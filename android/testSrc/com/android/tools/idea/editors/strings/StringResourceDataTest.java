--- conflicted
+++ resolved
@@ -238,11 +238,7 @@
     assertEquals(expected, tag.getValue().getText());
   }
 
-<<<<<<< HEAD
-  public void testAddingTranslation() throws Exception {
-=======
   public void testAddingNewTranslation() throws Exception {
->>>>>>> b5f40ffd
     StringResource resource = data.getStringResource(newStringResourceKey("key4"));
     Locale locale = Locale.create("en");
 
@@ -260,8 +256,6 @@
     assertEquals("Hello", tag.getValue().getText());
   }
 
-<<<<<<< HEAD
-=======
   public void testInsertingTranslation() throws Exception {
     // Adding key 2 first then adding key 1.
     // To follow the order of default locale file, the tag of key 1 should be before key 2, even key 2 is added first.
@@ -289,7 +283,6 @@
     assertEquals("二", tag2.getValue().getText());
   }
 
->>>>>>> b5f40ffd
   private boolean putTranslation(@NotNull StringResource resource, @NotNull Locale locale, @NotNull String value)
       throws TimeoutException, InterruptedException, ExecutionException {
     ListenableFuture<@NotNull Boolean> futureResult = resource.putTranslation(locale, value);
