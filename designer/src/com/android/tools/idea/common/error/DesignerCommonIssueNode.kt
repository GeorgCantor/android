--- conflicted
+++ resolved
@@ -41,12 +41,8 @@
 import com.intellij.psi.util.PsiUtilCore
 import com.intellij.ui.SimpleTextAttributes
 import com.intellij.ui.tree.LeafState
-<<<<<<< HEAD
+import com.intellij.util.ui.EmptyIcon
 import org.jetbrains.annotations.VisibleForTesting
-=======
-import com.intellij.util.ui.EmptyIcon
-import org.assertj.core.util.VisibleForTesting
->>>>>>> de127946
 import java.util.Objects
 import javax.swing.Icon
 
@@ -346,10 +342,6 @@
   override fun getChildren(): List<DesignerCommonIssueNode> = emptyList()
 
   override fun getNavigatable(): Navigatable? {
-<<<<<<< HEAD
-    val targetFile = getVirtualFile()
-    return if (project != null && targetFile != null) MyOpenFileDescriptor(project, targetFile, offset) else null
-=======
     var navigatable = (issue.source as? NlComponentIssueSource)?.component?.navigatable
     if (navigatable == null) {
       val targetFile = getVirtualFile()
@@ -361,7 +353,6 @@
       return MyOpenFileDescriptor(navigatable)
     }
     return navigatable
->>>>>>> de127946
   }
 
   override fun updatePresentation(presentation: PresentationData) {
@@ -434,12 +425,8 @@
   }
 }
 
-<<<<<<< HEAD
-private class MyOpenFileDescriptor(project: Project, targetFile: VirtualFile, offset: Int): OpenFileDescriptor(project, targetFile, offset) {
-=======
 private class MyOpenFileDescriptor(openFileDescriptor: OpenFileDescriptor) :
   OpenFileDescriptor(openFileDescriptor.project, openFileDescriptor.file, openFileDescriptor.offset) {
->>>>>>> de127946
 
   /**
    * [navigate], [navigateIn], and [navigateInEditor] may call each other depending on the implementation of
