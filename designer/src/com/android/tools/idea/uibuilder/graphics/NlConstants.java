--- conflicted
+++ resolved
@@ -16,26 +16,12 @@
 package com.android.tools.idea.uibuilder.graphics;
 
 import com.intellij.ui.JBColor;
-<<<<<<< HEAD
 import java.awt.BasicStroke;
 import java.awt.Color;
-=======
-import com.intellij.ui.scale.JBUIScale;
-import com.intellij.util.ui.JBUI;
-
-import java.awt.*;
->>>>>>> e549e917
 
 @SuppressWarnings("UseJBColor")
 public class NlConstants {
   public static final int RULER_SIZE_PX = 20;
-<<<<<<< HEAD
-=======
-  public static final int RULER_MAJOR_TICK_PX = 19;
-  public static final int RULER_MINOR_TICK_PX = 6;
-  public static final int RULER_MINOR_TICK_MIN_DIST_PX = 2;
-  public static final int RULER_TICK_DISTANCE = JBUIScale.scale(20);
->>>>>>> e549e917
   public static final int BOUNDS_RECT_DELTA = 20;
 
   public static final int DEFAULT_SCREEN_OFFSET_X = 50;
@@ -77,13 +63,5 @@
   public static final BasicStroke THICK_SOLID_STROKE = new BasicStroke(2.0f);
   public static final BasicStroke DASHED_STROKE = new BasicStroke(1.0f, BasicStroke.CAP_SQUARE, BasicStroke.JOIN_MITER, 10.0f,
                                                                    new float[] { 4, 4 }, 0.0f);
-<<<<<<< HEAD
-  
-=======
-  public static final BasicStroke PATTERN_STROKE = new BasicStroke(1.0f, BasicStroke.CAP_SQUARE, BasicStroke.JOIN_MITER, 10.0f,
-                                                                    new float[] { 8, 4 }, 0.0f);
-  public static final BasicStroke THICK_PATTERN_STROKE = new BasicStroke(2.0f, BasicStroke.CAP_SQUARE, BasicStroke.JOIN_MITER, 10.0f,
-                                                                          new float[] { 8, 4 }, 0.0f);
 
->>>>>>> e549e917
 }