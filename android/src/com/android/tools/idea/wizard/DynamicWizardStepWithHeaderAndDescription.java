--- conflicted
+++ resolved
@@ -44,18 +44,6 @@
   private JBLabel myTitleLabel;
   private JBLabel myMessageLabel;
   private JPanel myHeaderPane;
-<<<<<<< HEAD
-
-  /**
-   * @deprecated Use {@link #DynamicWizardStepWithHeaderAndDescription(String, String, com.intellij.openapi.Disposable)}
-   */
-  @Deprecated
-  public DynamicWizardStepWithHeaderAndDescription(@NotNull String title, @Nullable String message,
-                                                   @Nullable Icon icon, @Nullable Disposable parentDisposable) {
-    this(title, message, parentDisposable); // TODO remove the whole ctor
-  }
-=======
->>>>>>> 2d94ae1a
 
   public DynamicWizardStepWithHeaderAndDescription(@NotNull String title, @Nullable String message, @Nullable Disposable parentDisposable) {
     super(parentDisposable);
@@ -109,7 +97,6 @@
   @NotNull
   protected WizardStepHeaderSettings getStepHeader() {
     return WizardStepHeaderSettings.createProductHeader(myTitle);
-<<<<<<< HEAD
   }
 
   @NotNull
@@ -120,85 +107,6 @@
 
   @Nullable
   @Override
-  protected String getStepDescription() {
-    return getStepHeader().description;
-=======
->>>>>>> 2d94ae1a
-  }
-
-  @NotNull
-  @Override
-<<<<<<< HEAD
-  protected Color getHeaderColor() {
-    Color color = getStepHeader().color;
-    return color == null ? super.getHeaderColor() : color;
-=======
-  protected String getStepTitle() {
-    return getStepHeader().title;
->>>>>>> 2d94ae1a
-  }
-
-  @Nullable
-  @Override
-<<<<<<< HEAD
-  protected Icon getStepIcon() {
-    return getStepHeader().stepIcon;
-  }
-
-  public static final class WizardStepHeaderSettings {
-    public static final String PRODUCT_DESCRIPTION = "Android Studio";
-
-    @NotNull public final String title;
-    @Nullable public final String description;
-    @Nullable public final Icon stepIcon;
-    @Nullable public final Color color;
-
-    private WizardStepHeaderSettings(@NotNull String title, @Nullable String description, @Nullable Icon stepIcon, @Nullable Color color) {
-      this.title = title;
-      this.description = description;
-      this.stepIcon = stepIcon;
-      this.color = color;
-    }
-
-    @NotNull
-    public static WizardStepHeaderSettings createCustomColorHeader(@NotNull Color color, @NotNull String title) {
-      return new WizardStepHeaderSettings(title, PRODUCT_DESCRIPTION, null, color);
-    }
-
-    @NotNull
-    public static WizardStepHeaderSettings createProductHeader(@NotNull String title) {
-      return new WizardStepHeaderSettings(title, PRODUCT_DESCRIPTION, null, null);
-    }
-
-    @NotNull
-    public static WizardStepHeaderSettings createTitleOnlyHeader(@NotNull String title) {
-      return new WizardStepHeaderSettings(title, null, null, null);
-    }
-
-    @NotNull
-    public static WizardStepHeaderSettings createTitleAndDescriptionHeader(@NotNull String title, @NotNull String description) {
-      return new WizardStepHeaderSettings(title, description, null, null);
-    }
-  }
-
-  // TODO Remove methods below
-  /**
-   * @deprecated No longer used, retain to avoid compilation errors.
-   */
-  @Deprecated
-  @Nullable
-  protected JComponent getHeader() {
-    return null;
-  }
-
-  /**
-   * @deprecated Unused. Will be removed when no code left in downstream projects using this.
-   */
-  @Nullable
-  @Deprecated
-  protected JBColor getTitleTextColor() {
-    return null;
-=======
   protected String getStepDescription() {
     return getStepHeader().description;
   }
@@ -250,6 +158,5 @@
     public static WizardStepHeaderSettings createTitleAndDescriptionHeader(@NotNull String title, @NotNull String description) {
       return new WizardStepHeaderSettings(title, description, null, null);
     }
->>>>>>> 2d94ae1a
   }
 }