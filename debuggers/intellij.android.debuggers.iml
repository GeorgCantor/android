<?xml version="1.0" encoding="UTF-8"?>
<module type="JAVA_MODULE" version="4">
  <component name="NewModuleRootManager" inherit-compiler-output="true">
    <exclude-output />
    <content url="file://$MODULE_DIR$">
      <sourceFolder url="file://$MODULE_DIR$/src" isTestSource="false" />
    </content>
    <orderEntry type="inheritedJdk" />
    <orderEntry type="sourceFolder" forTests="false" />
    <orderEntry type="module" module-name="intellij.android.core" />
    <orderEntry type="module" module-name="intellij.android.deploy" />
    <orderEntry type="module" module-name="intellij.android.common" />
    <orderEntry type="module" module-name="android.sdktools.flags" />
    <orderEntry type="module-library">
      <library name="libjava_sites" type="repository">
        <properties include-transitive-deps="false" maven-id="org.jetbrains.intellij.deps.android.tools.base:libjava_sites:231.0.26.0">
          <verification>
            <artifact url="file://$MAVEN_REPOSITORY$/org/jetbrains/intellij/deps/android/tools/base/libjava_sites/231.0.26.0/libjava_sites-231.0.26.0.jar">
              <sha256sum>13b71bbf5023496373c78235f720324a6f304c95605bdecbec672d73a8bfcd2e</sha256sum>
            </artifact>
          </verification>
        </properties>
        <CLASSES>
          <root url="jar://$MAVEN_REPOSITORY$/org/jetbrains/intellij/deps/android/tools/base/libjava_sites/231.0.26.0/libjava_sites-231.0.26.0.jar!/" />
        </CLASSES>
        <JAVADOC />
        <SOURCES />
      </library>
    </orderEntry>
    <orderEntry type="library" name="studio-analytics-proto" level="project" />
    <orderEntry type="module" module-name="android.sdktools.analytics-tracker" />
    <orderEntry type="module" module-name="android.sdktools.lint-api" />
    <orderEntry type="module" module-name="intellij.android.execution.common" />
    <orderEntry type="module" module-name="intellij.android.render-resources" />
<<<<<<< HEAD
    <orderEntry type="module" module-name="intellij.android.analytics" />
    <orderEntry type="module" module-name="intellij.platform.util.nanoxml" />
    <orderEntry type="library" name="Guava" level="project" />
    <orderEntry type="library" name="protobuf" level="project" />
    <orderEntry type="library" name="fastutil-min" level="project" />
    <orderEntry type="library" name="jetbrains-annotations" level="project" />
    <orderEntry type="library" name="kotlin-stdlib" level="project" />
    <orderEntry type="module" module-name="intellij.android.jps.model" />
    <orderEntry type="module" module-name="intellij.platform.util.jdom" />
    <orderEntry type="module" module-name="intellij.platform.lang.core" />
    <orderEntry type="module" module-name="intellij.platform.util.base" />
    <orderEntry type="module" module-name="intellij.platform.util.rt" />
    <orderEntry type="module" module-name="intellij.platform.debugger" />
    <orderEntry type="module" module-name="intellij.java.psi.impl" />
    <orderEntry type="module" module-name="intellij.java.psi" />
    <orderEntry type="module" module-name="intellij.platform.analysis" />
    <orderEntry type="module" module-name="intellij.platform.ide" />
    <orderEntry type="module" module-name="intellij.platform.util" />
    <orderEntry type="module" module-name="intellij.platform.util.ui" />
    <orderEntry type="module" module-name="intellij.platform.concurrency" />
    <orderEntry type="module" module-name="intellij.platform.projectModel" />
    <orderEntry type="module" module-name="intellij.platform.execution.impl" />
    <orderEntry type="module" module-name="intellij.java.debugger" />
    <orderEntry type="module" module-name="kotlin.jvm-debugger.coroutines" />
    <orderEntry type="module" module-name="intellij.platform.debugger.impl" />
    <orderEntry type="module" module-name="intellij.platform.execution" />
    <orderEntry type="module" module-name="intellij.java.execution" />
    <orderEntry type="module" module-name="intellij.java.frontback.psi.impl" />
    <orderEntry type="module" module-name="intellij.platform.core" />
    <orderEntry type="module" module-name="intellij.platform.extensions" />
    <orderEntry type="module" module-name="intellij.java.debugger.impl" />
    <orderEntry type="module" module-name="intellij.platform.images" />
    <orderEntry type="module" module-name="intellij.platform.ide.core" />
    <orderEntry type="module" module-name="intellij.platform.indexing.impl" />
    <orderEntry type="module" module-name="intellij.platform.util.trove" />
    <orderEntry type="module" module-name="intellij.xml.dom" />
=======
    <orderEntry type="module" module-name="analytics" />
>>>>>>> 574fcae1
  </component>
</module><|MERGE_RESOLUTION|>--- conflicted
+++ resolved
@@ -7,70 +7,72 @@
     </content>
     <orderEntry type="inheritedJdk" />
     <orderEntry type="sourceFolder" forTests="false" />
-    <orderEntry type="module" module-name="intellij.android.core" />
-    <orderEntry type="module" module-name="intellij.android.deploy" />
-    <orderEntry type="module" module-name="intellij.android.common" />
-    <orderEntry type="module" module-name="android.sdktools.flags" />
     <orderEntry type="module-library">
       <library name="libjava_sites" type="repository">
-        <properties include-transitive-deps="false" maven-id="org.jetbrains.intellij.deps.android.tools.base:libjava_sites:231.0.26.0">
+        <properties maven-id="org.jetbrains.intellij.deps.android.tools.base:libjava_sites:232.1.23.0">
           <verification>
-            <artifact url="file://$MAVEN_REPOSITORY$/org/jetbrains/intellij/deps/android/tools/base/libjava_sites/231.0.26.0/libjava_sites-231.0.26.0.jar">
+            <artifact url="file://$MAVEN_REPOSITORY$/org/jetbrains/intellij/deps/android/tools/base/libjava_sites/232.1.23.0/libjava_sites-232.1.23.0.jar">
               <sha256sum>13b71bbf5023496373c78235f720324a6f304c95605bdecbec672d73a8bfcd2e</sha256sum>
             </artifact>
           </verification>
         </properties>
         <CLASSES>
-          <root url="jar://$MAVEN_REPOSITORY$/org/jetbrains/intellij/deps/android/tools/base/libjava_sites/231.0.26.0/libjava_sites-231.0.26.0.jar!/" />
+          <root url="jar://$MAVEN_REPOSITORY$/org/jetbrains/intellij/deps/android/tools/base/libjava_sites/232.1.23.0/libjava_sites-232.1.23.0.jar!/" />
         </CLASSES>
         <JAVADOC />
         <SOURCES />
       </library>
     </orderEntry>
-    <orderEntry type="library" name="studio-analytics-proto" level="project" />
-    <orderEntry type="module" module-name="android.sdktools.analytics-tracker" />
-    <orderEntry type="module" module-name="android.sdktools.lint-api" />
-    <orderEntry type="module" module-name="intellij.android.execution.common" />
-    <orderEntry type="module" module-name="intellij.android.render-resources" />
-<<<<<<< HEAD
-    <orderEntry type="module" module-name="intellij.android.analytics" />
-    <orderEntry type="module" module-name="intellij.platform.util.nanoxml" />
     <orderEntry type="library" name="Guava" level="project" />
-    <orderEntry type="library" name="protobuf" level="project" />
     <orderEntry type="library" name="fastutil-min" level="project" />
     <orderEntry type="library" name="jetbrains-annotations" level="project" />
     <orderEntry type="library" name="kotlin-stdlib" level="project" />
+    <orderEntry type="library" name="protobuf" level="project" />
+    <orderEntry type="library" name="studio-analytics-proto" level="project" />
+    <orderEntry type="module" module-name="android.sdktools.analytics-tracker" />
+    <orderEntry type="module" module-name="android.sdktools.android-annotations" />
+    <orderEntry type="module" module-name="android.sdktools.common" />
+    <orderEntry type="module" module-name="android.sdktools.ddmlib" />
+    <orderEntry type="module" module-name="android.sdktools.deployer" />
+    <orderEntry type="module" module-name="android.sdktools.flags" />
+    <orderEntry type="module" module-name="android.sdktools.lint-api" />
+    <orderEntry type="module" module-name="android.sdktools.sdklib" />
+    <orderEntry type="module" module-name="intellij.android.analytics" />
+    <orderEntry type="module" module-name="intellij.android.common" />
+    <orderEntry type="module" module-name="intellij.android.core" />
+    <orderEntry type="module" module-name="intellij.android.deploy" />
+    <orderEntry type="module" module-name="intellij.android.execution.common" />
     <orderEntry type="module" module-name="intellij.android.jps.model" />
-    <orderEntry type="module" module-name="intellij.platform.util.jdom" />
-    <orderEntry type="module" module-name="intellij.platform.lang.core" />
-    <orderEntry type="module" module-name="intellij.platform.util.base" />
-    <orderEntry type="module" module-name="intellij.platform.util.rt" />
+    <orderEntry type="module" module-name="intellij.android.render-resources" />
+    <orderEntry type="module" module-name="intellij.color.scheme.warmNeon" />
+    <orderEntry type="module" module-name="intellij.java.debugger" />
+    <orderEntry type="module" module-name="intellij.java.debugger.impl" />
+    <orderEntry type="module" module-name="intellij.java.execution" />
+    <orderEntry type="module" module-name="intellij.java.frontback.psi.impl" />
+    <orderEntry type="module" module-name="intellij.java.psi" />
+    <orderEntry type="module" module-name="intellij.java.psi.impl" />
+    <orderEntry type="module" module-name="intellij.platform.analysis" />
+    <orderEntry type="module" module-name="intellij.platform.concurrency" />
+    <orderEntry type="module" module-name="intellij.platform.core" />
+    <orderEntry type="module" module-name="intellij.platform.core.ui" />
     <orderEntry type="module" module-name="intellij.platform.debugger" />
-    <orderEntry type="module" module-name="intellij.java.psi.impl" />
-    <orderEntry type="module" module-name="intellij.java.psi" />
-    <orderEntry type="module" module-name="intellij.platform.analysis" />
-    <orderEntry type="module" module-name="intellij.platform.ide" />
-    <orderEntry type="module" module-name="intellij.platform.util" />
-    <orderEntry type="module" module-name="intellij.platform.util.ui" />
-    <orderEntry type="module" module-name="intellij.platform.concurrency" />
-    <orderEntry type="module" module-name="intellij.platform.projectModel" />
-    <orderEntry type="module" module-name="intellij.platform.execution.impl" />
-    <orderEntry type="module" module-name="intellij.java.debugger" />
-    <orderEntry type="module" module-name="kotlin.jvm-debugger.coroutines" />
     <orderEntry type="module" module-name="intellij.platform.debugger.impl" />
     <orderEntry type="module" module-name="intellij.platform.execution" />
-    <orderEntry type="module" module-name="intellij.java.execution" />
-    <orderEntry type="module" module-name="intellij.java.frontback.psi.impl" />
-    <orderEntry type="module" module-name="intellij.platform.core" />
+    <orderEntry type="module" module-name="intellij.platform.execution.impl" />
     <orderEntry type="module" module-name="intellij.platform.extensions" />
-    <orderEntry type="module" module-name="intellij.java.debugger.impl" />
+    <orderEntry type="module" module-name="intellij.platform.ide" />
+    <orderEntry type="module" module-name="intellij.platform.ide.core" />
     <orderEntry type="module" module-name="intellij.platform.images" />
-    <orderEntry type="module" module-name="intellij.platform.ide.core" />
     <orderEntry type="module" module-name="intellij.platform.indexing.impl" />
-    <orderEntry type="module" module-name="intellij.platform.util.trove" />
+    <orderEntry type="module" module-name="intellij.platform.lang.core" />
+    <orderEntry type="module" module-name="intellij.platform.projectModel" />
+    <orderEntry type="module" module-name="intellij.platform.util" />
+    <orderEntry type="module" module-name="intellij.platform.util.base" />
+    <orderEntry type="module" module-name="intellij.platform.util.jdom" />
+    <orderEntry type="module" module-name="intellij.platform.util.nanoxml" />
+    <orderEntry type="module" module-name="intellij.platform.util.rt" />
+    <orderEntry type="module" module-name="intellij.platform.util.ui" />
     <orderEntry type="module" module-name="intellij.xml.dom" />
-=======
-    <orderEntry type="module" module-name="analytics" />
->>>>>>> 574fcae1
+    <orderEntry type="module" module-name="kotlin.jvm-debugger.coroutines" />
   </component>
 </module>