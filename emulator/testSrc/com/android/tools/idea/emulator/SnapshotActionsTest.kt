--- conflicted
+++ resolved
@@ -44,7 +44,6 @@
 import com.intellij.openapi.ui.DialogWrapper
 import com.intellij.testFramework.EdtRule
 import com.intellij.testFramework.RunsInEdt
-import com.intellij.testFramework.rules.TempDirectory
 import org.junit.Before
 import org.junit.Rule
 import org.junit.Test
@@ -62,19 +61,11 @@
 @RunsInEdt
 class SnapshotActionsTest {
   private val projectRule = AndroidProjectRule.inMemory()
-<<<<<<< HEAD
-  private val tempDirectory = TempDirectory()
-  private val emulatorRule = FakeEmulatorRule(tempDirectory)
-  private var nullableEmulator: FakeEmulator? = null
-  @get:Rule
-  val ruleChain: RuleChain = RuleChain.outerRule(projectRule).around(tempDirectory).around(emulatorRule).around(EdtRule())
-=======
   private val emulatorRule = FakeEmulatorRule()
   @get:Rule
   val ruleChain: RuleChain = RuleChain.outerRule(projectRule).around(emulatorRule).around(EdtRule())
   private var nullableEmulator: FakeEmulator? = null
   private var nullableEmulatorController: EmulatorController? = null
->>>>>>> 799703f0
 
   private var emulator: FakeEmulator
     get() = nullableEmulator ?: throw IllegalStateException()
@@ -163,7 +154,7 @@
 
   private fun createEmulatorView(): EmulatorView {
     val catalog = RunningEmulatorCatalog.getInstance()
-    val tempFolder = tempDirectory.root.toPath()
+    val tempFolder = emulatorRule.root.toPath()
     emulator = emulatorRule.newEmulator(FakeEmulator.createPhoneAvd(tempFolder), 8554)
     emulator.start()
     val emulators = catalog.updateNow().get()
