--- conflicted
+++ resolved
@@ -24,10 +24,6 @@
 import com.android.tools.idea.common.command.NlWriteCommandActionUtil;
 import com.android.tools.idea.common.model.AndroidCoordinate;
 import com.android.tools.idea.common.model.NlComponent;
-<<<<<<< HEAD
-=======
-import com.android.tools.idea.common.api.InsertType;
->>>>>>> b5f40ffd
 import com.android.tools.idea.uibuilder.api.ViewEditor;
 import com.android.tools.idea.uibuilder.api.ViewHandler;
 import com.android.tools.idea.uibuilder.api.XmlType;
@@ -124,11 +120,7 @@
    *
    * @param component  The include component
    */
-<<<<<<< HEAD
-  public static void openIncludedLayout(@NotNull NlComponent component, @NotNull ViewEditor editor) {
-=======
   public static void openIncludedLayout(@NotNull NlComponent component) {
->>>>>>> b5f40ffd
     String attribute = component.getAttribute(null, ATTR_LAYOUT);
     if (attribute == null) {
       return;
