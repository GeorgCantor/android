/*
 * Copyright (C) 2013 The Android Open Source Project
 *
 * Licensed under the Apache License, Version 2.0 (the "License");
 * you may not use this file except in compliance with the License.
 * You may obtain a copy of the License at
 *
 *      http://www.apache.org/licenses/LICENSE-2.0
 *
 * Unless required by applicable law or agreed to in writing, software
 * distributed under the License is distributed on an "AS IS" BASIS,
 * WITHOUT WARRANTIES OR CONDITIONS OF ANY KIND, either express or implied.
 * See the License for the specific language governing permissions and
 * limitations under the License.
 */
package com.android.tools.idea.startup;

import com.android.SdkConstants;
import com.android.sdklib.IAndroidTarget;
import com.android.tools.idea.actions.*;
import com.android.tools.idea.avdmanager.AvdListDialog;
import com.android.tools.idea.gradle.util.GradleUtil;
import com.android.tools.idea.gradle.util.Projects;
import com.android.tools.idea.gradle.util.PropertiesUtil;
import com.android.tools.idea.run.ArrayMapRenderer;
import com.android.tools.idea.sdk.DefaultSdks;
import com.android.tools.idea.sdk.VersionCheck;
import com.android.utils.Pair;
import com.google.common.annotations.VisibleForTesting;
import com.google.common.collect.Lists;
import com.intellij.debugger.settings.NodeRendererSettings;
import com.intellij.ide.AppLifecycleListener;
import com.intellij.ide.actions.TemplateProjectSettingsGroup;
import com.intellij.ide.projectView.actions.MarkRootGroup;
import com.intellij.ide.projectView.impl.MoveModuleToGroupTopLevel;
import com.intellij.openapi.actionSystem.*;
import com.intellij.openapi.application.ApplicationManager;
import com.intellij.openapi.application.PathManager;
import com.intellij.openapi.application.ex.ApplicationManagerEx;
import com.intellij.openapi.diagnostic.Logger;
import com.intellij.openapi.editor.HighlighterColors;
import com.intellij.openapi.editor.XmlHighlighterColors;
import com.intellij.openapi.editor.colors.EditorColorsManager;
import com.intellij.openapi.editor.colors.EditorColorsScheme;
import com.intellij.openapi.editor.markup.TextAttributes;
import com.intellij.openapi.extensions.ExtensionPoint;
import com.intellij.openapi.extensions.Extensions;
import com.intellij.openapi.options.Configurable;
import com.intellij.openapi.options.ConfigurableEP;
import com.intellij.openapi.project.Project;
import com.intellij.openapi.project.ProjectManager;
import com.intellij.openapi.projectRoots.Sdk;
import com.intellij.openapi.projectRoots.SdkAdditionalData;
import com.intellij.openapi.projectRoots.SdkModificator;
import com.intellij.openapi.roots.OrderRootType;
import com.intellij.openapi.ui.Messages;
import com.intellij.openapi.util.io.FileUtil;
import com.intellij.openapi.util.io.FileUtilRt;
import com.intellij.openapi.util.text.StringUtil;
import com.intellij.openapi.vfs.VirtualFile;
import com.intellij.psi.codeStyle.CodeStyleScheme;
import com.intellij.psi.codeStyle.CodeStyleSchemes;
import com.intellij.psi.codeStyle.CodeStyleSettings;
import com.intellij.util.PlatformUtils;
import com.intellij.util.SystemProperties;
import com.intellij.util.messages.MessageBusConnection;
import org.jetbrains.android.AndroidPlugin;
import org.jetbrains.android.sdk.AndroidPlatform;
import org.jetbrains.android.sdk.AndroidSdkAdditionalData;
import org.jetbrains.android.sdk.AndroidSdkType;
import org.jetbrains.android.sdk.AndroidSdkUtils;
import org.jetbrains.annotations.NonNls;
import org.jetbrains.annotations.NotNull;
import org.jetbrains.annotations.Nullable;

import java.io.File;
import java.io.IOException;
import java.util.ArrayDeque;
import java.util.Deque;
import java.util.List;
import java.util.Properties;

/** Initialization performed only in the context of the Android IDE. */
public class AndroidStudioSpecificInitializer implements Runnable {
  /**
   * We set the timeout for Gradle daemons to -1, this way IDEA will not set it to 1 minute and it will use the default instead (3 hours.)
   * We need to keep Gradle daemons around as much as possible because creating new daemons is resource-consuming and slows down the IDE.
   */
  public static final int GRADLE_DAEMON_TIMEOUT_MS = -1;
  static {
    System.setProperty("external.system.remote.process.idle.ttl.ms", String.valueOf(GRADLE_DAEMON_TIMEOUT_MS));
  }
  private static final Logger LOG = Logger.getInstance("#com.android.tools.idea.startup.AndroidStudioSpecificInitializer");
  private static final List<String> IDE_SETTINGS_TO_REMOVE = Lists.newArrayList(
    "org.jetbrains.plugins.javaFX.JavaFxSettingsConfigurable", "org.intellij.plugins.xpathView.XPathConfigurable",
    "org.intellij.lang.xpath.xslt.impl.XsltConfigImpl$UIImpl"
  );
  @NonNls private static final String USE_IDEA_NEW_PROJECT_WIZARDS = "use.idea.newProjectWizard";
  @NonNls private static final String USE_JPS_MAKE_ACTIONS = "use.idea.jpsMakeActions";
  @NonNls private static final String USE_IDEA_NEW_FILE_POPUPS = "use.idea.newFilePopupActions";
  @NonNls private static final String USE_IDEA_PROJECT_STRUCTURE = "use.idea.projectStructure";
  @NonNls public static final String ENABLE_EXPERIMENTAL_ACTIONS = "enable.experimental.actions";

  @NonNls private static final String ANDROID_SDK_FOLDER_NAME = "sdk";

  /** Paths relative to the IDE installation folder where the Android SDK maybe present. */
  private static final String[] ANDROID_SDK_RELATIVE_PATHS =
    { ANDROID_SDK_FOLDER_NAME, File.separator + ".." + File.separator + ANDROID_SDK_FOLDER_NAME,};

  public static boolean isAndroidStudio() {
    return "AndroidStudio".equals(PlatformUtils.getPlatformPrefix());
  }

<<<<<<< HEAD
=======
  @Override
  public void run() {
    checkInstallation();
    cleanUpIdePreferences();

    if (!Boolean.getBoolean(USE_IDEA_NEW_PROJECT_WIZARDS)) {
      replaceIdeaNewProjectActions();
    }

    if (!Boolean.getBoolean(USE_IDEA_PROJECT_STRUCTURE)) {
      replaceProjectStructureActions();
    }

    if (!Boolean.getBoolean(USE_JPS_MAKE_ACTIONS)) {
      replaceIdeaMakeActions();
    }

    if (!Boolean.getBoolean(USE_IDEA_NEW_FILE_POPUPS)) {
      hideIdeaNewFilePopupActions();
    }
    
    try {
      // Setup JDK and Android SDK if necessary
      setupSdks();
    } catch (Exception e) {
      LOG.error("Unexpected error while setting up SDKs: ", e);
    }

    registerAppClosing();

    // Always reset the Default scheme to match Android standards
    // User modifications won't be lost since they are made in a separate scheme (copied off of this default scheme)
    CodeStyleScheme scheme = CodeStyleSchemes.getInstance().getDefaultScheme();
    if (scheme != null) {
      CodeStyleSettings settings = scheme.getCodeStyleSettings();
      if (settings != null) {
        AndroidCodeStyleSettingsModifier.modify(settings);
      }
    }

    // Modify built-in "Default" color scheme to remove background from XML tags.
    // "Darcula" and user schemes will not be touched.
    EditorColorsScheme colorsScheme = EditorColorsManager.getInstance().getScheme(EditorColorsScheme.DEFAULT_SCHEME_NAME);
    TextAttributes textAttributes = colorsScheme.getAttributes(HighlighterColors.TEXT);
    TextAttributes xmlTagAttributes   = colorsScheme.getAttributes(XmlHighlighterColors.XML_TAG);
    xmlTagAttributes.setBackgroundColor(textAttributes.getBackgroundColor());

    NodeRendererSettings.getInstance().addPluginRenderer(new ArrayMapRenderer("android.util.ArrayMap"));
    NodeRendererSettings.getInstance().addPluginRenderer(new ArrayMapRenderer("android.support.v4.util.ArrayMap"));

    checkAndSetAndroidSdkSources();
  }

>>>>>>> 055ab3bd
  private static void checkInstallation() {
    String studioHome = PathManager.getHomePath();
    if (StringUtil.isEmpty(studioHome)) {
      LOG.info("Unable to find Studio home directory");
      return;
    }
    File studioHomePath = new File(FileUtil.toSystemDependentName(studioHome));
    if (!studioHomePath.isDirectory()) {
      LOG.info(String.format("The path '%1$s' does not belong to an existing directory", studioHomePath.getPath()));
      return;
    }
    File androidPluginLibFolderPath = new File(studioHomePath, FileUtil.join("plugins", "android", "lib"));
    if (!androidPluginLibFolderPath.isDirectory()) {
      LOG.info(String.format("The path '%1$s' does not belong to an existing directory", androidPluginLibFolderPath.getPath()));
      return;
    }

    // Look for signs that the installation is corrupt due to improper updates (typically unzipping on top of previous install)
    // which doesn't delete files that have been removed or renamed
    String cause = null;
    File[] children = FileUtil.notNullize(androidPluginLibFolderPath.listFiles());
    if (hasMoreThanOneBuilderModelFile(children)) {
      cause = "(Found multiple versions of builder-model-*.jar in plugins/android/lib.)";
    } else if (new File(studioHomePath, FileUtil.join("plugins", "android-designer")).exists()) {
      cause = "(Found plugins/android-designer which should not be present.)";
    }
    if (cause != null) {
      String msg = "Your Android Studio installation is corrupt and will not work properly.\n" +
                   cause + "\n" +
                   "This usually happens if Android Studio is extracted into an existing older version.\n\n" +
                   "Please reinstall (and make sure the new installation directory is empty first.)";
      String title = "Corrupt Installation";
      int option = Messages.showDialog(msg, title, new String[]{"Quit", "Proceed Anyway"}, 0, Messages.getErrorIcon());
      if (option == 0) {
        ApplicationManagerEx.getApplicationEx().exit();
      }
    }
  }

  @VisibleForTesting
  static boolean hasMoreThanOneBuilderModelFile(@NotNull File[] libraryFiles) {
    int builderModelFileCount = 0;

    for (File file : libraryFiles) {
      String fileName = file.getName();
      if (fileName.startsWith("builder-model-") && SdkConstants.EXT_JAR.equals(FileUtilRt.getExtension(fileName))) {
        if (++builderModelFileCount > 1) {
          return true;
        }
      }
    }

    return false;
  }

  private static void cleanUpIdePreferences() {
    try {
      ExtensionPoint<ConfigurableEP<Configurable>> ideConfigurable =
        Extensions.getRootArea().getExtensionPoint(Configurable.APPLICATION_CONFIGURABLE);

      GradleUtil.cleanUpPreferences(ideConfigurable, IDE_SETTINGS_TO_REMOVE);
    }
    catch (Throwable e) {
      LOG.info("Failed to clean up IDE preferences", e);
    }
  }

  private static void replaceIdeaNewProjectActions() {
    // Unregister IntelliJ's version of the project actions and manually register our own.
    replaceAction("NewProject", new AndroidNewProjectAction());
    replaceAction("WelcomeScreen.CreateNewProject", new AndroidNewProjectAction());
    replaceAction("NewModule", new AndroidNewModuleAction());
    replaceAction("NewModuleInGroup", new AndroidNewModuleInGroupAction());
    replaceAction("ImportProject", new AndroidImportProjectAction());
    replaceAction("WelcomeScreen.ImportProject", new AndroidImportProjectAction());
    replaceAction("CreateLibraryFromFile", new CreateLibraryFromFilesAction());
    replaceAction("ImportModule", new AndroidImportModuleAction());

    hideAction(IdeActions.ACTION_GENERATE_ANT_BUILD, "Generate Ant Build...");
    hideAction("AddFrameworkSupport", "Add Framework Support...");
    hideAction("BuildArtifact", "Build Artifacts...");
    hideAction("RunTargetAction", "Run Ant Target");

    replaceProjectPopupActions();
  }

  private static void replaceProjectStructureActions() {
    AndroidTemplateProjectStructureAction showDefaultProjectStructureAction = new AndroidTemplateProjectStructureAction();
    showDefaultProjectStructureAction.getTemplatePresentation().setText("Default Project Structure...");
    replaceAction("TemplateProjectStructure", showDefaultProjectStructureAction);

    ActionManager am = ActionManager.getInstance();
    AnAction action = am.getAction("WelcomeScreen.Configure.IDEA");
    if (action instanceof DefaultActionGroup) {
      DefaultActionGroup projectSettingsGroup = (DefaultActionGroup)action;
      AnAction[] children = projectSettingsGroup.getChildren(null);
      if (children.length == 1 && children[0] instanceof TemplateProjectSettingsGroup) {
        projectSettingsGroup.replaceAction(children[0], new AndroidTemplateProjectSettingsGroup());
      }
    }
  }

  private static void replaceIdeaMakeActions() {
    // 'Build' > 'Make Project' action
    replaceAction("CompileDirty", new AndroidMakeProjectAction());

    // 'Build' > 'Make Modules' action
    replaceAction(IdeActions.ACTION_MAKE_MODULE, new AndroidMakeModuleAction());

    // 'Build' > 'Rebuild' action
    replaceAction(IdeActions.ACTION_COMPILE_PROJECT, new AndroidRebuildProjectAction());

    // 'Build' > 'Compile Modules' action
    hideAction(IdeActions.ACTION_COMPILE, "Compile Module(s)");
  }

  private static void replaceAction(String actionId, AnAction newAction) {
    ActionManager am = ActionManager.getInstance();
    AnAction oldAction = am.getAction(actionId);
    if (oldAction != null) {
      newAction.getTemplatePresentation().setIcon(oldAction.getTemplatePresentation().getIcon());
      am.unregisterAction(actionId);
    }
    am.registerAction(actionId, newAction);
  }

  private static void hideAction(@NotNull String actionId, @NotNull String backupText) {
    AnAction oldAction = ActionManager.getInstance().getAction(actionId);
    if (oldAction != null) {
      AnAction newAction = new AndroidActionRemover(oldAction, backupText);
      replaceAction(actionId, newAction);
    }
  }

  private static void replaceProjectPopupActions() {
    Deque<Pair<DefaultActionGroup, AnAction>> stack = new ArrayDeque<Pair<DefaultActionGroup, AnAction>>();
    stack.add(Pair.of((DefaultActionGroup)null, ActionManager.getInstance().getAction("ProjectViewPopupMenu")));
    while (!stack.isEmpty()) {
      Pair<DefaultActionGroup, AnAction> entry = stack.pop();
      DefaultActionGroup parent = entry.getFirst();
      AnAction action = entry.getSecond();
      if (action instanceof DefaultActionGroup) {
        DefaultActionGroup actionGroup = (DefaultActionGroup)action;
        for (AnAction child : actionGroup.getChildActionsOrStubs()) {
          stack.push(Pair.of(actionGroup, child));
        }
      }

      if (action instanceof MoveModuleToGroupTopLevel) {
        parent.remove(action);
        parent.add(new AndroidActionGroupRemover((ActionGroup)action, "Move Module to Group"),
                   new Constraints(Anchor.AFTER, "OpenModuleSettings"));
      } else if (action instanceof MarkRootGroup) {
        parent.remove(action);
        parent.add(new AndroidActionGroupRemover((ActionGroup)action, "Mark Directory As"),
                   new Constraints(Anchor.AFTER, "OpenModuleSettings"));
      }
    }
  }

  private static void setupSdks() {
    File androidHome = DefaultSdks.getDefaultAndroidHome();
    if (androidHome != null) {
      // Do not prompt user to select SDK path (we have one already.) Instead, check SDK compatibility when a project is opened.
      return;
    }

    // If running in a GUI test we don't want the "Select SDK" dialog to show up when running GUI tests.
    if (AndroidPlugin.isGuiTestingMode()) {
      // This is good enough. Later on in the GUI test we'll validate the given SDK path.
      return;
    }

    final Sdk sdk = findFirstCompatibleAndroidSdk();
    if (sdk != null) {
      ApplicationManager.getApplication().invokeLater(new Runnable() {
        @Override
        public void run() {
          String androidHome = sdk.getHomePath();
          assert androidHome != null;
          DefaultSdks.createAndroidSdksForAllTargets(new File(FileUtil.toSystemDependentName(androidHome)));
        }
      });
      return;
    }

    // Called in a 'invokeLater' block, otherwise file chooser will hang forever.
    ApplicationManager.getApplication().invokeLater(new Runnable() {
      @Override
      public void run() {
        File androidSdkPath = getAndroidSdkPath();
        if (androidSdkPath == null) {
          return;
        }

        Sdk sdk = AndroidSdkUtils.createNewAndroidPlatform(androidSdkPath.getPath(), true);
        if (sdk != null) {
          // Rename the SDK to fit our default naming convention.
          if (sdk.getName().startsWith(AndroidSdkUtils.SDK_NAME_PREFIX)) {
            SdkModificator sdkModificator = sdk.getSdkModificator();
            sdkModificator.setName(AndroidSdkUtils.SDK_NAME_PREFIX +
                                   sdk.getName().substring(AndroidSdkUtils.SDK_NAME_PREFIX.length()));
            sdkModificator.commitChanges();

            // Rename the JDK that goes along with this SDK.
            AndroidSdkAdditionalData additionalData = (AndroidSdkAdditionalData)sdk.getSdkAdditionalData();
            if (additionalData != null) {
              Sdk jdk = additionalData.getJavaSdk();
              if (jdk != null) {
                sdkModificator = jdk.getSdkModificator();
                sdkModificator.setName(AndroidSdkUtils.DEFAULT_JDK_NAME);
                sdkModificator.commitChanges();
              }
            }

            // Fill out any missing build APIs for this new SDK.
            DefaultSdks.createAndroidSdksForAllTargets(androidSdkPath);
          }
        }
      }
    });
  }

  @Nullable
  private static Sdk findFirstCompatibleAndroidSdk() {
    List<Sdk> sdks = AndroidSdkUtils.getAllAndroidSdks();
    for (Sdk sdk : sdks) {
      String sdkPath = sdk.getHomePath();
      if (VersionCheck.isCompatibleVersion(sdkPath)) {
        return sdk;
      }
    }
    if (!sdks.isEmpty()) {
      return sdks.get(0);
    }
    return null;
  }

  @Nullable
  private static File getAndroidSdkPath() {
    String studioHome = PathManager.getHomePath();
    if (StringUtil.isEmpty(studioHome)) {
      LOG.info("Unable to find Studio home directory");
    }
    else {
      LOG.info(String.format("Found Studio home directory at: '%1$s'", studioHome));
      for (String path : ANDROID_SDK_RELATIVE_PATHS) {
        File dir = new File(studioHome, path);
        String absolutePath = FileUtil.toCanonicalPath(dir.getAbsolutePath());
        LOG.info(String.format("Looking for Android SDK at '%1$s'", absolutePath));
        if (AndroidSdkType.getInstance().isValidSdkHome(absolutePath)) {
          LOG.info(String.format("Found Android SDK at '%1$s'", absolutePath));
          return new File(absolutePath);
        }
      }
    }
    LOG.info("Unable to locate SDK within the Android studio installation.");

    String androidHomeValue = System.getenv(SdkConstants.ANDROID_HOME_ENV);
    String msg = String.format("Checking if ANDROID_HOME is set: '%1$s' is '%2$s'", SdkConstants.ANDROID_HOME_ENV, androidHomeValue);
    LOG.info(msg);

    if (!StringUtil.isEmpty(androidHomeValue) && AndroidSdkType.getInstance().isValidSdkHome(androidHomeValue)) {
      LOG.info("Using Android SDK specified by the environment variable.");
      return new File(FileUtil.toSystemDependentName(androidHomeValue));
    }

    String sdkPath = getLastSdkPathUsedByAndroidTools();
    if (!StringUtil.isEmpty(sdkPath) && AndroidSdkType.getInstance().isValidSdkHome(androidHomeValue)) {
      msg = String.format("Last SDK used by Android tools: '%1$s'", sdkPath);
    } else {
      msg = "Unable to locate last SDK used by Android tools";
    }
    LOG.info(msg);
    return sdkPath == null ? null : new File(FileUtil.toSystemDependentName(sdkPath));
  }

  /**
   * Returns the value for property 'lastSdkPath' as stored in the properties file at $HOME/.android/ddms.cfg, or {@code null} if the file
   * or property doesn't exist.
   *
   * This is only useful in a scenario where existing users of ADT/Eclipse get Studio, but without the bundle. This method duplicates some
   * functionality of {@link com.android.prefs.AndroidLocation} since we don't want any file system writes to happen during this process.
   */
  @Nullable
  private static String getLastSdkPathUsedByAndroidTools() {
    String userHome = SystemProperties.getUserHome();
    if (userHome == null) {
      return null;
    }
    File f = new File(new File(userHome, ".android"), "ddms.cfg");
    if (!f.exists()) {
      return null;
    }
    try {
      Properties properties = PropertiesUtil.getProperties(f);
      return properties.getProperty("lastSdkPath");
    } catch (IOException e) {
      return null;
    }
  }

  /**
   * Remove popup actions that we don't use
   */
  private static void hideIdeaNewFilePopupActions() {
    hideAction("NewHtmlFile", "HTML File");

    hideAction("NewPackageInfo", "package-info.java");

    // Hide designer actions
    hideAction("NewForm", "GUI Form");
    hideAction("NewDialog", "Dialog");
    hideAction("NewFormSnapshot", "Form Snapshot");

    // Hide individual actions that aren't part of a group
    replaceAction("Groovy.NewClass", new EmptyAction());
    replaceAction("Groovy.NewScript", new EmptyAction());
  }

  /**
   * Registers an appClosing callback on the app lifecycle.
   * Uses it to stop gradle daemons of currently opened projects.
   */
  private static void registerAppClosing() {
    MessageBusConnection connection = ApplicationManager.getApplication().getMessageBus().connect();
    connection.subscribe(AppLifecycleListener.TOPIC, new AppLifecycleListener.Adapter() {
      @Override
      public void appClosing() {
        try {
          for (Project p : ProjectManager.getInstance().getOpenProjects()) {
            if (Projects.isBuildWithGradle(p)) {
              GradleUtil.stopAllGradleDaemons(false);
              return;
            }
          }
        }
        catch (IOException e) {
          LOG.info("Failed to stop Gradle daemons", e);
        }
      }
    });
  }

  private static void checkAndSetAndroidSdkSources() {
    for (Sdk sdk : AndroidSdkUtils.getAllAndroidSdks()) {
      checkAndSetSources(sdk);
    }
  }

  private static void checkAndSetSources(@NotNull Sdk sdk) {
    VirtualFile[] storedSources = sdk.getRootProvider().getFiles(OrderRootType.SOURCES);
    if (storedSources.length > 0) {
      return;
    }

    SdkAdditionalData sdkData = sdk.getSdkAdditionalData();
    if (sdkData instanceof AndroidSdkAdditionalData) {
      AndroidSdkAdditionalData androidSdkData = (AndroidSdkAdditionalData)sdkData;
      AndroidPlatform platform = androidSdkData.getAndroidPlatform();
      if (platform != null) {
        SdkModificator sdkModificator = sdk.getSdkModificator();
        IAndroidTarget target = platform.getTarget();
        AndroidSdkUtils.findAndSetPlatformSources(target, sdkModificator);
        sdkModificator.commitChanges();
      }
    }
  }

  @Override
  public void run() {
    checkInstallation();
    cleanUpIdePreferences();

    if (!Boolean.getBoolean(USE_IDEA_NEW_PROJECT_WIZARDS)) {
      replaceIdeaNewProjectActions();
    }

    if (!Boolean.getBoolean(USE_IDEA_PROJECT_STRUCTURE)) {
      replaceProjectStructureActions();
    }

    if (!Boolean.getBoolean(USE_JPS_MAKE_ACTIONS)) {
      replaceIdeaMakeActions();
    }

    if (!Boolean.getBoolean(USE_IDEA_NEW_FILE_POPUPS)) {
      hideIdeaNewFilePopupActions();
    }

    if (Boolean.getBoolean(ENABLE_EXPERIMENTAL_ACTIONS)) {
      registerExperimentalActions();
    }

    try {
      // Setup JDK and Android SDK if necessary
      setupSdks();
    } catch (Exception e) {
      LOG.error("Unexpected error while setting up SDKs: ", e);
    }

    registerAppClosing();

    // Always reset the Default scheme to match Android standards
    // User modifications won't be lost since they are made in a separate scheme (copied off of this default scheme)
    CodeStyleScheme scheme = CodeStyleSchemes.getInstance().getDefaultScheme();
    if (scheme != null) {
      CodeStyleSettings settings = scheme.getCodeStyleSettings();
      if (settings != null) {
        AndroidCodeStyleSettingsModifier.modify(settings);
      }
    }

    // Modify built-in "Default" color scheme to remove background from XML tags.
    // "Darcula" and user schemes will not be touched.
    EditorColorsScheme colorsScheme = EditorColorsManager.getInstance().getScheme(EditorColorsScheme.DEFAULT_SCHEME_NAME);
    TextAttributes textAttributes = colorsScheme.getAttributes(HighlighterColors.TEXT);
    TextAttributes xmlTagAttributes   = colorsScheme.getAttributes(XmlHighlighterColors.XML_TAG);
    xmlTagAttributes.setBackgroundColor(textAttributes.getBackgroundColor());

    NodeRendererSettings.getInstance().addPluginRenderer(new ArrayMapRenderer("android.util.ArrayMap"));
    NodeRendererSettings.getInstance().addPluginRenderer(new ArrayMapRenderer("android.support.v4.util.ArrayMap"));

    checkAndSetAndroidSdkSources();
  }
}<|MERGE_RESOLUTION|>--- conflicted
+++ resolved
@@ -111,8 +111,6 @@
     return "AndroidStudio".equals(PlatformUtils.getPlatformPrefix());
   }
 
-<<<<<<< HEAD
-=======
   @Override
   public void run() {
     checkInstallation();
@@ -166,7 +164,6 @@
     checkAndSetAndroidSdkSources();
   }
 
->>>>>>> 055ab3bd
   private static void checkInstallation() {
     String studioHome = PathManager.getHomePath();
     if (StringUtil.isEmpty(studioHome)) {
