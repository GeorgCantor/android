/*
 * Copyright (C) 2015 The Android Open Source Project
 *
 * Licensed under the Apache License, Version 2.0 (the "License");
 * you may not use this file except in compliance with the License.
 * You may obtain a copy of the License at
 *
 *      http://www.apache.org/licenses/LICENSE-2.0
 *
 * Unless required by applicable law or agreed to in writing, software
 * distributed under the License is distributed on an "AS IS" BASIS,
 * WITHOUT WARRANTIES OR CONDITIONS OF ANY KIND, either express or implied.
 * See the License for the specific language governing permissions and
 * limitations under the License.
 */
package com.android.tools.idea.run.util;

import static com.android.SdkConstants.VALUE_TRUE;
import static com.android.tools.idea.projectsystem.ProjectSystemUtil.getModuleSystem;
import static com.android.xml.AndroidManifest.ATTRIBUTE_REQUIRED;
import static com.intellij.openapi.util.text.StringUtil.isEmpty;

import com.android.annotations.concurrency.Slow;
import com.android.annotations.concurrency.WorkerThread;
import com.android.ddmlib.IDevice;
import com.android.ddmlib.NullOutputReceiver;
import com.android.sdklib.AndroidVersion;
<<<<<<< HEAD
import com.android.tools.idea.model.AndroidModuleInfo;
import com.android.tools.idea.model.UsedFeatureRawText;
import com.intellij.execution.Executor;
import com.intellij.execution.impl.ExecutionManagerImpl;
import com.intellij.execution.ui.RunContentDescriptor;
import com.intellij.notification.Notification;
import com.intellij.notification.NotificationGroup;
import com.intellij.notification.NotificationListener;
import com.intellij.notification.NotificationType;
import com.intellij.openapi.application.ApplicationManager;
import com.intellij.openapi.diagnostic.Logger;
import com.intellij.openapi.extensions.PluginId;
import com.intellij.openapi.project.DumbService;
import com.intellij.openapi.project.Project;
import com.intellij.openapi.wm.ToolWindow;
import com.intellij.openapi.wm.ToolWindowManager;
import com.intellij.ui.content.Content;
import java.util.Collection;
=======
import com.android.tools.idea.model.MergedManifestManager;
import com.android.tools.idea.model.MergedManifestSnapshot;
import com.intellij.openapi.application.ApplicationManager;
import com.intellij.openapi.diagnostic.Logger;
import java.util.concurrent.ExecutionException;
>>>>>>> b5f40ffd
import java.util.concurrent.TimeUnit;
import java.util.regex.Matcher;
import java.util.regex.Pattern;
import org.jetbrains.android.dom.manifest.UsesFeature;
import org.jetbrains.android.facet.AndroidFacet;
import org.jetbrains.annotations.NotNull;
import org.jetbrains.annotations.Nullable;
<<<<<<< HEAD
=======
import org.w3c.dom.Element;
>>>>>>> b5f40ffd

public class LaunchUtils {
  /**
   * Returns whether the given application can be debugged on the given device.
   */
  public static boolean canDebugAppOnDevice(@NotNull AndroidFacet facet, @NotNull IDevice device) {
    return (canDebugApp(facet) || isDebuggableDevice(device));
  }

  public static boolean canDebugApp(@NotNull AndroidFacet facet) {
    return getModuleSystem(facet).isDebuggable();
  }

  public static boolean isDebuggableDevice(@NotNull IDevice device) {
    String buildType = device.getProperty(IDevice.PROP_BUILD_TYPE);
    return ("userdebug".equals(buildType) || "eng".equals(buildType));
  }

  /**
   * Returns whether the watch hardware feature is required for the given facet.
   */
  @Slow
  @WorkerThread
  public static boolean isWatchFeatureRequired(@NotNull AndroidFacet facet) {
<<<<<<< HEAD
    Project project = facet.getModule().getProject();
    Collection<UsedFeatureRawText> usedFeatures =
      DumbService.getInstance(project).runReadActionInSmartMode(() -> queryUsedFeaturesFromManifestIndex(facet));

    return usedFeatures.stream()
      .anyMatch(feature -> UsesFeature.HARDWARE_TYPE_WATCH.equals(feature.getName()) &&
                           (feature.getRequired() == null || VALUE_TRUE.equals(feature.getRequired())));
  }

  public static void showNotification(@NotNull final Project project,
                                      @NotNull final Executor executor,
                                      @NotNull final String sessionName,
                                      @NotNull final String message,
                                      @NotNull final NotificationType type,
                                      @Nullable final NotificationListener errorNotificationListener) {
    ApplicationManager.getApplication().invokeLater(new Runnable() {
      @Override
      public void run() {
        if (project.isDisposed()) {
          return;
        }

        String toolWindowId = executor.getToolWindowId();
        final ToolWindow toolWindow = ToolWindowManager.getInstance(project).getToolWindow(toolWindowId);
        if (toolWindow.isVisible() && errorNotificationListener == null) {
          return;
        }

        final String link = "toolWindow_" + sessionName;
        final String notificationMessage = String.format("Session <a href='%s'>'%s'</a>: %s", link, sessionName, message);

        NotificationGroup group = getNotificationGroup(toolWindowId);
        group.createNotification(notificationMessage, type).setListener(new NotificationListener() {
          @Override
          public void hyperlinkUpdate(@NotNull Notification notification, @NotNull HyperlinkEvent event) {
            boolean handled = false;
            if (event.getEventType() == HyperlinkEvent.EventType.ACTIVATED && link.equals(event.getDescription())) {
              for (RunContentDescriptor d : ExecutionManagerImpl.getAllDescriptors(project)) {
                if (sessionName.equals(d.getDisplayName())) {
                  final Content content = d.getAttachedContent();
                  if (content != null) {
                    content.getManager().setSelectedContent(content);
                  }
                  toolWindow.activate(null, true, true);
                  handled = true;
                  break;
                }
              }
            }

            if (!handled && errorNotificationListener != null) {
              errorNotificationListener.hyperlinkUpdate(notification, event);
            }
          }
        }).notify(project);
      }

      @NotNull
      private NotificationGroup getNotificationGroup(@NotNull String toolWindowId) {
        String displayId = "Launch Notifications for " + toolWindowId;
        NotificationGroup group = NotificationGroup.findRegisteredGroup(displayId);
        if (group == null) {
          group = NotificationGroup.toolWindowGroup(displayId, toolWindowId, true, PluginId.getId("org.jetbrains.android"));
        }
        return group;
=======
    ApplicationManager.getApplication().assertIsNonDispatchThread();

    if (AndroidFacet.getInstance(facet.getModule()) == null) {
      Logger.getInstance(LaunchUtils.class).warn("calling isWatchFeatureRequired when facet is not ready yet");
      return false;
    }

    try {
      MergedManifestSnapshot info = MergedManifestManager.getMergedManifest(facet.getModule()).get();
      Element usesFeatureElem = info.findUsedFeature(UsesFeature.HARDWARE_TYPE_WATCH);
      if (usesFeatureElem != null) {
        String required = usesFeatureElem.getAttributeNS(ANDROID_URI, ATTRIBUTE_REQUIRED);
        return isEmpty(required) || VALUE_TRUE.equals(required);
>>>>>>> b5f40ffd
      }
    }
    catch (ExecutionException | InterruptedException ex) {
      Logger.getInstance(LaunchUtils.class).warn(ex);
    }
    return false;
  }

  public static void initiateDismissKeyguard(@NotNull final IDevice device) {
    // From Version 23 onwards (in the emulator, possibly later on devices), we can dismiss the keyguard
    // with "adb shell wm dismiss-keyguard". This allows the application to show up without the user having
    // to manually dismiss the keyguard.
    final AndroidVersion canDismissKeyguard = new AndroidVersion(23, null);
    if (canDismissKeyguard.compareTo(device.getVersion()) <= 0) {
      // It is not necessary to wait for the keyguard to be dismissed. On a slow emulator, this seems
      // to take a while (6s on my machine)
      ApplicationManager.getApplication().executeOnPooledThread(() -> {
        try {
          device.executeShellCommand("wm dismiss-keyguard", new NullOutputReceiver(), 10, TimeUnit.SECONDS);
        }
        catch (Exception e) {
          Logger.getInstance(LaunchUtils.class).warn("Unable to dismiss keyguard before launching activity");
        }
      });
    }
  }

  private static final Pattern idKeyPattern = Pattern.compile("--user\\s+([0-9]+)");

  @Nullable
  public static Integer getUserIdFromFlags(@Nullable String flags) {
    if (flags == null) {
      return null;
    }
    Matcher m = idKeyPattern.matcher(flags);
    return m.find() ? Integer.parseInt(m.group(1)) : null;
  }
}<|MERGE_RESOLUTION|>--- conflicted
+++ resolved
@@ -15,6 +15,7 @@
  */
 package com.android.tools.idea.run.util;
 
+import static com.android.SdkConstants.ANDROID_URI;
 import static com.android.SdkConstants.VALUE_TRUE;
 import static com.android.tools.idea.projectsystem.ProjectSystemUtil.getModuleSystem;
 import static com.android.xml.AndroidManifest.ATTRIBUTE_REQUIRED;
@@ -25,32 +26,11 @@
 import com.android.ddmlib.IDevice;
 import com.android.ddmlib.NullOutputReceiver;
 import com.android.sdklib.AndroidVersion;
-<<<<<<< HEAD
-import com.android.tools.idea.model.AndroidModuleInfo;
-import com.android.tools.idea.model.UsedFeatureRawText;
-import com.intellij.execution.Executor;
-import com.intellij.execution.impl.ExecutionManagerImpl;
-import com.intellij.execution.ui.RunContentDescriptor;
-import com.intellij.notification.Notification;
-import com.intellij.notification.NotificationGroup;
-import com.intellij.notification.NotificationListener;
-import com.intellij.notification.NotificationType;
-import com.intellij.openapi.application.ApplicationManager;
-import com.intellij.openapi.diagnostic.Logger;
-import com.intellij.openapi.extensions.PluginId;
-import com.intellij.openapi.project.DumbService;
-import com.intellij.openapi.project.Project;
-import com.intellij.openapi.wm.ToolWindow;
-import com.intellij.openapi.wm.ToolWindowManager;
-import com.intellij.ui.content.Content;
-import java.util.Collection;
-=======
 import com.android.tools.idea.model.MergedManifestManager;
 import com.android.tools.idea.model.MergedManifestSnapshot;
 import com.intellij.openapi.application.ApplicationManager;
 import com.intellij.openapi.diagnostic.Logger;
 import java.util.concurrent.ExecutionException;
->>>>>>> b5f40ffd
 import java.util.concurrent.TimeUnit;
 import java.util.regex.Matcher;
 import java.util.regex.Pattern;
@@ -58,10 +38,7 @@
 import org.jetbrains.android.facet.AndroidFacet;
 import org.jetbrains.annotations.NotNull;
 import org.jetbrains.annotations.Nullable;
-<<<<<<< HEAD
-=======
 import org.w3c.dom.Element;
->>>>>>> b5f40ffd
 
 public class LaunchUtils {
   /**
@@ -86,73 +63,6 @@
   @Slow
   @WorkerThread
   public static boolean isWatchFeatureRequired(@NotNull AndroidFacet facet) {
-<<<<<<< HEAD
-    Project project = facet.getModule().getProject();
-    Collection<UsedFeatureRawText> usedFeatures =
-      DumbService.getInstance(project).runReadActionInSmartMode(() -> queryUsedFeaturesFromManifestIndex(facet));
-
-    return usedFeatures.stream()
-      .anyMatch(feature -> UsesFeature.HARDWARE_TYPE_WATCH.equals(feature.getName()) &&
-                           (feature.getRequired() == null || VALUE_TRUE.equals(feature.getRequired())));
-  }
-
-  public static void showNotification(@NotNull final Project project,
-                                      @NotNull final Executor executor,
-                                      @NotNull final String sessionName,
-                                      @NotNull final String message,
-                                      @NotNull final NotificationType type,
-                                      @Nullable final NotificationListener errorNotificationListener) {
-    ApplicationManager.getApplication().invokeLater(new Runnable() {
-      @Override
-      public void run() {
-        if (project.isDisposed()) {
-          return;
-        }
-
-        String toolWindowId = executor.getToolWindowId();
-        final ToolWindow toolWindow = ToolWindowManager.getInstance(project).getToolWindow(toolWindowId);
-        if (toolWindow.isVisible() && errorNotificationListener == null) {
-          return;
-        }
-
-        final String link = "toolWindow_" + sessionName;
-        final String notificationMessage = String.format("Session <a href='%s'>'%s'</a>: %s", link, sessionName, message);
-
-        NotificationGroup group = getNotificationGroup(toolWindowId);
-        group.createNotification(notificationMessage, type).setListener(new NotificationListener() {
-          @Override
-          public void hyperlinkUpdate(@NotNull Notification notification, @NotNull HyperlinkEvent event) {
-            boolean handled = false;
-            if (event.getEventType() == HyperlinkEvent.EventType.ACTIVATED && link.equals(event.getDescription())) {
-              for (RunContentDescriptor d : ExecutionManagerImpl.getAllDescriptors(project)) {
-                if (sessionName.equals(d.getDisplayName())) {
-                  final Content content = d.getAttachedContent();
-                  if (content != null) {
-                    content.getManager().setSelectedContent(content);
-                  }
-                  toolWindow.activate(null, true, true);
-                  handled = true;
-                  break;
-                }
-              }
-            }
-
-            if (!handled && errorNotificationListener != null) {
-              errorNotificationListener.hyperlinkUpdate(notification, event);
-            }
-          }
-        }).notify(project);
-      }
-
-      @NotNull
-      private NotificationGroup getNotificationGroup(@NotNull String toolWindowId) {
-        String displayId = "Launch Notifications for " + toolWindowId;
-        NotificationGroup group = NotificationGroup.findRegisteredGroup(displayId);
-        if (group == null) {
-          group = NotificationGroup.toolWindowGroup(displayId, toolWindowId, true, PluginId.getId("org.jetbrains.android"));
-        }
-        return group;
-=======
     ApplicationManager.getApplication().assertIsNonDispatchThread();
 
     if (AndroidFacet.getInstance(facet.getModule()) == null) {
@@ -166,7 +76,6 @@
       if (usesFeatureElem != null) {
         String required = usesFeatureElem.getAttributeNS(ANDROID_URI, ATTRIBUTE_REQUIRED);
         return isEmpty(required) || VALUE_TRUE.equals(required);
->>>>>>> b5f40ffd
       }
     }
     catch (ExecutionException | InterruptedException ex) {
