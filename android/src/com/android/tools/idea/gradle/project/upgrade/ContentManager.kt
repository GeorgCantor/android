// Copyright 2000-2022 JetBrains s.r.o. and contributors. Use of this source code is governed by the Apache 2.0 license.
package com.android.tools.idea.gradle.project.upgrade

import com.android.ide.common.repository.GradleVersion
import com.android.tools.adtui.HtmlLabel
import com.android.tools.adtui.HtmlLabel.setUpAsHtmlLabel
import com.android.tools.adtui.common.primaryContentBackground
import com.android.tools.adtui.model.stdui.CommonComboBoxModel
import com.android.tools.adtui.model.stdui.DefaultCommonComboBoxModel
import com.android.tools.adtui.model.stdui.EDITOR_NO_ERROR
import com.android.tools.adtui.model.stdui.EditingErrorCategory
import com.android.tools.adtui.model.stdui.EditingSupport
import com.android.tools.adtui.model.stdui.EditingValidation
import com.android.tools.adtui.model.stdui.EditorCompletion
import com.android.tools.adtui.stdui.CommonComboBox
import com.android.tools.adtui.stdui.CommonTextField
import com.android.tools.adtui.stdui.KeyStrokes
import com.android.tools.adtui.stdui.registerActionKey
import com.android.tools.idea.gradle.plugin.AndroidPluginInfo
import com.android.tools.idea.gradle.plugin.LatestKnownPluginVersionProvider
import com.android.tools.idea.gradle.project.sync.GradleSyncListener
import com.android.tools.idea.gradle.project.sync.GradleSyncState
import com.android.tools.idea.gradle.project.upgrade.AgpUpgradeComponentNecessity.MANDATORY_CODEPENDENT
import com.android.tools.idea.gradle.project.upgrade.AgpUpgradeComponentNecessity.MANDATORY_INDEPENDENT
import com.android.tools.idea.gradle.project.upgrade.AgpUpgradeComponentNecessity.OPTIONAL_CODEPENDENT
import com.android.tools.idea.gradle.project.upgrade.AgpUpgradeComponentNecessity.OPTIONAL_INDEPENDENT
import com.android.tools.idea.gradle.repositories.IdeGoogleMavenRepository
import com.android.tools.idea.observable.BindingsManager
import com.android.tools.idea.observable.ListenerManager
import com.android.tools.idea.observable.core.ObjectValueProperty
import com.android.tools.idea.observable.core.OptionalValueProperty
import com.google.wireless.android.sdk.stats.UpgradeAssistantEventInfo.UpgradeAssistantEventKind.FAILURE_PREDICTED
import com.intellij.icons.AllIcons
import com.intellij.ide.plugins.newui.HorizontalLayout
import com.intellij.openapi.Disposable
import com.intellij.openapi.application.ApplicationManager
import com.intellij.openapi.application.ModalityState
import com.intellij.openapi.application.invokeLater
import com.intellij.openapi.components.ServiceManager
import com.intellij.openapi.diagnostic.Logger
import com.intellij.openapi.progress.ProgressIndicator
import com.intellij.openapi.progress.ProgressManager
import com.intellij.openapi.progress.Task
import com.intellij.openapi.project.DumbService
import com.intellij.openapi.project.Project
import com.intellij.openapi.ui.ComboBox
import com.intellij.openapi.ui.ComponentValidator
import com.intellij.openapi.ui.ValidationInfo
import com.intellij.openapi.util.Disposer
import com.intellij.openapi.wm.RegisterToolWindowTask
import com.intellij.openapi.wm.ToolWindowManager
import com.intellij.ui.CheckboxTree
import com.intellij.ui.CheckboxTreeHelper
import com.intellij.ui.CheckboxTreeListener
import com.intellij.ui.CheckedTreeNode
import com.intellij.ui.DocumentAdapter
import com.intellij.ui.ScrollPaneFactory.createScrollPane
import com.intellij.ui.SideBorder
import com.intellij.ui.SimpleTextAttributes
import com.intellij.ui.components.JBLabel
import com.intellij.ui.components.JBLoadingPanel
import com.intellij.ui.components.JBPanel
import com.intellij.ui.components.panels.VerticalLayout
import com.intellij.ui.content.ContentFactory
import com.intellij.util.ui.JBUI
import com.intellij.util.ui.tree.TreeModelAdapter
import com.intellij.util.ui.tree.TreeUtil
import org.jetbrains.kotlin.utils.addToStdlib.firstIsInstanceOrNull
import org.jetbrains.kotlin.utils.addToStdlib.ifNotEmpty
import java.awt.BorderLayout
<<<<<<< HEAD
=======
import java.util.*
>>>>>>> 44b500f2
import javax.swing.BoxLayout
import javax.swing.Icon
import javax.swing.JButton
import javax.swing.JSeparator
import javax.swing.JTree
import javax.swing.SwingConstants
import javax.swing.event.DocumentEvent
import javax.swing.event.TreeModelEvent
import javax.swing.tree.DefaultMutableTreeNode
import javax.swing.tree.DefaultTreeModel
import javax.swing.tree.TreeSelectionModel

private val LOG = Logger.getInstance("Upgrade Assistant")

// "Model" here loosely in the sense of Model-View-Controller
class ToolWindowModel(
  val project: Project,
  val currentVersionProvider: () -> GradleVersion?,
  val recommended: GradleVersion? = null,
  val knownVersionsRequester: () -> Set<GradleVersion> = { IdeGoogleMavenRepository.getVersions("com.android.tools.build", "gradle") }
) : GradleSyncListener, Disposable {

  val latestKnownVersion = GradleVersion.parse(LatestKnownPluginVersionProvider.INSTANCE.get())

  var current: GradleVersion? = currentVersionProvider()
    private set
  private var _selectedVersion: GradleVersion? = recommended ?: latestKnownVersion
  val selectedVersion: GradleVersion?
    get() = _selectedVersion
  var processor: AgpUpgradeRefactoringProcessor? = null

  val uiState = ObjectValueProperty<UIState>(UIState.Loading)

  sealed class UIState{
    abstract val runEnabled: Boolean
    abstract val showLoadingState: Boolean
    abstract val runTooltip: String
    open val loadingText: String = ""
    open val errorMessage: Pair<Icon, String>? = null

    override fun equals(other: Any?): Boolean {
      if (this === other) return true
      if (other !is UIState) return false

      if (runEnabled != other.runEnabled) return false
      if (showLoadingState != other.showLoadingState) return false
      if (runTooltip != other.runTooltip) return false
      if (loadingText != other.loadingText) return false
      if (errorMessage != other.errorMessage) return false

      return true
    }

    override fun hashCode(): Int {
      var result = runEnabled.hashCode()
      result = 31 * result + showLoadingState.hashCode()
      result = 31 * result + runTooltip.hashCode()
      result = 31 * result + loadingText.hashCode()
      result = 31 * result + (errorMessage?.hashCode() ?: 0)
      return result
    }

    object ReadyToRun : UIState() {
      override val runEnabled = true
      override val showLoadingState = false
      override val runTooltip = ""
    }
    object Loading : UIState() {
      override val runEnabled = false
      override val showLoadingState = true
      override val runTooltip = ""
      override val loadingText = "Loading"
    }
    object RunningUpgrade : UIState() {
      override val runEnabled = false
      override val showLoadingState = true
      override val runTooltip = ""
      override val loadingText = "Running Upgrade"
    }
    object RunningSync : UIState() {
      override val runEnabled = false
      override val showLoadingState = true
      override val runTooltip = ""
      override val loadingText = "Running Sync"
    }
    object AllDone : UIState() {
      override val runEnabled = false
      override val showLoadingState = false
      override val runTooltip = "Nothing to do for this upgrade."
    }
    object ProjectFilesNotCleanWarning : UIState() {
      override val runEnabled = true
      override val showLoadingState = false
      override val loadingText = ""
      override val errorMessage = AllIcons.General.Warning to "Uncommitted changes in build files."
      override val runTooltip = "There are uncommitted changes in project build files.  Before upgrading, " +
                                 "you should commit or revert changes to the build files so that changes from the upgrade process " +
                                 "can be handled separately."
    }
    object AgpVersionNotLocatedError : UIState() {
      override val runEnabled = false
      override val showLoadingState = false
      override val loadingText = ""
      override val errorMessage = AllIcons.General.Error to "Cannot find AGP version in build files."
      override val runTooltip = "Cannot locate the version specification for the Android Gradle Plugin dependency, " +
                                "possibly because the project's build files use features not currently support by the " +
                                "Upgrade Assistant (for example: using constants defined in buildSrc)."
    }
    class InvalidVersionError(
      override val errorMessage: Pair<Icon, String>
    ) : UIState() {
      override val runEnabled = false
      override val showLoadingState = false
      override val runTooltip: String
        get() = errorMessage.second
    }
  }

  val knownVersions = OptionalValueProperty<Set<GradleVersion>>()
  val suggestedVersions = OptionalValueProperty<List<GradleVersion>>()

  val treeModel = DefaultTreeModel(CheckedTreeNode(null))

  val checkboxTreeStateUpdater = object : CheckboxTreeListener {
    override fun nodeStateChanged(node: CheckedTreeNode) {
      fun findNecessityNode(necessity: AgpUpgradeComponentNecessity): CheckedTreeNode? =
        (treeModel.root as CheckedTreeNode).children().asSequence().firstOrNull { (it as CheckedTreeNode).userObject == necessity } as? CheckedTreeNode

      fun enableNode(node: CheckedTreeNode) {
        node.isEnabled = true
        node.children().asSequence().forEach { (it as? CheckedTreeNode)?.isEnabled = true }
      }

      fun disableNode(node: CheckedTreeNode) {
        node.isEnabled = false
        node.children().asSequence().forEach { (it as? CheckedTreeNode)?.isEnabled = false }
      }

      fun allChildrenChecked(node: CheckedTreeNode) = node.children().asSequence().all { (it as? CheckedTreeNode)?.isChecked ?: true }
      fun anyChildrenChecked(node: CheckedTreeNode) = node.children().asSequence().any { (it as? CheckedTreeNode)?.isChecked ?: true }
      // We change the enabled states of nodes in the nodeStateChanged calls for the leaves (where the parents are the necessities) so
      // that we can largely ignore issues of checked state propagation; tempting though it is to do this for the state changes on the
      // necessity nodes themselves, it's not possible to get it right, because we can't tell whether we are deselecting a node because
      // of an explicit user action on that node or a propagated deselection of a child, and selecting a child node does not cause a
      // state change in the parent directly in any case.
      val parentNode = (node.parent as? CheckedTreeNode)?.also { if (it.userObject !is AgpUpgradeComponentNecessity) return } ?: return
      // The MANDATORY_CODEPENDENT node is special in two ways:
      // - its children's checkboxes are always disabled;
      // - it acts as a gateway for the other two necessities mentioned here: if it's enabled, then OPTIONAL_CODEPENDENT processors may
      //   be selected; if it's disabled, then MANDATORY_INDEPENDENT processors may be deselected.
      when (parentNode.userObject) {
        MANDATORY_INDEPENDENT -> findNecessityNode(MANDATORY_CODEPENDENT)?.let { it.isEnabled = allChildrenChecked(parentNode) }
        MANDATORY_CODEPENDENT -> {
          findNecessityNode(MANDATORY_INDEPENDENT)?.let { if (node.isChecked) disableNode(it) else enableNode(it) }
          findNecessityNode(OPTIONAL_CODEPENDENT)?.let { if (node.isChecked) enableNode(it) else disableNode(it) }
        }
        OPTIONAL_CODEPENDENT -> findNecessityNode(MANDATORY_CODEPENDENT)?.let { it.isEnabled = !anyChildrenChecked(parentNode) }
      }
    }
  }

  init {
    Disposer.register(project, this)
    refresh()

    GradleSyncState.subscribe(project, this, this)
    // Initialize known versions (e.g. in case of offline work with no cache)
    suggestedVersions.value = suggestedVersionsList(setOf())

    // Request known versions.
    ProgressManager.getInstance().run(object : Task.Backgroundable(project, "Looking for known versions", false) {
      override fun run(indicator: ProgressIndicator) {
        knownVersions.value = knownVersionsRequester()
        val suggestedVersionsList = suggestedVersionsList(knownVersions.value)
        invokeLater(ModalityState.NON_MODAL) { suggestedVersions.value = suggestedVersionsList }
      }
    })
  }

  override fun syncStarted(project: Project) = uiState.set(UIState.RunningSync)
  override fun syncFailed(project: Project, errorMessage: String) = syncFinished()
  override fun syncSucceeded(project: Project) = syncFinished()
  override fun syncSkipped(project: Project) = syncFinished()

  private fun syncFinished() {
    uiState.set(UIState.Loading)
    refresh(true)
  }

  override fun dispose() {
    processor?.usageView?.close()
  }

  fun editingValidation(value: String?): Pair<EditingErrorCategory, String> {
    val parsed = value?.let { GradleVersion.tryParseAndroidGradlePluginVersion(it) }
    val current = current
    return when {
      current == null -> Pair(EditingErrorCategory.ERROR, "Unknown current AGP version.")
      parsed == null -> Pair(EditingErrorCategory.ERROR, "Invalid AGP version format.")
      parsed < current -> Pair(EditingErrorCategory.ERROR, "Cannot downgrade AGP version.")
      parsed > latestKnownVersion ->
        if (parsed.major > latestKnownVersion.major)
          Pair(EditingErrorCategory.ERROR, "Target AGP version is unsupported.")
        else
          Pair(EditingErrorCategory.WARNING, "Upgrade to target AGP version is unverified.")

      else -> EDITOR_NO_ERROR
    }
  }

  fun newVersionSet(newVersionString: String) {
    val status = editingValidation(newVersionString)
    _selectedVersion = if (status.first == EditingErrorCategory.ERROR) {
      uiState.set(UIState.InvalidVersionError(AllIcons.General.Error to status.second))
      null
    }
    else {
      GradleVersion.tryParseAndroidGradlePluginVersion(newVersionString)
    }
    refresh()
  }

  fun suggestedVersionsList(gMavenVersions: Set<GradleVersion>): List<GradleVersion> = gMavenVersions
    // Make sure the current (if known), recommended, and latest known versions are present, whether published or not
    .union(listOfNotNull(current, recommended, latestKnownVersion))
    // Keep only versions that are later than or equal to current
    .filter { current?.let { current -> it >= current } ?: false }
    // Keep only versions that are no later than the latest version we support
    .filter { it <= latestKnownVersion }
    // Do not keep versions that would force an upgrade from on sync
    .filter { !versionsShouldForcePluginUpgrade(it, latestKnownVersion) }
    .toList()
    .sortedDescending()

  fun refresh(refindPlugin: Boolean = false) {
    val oldState = uiState.get()
    uiState.set(UIState.Loading)
    // First clear some state
    val root = (treeModel.root as CheckedTreeNode)
    root.removeAllChildren()
    treeModel.nodeStructureChanged(root)
    processor?.usageView?.close()
    processor = null

    if (refindPlugin) {
      current = currentVersionProvider()
      suggestedVersions.value = suggestedVersionsList(knownVersions.valueOrNull ?: setOf())
    }
    val newVersion = selectedVersion
    // TODO(xof/mlazeba): should we somehow preserve the existing uuid of the processor?
    val newProcessor = newVersion?.let {
      current?.let { current ->
        if (newVersion >= current && !project.isDisposed)
          ServiceManager.getService(project, AssistantInvoker::class.java).createProcessor(project, current, it)
        else
          null
      }
    }

    if (newProcessor == null) {
      // Preserve existing message and run button tooltips from newVersion validation.
      uiState.set(oldState)
    }
    else {
      val application = ApplicationManager.getApplication()
      if (application.isUnitTestMode) {
        parseAndSetEnabled(newProcessor)
      } else {
        application.executeOnPooledThread { parseAndSetEnabled(newProcessor) }
      }
    }
  }

  private fun parseAndSetEnabled(newProcessor: AgpUpgradeRefactoringProcessor) {
    val application = ApplicationManager.getApplication()
    newProcessor.ensureParsedModels()
    val projectFilesClean = isCleanEnoughProject(project)
    val classpathUsageFound = !newProcessor.classpathRefactoringProcessor.isAlwaysNoOpForProject
    newProcessor.componentRefactoringProcessors.firstIsInstanceOrNull<AgpGradleVersionRefactoringProcessor>()?.findUsages()
    if (application.isUnitTestMode) {
      setEnabled(newProcessor, projectFilesClean, classpathUsageFound)
    } else {
      invokeLater(ModalityState.NON_MODAL) { setEnabled(newProcessor, projectFilesClean, classpathUsageFound) }
    }
  }

  private fun setEnabled(newProcessor: AgpUpgradeRefactoringProcessor, projectFilesClean: Boolean, classpathUsageFound: Boolean) {
    refreshTree(newProcessor)
    processor = newProcessor
    if (!classpathUsageFound && newProcessor.current != newProcessor.new) {
      newProcessor.trackProcessorUsage(FAILURE_PREDICTED)
      uiState.set(UIState.AgpVersionNotLocatedError)
    }
    else if (!projectFilesClean) {
      uiState.set(UIState.ProjectFilesNotCleanWarning)
    }
    else if ((treeModel.root as? CheckedTreeNode)?.childCount == 0) {
      uiState.set(UIState.AllDone)
    }
    else {
      uiState.set(UIState.ReadyToRun)
    }
  }

  private fun refreshTree(processor: AgpUpgradeRefactoringProcessor) {
    val root = treeModel.root as CheckedTreeNode
    if (root.childCount > 0) {
      // this can happen if we call refresh() twice in quick succession: both refreshes clear the tree before either
      // gets here.
      root.removeAllChildren()
    }
    fun <T : DefaultMutableTreeNode> populateNecessity(
      necessity: AgpUpgradeComponentNecessity,
      constructor: (Any) -> (T)
    ): CheckedTreeNode {
      val node = CheckedTreeNode(necessity)
      processor.activeComponentsForNecessity(necessity).forEach { component -> node.add(constructor(toStepPresentation(component))) }
      node.let { if (it.childCount > 0) root.add(it) }
      return node
    }
    populateNecessity(MANDATORY_INDEPENDENT) { o -> CheckedTreeNode(o).also { it.isEnabled = false } }.isEnabled = false
    populateNecessity(MANDATORY_CODEPENDENT) { o -> CheckedTreeNode(o).also { it.isEnabled = false } }
    populateNecessity(OPTIONAL_CODEPENDENT) { o -> CheckedTreeNode(o).also { it.isChecked = false } }
    populateNecessity(OPTIONAL_INDEPENDENT) { o -> CheckedTreeNode(o).also { it.isChecked = false } }
    treeModel.nodeStructureChanged(root)
  }

  fun runUpgrade(showPreview: Boolean) = processor?.let { processor ->
    if (!showPreview) uiState.set(UIState.RunningUpgrade)
    processor.components().forEach { it.isEnabled = false }
    CheckboxTreeHelper.getCheckedNodes(DefaultStepPresentation::class.java, null, treeModel)
      .forEach { it.processor.isEnabled = true }

    if (ApplicationManager.getApplication().isUnitTestMode) {
      processor.run()
    }
    else {
      DumbService.getInstance(processor.project).smartInvokeLater {
        //TODO (mlazeba/xof): usages view run button should set our state to running again.
        processor.usageView?.close()
        processor.setPreviewUsages(showPreview)
        processor.run()
      }
    }
  }

  interface StepUiPresentation {
    val pageHeader: String
    val treeText: String
    val helpLinkUrl: String?
    val shortDescription: String?
    val additionalInfo: String?
      get() = null
  }

  interface StepUiWithComboSelectorPresentation {
    val label: String
    val elements: List<Any>
    var selectedValue: Any
  }

  // TODO(mlazeba/xof): temporary here, need to be defined in processor itself probably
  private fun toStepPresentation(processor: AgpUpgradeComponentRefactoringProcessor) = when (processor) {
    is Java8DefaultRefactoringProcessor -> object : DefaultStepPresentation(processor), StepUiWithComboSelectorPresentation {
      override val label: String = "Action on no explicit Java language level: "
      override val pageHeader: String
        get() = processor.commandName
      override val treeText: String
        get() = processor.noLanguageLevelAction.toString()
      override val elements: List<Java8DefaultRefactoringProcessor.NoLanguageLevelAction>
        get() = listOf(
          Java8DefaultRefactoringProcessor.NoLanguageLevelAction.ACCEPT_NEW_DEFAULT,
          Java8DefaultRefactoringProcessor.NoLanguageLevelAction.INSERT_OLD_DEFAULT
        )
      override var selectedValue: Any
        get() = processor.noLanguageLevelAction
        set(value) {
          if (value is Java8DefaultRefactoringProcessor.NoLanguageLevelAction) processor.noLanguageLevelAction = value
        }
      init {
        selectedValue = Java8DefaultRefactoringProcessor.NoLanguageLevelAction.ACCEPT_NEW_DEFAULT
      }
    }
    is AgpGradleVersionRefactoringProcessor -> object : DefaultStepPresentation(processor) {
      override val additionalInfo: String? =
        processor.cachedUsages
          .filter { it is WellKnownGradlePluginDependencyUsageInfo || it is WellKnownGradlePluginDslUsageInfo }
          .map { it.tooltipText }.toSortedSet().ifNotEmpty {
            val result = StringBuilder()
            result.append("<p>This will also perform the following actions to maintain plugin compatibility:</p>\n")
            result.append("<ul>\n")
            forEach { result.append("<li>$it</li>\n") }
            result.append("</ul>\n")
            result.toString()
          }
    }
    else -> DefaultStepPresentation(processor)
  }

  open class DefaultStepPresentation(val processor: AgpUpgradeComponentRefactoringProcessor) : StepUiPresentation {
    override val pageHeader: String
      get() = treeText
    override val treeText: String
      get() = processor.commandName
    override val helpLinkUrl: String?
      get() = processor.getReadMoreUrl()
    override val shortDescription: String?
      get() = processor.getShortDescription()
  }
}

class ContentManager(val project: Project) {
  init {
    ApplicationManager.getApplication().invokeAndWait {
      // Force EDT here to ease the testing (see com.intellij.ide.plugins.CreateAllServicesAndExtensionsAction: it instantiates services
      //  on a background thread). There is no performance penalties when already invoked on EDT.
      ToolWindowManager.getInstance(project).registerToolWindow(
        RegisterToolWindowTask.closable("Upgrade Assistant", icons.GradleIcons.ToolWindowGradle))
    }
  }

  fun showContent(recommended: GradleVersion? = null) {
    val toolWindow = ToolWindowManager.getInstance(project).getToolWindow("Upgrade Assistant")!!
    toolWindow.contentManager.removeAllContents(true)
    val model = ToolWindowModel(
      project, currentVersionProvider = { AndroidPluginInfo.find(project)?.pluginVersion }, recommended = recommended)
    val view = View(model, toolWindow.contentManager)
<<<<<<< HEAD
    val content = ContentFactory.SERVICE.getInstance().createContent(view.content, model.current.contentDisplayName(), true)
    content.setDisposer(model)
=======
    val content = ContentFactory.getInstance().createContent(view.content, model.current.contentDisplayName(), true)
    content.setDisposer {
      model.processor?.usageView?.close()
      Disposer.dispose(model.connection)
    }
>>>>>>> 44b500f2
    content.isPinned = true
    toolWindow.contentManager.addContent(content)
    toolWindow.show()
  }

  class View(val model: ToolWindowModel, contentManager: com.intellij.ui.content.ContentManager) {
    /*
    Experiment of usage of observable property bindings I have found in our code base.
    Taking inspiration from com/android/tools/idea/avdmanager/ConfigureDeviceOptionsStep.java:85 at the moment (Jan 2021).
     */
    private val myBindings = BindingsManager()
    private val myListeners = ListenerManager()

    val tree = CheckboxTree(UpgradeAssistantTreeCellRenderer(), null).apply {
      model = this@View.model.treeModel
      isRootVisible = false
      selectionModel.selectionMode = TreeSelectionModel.SINGLE_TREE_SELECTION
      addCheckboxTreeListener(this@View.model.checkboxTreeStateUpdater)
      addTreeSelectionListener { e -> refreshDetailsPanel() }
      background = primaryContentBackground
      isOpaque = true
      isEnabled = !this@View.model.uiState.get().showLoadingState
      myListeners.listen(this@View.model.uiState) { uiState ->
        isEnabled = !uiState.showLoadingState
        if (uiState.showLoadingState) {
          selectionModel.clearSelection()
          refreshDetailsPanel()
        }
      }
    }

    val upgradeLabel = JBLabel(model.current.upgradeLabelText()).also { it.border = JBUI.Borders.empty(0, 6) }

    val versionTextField = CommonComboBox<GradleVersion, CommonComboBoxModel<GradleVersion>>(
      // TODO this model needs to be enhanced to know when to commit value, instead of doing it in document listener below.
      object : DefaultCommonComboBoxModel<GradleVersion>(
        model.selectedVersion?.toString() ?: "",
        model.suggestedVersions.valueOrNull ?: emptyList()
      ) {
        init {
          selectedItem = model.selectedVersion
          myListeners.listen(model.suggestedVersions) { suggestedVersions ->
            val selectedVersion = model.selectedVersion
            for (i in size - 1 downTo 0) {
              if (getElementAt(i) != selectedVersion) removeElementAt(i)
            }
            suggestedVersions.orElse(emptyList()).forEachIndexed { i, it ->
              when {
                selectedVersion == null -> addElement(it)
                it > selectedVersion -> insertElementAt(it, i)
                it == selectedVersion -> Unit
                else -> addElement(it)
              }
            }
            selectedItem = selectedVersion
          }
          placeHolderValue = "Select new version"
        }

        // Given the ComponentValidator installation below, one might expect this not to be necessary,
        // but the outline highlighting does not work without it.
        // This is happening because not specifying validation here does not remove validation but just using default 'accept all' one.
        // This validation is triggered after the ComponentValidator and overrides the outline set by ComponentValidator.
        // The solution would be either add support of the tooltip to this component validation logic or use a different component.
        override val editingSupport = object : EditingSupport {
          override val validation: EditingValidation = model::editingValidation
          override val completion: EditorCompletion = { model.suggestedVersions.getValueOr(emptyList()).map { it.toString() }}
        }
      }
    ).apply {
      isEnabled = !this@View.model.uiState.get().showLoadingState
      myListeners.listen(this@View.model.uiState) { uiState ->
        isEnabled = !uiState.showLoadingState
      }

      // Need to register additional key listeners to the textfield that would hide main combo-box popup.
      // Otherwise textfield consumes these events without hiding popup making it impossible to do with a keyboard.
      val textField = editor.editorComponent as CommonTextField<*>
      textField.registerActionKey({ hidePopup(); textField.enterInLookup() }, KeyStrokes.ENTER, "enter")
      textField.registerActionKey({ hidePopup(); textField.escapeInLookup() }, KeyStrokes.ESCAPE, "escape")
      ComponentValidator(this@View.model).withValidator { ->
        val text = editor.item.toString()
        val validation = this@View.model.editingValidation(text)
        when (validation.first) {
          EditingErrorCategory.ERROR -> ValidationInfo(validation.second, this)
          EditingErrorCategory.WARNING -> ValidationInfo(validation.second, this).asWarning()
          else -> null
        }
      }.installOn(this)
      textField.document?.addDocumentListener(
        object: DocumentAdapter() {
          override fun textChanged(e: DocumentEvent) {
            ComponentValidator.getInstance(this@apply).ifPresent { v -> v.revalidate() }
            this@View.model.newVersionSet(editor.item.toString())
          }
        }
      )
    }

    val refreshButton = JButton("Refresh").apply {
      isEnabled = !this@View.model.uiState.get().showLoadingState
      myListeners.listen(this@View.model.uiState) { uiState ->
        isEnabled = !uiState.showLoadingState
      }
      addActionListener {
        this@View.model.run {
          refresh(true)
        }
      }
    }
    val okButton = JButton("Run selected steps").apply {
      addActionListener { this@View.model.runUpgrade(false) }
      this@View.model.uiState.get().let { uiState ->
        toolTipText = uiState.runTooltip
        isEnabled = uiState.runEnabled
      }
      myListeners.listen(this@View.model.uiState) { uiState ->
        toolTipText = uiState.runTooltip
        isEnabled = uiState.runEnabled
      }
    }
    val previewButton = JButton("Show Usages").apply {
      addActionListener { this@View.model.runUpgrade(true) }
      this@View.model.uiState.get().let { uiState ->
        toolTipText = uiState.runTooltip
        isEnabled = uiState.runEnabled
      }
      myListeners.listen(this@View.model.uiState) { uiState ->
        toolTipText = uiState.runTooltip
        isEnabled = uiState.runEnabled
      }
    }
    val messageLabel = JBLabel().apply {
      this@View.model.uiState.get().let { uiState ->
        icon = uiState.errorMessage?.first
        text = uiState.errorMessage?.second
      }
      myListeners.listen(this@View.model.uiState) { uiState ->
        icon = uiState.errorMessage?.first
        text = uiState.errorMessage?.second
      }
    }

    val detailsPanel = JBPanel<JBPanel<*>>().apply {
      layout = VerticalLayout(0, SwingConstants.LEFT)
      border = JBUI.Borders.empty(20)
<<<<<<< HEAD
      myListeners.listen(this@View.model.uiState) { refreshDetailsPanel() }
=======
      myListeners.listen(this@View.model.showFinishedMessage) { it -> if (it) refreshDetailsPanel() }
>>>>>>> 44b500f2
    }

    val content = JBLoadingPanel(BorderLayout(), contentManager).apply {
      val controlsPanel = makeTopComponent()
      val topPanel = JBPanel<JBPanel<*>>().apply {
        layout = BoxLayout(this, BoxLayout.Y_AXIS)
        add(controlsPanel)
        add(JSeparator(SwingConstants.HORIZONTAL))
      }
      add(topPanel, BorderLayout.NORTH)
      val treePanel = JBPanel<JBPanel<*>>(BorderLayout()).apply {
        add(createScrollPane(tree, SideBorder.NONE), BorderLayout.WEST)
        add(JSeparator(SwingConstants.VERTICAL), BorderLayout.CENTER)
      }
      add(treePanel, BorderLayout.WEST)
      add(detailsPanel, BorderLayout.CENTER)

      fun updateLoadingState(uiState: ToolWindowModel.UIState) {
        setLoadingText(uiState.loadingText)
        if (uiState.showLoadingState) {
          startLoading()
        }
        else {
          stopLoading()
          upgradeLabel.text = model.current.upgradeLabelText()
          contentManager.getContent(this)?.displayName = model.current.contentDisplayName()
        }
      }

      myListeners.listen(model.uiState, ::updateLoadingState)
      updateLoadingState(model.uiState.get())
    }

    init {
      model.treeModel.addTreeModelListener(object : TreeModelAdapter() {
        override fun treeStructureChanged(event: TreeModelEvent?) {
          // Tree expansion should not run in 'treeStructureChanged' as another listener clears the nodes expanded state
          // in the same event listener that is normally called after this one. Probably this state is cached somewhere else
          // making this diversion not immediately visible but on page hide and restore it uses all-folded state form the model.
          invokeLater(ModalityState.NON_MODAL) {
            tree.setHoldSize(false)
            TreeUtil.expandAll(tree) {
              tree.setHoldSize(true)
              content.revalidate()
            }
          }
        }
      })
      TreeUtil.expandAll(tree)
      tree.setHoldSize(true)
    }

    private fun makeTopComponent() = JBPanel<JBPanel<*>>().apply {
      layout = HorizontalLayout(5)
      add(upgradeLabel)
      add(versionTextField)
      // TODO(xof): make these buttons come in a platform-dependent order
      add(refreshButton)
      // TODO(xof): make this look like a default button
      add(okButton)
      add(previewButton)
      add(messageLabel)
    }

    private fun refreshDetailsPanel() {
      detailsPanel.removeAll()
      val selectedStep = (tree.selectionPath?.lastPathComponent as? DefaultMutableTreeNode)?.userObject
      val label = HtmlLabel().apply { name = "content" }
      setUpAsHtmlLabel(label)
      when {
        this@View.model.uiState.get() is ToolWindowModel.UIState.AllDone -> {
          val sb = StringBuilder()
          sb.append("<div><b>Nothing to do</b></div>")
          sb.append("<p>Project build files are up-to-date for Android Gradle Plugin version ${this@View.model.current}.")
          if (this@View.model.current?.let { it < this@View.model.latestKnownVersion } == true) {
            sb.append("<br>Upgrades to newer versions of Android Gradle Plugin (up to ${this@View.model.latestKnownVersion}) can be")
            sb.append("<br>performed by selecting those versions from the dropdown.")
          }
          sb.append("</p>")
          label.text = sb.toString()
          detailsPanel.add(label)
        }
        selectedStep is AgpUpgradeComponentNecessity -> {
          label.text = "<div><b>${selectedStep.treeText()}</b></div><p>${selectedStep.description().replace("\n", "<br>")}</p>"
          detailsPanel.add(label)
        }
        selectedStep is ToolWindowModel.StepUiPresentation -> {
          val text = StringBuilder("<div><b>${selectedStep.pageHeader}</b></div>")
          val paragraph = selectedStep.helpLinkUrl != null || selectedStep.shortDescription != null
          if (paragraph) text.append("<p>")
          selectedStep.shortDescription?.let { description ->
            text.append(description.replace("\n", "<br>"))
            selectedStep.helpLinkUrl?.let { text.append("  ") }
          }
          selectedStep.helpLinkUrl?.let { url ->
            // TODO(xof): what if we end near the end of the line, and this sticks out in an ugly fashion?
            text.append("<a href='$url'>Read more</a><icon src='AllIcons.Ide.External_link_arrow'>.")
          }
          selectedStep.additionalInfo?.let { text.append(it) }
          label.text = text.toString()
          detailsPanel.add(label)
          if (selectedStep is ToolWindowModel.StepUiWithComboSelectorPresentation) {
            ComboBox(selectedStep.elements.toTypedArray()).apply {
              name = "selection"
              item = selectedStep.selectedValue
              addActionListener {
                selectedStep.selectedValue = this.item
                tree.repaint()
                refreshDetailsPanel()
              }
              val comboPanel = JBPanel<JBPanel<*>>()
              comboPanel.layout = HorizontalLayout(0)
              comboPanel.add(JBLabel(selectedStep.label).also { it.border = JBUI.Borders.empty(0, 4); it.name = "label" })
              comboPanel.add(this)
              detailsPanel.add(comboPanel)
            }
          }
        }
      }
      detailsPanel.revalidate()
      detailsPanel.repaint()
    }
  }

  private class UpgradeAssistantTreeCellRenderer : CheckboxTree.CheckboxTreeCellRenderer(true, true) {
    override fun customizeRenderer(tree: JTree?,
                                   value: Any?,
                                   selected: Boolean,
                                   expanded: Boolean,
                                   leaf: Boolean,
                                   row: Int,
                                   hasFocus: Boolean) {
      if (value is DefaultMutableTreeNode) {
        when (val o = value.userObject) {
          is AgpUpgradeComponentNecessity -> {
            textRenderer.append(o.treeText())
            myCheckbox.let { toolTipText = o.checkboxToolTipText(it.isEnabled, it.isSelected) }
          }
          is ToolWindowModel.StepUiPresentation -> {
            (value.parent as? DefaultMutableTreeNode)?.let { parent ->
              if (parent.userObject == MANDATORY_CODEPENDENT) {
                toolTipText = null
                myCheckbox.isVisible = false
                textRenderer.append("")
                val totalXoffset = myCheckbox.width + myCheckbox.margin.left + myCheckbox.margin.right
                val firstXoffset = 2 * myCheckbox.width / 5 // approximate padding needed to put the bullet centrally in the space
                textRenderer.appendTextPadding(firstXoffset)
                textRenderer.append("\u2022", SimpleTextAttributes.REGULAR_BOLD_ATTRIBUTES, true)
                // Although this looks wrong (one might expect e.g. `totalXoffset - firstXoffset`), it does seem to be the case that
                // SimpleColoredComponent interprets padding from the start of the extent, rather than from the previous end.  Of course this
                // might be a bug, and if the behaviour of SimpleColoredComponent is changed this will break alignment of the Upgrade steps.
                textRenderer.appendTextPadding(totalXoffset)
              }
              else {
                myCheckbox.let {
                  toolTipText = (parent.userObject as? AgpUpgradeComponentNecessity)?.let { n ->
                    n.checkboxToolTipText(it.isEnabled, it.isSelected)
                  }
                }
              }
            }
            textRenderer.append(o.treeText, SimpleTextAttributes.REGULAR_ATTRIBUTES, true)
            if (o is ToolWindowModel.StepUiWithComboSelectorPresentation) {
              textRenderer.icon = AllIcons.Actions.Edit
              textRenderer.isIconOnTheRight = true
              textRenderer.iconTextGap = 10
            }
          }
        }
      }
      super.customizeRenderer(tree, value, selected, expanded, leaf, row, hasFocus)
    }
  }
}

private fun AgpUpgradeRefactoringProcessor.components() = this.componentRefactoringProcessors + this.classpathRefactoringProcessor

private fun AgpUpgradeRefactoringProcessor.activeComponentsForNecessity(necessity: AgpUpgradeComponentNecessity) =
  this.components().filter { it.isEnabled }.filter { it.necessity() == necessity }.filter { !it.isAlwaysNoOpForProject }

fun AgpUpgradeComponentNecessity.treeText() = when (this) {
  MANDATORY_INDEPENDENT -> "Upgrade prerequisites"
  MANDATORY_CODEPENDENT -> "Upgrade"
  OPTIONAL_CODEPENDENT -> "Recommended post-upgrade steps"
  OPTIONAL_INDEPENDENT -> "Recommended steps"
  else -> {
    LOG.error("Irrelevant steps tree text requested")
    "Irrelevant steps"
  }
}

fun AgpUpgradeComponentNecessity.checkboxToolTipText(enabled: Boolean, selected: Boolean) =
  if (enabled) null
  else when (this to selected) {
    MANDATORY_INDEPENDENT to true -> "Cannot be deselected while ${MANDATORY_CODEPENDENT.treeText()} is selected"
    MANDATORY_CODEPENDENT to false -> "Cannot be selected while ${MANDATORY_INDEPENDENT.treeText()} is unselected"
    MANDATORY_CODEPENDENT to true -> "Cannot be deselected while ${OPTIONAL_CODEPENDENT.treeText()} is selected"
    OPTIONAL_CODEPENDENT to false -> "Cannot be selected while ${MANDATORY_CODEPENDENT.treeText()} is unselected"
    else -> {
      LOG.error("Irrelevant step tooltip text requested")
      null
    }
  }

fun AgpUpgradeComponentNecessity.description() = when (this) {
  MANDATORY_INDEPENDENT ->
    "These steps are required to perform the upgrade of this project.\n" +
    "You can choose to do them in separate steps, in advance of the Android\n" +
    "Gradle Plugin upgrade itself."
  MANDATORY_CODEPENDENT ->
    "These steps are required to perform the upgrade of this project.\n" +
    "They must all happen together, at the same time as the Android Gradle Plugin\n" +
    "upgrade itself."
  OPTIONAL_CODEPENDENT ->
    "These steps are not required to perform the upgrade of this project at this time,\n" +
    "but will be required when upgrading to a later version of the Android Gradle\n" +
    "Plugin.  You can choose to do them in this upgrade to prepare for the future, but\n" +
    "only if the Android Gradle Plugin is upgraded to its new version."
  OPTIONAL_INDEPENDENT ->
    "These steps are not required to perform the upgrade of this project at this time,\n" +
    "but will be required when upgrading to a later version of the Android Gradle\n" +
    "Plugin.  You can choose to do them in this upgrade to prepare for the future,\n" +
    "with or without upgrading the Android Gradle Plugin to its new version."
  else -> {
    LOG.error("Irrelevant step description requested")
    "These steps are irrelevant to this upgrade (and should not be displayed)"
  }
}

fun GradleVersion?.upgradeLabelText() = when (this) {
  null -> "Upgrading Android Gradle Plugin from unknown version to"
  else -> "Upgrading Android Gradle Plugin from version $this to"
}

fun GradleVersion?.contentDisplayName() = when (this) {
  null -> "Upgrading project from unknown AGP"
  else -> "Upgrading project from AGP $this"
}<|MERGE_RESOLUTION|>--- conflicted
+++ resolved
@@ -32,11 +32,11 @@
 import com.google.wireless.android.sdk.stats.UpgradeAssistantEventInfo.UpgradeAssistantEventKind.FAILURE_PREDICTED
 import com.intellij.icons.AllIcons
 import com.intellij.ide.plugins.newui.HorizontalLayout
+import com.intellij.ide.ui.laf.darcula.ui.DarculaButtonUI.DEFAULT_STYLE_KEY
 import com.intellij.openapi.Disposable
 import com.intellij.openapi.application.ApplicationManager
 import com.intellij.openapi.application.ModalityState
 import com.intellij.openapi.application.invokeLater
-import com.intellij.openapi.components.ServiceManager
 import com.intellij.openapi.diagnostic.Logger
 import com.intellij.openapi.progress.ProgressIndicator
 import com.intellij.openapi.progress.ProgressManager
@@ -65,13 +65,7 @@
 import com.intellij.util.ui.JBUI
 import com.intellij.util.ui.tree.TreeModelAdapter
 import com.intellij.util.ui.tree.TreeUtil
-import org.jetbrains.kotlin.utils.addToStdlib.firstIsInstanceOrNull
-import org.jetbrains.kotlin.utils.addToStdlib.ifNotEmpty
 import java.awt.BorderLayout
-<<<<<<< HEAD
-=======
-import java.util.*
->>>>>>> 44b500f2
 import javax.swing.BoxLayout
 import javax.swing.Icon
 import javax.swing.JButton
@@ -325,7 +319,7 @@
     val newProcessor = newVersion?.let {
       current?.let { current ->
         if (newVersion >= current && !project.isDisposed)
-          ServiceManager.getService(project, AssistantInvoker::class.java).createProcessor(project, current, it)
+          project.getService(AssistantInvoker::class.java).createProcessor(project, current, it)
         else
           null
       }
@@ -350,7 +344,6 @@
     newProcessor.ensureParsedModels()
     val projectFilesClean = isCleanEnoughProject(project)
     val classpathUsageFound = !newProcessor.classpathRefactoringProcessor.isAlwaysNoOpForProject
-    newProcessor.componentRefactoringProcessors.firstIsInstanceOrNull<AgpGradleVersionRefactoringProcessor>()?.findUsages()
     if (application.isUnitTestMode) {
       setEnabled(newProcessor, projectFilesClean, classpathUsageFound)
     } else {
@@ -455,13 +448,13 @@
         selectedValue = Java8DefaultRefactoringProcessor.NoLanguageLevelAction.ACCEPT_NEW_DEFAULT
       }
     }
-    is AgpGradleVersionRefactoringProcessor -> object : DefaultStepPresentation(processor) {
-      override val additionalInfo: String? =
+    is GradlePluginsRefactoringProcessor -> object : DefaultStepPresentation(processor) {
+      override val additionalInfo =
         processor.cachedUsages
           .filter { it is WellKnownGradlePluginDependencyUsageInfo || it is WellKnownGradlePluginDslUsageInfo }
-          .map { it.tooltipText }.toSortedSet().ifNotEmpty {
-            val result = StringBuilder()
-            result.append("<p>This will also perform the following actions to maintain plugin compatibility:</p>\n")
+          .map { it.tooltipText }.toSortedSet().takeIf { !it.isEmpty() }?.run {
+             val result = StringBuilder()
+            result.append("<p>The following Gradle plugin versions will be updated:</p>\n")
             result.append("<ul>\n")
             forEach { result.append("<li>$it</li>\n") }
             result.append("</ul>\n")
@@ -499,16 +492,8 @@
     val model = ToolWindowModel(
       project, currentVersionProvider = { AndroidPluginInfo.find(project)?.pluginVersion }, recommended = recommended)
     val view = View(model, toolWindow.contentManager)
-<<<<<<< HEAD
-    val content = ContentFactory.SERVICE.getInstance().createContent(view.content, model.current.contentDisplayName(), true)
+    val content = ContentFactory.getInstance().createContent(view.content, model.current.contentDisplayName(), true)
     content.setDisposer(model)
-=======
-    val content = ContentFactory.getInstance().createContent(view.content, model.current.contentDisplayName(), true)
-    content.setDisposer {
-      model.processor?.usageView?.close()
-      Disposer.dispose(model.connection)
-    }
->>>>>>> 44b500f2
     content.isPinned = true
     toolWindow.contentManager.addContent(content)
     toolWindow.show()
@@ -629,6 +614,7 @@
         toolTipText = uiState.runTooltip
         isEnabled = uiState.runEnabled
       }
+      putClientProperty(DEFAULT_STYLE_KEY, true)
     }
     val previewButton = JButton("Show Usages").apply {
       addActionListener { this@View.model.runUpgrade(true) }
@@ -655,11 +641,7 @@
     val detailsPanel = JBPanel<JBPanel<*>>().apply {
       layout = VerticalLayout(0, SwingConstants.LEFT)
       border = JBUI.Borders.empty(20)
-<<<<<<< HEAD
       myListeners.listen(this@View.model.uiState) { refreshDetailsPanel() }
-=======
-      myListeners.listen(this@View.model.showFinishedMessage) { it -> if (it) refreshDetailsPanel() }
->>>>>>> 44b500f2
     }
 
     val content = JBLoadingPanel(BorderLayout(), contentManager).apply {
@@ -716,11 +698,9 @@
       layout = HorizontalLayout(5)
       add(upgradeLabel)
       add(versionTextField)
-      // TODO(xof): make these buttons come in a platform-dependent order
-      add(refreshButton)
-      // TODO(xof): make this look like a default button
       add(okButton)
       add(previewButton)
+      add(refreshButton)
       add(messageLabel)
     }
 
@@ -890,11 +870,11 @@
 }
 
 fun GradleVersion?.upgradeLabelText() = when (this) {
-  null -> "Upgrading Android Gradle Plugin from unknown version to"
-  else -> "Upgrading Android Gradle Plugin from version $this to"
+  null -> "Upgrade Android Gradle Plugin from unknown version to"
+  else -> "Upgrade Android Gradle Plugin from version $this to"
 }
 
 fun GradleVersion?.contentDisplayName() = when (this) {
-  null -> "Upgrading project from unknown AGP"
-  else -> "Upgrading project from AGP $this"
+  null -> "Upgrade project from unknown AGP"
+  else -> "Upgrade project from AGP $this"
 }