--- conflicted
+++ resolved
@@ -24,11 +24,7 @@
  */
 public interface IRenderLogger extends ILayoutLog {
   /** Empty logger producing no side effects. */
-<<<<<<< HEAD
-  public static final IRenderLogger NULL_LOGGER = new IRenderLogger() {
-=======
   IRenderLogger NULL_LOGGER = new IRenderLogger() {
->>>>>>> b5f40ffd
     private final HtmlLinkManager myLinkManager = new HtmlLinkManager();
 
     @Override
