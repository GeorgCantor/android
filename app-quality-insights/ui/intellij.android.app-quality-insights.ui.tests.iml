--- conflicted
+++ resolved
@@ -20,13 +20,10 @@
     <orderEntry type="module" module-name="intellij.android.adt.testutils" scope="TEST" />
     <orderEntry type="module" module-name="intellij.android.artwork" scope="TEST" />
     <orderEntry type="library" scope="TEST" name="studio-analytics-proto" level="project" />
-<<<<<<< HEAD
-=======
     <orderEntry type="module" module-name="intellij.android.adt.ui.model" scope="TEST" />
     <orderEntry type="module" module-name="android.sdktools.flags" scope="TEST" />
     <orderEntry type="library" scope="TEST" name="jetbrains.kotlinx.coroutines.test" level="project" />
     <orderEntry type="library" scope="TEST" name="kotlin-test" level="project" />
     <orderEntry type="module" module-name="intellij.android.projectSystem" scope="TEST" />
->>>>>>> 574fcae1
   </component>
 </module>