/*
 * Copyright (C) 2015 The Android Open Source Project
 *
 * Licensed under the Apache License, Version 2.0 (the "License");
 * you may not use this file except in compliance with the License.
 * You may obtain a copy of the License at
 *
 *      http://www.apache.org/licenses/LICENSE-2.0
 *
 * Unless required by applicable law or agreed to in writing, software
 * distributed under the License is distributed on an "AS IS" BASIS,
 * WITHOUT WARRANTIES OR CONDITIONS OF ANY KIND, either express or implied.
 * See the License for the specific language governing permissions and
 * limitations under the License.
 *
 * THIS FILE WAS GENERATED BY codergen. EDIT WITH CARE.
 */
package com.android.tools.idea.editors.gfxtrace.service.path;

import com.android.tools.rpclib.schema.*;
import com.android.tools.idea.editors.gfxtrace.service.memory.MemoryRange;
import com.android.tools.rpclib.binary.*;
import org.jetbrains.annotations.NotNull;
import org.jetbrains.annotations.Nullable;

import java.io.IOException;

public final class AtomPath extends Path {
  @Override
  public String getSegmentString() {
    return '[' + String.valueOf(myIndex) + ']';
  }

  @Override
  public void appendSegmentToPath(StringBuilder builder) {
    builder.append(getSegmentString());
  }

  @Override
  public AtomsPath getParent() {
    return myAtoms;
  }

  public StatePath stateAfter() {
    return new StatePath().setAfter(this);
  }

  public static StatePath stateAfter(AtomPath atomPath) {
    return (atomPath == null) ? null : atomPath.stateAfter();
  }

  public ResourcePath resourceAfter(ResourceID id) {
    return new ResourcePath().setAfter(this).setID(id);
  }

<<<<<<< HEAD
  public MemoryRangePath memoryAfter(PoolID pool, MemoryRange range) {
    return new MemoryRangePath().setAfter(this).setPool(pool.getValue()).setAddress(range.getBase()).setSize(range.getSize());
=======
  public MemoryRangePath memoryAfter(int pool, MemoryRange range) {
    return new MemoryRangePath().setAfter(this).setPool(pool).setAddress(range.getBase()).setSize(range.getSize());
>>>>>>> 50d6ab60
  }

  public FieldPath field(String name) {
    return new FieldPath().setStruct(this).setName(name);
<<<<<<< HEAD
=======
  }

  public MeshPath mesh(@Nullable MeshPathOptions options) {
    return new MeshPath().setObject(this).setOptions(options);
>>>>>>> 50d6ab60
  }

  //<<<Start:Java.ClassBody:1>>>
  private AtomsPath myAtoms;
  private long myIndex;

  // Constructs a default-initialized {@link AtomPath}.
  public AtomPath() {}


  public AtomsPath getAtoms() {
    return myAtoms;
  }

  public AtomPath setAtoms(AtomsPath v) {
    myAtoms = v;
    return this;
  }

  public long getIndex() {
    return myIndex;
  }

  public AtomPath setIndex(long v) {
    myIndex = v;
    return this;
  }

  @Override @NotNull
  public BinaryClass klass() { return Klass.INSTANCE; }


  private static final Entity ENTITY = new Entity("path", "Atom", "", "");

  static {
    ENTITY.setFields(new Field[]{
      new Field("Atoms", new Pointer(new Struct(AtomsPath.Klass.INSTANCE.entity()))),
      new Field("Index", new Primitive("uint64", Method.Uint64)),
    });
    Namespace.register(Klass.INSTANCE);
  }
  public static void register() {}
  //<<<End:Java.ClassBody:1>>>
  public enum Klass implements BinaryClass {
    //<<<Start:Java.KlassBody:2>>>
    INSTANCE;

    @Override @NotNull
    public Entity entity() { return ENTITY; }

    @Override @NotNull
    public BinaryObject create() { return new AtomPath(); }

    @Override
    public void encode(@NotNull Encoder e, BinaryObject obj) throws IOException {
      AtomPath o = (AtomPath)obj;
      e.object(o.myAtoms);
      e.uint64(o.myIndex);
    }

    @Override
    public void decode(@NotNull Decoder d, BinaryObject obj) throws IOException {
      AtomPath o = (AtomPath)obj;
      o.myAtoms = (AtomsPath)d.object();
      o.myIndex = d.uint64();
    }
    //<<<End:Java.KlassBody:2>>>
  }
}<|MERGE_RESOLUTION|>--- conflicted
+++ resolved
@@ -53,24 +53,16 @@
     return new ResourcePath().setAfter(this).setID(id);
   }
 
-<<<<<<< HEAD
-  public MemoryRangePath memoryAfter(PoolID pool, MemoryRange range) {
-    return new MemoryRangePath().setAfter(this).setPool(pool.getValue()).setAddress(range.getBase()).setSize(range.getSize());
-=======
   public MemoryRangePath memoryAfter(int pool, MemoryRange range) {
     return new MemoryRangePath().setAfter(this).setPool(pool).setAddress(range.getBase()).setSize(range.getSize());
->>>>>>> 50d6ab60
   }
 
   public FieldPath field(String name) {
     return new FieldPath().setStruct(this).setName(name);
-<<<<<<< HEAD
-=======
   }
 
   public MeshPath mesh(@Nullable MeshPathOptions options) {
     return new MeshPath().setObject(this).setOptions(options);
->>>>>>> 50d6ab60
   }
 
   //<<<Start:Java.ClassBody:1>>>
