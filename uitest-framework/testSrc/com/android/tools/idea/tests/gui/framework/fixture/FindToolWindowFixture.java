--- conflicted
+++ resolved
@@ -35,13 +35,8 @@
     @NotNull private final Content myContent;
 
     ContentFixture(@NotNull IdeFrameFixture parent) {
-<<<<<<< HEAD
-      UsageViewManager usageViewManager = UsageViewManager.getInstance(parent.getProject());
+      UsageViewContentManager usageViewManager = UsageViewContentManager.getInstance(parent.getProject());
       myContent = verifyNotNull(usageViewManager.getSelectedContent());
-=======
-      UsageViewContentManager usageViewManager = UsageViewContentManager.getInstance(parent.getProject());
-      myContent = usageViewManager.getSelectedContent();
->>>>>>> 134c85ef
     }
 
     @NotNull
