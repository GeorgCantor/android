--- conflicted
+++ resolved
@@ -4,16 +4,11 @@
     <exclude-output />
     <content url="file://$MODULE_DIR$">
       <sourceFolder url="file://$MODULE_DIR$/src" isTestSource="false" />
-<<<<<<< HEAD
-=======
       <sourceFolder url="file://$MODULE_DIR$/testingSrc" isTestSource="true" />
       <sourceFolder url="file://$MODULE_DIR$/resources" type="java-resource" />
->>>>>>> b5f40ffd
     </content>
     <orderEntry type="inheritedJdk" />
-    <orderEntry type="library" name="studio-sdk" level="project" />
     <orderEntry type="library" scope="TEST" name="kotlin-test" level="project" />
-    <orderEntry type="library" name="studio-plugin-Kotlin" level="project" />
     <orderEntry type="sourceFolder" forTests="false" />
     <orderEntry type="module" module-name="android.sdktools.flags" />
     <orderEntry type="module" module-name="intellij.android.core" />
@@ -29,53 +24,61 @@
     <orderEntry type="library" name="studio-proto" level="project" />
     <orderEntry type="module" module-name="intellij.android.wizard" />
     <orderEntry type="module" module-name="intellij.android.wizard.model" />
-    <orderEntry type="module" module-name="android.sdktools.analytics-tracker" />
+    <orderEntry type="module" module-name="analytics-tracker" />
     <orderEntry type="library" name="studio-analytics-proto" level="project" />
-<<<<<<< HEAD
-    <orderEntry type="module" module-name="android.sdktools.dynamic-layout-inspector.common" />
-    <orderEntry type="module" module-name="intellij.android.app-inspection.api" />
-    <orderEntry type="module" module-name="intellij.android.app-inspection.ide" />
-    <orderEntry type="module" module-name="intellij.android.app-inspection.inspector.api" />
+    <orderEntry type="module" module-name="dynamic-layout-inspector.common" />
+    <orderEntry type="module" module-name="app-inspection.api" />
+    <orderEntry type="module" module-name="app-inspection.ide" />
+    <orderEntry type="module" module-name="app-inspection.inspector.api" />
     <orderEntry type="module" module-name="intellij.android.projectSystem" />
-    <orderEntry type="module" module-name="intellij.android.android-layout-inspector" />
     <orderEntry type="library" name="layoutinspector-skia-proto" level="project" />
     <orderEntry type="library" name="layout_inspector_snapshot_java_proto" level="project" />
     <orderEntry type="library" name="layout_inspector_view_java_proto" level="project" />
     <orderEntry type="library" name="layout_inspector_compose_java_proto" level="project" />
+    <orderEntry type="module" module-name="intellij.android.transport" scope="TEST" />
+    <orderEntry type="library" name="transport-proto" level="project" />
+    <orderEntry type="module" module-name="android.sdktools.fakeadbserver" scope="TEST" />
+    <orderEntry type="module" module-name="android.sdktools.testutils" scope="TEST" />
+    <orderEntry type="module" module-name="intellij.android.testFramework" scope="TEST" />
+    <orderEntry type="library" scope="TEST" name="mockito" level="project" />
+    <orderEntry type="library" scope="TEST" name="truth" level="project" />
+    <orderEntry type="module" module-name="intellij.android.transport" />
+    <orderEntry type="library" name="transport-proto" level="project" />
     <orderEntry type="library" name="protobuf" level="project" />
     <orderEntry type="library" name="Guava" level="project" />
     <orderEntry type="library" name="kotlinx-coroutines-jdk8" level="project" />
     <orderEntry type="library" name="kotlin-reflect" level="project" />
     <orderEntry type="library" name="jetbrains-annotations" level="project" />
+    <orderEntry type="library" name="rd-core" level="project" />
     <orderEntry type="library" name="gson" level="project" />
     <orderEntry type="library" name="error-prone-annotations" level="project" />
-    <orderEntry type="library" scope="PROVIDED" name="kotlinc.kotlin-compiler-common" level="project" />
     <orderEntry type="library" name="kotlin-stdlib-jdk8" level="project" />
-    <orderEntry type="library" scope="PROVIDED" name="kotlinc.kotlin-compiler-fe10" level="project" />
+    <orderEntry type="library" name="kotlinc.kotlin-compiler-common" level="project" />
+    <orderEntry type="library" name="kotlinc.kotlin-compiler-fe10" level="project" />
+    <orderEntry type="module" module-name="intellij.android.jps.model" />
     <orderEntry type="module" module-name="intellij.platform.util.jdom" />
+    <orderEntry type="module" module-name="kotlin.base.fe10.analysis" />
     <orderEntry type="module" module-name="intellij.platform.lang.core" />
-    <orderEntry type="module" module-name="kotlin.base.fe10.analysis" />
     <orderEntry type="module" module-name="intellij.platform.util.base" />
     <orderEntry type="module" module-name="intellij.platform.util.rt" />
     <orderEntry type="module" module-name="kotlin.idea" />
     <orderEntry type="module" module-name="intellij.xml.psi.impl" />
     <orderEntry type="module" module-name="intellij.platform.editor" />
+    <orderEntry type="module" module-name="intellij.java.psi" />
     <orderEntry type="module" module-name="intellij.platform.analysis" />
-    <orderEntry type="module" module-name="intellij.java.psi" />
     <orderEntry type="module" module-name="intellij.platform.ide" />
     <orderEntry type="module" module-name="intellij.platform.util" />
     <orderEntry type="module" module-name="intellij.platform.core.ui" />
+    <orderEntry type="module" module-name="intellij.platform.util.ui" />
     <orderEntry type="module" module-name="intellij.platform.concurrency" />
-    <orderEntry type="module" module-name="intellij.platform.util.ui" />
     <orderEntry type="module" module-name="intellij.xml.psi" />
     <orderEntry type="module" module-name="intellij.platform.indexing" />
     <orderEntry type="module" module-name="intellij.platform.projectModel" />
     <orderEntry type="module" module-name="intellij.platform.ide.util.io" />
-    <orderEntry type="module" module-name="kotlin.core" />
     <orderEntry type="module" module-name="intellij.platform.execution.impl" />
+    <orderEntry type="module" module-name="kotlin.base.scripting" />
     <orderEntry type="module" module-name="intellij.platform.lang" />
     <orderEntry type="module" module-name="kotlin.base.util" />
-    <orderEntry type="module" module-name="kotlin.base.scripting" />
     <orderEntry type="module" module-name="intellij.xml.dom" />
     <orderEntry type="module" module-name="intellij.platform.execution" />
     <orderEntry type="module" module-name="intellij.java.execution" />
@@ -85,23 +88,9 @@
     <orderEntry type="module" module-name="intellij.platform.core.impl" />
     <orderEntry type="module" module-name="intellij.platform.util.ex" />
     <orderEntry type="module" module-name="intellij.platform.ide.core" />
-=======
-    <orderEntry type="module" module-name="dynamic-layout-inspector.common" />
-    <orderEntry type="module" module-name="app-inspection.api" />
-    <orderEntry type="module" module-name="app-inspection.ide" />
-    <orderEntry type="module" module-name="app-inspection.inspector.api" />
-    <orderEntry type="module" module-name="intellij.android.projectSystem" />
-    <orderEntry type="library" name="layoutinspector-skia-proto" level="project" />
-    <orderEntry type="library" name="layoutinspector-view-proto" level="project" />
-    <orderEntry type="module" module-name="intellij.android.transport" scope="TEST" />
-    <orderEntry type="library" name="transport-proto" level="project" />
-    <orderEntry type="module" module-name="android.sdktools.fakeadbserver" scope="TEST" />
-    <orderEntry type="module" module-name="android.sdktools.testutils" scope="TEST" />
-    <orderEntry type="module" module-name="intellij.android.testFramework" scope="TEST" />
-    <orderEntry type="library" scope="TEST" name="mockito" level="project" />
-    <orderEntry type="library" scope="TEST" name="truth" level="project" />
-    <orderEntry type="module" module-name="intellij.android.transport" />
-    <orderEntry type="library" name="transport-proto" level="project" />
->>>>>>> b5f40ffd
+    <orderEntry type="library" scope="TEST" name="JUnit4" level="project" />
+    <orderEntry type="module" module-name="intellij.platform.testFramework.common" scope="TEST" />
+    <orderEntry type="module" module-name="intellij.platform.testFramework" scope="TEST" />
+    <orderEntry type="module" module-name="intellij.platform.ide.core.impl" scope="TEST" />
   </component>
 </module>