--- conflicted
+++ resolved
@@ -39,32 +39,19 @@
         ChainStyleViewAction(
           Toolbar.CYCLE_CHAIN_SPREAD,
           SdkConstants.ATTR_LAYOUT_CHAIN_SPREAD,
-<<<<<<< HEAD
-          ChainDirection.HORIZONTAL
-=======
           ChainDirection.HORIZONTAL,
->>>>>>> 0d09370c
         ),
         ChainStyleViewAction(
           Toolbar.CYCLE_CHAIN_SPREAD_INLINE,
           SdkConstants.ATTR_LAYOUT_CHAIN_SPREAD_INSIDE,
           ChainDirection.HORIZONTAL,
-<<<<<<< HEAD
-          "spread inside"
-=======
           "spread inside",
->>>>>>> 0d09370c
         ),
         ChainStyleViewAction(
           Toolbar.CYCLE_CHAIN_PACKED,
           SdkConstants.ATTR_LAYOUT_CHAIN_PACKED,
-<<<<<<< HEAD
-          ChainDirection.HORIZONTAL
-        )
-=======
           ChainDirection.HORIZONTAL,
         ),
->>>>>>> 0d09370c
       )
 
     @JvmField
@@ -73,32 +60,19 @@
         ChainStyleViewAction(
           Toolbar.CYCLE_CHAIN_SPREAD,
           SdkConstants.ATTR_LAYOUT_CHAIN_SPREAD,
-<<<<<<< HEAD
-          ChainDirection.VERTICAL
-=======
           ChainDirection.VERTICAL,
->>>>>>> 0d09370c
         ),
         ChainStyleViewAction(
           Toolbar.CYCLE_CHAIN_SPREAD_INLINE,
           SdkConstants.ATTR_LAYOUT_CHAIN_SPREAD_INSIDE,
           ChainDirection.VERTICAL,
-<<<<<<< HEAD
-          "spread inside"
-=======
           "spread inside",
->>>>>>> 0d09370c
         ),
         ChainStyleViewAction(
           Toolbar.CYCLE_CHAIN_PACKED,
           SdkConstants.ATTR_LAYOUT_CHAIN_PACKED,
-<<<<<<< HEAD
-          ChainDirection.VERTICAL
-        )
-=======
           ChainDirection.VERTICAL,
         ),
->>>>>>> 0d09370c
       )
   }
 }
@@ -116,11 +90,7 @@
   icon: Icon?,
   val style: String,
   val chainDirection: ChainDirection,
-<<<<<<< HEAD
-  label: String = style
-=======
   label: String = style,
->>>>>>> 0d09370c
 ) : DirectViewAction(icon, label) {
 
   @VisibleForTesting
@@ -134,11 +104,7 @@
     handler: ViewHandler,
     component: NlComponent,
     selectedChildren: MutableList<NlComponent>,
-<<<<<<< HEAD
-    modifiers: Int
-=======
     modifiers: Int,
->>>>>>> 0d09370c
   ) {
     if (selectedChildren.isEmpty()) {
       return
@@ -154,11 +120,7 @@
         horizontalHead,
         SdkConstants.ATTR_LAYOUT_HORIZONTAL_CHAIN_STYLE,
         primary,
-<<<<<<< HEAD
-        style
-=======
         style,
->>>>>>> 0d09370c
       )
     } else if (chainDirection == ChainDirection.VERTICAL) {
       val verticalHead = getVerticalHead(primary, nonPrimaryComponents) ?: return
@@ -171,11 +133,7 @@
     chainHeadComponent: SceneComponent,
     orientationStyle: String,
     component: SceneComponent,
-<<<<<<< HEAD
-    chainStyle: String
-=======
     chainStyle: String,
->>>>>>> 0d09370c
   ) {
     val chainHead = chainHeadComponent.authoritativeNlComponent
     val modification = ComponentModification(chainHead, "Cycle Chain Style")
@@ -191,11 +149,7 @@
    */
   private fun getHorizontalHead(
     primary: SceneComponent,
-<<<<<<< HEAD
-    nonPrimaryComponents: List<SceneComponent>
-=======
     nonPrimaryComponents: List<SceneComponent>,
->>>>>>> 0d09370c
   ): SceneComponent? {
     val checker = ChainChecker()
     if (!checker.checkIsInChain(primary) || !checker.isInHorizontalChain) {
@@ -220,11 +174,7 @@
    */
   private fun getVerticalHead(
     primary: SceneComponent,
-<<<<<<< HEAD
-    nonPrimaryComponents: List<SceneComponent>
-=======
     nonPrimaryComponents: List<SceneComponent>,
->>>>>>> 0d09370c
   ): SceneComponent? {
     val checker = ChainChecker()
     if (!checker.checkIsInChain(primary) || !checker.isInVerticalChain) {
@@ -245,11 +195,7 @@
   private fun getNonPrimaryComponent(
     editor: ViewEditor,
     primaryNlComponent: NlComponent,
-<<<<<<< HEAD
-    selectedChildren: List<NlComponent>
-=======
     selectedChildren: List<NlComponent>,
->>>>>>> 0d09370c
   ): List<SceneComponent> {
     return selectedChildren
       .filter { it: NlComponent -> it !== primaryNlComponent }
@@ -264,11 +210,7 @@
     handler: ViewHandler,
     component: NlComponent,
     selectedChildren: MutableList<NlComponent>,
-<<<<<<< HEAD
-    modifiersEx: Int
-=======
     modifiersEx: Int,
->>>>>>> 0d09370c
   ) {
     super.updatePresentation(
       presentation,
@@ -276,11 +218,7 @@
       handler,
       component,
       selectedChildren,
-<<<<<<< HEAD
-      modifiersEx
-=======
       modifiersEx,
->>>>>>> 0d09370c
     )
     presentation.setVisible(isApplicable(editor, selectedChildren))
   }
