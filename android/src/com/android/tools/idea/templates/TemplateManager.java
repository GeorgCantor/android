/*
 * Copyright (C) 2013 The Android Open Source Project
 *
 * Licensed under the Apache License, Version 2.0 (the "License");
 * you may not use this file except in compliance with the License.
 * You may obtain a copy of the License at
 *
 *      http://www.apache.org/licenses/LICENSE-2.0
 *
 * Unless required by applicable law or agreed to in writing, software
 * distributed under the License is distributed on an "AS IS" BASIS,
 * WITHOUT WARRANTIES OR CONDITIONS OF ANY KIND, either express or implied.
 * See the License for the specific language governing permissions and
 * limitations under the License.
 */
package com.android.tools.idea.templates;

import static com.android.SdkConstants.FD_ADDONS;
import static com.android.SdkConstants.FD_EXTRAS;
import static com.android.SdkConstants.FD_GRADLE_WRAPPER;
import static com.android.SdkConstants.FD_TEMPLATES;
import static com.android.SdkConstants.FN_GRADLE_WRAPPER_UNIX;
import static com.android.tools.idea.actions.NewAndroidComponentActionKt.FRAGMENT_CATEGORY;
import static com.android.tools.idea.actions.NewAndroidComponentActionKt.NEW_WIZARD_CATEGORIES;
import static com.android.tools.idea.flags.StudioFlags.COMPOSE_WIZARD_TEMPLATES;
import static com.android.tools.idea.npw.project.AndroidPackageUtils.getModuleTemplates;
import static com.android.tools.idea.npw.project.AndroidPackageUtils.getPackageForPath;
import static com.android.tools.idea.templates.Template.TEMPLATE_XML_NAME;
import static com.intellij.openapi.util.io.FileUtil.toSystemIndependentName;
import static java.util.stream.Collectors.toMap;

import com.android.annotations.concurrency.GuardedBy;
import com.android.annotations.concurrency.Slow;
import com.android.prefs.AndroidLocation;
import com.android.repository.Revision;
import com.android.repository.io.FileOpUtils;
import com.android.tools.idea.actions.NewAndroidComponentAction;
import com.android.tools.idea.flags.StudioFlags;
import com.android.tools.idea.model.AndroidModel;
import com.android.tools.idea.npw.FormFactor;
import com.android.tools.idea.npw.model.ProjectSyncInvoker;
import com.android.tools.idea.npw.model.RenderTemplateModel;
import com.android.tools.idea.npw.template.ChooseActivityTypeStep;
import com.android.tools.idea.npw.template.ChooseFragmentTypeStep;
import com.android.tools.idea.npw.template.TemplateHandle;
import com.android.tools.idea.projectsystem.NamedModuleTemplate;
import com.android.tools.idea.sdk.AndroidSdks;
import com.android.tools.idea.templates.TemplateMetadata.TemplateConstraint;
import com.android.tools.idea.ui.wizard.StudioWizardDialogBuilder;
import com.android.tools.idea.wizard.model.ModelWizard;
import com.android.tools.idea.wizard.model.SkippableWizardStep;
import com.android.utils.XmlUtils;
import com.google.common.collect.ImmutableSet;
import com.google.common.collect.Lists;
import com.google.common.collect.Maps;
import com.google.common.collect.Table;
import com.google.common.collect.TreeBasedTable;
import com.intellij.ide.IdeView;
import com.intellij.ide.actions.NonEmptyActionGroup;
import com.intellij.openapi.actionSystem.ActionGroup;
import com.intellij.openapi.actionSystem.ActionManager;
import com.intellij.openapi.actionSystem.AnAction;
import com.intellij.openapi.actionSystem.AnActionEvent;
import com.intellij.openapi.actionSystem.CommonDataKeys;
import com.intellij.openapi.actionSystem.DataContext;
import com.intellij.openapi.actionSystem.DefaultActionGroup;
import com.intellij.openapi.actionSystem.LangDataKeys;
import com.intellij.openapi.actionSystem.Presentation;
import com.intellij.openapi.application.PathManager;
import com.intellij.openapi.diagnostic.Logger;
import com.intellij.openapi.module.Module;
import com.intellij.openapi.project.Project;
import com.intellij.openapi.util.io.FileUtil;
import com.intellij.openapi.util.text.StringUtil;
import com.intellij.openapi.vfs.LocalFileSystem;
import com.intellij.openapi.vfs.VfsUtilCore;
import com.intellij.openapi.vfs.VirtualFile;
import com.intellij.platform.templates.github.ZipUtil;
import icons.AndroidIcons;
import java.io.File;
import java.io.IOException;
import java.util.ArrayList;
import java.util.Arrays;
import java.util.Collections;
import java.util.Comparator;
import java.util.EnumSet;
import java.util.List;
import java.util.Map;
import java.util.Objects;
import java.util.Set;
import org.jetbrains.android.facet.AndroidFacet;
import org.jetbrains.android.sdk.AndroidSdkData;
import org.jetbrains.android.util.AndroidBundle;
import org.jetbrains.annotations.NotNull;
import org.jetbrains.annotations.Nullable;
import org.w3c.dom.Document;

/**
 * Handles locating templates and providing template metadata
 */
public class TemplateManager {
  private static final Logger LOG = Logger.getInstance("#" + TemplateManager.class.getName());

  /**
   * A directory relative to application home folder where we can find an extra template folder. This lets us ship more up-to-date
   * templates with the application instead of waiting for SDK updates.
   */
  private static final String BUNDLED_TEMPLATE_PATH = "/plugins/android/lib/templates";
  private static final String[] DEVELOPMENT_TEMPLATE_PATHS = {
    "/../../tools/base/templates",
    "/community/build/dependencies/build/android-sdk/tools-base/templates",
    "/build/dependencies/build/android-sdk/tools-base/templates"
  };
  private static final String EXPLODED_AAR_PATH = "build/intermediates/exploded-aar";

  public static final String CATEGORY_OTHER = "Other";
  public static final String CATEGORY_ACTIVITY = "Activity";
  public static final String CATEGORY_FRAGMENT = "Fragment";
  public static final String CATEGORY_AUTOMOTIVE = "Automotive";
  public static final String CATEGORY_COMPOSE = "Compose";
  private static final String ACTION_ID_PREFIX = "template.create.";
  private static final Set<String> EXCLUDED_CATEGORIES = ImmutableSet.of("Application", "Applications");
  public static final Set<String> EXCLUDED_TEMPLATES = ImmutableSet.of();
  private static final String TEMPLATE_ZIP_NAME = "templates.zip";

  /**
   * Cache for {@link #getTemplateMetadata(File)}
   */
  private Map<File, TemplateMetadata> myTemplateMap;

  /** Lock protecting access to {@link #myCategoryTable} */
  private final Object CATEGORY_TABLE_LOCK = new Object();

  /** Table mapping (Category, Template Name) -> Template File */
  @GuardedBy("CATEGORY_TABLE_LOCK")
  private Table<String, String, File> myCategoryTable;

  /**
   * Cache location for templates pulled from exploded-aars
   */
  private File myAarCache;

  private static TemplateManager ourInstance = new TemplateManager();
  private DefaultActionGroup myTopGroup;

  private TemplateManager() {
  }

  public static TemplateManager getInstance() {
    return ourInstance;
  }

  /**
   * @return the root folder containing templates
   */
  @Nullable
  public static File getTemplateRootFolder() {
    String homePath = toSystemIndependentName(PathManager.getHomePath());
    // Release build?
    VirtualFile root = LocalFileSystem.getInstance().findFileByPath(toSystemIndependentName(homePath + BUNDLED_TEMPLATE_PATH));
    if (root == null) {
      // Development build?
      for (String path : DEVELOPMENT_TEMPLATE_PATHS) {
        root = LocalFileSystem.getInstance().findFileByPath(toSystemIndependentName(homePath + path));

        if (root != null) {
          break;
        }
      }
    }
    if (root != null) {
      File rootFile = VfsUtilCore.virtualToIoFile(root);
      if (templateRootIsValid(rootFile)) {
        return rootFile;
      }
    }

    return null;
  }

  /**
   * @return A list of root folders containing extra templates
   */
  @NotNull
  public static List<File> getExtraTemplateRootFolders() {
    List<File> folders = getUserDefinedTemplateRootFolders();
    folders.addAll(getAuxTemplateRootFolders());
    return folders;
  }

  @NotNull
  private static List<File> getUserDefinedTemplateRootFolders() {
    List<File> folders = new ArrayList<>();

    String homeFolder = AndroidLocation.getFolderWithoutWrites();
    if (homeFolder != null) {
      // Look in $userhome/.android/templates
      File templatesFolder = new File(homeFolder, FD_TEMPLATES);
      if (templatesFolder.isDirectory()) {
        Collections.addAll(folders, templatesFolder);
      }
    }
    return folders;
  }

  @NotNull
  private static List<File> getAuxTemplateRootFolders() {
    List<File> folders = new ArrayList<>();

    // Check in various locations in the SDK
    AndroidSdkData sdkData = AndroidSdks.getInstance().tryToChooseAndroidSdk();
    if (sdkData != null) {
      File location = sdkData.getLocation();

      // Look in SDK/extras/*
      File extras = new File(location, FD_EXTRAS);
      if (extras.isDirectory()) {
        for (File vendor : listFiles(extras)) {
          if (!vendor.isDirectory()) {
            continue;
          }
          for (File pkg : listFiles(vendor)) {
            if (pkg.isDirectory()) {
              File folder = new File(pkg, FD_TEMPLATES);
              if (folder.isDirectory()) {
                folders.add(folder);
              }
            }
          }
        }

        // Legacy
        File folder = new File(extras, FD_TEMPLATES);
        if (folder.isDirectory()) {
          folders.add(folder);
        }
      }

      // Look in SDK/add-ons
      File addOns = new File(location, FD_ADDONS);
      if (addOns.isDirectory()) {
        for (File addOn : listFiles(addOns)) {
          if (!addOn.isDirectory()) {
            continue;
          }
          File folder = new File(addOn, FD_TEMPLATES);
          if (folder.isDirectory()) {
            folders.add(folder);
          }
        }
      }
    }

    // Look for source tree files
    String homePath = toSystemIndependentName(PathManager.getHomePath());
    // Release build?
    VirtualFile root = LocalFileSystem.getInstance().findFileByPath(toSystemIndependentName(homePath + BUNDLED_TEMPLATE_PATH));
    if (root == null) {
      // Development build?
      for (String path : DEVELOPMENT_TEMPLATE_PATHS) {
        root = LocalFileSystem.getInstance().refreshAndFindFileByIoFile(new File(homePath + path));

        if (root != null) {
          break;
        }
      }
    }

    if (root == null) {
      // error message tailored for release build file layout
      LOG.error("Templates not found in: " + homePath + BUNDLED_TEMPLATE_PATH +
                " or " + homePath + Arrays.toString(DEVELOPMENT_TEMPLATE_PATHS));
    } else {
      File templateDir = new File(root.getCanonicalPath()).getAbsoluteFile();
      if (templateDir.isDirectory()) {
        folders.add(templateDir);
      }
    }
    return folders;
  }

  /**
   * Returns all the templates with the given prefix
   *
   * @param folder the folder prefix
   * @return the available templates
   */
  @NotNull
  public List<File> getTemplates(@NotNull String folder) {
    List<File> templates = new ArrayList<>();
    Map<String, File> templateNames = Maps.newHashMap();
    File root = getTemplateRootFolder();
    if (root != null) {
      File[] files = new File(root, folder).listFiles();
      if (files != null) {
        for (File file : files) {
          if (file.isDirectory() && (new File(file, TEMPLATE_XML_NAME)).exists()) { // Avoid .DS_Store etc, & non Freemarker templates
            templates.add(file);
            templateNames.put(file.getName(), file);
          }
        }
      }
    }

    // Add in templates from extras/ as well.
    for (File extra : getExtraTemplateRootFolders()) {
      for (File file : listFiles(new File(extra, folder))) {
        if (file.isDirectory() && (new File(file, TEMPLATE_XML_NAME)).exists()) {
          File replaces = templateNames.get(file.getName());
          if (replaces != null) {
            int compare = compareTemplates(replaces, file);
            if (compare > 0) {
              int index = templates.indexOf(replaces);
              if (index != -1) {
                templates.set(index, file);
              }
              else {
                templates.add(file);
              }
            }
          }
          else {
            templates.add(file);
          }
        }
      }
    }

    // Sort by file name (not path as is File's default)
    if (templates.size() > 1) {
      templates.sort(Comparator.comparing(File::getName));
    }

    return templates;
  }

  /**
   * Returns the list of currently available templates, for the specified FormFactor
   */
  @NotNull
  public List<TemplateHandle> getTemplateList(@NotNull FormFactor formFactor) {
    return getTemplateList(formFactor, NEW_WIZARD_CATEGORIES, EXCLUDED_TEMPLATES);
  }

  /**
   * Returns the list of currently available templates, for the specified FormFactor
   */
  @NotNull
  public List<TemplateHandle> getFragmentTemplateList(@NotNull FormFactor formFactor) {
    return getTemplateList(formFactor, FRAGMENT_CATEGORY, EXCLUDED_TEMPLATES);
  }

  @NotNull
  public static List<File> getTemplatesFromDirectory(@NotNull File externalDirectory, boolean recursive) {
    List<File> templates = new ArrayList<>();
    if (new File(externalDirectory, TEMPLATE_XML_NAME).exists()) {
      templates.add(externalDirectory);
    }
    if (recursive) {
      File[] files = externalDirectory.listFiles();
      if (files != null) {
        for (File file : files) {
          if (file.isDirectory()) {
            templates.addAll(getTemplatesFromDirectory(file, true));
          }
        }
      }
    }
    return templates;
  }

  @NotNull
  public List<File> getTemplateDirectoriesFromAars(@Nullable Project project) {
    List<File> templateDirectories = new ArrayList<>();
    if (project != null && project.getBaseDir() != null) {
      if (myAarCache == null) {
        String prefix = project.getName();
        String suffix = "aar_cache";
        try {
          myAarCache = FileUtil.createTempDirectory(prefix, suffix);
        }
        catch (IOException e) {
          LOG.error(String.format("Problem trying to create temp directory with prefix: '%1$s' suffix: '%2$s' path: '%3$s'",
                                  prefix, suffix, FileUtil.getTempDirectory()), e);
          return templateDirectories;
        }
      }
      File aarRoot = new File(project.getBasePath(), FileUtil.toSystemDependentName(EXPLODED_AAR_PATH));
      if (aarRoot.isDirectory()) {
        for (File artifactPackage : listFiles(aarRoot)) {
          if (artifactPackage.isDirectory() && !artifactPackage.isHidden()) {
            for (File artifactName : listFiles(artifactPackage)) {
              if (artifactName.isDirectory() && !artifactName.isHidden()) {
                templateDirectories.addAll(getHighestVersionedTemplateRoot(artifactName));
              }
            }
          }
        }
      }
    }
    return templateDirectories;
  }

  @NotNull
  private List<File> getHighestVersionedTemplateRoot(@NotNull File artifactNameRoot) {
    List<File> templateDirectories = new ArrayList<>();
    File highestVersionDir = null;
    Revision highestVersionNumber = null;
    for (File versionDir : listFiles(artifactNameRoot)) {
      if (!versionDir.isDirectory() || versionDir.isHidden()) {
        continue;
      }
      // Find the highest version of this AAR
      Revision revision;
      try {
        revision = Revision.parseRevision(versionDir.getName());
      } catch (NumberFormatException e) {
        // Revision was not parse-able, consider it to be the lowest version revision
        revision = Revision.NOT_SPECIFIED;
      }
      if (highestVersionNumber == null || revision.compareTo(highestVersionNumber) > 0) {
        highestVersionNumber = revision;
        highestVersionDir = versionDir;
      }
    }
    if (highestVersionDir != null) {
      String name = artifactNameRoot.getName() + "-" + highestVersionNumber.toString();
      File inflated = new File(myAarCache, name);
      if (!inflated.isDirectory()) {
        // Only unzip once
        File zipFile = new File(highestVersionDir, TEMPLATE_ZIP_NAME);
        if (zipFile.isFile()) {
          try {
            ZipUtil.unzip(null, inflated, zipFile, null, null, true);
          }
          catch (IOException e) {
            LOG.error(e);
          }
        }
      }
      if (inflated.isDirectory()) {
        templateDirectories.add(inflated);
      }
    }
    return templateDirectories;
  }

  /**
   * @return a list of template files that declare the given category.
   */
  @NotNull
  public List<File> getTemplatesInCategory(@NotNull String category) {
    synchronized (CATEGORY_TABLE_LOCK) {
      Table<String, String, File> table = getCategoryTable();
      if (table.containsRow(category)) {
        return Lists.newArrayList(table.row(category).values());
      }
      else {
        return new ArrayList<>();
      }
    }
  }

  @Slow
  @Nullable
  public ActionGroup getTemplateCreationMenu(@Nullable Project project) {
    refreshDynamicTemplateMenu(project);
    return myTopGroup;
  }

  @Slow
  public void refreshDynamicTemplateMenu(@Nullable Project project) {
    synchronized (CATEGORY_TABLE_LOCK) {
      if (myTopGroup == null) {
        myTopGroup = DefaultActionGroup.createFlatGroup(() -> "AndroidTemplateGroup");
      } else {
        myTopGroup.removeAll();
      }
      myTopGroup.addSeparator();
      ActionManager am = ActionManager.getInstance();

      reloadCategoryTable(project); // Force reload

      for (final String category : getCategoryTable().rowKeySet()) {
        if (EXCLUDED_CATEGORIES.contains(category)) {
          continue;
        }
        // Create the menu group item
        NonEmptyActionGroup categoryGroup = new NonEmptyActionGroup() {
          @Override
          public void update(@NotNull AnActionEvent e) {
            updateAction(e, category, getChildrenCount() > 0, false);
          }
        };
        categoryGroup.setPopup(true);
        fillCategory(categoryGroup, category, am);
        myTopGroup.add(categoryGroup);
        setPresentation(category, categoryGroup);
      }
    }
  }

  private static void updateAction(AnActionEvent event, String text, boolean visible, boolean disableIfNotReady) {
    IdeView view = event.getData(LangDataKeys.IDE_VIEW);
    final Module module = event.getData(LangDataKeys.MODULE);
    final AndroidFacet facet = module != null ? AndroidFacet.getInstance(module) : null;
    Presentation presentation = event.getPresentation();
<<<<<<< HEAD
    boolean isProjectReady = facet != null && facet.getModel() != null;
=======
    boolean isProjectReady = facet != null && AndroidModel.get(facet) != null;
>>>>>>> bd07c1f4
    presentation.setText(text + (isProjectReady ? "" : " (Project not ready)"));
    presentation.setVisible(visible && view != null && facet != null && AndroidModel.isRequired(facet));
    presentation.setEnabled(!disableIfNotReady || isProjectReady);
  }

  @GuardedBy("CATEGORY_TABLE_LOCK")
  private void fillCategory(NonEmptyActionGroup categoryGroup, final String category, ActionManager am) {
    Map<String, File> categoryRow = myCategoryTable.row(category);
    if (CATEGORY_ACTIVITY.equals(category)) {
      AnAction galleryAction = new AnAction() {
        @Override
        public void update(@NotNull AnActionEvent e) {
          updateAction(e, "Gallery...", true, true);
        }

        @Override
        public void actionPerformed(@NotNull AnActionEvent e) {
          showWizardDialog(e, CATEGORY_ACTIVITY,
                           AndroidBundle.message("android.wizard.activity.add", FormFactor.MOBILE.id),
                          "New Android Activity");
        }
      };
      categoryGroup.add(galleryAction);
      categoryGroup.addSeparator();
      setPresentation(category, galleryAction);
    }

    if (StudioFlags.NPW_SHOW_FRAGMENT_GALLERY.get() && category.equals(CATEGORY_FRAGMENT)) {
      AnAction fragmentGalleryAction = new AnAction() {
        @Override
        public void update(@NotNull AnActionEvent e) {
          updateAction(e, "Gallery...", true, true);
        }

        @Override
        public void actionPerformed(@NotNull AnActionEvent e) {
          showWizardDialog(e, CATEGORY_FRAGMENT,
                           AndroidBundle.message("android.wizard.fragment.add", FormFactor.MOBILE.id),
                           "New Android Fragment");
        }
      };
      categoryGroup.add(fragmentGalleryAction);
      categoryGroup.addSeparator();
      setPresentation(category, fragmentGalleryAction);
    }

    // Automotive category includes Car category templates. If a template is in both categories, use the automotive one.
    Map<String, String> templateCategoryMap = categoryRow.keySet().stream().collect(toMap(it -> it, it -> category));

    for (Map.Entry<String, String> templateNameAndCategory : templateCategoryMap.entrySet()) {
      String templateName = templateNameAndCategory.getKey();
      String templateCategory = templateNameAndCategory.getValue();
      if (EXCLUDED_TEMPLATES.contains(templateName)) {
        continue;
      }
      TemplateMetadata metadata = getTemplateMetadata(myCategoryTable.get(templateCategory, templateName));
      int minSdkVersion = metadata == null ? 0 : metadata.getMinSdk();
      int minBuildSdkApi = metadata == null ? 0 : metadata.getMinBuildApi();
      EnumSet<TemplateConstraint> templateConstraints = metadata == null ? EnumSet.noneOf(
        TemplateConstraint.class) : metadata.getConstraints();
      File templateFile = myCategoryTable.row(templateCategory).get(templateName);
      NewAndroidComponentAction templateAction = new NewAndroidComponentAction(
        category, templateName, minSdkVersion, minBuildSdkApi, templateConstraints, templateFile);
      String actionId = ACTION_ID_PREFIX + templateCategory + templateName;
      am.replaceAction(actionId, templateAction);
      categoryGroup.add(templateAction);
    }
  }

  private void showWizardDialog(@NotNull AnActionEvent e, String category, String commandName, String dialogTitle) {
    ProjectSyncInvoker projectSyncInvoker = new ProjectSyncInvoker.DefaultProjectSyncInvoker();

    DataContext dataContext = e.getDataContext();
    Module module = LangDataKeys.MODULE.getData(dataContext);
    assert module != null;

    VirtualFile targetFile = CommonDataKeys.VIRTUAL_FILE.getData(dataContext);
    assert targetFile != null;

    VirtualFile targetDirectory = targetFile;
    if (!targetDirectory.isDirectory()) {
      targetDirectory = targetFile.getParent();
      assert targetDirectory != null;
    }

    AndroidFacet facet = AndroidFacet.getInstance(module);
<<<<<<< HEAD
    assert facet != null && facet.getModel() != null;
=======
    assert facet != null && AndroidModel.get(facet) != null;
>>>>>>> bd07c1f4

    List<NamedModuleTemplate> moduleTemplates = getModuleTemplates(facet, targetDirectory);
    assert (!moduleTemplates.isEmpty());

    String initialPackageSuggestion = getPackageForPath(facet, moduleTemplates, targetDirectory);
    Project project = facet.getModule().getProject();

    RenderTemplateModel renderModel = RenderTemplateModel.fromFacet(
      facet, null, initialPackageSuggestion, moduleTemplates.get(0),
      commandName, projectSyncInvoker, true);

    SkippableWizardStep chooseTypeStep;
    if (category.equals(CATEGORY_ACTIVITY)) {
      chooseTypeStep =
        new ChooseActivityTypeStep(renderModel, FormFactor.MOBILE, targetDirectory);
    } else if (category.equals(CATEGORY_FRAGMENT)) {
      chooseTypeStep =
        new ChooseFragmentTypeStep(renderModel, FormFactor.MOBILE, targetDirectory);
    } else {
      throw new RuntimeException("Invalid category name: " + category);
    }
    ModelWizard wizard = new ModelWizard.Builder().addStep(chooseTypeStep).build();

    new StudioWizardDialogBuilder(wizard, dialogTitle).build().show();
  }

  private static void setPresentation(String category, AnAction categoryGroup) {
    Presentation presentation = categoryGroup.getTemplatePresentation();
    presentation.setIcon(AndroidIcons.Android);
    presentation.setText(category);
  }

  @GuardedBy("CATEGORY_TABLE_LOCK")
  private Table<String, String, File> getCategoryTable() {
    if (myCategoryTable == null) {
      reloadCategoryTable(null);
    }

    return myCategoryTable;
  }

  @Slow
  @GuardedBy("CATEGORY_TABLE_LOCK")
  private void reloadCategoryTable(@Nullable Project project) {
    if (myTemplateMap != null) {
      myTemplateMap.clear();
    }
    myCategoryTable = TreeBasedTable.create();
    File templateRootFolder = getTemplateRootFolder();
    if (templateRootFolder != null) {
      for (File categoryDirectory : listFiles(templateRootFolder)) {
        for (File newTemplate : listFiles(categoryDirectory)) {
          addTemplateToTable(newTemplate, false);
        }
      }
    }

    for (File rootDirectory : getUserDefinedTemplateRootFolders()) {
      for (File categoryDirectory : listFiles(rootDirectory)) {
        for (File newTemplate : listFiles(categoryDirectory)) {
          addTemplateToTable(newTemplate, true);
        }
      }
    }

    for (File rootDirectory : getAuxTemplateRootFolders()) {
      for (File categoryDirectory : listFiles(rootDirectory)) {
        for (File newTemplate : listFiles(categoryDirectory)) {
          addTemplateToTable(newTemplate, false);
        }
      }
    }

    for (File aarDirectory : getTemplateDirectoriesFromAars(project)) {
      for (File newTemplate : listFiles(aarDirectory)) {
        addTemplateToTable(newTemplate, false);
      }
    }
  }

  @GuardedBy("CATEGORY_TABLE_LOCK")
  private void addTemplateToTable(@NotNull File newTemplate, boolean userDefinedTemplate) {
    TemplateMetadata newMetadata = getTemplateMetadata(newTemplate, userDefinedTemplate);
    if (newMetadata != null) {
      String title = newMetadata.getTitle();
      if (title == null || (newMetadata.getCategory() == null &&
                            myCategoryTable.columnKeySet().contains(title) &&
                            myCategoryTable.get(CATEGORY_OTHER, title) == null)) {
        // If this template is uncategorized, and we already have a template of this name that has a category,
        // that is NOT "Other," then ignore this new template since it's undoubtedly older.
        return;
      }
      String category = newMetadata.getCategory() != null ? newMetadata.getCategory() : CATEGORY_OTHER;
      if (CATEGORY_COMPOSE.equals(category) && !COMPOSE_WIZARD_TEMPLATES.get()) {
        return;
      }
      File existingTemplate = myCategoryTable.get(category, title);
      if (existingTemplate == null || compareTemplates(existingTemplate, newTemplate) > 0) {
        myCategoryTable.put(category, title, newTemplate);
      }
    }
  }

  /**
   * Compare two files, and return the one with the HIGHEST revision, and if
   * the same, most recently modified
   */
  private int compareTemplates(@NotNull File file1, @NotNull File file2) {
    TemplateMetadata template1 = getTemplateMetadata(file1);
    TemplateMetadata template2 = getTemplateMetadata(file2);

    if (template1 == null) {
      return 1;
    }
    else if (template2 == null) {
      return -1;
    }
    else {
      int delta = template2.getRevision() - template1.getRevision();
      if (delta == 0) {
        delta = (int)(file2.lastModified() - file1.lastModified());
      }
      return delta;
    }
  }

  private List<TemplateHandle> getTemplateList(@NotNull FormFactor formFactor, @NotNull Set<String> categories, @NotNull Set<String> excluded) {
    ArrayList<TemplateHandle> templates = new ArrayList<>();
    for (String category : categories) {
      templates.addAll(getTemplateList(formFactor, category, excluded));
    }

    // Special case for Android Wear: These tend not to be activities; allow you to create a module with for example just a watch face
    if (formFactor == FormFactor.WEAR) {
      templates.addAll(getTemplateList(formFactor, "Wear", excluded));
    }

    templates.sort((o1, o2) -> {
      TemplateMetadata m1 = o1.getMetadata();
      TemplateMetadata m2 = o2.getMetadata();
      return StringUtil.naturalCompare(m1.getTitle(), m2.getTitle());
    });

    return templates;
  }

  /**
   * Search the given folder for a list of templates and populate the display list.
   */
  private List<TemplateHandle> getTemplateList(@NotNull FormFactor formFactor, @NotNull String category, @Nullable Set<String> excluded) {
    List<File> templates = getTemplatesInCategory(category);
    List<TemplateHandle> metadataList = new ArrayList<>(templates.size());
    for (File template : templates) {
      TemplateHandle templateHandle = new TemplateHandle(template);
      TemplateMetadata metadata = templateHandle.getMetadata();
      if (!metadata.isSupported()) {
        continue;
      }
      // Don't include this template if it's been excluded
      if (excluded != null && excluded.contains(metadata.getTitle())) {
        continue;
      }
      // If a form factor has been specified, ensure that requirement is met.
      if (!formFactor.id.equalsIgnoreCase(metadata.getFormFactor())) {
        continue;
      }
      metadataList.add(templateHandle);
    }
    return metadataList;
  }

  @Nullable
  public File getTemplateFile(@Nullable String category, @Nullable String templateName) {
    synchronized (CATEGORY_TABLE_LOCK) {
      return getCategoryTable().get(category, templateName);
    }
  }

  /**
   * Convenience method for calling {@link #getTemplateMetadata(File)} by category rather than by
   * direct file path.
   */
  @Nullable
  public TemplateMetadata getTemplateMetadata(@Nullable String category, @Nullable String templateName) {
    File templateDir = getTemplateFile(category, templateName);
    return templateDir != null ? getTemplateMetadata(templateDir) : null;
  }

  /**
   * Given a root path, parse the target template.xml file found there and return the Android data
   * contained within. This data will be cached and reused on subsequent requests.
   *
   * @return The Android metadata contained in the template.xml file, or {@code null} if there was
   * any problem collecting it, such as a parse failure or invalid path, etc.
   */
  @Nullable
  public TemplateMetadata getTemplateMetadata(@NotNull File templateRoot) {
    return getTemplateMetadata(templateRoot, false);
  }

  @Nullable
  private TemplateMetadata getTemplateMetadata(@NotNull File templateRoot, boolean userDefinedTemplate) {
    if (myTemplateMap != null) {
      TemplateMetadata metadata = myTemplateMap.get(templateRoot);
      if (metadata != null) {
        return metadata;
      }
    }
    else {
      myTemplateMap = Maps.newHashMap();
    }

    try {
      File templateFile = new File(templateRoot, TEMPLATE_XML_NAME);
      if (templateFile.isFile()) {
        Document doc = XmlUtils.parseUtfXmlFile(templateFile, true);
        if (doc != null && doc.getDocumentElement() != null) {
          TemplateMetadata metadata = new TemplateMetadata(doc);
          myTemplateMap.put(templateRoot, metadata);
          return metadata;
        }
      }
    }
    catch (Exception e) {
      if (userDefinedTemplate) {
        LOG.warn(e);
      }
    }

    return null;
  }

  /**
   * Do a sanity check to see if we have templates that look compatible, otherwise we get really strange problems. The existence
   * of a gradle wrapper in the templates directory is a good sign.
   * @return whether the templates pass the check or not
   */
  public static boolean templatesAreValid() {
    try {
      File templateRootFolder = getTemplateRootFolder();
      if (templateRootFolder == null) {
        return false;
      }
      return templateRootIsValid(templateRootFolder);
    }
    catch (Exception e) {
      return false;
    }
  }

  public static File getWrapperLocation(@NotNull File templateRootFolder) {
    return new File(templateRootFolder, FD_GRADLE_WRAPPER);

  }

  public static boolean templateRootIsValid(@NotNull File templateRootFolder) {
    return new File(getWrapperLocation(templateRootFolder), FN_GRADLE_WRAPPER_UNIX).exists();
  }

  @NotNull
  public static File getTemplate(@Nullable String category, @Nullable String templateName) {
    return Objects.requireNonNull(getInstance().getTemplateFile(category, templateName));
  }

  private static File[] listFiles(@NotNull File root) {
    return FileOpUtils.create().listFiles(root);
  }
}<|MERGE_RESOLUTION|>--- conflicted
+++ resolved
@@ -505,11 +505,7 @@
     final Module module = event.getData(LangDataKeys.MODULE);
     final AndroidFacet facet = module != null ? AndroidFacet.getInstance(module) : null;
     Presentation presentation = event.getPresentation();
-<<<<<<< HEAD
-    boolean isProjectReady = facet != null && facet.getModel() != null;
-=======
     boolean isProjectReady = facet != null && AndroidModel.get(facet) != null;
->>>>>>> bd07c1f4
     presentation.setText(text + (isProjectReady ? "" : " (Project not ready)"));
     presentation.setVisible(visible && view != null && facet != null && AndroidModel.isRequired(facet));
     presentation.setEnabled(!disableIfNotReady || isProjectReady);
@@ -596,11 +592,7 @@
     }
 
     AndroidFacet facet = AndroidFacet.getInstance(module);
-<<<<<<< HEAD
-    assert facet != null && facet.getModel() != null;
-=======
     assert facet != null && AndroidModel.get(facet) != null;
->>>>>>> bd07c1f4
 
     List<NamedModuleTemplate> moduleTemplates = getModuleTemplates(facet, targetDirectory);
     assert (!moduleTemplates.isEmpty());
