--- conflicted
+++ resolved
@@ -23,10 +23,7 @@
 import com.android.tools.idea.execution.common.stats.RunStats
 import com.android.tools.idea.execution.common.stats.track
 import com.android.tools.idea.gradle.project.model.GradleAndroidModel
-<<<<<<< HEAD
-=======
 import com.android.tools.idea.project.FacetBasedApplicationProjectContext
->>>>>>> 574fcae1
 import com.android.tools.idea.run.DeviceFutures
 import com.android.tools.idea.run.DeviceHeadsUpListener
 import com.android.tools.idea.run.configuration.execution.createRunContentDescriptor
@@ -38,7 +35,7 @@
 import com.intellij.execution.runners.ExecutionEnvironment
 import com.intellij.execution.ui.RunContentDescriptor
 import com.intellij.openapi.progress.ProgressIndicator
-import com.intellij.openapi.progress.indicatorRunBlockingCancellable
+import com.intellij.openapi.progress.runBlockingCancellable
 import kotlinx.coroutines.async
 import kotlinx.coroutines.awaitAll
 import kotlinx.coroutines.coroutineScope
@@ -72,11 +69,7 @@
     )
   }
 
-<<<<<<< HEAD
-  override fun run(indicator: ProgressIndicator): RunContentDescriptor = indicatorRunBlockingCancellable(indicator) {
-=======
   override fun run(indicator: ProgressIndicator): RunContentDescriptor = runBlockingCancellable {
->>>>>>> 574fcae1
     LOG.info("Start run tests")
 
     val devices = getDevices(deviceFutures, indicator, RunStats.from(env))
@@ -131,11 +124,7 @@
     }
   }
 
-<<<<<<< HEAD
-  override fun debug(indicator: ProgressIndicator): RunContentDescriptor = indicatorRunBlockingCancellable(indicator) {
-=======
   override fun debug(indicator: ProgressIndicator): RunContentDescriptor = runBlockingCancellable {
->>>>>>> 574fcae1
     LOG.info("Start debug tests")
     val devices = getDevices(deviceFutures, indicator, RunStats.from(env))
 
@@ -151,9 +140,6 @@
 
     val device = devices.single()
 
-<<<<<<< HEAD
-    val session = startDebuggerSession(indicator, device, console)
-=======
     val packageNameForDebug = if (
       GradleAndroidModel.get(facet)?.selectedVariant?.runTestInSeparateProcess == true) {
       testPackageName
@@ -162,7 +148,6 @@
     }
 
     val session = startDebuggerSession(indicator, device, FacetBasedApplicationProjectContext(packageNameForDebug, facet), console)
->>>>>>> 574fcae1
     session.runContentDescriptor
   }
 
@@ -228,15 +213,4 @@
   @VisibleForTesting
   protected open fun gradleConnectedAndroidTestInvoker() =
     GradleConnectedAndroidTestInvoker(env, requireNotNull(GradleUtil.findGradleModuleData(module)?.data))
-<<<<<<< HEAD
-
-  override fun applyChanges(indicator: ProgressIndicator) = throw UnsupportedOperationException(
-    "Apply Changes are not supported for Instrumented tests"
-  )
-
-  override fun applyCodeChanges(indicator: ProgressIndicator) = throw UnsupportedOperationException(
-    "Apply Code Changes are not supported for Instrumented tests"
-  )
-=======
->>>>>>> 574fcae1
 }