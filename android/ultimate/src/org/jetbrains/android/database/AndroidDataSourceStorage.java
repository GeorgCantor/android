--- conflicted
+++ resolved
@@ -37,15 +37,10 @@
     for (AndroidDataSource.State dataSourceState : state.myDataSources) {
       AndroidDataSource o = new AndroidDataSource();
       o.loadState(dataSourceState);
-<<<<<<< HEAD
-      o.ensureDriverConfigured();
-      addDataSource(o);
-=======
       addDataSource(o);
     }
     for (AndroidDataSource o : myDataSources) {
       o.ensureDriverConfigured();
->>>>>>> 5a86a3e6
     }
   }
 
