--- conflicted
+++ resolved
@@ -18,11 +18,8 @@
 import static com.android.SdkConstants.PREFIX_RESOURCE_REF;
 
 import com.android.SdkConstants;
+import com.android.annotations.concurrency.GuardedBy;
 import com.android.annotations.concurrency.Slow;
-<<<<<<< HEAD
-=======
-import com.android.annotations.concurrency.GuardedBy;
->>>>>>> b5f40ffd
 import com.android.ide.common.rendering.api.ResourceNamespace;
 import com.android.ide.common.rendering.api.ResourceReference;
 import com.android.ide.common.resources.ResourceRepository;
@@ -46,7 +43,6 @@
 import java.util.HashMap;
 import java.util.Map;
 import java.util.Set;
-import javax.annotation.concurrent.GuardedBy;
 import org.jetbrains.android.sdk.AndroidPlatform;
 import org.jetbrains.android.sdk.AndroidTargetData;
 import org.jetbrains.android.sdk.CompatibilityRenderTarget;
@@ -272,7 +268,6 @@
       }
       myCustomConfigurationKey = qualifierString;
       myCustomResolverKey = newCustomResolverKey;
-<<<<<<< HEAD
     }
   }
 
@@ -319,54 +314,6 @@
     }
   }
 
-=======
-    }
-  }
-
-  private void cacheTargetData(int apiLevel, @NotNull AndroidTargetData targetData) {
-    synchronized (myLock) {
-      myFrameworkResources.put(apiLevel, targetData);
-    }
-  }
-
-  private @Nullable AndroidTargetData getCachedTargetData(int apiLevel) {
-    synchronized (myLock) {
-      return myFrameworkResources.get(apiLevel);
-    }
-  }
-
-  private void cacheFrameworkResources(@NotNull String qualifierString, @NotNull Map<ResourceType, ResourceValueMap> frameworkResources) {
-    synchronized (myLock) {
-      myFrameworkResourceMap.put(qualifierString, frameworkResources);
-    }
-  }
-
-  private @Nullable Map<ResourceType, ResourceValueMap> getCachedFrameworkResources(@NotNull String qualifierString) {
-    synchronized (myLock) {
-      return myFrameworkResourceMap.get(qualifierString);
-    }
-  }
-
-  private void cacheAppResources(
-      @NotNull String qualifierString, @NotNull Table<ResourceNamespace, ResourceType, ResourceValueMap> configuredAppResources) {
-    synchronized (myLock) {
-      myAppResourceMap.put(qualifierString, configuredAppResources);
-    }
-  }
-
-  private @Nullable Table<ResourceNamespace, ResourceType, ResourceValueMap> getCachedAppResources(@NotNull String qualifierString) {
-    synchronized (myLock) {
-      return myAppResourceMap.get(qualifierString);
-    }
-  }
-
-  private void cacheResourceResolver(@NotNull String resolverKey, @NotNull ResourceResolver resolver) {
-    synchronized (myLock) {
-      myResolverMap.put(resolverKey, resolver);
-    }
-  }
-
->>>>>>> b5f40ffd
   private @Nullable ResourceResolver getCachedResolver(@NotNull String resolverKey) {
     synchronized (myLock) {
       return myResolverMap.get(resolverKey);
