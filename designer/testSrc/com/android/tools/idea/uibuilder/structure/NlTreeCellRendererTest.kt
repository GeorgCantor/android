/*
 * Copyright (C) 2018 The Android Open Source Project
 *
 * Licensed under the Apache License, Version 2.0 (the "License");
 * you may not use this file except in compliance with the License.
 * You may obtain a copy of the License at
 *
 *      http://www.apache.org/licenses/LICENSE-2.0
 *
 * Unless required by applicable law or agreed to in writing, software
 * distributed under the License is distributed on an "AS IS" BASIS,
 * WITHOUT WARRANTIES OR CONDITIONS OF ANY KIND, either express or implied.
 * See the License for the specific language governing permissions and
 * limitations under the License.
 */
package com.android.tools.idea.uibuilder.structure

import com.android.tools.idea.common.util.XmlTagUtil
import com.android.tools.idea.testing.AndroidProjectRule
import com.android.tools.idea.uibuilder.util.MockNlComponent
import com.google.common.truth.Truth.assertThat
import com.intellij.openapi.application.ApplicationManager
import com.intellij.openapi.module.ModuleUtilCore
import com.intellij.psi.xml.XmlTag
import com.intellij.ui.ExpandableItemsHandler
import com.intellij.ui.treeStructure.Tree
import com.intellij.util.ui.UIUtil
import icons.StudioIcons
import javax.swing.JComponent
import javax.swing.JLabel
import javax.swing.JTree
import javax.swing.plaf.basic.BasicTreeUI
import javax.swing.tree.TreePath
import org.junit.Rule
import org.junit.Test
import org.mockito.Mockito.mock

class NlTreeCellRendererTest {

  @get:Rule
  val projectRule = AndroidProjectRule.inMemory()

  @Test
  fun displayString() {
    val badgeHandler = mock(NlTreeBadgeHandler::class.java)
    val tree = Tree()
    val renderer = NlTreeCellRenderer(badgeHandler)
    val component =
      renderer.getTreeCellRendererComponent(tree, "text", false, false, true, 3, false)
        as JComponent
    val labels = UIUtil.findComponentsOfType(component, JLabel::class.java)
    assertThat(labels[0].text).isEqualTo("text")
    assertThat(labels[0].font.isItalic).isTrue()
  }

  @Test
  fun displayButton() {
    val badgeHandler = mock(NlTreeBadgeHandler::class.java)
    val panel = mock(NlVisibilityGutterPanel::class.java)
    val tree = NlComponentTree(projectRule.project, null, panel)
    UIUtil.putClientProperty(tree, ExpandableItemsHandler.EXPANDED_RENDERER, true)
    val button =
      MockNlComponent.create(
        ApplicationManager.getApplication().runReadAction<XmlTag> {
          XmlTagUtil.createTag(projectRule.project, "<Button></Button>").apply {
            putUserData(ModuleUtilCore.KEY_MODULE, projectRule.module)
          }
        }
      )
    tree.setUI(
      object : BasicTreeUI() {
        override fun getLeftChildIndent() = 0
<<<<<<< HEAD
        override fun getRightChildIndent() = 0
=======

        override fun getRightChildIndent() = 0

>>>>>>> 574fcae1
        override fun getPathForRow(tree: JTree?, row: Int) = TreePath(arrayOf(button))
      }
    )
    val renderer = NlTreeCellRenderer(badgeHandler)
    val component =
      renderer.getTreeCellRendererComponent(tree, button, false, false, true, 3, false)
        as JComponent
    val labels = UIUtil.findComponentsOfType(component, JLabel::class.java)
    assertThat(labels[0].text).isEqualTo("Button")
    assertThat(labels[0].icon).isSameAs(StudioIcons.LayoutEditor.Palette.BUTTON)
  }

  @Test
  fun displayPreference() {
    val badgeHandler = mock(NlTreeBadgeHandler::class.java)
    val panel = mock(NlVisibilityGutterPanel::class.java)
    val tree = NlComponentTree(projectRule.project, null, panel)
    UIUtil.putClientProperty(tree, ExpandableItemsHandler.EXPANDED_RENDERER, true)
    val button =
      MockNlComponent.create(
        ApplicationManager.getApplication().runReadAction<XmlTag> {
          XmlTagUtil.createTag(projectRule.project, "<ListPreference></ListPreference>").apply {
            putUserData(ModuleUtilCore.KEY_MODULE, projectRule.module)
          }
        }
      )
    tree.setUI(
      object : BasicTreeUI() {
        override fun getLeftChildIndent() = 0
<<<<<<< HEAD
        override fun getRightChildIndent() = 0
=======

        override fun getRightChildIndent() = 0

>>>>>>> 574fcae1
        override fun getPathForRow(tree: JTree?, row: Int) = TreePath(arrayOf(button))
      }
    )
    val renderer = NlTreeCellRenderer(badgeHandler)
    val component =
      renderer.getTreeCellRendererComponent(
        tree,
        button,
        selected = false,
        expanded = false,
        leaf = true,
        row = 3,
        hasFocus = false
      ) as JComponent
    val labels = UIUtil.findComponentsOfType(component, JLabel::class.java)
    assertThat(labels[0].text).isEqualTo("ListPreference")
    assertThat(labels[0].icon).isSameAs(StudioIcons.LayoutEditor.Palette.VIEW)
  }

  @Test
  fun displayPreferenceCompat() {
    val badgeHandler = mock(NlTreeBadgeHandler::class.java)
    val panel = mock(NlVisibilityGutterPanel::class.java)
    val tree = NlComponentTree(projectRule.project, null, panel)
    UIUtil.putClientProperty(tree, ExpandableItemsHandler.EXPANDED_RENDERER, true)
    val button =
      MockNlComponent.create(
        ApplicationManager.getApplication().runReadAction<XmlTag> {
          XmlTagUtil.createTag(
              projectRule.project,
              "<SwitchPreferenceCompat></SwitchPreferenceCompat>"
            )
            .apply { putUserData(ModuleUtilCore.KEY_MODULE, projectRule.module) }
        }
      )
    tree.setUI(
      object : BasicTreeUI() {
        override fun getLeftChildIndent() = 0
<<<<<<< HEAD
        override fun getRightChildIndent() = 0
=======

        override fun getRightChildIndent() = 0

>>>>>>> 574fcae1
        override fun getPathForRow(tree: JTree?, row: Int) = TreePath(arrayOf(button))
      }
    )
    val renderer = NlTreeCellRenderer(badgeHandler)
    val component =
      renderer.getTreeCellRendererComponent(
        tree,
        button,
        selected = false,
        expanded = false,
        leaf = true,
        row = 3,
        hasFocus = false
      ) as JComponent
    val labels = UIUtil.findComponentsOfType(component, JLabel::class.java)
    assertThat(labels[0].text).isEqualTo("SwitchPreferenceCompat")
    assertThat(labels[0].icon).isSameAs(StudioIcons.LayoutEditor.Palette.VIEW)
  }

  @Test
  fun displayPreferenceAndroidTitle() {
    val badgeHandler = mock(NlTreeBadgeHandler::class.java)
    val panel = mock(NlVisibilityGutterPanel::class.java)
    val tree = NlComponentTree(projectRule.project, null, panel)
    UIUtil.putClientProperty(tree, ExpandableItemsHandler.EXPANDED_RENDERER, true)
    val button =
      MockNlComponent.create(
        ApplicationManager.getApplication().runReadAction<XmlTag> {
          XmlTagUtil.createTag(
              projectRule.project,
              "<SwitchPreferenceCompat android:title=\"Title\"></SwitchPreferenceCompat>"
            )
            .apply { putUserData(ModuleUtilCore.KEY_MODULE, projectRule.module) }
        }
      )
    tree.setUI(
      object : BasicTreeUI() {
        override fun getLeftChildIndent() = 0
<<<<<<< HEAD
        override fun getRightChildIndent() = 0
=======

        override fun getRightChildIndent() = 0

>>>>>>> 574fcae1
        override fun getPathForRow(tree: JTree?, row: Int) = TreePath(arrayOf(button))
      }
    )
    val renderer = NlTreeCellRenderer(badgeHandler)
    val component =
      renderer.getTreeCellRendererComponent(
        tree,
        button,
        selected = false,
        expanded = false,
        leaf = true,
        row = 3,
        hasFocus = false
      ) as JComponent
    val labels = UIUtil.findComponentsOfType(component, JLabel::class.java)
    assertThat(labels[0].text).isEqualTo("Title")
    assertThat(labels[0].icon).isSameAs(StudioIcons.LayoutEditor.Palette.VIEW)
  }

  @Test
  fun displayPreferenceAppTitle() {
    val badgeHandler = mock(NlTreeBadgeHandler::class.java)
    val panel = mock(NlVisibilityGutterPanel::class.java)
    val tree = NlComponentTree(projectRule.project, null, panel)
    UIUtil.putClientProperty(tree, ExpandableItemsHandler.EXPANDED_RENDERER, true)
    val button =
      MockNlComponent.create(
        ApplicationManager.getApplication().runReadAction<XmlTag> {
          XmlTagUtil.createTag(
              projectRule.project,
              "<SwitchPreferenceCompat app:title=\"Title\"></SwitchPreferenceCompat>"
            )
            .apply { putUserData(ModuleUtilCore.KEY_MODULE, projectRule.module) }
        }
      )
    tree.setUI(
      object : BasicTreeUI() {
        override fun getLeftChildIndent() = 0
<<<<<<< HEAD
        override fun getRightChildIndent() = 0
=======

        override fun getRightChildIndent() = 0

>>>>>>> 574fcae1
        override fun getPathForRow(tree: JTree?, row: Int) = TreePath(arrayOf(button))
      }
    )
    val renderer = NlTreeCellRenderer(badgeHandler)
    val component =
      renderer.getTreeCellRendererComponent(
        tree,
        button,
        selected = false,
        expanded = false,
        leaf = true,
        row = 3,
        hasFocus = false
      ) as JComponent
    val labels = UIUtil.findComponentsOfType(component, JLabel::class.java)
    assertThat(labels[0].text).isEqualTo("Title")
    assertThat(labels[0].icon).isSameAs(StudioIcons.LayoutEditor.Palette.VIEW)
  }
}<|MERGE_RESOLUTION|>--- conflicted
+++ resolved
@@ -37,6 +37,7 @@
 
 class NlTreeCellRendererTest {
 
+  @Suppress("MemberVisibilityCanBePrivate")
   @get:Rule
   val projectRule = AndroidProjectRule.inMemory()
 
@@ -70,13 +71,9 @@
     tree.setUI(
       object : BasicTreeUI() {
         override fun getLeftChildIndent() = 0
-<<<<<<< HEAD
-        override fun getRightChildIndent() = 0
-=======
-
-        override fun getRightChildIndent() = 0
-
->>>>>>> 574fcae1
+
+        override fun getRightChildIndent() = 0
+
         override fun getPathForRow(tree: JTree?, row: Int) = TreePath(arrayOf(button))
       }
     )
@@ -106,13 +103,9 @@
     tree.setUI(
       object : BasicTreeUI() {
         override fun getLeftChildIndent() = 0
-<<<<<<< HEAD
-        override fun getRightChildIndent() = 0
-=======
-
-        override fun getRightChildIndent() = 0
-
->>>>>>> 574fcae1
+
+        override fun getRightChildIndent() = 0
+
         override fun getPathForRow(tree: JTree?, row: Int) = TreePath(arrayOf(button))
       }
     )
@@ -151,13 +144,9 @@
     tree.setUI(
       object : BasicTreeUI() {
         override fun getLeftChildIndent() = 0
-<<<<<<< HEAD
-        override fun getRightChildIndent() = 0
-=======
-
-        override fun getRightChildIndent() = 0
-
->>>>>>> 574fcae1
+
+        override fun getRightChildIndent() = 0
+
         override fun getPathForRow(tree: JTree?, row: Int) = TreePath(arrayOf(button))
       }
     )
@@ -196,13 +185,9 @@
     tree.setUI(
       object : BasicTreeUI() {
         override fun getLeftChildIndent() = 0
-<<<<<<< HEAD
-        override fun getRightChildIndent() = 0
-=======
-
-        override fun getRightChildIndent() = 0
-
->>>>>>> 574fcae1
+
+        override fun getRightChildIndent() = 0
+
         override fun getPathForRow(tree: JTree?, row: Int) = TreePath(arrayOf(button))
       }
     )
@@ -241,13 +226,9 @@
     tree.setUI(
       object : BasicTreeUI() {
         override fun getLeftChildIndent() = 0
-<<<<<<< HEAD
-        override fun getRightChildIndent() = 0
-=======
-
-        override fun getRightChildIndent() = 0
-
->>>>>>> 574fcae1
+
+        override fun getRightChildIndent() = 0
+
         override fun getPathForRow(tree: JTree?, row: Int) = TreePath(arrayOf(button))
       }
     )
