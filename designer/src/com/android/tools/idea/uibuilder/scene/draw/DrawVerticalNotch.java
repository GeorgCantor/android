--- conflicted
+++ resolved
@@ -21,11 +21,7 @@
 import com.android.tools.idea.common.scene.draw.DisplayList;
 import com.android.tools.idea.common.scene.draw.DrawRegion;
 import com.android.tools.idea.uibuilder.handlers.constraint.draw.DrawConnectionUtils; // TODO: remove
-<<<<<<< HEAD
-import com.android.tools.sherpa.drawing.ColorSet;
-=======
 import com.android.tools.idea.uibuilder.handlers.constraint.drawing.ColorSet;
->>>>>>> 9e819fa1
 
 import java.awt.*;
 
@@ -57,15 +53,9 @@
                          @AndroidDpCoordinate float left,
                          @AndroidDpCoordinate float top,
                          @AndroidDpCoordinate float bottom) {
-<<<<<<< HEAD
-    int l = transform.getSwingX(left);
-    int t = transform.getSwingY(top);
-    int h = transform.getSwingDimension(bottom - top);
-=======
     int l = transform.getSwingXDip(left);
     int t = transform.getSwingYDip(top);
     int h = transform.getSwingDimensionDip(bottom - top);
->>>>>>> 9e819fa1
     list.add(new DrawVerticalNotch(l, t, h));
   }
 }