--- conflicted
+++ resolved
@@ -31,17 +31,12 @@
 import com.intellij.openapi.wm.impl.InternalDecorator;
 import com.intellij.toolWindow.StripeButtonUi;
 import com.intellij.ui.DocumentAdapter;
+import com.intellij.ui.ExperimentalUI;
 import com.intellij.ui.JBColor;
-<<<<<<< HEAD
-import com.intellij.ui.NewUiValue;
-=======
-import com.intellij.ui.NewUI;
->>>>>>> 574fcae1
 import com.intellij.ui.SearchTextField;
 import com.intellij.ui.SideBorder;
 import com.intellij.ui.UIBundle;
 import com.intellij.ui.components.JBLabel;
-import com.intellij.ui.scale.JBUIScale;
 import com.intellij.util.ui.ImageUtil;
 import com.intellij.util.ui.JBImageIcon;
 import com.intellij.util.ui.JBUI;
@@ -376,7 +371,7 @@
     if (includeSearchField) {
       mySearchField = new MySearchField(TOOL_WINDOW_PROPERTY_PREFIX + myWorkBench.getName() + ".TEXT_SEARCH_HISTORY");
 
-      if (!NewUI.isEnabled() && (myDefinition.showGearAction() || myDefinition.showHideAction())) {
+      if (!ExperimentalUI.isNewUI() && (myDefinition.showGearAction() || myDefinition.showHideAction())) {
         // Override the preferred height of the search field in order to align with the toolbar in the center panel:
         mySearchField.setPreferredSize(new Dimension(mySearchField.getPreferredSize().width, titlePanel.getPreferredSize().height));
       }
@@ -635,7 +630,7 @@
       }
       Graphics graphics2 = graphics.create();
       try {
-        graphics2.translate(JBUIScale.scale(1), 0);
+        graphics2.translate(JBUI.scale(1), 0);
         super.paint(graphics2);
       }
       finally {
@@ -720,11 +715,7 @@
      */
     @Override
     public boolean isSelected() {
-<<<<<<< HEAD
-      return NewUiValue.isEnabled() ? myIsActive : !myIsMinimized;
-=======
-      return NewUI.isEnabled() ? myIsActive : !myIsMinimized;
->>>>>>> 574fcae1
+      return ExperimentalUI.isNewUI() ? myIsActive : !myIsMinimized;
     }
 
     /**
@@ -732,11 +723,7 @@
      */
     @Override
     public boolean isRollover() {
-<<<<<<< HEAD
-      return NewUiValue.isEnabled() ? !myIsMinimized : super.isRollover();
-=======
-      return NewUI.isEnabled() ? !myIsMinimized : super.isRollover();
->>>>>>> 574fcae1
+      return ExperimentalUI.isNewUI() ? !myIsMinimized : super.isRollover();
     }
   }
 
@@ -744,11 +731,6 @@
 
     private SearchAction() {
       super("Search", null, AllIcons.Actions.Find);
-    }
-
-    @Override
-    public @NotNull ActionUpdateThread getActionUpdateThread() {
-      return ActionUpdateThread.EDT;
     }
 
     @Override
@@ -785,7 +767,7 @@
 
   private class HideAction extends DumbAwareAction {
     private HideAction() {
-      super(UIBundle.messagePointer("tool.window.hide.action.name"), AllIcons.General.HideToolWindow);
+      super(UIBundle.message("tool.window.hide.action.name"), null, AllIcons.General.HideToolWindow);
     }
 
     @Override
