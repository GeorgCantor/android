/*
 * Copyright (C) 2017 The Android Open Source Project
 *
 * Licensed under the Apache License, Version 2.0 (the "License");
 * you may not use this file except in compliance with the License.
 * You may obtain a copy of the License at
 *
 *      http://www.apache.org/licenses/LICENSE-2.0
 *
 * Unless required by applicable law or agreed to in writing, software
 * distributed under the License is distributed on an "AS IS" BASIS,
 * WITHOUT WARRANTIES OR CONDITIONS OF ANY KIND, either express or implied.
 * See the License for the specific language governing permissions and
 * limitations under the License.
 */
package com.android.tools.idea.res;

import static com.android.SdkConstants.EXT_CSV;
import static com.android.SdkConstants.EXT_JSON;

import com.android.ide.common.rendering.api.ResourceNamespace;
import com.android.ide.common.rendering.api.ResourceReference;
import com.android.ide.common.rendering.api.ResourceValue;
import com.android.ide.common.rendering.api.SampleDataResourceValueImpl;
import com.android.ide.common.resources.ResourceItem;
import com.android.ide.common.resources.SingleNamespaceResourceRepository;
import com.android.ide.common.resources.configuration.FolderConfiguration;
import com.android.ide.common.resources.sampledata.SampleDataCsvParser;
import com.android.ide.common.resources.sampledata.SampleDataHolder;
import com.android.ide.common.resources.sampledata.SampleDataJsonParser;
import com.android.ide.common.util.PathString;
import com.android.resources.ResourceType;
import com.android.tools.idea.sampledata.datasource.HardcodedContent;
import com.google.common.base.Charsets;
import com.google.common.base.Joiner;
import com.google.common.cache.Cache;
import com.google.common.cache.CacheBuilder;
import com.google.common.collect.ImmutableList;
import com.intellij.openapi.diagnostic.Logger;
import com.intellij.openapi.vfs.VirtualFile;
import com.intellij.psi.PsiDirectory;
import com.intellij.psi.PsiElement;
import com.intellij.psi.PsiFileSystemItem;
import com.intellij.psi.ResolveResult;
import com.intellij.psi.SmartPointerManager;
import com.intellij.psi.SmartPsiElementPointer;
import java.io.ByteArrayOutputStream;
import java.io.IOException;
import java.io.OutputStream;
import java.io.PrintStream;
import java.io.StringReader;
<<<<<<< HEAD
import java.nio.charset.StandardCharsets;
=======
import java.io.UnsupportedEncodingException;
>>>>>>> c50c8b87
import java.util.Arrays;
import java.util.Collections;
import java.util.Comparator;
import java.util.List;
import java.util.Set;
import java.util.concurrent.TimeUnit;
import java.util.function.Function;
import java.util.function.Supplier;
import org.jetbrains.annotations.NotNull;
import org.jetbrains.annotations.Nullable;

/**
 * This class defines a sample data source. It also handles the caching and invalidation according
 * to the given functions passed in the creation.
 */
public class SampleDataResourceItem implements ResourceItem, ResolvableResourceItem {
  private static final Logger LOG = Logger.getInstance(SampleDataResourceItem.class);

  private static final Cache<String, SampleDataHolder> sSampleDataCache =
    CacheBuilder.newBuilder()
      .expireAfterAccess(2, TimeUnit.MINUTES)
      .softValues()
      .weigher((String key, SampleDataHolder value) -> value.getFileSizeMb()) // Length returns unicode codepoints so not exactly in MB.
      .maximumWeight(50) // MB
      .build();

  @NotNull private final SingleNamespaceResourceRepository myOwner;
  @NotNull private final String myName;
  @NotNull private final Function<OutputStream, Exception> myDataSource;
  @NotNull private final Supplier<Long> myDataSourceModificationStamp;
  @Nullable private final SmartPsiElementPointer<PsiElement> mySourceElement;

  @Nullable private ResourceValue myResourceValue;
  @NotNull private final ContentType myContentType;

  /**
   * Creates a new {@link SampleDataResourceItem}.
   *
   * @param owner the resource repository owning this resource
   * @param name the name of the resource
   * @param dataSource {@link Function} that writes the content to be used for this item to the passed {@link OutputStream}. The function
   *     must return any exceptions that happened during the processing of the file.
   * @param dataSourceModificationStamp {@link Supplier} that returns a modification stamp. This stamp should change every time the content
   *     changes. If 0, the content won't be cached.
   * @param sourceElement optional {@link SmartPsiElementPointer} where the content was obtained from. This will be used to display
   *     references to the content.
   */
  private SampleDataResourceItem(@NotNull SingleNamespaceResourceRepository owner,
                                 @NotNull String name,
                                 @NotNull Function<OutputStream, Exception> dataSource,
                                 @NotNull Supplier<Long> dataSourceModificationStamp,
                                 @Nullable SmartPsiElementPointer<PsiElement> sourceElement,
                                 @NotNull ContentType contentType) {
    myOwner = owner;
    myName = name;
    myDataSource = dataSource;
    myDataSourceModificationStamp = dataSourceModificationStamp;
    // We use SourcelessResourceItem as parent because we don't really obtain a FolderConfiguration or Qualifiers from
    // the source element (since it's not within the resources directory).
    mySourceElement = sourceElement;
    myContentType = contentType;
  }

  /**
   * Invalidates contents of the sample data cache.
   */
  public static void invalidateCache() {
    sSampleDataCache.invalidateAll();
  }

  /**
   * Returns a {@link SampleDataResourceItem} from the given static content generator. Static content generators can be cached indefinitely
   * since the never change.
   */
  @NotNull
  static SampleDataResourceItem getFromStaticDataSource(@NotNull SingleNamespaceResourceRepository repository,
                                                        @NotNull String name,
                                                        @NotNull Function<OutputStream, Exception> source,
                                                        @NotNull ContentType contentType) {
    return new SampleDataResourceItem(repository, name, source, () -> 1L, null, contentType);
  }

  /**
   * Returns a {@link SampleDataResourceItem} from the given {@link SmartPsiElementPointer<PsiElement>}. The file is tracked to invalidate
   * the contents of the {@link SampleDataResourceItem} if the source element changes.
   */
  @NotNull
  private static SampleDataResourceItem getFromPlainFile(@NotNull SingleNamespaceResourceRepository repository,
                                                         @NotNull SmartPsiElementPointer<PsiElement> filePointer) {
    VirtualFile vFile = filePointer.getVirtualFile();
    String fileName = vFile.getName();

    return new SampleDataResourceItem(repository, fileName, output -> {
      PsiElement sourceElement = filePointer.getElement();
      if (sourceElement == null) {
        LOG.warn("File pointer was invalidated and the repository was not refreshed");
        return null;
      }

      try {
        output.write(sourceElement.getText().getBytes(StandardCharsets.UTF_8));
      }
      catch (IOException e) {
        LOG.warn("Unable to load content from plain file " + fileName, e);
        return e;
      }
      return null;
    }, () -> vFile.getModificationStamp() + 1, filePointer, ContentType.UNKNOWN);
  }

  /**
   * Returns a {@link SampleDataResourceItem} from the given {@link SmartPsiElementPointer<PsiElement>}. The directory is tracked to
   * invalidate the contents of the {@link SampleDataResourceItem} if the directory contents change.
   */
  @NotNull
  private static SampleDataResourceItem getFromDirectory(@NotNull SingleNamespaceResourceRepository repository,
                                                         @NotNull SmartPsiElementPointer<PsiElement> directoryPointer) {
    VirtualFile directory = directoryPointer.getVirtualFile();
    // For directories, at this point, we always consider them images since it's the only type we handle for them
    return new SampleDataResourceItem(repository, directory.getName(), output -> {
      try (PrintStream printStream = new PrintStream(output, false, UTF_8.name())) {
        Arrays.stream(directory.getChildren())
              .filter(child -> !child.isDirectory())
              .sorted(Comparator.comparing(VirtualFile::getName))
              .forEach(file -> printStream.println(file.getPath()));
      }
      catch (UnsupportedEncodingException e) {
        LOG.error(e);
      }
      return null;
    }, () -> directory.getModificationStamp() + 1, directoryPointer, ContentType.IMAGE);
  }

  /**
   * Similar to {@link #getFromPlainFile} but it takes a JSON file and a path as inputs. The {@link SampleDataResourceItem}
   * will be the selection of elements from the sourceElement that are found with the given path.
   */
  @NotNull
  private static SampleDataResourceItem getFromJsonFile(@NotNull SingleNamespaceResourceRepository repository,
                                                        @NotNull SmartPsiElementPointer<PsiElement> jsonPointer,
                                                        @NotNull String contentPath) {
    VirtualFile vFile = jsonPointer.getVirtualFile();
    String fileName = vFile.getName();
    return new SampleDataResourceItem(repository, fileName + contentPath, output -> {
      if (contentPath.isEmpty()) {
        return null;
      }

      PsiElement source = jsonPointer.getElement();
      if (source == null) {
        LOG.warn("JSON file pointer was invalidated and the repository was not refreshed");
        return null;
      }

      try {
<<<<<<< HEAD
        InputStreamReader input = new InputStreamReader(new ByteArrayInputStream(source.getText().getBytes(Charsets.UTF_8)),
                                                        StandardCharsets.UTF_8);
=======
        StringReader input = new StringReader(source.getText());
>>>>>>> c50c8b87
        SampleDataJsonParser parser = SampleDataJsonParser.parse(input);
        if (parser != null) {
          output.write(parser.getContentFromPath(contentPath));
        }
      }
      catch (IOException e) {
        LOG.warn("Unable to load content from json file " + fileName, e);
        return e;
      }
      return null;
    }, () -> vFile.getModificationStamp() + 1, jsonPointer, ContentType.UNKNOWN);
  }

  @NotNull
  private static String getTextFromPsiElementPointer(SmartPsiElementPointer<PsiElement> pointer) {
    PsiElement rootJsonElement = pointer.getElement();
    return rootJsonElement != null ? rootJsonElement.getText() : "";
  }

  /**
   * Returns a {@link SampleDataResourceItem}s from the given {@link PsiFileSystemItem}. The method will detect the type
   * of file or directory and return a number of items.
   */
  @NotNull
  public static List<SampleDataResourceItem> getFromPsiFileSystemItem(@NotNull SingleNamespaceResourceRepository repository,
                                                                      @NotNull PsiFileSystemItem sampleDataSource) throws IOException {
    String extension = sampleDataSource.getVirtualFile().getExtension();
    if (extension == null) {
      extension = "";
    }

    SmartPsiElementPointer<PsiElement> psiPointer =
      SmartPointerManager.getInstance(sampleDataSource.getProject()).createSmartPsiElementPointer(sampleDataSource);

    switch (extension) {
      case EXT_JSON: {
        SampleDataJsonParser parser;
        String jsonText = getTextFromPsiElementPointer(psiPointer);
        try (StringReader reader = new StringReader(jsonText)) {
          parser = SampleDataJsonParser.parse(reader);
        }
        if (parser == null) {
          // Failed to parse the JSON file
          return Collections.emptyList();
        }

        Set<String> possiblePaths = parser.getPossiblePaths();
        ImmutableList.Builder<SampleDataResourceItem> items = ImmutableList.builder();
        for (String path : possiblePaths) {
          items.add(getFromJsonFile(repository, psiPointer, path));
        }
        return items.build();
      }

      case EXT_CSV: {
        SampleDataCsvParser parser;
        String csvText = getTextFromPsiElementPointer(psiPointer);
        try (StringReader reader = new StringReader(csvText)) {
          parser = SampleDataCsvParser.parse(reader);
        }

        Set<String> possiblePaths = parser.getPossiblePaths();
        ImmutableList.Builder<SampleDataResourceItem> items = ImmutableList.builder();
        for (String path : possiblePaths) {
          items.add(new SampleDataResourceItem(repository, sampleDataSource.getName() + path,
                                               new HardcodedContent(Joiner.on('\n').join(parser.getPath(path))),
                                               () -> psiPointer.getVirtualFile().getModificationStamp() + 1, psiPointer,
                                               ContentType.UNKNOWN));
        }
        return items.build();
      }

      default:
        return ImmutableList.of(sampleDataSource instanceof PsiDirectory ?
                                getFromDirectory(repository, psiPointer) : getFromPlainFile(repository, psiPointer));
    }
  }

  /**
   * Retrieves the content from the Sample Data cache. If the data was out of date and needed to be refreshed, the passed callback will
   * be called.
   */
  @Nullable
  private byte[] getContent(@Nullable Runnable onCachedOutOfDate) {
    SampleDataHolder value = sSampleDataCache.getIfPresent(getName());
    if (value == null
        || value.getLastModification() == 0
        || value.getLastModification() != myDataSourceModificationStamp.get()) {
      long lastModificationStamp = myDataSourceModificationStamp.get();
      try (ByteArrayOutputStream output = new ByteArrayOutputStream()) {
        Exception e = myDataSource.apply(output);

        if (e == null) {
          byte[] content = output.toByteArray();
          value = new SampleDataHolder(getName(), lastModificationStamp, content.length / 1_000_000, content);
          sSampleDataCache.put(getName(), value);
        }
      }
      catch (Exception e) {
        LOG.warn(e);
      }

      if (onCachedOutOfDate != null) {
        onCachedOutOfDate.run();
      }
    }

    return value != null ? value.getContents() : null;
  }

  @Nullable
  public String getValueText() {
    byte[] content = getContent(null);
    return content != null ? new String(content, StandardCharsets.UTF_8) : null;
  }

  @Override
  @NotNull
  public SingleNamespaceResourceRepository getRepository() {
    return myOwner;
  }

  @Override
  @NotNull
  public String getName() {
    return myName;
  }

  @Override
  @NotNull
  public ResourceType getType() {
    return ResourceType.SAMPLE_DATA;
  }

  @Override
  @Nullable
  public String getLibraryName() {
    return null;
  }

  @Override
  @NotNull
  public ResourceNamespace getNamespace() {
    return myOwner.getNamespace();
  }

  @Override
  @NotNull
  public ResourceReference getReferenceToSelf() {
    return new ResourceReference(getNamespace(), getType(), getName());
  }

  @Override
  @NotNull
  public FolderConfiguration getConfiguration() {
    return DEFAULT_CONFIGURATION;
  }

  @Override
  @NotNull
  public String getKey() {
    return getType() + "/" + getName();
  }

  @Override
  @NotNull
  public ResourceValue getResourceValue() {
    byte[] content = getContent(() -> myResourceValue = null);
    if (myResourceValue == null) {
      myResourceValue = new SampleDataResourceValueImpl(getReferenceToSelf(), content);
    }
    return myResourceValue;
  }

  @Override
  @Nullable
  public PathString getSource() {
    return null;
  }

  @Override
  public boolean isFileBased() {
    return false;
  }

  @Override
  @NotNull
  public ResolveResult createResolveResult() {
    return new ResolveResult() {
      @Override
      @Nullable
      public PsiElement getElement() {
        return mySourceElement != null ? mySourceElement.getElement() : null;
      }

      @Override
      public boolean isValidResult() {
        return true;
      }
    };
  }

  @NotNull
  public ContentType getContentType() {
    return myContentType;
  }

  /**
   * Defines the content of the sample data included in this item when know.
   */
  // TODO: Infer content type for non-predefined data sources
  public enum ContentType {
    UNKNOWN,
    /**
     * This item contains data suitable to be displayed as text (i.e. in a TextView)
     */
    TEXT,
    /**
     * This item contains data suitable to be displayed as an image (i.e. in a ImageView)
     */
    IMAGE
  }
}<|MERGE_RESOLUTION|>--- conflicted
+++ resolved
@@ -17,6 +17,7 @@
 
 import static com.android.SdkConstants.EXT_CSV;
 import static com.android.SdkConstants.EXT_JSON;
+import static java.nio.charset.StandardCharsets.UTF_8;
 
 import com.android.ide.common.rendering.api.ResourceNamespace;
 import com.android.ide.common.rendering.api.ResourceReference;
@@ -31,7 +32,6 @@
 import com.android.ide.common.util.PathString;
 import com.android.resources.ResourceType;
 import com.android.tools.idea.sampledata.datasource.HardcodedContent;
-import com.google.common.base.Charsets;
 import com.google.common.base.Joiner;
 import com.google.common.cache.Cache;
 import com.google.common.cache.CacheBuilder;
@@ -49,11 +49,7 @@
 import java.io.OutputStream;
 import java.io.PrintStream;
 import java.io.StringReader;
-<<<<<<< HEAD
-import java.nio.charset.StandardCharsets;
-=======
 import java.io.UnsupportedEncodingException;
->>>>>>> c50c8b87
 import java.util.Arrays;
 import java.util.Collections;
 import java.util.Comparator;
@@ -154,7 +150,7 @@
       }
 
       try {
-        output.write(sourceElement.getText().getBytes(StandardCharsets.UTF_8));
+        output.write(sourceElement.getText().getBytes(UTF_8));
       }
       catch (IOException e) {
         LOG.warn("Unable to load content from plain file " + fileName, e);
@@ -209,12 +205,7 @@
       }
 
       try {
-<<<<<<< HEAD
-        InputStreamReader input = new InputStreamReader(new ByteArrayInputStream(source.getText().getBytes(Charsets.UTF_8)),
-                                                        StandardCharsets.UTF_8);
-=======
         StringReader input = new StringReader(source.getText());
->>>>>>> c50c8b87
         SampleDataJsonParser parser = SampleDataJsonParser.parse(input);
         if (parser != null) {
           output.write(parser.getContentFromPath(contentPath));
@@ -328,7 +319,7 @@
   @Nullable
   public String getValueText() {
     byte[] content = getContent(null);
-    return content != null ? new String(content, StandardCharsets.UTF_8) : null;
+    return content != null ? new String(content, UTF_8) : null;
   }
 
   @Override
