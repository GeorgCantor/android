--- conflicted
+++ resolved
@@ -212,11 +212,7 @@
      val moduleSys = module.getModuleSystem()
      if (!moduleSys.desugarLibraryConfigFilesKnown) {
        // If AGP does not support config retrieval, we cannot proceed
-<<<<<<< HEAD
-       buildLibraryDesugarFailure("${moduleSys.desugarLibraryConfigFilesNotKnownUserMessage}")
-=======
        throw buildLibraryDesugarFailure("${moduleSys.desugarLibraryConfigFilesNotKnownUserMessage}")
->>>>>>> 0d09370c
      }
 
      // Enable desugared library if it was used.
@@ -233,11 +229,7 @@
        ProgressManager.checkCanceled()
 
        // We were not cancelled. This is an actual compilation error.
-<<<<<<< HEAD
-       desugarFailure("R8 compilation error",  e)
-=======
        throw desugarFailure("R8 compilation error", cause = e)
->>>>>>> 0d09370c
      }
      return memClassFileConsumer.classes
   }
