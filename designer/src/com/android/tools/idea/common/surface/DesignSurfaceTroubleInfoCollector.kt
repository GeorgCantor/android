/*
 * Copyright (C) 2023 The Android Open Source Project
 *
 * Licensed under the Apache License, Version 2.0 (the "License");
 * you may not use this file except in compliance with the License.
 * You may obtain a copy of the License at
 *
 *      http://www.apache.org/licenses/LICENSE-2.0
 *
 * Unless required by applicable law or agreed to in writing, software
 * distributed under the License is distributed on an "AS IS" BASIS,
 * WITHOUT WARRANTIES OR CONDITIONS OF ANY KIND, either express or implied.
 * See the License for the specific language governing permissions and
 * limitations under the License.
 */
package com.android.tools.idea.common.surface

import com.android.tools.idea.common.error.IssuePanelService
import com.android.tools.idea.common.model.NlModel
import com.android.tools.idea.common.scene.SceneManager
import com.android.tools.idea.uibuilder.scene.LayoutlibSceneManager
import com.intellij.openapi.fileEditor.FileEditor
import com.intellij.openapi.fileEditor.FileEditorManager
import com.intellij.openapi.project.Project
import com.intellij.openapi.util.Computable
import com.intellij.troubleshooting.TroubleInfoCollector
import com.intellij.util.ui.UIUtil

private fun collectEditorInfo(editor: FileEditor): String =
  UIUtil.invokeAndWaitIfNeeded(
    Computable { "FileEditor: file=${editor.file.name} isModified=${editor.isModified}" }
  )

private fun collectSceneManagerInfo(sceneManagerInfo: SceneManager?): String =
  sceneManagerInfo?.let { sceneManager ->
    """
    ${sceneManager.javaClass.simpleName}:
      renderResult = ${(sceneManager as? LayoutlibSceneManager)?.renderResult}
  """
      .trimIndent()
  } ?: ""

private fun collectModelAndSceneManagerInfo(model: NlModel, sceneManager: SceneManager?): String =
  """
    NlModel: name=${model.modelDisplayName} module=${model.module.name}
    ${collectSceneManagerInfo(sceneManager).prependIndent()}
  """
    .trimIndent()

private fun collectSurfaceInfo(surface: DesignSurface<*>?): String {
  if (surface == null) return ""

  val issuePanelService = IssuePanelService.getInstance(surface.project)
  val surfaceContent =
<<<<<<< HEAD
    StringBuilder(
      "${surface.javaClass.simpleName}: issuePanelVisible=${issuePanelService.isIssuePanelVisible()}"
=======
    UIUtil.invokeAndWaitIfNeeded(
      Computable {
        StringBuilder(
          "${surface.javaClass.simpleName}: issuePanelVisible=${issuePanelService.isIssuePanelVisible()}"
        )
      }
>>>>>>> 0d09370c
    )

  surface.models
    .map { collectModelAndSceneManagerInfo(it, surface.getSceneManager(it)).prependIndent() }
    .forEach { surfaceContent.appendLine(it) }

  return surfaceContent.toString()
}

/** Collects general information about the editors and design surfaces. */
internal class DesignSurfaceTroubleInfoCollector : TroubleInfoCollector {
  override fun collectInfo(project: Project): String {
    val editors = FileEditorManager.getInstance(project).allEditors
    val editorsToSurface =
      editors
        .mapNotNull {
          val surface =
            UIUtil.invokeAndWaitIfNeeded(Computable<DesignSurface<*>> { it.getDesignSurface() })
              ?: return@mapNotNull null
          it to surface
        }
        .toMap()

    return editors.joinToString("\n") {
      """
      ${collectEditorInfo(it)}
      ${collectSurfaceInfo(editorsToSurface[it]).prependIndent()}
    """
        .trimIndent()
    }
  }
}<|MERGE_RESOLUTION|>--- conflicted
+++ resolved
@@ -52,17 +52,12 @@
 
   val issuePanelService = IssuePanelService.getInstance(surface.project)
   val surfaceContent =
-<<<<<<< HEAD
-    StringBuilder(
-      "${surface.javaClass.simpleName}: issuePanelVisible=${issuePanelService.isIssuePanelVisible()}"
-=======
     UIUtil.invokeAndWaitIfNeeded(
       Computable {
         StringBuilder(
           "${surface.javaClass.simpleName}: issuePanelVisible=${issuePanelService.isIssuePanelVisible()}"
         )
       }
->>>>>>> 0d09370c
     )
 
   surface.models
