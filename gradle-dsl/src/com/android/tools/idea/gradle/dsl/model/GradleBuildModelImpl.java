/*
 * Copyright (C) 2015 The Android Open Source Project
 *
 * Licensed under the Apache License, Version 2.0 (the "License");
 * you may not use this file except in compliance with the License.
 * You may obtain a copy of the License at
 *
 *      http://www.apache.org/licenses/LICENSE-2.0
 *
 * Unless required by applicable law or agreed to in writing, software
 * distributed under the License is distributed on an "AS IS" BASIS,
 * WITHOUT WARRANTIES OR CONDITIONS OF ANY KIND, either express or implied.
 * See the License for the specific language governing permissions and
 * limitations under the License.
 */
package com.android.tools.idea.gradle.dsl.model;

import static com.android.tools.idea.gradle.dsl.parser.apply.ApplyDslElement.APPLY_BLOCK_NAME;
import static com.android.tools.idea.gradle.dsl.parser.plugins.PluginsDslElement.PLUGINS;
import static com.android.tools.idea.gradle.dsl.parser.repositories.RepositoriesDslElement.REPOSITORIES;

import com.android.tools.idea.gradle.dsl.api.BuildModelNotification;
import com.android.tools.idea.gradle.dsl.api.BuildScriptModel;
import com.android.tools.idea.gradle.dsl.api.GradleBuildModel;
import com.android.tools.idea.gradle.dsl.api.GradleFileModel;
import com.android.tools.idea.gradle.dsl.api.GradleSettingsModel;
import com.android.tools.idea.gradle.dsl.api.PluginModel;
import com.android.tools.idea.gradle.dsl.api.android.AndroidModel;
import com.android.tools.idea.gradle.dsl.api.configurations.ConfigurationsModel;
import com.android.tools.idea.gradle.dsl.api.crashlytics.CrashlyticsModel;
import com.android.tools.idea.gradle.dsl.api.dependencies.DependenciesModel;
import com.android.tools.idea.gradle.dsl.api.ext.ExtModel;
import com.android.tools.idea.gradle.dsl.api.ext.PropertyType;
import com.android.tools.idea.gradle.dsl.api.java.JavaModel;
import com.android.tools.idea.gradle.dsl.api.repositories.RepositoriesModel;
import com.android.tools.idea.gradle.dsl.api.util.GradleDslModel;
import com.android.tools.idea.gradle.dsl.model.android.AndroidModelImpl;
import com.android.tools.idea.gradle.dsl.parser.apply.ApplyDslElement;
import com.android.tools.idea.gradle.dsl.parser.build.BuildScriptDslElement;
import com.android.tools.idea.gradle.dsl.parser.elements.GradleDslElement;
import com.android.tools.idea.gradle.dsl.parser.elements.GradleDslExpressionMap;
import com.android.tools.idea.gradle.dsl.parser.elements.GradleDslInfixExpression;
import com.android.tools.idea.gradle.dsl.parser.elements.GradleDslLiteral;
import com.android.tools.idea.gradle.dsl.parser.elements.GradleNameElement;
import com.android.tools.idea.gradle.dsl.parser.files.GradleBuildFile;
import com.android.tools.idea.gradle.dsl.parser.files.GradleDslFile;
import com.android.tools.idea.gradle.dsl.parser.files.GradlePropertiesFile;
import com.android.tools.idea.gradle.dsl.parser.files.GradleSettingsFile;
import com.android.tools.idea.gradle.dsl.parser.plugins.PluginsDslElement;
import com.android.tools.idea.gradle.dsl.parser.repositories.RepositoriesDslElement;
import com.intellij.openapi.vfs.VirtualFile;
import com.intellij.psi.PsiElement;
import java.io.File;
import java.util.ArrayList;
import java.util.HashSet;
import java.util.List;
import java.util.Map;
import java.util.Set;
import java.util.stream.Collectors;
import org.jetbrains.annotations.NonNls;
import org.jetbrains.annotations.NotNull;
import org.jetbrains.annotations.Nullable;
import org.jetbrains.annotations.TestOnly;

public class GradleBuildModelImpl extends GradleFileModelImpl implements GradleBuildModel {
  @NonNls private static final String PLUGIN = "plugin";
  // TODO(xof): duplication with PluginModelImpl strings
  @NonNls private static final String ID = "id";
  @NonNls private static final String VERSION = "version";
  @NonNls private static final String APPLY = "apply";

  @NotNull protected GradleBuildFile myGradleBuildFile;

  public GradleBuildModelImpl(@NotNull GradleBuildFile buildDslFile) {
    super(buildDslFile);
    myGradleBuildFile = buildDslFile;
  }

  @Override
  @NotNull
  public List<PluginModel> plugins() {
    // Look for plugins block first if it exists, and then look for apply block to retrieve plugins.
    PluginsDslElement pluginsDslElement = myGradleDslFile.getPropertyElement(PLUGINS);
    ArrayList<PluginModelImpl> plugins = new ArrayList<>();
    if (pluginsDslElement != null) {
      plugins.addAll(PluginModelImpl.deduplicatePlugins(PluginModelImpl.create(pluginsDslElement)).values());
    }

    ApplyDslElement applyDslElement = myGradleDslFile.getPropertyElement(APPLY_BLOCK_NAME, ApplyDslElement.class);
    if (applyDslElement != null) {
      plugins.addAll(PluginModelImpl.deduplicatePlugins(PluginModelImpl.create(applyDslElement)).values());
    }

    return new ArrayList<>(PluginModelImpl.deduplicatePlugins(plugins).values());
  }

  @NotNull
  @Override
  public PluginModel applyPlugin(@NotNull String plugin) {
    PluginsDslElement pluginsDslElement = myGradleDslFile.getPropertyElement(PLUGINS);
    ApplyDslElement applyDslElement = myGradleDslFile.getPropertyElement(APPLY_BLOCK_NAME, ApplyDslElement.class);
    // If no plugins declaration exist, create a PluginDslElement to apply plugins
    if (pluginsDslElement == null && applyDslElement == null) {
      int at = 0;
      List<GradleDslElement> elements = myGradleDslFile.getCurrentElements();
      if (elements.size() > 0 && elements.get(0) instanceof BuildScriptDslElement) {
        at += 1;
      }
      pluginsDslElement = myGradleDslFile.ensurePropertyElementAt(PLUGINS, at);
    }
    else if (pluginsDslElement == null) {
      Map<String, PluginModelImpl> models = PluginModelImpl.deduplicatePlugins(PluginModelImpl.create(applyDslElement));
      if (models.containsKey(plugin)) {
        return models.get(plugin);
      }

      GradleDslExpressionMap applyMap = new GradleDslExpressionMap(myGradleDslFile, GradleNameElement.create(APPLY_BLOCK_NAME));
      applyMap.setAsNamedArgs(true);
      GradleDslLiteral literal = new GradleDslLiteral(applyMap, GradleNameElement.create(PLUGIN));
      literal.setValue(plugin.trim());
      applyMap.setNewElement(literal);
      applyDslElement.setNewElement(applyMap);

      return new PluginModelImpl(applyMap, literal);
    }

    Map<String, PluginModelImpl> models = PluginModelImpl.deduplicatePlugins(PluginModelImpl.create(pluginsDslElement));
    if (models.containsKey(plugin)) {
      return models.get(plugin);
    }
    if (applyDslElement != null) {
      Map<String, PluginModelImpl> applyPluginsModels = PluginModelImpl.deduplicatePlugins(PluginModelImpl.create(applyDslElement));
      if (applyPluginsModels.containsKey(plugin)) {
        return applyPluginsModels.get(plugin);
      }
    }

    // Create the plugin literal.
    GradleDslLiteral literal = new GradleDslLiteral(pluginsDslElement, GradleNameElement.create(ID));
    literal.setElementType(PropertyType.REGULAR);
    literal.setValue(plugin.trim());
    pluginsDslElement.setNewElement(literal);

    return new PluginModelImpl(literal, literal);
  }

  @Override
  public @NotNull PluginModel applyPlugin(@NotNull String plugin, @NotNull String version, @Nullable Boolean apply) {
    // For this method, the existence of an apply block is irrelevant, as the features of the plugins Dsl are not supported
    // with an apply operator; we must always find the plugins block.

    int at = 0;
    List<GradleDslElement> elements = myGradleDslFile.getCurrentElements();
    if (elements.size() > 0 && elements.get(0) instanceof BuildScriptDslElement) {
      at += 1;
    }
    PluginsDslElement pluginsElement = myGradleDslFile.ensurePropertyElementAt(PLUGINS, at);
    GradleDslInfixExpression expression = new GradleDslInfixExpression(pluginsElement, null);

    // id '<plugin>'
    GradleDslLiteral idLiteral = expression.setNewLiteral(ID, plugin);
    // ... version '<version>'
    expression.setNewLiteral(VERSION, version);
    // ... apply <boolean>
    if (apply != null) {
      expression.setNewLiteral(APPLY, apply);
    }
    // link everything up
    pluginsElement.setNewElement(expression);

    return new PluginModelImpl(expression, idLiteral);
  }

  @Override
  public void removePlugin(@NotNull String plugin) {
    // First look for plugins{} block (i.e. PluginsDslElement) if it exists, and try to remove the plugin from.
    PluginsDslElement pluginsDslElement = myGradleDslFile.getPropertyElement(PLUGINS);
    if (pluginsDslElement != null) {
      PluginModelImpl.removePlugins(PluginModelImpl.create(pluginsDslElement), plugin);
    }

    // If ApplyDslElement exists, try to remove the plugin from it as well (We might have plugins defined in both apply and plugins blocks).
    ApplyDslElement applyDslElement = myGradleDslFile.getPropertyElement(APPLY_BLOCK_NAME, ApplyDslElement.class);
    if (applyDslElement != null) {
      PluginModelImpl.removePlugins(PluginModelImpl.create(applyDslElement), plugin);
    }
  }

  @Nullable
  @Override
  public PsiElement getPluginsPsiElement() {
    PluginsDslElement pluginsDslElement = myGradleDslFile.getPropertyElement(PLUGINS);
    if (pluginsDslElement != null) {
      return pluginsDslElement.getPsiElement();
    }
    return null;
  }

  /**
   * Returns {@link AndroidModelImpl} to read and update android block contents in the build.gradle file.
   *
   * <p>Returns {@code null} when experimental plugin is used as reading and updating android section is not supported for the
   * experimental dsl.</p>
   */
  @Override
  @NotNull
  public AndroidModel android() {
    return getModel(AndroidModel.class);
  }

  @NotNull
  @Override
  public BuildScriptModel buildscript() {
<<<<<<< HEAD
    BuildScriptDslElement buildScriptDslElement = myGradleDslFile.ensurePropertyElementAt(BUILDSCRIPT, 0);
    return new BuildScriptModelImpl(buildScriptDslElement);
=======
    return getModel(BuildScriptModel.class);
>>>>>>> 44b500f2
  }

  @NotNull
  @Override
  public ConfigurationsModel configurations() {
    return getModel(ConfigurationsModel.class);
  }

  @NotNull
  @Override
  public CrashlyticsModel crashlytics() {
    return getModel(CrashlyticsModel.class);
  }

  @NotNull
  @Override
  public DependenciesModel dependencies() {
    return getModel(DependenciesModel.class);
  }

  @Override
  @NotNull
  public ExtModel ext() {
<<<<<<< HEAD
    int at = 0;
    List<GradleDslElement> elements = myGradleDslFile.getCurrentElements();
    for (GradleDslElement element : elements) {
      if (!(element instanceof ApplyDslElement || element instanceof PluginsDslElement || element instanceof BuildScriptDslElement)) {
        break;
      }
      at += 1;
    }
    ExtDslElement extDslElement = myGradleDslFile.ensurePropertyElementAt(EXT, at);
    return new ExtModelImpl(extDslElement);
=======
    return getModel(ExtModel.class);
>>>>>>> 44b500f2
  }

  @NotNull
  @Override
  public JavaModel java() {
    return getModel(JavaModel.class);
  }

  @NotNull
  @Override
  public RepositoriesModel repositories() {
    return getModel(RepositoriesModel.class);
  }

  @Override
  public <T extends GradleDslModel> @NotNull T getModel(Class<T> klass) {
    return GradleBlockModelMap.get(myGradleDslFile, GradleBuildModel.class, klass);
  }

  @Override
  @NotNull
  public Set<GradleFileModel> getInvolvedFiles() {
    return getAllInvolvedFiles().stream().distinct().map(e -> getFileModel(e)).collect(Collectors.toSet());
  }

  @NotNull
  private static GradleFileModel getFileModel(@NotNull GradleDslFile file) {
    if (file instanceof GradleBuildFile) {
      return new GradleBuildModelImpl((GradleBuildFile)file);
    }
    else if (file instanceof GradleSettingsFile) {
      return new GradleSettingsModelImpl((GradleSettingsFile)file);
    }
    else if (file instanceof GradlePropertiesFile) {
      return new GradlePropertiesModel((GradlePropertiesFile)file);
    }
    throw new IllegalStateException("Unknown GradleDslFile type found!");
  }

  @Override
  @NotNull
  public File getModuleRootDirectory() {
    BuildModelContext context = myGradleDslFile.getContext();
    VirtualFile projectSettingsFile = context.getProjectSettingsFile();
    if (projectSettingsFile == null) {
      // The settings file does not exist, so we don't know much about this project.
      // Best-effort result: the directory of the build.gradle file.
      return myGradleDslFile.getDirectoryPath();
    }
    GradleSettingsFile settingsFile = context.getOrCreateSettingsFile(projectSettingsFile);
    GradleSettingsModel settingsModel = new GradleSettingsModelImpl(settingsFile);
    File directory = settingsModel.moduleDirectory(myGradleDslFile.getName());
    if (directory == null) {
      // The dsl file does not correspond to a known module, so we don't know where the module directory is.
      // Best-effort result: the directory of the build.gradle file.
      return myGradleDslFile.getDirectoryPath();
    }
    return directory;
  }

  @Override
  public @NotNull Set<GradleDslFile> getAllInvolvedFiles() {
    Set<GradleDslFile> files = new HashSet<>();
    files.add(myGradleBuildFile);
    // Add all parent dsl files.
    files.addAll(getParentFiles());

    List<GradleBuildFile> currentFiles = new ArrayList<>();
    currentFiles.add(myGradleBuildFile);
    // TODO: Generalize cycle detection in GradleDslSimpleExpression and reuse here.
    // Attempting to parse a cycle of applied files will fail in GradleDslFile#mergeAppliedFiles;
    while (!currentFiles.isEmpty()) {
      GradleDslFile currentFile = currentFiles.remove(0);
      files.addAll(currentFile.getApplyDslElement());
      currentFiles.addAll(currentFile.getApplyDslElement());
    }

    // Get all the properties files.
    for (GradleDslFile file : new ArrayList<>(files)) {
      if (file instanceof GradleBuildFile) {
        GradleBuildFile buildFile = (GradleBuildFile)file;
        GradleDslFile sibling = buildFile.getPropertiesFile();
        if (sibling != null) {
          files.add(sibling);
        }
      }
    }

    return files;
  }

  private Set<GradleBuildFile> getParentFiles() {
    Set<GradleBuildFile> files = new HashSet<>();
    GradleBuildFile file = myGradleBuildFile.getParentModuleBuildFile();
    while (file != null) {
      files.add(file);
      file = file.getParentModuleBuildFile();
    }
    return files;
  }

  @Override
  @NotNull
  public Map<String, List<BuildModelNotification>> getNotifications() {
    return getAllInvolvedFiles().stream().filter(e -> !e.getPublicNotifications().isEmpty())
      .collect(Collectors.toMap(e -> e.getFile().getPath(), e -> e.getPublicNotifications()));
  }

  /**
   * Removes property {@link RepositoriesDslElement#REPOSITORIES}.
   */
  @Override
  @TestOnly
  public void removeRepositoriesBlocks() {
    myGradleDslFile.removeProperty(REPOSITORIES.name);
  }
}<|MERGE_RESOLUTION|>--- conflicted
+++ resolved
@@ -15,6 +15,9 @@
  */
 package com.android.tools.idea.gradle.dsl.model;
 
+import static com.android.tools.idea.gradle.dsl.api.ext.GradlePropertyModel.BOOLEAN_TYPE;
+import static com.android.tools.idea.gradle.dsl.api.ext.GradlePropertyModel.ValueType.BOOLEAN;
+import static com.android.tools.idea.gradle.dsl.api.ext.GradlePropertyModel.ValueType.NONE;
 import static com.android.tools.idea.gradle.dsl.parser.apply.ApplyDslElement.APPLY_BLOCK_NAME;
 import static com.android.tools.idea.gradle.dsl.parser.plugins.PluginsDslElement.PLUGINS;
 import static com.android.tools.idea.gradle.dsl.parser.repositories.RepositoriesDslElement.REPOSITORIES;
@@ -30,7 +33,9 @@
 import com.android.tools.idea.gradle.dsl.api.crashlytics.CrashlyticsModel;
 import com.android.tools.idea.gradle.dsl.api.dependencies.DependenciesModel;
 import com.android.tools.idea.gradle.dsl.api.ext.ExtModel;
+import com.android.tools.idea.gradle.dsl.api.ext.GradlePropertyModel.ValueType;
 import com.android.tools.idea.gradle.dsl.api.ext.PropertyType;
+import com.android.tools.idea.gradle.dsl.api.ext.ResolvedPropertyModel;
 import com.android.tools.idea.gradle.dsl.api.java.JavaModel;
 import com.android.tools.idea.gradle.dsl.api.repositories.RepositoriesModel;
 import com.android.tools.idea.gradle.dsl.api.util.GradleDslModel;
@@ -45,6 +50,7 @@
 import com.android.tools.idea.gradle.dsl.parser.files.GradleBuildFile;
 import com.android.tools.idea.gradle.dsl.parser.files.GradleDslFile;
 import com.android.tools.idea.gradle.dsl.parser.files.GradlePropertiesFile;
+import com.android.tools.idea.gradle.dsl.parser.files.GradleScriptFile;
 import com.android.tools.idea.gradle.dsl.parser.files.GradleSettingsFile;
 import com.android.tools.idea.gradle.dsl.parser.plugins.PluginsDslElement;
 import com.android.tools.idea.gradle.dsl.parser.repositories.RepositoriesDslElement;
@@ -56,6 +62,7 @@
 import java.util.List;
 import java.util.Map;
 import java.util.Set;
+import java.util.function.Predicate;
 import java.util.stream.Collectors;
 import org.jetbrains.annotations.NonNls;
 import org.jetbrains.annotations.NotNull;
@@ -93,6 +100,28 @@
 
     return new ArrayList<>(PluginModelImpl.deduplicatePlugins(plugins).values());
   }
+
+  @Override
+  public @NotNull List<PluginModel> appliedPlugins() {
+    Predicate<PluginModel> appliedPredicate = (plugin) -> {
+      ResolvedPropertyModel apply = plugin.apply();
+      ValueType valueType = apply.getValueType();
+      if (valueType == NONE) {
+        // Plugin declarations in build files default to `apply true`, which is also the correct meaning for syntactic forms
+        // which cannot express an apply property, such as `apply plugin: 'foo'`.
+        return true;
+      }
+      else if (valueType == BOOLEAN) {
+        return apply.getValue(BOOLEAN_TYPE);
+      }
+      else {
+        // not understood: default to not applied.
+        return false;
+      }
+    };
+    return plugins().stream().filter(appliedPredicate).collect(Collectors.toList());
+  }
+
 
   @NotNull
   @Override
@@ -121,7 +150,7 @@
       applyMap.setNewElement(literal);
       applyDslElement.setNewElement(applyMap);
 
-      return new PluginModelImpl(applyMap, literal);
+      return new PluginModelImpl(applyMap);
     }
 
     Map<String, PluginModelImpl> models = PluginModelImpl.deduplicatePlugins(PluginModelImpl.create(pluginsDslElement));
@@ -141,7 +170,7 @@
     literal.setValue(plugin.trim());
     pluginsDslElement.setNewElement(literal);
 
-    return new PluginModelImpl(literal, literal);
+    return new PluginModelImpl(literal);
   }
 
   @Override
@@ -158,7 +187,7 @@
     GradleDslInfixExpression expression = new GradleDslInfixExpression(pluginsElement, null);
 
     // id '<plugin>'
-    GradleDslLiteral idLiteral = expression.setNewLiteral(ID, plugin);
+    expression.setNewLiteral(ID, plugin);
     // ... version '<version>'
     expression.setNewLiteral(VERSION, version);
     // ... apply <boolean>
@@ -168,7 +197,7 @@
     // link everything up
     pluginsElement.setNewElement(expression);
 
-    return new PluginModelImpl(expression, idLiteral);
+    return new PluginModelImpl(expression);
   }
 
   @Override
@@ -211,12 +240,7 @@
   @NotNull
   @Override
   public BuildScriptModel buildscript() {
-<<<<<<< HEAD
-    BuildScriptDslElement buildScriptDslElement = myGradleDslFile.ensurePropertyElementAt(BUILDSCRIPT, 0);
-    return new BuildScriptModelImpl(buildScriptDslElement);
-=======
     return getModel(BuildScriptModel.class);
->>>>>>> 44b500f2
   }
 
   @NotNull
@@ -240,20 +264,7 @@
   @Override
   @NotNull
   public ExtModel ext() {
-<<<<<<< HEAD
-    int at = 0;
-    List<GradleDslElement> elements = myGradleDslFile.getCurrentElements();
-    for (GradleDslElement element : elements) {
-      if (!(element instanceof ApplyDslElement || element instanceof PluginsDslElement || element instanceof BuildScriptDslElement)) {
-        break;
-      }
-      at += 1;
-    }
-    ExtDslElement extDslElement = myGradleDslFile.ensurePropertyElementAt(EXT, at);
-    return new ExtModelImpl(extDslElement);
-=======
     return getModel(ExtModel.class);
->>>>>>> 44b500f2
   }
 
   @NotNull
@@ -321,12 +332,12 @@
     // Add all parent dsl files.
     files.addAll(getParentFiles());
 
-    List<GradleBuildFile> currentFiles = new ArrayList<>();
+    List<GradleScriptFile> currentFiles = new ArrayList<>();
     currentFiles.add(myGradleBuildFile);
     // TODO: Generalize cycle detection in GradleDslSimpleExpression and reuse here.
     // Attempting to parse a cycle of applied files will fail in GradleDslFile#mergeAppliedFiles;
     while (!currentFiles.isEmpty()) {
-      GradleDslFile currentFile = currentFiles.remove(0);
+      GradleScriptFile currentFile = currentFiles.remove(0);
       files.addAll(currentFile.getApplyDslElement());
       currentFiles.addAll(currentFile.getApplyDslElement());
     }
