/*
 * Copyright (C) 2023 The Android Open Source Project
 *
 * Licensed under the Apache License, Version 2.0 (the "License");
 * you may not use this file except in compliance with the License.
 * You may obtain a copy of the License at
 *
 *      http://www.apache.org/licenses/LICENSE-2.0
 *
 * Unless required by applicable law or agreed to in writing, software
 * distributed under the License is distributed on an "AS IS" BASIS,
 * WITHOUT WARRANTIES OR CONDITIONS OF ANY KIND, either express or implied.
 * See the License for the specific language governing permissions and
 * limitations under the License.
 */
package com.android.tools.idea.templates.recipe

import com.android.testutils.MockitoKt
import com.android.tools.idea.gradle.dsl.TestFileName
import com.android.tools.idea.gradle.dsl.model.GradleFileModelTestCase
import com.android.tools.idea.gradle.project.GradleVersionCatalogDetector
import com.android.tools.idea.lint.common.getModuleDir
import com.android.tools.idea.wizard.template.ModuleTemplateData
import com.android.tools.idea.wizard.template.ProjectTemplateData
import org.jetbrains.annotations.SystemDependent
import org.junit.Before
import org.junit.Test
import java.io.File

class DefaultRecipeExecutorWithGradleModelTest : GradleFileModelTestCase("tools/adt/idea/android-templates/testData/recipe") {

  private val mockProjectTemplateData = MockitoKt.mock<ProjectTemplateData>()
  private val mockModuleTemplateData = MockitoKt.mock<ModuleTemplateData>()
  private val mockVersionCatalogDetector = MockitoKt.mock<GradleVersionCatalogDetector>()

  private val renderingContext by lazy {
    RenderingContext(
      project,
      module,
      "DefaultRecipeExecutor test with gradle model",
      mockModuleTemplateData,
      moduleRoot = module.getModuleDir(),
      dryRun = false,
      showErrors = true
    )
  }
  private val recipeExecutor by lazy {
    DefaultRecipeExecutor(renderingContext, mockVersionCatalogDetector)
  }

  @Before
  fun init() {
    MockitoKt.whenever(mockModuleTemplateData.projectTemplateData).thenReturn(mockProjectTemplateData)
    MockitoKt.whenever(mockProjectTemplateData.gradlePluginVersion).thenReturn("8.0.0")
    MockitoKt.whenever(mockVersionCatalogDetector.versionCatalogDetectorResult).thenReturn(
      GradleVersionCatalogDetector.DetectorResult.IMPLICIT_LIBS_VERSIONS)
  }

  @Test
  fun testAddDependencyWithVersionCatalog() {
    recipeExecutor.addDependency("androidx.lifecycle:lifecycle-runtime-ktx:2.3.1")

    applyChanges(recipeExecutor.projectBuildModel!!)

    verifyFileContents(myVersionCatalogFile, """
[versions]
lifecycle-runtime-ktx = "2.3.1"
[libraries]
lifecycle-runtime-ktx = { group = "androidx.lifecycle", name = "lifecycle-runtime-ktx", version.ref = "lifecycle-runtime-ktx" }
    """)
    verifyFileContents(myBuildFile, TestFile.VERSION_CATALOG_ADD_DEPENDENCY)
  }

  @Test
  fun testAddDependencyWithVersionCatalog_alreadyExists() {
    writeToVersionCatalogFile("""
[versions]
lifecycle-runtime-ktx = "2.3.1"
[libraries]
lifecycle-runtime-ktx = { group = "androidx.lifecycle", name = "lifecycle-runtime-ktx", version.ref = "lifecycle-runtime-ktx" }
    """)
    writeToBuildFile(TestFile.VERSION_CATALOG_ADD_DEPENDENCY)

    recipeExecutor.addDependency("androidx.lifecycle:lifecycle-runtime-ktx:2.3.1")

    applyChanges(recipeExecutor.projectBuildModel!!)

    // Verify library is not duplicated in the toml file and the build file
    verifyFileContents(myVersionCatalogFile, """
[versions]
lifecycle-runtime-ktx = "2.3.1"
[libraries]
lifecycle-runtime-ktx = { group = "androidx.lifecycle", name = "lifecycle-runtime-ktx", version.ref = "lifecycle-runtime-ktx" }
    """)
    verifyFileContents(myBuildFile, TestFile.VERSION_CATALOG_ADD_DEPENDENCY)
  }

  @Test
  fun testAddDependencyWithVersionCatalog_alreadyExists_asModuleRepresentation() {
    writeToVersionCatalogFile("""
[versions]
lifecycle-runtime-ktx = "2.3.1"
[libraries]
lifecycle-runtime-ktx = { module = "androidx.lifecycle:lifecycle-runtime-ktx", version.ref = "lifecycle-runtime-ktx" }
    """)
    writeToBuildFile(TestFile.VERSION_CATALOG_ADD_DEPENDENCY)

    recipeExecutor.addDependency("androidx.lifecycle:lifecycle-runtime-ktx:2.3.1")

    applyChanges(recipeExecutor.projectBuildModel!!)

    // Verify library is not duplicated in the toml file and the build file
    verifyFileContents(myVersionCatalogFile, """
[versions]
lifecycle-runtime-ktx = "2.3.1"
[libraries]
lifecycle-runtime-ktx = { module = "androidx.lifecycle:lifecycle-runtime-ktx", version.ref = "lifecycle-runtime-ktx" }
    """)
    verifyFileContents(myBuildFile, TestFile.VERSION_CATALOG_ADD_DEPENDENCY)
  }

  @Test
  fun testAddDependencyWithVersionCatalog_sameNameExist() {
    writeToVersionCatalogFile("""
[versions]
lifecycle-runtime-ktx = "2.3.1"
[libraries]
lifecycle-runtime-ktx = { group = "group", name = "name", version.ref = "lifecycle-runtime-ktx" }
    """)

    recipeExecutor.addDependency("androidx.lifecycle:lifecycle-runtime-ktx:2.3.1")

    applyChanges(recipeExecutor.projectBuildModel!!)

    // Verify avoiding the same name with different module
    verifyFileContents(myVersionCatalogFile, """
[versions]
lifecycle-runtime-ktx = "2.3.1"
androidx-lifecycle-lifecycle-runtime-ktx = "2.3.1"
[libraries]
lifecycle-runtime-ktx = { group = "group", name = "name", version.ref = "lifecycle-runtime-ktx" }
androidx-lifecycle-lifecycle-runtime-ktx = { group = "androidx.lifecycle", name = "lifecycle-runtime-ktx", version.ref = "androidx-lifecycle-lifecycle-runtime-ktx" }
    """)
    verifyFileContents(myBuildFile, TestFile.VERSION_CATALOG_ADD_DEPENDENCY_AVOID_SAME_NAME)
  }

  @Test
  fun testAddDependencyWithVersionCatalog_sameNameExist_includingGroupName() {
    writeToVersionCatalogFile("""
[versions]
lifecycle-runtime-ktx = "2.3.1"
androidx-lifecycle-lifecycle-runtime-ktx = "2.3.1"
[libraries]
lifecycle-runtime-ktx = { group = "group", name = "name", version.ref = "lifecycle-runtime-ktx" }
androidx-lifecycle-lifecycle-runtime-ktx = { group = "fake.group", name = "fake.name", version.ref = "androidx-lifecycle-lifecycle-runtime-ktx" }
    """)

    recipeExecutor.addDependency("androidx.lifecycle:lifecycle-runtime-ktx:2.3.1")

    applyChanges(recipeExecutor.projectBuildModel!!)

    // Verify avoiding the same name with different module
    verifyFileContents(myVersionCatalogFile, """
[versions]
lifecycle-runtime-ktx = "2.3.1"
androidx-lifecycle-lifecycle-runtime-ktx = "2.3.1"
androidx-lifecycle-lifecycle-runtime-ktx231 = "2.3.1"
[libraries]
lifecycle-runtime-ktx = { group = "group", name = "name", version.ref = "lifecycle-runtime-ktx" }
androidx-lifecycle-lifecycle-runtime-ktx = { group = "fake.group", name = "fake.name", version.ref = "androidx-lifecycle-lifecycle-runtime-ktx" }
androidx-lifecycle-lifecycle-runtime-ktx231 = { group = "androidx.lifecycle", name = "lifecycle-runtime-ktx", version.ref = "androidx-lifecycle-lifecycle-runtime-ktx231" }
    """)
    verifyFileContents(myBuildFile, TestFile.VERSION_CATALOG_ADD_DEPENDENCY_AVOID_SAME_NAME_WITH_GROUP)
  }

  @Test
  fun testAddDependencyWithVersionCatalog_sameNameExist_finalFallback() {
    writeToVersionCatalogFile("""
[versions]
lifecycle-runtime-ktx = "2.3.1"
androidx-lifecycle-lifecycle-runtime-ktx = "2.3.1"
androidx-lifecycle-lifecycle-runtime-ktx231 = "2.3.1"
[libraries]
lifecycle-runtime-ktx = { group = "group", name = "name", version.ref = "lifecycle-runtime-ktx" }
androidx-lifecycle-lifecycle-runtime-ktx = { group = "fake.group", name = "fake.name", version.ref = "androidx-lifecycle-lifecycle-runtime-ktx" }
androidx-lifecycle-lifecycle-runtime-ktx231 = { group = "fake.group2", name = "fake.name2", version.ref = "androidx-lifecycle-lifecycle-runtime-ktx231" }
    """)

    recipeExecutor.addDependency("androidx.lifecycle:lifecycle-runtime-ktx:2.3.1")

    applyChanges(recipeExecutor.projectBuildModel!!)

    // Verify avoiding the same name with different module
    verifyFileContents(myVersionCatalogFile, """
[versions]
lifecycle-runtime-ktx = "2.3.1"
androidx-lifecycle-lifecycle-runtime-ktx = "2.3.1"
androidx-lifecycle-lifecycle-runtime-ktx231 = "2.3.1"
androidx-lifecycle-lifecycle-runtime-ktx2312 = "2.3.1"
[libraries]
lifecycle-runtime-ktx = { group = "group", name = "name", version.ref = "lifecycle-runtime-ktx" }
androidx-lifecycle-lifecycle-runtime-ktx = { group = "fake.group", name = "fake.name", version.ref = "androidx-lifecycle-lifecycle-runtime-ktx" }
androidx-lifecycle-lifecycle-runtime-ktx231 = { group = "fake.group2", name = "fake.name2", version.ref = "androidx-lifecycle-lifecycle-runtime-ktx231" }
androidx-lifecycle-lifecycle-runtime-ktx2312 = { group = "androidx.lifecycle", name = "lifecycle-runtime-ktx", version.ref = "androidx-lifecycle-lifecycle-runtime-ktx2312" }
    """)
    verifyFileContents(myBuildFile, TestFile.VERSION_CATALOG_ADD_DEPENDENCY_AVOID_SAME_NAME_FINAL_FALLBACK)
  }

  @Test
  fun testAddDependencyWithVersionCatalog_sameNameExist_finalFallback_secondLoop() {
    writeToVersionCatalogFile("""
[versions]
lifecycle-runtime-ktx = "2.3.1"
androidx-lifecycle-lifecycle-runtime-ktx = "2.3.1"
androidx-lifecycle-lifecycle-runtime-ktx231 = "2.3.1"
androidx-lifecycle-lifecycle-runtime-ktx2312 = "2.3.1"
[libraries]
lifecycle-runtime-ktx = { group = "group", name = "name", version.ref = "lifecycle-runtime-ktx" }
androidx-lifecycle-lifecycle-runtime-ktx = { group = "fake.group", name = "fake.name", version.ref = "androidx-lifecycle-lifecycle-runtime-ktx" }
androidx-lifecycle-lifecycle-runtime-ktx231 = { group = "fake.group2", name = "fake.name2", version.ref = "androidx-lifecycle-lifecycle-runtime-ktx231" }
androidx-lifecycle-lifecycle-runtime-ktx2312 = { group = "fake.group3", name = "fake.name3", version.ref = "androidx-lifecycle-lifecycle-runtime-ktx2312" }
    """)

    recipeExecutor.addDependency("androidx.lifecycle:lifecycle-runtime-ktx:2.3.1")

    applyChanges(recipeExecutor.projectBuildModel!!)

    // Verify avoiding the same name with different module.
    // The final fallback loop when picking the name in the catalog goes into the second loop
    verifyFileContents(myVersionCatalogFile, """
[versions]
lifecycle-runtime-ktx = "2.3.1"
androidx-lifecycle-lifecycle-runtime-ktx = "2.3.1"
androidx-lifecycle-lifecycle-runtime-ktx231 = "2.3.1"
androidx-lifecycle-lifecycle-runtime-ktx2312 = "2.3.1"
androidx-lifecycle-lifecycle-runtime-ktx2313 = "2.3.1"
[libraries]
lifecycle-runtime-ktx = { group = "group", name = "name", version.ref = "lifecycle-runtime-ktx" }
androidx-lifecycle-lifecycle-runtime-ktx = { group = "fake.group", name = "fake.name", version.ref = "androidx-lifecycle-lifecycle-runtime-ktx" }
androidx-lifecycle-lifecycle-runtime-ktx231 = { group = "fake.group2", name = "fake.name2", version.ref = "androidx-lifecycle-lifecycle-runtime-ktx231" }
androidx-lifecycle-lifecycle-runtime-ktx2312 = { group = "fake.group3", name = "fake.name3", version.ref = "androidx-lifecycle-lifecycle-runtime-ktx2312" }
androidx-lifecycle-lifecycle-runtime-ktx2313 = { group = "androidx.lifecycle", name = "lifecycle-runtime-ktx", version.ref = "androidx-lifecycle-lifecycle-runtime-ktx2313" }
    """)
    verifyFileContents(myBuildFile, TestFile.VERSION_CATALOG_ADD_DEPENDENCY_AVOID_SAME_NAME_FINAL_FALLBACK_SECOND_LOOP)
  }

  @Test
  fun testAddDependencyWithVersionCatalog_differentName_between_versionAndLibrary() {
    // Only the version has the name that results in having different names between the versions and libraries section
    // after addDependency is called
    writeToVersionCatalogFile("""
[versions]
lifecycle-runtime-ktx = "2.5.0"
[libraries]
    """)

    recipeExecutor.addDependency("androidx.lifecycle:lifecycle-runtime-ktx:2.3.1")

    applyChanges(recipeExecutor.projectBuildModel!!)

    verifyFileContents(myVersionCatalogFile, """
[versions]
lifecycle-runtime-ktx = "2.5.0"
androidx-lifecycle-lifecycle-runtime-ktx = "2.3.1"
[libraries]
lifecycle-runtime-ktx = { group = "androidx.lifecycle", name = "lifecycle-runtime-ktx", version.ref = "androidx-lifecycle-lifecycle-runtime-ktx" }
    """)
    verifyFileContents(myBuildFile, TestFile.VERSION_CATALOG_ADD_DEPENDENCY)
  }

  @Test
  fun testAddPlatformDependencyWithVersionCatalog() {
    recipeExecutor.addPlatformDependency("androidx.compose:compose-bom:2022.10.00")

    applyChanges(recipeExecutor.projectBuildModel!!)

    verifyFileContents(myVersionCatalogFile, """
[versions]
compose-bom = "2022.10.00"
[libraries]
compose-bom = { group = "androidx.compose", name = "compose-bom", version.ref = "compose-bom" }
    """)
    verifyFileContents(myBuildFile, TestFile.VERSION_CATALOG_ADD_PLATFORM_DEPENDENCY)
  }

  @Test
  fun testGetExtVar_valueFound() {
    writeToProjectBuildFile(TestFile.GET_EXT_VAR_INITIAL)

    val version = recipeExecutor.getExtVar("wear_compose_version", "1.0.0")

    assertEquals("3.0.0", version)
  }

  @Test
  fun testGetExtVar_valueNotFound() {
    writeToProjectBuildFile(TestFile.GET_EXT_VAR_INITIAL)

    val version = recipeExecutor.getExtVar("fake_variable", "1.0.0")

    assertEquals("1.0.0", version)
  }

<<<<<<< HEAD
=======
  @Test
  fun testApplyPluginWithVersionCatalog() {
    writeToSettingsFile("""
pluginManagement {
  plugins {
  }
}
    """)

    recipeExecutor.applyPlugin("org.jetbrains.kotlin.android", "1.7.20")

    applyChanges(recipeExecutor.projectBuildModel!!)

    verifyFileContents(myVersionCatalogFile, """
[versions]
org-jetbrains-kotlin-android = "1.7.20"
[libraries]
[plugins]
org-jetbrains-kotlin-android = { id = "org.jetbrains.kotlin.android", version.ref = "org-jetbrains-kotlin-android" }
    """)
    verifyFileContents(mySettingsFile, TestFile.APPLY_PLUGIN_SETTING_FILE)
    verifyFileContents(myBuildFile, TestFile.APPLY_PLUGIN_BUILD_FILE)
  }

>>>>>>> 1a589ba2
  enum class TestFile(private val path: @SystemDependent String) : TestFileName {
    VERSION_CATALOG_ADD_DEPENDENCY("versionCatalogAddDependency"),
    VERSION_CATALOG_ADD_DEPENDENCY_AVOID_SAME_NAME("versionCatalogAddDependencyAvoidSameName"),
    VERSION_CATALOG_ADD_DEPENDENCY_AVOID_SAME_NAME_WITH_GROUP("versionCatalogAddDependencyAvoidSameNameWithGroup"),
    VERSION_CATALOG_ADD_DEPENDENCY_AVOID_SAME_NAME_FINAL_FALLBACK("versionCatalogAddDependencyAvoidSameNameFinalFallback"),
    VERSION_CATALOG_ADD_DEPENDENCY_AVOID_SAME_NAME_FINAL_FALLBACK_SECOND_LOOP("versionCatalogAddDependencyAvoidSameNameFinalFallbackSecondLoop"),
    VERSION_CATALOG_ADD_PLATFORM_DEPENDENCY("versionCatalogAddPlatformDependency"),
    GET_EXT_VAR_INITIAL("getExtVarInitial"),
<<<<<<< HEAD
=======
    APPLY_PLUGIN_BUILD_FILE("versionCatalogApplyPlugin"),
    APPLY_PLUGIN_SETTING_FILE("versionCatalogApplyPlugin.settings"),
>>>>>>> 1a589ba2
    ;

    override fun toFile(basePath: @SystemDependent String, extension: String): File {
      return super.toFile("$basePath/defaultRecipeExecutor/$path", extension)
    }
  }
}<|MERGE_RESOLUTION|>--- conflicted
+++ resolved
@@ -301,8 +301,6 @@
     assertEquals("1.0.0", version)
   }
 
-<<<<<<< HEAD
-=======
   @Test
   fun testApplyPluginWithVersionCatalog() {
     writeToSettingsFile("""
@@ -327,7 +325,6 @@
     verifyFileContents(myBuildFile, TestFile.APPLY_PLUGIN_BUILD_FILE)
   }
 
->>>>>>> 1a589ba2
   enum class TestFile(private val path: @SystemDependent String) : TestFileName {
     VERSION_CATALOG_ADD_DEPENDENCY("versionCatalogAddDependency"),
     VERSION_CATALOG_ADD_DEPENDENCY_AVOID_SAME_NAME("versionCatalogAddDependencyAvoidSameName"),
@@ -336,11 +333,8 @@
     VERSION_CATALOG_ADD_DEPENDENCY_AVOID_SAME_NAME_FINAL_FALLBACK_SECOND_LOOP("versionCatalogAddDependencyAvoidSameNameFinalFallbackSecondLoop"),
     VERSION_CATALOG_ADD_PLATFORM_DEPENDENCY("versionCatalogAddPlatformDependency"),
     GET_EXT_VAR_INITIAL("getExtVarInitial"),
-<<<<<<< HEAD
-=======
     APPLY_PLUGIN_BUILD_FILE("versionCatalogApplyPlugin"),
     APPLY_PLUGIN_SETTING_FILE("versionCatalogApplyPlugin.settings"),
->>>>>>> 1a589ba2
     ;
 
     override fun toFile(basePath: @SystemDependent String, extension: String): File {
