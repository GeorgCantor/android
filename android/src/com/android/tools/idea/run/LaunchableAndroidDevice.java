/*
 * Copyright (C) 2015 The Android Open Source Project
 *
 * Licensed under the Apache License, Version 2.0 (the "License");
 * you may not use this file except in compliance with the License.
 * You may obtain a copy of the License at
 *
 *      http://www.apache.org/licenses/LICENSE-2.0
 *
 * Unless required by applicable law or agreed to in writing, software
 * distributed under the License is distributed on an "AS IS" BASIS,
 * WITHOUT WARRANTIES OR CONDITIONS OF ANY KIND, either express or implied.
 * See the License for the specific language governing permissions and
 * limitations under the License.
 */
package com.android.tools.idea.run;

import static com.android.sdklib.internal.avd.AvdManager.AVD_INI_DEVICE_NAME;
import static com.android.tools.idea.avdmanager.AvdManagerConnection.getDefaultAvdManagerConnection;

import com.android.annotations.NonNull;
import com.android.annotations.concurrency.GuardedBy;
import com.android.ddmlib.IDevice;
import com.android.sdklib.AndroidVersion;
import com.android.sdklib.IAndroidTarget;
import com.android.sdklib.SystemImageTags;
import com.android.sdklib.devices.Abi;
import com.android.sdklib.internal.avd.AvdInfo;
import com.android.sdklib.internal.avd.HardwareProperties;
import com.android.tools.idea.avdmanager.AvdLaunchListener.RequestType;
import com.android.tools.idea.avdmanager.AvdManagerConnection;
import com.google.common.collect.ImmutableList;
import com.google.common.collect.ImmutableMap;
import com.google.common.util.concurrent.ListenableFuture;
import com.intellij.openapi.project.Project;
import com.intellij.util.Function;
import java.util.Collections;
import java.util.EnumSet;
import java.util.List;
import java.util.Map;
import java.util.Set;
import org.jetbrains.android.facet.AndroidFacet;
import org.jetbrains.annotations.NotNull;

public final class LaunchableAndroidDevice implements AndroidDevice {
  private static final Map<Abi, List<Abi>> ABI_MAPPINGS = ImmutableMap.of(
    Abi.X86_64, ImmutableList.of(Abi.X86_64, Abi.X86),
    Abi.ARM64_V8A, ImmutableList.of(Abi.ARM64_V8A, Abi.ARMEABI_V7A, Abi.ARMEABI));
  @NotNull private final AvdInfo myAvdInfo;

  private final Object myLock = new Object();

  @GuardedBy("myLock")
  private ListenableFuture<IDevice> myLaunchedEmulator;

  public LaunchableAndroidDevice(@NotNull AvdInfo avdInfo) {
    myAvdInfo = avdInfo;
  }

  @Override
  public boolean isRunning() {
    return false;
  }

  @Override
  public boolean isVirtual() {
    return true;
  }

  @NotNull
  @Override
  public AndroidVersion getVersion() {
    return myAvdInfo.getAndroidVersion();
  }

  @Override
  public int getDensity() {
    String s = myAvdInfo.getProperties().get(HardwareProperties.HW_LCD_DENSITY);
    if (s == null) {
      return -1;
    }

    try {
      return Integer.parseInt(s);
    }
    catch (NumberFormatException e) {
      return -1;
    }
  }

  @Override
  public boolean supportsMultipleScreenFormats() {
    return myAvdInfo.getAndroidVersion().isGreaterOrEqualThan(AndroidVersion.MIN_RESIZABLE_DEVICE_API)
           && "resizable".equals(myAvdInfo.getProperties().get(AVD_INI_DEVICE_NAME));
  }

  @NotNull
  @Override
  public List<Abi> getAbis() {
    Abi abi = Abi.getEnum(myAvdInfo.getAbiType());
    if (abi == null) {
      return Collections.emptyList();
    }
    List<Abi> abis = ABI_MAPPINGS.get(abi);
    if (abis != null) {
      return abis;
    }
    return Collections.singletonList(abi);
  }

  @NotNull
  @Override
  public String getSerial() {
    return myAvdInfo.getId();
  }

  @Override
  public boolean supportsFeature(@NotNull IDevice.HardwareFeature feature) {
    switch (feature) {
      case WATCH:
        return SystemImageTags.WEAR_TAG.equals(myAvdInfo.getTag());
      case TV:
        return SystemImageTags.ANDROID_TV_TAG.equals(myAvdInfo.getTag()) || SystemImageTags.GOOGLE_TV_TAG.equals(myAvdInfo.getTag());
      case AUTOMOTIVE:
        return SystemImageTags.AUTOMOTIVE_TAG.equals(myAvdInfo.getTag());
      default:
        return true;
    }
  }

  @Override
<<<<<<< HEAD
  public boolean getSupportsPrivacySandbox() {
    return getVersion().isGreaterOrEqualThan(33, 4);
=======
  public boolean getSupportsSdkRuntime() {
    return getVersion().isGreaterOrEqualThan(34);
>>>>>>> 574fcae1
  }

  @NotNull
  @Override
  public String getName() {
    return myAvdInfo.getDisplayName();
  }

  public void coldBoot(@NotNull Project project) {
    synchronized (myLock) {
      if (myLaunchedEmulator == null) {
        myLaunchedEmulator = getDefaultAvdManagerConnection().coldBoot(project, myAvdInfo, RequestType.INDIRECT);
      }
    }
  }

  public void quickBoot(@NotNull Project project) {
    synchronized (myLock) {
      if (myLaunchedEmulator == null) {
        myLaunchedEmulator = getDefaultAvdManagerConnection().quickBoot(project, myAvdInfo, RequestType.INDIRECT);
      }
    }
  }

  public void bootWithSnapshot(@NotNull Project project, @NotNull String snapshot) {
    synchronized (myLock) {
      if (myLaunchedEmulator == null) {
        myLaunchedEmulator = getDefaultAvdManagerConnection().bootWithSnapshot(project, myAvdInfo, snapshot, RequestType.INDIRECT);
      }
    }
  }

  @Override
  @NotNull
  public ListenableFuture<IDevice> launch(@NotNull Project project) {
    synchronized (myLock) {
      if (myLaunchedEmulator == null) {
        myLaunchedEmulator = getDefaultAvdManagerConnection().startAvd(project, myAvdInfo, RequestType.INDIRECT);
      }
      return myLaunchedEmulator;
    }
  }

  @NotNull
  @Override
  public ListenableFuture<IDevice> getLaunchedDevice() {
    synchronized (myLock) {
      if (myLaunchedEmulator == null) {
        throw new IllegalStateException("Attempt to get device corresponding to an emulator that hasn't been launched yet.");
      }

      return myLaunchedEmulator;
    }
  }

  @Override
  @NotNull
  public LaunchCompatibility canRun(@NotNull AndroidVersion minSdkVersion,
                                    @NotNull IAndroidTarget projectTarget,
                                    @NotNull AndroidFacet facet,
                                    Function<AndroidFacet, EnumSet<IDevice.HardwareFeature>> getRequiredHardwareFeatures,
                                    @NonNull Set<Abi> supportedAbis) {
    LaunchCompatibility compatibility = LaunchCompatibility.YES;

    if (myAvdInfo.getStatus() != AvdInfo.AvdStatus.OK) {
      if (AvdManagerConnection.isSystemImageDownloadProblem(myAvdInfo.getStatus())) {
        // The original error message includes the name of the AVD which is already shown in the UI.
        // Make the error message simpler here:
        compatibility = new LaunchCompatibility(LaunchCompatibility.State.ERROR, "Missing system image");
      }
      else {
        compatibility = new LaunchCompatibility(LaunchCompatibility.State.ERROR, myAvdInfo.getErrorMessage());
      }
    }
    return compatibility
      .combine(LaunchCompatibility.canRunOnDevice(minSdkVersion, projectTarget, facet, getRequiredHardwareFeatures, supportedAbis, this));
  }

  @NotNull
  public AvdInfo getAvdInfo() {
    return myAvdInfo;
  }

  @Override
  public boolean isDebuggable() {
    return !myAvdInfo.hasPlayStore();
  }
}<|MERGE_RESOLUTION|>--- conflicted
+++ resolved
@@ -129,13 +129,8 @@
   }
 
   @Override
-<<<<<<< HEAD
-  public boolean getSupportsPrivacySandbox() {
-    return getVersion().isGreaterOrEqualThan(33, 4);
-=======
   public boolean getSupportsSdkRuntime() {
     return getVersion().isGreaterOrEqualThan(34);
->>>>>>> 574fcae1
   }
 
   @NotNull
