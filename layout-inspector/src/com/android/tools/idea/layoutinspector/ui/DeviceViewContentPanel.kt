/*
 * Copyright (C) 2019 The Android Open Source Project
 *
 * Licensed under the Apache License, Version 2.0 (the "License");
 * you may not use this file except in compliance with the License.
 * You may obtain a copy of the License at
 *
 *      http://www.apache.org/licenses/LICENSE-2.0
 *
 * Unless required by applicable law or agreed to in writing, software
 * distributed under the License is distributed on an "AS IS" BASIS,
 * WITHOUT WARRANTIES OR CONDITIONS OF ANY KIND, either express or implied.
 * See the License for the specific language governing permissions and
 * limitations under the License.
 */
package com.android.tools.idea.layoutinspector.ui

import com.android.tools.adtui.Pannable
import com.android.tools.adtui.common.AdtPrimaryPanel
import com.android.tools.adtui.common.primaryPanelBackground
import com.android.tools.idea.layoutinspector.LayoutInspectorBundle
import com.android.tools.idea.layoutinspector.common.showViewContextMenu
import com.android.tools.idea.layoutinspector.model.AndroidWindow
import com.android.tools.idea.layoutinspector.model.InspectorModel
import com.android.tools.idea.layoutinspector.model.SelectionOrigin
import com.android.tools.idea.layoutinspector.model.getDrawNodeLabelHeight
import com.android.tools.idea.layoutinspector.model.getEmphasizedBorderOutlineThickness
import com.android.tools.idea.layoutinspector.model.getLabelFontSize
import com.android.tools.idea.layoutinspector.pipeline.InspectorClient
import com.android.tools.idea.layoutinspector.pipeline.foregroundprocessdetection.DeviceModel
import com.android.tools.idea.layoutinspector.settings.LayoutInspectorSettings
import com.android.tools.idea.layoutinspector.tree.GotoDeclarationAction
import com.android.tools.idea.layoutinspector.tree.TreeSettings
import com.android.tools.idea.layoutinspector.ui.toolbar.actions.DropDownActionWithButton
import com.intellij.icons.AllIcons
import com.intellij.ide.BrowserUtil
import com.intellij.ide.DataManager
import com.intellij.openapi.Disposable
import com.intellij.openapi.actionSystem.ActionManager
import com.intellij.openapi.actionSystem.ActionPlaces
import com.intellij.openapi.actionSystem.AnActionEvent
import com.intellij.openapi.actionSystem.IdeActions
import com.intellij.openapi.actionSystem.ex.CustomComponentAction
import com.intellij.openapi.ui.popup.Balloon
import com.intellij.ui.GotItTooltip
import com.intellij.ui.PopupHandler
import com.intellij.ui.SimpleTextAttributes
import com.intellij.ui.scale.JBUIScale
import com.intellij.util.ui.StartupUiUtil
import com.intellij.util.ui.StatusText
<<<<<<< HEAD
import kotlinx.coroutines.CoroutineScope
import org.jetbrains.annotations.VisibleForTesting
=======
>>>>>>> 0d09370c
import java.awt.Component
import java.awt.Dimension
import java.awt.Graphics
import java.awt.Graphics2D
import java.awt.Point
import java.awt.Rectangle
import java.awt.Shape
import java.awt.event.ComponentAdapter
import java.awt.event.ComponentEvent
import java.awt.event.MouseAdapter
import java.awt.event.MouseEvent
import java.awt.geom.AffineTransform
import java.awt.geom.Point2D
import kotlinx.coroutines.CoroutineScope
import org.jetbrains.annotations.VisibleForTesting

private const val MARGIN = 50

private const val FRAMES_BEFORE_RESET_TO_BITMAP = 3

class DeviceViewContentPanel(
  val inspectorModel: InspectorModel,
  val deviceModel: DeviceModel?,
  val treeSettings: TreeSettings,
  val renderModel: RenderModel,
  val renderLogic: RenderLogic,
  val currentClient: () -> InspectorClient?,
  val pannable: Pannable,
  @VisibleForTesting val selectTargetAction: DropDownActionWithButton?,
  disposableParent: Disposable,
  val isLoading: () -> Boolean,
  val isCurrentForegroundProcessDebuggable: () -> Boolean,
  val hasForegroundProcess: () -> Boolean,
<<<<<<< HEAD
  val coroutineScope: CoroutineScope
=======
  val coroutineScope: CoroutineScope,
>>>>>>> 0d09370c
) : AdtPrimaryPanel() {

  private val renderSettings
    get() = renderLogic.renderSettings

  @get:VisibleForTesting
  val showEmptyText
    get() = !renderModel.isActive && !isLoading() && deviceModel?.selectedDevice == null

  @get:VisibleForTesting
  val showProcessNotDebuggableText
    get() =
      !renderModel.isActive &&
        !isLoading() &&
        deviceModel?.selectedDevice != null &&
        hasForegroundProcess() &&
        !isCurrentForegroundProcessDebuggable()

  @get:VisibleForTesting
  val showNavigateToDebuggableProcess
    get() =
      !renderModel.isActive &&
        !isLoading() &&
        deviceModel?.selectedDevice != null &&
        !hasForegroundProcess()

  val rootLocation: Point?
    get() {
      val modelCoordinates =
        renderModel.hitRects.firstOrNull()?.bounds?.bounds?.location ?: return null
      val panelCoordinates = toPanelCoordinates(modelCoordinates.x, modelCoordinates.y)
      return Point(panelCoordinates.x.toInt(), panelCoordinates.y.toInt())
    }

  /** Transform to the center of the panel and apply scale */
  private val deviceViewContentPanelTransform: AffineTransform
    get() {
      return AffineTransform().apply {
        val screen = renderModel.model.screenDimension

        // translate to center of the panel
        translate(size.width / 2.0, size.height / 2.0)
        scale(renderSettings.scaleFraction, renderSettings.scaleFraction)
        // center the rendering
        translate(-screen.width / 2.0, -screen.height / 2.0)
      }
    }

  private val emptyText: StatusText =
    object : StatusText(this) {
      override fun isStatusVisible() = showEmptyText
    }

  private val processNotDebuggableText: StatusText =
    object : StatusText(this) {
      override fun isStatusVisible() = showProcessNotDebuggableText
    }

  private val navigateToDebuggableProcessText: StatusText =
    object : StatusText(this) {
      override fun isStatusVisible() = showNavigateToDebuggableProcess
    }

  init {
    processNotDebuggableText.appendLine(
      LayoutInspectorBundle.message("application.not.inspectable")
    )
    processNotDebuggableText.appendLine(
      LayoutInspectorBundle.message("navigate.to.debuggable.application")
    )

    navigateToDebuggableProcessText.appendLine(
      LayoutInspectorBundle.message("navigate.to.debuggable.application")
    )

    selectTargetAction?.let { selectTargetAction ->
      emptyText.appendLine(LayoutInspectorBundle.message("no.process.connected"))

      emptyText.appendLine("Deploy your app or ")
      @Suppress("DialogTitleCapitalization")
      val text =
        if (LayoutInspectorSettings.getInstance().autoConnectEnabled) {
          "select a device"
        } else {
          "select a process"
        }

      emptyText.appendText(text, SimpleTextAttributes.LINK_ATTRIBUTES) {
        val button = selectTargetAction.getButton()
        val dataContext = DataManager.getInstance().getDataContext(button)
        selectTargetAction.dropDownAction.templatePresentation.putClientProperty(
          CustomComponentAction.COMPONENT_KEY,
<<<<<<< HEAD
          button
=======
          button,
>>>>>>> 0d09370c
        )
        val event =
          AnActionEvent.createFromDataContext(
            ActionPlaces.TOOLWINDOW_CONTENT,
            selectTargetAction.dropDownAction.templatePresentation,
<<<<<<< HEAD
            dataContext
=======
            dataContext,
>>>>>>> 0d09370c
          )
        selectTargetAction.dropDownAction.actionPerformed(event)
      }
      @Suppress("DialogTitleCapitalization") emptyText.appendText(" to begin inspection.")

      emptyText.appendLine("")
      emptyText.appendLine(
        AllIcons.General.ContextHelp,
        "Using the layout inspector",
<<<<<<< HEAD
        SimpleTextAttributes.LINK_ATTRIBUTES
=======
        SimpleTextAttributes.LINK_ATTRIBUTES,
>>>>>>> 0d09370c
      ) {
        BrowserUtil.browse("https://developer.android.com/studio/debug/layout-inspector")
      }
    }
    isOpaque = true
    inspectorModel.addSelectionListener { _, _, origin -> autoScrollAndRepaint(origin) }
    inspectorModel.addHoverListener { _, _ -> repaint() }
    inspectorModel.addConnectionListener { renderModel.resetRotation() }
    addComponentListener(
      object : ComponentAdapter() {
        override fun componentResized(e: ComponentEvent?) {
          repaint()
        }
      }
    )

    val listener =
      object : MouseAdapter() {
        private var x = 0
        private var y = 0

        override fun mousePressed(e: MouseEvent) {
          if (e.isConsumed) return
          x = e.x
          y = e.y
        }

        override fun mouseDragged(e: MouseEvent) {
          if (e.isConsumed) return
          if (
            renderModel.overlay != null ||
              currentClient()?.capabilities?.contains(InspectorClient.Capability.SUPPORTS_SKP) !=
                true
          ) {
            // can't rotate
            return
          }
          if (renderModel.isRotated) {
            val xRotation = (e.x - x) * 0.001
            val yRotation = (e.y - y) * 0.001
            x = e.x
            y = e.y
            if (xRotation != 0.0 || yRotation != 0.0) {
              renderModel.rotate(xRotation, yRotation)
            }
            repaint()
          } else if ((e.x - x) + (e.y - y) > 50) {
            // Drag when rotation is disabled. Show tooltip.
            val dataContext = DataManager.getInstance().getDataContext(this@DeviceViewContentPanel)
            dataContext.getData(TOGGLE_3D_ACTION_BUTTON_KEY)?.let { toggle3dButton ->
              GotItTooltip(
                  "LayoutInspector.RotateViewTooltip",
                  "Click to toggle 3D mode",
<<<<<<< HEAD
                  disposableParent
=======
                  disposableParent,
>>>>>>> 0d09370c
                )
                .withShowCount(FRAMES_BEFORE_RESET_TO_BITMAP)
                .withPosition(Balloon.Position.atLeft)
                .show(toggle3dButton, GotItTooltip.LEFT_MIDDLE)
            }
          }
        }

        override fun mouseClicked(event: MouseEvent) {
          if (event.isConsumed) return
          if (event.clickCount > 1) {
            // The View was selected with the first click of the double click
            GotoDeclarationAction.navigateToSelectedView(
              coroutineScope,
              renderModel.model,
<<<<<<< HEAD
              renderModel.notificationModel
=======
              renderModel.notificationModel,
>>>>>>> 0d09370c
            )
            currentClient()?.stats?.gotoSourceFromRenderDoubleClick()
          } else {
            val modelCoordinates = toModelCoordinates(event.x, event.y)
            renderModel.selectView(modelCoordinates.x, modelCoordinates.y)
          }
        }

        override fun mouseMoved(e: MouseEvent) {
          if (e.isConsumed) return
          val modelCoordinates = toModelCoordinates(e.x, e.y)
          renderModel.hoveredDrawInfo =
            renderModel.findDrawInfoAt(modelCoordinates.x, modelCoordinates.y).firstOrNull()
          inspectorModel.hoveredNode =
            renderModel.hoveredDrawInfo?.node?.findFilteredOwner(treeSettings)
        }
      }
    addMouseListener(listener)
    addMouseMotionListener(listener)

    addMouseListener(
      object : PopupHandler() {
        override fun invokePopup(comp: Component, x: Int, y: Int) {
          if (!pannable.isPanning) {
            val modelCoordinates = toModelCoordinates(x, y)
            val views = renderModel.findViewsAt(modelCoordinates.x, modelCoordinates.y)
            showViewContextMenu(views.toList(), inspectorModel, this@DeviceViewContentPanel, x, y)
          }
        }
      }
    )

    renderSettings.modificationListeners.add { repaint() }
    // If we get three consecutive pictures where SKPs aren't needed, reset to bitmap.
    var toResetCount = 0
    inspectorModel.addModificationListener { _, _, _ ->
      // SKP is needed if the view is rotated or if anything is hidden. We have to check on each
      // update, since previously-hidden nodes
      // may have been removed.
      val currentClient = currentClient()
      if (
        (inspectorModel.pictureType == AndroidWindow.ImageType.SKP ||
          inspectorModel.pictureType == AndroidWindow.ImageType.SKP_PENDING) &&
<<<<<<< HEAD
          currentClient?.isCapturing == true &&
=======
          currentClient?.inLiveMode == true &&
>>>>>>> 0d09370c
          !renderModel.isRotated &&
          !inspectorModel.hasHiddenNodes()
      ) {
        // We know for sure there's not a hidden descendant now, so update the field in case it was
        // out of date.
        if (toResetCount++ > FRAMES_BEFORE_RESET_TO_BITMAP) {
          toResetCount = 0
          // Be sure to reset the scale as well, since if we were previously paused the scale will
          // be set to 1.
          currentClient.updateScreenshotType(
            AndroidWindow.ImageType.BITMAP_AS_REQUESTED,
<<<<<<< HEAD
            renderSettings.scaleFraction.toFloat()
=======
            renderSettings.scaleFraction.toFloat(),
>>>>>>> 0d09370c
          )
        }
      } else {
        // SKP was needed
        toResetCount = 0
      }
    }
    renderModel.modificationListeners.add {
      revalidate()
      repaint()
    }
    ActionManager.getInstance()?.getAction(IdeActions.ACTION_GOTO_DECLARATION)?.shortcutSet?.let {
      GotoDeclarationAction.registerCustomShortcutSet(it, this, disposableParent)
    }
  }

  /** Transform panel coordinates to model coordinates. */
  private fun toModelCoordinates(x: Int, y: Int): Point2D {
    val originalPoint2D = Point2D.Double(x.toDouble(), y.toDouble())
    val transformedPoint2D = Point2D.Double()
    deviceViewContentPanelTransform.inverseTransform(originalPoint2D, transformedPoint2D)
    return transformedPoint2D
  }

  private fun toPanelCoordinates(x: Int, y: Int): Point2D {
    val originalPoint2D = Point2D.Double(x.toDouble(), y.toDouble())
    val transformedPoint2D = Point2D.Double()
    deviceViewContentPanelTransform.transform(originalPoint2D, transformedPoint2D)
    return transformedPoint2D
  }

  private fun toPanelCoordinates(rectangle: Rectangle): Shape {
    return deviceViewContentPanelTransform.createTransformedShape(rectangle)
  }

  override fun paint(g: Graphics?) {
    val g2d = g as? Graphics2D ?: return
    g2d.color = primaryPanelBackground
    g2d.fillRect(0, 0, width, height)

    emptyText.paint(this, g)
    processNotDebuggableText.paint(this, g)
    navigateToDebuggableProcessText.paint(this, g)

    g2d.transform = g2d.transform.apply { concatenate(deviceViewContentPanelTransform) }

    renderLogic.renderImages(g2d)
    renderLogic.renderBorders(g2d, this, foreground)
    renderLogic.renderOverlay(g2d)
  }

  /**
   * Change the panel size with the size of what is being rendered. This makes sure that when the
   * render is too big to be entirely visible, the panel expands and scrollbars are shown.
   */
  override fun getPreferredSize(): Dimension {
    val (desiredWidth, desiredHeight) =
      when {
        inspectorModel.isEmpty -> Pair(0, 0)
        // If rotated, give twice the needed size, so we have room to move the view around a little.
        // Otherwise things can jump around
        // when the number of layers changes and the canvas size adjusts to smaller than the
        // viewport size.
        renderModel.isRotated -> Pair(renderModel.maxWidth * 2, renderModel.maxHeight * 2)
        else -> inspectorModel.root.transitiveBounds.run { Pair(width, height) }
      }
    return Dimension(
      (desiredWidth * renderSettings.scaleFraction).toInt() + JBUIScale.scale(MARGIN) * 2,
<<<<<<< HEAD
      (desiredHeight * renderSettings.scaleFraction).toInt() + JBUIScale.scale(MARGIN) * 2
=======
      (desiredHeight * renderSettings.scaleFraction).toInt() + JBUIScale.scale(MARGIN) * 2,
>>>>>>> 0d09370c
    )
  }

  private fun autoScrollAndRepaint(origin: SelectionOrigin) {
    val selection = inspectorModel.selection
    if (origin != SelectionOrigin.INTERNAL && selection != null) {
      val hits =
        renderModel.hitRects.filter { it.node.findFilteredOwner(treeSettings) == selection }
      val bounds = Rectangle()
      hits.forEach {
        if (bounds.isEmpty) bounds.bounds = it.bounds.bounds else bounds.add(it.bounds.bounds)
      }
      if (!bounds.isEmpty) {
        val font =
          StartupUiUtil.labelFont.deriveFont(getLabelFontSize(renderSettings.scaleFraction))
        val fontMetrics = getFontMetrics(font)
        val textWidth = fontMetrics.stringWidth(selection.unqualifiedName)
        val labelHeight = getDrawNodeLabelHeight(renderSettings.scaleFraction).toInt()
        val borderSize =
          getEmphasizedBorderOutlineThickness(renderSettings.scaleFraction).toInt() / 2
        bounds.width = kotlin.math.max(bounds.width, textWidth)
        bounds.x -= borderSize
        bounds.y -= borderSize + labelHeight
        bounds.width += borderSize * 2
        bounds.height += borderSize * 2 + labelHeight

        val panelBounds = toPanelCoordinates(bounds)
        bounds.x = panelBounds.bounds.x
        bounds.y = panelBounds.bounds.y
        bounds.width = panelBounds.bounds.width
        bounds.height = panelBounds.bounds.height

        scrollRectToVisible(bounds)
      }
    }
    repaint()
  }
}<|MERGE_RESOLUTION|>--- conflicted
+++ resolved
@@ -48,11 +48,8 @@
 import com.intellij.ui.scale.JBUIScale
 import com.intellij.util.ui.StartupUiUtil
 import com.intellij.util.ui.StatusText
-<<<<<<< HEAD
 import kotlinx.coroutines.CoroutineScope
 import org.jetbrains.annotations.VisibleForTesting
-=======
->>>>>>> 0d09370c
 import java.awt.Component
 import java.awt.Dimension
 import java.awt.Graphics
@@ -66,8 +63,6 @@
 import java.awt.event.MouseEvent
 import java.awt.geom.AffineTransform
 import java.awt.geom.Point2D
-import kotlinx.coroutines.CoroutineScope
-import org.jetbrains.annotations.VisibleForTesting
 
 private const val MARGIN = 50
 
@@ -86,11 +81,7 @@
   val isLoading: () -> Boolean,
   val isCurrentForegroundProcessDebuggable: () -> Boolean,
   val hasForegroundProcess: () -> Boolean,
-<<<<<<< HEAD
-  val coroutineScope: CoroutineScope
-=======
   val coroutineScope: CoroutineScope,
->>>>>>> 0d09370c
 ) : AdtPrimaryPanel() {
 
   private val renderSettings
@@ -183,21 +174,13 @@
         val dataContext = DataManager.getInstance().getDataContext(button)
         selectTargetAction.dropDownAction.templatePresentation.putClientProperty(
           CustomComponentAction.COMPONENT_KEY,
-<<<<<<< HEAD
-          button
-=======
           button,
->>>>>>> 0d09370c
         )
         val event =
           AnActionEvent.createFromDataContext(
             ActionPlaces.TOOLWINDOW_CONTENT,
             selectTargetAction.dropDownAction.templatePresentation,
-<<<<<<< HEAD
-            dataContext
-=======
             dataContext,
->>>>>>> 0d09370c
           )
         selectTargetAction.dropDownAction.actionPerformed(event)
       }
@@ -207,11 +190,7 @@
       emptyText.appendLine(
         AllIcons.General.ContextHelp,
         "Using the layout inspector",
-<<<<<<< HEAD
-        SimpleTextAttributes.LINK_ATTRIBUTES
-=======
         SimpleTextAttributes.LINK_ATTRIBUTES,
->>>>>>> 0d09370c
       ) {
         BrowserUtil.browse("https://developer.android.com/studio/debug/layout-inspector")
       }
@@ -265,11 +244,7 @@
               GotItTooltip(
                   "LayoutInspector.RotateViewTooltip",
                   "Click to toggle 3D mode",
-<<<<<<< HEAD
-                  disposableParent
-=======
                   disposableParent,
->>>>>>> 0d09370c
                 )
                 .withShowCount(FRAMES_BEFORE_RESET_TO_BITMAP)
                 .withPosition(Balloon.Position.atLeft)
@@ -285,11 +260,7 @@
             GotoDeclarationAction.navigateToSelectedView(
               coroutineScope,
               renderModel.model,
-<<<<<<< HEAD
-              renderModel.notificationModel
-=======
               renderModel.notificationModel,
->>>>>>> 0d09370c
             )
             currentClient()?.stats?.gotoSourceFromRenderDoubleClick()
           } else {
@@ -333,11 +304,7 @@
       if (
         (inspectorModel.pictureType == AndroidWindow.ImageType.SKP ||
           inspectorModel.pictureType == AndroidWindow.ImageType.SKP_PENDING) &&
-<<<<<<< HEAD
-          currentClient?.isCapturing == true &&
-=======
           currentClient?.inLiveMode == true &&
->>>>>>> 0d09370c
           !renderModel.isRotated &&
           !inspectorModel.hasHiddenNodes()
       ) {
@@ -349,11 +316,7 @@
           // be set to 1.
           currentClient.updateScreenshotType(
             AndroidWindow.ImageType.BITMAP_AS_REQUESTED,
-<<<<<<< HEAD
-            renderSettings.scaleFraction.toFloat()
-=======
             renderSettings.scaleFraction.toFloat(),
->>>>>>> 0d09370c
           )
         }
       } else {
@@ -422,11 +385,7 @@
       }
     return Dimension(
       (desiredWidth * renderSettings.scaleFraction).toInt() + JBUIScale.scale(MARGIN) * 2,
-<<<<<<< HEAD
-      (desiredHeight * renderSettings.scaleFraction).toInt() + JBUIScale.scale(MARGIN) * 2
-=======
       (desiredHeight * renderSettings.scaleFraction).toInt() + JBUIScale.scale(MARGIN) * 2,
->>>>>>> 0d09370c
     )
   }
 
