--- conflicted
+++ resolved
@@ -1,11 +1,6 @@
 PROJECT                       : LightSyncBasedTestsWithMultipleModulesTestProjectStructureTest
-<<<<<<< HEAD
-    PROJECT_JDK                   : corretto-<JAVA_VERSION>
-        Version                       : Amazon Corretto version <JDK_VERSION>
-=======
     PROJECT_JDK                   : jbr-<JAVA_VERSION>
         Version                       : JetBrains Runtime version <JDK_VERSION>
->>>>>>> b5f40ffd
     MODULE                        : LightSyncBasedTestsWithMultipleModulesTestProjectStructureTest
         LinkedProjectId               : LightSyncBasedTestsWithMultipleModulesTestProjectStructureTest
         LinkedProjectPath             : <PROJECT>
@@ -13,15 +8,6 @@
         COMPILER_MODULE_EXTENSION
             isCompilerPathInherited       : true
             isExcludeOutput               : true
-<<<<<<< HEAD
-        ModuleFile                    : <PROJECT>/LightSyncBasedTestsWithMultipleModulesTestProjectStructureTest.iml [-]
-        ModuleTypeName                : JAVA_MODULE
-        FACET                         : Java-Gradle
-            TypeId                        : java-gradle
-            Buildable                     : false
-        ORDER_ENTRY                   : <Module source>
-    MODULE                        : app
-=======
         ModuleFile                    : <PROJECT>/.idea/modules/LightSyncBasedTestsWithMultipleModulesTestProjectStructureTest.iml [-]
         ModuleTypeName                : JAVA_MODULE
         CONENT_ENTRY                  : file://<PROJECT>
@@ -41,31 +27,18 @@
             main                          : LightSyncBasedTestsWithMultipleModulesTestProjectStructureTest.app.main
             unitTest                      : LightSyncBasedTestsWithMultipleModulesTestProjectStructureTest.app.unitTest
             androidTest                   : LightSyncBasedTestsWithMultipleModulesTestProjectStructureTest.app.androidTest
->>>>>>> b5f40ffd
         LinkedProjectId               : :app
         LinkedProjectPath             : <PROJECT>/app
         RootProjectPath               : <PROJECT>
         COMPILER_MODULE_EXTENSION
             isCompilerPathInherited       : false
             isExcludeOutput               : true
-<<<<<<< HEAD
-        ModuleFile                    : <PROJECT>/app/app.iml [-]
-        ModuleTypeName                : JAVA_MODULE
-        FACET                         : Android
-            TypeId                        : android
-            SelectedBuildVariant          : debug
-            AssembleTaskName              : assembleDebug
-            CompileJavaTaskName           : compileDebugSources
-            - AfterSyncTask               : ideSetupTask1
-            - AfterSyncTask               : ideSetupTask2
-=======
         ModuleFile                    : <PROJECT>/.idea/modules/app/LightSyncBasedTestsWithMultipleModulesTestProjectStructureTest.app.iml [-]
         ModuleTypeName                : JAVA_MODULE
         FACET                         : Android
             TypeId                        : android
             ExternalSource                : GRADLE
             SelectedBuildVariant          : debug
->>>>>>> b5f40ffd
             AllowUserConfiguration        : false
             GenFolderRelativePathApt      : /gen
             GenFolderRelativePathAidl     : /gen
@@ -81,115 +54,11 @@
             - TestResFoldersRelativePath  : file://<PROJECT>/app/build/generated/res/resValues/androidTest/debug [-]
             AssetsFolderRelativePath      : /src/main/assets
             LibsFolderRelativePath        : /libs
-<<<<<<< HEAD
-            UseCustomApkResourceFolder    : false
             ProjectType                   : 0
-            RunProcessResourcesMavenTask  : true
-=======
-            ProjectType                   : 0
->>>>>>> b5f40ffd
             PackTestCode                  : false
             RunProguard                   : false
             ProguardLogsFolderRelativePath          : /proguard_logs
             UseCustomManifestPackage      : false
-<<<<<<< HEAD
-            EnableManifestMerging         : false
-            EnablePreDexing               : true
-            CompileCustomGeneratedSources : true
-            EnableSourcesAutogeneration   : true
-            EnableMultiDex                : false
-            MinimalMainDex                : false
-            IncludeAssetsFromLibraries    : false
-            - ProGuardCfgFiles            : file://%MODULE_SDK_HOME%/tools/proguard/proguard-android.txt
-        FACET                         : Android-Gradle
-            TypeId                        : android-gradle
-            GradlePath                    : :app
-        CONENT_ENTRY                  : file://<PROJECT>/app
-        CONENT_ENTRY                  : file://<PROJECT>/app/src/androidTest [-]
-        CONENT_ENTRY                  : file://<PROJECT>/app/src/androidTest/aidl [-]
-        CONENT_ENTRY                  : file://<PROJECT>/app/src/androidTest/assets [-]
-        CONENT_ENTRY                  : file://<PROJECT>/app/src/androidTest/custom [-]
-        CONENT_ENTRY                  : file://<PROJECT>/app/src/androidTest/java [-]
-        CONENT_ENTRY                  : file://<PROJECT>/app/src/androidTest/kotlin [-]
-        CONENT_ENTRY                  : file://<PROJECT>/app/src/androidTest/ml [-]
-        CONENT_ENTRY                  : file://<PROJECT>/app/src/androidTest/renderscript [-]
-        CONENT_ENTRY                  : file://<PROJECT>/app/src/androidTest/res [-]
-        CONENT_ENTRY                  : file://<PROJECT>/app/src/androidTest/resources [-]
-        CONENT_ENTRY                  : file://<PROJECT>/app/src/androidTest/shaders [-]
-        CONENT_ENTRY                  : file://<PROJECT>/app/src/debug [-]
-        CONENT_ENTRY                  : file://<PROJECT>/app/src/debug/aidl [-]
-        CONENT_ENTRY                  : file://<PROJECT>/app/src/debug/assets [-]
-        CONENT_ENTRY                  : file://<PROJECT>/app/src/debug/custom [-]
-        CONENT_ENTRY                  : file://<PROJECT>/app/src/debug/java [-]
-        CONENT_ENTRY                  : file://<PROJECT>/app/src/debug/kotlin [-]
-        CONENT_ENTRY                  : file://<PROJECT>/app/src/debug/ml [-]
-        CONENT_ENTRY                  : file://<PROJECT>/app/src/debug/renderscript [-]
-        CONENT_ENTRY                  : file://<PROJECT>/app/src/debug/res [-]
-        CONENT_ENTRY                  : file://<PROJECT>/app/src/debug/resources [-]
-        CONENT_ENTRY                  : file://<PROJECT>/app/src/debug/shaders [-]
-        CONENT_ENTRY                  : file://<PROJECT>/app/src/main [-]
-        CONENT_ENTRY                  : file://<PROJECT>/app/src/main/aidl [-]
-        CONENT_ENTRY                  : file://<PROJECT>/app/src/main/assets [-]
-        CONENT_ENTRY                  : file://<PROJECT>/app/src/main/custom [-]
-        CONENT_ENTRY                  : file://<PROJECT>/app/src/main/java [-]
-        CONENT_ENTRY                  : file://<PROJECT>/app/src/main/kotlin [-]
-        CONENT_ENTRY                  : file://<PROJECT>/app/src/main/ml [-]
-        CONENT_ENTRY                  : file://<PROJECT>/app/src/main/renderscript [-]
-        CONENT_ENTRY                  : file://<PROJECT>/app/src/main/res [-]
-        CONENT_ENTRY                  : file://<PROJECT>/app/src/main/resources [-]
-        CONENT_ENTRY                  : file://<PROJECT>/app/src/main/shaders [-]
-        CONENT_ENTRY                  : file://<PROJECT>/app/src/test [-]
-        CONENT_ENTRY                  : file://<PROJECT>/app/src/test/aidl [-]
-        CONENT_ENTRY                  : file://<PROJECT>/app/src/test/assets [-]
-        CONENT_ENTRY                  : file://<PROJECT>/app/src/test/custom [-]
-        CONENT_ENTRY                  : file://<PROJECT>/app/src/test/java [-]
-        CONENT_ENTRY                  : file://<PROJECT>/app/src/test/kotlin [-]
-        CONENT_ENTRY                  : file://<PROJECT>/app/src/test/ml [-]
-        CONENT_ENTRY                  : file://<PROJECT>/app/src/test/renderscript [-]
-        CONENT_ENTRY                  : file://<PROJECT>/app/src/test/res [-]
-        CONENT_ENTRY                  : file://<PROJECT>/app/src/test/resources [-]
-        CONENT_ENTRY                  : file://<PROJECT>/app/src/test/shaders [-]
-        WATCHED_TEST_SOURCE_FOLDER    : file://<PROJECT>/app/src/androidTest/aidl [-]
-        WATCHED_TEST_RESOURCE_FOLDER  : file://<PROJECT>/app/src/androidTest/assets [-]
-        WATCHED_TEST_RESOURCE_FOLDER  : file://<PROJECT>/app/src/androidTest/custom [-]
-        WATCHED_TEST_SOURCE_FOLDER    : file://<PROJECT>/app/src/androidTest/java [-]
-        WATCHED_TEST_SOURCE_FOLDER    : file://<PROJECT>/app/src/androidTest/kotlin [-]
-        WATCHED_TEST_RESOURCE_FOLDER  : file://<PROJECT>/app/src/androidTest/ml [-]
-        WATCHED_TEST_SOURCE_FOLDER    : file://<PROJECT>/app/src/androidTest/renderscript [-]
-        WATCHED_TEST_RESOURCE_FOLDER  : file://<PROJECT>/app/src/androidTest/res [-]
-        WATCHED_TEST_RESOURCE_FOLDER  : file://<PROJECT>/app/src/androidTest/resources [-]
-        WATCHED_TEST_SOURCE_FOLDER    : file://<PROJECT>/app/src/androidTest/shaders [-]
-        WATCHED_SOURCE_FOLDER         : file://<PROJECT>/app/src/debug/aidl [-]
-        WATCHED_RESOURCE_FOLDER       : file://<PROJECT>/app/src/debug/assets [-]
-        WATCHED_RESOURCE_FOLDER       : file://<PROJECT>/app/src/debug/custom [-]
-        WATCHED_SOURCE_FOLDER         : file://<PROJECT>/app/src/debug/java [-]
-        WATCHED_SOURCE_FOLDER         : file://<PROJECT>/app/src/debug/kotlin [-]
-        WATCHED_RESOURCE_FOLDER       : file://<PROJECT>/app/src/debug/ml [-]
-        WATCHED_SOURCE_FOLDER         : file://<PROJECT>/app/src/debug/renderscript [-]
-        WATCHED_RESOURCE_FOLDER       : file://<PROJECT>/app/src/debug/res [-]
-        WATCHED_RESOURCE_FOLDER       : file://<PROJECT>/app/src/debug/resources [-]
-        WATCHED_SOURCE_FOLDER         : file://<PROJECT>/app/src/debug/shaders [-]
-        WATCHED_SOURCE_FOLDER         : file://<PROJECT>/app/src/main/aidl [-]
-        WATCHED_RESOURCE_FOLDER       : file://<PROJECT>/app/src/main/assets [-]
-        WATCHED_RESOURCE_FOLDER       : file://<PROJECT>/app/src/main/custom [-]
-        WATCHED_SOURCE_FOLDER         : file://<PROJECT>/app/src/main/java [-]
-        WATCHED_SOURCE_FOLDER         : file://<PROJECT>/app/src/main/kotlin [-]
-        WATCHED_RESOURCE_FOLDER       : file://<PROJECT>/app/src/main/ml [-]
-        WATCHED_SOURCE_FOLDER         : file://<PROJECT>/app/src/main/renderscript [-]
-        WATCHED_RESOURCE_FOLDER       : file://<PROJECT>/app/src/main/res [-]
-        WATCHED_RESOURCE_FOLDER       : file://<PROJECT>/app/src/main/resources [-]
-        WATCHED_SOURCE_FOLDER         : file://<PROJECT>/app/src/main/shaders [-]
-        WATCHED_TEST_SOURCE_FOLDER    : file://<PROJECT>/app/src/test/aidl [-]
-        WATCHED_TEST_RESOURCE_FOLDER  : file://<PROJECT>/app/src/test/assets [-]
-        WATCHED_TEST_RESOURCE_FOLDER  : file://<PROJECT>/app/src/test/custom [-]
-        WATCHED_TEST_SOURCE_FOLDER    : file://<PROJECT>/app/src/test/java [-]
-        WATCHED_TEST_SOURCE_FOLDER    : file://<PROJECT>/app/src/test/kotlin [-]
-        WATCHED_TEST_RESOURCE_FOLDER  : file://<PROJECT>/app/src/test/ml [-]
-        WATCHED_TEST_SOURCE_FOLDER    : file://<PROJECT>/app/src/test/renderscript [-]
-        WATCHED_TEST_RESOURCE_FOLDER  : file://<PROJECT>/app/src/test/res [-]
-        WATCHED_TEST_RESOURCE_FOLDER  : file://<PROJECT>/app/src/test/resources [-]
-        WATCHED_TEST_SOURCE_FOLDER    : file://<PROJECT>/app/src/test/shaders [-]
-=======
             - ProGuardCfgFiles            : file://%MODULE_SDK_HOME%/tools/proguard/proguard-android.txt
         FACET                         : Android-Gradle
             TypeId                        : android-gradle
@@ -461,17 +330,10 @@
         WATCHED_TEST_RESOURCE_FOLDER  : file://<PROJECT>/app/src/testDebug/resources [-]
         WATCHED_TEST_SOURCE_FOLDER    : file://<PROJECT>/app/src/testDebug/rs [-]
         WATCHED_TEST_SOURCE_FOLDER    : file://<PROJECT>/app/src/testDebug/shaders [-]
->>>>>>> b5f40ffd
         JDK                           : <NAME_CUT> Android SDK
         *isInherited                  : false
             SdkType                       : Android SDK
             HomePath                      : <ANDROID_SDK>
-<<<<<<< HEAD
-            VersionString                 : Amazon Corretto version <JDK_VERSION>
-        ORDER_ENTRY                   : <Module source>
-        ORDER_ENTRY                   : lib
-    MODULE                        : lib
-=======
             VersionString                 : JetBrains Runtime version <JDK_VERSION>
         ORDER_ENTRY                   : <Module source>
         ORDER_ENTRY                   : LightSyncBasedTestsWithMultipleModulesTestProjectStructureTest.app.main
@@ -517,31 +379,18 @@
             main                          : LightSyncBasedTestsWithMultipleModulesTestProjectStructureTest.lib.main
             unitTest                      : LightSyncBasedTestsWithMultipleModulesTestProjectStructureTest.lib.unitTest
             androidTest                   : LightSyncBasedTestsWithMultipleModulesTestProjectStructureTest.lib.androidTest
->>>>>>> b5f40ffd
         LinkedProjectId               : :lib
         LinkedProjectPath             : <PROJECT>/lib
         RootProjectPath               : <PROJECT>
         COMPILER_MODULE_EXTENSION
             isCompilerPathInherited       : false
             isExcludeOutput               : true
-<<<<<<< HEAD
-        ModuleFile                    : <PROJECT>/lib/lib.iml [-]
-        ModuleTypeName                : JAVA_MODULE
-        FACET                         : Android
-            TypeId                        : android
-            SelectedBuildVariant          : debug
-            AssembleTaskName              : assembleDebug
-            CompileJavaTaskName           : compileDebugSources
-            - AfterSyncTask               : ideSetupTask1
-            - AfterSyncTask               : ideSetupTask2
-=======
         ModuleFile                    : <PROJECT>/.idea/modules/lib/LightSyncBasedTestsWithMultipleModulesTestProjectStructureTest.lib.iml [-]
         ModuleTypeName                : JAVA_MODULE
         FACET                         : Android
             TypeId                        : android
             ExternalSource                : GRADLE
             SelectedBuildVariant          : debug
->>>>>>> b5f40ffd
             AllowUserConfiguration        : false
             GenFolderRelativePathApt      : /gen
             GenFolderRelativePathAidl     : /gen
@@ -557,115 +406,11 @@
             - TestResFoldersRelativePath  : file://<PROJECT>/lib/build/generated/res/resValues/androidTest/debug [-]
             AssetsFolderRelativePath      : /src/main/assets
             LibsFolderRelativePath        : /libs
-<<<<<<< HEAD
-            UseCustomApkResourceFolder    : false
             ProjectType                   : 0
-            RunProcessResourcesMavenTask  : true
-=======
-            ProjectType                   : 0
->>>>>>> b5f40ffd
             PackTestCode                  : false
             RunProguard                   : false
             ProguardLogsFolderRelativePath          : /proguard_logs
             UseCustomManifestPackage      : false
-<<<<<<< HEAD
-            EnableManifestMerging         : false
-            EnablePreDexing               : true
-            CompileCustomGeneratedSources : true
-            EnableSourcesAutogeneration   : true
-            EnableMultiDex                : false
-            MinimalMainDex                : false
-            IncludeAssetsFromLibraries    : false
-            - ProGuardCfgFiles            : file://%MODULE_SDK_HOME%/tools/proguard/proguard-android.txt
-        FACET                         : Android-Gradle
-            TypeId                        : android-gradle
-            GradlePath                    : :lib
-        CONENT_ENTRY                  : file://<PROJECT>/lib
-        CONENT_ENTRY                  : file://<PROJECT>/lib/src/androidTest [-]
-        CONENT_ENTRY                  : file://<PROJECT>/lib/src/androidTest/aidl [-]
-        CONENT_ENTRY                  : file://<PROJECT>/lib/src/androidTest/assets [-]
-        CONENT_ENTRY                  : file://<PROJECT>/lib/src/androidTest/custom [-]
-        CONENT_ENTRY                  : file://<PROJECT>/lib/src/androidTest/java [-]
-        CONENT_ENTRY                  : file://<PROJECT>/lib/src/androidTest/kotlin [-]
-        CONENT_ENTRY                  : file://<PROJECT>/lib/src/androidTest/ml [-]
-        CONENT_ENTRY                  : file://<PROJECT>/lib/src/androidTest/renderscript [-]
-        CONENT_ENTRY                  : file://<PROJECT>/lib/src/androidTest/res [-]
-        CONENT_ENTRY                  : file://<PROJECT>/lib/src/androidTest/resources [-]
-        CONENT_ENTRY                  : file://<PROJECT>/lib/src/androidTest/shaders [-]
-        CONENT_ENTRY                  : file://<PROJECT>/lib/src/debug [-]
-        CONENT_ENTRY                  : file://<PROJECT>/lib/src/debug/aidl [-]
-        CONENT_ENTRY                  : file://<PROJECT>/lib/src/debug/assets [-]
-        CONENT_ENTRY                  : file://<PROJECT>/lib/src/debug/custom [-]
-        CONENT_ENTRY                  : file://<PROJECT>/lib/src/debug/java [-]
-        CONENT_ENTRY                  : file://<PROJECT>/lib/src/debug/kotlin [-]
-        CONENT_ENTRY                  : file://<PROJECT>/lib/src/debug/ml [-]
-        CONENT_ENTRY                  : file://<PROJECT>/lib/src/debug/renderscript [-]
-        CONENT_ENTRY                  : file://<PROJECT>/lib/src/debug/res [-]
-        CONENT_ENTRY                  : file://<PROJECT>/lib/src/debug/resources [-]
-        CONENT_ENTRY                  : file://<PROJECT>/lib/src/debug/shaders [-]
-        CONENT_ENTRY                  : file://<PROJECT>/lib/src/main [-]
-        CONENT_ENTRY                  : file://<PROJECT>/lib/src/main/aidl [-]
-        CONENT_ENTRY                  : file://<PROJECT>/lib/src/main/assets [-]
-        CONENT_ENTRY                  : file://<PROJECT>/lib/src/main/custom [-]
-        CONENT_ENTRY                  : file://<PROJECT>/lib/src/main/java [-]
-        CONENT_ENTRY                  : file://<PROJECT>/lib/src/main/kotlin [-]
-        CONENT_ENTRY                  : file://<PROJECT>/lib/src/main/ml [-]
-        CONENT_ENTRY                  : file://<PROJECT>/lib/src/main/renderscript [-]
-        CONENT_ENTRY                  : file://<PROJECT>/lib/src/main/res [-]
-        CONENT_ENTRY                  : file://<PROJECT>/lib/src/main/resources [-]
-        CONENT_ENTRY                  : file://<PROJECT>/lib/src/main/shaders [-]
-        CONENT_ENTRY                  : file://<PROJECT>/lib/src/test [-]
-        CONENT_ENTRY                  : file://<PROJECT>/lib/src/test/aidl [-]
-        CONENT_ENTRY                  : file://<PROJECT>/lib/src/test/assets [-]
-        CONENT_ENTRY                  : file://<PROJECT>/lib/src/test/custom [-]
-        CONENT_ENTRY                  : file://<PROJECT>/lib/src/test/java [-]
-        CONENT_ENTRY                  : file://<PROJECT>/lib/src/test/kotlin [-]
-        CONENT_ENTRY                  : file://<PROJECT>/lib/src/test/ml [-]
-        CONENT_ENTRY                  : file://<PROJECT>/lib/src/test/renderscript [-]
-        CONENT_ENTRY                  : file://<PROJECT>/lib/src/test/res [-]
-        CONENT_ENTRY                  : file://<PROJECT>/lib/src/test/resources [-]
-        CONENT_ENTRY                  : file://<PROJECT>/lib/src/test/shaders [-]
-        WATCHED_TEST_SOURCE_FOLDER    : file://<PROJECT>/lib/src/androidTest/aidl [-]
-        WATCHED_TEST_RESOURCE_FOLDER  : file://<PROJECT>/lib/src/androidTest/assets [-]
-        WATCHED_TEST_RESOURCE_FOLDER  : file://<PROJECT>/lib/src/androidTest/custom [-]
-        WATCHED_TEST_SOURCE_FOLDER    : file://<PROJECT>/lib/src/androidTest/java [-]
-        WATCHED_TEST_SOURCE_FOLDER    : file://<PROJECT>/lib/src/androidTest/kotlin [-]
-        WATCHED_TEST_RESOURCE_FOLDER  : file://<PROJECT>/lib/src/androidTest/ml [-]
-        WATCHED_TEST_SOURCE_FOLDER    : file://<PROJECT>/lib/src/androidTest/renderscript [-]
-        WATCHED_TEST_RESOURCE_FOLDER  : file://<PROJECT>/lib/src/androidTest/res [-]
-        WATCHED_TEST_RESOURCE_FOLDER  : file://<PROJECT>/lib/src/androidTest/resources [-]
-        WATCHED_TEST_SOURCE_FOLDER    : file://<PROJECT>/lib/src/androidTest/shaders [-]
-        WATCHED_SOURCE_FOLDER         : file://<PROJECT>/lib/src/debug/aidl [-]
-        WATCHED_RESOURCE_FOLDER       : file://<PROJECT>/lib/src/debug/assets [-]
-        WATCHED_RESOURCE_FOLDER       : file://<PROJECT>/lib/src/debug/custom [-]
-        WATCHED_SOURCE_FOLDER         : file://<PROJECT>/lib/src/debug/java [-]
-        WATCHED_SOURCE_FOLDER         : file://<PROJECT>/lib/src/debug/kotlin [-]
-        WATCHED_RESOURCE_FOLDER       : file://<PROJECT>/lib/src/debug/ml [-]
-        WATCHED_SOURCE_FOLDER         : file://<PROJECT>/lib/src/debug/renderscript [-]
-        WATCHED_RESOURCE_FOLDER       : file://<PROJECT>/lib/src/debug/res [-]
-        WATCHED_RESOURCE_FOLDER       : file://<PROJECT>/lib/src/debug/resources [-]
-        WATCHED_SOURCE_FOLDER         : file://<PROJECT>/lib/src/debug/shaders [-]
-        WATCHED_SOURCE_FOLDER         : file://<PROJECT>/lib/src/main/aidl [-]
-        WATCHED_RESOURCE_FOLDER       : file://<PROJECT>/lib/src/main/assets [-]
-        WATCHED_RESOURCE_FOLDER       : file://<PROJECT>/lib/src/main/custom [-]
-        WATCHED_SOURCE_FOLDER         : file://<PROJECT>/lib/src/main/java [-]
-        WATCHED_SOURCE_FOLDER         : file://<PROJECT>/lib/src/main/kotlin [-]
-        WATCHED_RESOURCE_FOLDER       : file://<PROJECT>/lib/src/main/ml [-]
-        WATCHED_SOURCE_FOLDER         : file://<PROJECT>/lib/src/main/renderscript [-]
-        WATCHED_RESOURCE_FOLDER       : file://<PROJECT>/lib/src/main/res [-]
-        WATCHED_RESOURCE_FOLDER       : file://<PROJECT>/lib/src/main/resources [-]
-        WATCHED_SOURCE_FOLDER         : file://<PROJECT>/lib/src/main/shaders [-]
-        WATCHED_TEST_SOURCE_FOLDER    : file://<PROJECT>/lib/src/test/aidl [-]
-        WATCHED_TEST_RESOURCE_FOLDER  : file://<PROJECT>/lib/src/test/assets [-]
-        WATCHED_TEST_RESOURCE_FOLDER  : file://<PROJECT>/lib/src/test/custom [-]
-        WATCHED_TEST_SOURCE_FOLDER    : file://<PROJECT>/lib/src/test/java [-]
-        WATCHED_TEST_SOURCE_FOLDER    : file://<PROJECT>/lib/src/test/kotlin [-]
-        WATCHED_TEST_RESOURCE_FOLDER  : file://<PROJECT>/lib/src/test/ml [-]
-        WATCHED_TEST_SOURCE_FOLDER    : file://<PROJECT>/lib/src/test/renderscript [-]
-        WATCHED_TEST_RESOURCE_FOLDER  : file://<PROJECT>/lib/src/test/res [-]
-        WATCHED_TEST_RESOURCE_FOLDER  : file://<PROJECT>/lib/src/test/resources [-]
-        WATCHED_TEST_SOURCE_FOLDER    : file://<PROJECT>/lib/src/test/shaders [-]
-=======
             - ProGuardCfgFiles            : file://%MODULE_SDK_HOME%/tools/proguard/proguard-android.txt
         FACET                         : Android-Gradle
             TypeId                        : android-gradle
@@ -934,23 +679,10 @@
         WATCHED_TEST_RESOURCE_FOLDER  : file://<PROJECT>/lib/src/testDebug/resources [-]
         WATCHED_TEST_SOURCE_FOLDER    : file://<PROJECT>/lib/src/testDebug/rs [-]
         WATCHED_TEST_SOURCE_FOLDER    : file://<PROJECT>/lib/src/testDebug/shaders [-]
->>>>>>> b5f40ffd
         JDK                           : <NAME_CUT> Android SDK
         *isInherited                  : false
             SdkType                       : Android SDK
             HomePath                      : <ANDROID_SDK>
-<<<<<<< HEAD
-            VersionString                 : Amazon Corretto version <JDK_VERSION>
-        ORDER_ENTRY                   : <Module source>
-    RUN_CONFIGURATION             : app
-        *class*                       : AndroidRunConfiguration
-        ModuleName                    : app
-        Module                        : app
-    RUN_CONFIGURATION             : lib
-        *class*                       : AndroidRunConfiguration
-        ModuleName                    : lib
-        Module                        : lib
-=======
             VersionString                 : JetBrains Runtime version <JDK_VERSION>
         ORDER_ENTRY                   : <Module source>
         ORDER_ENTRY                   : LightSyncBasedTestsWithMultipleModulesTestProjectStructureTest.lib.main
@@ -1020,5 +752,4 @@
             COMPILE_JAVA                  : <PROJECT>::app:compileDebugSources, <PROJECT>::lib:compileDebugSources
             SOURCE_GEN                    : <PROJECT>::app:generateDebugSources, <PROJECT>::lib:generateDebugSources
             BUNDLE                        : <PROJECT>::app:bundleDebug, <PROJECT>::lib:bundleDebug
-            APK_FROM_BUNDLE               : <PROJECT>::app:extractApksForDebug, <PROJECT>::lib:extractApksForDebug
->>>>>>> b5f40ffd
+            APK_FROM_BUNDLE               : <PROJECT>::app:extractApksForDebug, <PROJECT>::lib:extractApksForDebug