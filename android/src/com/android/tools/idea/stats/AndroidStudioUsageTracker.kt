/*
 * Copyright (C) 2018 The Android Open Source Project
 *
 * Licensed under the Apache License, Version 2.0 (the "License");
 * you may not use this file except in compliance with the License.
 * You may obtain a copy of the License at
 *
 *      http://www.apache.org/licenses/LICENSE-2.0
 *
 * Unless required by applicable law or agreed to in writing, software
 * distributed under the License is distributed on an "AS IS" BASIS,
 * WITHOUT WARRANTIES OR CONDITIONS OF ANY KIND, either express or implied.
 * See the License for the specific language governing permissions and
 * limitations under the License.
 */
package com.android.tools.idea.stats

import com.android.ddmlib.IDevice
import com.android.tools.analytics.AnalyticsSettings
import com.android.tools.analytics.CommonMetricsData
import com.android.tools.analytics.HostData
import com.android.tools.analytics.UsageTracker
import com.android.tools.idea.projectsystem.AndroidModuleSystem
import com.android.tools.idea.projectsystem.getModuleSystem
import com.google.common.base.Strings
import com.google.wireless.android.sdk.stats.*
import com.google.wireless.android.sdk.stats.AndroidStudioEvent.EventKind
import com.google.wireless.android.sdk.stats.ComposeSampleEvent.ComposeSampleEventType
import com.google.wireless.android.sdk.stats.ProductDetails.SoftwareLifeCycleChannel
import com.intellij.ide.AppLifecycleListener
import com.intellij.ide.IdeEventQueue
import com.intellij.ide.plugins.PluginManagerCore
import com.intellij.ide.ui.LafManager
import com.intellij.openapi.application.ApplicationInfo
import com.intellij.openapi.application.ApplicationManager
import com.intellij.openapi.application.PathManager
import com.intellij.openapi.editor.actionSystem.LatencyListener
import com.intellij.openapi.module.Module
import com.intellij.openapi.module.ModuleManager
import com.intellij.openapi.project.Project
import com.intellij.openapi.project.ProjectManager
import com.intellij.openapi.project.ProjectManagerListener
<<<<<<< HEAD
=======
import com.intellij.openapi.startup.StartupActivity
>>>>>>> bd07c1f4
import com.intellij.openapi.updateSettings.impl.ChannelStatus
import com.intellij.openapi.updateSettings.impl.UpdateSettings
import com.intellij.ui.scale.JBUIScale
import com.intellij.util.ui.UIUtil
import org.jetbrains.android.facet.AndroidFacet
import java.io.File
import java.util.*
import java.util.concurrent.ScheduledExecutorService
import java.util.concurrent.TimeUnit

/**
 * Tracks Android Studio specific metrics
 */
object AndroidStudioUsageTracker {
  private const val IDLE_TIME_BEFORE_SHOWING_DIALOG = 3 * 60 * 1000

  @JvmStatic
  val productDetails: ProductDetails
    get() {
      val application = ApplicationInfo.getInstance()

      return ProductDetails.newBuilder()
        .setProduct(ProductDetails.ProductKind.STUDIO)
        .setBuild(application.build.asString())
        .setVersion(application.strictVersion)
        .setOsArchitecture(CommonMetricsData.osArchitecture)
        .setChannel(lifecycleChannelFromUpdateSettings())
        .setTheme(currentIdeTheme())
        .build()
    }

  /** Gets information about all the displays connected to this machine.  */
  private val displayDetails: Iterable<DisplayDetails>
    get() {
      val displays = ArrayList<DisplayDetails>()

      val graphics = HostData.graphicsEnvironment!!
      if (!graphics.isHeadlessInstance) {
        for (device in graphics.screenDevices) {
          val defaultConfiguration = device.defaultConfiguration
          val bounds = defaultConfiguration.bounds
          displays.add(
            DisplayDetails.newBuilder()
              .setHeight(bounds.height.toLong())
              .setWidth(bounds.width.toLong())
              .setSystemScale(JBUIScale.sysScale(defaultConfiguration))
              .build())
        }
      }
      return displays
    }

  /**
   * Gets details about the machine this code is running on.
   *
   * @param homePath path to use to track total disk space.
   */
  @JvmStatic
  fun getMachineDetails(homePath: File): MachineDetails {
    val osBean = HostData.osBean!!

    return MachineDetails.newBuilder()
      .setAvailableProcessors(osBean.availableProcessors)
      .setTotalRam(osBean.totalPhysicalMemorySize)
      .setTotalDisk(homePath.totalSpace)
      .addAllDisplay(displayDetails)
      .build()
  }

  @JvmStatic
  fun setup(scheduler: ScheduledExecutorService) {
    scheduler.submit { runStartupReports() }
    // Send initial report immediately, daily from then on.
    scheduler.scheduleWithFixedDelay({ runDailyReports() }, 0, 1, TimeUnit.DAYS)
    // Send initial report immediately, hourly from then on.
    scheduler.scheduleWithFixedDelay({ runHourlyReports() }, 0, 1, TimeUnit.HOURS)

    subscribeToEvents()
  }

  private fun subscribeToEvents() {
<<<<<<< HEAD
    val connection = ApplicationManager.getApplication().messageBus.connect()
    /**
     * Tracks use of projects (open, close, # of projects) in an instance of Android Studio.
     */
    connection.subscribe(ProjectManager.TOPIC, object : ProjectManagerListener {
      override fun projectOpened(project: Project) {
        val projectsOpen = ProjectManager.getInstance().openProjects.size
        UsageTracker.log(AndroidStudioEvent.newBuilder()
                           .setKind(AndroidStudioEvent.EventKind.STUDIO_PROJECT_OPENED)
                           .setStudioProjectChange(StudioProjectChange.newBuilder()
                                                     .setProjectsOpen(projectsOpen)))

      }

      override fun projectClosed(project: Project) {
        val projectsOpen = ProjectManager.getInstance().openProjects.size
        UsageTracker.log(AndroidStudioEvent.newBuilder()
                           .setKind(AndroidStudioEvent.EventKind.STUDIO_PROJECT_CLOSED)
                           .setStudioProjectChange(StudioProjectChange.newBuilder()
                                                     .setProjectsOpen(projectsOpen)))
      }
    })
=======
    val app = ApplicationManager.getApplication()
    val connection = app.messageBus.connect()
    connection.subscribe(ProjectManager.TOPIC, ProjectLifecycleTracker())
>>>>>>> bd07c1f4
    connection.subscribe(LatencyListener.TOPIC, TypingLatencyTracker)
    connection.subscribe(AppLifecycleListener.TOPIC, object : AppLifecycleListener {
      override fun appWillBeClosed(isRestart: Boolean) {
        runShutdownReports()
      }
    })
  }

  private fun runStartupReports() {
    reportEnabledPlugins()
  }

  private fun runShutdownReports() {
    TypingLatencyTracker.reportTypingLatency()
    CompletionStats.reportCompletionStats()
  }

  private fun reportEnabledPlugins() {
    val plugins = PluginManagerCore.getLoadedPlugins()
    val pluginInfoProto = IdePluginInfo.newBuilder()

    for (plugin in plugins) {
      if (!plugin.isEnabled) {
        continue
      }
      val id = plugin.pluginId?.idString ?: continue

      val pluginProto = IdePlugin.newBuilder()
      pluginProto.id = id.take(256)
      plugin.version?.take(256)?.let { pluginProto.version = it }
      pluginProto.bundled = plugin.isBundled

      pluginInfoProto.addPlugins(pluginProto)
    }

    UsageTracker.log(
      AndroidStudioEvent.newBuilder()
        .setKind(EventKind.IDE_PLUGIN_INFO)
        .setIdePluginInfo(pluginInfoProto))
  }

  private fun runDailyReports() {
    UsageTracker.log(
      AndroidStudioEvent.newBuilder()
        .setCategory(AndroidStudioEvent.EventCategory.PING)
        .setKind(EventKind.STUDIO_PING)
        .setProductDetails(productDetails)
        .setMachineDetails(getMachineDetails(File(PathManager.getHomePath())))
        .setJvmDetails(CommonMetricsData.jvmDetails))

    processUserSentiment()
  }

  private fun processUserSentiment() {
    if (!AnalyticsSettings.shouldRequestUserSentiment()) {
      return
    }
    requestUserSentiment()
  }

  /**
   * returning UNKNOWN_SATISFACTION_LEVEL means that the user hit the Cancel button in the dialog.
   */
  fun requestUserSentiment() {
    val eventQueue = IdeEventQueue.getInstance()

    lateinit var runner: Runnable
    runner = Runnable {
      // Ensure we're invoked only once.
      eventQueue.removeIdleListener(runner)

      val now = AnalyticsSettings.dateProvider.now()
      val dialog = SatisfactionDialog()
      dialog.showAndGetOk().doWhenDone(Runnable {
        val result = dialog.selectedSentiment
        UsageTracker.log(AndroidStudioEvent.newBuilder().apply {
          kind = EventKind.USER_SENTIMENT
          userSentiment = UserSentiment.newBuilder().apply {
            state = UserSentiment.SentimentState.POPUP_QUESTION
            level = result
          }.build()
        })

        AnalyticsSettings.lastSentimentQuestionDate = now
        AnalyticsSettings.lastSentimentAnswerDate = now
        AnalyticsSettings.saveSettings()
      })
    }

    eventQueue.addIdleListener(runner, IDLE_TIME_BEFORE_SHOWING_DIALOG)
  }

  private fun runHourlyReports() {
    UsageTracker.log(AndroidStudioEvent.newBuilder()
                       .setCategory(AndroidStudioEvent.EventCategory.SYSTEM)
                       .setKind(EventKind.STUDIO_PROCESS_STATS)
                       .setJavaProcessStats(CommonMetricsData.javaProcessStats))

    TypingLatencyTracker.reportTypingLatency()
    CompletionStats.reportCompletionStats()
  }

  /**
   * Creates a [DeviceInfo] from a [IDevice] instance.
   */
  @JvmStatic
  fun deviceToDeviceInfo(device: IDevice): DeviceInfo {
    return DeviceInfo.newBuilder()
      .setAnonymizedSerialNumber(AnonymizerUtil.anonymizeUtf8(device.serialNumber))
      .setBuildTags(Strings.nullToEmpty(device.getProperty(IDevice.PROP_BUILD_TAGS)))
      .setBuildType(Strings.nullToEmpty(device.getProperty(IDevice.PROP_BUILD_TYPE)))
      .setBuildVersionRelease(Strings.nullToEmpty(device.getProperty(IDevice.PROP_BUILD_VERSION)))
      .setBuildApiLevelFull(Strings.nullToEmpty(device.getProperty(IDevice.PROP_BUILD_API_LEVEL)))
      .setCpuAbi(CommonMetricsData.applicationBinaryInterfaceFromString(device.getProperty(IDevice.PROP_DEVICE_CPU_ABI)))
      .setManufacturer(Strings.nullToEmpty(device.getProperty(IDevice.PROP_DEVICE_MANUFACTURER)))
      .setDeviceType(if (device.isEmulator) DeviceInfo.DeviceType.LOCAL_EMULATOR else DeviceInfo.DeviceType.LOCAL_PHYSICAL)
      .setModel(Strings.nullToEmpty(device.getProperty(IDevice.PROP_DEVICE_MODEL))).build()
  }

  /**
   * Retrieves the corresponding [ProductDetails.IdeTheme] based on current IDE's settings
   */
  private fun currentIdeTheme(): ProductDetails.IdeTheme {
    return when {
      UIUtil.isUnderDarcula() ->
        // IJ's custom theme are based off of Darcula. We look at the LafManager to determine whether the actual selected theme is
        // darcular, high contrast, or some other custom theme
        when (LafManager.getInstance().currentLookAndFeel?.name?.toLowerCase(Locale.US)) {
          "darcula" -> ProductDetails.IdeTheme.DARCULA
          "high contrast" -> ProductDetails.IdeTheme.HIGH_CONTRAST
          else -> ProductDetails.IdeTheme.CUSTOM
        }
      UIUtil.isUnderIntelliJLaF() ->
        // When the theme is IntelliJ, there are mac and window specific registries that govern whether the theme refers to the native
        // themes, or the newer, platform-agnostic Light theme. UIUtil.isUnderWin10LookAndFeel() and UIUtil.isUnderDefaultMacTheme() take
        // care of these checks for us.
        when {
          UIUtil.isUnderWin10LookAndFeel() -> ProductDetails.IdeTheme.LIGHT_WIN_NATIVE
          UIUtil.isUnderDefaultMacTheme() -> ProductDetails.IdeTheme.LIGHT_MAC_NATIVE
          else -> ProductDetails.IdeTheme.LIGHT
        }
      else -> ProductDetails.IdeTheme.UNKNOWN_THEME
    }
  }

  /**
   * Creates a [DeviceInfo] from a [IDevice] instance
   * containing api level only.
   */
  @JvmStatic
  fun deviceToDeviceInfoApilLevelOnly(device: IDevice): DeviceInfo {
    return DeviceInfo.newBuilder()
      .setBuildApiLevelFull(Strings.nullToEmpty(device.getProperty(IDevice.PROP_BUILD_API_LEVEL)))
      .build()
  }

  /**
   * Reads the channel selected by the user from UpdateSettings and converts it into a [SoftwareLifeCycleChannel] value.
   */
  private fun lifecycleChannelFromUpdateSettings(): SoftwareLifeCycleChannel {
    return when (UpdateSettings.getInstance().selectedChannelStatus) {
      ChannelStatus.EAP -> SoftwareLifeCycleChannel.CANARY
      ChannelStatus.MILESTONE -> SoftwareLifeCycleChannel.DEV
      ChannelStatus.BETA -> SoftwareLifeCycleChannel.BETA
      ChannelStatus.RELEASE -> SoftwareLifeCycleChannel.STABLE
      else -> SoftwareLifeCycleChannel.UNKNOWN_LIFE_CYCLE_CHANNEL
    }
  }
<<<<<<< HEAD
=======

  /**
   * Tracks use of projects (open, close, # of projects) in an instance of Android Studio.
   */
  private class ProjectLifecycleTracker : ProjectManagerListener {
    override fun projectOpened(project: Project) {
      val projectsOpen = ProjectManager.getInstance().openProjects.size
      UsageTracker.log(AndroidStudioEvent.newBuilder()
                         .setKind(EventKind.STUDIO_PROJECT_OPENED)
                         .setStudioProjectChange(StudioProjectChange.newBuilder()
                                                   .setProjectsOpen(projectsOpen)))


    }

    override fun projectClosed(project: Project) {
      val projectsOpen = ProjectManager.getInstance().openProjects.size
      UsageTracker.log(AndroidStudioEvent.newBuilder()
                         .setKind(EventKind.STUDIO_PROJECT_CLOSED)
                         .setStudioProjectChange(StudioProjectChange.newBuilder()
                                                   .setProjectsOpen(projectsOpen)))

    }
  }

  // Track usage of Compose Jetnews sample
  class JetnewsUsageTracker : StartupActivity {
    override fun runActivity(project: Project) {
      val moduleManager = ModuleManager.getInstance(project) ?: return

      val match = moduleManager.modules.asSequence()
        .filter { module -> AndroidFacet.getInstance(module) != null }
        .map { Module::getModuleSystem }
        .map { AndroidModuleSystem::getPackageName }
        .any { packageName -> Objects.equals(packageName, "com.example.jetnews") }

      if (!match) {
        return
      }

      UsageTracker.log(AndroidStudioEvent.newBuilder()
                         .setKind(EventKind.COMPOSE_SAMPLE_EVENT)
                         .setComposeSampleEvent(ComposeSampleEvent.newBuilder()
                                                  .setType(ComposeSampleEventType.OPEN)))
    }
  }
>>>>>>> bd07c1f4
}<|MERGE_RESOLUTION|>--- conflicted
+++ resolved
@@ -40,10 +40,7 @@
 import com.intellij.openapi.project.Project
 import com.intellij.openapi.project.ProjectManager
 import com.intellij.openapi.project.ProjectManagerListener
-<<<<<<< HEAD
-=======
 import com.intellij.openapi.startup.StartupActivity
->>>>>>> bd07c1f4
 import com.intellij.openapi.updateSettings.impl.ChannelStatus
 import com.intellij.openapi.updateSettings.impl.UpdateSettings
 import com.intellij.ui.scale.JBUIScale
@@ -125,34 +122,9 @@
   }
 
   private fun subscribeToEvents() {
-<<<<<<< HEAD
-    val connection = ApplicationManager.getApplication().messageBus.connect()
-    /**
-     * Tracks use of projects (open, close, # of projects) in an instance of Android Studio.
-     */
-    connection.subscribe(ProjectManager.TOPIC, object : ProjectManagerListener {
-      override fun projectOpened(project: Project) {
-        val projectsOpen = ProjectManager.getInstance().openProjects.size
-        UsageTracker.log(AndroidStudioEvent.newBuilder()
-                           .setKind(AndroidStudioEvent.EventKind.STUDIO_PROJECT_OPENED)
-                           .setStudioProjectChange(StudioProjectChange.newBuilder()
-                                                     .setProjectsOpen(projectsOpen)))
-
-      }
-
-      override fun projectClosed(project: Project) {
-        val projectsOpen = ProjectManager.getInstance().openProjects.size
-        UsageTracker.log(AndroidStudioEvent.newBuilder()
-                           .setKind(AndroidStudioEvent.EventKind.STUDIO_PROJECT_CLOSED)
-                           .setStudioProjectChange(StudioProjectChange.newBuilder()
-                                                     .setProjectsOpen(projectsOpen)))
-      }
-    })
-=======
     val app = ApplicationManager.getApplication()
     val connection = app.messageBus.connect()
     connection.subscribe(ProjectManager.TOPIC, ProjectLifecycleTracker())
->>>>>>> bd07c1f4
     connection.subscribe(LatencyListener.TOPIC, TypingLatencyTracker)
     connection.subscribe(AppLifecycleListener.TOPIC, object : AppLifecycleListener {
       override fun appWillBeClosed(isRestart: Boolean) {
@@ -321,8 +293,6 @@
       else -> SoftwareLifeCycleChannel.UNKNOWN_LIFE_CYCLE_CHANNEL
     }
   }
-<<<<<<< HEAD
-=======
 
   /**
    * Tracks use of projects (open, close, # of projects) in an instance of Android Studio.
@@ -369,5 +339,4 @@
                                                   .setType(ComposeSampleEventType.OPEN)))
     }
   }
->>>>>>> bd07c1f4
 }