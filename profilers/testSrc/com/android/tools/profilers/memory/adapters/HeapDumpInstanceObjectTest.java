--- conflicted
+++ resolved
@@ -267,12 +267,8 @@
   private static class FakeHeapDumpCaptureObject extends HeapDumpCaptureObject {
     private Map<Instance, HeapDumpInstanceObject> myInstanceObjectMap = new HashMap<>();
 
-<<<<<<< HEAD
-    FakeHeapDumpCaptureObject(@NotNull MemoryServiceGrpc.MemoryServiceBlockingStub client) {
-=======
     public FakeHeapDumpCaptureObject(@NotNull MemoryServiceGrpc.MemoryServiceBlockingStub client,
                                      MemoryProfilerStage stage) {
->>>>>>> 2cd46877
       super(client, Common.Session.getDefaultInstance(), HeapDumpInfo.newBuilder().setStartTime(0).setEndTime(1).build(), null,
             new FakeFeatureTracker(), stage);
     }
