/*
 * Copyright (C) 2021 The Android Open Source Project
 *
 * Licensed under the Apache License, Version 2.0 (the "License");
 * you may not use this file except in compliance with the License.
 * You may obtain a copy of the License at
 *
 *      http://www.apache.org/licenses/LICENSE-2.0
 *
 * Unless required by applicable law or agreed to in writing, software
 * distributed under the License is distributed on an "AS IS" BASIS,
 * WITHOUT WARRANTIES OR CONDITIONS OF ANY KIND, either express or implied.
 * See the License for the specific language governing permissions and
 * limitations under the License.
 */
package com.android.tools.idea.logcat.messages

import com.android.tools.idea.concurrency.AndroidCoroutineScope
import com.android.tools.idea.concurrency.AndroidDispatchers.workerThread
import com.android.tools.idea.flags.StudioFlags
import com.android.tools.idea.logcat.LogcatPresenter
import com.android.tools.idea.logcat.filters.LogcatFilter
import com.android.tools.idea.logcat.filters.LogcatMasterFilter
import com.android.tools.idea.logcat.message.LogcatMessage
import com.android.tools.idea.logcat.util.LOGGER
import com.intellij.openapi.diagnostic.debug
import com.intellij.openapi.editor.Document
import com.jetbrains.rd.util.AtomicReference
import java.time.Clock
import kotlin.system.measureTimeMillis
import kotlinx.coroutines.CoroutineExceptionHandler
import kotlinx.coroutines.channels.Channel
import kotlinx.coroutines.launch
import org.jetbrains.annotations.TestOnly

const val CHANNEL_CAPACITY = 10
const val MAX_TIME_PER_BATCH_MS = 100

/** Prints formatted [LogcatMessage]s to a [Document] with coloring provided by a [LogcatColors]. */
internal class MessageProcessor
@TestOnly
constructor(
  private val logcatPresenter: LogcatPresenter,
  private val formatMessagesInto: (TextAccumulator, List<LogcatMessage>) -> Unit,
  var logcatFilter: LogcatFilter?,
  private val clock: Clock,
  private val maxTimePerBatchMs: Int,
  private val maxMessagesPerBatch: Int,
  autoStart: Boolean,
) {
  constructor(
    logcatPresenter: LogcatPresenter,
    formatMessagesInto: (TextAccumulator, List<LogcatMessage>) -> Unit,
    logcatFilter: LogcatFilter?,
  ) : this(
    logcatPresenter,
    formatMessagesInto,
    logcatFilter,
    Clock.systemDefaultZone(),
    MAX_TIME_PER_BATCH_MS,
    StudioFlags.LOGCAT_MAX_MESSAGES_PER_BATCH.get(),
<<<<<<< HEAD
    autoStart = true
  )
=======
    autoStart = true,
  )

  private val context = AtomicReference<Any?>(null)
>>>>>>> 0d09370c

  private val messageChannel = Channel<List<LogcatMessage>>(CHANNEL_CAPACITY)

  init {
    if (autoStart) {
      start()
    }
  }

  /**
   * The context is set when the user changes the device combo selection.
   *
   * We use this value to prevent us from adding messages from the previously selected device.
   */
  fun context(context: Any) {
    this.context.getAndSet(context)
  }

  internal suspend fun appendMessages(messages: List<LogcatMessage>): List<LogcatMessage> {
    val filteredMessages = LogcatMasterFilter(logcatFilter).filter(messages)
    if (filteredMessages.isNotEmpty()) {
      LOGGER.debug { "Sending ${filteredMessages.size} messages to messageChannel" }
      messageChannel.send(filteredMessages)
    }
    return filteredMessages
  }

  // TODO(b/200212377): @ExperimentalCoroutinesApi ReceiveChannel#isEmpty is required. See bug for
  // details.
  @Suppress("OPT_IN_USAGE") @TestOnly internal fun isChannelEmpty() = messageChannel.isEmpty

  @TestOnly
  internal fun start() {
    val exceptionHandler = CoroutineExceptionHandler { _, e ->
      LOGGER.error("Error processing logcat message", e)
    }
    AndroidCoroutineScope(logcatPresenter, workerThread).launch(exceptionHandler) {
      // TODO(b/200322275): Manage the life cycle of textAccumulator in a more GC friendly way.
      var textAccumulator = TextAccumulator()
      var totalMessages = 0 // Number of messages in current batch
      var numMessages = 0 // Number of messages in current batch
      var lastFlushTime = 0L // The last time we flushed a batch
      var startTime = 0L // Time of arrival of the first message - used in debug log

      while (true) {
        val messages = messageChannel.receive()
        LOGGER.debug { "messageChannel received ${messages.size} messages" }
        if (startTime == 0L) {
          startTime = clock.millis()
          lastFlushTime = startTime
        }
        numMessages += messages.size
        totalMessages += messages.size
        formatMessagesInto(textAccumulator, messages)

        // TODO(b/200212377): @ExperimentalCoroutinesApi ReceiveChannel#isEmpty is required. See bug
        // for details.
        val now = clock.millis()
        @Suppress("OPT_IN_USAGE")
        if (
          messageChannel.isEmpty ||
            now - lastFlushTime > maxTimePerBatchMs ||
            numMessages > maxMessagesPerBatch
        ) {
          val timeInAppendMessages = measureTimeMillis {
<<<<<<< HEAD
            logcatPresenter.appendMessages(textAccumulator)
=======
            logcatPresenter.appendMessages(textAccumulator, context.get())
>>>>>>> 0d09370c
          }
          LOGGER.debug {
            val timeSinceStart = now - startTime
            val timeSinceLastFlush = now - lastFlushTime
            "timeSinceStart: $timeSinceStart " +
              "timeSinceLastFlush (ms): $timeSinceLastFlush " +
              "numMessages: $numMessages " +
              "totalMessages=$totalMessages " +
              "timeInAppendMessages=$timeInAppendMessages"
          }
          textAccumulator = TextAccumulator()
          lastFlushTime = now
          numMessages = 0
        }
      }
    }
  }
}<|MERGE_RESOLUTION|>--- conflicted
+++ resolved
@@ -25,13 +25,13 @@
 import com.android.tools.idea.logcat.util.LOGGER
 import com.intellij.openapi.diagnostic.debug
 import com.intellij.openapi.editor.Document
-import com.jetbrains.rd.util.AtomicReference
-import java.time.Clock
-import kotlin.system.measureTimeMillis
 import kotlinx.coroutines.CoroutineExceptionHandler
 import kotlinx.coroutines.channels.Channel
 import kotlinx.coroutines.launch
 import org.jetbrains.annotations.TestOnly
+import java.time.Clock
+import java.util.concurrent.atomic.AtomicReference
+import kotlin.system.measureTimeMillis
 
 const val CHANNEL_CAPACITY = 10
 const val MAX_TIME_PER_BATCH_MS = 100
@@ -59,15 +59,10 @@
     Clock.systemDefaultZone(),
     MAX_TIME_PER_BATCH_MS,
     StudioFlags.LOGCAT_MAX_MESSAGES_PER_BATCH.get(),
-<<<<<<< HEAD
-    autoStart = true
-  )
-=======
     autoStart = true,
   )
 
   private val context = AtomicReference<Any?>(null)
->>>>>>> 0d09370c
 
   private val messageChannel = Channel<List<LogcatMessage>>(CHANNEL_CAPACITY)
 
@@ -133,11 +128,7 @@
             numMessages > maxMessagesPerBatch
         ) {
           val timeInAppendMessages = measureTimeMillis {
-<<<<<<< HEAD
-            logcatPresenter.appendMessages(textAccumulator)
-=======
             logcatPresenter.appendMessages(textAccumulator, context.get())
->>>>>>> 0d09370c
           }
           LOGGER.debug {
             val timeSinceStart = now - startTime
