/*
 * Copyright (C) 2018 The Android Open Source Project
 *
 * Licensed under the Apache License, Version 2.0 (the "License");
 * you may not use this file except in compliance with the License.
 * You may obtain a copy of the License at
 *
 *      http://www.apache.org/licenses/LICENSE-2.0
 *
 * Unless required by applicable law or agreed to in writing, software
 * distributed under the License is distributed on an "AS IS" BASIS,
 * WITHOUT WARRANTIES OR CONDITIONS OF ANY KIND, either express or implied.
 * See the License for the specific language governing permissions and
 * limitations under the License.
 */
@file:JvmName("AndroidDeviceSpecUtil")
package com.android.tools.idea.gradle.run

import com.android.ddmlib.IDevice
<<<<<<< HEAD
=======
import com.android.ide.common.repository.AgpVersion
>>>>>>> 574fcae1
import com.android.ide.common.util.getLanguages
import com.android.resources.Density
import com.android.sdklib.AndroidVersion
import com.android.tools.idea.run.AndroidDevice
import com.android.tools.idea.run.AndroidDeviceSpec
import com.google.common.collect.Ordering
import com.google.gson.stream.JsonWriter
import com.intellij.openapi.diagnostic.Logger
import com.intellij.openapi.util.io.FileUtil
import java.io.File
import java.io.StringWriter
import java.io.Writer
import java.time.Duration
import java.util.concurrent.TimeUnit


data class AndroidDeviceSpecImpl @JvmOverloads constructor (
  /**
   * The common version of the device or devices.
   * Null when combining multiple devices with different versions, or when the version is unknown.
   */
  override val  commonVersion: AndroidVersion?,
  /**
   * The minimum version of the device or devices.
   * Null if the device version is unknown.
   */
  override val minVersion: AndroidVersion?,
  override val density: Density? = null,
  override val abis: List<String> = emptyList(),
<<<<<<< HEAD
  val supportsPrivacySandboxSdkProvider: () -> Boolean = { false },
  override val deviceSerials: List<String> = emptyList(),
  val languagesProvider: () -> List<String> = { emptyList() }
) : AndroidDeviceSpec {
  override val supportsPrivacySandbox: Boolean get() = supportsPrivacySandboxSdkProvider()
=======
  val supportsSdkRuntimeProvider: () -> Boolean = { false },
  override val deviceSerials: List<String> = emptyList(),
  val languagesProvider: () -> List<String> = { emptyList() }
) : AndroidDeviceSpec {
  override val supportsSdkRuntime: Boolean get() = supportsSdkRuntimeProvider()
>>>>>>> 574fcae1
  override val languages: List<String> get() = languagesProvider()
}

const val DEVICE_SPEC_TIMEOUT_SECONDS = 10L

/**
 * Creates an [AndroidDeviceSpec] instance from a list of [devices][AndroidDevice], or `null` if the list of
 * devices is empty.
 *
 * If the [fetchLanguages] parameter is `true`, a request is made to the device to retrieve the list
 * of installed languages using the [getLanguages] method. The [timeout] and [unit]
 * parameters are used in that case to ensure each request has a timeout.
 */
@JvmOverloads
fun createSpec(
  devices: List<AndroidDevice>,
  timeout: Long = DEVICE_SPEC_TIMEOUT_SECONDS,
  unit: TimeUnit = TimeUnit.SECONDS
): AndroidDeviceSpec? {
  if (devices.isEmpty()) {
    return null
  }

  val versions = devices.map { it.version }.toSet()
  val hasUnknownVersions = versions.contains(AndroidVersion.DEFAULT)
  // Find the common value of the device version to pass to the build.
  // Null if there are multiple distinct versions, or the version is unknown.
  val version = if (hasUnknownVersions) null else versions.singleOrNull()
  // Find the minimum value of the build API level for making other decisions
  // If the API level of any device is not known, do not commit to a version
  val minVersion = if (hasUnknownVersions) null else versions.minWithOrNull(Ordering.natural())!!

  var density: Density? = null
  var abis: List<String> = emptyList()
  // If we are building for only one physical device, pass the density and the ABI
  if (devices.size == 1) {
    val device = devices[0]

    if (device.supportsMultipleScreenFormats()) {
      log.info("Creating spec for resizable device")
    }
    else {
      density = Density.create(device.density)
    }

    // Note: the abis are returned in their preferred order which should be maintained while passing it on to Gradle.
    abis = device.abis.map { it.toString() }
    log.info("Creating spec for " + device.name + " with ABIs: " + abis.ifEmpty { "<none specified>" })
  }
  else {
    log.info("Creating spec for multiple devices")
  }

  val deviceSerials = devices.map { it.serial }
<<<<<<< HEAD
  val allDevicesSupportPrivacySandbox =  devices.all { it.supportsPrivacySandbox }
  if (allDevicesSupportPrivacySandbox) {
=======
  val allDevicesSupportSdkRuntime =  devices.all { it.supportsSdkRuntime }
  if (allDevicesSupportSdkRuntime) {
>>>>>>> 574fcae1
    log.info("Creating spec for privacy sandbox enabled device.")
  } else {
    log.info("Creating spec for device without privacy sandbox support.")
  }

  return AndroidDeviceSpecImpl(
    version, minVersion, density, abis,
<<<<<<< HEAD
    supportsPrivacySandboxSdkProvider = { allDevicesSupportPrivacySandbox },
=======
    supportsSdkRuntimeProvider = { allDevicesSupportSdkRuntime },
>>>>>>> 574fcae1
    languagesProvider = { combineDeviceLanguages(devices, timeout, unit) },
    deviceSerials = deviceSerials
  )
}

/**
 * Retrieve the list of installed languages on each device and merge them into a set.
 *
 * Note: We should be able to cache the result of this call to improve performance,
 * i.e. to avoid issuing an ADB call every time, but we first need to define a
 * reasonable cache validation policy, which is not trivial. See b/78452155.
 */
private fun combineDeviceLanguages(devices: List<AndroidDevice>, timeout: Long, unit: TimeUnit): List<String> {
  return try {
    // Note: the "getLanguages" method below uses Duration.Zero as an infinite timeout value.
    // So we must ensure to never use 0 "nanos" if the caller wants the minimal timeout.
    val nanos = Math.max(1, unit.toNanos(timeout))
    val duration = Duration.ofNanos(nanos)
    val languageSets = devices.map { it.launchedDevice.get(timeout, unit).getLanguages(duration) }
    // Note: If we get an empty list from any device, we want to return an empty list instead of the
    // union of all languages, to ensure we don't have missing language splits on that device.
    if (languageSets.any { it.isEmpty() }) {
      emptyList()
    }
    else {
      languageSets.flatten().sorted()
    }
  }
  catch (e: Exception) {
    throw RuntimeException("Error retrieving list of installed languages on device", e)
  }
}

/**
 * message DeviceSpec {
 *   // Supported ABI architectures in the order of preference.
 *   // The values should be the string as reported by the platform, e.g.
 *   // "armeabi-v7a" or "x86_64".
 *   repeated string supported_abis = 1;
 *
 *   // All installed locales represented as BCP-47 strings.
 *   repeated string supported_locales = 2;
 *
 *   // List of device features returned by the package manager utility.
 *   repeated string device_features = 3;
 *
 *   // List of OpenGL extension strings supported by the device.
 *   repeated string gl_extensions = 4;
 *
 *   // Screen dpi.
 *   uint32 screen_density = 5;
 *
 *   uint32 sdk_version = 6;
 * }
 */
private fun AndroidDeviceSpec.writeJson(writeLanguages: Boolean, out: Writer, moduleAgpVersions: List<AgpVersion>) {
  JsonWriter(out).use { writer ->
    writer.beginObject()
    commonVersion?.let {
      writer.name("sdk_version").value(it.apiLevel.toLong())
      it.codename?.let { codename ->
        writer.name("codename").value(codename)
      }
    }
    density?.let {
      if (it.dpiValue > 0) {
        writer.name("screen_density").value(it.dpiValue.toLong())
      }
    }
    if (!abis.isEmpty()) {
      writer.name("supported_abis")
      writer.beginArray()
      abis.forEach {
        writer.value(it)
      }
      writer.endArray()
    }
<<<<<<< HEAD
    if (supportsPrivacySandbox) {
      writer.name("sdk_runtime")
        .beginObject()
        .name("supported")
        .value(supportsPrivacySandbox)
=======
    if (supportsSdkRuntime &&
        // The DeviceConfig 'sdk_runtime' field exists in > AGP 7.4.0, the field is not recognised by older AGP versions.
        moduleAgpVersions.all { it.isAtLeast(7, 4, 0) }) {
      writer.name("sdk_runtime")
        .beginObject()
        .name("supported")
        .value(supportsSdkRuntime)
>>>>>>> 574fcae1
        .endObject()
    }
    if (writeLanguages) {
      if (!languages.isEmpty()) {
        writer.name("supported_locales")
        writer.beginArray()
        languages.forEach {
          writer.value(it)
        }
        writer.endArray()
      }
    }
    writer.endObject()
  }
}

fun IDevice.createSpec(): AndroidDeviceSpec {
  return AndroidDeviceSpecImpl(
    version,
    version,
<<<<<<< HEAD
    Density.getEnum(density),
    abis,
    supportsPrivacySandboxSdkProvider =  { services().containsKey("sdk_sandbox") },
=======
    Density.create(density),
    abis,
    supportsSdkRuntimeProvider =  {
      services().containsKey("sdk_sandbox") && version.isGreaterOrEqualThan(34)
    },
>>>>>>> 574fcae1
    languagesProvider = { getLanguages(Duration.ofSeconds(DEVICE_SPEC_TIMEOUT_SECONDS)).sorted() }
  )
}

private val log: Logger
  get() = Logger.getInstance(AndroidDeviceSpec::class.java)

fun AndroidDeviceSpec.writeToJsonTempFile(writeLanguages: Boolean, moduleAgpVersions: List<AgpVersion> = emptyList()): File {
  val jsonString = StringWriter().use {
    writeJson(writeLanguages, it, moduleAgpVersions)
    it.flush()
    it.toString()
  }
  log.info("Device spec file generated: $jsonString")

  // TODO: It'd be nice to clean this up sooner than at exit.
  val tempFile = FileUtil.createTempFile("device-spec", ".json", true)
  FileUtil.writeToFile(tempFile, jsonString)
  return tempFile
}<|MERGE_RESOLUTION|>--- conflicted
+++ resolved
@@ -17,10 +17,7 @@
 package com.android.tools.idea.gradle.run
 
 import com.android.ddmlib.IDevice
-<<<<<<< HEAD
-=======
 import com.android.ide.common.repository.AgpVersion
->>>>>>> 574fcae1
 import com.android.ide.common.util.getLanguages
 import com.android.resources.Density
 import com.android.sdklib.AndroidVersion
@@ -50,19 +47,11 @@
   override val minVersion: AndroidVersion?,
   override val density: Density? = null,
   override val abis: List<String> = emptyList(),
-<<<<<<< HEAD
-  val supportsPrivacySandboxSdkProvider: () -> Boolean = { false },
-  override val deviceSerials: List<String> = emptyList(),
-  val languagesProvider: () -> List<String> = { emptyList() }
-) : AndroidDeviceSpec {
-  override val supportsPrivacySandbox: Boolean get() = supportsPrivacySandboxSdkProvider()
-=======
   val supportsSdkRuntimeProvider: () -> Boolean = { false },
   override val deviceSerials: List<String> = emptyList(),
   val languagesProvider: () -> List<String> = { emptyList() }
 ) : AndroidDeviceSpec {
   override val supportsSdkRuntime: Boolean get() = supportsSdkRuntimeProvider()
->>>>>>> 574fcae1
   override val languages: List<String> get() = languagesProvider()
 }
 
@@ -117,13 +106,8 @@
   }
 
   val deviceSerials = devices.map { it.serial }
-<<<<<<< HEAD
-  val allDevicesSupportPrivacySandbox =  devices.all { it.supportsPrivacySandbox }
-  if (allDevicesSupportPrivacySandbox) {
-=======
   val allDevicesSupportSdkRuntime =  devices.all { it.supportsSdkRuntime }
   if (allDevicesSupportSdkRuntime) {
->>>>>>> 574fcae1
     log.info("Creating spec for privacy sandbox enabled device.")
   } else {
     log.info("Creating spec for device without privacy sandbox support.")
@@ -131,11 +115,7 @@
 
   return AndroidDeviceSpecImpl(
     version, minVersion, density, abis,
-<<<<<<< HEAD
-    supportsPrivacySandboxSdkProvider = { allDevicesSupportPrivacySandbox },
-=======
     supportsSdkRuntimeProvider = { allDevicesSupportSdkRuntime },
->>>>>>> 574fcae1
     languagesProvider = { combineDeviceLanguages(devices, timeout, unit) },
     deviceSerials = deviceSerials
   )
@@ -213,13 +193,6 @@
       }
       writer.endArray()
     }
-<<<<<<< HEAD
-    if (supportsPrivacySandbox) {
-      writer.name("sdk_runtime")
-        .beginObject()
-        .name("supported")
-        .value(supportsPrivacySandbox)
-=======
     if (supportsSdkRuntime &&
         // The DeviceConfig 'sdk_runtime' field exists in > AGP 7.4.0, the field is not recognised by older AGP versions.
         moduleAgpVersions.all { it.isAtLeast(7, 4, 0) }) {
@@ -227,7 +200,6 @@
         .beginObject()
         .name("supported")
         .value(supportsSdkRuntime)
->>>>>>> 574fcae1
         .endObject()
     }
     if (writeLanguages) {
@@ -248,17 +220,11 @@
   return AndroidDeviceSpecImpl(
     version,
     version,
-<<<<<<< HEAD
-    Density.getEnum(density),
-    abis,
-    supportsPrivacySandboxSdkProvider =  { services().containsKey("sdk_sandbox") },
-=======
     Density.create(density),
     abis,
     supportsSdkRuntimeProvider =  {
       services().containsKey("sdk_sandbox") && version.isGreaterOrEqualThan(34)
     },
->>>>>>> 574fcae1
     languagesProvider = { getLanguages(Duration.ofSeconds(DEVICE_SPEC_TIMEOUT_SECONDS)).sorted() }
   )
 }
