/*
 * Copyright (C) 2019 The Android Open Source Project
 *
 * Licensed under the Apache License, Version 2.0 (the "License");
 * you may not use this file except in compliance with the License.
 * You may obtain a copy of the License at
 *
 *      http://www.apache.org/licenses/LICENSE-2.0
 *
 * Unless required by applicable law or agreed to in writing, software
 * distributed under the License is distributed on an "AS IS" BASIS,
 * WITHOUT WARRANTIES OR CONDITIONS OF ANY KIND, either express or implied.
 * See the License for the specific language governing permissions and
 * limitations under the License.
 */
package org.jetbrains.android.dom

import com.android.resources.ResourceFolderType
import com.android.tools.idea.res.getFolderType
import com.android.tools.idea.res.isResourceFile
import com.intellij.codeInsight.AutoPopupController
import com.intellij.codeInsight.editorActions.TypedHandlerDelegate
import com.intellij.openapi.editor.Editor
import com.intellij.openapi.project.Project
import com.intellij.psi.PsiFile
import com.intellij.psi.xml.XmlAttributeValue
import com.intellij.psi.xml.XmlFile
import com.intellij.psi.xml.XmlText
import org.jetbrains.android.dom.manifest.ManifestDomFileDescription.isManifestFile
import org.jetbrains.android.facet.AndroidFacet

private fun isSupportedSymbol(charTyped: Char) = charTyped == '@' || charTyped == '?'

/**
 * Handler for typed characters in Android XML files.
 *
 * This handler overrides the default behavior for "@" and "?" characters, triggering
 * auto-completion popups for resources and IDs.
 */
class AndroidXmlTypedHandler : TypedHandlerDelegate() {
  /** Overrides the default `charTyped` function to show auto-completion popups. */
  override fun charTyped(charTyped: Char, project: Project, editor: Editor, file: PsiFile): Result {
<<<<<<< HEAD
    return if (isSupportedSymbol(charTyped) && file is XmlFile) {
      AutoPopupController.getInstance(project).autoPopupMemberLookup(editor) { psiFile ->
        val facet = AndroidFacet.getInstance(file) ?: return@autoPopupMemberLookup false
        val caretOffset = editor.caretModel.offset
        val lastElement =
          psiFile.findElementAt(caretOffset - 1) ?: return@autoPopupMemberLookup false

        if (!isSupportedSymbol(lastElement.text[0])) return@autoPopupMemberLookup false
        if (psiFile !is XmlFile) return@autoPopupMemberLookup false
        if (
          !ManifestDomFileDescription.isManifestFile(psiFile) &&
            !isResourceFile(psiFile.virtualFile, facet)
        )
          return@autoPopupMemberLookup false
        if (lastElement.parent !is XmlAttributeValue && lastElement.parent !is XmlText)
          return@autoPopupMemberLookup false
        if (lastElement.parent is XmlText && getFolderType(psiFile) != ResourceFolderType.VALUES)
          return@autoPopupMemberLookup false
        if (lastElement.text[0] == '?' && getFolderType(psiFile) != ResourceFolderType.LAYOUT)
          return@autoPopupMemberLookup false

        true
      }

      Result.STOP
    } else {
      super.charTyped(charTyped, project, editor, file)
=======
    if (!isSupportedSymbol(charTyped) || file !is XmlFile)
      return super.charTyped(charTyped, project, editor, file)

    // Possibly show auto-completion popup for member lookup.
    AutoPopupController.getInstance(project).autoPopupMemberLookup(editor) { psiFile ->
      val facet = AndroidFacet.getInstance(file) ?: return@autoPopupMemberLookup false
      // Get element before the caret.
      val lastElement =
        psiFile.findElementAt(editor.caretModel.offset - 1) ?: return@autoPopupMemberLookup false

      // Check conditions for showing the popup:
      // - First character of last element is "@" or "?".
      // - File is an XmlFile.
      // - File is a manifest file or a resource file.
      // - Last element is inside an attribute value or text.
      // - If last element is in text, then file must be a values file.
      // - If last character is "?", then file must be a layout file.
      // All conditions must be true for the popup to appear.
      isSupportedSymbol(lastElement.text[0]) &&
        psiFile is XmlFile &&
        (isManifestFile(psiFile) || isResourceFile(psiFile.virtualFile, facet)) &&
        (lastElement.parent is XmlAttributeValue || lastElement.parent is XmlText) &&
        (lastElement.parent !is XmlText || getFolderType(psiFile) == ResourceFolderType.VALUES) &&
        (lastElement.text[0] != '?' || getFolderType(psiFile) == ResourceFolderType.LAYOUT)
>>>>>>> 0d09370c
    }

<<<<<<< HEAD
  companion object {
    private fun isSupportedSymbol(charTyped: Char): Boolean {
      return when (charTyped) {
        '@' -> true
        '?' -> true
        else -> false
      }
    }
=======
    return Result.STOP
>>>>>>> 0d09370c
  }
}<|MERGE_RESOLUTION|>--- conflicted
+++ resolved
@@ -40,35 +40,6 @@
 class AndroidXmlTypedHandler : TypedHandlerDelegate() {
   /** Overrides the default `charTyped` function to show auto-completion popups. */
   override fun charTyped(charTyped: Char, project: Project, editor: Editor, file: PsiFile): Result {
-<<<<<<< HEAD
-    return if (isSupportedSymbol(charTyped) && file is XmlFile) {
-      AutoPopupController.getInstance(project).autoPopupMemberLookup(editor) { psiFile ->
-        val facet = AndroidFacet.getInstance(file) ?: return@autoPopupMemberLookup false
-        val caretOffset = editor.caretModel.offset
-        val lastElement =
-          psiFile.findElementAt(caretOffset - 1) ?: return@autoPopupMemberLookup false
-
-        if (!isSupportedSymbol(lastElement.text[0])) return@autoPopupMemberLookup false
-        if (psiFile !is XmlFile) return@autoPopupMemberLookup false
-        if (
-          !ManifestDomFileDescription.isManifestFile(psiFile) &&
-            !isResourceFile(psiFile.virtualFile, facet)
-        )
-          return@autoPopupMemberLookup false
-        if (lastElement.parent !is XmlAttributeValue && lastElement.parent !is XmlText)
-          return@autoPopupMemberLookup false
-        if (lastElement.parent is XmlText && getFolderType(psiFile) != ResourceFolderType.VALUES)
-          return@autoPopupMemberLookup false
-        if (lastElement.text[0] == '?' && getFolderType(psiFile) != ResourceFolderType.LAYOUT)
-          return@autoPopupMemberLookup false
-
-        true
-      }
-
-      Result.STOP
-    } else {
-      super.charTyped(charTyped, project, editor, file)
-=======
     if (!isSupportedSymbol(charTyped) || file !is XmlFile)
       return super.charTyped(charTyped, project, editor, file)
 
@@ -93,20 +64,8 @@
         (lastElement.parent is XmlAttributeValue || lastElement.parent is XmlText) &&
         (lastElement.parent !is XmlText || getFolderType(psiFile) == ResourceFolderType.VALUES) &&
         (lastElement.text[0] != '?' || getFolderType(psiFile) == ResourceFolderType.LAYOUT)
->>>>>>> 0d09370c
     }
 
-<<<<<<< HEAD
-  companion object {
-    private fun isSupportedSymbol(charTyped: Char): Boolean {
-      return when (charTyped) {
-        '@' -> true
-        '?' -> true
-        else -> false
-      }
-    }
-=======
     return Result.STOP
->>>>>>> 0d09370c
   }
 }