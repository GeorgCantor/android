--- conflicted
+++ resolved
@@ -19,12 +19,9 @@
 import com.android.tools.idea.serverflags.protos.MemoryUsageComponent;
 import com.android.tools.idea.serverflags.protos.MemoryUsageComponentCategory;
 import com.android.tools.idea.serverflags.protos.MemoryUsageReportConfiguration;
-<<<<<<< HEAD
-=======
 import com.google.common.collect.HashMultimap;
 import com.google.common.collect.Maps;
 import com.google.common.collect.Multimap;
->>>>>>> 574fcae1
 import com.google.common.collect.Sets;
 import com.google.common.io.Resources;
 import com.google.protobuf.TextFormat;
@@ -34,10 +31,6 @@
 import java.nio.charset.StandardCharsets;
 import java.util.ArrayList;
 import java.util.Collections;
-<<<<<<< HEAD
-import java.util.HashMap;
-=======
->>>>>>> 574fcae1
 import java.util.List;
 import java.util.Map;
 import java.util.Set;
@@ -81,8 +74,8 @@
   }
 
   ComponentsSet(long sharedClusterExtendedReportThreshold, long uncategorizedComponentThreshold) {
-    packageNameToComponentCache = new HashMap<>();
-    classNameToComponent = new HashMap<>();
+    packageNameToComponentCache = Maps.newHashMap();
+    classNameToComponent = Maps.newHashMap();
     components = new ArrayList<>();
     componentCategories = new ArrayList<>();
     this.sharedClusterExtendedReportThreshold = sharedClusterExtendedReportThreshold;
@@ -90,11 +83,7 @@
       registerComponent(UNCATEGORIZED_COMPONENT_LABEL,
                         uncategorizedComponentThreshold,
                         registerCategory(UNCATEGORIZED_CATEGORY_LABEL, uncategorizedComponentThreshold, Collections.emptyList()),
-<<<<<<< HEAD
-                        Collections.emptyList());
-=======
                         Collections.emptyList(), Collections.emptyList());
->>>>>>> 574fcae1
   }
 
   public long getSharedClusterExtendedReportThreshold() {
@@ -153,10 +142,6 @@
   Component registerComponent(@NotNull final String componentLabel,
                               long extendedReportCollectionThresholdBytes,
                               @NotNull final ComponentCategory category,
-<<<<<<< HEAD
-                              @NotNull final List<String> trackedFQNs) {
-    Component component = new Component(componentLabel, extendedReportCollectionThresholdBytes, trackedFQNs, components.size(), category);
-=======
                               @NotNull final List<String> trackedFQNs,
                               @NotNull final List<String> customClassLoaders) {
     Component component =
@@ -165,7 +150,6 @@
     for (String fqn : trackedFQNs) {
       componentsTrackingClassName.put(fqn, component);
     }
->>>>>>> 574fcae1
     components.add(component);
     return component;
   }
@@ -181,25 +165,17 @@
                                              @NotNull final List<String> packageNames,
                                              @NotNull final List<String> classNames) {
     addComponentWithPackagesAndClassNames(componentLabel, TEST_COMPONENTS_EXTENDED_REPORT_THRESHOLD, componentCategory, packageNames,
-<<<<<<< HEAD
-                                          classNames, Collections.emptyList());
-=======
                                           classNames, Collections.emptyList(), Collections.emptyList());
->>>>>>> 574fcae1
   }
 
   ComponentCategory registerCategory(@NotNull final String componentCategoryLabel,
                                      long extendedReportCollectionThresholdBytes,
                                      @NotNull final List<String> trackedFQNs) {
     ComponentCategory category =
-<<<<<<< HEAD
-      new ComponentCategory(componentCategoryLabel, componentCategories.size(), extendedReportCollectionThresholdBytes, trackedFQNs);
-=======
       new ComponentCategory(componentCategories.size(), componentCategoryLabel, extendedReportCollectionThresholdBytes);
     for (String fqn : trackedFQNs) {
       categoriesTrackingClassName.put(fqn, category);
     }
->>>>>>> 574fcae1
     componentCategories.add(category);
     return category;
   }
@@ -216,11 +192,7 @@
                                                                 ? component.getExtendedReportThresholdBytes()
                                                                 : Long.MAX_VALUE,
                                           componentCategory, component.getPackageNamesList(), component.getClassNamesList(),
-<<<<<<< HEAD
-                                          component.getTrackedFqnsList());
-=======
                                           component.getTrackedFqnsList(), component.getCustomClassLoadersList());
->>>>>>> 574fcae1
   }
 
   void addComponentWithPackagesAndClassNames(@NotNull final String componentLabel,
@@ -228,15 +200,10 @@
                                              @NotNull final ComponentCategory componentCategory,
                                              @NotNull final List<String> packageNames,
                                              @NotNull final List<String> classNames,
-<<<<<<< HEAD
-                                             @NotNull final List<String> trackedFQNs) {
-    Component newComponent = registerComponent(componentLabel, extendedReportCollectionThresholdBytes, componentCategory, trackedFQNs);
-=======
                                              @NotNull final List<String> trackedFQNs,
                                              @NotNull final List<String> customClassLoaders) {
     Component newComponent =
       registerComponent(componentLabel, extendedReportCollectionThresholdBytes, componentCategory, trackedFQNs, customClassLoaders);
->>>>>>> 574fcae1
 
     for (String name : classNames) {
       classNameToComponent.put(name, newComponent);
@@ -261,11 +228,7 @@
   private Component getClassComponent(@NotNull final Class<?> aClass) {
     String objClassName = aClass.getName();
 
-<<<<<<< HEAD
-    if ((aClass.isSynthetic() || aClass.isMemberClass() || aClass.isAnonymousClass()) && Strings.containsChar(objClassName, '$')) {
-=======
     if (Strings.containsChar(objClassName, '$')) {
->>>>>>> 574fcae1
       String outerClassName = objClassName.substring(0, Strings.indexOf(objClassName, '$'));
       if (classNameToComponent.containsKey(outerClassName)) {
         return classNameToComponent.get(outerClassName);
@@ -333,24 +296,7 @@
     @NotNull
     private final String label;
 
-<<<<<<< HEAD
-    @Nullable
-    private final Set<String> trackedFQNs;
-
-    private Component(@NotNull final String componentLabel,
-                      long extendedReportCollectionThresholdBytes,
-                      @NotNull final List<String> trackedFQNs,
-                      int id,
-                      @NotNull final ComponentCategory category) {
-      this.componentLabel = componentLabel;
-      this.extendedReportCollectionThresholdBytes = extendedReportCollectionThresholdBytes;
-      this.id = id;
-      this.trackedFQNs = trackedFQNs.isEmpty() ? null : Sets.newHashSet(trackedFQNs);
-      componentCategory = category;
-    }
-=======
     private final long extendedReportCollectionThresholdBytes;
->>>>>>> 574fcae1
 
     public Cluster(int id, @NotNull final String label, long extendedReportCollectionThresholdBytes) {
       this.id = id;
@@ -370,34 +316,11 @@
     public long getExtendedReportCollectionThresholdBytes() {
       return extendedReportCollectionThresholdBytes;
     }
-
-    @Nullable
-    public Set<String> getTrackedFQNs() {
-      return trackedFQNs;
-    }
   }
 
   public static final class Component extends Cluster {
     @NotNull
-<<<<<<< HEAD
-    private final String label;
-    private final long extendedReportCollectionThresholdBytes;
-
-    @Nullable
-    private final Set<String> trackedFQNs;
-
-    private ComponentCategory(@NotNull final String label,
-                              int id,
-                              long extendedReportCollectionThresholdBytes,
-                              @NotNull final List<String> trackedFQNs) {
-      this.label = label;
-      this.id = id;
-      this.extendedReportCollectionThresholdBytes = extendedReportCollectionThresholdBytes;
-      this.trackedFQNs = trackedFQNs.isEmpty() ? null : Sets.newHashSet(trackedFQNs);
-    }
-=======
     private final ComponentCategory componentCategory;
->>>>>>> 574fcae1
 
     @NotNull
     final Set<String> customClassLoaders;
@@ -422,10 +345,5 @@
     public ComponentCategory(int id, @NotNull String label, long extendedReportCollectionThresholdBytes) {
       super(id, label, extendedReportCollectionThresholdBytes);
     }
-
-    @Nullable
-    public Set<String> getTrackedFQNs() {
-      return trackedFQNs;
-    }
   }
 }