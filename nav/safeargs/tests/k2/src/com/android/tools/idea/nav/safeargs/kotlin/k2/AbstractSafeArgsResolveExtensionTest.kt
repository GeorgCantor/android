/*
 * Copyright (C) 2023 The Android Open Source Project
 *
 * Licensed under the Apache License, Version 2.0 (the "License");
 * you may not use this file except in compliance with the License.
 * You may obtain a copy of the License at
 *
 *      http://www.apache.org/licenses/LICENSE-2.0
 *
 * Unless required by applicable law or agreed to in writing, software
 * distributed under the License is distributed on an "AS IS" BASIS,
 * WITHOUT WARRANTIES OR CONDITIONS OF ANY KIND, either express or implied.
 * See the License for the specific language governing permissions and
 * limitations under the License.
 */
package com.android.tools.idea.nav.safeargs.kotlin.k2

import com.android.ide.common.gradle.Version
import com.android.tools.idea.nav.safeargs.SafeArgsMode
import com.android.tools.idea.nav.safeargs.SafeArgsRule
import com.android.tools.idea.nav.safeargs.psi.SafeArgsFeatureVersions
import com.android.tools.idea.testing.KotlinPluginRule
import com.android.tools.idea.testing.caret
import com.google.common.truth.Truth.assertThat
import com.intellij.openapi.application.runWriteAction
import com.intellij.psi.PsiElement
import com.intellij.psi.impl.source.resolve.reference.impl.PsiMultiReference
import com.intellij.psi.xml.XmlFile
import kotlin.reflect.full.declaredMemberProperties
import org.intellij.lang.annotations.Language
import org.jetbrains.kotlin.analysis.api.KaExperimentalApi
import org.jetbrains.kotlin.analysis.api.KaSession
import org.jetbrains.kotlin.analysis.api.analyze
<<<<<<< HEAD
import org.jetbrains.kotlin.analysis.api.lifetime.allowAnalysisOnEdt
import org.jetbrains.kotlin.analysis.api.renderer.declarations.KaDeclarationRenderer
import org.jetbrains.kotlin.analysis.api.renderer.declarations.bodies.KaParameterDefaultValueRenderer
import org.jetbrains.kotlin.analysis.api.renderer.declarations.bodies.KaParameterDefaultValueRenderer
import org.jetbrains.kotlin.analysis.api.renderer.declarations.impl.KaDeclarationRendererForSource
import org.jetbrains.kotlin.analysis.api.renderer.declarations.renderers.callables.KaValueParameterSymbolRenderer
import org.jetbrains.kotlin.analysis.api.renderer.declarations.renderers.callables.KtValueParameterSymbolRenderer
import org.jetbrains.kotlin.analysis.api.symbols.KtClassOrObjectSymbol
import org.jetbrains.kotlin.analysis.api.symbols.KtConstructorSymbol
import org.jetbrains.kotlin.analysis.api.symbols.KtFunctionSymbol
import org.jetbrains.kotlin.analysis.api.symbols.KtNamedClassOrObjectSymbol
import org.jetbrains.kotlin.analysis.api.symbols.KtSymbol
=======
import org.jetbrains.kotlin.analysis.api.permissions.KaAllowAnalysisOnEdt
import org.jetbrains.kotlin.analysis.api.permissions.allowAnalysisOnEdt
import org.jetbrains.kotlin.analysis.api.renderer.declarations.KaDeclarationRenderer
import org.jetbrains.kotlin.analysis.api.renderer.declarations.bodies.KaParameterDefaultValueRenderer
import org.jetbrains.kotlin.analysis.api.renderer.declarations.impl.KaDeclarationRendererForSource
import org.jetbrains.kotlin.analysis.api.renderer.declarations.renderers.callables.KaValueParameterSymbolRenderer
import org.jetbrains.kotlin.analysis.api.symbols.KaClassSymbol
import org.jetbrains.kotlin.analysis.api.symbols.KaConstructorSymbol
import org.jetbrains.kotlin.analysis.api.symbols.KaNamedFunctionSymbol
import org.jetbrains.kotlin.analysis.api.symbols.KaSymbol
>>>>>>> ad897288
import org.jetbrains.kotlin.analysis.api.symbols.KaSymbolOrigin
import org.jetbrains.kotlin.idea.base.plugin.KotlinPluginMode
import org.jetbrains.kotlin.idea.references.KtReference
import org.jetbrains.kotlin.psi.KtElement
import org.jetbrains.kotlin.psi.KtFile
import org.jetbrains.kotlin.utils.addToStdlib.firstIsInstance
import org.junit.Rule
import org.junit.rules.RuleChain

abstract class AbstractSafeArgsResolveExtensionTest {
  protected val safeArgsRule = SafeArgsRule(SafeArgsMode.KOTLIN)

  @get:Rule
  val ruleChain = RuleChain.outerRule(KotlinPluginRule(KotlinPluginMode.K2)).around(safeArgsRule)!!

  protected fun addNavXml(
    @Language("xml") fileContent: String,
    fileName: String = "main",
  ): XmlFile =
    safeArgsRule.fixture.addFileToProject("res/navigation/${fileName}.xml", fileContent).also {
      safeArgsRule.waitForPendingUpdates()
    } as XmlFile

  protected fun addKotlinSource(
    @Language("kotlin") fileContent: String,
    fileName: String = "analyzedFile.kt",
  ): KtFile =
    safeArgsRule.fixture.addFileToProject("src/$fileName", fileContent).also {
      safeArgsRule.fixture.configureFromExistingVirtualFile(it.virtualFile)
    } as KtFile

  @OptIn(KaAllowAnalysisOnEdt::class)
  protected inline fun <reified TSymbol : KaSymbol, TResult> analyzeFileContent(
    @Language("kotlin") fileContent: String,
    fileName: String = "analyzedFile.kt",
    block: KaSession.(TSymbol) -> TResult,
  ): TResult {
    val ktFile = addKotlinSource(fileContent, fileName)
    val caretReference =
      if (caret in fileContent) {
        when (val ref = safeArgsRule.fixture.getReferenceAtCaretPosition()) {
          is KtReference -> ref
          is PsiMultiReference -> ref.references.firstIsInstance<KtReference>()
          null -> error("No reference at caret")
          else -> error("Unknown reference type ${ref}")
        }
      } else {
        null
      }

    try {
      return allowAnalysisOnEdt {
        analyze(ktFile) {
          val symbol =
            if (caretReference != null) {
              caretReference.resolveToSymbol() as TSymbol
            } else {
              ktFile.symbol as TSymbol
            }

          block(symbol)
        }
      }
    } finally {
      runWriteAction { ktFile.virtualFile.delete(this@AbstractSafeArgsResolveExtensionTest) }
    }
  }

<<<<<<< HEAD
  protected fun KtAnalysisSession.getRenderedMemberFunctions(
    symbol: KtNamedClassOrObjectSymbol,
    renderer: KaDeclarationRenderer = RENDERER,
  ): List<String> =
    symbol
      .getDeclaredMemberScope()
      .getCallableSymbols()
      .filterIsInstance<KtFunctionSymbol>()
=======
  @OptIn(KaExperimentalApi::class)
  protected fun KaSession.getRenderedMemberFunctions(
    symbol: KaClassSymbol,
    renderer: KaDeclarationRenderer = RENDERER,
  ): List<String> =
    symbol.declaredMemberScope.callables
      .filterIsInstance<KaNamedFunctionSymbol>()
>>>>>>> ad897288
      .filter { it.origin != KaSymbolOrigin.SOURCE_MEMBER_GENERATED }
      .map { it.render(renderer) }
      .toList()

  protected fun KaSession.getPrimaryConstructorSymbol(symbol: KaClassSymbol): KaConstructorSymbol =
    symbol.declaredMemberScope.constructors.single { it.isPrimary }

  @OptIn(KaExperimentalApi::class)
  protected fun KaSession.getResolveExtensionPsiNavigationTargets(
    symbol: KaSymbol
  ): Collection<PsiElement> {
    assertThat(symbol.psi).isInstanceOf(KtElement::class.java)
    val ktElement = symbol.psi as KtElement
    assertThat(ktElement.isFromResolveExtension).isTrue()
    return ktElement.resolveExtensionNavigationElements
  }

  companion object {
    val KNOWN_SAFE_ARGS_VERSIONS: Map<String, Version> by lazy {
      SafeArgsFeatureVersions::class
        .declaredMemberProperties
        .mapNotNull { property ->
          (property.get(SafeArgsFeatureVersions) as? Version)?.let { property.name to it }
        }
        .sortedBy { it.second }
        .toMap()
    }

    @OptIn(KaExperimentalApi::class)
    val RENDERER =
      KaDeclarationRendererForSource.WITH_QUALIFIED_NAMES.with {
        valueParameterRenderer = KaValueParameterSymbolRenderer.AS_SOURCE
        parameterDefaultValueRenderer = KaParameterDefaultValueRenderer.THREE_DOTS
      }
  }
}<|MERGE_RESOLUTION|>--- conflicted
+++ resolved
@@ -31,20 +31,6 @@
 import org.jetbrains.kotlin.analysis.api.KaExperimentalApi
 import org.jetbrains.kotlin.analysis.api.KaSession
 import org.jetbrains.kotlin.analysis.api.analyze
-<<<<<<< HEAD
-import org.jetbrains.kotlin.analysis.api.lifetime.allowAnalysisOnEdt
-import org.jetbrains.kotlin.analysis.api.renderer.declarations.KaDeclarationRenderer
-import org.jetbrains.kotlin.analysis.api.renderer.declarations.bodies.KaParameterDefaultValueRenderer
-import org.jetbrains.kotlin.analysis.api.renderer.declarations.bodies.KaParameterDefaultValueRenderer
-import org.jetbrains.kotlin.analysis.api.renderer.declarations.impl.KaDeclarationRendererForSource
-import org.jetbrains.kotlin.analysis.api.renderer.declarations.renderers.callables.KaValueParameterSymbolRenderer
-import org.jetbrains.kotlin.analysis.api.renderer.declarations.renderers.callables.KtValueParameterSymbolRenderer
-import org.jetbrains.kotlin.analysis.api.symbols.KtClassOrObjectSymbol
-import org.jetbrains.kotlin.analysis.api.symbols.KtConstructorSymbol
-import org.jetbrains.kotlin.analysis.api.symbols.KtFunctionSymbol
-import org.jetbrains.kotlin.analysis.api.symbols.KtNamedClassOrObjectSymbol
-import org.jetbrains.kotlin.analysis.api.symbols.KtSymbol
-=======
 import org.jetbrains.kotlin.analysis.api.permissions.KaAllowAnalysisOnEdt
 import org.jetbrains.kotlin.analysis.api.permissions.allowAnalysisOnEdt
 import org.jetbrains.kotlin.analysis.api.renderer.declarations.KaDeclarationRenderer
@@ -55,7 +41,6 @@
 import org.jetbrains.kotlin.analysis.api.symbols.KaConstructorSymbol
 import org.jetbrains.kotlin.analysis.api.symbols.KaNamedFunctionSymbol
 import org.jetbrains.kotlin.analysis.api.symbols.KaSymbol
->>>>>>> ad897288
 import org.jetbrains.kotlin.analysis.api.symbols.KaSymbolOrigin
 import org.jetbrains.kotlin.idea.base.plugin.KotlinPluginMode
 import org.jetbrains.kotlin.idea.references.KtReference
@@ -111,7 +96,7 @@
         analyze(ktFile) {
           val symbol =
             if (caretReference != null) {
-              caretReference.resolveToSymbol() as TSymbol
+              caretReference.resolveToSymbols().single() as TSymbol
             } else {
               ktFile.symbol as TSymbol
             }
@@ -124,16 +109,6 @@
     }
   }
 
-<<<<<<< HEAD
-  protected fun KtAnalysisSession.getRenderedMemberFunctions(
-    symbol: KtNamedClassOrObjectSymbol,
-    renderer: KaDeclarationRenderer = RENDERER,
-  ): List<String> =
-    symbol
-      .getDeclaredMemberScope()
-      .getCallableSymbols()
-      .filterIsInstance<KtFunctionSymbol>()
-=======
   @OptIn(KaExperimentalApi::class)
   protected fun KaSession.getRenderedMemberFunctions(
     symbol: KaClassSymbol,
@@ -141,7 +116,6 @@
   ): List<String> =
     symbol.declaredMemberScope.callables
       .filterIsInstance<KaNamedFunctionSymbol>()
->>>>>>> ad897288
       .filter { it.origin != KaSymbolOrigin.SOURCE_MEMBER_GENERATED }
       .map { it.render(renderer) }
       .toList()
