--- conflicted
+++ resolved
@@ -196,10 +196,7 @@
     }
 
     override fun update(event: AnActionEvent) {
-<<<<<<< HEAD
-=======
       super.update(event)
->>>>>>> b5f40ffd
       customDeviceAttribution(device, event)
     }
   }
