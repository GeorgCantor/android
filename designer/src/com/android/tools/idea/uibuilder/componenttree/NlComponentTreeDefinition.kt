/*
 * Copyright (C) 2022 The Android Open Source Project
 *
 * Licensed under the Apache License, Version 2.0 (the "License");
 * you may not use this file except in compliance with the License.
 * You may obtain a copy of the License at
 *
 *      http://www.apache.org/licenses/LICENSE-2.0
 *
 * Unless required by applicable law or agreed to in writing, software
 * distributed under the License is distributed on an "AS IS" BASIS,
 * WITHOUT WARRANTIES OR CONDITIONS OF ANY KIND, either express or implied.
 * See the License for the specific language governing permissions and
 * limitations under the License.
 */
package com.android.tools.idea.uibuilder.componenttree

import com.android.tools.adtui.common.AdtSecondaryPanel
import com.android.tools.adtui.workbench.AutoHide
import com.android.tools.adtui.workbench.Side
import com.android.tools.adtui.workbench.Split
import com.android.tools.adtui.workbench.ToolContent
import com.android.tools.adtui.workbench.ToolWindowDefinition
import com.android.tools.componenttree.api.ComponentTreeBuildResult
import com.android.tools.componenttree.api.ComponentTreeBuilder
import com.android.tools.componenttree.api.IconColumn
import com.android.tools.componenttree.api.NodeType
import com.android.tools.componenttree.api.ViewNodeType
import com.android.tools.idea.common.api.InsertType
import com.android.tools.idea.common.editor.showPopup
import com.android.tools.idea.common.error.Issue
import com.android.tools.idea.common.error.IssueModel
import com.android.tools.idea.common.error.IssuePanelService
import com.android.tools.idea.common.model.DnDTransferComponent
import com.android.tools.idea.common.model.DnDTransferItem
import com.android.tools.idea.common.model.ItemTransferable
import com.android.tools.idea.common.model.ModelListener
import com.android.tools.idea.common.model.NlComponent
import com.android.tools.idea.common.model.NlComponentReference
import com.android.tools.idea.common.model.NlModel
import com.android.tools.idea.common.model.SelectionListener
import com.android.tools.idea.common.surface.DesignSurface
import com.android.tools.idea.uibuilder.model.ensureLiveId
import com.android.tools.idea.uibuilder.model.getViewGroupHandler
import com.android.tools.idea.uibuilder.model.getViewHandler
import com.android.tools.idea.uibuilder.model.h
import com.android.tools.idea.uibuilder.model.isGroup
import com.android.tools.idea.uibuilder.model.w
import com.android.tools.idea.uibuilder.structure.BackNavigationComponent
import com.android.tools.idea.uibuilder.structure.NlVisibilityModel.Visibility
import com.android.tools.idea.uibuilder.structure.findComponent
import com.android.tools.idea.uibuilder.structure.getVisibilityFromParents
import com.android.tools.idea.uibuilder.surface.NlDesignSurface
import com.android.tools.lint.detector.api.stripIdPrefix
import com.google.common.collect.ImmutableList
import com.google.common.html.HtmlEscapers
import com.intellij.ide.DeleteProvider
import com.intellij.openapi.Disposable
import com.intellij.openapi.actionSystem.ActionManager
import com.intellij.openapi.actionSystem.ActionPlaces
import com.intellij.openapi.actionSystem.ActionUpdateThread
import com.intellij.openapi.actionSystem.DataContext
import com.intellij.openapi.actionSystem.DefaultActionGroup
import com.intellij.openapi.actionSystem.IdeActions
import com.intellij.openapi.actionSystem.PlatformDataKeys
import com.intellij.openapi.application.ApplicationManager
import com.intellij.openapi.application.invokeLater
import com.intellij.openapi.project.Project
import com.intellij.openapi.util.Disposer
import com.intellij.ui.components.JBLabel
import com.intellij.util.Alarm.ThreadToUse.SWING_THREAD
import com.intellij.util.text.nullize
import com.intellij.util.ui.ImageUtil
import com.intellij.util.ui.UIUtil
import com.intellij.util.ui.tree.TreeUtil
import com.intellij.util.ui.update.MergingUpdateQueue
import com.intellij.util.ui.update.Update
import icons.StudioIcons
import java.awt.BorderLayout
import java.awt.Image
import java.awt.Rectangle
import java.awt.datatransfer.Transferable
import java.awt.image.BufferedImage
import java.util.concurrent.atomic.AtomicBoolean
import javax.swing.Icon
import javax.swing.JComponent
import javax.swing.tree.TreeCellRenderer
import org.jetbrains.android.dom.AndroidDomElementDescriptorProvider
import org.jetbrains.android.facet.AndroidFacet

/** The delay used to minimize updates */
private const val UPDATE_DELAY_MILLISECONDS = 250

/** When dragging an item do not display a drag image */
private val EMPTY_IMAGE = ImageUtil.createImage(1, 1, BufferedImage.TYPE_INT_ARGB)

/** [ToolWindowDefinition] for the Nele component tree using the ComponentTreeBuilder. */
class NlComponentTreeDefinition(
  project: Project,
  side: Side,
  split: Split,
  autoHide: AutoHide,
  isPassThroughQueue: Boolean = false
) :
  ToolWindowDefinition<DesignSurface<*>>(
    "Component Tree",
    StudioIcons.Shell.ToolWindows.COMPONENT_TREE,
    "COMPONENT_TREE",
    side,
    split,
    autoHide,
    { disposable -> ComponentTreePanel(project, isPassThroughQueue, disposable) }
  )

/**
 * A panel holding the component tree.
 *
 * The tree is implemented as a Java TreeTable with 3 columns.
 * - 1st column holds the tree of components and component references from [NlModel].
 * - 2nd column will show an issue icon.
 * - 3rd column shows current visibility setting for the component.
 */
private class ComponentTreePanel(
  val project: Project,
  isPassThroughQueue: Boolean,
  parentDisposable: Disposable
) : AdtSecondaryPanel(BorderLayout()), ToolContent<DesignSurface<*>> {
  private var surface: NlDesignSurface? = null
  private var model: NlModel? = null
  private var facet: AndroidFacet? = null
  private val backNavigation = BackNavigationComponent()
  private val componentTree: ComponentTreeBuildResult
  private val modelSelectionListener: SelectionListener
  private val modelChangeListener: ModelListener
  private val selectionIsUpdating = AtomicBoolean(false)
  private var wasDisposed = false
  private val updateQueue =
    MergingUpdateQueue(
      "android.layout.structure-pane",
      UPDATE_DELAY_MILLISECONDS,
      true,
      null,
      this,
      null,
      SWING_THREAD
    )

  init {
    componentTree =
      ComponentTreeBuilder()
        .withInvokeLaterOption { ApplicationManager.getApplication().invokeLater(it) }
        .withNodeType(NlComponentNodeType { repaint() })
        .withNodeType(NlComponentReferenceNodeType())
        .withAutoScroll()
        .withDataProvider { dataId -> getData(dataId) }
        .withDnD(::mergeItems, deleteOriginOfInternalMove = false)
        .withBadgeSupport(IssueBadgeColumn())
        .withBadgeSupport(VisibilityBadgeColumn { updateBadges() })
        .withDoubleClick { activateComponent(it) }
        .withContextMenu { item, _, x, y -> showContextMenu(item, x, y) }
        .withMultipleSelection()
        .withExpandAllOnRootChange()
        .build()
    componentTree.selectionModel.addSelectionListener {
      selectionIsUpdating.setWhile { setSurfaceSelection(it) }
    }
    modelSelectionListener = SelectionListener { _, selection ->
      if (!wasDisposed && !selectionIsUpdating.get()) {
        componentTree.selectionModel.currentSelection = selection
      }
    }
    modelChangeListener =
      object : ModelListener {
        override fun modelChanged(model: NlModel) {
          update()
        }

        override fun modelDerivedDataChanged(model: NlModel) {
          update()
        }

        private fun update() {
          updateQueue.queue(
            Update.create("updateComponentStructure") { fireHierarchyChanged(model) }
          )
        }
      }
    add(backNavigation, BorderLayout.NORTH)
    add(componentTree.component, BorderLayout.CENTER)
    Disposer.register(parentDisposable, this)
    updateQueue.isPassThrough = isPassThroughQueue
  }

  override fun getComponent(): JComponent = this

  override fun getFocusedComponent(): JComponent = componentTree.focusComponent

  override fun dispose() {
    wasDisposed = true
  }

  override fun setToolContext(context: DesignSurface<*>?) {
    surface?.selectionModel?.removeListener(modelSelectionListener)
    surface = context as? NlDesignSurface
    surface?.selectionModel?.addListener(modelSelectionListener)
    surface?.actionManager?.registerActionsShortcuts(focusedComponent)
    backNavigation.designSurface = surface
    model?.removeListener(modelChangeListener)
    model = surface?.model
    model?.addListener(modelChangeListener)
    facet = model?.facet
    componentTree.model.treeRoot = model?.components?.firstOrNull()
    invokeLater { TreeUtil.expandAll(componentTree.tree) }
  }

  private fun setSurfaceSelection(selection: List<Any>) {
    val references = selection.filterIsInstance(NlComponentReference::class.java)
    val highlighted = references.mapNotNull { model?.find(it.id) }
    val selected = selection.filterIsInstance(NlComponent::class.java)
    surface?.selectionModel?.setHighlightSelection(highlighted, selected)
    surface?.repaint()
  }

  private fun fireHierarchyChanged(model: NlModel?) {
    componentTree.model.treeRoot = model?.components?.firstOrNull()
  }

  private fun activateComponent(component: Any) =
    when (component) {
      is NlComponent -> component.getViewHandler {}?.onActivateInComponentTree(component)
      is NlComponentReference ->
        findComponent(component.id, model)?.let {
          surface?.selectionModel?.setSelection(listOf(it))
        }
      else -> error("unexpected node type: ${component.javaClass.name}")
    }

  private fun showContextMenu(component: Any, x: Int, y: Int) =
    when (component) {
      is NlComponent -> showContextMenuForComponent(component, x, y)
      is NlComponentReference -> showContextMenuForReference(x, y)
      else -> error("unexpected node type: ${component.javaClass.name}")
    }

  private fun showContextMenuForComponent(component: NlComponent, x: Int, y: Int) {
    surface?.actionManager?.getPopupMenuActions(component)?.let {
      showPopup(surface, componentTree.focusComponent, x, y, it, ActionPlaces.EDITOR_POPUP)
    }
  }

  private fun showContextMenuForReference(x: Int, y: Int) {
    // Offer an delete action of the selected component references:
    ActionManager.getInstance()
      .createActionPopupMenu(
        ActionPlaces.EDITOR_POPUP,
        DefaultActionGroup(ActionManager.getInstance().getAction(IdeActions.ACTION_DELETE))
      )
      .component
      .show(componentTree.focusComponent, x, y)
  }

  private fun updateBadges() {
    componentTree.model.columnDataChanged()
  }

  private fun mergeItems(item1: Transferable, item2: Transferable): Transferable {
    val transferable1 = item1 as? ItemTransferable ?: return item1
    val transferable2 = item2 as? ItemTransferable ?: return item1
    return transferable1.merge(transferable2)
  }

  /**
   * A mechanism for avoiding infinite recursion while updating the selection between the tree and
   * the selection model of the surface.
   */
  private fun AtomicBoolean.setWhile(operation: () -> Unit) {
    set(true)
    try {
      operation()
    } finally {
      set(false)
    }
  }

  /**
   * A [NlComponentReference] delete provider used when only references are selected in the tree.
   */
  private val referenceDeleteProvider =
    object : DeleteProvider {
      override fun getActionUpdateThread(): ActionUpdateThread = ActionUpdateThread.BGT

      override fun canDeleteElement(dataContext: DataContext): Boolean = true

      override fun deleteElement(dataContext: DataContext) {
        val references =
          componentTree.selectionModel.currentSelection.filterIsInstance(
            NlComponentReference::class.java
          )
        references.forEach { it.parent.getViewGroupHandler {}?.removeReference(it.parent, it.id) }
      }
    }

  /**
   * Provide a `DELETE_ELEMENT_PROVIDER` when only [NlComponentReference]s are selected.
   *
   * Otherwise simply delegate to whatever the surface is offering.
   */
  private fun getData(dataId: String): Any? {
    val referencesOnly =
      componentTree.selectionModel.currentSelection.all { it is NlComponentReference }
    if (referencesOnly && PlatformDataKeys.DELETE_ELEMENT_PROVIDER.`is`(dataId)) {
      // Provide a way to delete a reference from a helper
      return referenceDeleteProvider
    }
    return surface?.getData(dataId)
  }

  /** The [NodeType] used for [NlComponent]s in the [NlModel] of the design surface. */
  private inner class NlComponentNodeType(private val update: Runnable) :
    ViewNodeType<NlComponent>() {
    override val clazz: Class<NlComponent> = NlComponent::class.java

    override fun idOf(node: NlComponent): String? = stripIdPrefix(node.id).ifEmpty { null }

    override fun tagNameOf(node: NlComponent): String =
      node.getViewHandler(update)?.getTitle(node)?.nullize() ?: node.tagName

    override fun textValueOf(node: NlComponent): String? =
      node.getViewHandler(update)?.getTitleAttributes(node)

    override fun iconOf(node: NlComponent): Icon =
      node.getViewHandler(update)?.getIcon(node) ?: loadBuiltinIcon(getSimpleTagName(node))

    override fun parentOf(node: NlComponent): NlComponent? = node.parent

    override fun childrenOf(node: NlComponent): List<*> =
      node.getViewGroupHandler(update)?.getComponentTreeChildren(node) ?: node.children

    override fun toSearchString(node: NlComponent): String =
      "${idOf(node)} - ${tagNameOf(node)} - ${textValueOf(node)}"

    /** Display items with a strikeout if the effective visibility is [Visibility.GONE] */
    override fun isEnabled(node: NlComponent): Boolean =
      getVisibilityFromParents(node) != Visibility.GONE

    /**
     * Display items with a weaker font color if the effective visibility is [Visibility.GONE] or
     * [Visibility.INVISIBLE]
     */
    override fun isDeEmphasized(node: NlComponent): Boolean =
      when (getVisibilityFromParents(node)) {
        Visibility.GONE,
        Visibility.INVISIBLE -> true
        else -> false
      }

    override fun canInsert(node: NlComponent, data: Transferable): Boolean {
      val model = model ?: return false
      if (!data.isDataFlavorSupported(ItemTransferable.DESIGNER_FLAVOR)) return false
      val item = DnDTransferItem.getTransferItem(data, true) ?: return false
      val components = model.createComponents(item, InsertType.COPY)
      val refs = item.references
      if (refs.isEmpty() && components.isEmpty()) {
        // Do not allow both components and references to be dropped.
        return false
      }
      // Allow:
      // - components to be dragged into a group component
      // - references or components to be dragged into a reference holder component (components will
      // be saved as references)
      return (components.isNotEmpty() &&
        node.isGroup() &&
        model.canAddComponents(components, node, null)) ||
        node.getViewGroupHandler {}?.holdsReferences() == true
    }

    override fun insert(
      node: NlComponent,
      data: Transferable,
      before: Any?,
      isMove: Boolean,
      draggedFromTree: List<Any>
    ): Boolean {
      val model = model ?: return false
      if (!data.isDataFlavorSupported(ItemTransferable.DESIGNER_FLAVOR)) return false
      val item = DnDTransferItem.getTransferItem(data, true) ?: return false
      val insertType =
<<<<<<< HEAD
        if (isMove && draggedFromTree.isNotEmpty()) InsertType.MOVE else InsertType.COPY
=======
        when {
          isMove && draggedFromTree.isNotEmpty() -> InsertType.MOVE
          item.isFromPalette -> InsertType.CREATE
          else -> InsertType.COPY
        }
>>>>>>> 574fcae1
      val components =
        if (insertType == InsertType.MOVE) draggedFromTree.filterIsInstance<NlComponent>()
        else model.createComponents(item, insertType)
      val refs = item.references
      when {
        node.isGroup() &&
          refs.isEmpty() &&
          model.canAddComponents(components, node, before as? NlComponent) ->
          model.addComponents(components, node, before as? NlComponent, insertType, null)
        node.getViewGroupHandler {}?.holdsReferences() == true ->
          updateReferences(node, components, refs, before as? NlComponentReference, insertType)
        else -> return false
      }
      // Update immediately:
      fireHierarchyChanged(model)
      return true
    }

    private fun updateReferences(
      node: NlComponent,
      components: List<NlComponent>,
      references: List<String>,
      before: NlComponentReference?,
      insertType: InsertType
    ) {
      // First add the reference to the constraint helpers reference list:
      val ids = references + components.map { it.ensureLiveId() }
      node.getViewGroupHandler {}?.addReferences(node, ids, before?.id)

      // Then add/move the referenced component to the corresponding constraint layout:
      val layout = node.parent ?: return
      val beforeComponent = before?.let { model?.find(it.id) }
      model?.addComponents(components, layout, beforeComponent, insertType, null)
    }

    override fun delete(node: NlComponent) {
      model?.delete(listOf(node))
    }

    override fun createTransferable(node: NlComponent): Transferable? {
      val text = node.tag?.text ?: return null
      val component = DnDTransferComponent(node.tagName, text, node.w, node.h)
      return ItemTransferable(DnDTransferItem(model?.id ?: 0, ImmutableList.of(component)))
    }

    override fun createDragImage(node: NlComponent): Image = EMPTY_IMAGE

    private fun getSimpleTagName(node: NlComponent): String = node.tagName.substringAfterLast('.')

    private fun loadBuiltinIcon(simpleTagName: String): Icon =
      AndroidDomElementDescriptorProvider.getIconForViewTag(simpleTagName)
        ?: StudioIcons.LayoutEditor.Palette.VIEW
  }

  /**
   * A [NodeType] for [NlComponentReference]s from [NlComponent]s in the [NlModel] of the design
   * surface.
   */
  private inner class NlComponentReferenceNodeType : NodeType<NlComponentReference> {
    override val clazz: Class<NlComponentReference> = NlComponentReference::class.java

    override fun parentOf(node: NlComponentReference): NlComponent = node.parent

    override fun childrenOf(node: NlComponentReference): List<*> = emptyList<Nothing>()

    override fun toSearchString(node: NlComponentReference): String = node.id

    override fun createTransferable(node: NlComponentReference): Transferable =
      ItemTransferable(
        DnDTransferItem(model?.id ?: 0, ImmutableList.of(), ImmutableList.of(node.id))
      )

    private val label = JBLabel()
    private val renderer = TreeCellRenderer { _, value, selected, _, _, _, hasFocus ->
      val reference = value as? NlComponentReference
      label.text = reference?.id
      label.foreground = UIUtil.getTreeForeground(selected, hasFocus)
      label.background = UIUtil.getTreeBackground(selected, hasFocus)
      label
    }

    override fun createRenderer(): TreeCellRenderer = renderer
  }

  /** A BadgeItem for displaying issue icons in the 2nd column of the component TreeTable. */
  private inner class IssueBadgeColumn : IconColumn("Issues") {

    override fun getIcon(item: Any): Icon? =
      issueOf(item)?.let { IssueModel.getIssueIcon(it.severity, false) }

    override fun getTooltipText(item: Any): String {
      val issue = issueOf(item) ?: return ""
      return "<html>" +
        HtmlEscapers.htmlEscaper().escape(issue.summary) +
        "<br>Click the badge for detail.</html>"
    }

    override fun performAction(item: Any, component: JComponent, bounds: Rectangle) {
      if (item !is NlComponent) return
      val currentSurface = surface ?: return
      IssuePanelService.getInstance(project).showIssueForComponent(currentSurface, item)
    }

    override fun showPopup(item: Any, component: JComponent, x: Int, y: Int) {}

    private fun issueOf(item: Any?): Issue? {
      val component = item as? NlComponent ?: return null
      return surface?.issueModel?.getHighestSeverityIssue(component)
    }
  }
}<|MERGE_RESOLUTION|>--- conflicted
+++ resolved
@@ -385,15 +385,11 @@
       if (!data.isDataFlavorSupported(ItemTransferable.DESIGNER_FLAVOR)) return false
       val item = DnDTransferItem.getTransferItem(data, true) ?: return false
       val insertType =
-<<<<<<< HEAD
-        if (isMove && draggedFromTree.isNotEmpty()) InsertType.MOVE else InsertType.COPY
-=======
         when {
           isMove && draggedFromTree.isNotEmpty() -> InsertType.MOVE
           item.isFromPalette -> InsertType.CREATE
           else -> InsertType.COPY
         }
->>>>>>> 574fcae1
       val components =
         if (insertType == InsertType.MOVE) draggedFromTree.filterIsInstance<NlComponent>()
         else model.createComponents(item, insertType)
