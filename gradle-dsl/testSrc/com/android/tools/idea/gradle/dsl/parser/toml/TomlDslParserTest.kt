--- conflicted
+++ resolved
@@ -219,40 +219,6 @@
     doTest(toml, expected)
   }
 
-<<<<<<< HEAD
-  fun testEmptyNameTable() {
-    val toml = """
-      []
-      module = "junit:junit"
-      version = "4.13"
-    """.trimIndent()
-    val expected = mapOf<String, Any>()
-    doTest(toml, expected)
-  }
-
-  fun testImplicitTable2() {
-    val toml = """
-      [table1.table2]
-      key2 = "value2"
-      [table1.table3]
-      key3 = "value3"
-    """.trimIndent()
-    val expected = mapOf("table1" to mapOf("table2" to mapOf("key2" to "value2"), "table3" to mapOf( "key3" to "value3")))
-    doTest(toml, expected)
-  }
-
-  fun testComplexTable() {
-    val toml = """
-      [table1]
-      key1 = "value1"
-      [table1.table2]
-      key2 = "value2"
-    """.trimIndent()
-    val expected = mapOf("table1" to mapOf("key1" to "value1", "table2" to mapOf("key2" to "value2")))
-    doTest(toml, expected)
-  }
-
-=======
   @Test
   fun testImplicitTable2() {
     val toml = """
@@ -278,7 +244,6 @@
   }
 
   @Test
->>>>>>> 574fcae1
   fun testComplexTableReverse() {
     val toml = """
       [table1.table2]
@@ -292,10 +257,7 @@
 
   // Key/Table duplication is NOT allowed in TOML https://github.com/toml-lang/toml/issues/697
   // but at least we make sure we don't fail in this case
-<<<<<<< HEAD
-=======
-  @Test
->>>>>>> 574fcae1
+  @Test
   fun testImplicitTableWithContinuation() {
     val toml = """
       [libraries.junit]
@@ -307,10 +269,7 @@
     doTest(toml, expected)
   }
 
-<<<<<<< HEAD
-=======
-  @Test
->>>>>>> 574fcae1
+  @Test
   fun testImplicitTableQuoted() {
     val toml = """
       ['libraries'."junit"]
@@ -362,93 +321,7 @@
     doTest(toml, expected)
   }
 
-<<<<<<< HEAD
-  fun testArrayTable() {
-    val toml = """
-      [[arrayTable]]
-      key1 = "val1"
-      key2 = "val2"
-    """.trimIndent()
-    val expected = mapOf("arrayTable" to listOf(mapOf("key1" to "val1", "key2" to "val2")))
-    doTest(toml, expected)
-  }
-
-  fun testArrayTableEmptyName() {
-    val toml = """
-      [[ ]]
-      key1 = "val1"
-      key2 = "val2"
-    """.trimIndent()
-    val expected = mapOf<String, Any>()
-    doTest(toml, expected)
-  }
-
-  fun testArrayTableMultipleElements() {
-    val toml = """
-      [[arrayTable]]
-      key1 = "val1"
-      key2 = "val2"
-
-      [[arrayTable]]
-      key3 = "val3"
-      key4 = "val4"
-    """.trimIndent()
-    val expected = mapOf("arrayTable" to listOf(mapOf("key1" to "val1", "key2" to "val2"), mapOf("key3" to "val3", "key4" to "val4")))
-    doTest(toml, expected)
-  }
-
-  fun testArrayTableMultipleElements2() {
-    val toml = """
-      [[table.arrayTable]]
-      key1 = "val1"
-      key2 = "val2"
-
-      [[table.arrayTable]]
-      key3 = "val3"
-      key4 = "val4"
-    """.trimIndent()
-    val expected = mapOf(
-      "table" to mapOf("arrayTable" to listOf(mapOf("key1" to "val1", "key2" to "val2"), mapOf("key3" to "val3", "key4" to "val4"))))
-    doTest(toml, expected)
-  }
-
-  fun testSegmentedArrayTable() {
-    val toml = """
-      [[table.arrayTable]]
-      key1 = "val1"
-      key2 = "val2"
-    """.trimIndent()
-    val expected = mapOf("table" to mapOf("arrayTable" to listOf(mapOf("key1" to "val1", "key2" to "val2"))))
-    doTest(toml, expected)
-  }
-
-  fun testSegmentedArrayTable2() {
-    val toml = """
-      [table]
-      key1 = "val1"
-      [[table.arrayTable]]
-      key2 = "val2"
-      key3 = "val3"
-    """.trimIndent()
-    val expected = mapOf("table" to mapOf("key1" to "val1", "arrayTable" to listOf(mapOf("key2" to "val2", "key3" to "val3"))))
-    doTest(toml, expected)
-  }
-
-  fun testSegmentedArrayTableReverse() {
-    val toml = """
-      [[table.arrayTable]]
-      key2 = "val2"
-      key3 = "val3"
-      [table]
-      key1 = "val1"
-    """.trimIndent()
-    val expected = mapOf("table" to mapOf("key1" to "val1", "arrayTable" to listOf(mapOf("key2" to "val2", "key3" to "val3"))))
-    doTest(toml, expected)
-  }
-
-=======
-  @Test
->>>>>>> 574fcae1
+  @Test
   fun testArrayWithInlineTable() {
     val toml = """
       [bundles]
@@ -478,99 +351,6 @@
     doTest(toml, expected)
   }
 
-<<<<<<< HEAD
-  fun testIntegerRadix10() {
-    val toml = """
-      int1 = +99
-      int2 = 42
-      int3 = 0
-      int4 = -17
-      int5 = 1_000
-      int6 = 5_349_221
-      int7 = 53_49_221  # Indian number system grouping
-      int8 = 1_2_3_4_5  # VALID but discouraged
-    """.trimIndent()
-    val expected = mapOf("int1" to 99, "int2" to 42, "int3" to 0, "int4" to -17, "int5" to 1000, "int6" to 5349221,
-                                       "int7" to 5349221, "int8" to 12345)
-    doTest(toml, expected)
-  }
-
-  fun testLong() {
-    val toml = """
-      long1 = 1844674407370955161
-      long2 = -1844674407370955161
-    """.trimIndent()
-    val expected = mapOf("long1" to 1844674407370955161L, "long2" to -1844674407370955161L)
-    doTest(toml, expected)
-  }
-
-
-  fun testIntegerRadixPrefixes() {
-    val toml = """
-      # hexadecimal with prefix `0x`
-      hex1 = 0xDEADBEEF
-      hex2 = 0xdeadbeef
-      hex3 = 0xdead_beef
-
-      # octal with prefix `0o`
-      oct1 = 0o01234567
-      oct2 = 0o755 # useful for Unix file permissions
-
-      # binary with prefix `0b`
-      bin1 = 0b11010110
-    """.trimIndent()
-    val expected = mapOf<String, Long>("hex1" to 3735928559, "hex2" to 3735928559, "hex3" to 3735928559, "oct1" to 342391, "oct2" to 493,
-                                       "bin1" to 214)
-    doTest(toml, expected)
-  }
-
-  fun testFloat() {
-    val toml = """
-      # fractional
-      flt1 = +1.0
-      flt2 = 3.1415
-      flt3 = -0.01
-
-      # exponent
-      flt4 = 5e+22
-      flt5 = 1e06
-      flt6 = -2E-2
-
-      # both
-      flt7 = 6.626e-34
-      flt8 = 224_617.445_991_228
-
-      # infinity
-      sf1 = inf  # positive infinity
-      sf2 = +inf # positive infinity
-      sf3 = -inf # negative infinity
-
-      # not a number
-      sf4 = nan  # actual sNaN/qNaN encoding is implementation-specific
-      sf5 = +nan # same as `nan`
-      sf6 = -nan # valid, actual encoding is implementation-specific
-    """.trimIndent()
-    val expected = mapOf(
-      "flt1" to 1.0,
-      "flt2" to 3.1415,
-      "flt3" to -0.01,
-      "flt4" to 5e22,
-      "flt5" to 1e06,
-      "flt6" to -2e-2,
-      "flt7" to 6.626e-34,
-      "flt8" to 224617.445991228,
-      "sf1" to Double.POSITIVE_INFINITY,
-      "sf2" to Double.POSITIVE_INFINITY,
-      "sf3" to Double.NEGATIVE_INFINITY,
-      "sf4" to Double.NaN,
-      "sf5" to Double.NaN,
-      "sf6" to Double.NaN,
-    )
-    doTest(toml, expected)
-  }
-
-=======
->>>>>>> 574fcae1
   private fun doTest(text: String, expected: Map<String,Any>) {
     val libsTomlFile = writeLibsTomlFile(text)
     val dslFile = object : GradleDslFile(libsTomlFile, project, ":", BuildModelContext.create(project, mock())) {}
