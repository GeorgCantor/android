/*
 * Copyright (C) 2020 The Android Open Source Project
 *
 * Licensed under the Apache License, Version 2.0 (the "License");
 * you may not use this file except in compliance with the License.
 * You may obtain a copy of the License at
 *
 *      http://www.apache.org/licenses/LICENSE-2.0
 *
 * Unless required by applicable law or agreed to in writing, software
 * distributed under the License is distributed on an "AS IS" BASIS,
 * WITHOUT WARRANTIES OR CONDITIONS OF ANY KIND, either express or implied.
 * See the License for the specific language governing permissions and
 * limitations under the License.
 */
package com.android.tools.idea.gradle.project.upgrade

import com.android.ide.common.repository.GradleVersion
import com.intellij.testFramework.RunsInEdt
import org.junit.Assert.assertEquals
import org.junit.Assert.assertFalse
import org.junit.Assert.assertNotNull
import org.junit.Assert.assertTrue
import org.junit.Test

@RunsInEdt
class GMavenRepositoryRefactoringProcessorTest : UpgradeGradleFileModelTestCase() {
  @Test
  fun testIsEnabledForOldAGP() {
    val processor = GMavenRepositoryRefactoringProcessor(project, GradleVersion.parse("2.2.0"), GradleVersion.parse("4.0.0"))
    assertTrue(processor.isEnabled)
  }

  @Test
  fun testIsDisabledForNewerAGP() {
    val processor = GMavenRepositoryRefactoringProcessor(project, GradleVersion.parse("3.2.0"), GradleVersion.parse("4.0.0"))
    assertFalse(processor.isEnabled)
  }

  @Test
  fun testNecessities() {
    val expectedNecessitiesMap = mapOf(
      ("2.2.0" to "2.3.2") to AgpUpgradeComponentNecessity.IRRELEVANT_FUTURE,
      ("2.3.2" to "3.1.0") to AgpUpgradeComponentNecessity.MANDATORY_CODEPENDENT,
      ("3.0.0" to "3.1.0") to AgpUpgradeComponentNecessity.IRRELEVANT_PAST
    )
    expectedNecessitiesMap.forEach { (t, u) ->
      val processor = GMavenRepositoryRefactoringProcessor(project, GradleVersion.parse(t.first), GradleVersion.parse(t.second))
<<<<<<< HEAD
      assertEquals("${t.first} to ${t.second}", processor.necessity(), u)
=======
      assertEquals("${t.first} to ${t.second}", u, processor.necessity())
>>>>>>> cdc83e4e
    }
  }

  @Test
  fun testAGP2Project() {
    writeToBuildFile(TestFileName("GMavenRepository/AGP2Project"))
    val processor = GMavenRepositoryRefactoringProcessor(project, GradleVersion.parse("2.3.2"), GradleVersion.parse("4.2.0"))
    processor.run()
    verifyFileContents(buildFile, TestFileName("GMavenRepository/AGP2ProjectExpected"))
  }

  @Test
  fun testAGP2ProjectWithGMaven() {
    writeToBuildFile(TestFileName("GMavenRepository/AGP2ProjectWithGMaven"))
    val processor = GMavenRepositoryRefactoringProcessor(project, GradleVersion.parse("2.3.2"), GradleVersion.parse("4.2.0"))
    processor.run()
    // if we already have a gmaven declaration, it won't be added again.
    verifyFileContents(buildFile, TestFileName("GMavenRepository/AGP2ProjectWithGMaven"))
  }

  @Test
  fun testAGP3Project() {
    writeToBuildFile(TestFileName("GMavenRepository/AGP3Project"))
    val processor = GMavenRepositoryRefactoringProcessor(project, GradleVersion.parse("3.5.0"), GradleVersion.parse("4.2.0"))
    processor.run()
    verifyFileContents(buildFile, TestFileName("GMavenRepository/AGP3Project"))
  }

  @Test
  fun testAGP3ProjectOverrideIsEnabled() {
    writeToBuildFile(TestFileName("GMavenRepository/AGP3Project"))
    val processor = GMavenRepositoryRefactoringProcessor(project, GradleVersion.parse("3.5.0"), GradleVersion.parse("4.2.0"))
    assertFalse(processor.isEnabled)
    processor.isEnabled = true
    processor.run()
    verifyFileContents(buildFile, TestFileName("GMavenRepository/AGP3ProjectOverrideIsEnabledExpected"))
  }

  @Test
  fun testAGP2ProjectTooltipsNotNull() {
    writeToBuildFile(TestFileName("GMavenRepository/AGP2Project"))
    val processor = GMavenRepositoryRefactoringProcessor(project, GradleVersion.parse("2.3.2"), GradleVersion.parse("4.2.0"))
    val usages = processor.findUsages()
    assertTrue(usages.isNotEmpty())
    usages.forEach { assertNotNull(it.tooltipText) }
  }
}<|MERGE_RESOLUTION|>--- conflicted
+++ resolved
@@ -46,11 +46,7 @@
     )
     expectedNecessitiesMap.forEach { (t, u) ->
       val processor = GMavenRepositoryRefactoringProcessor(project, GradleVersion.parse(t.first), GradleVersion.parse(t.second))
-<<<<<<< HEAD
-      assertEquals("${t.first} to ${t.second}", processor.necessity(), u)
-=======
       assertEquals("${t.first} to ${t.second}", u, processor.necessity())
->>>>>>> cdc83e4e
     }
   }
 
