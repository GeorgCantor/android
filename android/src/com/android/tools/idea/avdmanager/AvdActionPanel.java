--- conflicted
+++ resolved
@@ -16,14 +16,10 @@
 package com.android.tools.idea.avdmanager;
 
 import com.android.sdklib.internal.avd.AvdInfo;
-<<<<<<< HEAD
-import com.android.tools.idea.sdk.AndroidSdks;
-=======
 import com.android.tools.adtui.common.ColoredIconGenerator;
 import com.android.tools.idea.log.LogWrapper;
 import com.android.tools.idea.sdk.AndroidSdks;
 import com.android.tools.idea.sdk.progress.StudioLoggerProgressIndicator;
->>>>>>> abbea60e
 import com.google.common.collect.Lists;
 import com.intellij.icons.AllIcons;
 import com.intellij.openapi.diagnostic.Logger;
@@ -152,13 +148,9 @@
     //actionList.add(new ExportAvdAction(this)); // TODO: implement export/import
     actionList.add(new WipeAvdDataAction(this));
 
-<<<<<<< HEAD
-    if (AvdWizardUtils.emulatorSupportsFastBoot(AndroidSdks.getInstance().tryToChooseSdkHandler())) {
-=======
     if (EmulatorAdvFeatures.emulatorSupportsFastBoot(AndroidSdks.getInstance().tryToChooseSdkHandler(),
                                                      new StudioLoggerProgressIndicator(AvdActionPanel.class),
                                                      new LogWrapper(Logger.getInstance(AvdManagerConnection.class)))) {
->>>>>>> abbea60e
       actionList.add(new ColdBootNowAction(this));
     }
     actionList.add(new ShowAvdOnDiskAction(this));
