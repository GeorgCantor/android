--- conflicted
+++ resolved
@@ -407,10 +407,6 @@
     } else {
       // If we are not running in tests, schedule ourselves on a background thread so that we don't accidentally freeze the UI if our
       // disk IO is slow.
-<<<<<<< HEAD
-      //noinspection deprecation
-=======
->>>>>>> de127946
       ProjectUtilKt.executeOnPooledIoThread(myProject, this::updateFileHashes);
     }
   }
