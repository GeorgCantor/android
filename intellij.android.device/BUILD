load("//tools/base/bazel:bazel.bzl", "iml_module")

# managed by go/iml_to_build
iml_module(
    name = "intellij.android.device",
    srcs = ["src"],
    iml_files = ["intellij.android.device.iml"],
    kotlin_use_compose = True,
<<<<<<< HEAD
    lint_baseline = "//tools/base/lint:studio-checks/empty_baseline.xml",
=======
>>>>>>> 0d09370c
    visibility = ["//visibility:public"],
    # do not sort: must match IML order
    deps = [
        "//tools/adt/idea/adt-ui-compose:intellij.android.adt.ui.compose[module]",
<<<<<<< HEAD
        "//prebuilts/studio/intellij-sdk:studio-sdk",
=======
        "@intellij//:intellij-sdk",
        "@intellij//:com.intellij.java",
>>>>>>> 0d09370c
        "//tools/base/sdklib:studio.android.sdktools.sdklib[module]",
        "//tools/adt/idea/android-common:intellij.android.common[module]",
        "//tools/adt/idea/android:intellij.android.core[module]",
        "//tools/adt/idea/wizard:intellij.android.wizard[module]",
        "//tools/adt/idea/wizard-model:intellij.android.wizard.model[module]",
        "//tools/adt/idea/artwork:intellij.android.artwork[module]",
        "//tools/base/device-provisioner:studio.android.sdktools.device-provisioner[module]",
        "//tools/adt/idea/artwork-compose:intellij.android.artwork-compose[module]",
    ],
)<|MERGE_RESOLUTION|>--- conflicted
+++ resolved
@@ -6,20 +6,12 @@
     srcs = ["src"],
     iml_files = ["intellij.android.device.iml"],
     kotlin_use_compose = True,
-<<<<<<< HEAD
-    lint_baseline = "//tools/base/lint:studio-checks/empty_baseline.xml",
-=======
->>>>>>> 0d09370c
     visibility = ["//visibility:public"],
     # do not sort: must match IML order
     deps = [
         "//tools/adt/idea/adt-ui-compose:intellij.android.adt.ui.compose[module]",
-<<<<<<< HEAD
-        "//prebuilts/studio/intellij-sdk:studio-sdk",
-=======
         "@intellij//:intellij-sdk",
         "@intellij//:com.intellij.java",
->>>>>>> 0d09370c
         "//tools/base/sdklib:studio.android.sdktools.sdklib[module]",
         "//tools/adt/idea/android-common:intellij.android.common[module]",
         "//tools/adt/idea/android:intellij.android.core[module]",
