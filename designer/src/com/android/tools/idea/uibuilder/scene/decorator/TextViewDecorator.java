/*
 * Copyright (C) 2016 The Android Open Source Project
 *
 * Licensed under the Apache License, Version 2.0 (the "License");
 * you may not use this file except in compliance with the License.
 * You may obtain a copy of the License at
 *
 *      http://www.apache.org/licenses/LICENSE-2.0
 *
 * Unless required by applicable law or agreed to in writing, software
 * distributed under the License is distributed on an "AS IS" BASIS,
 * WITHOUT WARRANTIES OR CONDITIONS OF ANY KIND, either express or implied.
 * See the License for the specific language governing permissions and
 * limitations under the License.
 */
package com.android.tools.idea.uibuilder.scene.decorator;

import com.android.SdkConstants;
import com.android.tools.idea.common.scene.decorator.SceneDecorator;
import com.android.tools.idea.uibuilder.handlers.constraint.ConstraintUtilities;
import com.android.tools.idea.common.model.AndroidDpCoordinate;
import com.android.tools.idea.common.model.NlComponent;
import com.android.tools.adtui.common.SwingCoordinate;
import com.android.tools.idea.common.scene.SceneComponent;
import com.android.tools.idea.common.scene.SceneContext;
import com.android.tools.idea.common.scene.draw.DisplayList;
import com.android.tools.idea.common.scene.draw.DrawTextRegion;
import org.jetbrains.annotations.NotNull;

import java.awt.*;

/**
 * Support Progress Bar
 */
public class TextViewDecorator extends SceneDecorator {
  private static final String DEFAULT_DIM = "14sp";
  @Override
  public void addContent(@NotNull DisplayList list, long time, @NotNull SceneContext sceneContext, @NotNull SceneComponent component) {
    @AndroidDpCoordinate Rectangle rect = new Rectangle();
    component.fillDrawRect(time, rect);
<<<<<<< HEAD
    @SwingCoordinate int l = sceneContext.getSwingX(rect.x);
    @SwingCoordinate int t = sceneContext.getSwingY(rect.y);
    @SwingCoordinate int w = sceneContext.getSwingDimension(rect.width);
    @SwingCoordinate int h = sceneContext.getSwingDimension(rect.height);
=======
    @SwingCoordinate int l = sceneContext.getSwingXDip(rect.x);
    @SwingCoordinate int t = sceneContext.getSwingYDip(rect.y);
    @SwingCoordinate int w = sceneContext.getSwingDimensionDip(rect.width);
    @SwingCoordinate int h = sceneContext.getSwingDimensionDip(rect.height);
>>>>>>> 9e819fa1
    String text = ConstraintUtilities.getResolvedText(component.getNlComponent());
    NlComponent nlc = component.getNlComponent();

    int size = DrawTextRegion.getFont(nlc, DEFAULT_DIM);

    String alignment = nlc.getAttribute(SdkConstants.ANDROID_URI, SdkConstants.ATTR_TEXT_ALIGNMENT);
    boolean rtl = component.getScene().isInRTL();
    int align = ConstraintUtilities.getAlignment(alignment, rtl);
    String single = nlc.getAttribute(SdkConstants.ANDROID_URI, SdkConstants.ATTR_SINGLE_LINE);
    boolean singleLine = Boolean.parseBoolean(single);
<<<<<<< HEAD
    int baseLineOffset = sceneContext.getSwingDimension(component.getBaseline());
=======
    int baseLineOffset = sceneContext.getSwingDimensionDip(component.getBaseline());
>>>>>>> 9e819fa1
    int mode = component.isSelected() ? DecoratorUtilities.ViewStates.SELECTED_VALUE : DecoratorUtilities.ViewStates.NORMAL_VALUE;
    list.add(new DrawTextRegion(l, t, w, h, mode, baseLineOffset, text, singleLine, false, align, DrawTextRegion.TEXT_ALIGNMENT_VIEW_START, size,
                                (float)sceneContext.getScale()));
  }
}<|MERGE_RESOLUTION|>--- conflicted
+++ resolved
@@ -38,17 +38,10 @@
   public void addContent(@NotNull DisplayList list, long time, @NotNull SceneContext sceneContext, @NotNull SceneComponent component) {
     @AndroidDpCoordinate Rectangle rect = new Rectangle();
     component.fillDrawRect(time, rect);
-<<<<<<< HEAD
-    @SwingCoordinate int l = sceneContext.getSwingX(rect.x);
-    @SwingCoordinate int t = sceneContext.getSwingY(rect.y);
-    @SwingCoordinate int w = sceneContext.getSwingDimension(rect.width);
-    @SwingCoordinate int h = sceneContext.getSwingDimension(rect.height);
-=======
     @SwingCoordinate int l = sceneContext.getSwingXDip(rect.x);
     @SwingCoordinate int t = sceneContext.getSwingYDip(rect.y);
     @SwingCoordinate int w = sceneContext.getSwingDimensionDip(rect.width);
     @SwingCoordinate int h = sceneContext.getSwingDimensionDip(rect.height);
->>>>>>> 9e819fa1
     String text = ConstraintUtilities.getResolvedText(component.getNlComponent());
     NlComponent nlc = component.getNlComponent();
 
@@ -59,11 +52,7 @@
     int align = ConstraintUtilities.getAlignment(alignment, rtl);
     String single = nlc.getAttribute(SdkConstants.ANDROID_URI, SdkConstants.ATTR_SINGLE_LINE);
     boolean singleLine = Boolean.parseBoolean(single);
-<<<<<<< HEAD
-    int baseLineOffset = sceneContext.getSwingDimension(component.getBaseline());
-=======
     int baseLineOffset = sceneContext.getSwingDimensionDip(component.getBaseline());
->>>>>>> 9e819fa1
     int mode = component.isSelected() ? DecoratorUtilities.ViewStates.SELECTED_VALUE : DecoratorUtilities.ViewStates.NORMAL_VALUE;
     list.add(new DrawTextRegion(l, t, w, h, mode, baseLineOffset, text, singleLine, false, align, DrawTextRegion.TEXT_ALIGNMENT_VIEW_START, size,
                                 (float)sceneContext.getScale()));
