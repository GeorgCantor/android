/*
 * Copyright (C) 2021 The Android Open Source Project
 *
 * Licensed under the Apache License, Version 2.0 (the "License");
 * you may not use this file except in compliance with the License.
 * You may obtain a copy of the License at
 *
 *      http://www.apache.org/licenses/LICENSE-2.0
 *
 * Unless required by applicable law or agreed to in writing, software
 * distributed under the License is distributed on an "AS IS" BASIS,
 * WITHOUT WARRANTIES OR CONDITIONS OF ANY KIND, either express or implied.
 * See the License for the specific language governing permissions and
 * limitations under the License.
 */
package com.android.tools.componenttree.treetable

import com.android.SdkConstants
import com.android.testutils.MockitoCleanerRule
import com.android.testutils.MockitoKt.mock
import com.android.tools.adtui.swing.FakeKeyboardFocusManager
import com.android.tools.adtui.swing.FakeUi
import com.android.tools.adtui.swing.IconLoaderRule
import com.android.tools.adtui.swing.PortableUiFontRule
import com.android.tools.adtui.swing.laf.HeadlessTableUI
import com.android.tools.adtui.swing.laf.HeadlessTreeUI
import com.android.tools.componenttree.api.ComponentTreeBuildResult
import com.android.tools.componenttree.api.ComponentTreeBuilder
import com.android.tools.componenttree.api.ContextPopupHandler
import com.android.tools.componenttree.api.DoubleClickHandler
import com.android.tools.componenttree.api.IconColumn
import com.android.tools.componenttree.api.createIntColumn
import com.android.tools.componenttree.treetable.ViewTreeCellRenderer.ColoredViewRenderer
import com.android.tools.componenttree.util.Item
import com.android.tools.componenttree.util.ItemNodeType
import com.android.tools.componenttree.util.Style
import com.android.tools.componenttree.util.StyleNodeType
import com.android.tools.componenttree.util.fragments
import com.google.common.truth.Truth.assertThat
import com.intellij.openapi.application.ApplicationManager
import com.intellij.openapi.options.advanced.AdvancedSettingType
import com.intellij.openapi.options.advanced.AdvancedSettings
import com.intellij.testFramework.ApplicationRule
import com.intellij.testFramework.DisposableRule
import com.intellij.testFramework.EdtRule
import com.intellij.testFramework.PlatformTestUtil
import com.intellij.testFramework.RunsInEdt
import com.intellij.testFramework.replaceService
import com.intellij.ui.JBColor
import com.intellij.ui.scale.JBUIScale
import com.intellij.util.ui.EmptyIcon
import com.intellij.util.ui.TextTransferable
import com.intellij.util.ui.UIUtil
import com.intellij.util.ui.tree.TreeUtil
import icons.StudioIcons
import java.awt.Color
import java.awt.Dimension
import java.awt.Point
import java.awt.Rectangle
import java.awt.datatransfer.DataFlavor
import java.awt.datatransfer.Transferable
import java.awt.event.KeyEvent
import java.awt.event.MouseEvent
import javax.swing.Icon
import javax.swing.JComponent
import javax.swing.JScrollPane
import javax.swing.JTable
import javax.swing.RepaintManager
import javax.swing.ScrollPaneConstants
import org.junit.After
import org.junit.Before
import org.junit.ClassRule
import org.junit.Rule
import org.junit.Test
import org.junit.rules.RuleChain
import org.junit.runners.model.Statement
import org.mockito.Mockito.times
import org.mockito.Mockito.verify
import org.mockito.Mockito.verifyNoInteractions

@RunsInEdt
class TreeTableImplTest {
  private val disposableRule = DisposableRule()

  companion object {
    @JvmField @ClassRule val rule = ApplicationRule()
  }

  @get:Rule
  val chain =
    RuleChain.outerRule(MockitoCleanerRule())
      .around(EdtRule())
      .around(IconLoaderRule())
      .around(disposableRule)!!

  private val style1 = Style("style1")
  private val style2 = Style("style2")
  private val item1 = Item(SdkConstants.FQCN_LINEAR_LAYOUT)
  private val item2 = Item(SdkConstants.FQCN_TEXT_VIEW)
  private val item3 = Item(SdkConstants.FQCN_BUTTON, "buttonId")
  private val item4 = Item(SdkConstants.FQCN_CHECK_BOX)
  private val contextPopup =
    object : ContextPopupHandler {
      var popupInvokeCount = 0
        private set

      var lastItem: Any? = null

      override fun invoke(item: Any, component: JComponent, x: Int, y: Int) {
        popupInvokeCount++
        lastItem = item
      }
    }
  private val doubleClickHandler =
    object : DoubleClickHandler {
      var clickCount = 0
        private set

      var lastItem: Any? = null

      override fun invoke(item: Any) {
        clickCount++
        lastItem = item
      }
    }
  private val badgeItem =
    object : IconColumn("b1") {
      var lastActionItem: Any? = null
      var lastActionComponent: JComponent? = null
      var lastActionBounds: Rectangle? = null
      var lastPopupItem: Any? = null

      override var leftDivider: Boolean = false

      override fun getIcon(item: Any): Icon? =
        when (item) {
          item1 -> StudioIcons.Common.ERROR
          item2 -> StudioIcons.Common.FILTER
          else -> null
        }

      override fun getHoverIcon(item: Any): Icon? =
        when (item) {
          item1 -> StudioIcons.LayoutEditor.Properties.VISIBLE
          item2 -> StudioIcons.LayoutEditor.Properties.INVISIBLE
          else -> null
        }

      override fun getTooltipText(item: Any): String = "Badge tooltip: $item".trim()

      override fun performAction(item: Any, component: JComponent, bounds: Rectangle) {
        lastActionItem = item
        lastActionComponent = component
        lastActionBounds = bounds
      }

      override fun showPopup(item: Any, component: JComponent, x: Int, y: Int) {
        lastPopupItem = item
      }
    }
  private val column2 =
    object {
      var lastActionItem: Item? = null
      var lastActionComponent: JComponent? = null
      var lastActionBounds: Rectangle? = null
      var lastPopupItem: Item? = null
      var lastPopupComponent: JComponent? = null

      fun performAction(item: Item, component: JComponent, bounds: Rectangle) {
        lastActionItem = item
        lastActionComponent = component
        lastActionBounds = bounds
      }

      @Suppress("UNUSED_PARAMETER")
      fun showPopup(item: Item, component: JComponent, x: Int, y: Int) {
        lastPopupItem = item
        lastPopupComponent = component
      }

      fun tooltip(item: Item): String {
        return "Column2 tooltip: ${item.tagName.substringAfterLast('.').trim()}"
      }
    }

  @Before
  fun setUp() {
    item1.add(item2, item3)
    item2.children.add(style1)
    style1.parent = item2
    style1.children.add(style2)
    style2.parent = style1

    val settings =
      object : AdvancedSettings() {
        override fun getSetting(id: String) = false

        override fun setSetting(id: String, value: Any, expectType: AdvancedSettingType) {}

        override fun getDefault(id: String) = false
      }
    ApplicationManager.getApplication()
      .replaceService(AdvancedSettings::class.java, settings, disposableRule.disposable)
  }

  @After
  fun tearDown() {
    RepaintManager.setCurrentManager(null)
  }

  @Test
  fun testContextPopup() {
    val table = createTreeTable()
    setScrollPaneSize(table, 300, 800)
    val ui = FakeUi(table)
    ui.mouse.rightClick(10, 10)
    assertThat(contextPopup.popupInvokeCount).isEqualTo(1)
    assertThat(contextPopup.lastItem).isSameAs(item1)
    assertThat(badgeItem.lastPopupItem).isNull()
  }

  @Test
  fun testBadgePopup() {
    val table = createTreeTable()
    setScrollPaneSize(table, 400, 700)
    val ui = FakeUi(table)
    ui.mouse.rightClick(390, 10)
    assertThat(contextPopup.popupInvokeCount).isEqualTo(0)
    assertThat(badgeItem.lastPopupItem).isEqualTo(item1)
  }

  @Test
  fun testColumnPopup() {
    val table = createTreeTable()
    setScrollPaneSize(table, 400, 700)
    val ui = FakeUi(table)
    table.tree.expandRow(0)
    table.tree.expandRow(1)
    val columnCell = table.getCellRect(2, 2, true)
    ui.mouse.rightClick(columnCell.x + 5, 30)
    assertThat(contextPopup.popupInvokeCount).isEqualTo(0)
    assertThat(column2.lastPopupItem).isEqualTo(item2)
    assertThat(column2.lastPopupComponent).isEqualTo(table)
  }

  @Test
  fun testBadgePopupWhenScrolled() {
    val table = createTreeTable()
    table.tree.expandRow(0)
    table.tree.expandRow(1)
    val badgeCell = table.getCellRect(3, 3, true)
    val scrollPane = setScrollPaneSize(table, 400, 20)
    scrollPane.viewport.viewPosition = Point(0, badgeCell.bottom - 20)
    UIUtil.dispatchAllInvocationEvents()
    val ui = FakeUi(table)
    ui.mouse.rightClick(395, badgeCell.y + 5)
    assertThat(contextPopup.popupInvokeCount).isEqualTo(0)
    assertThat(doubleClickHandler.clickCount).isEqualTo(0)
    assertThat(badgeItem.lastPopupItem).isEqualTo(item3)
    assertThat(badgeItem.lastActionItem).isNull()
  }

  @Test
  fun testClickOnBadge() {
    val table = createTreeTable()
    setScrollPaneSize(table, 400, 700)
    val ui = FakeUi(table)
    table.tree.expandRow(0)
    table.tree.expandRow(1)
    ui.mouse.click(390, 30)
    assertThat(badgeItem.lastActionItem).isEqualTo(item2)
    assertThat(badgeItem.lastActionComponent).isSameAs(table)
    assertThat(badgeItem.lastActionBounds).isEqualTo(table.getCellRect(1, 3, true))
  }

  @Test
  fun testClickOnBadgeWhenScrolled() {
    val table = createTreeTable()
    table.tree.expandRow(0)
    table.tree.expandRow(1)
    val badgeCell = table.getCellRect(3, 3, true)
    val scrollPane = setScrollPaneSize(table, 400, 20)
    scrollPane.viewport.viewPosition = Point(0, badgeCell.bottom - 20)
    UIUtil.dispatchAllInvocationEvents()
    val ui = FakeUi(table)
    ui.mouse.click(395, badgeCell.y + 5)
    assertThat(badgeItem.lastActionItem).isEqualTo(item3)
    assertThat(badgeItem.lastActionComponent).isSameAs(table)
    assertThat(badgeItem.lastActionBounds).isEqualTo(table.getCellRect(3, 3, true))
  }

  @Test
  fun testClickOnColumn() {
    val table = createTreeTable()
    setScrollPaneSize(table, 400, 700)
    val ui = FakeUi(table)
    table.tree.expandRow(0)
    table.tree.expandRow(1)
    val columnCell = table.getCellRect(2, 2, true)
    ui.mouse.click(columnCell.x + 5, 30)
    assertThat(column2.lastActionItem).isEqualTo(item2)
    assertThat(column2.lastActionComponent).isSameAs(table)
    assertThat(column2.lastActionBounds).isEqualTo(table.getCellRect(1, 2, true))
  }

  @Test
  fun testDoubleClick() {
    val tree = createTreeTable()
    setScrollPaneSize(tree, 400, 700)
    val ui = FakeUi(tree)
    ui.mouse.doubleClick(10, 10)
    assertThat(doubleClickHandler.clickCount).isEqualTo(1)
    assertThat(doubleClickHandler.lastItem).isSameAs(item1)
  }

  @Test
  fun testExpandKeys() {
    val table = createTreeTable()
    table.tree.showsRootHandles = true
    setScrollPaneSize(table, 400, 700)
    table.tree.expandRow(0)
    table.tree.expandRow(1)
    table.setRowSelectionInterval(1, 1)
    val ui = FakeUi(table)
    ui.keyboard.setFocus(table)

    ui.keyboard.pressAndRelease(KeyEvent.VK_ENTER)
    assertThat(table.tree.isExpanded(1)).isFalse()
    ui.keyboard.pressAndRelease(KeyEvent.VK_ENTER)
    assertThat(table.tree.isExpanded(1)).isTrue()

    table.setRowSelectionInterval(0, 0)
    ui.keyboard.pressAndRelease(KeyEvent.VK_SPACE)
    assertThat(table.tree.isExpanded(0)).isFalse()
    ui.keyboard.pressAndRelease(KeyEvent.VK_SPACE)
    assertThat(table.tree.isExpanded(0)).isTrue()
  }

  @Test
  fun testHiddenRootIsExpanded() {
    val table = createTreeTable()
    table.tree.isRootVisible = false
    table.tree.showsRootHandles = true
    val hiddenRoot = Item("hidden")
    hiddenRoot.children.add(item1)
    item1.parent = hiddenRoot
    table.tableModel.treeRoot = hiddenRoot
    assertThat(table.rowCount).isEqualTo(1)
    table.updateUI()
    assertThat(table.rowCount).isEqualTo(1)
  }

  @Test
  fun testPreserveSelectionOnUpdateUI() {
    val result = createTree()
    result.tree.expandRow(0)
    result.tree.expandRow(1)
    UIUtil.dispatchAllInvocationEvents()
    result.selectionModel.currentSelection = listOf(item3)
    var selectionChanged = false
    result.selectionModel.addSelectionListener { selection ->
      selectionChanged = selectionChanged || selection != listOf(item3)
    }
    result.focusComponent.updateUI()
    assertThat(selectionChanged).isFalse()
  }

  @Test
  fun testIntColumnWidthIncreasedAfterColumnDataChanged() {
    val table = createTreeTable()
    table.tree.expandRow(0)
    table.tree.expandRow(1)
    UIUtil.dispatchAllInvocationEvents()
    val c1Before = table.cellWidth(1)

    // increase the width of column1:
    item2.column1 = 12345678
    table.tableModel.columnDataChanged()
    UIUtil.dispatchAllInvocationEvents()
    val c1After = table.cellWidth(1)
    assertThat(c1After).isGreaterThan(c1Before)

    // decrease the width of column1:
    item2.column1 = 6
    table.tableModel.columnDataChanged()
    UIUtil.dispatchAllInvocationEvents()
    val c1Final = table.cellWidth(1)
    assertThat(c1Final).isLessThan(c1After)
    assertThat(c1Final).isEqualTo(c1Before)
  }

  @Test
  fun testHideColumns() {
    val result = createTree()
    val table = result.focusComponent as JTable
    result.tree.expandRow(0)
    result.tree.expandRow(1)
    UIUtil.dispatchAllInvocationEvents()
    val c1Before = table.cellWidth(1)
    val c2Before = table.cellWidth(2)
    val badgeBefore = table.cellWidth(3)
    assertThat(c1Before).isGreaterThan(0)
    assertThat(c2Before).isGreaterThan(0)
    assertThat(badgeBefore).isGreaterThan(0)

    // hide c1 column
    result.interactions.setColumnVisibility(1, false)
    assertThat(table.cellWidth(1)).isEqualTo(0)
    assertThat(table.cellWidth(2)).isEqualTo(c2Before)
    assertThat(table.cellWidth(3)).isEqualTo(badgeBefore)

    // hide badge column
    result.interactions.setColumnVisibility(3, false)
    assertThat(table.cellWidth(1)).isEqualTo(0)
    assertThat(table.cellWidth(2)).isEqualTo(c2Before)
    assertThat(table.cellWidth(3)).isEqualTo(0)

    // show c1 column
    result.interactions.setColumnVisibility(1, true)
    assertThat(table.cellWidth(1)).isEqualTo(c1Before)
    assertThat(table.cellWidth(2)).isEqualTo(c2Before)
    assertThat(table.cellWidth(3)).isEqualTo(0)

    // show badge column
    result.interactions.setColumnVisibility(3, true)
    assertThat(table.cellWidth(1)).isEqualTo(c1Before)
    assertThat(table.cellWidth(2)).isEqualTo(c2Before)
    assertThat(table.cellWidth(3)).isEqualTo(badgeBefore)
  }

  @Test
  fun testHideHeader() {
    val result = createTree()
    val table = result.focusComponent as TreeTableImpl
    val scrollPane = getScrollPane(table)

    // This will cause addNotify() to be called on the table:
    FakeUi(scrollPane, createFakeWindow = true)
    assertThat(table.tableHeader.isShowing).isFalse()

    // show the header
    result.interactions.setHeaderVisibility(true)
    assertThat(table.tableHeader.isShowing).isTrue()

    // Simulate minimize and restore of the component tree
    table.removeNotify()
    table.addNotify()
    assertThat(table.tableHeader.isShowing).isTrue()

    // hide the header
    result.interactions.setHeaderVisibility(false)
    assertThat(table.tableHeader.isShowing).isFalse()

    // Simulate minimize and restore of the component tree
    table.removeNotify()
    table.addNotify()
    assertThat(table.tableHeader.isShowing).isFalse()
    table.removeNotify()
  }

  @Test
  fun testHoverCell() {
    val table = createTreeTable()
    setScrollPaneSize(table, 300, 800)
    table.tree.expandRow(0)
    table.tree.expandRow(1)
    val ui = FakeUi(table)
    UIUtil.dispatchAllInvocationEvents()
    val c1 = table.getCellRect(2, 1, true)
    val c2 = table.getCellRect(3, 2, true)
    val badge1 = table.getCellRect(0, 3, true)
    val badge2 = table.getCellRect(1, 3, true)
    val badge3 = table.getCellRect(2, 3, true)
    val manager: RepaintManager = mock()
    RepaintManager.setCurrentManager(manager)

    // move mouse over column c1 for style1 (row 2)
    ui.mouse.moveTo(c1.centerX.toInt(), c1.centerY.toInt())
    assertThat(table.hoverCell?.equalTo(2, 1)).isTrue()
    verifyNoInteractions(manager) // c1 is not a badge column

    // move mouse over column c2 for item3 (row 3)
    ui.mouse.moveTo(c2.centerX.toInt(), c2.centerY.toInt())
    assertThat(table.hoverCell?.equalTo(3, 2)).isTrue()
    verifyNoInteractions(manager) // c2 is not a badge column

    // move mouse over the tree column for item3 (row 3)
    ui.mouse.moveTo(5, c2.centerY.toInt())
    assertThat(table.hoverCell?.equalTo(3, 0)).isTrue()
    verifyNoInteractions(manager) // the tree is not a badge column

    // move mouse over the badge column below the last row in the table
    ui.mouse.moveTo(badge1.centerX.toInt(), 750)
    assertThat(table.hoverCell).isNull()
    verifyNoInteractions(manager) // mouse was moved below the last row

    // move mouse over the badge column for style1 (row 2)
    ui.mouse.moveTo(badge3.centerX.toInt(), badge3.centerY.toInt())
    assertThat(table.hoverCell?.equalTo(2, 3)).isTrue()
    verifyNoInteractions(manager) // badge in row 3 (style1) doesn't have a hoverIcon
    assertThat(table.badgeIconOf(2, 3)).isSameAs(EmptyIcon.ICON_16)

    // move mouse over the badge column for item1 (row 0)
    ui.mouse.moveTo(badge1.centerX.toInt(), badge1.centerY.toInt())
    assertThat(table.hoverCell?.equalTo(0, 3)).isTrue()
    verify(manager).addDirtyRegion(table, badge1.x, badge1.y, badge1.width, badge1.height)
    assertThat(table.badgeIconOf(0, 3)).isSameAs(StudioIcons.LayoutEditor.Properties.VISIBLE)
    assertThat(table.badgeIconOf(1, 3)).isSameAs(StudioIcons.Common.FILTER)

    // move mouse over the badge column for item2 (row 1)
    ui.mouse.moveTo(badge2.centerX.toInt(), badge2.centerY.toInt())
    assertThat(table.hoverCell?.equalTo(1, 3)).isTrue()
    verify(manager, times(2)).addDirtyRegion(table, badge1.x, badge1.y, badge1.width, badge1.height)
    verify(manager).addDirtyRegion(table, badge2.x, badge2.y, badge2.width, badge2.height)
    assertThat(table.badgeIconOf(0, 3)).isSameAs(StudioIcons.Common.ERROR)
    assertThat(table.badgeIconOf(1, 3)).isSameAs(StudioIcons.LayoutEditor.Properties.INVISIBLE)

    // move mouse outside the table
    ui.mouse.moveTo(table.width + 40, badge2.centerY.toInt())
    assertThat(table.hoverCell).isNull()
    verify(manager, times(2)).addDirtyRegion(table, badge2.x, badge2.y, badge2.width, badge2.height)
    assertThat(table.badgeIconOf(0, 3)).isSameAs(StudioIcons.Common.ERROR)
    assertThat(table.badgeIconOf(1, 3)).isSameAs(StudioIcons.Common.FILTER)
  }

  @Test
  fun testPreferredBadgeSize() {
    val table = createTreeTable()
    val renderer = table.getCellRenderer(0, 3)
    val component = renderer.getTableCellRendererComponent(table, item1, true, true, 0, 3)
    assertThat(component.preferredSize.width)
      .isEqualTo(EmptyIcon.ICON_16.iconWidth + JBUIScale.scale(4))
    assertThat(table.columnModel.getColumn(3).width)
      .isEqualTo(EmptyIcon.ICON_16.iconWidth + JBUIScale.scale(4))
  }

  @Test
  fun testPreferredBadgeSizeWithBadgeDivider() {
    badgeItem.leftDivider = true
    val table = createTreeTable()
    val renderer = table.getCellRenderer(0, 3)
    val component = renderer.getTableCellRendererComponent(table, item1, true, true, 0, 3)
    assertThat(component.preferredSize.width)
      .isEqualTo(EmptyIcon.ICON_16.iconWidth + JBUIScale.scale(5))
    assertThat(table.columnModel.getColumn(3).width)
      .isEqualTo(EmptyIcon.ICON_16.iconWidth + JBUIScale.scale(5))
  }

  @Test
  fun testTooltipText() {
    val table = createTreeTable()
    setScrollPaneSize(table, 400, 700)
    FakeUi(table)
    table.tree.expandRow(0)
    table.tree.expandRow(1)
    assertThat(tooltipTextAt(table, 0, 0)).isNull()
    assertThat(tooltipTextAt(table, 0, 1)).isNull()
    assertThat(tooltipTextAt(table, 0, 2)).isEqualTo("Column2 tooltip: LinearLayout")
    assertThat(tooltipTextAt(table, 0, 3)).isEqualTo("Badge tooltip: android.widget.LinearLayout")
    assertThat(tooltipTextAt(table, 1, 0)).isNull()
    assertThat(tooltipTextAt(table, 1, 1)).isNull()
    assertThat(tooltipTextAt(table, 1, 2)).isEqualTo("Column2 tooltip: TextView")
    assertThat(tooltipTextAt(table, 1, 3)).isEqualTo("Badge tooltip: android.widget.TextView")
  }

  @Test
  fun testTableTooltip() {
    val table = createTreeTable()
    table.tree.expandRow(0)
    table.tree.expandRow(1)
    // Simulate paint where all cell renders are computed.
    // This will cause TreeTableCellRenderer to set the tooltip on the table for the last item
    // painted.
    for (i in 0 until table.rowCount) {
      table
        .getCellRenderer(i, 0)
        .getTableCellRendererComponent(table, table.getValueAt(i, 0), false, false, i, 0)
    }
    // There should be no tooltip on the table itself after a paint.
    /// That would cause weird tooltip popups: b/287929757
    assertThat(table.toolTipText).isNull()
  }

  private fun tooltipTextAt(table: TreeTableImpl, row: Int, column: Int): String? {
    val cell = table.getCellRect(row, column, true)
    val event =
      MouseEvent(
        table,
        MouseEvent.MOUSE_MOVED,
        System.currentTimeMillis(),
        0,
        cell.centerX.toInt(),
        cell.centerY.toInt(),
        0,
<<<<<<< HEAD
        false
=======
        false,
>>>>>>> 0d09370c
      )
    return table.getToolTipText(event)
  }

  @Test
  fun testColumnColor() {
    val table = createTreeTable()
    val focusManager = FakeKeyboardFocusManager(disposableRule.disposable)
    assertThat(foregroundOf(table, 1, isSelected = false, hasFocus = false))
      .isEqualTo(UIUtil.getTableForeground(false, false))
    assertThat(foregroundOf(table, 1, isSelected = true, hasFocus = false))
      .isEqualTo(UIUtil.getTableForeground(true, false))
    focusManager.focusOwner = table
    assertThat(foregroundOf(table, 1, isSelected = false, hasFocus = true))
      .isEqualTo(UIUtil.getTableForeground(false, true))
    assertThat(foregroundOf(table, 1, isSelected = true, hasFocus = true))
      .isEqualTo(UIUtil.getTableForeground(true, true))

    focusManager.clearFocusOwner()
    assertThat(foregroundOf(table, 2, isSelected = false, hasFocus = false))
      .isEqualTo(JBColor.lightGray)
    assertThat(foregroundOf(table, 2, isSelected = true, hasFocus = false))
      .isEqualTo(JBColor.lightGray)
    focusManager.focusOwner = table
    assertThat(foregroundOf(table, 2, isSelected = false, hasFocus = true))
      .isEqualTo(JBColor.lightGray)
    assertThat(foregroundOf(table, 2, isSelected = true, hasFocus = true))
      .isEqualTo(UIUtil.getTableForeground(true, true))
  }

  @Test
  fun testClickResultsInOnlyOneSelectionEvent() {
    val table = createTreeTable()
    var selectionEvents = 0
    table.treeTableSelectionModel.addSelectionListener { selectionEvents++ }
    setScrollPaneSize(table, 400, 700)
    val ui = FakeUi(table)
    table.tree.expandRow(0)
    table.tree.expandRow(1)

    val cell = table.getCellRect(0, 0, true)
    ui.mouse.click(cell.centerX.toInt(), cell.centerY.toInt())
    assertThat(selectionEvents).isEqualTo(1)
  }

  @Test
  fun testSelectionAndExpansionIsMaintainedOnUpdates() {
    val result = createTree()
    val table = result.focusComponent as TreeTableImpl
    val selectionModel = result.selectionModel
    val model = result.model
    var selections = 0
    selectionModel.addSelectionListener { selections++ }
    setScrollPaneSize(table, 400, 700)
    val ui = FakeUi(table)
    table.tree.expandRow(0)
    table.tree.expandRow(1)
    val cell = table.getCellRect(2, 0, true)
    ui.mouse.click(cell.centerX.toInt(), cell.centerY.toInt())
    assertThat(table.treeTableSelectionModel.currentSelection).isEqualTo(listOf(style1))
    assertThat(selections).isEqualTo(1)
    assertThat(TreeUtil.collectExpandedPaths(table.tree).map { it.lastPathComponent })
      .containsExactly(item1, item2)

    // Simulate a model change.
    item1.add(item4)
    model.hierarchyChanged(null)

    // Make sure the selection is still intact and no further selection events were fired:
    PlatformTestUtil.dispatchAllEventsInIdeEventQueue()
    assertThat(table.treeTableSelectionModel.currentSelection).isEqualTo(listOf(style1))
    assertThat(selections).isEqualTo(1)
    assertThat(TreeUtil.collectExpandedPaths(table.tree).map { it.lastPathComponent })
      .containsExactly(item1, item2)
  }

  @Test
  fun testExplicitExpansionWithModelUpdate() {
    val result = createTree() { withExpandableRoot() }
    val table = result.focusComponent as TreeTableImpl
    val model = result.model
    PlatformTestUtil.dispatchAllEventsInIdeEventQueue()

    // Nothing is expanded:
    assertThat(table.rowCount).isEqualTo(1)

    // Simulate a model change.
    model.hierarchyChanged(null, listOf(item1, item2))
    PlatformTestUtil.dispatchAllEventsInIdeEventQueue()

    // item1 and item2 are expanded:
    assertThat(table.rowCount).isEqualTo(4)
  }

  @Test
  fun testFullExpansionOnRootUpdates() {
    val result = createTree { withExpandAllOnRootChange() }
    val table = result.focusComponent as TreeTableImpl
    assertThat(TreeUtil.collectExpandedPaths(table.tree).map { it.lastPathComponent })
      .containsExactly(item1, item2, style1)
    val model = result.model
    table.tree.collapseRow(1)
    assertThat(TreeUtil.collectExpandedPaths(table.tree).map { it.lastPathComponent })
      .containsExactly(item1)

    // Simulate a model change with no root change:
    model.treeRoot = item1

    // Make sure the expansions are still intact:
    PlatformTestUtil.dispatchAllEventsInIdeEventQueue()
    assertThat(TreeUtil.collectExpandedPaths(table.tree).map { it.lastPathComponent })
      .containsExactly(item1)

    // Simulate a model change with a root change:
    model.treeRoot = item2

    // The tree should be fully expanded:
    PlatformTestUtil.dispatchAllEventsInIdeEventQueue()
    assertThat(TreeUtil.collectExpandedPaths(table.tree).map { it.lastPathComponent })
      .containsExactly(item2, style1)
  }

  @RunsInEdt
  @Test
  fun testCreateTransferable() {
    val table = createTreeTable()
    table.tree.expandRow(0)
    table.tree.expandRow(1)
    table.setRowSelectionInterval(1, 2) // item2 & style1
    val transferHandler = table.transferHandler as TreeTableImpl.TreeTableTransferHandler
    val transferable = transferHandler.createTransferableForTests(table)
    val str = transferable?.getTransferData(DataFlavor.stringFlavor) as? String
    assertThat(str).isEqualTo("(${item2.tagName},style:${style1.name})")
    assertThat(transferHandler.draggedItems).containsExactly(item2, style1)
  }

  @RunsInEdt
  @Test
  fun testFontHeight() {
    val table = createTreeTable()
    table.tree.expandRow(0)
    table.tree.expandRow(1)
    assertThat(table.tree.rowHeight).isEqualTo(table.rowHeight)

    PortableUiFontRule(scale = 4f)
      .apply(
        object : Statement() {
          override fun evaluate() {
            table.updateUI()
            assertThat(table.tree.rowHeight).isEqualTo(table.rowHeight)
          }
        },
<<<<<<< HEAD
        mock()
=======
        mock(),
>>>>>>> 0d09370c
      )
      .evaluate()
  }

  @Test
  fun testExpand() {
    val table = createTreeTable()
    val otherColumnsWidth = listOf(1, 2, 3).sumOf { table.getCellRect(0, it, true).width }
    setScrollPaneSize(
      table,
      table.tree.getRowBounds(0).width + otherColumnsWidth + table.computeLeftOffset(1),
<<<<<<< HEAD
      800
=======
      800,
>>>>>>> 0d09370c
    )
    table.tree.size = Dimension(table.width - otherColumnsWidth, table.height)
    val cellRenderer = table.tree.cellRenderer
    val renderer1 =
      cellRenderer.getTreeCellRendererComponent(table.tree, item1, false, true, false, 0, false)
        as ColoredViewRenderer
    renderer1.adjustForPainting()
    assertThat(renderer1.fragments[0].text).endsWith("Layout")

    setScrollPaneSize(
      table,
      table.tree.getRowBounds(0).width + otherColumnsWidth + table.computeLeftOffset(1) - 1,
<<<<<<< HEAD
      800
=======
      800,
>>>>>>> 0d09370c
    )
    table.tree.size = Dimension(table.width - otherColumnsWidth, table.height)
    val renderer2 =
      cellRenderer.getTreeCellRendererComponent(table.tree, item1, false, true, false, 0, false)
        as ColoredViewRenderer
    renderer2.adjustForPainting()
    assertThat(renderer2.fragments[0].text).endsWith("...")
  }

  private fun foregroundOf(
    table: JTable,
    column: Int,
    isSelected: Boolean,
<<<<<<< HEAD
    hasFocus: Boolean
=======
    hasFocus: Boolean,
>>>>>>> 0d09370c
  ): Color {
    val renderer = table.getCellRenderer(0, column)
    val component =
      renderer.getTableCellRendererComponent(
        table,
        table.getValueAt(0, 2),
        isSelected,
        hasFocus,
        0,
<<<<<<< HEAD
        column
=======
        column,
>>>>>>> 0d09370c
      )
    return component.foreground
  }

  private fun setScrollPaneSize(table: TreeTableImpl, width: Int, height: Int): JScrollPane {
    val scrollPane = getScrollPane(table)
    scrollPane.verticalScrollBarPolicy = ScrollPaneConstants.VERTICAL_SCROLLBAR_ALWAYS
    scrollPane.horizontalScrollBarPolicy = ScrollPaneConstants.HORIZONTAL_SCROLLBAR_ALWAYS
    scrollPane.setBounds(
      0,
      0,
      width + scrollPane.verticalScrollBar.preferredSize.width,
<<<<<<< HEAD
      height + scrollPane.horizontalScrollBar.preferredSize.height
=======
      height + scrollPane.horizontalScrollBar.preferredSize.height,
>>>>>>> 0d09370c
    )

    // This disables the "Show scroll bars when scrolling" option on Mac (for this test).
    scrollPane.verticalScrollBar.isOpaque = true

    scrollPane.doLayout()
    table.parent.doLayout()
    PlatformTestUtil.dispatchAllEventsInIdeEventQueue()
    return scrollPane
  }

  private fun getScrollPane(table: TreeTableImpl): JScrollPane = table.parent.parent as JScrollPane

  private fun createTreeTable(
    customChange: ComponentTreeBuilder.() -> ComponentTreeBuilder = { this }
  ): TreeTableImpl = createTree(customChange).focusComponent as TreeTableImpl

  private fun createTree(
    customChange: ComponentTreeBuilder.() -> ComponentTreeBuilder = { this }
  ): ComponentTreeBuildResult {
    val result = createTreeWithScrollPane(customChange)
    val table = result.focusComponent as TreeTableImpl
    result.model.treeRoot = item1

    table.setUI(HeadlessTableUI())
    table.tree.setUI(HeadlessTreeUI())
    return result
  }

  private fun createTreeWithScrollPane(
    customChange: ComponentTreeBuilder.() -> ComponentTreeBuilder
  ): ComponentTreeBuildResult {
    return ComponentTreeBuilder()
      .withNodeType(ItemNodeType())
      .withNodeType(StyleNodeType())
      .withColumn(createIntColumn("c1", Item::column1))
      .withColumn(
        createIntColumn(
          "c2",
          Item::column2,
          maxInt = { 6 },
          foreground = JBColor.lightGray,
          action = column2::performAction,
          popup = column2::showPopup,
<<<<<<< HEAD
          tooltip = column2::tooltip
=======
          tooltip = column2::tooltip,
>>>>>>> 0d09370c
        )
      )
      .withBadgeSupport(badgeItem)
      .withContextMenu(contextPopup)
      .withDoubleClick(doubleClickHandler)
      .withoutTreeSearch()
      .withInvokeLaterOption { it.run() }
      .withMultipleSelection()
      .withDnD(::merge, deleteOriginOfInternalMove = false)
      .customChange()
      .build()
  }

  private fun merge(t1: Transferable, t2: Transferable): Transferable {
    val s1 = t1.getTransferData(DataFlavor.stringFlavor) as String
    val s2 = t2.getTransferData(DataFlavor.stringFlavor) as String
    return TextTransferable(StringBuffer("($s1,$s2)"))
  }

  private val Rectangle.bottom
    get() = y + height

  private fun JTable.cellWidth(columnIndex: Int) = getCellRect(0, columnIndex, true).width

  private fun JTable.badgeIconOf(row: Int, column: Int): Icon? {
    badgeItem.renderer!!.getTableCellRendererComponent(
      this,
      getValueAt(row, column),
      false,
      true,
      row,
<<<<<<< HEAD
      column
=======
      column,
>>>>>>> 0d09370c
    )
    return badgeItem.renderer!!.icon
  }
}<|MERGE_RESOLUTION|>--- conflicted
+++ resolved
@@ -53,6 +53,16 @@
 import com.intellij.util.ui.UIUtil
 import com.intellij.util.ui.tree.TreeUtil
 import icons.StudioIcons
+import org.junit.After
+import org.junit.Before
+import org.junit.ClassRule
+import org.junit.Rule
+import org.junit.Test
+import org.junit.rules.RuleChain
+import org.junit.runners.model.Statement
+import org.mockito.Mockito.times
+import org.mockito.Mockito.verify
+import org.mockito.Mockito.verifyNoInteractions
 import java.awt.Color
 import java.awt.Dimension
 import java.awt.Point
@@ -67,16 +77,6 @@
 import javax.swing.JTable
 import javax.swing.RepaintManager
 import javax.swing.ScrollPaneConstants
-import org.junit.After
-import org.junit.Before
-import org.junit.ClassRule
-import org.junit.Rule
-import org.junit.Test
-import org.junit.rules.RuleChain
-import org.junit.runners.model.Statement
-import org.mockito.Mockito.times
-import org.mockito.Mockito.verify
-import org.mockito.Mockito.verifyNoInteractions
 
 @RunsInEdt
 class TreeTableImplTest {
@@ -592,11 +592,7 @@
         cell.centerX.toInt(),
         cell.centerY.toInt(),
         0,
-<<<<<<< HEAD
-        false
-=======
         false,
->>>>>>> 0d09370c
       )
     return table.getToolTipText(event)
   }
@@ -749,11 +745,7 @@
             assertThat(table.tree.rowHeight).isEqualTo(table.rowHeight)
           }
         },
-<<<<<<< HEAD
-        mock()
-=======
         mock(),
->>>>>>> 0d09370c
       )
       .evaluate()
   }
@@ -765,11 +757,7 @@
     setScrollPaneSize(
       table,
       table.tree.getRowBounds(0).width + otherColumnsWidth + table.computeLeftOffset(1),
-<<<<<<< HEAD
-      800
-=======
       800,
->>>>>>> 0d09370c
     )
     table.tree.size = Dimension(table.width - otherColumnsWidth, table.height)
     val cellRenderer = table.tree.cellRenderer
@@ -782,11 +770,7 @@
     setScrollPaneSize(
       table,
       table.tree.getRowBounds(0).width + otherColumnsWidth + table.computeLeftOffset(1) - 1,
-<<<<<<< HEAD
-      800
-=======
       800,
->>>>>>> 0d09370c
     )
     table.tree.size = Dimension(table.width - otherColumnsWidth, table.height)
     val renderer2 =
@@ -800,11 +784,7 @@
     table: JTable,
     column: Int,
     isSelected: Boolean,
-<<<<<<< HEAD
-    hasFocus: Boolean
-=======
     hasFocus: Boolean,
->>>>>>> 0d09370c
   ): Color {
     val renderer = table.getCellRenderer(0, column)
     val component =
@@ -814,11 +794,7 @@
         isSelected,
         hasFocus,
         0,
-<<<<<<< HEAD
-        column
-=======
         column,
->>>>>>> 0d09370c
       )
     return component.foreground
   }
@@ -831,11 +807,7 @@
       0,
       0,
       width + scrollPane.verticalScrollBar.preferredSize.width,
-<<<<<<< HEAD
-      height + scrollPane.horizontalScrollBar.preferredSize.height
-=======
       height + scrollPane.horizontalScrollBar.preferredSize.height,
->>>>>>> 0d09370c
     )
 
     // This disables the "Show scroll bars when scrolling" option on Mac (for this test).
@@ -880,11 +852,7 @@
           foreground = JBColor.lightGray,
           action = column2::performAction,
           popup = column2::showPopup,
-<<<<<<< HEAD
-          tooltip = column2::tooltip
-=======
           tooltip = column2::tooltip,
->>>>>>> 0d09370c
         )
       )
       .withBadgeSupport(badgeItem)
@@ -916,11 +884,7 @@
       false,
       true,
       row,
-<<<<<<< HEAD
-      column
-=======
       column,
->>>>>>> 0d09370c
     )
     return badgeItem.renderer!!.icon
   }
