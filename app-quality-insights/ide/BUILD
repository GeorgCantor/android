load("//tools/base/bazel:bazel.bzl", "iml_module")

# managed by go/iml_to_build
iml_module(
    name = "intellij.android.app-quality-insights.ide",
    srcs = ["src"],
    iml_files = ["intellij.android.app-quality-insights.ide.iml"],
    visibility = ["//visibility:public"],
    # do not sort: must match IML order
    deps = [
        "@intellij//:intellij-sdk",
        "@intellij//:com.intellij.java",
        "//tools/base/flags:studio.android.sdktools.flags[module]",
        "//tools/adt/idea/android-common:intellij.android.common[module]",
        "//tools/adt/idea/artwork:intellij.android.artwork[module]",
        "//tools/adt/idea/app-quality-insights/ui:intellij.android.app-quality-insights.ui[module]",
        "//tools/adt/idea/app-quality-insights/api:intellij.android.app-quality-insights.api[module]",
        "//tools/adt/idea/.idea/libraries:studio-analytics-proto",
        "//tools/analytics-library/tracker:analytics-tracker[module]",
        "//tools/adt/idea/android:intellij.android.core[module]",
<<<<<<< HEAD
        "//prebuilts/studio/intellij-sdk:studio-sdk-plugin-Kotlin",
=======
        "@intellij//:org.jetbrains.kotlin",
>>>>>>> 0d09370c
        "//tools/adt/idea/project-system:intellij.android.projectSystem[module]",
        "//tools/adt/idea/analytics[module]",
    ],
)

# managed by go/iml_to_build
iml_module(
    name = "intellij.android.app-quality-insights.ide.tests",
    iml_files = ["intellij.android.app-quality-insights.ide.tests.iml"],
    split_test_targets = {
        "VcsIntegrationTest": {
            "test_filter": "com.android.tools.idea.insights.vcs.VcsIntegrationTest",
            "data": [
                "//tools/base/build-system:android_gradle_plugin.zip",
                "//tools/base/build-system:android_gradle_plugin_runtime_dependencies",
                "//tools/base/build-system:gradle-distrib",
            ],
        },
        "other": {},
    },
    test_class = "com.android.tools.idea.insights.InsightsIdeTestSuite",
    test_data = [
        ":testData",
        "//prebuilts/studio/sdk:platforms/latest",
    ],
    test_srcs = ["testSrc"],
    visibility = ["//visibility:public"],
    # do not sort: must match IML order
    deps = [
        "@intellij//:intellij-sdk[test]",
        "@intellij//:com.intellij.java",
        "//tools/adt/idea/app-quality-insights/api:intellij.android.app-quality-insights.api[module, test]",
        "//tools/base/flags:studio.android.sdktools.flags[module, test]",
        "//tools/adt/idea/android-common:intellij.android.common[module, test]",
        "//tools/adt/idea/android-test-framework:intellij.android.testFramework[module, test]",
        "//tools/adt/idea/app-quality-insights/ide:intellij.android.app-quality-insights.ide[module, test]",
        "//tools/adt/idea/.idea/libraries:mockito[test]",
        "//tools/adt/idea/.idea/libraries:truth[test]",
        "//tools/base/testutils:studio.android.sdktools.testutils[module, test]",
        "//tools/adt/idea/adt-testutils:intellij.android.adt.testutils[module, test]",
<<<<<<< HEAD
        "//prebuilts/studio/intellij-sdk:studio-sdk-plugin-Kotlin[test]",
=======
        "@intellij//:org.jetbrains.kotlin[test]",
>>>>>>> 0d09370c
        "//tools/adt/idea/app-quality-insights/ui:intellij.android.app-quality-insights.ui[module, test]",
        "//tools/adt/idea/android:intellij.android.core[module, test]",
        "//tools/adt/idea/project-system:intellij.android.projectSystem[module, test]",
        "//tools/analytics-library/testing:android.sdktools.analytics-testing[module, test]",
        "//tools/analytics-library/tracker:analytics-tracker[module, test]",
        "//tools/adt/idea/.idea/libraries:studio-analytics-proto[test]",
        "//tools/adt/idea/project-system-gradle-models:intellij.android.projectSystem.gradle.models[module, test]",
        "//tools/adt/idea/app-quality-insights/ui:intellij.android.app-quality-insights.ui.tests[module, test]",
        "//tools/vendor/google/git4insights[module, test]",
<<<<<<< HEAD
        "//prebuilts/studio/intellij-sdk:studio-sdk-plugin-vcs-git[test]",
=======
        "@intellij//:Git4Idea[test]",
>>>>>>> 0d09370c
        "//tools/adt/idea/adt-ui:intellij.android.adt.ui[module, test]",
    ],
)

filegroup(
    name = "testData",
    srcs = glob(["testData/**"]),
    visibility = ["//visibility:public"],
)<|MERGE_RESOLUTION|>--- conflicted
+++ resolved
@@ -18,11 +18,7 @@
         "//tools/adt/idea/.idea/libraries:studio-analytics-proto",
         "//tools/analytics-library/tracker:analytics-tracker[module]",
         "//tools/adt/idea/android:intellij.android.core[module]",
-<<<<<<< HEAD
-        "//prebuilts/studio/intellij-sdk:studio-sdk-plugin-Kotlin",
-=======
         "@intellij//:org.jetbrains.kotlin",
->>>>>>> 0d09370c
         "//tools/adt/idea/project-system:intellij.android.projectSystem[module]",
         "//tools/adt/idea/analytics[module]",
     ],
@@ -63,11 +59,7 @@
         "//tools/adt/idea/.idea/libraries:truth[test]",
         "//tools/base/testutils:studio.android.sdktools.testutils[module, test]",
         "//tools/adt/idea/adt-testutils:intellij.android.adt.testutils[module, test]",
-<<<<<<< HEAD
-        "//prebuilts/studio/intellij-sdk:studio-sdk-plugin-Kotlin[test]",
-=======
         "@intellij//:org.jetbrains.kotlin[test]",
->>>>>>> 0d09370c
         "//tools/adt/idea/app-quality-insights/ui:intellij.android.app-quality-insights.ui[module, test]",
         "//tools/adt/idea/android:intellij.android.core[module, test]",
         "//tools/adt/idea/project-system:intellij.android.projectSystem[module, test]",
@@ -77,11 +69,7 @@
         "//tools/adt/idea/project-system-gradle-models:intellij.android.projectSystem.gradle.models[module, test]",
         "//tools/adt/idea/app-quality-insights/ui:intellij.android.app-quality-insights.ui.tests[module, test]",
         "//tools/vendor/google/git4insights[module, test]",
-<<<<<<< HEAD
-        "//prebuilts/studio/intellij-sdk:studio-sdk-plugin-vcs-git[test]",
-=======
         "@intellij//:Git4Idea[test]",
->>>>>>> 0d09370c
         "//tools/adt/idea/adt-ui:intellij.android.adt.ui[module, test]",
     ],
 )
