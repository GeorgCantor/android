--- conflicted
+++ resolved
@@ -30,11 +30,7 @@
 import com.intellij.build.events.impl.StartBuildEventImpl;
 import com.intellij.facet.ProjectFacetManager;
 import com.intellij.openapi.application.ApplicationManager;
-<<<<<<< HEAD
-import com.intellij.openapi.extensions.Extensions;
-=======
 import com.intellij.openapi.components.ServiceManager;
->>>>>>> 9e819fa1
 import com.intellij.openapi.externalSystem.model.DataNode;
 import com.intellij.openapi.externalSystem.model.project.ProjectData;
 import com.intellij.openapi.externalSystem.model.task.ExternalSystemTaskId;
@@ -46,21 +42,14 @@
 import com.intellij.util.SystemProperties;
 import org.jetbrains.annotations.NotNull;
 import org.jetbrains.annotations.Nullable;
-<<<<<<< HEAD
-import org.jetbrains.plugins.gradle.service.project.wizard.GradleJavaProjectOpenProcessor;
-=======
-import org.jetbrains.plugins.gradle.service.project.wizard.GradleProjectOpenProcessor;
->>>>>>> 9e819fa1
+import org.jetbrains.plugins.gradle.service.project.GradleProjectOpenProcessor;
 import org.jetbrains.plugins.gradle.settings.GradleProjectSettings;
 import org.jetbrains.plugins.gradle.settings.GradleSettings;
 
 import java.io.File;
 import java.util.Collection;
-<<<<<<< HEAD
-=======
 import java.util.Collections;
 import java.util.LinkedHashSet;
->>>>>>> 9e819fa1
 import java.util.Set;
 
 import static com.android.tools.idea.Projects.getBaseDirPath;
@@ -78,23 +67,6 @@
     SystemProperties.getBooleanProperty("studio.sync.with.cached.model.only", false);
 
   @NotNull private final Project myProject;
-<<<<<<< HEAD
-
-  public IdeaGradleSync(@NotNull Project project) {
-    myProject = project;
-  }
-
-  @Override
-  public void sync(@NotNull GradleSyncInvoker.Request request,
-                   @Nullable GradleSyncListener listener) {
-    // Prevent IDEA from syncing with Gradle. We want to have full control of syncing.
-    myProject.putUserData(ExternalSystemDataKeys.NEWLY_IMPORTED_PROJECT, true);
-    boolean newProject = request.isNewOrImportedProject();
-
-    if (SYNC_WITH_CACHED_MODEL_ONLY || request.isUseCachedGradleModels()) {
-      GradleProjectSyncData syncData = GradleProjectSyncData.getInstance((myProject));
-      if (syncData != null && syncData.canUseCachedProjectData()) {
-=======
   @NotNull private final GradleProjectInfo myProjectInfo;
 
   public IdeaGradleSync(@NotNull Project project) {
@@ -115,7 +87,6 @@
     if (SYNC_WITH_CACHED_MODEL_ONLY || request.useCachedGradleModels) {
       ProjectBuildFileChecksums buildFileChecksums = ProjectBuildFileChecksums.findFor((myProject));
       if (buildFileChecksums != null && buildFileChecksums.canUseCachedData()) {
->>>>>>> 9e819fa1
         DataNodeCaches dataNodeCaches = DataNodeCaches.getInstance(myProject);
         DataNode<ProjectData> cache = dataNodeCaches.getCachedProjectData();
         if (cache != null && !dataNodeCaches.isCacheMissingModels(cache)) {
@@ -126,11 +97,6 @@
 
           setSkipAndroidPluginUpgrade(request, setupRequest);
 
-<<<<<<< HEAD
-          setSkipAndroidPluginUpgrade(request, setupRequest);
-
-          ProjectSetUpTask setUpTask = new ProjectSetUpTask(myProject, setupRequest, listener, newProject, true /* select modules */, true);
-=======
           // Create a task for the Build View, this is needed to hang any found issue to it.
           ExternalSystemTaskId taskId = ExternalSystemTaskId.create(GRADLE_SYSTEM_ID, ExternalSystemTaskType.EXECUTE_TASK, myProject);
           String workingDir = toCanonicalPath(getBaseDirPath(myProject).getPath());
@@ -139,7 +105,6 @@
           syncManager.onEvent(new StartBuildEventImpl(buildDescriptor, "reading from cache..."));
           myProject.putUserData(EXTERNAL_SYSTEM_TASK_ID_KEY, taskId);
           ProjectSetUpTask setUpTask = new ProjectSetUpTask(myProject, setupRequest, listener, true /* sync skipped */);
->>>>>>> 9e819fa1
           setUpTask.onSuccess(cache);
           return;
         }
@@ -150,50 +115,10 @@
     setupRequest.generateSourcesAfterSync = request.generateSourcesOnSuccess;
     setupRequest.cleanProjectAfterSync = request.cleanProject;
 
-<<<<<<< HEAD
-    // @formatter:off
-    setupRequest.setGenerateSourcesAfterSync(request.isGenerateSourcesOnSuccess())
-                .setCleanProjectAfterSync(request.isCleanProject());
-    // @formatter:on
-=======
->>>>>>> 9e819fa1
     setSkipAndroidPluginUpgrade(request, setupRequest);
 
     // the sync should be aware of multiple linked gradle project with a single IDE project
     // and a linked gradle project can be located not in the IDE Project.baseDir
-<<<<<<< HEAD
-    Set<String> androidProjectCandidatesPaths = ContainerUtil.newLinkedHashSet();
-    if (request.isNewOrImportedProject()) {
-      GradleSettings gradleSettings = GradleSettings.getInstance(myProject);
-      Collection<GradleProjectSettings> projectsSettings = gradleSettings.getLinkedProjectsSettings();
-      if (projectsSettings.isEmpty()) {
-        GradleJavaProjectOpenProcessor gradleProjectOpenProcessor =
-          Extensions.findExtension(ProjectOpenProcessor.EXTENSION_POINT_NAME, GradleJavaProjectOpenProcessor.class);
-        if (myProject.getBasePath() != null && gradleProjectOpenProcessor.canOpenProject(myProject.getBaseDir())) {
-          GradleProjectSettings projectSettings = new GradleProjectSettings();
-          String externalProjectPath = ExternalSystemApiUtil.toCanonicalPath(myProject.getBasePath());
-          projectSettings.setExternalProjectPath(externalProjectPath);
-          gradleSettings.setLinkedProjectsSettings(ContainerUtil.list(projectSettings));
-          androidProjectCandidatesPaths.add(externalProjectPath);
-        }
-      }
-      else if (projectsSettings.size() == 1) {
-        androidProjectCandidatesPaths.add(projectsSettings.iterator().next().getExternalProjectPath());
-      }
-    }
-    else {
-      for (Module module : ProjectFacetManager.getInstance(myProject).getModulesWithFacet(GradleFacet.getFacetTypeId())) {
-        String projectPath = ExternalSystemApiUtil.getExternalRootProjectPath(module);
-        ContainerUtil.addIfNotNull(androidProjectCandidatesPaths, projectPath);
-      }
-    }
-    if (androidProjectCandidatesPaths.isEmpty()) {
-      // try to discover the project in the IDE project base dir if there is no linked gradle projects at all
-      if (GradleSettings.getInstance(myProject).getLinkedProjectsSettings().isEmpty()) {
-        String externalProjectPath = ExternalSystemApiUtil.toCanonicalPath(Projects.getBaseDirPath(myProject).getPath());
-        if (new File(externalProjectPath, SdkConstants.FN_BUILD_GRADLE).isFile() ||
-            new File(externalProjectPath, SdkConstants.FN_SETTINGS_GRADLE).isFile()) {
-=======
     Set<String> androidProjectCandidatesPaths = new LinkedHashSet<>();
     if (myProjectInfo.isImportedProject()) {
       GradleSettings gradleSettings = GradleSettings.getInstance(myProject);
@@ -206,7 +131,6 @@
           String externalProjectPath = toCanonicalPath(myProject.getBasePath());
           projectSettings.setExternalProjectPath(externalProjectPath);
           gradleSettings.setLinkedProjectsSettings(Collections.singletonList(projectSettings));
->>>>>>> 9e819fa1
           androidProjectCandidatesPaths.add(externalProjectPath);
         }
       }
@@ -240,17 +164,10 @@
     }
 
     for (String rootPath : androidProjectCandidatesPaths) {
-<<<<<<< HEAD
-      ProjectSetUpTask setUpTask = new ProjectSetUpTask(myProject, setupRequest, listener, newProject,
-                                                        newProject /* select modules if it's a new project */, false);
+      ProjectSetUpTask setUpTask = new ProjectSetUpTask(myProject, setupRequest, listener, false);
       ProgressExecutionMode executionMode = request.getProgressExecutionMode();
       refreshProject(myProject, GRADLE_SYSTEM_ID, rootPath, setUpTask, false /* resolve dependencies */,
                      executionMode, true /* always report import errors */);
-=======
-      ProjectSetUpTask setUpTask = new ProjectSetUpTask(myProject, setupRequest, listener, false);
-      ProgressExecutionMode executionMode = request.getProgressExecutionMode();
-      refreshProject(myProject, GRADLE_SYSTEM_ID, rootPath, setUpTask, false /* resolve dependencies */,
-                     executionMode, true /* always report import errors */, false /* do not seal the "Build View" */);
     }
   }
 
@@ -258,15 +175,6 @@
                                                   @NotNull PostSyncProjectSetup.Request setupRequest) {
     if (ApplicationManager.getApplication().isUnitTestMode() && syncRequest.skipAndroidPluginUpgrade) {
       setupRequest.skipAndroidPluginUpgrade = true;
->>>>>>> 9e819fa1
-    }
-  }
-
-  private static void setSkipAndroidPluginUpgrade(@NotNull GradleSyncInvoker.Request syncRequest,
-                                                  @NotNull PostSyncProjectSetup.Request setupRequest) {
-    if (ApplicationManager.getApplication().isUnitTestMode() && syncRequest.isSkipAndroidPluginUpgrade()) {
-      //noinspection TestOnlyProblems
-      setupRequest.setSkipAndroidPluginUpgrade();
     }
   }
 }