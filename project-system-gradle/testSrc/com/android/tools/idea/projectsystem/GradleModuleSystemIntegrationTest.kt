--- conflicted
+++ resolved
@@ -69,29 +69,6 @@
 
   @Test
   fun testGetRegisteredExistingDependency() {
-<<<<<<< HEAD
-    loadSimpleApplication()
-    verifyProjectDependsOnWildcardAppCompat()
-    val moduleSystem = project.findAppModule().getModuleSystem()
-
-    // Verify that getRegisteredDependency gets a existing dependency correctly.
-    val appCompat = GoogleMavenArtifactId.APP_COMPAT_V7.getCoordinate("+")
-    val foundDependency = moduleSystem.getRegisteredDependency(appCompat)!!
-
-    assertThat(foundDependency.artifactId).isEqualTo(APPCOMPAT_LIB_ARTIFACT_ID)
-    assertThat(foundDependency.groupId).isEqualTo(SUPPORT_LIB_GROUP_ID)
-    assertThat(foundDependency.version!!.major).isEqualTo(28)
-
-    // TODO: b/129297171
-    if (CHECK_DIRECT_GRADLE_DEPENDENCIES) {
-      // When we were checking the parsed gradle file we were able to detect a specified "+" in the version.
-      assertThat(foundDependency.version!!.minorSegment!!.text).isEqualTo("+")
-    }
-    else {
-      // Now that we are using the resolved gradle version we are no longer able to detect a "+" in the version.
-      assertThat(foundDependency.version!!.minor).isLessThan(Integer.MAX_VALUE)
-      assertThat(foundDependency.version!!.micro).isLessThan(Integer.MAX_VALUE)
-=======
     val preparedProject = projectRule.prepareTestProject(TestProject.SIMPLE_APPLICATION)
     preparedProject.open { project ->
       verifyProjectDependsOnWildcardAppCompat(project)
@@ -106,7 +83,6 @@
       assertThat(foundDependency.lowerBoundVersion!!.major).isEqualTo(28)
 
       // TODO: b/129297171
-      @Suppress("ConstantConditionIf")
       if (CHECK_DIRECT_GRADLE_DEPENDENCIES) {
         // When we were checking the parsed gradle file we were able to detect a specified "+" in the version.
         assertThat(foundDependency.acceptsGreaterRevisions()).isTrue()
@@ -115,7 +91,6 @@
         assertThat(foundDependency.lowerBoundVersion!!.minor).isLessThan(Integer.MAX_VALUE)
         assertThat(foundDependency.lowerBoundVersion!!.micro).isLessThan(Integer.MAX_VALUE)
       }
->>>>>>> de127946
     }
   }
 
