--- conflicted
+++ resolved
@@ -1,5 +1,5 @@
 /*
- * Copyright (C) 2019 The Android Open Source Project
+ * Copyright (C) 2021 The Android Open Source Project
  *
  * Licensed under the Apache License, Version 2.0 (the "License");
  * you may not use this file except in compliance with the License.
@@ -17,24 +17,21 @@
 
 import com.android.SdkConstants
 import com.android.Version.ANDROID_GRADLE_PLUGIN_VERSION
+import com.android.sdklib.SdkVersionInfo
 import com.android.sdklib.devices.Abi
 import com.android.tools.idea.IdeInfo
 import com.android.tools.idea.gradle.util.EmbeddedDistributionPaths
 import com.android.tools.idea.sdk.IdeSdks
 import com.android.tools.idea.util.StudioPathManager
 import com.android.utils.FileUtils
-import com.intellij.openapi.actionSystem.AnActionEvent
-import com.intellij.openapi.fileEditor.FileEditorManager
-import com.intellij.openapi.fileEditor.OpenFileDescriptor
-import com.intellij.openapi.project.DumbAwareAction
+import com.intellij.openapi.application.PathManager
 import com.intellij.openapi.util.io.FileUtil
-import com.intellij.openapi.vfs.VfsUtil
-import com.intellij.util.io.sanitizeFileName
 import org.jetbrains.android.facet.AndroidFacetProperties
 import org.jetbrains.annotations.VisibleForTesting
+import org.jetbrains.kotlin.config.KotlinCompilerVersion
 import java.io.File
 import java.lang.Math.max
-import java.util.*
+import java.util.Locale
 
 /**
  * A helper class to dump an IDEA project to a stable human readable text format that can be compared in tests.
@@ -42,7 +39,7 @@
 class ProjectDumper(
   private val offlineRepos: List<File> = getOfflineM2Repositories(),
   private val androidSdk: File = IdeSdks.getInstance().androidSdkPath!!,
-  private val devBuildHome: File = getStudioSourcesLocation(),
+  private val devBuildHome: File = File(PathManager.getCommunityHomePath()),
   private val additionalRoots: Map<String, File> = emptyMap()
 ) {
   private val gradleCache: File = getGradleCacheLocation()
@@ -50,14 +47,14 @@
   private val systemHome = getSystemHomeLocation()
 
   init {
-    println("<DEV>         <== ${devBuildHome.absolutePath}")
+    println("<DEV>         <== ${devBuildHome?.absolutePath}")
     println("<GRADLE>      <== ${gradleCache.absolutePath}")
     println("<ANDROID_SDK> <== ${androidSdk.absolutePath}")
     println("<M2>          <==")
     offlineRepos.forEach {
       println("                  ${it.absolutePath}")
     }
-    println("<HOME>        <== ${systemHome.absolutePath}")
+    println("<HOME>        <== ${systemHome?.absolutePath}")
     additionalRoots.forEach { (key, value) ->
       println("<$key>        <== ${value.absolutePath}")
     }
@@ -132,45 +129,53 @@
         val (filePath, suffix) = splitPathAndSuffix()
         val file = File(filePath)
         val existenceSuffix = if (!file.exists()) " [-]" else ""
-        val maskedPath = (if (file.isRooted) filePath.replaceKnownPaths() else filePath) + suffix + existenceSuffix
-        if (IdeInfo.getInstance().isAndroidStudio) maskedPath else convertToMaskedMavenPath(maskedPath)
-      }
-    }
-  }
-
-<<<<<<< HEAD
-  fun String?.toPrintableString(): String? = if (this == SdkConstants.CURRENT_BUILD_TOOLS_VERSION) "<CURRENT_BUILD_TOOLS_VERSION>"
-  else this
-
-  fun String.replaceKnownPatterns(): String =
-    this
-      .let {
-        if (it.contains(gradleVersionPattern)) {
-          it.replace(SdkConstants.GRADLE_LATEST_VERSION, "<GRADLE_VERSION>")
-        }
-        else it
-      }
-      .replace(ANDROID_GRADLE_PLUGIN_VERSION, "<AGP_VERSION>")
-      .let {
-        kotlinVersionPattern.find(it)?.let { match ->
-          it.replace(match.groupValues[1], "<KOTLIN_VERSION>")
-        } ?: it
-      }
-      .removeAndroidVersionsFromPath()
-=======
+        val maskedPath = (if (file.isRooted) filePath.replaceKnownPaths() else filePath)
+        val maskedMavenPath = convertToMaskedMavenPath(maskedPath)
+        (if (file.isRooted) maskedMavenPath.replaceKnownPaths() else maskedMavenPath) + suffix + existenceSuffix
+      }
+    }
+  }
+
   @VisibleForTesting
   fun convertToMaskedMavenPath(maskedPath: String): String {
     var res = maskedPath
     val gradleFilesPrefix = "<GRADLE>/caches/modules-2/files-2.1/"
     if (res.startsWith(gradleFilesPrefix)) {
-      val pkgEndIndex = res.indexOf('/', gradleFilesPrefix.length)
-      val pkg = res.substring(gradleFilesPrefix.length, pkgEndIndex)
-      val remaining = res.substring(pkgEndIndex).replace("/$gradleLongHashStub/", "/")
-      res = "<M2>/" + pkg.replace('.', '/') + remaining
+      val parts = res.substringAfter(gradleFilesPrefix).split("/");
+
+      val pkg = parts[0]
+      val artifact = parts[1]
+      val version = parts[2]
+      // parts[3] - gradle SHA
+      val jarFile = parts[4]
+      assert(jarFile.startsWith("$artifact-$version.")) { "\"$jarFile\" should start with \"$artifact-$version.\"" }
+
+      res = "<M2>/${pkg.replace('.', '/')}/${artifact}/${version}/${jarFile}"
     }
     return res
   }
->>>>>>> 44b500f2
+
+  fun String.toPrintableString(): String = if (this == SdkConstants.CURRENT_BUILD_TOOLS_VERSION) "<CURRENT_BUILD_TOOLS_VERSION>"
+  else this
+
+  fun String.replaceCurrentSdkVersion(): String = replace(SdkVersionInfo.HIGHEST_KNOWN_STABLE_API.toString(), "<SDK_VERSION>")
+  fun String.replaceCurrentBuildToolsVersion(): String = replace(SdkConstants.CURRENT_BUILD_TOOLS_VERSION.toString(), "<BUILD_TOOLS_VERSION>")
+
+  fun String.replaceKnownPatterns(): String =
+    this
+      .let {
+        if (it.contains(gradleVersionPattern)) {
+          it.replace(SdkConstants.GRADLE_LATEST_VERSION, "<GRADLE_VERSION>")
+        }
+        else it
+      }
+      .replace(ANDROID_GRADLE_PLUGIN_VERSION, "<AGP_VERSION>")
+      .let {
+        kotlinVersionPattern.find(it)?.let { match ->
+          it.replace(match.groupValues[1], "<KOTLIN_VERSION>")
+        } ?: it
+      }
+      .removeAndroidVersionsFromPath()
 
   fun String.replaceKnownPaths(): String =
     this
@@ -180,7 +185,20 @@
       .replace(FileUtils.toSystemIndependentPath(currentRootDirectory.absolutePath), "<$currentRootDirectoryName>", ignoreCase = false)
       .replace(FileUtils.toSystemIndependentPath(gradleCache.absolutePath), "<GRADLE>", ignoreCase = false)
       .replace(FileUtils.toSystemIndependentPath(androidSdk.absolutePath), "<ANDROID_SDK>", ignoreCase = false)
-      .replace(FileUtils.toSystemIndependentPath(devBuildHome.absolutePath), "<DEV>", ignoreCase = false)
+      .let {
+        it.replaceAfter(
+          "<ANDROID_SDK>",
+          it.substringAfter("<ANDROID_SDK>", "")
+            .replaceCurrentBuildToolsVersion()
+            .replaceCurrentSdkVersion()
+        )
+      }
+      .let {
+        if (devBuildHome != null) {
+          it.replace(FileUtils.toSystemIndependentPath(devBuildHome.absolutePath), "<DEV>", ignoreCase = false)
+        }
+        else it
+      }
       .replace(FileUtils.toSystemIndependentPath(userM2.absolutePath), "<USER_M2>", ignoreCase = false)
       .let {
         if (it.contains(gradleVersionPattern)) {
@@ -233,6 +251,7 @@
 
   fun String.replaceJavaVersion(): String? = replace(Regex("11|1\\.8"), "<JAVA_VERSION>")
   fun String.replaceJdkVersion(): String? = replace(Regex("1\\.8\\.0_[0-9]+|11\\.0\\.[0-9]+"), "<JDK_VERSION>")
+    .replace(KotlinCompilerVersion.VERSION, "<KOTLIN_SDK_VERSION>")
   fun String.replaceMatchingVersion(version: String?): String =
     if (version != null) this.replace("-$version", "-<VERSION>") else this
 
@@ -262,13 +281,12 @@
   appendln(name.smartPad() + if (v != null) ": $v" else "")
 }
 
-private fun getGradleCacheLocation() = File(System.getProperty("gradle.user.home") ?:
-                                            System.getenv("GRADLE_USER_HOME") ?:
-                                            (System.getProperty("user.home") + "/.gradle"))
-
-private fun getStudioSourcesLocation() = File(StudioPathManager.getSourcesRoot())
-
-private fun getSystemHomeLocation() = getStudioSourcesLocation().toPath().parent.toFile()
+private fun getGradleCacheLocation() = File(System.getProperty("gradle.user.home") ?: System.getenv("GRADLE_USER_HOME") ?: (System.getProperty("user.home") + "/.gradle"))
+
+private fun getStudioSourcesLocation() =
+  if (StudioPathManager.isRunningFromSources()) File(StudioPathManager.getSourcesRoot()) else null
+
+private fun getSystemHomeLocation() = getStudioSourcesLocation()?.toPath()?.parent?.toFile()
 
 private fun getUserM2Location() = File(System.getProperty("user.home") + "/.m2/repository")
 
@@ -285,18 +303,4 @@
 /**
  * Replaces artifact version in string containing artifact ids like com.android.group.artifact.artifact-28.3.4.jar with <VERSION>.
  */
-private val androidPathPattern = Regex("(?:com/android/.*/)([0-9.]+)(?:/.*-)(\\1)(?:\\.jar)")
-
-class DumpProjectAction : DumbAwareAction("Dump Project Structure") {
-  override fun actionPerformed(e: AnActionEvent) {
-    val project = e.project!!
-    val dumper = ProjectDumper()
-    dumper.dumpProject(project)
-    val dump = dumper.toString().trimIndent()
-    val outputFile = File(File(project.basePath), sanitizeFileName(project.name) + ".project_dump")
-    outputFile.writeText(dump)
-    FileEditorManager.getInstance(project).openEditor(OpenFileDescriptor(project, VfsUtil.findFileByIoFile(outputFile, true)!!), true)
-    VfsUtil.markDirtyAndRefresh(true, false, false, outputFile)
-    println("Dumped to: file://$outputFile")
-  }
-}+private val androidPathPattern = Regex("(?:com/android/.*/)([0-9.]+)(?:/.*-)(\\1)(?:\\.jar)")