--- conflicted
+++ resolved
@@ -149,11 +149,7 @@
   @NotNull
   @VisibleForTesting
   static InstallOperation<File, File> downloadAndUnzipSdkSeed(@NotNull InstallContext context,
-<<<<<<< HEAD
-                                                              @NotNull File destination,
-=======
                                                               @NotNull final File destination,
->>>>>>> 04fab8eb
                                                               double progressShare) {
     final double DOWNLOAD_OPERATION_PROGRESS_SHARE = progressShare * 0.8;
     final double UNZIP_OPERATION_PROGRESS_SHARE = progressShare * 0.15;
@@ -296,28 +292,17 @@
     final InstallOperation<File, File> initialize = createInitSdkOperation(installContext, destination, INIT_SDK_OPERATION_PROGRESS_SHARE);
 
     final Collection<? extends InstallableComponent> selectedComponents = getSelectedComponents();
-<<<<<<< HEAD
-=======
     CheckSdkOperation checkSdk = new CheckSdkOperation(installContext);
->>>>>>> 04fab8eb
     InstallComponentsOperation install =
       new InstallComponentsOperation(installContext, selectedComponents, myRemotePackages, INSTALL_COMPONENTS_OPERATION_PROGRESS_SHARE);
 
     SetPreference setPreference = new SetPreference(myMode.getInstallerTimestamp());
     try {
-<<<<<<< HEAD
-      initialize.then(install).then(setPreference, 0).then(new ConfigureComponents(installContext, selectedComponents), 0)
-        .execute(destination);
-    }
-    catch (InstallationCancelledException e) {
-      // Ok, we don't abort the wizard as this was an explicit user action.
-=======
       initialize.then(checkSdk).then(install).then(setPreference).then(new ConfigureComponents(installContext, selectedComponents))
         .execute(destination);
     }
     catch (InstallationCancelledException e) {
       installContext.print("Android Studio setup was canceled", ConsoleViewContentType.ERROR_OUTPUT);
->>>>>>> 04fab8eb
     }
   }
 
@@ -363,11 +348,7 @@
   private static class MergeOperation extends InstallOperation<File, File> {
     private final File myRepo;
     private final InstallContext myContext;
-<<<<<<< HEAD
-    private boolean isRepoNoLongerNeeded = false;
-=======
     private boolean myRepoWasMerged = false;
->>>>>>> 04fab8eb
 
     public MergeOperation(File repo, InstallContext context, double progressRatio) {
       super(context, progressRatio);
@@ -383,15 +364,9 @@
         FileUtil.ensureExists(destination);
         if (!FileUtil.filesEqual(destination.getCanonicalFile(), myRepo.getCanonicalFile())) {
           SdkMerger.mergeSdks(myRepo, destination, indicator);
-<<<<<<< HEAD
-          isRepoNoLongerNeeded = true;
-        }
-        myContext.print(String.format("Android SDK was installed to %s\n", destination), ConsoleViewContentType.SYSTEM_OUTPUT);
-=======
           myRepoWasMerged = true;
         }
         myContext.print(String.format("Android SDK was installed to %1$s\n", destination), ConsoleViewContentType.SYSTEM_OUTPUT);
->>>>>>> 04fab8eb
         return destination;
       }
       catch (IOException e) {
@@ -404,11 +379,7 @@
 
     @Override
     public void cleanup(@NotNull File result) {
-<<<<<<< HEAD
-      if (isRepoNoLongerNeeded && myRepo.exists()) {
-=======
       if (myRepoWasMerged && myRepo.exists()) {
->>>>>>> 04fab8eb
         FileUtil.delete(myRepo);
       }
     }
@@ -435,7 +406,6 @@
                                  // No need to abort installation.
         }
         return myDestination;
-<<<<<<< HEAD
       }
       catch (IOException e) {
         throw new WizardException("Unable to move Android SDK", e);
@@ -503,79 +473,9 @@
       assert input != null;
       for (InstallableComponent component : mySelectedComponents) {
         component.configure(myInstallContext, input);
-=======
-      }
-      catch (IOException e) {
-        throw new WizardException("Unable to move Android SDK", e);
-      }
-      finally {
-        indicator.setFraction(1.0);
-        indicator.stop();
->>>>>>> 04fab8eb
       }
       return input;
     }
-
-
-    @Override
-    public void cleanup(@NotNull File result) {
-      // Do nothing
-    }
-  }
-
-  private static class ReturnValue implements Function<File, File> {
-    @Override
-    public File apply(@Nullable File input) {
-      assert input != null;
-      return input;
-    }
-  }
-
-  private static class SetPreference implements Function<File, File> {
-    @Nullable private final String myInstallerTimestamp;
-
-    public SetPreference(@Nullable String installerTimestamp) {
-      myInstallerTimestamp = installerTimestamp;
-    }
-
-    @Override
-    public File apply(@Nullable final File input) {
-      assert input != null;
-      final Application application = ApplicationManager.getApplication();
-      // SDK can only be set from write action, write action can only be started from UI thread
-      ApplicationManager.getApplication().invokeAndWait(new Runnable() {
-        @Override
-        public void run() {
-          application.runWriteAction(new Runnable() {
-            @Override
-            public void run() {
-              DefaultSdks.setDefaultAndroidHome(input, null);
-              AndroidFirstRunPersistentData.getInstance().markSdkUpToDate(myInstallerTimestamp);
-            }
-          });
-        }
-      }, application.getAnyModalityState());
-      return input;
-    }
-  }
-
-  private static class ConfigureComponents implements Function<File, File> {
-    private final InstallContext myInstallContext;
-    private final Collection<? extends InstallableComponent> mySelectedComponents;
-
-    public ConfigureComponents(InstallContext installContext, Collection<? extends InstallableComponent> selectedComponents) {
-      myInstallContext = installContext;
-      mySelectedComponents = selectedComponents;
-    }
-
-    @Override
-    public File apply(@Nullable File input) {
-      assert input != null;
-      for (InstallableComponent component : mySelectedComponents) {
-        component.configure(myInstallContext, input);
-      }
-      return input;
-    }
   }
 
 }