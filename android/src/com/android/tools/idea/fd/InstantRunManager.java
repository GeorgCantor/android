--- conflicted
+++ resolved
@@ -54,13 +54,8 @@
  * The {@linkplain InstantRunManager} is responsible for handling Instant Run related functionality
  * in the IDE: determining if an app is running with the fast deploy runtime, whether it's up to date, communicating with it, etc.
  */
-<<<<<<< HEAD
 public final class InstantRunManager {
-  public static final String MINIMUM_GRADLE_PLUGIN_VERSION_STRING = SdkConstants.GRADLE_PLUGIN_LATEST_VERSION;
-=======
-public final class InstantRunManager implements ProjectComponent {
   public static final String MINIMUM_GRADLE_PLUGIN_VERSION_STRING = "2.3.0-beta1";
->>>>>>> 38295f3d
   public static final GradleVersion MINIMUM_GRADLE_PLUGIN_VERSION = GradleVersion.parse(MINIMUM_GRADLE_PLUGIN_VERSION_STRING);
   public static final NotificationGroup NOTIFICATION_GROUP = NotificationGroup.toolWindowGroup("InstantRun", ToolWindowId.RUN);
 
@@ -125,17 +120,6 @@
     InstalledPatchCache cache = context.getInstalledPatchCache();
     return cache.getInstalledManifestResourcesHash(device, context.getApplicationId()) != null;
   }
-<<<<<<< HEAD
-  
-  public FileChangeListener.Changes getChangesAndReset() {
-    return myFileChangeListener.getChangesAndReset();
-  }
-
-  /** Synchronizes the file listening state with whether instant run is enabled */
-  static void updateFileListener(@NotNull Project project) {
-    InstantRunManager manager = get(project);
-    manager.myFileChangeListener.setEnabled(InstantRunSettings.isInstantRunEnabled());
-=======
 
   @NotNull
   @Override
@@ -157,7 +141,6 @@
 
   @Override
   public void disposeComponent() {
->>>>>>> 38295f3d
   }
 
   @Nullable
