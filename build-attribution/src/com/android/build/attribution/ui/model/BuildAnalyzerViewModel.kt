/*
 * Copyright (C) 2020 The Android Open Source Project
 *
 * Licensed under the Apache License, Version 2.0 (the "License");
 * you may not use this file except in compliance with the License.
 * You may obtain a copy of the License at
 *
 *      http://www.apache.org/licenses/LICENSE-2.0
 *
 * Unless required by applicable law or agreed to in writing, software
 * distributed under the License is distributed on an "AS IS" BASIS,
 * WITHOUT WARRANTIES OR CONDITIONS OF ANY KIND, either express or implied.
 * See the License for the specific language governing permissions and
 * limitations under the License.
 */
package com.android.build.attribution.ui.model

import com.android.build.attribution.BuildAttributionWarningsFilter
<<<<<<< HEAD
=======
import com.android.build.attribution.analyzers.DownloadsAnalyzer
>>>>>>> b5f40ffd
import com.android.build.attribution.ui.data.BuildAttributionReportUiData
import org.jetbrains.kotlin.idea.util.ifTrue

class BuildAnalyzerViewModel(
  val reportUiData: BuildAttributionReportUiData,
  val warningSuppressions: BuildAttributionWarningsFilter
) {
  enum class DataSet(val uiName: String) {
    OVERVIEW("Overview"), TASKS("Tasks"), WARNINGS("Warnings"), DOWNLOADS("Downloads")
  }

  val availableDataSets: List<DataSet>
    get() = listOfNotNull(
      DataSet.OVERVIEW,
      DataSet.TASKS,
      DataSet.WARNINGS,
      (reportUiData.downloadsData != DownloadsAnalyzer.AnalyzerIsDisabled).ifTrue { DataSet.DOWNLOADS }
    )

  /**
   * Listener to be called on selection change.
   * Called only if the selectedData value was changed.
   */
  var dataSetSelectionListener: (() -> Unit)? = null

  /**
   * Keeps track of currently selected dataSet page.
   * Notifies the listener on set if the value is different from the current one.
   */
  var selectedData: DataSet = when {
    reportUiData.jetifierData.checkJetifierBuild -> DataSet.WARNINGS
    else -> DataSet.OVERVIEW
  }
    set(value) {
      if (value != field) {
        field = value
        dataSetSelectionListener?.invoke()
      }
    }

<<<<<<< HEAD
  val shouldWarnAboutGC: Boolean
    get() = reportUiData.buildSummary.garbageCollectionTime.percentage > 10.0

  val shouldWarnAboutNoGCSetting: Boolean
    get() = !warningSuppressions.suppressNoGCSettingWarning
            && reportUiData.buildSummary.isGarbageCollectorSettingSet == false
            && reportUiData.buildSummary.javaVersionUsed?.let { it >= 9 } ?: false

=======
  val overviewPageModel: BuildOverviewPageModel = BuildOverviewPageModel(reportUiData, warningSuppressions)
>>>>>>> b5f40ffd
  val tasksPageModel: TasksDataPageModel = TasksDataPageModelImpl(reportUiData)
  val warningsPageModel: WarningsDataPageModel = WarningsDataPageModelImpl(reportUiData)
  val downloadsInfoPageModel: DownloadsInfoPageModel = DownloadsInfoPageModel(reportUiData.downloadsData)
}<|MERGE_RESOLUTION|>--- conflicted
+++ resolved
@@ -16,12 +16,9 @@
 package com.android.build.attribution.ui.model
 
 import com.android.build.attribution.BuildAttributionWarningsFilter
-<<<<<<< HEAD
-=======
 import com.android.build.attribution.analyzers.DownloadsAnalyzer
->>>>>>> b5f40ffd
 import com.android.build.attribution.ui.data.BuildAttributionReportUiData
-import org.jetbrains.kotlin.idea.util.ifTrue
+import org.jetbrains.kotlin.utils.addToStdlib.ifTrue
 
 class BuildAnalyzerViewModel(
   val reportUiData: BuildAttributionReportUiData,
@@ -60,18 +57,7 @@
       }
     }
 
-<<<<<<< HEAD
-  val shouldWarnAboutGC: Boolean
-    get() = reportUiData.buildSummary.garbageCollectionTime.percentage > 10.0
-
-  val shouldWarnAboutNoGCSetting: Boolean
-    get() = !warningSuppressions.suppressNoGCSettingWarning
-            && reportUiData.buildSummary.isGarbageCollectorSettingSet == false
-            && reportUiData.buildSummary.javaVersionUsed?.let { it >= 9 } ?: false
-
-=======
   val overviewPageModel: BuildOverviewPageModel = BuildOverviewPageModel(reportUiData, warningSuppressions)
->>>>>>> b5f40ffd
   val tasksPageModel: TasksDataPageModel = TasksDataPageModelImpl(reportUiData)
   val warningsPageModel: WarningsDataPageModel = WarningsDataPageModelImpl(reportUiData)
   val downloadsInfoPageModel: DownloadsInfoPageModel = DownloadsInfoPageModel(reportUiData.downloadsData)
