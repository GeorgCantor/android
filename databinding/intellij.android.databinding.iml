<?xml version="1.0" encoding="UTF-8"?>
<module type="JAVA_MODULE" version="4">
  <component name="NewModuleRootManager" inherit-compiler-output="true">
    <exclude-output />
    <content url="file://$MODULE_DIR$">
      <sourceFolder url="file://$MODULE_DIR$/src" isTestSource="false" />
      <sourceFolder url="file://$MODULE_DIR$/testData" type="java-test-resource" />
    </content>
    <orderEntry type="inheritedJdk" />
<<<<<<< HEAD
=======
    <orderEntry type="library" name="studio-sdk" level="project" />
    <orderEntry type="library" name="studio-plugin-com.intellij.java" level="project" />
    <orderEntry type="library" name="studio-plugin-org.jetbrains.kotlin" level="project" />
>>>>>>> 0d09370c
    <orderEntry type="sourceFolder" forTests="false" />
    <orderEntry type="library" name="Guava" level="project" />
    <orderEntry type="library" name="jcip" level="project" />
    <orderEntry type="library" name="jetbrains-annotations" level="project" />
    <orderEntry type="library" name="kotlin-stdlib" level="project" />
    <orderEntry type="library" name="protobuf" level="project" />
    <orderEntry type="library" name="studio-analytics-proto" level="project" />
    <orderEntry type="library" scope="TEST" name="layoutlib" level="project" />
    <orderEntry type="library" scope="PROVIDED" name="kotlinc.kotlin-compiler-common" level="project" />
    <orderEntry type="module" module-name="android.sdktools.analytics-tracker" />
    <orderEntry type="module" module-name="android.sdktools.common" />
    <orderEntry type="module" module-name="android.sdktools.layoutlib-api" />
    <orderEntry type="module" module-name="android.sdktools.sdk-common" />
    <orderEntry type="module" module-name="intellij.android.analytics" />
    <orderEntry type="module" module-name="intellij.android.common" />
    <orderEntry type="module" module-name="intellij.android.core" />
    <orderEntry type="module" module-name="intellij.android.jps.model" />
    <orderEntry type="module" module-name="intellij.android.projectSystem" />
    <orderEntry type="module" module-name="intellij.android.render-resources" />
<<<<<<< HEAD
    <orderEntry type="module" module-name="intellij.java.frontback.psi" />
    <orderEntry type="module" module-name="intellij.java.frontback.psi.impl" />
    <orderEntry type="module" module-name="intellij.java.indexing" />
    <orderEntry type="module" module-name="intellij.java.psi" />
    <orderEntry type="module" module-name="intellij.java.psi.impl" />
    <orderEntry type="module" module-name="intellij.platform.analysis" />
    <orderEntry type="module" module-name="intellij.platform.analysis.impl" />
    <orderEntry type="module" module-name="intellij.platform.core" />
    <orderEntry type="module" module-name="intellij.platform.core.impl" />
    <orderEntry type="module" module-name="intellij.platform.core.ui" />
    <orderEntry type="module" module-name="intellij.platform.editor" />
    <orderEntry type="module" module-name="intellij.platform.extensions" />
    <orderEntry type="module" module-name="intellij.platform.indexing" />
    <orderEntry type="module" module-name="intellij.platform.lang" />
    <orderEntry type="module" module-name="intellij.platform.lang.core" />
    <orderEntry type="module" module-name="intellij.platform.lang.impl" />
    <orderEntry type="module" module-name="intellij.platform.projectModel" />
    <orderEntry type="module" module-name="intellij.platform.refactoring" />
    <orderEntry type="module" module-name="intellij.platform.usageView" />
    <orderEntry type="module" module-name="intellij.platform.util" />
    <orderEntry type="module" module-name="intellij.platform.util.base" />
    <orderEntry type="module" module-name="intellij.platform.util.rt" />
    <orderEntry type="module" module-name="intellij.platform.util.text.matching" />
    <orderEntry type="module" module-name="intellij.xml.analysis.impl" />
    <orderEntry type="module" module-name="intellij.xml.dom" />
    <orderEntry type="module" module-name="intellij.xml.dom.impl" />
    <orderEntry type="module" module-name="intellij.xml.psi" />
    <orderEntry type="module" module-name="intellij.xml.psi.impl" />
    <orderEntry type="module" module-name="kotlin.base.project-structure" />
    <orderEntry type="module" module-name="kotlin.base.util" />
    <orderEntry type="module" module-name="android.sdktools.db-baseLibrary" scope="TEST" />
    <orderEntry type="module" module-name="android.sdktools.db-baseLibrarySupport" scope="TEST" />
=======
    <orderEntry type="module" module-name="analytics" />
    <orderEntry type="module" module-name="android.sdktools.flags" />
>>>>>>> 0d09370c
  </component>
</module><|MERGE_RESOLUTION|>--- conflicted
+++ resolved
@@ -6,33 +6,23 @@
       <sourceFolder url="file://$MODULE_DIR$/src" isTestSource="false" />
       <sourceFolder url="file://$MODULE_DIR$/testData" type="java-test-resource" />
     </content>
-    <orderEntry type="inheritedJdk" />
-<<<<<<< HEAD
-=======
-    <orderEntry type="library" name="studio-sdk" level="project" />
-    <orderEntry type="library" name="studio-plugin-com.intellij.java" level="project" />
-    <orderEntry type="library" name="studio-plugin-org.jetbrains.kotlin" level="project" />
->>>>>>> 0d09370c
-    <orderEntry type="sourceFolder" forTests="false" />
+    <orderEntry type="library" name="studio-platform" level="project" />
+    <orderEntry type="library" scope="TEST" name="studio-test-platform" level="project" />
     <orderEntry type="library" name="Guava" level="project" />
     <orderEntry type="library" name="jcip" level="project" />
     <orderEntry type="library" name="jetbrains-annotations" level="project" />
     <orderEntry type="library" name="kotlin-stdlib" level="project" />
     <orderEntry type="library" name="protobuf" level="project" />
-    <orderEntry type="library" name="studio-analytics-proto" level="project" />
     <orderEntry type="library" scope="TEST" name="layoutlib" level="project" />
     <orderEntry type="library" scope="PROVIDED" name="kotlinc.kotlin-compiler-common" level="project" />
-    <orderEntry type="module" module-name="android.sdktools.analytics-tracker" />
-    <orderEntry type="module" module-name="android.sdktools.common" />
-    <orderEntry type="module" module-name="android.sdktools.layoutlib-api" />
-    <orderEntry type="module" module-name="android.sdktools.sdk-common" />
+    <orderEntry type="inheritedJdk" />
+    <orderEntry type="sourceFolder" forTests="false" />
     <orderEntry type="module" module-name="intellij.android.analytics" />
     <orderEntry type="module" module-name="intellij.android.common" />
     <orderEntry type="module" module-name="intellij.android.core" />
     <orderEntry type="module" module-name="intellij.android.jps.model" />
     <orderEntry type="module" module-name="intellij.android.projectSystem" />
     <orderEntry type="module" module-name="intellij.android.render-resources" />
-<<<<<<< HEAD
     <orderEntry type="module" module-name="intellij.java.frontback.psi" />
     <orderEntry type="module" module-name="intellij.java.frontback.psi.impl" />
     <orderEntry type="module" module-name="intellij.java.indexing" />
@@ -63,11 +53,5 @@
     <orderEntry type="module" module-name="intellij.xml.psi.impl" />
     <orderEntry type="module" module-name="kotlin.base.project-structure" />
     <orderEntry type="module" module-name="kotlin.base.util" />
-    <orderEntry type="module" module-name="android.sdktools.db-baseLibrary" scope="TEST" />
-    <orderEntry type="module" module-name="android.sdktools.db-baseLibrarySupport" scope="TEST" />
-=======
-    <orderEntry type="module" module-name="analytics" />
-    <orderEntry type="module" module-name="android.sdktools.flags" />
->>>>>>> 0d09370c
   </component>
 </module>