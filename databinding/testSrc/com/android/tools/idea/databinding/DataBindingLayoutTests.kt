/*
 * Copyright (C) 2019 The Android Open Source Project
 *
 * Licensed under the Apache License, Version 2.0 (the "License");
 * you may not use this file except in compliance with the License.
 * You may obtain a copy of the License at
 *
 *      http://www.apache.org/licenses/LICENSE-2.0
 *
 * Unless required by applicable law or agreed to in writing, software
 * distributed under the License is distributed on an "AS IS" BASIS,
 * WITHOUT WARRANTIES OR CONDITIONS OF ANY KIND, either express or implied.
 * See the License for the specific language governing permissions and
 * limitations under the License.
 */
package com.android.tools.idea.databinding

import com.android.tools.idea.databinding.module.LayoutBindingModuleCache
import com.android.tools.idea.res.StudioResourceRepositoryManager
import com.android.tools.idea.testing.AndroidProjectRule
import com.android.tools.idea.testing.caret
import com.google.common.truth.Truth.assertThat
import com.intellij.facet.FacetManager
import com.intellij.psi.JavaPsiFacade
import com.intellij.psi.search.GlobalSearchScope
import com.intellij.psi.search.PsiShortNamesCache
import com.intellij.testFramework.EdtRule
import com.intellij.testFramework.RunsInEdt
import com.intellij.testFramework.fixtures.JavaCodeInsightTestFixture
import org.jetbrains.android.facet.AndroidFacet
import org.junit.Before
import org.junit.Rule
import org.junit.Test
import org.junit.rules.RuleChain
import org.junit.runner.RunWith
import org.junit.runners.Parameterized

@RunsInEdt
@RunWith(Parameterized::class)
class DataBindingLayoutTests(private val mode: DataBindingMode) {
  companion object {
    @Suppress("unused") // Used by JUnit via reflection
    @JvmStatic
    @get:Parameterized.Parameters(name = "{0}")
    val modes = listOf(DataBindingMode.SUPPORT, DataBindingMode.ANDROIDX)
  }

  private val projectRule = AndroidProjectRule.onDisk()

  // We want to run tests on the EDT thread, but we also need to make sure the project rule is not
  // initialized on the EDT.
  @get:Rule val ruleChain = RuleChain.outerRule(projectRule).around(EdtRule())!!

  /**
   * Expose the underlying project rule fixture directly.
   *
   * We know that the underlying fixture is a [JavaCodeInsightTestFixture] because our
   * [AndroidProjectRule] is initialized to use the disk.
   *
   * In some cases, using the specific subclass provides us with additional methods we can use to
   * inspect the state of our parsed files. In other cases, it's just fewer characters to type.
   */
  private val fixture: JavaCodeInsightTestFixture
    get() = projectRule.fixture as JavaCodeInsightTestFixture

  private val androidFacet
    get() = FacetManager.getInstance(projectRule.module).getFacetByType(AndroidFacet.ID)!!

  @Before
  fun setUp() {
    val fixture = fixture

    fixture.testDataPath = TestDataPaths.TEST_DATA_ROOT
    fixture.addFileToProject(
      "AndroidManifest.xml",
      """
      <?xml version="1.0" encoding="utf-8"?>
      <manifest xmlns:android="http://schemas.android.com/apk/res/android" package="test.db">
        <application />
      </manifest>
    """
<<<<<<< HEAD
        .trimIndent()
=======
        .trimIndent(),
>>>>>>> 0d09370c
    )

    LayoutBindingModuleCache.getInstance(androidFacet).dataBindingMode = mode
  }

  @Test
  fun fieldsCanBeFoundThroughShortNamesCache() {
    fixture.addFileToProject(
      "res/layout/first_layout.xml",
      """
      <?xml version="1.0" encoding="utf-8"?>
      <layout xmlns:android="http://schemas.android.com/apk/res/android">
        <data>
          <variable name="firstValue" type="String"/>
        </data>
      </layout>
    """
<<<<<<< HEAD
        .trimIndent()
=======
        .trimIndent(),
>>>>>>> 0d09370c
    )

    fixture.addFileToProject(
      "res/layout/second_layout.xml",
      """
      <?xml version="1.0" encoding="utf-8"?>
      <layout xmlns:android="http://schemas.android.com/apk/res/android">
        <data>
          <variable name="secondValue" type="Int"/>
        </data>
      </layout>
    """
<<<<<<< HEAD
        .trimIndent()
=======
        .trimIndent(),
>>>>>>> 0d09370c
    )

    val context = fixture.addClass("public class FirstLayout {}")

    // This has to be called to explicitly fetch resources as a side-effect, which are used by the
    // DataBindingShortNamesCache class.
    StudioResourceRepositoryManager.getInstance(androidFacet).moduleResources

    val contextScope = context.resolveScope
    val invalidScope = GlobalSearchScope.EMPTY_SCOPE
    val cache =
      PsiShortNamesCache.getInstance(
        projectRule.project
      ) // Powered behind the scenes by DataBindingShortNamesCache

    assertThat(cache.allClassNames.asIterable())
      .containsAllIn(listOf("FirstLayoutBinding", "SecondLayoutBinding"))
    assertThat(cache.getClassesByName("FirstLayoutBinding", contextScope).toList().map { it.name })
      .contains("FirstLayoutBinding")
    assertThat(cache.getClassesByName("FirstLayoutBinding", invalidScope).toList()).isEmpty()

    // "Binding" shortcuts to all bindings
    assertThat(cache.getClassesByName("Binding", contextScope).toList().map { it.name })
      .containsAllIn(listOf("FirstLayoutBinding", "SecondLayoutBinding"))

    assertThat(cache.allMethodNames.asIterable()).containsAllIn(listOf("inflate", "bind"))
    assertThat(cache.getMethodsByName("inflate", contextScope).toList().map { it.name })
      .contains("inflate")
    assertThat(cache.getMethodsByNameIfNotMoreThan("inflate", contextScope, 0).toList()).isEmpty()
    assertThat(cache.getMethodsByName("inflate", invalidScope).toList()).isEmpty()
    run {
      var inflateCount = 0
      cache.processMethodsWithName("inflate", contextScope) {
        ++inflateCount
        false
      }
      assertThat(inflateCount).isEqualTo(1)
    }

    assertThat(cache.allFieldNames.asIterable()).containsAllIn(listOf("firstValue", "secondValue"))
    assertThat(cache.getFieldsByName("firstValue", contextScope).toList().map { it.name })
      .contains("firstValue")
    assertThat(cache.getFieldsByNameIfNotMoreThan("firstValue", contextScope, 0).toList()).isEmpty()
    assertThat(cache.getFieldsByName("firstValue", invalidScope).toList()).isEmpty()
  }

  @Test
  fun layoutClassesCanBeFoundByPackage() {
    fixture.addFileToProject(
      "res/layout/first_layout.xml",
      """
      <?xml version="1.0" encoding="utf-8"?>
      <layout xmlns:android="http://schemas.android.com/apk/res/android">
        <data>
          <variable name="firstValue" type="String"/>
        </data>
      </layout>
    """
<<<<<<< HEAD
        .trimIndent()
=======
        .trimIndent(),
>>>>>>> 0d09370c
    )

    fixture.addFileToProject(
      "res/layout/second_layout.xml",
      """
      <?xml version="1.0" encoding="utf-8"?>
      <layout xmlns:android="http://schemas.android.com/apk/res/android">
        <data>
          <variable name="secondValue" type="Int"/>
        </data>
      </layout>
    """
<<<<<<< HEAD
        .trimIndent()
=======
        .trimIndent(),
>>>>>>> 0d09370c
    )

    val context = fixture.addClass("public class FirstLayout {}")

    // This has to be called to explicitly fetch resources as a side-effect, which are used by the
    // DataBindingShortNamesCache class.
    StudioResourceRepositoryManager.getInstance(androidFacet).moduleResources

    val contextScope = context.resolveScope
    val invalidScope = GlobalSearchScope.EMPTY_SCOPE

    val psiPackage =
      JavaPsiFacade.getInstance(projectRule.project).findPackage("test.db.databinding")!!
    psiPackage.getClasses(contextScope).let { classes ->
      assertThat(classes.map { it.name })
        .containsExactly("FirstLayoutBinding", "SecondLayoutBinding")
    }
    psiPackage.getClasses(invalidScope).let { classes -> assertThat(classes).isEmpty() }
  }

  @Test
  fun dataClassAttributeAllowsCreationOfCustomBindingClassNames() {
    fixture.addFileToProject(
      "res/layout/layout_with_custom_binding_name.xml",
      """
      <?xml version="1.0" encoding="utf-8"?>
      <layout xmlns:android="http://schemas.android.com/apk/res/android">
        <data class=".CustomBinding" />
      </layout>
    """
<<<<<<< HEAD
        .trimIndent()
=======
        .trimIndent(),
>>>>>>> 0d09370c
    )

    // This has to be called to explicitly fetch resources as a side-effect, which are used by the
    // DataBindingShortNamesCache class.
    StudioResourceRepositoryManager.getInstance(androidFacet).moduleResources

    val cache =
      PsiShortNamesCache.getInstance(
        projectRule.project
      ) // Powered behind the scenes by DataBindingShortNamesCache
    assertThat(cache.allClassNames.asIterable()).containsAllIn(listOf("CustomBinding"))
  }

  @Test
  fun nestedFieldsForIncludedLayoutsAreGenerated() {
    fixture.addFileToProject(
      "res/layout/included_layout.xml",
      """
      <?xml version="1.0" encoding="utf-8"?>
      <layout xmlns:android="http://schemas.android.com/apk/res/android">
        <LinearLayout android:orientation="vertical" android:layout_width="match_parent" android:layout_height="match_parent">
          <TextView android:layout_width="wrap_content" android:layout_height="wrap_content" android:id="@+id/innerTextView" />
        </LinearLayout>
      </layout>
    """
<<<<<<< HEAD
        .trimIndent()
=======
        .trimIndent(),
>>>>>>> 0d09370c
    )

    fixture.addFileToProject(
      "res/layout/main_layout.xml",
      """
        <?xml version="1.0" encoding="utf-8"?>
        <layout xmlns:android="http://schemas.android.com/apk/res/android">
          <FrameLayout android:layout_width="match_parent" android:layout_height="match_parent">
            <include layout="@layout/included_layout" android:id="@+id/includedLayout"/>
          </FrameLayout>
        </layout>
    """
<<<<<<< HEAD
        .trimIndent()
=======
        .trimIndent(),
>>>>>>> 0d09370c
    )

    // This has to be called to explicitly initialize the resource repository as a side-effect.
    StudioResourceRepositoryManager.getInstance(androidFacet).appResources

    val modelFile =
      fixture.addFileToProject(
        "src/java/test/db/Model.java",
        """
      package test.db;

      import test.db.databinding.MainLayoutBinding;

      class Model {
        public static void doSomething(MainLayoutBinding binding) {
          binding.includedLayout.${caret}
        }
      }
    """
<<<<<<< HEAD
          .trimIndent()
=======
          .trimIndent(),
>>>>>>> 0d09370c
      )

    fixture.configureFromExistingVirtualFile(modelFile.virtualFile)
    fixture.completeBasic()
    assertThat(fixture.lookupElementStrings!!).contains("innerTextView")
  }
}<|MERGE_RESOLUTION|>--- conflicted
+++ resolved
@@ -79,11 +79,7 @@
         <application />
       </manifest>
     """
-<<<<<<< HEAD
-        .trimIndent()
-=======
-        .trimIndent(),
->>>>>>> 0d09370c
+        .trimIndent(),
     )
 
     LayoutBindingModuleCache.getInstance(androidFacet).dataBindingMode = mode
@@ -101,11 +97,7 @@
         </data>
       </layout>
     """
-<<<<<<< HEAD
-        .trimIndent()
-=======
-        .trimIndent(),
->>>>>>> 0d09370c
+        .trimIndent(),
     )
 
     fixture.addFileToProject(
@@ -118,11 +110,7 @@
         </data>
       </layout>
     """
-<<<<<<< HEAD
-        .trimIndent()
-=======
-        .trimIndent(),
->>>>>>> 0d09370c
+        .trimIndent(),
     )
 
     val context = fixture.addClass("public class FirstLayout {}")
@@ -181,11 +169,7 @@
         </data>
       </layout>
     """
-<<<<<<< HEAD
-        .trimIndent()
-=======
-        .trimIndent(),
->>>>>>> 0d09370c
+        .trimIndent(),
     )
 
     fixture.addFileToProject(
@@ -198,11 +182,7 @@
         </data>
       </layout>
     """
-<<<<<<< HEAD
-        .trimIndent()
-=======
-        .trimIndent(),
->>>>>>> 0d09370c
+        .trimIndent(),
     )
 
     val context = fixture.addClass("public class FirstLayout {}")
@@ -233,11 +213,7 @@
         <data class=".CustomBinding" />
       </layout>
     """
-<<<<<<< HEAD
-        .trimIndent()
-=======
-        .trimIndent(),
->>>>>>> 0d09370c
+        .trimIndent(),
     )
 
     // This has to be called to explicitly fetch resources as a side-effect, which are used by the
@@ -263,11 +239,7 @@
         </LinearLayout>
       </layout>
     """
-<<<<<<< HEAD
-        .trimIndent()
-=======
-        .trimIndent(),
->>>>>>> 0d09370c
+        .trimIndent(),
     )
 
     fixture.addFileToProject(
@@ -280,11 +252,7 @@
           </FrameLayout>
         </layout>
     """
-<<<<<<< HEAD
-        .trimIndent()
-=======
-        .trimIndent(),
->>>>>>> 0d09370c
+        .trimIndent(),
     )
 
     // This has to be called to explicitly initialize the resource repository as a side-effect.
@@ -304,11 +272,7 @@
         }
       }
     """
-<<<<<<< HEAD
-          .trimIndent()
-=======
           .trimIndent(),
->>>>>>> 0d09370c
       )
 
     fixture.configureFromExistingVirtualFile(modelFile.virtualFile)
