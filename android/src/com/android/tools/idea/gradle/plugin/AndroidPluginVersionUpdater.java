/*
 * Copyright (C) 2016 The Android Open Source Project
 *
 * Licensed under the Apache License, Version 2.0 (the "License");
 * you may not use this file except in compliance with the License.
 * You may obtain a copy of the License at
 *
 *      http://www.apache.org/licenses/LICENSE-2.0
 *
 * Unless required by applicable law or agreed to in writing, software
 * distributed under the License is distributed on an "AS IS" BASIS,
 * WITHOUT WARRANTIES OR CONDITIONS OF ANY KIND, either express or implied.
 * See the License for the specific language governing permissions and
 * limitations under the License.
 */
package com.android.tools.idea.gradle.plugin;

import static com.android.tools.idea.gradle.dsl.api.dependencies.CommonConfigurationNames.CLASSPATH;
import static com.android.tools.idea.gradle.project.sync.hyperlink.SearchInBuildFilesHyperlink.searchInBuildFiles;
import static com.android.tools.idea.gradle.util.BuildFileProcessor.getCompositeBuildFolderPaths;
import static com.android.tools.idea.gradle.util.GradleUtil.isSupportedGradleVersion;
import static com.android.tools.idea.gradle.util.GradleWrapper.getDefaultPropertiesFilePath;
import static com.android.utils.FileUtils.toSystemDependentPath;
import static com.google.wireless.android.sdk.stats.GradleSyncStats.Trigger.TRIGGER_AGP_VERSION_UPDATED;
import static com.intellij.openapi.command.WriteCommandAction.runWriteCommandAction;
import static com.intellij.openapi.util.text.StringUtil.isEmpty;
import static com.intellij.openapi.util.text.StringUtil.isNotEmpty;
import static com.intellij.util.ThreeState.NO;
import static com.intellij.util.ThreeState.UNSURE;
import static com.intellij.util.ThreeState.YES;

import com.android.annotations.concurrency.Slow;
import com.android.ide.common.repository.GradleVersion;
import com.android.tools.idea.gradle.dsl.api.GradleBuildModel;
import com.android.tools.idea.gradle.dsl.api.dependencies.ArtifactDependencyModel;
import com.android.tools.idea.gradle.dsl.api.dependencies.DependenciesModel;
import com.android.tools.idea.gradle.project.sync.GradleSyncInvoker;
import com.android.tools.idea.gradle.project.sync.GradleSyncState;
import com.android.tools.idea.gradle.util.BuildFileProcessor;
import com.android.tools.idea.gradle.util.GradleWrapper;
import com.google.common.annotations.VisibleForTesting;
import com.intellij.openapi.application.ApplicationManager;
import com.intellij.openapi.components.ServiceManager;
import com.intellij.openapi.diagnostic.Logger;
import com.intellij.openapi.project.Project;
import com.intellij.openapi.ui.Messages;
<<<<<<< HEAD
=======
import com.intellij.serviceContainer.NonInjectable;
>>>>>>> 12e77d2e
import com.intellij.util.ThreeState;
import java.io.File;
import java.util.ArrayList;
import java.util.List;
import org.jetbrains.annotations.NotNull;
import org.jetbrains.annotations.Nullable;

public class AndroidPluginVersionUpdater {
  @NotNull private final Project myProject;
  @NotNull private final GradleSyncState mySyncState;
  @NotNull private final TextSearch myTextSearch;

  @NotNull
  public static AndroidPluginVersionUpdater getInstance(@NotNull Project project) {
    return ServiceManager.getService(project, AndroidPluginVersionUpdater.class);
  }

  public AndroidPluginVersionUpdater(@NotNull Project project) {
    this(project, GradleSyncState.getInstance(project), new TextSearch(project));
  }

  @VisibleForTesting
  @NonInjectable
  AndroidPluginVersionUpdater(@NotNull Project project,
                              @NotNull GradleSyncState syncState,
                              @NotNull TextSearch textSearch) {
    myProject = project;
    mySyncState = syncState;
    myTextSearch = textSearch;
  }

  @Slow
  public boolean canDetectPluginVersionToUpdate(@NotNull GradleVersion pluginVersion) {
    final boolean[] foundPlugin = new boolean[1];
    BuildFileProcessor.getInstance().processRecursively(myProject, buildModel -> {
      if (foundPlugin[0]) {
        return true;
      }

      DependenciesModel dependencies = buildModel.buildscript().dependencies();
      for (ArtifactDependencyModel dependency : dependencies.artifacts(CLASSPATH)) {
        ThreeState result = isUpdatablePluginVersion(pluginVersion, dependency);
        if (result == YES) {
          foundPlugin[0] = true;
          break;
        }
        else if (result == NO) {
          break;
        }
      }
      return true;
    });
    return foundPlugin[0];
  }

  public UpdateResult updatePluginVersionAndSync(@NotNull GradleVersion pluginVersion, @Nullable GradleVersion gradleVersion) {
    return updatePluginVersionAndSync(pluginVersion, gradleVersion, null);
  }

  public UpdateResult updatePluginVersionAndSync(
    @NotNull GradleVersion pluginVersion,
    @Nullable GradleVersion gradleVersion,
    @Nullable GradleVersion oldPluginVersion
  ) {
    UpdateResult result = updatePluginVersion(pluginVersion, gradleVersion, oldPluginVersion);

    Throwable pluginVersionUpdateError = result.getPluginVersionUpdateError();
    Throwable gradleVersionUpdateError = result.getGradleVersionUpdateError();

    if (pluginVersionUpdateError != null) {
      String msg = String.format("Failed to update Android plugin to version '%1$s'", pluginVersion);
      logUpdateError(msg, pluginVersionUpdateError);
    }
    if (gradleVersionUpdateError != null) {
      String msg = String.format("Failed to update Gradle to version '%1$s'", gradleVersion);
      logUpdateError(msg, gradleVersionUpdateError);
    }

    handleUpdateResult(result);
    return result;
  }

  @VisibleForTesting
  void handleUpdateResult(@NotNull UpdateResult result) {
    Throwable versionUpdateError = result.getPluginVersionUpdateError();
    boolean gradleVersionFailed = false;
    if (versionUpdateError == null) {
      versionUpdateError = result.getGradleVersionUpdateError();
      gradleVersionFailed = versionUpdateError != null;
    }

    if (versionUpdateError != null) {
      String message = String.format("Failed to update %s version", gradleVersionFailed ? "Gradle" : "Android Gradle Plugin");
      mySyncState.syncFailed(message, versionUpdateError, null);
      if (!gradleVersionFailed) {
        myTextSearch.execute();
      }
    }
    else if (result.isPluginVersionUpdated() || result.isGradleVersionUpdated()) {
      // Update successful. Sync project.
      if (!mySyncState.lastSyncFailed()) {
        mySyncState.syncSucceeded();
      }

      GradleSyncInvoker.Request request = new GradleSyncInvoker.Request(TRIGGER_AGP_VERSION_UPDATED);
      request.cleanProject = true;
      getGradleSyncInvoker().requestProjectSync(myProject, request);
    }
  }

  @NotNull
  protected GradleSyncInvoker getGradleSyncInvoker() {
    return GradleSyncInvoker.getInstance();
  }

  private static void logUpdateError(@NotNull String msg, @NotNull Throwable error) {
    String cause = error.getMessage();
    if (isNotEmpty(cause)) {
      msg += ": " + cause;
    }
    Logger.getInstance(AndroidPluginVersionUpdater.class).warn(msg);
  }

  /**
   * Updates the plugin version and, optionally, the Gradle version used by the project.
   *
   * @param pluginVersion    the plugin version to update to.
   * @param gradleVersion    the version of Gradle to update to (optional.)
   * @param oldPluginVersion the version of plugin from which we update. Used because of b/130738995.
   * @return the result of the update operation.
   */
  @NotNull
  public UpdateResult updatePluginVersion(
    @NotNull GradleVersion pluginVersion,
    @Nullable GradleVersion gradleVersion,
    @Nullable GradleVersion oldPluginVersion) {
    UpdateResult result = new UpdateResult();
    runWriteCommandAction(myProject, "Update plugin version", null,
                          () -> updateAndroidPluginVersion(pluginVersion, gradleVersion, oldPluginVersion, result));

    // Update Gradle version only if plugin is successful updated, to avoid leaving the project
    // in a inconsistent state.
    if (result.isPluginVersionUpdated() && gradleVersion != null) {
      runWriteCommandAction(myProject, "Update Gradle wrapper version", null,
                            () -> updateGradleWrapperVersion(gradleVersion, result));
    }
    return result;
  }

  @NotNull
  private static ThreeState isUpdatablePluginVersion(@NotNull GradleVersion pluginVersion, @NotNull ArtifactDependencyModel model) {
    String artifactId = model.name().forceString();
    String groupId = model.group().toString();
<<<<<<< HEAD
    if (!AndroidPluginInfo.isAndroidPlugin(artifactId, groupId)) {
=======
    if  (!AndroidPluginInfo.isAndroidPlugin(artifactId, groupId)) {
>>>>>>> 12e77d2e
      return UNSURE;
    }

    String versionValue = model.version().toString();
    return (isEmpty(versionValue) || pluginVersion.compareTo(versionValue) != 0) ? YES : NO;
  }

  /**
   * Updates android plugin version.
   *
   * @param pluginVersion    the plugin version to update to.
   * @param gradleVersion    the Gradle version that the project will use (or null if it will not change)
   * @param oldPluginVersion the version of plugin from which we update. Used because of b/130738995.
   * @param result           result of the update operation.
   */
  private void updateAndroidPluginVersion(
    @NotNull GradleVersion pluginVersion,
    @Nullable GradleVersion gradleVersion,
    @Nullable GradleVersion oldPluginVersion,
    @NotNull UpdateResult result) {
    List<GradleBuildModel> modelsToUpdate = new ArrayList<>();

    BuildFileProcessor.getInstance().processRecursively(myProject, buildModel -> {
      DependenciesModel dependencies = buildModel.buildscript().dependencies();
      for (ArtifactDependencyModel dependency : dependencies.artifacts(CLASSPATH)) {
        ThreeState shouldUpdate = isUpdatablePluginVersion(pluginVersion, dependency);
        if (shouldUpdate == YES) {
          dependency.version().getResultModel().setValue(pluginVersion.toString());
          // Add Google Maven repository to buildscript (b/69977310)
          if (oldPluginVersion == null || !oldPluginVersion.isAtLeast(3, 0, 0)) {
            if (gradleVersion != null) {
              buildModel.buildscript().repositories().addGoogleMavenRepository(gradleVersion);
            }
            else {
              // Gradle version will *not* change, use project version
              buildModel.buildscript().repositories().addGoogleMavenRepository(myProject);
            }
          }
          modelsToUpdate.add(buildModel);
        }
        else if (shouldUpdate == NO) {
          break;
        }
      }
      return true;
    });

    boolean updateModels = !modelsToUpdate.isEmpty();
    if (updateModels) {
      try {
        for (GradleBuildModel buildModel : modelsToUpdate) {
          buildModel.applyChanges();
        }
        result.pluginVersionUpdated();
      }
      catch (Throwable e) {
        result.setPluginVersionUpdateError(e);
      }
    }
    else {
      result.setPluginVersionUpdateError(new RuntimeException("Failed to find gradle build models to update."));
    }
  }

  /**
   * Updates Gradle version in wrapper.
   *
   * @param gradleVersion the gradle version to update to.
   * @param result        the result of the update operation.
   */
  private void updateGradleWrapperVersion(@NotNull GradleVersion gradleVersion, @NotNull UpdateResult result) {
    String basePath = myProject.getBasePath();
    if (basePath == null) {
      return;
    }
    List<File> projectRootFolders = new ArrayList<>();
    projectRootFolders.add(new File(toSystemDependentPath(basePath)));
    projectRootFolders.addAll(getCompositeBuildFolderPaths(myProject));
    for (File rootFolder : projectRootFolders) {
      if (rootFolder != null) {
        try {
          File wrapperPropertiesFilePath = getDefaultPropertiesFilePath(rootFolder);
          GradleWrapper gradleWrapper = GradleWrapper.get(wrapperPropertiesFilePath);
          String current = gradleWrapper.getGradleVersion();
          GradleVersion parsedCurrent = null;
          if (current != null) {
            parsedCurrent = GradleVersion.tryParse(current);
          }
          if (parsedCurrent != null && !isSupportedGradleVersion(parsedCurrent)) {
            gradleWrapper.updateDistributionUrl(gradleVersion.toString());
            result.gradleVersionUpdated();
          }
        }
        catch (Throwable e) {
          result.setGradleVersionUpdateError(e);
        }
      }
    }
  }

  public static class UpdateResult {
    @Nullable private Throwable myPluginVersionUpdateError;
    @Nullable private Throwable myGradleVersionUpdateError;

    private boolean myPluginVersionUpdated;
    private boolean myGradleVersionUpdated;

    @VisibleForTesting
    public UpdateResult() {
    }

    @Nullable
    public Throwable getPluginVersionUpdateError() {
      return myPluginVersionUpdateError;
    }

    void setPluginVersionUpdateError(@NotNull Throwable error) {
      myPluginVersionUpdateError = error;
    }

    @Nullable
    public Throwable getGradleVersionUpdateError() {
      return myGradleVersionUpdateError;
    }

    void setGradleVersionUpdateError(@NotNull Throwable error) {
      myGradleVersionUpdateError = error;
    }

    public boolean isPluginVersionUpdated() {
      return myPluginVersionUpdated;
    }

    void pluginVersionUpdated() {
      myPluginVersionUpdated = true;
    }

    public boolean isGradleVersionUpdated() {
      return myGradleVersionUpdated;
    }

    void gradleVersionUpdated() {
      myGradleVersionUpdated = true;
    }

    public boolean versionUpdateSuccess() {
      return (myPluginVersionUpdated || myGradleVersionUpdated) && myPluginVersionUpdateError == null && myGradleVersionUpdateError == null;
    }
  }

  @VisibleForTesting
  static class TextSearch {
    @NotNull private final Project myProject;

    TextSearch(@NotNull Project project) {
      myProject = project;
    }

    void execute() {
      String msg = "Failed to update the version of the Android Gradle plugin.\n\n" +
                   "Please click 'OK' to perform a textual search and then update the build files manually.";
      ApplicationManager.getApplication().invokeLater(() -> {
        Messages.showErrorDialog(myProject, msg, "Unexpected Error");
        String textToFind = AndroidPluginInfo.GROUP_ID + ":" + AndroidPluginInfo.ARTIFACT_ID;
        searchInBuildFiles(textToFind, myProject);
      });
    }
  }
}<|MERGE_RESOLUTION|>--- conflicted
+++ resolved
@@ -44,10 +44,7 @@
 import com.intellij.openapi.diagnostic.Logger;
 import com.intellij.openapi.project.Project;
 import com.intellij.openapi.ui.Messages;
-<<<<<<< HEAD
-=======
 import com.intellij.serviceContainer.NonInjectable;
->>>>>>> 12e77d2e
 import com.intellij.util.ThreeState;
 import java.io.File;
 import java.util.ArrayList;
@@ -201,11 +198,7 @@
   private static ThreeState isUpdatablePluginVersion(@NotNull GradleVersion pluginVersion, @NotNull ArtifactDependencyModel model) {
     String artifactId = model.name().forceString();
     String groupId = model.group().toString();
-<<<<<<< HEAD
     if (!AndroidPluginInfo.isAndroidPlugin(artifactId, groupId)) {
-=======
-    if  (!AndroidPluginInfo.isAndroidPlugin(artifactId, groupId)) {
->>>>>>> 12e77d2e
       return UNSURE;
     }
 
