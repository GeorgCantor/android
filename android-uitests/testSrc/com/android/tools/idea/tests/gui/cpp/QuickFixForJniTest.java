--- conflicted
+++ resolved
@@ -42,11 +42,7 @@
 
 @RunWith(GuiTestRemoteRunner.class)
 public class QuickFixForJniTest {
-<<<<<<< HEAD
-  @Rule public final GuiTestRule guiTest = new GuiTestRule().withTimeout(10, TimeUnit.MINUTES);
-=======
   @Rule public final GuiTestRule guiTest = new GuiTestRule().withTimeout(15, TimeUnit.MINUTES);
->>>>>>> 0d09370c
 
   private static final String JAVA_FILE = "app/src/main/java/com/example/hellojni/HelloJni.java";
 
@@ -91,17 +87,12 @@
 
     guiTest.waitForAllBackgroundTasksToBeCompleted();
 
-<<<<<<< HEAD
-    ideFrame.openFromMenu(InspectCodeDialogFixture::find, "Code", "Inspect Code...")
-      .clickButton("Analyze");
-=======
     ideFrame.waitAndInvokeMenuPath("Code", "Inspect Code...");
     guiTest.waitForAllBackgroundTasksToBeCompleted();
     InspectCodeDialogFixture inspectCodeDialog = InspectCodeDialogFixture.find(ideFrame);
     inspectCodeDialog.clickAnalyze();
     guiTest.waitForAllBackgroundTasksToBeCompleted();
     ideFrame.requestFocusIfLost();
->>>>>>> 0d09370c
 
     List<String> errors = editor.getHighlights(HighlightSeverity.ERROR);
     assertThat(errors).hasSize(1);
