--- conflicted
+++ resolved
@@ -54,11 +54,9 @@
 /** [UsageTypeProvider] that labels Dagger related PsiElements with the right description. */
 class DaggerUsageTypeProvider : UsageTypeProviderEx {
   override fun getUsageType(element: PsiElement?, targets: Array<UsageTarget>): UsageType? {
-<<<<<<< HEAD
     if (suppressAndroidPlugin()) return null
-=======
+
     if (StudioFlags.DAGGER_USING_INDEX_ENABLED.get()) return null
->>>>>>> de127946
 
     val target = (targets.firstOrNull() as? PsiElementUsageTarget)?.element ?: return null
     return when {
@@ -117,17 +115,14 @@
   }
 
   @WorkerThread
-<<<<<<< HEAD
-  override fun processElementUsages(element: PsiElement, processor: Processor<in Usage>, options: FindUsagesOptions) {
-    if (suppressAndroidPlugin()) return
-=======
   override fun processElementUsages(
     element: PsiElement,
     processor: Processor<in Usage>,
     options: FindUsagesOptions
   ) {
+    if (suppressAndroidPlugin()) return
+
     if (StudioFlags.DAGGER_USING_INDEX_ENABLED.get()) return
->>>>>>> de127946
 
     runReadAction {
       val startTimeMs = System.currentTimeMillis()
