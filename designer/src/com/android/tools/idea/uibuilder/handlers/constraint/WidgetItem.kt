--- conflicted
+++ resolved
@@ -38,12 +38,8 @@
       if (margin == null) null
       else
         it.getAndroidAttribute(SdkConstants.ATTR_LAYOUT_MARGIN)
-<<<<<<< HEAD
-          ?: it.getAndroidAttribute(margin) ?: "0dp"
-=======
           ?: it.getAndroidAttribute(margin)
           ?: "0dp"
->>>>>>> 574fcae1
     }
   )
 
