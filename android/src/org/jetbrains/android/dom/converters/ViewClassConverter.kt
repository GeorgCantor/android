--- conflicted
+++ resolved
@@ -27,11 +27,7 @@
     false,
     NO_PREFIX_PACKAGES_FOR_VIEW,
     true,
-<<<<<<< HEAD
-    arrayOf(AndroidUtils.VIEW_CLASS_NAME)
-=======
     arrayOf(AndroidUtils.VIEW_CLASS_NAME),
->>>>>>> 0d09370c
   ) {
 
   companion object {
