/*
 * Copyright (C) 2018 The Android Open Source Project
 *
 * Licensed under the Apache License, Version 2.0 (the "License");
 * you may not use this file except in compliance with the License.
 * You may obtain a copy of the License at
 *
 *      http://www.apache.org/licenses/LICENSE-2.0
 *
 * Unless required by applicable law or agreed to in writing, software
 * distributed under the License is distributed on an "AS IS" BASIS,
 * WITHOUT WARRANTIES OR CONDITIONS OF ANY KIND, either express or implied.
 * See the License for the specific language governing permissions and
 * limitations under the License.
 */
package com.android.tools.idea.uibuilder.api.actions

import com.android.testutils.MockitoKt.whenever
import com.android.tools.adtui.workbench.PropertiesComponentMock
import com.android.tools.idea.common.model.NlComponent
import com.android.tools.idea.common.scene.Scene
import com.android.tools.idea.uibuilder.api.ViewEditor
import com.android.tools.idea.uibuilder.api.ViewHandler
import com.intellij.ide.util.PropertiesComponent
import org.jetbrains.android.AndroidTestCase
import org.mockito.Mockito

class ToggleAutoConnectActionTest : AndroidTestCase() {

  override fun setUp() {
    super.setUp()

    registerApplicationService(PropertiesComponent::class.java, PropertiesComponentMock())
  }

  fun testToggle() {
    val action = ToggleAutoConnectAction()

    val mockEditor =
      Mockito.mock(ViewEditor::class.java).also {
        val mockScene = Mockito.mock(Scene::class.java)
        whenever(it.scene).thenReturn(mockScene)
        whenever(mockScene.designSurface).thenReturn(null)
      }

    val mockHandler = Mockito.mock(ViewHandler::class.java)
    val mockParent = Mockito.mock(NlComponent::class.java)
    val selectedChildren = emptyList<NlComponent>()

    assertEquals(
      ToggleAutoConnectAction.isAutoconnectOn(),
<<<<<<< HEAD
      action.isSelected(mockEditor, mockHandler, mockParent, selectedChildren)
=======
      action.isSelected(mockEditor, mockHandler, mockParent, selectedChildren),
>>>>>>> 0d09370c
    )

    action.setSelected(mockEditor, mockHandler, mockParent, selectedChildren, true)
    assertTrue(ToggleAutoConnectAction.isAutoconnectOn())

    action.setSelected(mockEditor, mockHandler, mockParent, selectedChildren, false)
    assertFalse(ToggleAutoConnectAction.isAutoconnectOn())
  }
}<|MERGE_RESOLUTION|>--- conflicted
+++ resolved
@@ -49,11 +49,7 @@
 
     assertEquals(
       ToggleAutoConnectAction.isAutoconnectOn(),
-<<<<<<< HEAD
-      action.isSelected(mockEditor, mockHandler, mockParent, selectedChildren)
-=======
       action.isSelected(mockEditor, mockHandler, mockParent, selectedChildren),
->>>>>>> 0d09370c
     )
 
     action.setSelected(mockEditor, mockHandler, mockParent, selectedChildren, true)
