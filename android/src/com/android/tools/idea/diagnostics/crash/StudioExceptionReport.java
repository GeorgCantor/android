--- conflicted
+++ resolved
@@ -22,26 +22,11 @@
 import com.android.tools.idea.diagnostics.crash.exception.NoPiiException;
 import com.google.common.base.Throwables;
 import com.google.common.collect.ImmutableList;
-<<<<<<< HEAD
-import com.intellij.diagnostic.IdeErrorsDialog;
-=======
->>>>>>> f305d7b8
 import com.intellij.ide.plugins.IdeaPluginDescriptor;
-import com.intellij.ide.plugins.PluginManager;
 import com.intellij.ide.plugins.PluginManagerCore;
-<<<<<<< HEAD
-import com.intellij.openapi.diagnostic.Logger;
-import com.intellij.openapi.extensions.PluginId;
-import java.util.Objects;
-import java.util.stream.Collectors;
-import java.util.stream.Stream;
-import org.apache.http.entity.mime.MultipartEntityBuilder;
-
-=======
 import com.intellij.ide.plugins.PluginUtil;
 import com.intellij.openapi.diagnostic.Logger;
 import com.intellij.openapi.extensions.PluginId;
->>>>>>> f305d7b8
 import java.util.Arrays;
 import java.util.Map;
 import java.util.Objects;
@@ -89,11 +74,7 @@
       builder.addTextBody("kotlinVersion", getKotlinPluginVersionDescription());
     }
     try {
-<<<<<<< HEAD
-      IdeaPluginDescriptor plugin = PluginManager.getPlugin(pluginId);
-=======
       IdeaPluginDescriptor plugin = PluginManagerCore.getPlugin(pluginId);
->>>>>>> f305d7b8
       if (plugin != null) {
         final String name = plugin.getName();
         final String version = plugin.getVersion();
@@ -144,11 +125,7 @@
       Throwable cause = getRootCause(throwable);
       this.exceptionInfo = getDescription(cause, userReported);
       this.userReported = userReported;
-<<<<<<< HEAD
-      this.pluginId = IdeErrorsDialog.findPluginId(cause);
-=======
       this.pluginId = PluginUtil.getInstance().findPluginId(cause);
->>>>>>> f305d7b8
       return this;
     }
 
