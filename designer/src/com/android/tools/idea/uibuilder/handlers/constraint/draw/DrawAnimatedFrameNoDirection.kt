/*
 * Copyright (C) 2020 The Android Open Source Project
 *
 * Licensed under the Apache License, Version 2.0 (the "License");
 * you may not use this file except in compliance with the License.
 * You may obtain a copy of the License at
 *
 *      http://www.apache.org/licenses/LICENSE-2.0
 *
 * Unless required by applicable law or agreed to in writing, software
 * distributed under the License is distributed on an "AS IS" BASIS,
 * WITHOUT WARRANTIES OR CONDITIONS OF ANY KIND, either express or implied.
 * See the License for the specific language governing permissions and
 * limitations under the License.
 */
package com.android.tools.idea.uibuilder.handlers.constraint.draw

import com.android.sdklib.AndroidDpCoordinate
import com.android.tools.adtui.common.SwingCoordinate
import com.android.tools.idea.common.scene.SceneContext
import com.android.tools.idea.common.scene.draw.DisplayList
import com.android.tools.idea.common.scene.draw.DrawRegion
import java.awt.BasicStroke
import java.awt.Graphics2D
import java.awt.Rectangle
import java.awt.Stroke

/** Draws animated frames but without directions covering one side. */
class DrawAnimatedFrameNoDirection(
  @SwingCoordinate x: Int,
  @SwingCoordinate y: Int,
  @SwingCoordinate width: Int,
  @SwingCoordinate height: Int,
) : DrawRegion(x, y, width, height) {

  companion object {
    private const val REPAT_MS = 1000
    private const val PATERN_LENGTH = 20
    private val myAnimationStroke: Stroke =
      BasicStroke(
        2f,
        BasicStroke.CAP_SQUARE,
        BasicStroke.JOIN_MITER,
        1f,
        floatArrayOf(10f, 10f),
<<<<<<< HEAD
        0f
=======
        0f,
>>>>>>> 0d09370c
      )

    @JvmStatic
    fun add(list: DisplayList, @AndroidDpCoordinate rect: Rectangle) {
      list.add(DrawAnimatedFrameNoDirection(rect.x, rect.y, rect.width, rect.height))
    }
  }

  private val mXPoints = IntArray(6)
  private val mYPoints = IntArray(6)

  override fun getLevel(): Int {
    return TOP_LEVEL
  }

  override fun paint(g: Graphics2D, sceneContext: SceneContext) {
    val colorSet = sceneContext.colorSet
    sceneContext.repaint()
    val previousStroke = g.stroke
    val previousColor = g.color
    var shift = (sceneContext.time % REPAT_MS).toInt()
    shift /= REPAT_MS / PATERN_LENGTH

    mXPoints[0] = x + width / 2 - Math.min(shift, width / 2)
    mYPoints[0] = y + height
    mXPoints[1] = x
    mYPoints[1] = y + height
    mXPoints[2] = x
    mYPoints[2] = y
    mXPoints[3] = x + width
    mYPoints[3] = y
    mXPoints[4] = x + width
    mYPoints[4] = y + height
    mXPoints[5] = x + width / 2
    mYPoints[5] = y + height

    g.stroke = myAnimationStroke
    g.color = colorSet.highlightedFrames
    g.drawPolyline(mXPoints, mYPoints, mXPoints.size)

    g.stroke = previousStroke
    g.color = previousColor
  }
}<|MERGE_RESOLUTION|>--- conflicted
+++ resolved
@@ -43,11 +43,7 @@
         BasicStroke.JOIN_MITER,
         1f,
         floatArrayOf(10f, 10f),
-<<<<<<< HEAD
-        0f
-=======
         0f,
->>>>>>> 0d09370c
       )
 
     @JvmStatic
