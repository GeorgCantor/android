--- conflicted
+++ resolved
@@ -38,20 +38,13 @@
 import static org.mockito.Mockito.mock;
 
 import com.android.tools.idea.gradle.project.sync.setup.post.PluginVersionUpgrade;
-<<<<<<< HEAD
 import com.android.tools.idea.testing.AndroidGradleTests;
-import com.android.tools.idea.testing.IdeComponents;
-=======
->>>>>>> 12e77d2e
 import com.google.common.base.Charsets;
 import com.google.common.io.Files;
 import com.intellij.codeInsight.daemon.impl.HighlightInfo;
 import com.intellij.openapi.module.Module;
 import com.intellij.openapi.project.Project;
-<<<<<<< HEAD
-=======
 import com.intellij.testFramework.ServiceContainerUtil;
->>>>>>> 12e77d2e
 import java.io.File;
 import java.io.IOException;
 import java.util.Collections;
@@ -94,21 +87,8 @@
 
   @Override
   protected void patchPreparedProject(@NotNull File projectRoot) throws IOException {
-<<<<<<< HEAD
     // Override settings just for tests (e.g. sdk.dir)
     AndroidGradleTests.updateLocalProperties(projectRoot, findSdkPath());
-=======
-    createGradleWrapper(projectRoot, myTestSettings.gradleVersion);
-  }
-
-  @Override
-  protected void createGradleWrapper(@NotNull File projectRoot) {
-    // Do not create the Gradle wrapper automatically. Let each test method create it with the version of Gradle needed.
-  }
-
-  @Override
-  protected void updateVersionAndDependencies(@NotNull File projectRoot) throws IOException {
->>>>>>> 12e77d2e
     // In this overriden version we don't update versions of the Android plugin and use the one specified in the test project.
     updateVersionAndDependencies(projectRoot, getLocalRepositoriesForGroovy());
     AndroidGradleTests.createGradleWrapper(projectRoot, myTestSettings.gradleVersion);
@@ -224,11 +204,7 @@
     Project project = getProject();
     BuildCacheSyncTest.setBuildCachePath(createTempDirectory("build-cache", ""), project);
 
-<<<<<<< HEAD
     importProject();
-=======
-    importProject(project.getName(), getBaseDirPath(project));
->>>>>>> 12e77d2e
 
     File mainActivityFile = new File("app/src/main/java/com/example/alruiz/transitive_dependencies/MainActivity.java");
     Predicate<HighlightInfo> matchByDescription = info -> "Cannot resolve symbol 'AppCompatActivity'".equals(info.getDescription());
