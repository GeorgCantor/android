/*
 * Copyright (C) 2021 The Android Open Source Project
 *
 * Licensed under the Apache License, Version 2.0 (the "License");
 * you may not use this file except in compliance with the License.
 * You may obtain a copy of the License at
 *
 *      http://www.apache.org/licenses/LICENSE-2.0
 *
 * Unless required by applicable law or agreed to in writing, software
 * distributed under the License is distributed on an "AS IS" BASIS,
 * WITHOUT WARRANTIES OR CONDITIONS OF ANY KIND, either express or implied.
 * See the License for the specific language governing permissions and
 * limitations under the License.
 */
package com.android.tools.idea.wearpairing

import com.android.sdklib.computeFullApiName
import com.android.tools.adtui.HtmlLabel
import com.android.tools.adtui.common.AdtUiUtils.allComponents
import com.android.tools.adtui.common.ColoredIconGenerator.generateWhiteIcon
import com.android.tools.adtui.util.HelpTooltipForList
import com.android.tools.idea.observable.ListenerManager
import com.android.tools.idea.observable.core.BoolValueProperty
import com.android.tools.idea.observable.core.ObservableBool
import com.android.tools.idea.wearpairing.AndroidWearPairingBundle.Companion.message
import com.android.tools.idea.wizard.model.ModelWizard
import com.android.tools.idea.wizard.model.ModelWizardStep
import com.google.wireless.android.sdk.stats.WearPairingEvent
import com.intellij.execution.runners.ExecutionUtil
import com.intellij.openapi.project.Project
import com.intellij.openapi.ui.Messages
import com.intellij.openapi.ui.Splitter
import com.intellij.ui.CollectionListModel
import com.intellij.ui.ExperimentalUI
import com.intellij.ui.IdeBorderFactory
import com.intellij.ui.ScrollPaneFactory
import com.intellij.ui.SideBorder
import com.intellij.ui.components.JBLabel
import com.intellij.ui.components.JBList
import com.intellij.ui.components.JBPanel
import com.intellij.util.containers.FixedHashMap
import com.intellij.util.ui.JBFont
import com.intellij.util.ui.JBUI.Borders.empty
import com.intellij.util.ui.JBUI.Borders.emptyLeft
import com.intellij.util.ui.UIUtil
import icons.StudioIcons
import java.awt.BorderLayout
import java.awt.Component
import java.awt.GridBagConstraints
import java.awt.GridBagLayout
import java.awt.event.MouseEvent
import java.net.URL
import javax.swing.BoxLayout
import javax.swing.DefaultListSelectionModel
import javax.swing.Icon
import javax.swing.JComponent
import javax.swing.JEditorPane
import javax.swing.JLabel
import javax.swing.JPanel
import javax.swing.ListCellRenderer
import javax.swing.ListSelectionModel
import javax.swing.ScrollPaneConstants.HORIZONTAL_SCROLLBAR_NEVER
import javax.swing.ScrollPaneConstants.VERTICAL_SCROLLBAR_AS_NEEDED
import javax.swing.SwingConstants
import javax.swing.event.HyperlinkEvent.EventType.ACTIVATED

internal const val WEAR_DOCS_LINK =
  "https://developer.android.com/training/wearables/apps/creating#pairing-assistant"

class DeviceListStep(
  model: WearDevicePairingModel,
  private val project: Project?,
  private val wizardAction: WizardAction,
) : ModelWizardStep<WearDevicePairingModel>(model, "") {
  private val listeners = ListenerManager()
  private val phoneListPanel =
    createDeviceListPanel(
      title = message("wear.assistant.device.list.phone.header"),
      listName = "phoneList",
      emptyTextTitle = message("wear.assistant.device.list.no.phone"),
    )
  private val wearListPanel =
    createDeviceListPanel(
      title = message("wear.assistant.device.list.wear.header"),
      listName = "wearList",
      emptyTextTitle = message("wear.assistant.device.list.no.wear"),
    )
  private var preferredFocus: JComponent? = null
  private val canGoForward = BoolValueProperty()

  override fun onWizardStarting(wizard: ModelWizard.Facade) {
    if (
      model.selectedPhoneDevice.valueOrNull == null
    ) { // Don't update list if a value is pre-selected
      listeners.listenAndFire(model.phoneList) { updateList(phoneListPanel, model.phoneList.get()) }
    }

    if (
      model.selectedWearDevice.valueOrNull == null
    ) { // Don't update list if a value is pre-selected
      listeners.listenAndFire(model.wearList) { updateList(wearListPanel, model.wearList.get()) }
    }
  }

  override fun onEntering() {
    val eventType =
      if (
        model.selectedPhoneDevice.valueOrNull == null &&
          model.selectedWearDevice.valueOrNull == null
      )
        WearPairingEvent.EventKind.SHOW_ASSISTANT_FULL_SELECTION
      else WearPairingEvent.EventKind.SHOW_ASSISTANT_PRE_SELECTION
    WearPairingUsageTracker.log(eventType)
  }

  override fun createDependentSteps(): Collection<ModelWizardStep<*>> {
    return listOf(
      NewConnectionAlertStep(model),
      DevicesConnectionStep(model, project, wizardAction),
    )
  }

  override fun getComponent(): JComponent =
    JBPanel<JBPanel<*>>(GridBagLayout()).apply {
      border = empty(24)

      val selectedPhone = model.selectedPhoneDevice.valueOrNull
      val selectedWear = model.selectedWearDevice.valueOrNull
      add(
        JBLabel(UIUtil.ComponentStyle.LARGE).apply {
          font = JBFont.label().biggerOn(5.0f)
          text = message("wear.assistant.device.list.title")
        },
        gridConstraint(x = 0, y = 0, weightx = 1.0, fill = GridBagConstraints.HORIZONTAL),
      )

      add(
        HtmlLabel().apply {
          border = empty(24, 0)
          HtmlLabel.setUpAsHtmlLabel(this)
          text =
            when {
              selectedPhone != null ->
                message(
                  "wear.assistant.device.list.subtitle_one",
                  selectedPhone.displayName,
                  WEAR_DOCS_LINK,
                )
              selectedWear != null ->
                message(
                  "wear.assistant.device.list.subtitle_one",
                  selectedWear.displayName,
                  WEAR_DOCS_LINK,
                )
              else -> message("wear.assistant.device.list.subtitle_two", WEAR_DOCS_LINK)
            }
        },
        gridConstraint(x = 0, y = 1, weightx = 1.0, fill = GridBagConstraints.HORIZONTAL),
      )

      add(
        Splitter(false, 0.5f).apply {
          firstComponent = phoneListPanel.takeIf { selectedPhone == null }
          secondComponent = wearListPanel.takeIf { selectedWear == null }
        },
        gridConstraint(x = 0, y = 2, weightx = 1.0, weighty = 1.0, fill = GridBagConstraints.BOTH),
      )

      preferredFocus = if (selectedPhone == null) phoneListPanel.list else wearListPanel.list
    }

  override fun getPreferredFocusComponent(): JComponent? = preferredFocus

  override fun onProceeding() {
    if (model.selectedPhoneDevice.valueOrNull == null) {
      model.selectedPhoneDevice.setNullableValue(phoneListPanel.list.selectedValue)
    }
    if (model.selectedWearDevice.valueOrNull == null) {
      model.selectedWearDevice.setNullableValue(wearListPanel.list.selectedValue)
    }
  }

  override fun canGoForward(): ObservableBool = canGoForward

  override fun dispose() = listeners.releaseAll()

  private fun updateGoForward() {
    canGoForward.set(
      (model.selectedPhoneDevice.valueOrNull != null ||
        phoneListPanel.list.selectedValue != null) &&
        (model.selectedWearDevice.valueOrNull != null || wearListPanel.list.selectedValue != null)
    )
  }

  private fun createDeviceListPanel(
    title: String,
    listName: String,
    emptyTextTitle: String,
  ): DeviceListPanel {
    val list = createList(listName)
    HelpTooltipForList<PairingDevice>().installOnList(this, list) { listIndex, helpTooltip ->
      val tooltip = list.model.getElementAt(listIndex).getTooltip() ?: return@installOnList false
      helpTooltip.setDescription(tooltip)
      helpTooltip.setBrowserLink(
        message("wear.assistant.device.list.tooltip.learn.more"),
        URL(WEAR_DOCS_LINK),
      )
      true
    }

    return DeviceListPanel(title, list, createEmptyListPanel(list, emptyTextTitle))
  }

  private fun createList(listName: String): TooltipList<PairingDevice> {
    return TooltipList<PairingDevice>().apply {
      name = listName
      setCellRenderer { _, value, index, isSelected, _ ->
        JPanel().apply {
          layout = GridBagLayout()

          if (value.isDisabled() && (index == 0 || !model.getElementAt(index - 1).isDisabled())) {
            if (index == 0) {
              add(
                JBLabel("No compatible devices are available to pair.", SwingConstants.CENTER)
                  .apply {
                    isOpaque = true
                    foreground = UIUtil.getLabelDisabledForeground()
                    background = UIUtil.getListBackground()
                    border = empty(32, 16)
                  },
                GridBagConstraints().apply {
                  gridwidth = GridBagConstraints.REMAINDER
                  fill = GridBagConstraints.HORIZONTAL
                  gridy = 0
                },
              )
            }
            add(
              JBLabel("Unavailable devices").apply {
                border = empty(4, 16)
                font = JBFont.label().asBold()
              },
              GridBagConstraints().apply {
                gridwidth = GridBagConstraints.REMAINDER
                fill = GridBagConstraints.HORIZONTAL
                gridy = 1
              },
            )
          }

          add(
            JBLabel(getDeviceIcon(value, isSelected)).apply { border = emptyLeft(16) },
            GridBagConstraints().apply {
              gridx = 0
              gridy = 2
            },
          )
          add(
            JPanel().apply {
              layout = BoxLayout(this, BoxLayout.Y_AXIS)
              border = empty(4, 4, 8, 16)
              isOpaque = false
              add(
                JBLabel(value.displayName).apply {
                  icon =
                    if (!value.isWearDevice && value.hasPlayStore)
                      getIcon(StudioIcons.Avd.DEVICE_PLAY_STORE, isSelected)
                    else null
                  foreground =
                    when {
                      isSelected -> UIUtil.getListForeground(isSelected, isSelected)
                      value.isDisabled() -> UIUtil.getLabelDisabledForeground()
                      else -> UIUtil.getLabelForeground()
                    }
                  horizontalTextPosition = SwingConstants.LEFT
                }
              )
              add(
                JBLabel(
                    computeFullApiName(
                      apiLevel = value.apiLevel,
                      extensionLevel = null,
                      includeReleaseName = true,
                      includeCodeName = true,
                    )
                  )
                  .apply {
                    foreground =
                      when {
                        isSelected -> UIUtil.getListForeground(isSelected, isSelected)
                        value.isDisabled() -> UIUtil.getLabelDisabledForeground()
                        else -> UIUtil.getContextHelpForeground()
                      }
                    font = JBFont.label().lessOn(2f)
                  }
              )
            },
            GridBagConstraints().apply {
              fill = GridBagConstraints.HORIZONTAL
              weightx = 1.0
              gridx = 1
              gridy = 2
            },
          )

          // For accessibility purposes, pick the first visible label in this cell and use the text
          // from
          // it for the screen reader.
          allComponents(this)
            .filterIsInstance<JLabel>()
            .filter { it.accessibleContext.accessibleName != null }
            .firstOrNull()
            ?.let {
              accessibleContext.accessibleName = it.accessibleContext.accessibleName
              accessibleContext.accessibleDescription = it.accessibleContext.accessibleDescription
            }

          isOpaque = true
          background = UIUtil.getListBackground(isSelected, isSelected)
        }
      }

      selectionModel = SomeDisabledSelectionModel(this)

      addListSelectionListener {
        if (!it.valueIsAdjusting) {
          updateGoForward()
        }
      }
    }
  }

  private fun updateList(
    deviceListPanel: DeviceListPanel,
    originalDeviceList: List<PairingDevice>,
  ) {
    val deviceList =
      originalDeviceList.sortedWith(compareBy { it.isDisabled() }) // Disabled at the bottom
    val uiList: JBList<PairingDevice> = deviceListPanel.list
    if (uiList.model.size == deviceList.size) {
      deviceList.forEachIndexed { index, device ->
        val listDevice = uiList.model.getElementAt(index)
        if (listDevice != device) {
          (uiList.model as CollectionListModel).setElementAt(device, index)
        }
      }
    } else {
      uiList.model = CollectionListModel(deviceList)
    }

    if (uiList.selectedValue?.isDisabled() == true) {
      uiList.clearSelection()
    }

    if (uiList.selectedValue == null) {
      val firstAvailable = deviceList.indexOfFirst { !it.isDisabled() }
      if (firstAvailable >= 0) {
        uiList.selectedIndex = firstAvailable
      }
    }

    deviceListPanel.showList()
    updateGoForward()
  }

  private fun getDeviceIcon(device: PairingDevice, isSelected: Boolean): Icon {
    val baseIcon =
      when {
        device.isWearDevice -> getIcon(StudioIcons.Avd.DEVICE_WEAR, isSelected)
        else -> getIcon(StudioIcons.Avd.DEVICE_PHONE, isSelected)
      }
    return if (device.isOnline()) ExecutionUtil.getLiveIndicator(baseIcon) else baseIcon
  }

  // Cache generated white icons, so we don't keep creating new ones
  private val whiteIconsCache = hashMapOf<Icon, Icon>()
<<<<<<< HEAD
  private fun getIcon(icon: Icon, isSelected: Boolean): Icon = when {
    isSelected && !ExperimentalUI.isNewUI() -> whiteIconsCache.getOrPut(icon) { generateWhiteIcon(icon) }
    else -> icon
  }
=======

  private fun getIcon(icon: Icon, isSelected: Boolean): Icon =
    when {
      isSelected && !NewUI.isEnabled() -> whiteIconsCache.getOrPut(icon) { generateWhiteIcon(icon) }
      else -> icon
    }
>>>>>>> 03a9668f

  private fun showCloudSyncDialog(pairedPhone: PairingDevice) {
    Messages.showIdeaMessageDialog(
      project,
      message(
        "wear.assistant.device.list.cloud.sync.subtitle",
        pairedPhone.displayName,
        WEAR_DOCS_LINK,
      ),
      message("wear.assistant.device.list.cloud.sync.title"),
      arrayOf(Messages.getOkButton()),
      0,
      Messages.getWarningIcon(),
      null,
    )
  }

  private class SomeDisabledSelectionModel(val list: JBList<PairingDevice>) :
    DefaultListSelectionModel() {
    init {
      selectionMode = ListSelectionModel.SINGLE_SELECTION
    }

    override fun setSelectionInterval(idx0: Int, idx1: Int) {
      // Note from javadoc: in SINGLE_SELECTION selection mode, only the second index is used
      val n =
        if (idx1 < 0 || idx1 >= list.model.size || list.model.getElementAt(idx1).isDisabled()) -1
        else idx1
      super.setSelectionInterval(n, n)
    }
  }

  private fun createEmptyListPanel(list: JBList<PairingDevice>, emptyTextTitle: String): JPanel =
    JPanel(GridBagLayout()).apply {
      background = list.background
      border = IdeBorderFactory.createBorder(SideBorder.TOP)
      add(
        JEditorPane().apply {
          name = "${list.name}EmptyText"
          border = empty(0, 16, 0, 16)
          HtmlLabel.setUpAsHtmlLabel(this)
          text = "<div style='text-align:center'>$emptyTextTitle</div>" // Center text horizontally
          addHyperlinkListener {
            if (it.eventType == ACTIVATED) {
              wizardAction.closeAndStartAvd(project)
            }
          }
        },
        gridConstraint(x = 0, y = 0, weightx = 1.0, fill = GridBagConstraints.HORIZONTAL),
      )
    }
}

private fun PairingDevice.isDisabled(): Boolean {
  return state == ConnectionState.DISCONNECTED ||
    isEmulator && !isWearDevice && (apiLevel < 30 || !hasPlayStore) ||
    isEmulator && isWearDevice && apiLevel < 28
}

private fun PairingDevice.getTooltip(): String? {
  return when {
    isEmulator && isWearDevice && apiLevel < 28 ->
      message("wear.assistant.device.list.tooltip.requires.api", 28)
    isEmulator && !isWearDevice && apiLevel < 30 ->
      message("wear.assistant.device.list.tooltip.requires.api", 30)
    isEmulator && !isWearDevice && !hasPlayStore ->
      message("wear.assistant.device.list.tooltip.requires.play")
    else -> null
  }
}

/** A [JBList] with a special tooltip that can take html links */
private class TooltipList<E> : JBList<E>() {
  private data class CellRendererItem<E>(
    val value: E,
    val isSelected: Boolean,
    val cellHasFocus: Boolean,
  )

  // Tooltip manager keeps requesting cell items when the mouse moves (even inside the same item!).
  // Keep the last few in memory.
  private val cellRendererCache = FixedHashMap<CellRendererItem<E>, Component>(8)

  override fun setCellRenderer(cellRenderer: ListCellRenderer<in E>) {
    super.setCellRenderer { list, value, index, isSelected, cellHasFocus ->
      cellRendererCache.getOrPut(CellRendererItem(value, isSelected, cellHasFocus)) {
        cellRenderer.getListCellRendererComponent(list, value, index, isSelected, cellHasFocus)
      }
    }
  }

  override fun getToolTipText(event: MouseEvent?): String? = null

  fun cleanCache() {
    cellRendererCache.clear()
  }
}

private class DeviceListPanel(
  title: String,
  val list: TooltipList<PairingDevice>,
  val emptyListPanel: JPanel,
) : JPanel(BorderLayout()) {
  val scrollPane =
    ScrollPaneFactory.createScrollPane(
        list,
        VERTICAL_SCROLLBAR_AS_NEEDED,
        HORIZONTAL_SCROLLBAR_NEVER,
      )
      .apply { border = IdeBorderFactory.createBorder(SideBorder.TOP) }

  init {
    border = IdeBorderFactory.createBorder(SideBorder.ALL)

    add(
      JBLabel(title).apply {
        font = JBFont.label().asBold()
        border = empty(4, 16)
      },
      BorderLayout.NORTH,
    )
    add(scrollPane, BorderLayout.CENTER)
  }

  fun showList() {
    val view = if (list.isEmpty) emptyListPanel else list
    scrollPane.setViewportView(view)
  }
}<|MERGE_RESOLUTION|>--- conflicted
+++ resolved
@@ -375,19 +375,12 @@
 
   // Cache generated white icons, so we don't keep creating new ones
   private val whiteIconsCache = hashMapOf<Icon, Icon>()
-<<<<<<< HEAD
-  private fun getIcon(icon: Icon, isSelected: Boolean): Icon = when {
-    isSelected && !ExperimentalUI.isNewUI() -> whiteIconsCache.getOrPut(icon) { generateWhiteIcon(icon) }
-    else -> icon
-  }
-=======
 
   private fun getIcon(icon: Icon, isSelected: Boolean): Icon =
     when {
-      isSelected && !NewUI.isEnabled() -> whiteIconsCache.getOrPut(icon) { generateWhiteIcon(icon) }
+      isSelected && !ExperimentalUI.isNewUI() -> whiteIconsCache.getOrPut(icon) { generateWhiteIcon(icon) }
       else -> icon
     }
->>>>>>> 03a9668f
 
   private fun showCloudSyncDialog(pairedPhone: PairingDevice) {
     Messages.showIdeaMessageDialog(
