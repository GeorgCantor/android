/*
 * Copyright (C) 2023 The Android Open Source Project
 *
 * Licensed under the Apache License, Version 2.0 (the "License");
 * you may not use this file except in compliance with the License.
 * You may obtain a copy of the License at
 *
 *      http://www.apache.org/licenses/LICENSE-2.0
 *
 * Unless required by applicable law or agreed to in writing, software
 * distributed under the License is distributed on an "AS IS" BASIS,
 * WITHOUT WARRANTIES OR CONDITIONS OF ANY KIND, either express or implied.
 * See the License for the specific language governing permissions and
 * limitations under the License.
 */
package com.android.tools.idea.common.actions

import com.android.testutils.MockitoKt.mock
import com.android.testutils.MockitoKt.whenever
import com.android.tools.idea.actions.DESIGN_SURFACE
import com.android.tools.idea.common.error.IssueModel
import com.android.tools.idea.common.model.NlComponent
import com.android.tools.idea.common.model.NlModel
import com.android.tools.idea.testing.AndroidProjectRule
import com.android.tools.idea.uibuilder.surface.NlDesignSurface
import com.android.tools.idea.uibuilder.surface.NlSupportedActions
import com.android.tools.idea.uibuilder.visual.visuallint.VisualLintErrorType
import com.android.tools.idea.uibuilder.visual.visuallint.VisualLintIssueProvider
import com.android.tools.idea.uibuilder.visual.visuallint.VisualLintRenderIssue
import com.android.utils.HtmlBuilder
import com.google.common.collect.ImmutableList
import com.google.common.collect.ImmutableSet
import com.intellij.lang.annotation.HighlightSeverity
import com.intellij.openapi.actionSystem.PlatformDataKeys
import com.intellij.openapi.vfs.VirtualFile
import com.intellij.testFramework.TestActionEvent
import icons.StudioIcons
import org.junit.Assert.assertEquals
<<<<<<< HEAD
=======
import org.junit.Assert.assertFalse
import org.junit.Assert.assertTrue
>>>>>>> 574fcae1
import org.junit.Rule
import org.junit.Test

class IssueNotificationActionTest {

  @Rule @JvmField val projectRule = AndroidProjectRule.inMemory()

  @Test
  fun testOnlyHaveVisualLintIssue() {
    val action = IssueNotificationAction()
    val surface = mock<NlDesignSurface>()

    val issueModel = IssueModel(projectRule.testRootDisposable, projectRule.project)
    whenever(surface.issueModel).thenReturn(issueModel)
    whenever(surface.project).thenReturn(projectRule.project)
    whenever(surface.supportedActions)
      .thenReturn(ImmutableSet.of(NlSupportedActions.TOGGLE_ISSUE_PANEL))

    val issueProvider =
      object : VisualLintIssueProvider(projectRule.testRootDisposable) {
        override fun customizeIssue(issue: VisualLintRenderIssue) = Unit
      }
    whenever(surface.visualLintIssueProvider).thenReturn(issueProvider)

    val mockedFile = mock<VirtualFile>()
    val model = mock<NlModel>()
    whenever(model.virtualFile).thenReturn(mockedFile)
    whenever(surface.models).thenReturn(ImmutableList.of(model))

    val actionEvent =
      TestActionEvent.createTestEvent { dataId ->
        when {
          PlatformDataKeys.PROJECT.`is`(dataId) -> projectRule.project
          DESIGN_SURFACE.`is`(dataId) -> surface
          else -> null
        }
      }
<<<<<<< HEAD
    }
    val presentation = Presentation()
    val actionEvent = AnActionEvent(null, context, "", presentation, ActionManager.getInstance(), 0)
    val visualLintIssueModel = VisualLintService.getInstance(projectRule.project).issueModel
=======
>>>>>>> 574fcae1

    action.update(actionEvent)
    assertTrue(actionEvent.presentation.isEnabled)
    assertEquals(IssueNotificationAction.DISABLED_ICON, actionEvent.presentation.icon)
    assertEquals(IssueNotificationAction.NO_ISSUE, actionEvent.presentation.description)

    run {
<<<<<<< HEAD
      val infoIssueProvider =
        createSingleIssueProviderWithSeverity(HighlightSeverity.INFORMATION, mockedFile)
      visualLintIssueModel.addIssueProvider(infoIssueProvider)
=======
      issueProvider.addAllIssues(
        listOf(createSingleIssueWithSeverity(HighlightSeverity.INFORMATION, model))
      )
>>>>>>> 574fcae1
      action.update(actionEvent)
      assertEquals(StudioIcons.Common.INFO_INLINE, actionEvent.presentation.icon)
      assertEquals(IssueNotificationAction.SHOW_ISSUE, actionEvent.presentation.description)
      issueProvider.clear()
    }

    run {
<<<<<<< HEAD
      val warningIssueProvider =
        createSingleIssueProviderWithSeverity(HighlightSeverity.WARNING, mockedFile)
      visualLintIssueModel.addIssueProvider(warningIssueProvider)
=======
      issueProvider.addAllIssues(
        listOf(createSingleIssueWithSeverity(HighlightSeverity.WARNING, model))
      )
>>>>>>> 574fcae1
      action.update(actionEvent)
      assertTrue(actionEvent.presentation.isEnabled)
      assertEquals(StudioIcons.Common.WARNING_INLINE, actionEvent.presentation.icon)
      assertEquals(IssueNotificationAction.SHOW_ISSUE, actionEvent.presentation.description)
      issueProvider.clear()
    }

    run {
<<<<<<< HEAD
      val errorIssueProvider =
        createSingleIssueProviderWithSeverity(HighlightSeverity.ERROR, mockedFile)
      visualLintIssueModel.addIssueProvider(errorIssueProvider)
=======
      issueProvider.addAllIssues(
        listOf(createSingleIssueWithSeverity(HighlightSeverity.ERROR, model))
      )
>>>>>>> 574fcae1
      action.update(actionEvent)
      assertTrue(actionEvent.presentation.isEnabled)
      assertEquals(StudioIcons.Common.ERROR_INLINE, actionEvent.presentation.icon)
      assertEquals(IssueNotificationAction.SHOW_ISSUE, actionEvent.presentation.description)
      issueProvider.clear()
    }
  }

<<<<<<< HEAD
  private fun createSingleIssueProviderWithSeverity(
    severity: HighlightSeverity,
    file: VirtualFile
  ): IssueProvider {
    return object : IssueProvider() {
      override fun collectIssues(issueListBuilder: ImmutableCollection.Builder<Issue>) {
        val issue = TestIssue(source = IssueSourceWithFile(file), severity = severity)
        issueListBuilder.add(issue)
=======
  @Test
  fun testActionNotVisibleIfActionIsNotSupported() {
    val surface = mock<NlDesignSurface>()

    whenever(surface.project).thenReturn(projectRule.project)
    whenever(surface.supportedActions).thenReturn(ImmutableSet.of())

    val actionEvent =
      TestActionEvent.createTestEvent { dataId ->
        when {
          PlatformDataKeys.PROJECT.`is`(dataId) -> projectRule.project
          DESIGN_SURFACE.`is`(dataId) -> surface
          else -> null
        }
>>>>>>> 574fcae1
      }
    val action = IssueNotificationAction()
    action.update(actionEvent)
    assertFalse(actionEvent.presentation.isEnabled)
  }

  private fun createSingleIssueWithSeverity(severity: HighlightSeverity, nlModel: NlModel) =
    VisualLintRenderIssue.builder()
      .summary("")
      .severity(severity)
      .contentDescriptionProvider { HtmlBuilder() }
      .model(nlModel)
      .components(mutableListOf(NlComponent(nlModel, 570L)))
      .type(VisualLintErrorType.BOUNDS)
      .build()
}<|MERGE_RESOLUTION|>--- conflicted
+++ resolved
@@ -36,11 +36,8 @@
 import com.intellij.testFramework.TestActionEvent
 import icons.StudioIcons
 import org.junit.Assert.assertEquals
-<<<<<<< HEAD
-=======
 import org.junit.Assert.assertFalse
 import org.junit.Assert.assertTrue
->>>>>>> 574fcae1
 import org.junit.Rule
 import org.junit.Test
 
@@ -78,13 +75,6 @@
           else -> null
         }
       }
-<<<<<<< HEAD
-    }
-    val presentation = Presentation()
-    val actionEvent = AnActionEvent(null, context, "", presentation, ActionManager.getInstance(), 0)
-    val visualLintIssueModel = VisualLintService.getInstance(projectRule.project).issueModel
-=======
->>>>>>> 574fcae1
 
     action.update(actionEvent)
     assertTrue(actionEvent.presentation.isEnabled)
@@ -92,15 +82,9 @@
     assertEquals(IssueNotificationAction.NO_ISSUE, actionEvent.presentation.description)
 
     run {
-<<<<<<< HEAD
-      val infoIssueProvider =
-        createSingleIssueProviderWithSeverity(HighlightSeverity.INFORMATION, mockedFile)
-      visualLintIssueModel.addIssueProvider(infoIssueProvider)
-=======
       issueProvider.addAllIssues(
         listOf(createSingleIssueWithSeverity(HighlightSeverity.INFORMATION, model))
       )
->>>>>>> 574fcae1
       action.update(actionEvent)
       assertEquals(StudioIcons.Common.INFO_INLINE, actionEvent.presentation.icon)
       assertEquals(IssueNotificationAction.SHOW_ISSUE, actionEvent.presentation.description)
@@ -108,15 +92,9 @@
     }
 
     run {
-<<<<<<< HEAD
-      val warningIssueProvider =
-        createSingleIssueProviderWithSeverity(HighlightSeverity.WARNING, mockedFile)
-      visualLintIssueModel.addIssueProvider(warningIssueProvider)
-=======
       issueProvider.addAllIssues(
         listOf(createSingleIssueWithSeverity(HighlightSeverity.WARNING, model))
       )
->>>>>>> 574fcae1
       action.update(actionEvent)
       assertTrue(actionEvent.presentation.isEnabled)
       assertEquals(StudioIcons.Common.WARNING_INLINE, actionEvent.presentation.icon)
@@ -125,15 +103,9 @@
     }
 
     run {
-<<<<<<< HEAD
-      val errorIssueProvider =
-        createSingleIssueProviderWithSeverity(HighlightSeverity.ERROR, mockedFile)
-      visualLintIssueModel.addIssueProvider(errorIssueProvider)
-=======
       issueProvider.addAllIssues(
         listOf(createSingleIssueWithSeverity(HighlightSeverity.ERROR, model))
       )
->>>>>>> 574fcae1
       action.update(actionEvent)
       assertTrue(actionEvent.presentation.isEnabled)
       assertEquals(StudioIcons.Common.ERROR_INLINE, actionEvent.presentation.icon)
@@ -142,16 +114,6 @@
     }
   }
 
-<<<<<<< HEAD
-  private fun createSingleIssueProviderWithSeverity(
-    severity: HighlightSeverity,
-    file: VirtualFile
-  ): IssueProvider {
-    return object : IssueProvider() {
-      override fun collectIssues(issueListBuilder: ImmutableCollection.Builder<Issue>) {
-        val issue = TestIssue(source = IssueSourceWithFile(file), severity = severity)
-        issueListBuilder.add(issue)
-=======
   @Test
   fun testActionNotVisibleIfActionIsNotSupported() {
     val surface = mock<NlDesignSurface>()
@@ -166,7 +128,6 @@
           DESIGN_SURFACE.`is`(dataId) -> surface
           else -> null
         }
->>>>>>> 574fcae1
       }
     val action = IssueNotificationAction()
     action.update(actionEvent)
