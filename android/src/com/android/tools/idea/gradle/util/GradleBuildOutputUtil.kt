--- conflicted
+++ resolved
@@ -17,52 +17,13 @@
 
 package com.android.tools.idea.gradle.util
 
-<<<<<<< HEAD
-import com.android.annotations.concurrency.UiThread
-import com.android.ddmlib.IDevice
-import com.android.ide.common.build.GenericBuiltArtifacts
-import com.android.ide.common.build.GenericBuiltArtifactsLoader.loadFromFile
-import com.android.tools.idea.AndroidStartupActivity
-import com.android.tools.idea.gradle.model.IdeBuildTasksAndOutputInformation
-import com.android.tools.idea.gradle.model.IdeVariantBuildInformation
-import com.android.tools.idea.gradle.project.build.BuildContext
-import com.android.tools.idea.gradle.project.build.BuildStatus
-import com.android.tools.idea.gradle.project.build.GradleBuildListener
-import com.android.tools.idea.gradle.project.build.GradleBuildState
-import com.android.tools.idea.log.LogWrapper
-import com.android.tools.idea.projectsystem.getProjectSystem
-import com.android.tools.idea.run.AndroidRunConfigurationBase
-import com.google.common.annotations.VisibleForTesting
-import com.intellij.openapi.Disposable
-import com.intellij.openapi.diagnostic.Logger
-import com.intellij.openapi.externalSystem.model.task.ExternalSystemTaskId
-import com.intellij.openapi.externalSystem.model.task.ExternalSystemTaskNotificationListenerAdapter
-=======
 import com.android.ddmlib.IDevice
 import com.android.tools.idea.projectsystem.getProjectSystem
 import com.android.tools.idea.run.AndroidRunConfigurationBase
->>>>>>> b5f40ffd
 import com.intellij.openapi.module.Module
-import com.intellij.openapi.project.Project
-import org.jetbrains.annotations.TestOnly
 import java.io.File
 
 /**
-<<<<<<< HEAD
- * Utility methods to find APK/Bundle output file or folder.
- */
-
-private val LOG: Logger get() = Logger.getInstance("GradleBuildOutputUtil.kt")
-
-enum class OutputType {
-  Apk,
-  ApkFromBundle,
-  Bundle
-}
-
-/**
-=======
->>>>>>> b5f40ffd
  * Retrieve the location of generated APK or APK from Bundle for the given run configuration.
  *
  * If the generated file is a bundle file, this method returns the location of the single APK extracted from the bundle.
@@ -89,104 +50,4 @@
       .toList()
   return if (apks.size == 1) apks[0]
   else apks.map { it.parentFile }.singleOrNull()
-<<<<<<< HEAD
-}
-
-fun getOutputFilesFromListingFileOrLogError(listingFile: String): List<File> {
-  val builtArtifacts = loadFromFile(File(listingFile), LogWrapper(LOG))
-  if (builtArtifacts != null) {
-    val items = builtArtifacts.elements.map { File(it.outputFile) }
-    // NOTE: These strings come from com.android.build.api.artifact.ArtifactKind.DIRECTORY and alike.
-    return if (builtArtifacts.elementType == null || builtArtifacts.elementType == "Directory") {
-      items.flatMap { fileOrDirectory ->
-        runCatching {
-          if (fileOrDirectory.isDirectory) fileOrDirectory.listFiles()?.toList().orEmpty()
-          else listOf(fileOrDirectory)
-        }
-          .getOrElse { e ->
-            LOG.warn("Error reading list of APK files from build output directory '$fileOrDirectory'.", e)
-            emptyList()
-          }
-      }
-    }
-    else {
-      items
-    }
-  }
-  LOG.warn("Failed to read Json output file from ${listingFile}. Build may have failed.")
-  return emptyList()
-}
-
-fun Collection<IdeVariantBuildInformation>.variantOutputInformation(variantName: String): IdeBuildTasksAndOutputInformation? {
-  return firstOrNull { it.variantName == variantName }?.buildInformation
-}
-
-fun IdeBuildTasksAndOutputInformation.getOutputListingFileOrLogError(outputType: OutputType): String? {
-  return getOutputListingFile(outputType)
-    .also {
-      if (it == null) {
-        LOG.error(Throwable("Output listing build file is not available for output type $outputType in $this"))
-      }
-    }
-}
-
-fun IdeBuildTasksAndOutputInformation.getOutputListingFile(outputType: OutputType) =
-  when (outputType) {
-    OutputType.Apk -> assembleTaskOutputListingFile
-    OutputType.ApkFromBundle -> apkFromBundleTaskOutputListingFile
-    else -> bundleTaskOutputListingFile
-  }
-
-fun loadBuildOutputListingFile(listingFile: String): GenericBuiltArtifacts? {
-  return loadFromFile(File(listingFile), LogWrapper(LOG))
-}
-
-class LastBuildOrSyncService {
-  // Do not set outside of tests or this class!!
-  @Volatile
-  var lastBuildOrSyncTimeStamp = -1L
-    @VisibleForTesting set
-}
-
-internal class LastBuildOrSyncListener : ExternalSystemTaskNotificationListenerAdapter() {
-  override fun onEnd(id: ExternalSystemTaskId) {
-    id.findProject()?.also { project ->
-      project.getService(LastBuildOrSyncService::class.java).lastBuildOrSyncTimeStamp = System.currentTimeMillis()
-    }
-  }
-}
-
-/**
- * This should not really be used, but we currently do not use the intellij build infra and therefore do not get
- * events for build. If we move to using this and the events from running tasks trigger the GenericBuiltArtifactsCacheCleaner then
- * this should be removed.
- */
-internal class LastBuildOrSyncStartupActivity : AndroidStartupActivity {
-  @UiThread
-  override fun runActivity(project: Project, disposable: Disposable) {
-    GradleBuildState.subscribe(project, object : GradleBuildListener.Adapter() {
-      override fun buildFinished(status: BuildStatus, context: BuildContext?) {
-        if (context == null) return
-        val service = context.project.getService(LastBuildOrSyncService::class.java)
-        service.lastBuildOrSyncTimeStamp = System.currentTimeMillis()
-      }
-    })
-
-    val service = project.getService(LastBuildOrSyncService::class.java)
-    service.lastBuildOrSyncTimeStamp = System.currentTimeMillis()
-  }
-}
-
-@TestOnly
-fun emulateStartupActivityForTest(project: Project) = AndroidStartupActivity.STARTUP_ACTIVITY.findExtension(
-  LastBuildOrSyncStartupActivity::class.java)?.runActivity(project, project)
-
-data class GenericBuiltArtifactsWithTimestamp(val genericBuiltArtifacts: GenericBuiltArtifacts?, val timeStamp: Long) {
-  companion object {
-    @JvmStatic
-    fun mostRecentNotNull(vararg items: GenericBuiltArtifactsWithTimestamp?): GenericBuiltArtifactsWithTimestamp? =
-      items.filterNotNull().maxByOrNull { it.timeStamp }
-  }
-=======
->>>>>>> b5f40ffd
 }