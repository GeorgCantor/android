--- conflicted
+++ resolved
@@ -11,17 +11,14 @@
     </content>
     <orderEntry type="inheritedJdk" />
     <orderEntry type="sourceFolder" forTests="false" />
-<<<<<<< HEAD
-    <orderEntry type="library" name="jetbrains-annotations-java5" level="project" />
     <orderEntry type="module" module-name="intellij.platform.ide" />
     <orderEntry type="module" module-name="intellij.platform.lang.impl" />
     <orderEntry type="module" module-name="intellij.platform.testFramework" scope="TEST" />
     <orderEntry type="module" module-name="intellij.java.testFramework" scope="TEST" />
-=======
->>>>>>> cdc83e4e
     <orderEntry type="library" scope="TEST" name="mockito" level="project" />
     <orderEntry type="module" module-name="android.sdktools.testutils" scope="TEST" />
     <orderEntry type="library" scope="TEST" name="truth" level="project" />
+    <orderEntry type="library" name="Guava" level="project" />
     <orderEntry type="module" module-name="intellij.android.adt.testutils" scope="TEST" />
   </component>
 </module>