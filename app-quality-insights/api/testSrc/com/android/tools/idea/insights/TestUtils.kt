/*
 * Copyright (C) 2023 The Android Open Source Project
 *
 * Licensed under the Apache License, Version 2.0 (the "License");
 * you may not use this file except in compliance with the License.
 * You may obtain a copy of the License at
 *
 *      http://www.apache.org/licenses/LICENSE-2.0
 *
 * Unless required by applicable law or agreed to in writing, software
 * distributed under the License is distributed on an "AS IS" BASIS,
 * WITHOUT WARRANTIES OR CONDITIONS OF ANY KIND, either express or implied.
 * See the License for the specific language governing permissions and
 * limitations under the License.
 */
package com.android.tools.idea.insights

import java.time.Duration
import java.time.Instant
<<<<<<< HEAD
import java.util.concurrent.TimeoutException
import kotlinx.coroutines.delay

suspend fun waitForCondition(timeoutMs: Long = 500, condition: () -> Boolean) {
  val waitIntervalMs = 50L
  var index = 0

  while (index * waitIntervalMs < timeoutMs) {
    if (condition()) return
    index++
    delay(waitIntervalMs)
  }
  throw TimeoutException()
}
=======
>>>>>>> 0d09370c

private val TestTimeIntervals =
  listOf(
    TimeIntervalFilter.ONE_DAY,
    TimeIntervalFilter.SEVEN_DAYS,
    TimeIntervalFilter.THIRTY_DAYS,
    TimeIntervalFilter.SIXTY_DAYS,
    TimeIntervalFilter.NINETY_DAYS,
  )
private val TestFailureTypes = listOf(FailureType.FATAL, FailureType.ANR, FailureType.NON_FATAL)

val TEST_FILTERS =
  Filters(
    MultiSelection.emptySelection(),
    Selection(TimeIntervalFilter.THIRTY_DAYS, TestTimeIntervals),
    MultiSelection(TestFailureTypes.toSet(), TestFailureTypes),
    MultiSelection.emptySelection(),
    MultiSelection.emptySelection(),
    selectionOf(SignalType.SIGNAL_UNSPECIFIED),
  )

val CONNECTION1 = TestConnection("app1", "app-id1", "project1", "123", "variant1", "app1")
val CONNECTION2 = TestConnection("app2", "app-id2", "project2", "456", "variant2", "app2")
val PLACEHOLDER_CONNECTION =
  TestConnection("app3", "app-id3", "project3", "789", "variant3", "app3", isConfigured = false)

val DEFAULT_FETCHED_VERSIONS = WithCount(10, Version("1", "1.0"))

val DEFAULT_FETCHED_DEVICES = WithCount(10, Device("Google", "Pixel 6"))
val DEFAULT_FETCHED_OSES = WithCount(10, OperatingSystemInfo("11", "Android (11)"))

val DEFAULT_FETCHED_PERMISSIONS = Permission.FULL

const val NOTE1_BODY = "I don't know how to reproduce this issue."
const val NOTE2_BODY = "Update: I managed to reproduce this issue."

val NOW = Instant.parse("2022-06-08T10:00:00Z")

const val REVISION_74081e5f = "74081e5f56a58788f3243fe8410c4b66e9c7c902"

val REPO_INFO =
  RepoInfo(
    vcsKey = VCS_CATEGORY.TEST_VCS,
    rootPath = PROJECT_ROOT_PREFIX,
<<<<<<< HEAD
    revision = REVISION_74081e5f
=======
    revision = REVISION_74081e5f,
>>>>>>> 0d09370c
  )

val SAMPLE_KEYS = listOf(CustomKey("CSRF_TOKEN", "screen_view"), CustomKey("RAY_ID", "abcdeefg"))
val SAMPLE_LOGS = listOf(Log(FAKE_10_HOURS_AGO, "fake_log", mapOf("key" to "value")))

val ISSUE1 =
  AppInsightsIssue(
    IssueDetails(
      IssueId("1234"),
      "Issue1",
      "com.google.crash.Crash",
      FailureType.FATAL,
      "projects/814265703514/apps/1:814265703514:android:1199bc7542be2276/events/6525E9C102DC000122D0184211881FA3_1867297287814199602",
      "1.2.3",
      "2.0.0",
      8L,
      13L,
      3000L,
      50000000L,
      setOf(SignalType.SIGNAL_FRESH),
      "https://url.for-crash.com",
      0,
<<<<<<< HEAD
      emptyList()
=======
      emptyList(),
>>>>>>> 0d09370c
    ),
    Event(
      name =
        "projects/814265703514/apps/1:814265703514:android:1199bc7542be2276/events/6525E9C102DC000122D0184211881FA3_1867297287814199602",
      eventData =
        EventData(
          device = Device(manufacturer = "Google", model = "Pixel 4a"),
          operatingSystemInfo =
            OperatingSystemInfo(displayVersion = "12", displayName = "Android (12)"),
          eventTime = FAKE_6_DAYS_AGO,
        ),
      stacktraceGroup =
        StacktraceGroup(
          exceptions =
            listOf(
              ExceptionStack(
                stacktrace =
                  Stacktrace(
                    caption =
                      Caption(
                        title = "Non-fatal Exception: retrofit2.HttpException",
                        subtitle = "HTTP 401 ",
                      ),
                    blames = Blames.BLAMED,
                    frames =
                      listOf(
                        Frame(
                          line = 23,
                          file = "ResponseWrapper.kt",
                          rawSymbol =
                            "dev.firebase.appdistribution.api_service.ResponseWrapper\$Companion.build(ResponseWrapper.kt:23)",
                          symbol =
                            "dev.firebase.appdistribution.api_service.ResponseWrapper\$Companion.build",
                          offset = 23,
                          address = 0,
                          library = "dev.firebase.appdistribution.debug",
                          blame = Blames.BLAMED,
                        ),
                        Frame(
                          line = 31,
                          file = "ResponseWrapper.kt",
                          rawSymbol =
                            "dev.firebase.appdistribution.api_service.ResponseWrapper\$Companion.fetchOrError(ResponseWrapper.kt:31)",
                          symbol =
                            "dev.firebase.appdistribution.api_service.ResponseWrapper\$Companion.fetchOrError",
                          offset = 31,
                          address = 0,
                          library = "dev.firebase.appdistribution.debug",
                          blame = Blames.NOT_BLAMED,
                        ),
                      ),
                  ),
                type = "retrofit2.HttpException",
                exceptionMessage = "HTTP 401 ",
<<<<<<< HEAD
                rawExceptionMessage = "retrofit2.HttpException: HTTP 401 "
=======
                rawExceptionMessage = "retrofit2.HttpException: HTTP 401 ",
>>>>>>> 0d09370c
              )
            )
        ),
      appVcsInfo = AppVcsInfo.ValidInfo(listOf(REPO_INFO)),
      customKeys = SAMPLE_KEYS,
<<<<<<< HEAD
      logs = SAMPLE_LOGS
    )
=======
      logs = SAMPLE_LOGS,
    ),
>>>>>>> 0d09370c
  )
val ISSUE1_DETAILS =
  DetailedIssueStats(
    IssueStats(
      topValue = "Pixel 4a",
      groups =
        listOf(
          StatsGroup(
            groupName = "Google",
            percentage = 50.0,
            breakdown =
              listOf(
                DataPoint("Pixel 4a", 40.0),
                DataPoint("Pixel 5", 10.0),
                DataPoint("Other", 0.0),
              ),
          )
        ),
    ),
    IssueStats(
      topValue = "Android (12)",
      groups =
        listOf(
          StatsGroup("Android (12)", 50.0, breakdown = emptyList()),
          StatsGroup("Android (11)", 40.0, breakdown = emptyList()),
          StatsGroup("Android (10)", 10.0, breakdown = emptyList()),
          StatsGroup("Other", 0.0, breakdown = listOf(DataPoint("Other", 0.0))),
        ),
    ),
  )

val ISSUE2 =
  AppInsightsIssue(
    IssueDetails(
      IssueId("2345"),
      "Issue2",
      "com.google.crash.Crash",
      FailureType.NON_FATAL,
      "projects/814265703514/apps/1:814265703514:android:1199bc7542be2276/events/652731D4013400016ABAED130A6E5D76_1867295448974866474",
      "1.0.0",
      "2.0.0",
      12L,
      14L,
      10L,
      100L,
      setOf(SignalType.SIGNAL_REGRESSED),
      "https://url.for-crash.com/2",
      0,
<<<<<<< HEAD
      emptyList()
=======
      emptyList(),
>>>>>>> 0d09370c
    ),
    Event(
      name =
        "projects/814265703514/apps/1:814265703514:android:1199bc7542be2276/events/652731D4013400016ABAED130A6E5D76_1867295448974866474",
      eventData =
        EventData(
          device = Device(manufacturer = "Samsung", model = "Galaxy 9000"),
          operatingSystemInfo =
            OperatingSystemInfo(displayVersion = "10", displayName = "Android (12)"),
          eventTime = FAKE_25_DAYS_AGO,
        ),
      stacktraceGroup =
        StacktraceGroup(
          exceptions =
            listOf(
              ExceptionStack(
                stacktrace =
                  Stacktrace(
                    caption =
                      Caption(
                        title = "javax.net.ssl.SSLHandshakeException",
                        subtitle = "Trust anchor for certification path not found.",
                      ),
                    blames = Blames.NOT_BLAMED,
                    frames =
                      listOf(
                        Frame(
                          line = 362,
                          file = "SSLUtils.java",
                          rawSymbol =
                            "com.android.org.conscrypt.SSLUtils.toSSLHandshakeException(SSLUtils.java:362)",
                          symbol = "com.android.org.conscrypt.SSLUtils.toSSLHandshakeException",
                          offset = 23,
                          address = 0,
                          library = "dev.firebase.appdistribution.debug",
                          blame = Blames.NOT_BLAMED,
                        ),
                        Frame(
                          line = 1134,
                          file = "ConscryptEngine.java",
                          rawSymbol =
                            "com.android.org.conscrypt.ConscryptEngine.convertException(ConscryptEngine.java:1134)",
                          symbol = "com.android.org.conscrypt.ConscryptEngine.convertException",
                          offset = 31,
                          address = 0,
                          library = "dev.firebase.appdistribution.debug",
                          blame = Blames.NOT_BLAMED,
                        ),
                      ),
                  ),
                type = "javax.net.ssl.SSLHandshakeException",
                exceptionMessage = "Trust anchor for certification path not found ",
                rawExceptionMessage =
<<<<<<< HEAD
                  "javax.net.ssl.SSLHandshakeException: Trust anchor for certification path not found "
=======
                  "javax.net.ssl.SSLHandshakeException: Trust anchor for certification path not found ",
>>>>>>> 0d09370c
              ),
              ExceptionStack(
                stacktrace =
                  Stacktrace(
                    caption =
                      Caption(
                        title = "java.security.cert.CertPathValidatorException",
                        subtitle = "Trust anchor for certification path not found.",
                      ),
                    blames = Blames.BLAMED,
                    frames =
                      listOf(
                        Frame(
                          line = 677,
                          file = "TrustManagerImpl.java",
                          rawSymbol =
                            "com.android.org.conscrypt.TrustManagerImpl.verifyChain(TrustManagerImpl.java:677)",
                          symbol = "com.android.org.conscrypt.TrustManagerImpl.verifyChain",
                          offset = 23,
                          address = 0,
                          library = "dev.firebase.appdistribution.debug",
                          blame = Blames.NOT_BLAMED,
                        ),
                        Frame(
                          line = 320,
                          file = "RealConnection.java",
                          rawSymbol =
                            "okhttp3.internal.connection.RealConnection.connectTls(RealConnection.java:320)",
                          symbol = "okhttp3.internal.connection.RealConnection.connectTls",
                          offset = 31,
                          address = 0,
                          library = "dev.firebase.appdistribution.debug",
                          blame = Blames.BLAMED,
                        ),
                      ),
                  ),
                type = "javax.net.ssl.SSLHandshakeException",
                exceptionMessage = "Trust anchor for certification path not found ",
                rawExceptionMessage =
<<<<<<< HEAD
                  "Caused by: javax.net.ssl.SSLHandshakeException: Trust anchor for certification path not found "
              ),
            )
        ),
      appVcsInfo = AppVcsInfo.ValidInfo(listOf(REPO_INFO))
    )
=======
                  "Caused by: javax.net.ssl.SSLHandshakeException: Trust anchor for certification path not found ",
              ),
            )
        ),
      appVcsInfo = AppVcsInfo.ValidInfo(listOf(REPO_INFO)),
    ),
>>>>>>> 0d09370c
  )

val NOTE1 =
  Note(
    id = NoteId(issueId = ISSUE1.id, noteId = "note_id_1"),
    timestamp = NOW,
    author = "Jane@google.com",
    body = NOTE1_BODY,
    state = NoteState.CREATED,
  )

val NOTE2 =
  Note(
    id = NoteId(issueId = ISSUE1.id, noteId = "note_id_2"),
    timestamp = NOW.plusMillis(Duration.ofHours(2).toMillis()),
    author = "Jane@google.com",
    body = NOTE2_BODY,
<<<<<<< HEAD
    state = NoteState.CREATED
=======
    state = NoteState.CREATED,
>>>>>>> 0d09370c
  )

val ISSUE_VARIANT =
  IssueVariant(
    id = "variant1",
    sampleEvent = "sample_event_1",
    uri = "firebase.google.com",
    impactedDevicesCount = 1,
<<<<<<< HEAD
    eventsCount = 1
=======
    eventsCount = 1,
>>>>>>> 0d09370c
  )

val ISSUE_VARIANT2 =
  IssueVariant(
    id = "variant2",
    sampleEvent = "sample_event_2",
    uri = "firebase.google.com",
    impactedDevicesCount = 1,
<<<<<<< HEAD
    eventsCount = 1
=======
    eventsCount = 1,
>>>>>>> 0d09370c
  )

// Used for testing cached issues because their counts are zeroed out.
fun IssueDetails.zeroCounts() = copy(impactedDevicesCount = 0, eventsCount = 0)
<<<<<<< HEAD
=======

>>>>>>> 0d09370c
// Used for testing cached issues because their counts are zeroed out.
fun AppInsightsIssue.zeroCounts() = copy(issueDetails = issueDetails.zeroCounts())<|MERGE_RESOLUTION|>--- conflicted
+++ resolved
@@ -17,23 +17,6 @@
 
 import java.time.Duration
 import java.time.Instant
-<<<<<<< HEAD
-import java.util.concurrent.TimeoutException
-import kotlinx.coroutines.delay
-
-suspend fun waitForCondition(timeoutMs: Long = 500, condition: () -> Boolean) {
-  val waitIntervalMs = 50L
-  var index = 0
-
-  while (index * waitIntervalMs < timeoutMs) {
-    if (condition()) return
-    index++
-    delay(waitIntervalMs)
-  }
-  throw TimeoutException()
-}
-=======
->>>>>>> 0d09370c
 
 private val TestTimeIntervals =
   listOf(
@@ -78,11 +61,7 @@
   RepoInfo(
     vcsKey = VCS_CATEGORY.TEST_VCS,
     rootPath = PROJECT_ROOT_PREFIX,
-<<<<<<< HEAD
-    revision = REVISION_74081e5f
-=======
     revision = REVISION_74081e5f,
->>>>>>> 0d09370c
   )
 
 val SAMPLE_KEYS = listOf(CustomKey("CSRF_TOKEN", "screen_view"), CustomKey("RAY_ID", "abcdeefg"))
@@ -105,11 +84,7 @@
       setOf(SignalType.SIGNAL_FRESH),
       "https://url.for-crash.com",
       0,
-<<<<<<< HEAD
-      emptyList()
-=======
       emptyList(),
->>>>>>> 0d09370c
     ),
     Event(
       name =
@@ -164,23 +139,14 @@
                   ),
                 type = "retrofit2.HttpException",
                 exceptionMessage = "HTTP 401 ",
-<<<<<<< HEAD
-                rawExceptionMessage = "retrofit2.HttpException: HTTP 401 "
-=======
                 rawExceptionMessage = "retrofit2.HttpException: HTTP 401 ",
->>>>>>> 0d09370c
               )
             )
         ),
       appVcsInfo = AppVcsInfo.ValidInfo(listOf(REPO_INFO)),
       customKeys = SAMPLE_KEYS,
-<<<<<<< HEAD
-      logs = SAMPLE_LOGS
-    )
-=======
       logs = SAMPLE_LOGS,
     ),
->>>>>>> 0d09370c
   )
 val ISSUE1_DETAILS =
   DetailedIssueStats(
@@ -229,11 +195,7 @@
       setOf(SignalType.SIGNAL_REGRESSED),
       "https://url.for-crash.com/2",
       0,
-<<<<<<< HEAD
-      emptyList()
-=======
       emptyList(),
->>>>>>> 0d09370c
     ),
     Event(
       name =
@@ -287,11 +249,7 @@
                 type = "javax.net.ssl.SSLHandshakeException",
                 exceptionMessage = "Trust anchor for certification path not found ",
                 rawExceptionMessage =
-<<<<<<< HEAD
-                  "javax.net.ssl.SSLHandshakeException: Trust anchor for certification path not found "
-=======
                   "javax.net.ssl.SSLHandshakeException: Trust anchor for certification path not found ",
->>>>>>> 0d09370c
               ),
               ExceptionStack(
                 stacktrace =
@@ -331,21 +289,12 @@
                 type = "javax.net.ssl.SSLHandshakeException",
                 exceptionMessage = "Trust anchor for certification path not found ",
                 rawExceptionMessage =
-<<<<<<< HEAD
-                  "Caused by: javax.net.ssl.SSLHandshakeException: Trust anchor for certification path not found "
-              ),
-            )
-        ),
-      appVcsInfo = AppVcsInfo.ValidInfo(listOf(REPO_INFO))
-    )
-=======
                   "Caused by: javax.net.ssl.SSLHandshakeException: Trust anchor for certification path not found ",
               ),
             )
         ),
       appVcsInfo = AppVcsInfo.ValidInfo(listOf(REPO_INFO)),
     ),
->>>>>>> 0d09370c
   )
 
 val NOTE1 =
@@ -363,11 +312,7 @@
     timestamp = NOW.plusMillis(Duration.ofHours(2).toMillis()),
     author = "Jane@google.com",
     body = NOTE2_BODY,
-<<<<<<< HEAD
-    state = NoteState.CREATED
-=======
     state = NoteState.CREATED,
->>>>>>> 0d09370c
   )
 
 val ISSUE_VARIANT =
@@ -376,11 +321,7 @@
     sampleEvent = "sample_event_1",
     uri = "firebase.google.com",
     impactedDevicesCount = 1,
-<<<<<<< HEAD
-    eventsCount = 1
-=======
     eventsCount = 1,
->>>>>>> 0d09370c
   )
 
 val ISSUE_VARIANT2 =
@@ -389,18 +330,11 @@
     sampleEvent = "sample_event_2",
     uri = "firebase.google.com",
     impactedDevicesCount = 1,
-<<<<<<< HEAD
-    eventsCount = 1
-=======
     eventsCount = 1,
->>>>>>> 0d09370c
   )
 
 // Used for testing cached issues because their counts are zeroed out.
 fun IssueDetails.zeroCounts() = copy(impactedDevicesCount = 0, eventsCount = 0)
-<<<<<<< HEAD
-=======
-
->>>>>>> 0d09370c
+
 // Used for testing cached issues because their counts are zeroed out.
 fun AppInsightsIssue.zeroCounts() = copy(issueDetails = issueDetails.zeroCounts())