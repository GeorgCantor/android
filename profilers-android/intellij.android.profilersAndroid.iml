<?xml version="1.0" encoding="UTF-8"?>
<module type="JAVA_MODULE" version="4">
  <component name="NewModuleRootManager" inherit-compiler-output="true">
    <exclude-output />
    <content url="file://$MODULE_DIR$">
      <sourceFolder url="file://$MODULE_DIR$/src" isTestSource="false" />
      <sourceFolder url="file://$MODULE_DIR$/testSrc" isTestSource="true" />
    </content>
    <orderEntry type="inheritedJdk" />
    <orderEntry type="library" scope="TEST" name="kotlin-test" level="project" />
    <orderEntry type="sourceFolder" forTests="false" />
    <orderEntry type="module" module-name="intellij.android.profilers.ui" />
    <orderEntry type="module" module-name="intellij.android.profilers" />
    <orderEntry type="module" module-name="intellij.android.adt.ui" />
    <orderEntry type="module" module-name="intellij.android.adt.ui.model" />
    <orderEntry type="module" module-name="intellij.android.transportDatabase" />
    <orderEntry type="module" module-name="intellij.android.core" />
    <orderEntry type="module" module-name="intellij.android.common" />
    <orderEntry type="library" scope="TEST" name="mockito" level="project" />
    <orderEntry type="module" module-name="android.sdktools.ddmlib" />
    <orderEntry type="module" module-name="android.sdktools.analytics-shared" />
    <orderEntry type="module" module-name="android.sdktools.analytics-tracker" />
    <orderEntry type="module" module-name="android.sdktools.flags" />
    <orderEntry type="library" scope="TEST" name="truth" level="project" />
    <orderEntry type="module" module-name="intellij.android.artwork" />
    <orderEntry type="module" module-name="intellij.android.native-symbolizer" />
    <orderEntry type="library" name="studio-analytics-proto" level="project" />
    <orderEntry type="module" module-name="intellij.android.deploy" />
    <orderEntry type="module" module-name="android.sdktools.testutils" scope="TEST" />
    <orderEntry type="module" module-name="intellij.android.adt.testutils" scope="TEST" />
    <orderEntry type="module" module-name="android.sdktools.perflib" scope="TEST" />
    <orderEntry type="module" module-name="android.sdktools.perf-logger" scope="TEST" />
    <orderEntry type="module" module-name="intellij.android.transport" />
    <orderEntry type="library" name="studio-grpc" level="project" />
    <orderEntry type="library" name="studio-proto" level="project" />
    <orderEntry type="module-library">
      <library name="traceprocessor-proto" type="repository">
        <properties include-transitive-deps="false" maven-id="org.jetbrains.intellij.deps.android.tools.base:traceprocessor_protos:221.0.9.0" />
        <CLASSES>
          <root url="jar://$MAVEN_REPOSITORY$/org/jetbrains/intellij/deps/android/tools/base/traceprocessor_protos/221.0.9.0/traceprocessor_protos-221.0.9.0.jar!/" />
        </CLASSES>
        <JAVADOC />
        <SOURCES />
      </library>
    </orderEntry>
    <orderEntry type="library" name="transport-proto" level="project" />
    <orderEntry type="module" module-name="intellij.android.inspectors-common.api-ide" />
    <orderEntry type="module" module-name="intellij.android.inspectors-common.ui" />
    <orderEntry type="module" module-name="intellij.android.inspectors-common.api" />
<<<<<<< HEAD
    <orderEntry type="module" module-name="intellij.android.app-inspection.ide" />
    <orderEntry type="module" module-name="intellij.android.codenavigation" />
    <orderEntry type="library" name="protobuf" level="project" />
    <orderEntry type="library" name="Guava" level="project" />
    <orderEntry type="library" name="fastutil-min" level="project" />
    <orderEntry type="library" name="jetbrains-annotations" level="project" />
    <orderEntry type="library" name="kotlin-stdlib-jdk8" level="project" />
    <orderEntry type="module" module-name="intellij.android.jps.model" />
    <orderEntry type="module" module-name="intellij.platform.util.jdom" />
    <orderEntry type="module" module-name="intellij.platform.projectModel" />
    <orderEntry type="module" module-name="intellij.platform.lang.core" />
    <orderEntry type="module" module-name="intellij.platform.util.base" />
    <orderEntry type="module" module-name="intellij.platform.ide.util.io" />
    <orderEntry type="module" module-name="intellij.platform.execution.impl" />
    <orderEntry type="module" module-name="intellij.java.indexing" />
    <orderEntry type="module" module-name="intellij.platform.util.rt" />
    <orderEntry type="module" module-name="intellij.platform.editor" />
    <orderEntry type="module" module-name="intellij.platform.execution" />
    <orderEntry type="module" module-name="intellij.java.execution" />
    <orderEntry type="module" module-name="intellij.java.psi" />
    <orderEntry type="module" module-name="intellij.platform.analysis" />
    <orderEntry type="module" module-name="intellij.platform.ide" />
    <orderEntry type="module" module-name="intellij.platform.core" />
    <orderEntry type="module" module-name="intellij.platform.extensions" />
    <orderEntry type="module" module-name="intellij.platform.ide.impl" />
    <orderEntry type="module" module-name="intellij.platform.util" />
    <orderEntry type="module" module-name="intellij.platform.core.ui" />
    <orderEntry type="module" module-name="intellij.platform.ide.core" />
    <orderEntry type="module" module-name="intellij.platform.util.ui" />
    <orderEntry type="library" scope="TEST" name="JUnit4" level="project" />
    <orderEntry type="module" module-name="intellij.platform.testFramework" scope="TEST" />
    <orderEntry type="module" module-name="intellij.platform.util.trove" />
=======
    <orderEntry type="module" module-name="app-inspection.ide" />
    <orderEntry type="module" module-name="codenavigation" />
    <orderEntry type="module-library">
      <library name="trace-perfetto-library">
        <CLASSES>
          <root url="jar://$MODULE_DIR$/../../../../prebuilts/tools/common/m2/repository/androidx/tracing/tracing-perfetto-common/1.0.0-alpha01/tracing-perfetto-common-1.0.0-alpha01.jar!/" />
        </CLASSES>
        <JAVADOC />
        <SOURCES />
      </library>
    </orderEntry>
>>>>>>> 13cf34d7
  </component>
</module><|MERGE_RESOLUTION|>--- conflicted
+++ resolved
@@ -35,9 +35,9 @@
     <orderEntry type="library" name="studio-proto" level="project" />
     <orderEntry type="module-library">
       <library name="traceprocessor-proto" type="repository">
-        <properties include-transitive-deps="false" maven-id="org.jetbrains.intellij.deps.android.tools.base:traceprocessor_protos:221.0.9.0" />
+        <properties include-transitive-deps="false" maven-id="org.jetbrains.intellij.deps.android.tools.base:traceprocessor_protos:221.0.12.0" />
         <CLASSES>
-          <root url="jar://$MAVEN_REPOSITORY$/org/jetbrains/intellij/deps/android/tools/base/traceprocessor_protos/221.0.9.0/traceprocessor_protos-221.0.9.0.jar!/" />
+          <root url="jar://$MAVEN_REPOSITORY$/org/jetbrains/intellij/deps/android/tools/base/traceprocessor_protos/221.0.12.0/traceprocessor_protos-221.0.12.0.jar!/" />
         </CLASSES>
         <JAVADOC />
         <SOURCES />
@@ -47,31 +47,42 @@
     <orderEntry type="module" module-name="intellij.android.inspectors-common.api-ide" />
     <orderEntry type="module" module-name="intellij.android.inspectors-common.ui" />
     <orderEntry type="module" module-name="intellij.android.inspectors-common.api" />
-<<<<<<< HEAD
     <orderEntry type="module" module-name="intellij.android.app-inspection.ide" />
     <orderEntry type="module" module-name="intellij.android.codenavigation" />
+    <orderEntry type="module-library">
+      <library name="trace-perfetto-library" type="repository">
+        <properties include-transitive-deps="false" maven-id="androidx.tracing:tracing-perfetto-common:1.0.0-alpha01" />
+        <CLASSES>
+          <root url="jar://$MAVEN_REPOSITORY$/androidx/tracing/tracing-perfetto-common/1.0.0-alpha01/tracing-perfetto-common-1.0.0-alpha01.jar!/" />
+        </CLASSES>
+        <JAVADOC />
+        <SOURCES />
+      </library>
+    </orderEntry>
     <orderEntry type="library" name="protobuf" level="project" />
     <orderEntry type="library" name="Guava" level="project" />
     <orderEntry type="library" name="fastutil-min" level="project" />
     <orderEntry type="library" name="jetbrains-annotations" level="project" />
+    <orderEntry type="library" name="gson" level="project" />
     <orderEntry type="library" name="kotlin-stdlib-jdk8" level="project" />
     <orderEntry type="module" module-name="intellij.android.jps.model" />
     <orderEntry type="module" module-name="intellij.platform.util.jdom" />
     <orderEntry type="module" module-name="intellij.platform.projectModel" />
     <orderEntry type="module" module-name="intellij.platform.lang.core" />
+    <orderEntry type="module" module-name="intellij.platform.ide.util.io" />
     <orderEntry type="module" module-name="intellij.platform.util.base" />
-    <orderEntry type="module" module-name="intellij.platform.ide.util.io" />
     <orderEntry type="module" module-name="intellij.platform.execution.impl" />
+    <orderEntry type="module" module-name="intellij.platform.util.rt" />
     <orderEntry type="module" module-name="intellij.java.indexing" />
-    <orderEntry type="module" module-name="intellij.platform.util.rt" />
     <orderEntry type="module" module-name="intellij.platform.editor" />
     <orderEntry type="module" module-name="intellij.platform.execution" />
     <orderEntry type="module" module-name="intellij.java.execution" />
     <orderEntry type="module" module-name="intellij.java.psi" />
     <orderEntry type="module" module-name="intellij.platform.analysis" />
+    <orderEntry type="module" module-name="intellij.platform.core" />
     <orderEntry type="module" module-name="intellij.platform.ide" />
-    <orderEntry type="module" module-name="intellij.platform.core" />
     <orderEntry type="module" module-name="intellij.platform.extensions" />
+    <orderEntry type="module" module-name="intellij.platform.util.trove" />
     <orderEntry type="module" module-name="intellij.platform.ide.impl" />
     <orderEntry type="module" module-name="intellij.platform.util" />
     <orderEntry type="module" module-name="intellij.platform.core.ui" />
@@ -79,19 +90,5 @@
     <orderEntry type="module" module-name="intellij.platform.util.ui" />
     <orderEntry type="library" scope="TEST" name="JUnit4" level="project" />
     <orderEntry type="module" module-name="intellij.platform.testFramework" scope="TEST" />
-    <orderEntry type="module" module-name="intellij.platform.util.trove" />
-=======
-    <orderEntry type="module" module-name="app-inspection.ide" />
-    <orderEntry type="module" module-name="codenavigation" />
-    <orderEntry type="module-library">
-      <library name="trace-perfetto-library">
-        <CLASSES>
-          <root url="jar://$MODULE_DIR$/../../../../prebuilts/tools/common/m2/repository/androidx/tracing/tracing-perfetto-common/1.0.0-alpha01/tracing-perfetto-common-1.0.0-alpha01.jar!/" />
-        </CLASSES>
-        <JAVADOC />
-        <SOURCES />
-      </library>
-    </orderEntry>
->>>>>>> 13cf34d7
   </component>
 </module>