--- conflicted
+++ resolved
@@ -46,11 +46,7 @@
 
   @Override
   @NotNull
-<<<<<<< HEAD
-  protected Collection<AbstractTreeNode> getModuleChildren() {
-=======
-  public Collection<AbstractTreeNode<?>> getChildren() {
->>>>>>> f305d7b8
+  protected Collection<AbstractTreeNode<?>> getModuleChildren() {
     Module module = getModule();
     Set<NonAndroidSourceType> sourceTypes = getNonEmptySourceTypes(module);
     List<AbstractTreeNode<?>> nodes = new ArrayList<>(sourceTypes.size());
