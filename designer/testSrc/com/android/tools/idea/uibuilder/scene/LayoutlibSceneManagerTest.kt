--- conflicted
+++ resolved
@@ -21,10 +21,7 @@
 import com.android.tools.idea.common.fixtures.ModelBuilder
 import com.android.tools.idea.common.model.NlModel
 import com.android.tools.idea.common.scene.render
-<<<<<<< HEAD
-=======
 import com.android.tools.idea.common.surface.LayoutScannerConfiguration.Companion.DISABLED
->>>>>>> 0d09370c
 import com.android.tools.idea.common.type.DesignerTypeRegistrar
 import com.android.tools.idea.modes.essentials.EssentialsMode
 import com.android.tools.idea.uibuilder.surface.NlDesignSurface
@@ -33,11 +30,8 @@
 import com.google.common.truth.Truth.assertThat
 import com.intellij.openapi.command.WriteCommandAction
 import com.intellij.psi.PsiDocumentManager
-<<<<<<< HEAD
-=======
 import com.intellij.util.concurrency.EdtExecutorService
 import com.intellij.util.ui.update.Update
->>>>>>> 0d09370c
 import kotlinx.coroutines.runBlocking
 
 class LayoutlibSceneManagerTest : SceneTest() {
@@ -168,39 +162,6 @@
     myLayoutlibSceneManager.renderResult!!.let {
       assertFalse("broken render should have failed", it.renderResult.isSuccess)
       assertFalse("image should not be valid after the failed rener", it.renderedImage.isValid)
-<<<<<<< HEAD
-    }
-  }
-
-  fun testCacheSuccessfulRenderImage() = runBlocking {
-    myLayoutlibSceneManager.setCacheSuccessfulRenderImage(true)
-    myLayoutlibSceneManager.render()
-    myLayoutlibSceneManager.forceReinflate()
-    myLayoutlibSceneManager.renderResult!!.let {
-      assertTrue(it.renderResult.isSuccess)
-      assertTrue(it.renderedImage.isValid)
-      assertEquals(768, it.rootViewDimensions.width)
-      assertEquals(1280, it.rootViewDimensions.height)
-    }
-
-    // Break the XML, the next render will fail but will retain the image and dimensions
-    WriteCommandAction.runWriteCommandAction(project) {
-      val manager = PsiDocumentManager.getInstance(project)
-      val document = manager.getDocument(myLayoutlibSceneManager.model.file)!!
-      document.setText("<broken />")
-      manager.commitAllDocuments()
-    }
-    myLayoutlibSceneManager.render()
-    myLayoutlibSceneManager.renderResult!!.let {
-      assertFalse("broken render should have failed", it.renderResult.isSuccess)
-      assertTrue(
-        "image should be still valid because of a previous successful render",
-        it.renderedImage.isValid
-      )
-      assertEquals(768, it.rootViewDimensions.width)
-      assertEquals(1280, it.rootViewDimensions.height)
-=======
->>>>>>> 0d09370c
     }
   }
 
@@ -250,11 +211,7 @@
       component(PREFERENCE_SCREEN)
         .withBounds(0, 0, 1000, 1000)
         .matchParentWidth()
-<<<<<<< HEAD
-        .matchParentHeight()
-=======
         .matchParentHeight(),
->>>>>>> 0d09370c
     )
   }
 
