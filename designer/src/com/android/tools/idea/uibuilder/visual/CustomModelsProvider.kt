/*
 * Copyright (C) 2019 The Android Open Source Project
 *
 * Licensed under the Apache License, Version 2.0 (the "License");
 * you may not use this file except in compliance with the License.
 * You may obtain a copy of the License at
 *
 *      http://www.apache.org/licenses/LICENSE-2.0
 *
 * Unless required by applicable law or agreed to in writing, software
 * distributed under the License is distributed on an "AS IS" BASIS,
 * WITHOUT WARRANTIES OR CONDITIONS OF ANY KIND, either express or implied.
 * See the License for the specific language governing permissions and
 * limitations under the License.
 */
package com.android.tools.idea.uibuilder.visual

import com.android.ide.common.resources.Locale
import com.android.resources.NightMode
import com.android.resources.ScreenOrientation
import com.android.resources.UiMode
import com.android.tools.configurations.Configuration
import com.android.tools.idea.common.model.NlModel
import com.android.tools.idea.common.type.typeOf
import com.android.tools.idea.configurations.ConfigurationForFile
import com.android.tools.idea.configurations.ConfigurationManager
import com.android.tools.idea.configurations.ConfigurationMatcher
import com.android.tools.idea.uibuilder.model.NlComponentRegistrar
import com.android.tools.idea.uibuilder.type.LayoutFileType
import com.intellij.openapi.Disposable
import com.intellij.openapi.actionSystem.ActionGroup
import com.intellij.openapi.actionSystem.DataContext
import com.intellij.openapi.actionSystem.DefaultActionGroup
import com.intellij.openapi.util.Disposer
import com.intellij.psi.PsiFile
import com.intellij.util.xmlb.annotations.Transient
import java.util.WeakHashMap
import org.jetbrains.android.facet.AndroidFacet

data class CustomConfigurationSet(
  var title: String = "Custom",
  var customConfigAttributes: List<CustomConfigurationAttribute> = emptyList()
) {
  @Transient
  fun addConfigAttribute(attribute: CustomConfigurationAttribute) {
    val list = customConfigAttributes.toMutableList()
    list.add(attribute)
    customConfigAttributes = list
  }

  @Transient
  fun removeConfigAttribute(attribute: CustomConfigurationAttribute) {
    val list = customConfigAttributes.toMutableList()
    list.remove(attribute)
    customConfigAttributes = list
  }
}

data class NamedConfiguration(val name: String, val config: Configuration)

/**
 * The name with attributes which are used to create [Configuration]. Note that [name] never be
 * null. If there is no given name then the name is treated as empty string.
 *
 * The initial values of properties are given for serializing and deserializing by
 * [VisualizationToolSettings].
 */
data class CustomConfigurationAttribute(
  var name: String = "",
  var deviceId: String? = null,
  var apiLevel: Int? = null,
  var orientation: ScreenOrientation? = null,
  var localeString: String? = null,
  var theme: String? = null,
  var uiMode: UiMode? = null,
  var nightMode: NightMode? = null
)

private object CustomModelDataContext : DataContext {
<<<<<<< HEAD
  override fun getData(dataId: String): Any =
    when (dataId) {
      IS_CUSTOM_MODEL.name -> true
      else -> false
=======
  override fun getData(dataId: String): Any? =
    when (dataId) {
      IS_CUSTOM_MODEL.name -> true
      else -> null
>>>>>>> 574fcae1
    }
}

/**
 * This class provides the [NlModel]s with custom [Configuration] for [VisualizationForm].<br> The
 * custom [Configuration] is added by [AddCustomConfigurationAction].
 */
class CustomModelsProvider(
  val customId: String,
  val customConfigSet: CustomConfigurationSet,
  private val configurationSetListener: ConfigurationSetListener
) : VisualizationModelsProvider {

  /**
   * Map for recording ([Configuration], [CustomConfigurationAttribute]) pairs. Which is used for
   * removing [CustomConfigurationAttribute]. We use [WeakHashMap] here to avoid leaking
   * [Configuration].
   */
  private val configurationToConfigurationAttributesMap =
    WeakHashMap<Configuration, CustomConfigurationAttribute>()

  fun addCustomConfigurationAttributes(config: CustomConfigurationAttribute) {
    customConfigSet.addConfigAttribute(config)
    VisualizationUtil.setCustomConfigurationSet(customId, customConfigSet)
    configurationSetListener.onCurrentConfigurationSetUpdated()
  }

  fun removeCustomConfigurationAttributes(model: NlModel) {
    val config = configurationToConfigurationAttributesMap[model.configuration] ?: return
    customConfigSet.removeConfigAttribute(config)
    VisualizationUtil.setCustomConfigurationSet(customId, customConfigSet)
    configurationSetListener.onCurrentConfigurationSetUpdated()
  }

  override fun createActions(): ActionGroup {
    val addAction = AddCustomConfigurationAction(this)
    return DefaultActionGroup(addAction)
  }

  override fun createNlModels(
    parentDisposable: Disposable,
    file: PsiFile,
    facet: AndroidFacet
  ): List<NlModel> {
    if (file.typeOf() != LayoutFileType) {
      return emptyList()
    }

    val currentFile = file.virtualFile ?: return emptyList()
    val configurationManager = ConfigurationManager.getOrCreateInstance(facet.module)
    val currentFileConfig = configurationManager.getConfiguration(currentFile)

    val models = mutableListOf<NlModel>()

    // Default layout file. (Based on current configuration in Layout Editor)
    models.add(
<<<<<<< HEAD
      NlModel.builder(facet, currentFile, currentFileConfig)
        .withParentDisposable(parentDisposable)
=======
      NlModel.builder(parentDisposable, facet, currentFile, currentFileConfig)
>>>>>>> 574fcae1
        .withComponentRegistrar(NlComponentRegistrar)
        .build()
        .apply { modelDisplayName = "Default (Current File)" }
    )

    // Custom Configurations
    for (attributes in customConfigSet.customConfigAttributes) {
      val customConfig = attributes.toNamedConfiguration(currentFileConfig) ?: continue

      val config = customConfig.config
      val betterFile =
        ConfigurationMatcher.getBetterMatch(
          currentFileConfig,
          config.device,
          config.deviceState?.name,
          config.locale,
          config.target
<<<<<<< HEAD
        )
          ?: currentFile

      val model =
        NlModel.builder(facet, betterFile, config)
          .withParentDisposable(parentDisposable)
=======
        ) ?: currentFile

      val model =
        NlModel.builder(parentDisposable, facet, betterFile, config)
>>>>>>> 574fcae1
          .withModelTooltip(config.toHtmlTooltip())
          .withComponentRegistrar(NlComponentRegistrar)
          .withDataContext(CustomModelDataContext)
          .build()
      model.modelDisplayName = customConfig.name
      models.add(model)
      Disposer.register(model, config)
      configurationToConfigurationAttributesMap[config] = attributes
    }
    return models
  }
}

private fun CustomConfigurationAttribute.toNamedConfiguration(
  defaultConfig: Configuration
): NamedConfiguration? {
  val settings = defaultConfig.settings
  val id = deviceId ?: return null
  val device = settings.getDeviceById(id)
  val target = settings.targets.firstOrNull { it.version.apiLevel == apiLevel } ?: return null
  val state = device?.defaultState?.deepCopy()
  state?.let {
    // The state name is used for finding better match of orientation, and it should be the same as
    // ScreenOrientation.shortDisplayValue.
    // When the name is null, the default device orientation will be used. Here when orientation
    // happens to be null, we want to keep the
    // previous state name rather than using a default orientation.
    orientation?.let { state.name = it.shortDisplayValue }
    state.orientation = orientation
  }

  val newConfig = ConfigurationForFile.create(defaultConfig, defaultConfig.file!!)
  newConfig.setEffectiveDevice(device, state)
  newConfig.target = target
  newConfig.locale = if (localeString != null) Locale.create(localeString!!) else settings.locale
  newConfig.setTheme(theme)
  newConfig.nightMode = nightMode ?: defaultConfig.nightMode
  newConfig.uiMode = uiMode ?: defaultConfig.uiMode
  // When the custom configuration has empty name, show its tooltips instead of leave it blank.
  return NamedConfiguration(name, newConfig)
}<|MERGE_RESOLUTION|>--- conflicted
+++ resolved
@@ -77,17 +77,10 @@
 )
 
 private object CustomModelDataContext : DataContext {
-<<<<<<< HEAD
-  override fun getData(dataId: String): Any =
-    when (dataId) {
-      IS_CUSTOM_MODEL.name -> true
-      else -> false
-=======
   override fun getData(dataId: String): Any? =
     when (dataId) {
       IS_CUSTOM_MODEL.name -> true
       else -> null
->>>>>>> 574fcae1
     }
 }
 
@@ -144,12 +137,7 @@
 
     // Default layout file. (Based on current configuration in Layout Editor)
     models.add(
-<<<<<<< HEAD
-      NlModel.builder(facet, currentFile, currentFileConfig)
-        .withParentDisposable(parentDisposable)
-=======
       NlModel.builder(parentDisposable, facet, currentFile, currentFileConfig)
->>>>>>> 574fcae1
         .withComponentRegistrar(NlComponentRegistrar)
         .build()
         .apply { modelDisplayName = "Default (Current File)" }
@@ -167,19 +155,10 @@
           config.deviceState?.name,
           config.locale,
           config.target
-<<<<<<< HEAD
-        )
-          ?: currentFile
-
-      val model =
-        NlModel.builder(facet, betterFile, config)
-          .withParentDisposable(parentDisposable)
-=======
         ) ?: currentFile
 
       val model =
         NlModel.builder(parentDisposable, facet, betterFile, config)
->>>>>>> 574fcae1
           .withModelTooltip(config.toHtmlTooltip())
           .withComponentRegistrar(NlComponentRegistrar)
           .withDataContext(CustomModelDataContext)
