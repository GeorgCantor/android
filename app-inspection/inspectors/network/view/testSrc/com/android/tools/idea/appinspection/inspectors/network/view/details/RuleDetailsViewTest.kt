--- conflicted
+++ resolved
@@ -51,6 +51,12 @@
 import com.intellij.ui.components.JBLabel
 import com.intellij.ui.table.TableView
 import com.intellij.util.containers.getIfSingle
+import java.awt.Component
+import java.awt.event.FocusEvent
+import javax.swing.JCheckBox
+import javax.swing.JComponent
+import javax.swing.JPanel
+import javax.swing.JTextField
 import kotlinx.coroutines.CoroutineScope
 import kotlinx.coroutines.asCoroutineDispatcher
 import kotlinx.coroutines.cancel
@@ -61,12 +67,6 @@
 import studio.network.inspection.NetworkInspectorProtocol.InterceptCommand
 import studio.network.inspection.NetworkInspectorProtocol.InterceptCriteria
 import studio.network.inspection.NetworkInspectorProtocol.MatchingText.Type
-import java.awt.Component
-import java.awt.event.FocusEvent
-import javax.swing.JCheckBox
-import javax.swing.JComponent
-import javax.swing.JPanel
-import javax.swing.JTextField
 
 @RunsInEdt
 class RuleDetailsViewTest {
@@ -423,13 +423,9 @@
     val addAction = findAction(headerTable.parent.parent.parent, "Add")
     val newAddedNameText = "newAddedName"
     val newAddedValueText = "newAddedValue"
-<<<<<<< HEAD
-    createModalDialogAndInteractWithIt({ addAction.actionPerformed(TestActionEvent.createTestEvent()) }) {
-=======
     createModalDialogAndInteractWithIt({
       addAction.actionPerformed(TestActionEvent.createTestEvent())
     }) {
->>>>>>> 574fcae1
       val dialog = it as HeaderRuleDialog
       // Switches between add and replace mode
       assertThat(dialog.tabs.selectedComponent).isEqualTo(dialog.newHeaderPanel)
@@ -487,13 +483,9 @@
     val findValueText = "findValue"
     val replaceNameText = "replaceName"
     val replaceValueText = "replaceValue"
-<<<<<<< HEAD
-    createModalDialogAndInteractWithIt({ addAction.actionPerformed(TestActionEvent.createTestEvent()) }) {
-=======
     createModalDialogAndInteractWithIt({
       addAction.actionPerformed(TestActionEvent.createTestEvent())
     }) {
->>>>>>> 574fcae1
       val dialog = it as HeaderRuleDialog
       dialog.tabs.selectedComponent = dialog.editHeaderPanel
       assertThat(dialog.newAddedNameLabel.isVisibleToRoot(dialog.rootPane)).isFalse()
@@ -552,13 +544,9 @@
     val addAction = findAction(headerTable.parent.parent.parent, "Add")
     val newAddedNameText = "newAddedName"
     val newAddedValueText = "newAddedValue"
-<<<<<<< HEAD
-    createModalDialogAndInteractWithIt({ addAction.actionPerformed(TestActionEvent.createTestEvent()) }) {
-=======
     createModalDialogAndInteractWithIt({
       addAction.actionPerformed(TestActionEvent.createTestEvent())
     }) {
->>>>>>> 574fcae1
       val dialog = it as HeaderRuleDialog
       dialog.newAddedNameLabel.text = newAddedNameText
       dialog.newAddedValueLabel.text = newAddedValueText
@@ -575,13 +563,9 @@
     val findValueText = "findValue"
     val replaceNameText = "replaceName"
     val replaceValueText = "replaceValue"
-<<<<<<< HEAD
-    createModalDialogAndInteractWithIt({ editAction.actionPerformed(TestActionEvent.createTestEvent()) }) {
-=======
     createModalDialogAndInteractWithIt({
       editAction.actionPerformed(TestActionEvent.createTestEvent())
     }) {
->>>>>>> 574fcae1
       val dialog = it as HeaderRuleDialog
       // Check existing rule data.
       assertThat(dialog.tabs.selectedComponent).isEqualTo(dialog.newHeaderPanel)
@@ -607,13 +591,9 @@
         .isEqualTo(NetworkInspectorEvent.RuleUpdatedEvent.Component.FIND_REPLACE_HEADER)
     }
 
-<<<<<<< HEAD
-    createModalDialogAndInteractWithIt({ editAction.actionPerformed(TestActionEvent.createTestEvent()) }) {
-=======
     createModalDialogAndInteractWithIt({
       editAction.actionPerformed(TestActionEvent.createTestEvent())
     }) {
->>>>>>> 574fcae1
       val dialog = it as HeaderRuleDialog
       // Check existing rule data.
       assertThat(dialog.tabs.selectedComponent).isEqualTo(dialog.editHeaderPanel)
@@ -769,13 +749,9 @@
     assertThat(bodyTable.rowCount).isEqualTo(0)
 
     val addAction = findAction(bodyTable.parent.parent.parent, "Add")
-<<<<<<< HEAD
-    createModalDialogAndInteractWithIt({ addAction.actionPerformed(TestActionEvent.createTestEvent()) }) {
-=======
     createModalDialogAndInteractWithIt({
       addAction.actionPerformed(TestActionEvent.createTestEvent())
     }) {
->>>>>>> 574fcae1
       val dialog = it as BodyRuleDialog
       // Switches between add and replace mode
 
@@ -824,13 +800,9 @@
     assertThat(bodyTable.rowCount).isEqualTo(0)
 
     val addAction = findAction(bodyTable.parent.parent.parent, "Add")
-<<<<<<< HEAD
-    createModalDialogAndInteractWithIt({ addAction.actionPerformed(TestActionEvent.createTestEvent()) }) {
-=======
     createModalDialogAndInteractWithIt({
       addAction.actionPerformed(TestActionEvent.createTestEvent())
     }) {
->>>>>>> 574fcae1
       val dialog = it as BodyRuleDialog
       dialog.replaceEntireBodyCheckBox.isSelected = false
       assertThat(dialog.findTextArea.isEnabled).isTrue()
@@ -880,13 +852,9 @@
     assertThat(bodyTable.rowCount).isEqualTo(0)
 
     val addAction = findAction(bodyTable.parent.parent.parent, "Add")
-<<<<<<< HEAD
-    createModalDialogAndInteractWithIt({ addAction.actionPerformed(TestActionEvent.createTestEvent()) }) {
-=======
     createModalDialogAndInteractWithIt({
       addAction.actionPerformed(TestActionEvent.createTestEvent())
     }) {
->>>>>>> 574fcae1
       val dialog = it as BodyRuleDialog
       dialog.replaceEntireBodyCheckBox.isSelected = true
       dialog.replaceTextArea.text = "Test"
@@ -899,13 +867,9 @@
         .isEqualTo(NetworkInspectorEvent.RuleUpdatedEvent.Component.REPLACE_BODY)
     }
     val editAction = findAction(bodyTable.parent.parent.parent, "Edit")
-<<<<<<< HEAD
-    createModalDialogAndInteractWithIt({ editAction.actionPerformed(TestActionEvent.createTestEvent()) }) {
-=======
     createModalDialogAndInteractWithIt({
       editAction.actionPerformed(TestActionEvent.createTestEvent())
     }) {
->>>>>>> 574fcae1
       val dialog = it as BodyRuleDialog
       assertThat(dialog.replaceEntireBodyCheckBox.isSelected).isTrue()
       assertThat(dialog.replaceTextArea.text).isEqualTo("Test")
@@ -920,13 +884,9 @@
       assertThat(it.ruleDetailUpdated.component)
         .isEqualTo(NetworkInspectorEvent.RuleUpdatedEvent.Component.FIND_REPLACE_BODY)
     }
-<<<<<<< HEAD
-    createModalDialogAndInteractWithIt({ editAction.actionPerformed(TestActionEvent.createTestEvent()) }) {
-=======
     createModalDialogAndInteractWithIt({
       editAction.actionPerformed(TestActionEvent.createTestEvent())
     }) {
->>>>>>> 574fcae1
       val dialog = it as BodyRuleDialog
       assertThat(dialog.findTextArea.text).isEqualTo("Find")
       assertThat(dialog.replaceTextArea.text).isEqualTo("Test")
