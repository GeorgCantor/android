/*
 * Copyright 2000-2010 JetBrains s.r.o.
 *
 * Licensed under the Apache License, Version 2.0 (the "License");
 * you may not use this file except in compliance with the License.
 * You may obtain a copy of the License at
 *
 * http://www.apache.org/licenses/LICENSE-2.0
 *
 * Unless required by applicable law or agreed to in writing, software
 * distributed under the License is distributed on an "AS IS" BASIS,
 * WITHOUT WARRANTIES OR CONDITIONS OF ANY KIND, either express or implied.
 * See the License for the specific language governing permissions and
 * limitations under the License.
 */
package org.jetbrains.android.dom.converters;

import com.android.sdklib.IAndroidTarget;
import com.google.common.collect.Lists;
import com.intellij.codeInsight.lookup.LookupElementBuilder;
import com.intellij.openapi.module.Module;
import com.intellij.openapi.util.Pair;
import com.intellij.openapi.util.Ref;
import com.intellij.psi.*;
import com.intellij.psi.impl.source.resolve.ResolveCache;
import com.intellij.psi.search.GlobalSearchScope;
import com.intellij.util.ArrayUtil;
import com.intellij.util.Processor;
import com.intellij.util.containers.HashSet;
import com.intellij.util.xml.*;
import org.jetbrains.android.dom.LookupClass;
import org.jetbrains.android.dom.LookupPrefix;
import org.jetbrains.android.dom.manifest.*;
import org.jetbrains.android.sdk.AndroidPlatform;
import org.jetbrains.android.sdk.AndroidTargetData;
import org.jetbrains.android.util.AndroidUtils;
import org.jetbrains.annotations.NonNls;
import org.jetbrains.annotations.NotNull;
import org.jetbrains.annotations.Nullable;

import java.util.ArrayList;
import java.util.List;
import java.util.Set;

/**
 * @author yole
 */
public class ConstantFieldConverter extends Converter<String> implements CustomReferenceConverter<String> {
  @Override
  public String fromString(@Nullable @NonNls String s, ConvertContext context) {
    return s;
  }

  @Override
  public String toString(@Nullable String value, ConvertContext context) {
    return value;
  }

  @NotNull
  @Override
  public PsiReference[] createReferences(GenericDomValue<String> value, PsiElement element, ConvertContext context) {
    final DomElement domElement = context.getInvocationElement();
    final LookupClass lookupClass = domElement.getAnnotation(LookupClass.class);
    final LookupPrefix lookupPrefix = domElement.getAnnotation(LookupPrefix.class);

    if (lookupClass == null || lookupPrefix == null) {
      return PsiReference.EMPTY_ARRAY;
    }

    final Module module = context.getModule();
    final GlobalSearchScope scope = module != null ? GlobalSearchScope.allScope(module.getProject()) : domElement.getResolveScope();
    final JavaPsiFacade javaFacade = JavaPsiFacade.getInstance(context.getPsiManager().
      getProject());

    final String[] classNames = lookupClass.value();
    final List<PsiReference> result = Lists.newArrayListWithCapacity(classNames.length);
    final Set<String> filteringSet = getFilteringSet(context);
    for (String className : classNames) {
      final PsiClass psiClass = javaFacade.findClass(className, scope);

      if (psiClass != null) {
        result.add(new MyReference(element, psiClass, lookupPrefix.value(), filteringSet));
      }
    }

    return result.toArray(new PsiReference[result.size()]);
  }

  @Nullable
  private static Set<String> getFilteringSet(@NotNull ConvertContext context) {
    final Module module = context.getModule();

    if (module == null) {
      return null;
    }
    final AndroidPlatform platform = AndroidPlatform.getInstance(module);

    if (platform == null) {
      return null;
    }
    final IAndroidTarget target = platform.getTarget();
    final AndroidTargetData targetData = platform.getSdkData().getTargetData(target);
    DomElement element = context.getInvocationElement().getParent();

    if (element instanceof Category) {
      return targetData.getStaticConstantsData().getCategories();
    }
    else if (element instanceof Action) {
      element = element.getParent();

      if (element instanceof IntentFilter) {
        element = element.getParent();

        if (element instanceof Activity) {
          return targetData.getStaticConstantsData().getActivityActions();
        }
        else if (element instanceof Service) {
          return targetData.getStaticConstantsData().getServiceActions();
        }
        else if (element instanceof Receiver) {
          return targetData.getStaticConstantsData().getReceiverActions();
        }
      }
    }
    return null;
  }

  private static class MyReference extends PsiReferenceBase<PsiElement> {

    private final PsiClass myClass;
    private final String myLookupPrefix;
    private final Set<String> myFilteringSet;

    public MyReference(@NotNull PsiElement element,
                       @NotNull PsiClass aClass,
                       @NotNull String lookupPrefix,
                       @Nullable Set<String> filteringSet) {
      super(element, true);
      myClass = aClass;
      myLookupPrefix = lookupPrefix;
      myFilteringSet = filteringSet;
    }

    @Nullable
    @Override
    public PsiElement resolve() {
      return ResolveCache.getInstance(myElement.getProject()).resolveWithCaching(this, new ResolveCache.Resolver() {
        @Nullable
        @Override
        public PsiElement resolve(@NotNull PsiReference reference, boolean incompleteCode) {
          return resolveInner();
        }
      }, false, false);
    }

    @Nullable
    private PsiElement resolveInner() {
      final String value = getValue();

      if (value.isEmpty()) {
        return null;
      }
      final Ref<PsiElement> ref = Ref.create();

      processFields(new Processor<Pair<PsiField, String>>() {
        @Override
        public boolean process(Pair<PsiField, String> pair) {
          if (value.equals(pair.getSecond())) {
            ref.set(pair.getFirst());
            return false;
          }
          return true;
        }
      });
      return ref.get();
    }

    @NotNull
    @Override
    public Object[] getVariants() {
      final List<Object> result = new ArrayList<Object>();
      final Set<String> added = new HashSet<String>();

      processFields(new Processor<Pair<PsiField, String>>() {
        @Override
        public boolean process(Pair<PsiField, String> pair) {
          final String s = pair.getSecond();

          if (myFilteringSet != null && !myFilteringSet.contains(s)) {
            return true;
          }
          if (added.add(s)) {
<<<<<<< HEAD
            // LookupElementBuilder should be case sensitive for manifest permission, because otherwise they are inserted in all uppercase
            final boolean isManifestPermission = "android.Manifest.permission".equals(myClass.getQualifiedName());
            LookupElementBuilder builder = LookupElementBuilder.create(pair.getFirst(), s).withCaseSensitivity(isManifestPermission);

            // http://b.android.com/184877
            if (isManifestPermission) {
              // If an element is added for AndroidManifest.xml permission, we want to add name of a permission as a lookup string
              // so autocompletion for "INT" would give "android.permission.INTERNET" as an option.
              final int lastDot = s.lastIndexOf('.');
              if (lastDot != -1 && lastDot + 1 < s.length()) {
                final String suffix = s.substring(lastDot + 1);
                builder = builder.withLookupString(suffix);
              }
=======
            LookupElementBuilder builder = LookupElementBuilder.create(pair.getFirst(), s).withCaseSensitivity(true);

            // ConstantFieldConverter provides autocompletion for permission, action and category names which consist
            // of period-separated parts. We want to provide case-insensitive completion by the last part of the name
            // (after the last dot), for example, to provide "android.permission.INTERNET" as completion for "INT".
            // Usage of LookupElementBuilder#withLookupString adds an additional string that would be used for
            // looking up completion by entered text.
            //
            // Bugs: http://b.android.com/184877, http://b.android.com/154004
            final String unqualifiedName = AndroidUtils.getUnqualifiedName(s);
            if (unqualifiedName != null) {
              builder = builder.withLookupString(unqualifiedName);
>>>>>>> 8c64fd27
            }
            result.add(builder);
          }
          return true;
        }
      });
      return ArrayUtil.toObjectArray(result);
    }

    private void processFields(@NotNull Processor<Pair<PsiField, String>> processor) {
      final PsiField[] psiFields = myClass.getFields();

      for (PsiField field : psiFields) {
        if (field.hasModifierProperty(PsiModifier.STATIC) && field.hasModifierProperty(PsiModifier.PUBLIC)) {
          final PsiExpression initializer = field.getInitializer();

          if (initializer instanceof PsiLiteralExpression) {
            final PsiLiteralExpression literalExpression = (PsiLiteralExpression)initializer;
            final Object o = literalExpression.getValue();

            if (o instanceof String && o.toString().startsWith(myLookupPrefix)) {
              if (!processor.process(Pair.create(field, o.toString()))) {
                return;
              }
            }
          }
        }
      }
    }
  }
}<|MERGE_RESOLUTION|>--- conflicted
+++ resolved
@@ -190,21 +190,6 @@
             return true;
           }
           if (added.add(s)) {
-<<<<<<< HEAD
-            // LookupElementBuilder should be case sensitive for manifest permission, because otherwise they are inserted in all uppercase
-            final boolean isManifestPermission = "android.Manifest.permission".equals(myClass.getQualifiedName());
-            LookupElementBuilder builder = LookupElementBuilder.create(pair.getFirst(), s).withCaseSensitivity(isManifestPermission);
-
-            // http://b.android.com/184877
-            if (isManifestPermission) {
-              // If an element is added for AndroidManifest.xml permission, we want to add name of a permission as a lookup string
-              // so autocompletion for "INT" would give "android.permission.INTERNET" as an option.
-              final int lastDot = s.lastIndexOf('.');
-              if (lastDot != -1 && lastDot + 1 < s.length()) {
-                final String suffix = s.substring(lastDot + 1);
-                builder = builder.withLookupString(suffix);
-              }
-=======
             LookupElementBuilder builder = LookupElementBuilder.create(pair.getFirst(), s).withCaseSensitivity(true);
 
             // ConstantFieldConverter provides autocompletion for permission, action and category names which consist
@@ -217,7 +202,6 @@
             final String unqualifiedName = AndroidUtils.getUnqualifiedName(s);
             if (unqualifiedName != null) {
               builder = builder.withLookupString(unqualifiedName);
->>>>>>> 8c64fd27
             }
             result.add(builder);
           }
