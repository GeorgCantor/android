<?xml version="1.0" encoding="UTF-8"?>
<module type="JAVA_MODULE" version="4">
  <component name="NewModuleRootManager" inherit-compiler-output="true">
    <exclude-output />
    <content url="file://$MODULE_DIR$">
      <sourceFolder url="file://$MODULE_DIR$/src" isTestSource="false" />
    </content>
    <orderEntry type="inheritedJdk" />
    <orderEntry type="library" name="studio-sdk" level="project" />
    <orderEntry type="sourceFolder" forTests="false" />
    <orderEntry type="library" name="jetbrains-annotations-java5" level="project" />
    <orderEntry type="module" module-name="android.sdktools.ddmlib" />
    <orderEntry type="module" module-name="intellij.platform.ide" />
    <orderEntry type="module" module-name="intellij.platform.ide.impl" />
    <orderEntry type="module" module-name="intellij.platform.debugger" />
    <orderEntry type="library" name="kotlin-stdlib-jdk8" level="project" />
    <orderEntry type="library" name="Guava" level="project" />
    <orderEntry type="library" name="zxing-core" level="project" />
    <orderEntry type="module" module-name="android.sdktools.flags" />
    <orderEntry type="module" module-name="intellij.android.common" />
<<<<<<< HEAD
    <orderEntry type="module" module-name="intellij.platform.core.ui" />
    <orderEntry type="module" module-name="intellij.platform.util.ui" />
=======
    <orderEntry type="module" module-name="intellij.android.adt.ui" />
    <orderEntry type="module" module-name="intellij.android.artwork" />
>>>>>>> 799703f0
  </component>
</module><|MERGE_RESOLUTION|>--- conflicted
+++ resolved
@@ -18,12 +18,9 @@
     <orderEntry type="library" name="zxing-core" level="project" />
     <orderEntry type="module" module-name="android.sdktools.flags" />
     <orderEntry type="module" module-name="intellij.android.common" />
-<<<<<<< HEAD
     <orderEntry type="module" module-name="intellij.platform.core.ui" />
     <orderEntry type="module" module-name="intellij.platform.util.ui" />
-=======
     <orderEntry type="module" module-name="intellij.android.adt.ui" />
     <orderEntry type="module" module-name="intellij.android.artwork" />
->>>>>>> 799703f0
   </component>
 </module>