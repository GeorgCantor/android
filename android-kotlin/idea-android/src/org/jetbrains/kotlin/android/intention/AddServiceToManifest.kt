/*
 * Copyright 2010-2017 JetBrains s.r.o.
 *
 * Licensed under the Apache License, Version 2.0 (the "License");
 * you may not use this file except in compliance with the License.
 * You may obtain a copy of the License at
 *
 * http://www.apache.org/licenses/LICENSE-2.0
 *
 * Unless required by applicable law or agreed to in writing, software
 * distributed under the License is distributed on an "AS IS" BASIS,
 * WITHOUT WARRANTIES OR CONDITIONS OF ANY KIND, either express or implied.
 * See the License for the specific language governing permissions and
 * limitations under the License.
 */

package org.jetbrains.kotlin.android.intention

import com.android.SdkConstants
import com.intellij.psi.PsiClass
import org.jetbrains.android.dom.AndroidAttributeValue
import org.jetbrains.android.dom.manifest.Application
import org.jetbrains.android.dom.manifest.Service

<<<<<<< HEAD

=======
>>>>>>> 0d09370c
class AddServiceToManifest : AbstractRegisterComponentAction<Service>(
    text = "Add service to manifest",
    componentClassName = SdkConstants.CLASS_SERVICE,
) {
    override fun Application.getCurrentComponents(): List<Service> = services
    override fun Application.addComponent(): Service = addService()
    override fun Service.getComponentClass(): AndroidAttributeValue<PsiClass> = serviceClass
}<|MERGE_RESOLUTION|>--- conflicted
+++ resolved
@@ -22,10 +22,6 @@
 import org.jetbrains.android.dom.manifest.Application
 import org.jetbrains.android.dom.manifest.Service
 
-<<<<<<< HEAD
-
-=======
->>>>>>> 0d09370c
 class AddServiceToManifest : AbstractRegisterComponentAction<Service>(
     text = "Add service to manifest",
     componentClassName = SdkConstants.CLASS_SERVICE,
