--- conflicted
+++ resolved
@@ -33,11 +33,7 @@
   override fun transition(
     state: AppInsightsState,
     tracker: AppInsightsTracker,
-<<<<<<< HEAD
-    key: InsightsProviderKey
-=======
     key: InsightsProviderKey,
->>>>>>> 0d09370c
   ): StateTransition<Action> {
     if ((issueState == IssueState.OPEN || issueState == IssueState.CLOSED) && !isUndo) {
       state.connections.selected?.appId?.let { appId ->
