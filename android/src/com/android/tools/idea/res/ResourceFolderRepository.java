--- conflicted
+++ resolved
@@ -597,11 +597,7 @@
     myDataBindingResourceFilesModificationCount = modificationCount;
     Map<String, List<LayoutDataBindingInfo>> infoFilesByConfiguration = myResourceFiles.values().stream()
       .map(resourceFile -> resourceFile instanceof PsiResourceFile ? (((PsiResourceFile)resourceFile).getDataBindingInfo()) : null)
-<<<<<<< HEAD
       .filter(Objects::nonNull)
-=======
-      .filter(info -> info != null)
->>>>>>> 267d1788
       .collect(Collectors.groupingBy(LayoutDataBindingInfo::getFileName));
 
     Map<String, DataBindingInfo> selected = infoFilesByConfiguration.entrySet().stream().flatMap(entry -> {
@@ -990,11 +986,7 @@
       }
       myPendingScans.add(psiFile);
     }
-<<<<<<< HEAD
     ApplicationManager.getApplication().invokeLater(() -> {
-      if (!psiFile.isValid()) {
-        return;
-      }
 
       ApplicationManager.getApplication().runWriteAction(() -> {
         boolean rescan;
@@ -1011,30 +1003,6 @@
             myPendingScans.remove(psiFile);
             if (myPendingScans.isEmpty()) {
               myPendingScans = null;
-=======
-    ApplicationManager.getApplication().invokeLater(new Runnable() {
-      @Override
-      public void run() {
-        ApplicationManager.getApplication().runWriteAction(new Runnable() {
-          @Override
-          public void run() {
-            boolean rescan;
-            synchronized (SCAN_LOCK) {
-              // Handled by {@link #sync()} after the {@link #rescan} call and before invokeLater ?
-              rescan = myPendingScans != null && myPendingScans.contains(psiFile);
-            }
-            if (rescan) {
-              rescanImmediately(psiFile, folderType);
-              synchronized (SCAN_LOCK) {
-                // myPendingScans can't be null here because the only method which clears it
-                // is sync() which also requires a write lock, and we've held the write lock
-                // since null checking it above
-                myPendingScans.remove(psiFile);
-                if (myPendingScans.isEmpty()) {
-                  myPendingScans = null;
-                }
-              }
->>>>>>> 267d1788
             }
           }
         }
