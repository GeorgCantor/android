/*
 * Copyright (C) 2020 The Android Open Source Project
 *
 * Licensed under the Apache License, Version 2.0 (the "License");
 * you may not use this file except in compliance with the License.
 * You may obtain a copy of the License at
 *
 *      http://www.apache.org/licenses/LICENSE-2.0
 *
 * Unless required by applicable law or agreed to in writing, software
 * distributed under the License is distributed on an "AS IS" BASIS,
 * WITHOUT WARRANTIES OR CONDITIONS OF ANY KIND, either express or implied.
 * See the License for the specific language governing permissions and
 * limitations under the License.
 */
package com.android.tools.idea.compose.preview

import com.android.testutils.MockitoKt.any
import com.android.testutils.MockitoKt.mock
import com.android.testutils.MockitoKt.whenever
import com.android.tools.idea.compose.ComposeProjectRule
import com.android.tools.idea.testing.ApplicationServiceRule
import com.android.tools.idea.testing.addFileToProjectAndInvalidate
import com.android.tools.idea.uibuilder.editor.multirepresentation.PreferredVisibility
import com.intellij.openapi.roots.ProjectFileIndex
import com.intellij.openapi.roots.ProjectRootManager
import com.intellij.psi.PsiFile
import com.intellij.testFramework.LightVirtualFile
import com.intellij.testFramework.RuleChain
<<<<<<< HEAD
=======
import kotlin.test.assertFalse
>>>>>>> 0d09370c
import kotlinx.coroutines.runBlocking
import org.jetbrains.android.uipreview.AndroidEditorSettings
import org.jetbrains.android.uipreview.AndroidEditorSettings.EditorMode
import org.junit.Assert.assertEquals
import org.junit.Assert.assertTrue
import org.junit.Rule
import org.junit.Test
import org.mockito.Mockito.spy
<<<<<<< HEAD
import kotlin.test.assertFalse
=======
>>>>>>> 0d09370c

class ComposePreviewRepresentationProviderTest {
  private val projectRule = ComposeProjectRule()

  private val androidEditorSettings = AndroidEditorSettings()

  @get:Rule
  val rule =
    RuleChain(
      projectRule,
<<<<<<< HEAD
      ApplicationServiceRule(AndroidEditorSettings::class.java, androidEditorSettings)
=======
      ApplicationServiceRule(AndroidEditorSettings::class.java, androidEditorSettings),
>>>>>>> 0d09370c
    )

  private val project
    get() = projectRule.project

  private val fixture
    get() = projectRule.fixture

  private val previewProvider = ComposePreviewRepresentationProvider {
    AnnotationFilePreviewElementFinder
  }

  @Test
  fun testDefaultLayout_withPreview() = runBlocking {
    @Suppress("TestFunctionName")
    val file =
      fixture.addFileToProjectAndInvalidate(
        "Preview.kt",
        // language=kotlin
        """
        import androidx.compose.ui.tooling.preview.Devices
        import androidx.compose.ui.tooling.preview.Preview
        import androidx.compose.runtime.Composable

        @Composable
        @Preview
        fun Preview1() {
        }

        @Composable
        @Preview(name = "preview2", apiLevel = 12, group = "groupA", showBackground = true)
        fun Preview2() {
        }
      """
          .trimIndent(),
      )

    assertTrue(previewProvider.accept(project, file))
    assertEquals(PreferredVisibility.SPLIT, file.getPreferredVisibility())

    androidEditorSettings.globalState.preferredPreviewableEditorMode = EditorMode.CODE
    assertEquals(PreferredVisibility.HIDDEN, file.getPreferredVisibility())

    androidEditorSettings.globalState.preferredPreviewableEditorMode = EditorMode.SPLIT
    assertEquals(PreferredVisibility.SPLIT, file.getPreferredVisibility())

    androidEditorSettings.globalState.preferredPreviewableEditorMode = EditorMode.DESIGN
    assertEquals(PreferredVisibility.FULL, file.getPreferredVisibility())
  }

  @Test
  fun testDefaultLayout_composable() = runBlocking {
    @Suppress("TestFunctionName")
    val file =
      fixture.addFileToProjectAndInvalidate(
        "Composable.kt",
        // language=kotlin
        """
        import androidx.compose.ui.tooling.preview.Devices
        import androidx.compose.ui.tooling.preview.Preview
        import androidx.compose.runtime.Composable

        @Composable
        fun Composable1() {
        }

        @Composable
        fun Composable2() {
        }
      """
          .trimIndent(),
      )

    assertTrue(previewProvider.accept(project, file))
    assertEquals(PreferredVisibility.HIDDEN, file.getPreferredVisibility())

    androidEditorSettings.globalState.preferredComposableEditorMode = EditorMode.CODE
    assertEquals(PreferredVisibility.HIDDEN, file.getPreferredVisibility())

    androidEditorSettings.globalState.preferredComposableEditorMode = EditorMode.SPLIT
    assertEquals(PreferredVisibility.SPLIT, file.getPreferredVisibility())

    androidEditorSettings.globalState.preferredComposableEditorMode = EditorMode.DESIGN
    assertEquals(PreferredVisibility.FULL, file.getPreferredVisibility())
  }

  @Test
  fun testDefaultLayout_kotlin() = runBlocking {
    val file =
      fixture.addFileToProjectAndInvalidate(
        "Kotlin.kt",
        // language=kotlin
        """

        fun helloMethod() {
        }
      """
          .trimIndent(),
      )

    assertTrue(previewProvider.accept(project, file))
    assertEquals(PreferredVisibility.HIDDEN, file.getPreferredVisibility())

    androidEditorSettings.globalState.preferredKotlinEditorMode = EditorMode.CODE
    assertEquals(PreferredVisibility.HIDDEN, file.getPreferredVisibility())

    androidEditorSettings.globalState.preferredKotlinEditorMode = EditorMode.SPLIT
    assertEquals(PreferredVisibility.SPLIT, file.getPreferredVisibility())

    androidEditorSettings.globalState.preferredKotlinEditorMode = EditorMode.DESIGN
    assertEquals(PreferredVisibility.FULL, file.getPreferredVisibility())
  }

  @Test
  fun accept_javaFile_notAccepted() = runBlocking {
    val file =
      fixture.addFileToProjectAndInvalidate(
        "Java.java",
        // language=java
        """

        class Java {
        }
      """
          .trimIndent(),
      )

    assertFalse(previewProvider.accept(project, file))
  }

  @Test
  fun accept_fileInLibrary_notAccepted() = runBlocking {
    val mockProjectRootManager = spy(ProjectRootManager.getInstance(project))
    val mockProjectFileIndex = mock<ProjectFileIndex>()
    val mockPsiFile = mock<PsiFile>()
    whenever(mockProjectRootManager.fileIndex).thenReturn(mockProjectFileIndex)
    whenever(mockPsiFile.virtualFile).thenReturn(LightVirtualFile())
    whenever(mockProjectFileIndex.isInLibrary(any())).thenReturn(true)

    assertFalse(previewProvider.accept(project, mockPsiFile))
  }

  private fun PsiFile.getPreferredVisibility() =
    getRepresentationForFile(this, project, fixture, previewProvider).preferredInitialVisibility
}<|MERGE_RESOLUTION|>--- conflicted
+++ resolved
@@ -27,10 +27,6 @@
 import com.intellij.psi.PsiFile
 import com.intellij.testFramework.LightVirtualFile
 import com.intellij.testFramework.RuleChain
-<<<<<<< HEAD
-=======
-import kotlin.test.assertFalse
->>>>>>> 0d09370c
 import kotlinx.coroutines.runBlocking
 import org.jetbrains.android.uipreview.AndroidEditorSettings
 import org.jetbrains.android.uipreview.AndroidEditorSettings.EditorMode
@@ -39,10 +35,7 @@
 import org.junit.Rule
 import org.junit.Test
 import org.mockito.Mockito.spy
-<<<<<<< HEAD
 import kotlin.test.assertFalse
-=======
->>>>>>> 0d09370c
 
 class ComposePreviewRepresentationProviderTest {
   private val projectRule = ComposeProjectRule()
@@ -53,11 +46,7 @@
   val rule =
     RuleChain(
       projectRule,
-<<<<<<< HEAD
-      ApplicationServiceRule(AndroidEditorSettings::class.java, androidEditorSettings)
-=======
       ApplicationServiceRule(AndroidEditorSettings::class.java, androidEditorSettings),
->>>>>>> 0d09370c
     )
 
   private val project
