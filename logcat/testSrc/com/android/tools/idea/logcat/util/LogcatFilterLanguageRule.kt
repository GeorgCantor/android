/*
 * Copyright (C) 2021 The Android Open Source Project
 *
 * Licensed under the Apache License, Version 2.0 (the "License");
 * you may not use this file except in compliance with the License.
 * You may obtain a copy of the License at
 *
 *      http://www.apache.org/licenses/LICENSE-2.0
 *
 * Unless required by applicable law or agreed to in writing, software
 * distributed under the License is distributed on an "AS IS" BASIS,
 * WITHOUT WARRANTIES OR CONDITIONS OF ANY KIND, either express or implied.
 * See the License for the specific language governing permissions and
 * limitations under the License.
 */
package com.android.tools.idea.logcat.util

import com.android.tools.idea.logcat.filters.parser.LogcatFilterLanguage
import com.android.tools.idea.logcat.filters.parser.LogcatFilterParserDefinition
import com.intellij.lang.LanguageParserDefinitions
import org.junit.rules.ExternalResource

private val parserDefinition = LogcatFilterParserDefinition()

/** A [org.junit.rules.TestRule] that registers the Logcat filter language. */
internal class LogcatFilterLanguageRule : ExternalResource() {
  override fun before() {
    LanguageParserDefinitions.INSTANCE.addExplicitExtension(LogcatFilterLanguage, parserDefinition)
  }

  override fun after() {
    LanguageParserDefinitions.INSTANCE.removeExplicitExtension(
      LogcatFilterLanguage,
<<<<<<< HEAD
      parserDefinition
=======
      parserDefinition,
>>>>>>> 0d09370c
    )
  }
}<|MERGE_RESOLUTION|>--- conflicted
+++ resolved
@@ -31,11 +31,7 @@
   override fun after() {
     LanguageParserDefinitions.INSTANCE.removeExplicitExtension(
       LogcatFilterLanguage,
-<<<<<<< HEAD
-      parserDefinition
-=======
       parserDefinition,
->>>>>>> 0d09370c
     )
   }
 }