--- conflicted
+++ resolved
@@ -41,10 +41,6 @@
           </grid>
         </constraints>
         <properties>
-<<<<<<< HEAD
-          <labelFor value="21da5"/>
-          <text value="&amp;Company domain:"/>
-=======
           <font style="1"/>
           <labelFor value="6c8a2"/>
           <text value="Package name"/>
@@ -59,7 +55,6 @@
         </constraints>
         <properties>
           <toolTipText value="The name that will be shown in the Android launcher for this application"/>
->>>>>>> 1e5b25b8
         </properties>
       </component>
       <component id="21da5" class="javax.swing.JTextField" binding="myCompanyDomain">
@@ -83,11 +78,7 @@
           <verticalAlignment value="0"/>
         </properties>
       </component>
-<<<<<<< HEAD
-      <component id="6c8a2" class="com.android.tools.adtui.LabelWithEditLink" binding="myPackageName">
-=======
       <component id="4f4fc" class="com.intellij.openapi.ui.TextFieldWithBrowseButton" binding="myProjectLocation">
->>>>>>> 1e5b25b8
         <constraints>
           <grid row="7" column="0" row-span="1" col-span="2" vsize-policy="0" hsize-policy="6" anchor="8" fill="1" indent="0" use-parent-layout="false">
             <preferred-size width="150" height="-1"/>
@@ -132,13 +123,7 @@
             <maximum-size width="-1" height="1"/>
           </grid>
         </constraints>
-<<<<<<< HEAD
-        <properties>
-          <text value="Include C++ support"/>
-        </properties>
-=======
         <properties/>
->>>>>>> 1e5b25b8
       </component>
       <vspacer id="19261">
         <constraints>
