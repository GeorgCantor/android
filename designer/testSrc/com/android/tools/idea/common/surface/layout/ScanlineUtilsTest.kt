--- conflicted
+++ resolved
@@ -30,11 +30,7 @@
   val width: Int,
   val height: Int,
   override var scale: Double = 1.0,
-<<<<<<< HEAD
-  private val marginFunc: (Double) -> Insets = { JBInsets.emptyInsets() }
-=======
   private val marginFunc: (Double) -> Insets = { JBInsets.emptyInsets() },
->>>>>>> 0d09370c
 ) : PositionableContent {
 
   private val dimension = Dimension(width, height)
@@ -91,20 +87,12 @@
     // Verify end vertical scanlines
     assertArrayEquals(
       arrayOf(110, 212),
-<<<<<<< HEAD
-      sceneViews.findAllScanlines { it.x + it.getScaledContentSize(null).width }.toTypedArray()
-=======
       sceneViews.findAllScanlines { it.x + it.getScaledContentSize(null).width }.toTypedArray(),
->>>>>>> 0d09370c
     )
     // Verify end horizontal scanlines
     assertArrayEquals(
       arrayOf(112, 214),
-<<<<<<< HEAD
-      sceneViews.findAllScanlines { it.y + it.getScaledContentSize(null).height }.toTypedArray()
-=======
       sceneViews.findAllScanlines { it.y + it.getScaledContentSize(null).height }.toTypedArray(),
->>>>>>> 0d09370c
     )
   }
 
