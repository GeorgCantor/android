<!--
  ~ Copyright (C) 2019 The Android Open Source Project
  ~
  ~ Licensed under the Apache License, Version 2.0 (the "License");
  ~ you may not use this file except in compliance with the License.
  ~ You may obtain a copy of the License at
  ~
  ~      http://www.apache.org/licenses/LICENSE-2.0
  ~
  ~ Unless required by applicable law or agreed to in writing, software
  ~ distributed under the License is distributed on an "AS IS" BASIS,
  ~ WITHOUT WARRANTIES OR CONDITIONS OF ANY KIND, either express or implied.
  ~ See the License for the specific language governing permissions and
  ~ limitations under the License.
  -->
<idea-plugin xmlns:xi="http://www.w3.org/2001/XInclude">

  <depends>JUnit</depends>
  <depends>com.intellij.properties</depends>
  <depends>org.jetbrains.plugins.gradle</depends>
  <depends>org.intellij.groovy</depends>
  <depends>com.android.tools.idea.smali</depends>
  <depends>org.jetbrains.kotlin</depends>

  <depends optional="true" config-file="maven-support.xml">org.jetbrains.idea.maven</depends>
  <depends optional="true" config-file="test-ng.xml">TestNG-J</depends>
  <depends optional="true" config-file="androidstudio.xml">com.intellij.modules.androidstudio</depends>
  <depends optional="true" config-file="eclipse.xml">org.jetbrains.idea.eclipse</depends>
  <depends optional="true" config-file="database-support.xml">com.intellij.database</depends>

  <xi:include href="android-kotlin.xml" xpointer="xpointer(/idea-plugin/*)"/>
  <xi:include href="android-junit.xml" xpointer="xpointer(/idea-plugin/*)"/>
  <xi:include href="../com/android/tools/idea/ui/resourcemanager/META-INF/resources-explorer.xml" xpointer="xpointer(/idea-plugin/*)"/>
  <xi:include href="../org/jetbrains/android/dom/android-xml.xml" xpointer="xpointer(/idea-plugin/*)"/>
  <xi:include href="../org/jetbrains/android/inspections/lint/android-lint.xml" xpointer="xpointer(/idea-plugin/*)"/>

  <resource-bundle>messages.AndroidBundle</resource-bundle>

  <application-components>
    <component>
      <implementation-class>org.jetbrains.android.AndroidPlugin</implementation-class>
    </component>
    <component>
      <implementation-class>com.android.tools.idea.apk.viewer.ApkFileSystem</implementation-class>
    </component>
  </application-components>
  <project-components>
    <component>
      <implementation-class>org.jetbrains.android.AndroidProjectComponent</implementation-class>
    </component>
    <component>
      <implementation-class>com.android.tools.idea.stats.ProjectSizeUsageTracker</implementation-class>
    </component>
    <component>
      <implementation-class>org.jetbrains.android.AndroidPropertyFilesUpdater</implementation-class>
    </component>
    <component>
      <implementation-class>com.android.tools.idea.gradle.project.AndroidGradleProjectComponent</implementation-class>
    </component>
    <component>
      <implementation-class>com.android.tools.idea.res.PsiProjectListener</implementation-class>
    </component>
    <component>
      <implementation-class>com.android.tools.idea.res.ResourceNotificationManager</implementation-class>
    </component>
    <component>
      <implementation-class>com.android.tools.idea.startup.ClearResourceCacheAfterFirstBuild</implementation-class>
    </component>
    <component>
      <implementation-class>com.android.tools.idea.model.MergedManifestRefreshListener$SubscriptionComponent</implementation-class>
    </component>
    <component>
      <implementation-class>com.android.tools.idea.project.SyncTimestamp</implementation-class>
    </component>
    <component>
      <implementation-class>com.android.tools.idea.profiling.view.EmptyManager</implementation-class>
    </component>
    <component>
      <implementation-class>com.android.tools.idea.profiling.view.AnalysisResultsManager</implementation-class>
    </component>
    <component>
      <implementation-class>com.android.tools.idea.res.ResourceClassRegistry</implementation-class>
    </component>
    <component>
      <implementation-class>com.android.tools.idea.databinding.DataBindingProjectComponent</implementation-class>
      <loadForDefaultProject/>
    </component>
    <component>
      <implementation-class>com.android.tools.idea.stats.AnalyticsTestRunnerEventsListener</implementation-class>
    </component>
  </project-components>
  <actions>
    <action id="Project.CallGraph" internal="true" text="Contextual Call Paths" class="com.android.tools.idea.experimental.callgraph.CallGraphAction"/>
    <action id="Project.InterproceduralThreadAnnotations" internal="true" text="Interprocedural Thread Annotation Checker" class="com.android.tools.idea.experimental.callgraph.WrongThreadInterproceduralAction"/>
    <group id="Library.Properties">
      <separator/>
      <action id="LibraryProperties" class="com.android.tools.idea.gradle.actions.LibraryPropertiesAction"/>
      <add-to-group group-id="ProjectViewPopupMenu" anchor="after" relative-to-action="RevealIn"/>
    </group>
    <action id="CleanGradleProject" class="com.android.tools.idea.gradle.actions.CleanProjectAction">
      <add-to-group group-id="BuildMenu" anchor="after" relative-to-action="CompileProject"/>
    </action>
    <action id="RefreshLinkedCppProjects" class="com.android.tools.idea.gradle.actions.RefreshLinkedCppProjectsAction">
      <add-to-group group-id="BuildMenu" anchor="after" relative-to-action="RebuildGradleProject"/>
    </action>
    <group id="GradleProjectStructureActions">
      <separator/>
      <action id="EditBuildTypes" class="com.android.tools.idea.gradle.actions.EditBuildTypesAction"/>
      <action id="EditFlavors" class="com.android.tools.idea.gradle.actions.EditFlavorsAction"/>
      <action id="EditLibraryAndDependencies" class="com.android.tools.idea.gradle.actions.EditLibraryAndDependenciesAction"/>
      <action id="SelectBuildVariant" class="com.android.tools.idea.gradle.actions.SelectBuildVariantAction"/>
      <add-to-group group-id="BuildMenu" anchor="last"/>
      <separator/>
    </group>

    <group id="ExternalCppProject">
      <action id="Android.LinkExternalCppProject" class="com.android.tools.idea.gradle.actions.LinkExternalCppProjectAction" />
      <separator/>
      <add-to-group group-id="ProjectViewPopupMenu" anchor="before" relative-to-action="CutCopyPasteGroup"/>
      <add-to-group group-id="FileMenu" anchor="before" relative-to-action="FileMainSettingsGroup"/>
    </group>

    <action id="Android.SyncProject" class="com.android.tools.idea.gradle.actions.SyncProjectAction" icon="StudioIcons.Shell.Toolbar.GRADLE_SYNC">
      <add-to-group group-id="FileMenu" anchor="after" relative-to-action="SaveAll"/>
    </action>

    <action class="com.android.tools.idea.actions.ExportProjectZip" id="Android.ExportProjectZip" text="Export to Zip File...">
      <add-to-group group-id="ExportImportGroup" anchor="last"/>
    </action>

    <action id="LegacyNewAndroidComponent" class="com.android.tools.idea.actions.LegacyNewAndroidComponentAction">
      <add-to-group group-id="NewGroup" anchor="after" relative-to-action="NewDir"/>
    </action>
    <action id="NewAndroidImageAsset" class="com.android.tools.idea.actions.NewImageAssetAction">
      <add-to-group group-id="NewGroup" anchor="after" relative-to-action="NewDir"/>
    </action>
    <action id="NewAndroidVectorAsset" class="com.android.tools.idea.actions.NewVectorAssetAction">
      <add-to-group group-id="NewGroup" anchor="after" relative-to-action="NewAndroidImageAsset"/>
    </action>
    <action id="Android.CreateResourcesActionGroup" text="Android resource file" class="org.jetbrains.android.actions.CreateResourceFileActionGroup">
      <add-to-group group-id="NewGroup" anchor="before" relative-to-action="NewFile"/>
    </action>
    <action id="Android.CreateResourceDirectory" class="org.jetbrains.android.actions.CreateResourceDirectoryAction">
      <add-to-group group-id="NewGroup" anchor="after" relative-to-action="Android.CreateResourcesActionGroup"/>
    </action>
    <action id="Android.CreateSampleDataDirectory" class="com.android.tools.idea.actions.CreateSampleDataDirectory">
      <add-to-group group-id="NewGroup" anchor="after" relative-to-action="Android.CreateResourceDirectory"/>
    </action>
    <action id="Android.ConvertToNinePatch" class="com.android.tools.idea.actions.ConvertToNinePatchAction">
      <add-to-group group-id="ProjectViewPopupMenu" anchor="last" />
    </action>
    <action id="Android.OpenStringResourceEditor" class="com.android.tools.idea.actions.OpenStringResourceEditorAction">
      <add-to-group group-id="ProjectViewPopupMenu" anchor="after" relative-to-action="EditSource"/>
    </action>
    <group id="AndroidToolsGroup" class="org.jetbrains.android.actions.AndroidToolsActionGroup" text="Android" icon="AndroidIcons.Android">
      <separator/>
      <action id="Android.RunAndroidAvdManager"
              class="org.jetbrains.android.actions.RunAndroidAvdManagerAction"
              icon="StudioIcons.Shell.Toolbar.DEVICE_MANAGER"
              description="Opens the Android virtual device (AVD) manager which manages emulator images and snapshots" />
      <action id="Android.GenerateSourcesAction" class="org.jetbrains.android.actions.AndroidRegenerateSourcesAction"/>
      <separator/>
      <action id="ResourceExplorer.open"
              text="Resource Manager"
              icon="StudioIcons.Shell.ToolWindows.VISUAL_ASSETS"
              class="com.android.tools.idea.ui.resourcemanager.actions.OpenResourceManagerAction"/>
      <separator/>
      <group id="AndroidToolsGroupExtension"/>
      <separator/>
      <add-to-group group-id="ToolsMenu" anchor="first"/>
    </group>

    <group id="Android.MainToolBarActionGroup">
      <separator/>
      <reference id="Android.SyncProject" />
      <reference id="Android.RunAndroidAvdManager"/>
      <separator/>
      <add-to-group group-id="MainToolBar" anchor="before" relative-to-action="MainToolBarSettings" />
    </group>

    <group id="Android.DeviceExplorer.ActionsToolbar">
      <action id="Android.DeviceExplorer.GotoSharedPrefsFolder" class="com.android.tools.idea.explorer.actions.GotoSharedPrefsFolderAction" icon="StudioIcons.DeviceExplorer.SHARED_PREFS" text="Navigate to shared preferences folder"/>
      <action id="Android.DeviceExplorer.GotoDatabaseFolder" class="com.android.tools.idea.explorer.actions.GotoDatabaseFolderAction" icon="AndroidIcons.DeviceExplorer.DatabaseFolder" text="Navigate to database folder" />
      <action id="Android.DeviceExplorer.GotoSdcardFolder" class="com.android.tools.idea.explorer.actions.GotoSdcardFolderAction" icon="StudioIcons.DeviceExplorer.SD_CARD_FOLDER" text="Navigate to SD card folder" />
      <action id="Android.DeviceExplorer.Help" class="com.android.tools.idea.explorer.actions.HelpAction" icon="AllIcons.Actions.Help" text="Open Device Explorer help" />
    </group>

    <group id="Internal.Android" text="Android" popup="true" internal="true">
      <action internal="true" id="Android.StopGradleDaemons" class="com.android.tools.idea.gradle.actions.StopGradleDaemonsAction" />
      <action internal="true" id="Android.GetAdbAction" class="com.android.tools.idea.ddms.actions.GetAdbAction" />
      <action internal="true" id="Android.TerminateAdbAction" class="com.android.tools.idea.ddms.actions.TerminateAdbAction" />
      <action internal="true" id="Android.GenerateLayoutTestSkeletonAction" class="com.android.tools.idea.uibuilder.actions.GenerateLayoutTestSkeletonAction"/>
      <action internal="true" id="StatisticsViewer" class="com.android.tools.idea.stats.ShowStatisticsViewerAction" text="Show statistics viewer"/>
      <action internal="true" id="Android.EditFlags" class="com.android.tools.idea.flags.ShowStudioFlagsDialogAction"/>
      <action internal="true" id="Android.ShowRoomSchema" class="com.android.tools.idea.actions.ShowRoomSchemaAction"/>
      <action internal="true" id="Android.SwingProfiler" class="com.android.tools.adtui.actions.EnableSwingProfilerAction"/>
      <action internal="true" id="IdeaNewProject" class="com.intellij.ide.actions.NewProjectAction" text="IDEA New Project..."/>
      <action internal="true" id="Android.IdeaProjectStructure" class="com.android.tools.idea.structure.IdeaProjectStructureAction"/>
      <action internal="true" id="Android.ShowSatisfactionDialog" class="com.android.tools.idea.stats.ShowSatisfactionDialogAction"/>
      <action internal="true" id="Android.TransportDemo" class="com.android.tools.idea.transport.demo.TransportPipelineAction"/>
      <action internal="true" id="Android.DumpProject" class="com.android.tools.idea.gradle.project.sync.internal.DumpProjectAction"/>
      <add-to-group group-id="Internal"/>
    </group>
    <action id="Android.GenerateSignedApk" class="org.jetbrains.android.actions.GenerateSignedApkAction">
      <add-to-group group-id="BuildMenu" anchor="last"/>
    </action>
    <action id="Android.BuildApk" class="com.android.tools.idea.gradle.actions.BuildApkAction">
      <add-to-group group-id="BuildMenu" relative-to-action="Android.GenerateSignedApk" anchor="before"/>
    </action>
    <action id="Android.BuildBundle" class="com.android.tools.idea.gradle.actions.BuildBundleAction">
      <add-to-group group-id="BuildMenu" relative-to-action="Android.BuildApk" anchor="after"/>
    </action>
    <action id="Android.AnalyzeApk" class="com.android.tools.idea.apk.viewer.AnalyzeApkAction">
      <add-to-group group-id="BuildMenu" relative-to-action="Android.GenerateSignedApk" anchor="after"/>
    </action>
    <action id="AndroidConnectDebuggerAction"
            class="org.jetbrains.android.actions.AndroidConnectDebuggerAction"
            text="Attach Debugger to Android Process"
            description="Attach Debugger to Android Process"
            icon="AllIcons.Debugger.AttachToProcess">
      <add-to-group group-id="ToolbarRunGroup" anchor="after" relative-to-action="RunnerActions"/>
      <add-to-group group-id="RunMenu"/>
    </action>
    <action id="AndroidModularizeAction" class="com.android.tools.idea.refactoring.modularize.AndroidModularizeAction" text="Modularize..."
            description="Moves classes and their associated resources to another module">
      <add-to-group group-id="RefactoringMenu"/>
    </action>
    <action id="AndroidUnusedResourceAction" class="org.jetbrains.android.refactoring.UnusedResourcesAction" text="Remove Unused Resources..."
            description="Removes unused resources">
      <add-to-group group-id="RefactoringMenu"/>
    </action>
    <action id="AndroidMigrateToAppCompatAction" class="org.jetbrains.android.refactoring.MigrateToAppCompatAction" text="Migrate to AppCompat..."
            description="Migrates app to AppCompat">
      <add-to-group group-id="RefactoringMenu"/>
    </action>
    <action id="AndroidMigrateToAndroidxAction" class="org.jetbrains.android.refactoring.MigrateToAndroidxAction" text="Migrate to AndroidX..."
            description="Migrates to AndroidX package names">
      <add-to-group group-id="RefactoringMenu"/>
    </action>
    <action id="AndroidMigrateToResourceNamespacesAction" class="org.jetbrains.android.refactoring.MigrateToResourceNamespacesAction" text="Migrate to Resource Namespaces..."
            description="Migrates to resource namespaces">
      <add-to-group group-id="RefactoringMenu"/>
    </action>
    <action id="AndroidEnableInstantAppsSupport" class="com.android.tools.idea.gradle.actions.EnableInstantAppsSupportAction" text="Enable Instant Apps Support..."
            description="Enables Instant Apps Support for a Module">
      <add-to-group group-id="RefactoringMenu"/>
    </action>
    <action id="AndroidExtractStyleAction" class="org.jetbrains.android.refactoring.AndroidExtractStyleAction" text="St_yle..."
            description="Pulls out style-related attributes from layout and extract them as a new style">
      <add-to-group group-id="IntroduceActionsGroup"/>
    </action>
    <action id="AndroidExtractAsIncludeAction" class="org.jetbrains.android.refactoring.AndroidExtractAsIncludeAction"
            text="_Layout..." description="Extracts one or more views into a separate layout">
      <add-to-group group-id="IntroduceActionsGroup"/>
    </action>
    <action id="AndroidInlineStyleReferenceAction" class="org.jetbrains.android.refactoring.AndroidInlineStyleReferenceAction"
            text="Inline _Style..." description="Inlines Android style">
      <add-to-group group-id="RefactoringMenu"/>
    </action>
    <action id="AndroidInlineIncludeAction" class="org.jetbrains.android.refactoring.AndroidInlineIncludeAction"
            text="Inline _Layout..." description="Inlines included Android layout"/>
    <action id="AndroidFindStyleApplicationsAction" class="org.jetbrains.android.refactoring.AndroidFindStyleApplicationsAction"
            text="Use Style _Where Possible..." description="Replaces attributes by Android style reference where possible">
      <add-to-group group-id="RefactoringMenu"/>
    </action>
    <action id="AndroidAddRTLSupport" class="com.android.tools.idea.actions.AndroidAddRtlSupportAction"
            text="Add RTL Support Where Possible..." description="Add light-to-left (RTL) support where possible">
      <add-to-group group-id="RefactoringMenu"/>
    </action>

    <action id="InferAnnotations" text="Infer Annotations..." class="com.android.tools.idea.actions.annotations.InferSupportAnnotationsAction">
      <add-to-group group-id="InspectCodeGroup" anchor="after" relative-to-action="InferNullity"/>
    </action>
    <action id="StoreDefaultLayout" class="com.android.tools.idea.common.actions.StoreDefaultWindowLayoutAction" overrides="true"/>
    <action id="RestoreDefaultLayout" class="com.android.tools.idea.common.actions.RestoreDefaultWindowLayoutAction" overrides="true"/>
    <action class="com.android.tools.idea.rendering.webp.ConvertToWebpAction" id="ConvertToWebp" text="Convert to WebP...">
      <add-to-group group-id="ProjectViewPopupMenu"/>
      <add-to-group group-id="Images.EditorPopupMenu" relative-to-action="RefactoringMenu" anchor="after"/>
    </action>
    <action class="com.android.tools.idea.rendering.webp.ConvertFromWebpAction" id="ConvertFromWebp" text="Convert to PNG...">
      <add-to-group group-id="ProjectViewPopupMenu"/>
      <add-to-group group-id="Images.EditorPopupMenu" relative-to-action="RefactoringMenu" anchor="after"/>
    </action>
    <action
      id="LayoutEditor.AddSampleData"
      class="com.android.tools.idea.sampledata.AddSampleDataFileAction"
      text="Add Sample Data File"
      description="Adds a new data sample file">
    </action>
    <action id="Android.Device.Picker.Help" class="com.android.tools.idea.actions.DevicePickerHelpAction"/>
    <action id="Android.FixAndroidRunConfigurations"
            class="com.android.tools.idea.gradle.project.FixAndroidRunConfigurationsAction"
            text="Fix Android Run Configurations"
            description="Add &quot;Gradle-aware Make&quot; launch task to Android Run Configuration(s) if it is missing">
    </action>
  </actions>

  <extensions defaultExtensionNs="org.jetbrains.plugins.gradle">
    <projectResolve implementation="com.android.tools.idea.gradle.project.sync.idea.AndroidGradleProjectResolver"/>
    <importCustomizer implementation="com.android.tools.idea.gradle.project.AndroidStudioGradleImportCustomizer"/>
    <taskManager implementation="com.android.tools.idea.gradle.task.AndroidGradleTaskManager"/>
    <settingsControlProvider implementation="com.android.tools.idea.gradle.project.AndroidStudioGradleSettingsControlProvider"/>
    <testTasksProvider implementation="com.android.tools.idea.gradle.run.AndroidGradleTestTasksProvider"/>
    <orderEnumerationHandlerFactory implementation="com.android.tools.idea.gradle.project.AndroidGradleOrderEnumeratorHandlerFactory"/>
  </extensions>

  <extensions defaultExtensionNs="com.intellij">
    <projectOpenProcessor implementation="com.android.tools.idea.gradle.project.AndroidGradleProjectOpenProcessor" id="android-gradle" order="before java" />
    <projectViewPane implementation="com.android.tools.idea.navigator.AndroidProjectViewPane"/>
    <projectTaskRunner implementation="com.android.tools.idea.gradle.project.build.AndroidProjectTaskRunner" id="android"
                       order="first, before gradle"/>
<<<<<<< HEAD
    <debugger.positionManagerFactory implementation="com.android.tools.idea.debug.AndroidPositionManagerFactory"/>
=======
    <!-- InstantRunPositionManager overrides and actually replaces PositionManagerImpl,
         so we need to set order to prevent overriding other position managers as well -->
    <debugger.positionManagerFactory implementation="com.android.tools.idea.fd.debugger.InstantRunPositionManagerFactory" order="first"/>
    <debuggerExtension implementation="com.android.tools.idea.fd.debugger.InstantRunDebuggerExtension"/>
    <applicationInitializedListener implementation="com.android.tools.idea.startup.InstantRunActionsInitializer"/>
>>>>>>> 3761afcc
    <postStartupActivity implementation="com.android.tools.idea.gradle.project.AndroidGradleProjectStartupActivity"/>
    <applicationService serviceInterface="com.android.tools.idea.res.ResourceFolderRepositoryFileCache"
                        serviceImplementation="com.android.tools.idea.res.ResourceFolderRepositoryFileCacheImpl"/>
    <applicationService serviceImplementation="com.android.tools.idea.res.FrameworkResourceRepositoryManager"/>
    <postStartupActivity implementation="com.android.tools.idea.res.ResourceFolderRepositoryFileCacheImpl$MaintenanceActivity"/>
    <cachesInvalidator implementation="com.android.tools.idea.res.ResourceFolderRepositoryFileCacheImpl$CacheInvalidator"/>
    <cachesInvalidator implementation="com.android.tools.idea.gradle.project.sync.idea.data.IdeaSyncCachesInvalidator"/>
    <cachesInvalidator implementation="com.android.tools.idea.gradle.project.metrics.CacheInvalidatorMetricCollector"/>
    <postStartupActivity implementation="com.android.tools.idea.res.ResourceFolderRepositoryFileCacheImpl$PopulateCachesActivity"/>
    <externalSystemTaskNotificationListener implementation="com.android.tools.idea.gradle.AndroidGradleImportTaskNotificationListener"/>
    <externalSystemNotificationExtension implementation="com.android.tools.idea.gradle.project.sync.idea.notification.GradleNotificationExtension"/>
    <externalProjectDataService implementation="com.android.tools.idea.gradle.project.sync.idea.data.service.GradleModuleModelDataService" />
    <externalProjectDataService implementation="com.android.tools.idea.gradle.project.sync.idea.data.service.SyncIssueDataService" />
    <externalProjectDataService implementation="com.android.tools.idea.gradle.project.sync.idea.data.service.AndroidModuleModelDataService" />
    <externalProjectDataService implementation="com.android.tools.idea.gradle.project.sync.idea.data.service.NdkModuleModelDataService" />
    <externalProjectDataService implementation="com.android.tools.idea.gradle.project.sync.idea.data.service.JavaModuleModelDataService" />

    <externalProjectDataService implementation="com.android.tools.idea.gradle.project.sync.idea.data.service.ProjectCleanupDataService" />
    <lang.foldingBuilder language="JAVA" implementationClass="com.android.tools.idea.folding.ResourceFoldingBuilder" />
    <codeFoldingOptionsProvider instance="com.android.tools.idea.folding.AndroidCodeFoldingOptionsProvider"/>
    <console.folding implementation="com.android.tools.idea.logcat.ExceptionFolding"/>
    <consoleActionsPostProcessor implementation="com.android.tools.idea.logcat.LogcatConsoleActionsPostProcessor" />
    <applicationService serviceImplementation="com.android.tools.idea.welcome.config.AndroidFirstRunPersistentData" />
    <applicationService serviceImplementation="com.android.tools.idea.IdeInfo" />
    <applicationService serviceImplementation="com.android.tools.idea.ui.GuiTestingService"/>
    <applicationService serviceImplementation="com.android.tools.idea.flags.StudioFlagSettings"/>
    <applicationService serviceImplementation="com.android.tools.idea.logcat.AndroidLogcatService" />
    <applicationService serviceImplementation="com.android.tools.idea.folding.AndroidFoldingSettings"/>
    <applicationService serviceImplementation="com.android.tools.idea.gradle.editor.ui.GradleEditorEntityUiRegistry"/>
    <applicationService serviceImplementation="com.android.tools.idea.instantapp.InstantAppSdks" />
    <applicationService serviceImplementation="com.android.tools.idea.sdk.IdeSdks"/>
    <applicationService serviceImplementation="com.android.tools.idea.sdk.AndroidSdks"/>
    <applicationService serviceImplementation="com.android.tools.idea.sdk.Jdks"/>
    <applicationService serviceImplementation="com.android.tools.idea.project.AndroidRunConfigurations"/>
    <applicationService serviceImplementation="com.android.tools.idea.project.CustomProjectTypeImporter$MainImporter"/>
    <applicationService serviceImplementation="com.android.tools.idea.gradle.util.EmbeddedDistributionPaths"/>
    <applicationService serviceImplementation="com.android.tools.idea.gradle.project.sync.compatibility.VersionCompatibilityChecker"/>
    <applicationService serviceImplementation="com.android.tools.idea.gradle.project.common.GradleInitScripts"/>
    <applicationService serviceImplementation="com.android.tools.idea.gradle.project.importing.GradleProjectImporter"/>
    <applicationService serviceImplementation="com.android.tools.idea.gradle.service.repo.ExternalRepository"/>
    <applicationService serviceImplementation="com.android.tools.idea.gradle.project.sync.SdkSync"/>
    <applicationService serviceImplementation="com.android.tools.idea.gradle.project.sync.precheck.PreSyncChecks"/>
    <applicationService serviceImplementation="com.android.tools.idea.gradle.project.sync.GradleSyncInvoker"/>
    <applicationService serviceImplementation="com.android.tools.idea.gradle.project.sync.cleanup.PreSyncProjectCleanUp"/>
    <applicationService serviceImplementation="com.android.tools.idea.gradle.project.sync.issues.SyncIssuesReporter"/>
    <applicationService serviceImplementation="com.android.tools.idea.gradle.project.sync.issues.UnresolvedDependenciesReporter"/>
    <applicationService serviceImplementation="com.android.tools.idea.gradle.project.sync.setup.module.dependency.DependenciesExtractor"/>
    <applicationService serviceImplementation="com.android.tools.idea.gradle.project.SupportedModuleChecker"/>
    <applicationService serviceImplementation="com.android.tools.idea.gradle.LibraryFilePaths"/>
    <applicationService serviceImplementation="com.android.tools.idea.gradle.util.BuildFileProcessor"/>
    <applicationService serviceImplementation="com.android.tools.idea.gradle.util.GradleVersions"/>
    <applicationService serviceImplementation="com.android.tools.idea.gradle.util.GradleProjectSettingsFinder"/>
    <applicationService serviceImplementation="com.android.tools.idea.gradle.util.GradleLocalCache"/>
    <applicationService serviceImplementation="com.android.tools.idea.res.AarResourceRepositoryCache"/>
    <applicationService serviceImplementation="com.android.tools.idea.run.InstalledApkCache"/>
    <applicationService serviceImplementation="com.android.tools.idea.run.InstalledPatchCache"/>
    <applicationService serviceImplementation="com.android.tools.idea.run.DeploymentApplicationService" />
    <applicationService serviceImplementation="com.android.tools.idea.templates.RepositoryUrlManager"/>
    <applicationService serviceImplementation="org.jetbrains.android.uipreview.AndroidEditorSettings"/>
    <applicationService serviceImplementation="com.android.tools.idea.profiling.capture.CaptureTypeService"/>
    <fileEditorProvider implementation="com.android.tools.idea.profiling.capture.CaptureEditorProvider" />

    <stepsBeforeRunProvider implementation="com.android.tools.idea.gradle.run.MakeBeforeRunTaskProvider" />
    <projectConfigurable groupId="build" id="gradle.compiler"
                         provider="com.android.tools.idea.gradle.project.build.compiler.GradleCompilerSettingsConfigurableProvider"/>
    <compiler.optionsManager implementation="com.android.tools.idea.gradle.project.build.compiler.HideCompilerOptions" />

    <applicationConfigurable groupId="tools" id="device.file.explorer"
                             provider="com.android.tools.idea.explorer.options.DeviceFileExplorerConfigurableProvider"/>
    <applicationService serviceImplementation="com.android.tools.idea.explorer.options.DeviceFileExplorerSettings"/>

    <applicationConfigurable groupId="editor" groupWeight="115" id="nele.options"
                             provider="com.android.tools.idea.uibuilder.options.NlOptionsConfigurableProvider"/>
    <applicationConfigurable groupId="build" id="instant.run"
                             provider="com.android.tools.idea.deploy.DeploymentConfigurableProvider"/>
    <applicationService serviceImplementation="com.android.tools.idea.deploy.DeploymentConfiguration"/>
    <projectConfigurable instance="com.android.tools.idea.flags.ExperimentalSettingsConfigurable"
                         id ="experimental" displayName="Experimental" groupId="root" groupWeight="-999"/>
    <applicationService serviceImplementation="com.android.tools.idea.gradle.project.GradleExperimentalSettings"/>
    <applicationService serviceImplementation="com.android.tools.idea.sdk.StudioSettingsController"/>
<<<<<<< HEAD
    <projectService serviceInterface="com.android.tools.idea.gradle.structure.configurables.ui.PsUISettings"
                    serviceImplementation="com.android.tools.idea.gradle.structure.configurables.ui.PsUISettings"/>
=======
    <applicationService serviceImplementation="com.android.tools.idea.fd.InstantRunConfiguration"/>
    <projectService serviceImplementation="com.android.tools.idea.gradle.structure.configurables.ui.PsUISettings"/>
>>>>>>> 3761afcc

    <applicationService serviceInterface="com.intellij.openapi.help.HelpManager"
                        serviceImplementation="com.android.tools.idea.help.StudioHelpManagerImpl"
                        overrides="true"/>
    <applicationService serviceImplementation="com.android.tools.idea.diagnostics.crash.StudioCrashReporter" />
    <applicationService serviceInterface="com.android.tools.idea.fonts.DownloadableFontCacheService"
                        serviceImplementation="com.android.tools.idea.fonts.DownloadableFontCacheServiceImpl" />
    <applicationService serviceImplementation="com.android.tools.idea.gradle.project.build.invoker.GradleTaskFinder"/>
    <applicationService serviceImplementation="com.android.tools.idea.concurrency.AndroidIoManager"/>

    <applicationService serviceImplementation="com.android.tools.idea.ddms.screenrecord.ScreenRecorderPersistentOptions"/>

    <errorHandler implementation="com.android.tools.idea.diagnostics.error.ErrorReporter"/>

    <fileTypeFactory implementation="org.jetbrains.android.fileTypes.AndroidFileTypeFactory"/>

    <fileEditorProvider implementation="com.android.tools.idea.editors.NinePatchEditorProvider" />
    <fileEditorProvider implementation="com.android.tools.idea.editors.manifest.ManifestEditorProvider"/>
    <fileEditorProvider implementation="com.android.tools.idea.apk.viewer.ApkEditorProvider"/>
    <fileEditorProvider implementation="com.android.tools.idea.editors.fonts.FontEditorProvider" />

    <runConfigurationProducer implementation="com.android.tools.idea.run.AndroidConfigurationProducer"/>
    <runConfigurationProducer implementation="com.android.tools.idea.testartifacts.instrumented.AndroidTestConfigurationProducer" order="first"/>
    <configurationType implementation="com.android.tools.idea.run.AndroidRunConfigurationType"/>
    <configurationType implementation="com.android.tools.idea.testartifacts.instrumented.AndroidTestRunConfigurationType"/>
    <programRunner implementation="com.android.tools.idea.run.AndroidProgramRunner" order="first"/>
    <facetType implementation="org.jetbrains.android.facet.AndroidFacetType"/>
    <facetType implementation="com.android.tools.idea.gradle.project.facet.gradle.GradleFacetType"/>
    <facetType implementation="com.android.tools.idea.gradle.project.facet.ndk.NdkFacetType"/>
    <facetType implementation="com.android.tools.idea.gradle.project.facet.java.JavaFacetType"/>
    <facetType implementation="com.android.tools.idea.apk.ApkFacetType"/>
    <framework.detector implementation="org.jetbrains.android.facet.AndroidFrameworkDetector"/>
    <fileTemplateGroup implementation="org.jetbrains.android.AndroidFileTemplateProvider"/>

    <moduleBuilder builderClass="com.android.tools.idea.npw.ideahost.AndroidModuleBuilder"/>

    <defaultLiveTemplatesProvider implementation="com.android.tools.idea.templates.live.AndroidLiveTemplatesProvider"/>
    <liveTemplateContext implementation="com.android.tools.idea.templates.live.XmlAttributeContextType"/>

    <completion.contributor language="JAVA" implementationClass="org.jetbrains.android.AndroidJavaCompletionContributor" order="first"/>
    <completion.contributor language="JAVA" implementationClass="org.jetbrains.android.inspections.ResourceTypeCompletionContributor"
                            id="resourceTypeCompletion" order="after javaBasic2ClassName"/>
    <completion.contributor language="TEXT" implementationClass="com.android.tools.idea.run.AndroidActivityAliasCompletionContributor" order="first"/>

    <renamePsiElementProcessor implementation="org.jetbrains.android.AndroidResourceRenameResourceProcessor" order="first"/>
    <renamePsiElementProcessor implementation="org.jetbrains.android.AndroidApplicationPackageRenameProcessor" order="first"/>

    <java.languageFeatureProvider implementation="org.jetbrains.android.inspections.AndroidLanguageFeatureProvider"/>

    <intentionAction>
      <className>org.jetbrains.android.intentions.AddActivityToManifest</className>
      <category>Android</category>
    </intentionAction>

    <intentionAction>
      <className>org.jetbrains.android.intentions.AddBroadcastReceiverToManifest</className>
      <category>Android</category>
    </intentionAction>

    <intentionAction>
      <className>org.jetbrains.android.intentions.AddServiceToManifest</className>
      <category>Android</category>
    </intentionAction>

    <intentionAction>
      <className>org.jetbrains.android.intentions.AndroidAddStringResourceAction</className>
      <category>Android</category>
    </intentionAction>

    <intentionAction>
      <className>org.jetbrains.android.intentions.AndroidExtractDimensionAction</className>
      <category>Android</category>
    </intentionAction>

    <intentionAction>
      <className>org.jetbrains.android.intentions.AndroidExtractColorAction</className>
      <category>Android</category>
    </intentionAction>

    <intentionAction>
      <className>org.jetbrains.android.intentions.ImplementParcelableAction</className>
      <category>Android</category>
    </intentionAction>

    <intentionAction>
      <className>org.jetbrains.android.intentions.RedoParcelableAction</className>
      <category>Android</category>
    </intentionAction>

    <intentionAction>
      <className>org.jetbrains.android.intentions.RemoveParcelableAction</className>
      <category>Android</category>
    </intentionAction>

    <intentionAction>
      <className>org.jetbrains.android.intentions.AndroidCreateOnClickHandlerAction</className>
      <category>Android</category>
    </intentionAction>

    <intentionAction>
      <className>org.jetbrains.android.intentions.OverrideResourceAction</className>
      <category>Android</category>
    </intentionAction>

    <intentionAction>
      <className>org.jetbrains.android.intentions.AndroidAddLibraryDependencyAction</className>
      <category>Android</category>
    </intentionAction>

    <localInspection language="JAVA" shortName="AndroidNonConstantResIdsInSwitch" bundle="messages.AndroidBundle"
                     key="android.inspections.non.constant.res.ids.in.switch.name" groupKey="android.inspections.group.name"
                     enabledByDefault="true" level="ERROR"
                     implementationClass="org.jetbrains.android.inspections.AndroidNonConstantResIdsInSwitchInspection"/>


    <globalInspection hasStaticDescription="true" shortName="AndroidLintBrokenIterator" displayName="Broken Iterator" bundle="messages.AndroidBundle" enabledByDefault="true" level="WARNING" implementationClass="com.android.tools.idea.lint.AndroidLintBrokenIteratorInspection"/>
    <globalInspection hasStaticDescription="true" shortName="PermissionUsageInspection" displayName="Permission Check for Location APIs" bundle="messages.AndroidBundle" enabledByDefault="false" level="WARNING" implementationClass="com.android.tools.idea.experimental.PermissionUsageInspection"/>

    <predefinedCodeStyle implementation="org.jetbrains.android.formatter.AndroidJavaPredefinedCodeStyle"/>

    <colorSettingsPage implementation="com.android.tools.idea.logcat.AndroidLogcatColorPage"/>
    <findUsagesHandlerFactory implementation="org.jetbrains.android.AndroidFindUsagesHandlerFactory"/>
    <usageTypeProvider implementation="org.jetbrains.android.refactoring.GradleUsageTypeProvider" order="last" />
    <usageTypeProvider implementation="org.jetbrains.android.refactoring.AndroidDomUsageTypeProvider" order="first" />
    <usageTypeProvider implementation="org.jetbrains.android.refactoring.AndroidResourceReferenceInCodeUsageTypeProvider" order="first" />
    <project.converterProvider implementation="org.jetbrains.android.converter.AndroidModuleConverterProvider"/>
    <project.converterProvider implementation="org.jetbrains.android.converter.AndroidModuleToJavaModuleConverterProvider"/>
    <project.converterProvider implementation="org.jetbrains.android.converter.AndroidProguardOptionsConverterProvider"/>
    <annotator language="JAVA" implementationClass="org.jetbrains.android.AndroidColorAnnotator" order="first"/>
    <externalAnnotator language="JAVA" implementationClass="org.jetbrains.android.AndroidJavaResourceExternalAnnotator"/>

    <facet.toolWindow id="Logcat"
                      facetIdList="android,apk"
                      anchor="bottom"
                      icon="StudioIcons.Shell.ToolWindows.LOGCAT"
                      conditionClass="com.android.tools.idea.logcat.AndroidLogcatToolWindowFactory"
                      factoryClass="com.android.tools.idea.logcat.AndroidLogcatToolWindowFactory"/>
    <facet.toolWindow id="Build Variants"
                      facetIdList="android,android-gradle"
                      anchor="left"
                      secondary="true"
                      icon="StudioIcons.Shell.ToolWindows.BUILD_VARIANTS"
                      factoryClass="com.android.tools.idea.gradle.variant.view.BuildVariantToolWindowFactory"/>
    <facet.toolWindow id="Device File Explorer"
                      facetIdList="android,apk"
                      anchor="right"
                      secondary="true"
                      conditionClass="com.android.tools.idea.explorer.DeviceExplorerToolWindowCondition"
                      icon="StudioIcons.Shell.ToolWindows.DEVICE_EXPLORER"
                      factoryClass="com.android.tools.idea.explorer.DeviceExplorerToolWindowFactory"/>
    <facet.toolWindow id="Captures"
                      facetIdList="android"
                      anchor="left"
                      secondary="true"
                      icon="StudioIcons.Shell.ToolWindows.CAPTURES"
                      factoryClass="com.android.tools.idea.profiling.view.CapturesToolWindowFactory"/>
    <projectService serviceImplementation="com.android.tools.idea.gradle.plugin.AndroidPluginVersionUpdater"/>
    <projectService serviceImplementation="com.android.tools.idea.project.AndroidProjectBuildNotifications"/>
    <projectService serviceImplementation="com.android.tools.idea.gradle.variant.view.BuildVariantView"/>
    <projectService serviceImplementation="com.android.tools.idea.gradle.variant.view.BuildVariantUpdater"/>
    <projectService serviceImplementation="com.android.tools.idea.gradle.project.build.invoker.GradleBuildInvoker"/>
    <projectService serviceImplementation="com.android.tools.idea.project.AndroidProjectInfo"/>
    <projectService serviceImplementation="com.android.tools.idea.gradle.project.GradleProjectInfo"/>
    <projectService serviceImplementation="com.android.tools.idea.apk.debugging.DexSourceFiles"/>
    <projectService serviceImplementation="com.android.tools.idea.gradle.actions.BuildsToPathsMapper"/>
    <projectService serviceImplementation="com.android.tools.idea.gradle.project.ProjectStructure"/>
    <projectService serviceImplementation="com.android.tools.idea.gradle.project.RunConfigurationChecker"/>
    <projectService serviceImplementation="com.android.tools.idea.gradle.project.build.GradleProjectBuilder"/>
    <projectService serviceImplementation="com.android.tools.idea.gradle.project.build.PostProjectBuildTasksExecutor"/>
    <projectService serviceImplementation="com.android.tools.idea.gradle.project.BuildSettings"/>
    <projectService serviceImplementation="com.android.tools.idea.gradle.project.sync.idea.data.DataNodeCaches"/>
    <projectService serviceImplementation="com.android.tools.idea.gradle.project.sync.projectsystem.GradleSyncResultPublisher"/>
    <projectService serviceImplementation="com.android.tools.idea.gradle.project.sync.setup.post.PostSyncProjectSetup"/>
    <projectService serviceImplementation="com.android.tools.idea.gradle.project.sync.setup.post.PluginVersionUpgrade"/>
    <projectService serviceImplementation="com.android.tools.idea.gradle.project.sync.GradleSyncState"/>
    <projectService serviceInterface="com.android.tools.idea.gradle.project.sync.issues.SyncIssueUsageReporter"
                    serviceImplementation="com.android.tools.idea.gradle.project.sync.issues.SyncIssueUsageReporterImpl"/>
    <projectService serviceImplementation="com.android.tools.idea.gradle.project.sync.GradleFiles"/>
    <projectService serviceImplementation="com.android.tools.idea.gradle.project.build.GradleBuildState"/>
    <projectService serviceImplementation="com.android.tools.idea.project.AndroidNotification"/>
    <projectService serviceImplementation="com.android.tools.idea.project.AndroidKtsSupportNotification"/>
    <projectService serviceImplementation="com.android.tools.idea.gradle.project.sync.setup.module.common.DependencySetupIssues"/>
    <projectService serviceImplementation="com.android.tools.idea.gradle.project.sync.messages.GradleSyncMessages"/>
    <projectService serviceImplementation="com.android.tools.idea.gradle.structure.editors.AndroidProjectStructureConfigurable"/>
    <projectService serviceImplementation="com.android.tools.idea.structure.dialog.ProjectStructureConfigurable"/>
    <projectService serviceImplementation="com.android.tools.idea.gradle.project.build.invoker.messages.GradleBuildTreeViewConfiguration"/>
    <projectService serviceImplementation="com.android.tools.idea.run.DevicePickerStateService" />
    <projectService serviceImplementation="com.android.tools.idea.stats.RunStatsService" />
    <projectService serviceImplementation="com.android.tools.idea.run.DeploymentService" />

    <projectService serviceImplementation="com.android.tools.idea.run.profiler.CpuProfilerConfigsState" />
    <projectService serviceImplementation="com.android.tools.idea.gradle.project.build.compiler.AndroidGradleBuildConfiguration"/>
    <projectService serviceImplementation="com.android.tools.idea.logcat.AndroidLogcatPreferences"/>
    <projectService serviceImplementation="com.android.tools.idea.logcat.PersistentAndroidLogFilters"/>
    <projectService serviceImplementation="org.jetbrains.android.maven.AndroidExternalApklibDependenciesManager"/>
    <projectService serviceImplementation="com.android.tools.idea.configurations.ConfigurationStateManager"/>
    <projectService serviceImplementation="com.android.tools.idea.gradle.structure.daemon.AvailableLibraryUpdateStorage"/>

    <referencesSearch implementation="org.jetbrains.android.AndroidReferenceSearchExecutor"/>
    <projectService serviceImplementation="org.jetbrains.android.compiler.AndroidDexCompilerConfiguration"/>
    <projectService serviceImplementation="org.jetbrains.android.exportSignedPackage.GenerateSignedApkSettings"/>
    <projectService serviceInterface="com.intellij.openapi.roots.ui.configuration.ProjectSettingsService"
                    serviceImplementation="com.android.tools.idea.gradle.structure.AndroidProjectSettingsService"
                    overrides="true"/>
    <projectService serviceImplementation="com.android.tools.idea.profiling.capture.CaptureService"/>
    <projectService serviceInterface="com.android.tools.idea.debug.ResourceIdResolver"
                    serviceImplementation="com.android.tools.idea.debug.ProjectResourceIdResolver"/>
    <projectService serviceImplementation="com.android.tools.idea.gradle.dependencies.GradleDependencyManager"/>
    <projectService serviceImplementation="com.android.tools.idea.res.AndroidProjectRootListener"/>
    <projectService serviceImplementation="com.android.tools.idea.res.ResourceFolderRegistry"/>
    <projectService serviceImplementation="com.android.tools.idea.res.SampleDataListener$Subscriber"/>
    <projectService serviceImplementation="com.android.tools.idea.structure.services.DeveloperServices" />
    <projectService serviceImplementation="com.android.tools.idea.npw.assetstudio.wizard.GenerateIconsModel$StateStorage" />
    <projectService serviceImplementation="com.android.tools.idea.rendering.RenderSettings" />
    <projectService serviceImplementation="com.android.tools.idea.gradle.dsl.api.ProjectBuildModelHandler" />
    <projectService serviceInterface="com.android.tools.idea.databinding.analytics.api.DataBindingTracker"
                    serviceImplementation="com.android.tools.idea.databinding.analytics.DataBindingDefaultTracker"/>
    <projectService serviceInterface="com.android.build.attribution.BuildAttributionManager"
                    serviceImplementation="com.android.build.attribution.BuildAttributionManagerImpl"/>

    <moduleService serviceImplementation="org.jetbrains.android.compiler.ModuleSourceAutogenerating" />
    <moduleService serviceImplementation="org.jetbrains.android.TagToClassMapperImpl"
                   serviceInterface="com.android.tools.idea.psi.TagToClassMapper" />
    <moduleService serviceImplementation="org.jetbrains.android.resourceManagers.ModuleResourceManagers" />
    <moduleService serviceImplementation="org.jetbrains.android.facet.ResourceFolderManager" />
    <moduleService serviceImplementation="com.android.tools.idea.res.ResourceIdManager" />
    <moduleService serviceImplementation="com.android.tools.idea.model.MergedManifestManager" />
    <moduleService serviceImplementation="com.android.tools.idea.gradle.project.sync.issues.ModuleSyncIssueRegistry" />

    <projectConfigurable instance="org.jetbrains.android.compiler.AndroidDexCompilerSettingsConfigurable" id="android.dex.compiler"
                         key="android.dex.compiler.configurable.display.name" bundle="messages.AndroidBundle" parentId="project.propCompiler"/>

    <problemFileHighlightFilter implementation="org.jetbrains.android.AndroidProblemFileHighlightingFilter"/>

    <lang.documentationProvider language="JAVA" implementationClass="org.jetbrains.android.AndroidDocumentationProvider" order="first"/>

    <sdkType implementation="org.jetbrains.android.sdk.AndroidSdkType"/>
    <gotoDeclarationHandler implementation="org.jetbrains.android.AndroidGotoDeclarationHandler"/>
    <gotoSymbolContributor implementation="com.android.tools.idea.res.psi.GoToAndroidResourceContributor"/>
    <importFilter implementation="com.android.tools.idea.editors.AndroidImportFilter" />
    <overrideImplementsAnnotationsHandler implementation="com.android.tools.idea.editors.AndroidOverrideAnnotationsHandler" />
    <editorTabTitleProvider implementation="com.android.tools.idea.editors.AndroidEditorTitleProvider"/>
    <iconProvider implementation="com.android.tools.idea.fileTypes.AndroidIconProvider" id="androidIcons"/>
    <refactoring.safeDeleteProcessor id="android_component" order="before javaProcessor"
                                     implementation="org.jetbrains.android.AndroidComponentSafeDeleteProcessor"/>
    <refactoring.safeDeleteProcessor id="android_resource_file" implementation="org.jetbrains.android.AndroidResourceFileSafeDeleteProcessor"/>


    <usageTargetProvider implementation="org.jetbrains.android.AndroidUsagesTargetProvider"/>
    <renameHandler implementation="org.jetbrains.android.AndroidRenameHandler" order="first"/>
    <elementDescriptionProvider implementation="org.jetbrains.android.ResourceFieldElementWrapper$DescriptionProvider" />
    <renameInputValidator implementation="com.android.tools.idea.gradle.refactoring.GradleAwareSourceRootRenameValidator"/>

    <codeInsight.unresolvedReferenceQuickFixProvider implementation="org.jetbrains.android.inspections.AndroidResourceQuickFixProvider"/>
    <codeInsight.unresolvedReferenceQuickFixProvider implementation="com.android.tools.idea.imports.AndroidMavenImportJavaResolver"/>

    <!-- Finder for light R classes, runs before the default finder. -->
    <java.elementFinder implementation="com.android.tools.idea.res.ProjectSystemPsiClassFinder" order="first, before java"/>

    <!-- Finder for light packages, runs last. Light packages are only used if regular PsiPackages don't exist for light classes. -->
    <java.elementFinder implementation="com.android.tools.idea.res.ProjectSystemPsiPackageFinder" order="last"/>
    <java.shortNamesCache implementation="com.android.tools.idea.res.AndroidResourcesShortNamesCache"/>
    <java.shortNamesCache implementation="com.android.tools.idea.res.AndroidManifestShortNamesCache"/>

    <weigher key="proximity"
             implementationClass="com.android.tools.idea.res.AndroidLightClassWeigher"
             id="javaInheritance"
             order="before explicitlyImported"/>

    <resolveScopeEnlarger implementation="org.jetbrains.android.AndroidResolveScopeEnlarger" />

    <java.elementFinder implementation="com.android.tools.idea.res.AndroidInternalRClassFinder"/>
    <projectService serviceImplementation="com.android.tools.idea.res.AndroidLightPackage$InstanceCache" />
    <projectService serviceImplementation="com.android.tools.idea.res.ProjectLightResourceClassService" />
    <projectService serviceImplementation="com.android.tools.idea.res.AndroidManifestClassPsiElementFinder" />

    <projectService serviceImplementation="com.android.tools.idea.res.ProjectNamespacingStatusService" />

    <packaging.elementType implementation="org.jetbrains.android.compiler.artifact.AndroidFinalPackageElementType"/>
    <packaging.sourceItemProvider implementation="org.jetbrains.android.compiler.artifact.AndroidSourceItemsProvider"/>
    <packaging.artifactPropertiesProvider implementation="org.jetbrains.android.compiler.artifact.AndroidArtifactPropertiesProvider"/>
    <packaging.artifactType implementation="org.jetbrains.android.compiler.artifact.AndroidApplicationArtifactType"/>

    <editorNotificationProvider implementation="com.android.tools.idea.gradle.notification.GeneratedFileNotificationProvider"/>
    <editorNotificationProvider implementation="com.android.tools.idea.gradle.notification.AutoImportNotificationProvider"/>
    <editorNotificationProvider implementation="com.android.tools.idea.gradle.notification.ProjectSyncStatusNotificationProvider"/>
    <editorNotificationProvider implementation="com.android.tools.idea.apk.debugging.editor.SmaliFileNotificationProvider"/>
    <editorNotificationProvider implementation="com.android.tools.idea.editors.manifest.StaleManifestNotificationProvider"/>
    <editorNotificationProvider implementation="com.android.tools.idea.editors.AttachAndroidSdkSourcesNotificationProvider"/>

    <compileServer.plugin classpath="jps/android-jps-plugin.jar;android-common.jar;build-common.jar;android-rt.jar;android-extensions-ide.jar;sdk-common.jar"/>
    <compileServer.plugin classpath="repository.jar;sdklib.jar;jarutils.jar;layoutlib-api.jar;manifest-merger.jar"/>
    <buildProcess.parametersProvider implementation="org.jetbrains.android.compiler.AndroidBuildProcessParametersProvider"/>

    <inlineActionHandler implementation="org.jetbrains.android.refactoring.AndroidInlineStyleHandler"/>
    <inlineActionHandler implementation="org.jetbrains.android.refactoring.AndroidInlineLayoutHandler" order="first"/>

    <editorNotificationProvider implementation="org.jetbrains.android.sdk.AndroidSdkNotConfiguredNotificationProvider"/>
    <compiler.buildTargetScopeProvider implementation="org.jetbrains.android.compiler.AndroidBuildTargetScopeProvider"/>
    <buildProcess.parametersProvider implementation="org.jetbrains.android.compiler.AndroidBuildProcessParametersProvider"/>

    <treeStructureProvider implementation="com.android.tools.idea.gradle.projectView.AndroidTreeStructureProvider" id="android"/>
    <projectViewNodeDecorator id="android.build.node.decorator" implementation="com.android.tools.idea.gradle.projectView.BuildNodeDecorator"/>
    <projectViewNodeDecorator id="android.module.node.decorator" implementation="com.android.tools.idea.gradle.projectView.ModuleNodeIconDecorator"/>

    <spellchecker.bundledDictionaryProvider implementation="org.jetbrains.android.spellchecker.AndroidBundledDictionaryProvider"/>
    <projectStructureDetector implementation="org.jetbrains.android.newProject.AndroidProjectStructureDetector"/>
    <resolveScopeProvider implementation="org.jetbrains.android.AndroidSdkResolveScopeProvider"/>
    <gotoRelatedProvider implementation="org.jetbrains.android.AndroidGotoRelatedProvider"/>
    <codeInsight.lineMarkerProvider language="JAVA" implementationClass="org.jetbrains.android.AndroidLineMarkerProvider"/>
    <implicitUsageProvider implementation="org.jetbrains.android.AndroidClassMembersImplicitUsagesProvider"/>
    <spellchecker.support language="TEXT" implementationClass="org.jetbrains.android.spellchecker.AndroidTextSpellcheckingStrategy" order="first"/>
    <spellchecker.support language="Properties" implementationClass="org.jetbrains.android.spellchecker.AndroidTextSpellcheckingStrategy" order="first"/>
    <spellchecker.support language="Groovy" implementationClass="org.jetbrains.android.spellchecker.AndroidGradleSpellcheckingStrategy" order="first"/>
    <spellchecker.support language="JSON" implementationClass="org.jetbrains.android.spellchecker.GoogleServicesJsonSpellcheckingStrategy" order="first"/>
    <deadCode implementation="org.jetbrains.android.inspections.AndroidComponentEntryPoint"/>
    <junitPatcher implementation="com.android.tools.idea.testartifacts.scopes.AndroidJunitPatcher" />

    <debugger.nodeRenderer implementation="com.android.tools.idea.debug.BitmapRenderer" />
    <debugger.nodeRenderer implementation="com.android.tools.idea.debug.BitmapDrawableRenderer" />
    <debugger.nodeRenderer implementation="com.android.tools.idea.debug.AndroidTypedIntegerRenderer" />
    <debugger.nodeRenderer implementation="com.android.tools.idea.debug.ArrayMapRenderer" />
    <debugger.nodeRenderer implementation="com.android.tools.idea.debug.SupportArrayMapRenderer" />
    <debugger.nodeRenderer implementation="com.android.tools.idea.debug.AndroidxSupportArrayMapRenderer" />-
    <debugger.nodeRenderer implementation="com.android.tools.idea.debug.MeasureSpecRenderer" />

    <xdebugger.configurableProvider implementation="com.android.tools.idea.logcat.output.LogcatOutputConfigurableProvider" />
    <applicationService serviceImplementation="com.android.tools.idea.logcat.output.LogcatOutputSettings" />

    <virtualFileSystem key="android-dummy" implementationClass="com.android.tools.idea.editors.AndroidFakeFileSystem"/>
    <generatedSourcesFilter implementation="com.android.tools.idea.gradle.roots.AndroidGeneratedSourcesFilter"/>
    <renameHandler implementation="com.android.tools.idea.gradle.refactoring.GradleRenameModuleHandler" order="last"/>
    <codeInsight.unresolvedReferenceQuickFixProvider
        implementation="com.android.tools.idea.gradle.quickfix.AndroidUnresolvedReferenceQuickFixProvider"/>
    <projectModelModifier implementation="com.android.tools.idea.gradle.AndroidGradleJavaProjectModelModifier"/>
    <resolveScopeProvider implementation="com.android.tools.idea.testartifacts.scopes.TestArtifactResolveScopeProvider" order="first"/>
    <useScopeOptimizer implementation="com.android.tools.idea.testartifacts.scopes.TestArtifactUseScopeOptimizer"/>

    <!-- Translations Editor -->
    <editorNotificationProvider implementation="com.android.tools.idea.editors.strings.StringResourceEditorNotificationProvider"/>
    <fileEditorProvider implementation="com.android.tools.idea.editors.strings.StringResourceEditorProvider"/>

    <refactoring.safeDeleteProcessor
        id="android_string_resource"
        implementation="com.android.tools.idea.editors.strings.StringResourceSafeDeleteProcessorDelegate"/>

    <!-- Custom BuildOutputParsers -->
    <externalSystemOutputParserProvider implementation="com.android.tools.idea.gradle.project.build.output.GradleOutputParserProvider"
                                        id="gradle"/>
    <externalSystemExecutionConsoleManager implementation="com.android.tools.idea.gradle.project.build.output.AndroidGradleExecutionConsoleManager"
                                           order="before gradle" />

    <usageGroupingRuleProvider implementation="org.jetbrains.android.refactoring.ResourcePackageGroupingRuleProvider" />
    <projectService serviceImplementation="com.android.tools.idea.stats.ToolWindowTrackerService" />

    <projectImportProvider implementation="com.android.tools.idea.gradle.project.importing.AndroidGradleProjectImportProvider"/>
    <projectImportBuilder implementation="com.android.tools.idea.gradle.project.importing.AndroidGradleProjectImportProvider$AndroidGradleImportBuilder"/>
    <consoleFilterProvider implementation="com.android.tools.idea.gradle.project.build.output.GenericFileFilterProvider"
                           order="first"/>
    <fileBasedIndex implementation="com.android.tools.idea.databinding.index.BindingXmlIndex"/>
  </extensions>

  <extensions defaultExtensionNs="com.intellij.properties">
    <implicitPropertyUsageProvider implementation="com.android.tools.idea.editors.GradleImplicitPropertyUsageProvider"/>
  </extensions>

  <extensions defaultExtensionNs="org.jetbrains.plugins.gradle">
    <resolve.contributor implementation="com.android.tools.idea.gradle.service.resolve.AndroidDslContributor"/>
  </extensions>


  <extensionPoints>
    <extensionPoint qualifiedName="com.android.tools.idea.explorer.fileOpener" interface="com.android.tools.idea.explorer.FileOpener"/>

    <extensionPoint qualifiedName="org.jetbrains.android.mavenProvider" interface="org.jetbrains.android.maven.AndroidMavenProvider"/>
    <extensionPoint qualifiedName="org.jetbrains.android.lightBuildProvider" interface="org.jetbrains.android.compiler.AndroidLightBuildProvider"/>
    <extensionPoint qualifiedName="com.android.moduleDescriptionProvider" interface="com.android.tools.idea.npw.module.ModuleDescriptionProvider"/>

    <extensionPoint qualifiedName="com.android.customProjectTypeImporter" interface="com.android.tools.idea.project.CustomProjectTypeImporter"/>

    <extensionPoint qualifiedName="com.android.gradle.sync.postSyncProjectSetupStep"
                    interface="com.android.tools.idea.gradle.project.sync.setup.post.ProjectSetupStep"/>
    <extensionPoint qualifiedName="com.android.gradle.sync.postSyncModuleSetupStep"
                    interface="com.android.tools.idea.gradle.project.sync.setup.post.ModuleSetupStep"/>
    <extensionPoint qualifiedName="com.android.gradle.sync.postSyncProjectCleanupStep"
                    interface="com.android.tools.idea.gradle.project.sync.setup.post.ProjectCleanupStep"/>
    <extensionPoint qualifiedName="com.android.gradle.sync.forcedPluginVersionUpgradeStep"
                    interface="com.android.tools.idea.gradle.project.sync.setup.post.upgrade.ForcedPluginVersionUpgradeStep"/>
    <extensionPoint qualifiedName="com.android.gradle.sync.recommendedPluginVersionUpgradeStep"
                    interface="com.android.tools.idea.gradle.project.sync.setup.post.upgrade.RecommendedPluginVersionUpgradeStep"/>
    <extensionPoint qualifiedName="com.android.captureType" interface="com.android.tools.idea.profiling.capture.CaptureType"/>
    <extensionPoint qualifiedName="com.android.gradle.sync.syncErrorHandler"
                    interface="com.android.tools.idea.gradle.project.sync.errors.SyncErrorHandler"/>
    <extensionPoint qualifiedName="com.android.gradle.gradleEditorModelCustomizer"
                    interface="com.android.tools.idea.gradle.editor.parser.GradleEditorModelCustomizer"/>
    <extensionPoint qualifiedName="com.android.gradle.gradleEditorEntityUi"
                    interface="com.android.tools.idea.gradle.editor.ui.GradleEditorEntityUi"/>
    <extensionPoint qualifiedName="com.android.tools.idea.structure.services.developerServiceCreators"
                    interface="com.android.tools.idea.structure.services.DeveloperServiceCreators"/>
    <extensionPoint qualifiedName="com.android.ide.sdkEventListener"
                    interface="com.android.tools.idea.sdk.IdeSdks$AndroidSdkEventListener"/>
    <extensionPoint qualifiedName="com.android.ide.developerServiceBuildSystemOperations"
                    interface="com.android.tools.idea.structure.services.DeveloperServiceBuildSystemOperations"/>
    <extensionPoint qualifiedName="com.android.run.deployTargetProvider" interface="com.android.tools.idea.run.editor.DeployTargetProvider" />
    <extensionPoint qualifiedName="com.android.run.deviceNameRenderer"
                    interface="com.android.tools.idea.ddms.DeviceNameRendererEx"/>
    <extensionPoint qualifiedName="com.android.ide.projectStructureItemsContributor"
                    interface="com.android.tools.idea.structure.dialog.ProjectStructureItemsContributor"/>
    <extensionPoint qualifiedName="com.android.ide.moduleStructureConfigurableContributor"
                    interface="com.android.tools.idea.structure.dialog.ModuleStructureConfigurableContributor"/>
    <extensionPoint qualifiedName="com.android.ide.androidConfigurableContributor"
                    interface="com.android.tools.idea.structure.dialog.AndroidConfigurableContributor"/>
    <extensionPoint qualifiedName="com.android.run.androidDebugger" interface="com.android.tools.idea.run.editor.AndroidDebugger" />
    <extensionPoint qualifiedName="com.android.logcat.filterProvider"
                    interface="com.android.tools.idea.logcat.LogcatFilterProvider" />
    <extensionPoint qualifiedName="org.jetbrains.android.actions.newResourceCreationHandler"
                    interface="org.jetbrains.android.actions.NewResourceCreationHandler" />
    <extensionPoint qualifiedName="com.android.run.androidLaunchTaskContributor"
                    interface="com.android.tools.idea.run.AndroidLaunchTaskContributor" />
    <extensionPoint qualifiedName="com.android.rendering.renderErrorContributor"
                    interface="com.android.tools.idea.rendering.RenderErrorContributor$Provider" />
    <extensionPoint qualifiedName="org.jetbrains.android.uipreview.viewLoaderExtension"
                    interface="org.jetbrains.android.uipreview.ViewLoaderExtension"
                    area="IDEA_PROJECT"/>
    <extensionPoint qualifiedName="com.android.tools.idea.npw.template.convertJavaToKotlinProvider"
                    interface="com.android.tools.idea.npw.template.ConvertJavaToKotlinProvider" />
    <extensionPoint qualifiedName="com.android.tools.idea.ui.guiTestingStatusProvider"
                    interface="com.android.tools.idea.ui.GuiTestingStatusProvider" />
    <extensionPoint qualifiedName="com.android.tools.gradleModelProvider"
                    interface="com.android.tools.idea.gradle.dsl.api.GradleModelProvider" />
    <extensionPoint qualifiedName="com.android.rendering.renderSecurityManagerOverrides"
                    interface="com.android.tools.idea.rendering.RenderSecurityManagerOverrides"/>
    <extensionPoint qualifiedName="com.android.tools.idea.lang.databinding.dataBindingCompletionSupport"
                    interface="com.android.tools.idea.lang.databinding.DataBindingCompletionSupport"/>
    <extensionPoint qualifiedName="com.android.tools.idea.lang.databinding.dataBindingExpressionSupport"
                    interface="com.android.tools.idea.lang.databinding.DataBindingExpressionSupport"/>
    <extensionPoint qualifiedName="com.android.tools.idea.databinding.dataBindingSupport"
                    interface="com.android.tools.idea.databinding.DataBindingSupport"/>
  </extensionPoints>

  <extensions defaultExtensionNs="com.android.tools.idea.explorer">
    <fileOpener implementation="com.android.tools.idea.explorer.SqliteFileOpener"/>
  </extensions>

  <extensions defaultExtensionNs="com.android">
    <moduleDescriptionProvider implementation="com.android.tools.idea.npw.importing.ImportModuleGalleryEntryProvider"/>
    <moduleDescriptionProvider implementation="com.android.tools.idea.npw.module.NewAndroidModuleDescriptionProvider"/>
    <moduleDescriptionProvider implementation="com.android.tools.idea.npw.dynamicapp.NewDynamicAppModuleDescriptionProvider"/>
    <moduleDescriptionProvider implementation="com.android.tools.idea.npw.benchmark.NewBenchmarkModuleDescriptionProvider"/>
    <moduleDescriptionProvider implementation="com.android.tools.idea.npw.java.NewJavaModuleDescriptionProvider"/>
  </extensions>
  <extensions defaultExtensionNs="org.jetbrains.android.actions">
    <newResourceCreationHandler
        implementation="com.android.tools.idea.gradle.actions.GradleNewResourceCreationHandler" />
  </extensions>

  <extensions defaultExtensionNs="com.android.gradle.sync">
    <postSyncProjectSetupStep implementation="com.android.tools.idea.gradle.project.sync.setup.post.project.ProjectJdkSetupStep"/>
    <postSyncProjectSetupStep implementation="com.android.tools.idea.gradle.project.sync.setup.post.project.MissingPlatformsSetupStep"/>
    <postSyncProjectSetupStep implementation="com.android.tools.idea.gradle.project.sync.setup.post.project.SdkToolsVersionSetupStep"/>
    <postSyncProjectSetupStep implementation="com.android.tools.idea.gradle.project.sync.setup.post.project.ExpiredPreviewBuildSetupStep"/>
    <postSyncProjectSetupStep implementation="com.android.tools.idea.gradle.project.sync.setup.post.project.IgnoredBuildScriptSetupStep"/>
    <postSyncProjectSetupStep implementation="com.android.tools.idea.gradle.project.sync.setup.post.project.GradleKtsBuildFilesWarningStep"/>

    <postSyncModuleSetupStep implementation="com.android.tools.idea.gradle.project.sync.setup.post.module.GradleTestArtifactSearchScopeSetupStep"/>
    <postSyncModuleSetupStep implementation="com.android.tools.idea.gradle.project.sync.setup.post.module.AndroidRunConfigurationSetupStep"/>
    <postSyncModuleSetupStep implementation="com.android.tools.idea.gradle.project.sync.setup.post.module.RecordSuccessfulSyncAgpVersion"/>

    <postSyncProjectCleanupStep implementation="com.android.tools.idea.gradle.project.sync.setup.post.cleanup.ProjectStructureCleanupStep"/>
    <postSyncProjectCleanupStep implementation="com.android.tools.idea.gradle.project.sync.setup.post.cleanup.SdksCleanupStep"/>

    <forcedPluginVersionUpgradeStep implementation="com.android.tools.idea.gradle.project.sync.setup.post.upgrade.ForcedPluginVersionUpgradeStep"/>
    <recommendedPluginVersionUpgradeStep implementation="com.android.tools.idea.gradle.project.sync.setup.post.upgrade.RecommendedPluginVersionUpgradeStep"/>

    <syncErrorHandler implementation="com.android.tools.idea.gradle.project.sync.errors.OldAndroidPluginErrorHandler"/>
    <syncErrorHandler implementation="com.android.tools.idea.gradle.project.sync.errors.GradleBrokenPipeErrorHandler"/>
    <syncErrorHandler implementation="com.android.tools.idea.gradle.project.sync.errors.Gradle2RequiredErrorHandler"/>
    <syncErrorHandler implementation="com.android.tools.idea.gradle.project.sync.errors.DaemonContextMismatchErrorHandler"/>
    <syncErrorHandler implementation="com.android.tools.idea.gradle.project.sync.errors.GradleDistributionInstallErrorHandler"/>
    <syncErrorHandler implementation="com.android.tools.idea.gradle.project.sync.errors.ErrorOpeningZipFileErrorHandler"/>
    <syncErrorHandler implementation="com.android.tools.idea.gradle.project.sync.errors.Jdk8RequiredErrorHandler"/>
    <syncErrorHandler implementation="com.android.tools.idea.gradle.project.sync.errors.CachedDependencyNotFoundErrorHandler"/>
    <syncErrorHandler implementation="com.android.tools.idea.gradle.project.sync.errors.ConnectionPermissionDeniedErrorHandler"/>
    <syncErrorHandler implementation="com.android.tools.idea.gradle.project.sync.errors.GradleDslMethodNotFoundErrorHandler"/>
    <syncErrorHandler implementation="com.android.tools.idea.gradle.project.sync.errors.UnsupportedModelVersionErrorHandler"/>
    <syncErrorHandler implementation="com.android.tools.idea.gradle.project.sync.errors.FailedToParseSdkErrorHandler"/>
    <syncErrorHandler implementation="com.android.tools.idea.gradle.project.sync.errors.UnsupportedGradleVersionErrorHandler"/>
    <syncErrorHandler implementation="com.android.tools.idea.gradle.project.sync.errors.MissingAndroidSdkErrorHandler"/>
    <syncErrorHandler implementation="com.android.tools.idea.gradle.project.sync.errors.SdkBuildToolsTooLowErrorHandler"/>
    <syncErrorHandler implementation="com.android.tools.idea.gradle.project.sync.errors.MissingPlatformErrorHandler"/>
    <syncErrorHandler implementation="com.android.tools.idea.gradle.project.sync.errors.MissingBuildToolsErrorHandler"/>
    <syncErrorHandler implementation="com.android.tools.idea.gradle.project.sync.errors.MissingCMakeErrorHandler"/>
    <syncErrorHandler implementation="com.android.tools.idea.gradle.project.sync.errors.MissingNdkErrorHandler"/>
    <syncErrorHandler implementation="com.android.tools.idea.gradle.project.sync.errors.InternetConnectionErrorHandler"/>
    <syncErrorHandler implementation="com.android.tools.idea.gradle.project.sync.errors.MissingDependencyErrorHandler"/>
    <syncErrorHandler implementation="com.android.tools.idea.gradle.project.sync.errors.UnexpectedErrorHandler"/>
    <syncErrorHandler implementation="com.android.tools.idea.gradle.project.sync.errors.UnknownHostErrorHandler"/>
    <syncErrorHandler implementation="com.android.tools.idea.gradle.project.sync.errors.CorruptGradleDependencyErrorHandler"/>
    <syncErrorHandler implementation="com.android.tools.idea.gradle.project.sync.errors.JavaHeapSpaceErrorHandler"/>
    <syncErrorHandler implementation="com.android.tools.idea.gradle.project.sync.errors.MissingAndroidPluginErrorHandler"/>
    <syncErrorHandler implementation="com.android.tools.idea.gradle.project.sync.errors.Gradle4AndPlugin2Dot2ErrorHandler"/>
    <syncErrorHandler implementation="com.android.tools.idea.gradle.project.sync.errors.ClassLoadingErrorHandler"/>
    <syncErrorHandler implementation="com.android.tools.idea.gradle.project.sync.errors.ObjectStreamErrorHandler"/>
    <syncErrorHandler implementation="com.android.tools.idea.gradle.project.sync.errors.GenericErrorHandler"/>
    <syncErrorHandler implementation="com.android.tools.idea.gradle.project.sync.errors.NdkIntegrationDeprecatedErrorHandler"/>
    <syncErrorHandler implementation="com.android.tools.idea.gradle.project.sync.errors.NdkToolchainMissingABIHandler"/>
  </extensions>

  <extensions defaultExtensionNs="com.android.ide">
    <sdkEventListener implementation="com.android.tools.idea.gradle.sdk.GradleAndroidSdkEventListener"/>
    <developerServiceBuildSystemOperations implementation="com.android.tools.idea.gradle.structure.services.GradleOperations"/>
    <androidConfigurableContributor
        implementation="com.android.tools.idea.gradle.structure.configurables.GradleAndroidConfigurableContributor"/>

  </extensions>

  <extensions defaultExtensionNs="com.android.project">
    <projectsystem implementation="com.android.tools.idea.project.DefaultProjectSystem"/>
  </extensions>

  <extensions defaultExtensionNs="com.android.rendering">
    <renderErrorContributor implementation="com.android.tools.idea.rendering.RenderErrorContributor$Provider"/>
    <renderErrorContributor implementation="com.android.tools.idea.gradle.rendering.GradleRenderErrorContributor$GradleProvider"/>
  </extensions>

  <!-- Begin new deployment target selection -->

  <actions>
    <action id="DeviceAndSnapshotComboBox" class="com.android.tools.idea.run.deployment.DeviceAndSnapshotComboBoxAction"
            text="Select Device">
      <add-to-group group-id="ToolbarRunGroup" relative-to-action="RunConfiguration" anchor="after"/>
    </action>
  </actions>

  <extensions defaultExtensionNs="com.android.run">
    <deployTargetProvider implementation="com.android.tools.idea.run.deployment.DeviceAndSnapshotComboBoxTargetProvider"/>
  </extensions>

  <extensions defaultExtensionNs="com.intellij">
    <executionTargetProvider implementation="com.android.tools.idea.run.deployment.DeviceAndSnapshotExecutionTargetProvider"/>
    <projectService serviceImplementation="com.android.tools.idea.run.deployment.AsyncDevicesGetter"/>
  </extensions>

  <!-- End new deployment target selection -->

  <extensions defaultExtensionNs="com.android.run">
    <deployTargetProvider implementation="com.android.tools.idea.run.editor.ShowChooserTargetProvider"/>
    <deployTargetProvider implementation="com.android.tools.idea.run.editor.UsbDeviceTargetProvider"/>
    <deployTargetProvider implementation="com.android.tools.idea.run.editor.EmulatorTargetProvider"/>

    <androidDebugger implementation="com.android.tools.idea.run.editor.AndroidJavaDebugger"/>
  </extensions>

  <extensions defaultExtensionNs="com.intellij">
    <applicationConfigurable parentId="preferences.general"
                             displayName="Memory Settings"
                             provider="com.android.tools.idea.memorysettings.MemorySettingsConfigurableProvider"
                             id="memory.settings"/>
  </extensions>

  <module-components>
    <component>
      <implementation-class>com.android.tools.idea.databinding.DataBindingModuleComponent</implementation-class>
    </component>
  </module-components>
</idea-plugin><|MERGE_RESOLUTION|>--- conflicted
+++ resolved
@@ -271,6 +271,12 @@
     <action id="InferAnnotations" text="Infer Annotations..." class="com.android.tools.idea.actions.annotations.InferSupportAnnotationsAction">
       <add-to-group group-id="InspectCodeGroup" anchor="after" relative-to-action="InferNullity"/>
     </action>
+    <action
+        id="SendFeedback"
+        class="com.android.tools.idea.actions.SendFeedbackAction"
+        overrides="true"
+        text="Submit _Feedback"
+        description="Submit feedback to the Android Studio team"/>
     <action id="StoreDefaultLayout" class="com.android.tools.idea.common.actions.StoreDefaultWindowLayoutAction" overrides="true"/>
     <action id="RestoreDefaultLayout" class="com.android.tools.idea.common.actions.RestoreDefaultWindowLayoutAction" overrides="true"/>
     <action class="com.android.tools.idea.rendering.webp.ConvertToWebpAction" id="ConvertToWebp" text="Convert to WebP...">
@@ -309,15 +315,7 @@
     <projectViewPane implementation="com.android.tools.idea.navigator.AndroidProjectViewPane"/>
     <projectTaskRunner implementation="com.android.tools.idea.gradle.project.build.AndroidProjectTaskRunner" id="android"
                        order="first, before gradle"/>
-<<<<<<< HEAD
     <debugger.positionManagerFactory implementation="com.android.tools.idea.debug.AndroidPositionManagerFactory"/>
-=======
-    <!-- InstantRunPositionManager overrides and actually replaces PositionManagerImpl,
-         so we need to set order to prevent overriding other position managers as well -->
-    <debugger.positionManagerFactory implementation="com.android.tools.idea.fd.debugger.InstantRunPositionManagerFactory" order="first"/>
-    <debuggerExtension implementation="com.android.tools.idea.fd.debugger.InstantRunDebuggerExtension"/>
-    <applicationInitializedListener implementation="com.android.tools.idea.startup.InstantRunActionsInitializer"/>
->>>>>>> 3761afcc
     <postStartupActivity implementation="com.android.tools.idea.gradle.project.AndroidGradleProjectStartupActivity"/>
     <applicationService serviceInterface="com.android.tools.idea.res.ResourceFolderRepositoryFileCache"
                         serviceImplementation="com.android.tools.idea.res.ResourceFolderRepositoryFileCacheImpl"/>
@@ -398,13 +396,7 @@
                          id ="experimental" displayName="Experimental" groupId="root" groupWeight="-999"/>
     <applicationService serviceImplementation="com.android.tools.idea.gradle.project.GradleExperimentalSettings"/>
     <applicationService serviceImplementation="com.android.tools.idea.sdk.StudioSettingsController"/>
-<<<<<<< HEAD
-    <projectService serviceInterface="com.android.tools.idea.gradle.structure.configurables.ui.PsUISettings"
-                    serviceImplementation="com.android.tools.idea.gradle.structure.configurables.ui.PsUISettings"/>
-=======
-    <applicationService serviceImplementation="com.android.tools.idea.fd.InstantRunConfiguration"/>
     <projectService serviceImplementation="com.android.tools.idea.gradle.structure.configurables.ui.PsUISettings"/>
->>>>>>> 3761afcc
 
     <applicationService serviceInterface="com.intellij.openapi.help.HelpManager"
                         serviceImplementation="com.android.tools.idea.help.StudioHelpManagerImpl"
