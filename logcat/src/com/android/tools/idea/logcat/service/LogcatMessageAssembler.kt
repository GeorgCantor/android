--- conflicted
+++ resolved
@@ -23,11 +23,11 @@
 import com.android.tools.idea.logcat.message.LogcatHeaderParser
 import com.android.tools.idea.logcat.message.LogcatMessage
 import com.intellij.openapi.Disposable
-import java.util.concurrent.atomic.AtomicReference
-import kotlin.coroutines.CoroutineContext
 import kotlinx.coroutines.channels.SendChannel
 import kotlinx.coroutines.delay
 import kotlinx.coroutines.launch
+import java.util.concurrent.atomic.AtomicReference
+import kotlin.coroutines.CoroutineContext
 
 private const val SYSTEM_LINE_PREFIX = "--------- beginning of "
 
@@ -173,11 +173,7 @@
   private class Batch(
     val messages: List<LogcatMessage>,
     val lastHeader: LogcatHeader?,
-<<<<<<< HEAD
-    val lastLines: List<String>
-=======
     val lastLines: List<String>,
->>>>>>> 0d09370c
   )
 
   /** A header and lines of a possibly unfinished message. */
