/*
 * Copyright (C) 2017 The Android Open Source Project
 *
 * Licensed under the Apache License, Version 2.0 (the "License");
 * you may not use this file except in compliance with the License.
 * You may obtain a copy of the License at
 *
 *      http://www.apache.org/licenses/LICENSE-2.0
 *
 * Unless required by applicable law or agreed to in writing, software
 * distributed under the License is distributed on an "AS IS" BASIS,
 * WITHOUT WARRANTIES OR CONDITIONS OF ANY KIND, either express or implied.
 * See the License for the specific language governing permissions and
 * limitations under the License.
 */
package com.android.tools.idea.testartifacts.junit;

import com.android.tools.idea.IdeInfo;
import com.android.tools.idea.testing.IdeComponents;
import com.intellij.conversion.ConversionProcessor;
import com.intellij.conversion.RunManagerSettings;
import com.intellij.testFramework.LightPlatformTestCase;
import org.jdom.Element;
import org.jdom.input.SAXBuilder;
import org.jetbrains.annotations.NotNull;

import java.io.File;
import java.util.Collection;
import java.util.Collections;
import java.util.LinkedList;

import static com.android.tools.idea.testartifacts.junit.AndroidJUnitConfigurationConverter.*;
import static com.android.tools.idea.testing.TestProjectPaths.TEST_ARTIFACTS_OLD_TESTS;
import static org.jetbrains.android.AndroidTestBase.getTestDataPath;
import static org.mockito.Mockito.when;

/**
 * Tests for {@link AndroidJUnitConfigurationConverter}.
 */
<<<<<<< HEAD
public class AndroidJUnitConfigurationConverterTest extends LightPlatformTestCase {
  private IdeComponents myIdeComponents;
=======
public class AndroidJUnitConfigurationConverterTest extends PlatformTestCase {
>>>>>>> 2660b5e5
  private IdeInfo mockIdeInfo;

  @Override
  protected void setUp() throws Exception {
    super.setUp();
<<<<<<< HEAD
    myIdeComponents = new IdeComponents(getProject());
    mockIdeInfo = myIdeComponents.mockService(IdeInfo.class);
  }

  @Override
  protected void tearDown() throws Exception {
    try {
      myIdeComponents.restore();
    }
    catch (Throwable e) {
      addSuppressedException(e);
    }
    finally {
      super.tearDown();
    }
=======
    mockIdeInfo = new IdeComponents(myProject).mockApplicationService(IdeInfo.class);
>>>>>>> 2660b5e5
  }

  public void testConfigurationsAreConvertedInStudio() throws Exception {
    when(mockIdeInfo.isAndroidStudio()).thenReturn(true);

    ConversionProcessor<RunManagerSettings> converter = new AndroidJUnitConfigurationConverter().createRunConfigurationsConverter();
    RunManagerSettings runManagerSettings = getStubRunManagerSettings();
    Collection<? extends Element> runConfigurations = runManagerSettings.getRunConfigurations();

    assertTrue(converter.isConversionNeeded(runManagerSettings));
    assertSize(2, getJUnitConfigurations(runConfigurations));
    assertEmpty(getAndroidJUnitConfigurations(runConfigurations));

    converter.process(runManagerSettings);
    assertEmpty(getJUnitConfigurations(runConfigurations));
    assertSize(2, getAndroidJUnitConfigurations(runConfigurations));
  }

  public void testConfigurationsAreNotConvertedInIdea() {
    when(mockIdeInfo.isAndroidStudio()).thenReturn(false);

    ConversionProcessor<RunManagerSettings> converter = new AndroidJUnitConfigurationConverter().createRunConfigurationsConverter();
    RunManagerSettings runManagerSettings = getStubRunManagerSettings();

    assertFalse(converter.isConversionNeeded(runManagerSettings));
  }

  @NotNull
  private static RunManagerSettings getStubRunManagerSettings() {
    return new RunManagerSettings() {
      Collection<Element> myElements = null;
      @NotNull
      @Override
      public Collection<? extends Element> getRunConfigurations() {
        if (myElements == null) {
          Element root = null;
          try {
            root = readElement(getTestDataPath() + "/" + TEST_ARTIFACTS_OLD_TESTS + "/.idea/workspace.xml");
          }
          catch (Exception e) {
            e.printStackTrace();
          }
          myElements = root != null ? root.getChild("component").getChildren("configuration") : Collections.emptySet();
        }
        return myElements;
      }
    };
  }

  private static Element readElement(String path) throws Exception {
    return new SAXBuilder().build(new File(path)).getRootElement();
  }

  @NotNull
  private static Collection<Element> getJUnitConfigurations(@NotNull Collection<? extends Element> configurations) {
    return getConfigurationsOfType(configurations, JUNIT_CONFIGURATION_TYPE, JUNIT_CONFIGURATION_FACTORY_NAME);
  }

  @NotNull
  private static Collection<Element> getAndroidJUnitConfigurations(@NotNull Collection<? extends Element> configurations) {
    return getConfigurationsOfType(configurations, ANDROID_JUNIT_CONFIGURATION_TYPE, ANDROID_JUNIT_CONFIGURATION_FACTORY_NAME);
  }

  @NotNull
  private static Collection<Element> getConfigurationsOfType(@NotNull Collection<? extends Element> configurations,
                                                             @NotNull String configurationType,
                                                             @NotNull String configurationFactoryName) {
    Collection<Element> aimConfigurations = new LinkedList<>();
    for (Element element : configurations) {
      String typeName = element.getAttributeValue(CONFIGURATION_TYPE_ATTRIBUTE);
      String factoryName = element.getAttributeValue(FACTORY_NAME_ATTRIBUTE);
      Boolean isTemplate = Boolean.valueOf(element.getAttributeValue(TEMPLATE_FLAG_ATTRIBUTE)).booleanValue();
      if (!isTemplate && typeName.equals(configurationType) && factoryName.equals(configurationFactoryName)) {
        aimConfigurations.add(element);
      }
    }
    return aimConfigurations;
  }
}<|MERGE_RESOLUTION|>--- conflicted
+++ resolved
@@ -19,7 +19,7 @@
 import com.android.tools.idea.testing.IdeComponents;
 import com.intellij.conversion.ConversionProcessor;
 import com.intellij.conversion.RunManagerSettings;
-import com.intellij.testFramework.LightPlatformTestCase;
+import com.intellij.testFramework.PlatformTestCase;
 import org.jdom.Element;
 import org.jdom.input.SAXBuilder;
 import org.jetbrains.annotations.NotNull;
@@ -37,36 +37,13 @@
 /**
  * Tests for {@link AndroidJUnitConfigurationConverter}.
  */
-<<<<<<< HEAD
-public class AndroidJUnitConfigurationConverterTest extends LightPlatformTestCase {
-  private IdeComponents myIdeComponents;
-=======
 public class AndroidJUnitConfigurationConverterTest extends PlatformTestCase {
->>>>>>> 2660b5e5
   private IdeInfo mockIdeInfo;
 
   @Override
   protected void setUp() throws Exception {
     super.setUp();
-<<<<<<< HEAD
-    myIdeComponents = new IdeComponents(getProject());
-    mockIdeInfo = myIdeComponents.mockService(IdeInfo.class);
-  }
-
-  @Override
-  protected void tearDown() throws Exception {
-    try {
-      myIdeComponents.restore();
-    }
-    catch (Throwable e) {
-      addSuppressedException(e);
-    }
-    finally {
-      super.tearDown();
-    }
-=======
     mockIdeInfo = new IdeComponents(myProject).mockApplicationService(IdeInfo.class);
->>>>>>> 2660b5e5
   }
 
   public void testConfigurationsAreConvertedInStudio() throws Exception {
