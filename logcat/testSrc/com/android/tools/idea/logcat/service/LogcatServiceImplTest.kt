--- conflicted
+++ resolved
@@ -43,6 +43,12 @@
 import com.intellij.testFramework.ProjectRule
 import com.intellij.testFramework.RuleChain
 import com.intellij.testFramework.registerOrReplaceServiceInstance
+import kotlinx.coroutines.flow.toList
+import kotlinx.coroutines.launch
+import kotlinx.coroutines.runBlocking
+import org.junit.Before
+import org.junit.Rule
+import org.junit.Test
 import java.io.EOFException
 import java.time.Duration
 import java.time.Instant
@@ -50,12 +56,6 @@
 import java.util.concurrent.TimeUnit.SECONDS
 import kotlin.time.ExperimentalTime
 import kotlin.time.measureTimedValue
-import kotlinx.coroutines.flow.toList
-import kotlinx.coroutines.launch
-import kotlinx.coroutines.runBlocking
-import org.junit.Before
-import org.junit.Rule
-import org.junit.Test
 
 /**
  * A Logcat message that's sent as the last message to a device so that we can wait for it before
@@ -94,14 +94,6 @@
   @Before
   fun setUp() {
     fakeProcessNameMonitor.addProcessName("device", 1, "app-1.1", "process-1.1")
-<<<<<<< HEAD
-    project.registerOrReplaceServiceInstance(
-      ProcessNameMonitor::class.java,
-      fakeProcessNameMonitor,
-      disposable
-    )
-=======
->>>>>>> 0d09370c
   }
 
   @Test
@@ -110,11 +102,7 @@
     val service = logcatServiceImpl()
     val logcatHandler = CheckFormatLogcatHandler()
     fakeAdb.addDeviceCommandHandler(logcatHandler)
-<<<<<<< HEAD
-    fakeAdb.attachDevice(device.serialNumber, manufacturer = "", model = "", release = "", sdk = "")
-=======
     fakeAdb.connectTestDevice(device.serialNumber, sdk = "")
->>>>>>> 0d09370c
 
     val job = launch { service.readLogcat(device).collect {} }
     yieldUntil { logcatHandler.lastDeviceId == device.serialNumber }
@@ -129,11 +117,7 @@
     val service = logcatServiceImpl()
     val logcatHandler = CheckFormatLogcatHandler()
     fakeAdb.addDeviceCommandHandler(logcatHandler)
-<<<<<<< HEAD
-    fakeAdb.attachDevice(device.serialNumber, manufacturer = "", model = "", release = "", sdk = "")
-=======
     fakeAdb.connectTestDevice(device.serialNumber, sdk = "")
->>>>>>> 0d09370c
 
     val job = launch {
       try {
@@ -153,11 +137,7 @@
     val service = logcatServiceImpl()
     val logcatHandler = CheckFormatLogcatHandler()
     fakeAdb.addDeviceCommandHandler(logcatHandler)
-<<<<<<< HEAD
-    fakeAdb.attachDevice("device", manufacturer = "", model = "", release = "", sdk = "21")
-=======
     fakeAdb.connectTestDevice("device", sdk = "21")
->>>>>>> 0d09370c
 
     val job = launch { service.readLogcat("device", 21, newMessagesOnly = true).collect {} }
     yieldUntil { logcatHandler.lastDeviceId == "device" }
@@ -169,10 +149,10 @@
   @Test
   fun readLogcat_launchesLogcat_sdk35(): Unit = runBlocking {
     val service = logcatServiceImpl()
-<<<<<<< HEAD
+
     val logcatHandler = CheckFormatLogcatHandler(ShellProtocolType.SHELL_V2)
     fakeAdb.addDeviceCommandHandler(logcatHandler)
-    fakeAdb.attachDevice("device", manufacturer = "", model = "", release = "", sdk = "35")
+    fakeAdb.connectTestDevice("device", sdk = "35")
 
     val job = launch { service.readLogcat("device", 35, newMessagesOnly = false).collect {} }
     yieldUntil { logcatHandler.lastDeviceId == "device" }
@@ -186,37 +166,12 @@
     val service = logcatServiceImpl()
     val logcatHandler = CheckFormatLogcatHandler(ShellProtocolType.SHELL_V2)
     fakeAdb.addDeviceCommandHandler(logcatHandler)
-    fakeAdb.attachDevice("device", manufacturer = "", model = "", release = "", sdk = "35")
+    fakeAdb.connectTestDevice("device", sdk = "35")
 
     val job = launch { service.readLogcat("device", 35, newMessagesOnly = true).collect {} }
     yieldUntil { logcatHandler.lastDeviceId == "device" }
     job.cancel()
 
-=======
-
-    val logcatHandler = CheckFormatLogcatHandler(ShellProtocolType.SHELL_V2)
-    fakeAdb.addDeviceCommandHandler(logcatHandler)
-    fakeAdb.connectTestDevice("device", sdk = "35")
-
-    val job = launch { service.readLogcat("device", 35, newMessagesOnly = false).collect {} }
-    yieldUntil { logcatHandler.lastDeviceId == "device" }
-    job.cancel()
-
-    assertThat(logcatHandler.lastArgs).isEqualTo("--proto")
-  }
-
-  @Test
-  fun readLogcat_newMessagesOnly_launchesLogcat_sdk35(): Unit = runBlocking {
-    val service = logcatServiceImpl()
-    val logcatHandler = CheckFormatLogcatHandler(ShellProtocolType.SHELL_V2)
-    fakeAdb.addDeviceCommandHandler(logcatHandler)
-    fakeAdb.connectTestDevice("device", sdk = "35")
-
-    val job = launch { service.readLogcat("device", 35, newMessagesOnly = true).collect {} }
-    yieldUntil { logcatHandler.lastDeviceId == "device" }
-    job.cancel()
-
->>>>>>> 0d09370c
     assertThat(logcatHandler.lastArgs).isEqualTo("--proto -T 1")
   }
 
@@ -228,18 +183,7 @@
   fun readLogcat_50000SimpleLines() = runBlocking {
     val logcat = TestResources.getFile("/logcatFiles/logcat-50000.txt").readText()
     val service = logcatServiceImpl()
-<<<<<<< HEAD
-    val deviceState =
-      fakeAdb.attachDevice(
-        device30.serialNumber,
-        manufacturer = "",
-        model = "",
-        release = "",
-        sdk = ""
-      )
-=======
     val (_, deviceState) = fakeAdb.connectTestDevice(device30.serialNumber, sdk = "")
->>>>>>> 0d09370c
     // Break up the logcat into chunks to put more pressure of the code that collects them.
     logcat.chunked(10000).forEach { deviceState.addLogcatMessage(it) }
     deviceState.addLogcatMessage(LAST_MESSAGE)
@@ -263,18 +207,7 @@
   @Test
   fun readLogcat_withTimeout() = runBlocking {
     val service = logcatServiceImpl()
-<<<<<<< HEAD
-    val deviceState =
-      fakeAdb.attachDevice(
-        device30.serialNumber,
-        manufacturer = "",
-        model = "",
-        release = "",
-        sdk = ""
-      )
-=======
     val (_, deviceState) = fakeAdb.connectTestDevice(device30.serialNumber, sdk = "")
->>>>>>> 0d09370c
     deviceState.addLogcatMessage(rawLogcatMessage(Instant.EPOCH, "Message1"))
 
     val (messages, duration) =
@@ -297,18 +230,7 @@
   fun readLogcat_actualLogcatFromDevice() = runBlocking {
     val logcat = TestResources.getFile("/logcatFiles/real-logcat-from-device.txt").readText()
     val service = logcatServiceImpl()
-<<<<<<< HEAD
-    val deviceState =
-      fakeAdb.attachDevice(
-        device30.serialNumber,
-        manufacturer = "",
-        model = "",
-        release = "",
-        sdk = ""
-      )
-=======
     val (_, deviceState) = fakeAdb.connectTestDevice(device30.serialNumber, sdk = "")
->>>>>>> 0d09370c
     // Break up the logcat into chunks to put more pressure of the code that collects them.
     logcat.chunked(10000).forEach { deviceState.addLogcatMessage(it) }
     deviceState.addLogcatMessage(LAST_MESSAGE)
@@ -363,18 +285,7 @@
         lastMessageDelayMs = SECONDS.toMillis(10),
         fakeAdb.createAdbSession(closeables),
       )
-<<<<<<< HEAD
-    val deviceState =
-      fakeAdb.attachDevice(
-        device30.serialNumber,
-        manufacturer = "",
-        model = "",
-        release = "",
-        sdk = ""
-      )
-=======
     val (_, deviceState) = fakeAdb.connectTestDevice(device30.serialNumber, sdk = "")
->>>>>>> 0d09370c
     deviceState.addLogcatMessage(logcat)
 
     val messages = mutableListOf<LogcatMessage>()
@@ -397,11 +308,7 @@
           "process-1.1",
           "Tag",
           Instant.ofEpochSecond(1650711610, MILLISECONDS.toNanos(619)),
-<<<<<<< HEAD
-          "A message"
-=======
           "A message",
->>>>>>> 0d09370c
         ),
         logcatMessage(
           INFO,
@@ -411,11 +318,7 @@
           "process-1.1",
           "Tag",
           Instant.ofEpochSecond(1650711610, MILLISECONDS.toNanos(700)),
-<<<<<<< HEAD
-          "Last message"
-=======
           "Last message",
->>>>>>> 0d09370c
         ),
         LogcatMessage(SYSTEM_HEADER, "Error message\n\nMore error information"),
       )
@@ -429,11 +332,7 @@
     fakeAdb.addDeviceCommandHandler(logcatHandler)
     fakeAdb.connectTestDevice(device.serialNumber, sdk = "")
 
-<<<<<<< HEAD
-    val job = launch { service.clearLogcat(device) }
-=======
     val job = launch { service.clearLogcat(device.serialNumber) }
->>>>>>> 0d09370c
     yieldUntil { logcatHandler.lastDeviceId == device.serialNumber }
     job.cancel()
 
@@ -447,16 +346,12 @@
     project.registerOrReplaceServiceInstance(
       AdbLibService::class.java,
       TestAdbLibService(adbSession),
-<<<<<<< HEAD
-      disposable
-=======
       disposable,
     )
     project.registerOrReplaceServiceInstance(
       ProcessNameMonitor::class.java,
       fakeProcessNameMonitor,
       disposable,
->>>>>>> 0d09370c
     )
     return LogcatServiceImpl(project, lastMessageDelayMs)
   }
@@ -472,11 +367,7 @@
       shellCommandOutput: ShellCommandOutput,
       device: DeviceState,
       shellCommand: String,
-<<<<<<< HEAD
-      shellCommandArgs: String?
-=======
       shellCommandArgs: String?,
->>>>>>> 0d09370c
     ) {
       lastDeviceId = device.deviceId
       lastArgs = shellCommandArgs
@@ -486,11 +377,7 @@
         shellCommandOutput,
         device,
         shellCommand,
-<<<<<<< HEAD
-        shellCommandArgs
-=======
         shellCommandArgs,
->>>>>>> 0d09370c
       )
     }
   }
