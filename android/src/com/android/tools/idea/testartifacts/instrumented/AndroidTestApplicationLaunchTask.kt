--- conflicted
+++ resolved
@@ -21,13 +21,8 @@
 import com.android.ddmlib.testrunner.RemoteAndroidTestRunner
 import com.android.ddmlib.testrunner.RemoteAndroidTestRunner.StatusReporterMode
 import com.android.ddmlib.testrunner.TestIdentifier
-<<<<<<< HEAD
-import com.android.ide.common.gradle.model.IdeAndroidArtifact
-import com.android.ide.common.gradle.model.IdeTestOptions
-=======
 import com.android.tools.idea.gradle.model.IdeAndroidArtifact
 import com.android.tools.idea.gradle.model.IdeTestOptions
->>>>>>> cdc83e4e
 import com.android.tools.idea.run.AndroidProcessHandler
 import com.android.tools.idea.run.ConsolePrinter
 import com.android.tools.idea.run.tasks.AppLaunchTask
@@ -223,22 +218,13 @@
         }
 
         // This issues "am instrument" command and blocks execution.
-<<<<<<< HEAD
-        val listeners = arrayOf(myTestListener, UsageTrackerTestRunListener(myArtifact, device))
-        runner.run(*listeners, checkLaunchState)
-=======
         runner.run(*myTestListeners.toTypedArray(), checkLaunchState)
->>>>>>> cdc83e4e
 
         // Call testRunEnded() if it hasn't called yet. This may happen by several situations,
         // such as disconnecting a device during the test (b/170235394) and calling runner.cancel()
         // which stops parsing the test results immediately.
         if (!hasTestRunEndedReported) {
-<<<<<<< HEAD
-          listeners.forEach {
-=======
           myTestListeners.forEach {
->>>>>>> cdc83e4e
             it.testRunEnded(0, mapOf())
           }
         }
@@ -248,18 +234,10 @@
           device.forceStop(androidProcessHandler.targetApplicationId)
 
           // Detach the device from the android process handler manually as soon as "am instrument" command finishes.
-<<<<<<< HEAD
-          // This is required because the android process handler may overlook target process especially when the test
-          // runs really fast (~10ms). Because the android process handler discovers new processes by polling, this
-          // race condition happens easily. By detaching the device manually, we can avoid the android process handler
-          // waiting for (already finished) process to show up until it times out (10 secs).
-          androidProcessHandler.detachDevice(device)
-=======
           androidProcessHandler.detachDevice(device)
           if (androidProcessHandler.isEmpty()) {
             androidProcessHandler.detachProcess()
           }
->>>>>>> cdc83e4e
         }
       }
       catch (e: Exception) {
