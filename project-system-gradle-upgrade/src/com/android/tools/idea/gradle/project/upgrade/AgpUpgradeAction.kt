/*
 * Copyright (C) 2020 The Android Open Source Project
 *
 * Licensed under the Apache License, Version 2.0 (the "License");
 * you may not use this file except in compliance with the License.
 * You may obtain a copy of the License at
 *
 *      http://www.apache.org/licenses/LICENSE-2.0
 *
 * Unless required by applicable law or agreed to in writing, software
 * distributed under the License is distributed on an "AS IS" BASIS,
 * WITHOUT WARRANTIES OR CONDITIONS OF ANY KIND, either express or implied.
 * See the License for the specific language governing permissions and
 * limitations under the License.
 */
package com.android.tools.idea.gradle.project.upgrade

import com.android.ide.common.repository.AgpVersion
import com.android.tools.idea.gradle.plugin.LatestKnownPluginVersionProvider
import com.android.tools.idea.gradle.repositories.IdeGoogleMavenRepository
import com.intellij.openapi.actionSystem.AnAction
import com.intellij.openapi.actionSystem.AnActionEvent
import com.intellij.openapi.application.ApplicationManager
import com.intellij.openapi.application.ModalityState
import com.intellij.openapi.application.invokeLater

<<<<<<< HEAD
class AgpUpgradeAction: BaseRefactoringAction() {
  override fun isAvailableInEditorOnly() = false
  override fun isEnabledOnDataContext(dataContext: DataContext) = true
  override fun isEnabledOnElements(elements: Array<out PsiElement>) = true
  override fun getHandler(dataContext: DataContext): RefactoringActionHandler = AgpUpgradeActionHandler()
}

class AgpUpgradeActionHandler: RefactoringActionHandler {
  override fun invoke(project: Project, editor: Editor?, file: PsiFile?, dataContext: DataContext?) = invoke(project)
  override fun invoke(project: Project, elements: Array<out PsiElement>, dataContext: DataContext?)  = invoke(project)

  fun invoke(project: Project) {
=======
class AgpUpgradeAction: AnAction() {
  override fun actionPerformed(e: AnActionEvent) {
    val project = e.project ?: return
>>>>>>> de127946
    val current = project.findPluginInfo()?.pluginVersion ?: return
    val latestKnown = AgpVersion.parse(LatestKnownPluginVersionProvider.INSTANCE.get())
    ApplicationManager.getApplication().executeOnPooledThread {
      val published = IdeGoogleMavenRepository.getAgpVersions()
      val state = computeGradlePluginUpgradeState(current, latestKnown, published)
      invokeLater(ModalityState.nonModal()) {
        showAndInvokeAgpUpgradeRefactoringProcessor(project, current, state.target)
      }
    }
  }
}<|MERGE_RESOLUTION|>--- conflicted
+++ resolved
@@ -24,24 +24,9 @@
 import com.intellij.openapi.application.ModalityState
 import com.intellij.openapi.application.invokeLater
 
-<<<<<<< HEAD
-class AgpUpgradeAction: BaseRefactoringAction() {
-  override fun isAvailableInEditorOnly() = false
-  override fun isEnabledOnDataContext(dataContext: DataContext) = true
-  override fun isEnabledOnElements(elements: Array<out PsiElement>) = true
-  override fun getHandler(dataContext: DataContext): RefactoringActionHandler = AgpUpgradeActionHandler()
-}
-
-class AgpUpgradeActionHandler: RefactoringActionHandler {
-  override fun invoke(project: Project, editor: Editor?, file: PsiFile?, dataContext: DataContext?) = invoke(project)
-  override fun invoke(project: Project, elements: Array<out PsiElement>, dataContext: DataContext?)  = invoke(project)
-
-  fun invoke(project: Project) {
-=======
 class AgpUpgradeAction: AnAction() {
   override fun actionPerformed(e: AnActionEvent) {
     val project = e.project ?: return
->>>>>>> de127946
     val current = project.findPluginInfo()?.pluginVersion ?: return
     val latestKnown = AgpVersion.parse(LatestKnownPluginVersionProvider.INSTANCE.get())
     ApplicationManager.getApplication().executeOnPooledThread {
