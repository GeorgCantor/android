[
  {
    "name": "Jelly Bean",
    "version": "4.1",
    "apiLevel": 16,
<<<<<<< HEAD
    "distributionPercentage": 0.002,
=======
    "distributionPercentage": 0.001,
>>>>>>> b5f40ffd
    "url": "https://developer.android.com/about/versions/android-4.1.html",
    "descriptionBlocks" : [
      {
        "title": "App Components",
        "body": "Isolated services<br>Memory management<br>Content providers<br>Live wallpapers<br>App stack navigation"
      },
      {
        "title": "Multimedia",
        "body": "Media codecs<br>Record audio on cue<br>Timed text tracks<br>Gapless playback"
      },
      {
        "title": "Camera",
        "body": "Auto focus movement<br>Camera sounds"
      },
      {
        "title": "Connectivity",
        "body": "Android Beam over Bluetooth<br>Network service discovery<br>Wi-Fi P2P service discovery<br>Detect metered networks"
      },
      {
        "title": "Accessibility",
        "body": "Accessibility service APIs<br>Customizable app navigation<br>More accessible widgets"
      },
      {
        "title": "Copy and Paste",
        "body": "Copy and paste with intents"
      },
      {
        "title": "Multimedia",
        "body": "Enhanced RenderScript functionality"
      },
      {
        "title": "Animations",
        "body": "Activity launch animations<br>Time animator"
      },
      {
        "title": "User Interface",
        "body": "Improved notifications<br>Controls for system UI<br>Remote views<br>More font families"
      },
      {
        "title": "Input Framework",
        "body": "Multiple input devices<br>Vibrate for input controllers"
      },
      {
        "title": "",
        "body": "Last updated: May 9th, 2022"
      }
    ]
  },
  {
    "name": "Jelly Bean",
    "version": "4.2",
    "apiLevel": 17,
<<<<<<< HEAD
    "distributionPercentage": 0.003,
=======
    "distributionPercentage": 0.002,
>>>>>>> b5f40ffd
    "url": "https://developer.android.com/about/versions/android-4.2.html",
    "descriptionBlocks" : [
      {
        "title": "Screensaver",
        "body": "Daydream interactive screensaver"
      },
      {
        "title": "Secondary Displays",
        "body": "Display content on additional screens"
      },
      {
        "title": "Lockscreen Widgets",
        "body": "Add widgets to the lock screen"
      },
      {
        "title": "Multiple Users",
        "body": "Save data in a multi-user environment<br>Identify users in a multi-user environment<br>Global settings"
      },
      {
        "title": "User Interface",
        "body": "Layout orientation for right-to-left (RTL) UIs<br>Nested fragments"
      },
      {
        "title": "Multimedia",
        "body": "RenderScript script intrinsics<br>RenderScript script groups<br>RenderScript Filterscript"
      },
      {
        "title": "",
        "body": "Last updated: May 9th, 2022"
      }
    ]
  },
  {
    "name": "Jelly Bean",
    "version": "4.3",
    "apiLevel": 18,
    "distributionPercentage": 0.001,
    "url": "https://developer.android.com/about/versions/android-4.3.html",
    "descriptionBlocks" : [
      {
        "title": "Restricted Profiles",
        "body": "App restrictions in profiles<br>Supporting accounts"
      },
      {
        "title": "Wireless and Connectivity",
        "body": "Bluetooth Low Energy (BLE)<br>Wi-Fi scan-only mode<br>Managed Wi-Fi configuration<br>Quick response for incoming calls"
      },
      {
        "title": "Multimedia",
        "body": "MediaExtractor and MediaCodec enhancements<br>Media DRM<br>Video encoding from a Surface<br>Media muxing<br>RemoteControlClient progress and scrubbing"
      },
      {
        "title": "Graphics",
        "body": "Support for OpenGL ES 3.0<br>Mipmapping for drawables"
      },
      {
        "title": "User Interface",
        "body": "View overlays<br>Optical bounds layout<br>Window attach and focus listener<br>TV overscan support<br>Screen orientation preference<br>Rotation animations"
      },
      {
        "title": "User Input",
        "body": "Uncalibrated sensors<br>Game rotation vector sensor"
      },
      {
        "title": "Notifications",
        "body": "Notification listener"
      },
      {
        "title": "Contacts Provider",
        "body": "Contacts provider query"
      },
      {
        "title": "Localization",
        "body": "Improved support for bidirectional text"
      },
      {
        "title": "Accessibility",
        "body": "Handle key events<br>Select text and copy/paste<br>Declare accessibility features"
      },
      {
        "title": "Testing and Debugging",
        "body": "Automated UI testing<br>Systrace events for apps"
      },
      {
        "title": "Security",
        "body": "Android key store for app-private keys<br>Hardware credential storage"
      },
      {
        "title": "",
        "body": "Last updated: May 9th, 2022"
      }
    ]
  },
  {
    "name": "KitKat",
    "version": "4.4",
    "apiLevel": 19,
<<<<<<< HEAD
    "distributionPercentage": 0.014,
=======
    "distributionPercentage": 0.01,
>>>>>>> b5f40ffd
    "url": "https://developer.android.com/about/versions/android-4.4.html",
    "descriptionBlocks" : [
      {
        "title": "Printing Framework",
        "body": "Print generic content<br>Print images<br>OEM print services"
      },
      {
        "title": "SMS Provider",
        "body": "Read and write SMS and MMS messages<br>Select default SMS app"
      },
      {
        "title": "Wireless and Connectivity",
        "body": "Host NFC card emulation<br>NFC reader mode<br>Infrared support"
      },
      {
        "title": "Multimedia",
        "body": "Adaptive video playback<br>On-demand audio timestamps<br>Surface image reader<br>Peak and RMS audio measurements<br>Loudness enhancer<br>Remote controllers<br>Closed captions"
      },
      {
        "title": "Animation and Graphics",
        "body": "Scenes and transitions<br>Animator pausing<br>Reusable bitmaps"
      },
      {
        "title": "User Content",
        "body": "Storage access framework<br>External storage access<br>Sync adapters"
      },
      {
        "title": "User Input",
        "body": "New sensor types, including step detector<br>Batched sensor events<br>Controller identities"
      },
      {
        "title": "User Interface",
        "body": "Immersive full-screen mode<br>Translucent system bars<br>Enhanced notification listener<br>Live regions for accessibility"
      },
      {
        "title": "",
        "body": "Last updated: May 9th, 2022"
      }
    ]
  },
  {
    "name": "Lollipop",
    "version": "5.0",
    "apiLevel": 21,
<<<<<<< HEAD
    "distributionPercentage": 0.007,
=======
    "distributionPercentage": 0.005,
>>>>>>> b5f40ffd
    "url": "https://developer.android.com/about/versions/android-5.0.html",
    "descriptionBlocks" : [

      {
        "title": "User Interface",
        "body": "Material design support<br>Concurrent documents and activities in the recents screen<br>WebView updates<br>Screen capturing and sharing"
      },
      {
        "title": "Notifications",
        "body": "Lock screen notifications<br>Notifications metadata"
      },
      {
        "title": "Graphics",
        "body": "Support for OpenGL ES 3.1<br>Android Extension Pack"
      },
      {
        "title": "Media",
        "body": "Camera API for advanced camera capabilities<br>Audio playback<br>Media playback control<br>Media browsing"
      },
      {
        "title": "Storage",
        "body": "Directory selection"
      },
      {
        "title": "Wireless & Connectivity",
        "body": "Multiple network connections<br>Bluetooth Low Energy<br>NFC enhancements"
      },
      {
        "title": "Battery - Project Volta",
        "body": "Scheduling jobs<br>Developer tools for battery usage"
      },
      {
        "title": "Android in the Workplace and in Education",
        "body": "Managed provisioning<br>Device owner<br>Screen pinning"
      },
      {
        "title": "Printing Framework",
        "body": "Render PDF as bitmap"
      },
      {
        "title": "System",
        "body": "App usage statistics"
      },
      {
        "title": "Testing & Accessibility",
        "body": "Testing and accessibility improvements"
      },
      {
        "title": "IME",
        "body": "Easier switching between input languages"
      },
      {
        "title": "Manifest Declarations",
        "body": "Declarable required features<br>User permissions"
      },
      {
        "title": "",
        "body": "Last updated: May 9th, 2022"
      }
    ]
  },
  {
    "name": "Lollipop",
    "version": "5.1",
    "apiLevel": 22,
<<<<<<< HEAD
    "distributionPercentage": 0.032,
=======
    "distributionPercentage": 0.025,
>>>>>>> b5f40ffd
    "url": "https://developer.android.com/about/versions/android-5.1.html",
    "descriptionBlocks" : [
      {
        "title": "Wireless & Connectivity",
        "body": "Multiple SIM Card Support<br>Carrier Provisioning"
      },
      {
        "title": "API Change",
        "body": "Deprecated HTTP Classes"
      },
      {
        "title": "",
        "body": "Last updated: May 9th, 2022"
      }
    ]
  },
  {
    "name": "Marshmallow",
    "version": "6.0",
    "apiLevel": 23,
<<<<<<< HEAD
    "distributionPercentage": 0.051,
=======
    "distributionPercentage": 0.039,
>>>>>>> b5f40ffd
    "url": "https://developer.android.com/about/versions/marshmallow/android-6.0.html",
    "descriptionBlocks" : [
      {
        "title": "Security",
        "body": "Fingerprint Authentication<br>Confirm Credential"
      },
      {
        "title": "System",
        "body": "App Linking<br>Adoptable Storage Devices"
      },
      {
        "title": "Multimedia",
        "body": "4K Display Mode<br>Support for MIDI<br>Create digital audio capture and playback objects<br>APIs to associate audio and input devices<br>List of all audio devices<br>Updated video processing APIs<br>Flashlight API<br>Reprocessing Camera2 API<br>Updated ImageWriter objects and Image Reader class"
      },
      {
        "title": "User Input",
        "body": "Voice Interactions<br>Assist API<br>Bluetooth Stylus Support"
      },
      {
        "title": "User Interface",
        "body": "Themeable ColorStateLists"
      },
      {
        "title": "Wireless & Connectivity",
        "body": "Hotspot 2.0<br>Improved Bluetooth Low Energy Scanning"
      },
      {
        "title": "Android for Work",
        "body": "Controls for Corporate-Owned, Single-Use devices<br>Silent install and uninstall of apps by Device Owner<br>Silent enterprise certificate access<br>Auto-acceptance of system updates<br>Delegated certificate installation<br>Data usage tracking<br>Runtime permission management<br>Work status notification"
      },
      {
        "title": "",
        "body": "Last updated: May 9th, 2022"
      }
    ]
  },
  {
    "name": "Nougat",
    "version": "7.0",
    "apiLevel": 24,
<<<<<<< HEAD
    "distributionPercentage": 0.034,
=======
    "distributionPercentage": 0.026,
>>>>>>> b5f40ffd
    "url": "https://developer.android.com/about/versions/nougat/android-7.0.html",
    "descriptionBlocks" : [
      {
        "title": "User Interface",
        "body": "Multi-window Support<br>Notifications<br>Quick Settings Tile API<br>Custom Pointer API"
      },
      {
        "title": "Performance",
        "body": "Profile-guided JIT/AOT Compilation<br>Quick Path to App Install<br>Sustained Performance API<br>Frame Metrics API"
      },
      {
        "title": "Battery Life",
        "body": "Doze on the Go<br>Project Svelte: Background Optimizations<br>SurfaceView"
      },
      {
        "title": "Wireless & Connectivity",
        "body": "Data Saver<br>Number Blocking<br>Call Screening"
      },
      {
        "title": "Graphics",
        "body": "Vulkan API"
      },
      {
        "title": "System",
        "body": "Direct Boot<br>Multi-locale Support, More Languages<br>ICU4J APIs in Android<br>APK Signature Scheme v2<br>Scoped Directory Access<br>Keyboard Shortcuts Helper<br>Virtual Files"
      },
      {
        "title": "Android for Work",
        "body": "Work profile security challenge<br>Turn off work<br>Always on VPN<br>Customized provisioning"
      },
      {
        "title": "Accessiblity",
        "body": "Vision Settings on the Welcome screen"
      },
      {
        "title": "Security",
        "body": "Key Attestation<br>Network Security Config<br>Default Trusted Certificate Authority"
      },
      {
        "title": "VR",
        "body": "Platform support and optimizations for VR Mode"
      },
      {
        "title": "Printing Framework",
        "body": "Print service enhancements"
      },
      {
        "title": "",
        "body": "Last updated: May 9th, 2022"
      }
    ]
  },
  {
    "name": "Nougat",
    "version": "7.1",
    "apiLevel": 25,
<<<<<<< HEAD
    "distributionPercentage": 0.029,
=======
    "distributionPercentage": 0.024,
>>>>>>> b5f40ffd
    "url": "https://developer.android.com/about/versions/nougat/android-7.1.html",
    "descriptionBlocks" : [
      {
        "title": "System",
        "body": "Enhanced Live Wallpaper Metadata<br>Storage Manager Intent<br>Demo User Hint"
      },
      {
        "title": "VR",
        "body": "Improved VR Thread Scheduling"
      },
      {
        "title": "User Interface",
        "body": "App Shortcuts<br>Round Icon Resources"
      },
      {
        "title": "User Input",
        "body": "Image Keyboard Support<br>New Professional Emoji"
      },
      {
        "title": "Wireless & Connectivity",
        "body": "APIs for Carriers and Calling Apps"
      },
      {
        "title": "Wear",
        "body": "New Screen Densities for Wear Devices"
      },
      {
        "title": "",
        "body": "Last updated: May 9th, 2022"
      }
    ]
  },
  {
    "name": "Oreo",
    "version": "8.0",
    "apiLevel": 26,
<<<<<<< HEAD
    "distributionPercentage": 0.04,
=======
    "distributionPercentage": 0.032,
>>>>>>> b5f40ffd
    "url": "https://developer.android.com/about/versions/oreo/android-8.0",
    "descriptionBlocks" : [
      {
        "title": "System",
        "body": "Custom data store<br>JobScheduler improvements<br>Cached data"
      },
      {
        "title": "User Interface",
        "body": "Picture-in-Picture mode<br>Improved Notifications<br>Autofill framework<br>Downloadable fonts<br>Multi-display support<br>Adaptive icons"
      },
      {
        "title": "Media",
        "body": "VolumeShaper<br>Audio focus enhancements<br>Media metrics<br>MediaPlayer and MediaRecorder improvements<br>Improved media file access"
      },
      {
        "title": "Wireless & Connectivity",
        "body": "Wi-Fi Aware<br>Bluetooth updates<br>Companion device pairing"
      },
      {
        "title": "Security & Privacy",
        "body": "New permissions<br>New account access and discovery APIs"
      },
      {
        "title": "Runtime & Tools",
        "body": "Platform optimizations<br>Updated Java language support<br>Updated ICU4J Android Framework APIs"
      },
      {
        "title": "",
        "body": "Last updated: May 9th, 2022"
      }
    ]
  },
  {
    "name": "Oreo",
    "version": "8.1",
    "apiLevel": 27,
<<<<<<< HEAD
    "distributionPercentage": 0.097,
=======
    "distributionPercentage": 0.084,
>>>>>>> b5f40ffd
    "url": "https://developer.android.com/about/versions/oreo/android-8.1",
    "descriptionBlocks" : [
      {
        "title": "System",
        "body": "Android Go<br>Neural Networks API<br>Programmatic Safe Browsing actions<br>Shared memory API"
      },
      {
        "title": "User Interface",
        "body": "Improved Notifications<br>EditText update<br>WallpaperColors API"
      },
      {
        "title": "Media",
        "body": "Video thumbnail extractor"
      },
      {
        "title": "Security & Privacy",
        "body": "Fingerprint updates<br>Cryptography updates"
      },
      {
        "title": "",
        "body": "Last updated: May 9th, 2022"
      }
    ]
  },
  {
    "name": "Pie",
    "version": "9.0",
    "apiLevel": 28,
<<<<<<< HEAD
    "distributionPercentage": 0.182,
=======
    "distributionPercentage": 0.162,
>>>>>>> b5f40ffd
    "url": "https://developer.android.com/about/versions/pie/android-9.0",
    "descriptionBlocks" : [
      {
        "title": "System",
        "body": "Indoor positioning with Wi-Fi RTT<br>Multi-camera support<br>Display cutout support"
      },
      {
        "title": "User Interface",
        "body": "Improved notifications<br>Improved text support<br>ImageDecoder and new animation classes"
      },
      {
        "title": "Media",
        "body": "HDR VP9 video<br>HEIF image compression<br>Improved media APIs"
      },
      {
        "title": "Security and privacy",
        "body": "Android Protected Confirmation<br>Biometric authentication dialogs<br>Hardware security module<br>Secure key import<br>Client-side encryption backups"
      },
      {
        "title": "Accessibility",
        "body": "Navigation semantics<br>Convenience actions<br>Magnifier"
      },
      {
        "title": "",
        "body": "Last updated: May 9th, 2022"
      }
    ]
  },
  {
    "name": "Q",
    "version": "10.0",
    "apiLevel": 29,
<<<<<<< HEAD
    "distributionPercentage": 0.265,
=======
    "distributionPercentage": 0.239,
>>>>>>> b5f40ffd
    "url": "https://developer.android.com/about/versions/10",
    "descriptionBlocks" : [
      {
        "title": "System",
        "body": "Foldables support<br>5G support<br>Gesture navigation<br>ART optimizations<br>Neural Networks API 1.2<br>Thermal API"
      },
      {
        "title": "User Interface",
        "body": "Smart Reply in notifications<br>Dark theme<br>Settings panels<br>Sharing shortcuts"
      },
      {
        "title": "Camera and media",
        "body": "Dynamic depth for photos<br>Audio playback capture<br>New codecs<br>Native MIDI API<br>Vulkan everywhere<br>Directional microphones"
      },
      {
        "title": "Security and privacy",
        "body": "New location permissions<br>Storage encryption<br>TLS 1.3 by default<br>Platform hardening<br>Improved biometrics"
      },
      {
        "title": "",
        "body": "Last updated: May 9th, 2022"
      }
    ]
  },
  {
    "name": "R",
    "version": "11.0",
    "apiLevel": 30,
    "distributionPercentage": 0.283,
    "url": "https://developer.android.com/about/versions/11",
    "descriptionBlocks" : [
      {
        "title": "New features",
        "body": "Chat Bubbles<br>Conversation improvements<br>Wireless debugging<br>Neural Networks API 1.3<br>Frame rate API"
      },
      {
        "title": "Behavior changes",
        "body": "Exposure Notifications<br>Conscrypt SSL engine by default<br>Non-SDK interface restrictions<br>URI access permissions requirements"
      },
      {
        "title": "Security and privacy",
        "body": "Scoped storage enforcement<br>One-time permissions<br>Permissions auto-reset<br>Background location access<br>Package visibility<br>Foreground services<br>Secure sharing of large datasets"
      },
      {
        "title": "",
        "body": "Last updated: May 9th, 2022"
      }
    ]
  },
  {
    "name": "R",
    "version": "11.0",
    "apiLevel": 30,
    "distributionPercentage": 0.242,
    "url": "https://developer.android.com/about/versions/11",
    "descriptionBlocks" : [
      {
        "title": "New features",
        "body": "Chat Bubbles<br>Conversation improvements<br>Wireless debugging<br>Neural Networks API 1.3<br>Frame rate API"
      },
      {
        "title": "Behavior changes",
        "body": "Exposure Notifications<br>Conscrypt SSL engine by default<br>Non-SDK interface restrictions<br>URI access permissions requirements"
      },
      {
        "title": "Security and privacy",
        "body": "Scoped storage enforcement<br>One-time permissions<br>Permissions auto-reset<br>Background location access<br>Package visibility<br>Foreground services<br>Secure sharing of large datasets"
      }
    ]
  }
]<|MERGE_RESOLUTION|>--- conflicted
+++ resolved
@@ -3,11 +3,7 @@
     "name": "Jelly Bean",
     "version": "4.1",
     "apiLevel": 16,
-<<<<<<< HEAD
-    "distributionPercentage": 0.002,
-=======
     "distributionPercentage": 0.001,
->>>>>>> b5f40ffd
     "url": "https://developer.android.com/about/versions/android-4.1.html",
     "descriptionBlocks" : [
       {
@@ -60,11 +56,7 @@
     "name": "Jelly Bean",
     "version": "4.2",
     "apiLevel": 17,
-<<<<<<< HEAD
-    "distributionPercentage": 0.003,
-=======
     "distributionPercentage": 0.002,
->>>>>>> b5f40ffd
     "url": "https://developer.android.com/about/versions/android-4.2.html",
     "descriptionBlocks" : [
       {
@@ -162,11 +154,7 @@
     "name": "KitKat",
     "version": "4.4",
     "apiLevel": 19,
-<<<<<<< HEAD
-    "distributionPercentage": 0.014,
-=======
     "distributionPercentage": 0.01,
->>>>>>> b5f40ffd
     "url": "https://developer.android.com/about/versions/android-4.4.html",
     "descriptionBlocks" : [
       {
@@ -211,11 +199,7 @@
     "name": "Lollipop",
     "version": "5.0",
     "apiLevel": 21,
-<<<<<<< HEAD
-    "distributionPercentage": 0.007,
-=======
     "distributionPercentage": 0.005,
->>>>>>> b5f40ffd
     "url": "https://developer.android.com/about/versions/android-5.0.html",
     "descriptionBlocks" : [
 
@@ -281,11 +265,7 @@
     "name": "Lollipop",
     "version": "5.1",
     "apiLevel": 22,
-<<<<<<< HEAD
-    "distributionPercentage": 0.032,
-=======
     "distributionPercentage": 0.025,
->>>>>>> b5f40ffd
     "url": "https://developer.android.com/about/versions/android-5.1.html",
     "descriptionBlocks" : [
       {
@@ -306,11 +286,7 @@
     "name": "Marshmallow",
     "version": "6.0",
     "apiLevel": 23,
-<<<<<<< HEAD
-    "distributionPercentage": 0.051,
-=======
     "distributionPercentage": 0.039,
->>>>>>> b5f40ffd
     "url": "https://developer.android.com/about/versions/marshmallow/android-6.0.html",
     "descriptionBlocks" : [
       {
@@ -351,11 +327,7 @@
     "name": "Nougat",
     "version": "7.0",
     "apiLevel": 24,
-<<<<<<< HEAD
-    "distributionPercentage": 0.034,
-=======
     "distributionPercentage": 0.026,
->>>>>>> b5f40ffd
     "url": "https://developer.android.com/about/versions/nougat/android-7.0.html",
     "descriptionBlocks" : [
       {
@@ -412,11 +384,7 @@
     "name": "Nougat",
     "version": "7.1",
     "apiLevel": 25,
-<<<<<<< HEAD
-    "distributionPercentage": 0.029,
-=======
     "distributionPercentage": 0.024,
->>>>>>> b5f40ffd
     "url": "https://developer.android.com/about/versions/nougat/android-7.1.html",
     "descriptionBlocks" : [
       {
@@ -453,11 +421,7 @@
     "name": "Oreo",
     "version": "8.0",
     "apiLevel": 26,
-<<<<<<< HEAD
-    "distributionPercentage": 0.04,
-=======
     "distributionPercentage": 0.032,
->>>>>>> b5f40ffd
     "url": "https://developer.android.com/about/versions/oreo/android-8.0",
     "descriptionBlocks" : [
       {
@@ -494,11 +458,7 @@
     "name": "Oreo",
     "version": "8.1",
     "apiLevel": 27,
-<<<<<<< HEAD
-    "distributionPercentage": 0.097,
-=======
     "distributionPercentage": 0.084,
->>>>>>> b5f40ffd
     "url": "https://developer.android.com/about/versions/oreo/android-8.1",
     "descriptionBlocks" : [
       {
@@ -527,11 +487,7 @@
     "name": "Pie",
     "version": "9.0",
     "apiLevel": 28,
-<<<<<<< HEAD
-    "distributionPercentage": 0.182,
-=======
     "distributionPercentage": 0.162,
->>>>>>> b5f40ffd
     "url": "https://developer.android.com/about/versions/pie/android-9.0",
     "descriptionBlocks" : [
       {
@@ -564,11 +520,7 @@
     "name": "Q",
     "version": "10.0",
     "apiLevel": 29,
-<<<<<<< HEAD
-    "distributionPercentage": 0.265,
-=======
     "distributionPercentage": 0.239,
->>>>>>> b5f40ffd
     "url": "https://developer.android.com/about/versions/10",
     "descriptionBlocks" : [
       {
@@ -617,26 +569,5 @@
         "body": "Last updated: May 9th, 2022"
       }
     ]
-  },
-  {
-    "name": "R",
-    "version": "11.0",
-    "apiLevel": 30,
-    "distributionPercentage": 0.242,
-    "url": "https://developer.android.com/about/versions/11",
-    "descriptionBlocks" : [
-      {
-        "title": "New features",
-        "body": "Chat Bubbles<br>Conversation improvements<br>Wireless debugging<br>Neural Networks API 1.3<br>Frame rate API"
-      },
-      {
-        "title": "Behavior changes",
-        "body": "Exposure Notifications<br>Conscrypt SSL engine by default<br>Non-SDK interface restrictions<br>URI access permissions requirements"
-      },
-      {
-        "title": "Security and privacy",
-        "body": "Scoped storage enforcement<br>One-time permissions<br>Permissions auto-reset<br>Background location access<br>Package visibility<br>Foreground services<br>Secure sharing of large datasets"
-      }
-    ]
   }
 ]