--- conflicted
+++ resolved
@@ -34,11 +34,7 @@
  * See [LightDataBindingComponentClass]
  */
 class DataBindingComponentClassFinder(project: Project) : PsiElementFinder() {
-<<<<<<< HEAD
-  private val component = LayoutBindingProjectComponent.getInstance(project)
-=======
   private val enabledFacetsProvider = LayoutBindingEnabledFacetsProvider.getInstance(project)
->>>>>>> 640ce73c
   private val classes: CachedValue<List<PsiClass>>
 
   init {
