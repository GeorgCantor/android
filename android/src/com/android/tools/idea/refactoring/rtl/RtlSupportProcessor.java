/*
 * Copyright (C) 2013 The Android Open Source Project
 *
 * Licensed under the Apache License, Version 2.0 (the "License");
 * you may not use this file except in compliance with the License.
 * You may obtain a copy of the License at
 *
 *      http://www.apache.org/licenses/LICENSE-2.0
 *
 * Unless required by applicable law or agreed to in writing, software
 * distributed under the License is distributed on an "AS IS" BASIS,
 * WITHOUT WARRANTIES OR CONDITIONS OF ANY KIND, either express or implied.
 * See the License for the specific language governing permissions and
 * limitations under the License.
 */

package com.android.tools.idea.refactoring.rtl;

import com.android.resources.ResourceFolderType;
import com.android.tools.idea.model.AndroidModuleInfo;
<<<<<<< HEAD
import com.google.common.collect.ImmutableMap;
=======
>>>>>>> 9a824f64
import com.google.common.collect.Maps;
import com.intellij.openapi.application.ApplicationManager;
import com.intellij.openapi.diagnostic.Logger;
import com.intellij.openapi.module.Module;
import com.intellij.openapi.module.ModuleManager;
import com.intellij.openapi.project.Project;
import com.intellij.openapi.util.text.StringUtil;
import com.intellij.openapi.vfs.VirtualFile;
import com.intellij.psi.*;
import com.intellij.psi.xml.XmlAttribute;
import com.intellij.psi.xml.XmlFile;
import com.intellij.psi.xml.XmlTag;
import com.intellij.refactoring.BaseRefactoringProcessor;
import com.intellij.usageView.UsageInfo;
import com.intellij.usageView.UsageViewDescriptor;
import com.intellij.util.xml.DomElement;
import com.intellij.util.xml.DomManager;
import org.jetbrains.android.dom.layout.LayoutDomFileDescription;
import org.jetbrains.android.dom.layout.LayoutViewElement;
import org.jetbrains.android.facet.AndroidFacet;
import org.jetbrains.android.facet.IdeaSourceProvider;
import org.jetbrains.android.facet.ResourceFolderManager;
import org.jetbrains.android.resourceManagers.LocalResourceManager;
import org.jetbrains.android.resourceManagers.ModuleResourceManagers;
import org.jetbrains.android.util.AndroidBundle;
import org.jetbrains.annotations.NotNull;
import org.jetbrains.annotations.Nullable;

import java.io.IOException;
import java.util.ArrayList;
import java.util.Collections;
import java.util.List;
import java.util.Map;

import static com.android.SdkConstants.*;
import static com.android.tools.idea.refactoring.rtl.RtlRefactoringUsageInfo.RtlRefactoringType.*;
import static com.android.xml.AndroidManifest.*;

public class RtlSupportProcessor extends BaseRefactoringProcessor {

  private static final Logger LOG = Logger.getInstance("#com.android.tools.idea.refactoring.AddRTLSupportProcessor");
  private static final String REFACTORING_NAME = AndroidBundle.message("android.refactoring.rtl.addsupport.title");

  public static final String RES_V_QUALIFIER = "-v";
  public static final String RES_V17_QUALIFIER = "-v17";

  private final RtlSupportProperties myProperties;
  private final Project myProject;

  // This is the API level corresponding to the first public release for RTL support
  public static final int RTL_TARGET_SDK_START = 17;

  private static Map<String, String> ourMapMirroredAttributeName = new ImmutableMap.Builder<String, String>()
    .put(ATTR_PADDING_LEFT, ATTR_PADDING_START)
    .put(ATTR_PADDING_RIGHT, ATTR_PADDING_END)
    .put(ATTR_LAYOUT_MARGIN_LEFT, ATTR_LAYOUT_MARGIN_START)
    .put(ATTR_LAYOUT_MARGIN_RIGHT, ATTR_LAYOUT_MARGIN_END)
    .put(ATTR_DRAWABLE_LEFT, ATTR_DRAWABLE_START)
    .put(ATTR_DRAWABLE_RIGHT, ATTR_DRAWABLE_END)
    .put(ATTR_LAYOUT_TO_LEFT_OF, ATTR_LAYOUT_TO_START_OF)
    .put(ATTR_LAYOUT_TO_RIGHT_OF, ATTR_LAYOUT_TO_END_OF)
    .put(ATTR_LAYOUT_ALIGN_LEFT, ATTR_LAYOUT_ALIGN_START)
    .put(ATTR_LAYOUT_ALIGN_RIGHT, ATTR_LAYOUT_ALIGN_END)
    .put(ATTR_LAYOUT_ALIGN_PARENT_LEFT, ATTR_LAYOUT_ALIGN_PARENT_START)
    .put(ATTR_LAYOUT_ALIGN_PARENT_RIGHT, ATTR_LAYOUT_ALIGN_PARENT_END)
    // Constraint Layout
    .put(ATTR_LAYOUT_RIGHT_TO_RIGHT_OF, ATTR_LAYOUT_END_TO_END_OF)
    .put(ATTR_LAYOUT_RIGHT_TO_LEFT_OF, ATTR_LAYOUT_END_TO_START_OF)
    .put(ATTR_LAYOUT_LEFT_TO_LEFT_OF, ATTR_LAYOUT_START_TO_START_OF)
    .put(ATTR_LAYOUT_LEFT_TO_RIGHT_OF, ATTR_LAYOUT_START_TO_END_OF)
    .build();

  // Gravity is a special case that we will handled separately as we will mirror its value instead of its name

  protected RtlSupportProcessor(Project project, @NotNull RtlSupportProperties properties) {
    super(project);
    myProject = project;
    myProperties = properties;
    setPreviewUsages(true);
  }

  @NotNull
  @Override
  protected UsageViewDescriptor createUsageViewDescriptor(@NotNull UsageInfo[] usages) {
    return new RtlSupportUsageViewDescriptor();
  }

  @NotNull
  @Override
  protected UsageInfo[] findUsages() {
    if (!myProperties.hasSomethingToDo()) {
      return UsageInfo.EMPTY_ARRAY;
    }
    final List<UsageInfo> list = new ArrayList<>();

    if (myProperties.updateAndroidManifest) {
      addManifestRefactoring(list);
      // TODO: Update build.gradle as well
    }

    if (myProperties.updateLayouts) {
      addLayoutRefactoring(list);
    }

    final int size = list.size();
    return list.toArray(new UsageInfo[size]);
  }

  @Override
  protected void performRefactoring(@NotNull UsageInfo[] usages) {
    for (UsageInfo usageInfo : usages) {
      RtlRefactoringUsageInfo refactoring = (RtlRefactoringUsageInfo)usageInfo;
      switch (refactoring.getType()) {
        case MANIFEST_SUPPORTS_RTL:
          performRefactoringForAndroidManifestApplicationTag(refactoring);
          break;
        case MANIFEST_TARGET_SDK:
          performRefactoringForAndroidManifestTargetSdk(refactoring);
          break;
        case LAYOUT_FILE_ATTRIBUTE:
          performRefactoringForLayoutFile(refactoring);
          break;
        case UNDEFINED:
          break;
        default:
          assert false : refactoring.getType();
      }
    }
  }

  @Override
  protected void performPsiSpoilingRefactoring() {
    PsiDocumentManager.getInstance(myProject).commitAllDocuments();
  }

  private void addManifestRefactoring(List<UsageInfo> list) {
    // For all non library modules in our project
    for (Module module : ModuleManager.getInstance(myProject).getModules()) {
      AndroidFacet facet = AndroidFacet.getInstance(module);
      if (facet == null || facet.getConfiguration().isLibraryProject()) {
        continue;
      }
      for (VirtualFile manifestFile : IdeaSourceProvider.getManifestFiles(facet)) {
        XmlFile manifestPsiFile = (XmlFile)PsiManager.getInstance(myProject).findFile(manifestFile);
        try {
          if (manifestPsiFile == null) {
            continue;
          }
          XmlTag root = manifestPsiFile.getRootTag();
          if (root == null) {
            continue;
          }

          // First, deal with "supportsRtl" into the <application> tag
          XmlTag[] applicationNodes = root.findSubTags(NODE_APPLICATION);
          if (applicationNodes.length > 0) {
            assert applicationNodes.length == 1;

            XmlTag applicationTag = applicationNodes[0];
            XmlAttribute supportsRtlAttribute = applicationTag.getAttribute(ATTRIBUTE_SUPPORTS_RTL, ANDROID_URI);
            if (supportsRtlAttribute == null || VALUE_FALSE.equals(supportsRtlAttribute.getValue())) {
              final int startOffset;
              final int endOffset;
              if (supportsRtlAttribute == null) {
                XmlAttribute[] applicationTagAttributes = applicationTag.getAttributes();
                XmlAttribute lastAttribute = applicationTagAttributes[applicationTagAttributes.length - 1];
                PsiElement nextSibling = lastAttribute.getNextSibling();
                assert nextSibling != null;

                // Will position the caret just before the ">" for the application tag
                startOffset = nextSibling.getStartOffsetInParent() + nextSibling.getTextLength();
                endOffset = startOffset;
              }
              else {
                // Will position the caret at the beginning of the "supportsRtl" attribute
                startOffset = supportsRtlAttribute.getStartOffsetInParent();
                endOffset = startOffset + supportsRtlAttribute.getTextLength();
              }

              RtlRefactoringUsageInfo usageInfo = new RtlRefactoringUsageInfo(applicationTag, startOffset, endOffset);
              usageInfo.setType(MANIFEST_SUPPORTS_RTL);

              list.add(usageInfo);
            }
          }

          // Second, deal with targetSdkVersion / minSdkVersion
          XmlTag[] usesSdkNodes = root.findSubTags(NODE_USES_SDK);
          if (usesSdkNodes.length > 0) {
            assert usesSdkNodes.length == 1;

            XmlTag usesSdkTag = usesSdkNodes[0];
            XmlAttribute targetSdkAttribute = usesSdkTag.getAttribute(ATTRIBUTE_TARGET_SDK_VERSION, ANDROID_URI);
            int targetSdk = (targetSdkAttribute != null) ? Integer.parseInt(targetSdkAttribute.getValue()) : 0;

            // Will need to set existing targetSdkVersion to 17
            if (targetSdk == 0 || targetSdk < RTL_TARGET_SDK_START) {
              // Will position the caret just at the start of
              final int startOffset = (targetSdkAttribute != null)
                                      ? targetSdkAttribute.getStartOffsetInParent()
                                      : usesSdkTag.getStartOffsetInParent();
              final int endOffset = startOffset +
                                    ((targetSdkAttribute != null)
                                     ? targetSdkAttribute.getTextLength()
                                     : usesSdkTag.getTextLength());

              RtlRefactoringUsageInfo usageInfo = new RtlRefactoringUsageInfo(usesSdkTag, startOffset, endOffset);
              usageInfo.setType(MANIFEST_TARGET_SDK);

              list.add(usageInfo);
            }
          }
        }
        catch (Exception e) {
          LOG.error("Could not read Manifest data", e);
        }
      }
    }
  }

  private static String quote(String str) {
    return "'" + str + "'";
  }

  @Nullable
  private VirtualFile getLayoutV17(final VirtualFile oneLayoutRes, boolean bCreateIfNeeded) {
    final String resName = oneLayoutRes.getName();
    if (resName.contains(RES_V_QUALIFIER)) {
      return null;
    }
    final String resNameWithV17 = resName + RES_V17_QUALIFIER;
    final VirtualFile parent = oneLayoutRes.getParent();
    assert parent != null;
    VirtualFile layoutV17Dir = parent.findChild(resNameWithV17);

    if ((layoutV17Dir == null || !layoutV17Dir.exists()) && bCreateIfNeeded) {
      try {
        layoutV17Dir = parent.createChildDirectory(this, resNameWithV17);
      }
      catch (IOException e) {
        LOG.error("Cannot create " + quote(resNameWithV17) + " directory in resource directory: " + parent.getName());
      }
    }

    if (layoutV17Dir != null) {
      assert layoutV17Dir.isDirectory() : layoutV17Dir;
    }
    return layoutV17Dir;
  }

  private List<UsageInfo> getLayoutRefactoringForOneDir(@NotNull VirtualFile layoutDir, boolean createV17, int minSdk) {
    List<UsageInfo> result = new ArrayList<>();

    final VirtualFile[] layoutChildren = layoutDir.getChildren();
    for (final VirtualFile oneLayoutFile : layoutChildren) {
      result.addAll(getLayoutRefactoringForOneFile(oneLayoutFile, createV17, minSdk));
    }

    return result;
  }

  private List<UsageInfo> getLayoutRefactoringForOneFile(@NotNull VirtualFile layoutFile, boolean createV17, int minSdk) {
    final PsiFile psiFile = PsiManager.getInstance(myProject).findFile(layoutFile);
    assert psiFile != null;
    return getLayoutRefactoringForFile(psiFile, createV17, minSdk);
  }

  private void addLayoutRefactoring(List<UsageInfo> list) {
    // For all non library modules in our project
    for (Module module : ModuleManager.getInstance(myProject).getModules()) {
      AndroidFacet facet = AndroidFacet.getInstance(module);
<<<<<<< HEAD
      if (facet != null && facet.getConfiguration().isAppProject()) {
=======
      if (facet != null && facet.isAppProject()) {
>>>>>>> 9a824f64
        int minSdk = AndroidModuleInfo.getInstance(facet).getMinSdkVersion().getApiLevel();

        if (myProperties.generateV17resourcesOption) {
          // First get all the "res" directories
          final List<VirtualFile> allRes = ResourceFolderManager.getInstance(facet).getFolders();

          // Then, need to get all the "layout-XXX" sub directories
          final List<VirtualFile> allLayoutDir = new ArrayList<>();

          for (VirtualFile oneRes : allRes) {
            if (ResourceFolderManager.isLibraryResourceRoot(oneRes)) {
              continue;
            }
            final VirtualFile[] children = oneRes.getChildren();
            // Check every children if they are a layout dir but not a "-v17" one
            for (VirtualFile oneChild : children) {
              final String childName = oneChild.getName();
              if (childName.startsWith(FD_RES_LAYOUT) && !childName.contains(RES_V_QUALIFIER)) {
                allLayoutDir.add(oneChild);
              }
            }
          }

          // For all "layout-XXX" entries, process all the contained files
          for (final VirtualFile layoutDir : allLayoutDir) {
            final VirtualFile layoutV17Dir = getLayoutV17(layoutDir, false /* no creation */);

            // The corresponding "v17" directory already exists
            if (layoutV17Dir != null) {
              // ... so add refactoring for all files in the "v17" directory if needed
              if (layoutV17Dir.getChildren().length != 0) {
                list.addAll(getLayoutRefactoringForOneDir(layoutV17Dir, false /* do not create v17 version */, minSdk));
              }
              else {
                list.addAll(getLayoutRefactoringForOneDir(layoutDir, true /* create v17 version */, minSdk));
              }
            }
            else {
              // otherwise all refactoring for all the non "v17" file and will create the "v17" file later on (we *cannot*
              // create them here even with a ApplicationManager.getApplication().runWriteAction(...)
              list.addAll(getLayoutRefactoringForOneDir(layoutDir, true /* create the v17 version */, minSdk));
            }
          }
        }
        else {
          LocalResourceManager resourceManager = ModuleResourceManagers.getInstance(facet).getLocalResourceManager();
          List<PsiFile> files = resourceManager.findResourceFiles(ResourceFolderType.LAYOUT);
          for (PsiFile psiFile : files) {
            if (ResourceFolderManager.isLibraryResourceFile(psiFile.getVirtualFile())) {
              continue;
            }
            list.addAll(getLayoutRefactoringForFile(psiFile, false /* do not create the v17 version */, minSdk));
          }
        }
      }
    }
  }

  private List<UsageInfo> getLayoutRefactoringForFile(@NotNull final PsiFile layoutFile, final boolean createV17, final int minSdk) {
    final List<UsageInfo> result = new ArrayList<>();

    if (layoutFile instanceof XmlFile &&
        DomManager.getDomManager(myProject).getDomFileDescription((XmlFile)layoutFile) instanceof LayoutDomFileDescription) {
      layoutFile.accept(new XmlRecursiveElementVisitor() {
        @Override
        public void visitXmlTag(XmlTag tag) {
          super.visitXmlTag(tag);

          List<UsageInfo> usageInfos = getLayoutRefactoringForTag(tag, createV17, minSdk);
          if (usageInfos.isEmpty()) {
            return;
          }
          result.addAll(usageInfos);
        }
      });
    }

    return result;
  }

  private List<UsageInfo> getLayoutRefactoringForTag(@NotNull XmlTag tag, boolean createV17, int minSdk) {
    final DomElement domElement = DomManager.getDomManager(myProject).getDomElement(tag);

    if (!(domElement instanceof LayoutViewElement)) {
      return Collections.emptyList();
    }

    final List<UsageInfo> result = new ArrayList<>();

    final XmlAttribute[] attributes = tag.getAttributes();
    for (XmlAttribute attributeToMirror : attributes) {
      final String localName = attributeToMirror.getLocalName();
      final String namespacePrefix = attributeToMirror.getNamespacePrefix();

      final String mirroredLocalName = ourMapMirroredAttributeName.get(localName);
      // Check if this is a RTL attribute to mirror or if it is a Gravity attribute
      if (mirroredLocalName != null) {
        // Mirror only attributes that has not been mirrored before
        final XmlAttribute attributeMirrored = tag.getAttribute(namespacePrefix + ":" + mirroredLocalName);
        if (attributeMirrored == null) {
          final int startOffset = 0;
          final int endOffset = attributeToMirror.getTextLength();
          RtlRefactoringUsageInfo usageInfoForAttribute = new RtlRefactoringUsageInfo(attributeToMirror, startOffset, endOffset);
          usageInfoForAttribute.setType(LAYOUT_FILE_ATTRIBUTE);
          usageInfoForAttribute.setCreateV17(createV17);
          usageInfoForAttribute.setAndroidManifestMinSdkVersion(minSdk);
          result.add(usageInfoForAttribute);
        }
      }
      else if (localName.equals(ATTR_GRAVITY) || localName.equals(ATTR_LAYOUT_GRAVITY)) {
        final String value = attributeToMirror.getValue();
        if (value != null && (value.contains(GRAVITY_VALUE_LEFT) || value.contains(GRAVITY_VALUE_RIGHT))) {
          final int startOffset = 0;
          final int endOffset = attributeToMirror.getTextLength();
          RtlRefactoringUsageInfo usageInfoForAttribute = new RtlRefactoringUsageInfo(attributeToMirror, startOffset, endOffset);
          usageInfoForAttribute.setType(LAYOUT_FILE_ATTRIBUTE);
          usageInfoForAttribute.setCreateV17(createV17);
          result.add(usageInfoForAttribute);
        }
      }
    }

    return result;
  }

  private static void performRefactoringForAndroidManifestApplicationTag(@NotNull UsageInfo usageInfo) {
    PsiElement element = usageInfo.getElement();
    assert element != null;
    XmlTag applicationTag = (XmlTag)element;

    XmlAttribute supportsRtlAttribute = applicationTag.getAttribute(ATTRIBUTE_SUPPORTS_RTL, ANDROID_URI);
    if (supportsRtlAttribute != null) {
      supportsRtlAttribute.setValue(VALUE_TRUE);
    }
    else {
      applicationTag.setAttribute(ATTRIBUTE_SUPPORTS_RTL, ANDROID_URI, VALUE_TRUE);
    }
  }

  private static void performRefactoringForAndroidManifestTargetSdk(@NotNull UsageInfo usageInfo) {
    PsiElement element = usageInfo.getElement();
    assert element != null;
    XmlTag usesSdkTag = (XmlTag)element;

    XmlAttribute targetSdkAttribute = usesSdkTag.getAttribute(ATTRIBUTE_TARGET_SDK_VERSION, ANDROID_URI);
    if (targetSdkAttribute != null) {
      targetSdkAttribute.setValue(Integer.toString(RTL_TARGET_SDK_START));
    }
    else {
      usesSdkTag.setAttribute(ATTRIBUTE_TARGET_SDK_VERSION, ANDROID_URI, Integer.toString(RTL_TARGET_SDK_START));
    }
  }

  private void performRefactoringForLayoutFile(@NotNull final RtlRefactoringUsageInfo usageInfo) {
    final PsiElement element = usageInfo.getElement();
    assert element != null;

    final XmlAttribute attribute = (XmlAttribute)element;
    final int minSdk = usageInfo.getAndroidManifestMinSdkVersion();

    if (!usageInfo.isCreateV17()) {
      updateAttributeForElement(attribute, minSdk);
    }
    else {
      // We need first to create the v17 layout file, so first get our initial layout file
      final PsiFile psiFile = element.getContainingFile();

      final VirtualFile layoutFile = psiFile.getVirtualFile();
      assert layoutFile != null;

      final VirtualFile layoutDir = layoutFile.getParent();
      assert layoutDir != null;

      final VirtualFile layoutV17Dir = getLayoutV17(layoutDir, true /* create if needed */);
      assert layoutV17Dir != null;

      final String layoutFileName = layoutFile.getName();

      // Create the v17 file if needed (should be done only once)
      if (layoutV17Dir.findChild(layoutFileName) == null) {
        ApplicationManager.getApplication().runWriteAction(new Runnable() {
          @Override
          public void run() {
            try {
              layoutFile.copy(this, layoutV17Dir, layoutFileName);
            }
            catch (IOException e) {
              LOG.error("Cannot copy layout file " + quote(layoutFileName) + " from " +
                        quote(layoutDir.getName()) + " directory to " + quote(layoutV17Dir.getName()) +
                        " directory");
            }
          }
        });
      }

      final VirtualFile layoutV17File = layoutV17Dir.findChild(layoutFileName);
      assert layoutV17File != null;

      final XmlFile xmlV17File = (XmlFile)PsiManager.getInstance(myProject).findFile(layoutV17File);
      assert xmlV17File != null;

      LOG.info("Processing refactoring for attribute: " + attribute.getName() + " into file: " + layoutV17File.getPath());

      if (DomManager.getDomManager(myProject).getDomFileDescription(xmlV17File) instanceof LayoutDomFileDescription) {
        xmlV17File.accept(new XmlRecursiveElementVisitor() {
          @Override
          public void visitXmlTag(XmlTag tag) {
            super.visitXmlTag(tag);

            final XmlAttribute attribute = tag.getAttribute(((XmlAttribute)element).getName());
            if (attribute == null) {
              return;
            }
            updateAttributeForElement(attribute, minSdk);
          }
        });
      }

      layoutV17File.refresh(true /* asynchronous */, false /* not recursive */);
    }
  }

  private void updateAttributeForElement(@NotNull XmlAttribute attribute, int minSdk) {
    final String attributeLocalName = attribute.getLocalName();
    LOG.info("Updating attribute name: " + attributeLocalName + " value: " + attribute.getValue());

    if (attributeLocalName.equals(ATTR_GRAVITY) || attributeLocalName.equals(ATTR_LAYOUT_GRAVITY)) {
      // Special case for android:gravity and android:layout_gravity
      final String value = StringUtil.notNullize(attribute.getValue());
      final String newValue = value.replace(GRAVITY_VALUE_LEFT, GRAVITY_VALUE_START).replace(GRAVITY_VALUE_RIGHT, GRAVITY_VALUE_END);
      attribute.setValue(newValue);
      LOG.info("Changing gravity from: " + value + " to: " + newValue);
    }
    else {
      // General case for RTL attributes
      final String mirroredAttributeLocalName = ourMapMirroredAttributeName.get(attributeLocalName);
      if (mirroredAttributeLocalName == null) {
        LOG.warn("Cannot mirror attribute: " + attribute.toString());
        return;
      }
      final String mirroredAttributeName = attribute.getNamespacePrefix() + ":" + mirroredAttributeLocalName;
      XmlAttribute attributeForUpdatingValue;
      if (myProperties.replaceLeftRightPropertiesOption) {
        attribute.setName(mirroredAttributeName);
        LOG.info("Replacing attribute name from: " + attributeLocalName + " to: " + mirroredAttributeLocalName);
        attributeForUpdatingValue = attribute;
      }
      else {
        XmlTag parent = attribute.getParent();
        attributeForUpdatingValue = parent.setAttribute(mirroredAttributeName, StringUtil.notNullize(attribute.getValue()));
        LOG.info("Adding attribute name: " + mirroredAttributeName + " value: " + attribute.getValue());
      }
      // Special case for updating attribute value
      updateAttributeValueIfNeeded(attributeForUpdatingValue, minSdk);
    }
  }

  private static void updateAttributeValueIfNeeded(@NotNull XmlAttribute attribute, int minSdk) {
    final String attributeLocalName = attribute.getLocalName();
    final String value = StringUtil.notNullize(attribute.getValue());
    if (attributeLocalName.equals(ATTR_PADDING_LEFT) || attributeLocalName.equals(ATTR_PADDING_RIGHT) ||
        attributeLocalName.equals(ATTR_PADDING_START) || attributeLocalName.equals(ATTR_PADDING_END)) {
      if (minSdk >= RTL_TARGET_SDK_START &&
          (value.contains(ATTR_LIST_PREFERRED_ITEM_PADDING_LEFT) || value.contains(ATTR_LIST_PREFERRED_ITEM_PADDING_RIGHT))) {
        final String newValue = value.replace(ATTR_LIST_PREFERRED_ITEM_PADDING_LEFT, ATTR_LIST_PREFERRED_ITEM_PADDING_START).
          replace(ATTR_LIST_PREFERRED_ITEM_PADDING_RIGHT, ATTR_LIST_PREFERRED_ITEM_PADDING_END);
        attribute.setValue(newValue);
        LOG.info("Changing attribute value from: " + value + " to: " + newValue);
      }
    }
  }

  @NotNull
  @Override
  protected String getCommandName() {
    return REFACTORING_NAME;
  }
}<|MERGE_RESOLUTION|>--- conflicted
+++ resolved
@@ -18,10 +18,7 @@
 
 import com.android.resources.ResourceFolderType;
 import com.android.tools.idea.model.AndroidModuleInfo;
-<<<<<<< HEAD
 import com.google.common.collect.ImmutableMap;
-=======
->>>>>>> 9a824f64
 import com.google.common.collect.Maps;
 import com.intellij.openapi.application.ApplicationManager;
 import com.intellij.openapi.diagnostic.Logger;
@@ -293,11 +290,7 @@
     // For all non library modules in our project
     for (Module module : ModuleManager.getInstance(myProject).getModules()) {
       AndroidFacet facet = AndroidFacet.getInstance(module);
-<<<<<<< HEAD
       if (facet != null && facet.getConfiguration().isAppProject()) {
-=======
-      if (facet != null && facet.isAppProject()) {
->>>>>>> 9a824f64
         int minSdk = AndroidModuleInfo.getInstance(facet).getMinSdkVersion().getApiLevel();
 
         if (myProperties.generateV17resourcesOption) {
