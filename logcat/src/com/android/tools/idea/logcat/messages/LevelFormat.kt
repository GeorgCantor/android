/*
 * Copyright (C) 2022 The Android Open Source Project
 *
 * Licensed under the Apache License, Version 2.0 (the "License");
 * you may not use this file except in compliance with the License.
 * You may obtain a copy of the License at
 *
 *      http://www.apache.org/licenses/LICENSE-2.0
 *
 * Unless required by applicable law or agreed to in writing, software
 * distributed under the License is distributed on an "AS IS" BASIS,
 * WITHOUT WARRANTIES OR CONDITIONS OF ANY KIND, either express or implied.
 * See the License for the specific language governing permissions and
 * limitations under the License.
 */
package com.android.tools.idea.logcat.messages

import com.android.tools.idea.logcat.message.LogLevel

/** Provides formatting for the log level. */
internal data class LevelFormat(val enabled: Boolean = true) {
  // LevelFormat is different from the other formats because it contains text with 2 different color
  // attributes.
  // Because of this, the semantics of format() is different. Instead of returning a string, it
  // actually accumulates the text itself.
  // Arguable, all formatters should also do this but that's for another time.
  // TODO(aalbert): Consider changing other formatters too
  fun format(logLevel: LogLevel, textAccumulator: TextAccumulator, logcatColors: LogcatColors) {
    if (enabled) {
      textAccumulator.accumulate(
        text = " ${logLevel.priorityLetter} ",
<<<<<<< HEAD
        textAttributesKey = logcatColors.getLogLevelKey(logLevel)
=======
        textAttributesKey = logcatColors.getLogLevelKey(logLevel),
>>>>>>> 0d09370c
      )
      textAccumulator.accumulate(" ")
    }
  }

  fun width() = if (enabled) 4 else 0
}<|MERGE_RESOLUTION|>--- conflicted
+++ resolved
@@ -29,11 +29,7 @@
     if (enabled) {
       textAccumulator.accumulate(
         text = " ${logLevel.priorityLetter} ",
-<<<<<<< HEAD
-        textAttributesKey = logcatColors.getLogLevelKey(logLevel)
-=======
         textAttributesKey = logcatColors.getLogLevelKey(logLevel),
->>>>>>> 0d09370c
       )
       textAccumulator.accumulate(" ")
     }
