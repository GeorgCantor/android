/*
 * Copyright (C) 2019 The Android Open Source Project
 *
 * Licensed under the Apache License, Version 2.0 (the "License");
 * you may not use this file except in compliance with the License.
 * You may obtain a copy of the License at
 *
 *      http://www.apache.org/licenses/LICENSE-2.0
 *
 * Unless required by applicable law or agreed to in writing, software
 * distributed under the License is distributed on an "AS IS" BASIS,
 * WITHOUT WARRANTIES OR CONDITIONS OF ANY KIND, either express or implied.
 * See the License for the specific language governing permissions and
 * limitations under the License.
 */
package com.android.tools.idea.gradle.project

<<<<<<< HEAD
import com.android.tools.idea.IdeInfo
=======
import com.android.tools.idea.gradle.project.ProjectImportUtil.findGradleTarget
>>>>>>> e624679c
import com.android.tools.idea.gradle.project.importing.GradleProjectImporter
import com.android.tools.idea.gradle.util.GradleProjects
import com.android.tools.idea.util.toPathString
import com.android.tools.idea.util.toVirtualFile
import com.intellij.ide.GeneralSettings
import com.intellij.ide.impl.OpenProjectTask
import com.intellij.ide.impl.ProjectUtil.confirmOpenNewProject
import com.intellij.openapi.application.ApplicationManager
import com.intellij.openapi.project.Project
import com.intellij.openapi.project.ProjectManager
import com.intellij.openapi.project.ex.ProjectManagerEx
import com.intellij.openapi.util.registry.Registry
import com.intellij.openapi.vfs.VirtualFile
import com.intellij.projectImport.ProjectOpenProcessor

/**
 * A project open processor to open Gradle projects in Android Studio.
 *
 * It supports opening projects with or without .idea directory.
 */
internal class AndroidGradleProjectOpenProcessor : ProjectOpenProcessor() {
  override fun getName(): String = "Android Gradle"

  override fun canOpenProject(file: VirtualFile): Boolean =
      (Registry.`is`("android.gradle.importer.enabled") || IdeInfo.getInstance().isAndroidStudio) &&
      GradleProjects.canImportAsGradleProject(file)

  override fun doOpenProject(virtualFile: VirtualFile, projectToClose: Project?, forceOpenInNewFrame: Boolean): Project? {
    if (!canOpenProject(virtualFile)) return null

<<<<<<< HEAD
    val importTarget = ProjectImportUtil.findImportTarget(virtualFile)
    val adjustedOpenTarget = if (importTarget.isDirectory) importTarget else importTarget.parent
=======
    val importTarget = findGradleTarget(virtualFile) ?: virtualFile
    val adjustedOpenTarget =
        if (importTarget.isDirectory)importTarget
        else importTarget.parent
>>>>>>> e624679c

    if (!canOpenAsExistingProject(adjustedOpenTarget)) {
      if (!forceOpenInNewFrame) {
        if (!promptToCloseIfNecessary(projectToClose)) {
          return null
        }
      }

      val gradleImporter = GradleProjectImporter.getInstance()
      val projectFolder = if (virtualFile.isDirectory) virtualFile else virtualFile.parent
<<<<<<< HEAD
      return gradleImporter.importProjectCore(projectFolder, null)
=======
      return gradleImporter.importAndOpenProjectCore(projectToClose, forceOpenInNewFrame, projectFolder)
>>>>>>> e624679c
    }
    return ProjectManagerEx.getInstanceEx().openProject(adjustedOpenTarget.toNioPath(), OpenProjectTask(forceOpenInNewFrame = forceOpenInNewFrame, projectToClose = projectToClose))
  }

  private fun promptToCloseIfNecessary(project: Project?): Boolean {
    var success = true
    val openProjects = ProjectManager.getInstance().openProjects
    if (openProjects.isNotEmpty()) {
      val exitCode = confirmOpenNewProject(false)
      if (exitCode == GeneralSettings.OPEN_PROJECT_SAME_WINDOW) {
        val toClose = if (project != null && !project.isDefault) project else openProjects[openProjects.size - 1]
        if (!ProjectManagerEx.getInstanceEx().closeAndDispose(toClose)) {
          success = false
        }
      }
      else if (exitCode != GeneralSettings.OPEN_PROJECT_NEW_WINDOW) {
        success = false
      }
    }
    return success
  }

  private fun canOpenAsExistingProject(file: VirtualFile): Boolean =
      file.toPathString().resolve(Project.DIRECTORY_STORE_FOLDER).toVirtualFile(true) != null

  override fun isStrongProjectInfoHolder(): Boolean = ApplicationManager.getApplication().isHeadlessEnvironment
}<|MERGE_RESOLUTION|>--- conflicted
+++ resolved
@@ -15,11 +15,7 @@
  */
 package com.android.tools.idea.gradle.project
 
-<<<<<<< HEAD
-import com.android.tools.idea.IdeInfo
-=======
 import com.android.tools.idea.gradle.project.ProjectImportUtil.findGradleTarget
->>>>>>> e624679c
 import com.android.tools.idea.gradle.project.importing.GradleProjectImporter
 import com.android.tools.idea.gradle.util.GradleProjects
 import com.android.tools.idea.util.toPathString
@@ -50,15 +46,10 @@
   override fun doOpenProject(virtualFile: VirtualFile, projectToClose: Project?, forceOpenInNewFrame: Boolean): Project? {
     if (!canOpenProject(virtualFile)) return null
 
-<<<<<<< HEAD
-    val importTarget = ProjectImportUtil.findImportTarget(virtualFile)
-    val adjustedOpenTarget = if (importTarget.isDirectory) importTarget else importTarget.parent
-=======
     val importTarget = findGradleTarget(virtualFile) ?: virtualFile
     val adjustedOpenTarget =
         if (importTarget.isDirectory)importTarget
         else importTarget.parent
->>>>>>> e624679c
 
     if (!canOpenAsExistingProject(adjustedOpenTarget)) {
       if (!forceOpenInNewFrame) {
@@ -69,11 +60,7 @@
 
       val gradleImporter = GradleProjectImporter.getInstance()
       val projectFolder = if (virtualFile.isDirectory) virtualFile else virtualFile.parent
-<<<<<<< HEAD
-      return gradleImporter.importProjectCore(projectFolder, null)
-=======
       return gradleImporter.importAndOpenProjectCore(projectToClose, forceOpenInNewFrame, projectFolder)
->>>>>>> e624679c
     }
     return ProjectManagerEx.getInstanceEx().openProject(adjustedOpenTarget.toNioPath(), OpenProjectTask(forceOpenInNewFrame = forceOpenInNewFrame, projectToClose = projectToClose))
   }
