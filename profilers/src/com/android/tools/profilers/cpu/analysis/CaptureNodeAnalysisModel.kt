/*
 * Copyright (C) 2019 The Android Open Source Project
 *
 * Licensed under the Apache License, Version 2.0 (the "License");
 * you may not use this file except in compliance with the License.
 * You may obtain a copy of the License at
 *
 *      http://www.apache.org/licenses/LICENSE-2.0
 *
 * Unless required by applicable law or agreed to in writing, software
 * distributed under the License is distributed on an "AS IS" BASIS,
 * WITHOUT WARRANTIES OR CONDITIONS OF ANY KIND, either express or implied.
 * See the License for the specific language governing permissions and
 * limitations under the License.
 */
package com.android.tools.profilers.cpu.analysis

import com.android.tools.adtui.model.Range
import com.android.tools.profilers.cpu.CaptureNode
import com.android.tools.profilers.cpu.CpuCapture
<<<<<<< HEAD

data class CaptureNodeAnalysisModel(val node: CaptureNode,
                                    private val capture: CpuCapture,
                                    private val runModelUpdate: (Runnable) -> Unit) : CpuAnalyzable<CaptureNodeAnalysisModel> {
=======
import java.util.stream.Collectors
import kotlin.streams.asSequence
import kotlin.streams.toList

data class CaptureNodeAnalysisModel constructor(
  val node: CaptureNode,
  private val capture: CpuCapture,
  private val runModelUpdate: (Runnable) -> Unit,
  private val nameToNodes: Map<String, List<CaptureNode>> = mapOf()
) : CpuAnalyzable<CaptureNodeAnalysisModel> {
>>>>>>> 574fcae1
  val nodeRange: Range get() = Range(node.start.toDouble(), node.end.toDouble())

  /**
   * Statistics of all occurrences of this node, e.g. count, min, max.
   *
   * Uses pre-computed name to nodes mapping entry to skip the name filtering if present.
   */
  val allOccurrenceStats: CaptureNodeAnalysisStats
    get() {
      val nodeName = node.data.fullName
      val allOccurrences =
        // Try to get all occurrences from lookup table
        if(nameToNodes.contains(nodeName)) {
          nameToNodes[nodeName]!!
        }
        // Otherwise, compute all node occurrences via stream
        else {
          node.findRootNode().descendantsStream.parallel().filter(::matchesFullName).collect(Collectors.toList())
        }
      // Perform node analysis and compute stats
      return CaptureNodeAnalysisStats.fromNodes(allOccurrences)
    }

  /**
   * @return top k nodes by duration, with same full name, in descending order.
   */
  fun getLongestRunningOccurrences(k: Int): List<CaptureNode> =
    node.findRootNode().getTopKNodes(k, node.data.fullName, compareBy(CaptureNode::getDuration), nameToNodes)

  private fun matchesFullName(otherNode: CaptureNode) = node.data.fullName == otherNode.data.fullName

  override fun getAnalysisModel(): CpuAnalysisModel<CaptureNodeAnalysisModel> {
    val nodeRange = nodeRange
    val nodes = setOf(node)
    return CpuAnalysisModel<CaptureNodeAnalysisModel>(node.data.nameWithSuffix, "%d events").also { model ->
      fun add(tab: CpuAnalysisTabModel<CaptureNodeAnalysisModel>) {
        tab.dataSeries.add(this)
        model.addTabModel(tab)
      }

      // Summary
      add(CaptureNodeAnalysisSummaryTabModel(capture.range, capture.type))

      // Flame Chart
      add(CpuAnalysisChartModel(CpuAnalysisTabModel.Type.FLAME_CHART, nodeRange, capture, { nodes }, runModelUpdate))

      // Top Down
      add(CpuAnalysisChartModel(CpuAnalysisTabModel.Type.TOP_DOWN, nodeRange, capture, { nodes }, runModelUpdate))

      // Bottom Up
      add(CpuAnalysisChartModel(CpuAnalysisTabModel.Type.BOTTOM_UP, nodeRange, capture, { nodes }, runModelUpdate))

      // Events
      add(CaptureNodeAnalysisEventsTabModel(capture.range))
    }
  }
}<|MERGE_RESOLUTION|>--- conflicted
+++ resolved
@@ -18,12 +18,6 @@
 import com.android.tools.adtui.model.Range
 import com.android.tools.profilers.cpu.CaptureNode
 import com.android.tools.profilers.cpu.CpuCapture
-<<<<<<< HEAD
-
-data class CaptureNodeAnalysisModel(val node: CaptureNode,
-                                    private val capture: CpuCapture,
-                                    private val runModelUpdate: (Runnable) -> Unit) : CpuAnalyzable<CaptureNodeAnalysisModel> {
-=======
 import java.util.stream.Collectors
 import kotlin.streams.asSequence
 import kotlin.streams.toList
@@ -34,7 +28,6 @@
   private val runModelUpdate: (Runnable) -> Unit,
   private val nameToNodes: Map<String, List<CaptureNode>> = mapOf()
 ) : CpuAnalyzable<CaptureNodeAnalysisModel> {
->>>>>>> 574fcae1
   val nodeRange: Range get() = Range(node.start.toDouble(), node.end.toDouble())
 
   /**
