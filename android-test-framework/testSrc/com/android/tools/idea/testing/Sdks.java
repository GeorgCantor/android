--- conflicted
+++ resolved
@@ -22,10 +22,6 @@
 
 import com.android.sdklib.IAndroidTarget;
 import com.android.testutils.TestUtils;
-<<<<<<< HEAD
-import com.android.tools.idea.sdk.IdeSdks;
-=======
->>>>>>> de127946
 import com.android.tools.idea.startup.ExternalAnnotationsSupport;
 import com.android.tools.sdk.AndroidSdkData;
 import com.intellij.openapi.Disposable;
@@ -59,10 +55,7 @@
 
   @NotNull
   public static Sdk addLatestAndroidSdk(@NotNull Disposable parentDisposable, @NotNull Module module) {
-    //otherwise sdk will be added in ModuleRootModificationUtil.setModuleSdk; proper parentDisposable should be provided anyway
-    boolean addToSdkTable = !ApplicationManager.getApplication().isUnitTestMode();
-    Sdk androidSdk = createLatestAndroidSdk(parentDisposable, "SDK", addToSdkTable);
-    Disposer.register(parentDisposable, () -> WriteAction.run(() -> ProjectJdkTable.getInstance().removeJdk(androidSdk)));
+    Sdk androidSdk = createLatestAndroidSdk(parentDisposable, "SDK", true);
     ModuleRootModificationUtil.setModuleSdk(module, androidSdk);
     return androidSdk;
   }
