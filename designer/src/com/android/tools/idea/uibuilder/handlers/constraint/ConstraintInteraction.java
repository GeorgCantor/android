--- conflicted
+++ resolved
@@ -84,10 +84,6 @@
     int androidX = Coordinates.getAndroidX(myScreenView, x);
     int androidY = Coordinates.getAndroidY(myScreenView, y);
     drawModel.mouseDragged(androidX, androidY);
-<<<<<<< HEAD
-    ConstraintModel.getConstraintModel(myScreenView.getModel()).updateXml();
-=======
->>>>>>> 02229574
   }
 
   /**
@@ -113,15 +109,10 @@
     DrawConstraintModel drawConstraintModel = ConstraintModel.getDrawConstraintModel(myScreenView);
     drawConstraintModel.updateModifiers(modifiers);
     drawConstraintModel.mouseReleased(ax, ay);
-<<<<<<< HEAD
-    model.saveToXML(false);
-
-=======
 
     model.updateMemoryXML(); // first do a memory update
     model.saveToXML(true);
     model.requestLayout(true);
->>>>>>> 02229574
 
     myScreenView.getSurface().repaint();
   }
