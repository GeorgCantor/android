--- conflicted
+++ resolved
@@ -56,84 +56,6 @@
   fun getDefaultVariantAbi(): VariantAbi? =
     allVariantAbis.firstOrNull { (variant, abi) -> variant == "debug" && abi == "x86" } ?: allVariantAbis.firstOrNull()
 
-<<<<<<< HEAD
-  init {
-    if (nativeVariantAbis.isEmpty()) {
-      // Full-variants sync.
-      populateForFullVariantsSync()
-    }
-    else {
-      // Single-variant sync.
-      populateForSingleVariantSync()
-    }
-  }
-
-  // Call this method for full variants sync.
-  private fun populateForFullVariantsSync() {
-    for (artifact in androidProject.artifacts) {
-      val variantName = if (features.isGroupNameSupported) artifact.groupName else artifact.name
-      val variantAbi = VariantAbi(variantName, artifact.abi)
-      var variant = ndkVariantsByVariantAbi[variantAbi]
-      if (variant == null) {
-        variant = NdkVariant(variantAbi.displayName, features.isExportedHeadersSupported)
-        ndkVariantsByVariantAbi[variantAbi] = variant
-      }
-      variant.addArtifact(artifact)
-    }
-
-    // populate toolchains
-    populateToolchains(androidProject.toolChains)
-
-    // populate settings
-    populateSettings(androidProject.settings)
-  }
-
-  // Call this method for single variant sync.
-  private fun populateForSingleVariantSync() {
-    for (variantAbi in nativeVariantAbis) {
-      populateForNativeVariantAbi(variantAbi)
-    }
-  }
-
-  private fun populateForNativeVariantAbi(nativeVariantAbi: IdeNativeVariantAbi) {
-    val variantAbi = VariantAbi(nativeVariantAbi.variantName, nativeVariantAbi.abi)
-    val variant = NdkVariant(variantAbi.displayName, features.isExportedHeadersSupported)
-    for (artifact in nativeVariantAbi.artifacts) {
-      variant.addArtifact(artifact)
-    }
-    ndkVariantsByVariantAbi[variantAbi] = variant
-
-    // populate toolchains
-    populateToolchains(nativeVariantAbi.toolChains)
-
-    // populate settings
-    populateSettings(nativeVariantAbi.settings)
-  }
-
-  private fun populateToolchains(nativeToolchains: Collection<NativeToolchain>) {
-    for (toolchain in nativeToolchains) {
-      toolchainsByName[toolchain.name] = toolchain
-    }
-  }
-
-  private fun populateSettings(nativeSettings: Collection<NativeSettings>) {
-    for (settings in nativeSettings) {
-      settingsByName[settings.name] = settings
-    }
-  }
-
-  override fun getModuleName() = moduleName
-
-  val variants: Collection<NdkVariant> get() = ndkVariantsByVariantAbi.values
-
-  fun getNdkVariant(variantAbi: VariantAbi?): NdkVariant? = ndkVariantsByVariantAbi[variantAbi]
-
-  fun findToolchain(toolchainName: String) = toolchainsByName[toolchainName]
-
-  fun findSettings(settingsName: String) = settingsByName[settingsName]
-
-=======
->>>>>>> ffedfdb9
   companion object {
     @JvmStatic
     fun get(module: Module): NdkModuleModel? {
