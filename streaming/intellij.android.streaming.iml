--- conflicted
+++ resolved
@@ -6,30 +6,9 @@
       <sourceFolder url="file://$MODULE_DIR$/resources" type="java-resource" />
       <sourceFolder url="file://$MODULE_DIR$/src" isTestSource="false" />
     </content>
-    <orderEntry type="inheritedJdk" />
-<<<<<<< HEAD
-=======
-    <orderEntry type="library" name="studio-sdk" level="project" />
-    <orderEntry type="library" name="studio-plugin-com.intellij.java" level="project" />
-    <orderEntry type="library" name="studio-plugin-org.jetbrains.kotlin" level="project" />
->>>>>>> 0d09370c
-    <orderEntry type="sourceFolder" forTests="false" />
-    <orderEntry type="module-library">
-      <library name="ffmpeg" type="repository">
-        <properties maven-id="org.jetbrains.intellij.deps.android.tools.streaming.ffmpeg-bundle:ffmpeg:6.0-1.5.9">
-          <verification>
-            <artifact url="file://$MAVEN_REPOSITORY$/org/jetbrains/intellij/deps/android/tools/streaming/ffmpeg-bundle/ffmpeg/6.0-1.5.9/ffmpeg-6.0-1.5.9.jar">
-              <sha256sum>38c437218569f861fd43f15aa810b3eb9af4bdb02a7003f54c4d454590378079</sha256sum>
-            </artifact>
-          </verification>
-        </properties>
-        <CLASSES>
-          <root url="jar://$MAVEN_REPOSITORY$/org/jetbrains/intellij/deps/android/tools/streaming/ffmpeg-bundle/ffmpeg/6.0-1.5.9/ffmpeg-6.0-1.5.9.jar!/" />
-        </CLASSES>
-        <JAVADOC />
-        <SOURCES />
-      </library>
-    </orderEntry>
+    <orderEntry type="library" name="studio-grpc" level="project" />
+    <orderEntry type="library" name="studio-platform" level="project" />
+    <orderEntry type="library" scope="TEST" name="studio-test-platform" level="project" />
     <orderEntry type="module-library">
       <library name="ffmpeg-javacpp" type="repository">
         <properties maven-id="org.jetbrains.intellij.deps.android.tools.streaming.ffmpeg-bundle:javacpp:1.5.9">
@@ -184,22 +163,25 @@
     <orderEntry type="library" name="kotlinx-coroutines-core" level="project" />
     <orderEntry type="library" name="kotlinx-coroutines-guava" level="project" />
     <orderEntry type="library" name="protobuf" level="project" />
-    <orderEntry type="library" name="studio-analytics-proto" level="project" />
-    <orderEntry type="library" name="studio-grpc" level="project" />
-    <orderEntry type="library" name="studio-proto" level="project" />
-    <orderEntry type="module" module-name="android.sdktools.adblib" />
-    <orderEntry type="module" module-name="android.sdktools.adblib.tools" />
-    <orderEntry type="module" module-name="android.sdktools.analytics-crash" />
-    <orderEntry type="module" module-name="android.sdktools.analytics-shared" />
-    <orderEntry type="module" module-name="android.sdktools.analytics-tracker" />
-    <orderEntry type="module" module-name="android.sdktools.android-annotations" />
-    <orderEntry type="module" module-name="android.sdktools.common" />
-    <orderEntry type="module" module-name="android.sdktools.device-provisioner" />
-    <orderEntry type="module" module-name="android.sdktools.flags" />
-    <orderEntry type="module" module-name="android.sdktools.layoutlib-api" />
-    <orderEntry type="module" module-name="android.sdktools.repository" />
-    <orderEntry type="module" module-name="android.sdktools.sdk-common" />
-    <orderEntry type="module" module-name="android.sdktools.sdklib" />
+    <orderEntry type="module-library">
+      <library name="ffmpeg" type="repository">
+        <properties maven-id="org.jetbrains.intellij.deps.android.tools.streaming.ffmpeg-bundle:ffmpeg:6.0-1.5.9">
+          <verification>
+            <artifact url="file://$MAVEN_REPOSITORY$/org/jetbrains/intellij/deps/android/tools/streaming/ffmpeg-bundle/ffmpeg/6.0-1.5.9/ffmpeg-6.0-1.5.9.jar">
+              <sha256sum>38c437218569f861fd43f15aa810b3eb9af4bdb02a7003f54c4d454590378079</sha256sum>
+            </artifact>
+          </verification>
+        </properties>
+        <CLASSES>
+          <root url="jar://$MAVEN_REPOSITORY$/org/jetbrains/intellij/deps/android/tools/streaming/ffmpeg-bundle/ffmpeg/6.0-1.5.9/ffmpeg-6.0-1.5.9.jar!/" />
+        </CLASSES>
+        <JAVADOC />
+        <SOURCES />
+      </library>
+    </orderEntry>
+    <orderEntry type="library" name="caffeine" level="project" />
+    <orderEntry type="inheritedJdk" />
+    <orderEntry type="sourceFolder" forTests="false" />
     <orderEntry type="module" module-name="intellij.android.adb" />
     <orderEntry type="module" module-name="intellij.android.adb.ui" />
     <orderEntry type="module" module-name="intellij.android.adt.ui" />
