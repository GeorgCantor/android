--- conflicted
+++ resolved
@@ -21,11 +21,7 @@
         "//tools/adt/idea/artwork:intellij.android.artwork[module]",
         "//tools/adt/idea/adt-ui:intellij.android.adt.ui[module]",
         "//tools/base/layoutlib-api:studio.android.sdktools.layoutlib-api[module]",
-<<<<<<< HEAD
-        "//tools/adt/idea/compose-ide-plugin:compiler-hosted",
-=======
         "//tools/adt/idea/compose-ide-plugin:compose-compiler",
->>>>>>> 0d09370c
         "//tools/adt/idea/android:intellij.android.core[module]",
         "//tools/adt/idea/execution/common:intellij.android.execution.common[module]",
         "//tools/adt/idea/android-material:intellij.android.android-material[module]",
@@ -75,11 +71,7 @@
         "//tools/adt/idea/android-plugin:intellij.android.plugin[module, test]",
         "//tools/adt/idea/gradle-tooling/studio-gradle-tooling-api:intellij.android.gradle-tooling.api[module, test]",
         "//tools/adt/idea/intellij.android.compose-common[module, test]",
-<<<<<<< HEAD
-        "//tools/adt/idea/compose-ide-plugin:compiler-hosted",
-=======
         "//tools/adt/idea/compose-ide-plugin:compose-compiler",
->>>>>>> 0d09370c
         "//tools/adt/idea/.idea/libraries:mockito[test]",
         "//tools/adt/idea/android-material:intellij.android.android-material[module, test]",
         "//tools/adt/idea/.idea/libraries:jetbrains.kotlinx.coroutines.test[test]",
@@ -88,12 +80,7 @@
 
 # managed by go/iml_to_build
 jvm_import(
-<<<<<<< HEAD
-    name = "compiler-hosted",
-    jars = ["lib/compiler-hosted.jar"],
-=======
     name = "compose-compiler",
     jars = ["//tools/adt/idea/compose-ide-plugin/compose-compiler:compose-compiler.jar"],
->>>>>>> 0d09370c
     visibility = ["//visibility:public"],
 )