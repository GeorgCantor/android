--- conflicted
+++ resolved
@@ -5,22 +5,14 @@
 import com.android.tools.analytics.UsageTracker;
 import com.android.tools.idea.IdeInfo;
 import com.android.tools.idea.flags.StudioFlags;
-<<<<<<< HEAD
 import com.android.tools.idea.project.AndroidProjectInfo;
-=======
-import com.android.tools.idea.gradle.actions.AndroidStudioGradleAction;
-import com.android.tools.idea.log.LogWrapper;
->>>>>>> d5ea5c49
 import com.android.tools.idea.util.VirtualFileSystemOpener;
 import com.google.wireless.android.sdk.stats.AndroidStudioEvent;
 import com.intellij.openapi.actionSystem.*;
-<<<<<<< HEAD
+import com.intellij.openapi.actionSystem.impl.ActionConfigurationCustomizer;
+import com.intellij.openapi.diagnostic.Logger;
 import com.intellij.openapi.components.BaseComponent;
 import com.intellij.openapi.project.Project;
-=======
-import com.intellij.openapi.actionSystem.impl.ActionConfigurationCustomizer;
-import com.intellij.openapi.diagnostic.Logger;
->>>>>>> d5ea5c49
 import org.jetbrains.annotations.NotNull;
 
 import static com.android.tools.idea.startup.Actions.moveAction;
@@ -55,57 +47,17 @@
    * Reduces prominence of the Android related UI elements to keep low profile.
    */
   private static void initializeForNonStudio() {
-<<<<<<< HEAD
-    // Move the Android-related actions from the Tools menu into the Android submenu.
-    ActionManager actionManager = ActionManager.getInstance();
-    AnAction group = actionManager.getAction(GROUP_ANDROID_TOOLS);
-    if (group instanceof ActionGroup) {
-      ((ActionGroup)group).setPopup(true);
-    }
-
-    // Move the Android submenu to the end of the Tools menu.
-    moveAction(GROUP_ANDROID_TOOLS, GROUP_TOOLS, GROUP_TOOLS, new Constraints(Anchor.LAST, null));
-
-    // Move the "Sync Project with Gradle Files" from the File menu to Tools > Android.
-    moveAction("Android.SyncProject", IdeActions.GROUP_FILE, GROUP_ANDROID_TOOLS, new Constraints(Anchor.FIRST, null));
-    // Move the "Sync Project with Gradle Files" toolbar button to a less prominent place.
-    moveAction("Android.MainToolBarGradleGroup", IdeActions.GROUP_MAIN_TOOLBAR, "Android.MainToolBarActionGroup",
-               new Constraints(Anchor.LAST, null));
     AnalyticsSettings.disable();
     UsageTracker.disable();
     UsageTracker.setIdeBrand(AndroidStudioEvent.IdeBrand.INTELLIJ);
-=======
-    AnalyticsSettings.initialize(new LogWrapper(Logger.getInstance(AndroidPlugin.class)), null);
-    AnalyticsSettings.setOptedIn(false);
-    UsageTracker.setIdeBrand(AndroidStudioEvent.IdeBrand.INTELLIJ);
-    UsageTracker.initialize(JobScheduler.getScheduler());
->>>>>>> d5ea5c49
   }
 
   private static void setUpActionsUnderFlag(@NotNull ActionManager actionManager) {
     // TODO: Once the StudioFlag is removed, the configuration type registration should move to the
     // android-plugin.xml file.
-<<<<<<< HEAD
-    if (StudioFlags.RUNDEBUG_ANDROID_BUILD_BUNDLE_ENABLED.get()) {
-      ActionManager actionManager = ActionManager.getInstance();
-      AnAction parentGroup = actionManager.getAction("BuildMenu");
-      if (parentGroup instanceof DefaultActionGroup) {
-        // Create new "Build Bundle(s) / APK(s)" group
-        final String groupId = "Android.BuildApkOrBundle";
-        DefaultActionGroup group = new DefaultActionGroup("Build Bundle(s) / APK(s)", true) {
-          @Override
-          public void update(@NotNull AnActionEvent e) {
-            Project project = e.getProject();
-            e.getPresentation().setEnabledAndVisible(project != null && AndroidProjectInfo.getInstance(project).requiresAndroidModel());
-          }
-        };
-        actionManager.registerAction(groupId, group);
-        ((DefaultActionGroup)parentGroup).add(group, new Constraints(Anchor.BEFORE, "Android.GenerateSignedApk"));
-=======
     if (!StudioFlags.RUNDEBUG_ANDROID_BUILD_BUNDLE_ENABLED.get()) {
       return;
     }
->>>>>>> d5ea5c49
 
     AnAction parentGroup = actionManager.getAction("BuildMenu");
     if (!(parentGroup instanceof DefaultActionGroup)) {
@@ -117,7 +69,8 @@
     DefaultActionGroup group = new DefaultActionGroup("Build Bundle(s) / APK(s)", true) {
       @Override
       public void update(@NotNull AnActionEvent e) {
-        e.getPresentation().setEnabledAndVisible(AndroidStudioGradleAction.isAndroidGradleProject(e));
+            Project project = e.getProject();
+            e.getPresentation().setEnabledAndVisible(project != null && AndroidProjectInfo.getInstance(project).requiresAndroidModel());
       }
     };
     actionManager.registerAction(groupId, group);
