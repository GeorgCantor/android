/*
 * Copyright (C) 2013 The Android Open Source Project
 *
 * Licensed under the Apache License, Version 2.0 (the "License");
 * you may not use this file except in compliance with the License.
 * You may obtain a copy of the License at
 *
 *      http://www.apache.org/licenses/LICENSE-2.0
 *
 * Unless required by applicable law or agreed to in writing, software
 * distributed under the License is distributed on an "AS IS" BASIS,
 * WITHOUT WARRANTIES OR CONDITIONS OF ANY KIND, either express or implied.
 * See the License for the specific language governing permissions and
 * limitations under the License.
 */
package com.android.tools.idea.rendering;

<<<<<<< HEAD
import com.android.annotations.NonNull;
import com.android.ide.common.rendering.api.ResourceValue;
import com.android.ide.common.resources.ResourceResolver;
import com.android.ide.common.resources.ResourceUrl;
import com.android.ide.common.vectordrawable.VdPreview;
import com.android.utils.XmlUtils;
import com.google.common.base.Charsets;
=======
import com.android.annotations.VisibleForTesting;
import com.android.ide.common.resources.ResourceResolver;
>>>>>>> 1e5b25b8
import com.google.common.collect.Maps;
import com.intellij.openapi.diagnostic.Logger;
import com.intellij.openapi.fileEditor.FileDocumentManager;
import com.intellij.openapi.vfs.LocalFileSystem;
import com.intellij.openapi.vfs.VirtualFile;
import com.intellij.util.ui.JBUI;
import com.intellij.util.ui.UIUtil;
import icons.AndroidIcons;
import org.jetbrains.annotations.NotNull;
import org.jetbrains.annotations.Nullable;
import org.w3c.dom.Document;
import org.w3c.dom.Element;
import org.w3c.dom.NamedNodeMap;
import org.w3c.dom.Node;

import javax.swing.*;
<<<<<<< HEAD
import java.awt.*;
import java.awt.image.BufferedImage;
import java.io.File;
import java.util.Map;

import static com.android.SdkConstants.*;
=======

import java.util.Map;
>>>>>>> 1e5b25b8

public class GutterIconCache {
  private static final Logger LOG = Logger.getInstance(GutterIconCache.class);
  private static final Icon NONE = AndroidIcons.Android; // placeholder

  @VisibleForTesting static final int MAX_WIDTH = JBUI.scale(16);
  @VisibleForTesting static final int MAX_HEIGHT = JBUI.scale(16);

  private static final GutterIconCache ourInstance = new GutterIconCache();

  private Map<String, Icon> myThumbnailCache = Maps.newHashMap();

  /**
   * Stores timestamps for the last modification time of image files using the
   * path as a key.
   */
  private Map<String, Long> myTimestampCache = Maps.newHashMap();
  private boolean myRetina;

  public GutterIconCache() {
  }

  @NotNull
  public static GutterIconCache getInstance() {
    return ourInstance;
  }

  @VisibleForTesting
  boolean isIconUpToDate(@NotNull String path) {
    if (myTimestampCache.containsKey(path)) {
      // Entry is valid if image resource has not been modified since the entry was cached
      VirtualFile file = LocalFileSystem.getInstance().findFileByPath(path);
      if (file != null) {
        return myTimestampCache.get(path) == file.getTimeStamp()
               && !FileDocumentManager.getInstance().isFileModified(file);
      }
    }

    return false;
  }

  @Nullable
  public Icon getIcon(@NotNull String path, @Nullable ResourceResolver resolver) {
    boolean isRetina = UIUtil.isRetina();
    if (myRetina != isRetina) {
      myRetina = isRetina;
      myThumbnailCache.clear();
    }
    Icon myIcon = myThumbnailCache.get(path);
<<<<<<< HEAD
    if (myIcon == null) {
      myIcon = createIcon(path, resolver);
=======
    if (myIcon == null || !isIconUpToDate(path)) {
      myIcon = GutterIconFactory.createIcon(path, resolver, MAX_WIDTH, MAX_HEIGHT);
>>>>>>> 1e5b25b8

      if (myIcon == null) {
        myIcon = NONE;
      }

      myThumbnailCache.put(path, myIcon);

<<<<<<< HEAD
  // TODO: Make method which passes in the image here!
  @Nullable
  private static Icon createIcon(@NotNull String path, @Nullable ResourceResolver resolver) {
    if (path.endsWith(DOT_XML)) {
      return createXmlIcon(path, resolver);
    } else {
      return createBitmapIcon(path);
    }
  }

  @Nullable
  private static Icon createXmlIcon(@NotNull String path, @Nullable ResourceResolver resolver) {
    try {
      boolean isRetina = ourRetinaEnabled && UIUtil.isRetina();
      VdPreview.TargetSize imageTargetSize = VdPreview.TargetSize.createSizeFromWidth(isRetina ? 2 * MAX_WIDTH : MAX_WIDTH);

      String xml = Files.toString(new File(path), Charsets.UTF_8);
      // See if this drawable is a vector; we can't render other drawables yet.
      // TODO: Consider resolving selectors to render for example the default image!
      if (xml.contains("<vector")) {
        Document document = XmlUtils.parseDocumentSilently(xml, true);
        if (document == null) {
          return null;
        }
        Element root = document.getDocumentElement();
        if (root == null) {
          return null;
        }
        if (resolver != null) {
          replaceResourceReferences(root, resolver);
        }
        StringBuilder builder = new StringBuilder(100);
        BufferedImage image = VdPreview.getPreviewFromVectorDocument(imageTargetSize, document, builder);
        if (builder.length() > 0) {
          LOG.warn("Problems rendering " + path + ": " + builder);
        }
        if (image != null) {
          if (isRetina) {
            // The Retina image uses a scale of 2, and the RetinaImage class creates an
            // image of size w/scale, h/scale. If the width or height is less than the scale,
            // this rounds to width or height 0, which will cause exceptions to be thrown.
            // Don't attempt to create a Retina image for images like that. See issue 65676.
            final int scale = 2;
            if (image.getWidth() >= scale && image.getHeight() >= scale) {
              try {
                @SuppressWarnings("ConstantConditions") Image hdpiImage = RetinaImage.createFrom(image, scale, null);
                return new RetinaImageIcon(hdpiImage);
              }
              catch (Throwable t) {
                // Can't always create Retina images (see issue 65609); fall through to non-Retina code path
                ourRetinaEnabled = false;
              }
            }
          }
          return new ImageIcon(image);
        }
=======
      // Record timestamp of image resource at the time of caching
      VirtualFile file = LocalFileSystem.getInstance().findFileByPath(path);
      if (file != null) {
        myTimestampCache.put(path, file.getTimeStamp());
>>>>>>> 1e5b25b8
      }
    }

<<<<<<< HEAD
    return null;
  }

  private static void replaceResourceReferences(@NonNull Node node, @NonNull ResourceResolver resolver) {
    if (node.getNodeType() == Node.ELEMENT_NODE) {
      Element element = (Element)node;
      NamedNodeMap attributes = element.getAttributes();

      attributes:
      for (int i = 0, n = attributes.getLength(); i < n; i++) {
        Node attribute = attributes.item(i);
        String value = attribute.getNodeValue();
        if (!(value.startsWith(PREFIX_RESOURCE_REF) || value.startsWith(PREFIX_THEME_REF))) {
          continue;
        }
        for (int j = 0; j < 10; j++) {
          ResourceUrl resolvedUrl = ResourceUrl.parse(value);
          if (resolvedUrl == null) {
            continue attributes;
          }
          ResourceValue resourceValue;
          if (resolvedUrl.theme) {
            resourceValue = resolver.findItemInTheme(resolvedUrl.name, resolvedUrl.framework);
          }
          else {
            resourceValue = resolver.findResValue(resolvedUrl.toString(), resolvedUrl.framework);
          }
          if (resourceValue == null) {
            continue attributes;
          }
          value = resourceValue.getValue();
          if (value == null) {
            continue attributes;
          }
          if (!(value.startsWith(PREFIX_RESOURCE_REF) || value.startsWith(PREFIX_THEME_REF))) {
            // Found leaf value
            attribute.setNodeValue(value);
            break;
          }
        }
      }
    }

    node = node.getFirstChild();
    while (node != null) {
      replaceResourceReferences(node, resolver);
      node = node.getNextSibling();
    }
  }

  @Nullable
  private static Icon createBitmapIcon(@NotNull String path) {
    try {
      BufferedImage image = ImageIO.read(new File(path));
      if (image != null) {
        int imageWidth = image.getWidth();
        int imageHeight = image.getHeight();
        if (ourRetinaEnabled && UIUtil.isRetina()) {
          BufferedImage scaled = image;
          if (imageWidth > 2 * MAX_WIDTH || imageHeight > 2 * MAX_HEIGHT) {
            double scale = 2 * Math.min(MAX_WIDTH / (double)imageWidth, MAX_HEIGHT / (double)imageHeight);
            scaled = ImageUtils.scale(image, scale, scale);
          }

          // The Retina image uses a scale of 2, and the RetinaImage class creates an
          // image of size w/scale, h/scale. If the width or height is less than the scale,
          // this rounds to width or height 0, which will cause exceptions to be thrown.
          // Don't attempt to create a Retina image for images like that. See issue 65676.
          final int scale = 2;
          if (scaled.getWidth() >= scale && scaled.getHeight() >= scale) {
            try {
              @SuppressWarnings("ConstantConditions")
              Image hdpiImage = RetinaImage.createFrom(scaled, scale, null);
              return new RetinaImageIcon(hdpiImage);
            } catch (Throwable t) {
              // Can't always create Retina images (see issue 65609); fall through to non-Retina code path
              ourRetinaEnabled = false;
            }
          }
        }

        if (imageWidth > MAX_WIDTH || imageHeight > MAX_HEIGHT) {
          double scale = Math.min(MAX_WIDTH / (double)imageWidth, MAX_HEIGHT / (double)imageHeight);

          if (image.getType() == BufferedImage.TYPE_BYTE_INDEXED) {
            // Indexed images look terrible if they are scaled directly; instead, paint into an ARGB blank image
            BufferedImage bg = UIUtil.createImage(imageWidth, imageHeight, BufferedImage.TYPE_INT_ARGB);
            Graphics g = bg.getGraphics();
            //noinspection UseJBColor
            g.setColor(Gray.TRANSPARENT);
            g.fillRect(0, 0, bg.getWidth(), bg.getHeight());
            //noinspection ConstantConditions
            UIUtil.drawImage(g, image, 0, 0, null);
            g.dispose();
            image = bg;
          }

          image = ImageUtils.scale(image, scale, scale);
        }

        return new ImageIcon(image);
      }
    }
    catch (Throwable e) {
      // Not just IOExceptions here; for example, we've seen
      // IllegalArgumentEx @ ...... < PNGImageReader:1479 < ... ImageIO.read
      LOG.warn(String.format("Could not read icon image %1$s", path), e);
    }

    return null;
=======
    return myIcon != NONE ? myIcon : null;
>>>>>>> 1e5b25b8
  }

}<|MERGE_RESOLUTION|>--- conflicted
+++ resolved
@@ -15,18 +15,8 @@
  */
 package com.android.tools.idea.rendering;
 
-<<<<<<< HEAD
-import com.android.annotations.NonNull;
-import com.android.ide.common.rendering.api.ResourceValue;
-import com.android.ide.common.resources.ResourceResolver;
-import com.android.ide.common.resources.ResourceUrl;
-import com.android.ide.common.vectordrawable.VdPreview;
-import com.android.utils.XmlUtils;
-import com.google.common.base.Charsets;
-=======
 import com.android.annotations.VisibleForTesting;
 import com.android.ide.common.resources.ResourceResolver;
->>>>>>> 1e5b25b8
 import com.google.common.collect.Maps;
 import com.intellij.openapi.diagnostic.Logger;
 import com.intellij.openapi.fileEditor.FileDocumentManager;
@@ -37,23 +27,10 @@
 import icons.AndroidIcons;
 import org.jetbrains.annotations.NotNull;
 import org.jetbrains.annotations.Nullable;
-import org.w3c.dom.Document;
-import org.w3c.dom.Element;
-import org.w3c.dom.NamedNodeMap;
-import org.w3c.dom.Node;
 
 import javax.swing.*;
-<<<<<<< HEAD
-import java.awt.*;
-import java.awt.image.BufferedImage;
-import java.io.File;
-import java.util.Map;
-
-import static com.android.SdkConstants.*;
-=======
 
 import java.util.Map;
->>>>>>> 1e5b25b8
 
 public class GutterIconCache {
   private static final Logger LOG = Logger.getInstance(GutterIconCache.class);
@@ -103,13 +80,8 @@
       myThumbnailCache.clear();
     }
     Icon myIcon = myThumbnailCache.get(path);
-<<<<<<< HEAD
-    if (myIcon == null) {
-      myIcon = createIcon(path, resolver);
-=======
     if (myIcon == null || !isIconUpToDate(path)) {
       myIcon = GutterIconFactory.createIcon(path, resolver, MAX_WIDTH, MAX_HEIGHT);
->>>>>>> 1e5b25b8
 
       if (myIcon == null) {
         myIcon = NONE;
@@ -117,186 +89,14 @@
 
       myThumbnailCache.put(path, myIcon);
 
-<<<<<<< HEAD
-  // TODO: Make method which passes in the image here!
-  @Nullable
-  private static Icon createIcon(@NotNull String path, @Nullable ResourceResolver resolver) {
-    if (path.endsWith(DOT_XML)) {
-      return createXmlIcon(path, resolver);
-    } else {
-      return createBitmapIcon(path);
-    }
-  }
-
-  @Nullable
-  private static Icon createXmlIcon(@NotNull String path, @Nullable ResourceResolver resolver) {
-    try {
-      boolean isRetina = ourRetinaEnabled && UIUtil.isRetina();
-      VdPreview.TargetSize imageTargetSize = VdPreview.TargetSize.createSizeFromWidth(isRetina ? 2 * MAX_WIDTH : MAX_WIDTH);
-
-      String xml = Files.toString(new File(path), Charsets.UTF_8);
-      // See if this drawable is a vector; we can't render other drawables yet.
-      // TODO: Consider resolving selectors to render for example the default image!
-      if (xml.contains("<vector")) {
-        Document document = XmlUtils.parseDocumentSilently(xml, true);
-        if (document == null) {
-          return null;
-        }
-        Element root = document.getDocumentElement();
-        if (root == null) {
-          return null;
-        }
-        if (resolver != null) {
-          replaceResourceReferences(root, resolver);
-        }
-        StringBuilder builder = new StringBuilder(100);
-        BufferedImage image = VdPreview.getPreviewFromVectorDocument(imageTargetSize, document, builder);
-        if (builder.length() > 0) {
-          LOG.warn("Problems rendering " + path + ": " + builder);
-        }
-        if (image != null) {
-          if (isRetina) {
-            // The Retina image uses a scale of 2, and the RetinaImage class creates an
-            // image of size w/scale, h/scale. If the width or height is less than the scale,
-            // this rounds to width or height 0, which will cause exceptions to be thrown.
-            // Don't attempt to create a Retina image for images like that. See issue 65676.
-            final int scale = 2;
-            if (image.getWidth() >= scale && image.getHeight() >= scale) {
-              try {
-                @SuppressWarnings("ConstantConditions") Image hdpiImage = RetinaImage.createFrom(image, scale, null);
-                return new RetinaImageIcon(hdpiImage);
-              }
-              catch (Throwable t) {
-                // Can't always create Retina images (see issue 65609); fall through to non-Retina code path
-                ourRetinaEnabled = false;
-              }
-            }
-          }
-          return new ImageIcon(image);
-        }
-=======
       // Record timestamp of image resource at the time of caching
       VirtualFile file = LocalFileSystem.getInstance().findFileByPath(path);
       if (file != null) {
         myTimestampCache.put(path, file.getTimeStamp());
->>>>>>> 1e5b25b8
       }
     }
 
-<<<<<<< HEAD
-    return null;
-  }
-
-  private static void replaceResourceReferences(@NonNull Node node, @NonNull ResourceResolver resolver) {
-    if (node.getNodeType() == Node.ELEMENT_NODE) {
-      Element element = (Element)node;
-      NamedNodeMap attributes = element.getAttributes();
-
-      attributes:
-      for (int i = 0, n = attributes.getLength(); i < n; i++) {
-        Node attribute = attributes.item(i);
-        String value = attribute.getNodeValue();
-        if (!(value.startsWith(PREFIX_RESOURCE_REF) || value.startsWith(PREFIX_THEME_REF))) {
-          continue;
-        }
-        for (int j = 0; j < 10; j++) {
-          ResourceUrl resolvedUrl = ResourceUrl.parse(value);
-          if (resolvedUrl == null) {
-            continue attributes;
-          }
-          ResourceValue resourceValue;
-          if (resolvedUrl.theme) {
-            resourceValue = resolver.findItemInTheme(resolvedUrl.name, resolvedUrl.framework);
-          }
-          else {
-            resourceValue = resolver.findResValue(resolvedUrl.toString(), resolvedUrl.framework);
-          }
-          if (resourceValue == null) {
-            continue attributes;
-          }
-          value = resourceValue.getValue();
-          if (value == null) {
-            continue attributes;
-          }
-          if (!(value.startsWith(PREFIX_RESOURCE_REF) || value.startsWith(PREFIX_THEME_REF))) {
-            // Found leaf value
-            attribute.setNodeValue(value);
-            break;
-          }
-        }
-      }
-    }
-
-    node = node.getFirstChild();
-    while (node != null) {
-      replaceResourceReferences(node, resolver);
-      node = node.getNextSibling();
-    }
-  }
-
-  @Nullable
-  private static Icon createBitmapIcon(@NotNull String path) {
-    try {
-      BufferedImage image = ImageIO.read(new File(path));
-      if (image != null) {
-        int imageWidth = image.getWidth();
-        int imageHeight = image.getHeight();
-        if (ourRetinaEnabled && UIUtil.isRetina()) {
-          BufferedImage scaled = image;
-          if (imageWidth > 2 * MAX_WIDTH || imageHeight > 2 * MAX_HEIGHT) {
-            double scale = 2 * Math.min(MAX_WIDTH / (double)imageWidth, MAX_HEIGHT / (double)imageHeight);
-            scaled = ImageUtils.scale(image, scale, scale);
-          }
-
-          // The Retina image uses a scale of 2, and the RetinaImage class creates an
-          // image of size w/scale, h/scale. If the width or height is less than the scale,
-          // this rounds to width or height 0, which will cause exceptions to be thrown.
-          // Don't attempt to create a Retina image for images like that. See issue 65676.
-          final int scale = 2;
-          if (scaled.getWidth() >= scale && scaled.getHeight() >= scale) {
-            try {
-              @SuppressWarnings("ConstantConditions")
-              Image hdpiImage = RetinaImage.createFrom(scaled, scale, null);
-              return new RetinaImageIcon(hdpiImage);
-            } catch (Throwable t) {
-              // Can't always create Retina images (see issue 65609); fall through to non-Retina code path
-              ourRetinaEnabled = false;
-            }
-          }
-        }
-
-        if (imageWidth > MAX_WIDTH || imageHeight > MAX_HEIGHT) {
-          double scale = Math.min(MAX_WIDTH / (double)imageWidth, MAX_HEIGHT / (double)imageHeight);
-
-          if (image.getType() == BufferedImage.TYPE_BYTE_INDEXED) {
-            // Indexed images look terrible if they are scaled directly; instead, paint into an ARGB blank image
-            BufferedImage bg = UIUtil.createImage(imageWidth, imageHeight, BufferedImage.TYPE_INT_ARGB);
-            Graphics g = bg.getGraphics();
-            //noinspection UseJBColor
-            g.setColor(Gray.TRANSPARENT);
-            g.fillRect(0, 0, bg.getWidth(), bg.getHeight());
-            //noinspection ConstantConditions
-            UIUtil.drawImage(g, image, 0, 0, null);
-            g.dispose();
-            image = bg;
-          }
-
-          image = ImageUtils.scale(image, scale, scale);
-        }
-
-        return new ImageIcon(image);
-      }
-    }
-    catch (Throwable e) {
-      // Not just IOExceptions here; for example, we've seen
-      // IllegalArgumentEx @ ...... < PNGImageReader:1479 < ... ImageIO.read
-      LOG.warn(String.format("Could not read icon image %1$s", path), e);
-    }
-
-    return null;
-=======
     return myIcon != NONE ? myIcon : null;
->>>>>>> 1e5b25b8
   }
 
 }