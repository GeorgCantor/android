/*
 * Copyright (C) 2022 The Android Open Source Project
 *
 * Licensed under the Apache License, Version 2.0 (the "License");
 * you may not use this file except in compliance with the License.
 * You may obtain a copy of the License at
 *
 *      http://www.apache.org/licenses/LICENSE-2.0
 *
 * Unless required by applicable law or agreed to in writing, software
 * distributed under the License is distributed on an "AS IS" BASIS,
 * WITHOUT WARRANTIES OR CONDITIONS OF ANY KIND, either express or implied.
 * See the License for the specific language governing permissions and
 * limitations under the License.
 */
package com.android.tools.idea.gradle.dsl.parser.toml

import com.android.tools.idea.gradle.dsl.model.BuildModelContext
import com.android.tools.idea.gradle.dsl.parser.elements.GradleDslExpressionList
import com.android.tools.idea.gradle.dsl.parser.elements.GradleDslExpressionMap
import com.android.tools.idea.gradle.dsl.parser.elements.GradleDslLiteral
import com.android.tools.idea.gradle.dsl.parser.elements.GradleNameElement
import com.android.tools.idea.gradle.dsl.parser.files.GradleDslFile
import com.intellij.openapi.command.WriteCommandAction
<<<<<<< HEAD
import com.intellij.openapi.util.io.FileUtil
import com.intellij.openapi.util.registry.Registry
import com.intellij.openapi.vfs.VfsUtil
import com.intellij.openapi.vfs.VfsUtil.findFile
import com.intellij.openapi.vfs.VirtualFile
import com.intellij.testFramework.LightPlatformTestCase
import org.junit.Test
import org.junit.runner.RunWith
import org.junit.runners.Parameterized
import java.io.File

@RunWith(Parameterized::class)
class TomlDslChangerTest(private val fileName: String) : LightPlatformTestCase() {

  companion object {
    @JvmStatic
    @Parameterized.Parameters(name = "For file: {0}")
    fun filePath() = listOf("gradle/libs.versions.toml", "build.gradle.toml")
  }

  override fun setUp(){
    Registry.`is`("android.gradle.declarative.plugin.studio.support", true)
    super.setUp()
  }
=======
import com.intellij.openapi.project.guessProjectDir
import com.intellij.openapi.vfs.VfsUtil
import com.intellij.testFramework.LightPlatformTestCase
import com.intellij.testFramework.VfsTestUtil
import org.junit.Test
import org.mockito.Mockito

class TomlDslChangerTest : LightPlatformTestCase() {
>>>>>>> 0d09370c

  @Test
  fun testDeleteSingleLiteral() {
    val toml = """
      foo = "bar"
    """.trimIndent()
    val expected = ""
    doTest(toml, expected) { removeProperty("foo") }
  }

  @Test
  fun testRenameSingleLiteral() {
    val toml = """
      foo = "bar"
    """.trimIndent()
    val expected = """
      foo_updated = "bar"
    """.trimIndent()
    doTest(toml, expected) { children.first().rename("foo_updated") }
  }

  @Test
  fun testDeleteMiddleLiteral() {
    val toml = """
      one = "one"
      two = "two"
      three = "three"
    """.trimIndent()
    val expected = """
      one = "one"
      three = "three"
    """.trimIndent()
    doTest(toml, expected) { removeProperty("two") }
  }

  @Test
  fun testRenameMiddleLiteral() {
    val toml = """
      one = "one"
      two = "two"
      three = "three"
    """.trimIndent()
    val expected = """
      one = "one"
      two_updated = "two"
      three = "three"
    """.trimIndent()
    doTest(toml, expected) { elements["two"]?.rename("two_updated") }
  }

  @Test
  fun testRenameSingleLiteralInTable() {
    val toml = """
      [table]
      foo = "bar"
    """.trimIndent()
    val expected = """
      [table]
      foo_updated = "bar"
    """.trimIndent()
    doTest(toml, expected) {
      val table = (getPropertyElement("table") as? GradleDslExpressionMap)
      table?.elements?.get("foo")?.rename("foo_updated")
    }
  }

  @Test
  fun testRenameInInlineTable() {
    val toml = """
      foo = { bar = "baz" }
    """.trimIndent()
    val expected = """
      foo_updated = { bar = "baz" }
    """.trimIndent()
    doTest(toml, expected) {
      elements["foo"]?.rename("foo_updated")
    }
  }

  @Test
  fun testDeleteFirstLiteralInInlineTable() {
    val toml = """
      foo = { one = "one", two = "two", three = "three" }
    """.trimIndent()
    val expected = """
      foo = { two = "two", three = "three" }
    """.trimIndent()
    doTest(toml, expected) { (getPropertyElement("foo") as? GradleDslExpressionMap)?.removeProperty("one") }
  }

  @Test
  fun testDeleteMiddleLiteralInInlineTable() {
    val toml = """
      foo = { one = "one", two = "two", three = "three" }
    """.trimIndent()
    val expected = """
      foo = { one = "one", three = "three" }
    """.trimIndent()
    doTest(toml, expected) { (getPropertyElement("foo") as? GradleDslExpressionMap)?.removeProperty("two") }
  }

  @Test
  fun testDeleteLastLiteralInInlineTable() {
    val toml = """
      foo = { one = "one", two = "two", three = "three" }
    """.trimIndent()
    val expected = """
      foo = { one = "one", two = "two" }
    """.trimIndent()
    doTest(toml, expected) { (getPropertyElement("foo") as? GradleDslExpressionMap)?.removeProperty("three") }
  }

  @Test
  fun testDeleteFirstLiteralInArray() {
    val toml = """
      foo = ["one", "two", "three"]
    """.trimIndent()
    val expected = """
      foo = ["two", "three"]
    """.trimIndent()
    doTest(toml, expected) { (getPropertyElement("foo") as? GradleDslExpressionList)?.run { removeProperty(getElementAt(0)) } }
  }

  @Test
  fun testDeleteMiddleLiteralInArray() {
    val toml = """
      foo = ["one", "two", "three"]
    """.trimIndent()
    val expected = """
      foo = ["one", "three"]
    """.trimIndent()
    doTest(toml, expected) { (getPropertyElement("foo") as? GradleDslExpressionList)?.run { removeProperty(getElementAt(1)) } }
  }

  @Test
  fun testDeleteLastLiteralInArray() {
    val toml = """
      foo = ["one", "two", "three"]
    """.trimIndent()
    val expected = """
      foo = ["one", "two"]
    """.trimIndent()
    doTest(toml, expected) { (getPropertyElement("foo") as? GradleDslExpressionList)?.run { removeProperty(getElementAt(2)) } }
  }

  @Test
  fun testDeleteInlineTable() {
    val toml = """
      foo = { one = "one", two = "two", three = "three" }
    """.trimIndent()
    val expected = ""
    doTest(toml, expected) { removeProperty("foo") }
  }

  @Test
  fun testDeleteArray() {
    val toml = """
      foo = [1, 2, 3]
    """.trimIndent()
    val expected = ""
    doTest(toml, expected) { removeProperty("foo") }
  }

  @Test
  fun testRenameArray() {
    val toml = """
      foo = [1, 2, 3]
    """.trimIndent()
    val expected = "foo_updated = [1, 2, 3]"
    doTest(toml, expected) { children.first().rename("foo_updated") }
  }

  @Test
  fun testAddSecondTable() {
    val toml = """
       [table]
       foo = "bar"
     """.trimIndent()
    val expected = """
       [table]
       foo = "bar"
       [table2]
       baz = "baz"
     """.trimIndent()
    doTest(toml, expected) {
      val table2 = GradleDslExpressionMap(this, GradleNameElement.create("table2"))
      val baz = GradleDslLiteral(table2, GradleNameElement.create("baz"))
      baz.setValue("baz")
      this.setNewElement(table2)
      table2.setNewElement(baz)
    }
  }

  @Test
  fun testAddToSegmentedTable() {
    val toml = """
      [a.b]
      foo = "foo"
    """.trimIndent()
    val expected = """
      [a.b]
      foo = "foo"
      bar = "bar"
    """.trimIndent()
    doTest(toml, expected) {
      ((elements["a"] as GradleDslExpressionMap)
        .getElement("b") as GradleDslExpressionMap)
        .addNewLiteral("bar", "bar")
    }
  }

  @Test
  fun testInsertLiteralFirstInInlineTable() {
    val toml = """
      foo = { two = "two" }
    """.trimIndent()
    val expected = """
      foo = { one = "one", two = "two" }
    """.trimIndent()
    doTest (toml, expected) {
      val foo = getPropertyElement("foo") as GradleDslExpressionMap
      val one = GradleDslLiteral(foo, GradleNameElement.create("one"))
      one.setValue("one")
      foo.addNewElementAt(0, one)
    }
  }

  @Test
  fun testInsertLiteralLastInInlineTable() {
    val toml = """
      foo = { two = "two" }
    """.trimIndent()
    val expected = """
      foo = { two = "two", three = "three" }
    """.trimIndent()
    doTest (toml, expected) {
      val foo = getPropertyElement("foo") as GradleDslExpressionMap
      val three = GradleDslLiteral(foo, GradleNameElement.create("three"))
      three.setValue("three")
      foo.addNewElementAt(1, three)
    }
  }

  @Test
  fun testInsertLiteralFirstInArray() {
    val toml = """
      foo = [2]
    """.trimIndent()
    val expected = """
      foo = [1, 2]
    """.trimIndent()
    doTest (toml, expected) {
      val foo = getPropertyElement("foo") as GradleDslExpressionList
      val one = GradleDslLiteral(foo, GradleNameElement.empty())
      one.setValue(1)
      foo.addNewElementAt(0, one)
    }
  }

  @Test
  fun testInsertLiteralLastInArray() {
    val toml = """
      foo = [2]
    """.trimIndent()
    val expected = """
      foo = [2, 3]
    """.trimIndent()
    doTest (toml, expected) {
      val foo = getPropertyElement("foo") as GradleDslExpressionList
      val three = GradleDslLiteral(foo, GradleNameElement.empty())
      three.setValue(3)
      foo.addNewElementAt(1, three)
    }
  }

  private fun doTest(toml: String, expected: String, changer: GradleDslFile.() -> Unit) {
    val libsTomlFile = VfsTestUtil.createFile(
      project.guessProjectDir()!!,
      "gradle/libs.versions.toml",
      toml
    )
    val dslFile = object : GradleDslFile(libsTomlFile, project, ":", BuildModelContext.create(project, Mockito.mock())) {}
    dslFile.parse()
    changer(dslFile)
    WriteCommandAction.runWriteCommandAction(project) {
      dslFile.applyChanges()
      dslFile.saveAllChanges()
    }
    val text = VfsUtil.loadText(libsTomlFile).replace("\r", "")
    assertEquals(expected, text)
  }
<<<<<<< HEAD

  private fun writeLibsTomlFile(text: String): VirtualFile {
    lateinit var libsTomlFile: VirtualFile
    runWriteAction {
      val file: File = File(project.basePath, fileName).getCanonicalFile()
      FileUtil.createParentDirs(file)
      val parent = findFile(file.parentFile.toPath(), true)!!
      libsTomlFile = parent.createChildData(this, file.name)
      VfsUtil.saveText(libsTomlFile, text)
    }
    return libsTomlFile
  }
=======
>>>>>>> 0d09370c
}<|MERGE_RESOLUTION|>--- conflicted
+++ resolved
@@ -22,21 +22,16 @@
 import com.android.tools.idea.gradle.dsl.parser.elements.GradleNameElement
 import com.android.tools.idea.gradle.dsl.parser.files.GradleDslFile
 import com.intellij.openapi.command.WriteCommandAction
-<<<<<<< HEAD
-import com.intellij.openapi.util.io.FileUtil
+import com.intellij.openapi.project.guessProjectDir
 import com.intellij.openapi.util.registry.Registry
 import com.intellij.openapi.vfs.VfsUtil
-import com.intellij.openapi.vfs.VfsUtil.findFile
-import com.intellij.openapi.vfs.VirtualFile
 import com.intellij.testFramework.LightPlatformTestCase
+import com.intellij.testFramework.VfsTestUtil
 import org.junit.Test
-import org.junit.runner.RunWith
 import org.junit.runners.Parameterized
-import java.io.File
-
-@RunWith(Parameterized::class)
-class TomlDslChangerTest(private val fileName: String) : LightPlatformTestCase() {
-
+import org.mockito.Mockito
+
+class TomlDslChangerTest : LightPlatformTestCase() {
   companion object {
     @JvmStatic
     @Parameterized.Parameters(name = "For file: {0}")
@@ -47,16 +42,6 @@
     Registry.`is`("android.gradle.declarative.plugin.studio.support", true)
     super.setUp()
   }
-=======
-import com.intellij.openapi.project.guessProjectDir
-import com.intellij.openapi.vfs.VfsUtil
-import com.intellij.testFramework.LightPlatformTestCase
-import com.intellij.testFramework.VfsTestUtil
-import org.junit.Test
-import org.mockito.Mockito
-
-class TomlDslChangerTest : LightPlatformTestCase() {
->>>>>>> 0d09370c
 
   @Test
   fun testDeleteSingleLiteral() {
@@ -348,19 +333,4 @@
     val text = VfsUtil.loadText(libsTomlFile).replace("\r", "")
     assertEquals(expected, text)
   }
-<<<<<<< HEAD
-
-  private fun writeLibsTomlFile(text: String): VirtualFile {
-    lateinit var libsTomlFile: VirtualFile
-    runWriteAction {
-      val file: File = File(project.basePath, fileName).getCanonicalFile()
-      FileUtil.createParentDirs(file)
-      val parent = findFile(file.parentFile.toPath(), true)!!
-      libsTomlFile = parent.createChildData(this, file.name)
-      VfsUtil.saveText(libsTomlFile, text)
-    }
-    return libsTomlFile
-  }
-=======
->>>>>>> 0d09370c
 }