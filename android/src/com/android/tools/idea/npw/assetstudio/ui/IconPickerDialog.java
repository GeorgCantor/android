--- conflicted
+++ resolved
@@ -40,10 +40,7 @@
 import org.jetbrains.annotations.NotNull;
 
 import javax.swing.*;
-<<<<<<< HEAD
-=======
 import javax.swing.event.DocumentEvent;
->>>>>>> 02229574
 import javax.swing.event.ListSelectionListener;
 import javax.swing.table.AbstractTableModel;
 import javax.swing.table.DefaultTableCellRenderer;
@@ -56,8 +53,6 @@
 import java.util.*;
 import java.util.List;
 
-import static com.android.assetstudiolib.AssetStudio.MATERIAL_DESIGN_ICONS_PATH;
-
 /**
  * Generate a dialog to pick a pre-configured material icon in vector format.
  */
@@ -126,10 +121,7 @@
       return COLUMN_NUMBER;
     }
   };
-<<<<<<< HEAD
-=======
-
->>>>>>> 02229574
+
   private final JBTable myIconTable = new JBTable(myModel);
 
   private JPanel myContentPanel;
@@ -192,33 +184,6 @@
       }
     };
 
-    TableCellRenderer tableRenderer = new DefaultTableCellRenderer() {
-      @Override
-      public void setValue(Object value) {
-        VdIcon icon = (VdIcon)value;
-        setText("");
-        setToolTipText(icon != null ? icon.getName() : null);
-        setIcon(icon);
-      }
-
-      @Override
-      public Component getTableCellRendererComponent(JTable table,
-                                                     Object value,
-                                                     boolean isSelected,
-                                                     boolean hasFocus,
-                                                     int row,
-                                                     int column) {
-        if (table.getValueAt(row, column) == null) {
-          Component cell = super.getTableCellRendererComponent(table, value, false, false, row, column);
-          cell.setFocusable(false);
-          return cell;
-        }
-        else {
-          return super.getTableCellRendererComponent(table, value, isSelected, hasFocus, row, column);
-        }
-      }
-    };
-
     // For the main content area, display a grid if icons
     myIconTable.setBackground(iconBackgroundColor);
     myIconTable.setDefaultRenderer(VdIcon.class, tableRenderer);
@@ -226,8 +191,6 @@
     myIconTable.setSelectionMode(ListSelectionModel.SINGLE_SELECTION);
     myIconTable.setCellSelectionEnabled(true);
     myIconsPanel.add(new JBScrollPane(myIconTable));
-<<<<<<< HEAD
-=======
     myIconTable.addKeyListener(new KeyAdapter() {
       @Override
       public void keyTyped(KeyEvent e) {
@@ -239,7 +202,6 @@
         super.keyPressed(e);
       }
     });
->>>>>>> 02229574
 
     // Add license info at the bottom.
     myLicenseLabel.setHyperlinkText("These icons are available under the ", "Apache License Version 2.0", "");
@@ -258,11 +220,7 @@
       }
       int row = myIconTable.getSelectedRow();
       int col = myIconTable.getSelectedColumn();
-<<<<<<< HEAD
-      VdIcon icon = (VdIcon)myModel.getValueAt(row, col);
-=======
       VdIcon icon = row != -1 && col != -1 ? (VdIcon)myIconTable.getValueAt(row, col) : null;
->>>>>>> 02229574
       mySelectedIcon = icon;
       setOKActionEnabled(icon != null);
     };
@@ -276,15 +234,11 @@
     categoryList.addListSelectionListener(e -> {
       if (e.getValueIsAdjusting()) {
         return;
-<<<<<<< HEAD
-=======
       }
       String selectedValue = (String)categoryList.getSelectedValue();
       if (selectedValue != null) {
         updateIconList(selectedValue);
->>>>>>> 02229574
-      }
-      updateIconList((String)categoryList.getSelectedValue());
+      }
     });
     categoryList.setSelectedIndex(0);
 
@@ -351,11 +305,7 @@
     for (int i = 1; i < ICON_CATEGORIES.length; i++) {
       String categoryName = ICON_CATEGORIES[i];
       String categoryNameLowerCase = categoryName.toLowerCase(Locale.ENGLISH);
-<<<<<<< HEAD
-      String fullDirName = MATERIAL_DESIGN_ICONS_PATH + categoryNameLowerCase + '/';
-=======
       String fullDirName = MaterialDesignIcons.PATH + categoryNameLowerCase + '/';
->>>>>>> 02229574
       for (Iterator<String> iterator = GraphicGenerator.getResourcesNames(fullDirName, SdkConstants.DOT_XML); iterator.hasNext(); ) {
         final String iconName = iterator.next();
         URL url = GraphicGenerator.class.getClassLoader().getResource(fullDirName + iconName);
