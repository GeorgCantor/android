--- conflicted
+++ resolved
@@ -59,10 +59,6 @@
 import com.intellij.testFramework.replaceService
 import com.intellij.testFramework.runInEdtAndWait
 import com.intellij.toolWindow.ToolWindowHeadlessManagerImpl
-import java.io.ByteArrayOutputStream
-import java.io.PrintStream
-import java.util.concurrent.TimeUnit
-import kotlin.test.fail
 import kotlinx.coroutines.runBlocking
 import org.junit.Before
 import org.junit.Ignore
@@ -70,13 +66,10 @@
 import org.junit.Test
 import org.junit.rules.RuleChain
 import org.mockito.Mockito.anyString
-<<<<<<< HEAD
 import java.io.ByteArrayOutputStream
 import java.io.PrintStream
 import java.util.concurrent.TimeUnit
 import kotlin.test.fail
-=======
->>>>>>> 574fcae1
 
 private val MODERN_PROCESS = MODERN_DEVICE.createProcess()
 private val LEGACY_PROCESS = LEGACY_DEVICE.createProcess()
@@ -252,12 +245,7 @@
     val toolWindow =
       LibraryDependentToolWindow.EXTENSION_POINT_NAME.extensions.find {
         it.id == "Layout Inspector"
-<<<<<<< HEAD
-      }
-        ?: fail("Tool window not found")
-=======
       } ?: fail("Tool window not found")
->>>>>>> 574fcae1
 
     assertThat(toolWindow.librarySearchClass).isEqualTo(AndroidFacetChecker::class.qualifiedName)
   }
@@ -319,11 +307,7 @@
       )
 
       val modelUpdatedLatch = ReportingCountDownLatch(1)
-<<<<<<< HEAD
-      deviceViewContentPanel.inspectorModel.modificationListeners.add { _, _, _ ->
-=======
       deviceViewContentPanel.inspectorModel.addModificationListener { _, _, _ ->
->>>>>>> 574fcae1
         modelUpdatedLatch.countDown()
       }
       discovery.fireConnected(MODERN_PROCESS)
