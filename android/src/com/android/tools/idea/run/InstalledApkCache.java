--- conflicted
+++ resolved
@@ -98,11 +98,7 @@
    * A null return value indicates that the package was not found.
    */
   @Nullable
-<<<<<<< HEAD
-  public String getLastUpdateTime(@NotNull IDevice device, @NotNull String pkgName) {
-=======
   public InstallState getInstallState(@NotNull IDevice device, @NotNull String pkgName) {
->>>>>>> 50d6ab60
     boolean deviceHasPackage = false;
     myDiagnosticOutput = null;
 
