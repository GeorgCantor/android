/*
 * Copyright (C) 2020 The Android Open Source Project
 *
 * Licensed under the Apache License, Version 2.0 (the "License");
 * you may not use this file except in compliance with the License.
 * You may obtain a copy of the License at
 *
 *      http://www.apache.org/licenses/LICENSE-2.0
 *
 * Unless required by applicable law or agreed to in writing, software
 * distributed under the License is distributed on an "AS IS" BASIS,
 * WITHOUT WARRANTIES OR CONDITIONS OF ANY KIND, either express or implied.
 * See the License for the specific language governing permissions and
 * limitations under the License.
 */
package com.android.tools.idea.project

import com.android.tools.idea.flags.StudioFlags
import com.android.tools.idea.model.MergedManifestModificationListener
import com.android.tools.idea.projectsystem.getModuleSystem
<<<<<<< HEAD
=======
import com.android.tools.idea.testing.flags.override
>>>>>>> cdc83e4e
import com.google.common.truth.Truth.assertThat
import org.jetbrains.android.AndroidTestCase

class DefaultModuleSystemTest : AndroidTestCase() {
  override fun setUp() {
    super.setUp()
    MergedManifestModificationListener.ensureSubscribed(project)
  }

  override fun tearDown() {
    try {
      StudioFlags.ANDROID_MANIFEST_INDEX_ENABLED.clearOverride()
    }
    finally {
      super.tearDown()
    }
  }

  fun testGetPackageName_noOverrides() {
    val packageName = (myModule.getModuleSystem() as DefaultModuleSystem).getPackageName()
    assertThat(packageName).isEqualTo("p1.p2")
  }

  fun testGetPackageName_noOverrides_noIndex() {
<<<<<<< HEAD
    StudioFlags.ANDROID_MANIFEST_INDEX_ENABLED.override(false)
=======
    StudioFlags.ANDROID_MANIFEST_INDEX_ENABLED.override(false, testRootDisposable)
>>>>>>> cdc83e4e
    val packageName = (myModule.getModuleSystem() as DefaultModuleSystem).getPackageName()
    assertThat(packageName).isEqualTo("p1.p2")
  }
}<|MERGE_RESOLUTION|>--- conflicted
+++ resolved
@@ -18,10 +18,7 @@
 import com.android.tools.idea.flags.StudioFlags
 import com.android.tools.idea.model.MergedManifestModificationListener
 import com.android.tools.idea.projectsystem.getModuleSystem
-<<<<<<< HEAD
-=======
 import com.android.tools.idea.testing.flags.override
->>>>>>> cdc83e4e
 import com.google.common.truth.Truth.assertThat
 import org.jetbrains.android.AndroidTestCase
 
@@ -31,26 +28,13 @@
     MergedManifestModificationListener.ensureSubscribed(project)
   }
 
-  override fun tearDown() {
-    try {
-      StudioFlags.ANDROID_MANIFEST_INDEX_ENABLED.clearOverride()
-    }
-    finally {
-      super.tearDown()
-    }
-  }
-
   fun testGetPackageName_noOverrides() {
     val packageName = (myModule.getModuleSystem() as DefaultModuleSystem).getPackageName()
     assertThat(packageName).isEqualTo("p1.p2")
   }
 
   fun testGetPackageName_noOverrides_noIndex() {
-<<<<<<< HEAD
-    StudioFlags.ANDROID_MANIFEST_INDEX_ENABLED.override(false)
-=======
     StudioFlags.ANDROID_MANIFEST_INDEX_ENABLED.override(false, testRootDisposable)
->>>>>>> cdc83e4e
     val packageName = (myModule.getModuleSystem() as DefaultModuleSystem).getPackageName()
     assertThat(packageName).isEqualTo("p1.p2")
   }
