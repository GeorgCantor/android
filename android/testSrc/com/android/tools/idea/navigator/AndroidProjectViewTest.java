/*
 * Copyright (C) 2014 The Android Open Source Project
 *
 * Licensed under the Apache License, Version 2.0 (the "License");
 * you may not use this file except in compliance with the License.
 * You may obtain a copy of the License at
 *
 *      http://www.apache.org/licenses/LICENSE-2.0
 *
 * Unless required by applicable law or agreed to in writing, software
 * distributed under the License is distributed on an "AS IS" BASIS,
 * WITHOUT WARRANTIES OR CONDITIONS OF ANY KIND, either express or implied.
 * See the License for the specific language governing permissions and
 * limitations under the License.
 */
package com.android.tools.idea.navigator;

import static com.android.tools.idea.gradle.util.GradleUtil.getGradlePath;
import static com.android.tools.idea.testing.TestProjectPaths.KOTLIN_GRADLE_DSL;
import static com.android.tools.idea.testing.TestProjectPaths.NAVIGATOR_PACKAGEVIEW_COMMONROOTS;
import static com.android.tools.idea.testing.TestProjectPaths.NAVIGATOR_PACKAGEVIEW_SIMPLE;
import static com.google.common.truth.Truth.assertThat;
import static com.intellij.openapi.util.io.FileUtil.join;
import static com.intellij.openapi.util.io.FileUtil.writeToFile;
import static com.intellij.testFramework.PlatformTestUtil.createComparator;
import static com.intellij.testFramework.ProjectViewTestUtil.assertStructureEqual;

import com.android.tools.idea.flags.StudioFlags;
import com.android.tools.idea.gradle.project.model.AndroidModuleModel;
import com.android.tools.idea.navigator.nodes.AndroidViewProjectNode;
import com.android.tools.idea.navigator.nodes.android.BuildScriptTreeStructureProvider;
import com.android.tools.idea.testing.AndroidGradleTestCase;
import com.google.common.collect.ImmutableList;
import com.intellij.ide.projectView.TreeStructureProvider;
import com.intellij.ide.projectView.ViewSettings;
import com.intellij.ide.projectView.impl.GroupByTypeComparator;
import com.intellij.ide.util.treeView.AbstractTreeNode;
import com.intellij.openapi.Disposable;
import com.intellij.openapi.actionSystem.CommonDataKeys;
import com.intellij.openapi.module.Module;
import com.intellij.openapi.module.ModuleManager;
import com.intellij.openapi.project.Project;
import com.intellij.openapi.ui.Queryable;
import com.intellij.openapi.util.Disposer;
import com.intellij.openapi.vfs.LocalFileSystem;
import com.intellij.openapi.vfs.VirtualFile;
import com.intellij.projectView.TestProjectTreeStructure;
import com.intellij.psi.PsiDirectory;
import com.intellij.psi.PsiElement;
import com.intellij.psi.PsiManager;
import com.intellij.psi.xml.XmlFile;
import java.io.File;
import java.util.ArrayList;
import java.util.Arrays;
import java.util.Collection;
import java.util.HashSet;
import java.util.List;
import java.util.Set;
import java.util.Stack;
import java.util.stream.Collectors;
import org.jetbrains.annotations.NotNull;
import org.jetbrains.annotations.Nullable;

// TODO: Test available actions for each node!
public class AndroidProjectViewTest extends AndroidGradleTestCase {
  private AndroidProjectViewPane myPane;

  public void testProjectView() throws Exception {
    loadProject(NAVIGATOR_PACKAGEVIEW_SIMPLE);

    myPane = createPane();
    TestAndroidTreeStructure structure = new TestAndroidTreeStructure(getProject(), getTestRootDisposable());

    Queryable.PrintInfo printInfo = new Queryable.PrintInfo();
    PsiDirectory dir = getBaseFolder();
    assertNotNull(dir);

    String rootModuleName = null;
    for (Module module : ModuleManager.getInstance(getProject()).getModules()) {
      if (getGradlePath(module) == null) {
        rootModuleName = module.getName();
      }
    }
    assertNotNull(rootModuleName);

    String projectName = getProject().getName();
    String expected = projectName + "\n" +
                      " app (Android)\n" +
                      "  manifests\n" +
                      "   AndroidManifest.xml (main)\n" +
                      "   AndroidManifest.xml (debug)\n" +
                      "  java\n" +
                      "   app (main)\n" +
                      "    MainActivity\n" +
                      "   app (androidTest)\n" +
                      "    MainActivityTest.java\n" +
                      "   Debug.java\n" +
                      "  renderscript\n" +
                      "   test.rs (main)\n" +
                      "  assets\n" +
                      "   raw.asset.txt (main)\n" +
                      "  res\n" +
                      "   drawable\n" +
                      "    ic_launcher (2)\n" +
                      "     ic_launcher.png (hdpi, debug)\n" +
                      "     ic_launcher.png (mdpi)\n" +
                      "    j (2)\n" +
                      "     j.png (mdpi)\n" +
                      "     j.xml (xxdpi)\n" +
                      "   layout\n" +
                      "    activity_main.xml\n" +
                      "   menu\n" +
                      "    main.xml\n" +
                      "   values\n" +
                      "    dimens (3)\n" +
                      "     dimens.xml\n" +
                      "     dimens.xml (debug)\n" +
                      "     dimens.xml (w820dp)\n" +
                      "    strings (2)\n" +
                      "     strings.xml\n" +
                      "     strings.xml (debug)\n" +
                      "    styles.xml\n" +
                      " empty (non-Android)\n" +
                      " javamodule (non-Android)\n" +
                      "  java\n" +
                      "   foo\n" +
                      "    Foo.java\n" +
                      "  tests\n" +
                      "   foo\n" +
                      "    FooTest.java\n" +
                      "  resources\n" +
                      "   res2.txt\n" +
                      "  test-resources\n" +
                      "   test-res.txt\n" +
                      " lib (Android)\n" +
                      "  manifests\n" +
                      "   AndroidManifest.xml (main)\n" +
                      "  cpp\n" +
                      "   hello.c (main)\n" +
                      "  jniLibs\n" +
                      "   libc.so (main)\n" +
                      "   libm.so (debug)\n" +
                      "  res\n" +
                      "   drawable\n" +
                      "    ic_launcher.png (mdpi)\n" +
                      "   values\n" +
                      "    strings.xml\n" +
                      " Gradle Scripts\n" +
                      "  build.gradle (Project: testProjectView)\n" +
                      "  build.gradle (Module: app)\n" +
                      "  sonar.gradle (Module: app)\n" +
                      "  build.gradle (Module: empty)\n" +
                      "  build.gradle (Module: javamodule)\n" +
                      "  build.gradle (Module: lib)\n" +
                      "  gradle-wrapper.properties (Gradle Version)\n" +
                      "  proguard-rules.pro (ProGuard Rules for app)\n" +
                      "  proguard.cfg (ProGuard Rules for lib)\n" +
                      "  settings.gradle (Project Settings)\n" +
                      "  local.properties (SDK Location)\n";
    int numLines = expected.split("\n").length;
    assertStructureEqual(structure, expected, numLines, new GroupByTypeComparator(null, "android"), structure.getRootElement(), printInfo);
  }

  // Test that selecting a res group node causes the correct PSI Elements to be selected
  public void testSelection() throws Exception {
    loadProject(NAVIGATOR_PACKAGEVIEW_SIMPLE);

    myPane = createPane();
    TestAndroidTreeStructure structure = new TestAndroidTreeStructure(getProject(), getTestRootDisposable());

    // Select the node app/res/values/dimens.xml, which groups together 3 dimens.xml files
    Object element = findElementForPath(structure, "app (Android)", "res", "values", "dimens (3)");
    assertNotNull(element);
    myPane.getTreeBuilder().select(element);

    // Now make sure that selecting that group node caused the actual files to be selected
    PsiElement[] psiElements = myPane.getSelectedPSIElements();
    assertThat(psiElements).hasLength(3);
    for (PsiElement e : psiElements) {
      assertEquals("dimens.xml", ((XmlFile)e).getName());
    }
  }

  // Test that the virtualFileArray for resource nodes actually contains the files for this node.
  public void testVirtualFileArrayForResNode() throws Exception {
    loadProject(NAVIGATOR_PACKAGEVIEW_SIMPLE);

    myPane = createPane();
    TestAndroidTreeStructure structure = new TestAndroidTreeStructure(getProject(), getTestRootDisposable());

    // Select the node app/res/drawable/is_launcher.png, which groups together 2 ic_launcher.png files.
    Object element = findElementForPath(structure, "app (Android)", "res", "drawable", "ic_launcher (2)");
    assertNotNull(element);
    myPane.getTreeBuilder().select(element);

    // Now make sure the virtualFileArray for this node actually contains the 2 files.
    VirtualFile[] files = ((VirtualFile[])myPane.getData(CommonDataKeys.VIRTUAL_FILE_ARRAY.getName()));
    assertNotNull(files);
    assertThat(files).hasLength(2);
    for (VirtualFile f : files) {
      assertEquals("ic_launcher.png", f.getName());
    }
  }

  @Nullable
  private Object findElementForPath(@NotNull TestAndroidTreeStructure structure, @NotNull String... path) {
    Object current = structure.getRootElement();

    outer:
    for (String segment : path) {
      for (Object child : structure.getChildElements(current)) {
        AbstractTreeNode node = (AbstractTreeNode)child;
        if (segment.equals(node.toTestString(null))) {
          current = node;
          continue outer;
        }
      }

      // none of the children match the expected segment
      return null;
    }
    return current;
  }

  public void testCommonRoots() throws Exception {
    loadProject(NAVIGATOR_PACKAGEVIEW_COMMONROOTS);

    myPane = createPane();
    TestAndroidTreeStructure structure = new TestAndroidTreeStructure(getProject(), getTestRootDisposable());

    Queryable.PrintInfo printInfo = new Queryable.PrintInfo();
    PsiDirectory dir = getBaseFolder();
    assertNotNull(dir);

    Module[] modules = ModuleManager.getInstance(getProject()).getModules();
    assertThat(modules).hasLength(1);

    String projectName = getProject().getName();
    String expected = projectName + "\n" +
                      " Gradle Scripts\n" +
                      "  build.gradle (Module: " + modules[0].getName() + ")\n" +
                      "  gradle-wrapper.properties (Gradle Version)\n" +
                      "  local.properties (SDK Location)\n" +
                      " " + modules[0].getName() + " (Android)\n" +
                      "  java\n" +
                      "   foo (main)\n" +
                      "    Foo.java\n" +
                      "  manifests\n" +
                      "   AndroidManifest.xml (main)\n" +
                      "  res\n" +
                      "   values\n" +
                      "    dimens.xml (w820dp)\n" +
                      "  resources\n" +
                      "   sample_resource.txt\n";
    int numLines = expected.split("\n").length;
    assertStructureEqual(structure, expected, numLines, createComparator(printInfo), structure.getRootElement(), printInfo);
  }

  public void testKotlinBuildScriptStructure() throws Exception {
    loadProject(KOTLIN_GRADLE_DSL);

    myPane = createPane();
    TestAndroidTreeStructure structure = new TestAndroidTreeStructure(getProject(), getTestRootDisposable());

    Queryable.PrintInfo printInfo = new Queryable.PrintInfo();
    PsiDirectory dir = getBaseFolder();
    assertNotNull(dir);

    Module[] modules = ModuleManager.getInstance(getProject()).getModules();
    assertThat(modules).hasLength(3);

    String projectName = getProject().getName();
    String expected = projectName + "\n" +
                      " Gradle Scripts\n" +
                      "  build.gradle (Project: " + projectName +  ")\n" +
                      "  build.gradle.kts (Module: app)\n" +
                      "  build.gradle.kts (Module: lib)\n" +
                      "  build.gradle.kts (Project: " + projectName + ")\n" +
                      "  gradle-wrapper.properties (Gradle Version)\n" +
                      "  local.properties (SDK Location)\n" +
                      "  settings.gradle.kts (Project Settings)\n" +
                      " app (Android)\n" +
                      "  manifests\n" +
                      "   AndroidManifest.xml (main)\n" +
                      "  res\n" +
                      "   layout\n" +
                      "    activity_main.xml\n" +
                      "   mipmap\n" +
                      "    ic_launcher (5)\n" +
                      "     ic_launcher.png (hdpi)\n" +
                      "     ic_launcher.png (mdpi)\n" +
                      "     ic_launcher.png (xhdpi)\n" +
                      "     ic_launcher.png (xxhdpi)\n" +
                      "     ic_launcher.png (xxxhdpi)\n" +
                      "   values\n" +
                      "    colors.xml\n" +
                      "    dimens (2)\n" +
                      "     dimens.xml\n" +
                      "     dimens.xml (w820dp)\n" +
                      "    strings.xml\n" +
                      "    styles.xml\n" +
                      " lib (Android)\n" +
                      "  manifests\n" +
                      "   AndroidManifest.xml (main)\n";
    int numLines = expected.split("\n").length;
    assertStructureEqual(structure, expected, numLines, createComparator(printInfo), structure.getRootElement(), printInfo);
  }

  public void testResourceGroupWithDifferentExtension() throws Exception {
    loadProject(NAVIGATOR_PACKAGEVIEW_SIMPLE);

    myPane = createPane();
    TestAndroidTreeStructure structure = new TestAndroidTreeStructure(getProject(), getTestRootDisposable());

    // Select the node app/res/drawable/is_launcher.png, which groups together 2 ic_launcher.png files.
    Object element = findElementForPath(structure, "app (Android)", "res", "drawable", "j (2)");
    assertNotNull(element);
    myPane.getTreeBuilder().select(element);

    // Now make sure the virtualFileArray for this node actually contains the 2 files.
    VirtualFile[] files = ((VirtualFile[])myPane.getData(CommonDataKeys.VIRTUAL_FILE_ARRAY.getName()));
    assertNotNull(files);
    assertThat(files).hasLength(2);
    List<String> fileNames = Arrays.stream(files).map(VirtualFile::getName).collect(Collectors.toList());
    assertSameElements(fileNames, ImmutableList.of("j.png", "j.xml"));
  }

  public void testGeneratedSourceFiles_aaptClasses() throws Exception {
    doTestGeneratedSourceFiles(false, false);
  }

  public void testGeneratedSourceFiles_lightClasses_oldModel() throws Exception {
    doTestGeneratedSourceFiles(false, true);
  }

  public void testGeneratedSourceFiles_lightClasses_newModel() throws Exception {
    doTestGeneratedSourceFiles(true, true);
  }

  // Test that the generated source files are displayed under app/generatedJava.
  private void doTestGeneratedSourceFiles(boolean preSyncValue, boolean postSyncValue) throws Exception {
    try {
      // Setting the IDE flag results in a new property being passed to Gradle, which will cause the folder to not be in the model. But the
      // property is only recognized by new versions of AGP, so we need to also make sure that if the directories are in the model we ignore
      // them in the UI.
      StudioFlags.IN_MEMORY_R_CLASSES.override(preSyncValue);
      loadSimpleApplication();
      StudioFlags.IN_MEMORY_R_CLASSES.override(postSyncValue);

      // Create BuildConfig.java in one of the generated source folders.
      Module appModule = myModules.getAppModule();
      AndroidModuleModel androidModel = AndroidModuleModel.get(appModule);
      assertNotNull(androidModel);
      Collection<File> generatedFolders = androidModel.getMainArtifact().getGeneratedSourceFolders();
      assertThat(generatedFolders).isNotEmpty();

      File buildConfigFolder = generatedFolders.stream().filter(f -> f.getPath().contains("buildConfig")).findFirst().orElse(null);
      assertNotNull(buildConfigFolder);
      writeToFile(new File(buildConfigFolder, join("com", "application", "BuildConfig.java")),
                  "package com.application; public final class BuildConfig {}");

      if (!preSyncValue) {
        File rClassesFolder = generatedFolders.stream().filter(f -> f.getName().equals("r")).findFirst().orElse(null);
        assertNotNull(rClassesFolder);
        // Here we simulate an old AGP version that creates R.java despite being asked not to.
        writeToFile(new File(rClassesFolder, join("com", "application", "R.java")),
                    "package com.application; public final class R {}");
      }
      LocalFileSystem.getInstance().refresh(false/* synchronously */);

      myPane = createPane();
      TestAndroidTreeStructure structure = new TestAndroidTreeStructure(getProject(), getTestRootDisposable());

      Set<List<String>> allNodes = getAllNodes(structure);
      assertTrue(allNodes.contains(Arrays.asList("app (Android)", "generatedJava", "application", "BuildConfig")));

      // The R class should only be displayed if we're using R.java from aapt, not light PSI.
      assertEquals(!postSyncValue, allNodes.contains(Arrays.asList("app (Android)", "generatedJava", "application", "R")));
    }
    finally {
      StudioFlags.IN_MEMORY_R_CLASSES.clearOverride();
    }
  }

  private static Set<List<String>> getAllNodes(TestAndroidTreeStructure structure) {
    Set<List<String>> result = new HashSet<>();
    Stack<String> path = new Stack<>();
    Object root = structure.getRootElement();
    getAllNodes(structure, root, path, result);
    return result;
  }

  private static void getAllNodes(TestAndroidTreeStructure structure,
                                  Object node,
                                  Stack<String> path,
                                  Set<List<String>> result) {
    for (Object child : structure.getChildElements(node)) {
      String nodeName = ((AbstractTreeNode)child).toTestString(null);
      if (structure.getChildElements(child).length == 0) {
        ArrayList<String> newPath = new ArrayList<>(path);
        newPath.add(nodeName);
        result.add(newPath);
      } else {
        path.push(nodeName);
        getAllNodes(structure, child, path, result);
        path.pop();
      }
    }
  }

  @Nullable
  private PsiDirectory getBaseFolder() {
    VirtualFile folder = getProject().getBaseDir();
    assertNotNull("project basedir is null!", folder);
    return PsiManager.getInstance(getProject()).findDirectory(folder);
  }

  private class TestAndroidTreeStructure extends TestProjectTreeStructure {
    TestAndroidTreeStructure(Project project, Disposable parentDisposable) {
      super(project, parentDisposable);
    }

    @Override
<<<<<<< HEAD
    protected AbstractTreeNode createRoot(@NotNull Project project, @NotNull ViewSettings settings) {
=======
    public List<TreeStructureProvider> getProviders() {
      List<TreeStructureProvider> providers = super.getProviders();
      if (providers == null) {
        return null;
      }
      return providers.stream().map(provider ->  new BuildScriptTreeStructureProvider(provider)).collect(Collectors.toList());
    }

    @Override
    protected AbstractTreeNode createRoot(Project project, ViewSettings settings) {
>>>>>>> 2cd46877
      return new AndroidViewProjectNode(project, settings, myPane);
    }

    @Override
    public boolean isShowLibraryContents() {
      return false;
    }

    @Override
    public boolean isHideEmptyMiddlePackages() {
      return true;
    }
  }

  @NotNull
  private AndroidProjectViewPane createPane() {
    AndroidProjectViewPane pane = new AndroidProjectViewPane(getProject());
    pane.createComponent();
    Disposer.register(getProject(), pane);
    return pane;
  }
}<|MERGE_RESOLUTION|>--- conflicted
+++ resolved
@@ -416,14 +416,11 @@
   }
 
   private class TestAndroidTreeStructure extends TestProjectTreeStructure {
-    TestAndroidTreeStructure(Project project, Disposable parentDisposable) {
+    public TestAndroidTreeStructure(Project project, Disposable parentDisposable) {
       super(project, parentDisposable);
     }
 
     @Override
-<<<<<<< HEAD
-    protected AbstractTreeNode createRoot(@NotNull Project project, @NotNull ViewSettings settings) {
-=======
     public List<TreeStructureProvider> getProviders() {
       List<TreeStructureProvider> providers = super.getProviders();
       if (providers == null) {
@@ -434,7 +431,6 @@
 
     @Override
     protected AbstractTreeNode createRoot(Project project, ViewSettings settings) {
->>>>>>> 2cd46877
       return new AndroidViewProjectNode(project, settings, myPane);
     }
 
