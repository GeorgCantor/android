--- conflicted
+++ resolved
@@ -28,15 +28,9 @@
  * @param groupName the name of the group that will be used to filter the [ComposePreviewElement]s returned from the [delegate].
  */
 @VisibleForTesting
-<<<<<<< HEAD
-class GroupNameFilteredPreviewProvider<P: PreviewElement>(private val delegate: PreviewElementProvider<P>, var groupName: String? = null) :
-  PreviewElementProvider<P> {
-  private val filteredPreviewElementProvider = FilteredPreviewElementProvider<P>(
-=======
 class GroupNameFilteredPreviewProvider<P: ComposePreviewElement>(private val delegate: PreviewElementProvider<P>, var groupName: String? = null) :
   PreviewElementProvider<P> {
   private val filteredPreviewElementProvider = FilteredPreviewElementProvider(
->>>>>>> b5f40ffd
     delegate) {
     groupName == null || groupName == it.displaySettings.group
   }
@@ -58,21 +52,6 @@
  * @param delegate the source [PreviewElementProvider] to be filtered.
  */
 @VisibleForTesting
-<<<<<<< HEAD
-class SinglePreviewElementInstanceFilteredPreviewProvider(private val delegate: PreviewElementProvider<PreviewElementInstance>): PreviewElementProvider<PreviewElementInstance> {
-  /**
-   * The Composable [PreviewElementInstance] to filter. If no [PreviewElementInstance] is defined by that intsance, then this filter will
-   * return all the available previews.
-   */
-  @Volatile
-  var instance: PreviewElementInstance? = null
-
-  private val filteredPreviewElementProvider = FilteredPreviewElementProvider(delegate) {
-    (it as? PreviewElementInstance) == instance
-  }
-
-  override suspend fun previewElements(): Sequence<PreviewElementInstance> =
-=======
 class SinglePreviewElementInstanceFilteredPreviewProvider(private val delegate: PreviewElementProvider<ComposePreviewElementInstance>): PreviewElementProvider<ComposePreviewElementInstance> {
   /**
    * The Composable [ComposePreviewElementInstance] to filter. If no [ComposePreviewElementInstance] is defined by that intsance, then this filter will
@@ -86,7 +65,6 @@
   }
 
   override suspend fun previewElements(): Sequence<ComposePreviewElementInstance> =
->>>>>>> b5f40ffd
     filteredPreviewElementProvider.previewElements().let {
       if (it.iterator().hasNext()) it else delegate.previewElements()
     }
