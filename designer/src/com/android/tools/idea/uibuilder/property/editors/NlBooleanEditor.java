/*
 * Copyright (C) 2015 The Android Open Source Project
 *
 * Licensed under the Apache License, Version 2.0 (the "License");
 * you may not use this file except in compliance with the License.
 * You may obtain a copy of the License at
 *
 *      http://www.apache.org/licenses/LICENSE-2.0
 *
 * Unless required by applicable law or agreed to in writing, software
 * distributed under the License is distributed on an "AS IS" BASIS,
 * WITHOUT WARRANTIES OR CONDITIONS OF ANY KIND, either express or implied.
 * See the License for the specific language governing permissions and
 * limitations under the License.
 */
package com.android.tools.idea.uibuilder.property.editors;

import com.android.tools.idea.uibuilder.property.NlProperty;
import com.android.tools.idea.uibuilder.property.renderer.NlBooleanRenderer;
import com.intellij.util.ui.ThreeStateCheckBox;
import org.jetbrains.annotations.NotNull;
import org.jetbrains.annotations.Nullable;

import javax.swing.*;
import java.awt.*;
import java.awt.event.ActionEvent;

public class NlBooleanEditor extends NlBaseComponentEditor implements NlComponentEditor {
  private final JPanel myPanel;
  private final ThreeStateCheckBox myCheckbox;
  private final BrowsePanel myBrowsePanel;

  private NlProperty myProperty;
  private Object myValue;

  public static NlTableCellEditor createForTable() {
    NlTableCellEditor cellEditor = new NlTableCellEditor();
    BrowsePanel browsePanel = new BrowsePanel(cellEditor, true);
    cellEditor.init(new NlBooleanEditor(cellEditor, browsePanel));
    return cellEditor;
  }

  public static NlBooleanEditor createForInspector(@NotNull NlEditingListener listener) {
    return new NlBooleanEditor(listener, null);
  }

  private NlBooleanEditor(@NotNull NlEditingListener listener, @Nullable BrowsePanel browsePanel) {
    super(listener);
    myCheckbox = new ThreeStateCheckBox();
    myCheckbox.addActionListener(this::checkboxChanged);
    myPanel = new JPanel(new BorderLayout(HORIZONTAL_COMPONENT_GAP, 0));
    myPanel.add(myCheckbox, BorderLayout.LINE_START);
    myPanel.setBorder(BorderFactory.createEmptyBorder(VERTICAL_SPACING, 0, VERTICAL_SPACING, 0));

<<<<<<< HEAD
    if (context != null) {
      myPanel.add(createBrowsePanel(context), BorderLayout.LINE_END);
=======
    myBrowsePanel = browsePanel;
    if (browsePanel != null) {
      myPanel.add(browsePanel, BorderLayout.LINE_END);
>>>>>>> bda17b23
    }
  }

  @Nullable
  @Override
  public NlProperty getProperty() {
    return myProperty;
  }

  @Override
  public void setProperty(@NotNull NlProperty property) {
    myProperty = property;

    String propValue = myProperty.getValue();
    myValue = propValue;
    ThreeStateCheckBox.State state = NlBooleanRenderer.getState(propValue);
    myCheckbox.setState(state == null ? ThreeStateCheckBox.State.NOT_SELECTED : state);
    if (myBrowsePanel != null) {
      myBrowsePanel.setProperty(property);
    }
  }

  @NotNull
  @Override
  public JComponent getComponent() {
    return myPanel;
  }

  @Nullable
  @Override
  public Object getValue() {
    return myValue;
  }

  @Override
  public void activate() {
    myValue = NlBooleanRenderer.getNextState(myCheckbox.getState());
    stopEditing(myValue);
  }

  private void checkboxChanged(ActionEvent e) {
    myValue = NlBooleanRenderer.getBoolean(myCheckbox.getState());
    stopEditing(myValue);
  }
}<|MERGE_RESOLUTION|>--- conflicted
+++ resolved
@@ -52,14 +52,9 @@
     myPanel.add(myCheckbox, BorderLayout.LINE_START);
     myPanel.setBorder(BorderFactory.createEmptyBorder(VERTICAL_SPACING, 0, VERTICAL_SPACING, 0));
 
-<<<<<<< HEAD
-    if (context != null) {
-      myPanel.add(createBrowsePanel(context), BorderLayout.LINE_END);
-=======
     myBrowsePanel = browsePanel;
     if (browsePanel != null) {
       myPanel.add(browsePanel, BorderLayout.LINE_END);
->>>>>>> bda17b23
     }
   }
 
