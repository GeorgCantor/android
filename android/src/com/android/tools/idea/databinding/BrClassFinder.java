/*
 * Copyright (C) 2015 The Android Open Source Project
 *
 * Licensed under the Apache License, Version 2.0 (the "License");
 * you may not use this file except in compliance with the License.
 * You may obtain a copy of the License at
 *
 *      http://www.apache.org/licenses/LICENSE-2.0
 *
 * Unless required by applicable law or agreed to in writing, software
 * distributed under the License is distributed on an "AS IS" BASIS,
 * WITHOUT WARRANTIES OR CONDITIONS OF ANY KIND, either express or implied.
 * See the License for the specific language governing permissions and
 * limitations under the License.
 */
package com.android.tools.idea.databinding;

import com.intellij.openapi.vfs.VirtualFile;
import com.intellij.psi.PsiClass;
import com.intellij.psi.PsiElementFinder;
import com.intellij.psi.PsiFile;
import com.intellij.psi.PsiPackage;
import com.intellij.psi.search.GlobalSearchScope;
import com.intellij.psi.util.CachedValue;
import com.intellij.psi.util.CachedValueProvider;
import com.intellij.psi.util.CachedValuesManager;
import org.jetbrains.android.facet.AndroidFacet;
import org.jetbrains.annotations.NotNull;
import org.jetbrains.annotations.Nullable;

import java.util.HashMap;
import java.util.Map;

public class BrClassFinder extends PsiElementFinder {
  private final DataBindingProjectComponent myComponent;
  private CachedValue<Map<String, PsiClass>> myClassByPackageCache;
  public BrClassFinder(DataBindingProjectComponent component) {
    myComponent = component;
    myClassByPackageCache = CachedValuesManager.getManager(component.getProject()).createCachedValue(
      () -> {
        Map<String, PsiClass> classes = new HashMap<>();
        for (AndroidFacet facet : myComponent.getDataBindingEnabledFacets()) {
          if (facet.isDataBindingEnabled()) {
            classes.put(DataBindingUtil.getBrQualifiedName(facet), DataBindingUtil.getOrCreateBrClassFor(facet));
          }
        }
        return CachedValueProvider.Result.create(classes, myComponent);
      }, false);
  }

  @Nullable
  @Override
  public PsiClass findClass(@NotNull String qualifiedName, @NotNull GlobalSearchScope scope) {
    if (!isEnabled() || !qualifiedName.endsWith(DataBindingUtil.BR)) {
      return null;
    }
    PsiClass psiClass = myClassByPackageCache.getValue().get(qualifiedName);
    if (psiClass == null) {
      return null;
    }
    PsiFile containingFile = psiClass.getContainingFile();
    if (containingFile == null) {
      return null;
    }
    VirtualFile virtualFile = containingFile.getVirtualFile();
    if (virtualFile == null) {
      return null;
    }
    if (!scope.accept(virtualFile)) {
      return null;
    }
    return psiClass;
  }

  @NotNull
  @Override
  public PsiClass[] findClasses(@NotNull String qualifiedName, @NotNull GlobalSearchScope scope) {
    if (!isEnabled()) {
      return PsiClass.EMPTY_ARRAY;
    }
    PsiClass aClass = findClass(qualifiedName, scope);
    if (aClass == null) {
      return PsiClass.EMPTY_ARRAY;
    }
    return new PsiClass[]{aClass};
  }

  @Nullable
  @Override
  public PsiPackage findPackage(@NotNull String qualifiedName) {
<<<<<<< HEAD
    // DO NOT find package. BR package is the same as R and it always exists
=======
>>>>>>> bda17b23
    return null;
  }

  private boolean isEnabled() {
    return DataBindingUtil.inMemoryClassGenerationIsEnabled() && myComponent.hasAnyDataBindingEnabledFacet();
  }
}<|MERGE_RESOLUTION|>--- conflicted
+++ resolved
@@ -88,10 +88,6 @@
   @Nullable
   @Override
   public PsiPackage findPackage(@NotNull String qualifiedName) {
-<<<<<<< HEAD
-    // DO NOT find package. BR package is the same as R and it always exists
-=======
->>>>>>> bda17b23
     return null;
   }
 
