/*
 * Copyright (C) 2022 The Android Open Source Project
 *
 * Licensed under the Apache License, Version 2.0 (the "License");
 * you may not use this file except in compliance with the License.
 * You may obtain a copy of the License at
 *
 *      http://www.apache.org/licenses/LICENSE-2.0
 *
 * Unless required by applicable law or agreed to in writing, software
 * distributed under the License is distributed on an "AS IS" BASIS,
 * WITHOUT WARRANTIES OR CONDITIONS OF ANY KIND, either express or implied.
 * See the License for the specific language governing permissions and
 * limitations under the License.
 */
package com.android.tools.idea.device.explorer.files.options;

import com.android.tools.idea.IdeInfo;
import com.android.tools.idea.device.explorer.common.DeviceExplorerSettings;
import com.android.tools.idea.device.explorer.files.DeviceExplorerBundle;
import com.intellij.openapi.fileChooser.FileChooserDescriptor;
import com.intellij.openapi.options.ConfigurationException;
import com.intellij.openapi.options.SearchableConfigurable;
import com.intellij.openapi.ui.TextFieldWithBrowseButton;
import com.intellij.openapi.util.NlsContexts;
import java.nio.file.Files;
import java.nio.file.Path;
import java.nio.file.Paths;
import javax.swing.JComponent;
import javax.swing.JPanel;
import org.jetbrains.annotations.NotNull;
import org.jetbrains.annotations.Nullable;

final class DeviceFileExplorerConfigurable implements SearchableConfigurable {
  private JPanel myContentPanel;
  private TextFieldWithBrowseButton myDownloadLocation;

  DeviceFileExplorerConfigurable() {
    myDownloadLocation.addBrowseFolderListener(DeviceExplorerBundle.message("dialog.title.device.file.explorer.download.location"), null, null,
                                               new FileChooserDescriptor(false, true, false,
                                                                         false, false, false));
  }

  @NotNull
  @Override
  public String getId() {
    return "device.explorer";
  }

  @Nullable
  @Override
  public JComponent createComponent() {
    return myContentPanel;
  }

  @Override
  public boolean isModified() {
    return !DeviceExplorerSettings.getInstance().getDownloadLocation().equals(myDownloadLocation.getText());
  }

  @Override
  public void apply() throws ConfigurationException {
    // Validate the path for download location
    Path path = Paths.get(getDownloadLocation());
    if (Files.isDirectory(path)) {
      DeviceExplorerSettings.getInstance().setDownloadLocation(path.toString());
    } else {
      throw new ConfigurationException(DeviceExplorerBundle.message("dialog.message.path.must.be.existing.directory"),
                                       DeviceExplorerBundle.message("dialog.title.invalid.path"));
    }
  }

  @Override
  public void reset() {
    myDownloadLocation.setText(DeviceExplorerSettings.getInstance().getDownloadLocation());
<<<<<<< HEAD
=======
  }

  @Override
  public void disposeUIResources() {
>>>>>>> 0d09370c
  }

  @NlsContexts.ConfigurableName
  @Override
  public String getDisplayName() {
    if (IdeInfo.getInstance().isAndroidStudio()) {
      return DeviceExplorerBundle.message("configurable.name.device.file.explorer");
    } else {
      return DeviceExplorerBundle.message("configurable.name.android.device.file.explorer");
    }
  }

  @NotNull
  private String getDownloadLocation() {
    return myDownloadLocation.getText();
  }
}<|MERGE_RESOLUTION|>--- conflicted
+++ resolved
@@ -73,13 +73,10 @@
   @Override
   public void reset() {
     myDownloadLocation.setText(DeviceExplorerSettings.getInstance().getDownloadLocation());
-<<<<<<< HEAD
-=======
   }
 
   @Override
   public void disposeUIResources() {
->>>>>>> 0d09370c
   }
 
   @NlsContexts.ConfigurableName
