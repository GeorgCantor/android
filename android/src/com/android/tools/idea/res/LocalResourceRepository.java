/*
 * Copyright (C) 2016 The Android Open Source Project
 *
 * Licensed under the Apache License, Version 2.0 (the "License");
 * you may not use this file except in compliance with the License.
 * You may obtain a copy of the License at
 *
 *      http://www.apache.org/licenses/LICENSE-2.0
 *
 * Unless required by applicable law or agreed to in writing, software
 * distributed under the License is distributed on an "AS IS" BASIS,
 * WITHOUT WARRANTIES OR CONDITIONS OF ANY KIND, either express or implied.
 * See the License for the specific language governing permissions and
 * limitations under the License.
 */
package com.android.tools.idea.res;

import com.android.SdkConstants;
import com.android.annotations.NonNull;
import com.android.annotations.VisibleForTesting;
import com.android.annotations.concurrency.GuardedBy;
import com.android.ide.common.rendering.api.ResourceValue;
import com.android.ide.common.res2.AbstractResourceRepository;
import com.android.ide.common.res2.ResourceFile;
import com.android.ide.common.res2.ResourceItem;
import com.android.ide.common.resources.configuration.FolderConfiguration;
import com.android.resources.FolderTypeRelationship;
import com.android.resources.ResourceFolderType;
import com.android.resources.ResourceType;
import com.google.common.collect.ListMultimap;
import com.google.common.collect.Lists;
import com.google.common.collect.SetMultimap;
import com.intellij.openapi.Disposable;
import com.intellij.openapi.application.ApplicationManager;
import com.intellij.openapi.diagnostic.Logger;
import com.intellij.openapi.project.Project;
import com.intellij.openapi.util.ModificationTracker;
import com.intellij.openapi.vfs.LocalFileSystem;
import com.intellij.openapi.vfs.VirtualFile;
import com.intellij.psi.PsiFile;
import com.intellij.psi.PsiManager;
import com.intellij.psi.xml.XmlFile;
import com.intellij.psi.xml.XmlTag;
import org.jetbrains.annotations.NotNull;
import org.jetbrains.annotations.Nullable;

import java.io.File;
import java.util.ArrayList;
import java.util.List;
import java.util.Map;
import java.util.Set;
import java.util.concurrent.atomic.AtomicLong;

import static com.android.SdkConstants.ANDROID_URI;
import static com.android.SdkConstants.ATTR_ID;
import static com.android.tools.lint.detector.api.LintUtils.stripIdPrefix;


/**
 * Repository for Android application resources, e.g. those that show up in {@code R}, not {@code android.R}
 * (which are referred to as framework resources.). Note that this includes resources from Gradle libraries
 * too, even though you may not think of these as "local" (they do however (a) end up in the application
 * namespace, and (b) get extracted by Gradle into the project's build folder where they are merged with
 * the other resources.)
 * <p>
 * For a given Android module, you can obtain either the resources for the module itself, or for a module and all
 * its libraries. Most clients should use the module with all its dependencies included; when a user is
 * using code completion for example, they expect to be offered not just the drawables in this module, but
 * all the drawables available in this module which includes the libraries.
 * </p>
 * <p>
 * The module repository is implemented using several layers. Consider a Gradle project where the main module has
 * two flavors, and depends on a library module. In this case, the {@linkplain LocalResourceRepository} for the
 * module with dependencies will contain these components:
 * <ul>
 *   <li> A {@link AppResourceRepository} which contains a
 *          {@link FileResourceRepository} wrapping each AAR library dependency, and merges this with
 *          the project resource repository </li>
 *   <li> A {@link ProjectResourceRepository} representing the collection of module repositories</li>
 *   <li> For each module (e.g. the main module and library module}, a {@link ModuleResourceRepository}</li>
 *   <li> For each resource directory in each module, a {@link ResourceFolderRepository}</li>
 * </ul>
 * These different repositories are merged together by the {@link MultiResourceRepository} class,
 * which represents a repository that just combines the resources from each of its children.
 * All of {@linkplain AppResourceRepository}, {@linkplain ModuleResourceRepository} and
 * {@linkplain ProjectResourceRepository} are instances of a {@linkplain MultiResourceRepository}.
 * </p>
 * <p>
 * The {@link ResourceFolderRepository} is the lowest level of repository. It is associated with just
 * a single resource folder. Therefore, it does not have to worry about trying to mask resources between
 * different flavors; that task is done by the {@link ModuleResourceRepository} which combines
 * {@linkplain ResourceFolderRepository} instances. Instead, the {@linkplain ResourceFolderRepository} just
 * needs to compute the resource items for the resource folders, including qualifier variations.
 * </p>
 * <p>
 * The resource repository automatically stays up to date. You can call {@linkplain #getModificationCount()}
 * to see whether anything has changed since your last data fetch. This is for example how the resource
 * string folding in the source editors work; they fetch the current values of the resource strings, and
 * store those along with the current project resource modification count into the folding data structures.
 * When the editor wants to see if the folding sections are up to date, those are compared with the current
 * {@linkplain #getModificationCount()} version, and only if they differ is the folding structure updated.
 * </p>
 * <p>
 * Only the {@linkplain ResourceFolderRepository} needs to listen for user edits and file changes. It
 * uses {@linkplain PsiProjectListener}, a single listener which is shared by all repositories in the
 * same project, to get notified when something in one of its resource files changes, and it uses the
 * PSI change event to selectively update the repository data structures, if possible.
 * </p>
 * <p>
 * The {@linkplain ResourceFolderRepository} can also have a pointer to its parent. This is possible
 * since a resource folder can only be in a single module. The parent reference is used to quickly
 * invalidate the cache of the parent {@link MultiResourceRepository}. For example, let's say the
 * project has two flavors. When the PSI change event is used to update the name of a string resource,
 * the repository will also notify the parent that its {@link ResourceType#ID} map is out of date.
 * The {@linkplain MultiResourceRepository} will use this to null out its map cache of strings, and
 * on the next read, it will merge in the string maps from all its {@linkplain ResourceFolderRepository}
 * children.
 * </p>
 * <p>
 * One common type of "update" is changing the current variant in the IDE. With the above scheme,
 * this just means reordering the {@linkplain ResourceFolderRepository} instances in the
 * {@linkplain ModuleResourceRepository}; it does not have to rescan the resources as it did in the
 * previous implementation.
 * </p>
 * <p>
 * The {@linkplain ProjectResourceRepository} is similar, but it combines {@link ModuleResourceRepository}
 * instances rather than {@link ResourceFolderRepository} instances. Note also that the way these
 * resource repositories work is slightly different from the way the resource items are used by
 * the builder: The builder will bail if it encounters duplicate declarations unless they are in alternative
 * folders of the same flavor. For the resource repository we never want to bail on merging; the repository
 * is kept up to date and live as the user is editing, so it is normal for the repository to sometimes
 * reflect invalid user edits (in the same way a Java editor in an IDE sometimes is showing uncompilable
 * source code) and it needs to be able to handle this case and offer a state that is as close to possible
 * as the intended meaning. Error handling is done by another part of the IDE.
 * </p>
 * <p>
 * Finally, note that the resource repository is showing the current state of the resources for the
 * currently selected variant. Note however that the above approach also lets us query resources for
 * example for <b>all</b> flavors, not just the currently selected flavor. We can offer APIs to iterate
 * through all available {@link ResourceFolderRepository} instances, not just the set of instances for
 * the current module's current flavor. This will allow us to for example preview the string translations
 * for a given resource name not just for the current flavor but for all other flavors as well.
 * </p>
 * <p>
 * See also the {@code README.md} file in this package.
 * </p>
 */
@SuppressWarnings("InstanceGuardedByStatic") // TODO: The whole locking scheme for resource repositories needs to be reworked.
public abstract class LocalResourceRepository extends AbstractResourceRepository implements Disposable, ModificationTracker {
  protected static final Logger LOG = Logger.getInstance(LocalResourceRepository.class);

  protected static final AtomicLong ourModificationCounter = new AtomicLong();

  private final String myDisplayName;

  @GuardedBy("ITEM_MAP_LOCK")
  @Nullable private List<MultiResourceRepository> myParents;

  private volatile long myGeneration;

  private final Object RESOURCE_DIRS_LOCK = new Object();
  @Nullable private Set<VirtualFile> myResourceDirs;

  protected LocalResourceRepository(@NotNull String displayName) {
    super();
    myDisplayName = displayName;
    setModificationCount(ourModificationCounter.incrementAndGet());
  }

  @NotNull
  public String getDisplayName() {
    return myDisplayName;
  }

  @Nullable
  public String getLibraryName() {
    return null;
  }

  @Override
  public void dispose() {
  }

  public void addParent(@NonNull MultiResourceRepository parent) {
    synchronized (ITEM_MAP_LOCK) {
      if (myParents == null) {
        myParents = Lists.newArrayListWithExpectedSize(2); // Don't expect many parents
      }
      myParents.add(parent);
    }
  }

  public void removeParent(@NonNull MultiResourceRepository parent) {
    synchronized (ITEM_MAP_LOCK) {
      if (myParents != null) {
        myParents.remove(parent);
      }
<<<<<<< HEAD
=======
    }
  }

  public boolean hasParents() {
    synchronized (ITEM_MAP_LOCK) {
      return myParents != null && !myParents.isEmpty();
>>>>>>> 9e819fa1
    }
  }

  protected void invalidateParentCaches() {
    synchronized (ITEM_MAP_LOCK) {
      if (myParents != null) {
        for (MultiResourceRepository parent : myParents) {
          parent.invalidateCache(this);
        }
      }
    }
  }

  protected void invalidateParentCaches(@Nullable String namespace, @NotNull ResourceType... types) {
    synchronized (ITEM_MAP_LOCK) {
      if (myParents != null) {
        for (MultiResourceRepository parent : myParents) {
          parent.invalidateCache(this, namespace, types);
        }
      }
    }
  }

  /** If this repository has not already been visited, merge its items of the given type into result. */
  protected final void merge(@NotNull Set<LocalResourceRepository> visited,
                             @Nullable String namespace,
                             @NotNull ResourceType type,
                             @NotNull SetMultimap<String, String> seenQualifiers,
                             @NotNull ListMultimap<String, ResourceItem> result) {
    if (visited.contains(this)) {
      return;
    }
    visited.add(this);
    doMerge(visited, namespace, type, seenQualifiers, result);
  }

  protected void doMerge(@NotNull Set<LocalResourceRepository> visited,
                         @Nullable String namespace,
                         @NotNull ResourceType type,
                         @NotNull SetMultimap<String, String> seenQualifiers,
                         @NotNull ListMultimap<String, ResourceItem> result) {
    ListMultimap<String, ResourceItem> items = getMap(namespace, type, false);
    if (items == null) {
      return;
    }
    for (ResourceItem item : items.values()) {
      String name = item.getName();
      String qualifiers = item.getQualifiers();
      if (!result.containsKey(name) || type == ResourceType.DECLARE_STYLEABLE || type == ResourceType.ID || !seenQualifiers.containsEntry(name, qualifiers)) {
        // We only add a duplicate item if there isn't an item with the same qualifiers (and it's
        // not an id; id's are allowed to be defined in multiple places even with the same
        // qualifiers)
        result.put(name, item);
        seenQualifiers.put(name, qualifiers);
      }
    }
  }

  protected boolean computeHasResourcesOfType(@NotNull ResourceType type, @NotNull Set<LocalResourceRepository> visited) {
    if (!visited.add(this)) {
      return false;
    }
    return hasResourcesOfType(type);
  }

  // ---- Implements ModificationCount ----

  /**
   * Returns the current generation of the app resources. Any time the app resources are updated,
   * the generation increases. This can be used to force refreshing of layouts etc (which will cache
   * configured app resources) when the project resources have changed since last render.
   * <p>
   * Note that the generation is not a simple change count. If you change the contents of a layout drawable XML file,
   * that will not affect the {@link ResourceItem} and {@link ResourceValue} results returned from
   * this repository; we only store the presence of file based resources like layouts, menus, and drawables.
   * Therefore, only additions or removals of these files will cause a generation change.
   * <p>
   * Value resource files, such as string files, will cause generation changes when they are edited (unless
   * the change is determined to not be relevant to resource values, such as a change in an XML comment, etc.
   *
   * @return the generation id
   */
  @Override
  public long getModificationCount() {
    return myGeneration;
  }

  protected void setModificationCount(long count) {
    myGeneration = count;
  }

  @Nullable
  public VirtualFile getMatchingFile(@NonNull VirtualFile file, @NonNull ResourceType type, @NonNull FolderConfiguration config) {
    List<VirtualFile> matches = getMatchingFiles(file, type, config);
    return matches.isEmpty() ? null : matches.get(0);
  }

  @NonNull
  public List<VirtualFile> getMatchingFiles(@NonNull VirtualFile file, @NonNull ResourceType type, @NonNull FolderConfiguration config) {
    List<ResourceFile> matches = super.getMatchingFiles(ResourceHelper.getResourceName(file), type, config);
    List<VirtualFile> matchesFiles = new ArrayList<>(matches.size());
    for (ResourceFile match : matches) {
      if (match != null) {
        if (match instanceof PsiResourceFile) {
          matchesFiles.add(((PsiResourceFile)match).getPsiFile().getVirtualFile());
        }
        else {
          matchesFiles.add(LocalFileSystem.getInstance().findFileByIoFile(match.getFile()));
        }
      }
    }
    return matchesFiles;
  }

  /** @deprecated Use {@link #getMatchingFile(VirtualFile, ResourceType, FolderConfiguration)} in the plugin code */
  @Nullable
  @Override
  @Deprecated
  public ResourceFile getMatchingFile(@NonNull String name, @NonNull ResourceType type, @NonNull FolderConfiguration config) {
    assert name.indexOf('.') == -1 : name;
    return super.getMatchingFile(name, type, config);
  }

  @Nullable
  public DataBindingInfo getDataBindingInfoForLayout(String layoutName) {
    return null;
  }

  @Nullable
  public Map<String, DataBindingInfo> getDataBindingResourceFiles() {
    return null;
  }

  @VisibleForTesting
  public boolean isScanPending(@NonNull PsiFile psiFile) {
    return false;
  }

  /** Returns the {@link PsiFile} corresponding to the source of the given resource item, if possible */
  @Nullable
  public static PsiFile getItemPsiFile(@NonNull Project project, @NonNull ResourceItem item) {
    if (project.isDisposed()) {
      return null;
    }

    if (item instanceof PsiResourceItem) {
      PsiResourceItem psiResourceItem = (PsiResourceItem)item;
      return psiResourceItem.getPsiFile();
    }

    ResourceFile source = item.getSource();
    if (source == null) { // most likely a dynamically defined value
      return null;
    }

    if (source instanceof PsiResourceFile) {
      PsiResourceFile prf = (PsiResourceFile)source;
      return prf.getPsiFile();
    }

    File file = source.getFile();
    VirtualFile virtualFile = LocalFileSystem.getInstance().findFileByIoFile(file);
    if (virtualFile != null) {
      PsiManager psiManager = PsiManager.getInstance(project);
      return psiManager.findFile(virtualFile);
    }

    return null;
  }

  /**
   * Returns the {@link XmlTag} corresponding to the given resource item. This is only
   * defined for resource items in value files.
   */
  @Nullable
  public static XmlTag getItemTag(@NonNull Project project, @NonNull ResourceItem item) {
    if (item instanceof PsiResourceItem) {
      PsiResourceItem psiResourceItem = (PsiResourceItem)item;
      return psiResourceItem.getTag();
    }

    PsiFile psiFile = getItemPsiFile(project, item);
    if (psiFile instanceof XmlFile) {
      String resourceName = item.getName();
      XmlFile xmlFile = (XmlFile)psiFile;
      ApplicationManager.getApplication().assertReadAccessAllowed();
      XmlTag rootTag = xmlFile.getRootTag();
      if (rootTag != null && rootTag.isValid()) {
        XmlTag[] subTags = rootTag.getSubTags();
        for (XmlTag tag : subTags) {
          if (tag.isValid() && resourceName.equals(tag.getAttributeValue(SdkConstants.ATTR_NAME))) {
            return tag;
          }
        }
      }

      // This method should only be called on value resource types
      assert FolderTypeRelationship.getRelatedFolders(item.getType()).contains(ResourceFolderType.VALUES) : item.getType();
    }

    return null;
  }

  @Nullable
  public String getViewTag(@NonNull ResourceItem item) {
    if (item instanceof PsiResourceItem) {
      PsiResourceItem psiItem = (PsiResourceItem)item;
      XmlTag tag = psiItem.getTag();

      final String id = item.getName();

      if (tag != null && tag.isValid()
          // Make sure that the id attribute we're searching for is actually
          // defined for this tag, not just referenced from this tag.
          // For example, we could have
          //    <Button a:alignLeft="@+id/target" a:id="@+id/something ...>
          // and this should *not* return "Button" as the view tag for
          // @+id/target!
          && id.equals(stripIdPrefix(tag.getAttributeValue(ATTR_ID, ANDROID_URI)))) {
        return tag.getName();
      }


      PsiFile file = psiItem.getPsiFile();
      if (file.isValid() && file instanceof XmlFile) {
        XmlFile xmlFile = (XmlFile)file;
        XmlTag rootTag = xmlFile.getRootTag();
        if (rootTag != null && rootTag.isValid()) {
          return findViewTag(rootTag, id);
        }
      }
    }

    return null;
  }

  @Nullable
  private static String findViewTag(XmlTag tag, String target) {
    String id = tag.getAttributeValue(ATTR_ID, ANDROID_URI);
    if (id != null && id.endsWith(target) && target.equals(stripIdPrefix(id))) {
      return tag.getName();
    }

    for (XmlTag sub : tag.getSubTags()) {
      if (sub.isValid()) {
        String found = findViewTag(sub, target);
        if (found != null) {
          return found;
        }
      }
    }

    return null;
  }

  /**
   * Forces the repository to update itself synchronously, if necessary (in case there
   * are pending updates). This method must be called on the event dispatch thread!
   */
  public void sync() {
    ApplicationManager.getApplication().assertIsDispatchThread();
  }

  @NotNull
  public final Set<VirtualFile> getResourceDirs() {
    synchronized (RESOURCE_DIRS_LOCK) {
      if (myResourceDirs != null) {
        return myResourceDirs;
      }
      myResourceDirs = computeResourceDirs();
      return myResourceDirs;
    }
  }

  @NotNull protected abstract Set<VirtualFile> computeResourceDirs();

  public final void invalidateResourceDirs() {
    synchronized (RESOURCE_DIRS_LOCK) {
      myResourceDirs = null;
    }
    synchronized (ITEM_MAP_LOCK) {
      if (myParents != null) {
        for (LocalResourceRepository parent : myParents) {
          parent.invalidateResourceDirs();
        }
      }
    }
  }
}<|MERGE_RESOLUTION|>--- conflicted
+++ resolved
@@ -195,15 +195,12 @@
       if (myParents != null) {
         myParents.remove(parent);
       }
-<<<<<<< HEAD
-=======
     }
   }
 
   public boolean hasParents() {
     synchronized (ITEM_MAP_LOCK) {
       return myParents != null && !myParents.isEmpty();
->>>>>>> 9e819fa1
     }
   }
 
