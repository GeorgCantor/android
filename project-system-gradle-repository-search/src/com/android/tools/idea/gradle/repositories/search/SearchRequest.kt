/*
 * Copyright (C) 2016 The Android Open Source Project
 *
 * Licensed under the Apache License, Version 2.0 (the "License");
 * you may not use this file except in compliance with the License.
 * You may obtain a copy of the License at
 *
 *      http://www.apache.org/licenses/LICENSE-2.0
 *
 * Unless required by applicable law or agreed to in writing, software
 * distributed under the License is distributed on an "AS IS" BASIS,
 * WITHOUT WARRANTIES OR CONDITIONS OF ANY KIND, either express or implied.
 * See the License for the specific language governing permissions and
 * limitations under the License.
 */
package com.android.tools.idea.gradle.repositories.search

<<<<<<< HEAD
sealed class SearchQuery(open val groupId: String?, open val artifactName: String?)
data class SingleModuleSearchQuery(override val groupId: String, override val artifactName: String): SearchQuery(groupId, artifactName)
data class ArbitraryModulesSearchQuery(override val groupId: String?, override val artifactName: String?): SearchQuery(groupId, artifactName)
=======
sealed class SearchQuery

sealed class GroupArtifactQuery(open val groupId: String?, open val artifactName: String?) : SearchQuery()
sealed class ModuleQuery(open val module: String) : SearchQuery()

data class SingleModuleSearchQuery(
  override val groupId: String,
  override val artifactName: String,
) : GroupArtifactQuery(groupId, artifactName)

data class ArbitraryModulesSearchQuery(
  override val groupId: String?,
  override val artifactName: String?,
) : GroupArtifactQuery(groupId, artifactName)

// Module is `groupId:artifactName`
data class ArbitraryModulesSearchByModuleQuery(override val module: String) : ModuleQuery(module)

>>>>>>> 0d09370c
data class SearchRequest(val query: SearchQuery, val rowCount: Int, val start: Int)
<|MERGE_RESOLUTION|>--- conflicted
+++ resolved
@@ -15,11 +15,6 @@
  */
 package com.android.tools.idea.gradle.repositories.search
 
-<<<<<<< HEAD
-sealed class SearchQuery(open val groupId: String?, open val artifactName: String?)
-data class SingleModuleSearchQuery(override val groupId: String, override val artifactName: String): SearchQuery(groupId, artifactName)
-data class ArbitraryModulesSearchQuery(override val groupId: String?, override val artifactName: String?): SearchQuery(groupId, artifactName)
-=======
 sealed class SearchQuery
 
 sealed class GroupArtifactQuery(open val groupId: String?, open val artifactName: String?) : SearchQuery()
@@ -38,5 +33,4 @@
 // Module is `groupId:artifactName`
 data class ArbitraryModulesSearchByModuleQuery(override val module: String) : ModuleQuery(module)
 
->>>>>>> 0d09370c
 data class SearchRequest(val query: SearchQuery, val rowCount: Int, val start: Int)
