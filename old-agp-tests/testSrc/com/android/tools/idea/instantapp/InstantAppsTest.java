--- conflicted
+++ resolved
@@ -47,10 +47,6 @@
   }
 
   @Test
-<<<<<<< HEAD
-  @Ignore("b/303109738")
-=======
->>>>>>> 0d09370c
   public void testGetDefaultInstantAppUrlWithInstantApp() throws Exception {
     // Use a plugin version that supports instant app
     projectRule.loadProject(INSTANT_APP, "instant-app", AgpVersionSoftwareEnvironmentDescriptor.AGP_35);
