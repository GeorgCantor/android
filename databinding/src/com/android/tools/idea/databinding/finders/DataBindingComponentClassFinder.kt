/*
 * Copyright (C) 2019 The Android Open Source Project
 *
 * Licensed under the Apache License, Version 2.0 (the "License");
 * you may not use this file except in compliance with the License.
 * You may obtain a copy of the License at
 *
 *      http://www.apache.org/licenses/LICENSE-2.0
 *
 * Unless required by applicable law or agreed to in writing, software
 * distributed under the License is distributed on an "AS IS" BASIS,
 * WITHOUT WARRANTIES OR CONDITIONS OF ANY KIND, either express or implied.
 * See the License for the specific language governing permissions and
 * limitations under the License.
 */
package com.android.tools.idea.databinding.finders

import com.android.tools.idea.AndroidPsiUtils
import com.android.tools.idea.databinding.module.LayoutBindingModuleCache
import com.android.tools.idea.databinding.project.LayoutBindingEnabledFacetsProvider
import com.android.tools.idea.databinding.psiclass.LightDataBindingComponentClass
import com.intellij.openapi.project.Project
import com.intellij.psi.PsiClass
import com.intellij.psi.PsiElementFinder
import com.intellij.psi.search.GlobalSearchScope
import com.intellij.psi.search.PsiSearchScopeUtil
import com.intellij.psi.util.CachedValue
import com.intellij.psi.util.CachedValueProvider
import com.intellij.psi.util.CachedValuesManager

/**
 * A finder responsible for finding all the generated DataBindingComponents in this project.
 *
 * See [LightDataBindingComponentClass]
 */
class DataBindingComponentClassFinder(project: Project) : PsiElementFinder() {
  private val enabledFacetsProvider = LayoutBindingEnabledFacetsProvider.getInstance(project)
  private val classes: CachedValue<List<PsiClass>>

  init {
    classes =
      CachedValuesManager.getManager(project)
        .createCachedValue(
          {
            val classes: List<PsiClass> =
              enabledFacetsProvider.getDataBindingEnabledFacets().mapNotNull { facet ->
                LayoutBindingModuleCache.getInstance(facet).lightDataBindingComponentClass
              }
            CachedValueProvider.Result.create(
              classes,
              enabledFacetsProvider,
<<<<<<< HEAD
              AndroidPsiUtils.getPsiModificationTrackerIgnoringXml(project)
            )
          },
          false
=======
              AndroidPsiUtils.getPsiModificationTrackerIgnoringXml(project),
            )
          },
          false,
>>>>>>> 0d09370c
        )
  }

  override fun findClass(qualifiedName: String, scope: GlobalSearchScope): PsiClass? {
    return classes.value.find { psiClass -> check(psiClass, qualifiedName, scope) }
  }

  override fun findClasses(qualifiedName: String, scope: GlobalSearchScope): Array<PsiClass> {
    return classes.value.filter { psiClass -> check(psiClass, qualifiedName, scope) }.toTypedArray()
  }

  private fun check(psiClass: PsiClass?, qualifiedName: String, scope: GlobalSearchScope): Boolean {
    return psiClass != null &&
      qualifiedName == psiClass.qualifiedName &&
      PsiSearchScopeUtil.isInScope(scope, psiClass)
  }
}<|MERGE_RESOLUTION|>--- conflicted
+++ resolved
@@ -49,17 +49,10 @@
             CachedValueProvider.Result.create(
               classes,
               enabledFacetsProvider,
-<<<<<<< HEAD
-              AndroidPsiUtils.getPsiModificationTrackerIgnoringXml(project)
-            )
-          },
-          false
-=======
               AndroidPsiUtils.getPsiModificationTrackerIgnoringXml(project),
             )
           },
           false,
->>>>>>> 0d09370c
         )
   }
 
