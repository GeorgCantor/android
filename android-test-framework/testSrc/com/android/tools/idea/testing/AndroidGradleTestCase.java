--- conflicted
+++ resolved
@@ -23,11 +23,8 @@
 import static com.android.testutils.TestUtils.getSdk;
 import static com.android.tools.idea.Projects.getBaseDirPath;
 import static com.android.tools.idea.testing.AndroidGradleTestUtilsKt.prepareGradleProject;
-<<<<<<< HEAD
 import static com.android.tools.idea.testing.AndroidGradleTests.shouldUseRemoteRepositories;
-=======
 import static com.android.tools.idea.testing.AndroidGradleTests.waitForSourceFolderManagerToProcessUpdates;
->>>>>>> 799703f0
 import static com.android.tools.idea.testing.FileSubject.file;
 import static com.android.tools.idea.testing.TestProjectPaths.SIMPLE_APPLICATION;
 import static com.google.common.truth.Truth.assertAbout;
@@ -36,11 +33,7 @@
 import static com.intellij.openapi.util.io.FileUtil.toSystemDependentName;
 import static java.util.concurrent.TimeUnit.MINUTES;
 
-<<<<<<< HEAD
 import com.android.tools.idea.IdeInfo;
-import com.android.tools.idea.flags.StudioFlags;
-=======
->>>>>>> 799703f0
 import com.android.tools.idea.gradle.project.build.invoker.GradleBuildInvoker;
 import com.android.tools.idea.gradle.project.build.invoker.GradleInvocationResult;
 import com.android.tools.idea.gradle.project.model.AndroidModuleModel;
@@ -66,10 +59,7 @@
 import com.intellij.openapi.vfs.VirtualFile;
 import com.intellij.psi.PsiFile;
 import com.intellij.psi.PsiManager;
-<<<<<<< HEAD
-=======
 import com.intellij.psi.codeStyle.CodeStyleSettingsManager;
->>>>>>> 799703f0
 import com.intellij.testFramework.TestApplicationManager;
 import com.intellij.testFramework.TestApplicationManagerKt;
 import com.intellij.testFramework.ThreadTracker;
@@ -204,22 +194,14 @@
 
   @Override
   protected void tearDown() throws Exception {
-<<<<<<< HEAD
     ProjectManagerEx projectManager = ProjectManagerEx.getInstanceEx();
-    StudioFlags.KOTLIN_DSL_PARSING.clearOverride();
-=======
->>>>>>> 799703f0
     try {
       TestDialogManager.setTestDialog(TestDialog.DEFAULT);
       tearDownFixture();
 
       Project[] openProjects = projectManager.getOpenProjects();
       if (openProjects.length > 0) {
-<<<<<<< HEAD
-        ProjectManagerEx.getInstanceEx().forceCloseProject(openProjects[0]);
-=======
         TestApplicationManagerKt.tearDownProjectAndApp(openProjects[0]);
->>>>>>> 799703f0
       }
       myAndroidFacet = null;
     }
@@ -326,25 +308,19 @@
   }
 
   @NotNull
-<<<<<<< HEAD
   protected File prepareProjectForImport(@NotNull @SystemIndependent String relativePath, @NotNull File targetPath) throws IOException {
     return prepareProjectForImport(relativePath, targetPath, null, null);
   }
 
   @NotNull
   protected File prepareProjectForImport(@NotNull @SystemIndependent String relativePath, @NotNull File targetPath,
-                                         @Nullable String gradleVersion, @Nullable String gradlePluginVersion) throws IOException {
-=======
-  protected File prepareProjectForImport(@NotNull @SystemIndependent String relativePath, @Nullable String gradleVersion,
-                                         @Nullable String gradlePluginVersion, @Nullable String kotlinVersion) throws IOException {
->>>>>>> 799703f0
+                                         @Nullable String gradleVersion, @Nullable String gradlePluginVersion, @Nullable String kotlinVersion) throws IOException {
     File projectSourceRoot = resolveTestDataPath(relativePath);
 
     prepareGradleProject(
       projectSourceRoot,
-<<<<<<< HEAD
       targetPath,
-      file -> patchPreparedProject(file, gradleVersion, gradlePluginVersion, getAdditionalRepos().toArray(new File[0])));
+      file -> patchPreparedProject(file, gradleVersion, gradlePluginVersion, kotlinVersion, getAdditionalRepos().toArray(new File[0])));
     return targetPath;
   }
 
@@ -353,11 +329,6 @@
                                          @Nullable String gradlePluginVersion) throws IOException {
     File projectRoot = new File(toSystemDependentName(getProject().getBasePath()));
     return prepareProjectForImport(relativePath, projectRoot, gradleVersion, gradlePluginVersion);
-=======
-      projectRoot,
-      file -> patchPreparedProject(file, gradleVersion, gradlePluginVersion, kotlinVersion, getAdditionalRepos().toArray(new File[0])));
-    return projectRoot;
->>>>>>> 799703f0
   }
 
   @NotNull
