--- conflicted
+++ resolved
@@ -28,11 +28,7 @@
 import com.intellij.openapi.keymap.KeymapManager;
 import com.intellij.openapi.util.text.StringUtil;
 import com.intellij.ui.PopupHandler;
-<<<<<<< HEAD
-import javax.swing.JComponent;
-=======
 import javax.swing.*;
->>>>>>> c50c8b87
 import org.jetbrains.annotations.NotNull;
 
 /**
@@ -76,11 +72,7 @@
 
   public void addItem(@NotNull PopupMenuItem popupMenuItem) {
 
-<<<<<<< HEAD
-    AnAction action = new AnAction(Presentation.NULL_STRING, Presentation.NULL_STRING, popupMenuItem.getIcon()) {
-=======
     AnAction action = new AnAction(popupMenuItem.getIcon()) {
->>>>>>> c50c8b87
       @Override
       public void update(@NotNull AnActionEvent e) {
 
