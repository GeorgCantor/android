/*
 * Copyright (C) 2015 The Android Open Source Project
 *
 * Licensed under the Apache License, Version 2.0 (the "License");
 * you may not use this file except in compliance with the License.
 * You may obtain a copy of the License at
 *
 *      http://www.apache.org/licenses/LICENSE-2.0
 *
 * Unless required by applicable law or agreed to in writing, software
 * distributed under the License is distributed on an "AS IS" BASIS,
 * WITHOUT WARRANTIES OR CONDITIONS OF ANY KIND, either express or implied.
 * See the License for the specific language governing permissions and
 * limitations under the License.
 */
package com.android.tools.idea.run;

import com.android.build.OutputFile;
import com.android.builder.model.*;
import com.android.ddmlib.IDevice;
<<<<<<< HEAD
=======
import com.android.ide.common.gradle.model.IdeAndroidArtifact;
import com.android.ide.common.gradle.model.IdeVariant;
import com.android.sdklib.repository.AndroidSdkHandler;
import com.android.tools.apk.analyzer.AaptInvoker;
>>>>>>> abbea60e
import com.android.tools.apk.analyzer.AndroidApplicationInfo;
import com.android.tools.apk.analyzer.Archive;
import com.android.tools.apk.analyzer.Archives;
import com.android.tools.idea.apk.viewer.ApkParser;
import com.android.tools.idea.gradle.project.model.AndroidModuleModel;
<<<<<<< HEAD
import com.android.tools.idea.gradle.project.model.ide.android.IdeAndroidArtifact;
import com.android.tools.idea.gradle.project.model.ide.android.IdeVariant;
=======
>>>>>>> abbea60e
import com.android.tools.idea.gradle.run.PostBuildModel;
import com.android.tools.idea.gradle.run.PostBuildModelProvider;
import com.android.tools.idea.gradle.structure.editors.AndroidProjectSettingsService;
import com.android.tools.idea.gradle.util.GradleUtil;
<<<<<<< HEAD
=======
import com.android.tools.idea.log.LogWrapper;
import com.android.tools.idea.sdk.AndroidSdks;
>>>>>>> abbea60e
import com.google.common.annotations.VisibleForTesting;
import com.google.common.collect.ImmutableList;
import com.intellij.openapi.application.ApplicationManager;
import com.intellij.openapi.diagnostic.Logger;
import com.intellij.openapi.module.Module;
import com.intellij.openapi.project.Project;
import com.intellij.openapi.roots.ui.configuration.ProjectSettingsService;
import com.intellij.openapi.util.Computable;
import org.jetbrains.android.facet.AndroidFacet;
import org.jetbrains.android.util.AndroidBundle;
import org.jetbrains.annotations.NotNull;

import java.io.File;
import java.io.IOException;
<<<<<<< HEAD
=======
import java.nio.file.Path;
>>>>>>> abbea60e
import java.util.ArrayList;
import java.util.Collection;
import java.util.Collections;
import java.util.List;

import static com.android.builder.model.AndroidProject.*;
import static com.android.tools.idea.gradle.util.GradleUtil.findModuleByGradlePath;

/**
 * Provides the information on APKs to install for run configurations in Gradle projects.
 */
public class GradleApkProvider implements ApkProvider {
  @NotNull private final AndroidFacet myFacet;
  @NotNull private final ApplicationIdProvider myApplicationIdProvider;
  @NotNull private final PostBuildModelProvider myOutputModelProvider;
  @NotNull private final BestOutputFinder myBestOutputFinder;
  private final boolean myTest;

  public GradleApkProvider(@NotNull AndroidFacet facet,
                           @NotNull ApplicationIdProvider applicationIdProvider,
                           boolean test) {
    this(facet, applicationIdProvider, () -> null, test);
  }

  public GradleApkProvider(@NotNull AndroidFacet facet,
                           @NotNull ApplicationIdProvider applicationIdProvider,
                           @NotNull PostBuildModelProvider outputModelProvider,
                           boolean test) {
    this(facet, applicationIdProvider, outputModelProvider, new BestOutputFinder(), test);
  }

  @VisibleForTesting
  GradleApkProvider(@NotNull AndroidFacet facet,
                    @NotNull ApplicationIdProvider applicationIdProvider,
                    @NotNull PostBuildModelProvider outputModelProvider,
                    @NotNull BestOutputFinder bestOutputFinder,
                    boolean test) {
    myFacet = facet;
    myApplicationIdProvider = applicationIdProvider;
    myOutputModelProvider = outputModelProvider;
    myBestOutputFinder = bestOutputFinder;
    myTest = test;
  }

  @Override
  @NotNull
  public Collection<ApkInfo> getApks(@NotNull IDevice device) throws ApkProvisionException {
    AndroidModuleModel androidModel = AndroidModuleModel.get(myFacet);
    if (androidModel == null) {
      getLogger().warn("Android model is null. Sync might have failed");
      return Collections.emptyList();
    }
    IdeVariant selectedVariant = androidModel.getSelectedVariant();

    List<ApkInfo> apkList = new ArrayList<>();

    int projectType = androidModel.getAndroidProject().getProjectType();
    if (projectType == PROJECT_TYPE_APP || projectType == PROJECT_TYPE_INSTANTAPP || projectType == PROJECT_TYPE_TEST) {
      // The APK file for instant apps is actually a zip file
      File apk = getApk(selectedVariant, device, myFacet, false);
      String pkgName = projectType == PROJECT_TYPE_TEST
                       ? myApplicationIdProvider.getTestPackageName()
                       : myApplicationIdProvider.getPackageName();
      apkList.add(new ApkInfo(apk, pkgName));
    }

    apkList.addAll(getAdditionalApks(selectedVariant.getMainArtifact()));

    if (myTest) {
      if (projectType == PROJECT_TYPE_TEST) {
        if (androidModel.getFeatures().isTestedTargetVariantsSupported()) {
          apkList.addAll(0, getTargetedApks(selectedVariant, device));
        }
      }
      else {
        IdeAndroidArtifact testArtifactInfo = androidModel.getSelectedVariant().getAndroidTestArtifact();
        if (testArtifactInfo != null) {
          File testApk = getApk(androidModel.getSelectedVariant(), device, myFacet, true);
          String testPackageName = myApplicationIdProvider.getTestPackageName();
          assert testPackageName != null; // Cannot be null if initialized.
          apkList.add(new ApkInfo(testApk, testPackageName));
          apkList.addAll(getAdditionalApks(testArtifactInfo));
        }
      }
    }
    return apkList;
  }

  /**
   * Returns ApkInfo objects for all runtime apks.
   * <p>
   * For each of the additional runtime apks it finds its package id and creates ApkInfo object it.
   * Thus it returns information for all runtime apks.
   *
   * @param testArtifactInfo test android artifact
   * @return a list of ApkInfo objects for each additional runtime Apk
   */
  @NotNull
  private static List<ApkInfo> getAdditionalApks(@NotNull AndroidArtifact testArtifactInfo) {
    List<ApkInfo> result = new ArrayList<>();
    for (File fileApk : testArtifactInfo.getAdditionalRuntimeApks()) {
      try {
        String packageId = getPackageId(fileApk);
        result.add(new ApkInfo(fileApk, packageId));
      }
      catch (ApkProvisionException e) {
        getLogger().error("Failed to get the package name from the given file. Therefore, we are not be able to install it. Please install it manually: " + fileApk.getName() + " error: " + e.getMessage(), e);
      }
    }
    return result;
  }
<<<<<<< HEAD

  private static String getPackageId(@NotNull File fileApk) throws ApkProvisionException {
    try (Archive archive = Archives.open(fileApk.toPath())) {
      AndroidApplicationInfo applicationInfo = ApkParser.getAppInfo(archive);
      if(applicationInfo == AndroidApplicationInfo.UNKNOWN) {
        throw new ApkProvisionException("Could not determine manifest package for apk: " + fileApk.getName());
      } else {
        return applicationInfo.packageId;
      }
    }
    catch (IOException e) {
      throw new ApkProvisionException("Could not determine manifest package for apk: " + fileApk.getName(), e.getCause());
    }
  }

=======

  private static Path getPathToAapt() {
    AndroidSdkHandler handler = AndroidSdks.getInstance().tryToChooseSdkHandler();
    return AaptInvoker.getPathToAapt(handler, new LogWrapper(GradleApkProvider.class));
  }

  private static String getPackageId(@NotNull File fileApk) throws ApkProvisionException {
    try (Archive archive = Archives.open(fileApk.toPath())) {
      AndroidApplicationInfo applicationInfo = ApkParser.getAppInfo(getPathToAapt(), archive);
      if(applicationInfo == AndroidApplicationInfo.UNKNOWN) {
        throw new ApkProvisionException("Could not determine manifest package for apk: " + fileApk.getName());
      } else {
        return applicationInfo.packageId;
      }
    }
    catch (IOException e) {
      throw new ApkProvisionException("Could not determine manifest package for apk: " + fileApk.getName(), e.getCause());
    }
  }

>>>>>>> abbea60e
  @VisibleForTesting
  @NotNull
  File getApk(@NotNull IdeVariant variant,
              @NotNull IDevice device,
              @NotNull AndroidFacet facet,
              boolean fromTestArtifact) throws ApkProvisionException {
    AndroidModuleModel androidModel = AndroidModuleModel.get(facet);
    assert androidModel != null;
    if (androidModel.getFeatures().isPostBuildSyncSupported()) {
      return getApkFromPostBuildSync(variant, device, facet, fromTestArtifact);
    }
    return getApkFromPreBuildSync(variant, device, fromTestArtifact);
  }
<<<<<<< HEAD

  @NotNull
  @VisibleForTesting
  File getApkFromPreBuildSync(@NotNull IdeVariant variant,
                              @NotNull IDevice device,
                              boolean fromTestArtifact) throws ApkProvisionException {
    IdeAndroidArtifact artifact = fromTestArtifact ? variant.getAndroidTestArtifact() : variant.getMainArtifact();
    assert artifact != null;
    List<AndroidArtifactOutput> outputs = new ArrayList<>(artifact.getOutputs());
    return getBestOutput(variant, device, outputs);
  }

  @NotNull
  @VisibleForTesting
=======

  @NotNull
  @VisibleForTesting
  File getApkFromPreBuildSync(@NotNull IdeVariant variant,
                              @NotNull IDevice device,
                              boolean fromTestArtifact) throws ApkProvisionException {
    IdeAndroidArtifact artifact = fromTestArtifact ? variant.getAndroidTestArtifact() : variant.getMainArtifact();
    assert artifact != null;
    List<AndroidArtifactOutput> outputs = new ArrayList<>(artifact.getOutputs());
    return getBestOutput(variant, device, outputs);
  }

  @NotNull
  @VisibleForTesting
>>>>>>> abbea60e
  File getApkFromPostBuildSync(@NotNull IdeVariant variant,
                               @NotNull IDevice device,
                               @NotNull AndroidFacet facet,
                               boolean fromTestArtifact) throws ApkProvisionException {
    List<OutputFile> outputs = new ArrayList<>();

    PostBuildModel outputModels = myOutputModelProvider.getPostBuildModel();
    if (outputModels == null) {
      return getApkFromPreBuildSync(variant, device, fromTestArtifact);
    }

    if (facet.getProjectType() == PROJECT_TYPE_INSTANTAPP) {
      InstantAppProjectBuildOutput outputModel = outputModels.findInstantAppProjectBuildOutput(facet);
      if (outputModel == null) {
        throw new ApkProvisionException("Couldn't get post build model for Instant Apps. Please, make sure to use plugin 3.0.0-alpha10 or later.");
      }

      for (InstantAppVariantBuildOutput instantAppVariantBuildOutput : outputModel.getInstantAppVariantsBuildOutput()) {
        if (instantAppVariantBuildOutput.getName().equals(variant.getName())) {
          outputs.add(instantAppVariantBuildOutput.getOutput());
        }
      }
    }
    else {
      ProjectBuildOutput outputModel = outputModels.findProjectBuildOutput(facet);
      if (outputModel == null) {
        return getApkFromPreBuildSync(variant, device, fromTestArtifact);
      }

      // Loop through the variants in the model and get the one that matches
      for (VariantBuildOutput variantBuildOutput : outputModel.getVariantsBuildOutput()) {
        if (variantBuildOutput.getName().equals(variant.getName())) {

          if (fromTestArtifact) {
            // Get the output from the test artifact
            for (TestVariantBuildOutput testVariantBuildOutput : variantBuildOutput.getTestingVariants()) {
              if (testVariantBuildOutput.getType().equals(TestVariantBuildOutput.ANDROID_TEST)) {
                outputs.addAll(testVariantBuildOutput.getOutputs());
              }
            }
          }
          else {
            // Get the output from the main artifact
            outputs.addAll(variantBuildOutput.getOutputs());
          }
        }
      }
    }

    // If empty, it means that either ProjectBuildOut has not been filled correctly or the variant was not found.
    // In this case we try to get an APK known at sync time, if any.
    return outputs.isEmpty() ? getApkFromPreBuildSync(variant, device, fromTestArtifact) : getBestOutput(variant, device, outputs);
  }

  /**
   * Find the best output for the selected device and variant.
   * If multiple splits are available, it selects the best one.
   */
  @NotNull
  private File getBestOutput(@NotNull IdeVariant variant, @NotNull IDevice device, @NotNull List<? extends OutputFile> outputs)
    throws ApkProvisionException {
    if (outputs.isEmpty()) {
      throw new ApkProvisionException("No outputs for the main artifact of variant: " + variant.getDisplayName());
    }
    List<OutputFile> apkFiles = myBestOutputFinder.findBestOutput(variant, device, outputs);
    // Install apk (note that variant.getOutputFile() will point to a .aar in the case of a library).
    return apkFiles.get(0).getOutputFile();
  }

  /**
   * Gets the list of targeted apks for the specified variant.
   *
   * <p>This is used for test-only modules when specifying the tested apk
   * using the targetProjectPath and targetVariant properties in the build file.
   */
  @NotNull
  private List<ApkInfo> getTargetedApks(@NotNull IdeVariant selectedVariant,
                                        @NotNull IDevice device) throws ApkProvisionException {
    List<ApkInfo> targetedApks = new ArrayList<>();

    for (TestedTargetVariant testedVariant : selectedVariant.getTestedTargetVariants()) {
      String targetGradlePath = testedVariant.getTargetProjectPath();
      Module targetModule = ApplicationManager.getApplication().runReadAction(
        (Computable<Module>)() -> {
          Project project = myFacet.getModule().getProject();
          return findModuleByGradlePath(project, targetGradlePath);
        });

      if (targetModule == null) {
        getLogger().warn(String.format("Module not found for gradle path %s. Please install tested apk manually.", targetGradlePath));
        continue;
      }

      AndroidFacet targetFacet = AndroidFacet.getInstance(targetModule);
      if (targetFacet == null) {
        getLogger().warn("Android facet for tested module is null. Please install tested apk manually.");
        continue;
      }

      AndroidModuleModel targetAndroidModel = AndroidModuleModel.get(targetModule);
      if (targetAndroidModel == null) {
        getLogger().warn("Android model for tested module is null. Sync might have failed.");
        continue;
      }

      IdeVariant targetVariant = (IdeVariant) targetAndroidModel.findVariantByName(testedVariant.getTargetVariant());
      if (targetVariant == null) {
        getLogger().warn("Tested variant not found. Sync might have failed.");
        continue;
      }

      File targetApk = getApk(targetVariant, device, targetFacet, false);

      // TODO: use the applicationIdProvider to get the applicationId (we might not know it by sync time for Instant Apps)
      String applicationId = targetVariant.getMergedFlavor().getApplicationId();
      if (applicationId == null) {
        // If can't find applicationId in model, get it directly from manifest
        applicationId = ApkProviderUtil.computePackageName(targetFacet);
      }
      targetedApks.add(new ApkInfo(targetApk, applicationId));
    }

    return targetedApks;
  }

  @NotNull
  @Override
  public List<ValidationError> validate() {
    AndroidModuleModel androidModuleModel = AndroidModuleModel.get(myFacet);
    assert androidModuleModel != null; // This is a Gradle project, there must be an AndroidGradleModel.
    if (androidModuleModel.getAndroidProject().getProjectType() == PROJECT_TYPE_INSTANTAPP || androidModuleModel.getMainArtifact().isSigned()) {
      return ImmutableList.of();
    }

    AndroidArtifactOutput output = GradleUtil.getOutput(androidModuleModel.getMainArtifact());
    final String message = AndroidBundle.message("run.error.apk.not.signed", output.getMainOutputFile().getOutputFile().getName(),
                                                 androidModuleModel.getSelectedVariant().getDisplayName());

    Runnable quickFix = () -> {
      Module module = myFacet.getModule();
      ProjectSettingsService service = ProjectSettingsService.getInstance(module.getProject());
      if (service instanceof AndroidProjectSettingsService) {
        ((AndroidProjectSettingsService)service).openSigningConfiguration(module);
      }
      else {
        service.openModuleSettings(module);
      }
    };
    return ImmutableList.of(ValidationError.fatal(message, quickFix));
  }

  @NotNull
  private static Logger getLogger() {
    return Logger.getInstance(GradleApkProvider.class);
  }
}<|MERGE_RESOLUTION|>--- conflicted
+++ resolved
@@ -18,32 +18,21 @@
 import com.android.build.OutputFile;
 import com.android.builder.model.*;
 import com.android.ddmlib.IDevice;
-<<<<<<< HEAD
-=======
 import com.android.ide.common.gradle.model.IdeAndroidArtifact;
 import com.android.ide.common.gradle.model.IdeVariant;
 import com.android.sdklib.repository.AndroidSdkHandler;
 import com.android.tools.apk.analyzer.AaptInvoker;
->>>>>>> abbea60e
 import com.android.tools.apk.analyzer.AndroidApplicationInfo;
 import com.android.tools.apk.analyzer.Archive;
 import com.android.tools.apk.analyzer.Archives;
 import com.android.tools.idea.apk.viewer.ApkParser;
 import com.android.tools.idea.gradle.project.model.AndroidModuleModel;
-<<<<<<< HEAD
-import com.android.tools.idea.gradle.project.model.ide.android.IdeAndroidArtifact;
-import com.android.tools.idea.gradle.project.model.ide.android.IdeVariant;
-=======
->>>>>>> abbea60e
 import com.android.tools.idea.gradle.run.PostBuildModel;
 import com.android.tools.idea.gradle.run.PostBuildModelProvider;
 import com.android.tools.idea.gradle.structure.editors.AndroidProjectSettingsService;
 import com.android.tools.idea.gradle.util.GradleUtil;
-<<<<<<< HEAD
-=======
 import com.android.tools.idea.log.LogWrapper;
 import com.android.tools.idea.sdk.AndroidSdks;
->>>>>>> abbea60e
 import com.google.common.annotations.VisibleForTesting;
 import com.google.common.collect.ImmutableList;
 import com.intellij.openapi.application.ApplicationManager;
@@ -58,10 +47,7 @@
 
 import java.io.File;
 import java.io.IOException;
-<<<<<<< HEAD
-=======
 import java.nio.file.Path;
->>>>>>> abbea60e
 import java.util.ArrayList;
 import java.util.Collection;
 import java.util.Collections;
@@ -173,23 +159,6 @@
     }
     return result;
   }
-<<<<<<< HEAD
-
-  private static String getPackageId(@NotNull File fileApk) throws ApkProvisionException {
-    try (Archive archive = Archives.open(fileApk.toPath())) {
-      AndroidApplicationInfo applicationInfo = ApkParser.getAppInfo(archive);
-      if(applicationInfo == AndroidApplicationInfo.UNKNOWN) {
-        throw new ApkProvisionException("Could not determine manifest package for apk: " + fileApk.getName());
-      } else {
-        return applicationInfo.packageId;
-      }
-    }
-    catch (IOException e) {
-      throw new ApkProvisionException("Could not determine manifest package for apk: " + fileApk.getName(), e.getCause());
-    }
-  }
-
-=======
 
   private static Path getPathToAapt() {
     AndroidSdkHandler handler = AndroidSdks.getInstance().tryToChooseSdkHandler();
@@ -210,7 +179,6 @@
     }
   }
 
->>>>>>> abbea60e
   @VisibleForTesting
   @NotNull
   File getApk(@NotNull IdeVariant variant,
@@ -224,7 +192,6 @@
     }
     return getApkFromPreBuildSync(variant, device, fromTestArtifact);
   }
-<<<<<<< HEAD
 
   @NotNull
   @VisibleForTesting
@@ -239,22 +206,6 @@
 
   @NotNull
   @VisibleForTesting
-=======
-
-  @NotNull
-  @VisibleForTesting
-  File getApkFromPreBuildSync(@NotNull IdeVariant variant,
-                              @NotNull IDevice device,
-                              boolean fromTestArtifact) throws ApkProvisionException {
-    IdeAndroidArtifact artifact = fromTestArtifact ? variant.getAndroidTestArtifact() : variant.getMainArtifact();
-    assert artifact != null;
-    List<AndroidArtifactOutput> outputs = new ArrayList<>(artifact.getOutputs());
-    return getBestOutput(variant, device, outputs);
-  }
-
-  @NotNull
-  @VisibleForTesting
->>>>>>> abbea60e
   File getApkFromPostBuildSync(@NotNull IdeVariant variant,
                                @NotNull IDevice device,
                                @NotNull AndroidFacet facet,
