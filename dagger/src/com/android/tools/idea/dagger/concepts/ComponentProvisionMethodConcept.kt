/*
 * Copyright (C) 2023 The Android Open Source Project
 *
 * Licensed under the Apache License, Version 2.0 (the "License");
 * you may not use this file except in compliance with the License.
 * You may obtain a copy of the License at
 *
 *      http://www.apache.org/licenses/LICENSE-2.0
 *
 * Unless required by applicable law or agreed to in writing, software
 * distributed under the License is distributed on an "AS IS" BASIS,
 * WITHOUT WARRANTIES OR CONDITIONS OF ANY KIND, either express or implied.
 * See the License for the specific language governing permissions and
 * limitations under the License.
 */
package com.android.tools.idea.dagger.concepts

import com.android.tools.idea.dagger.index.DaggerConceptIndexer
import com.android.tools.idea.dagger.index.DaggerConceptIndexers
import com.android.tools.idea.dagger.index.IndexEntries
import com.android.tools.idea.dagger.index.IndexValue
import com.android.tools.idea.dagger.index.psiwrappers.DaggerAnnotation
import com.android.tools.idea.dagger.index.psiwrappers.DaggerIndexFieldWrapper
import com.android.tools.idea.dagger.index.psiwrappers.DaggerIndexMethodWrapper
import com.android.tools.idea.dagger.index.psiwrappers.KtPropertyWrapper
import com.android.tools.idea.dagger.index.psiwrappers.hasAnnotation
import com.android.tools.idea.dagger.index.readClassId
import com.android.tools.idea.dagger.index.writeClassId
import com.android.tools.idea.dagger.localization.DaggerBundle
import com.android.tools.idea.kotlin.psiType
import com.google.wireless.android.sdk.stats.DaggerEditorEvent
import com.intellij.openapi.project.Project
import com.intellij.psi.JavaPsiFacade
import com.intellij.psi.PsiClass
import com.intellij.psi.PsiElement
import com.intellij.psi.PsiMethod
import com.intellij.psi.PsiType
import com.intellij.psi.search.GlobalSearchScope
import org.jetbrains.annotations.VisibleForTesting
import org.jetbrains.kotlin.idea.core.util.readString
import org.jetbrains.kotlin.idea.core.util.writeString
import org.jetbrains.kotlin.idea.stubindex.KotlinFullClassNameIndex
import org.jetbrains.kotlin.name.ClassId
import org.jetbrains.kotlin.psi.KtClassOrObject
import org.jetbrains.kotlin.psi.KtConstructor
import org.jetbrains.kotlin.psi.KtFunction
import org.jetbrains.kotlin.psi.KtProperty
import org.jetbrains.kotlin.psi.psiUtil.containingClassOrObject
import org.jetbrains.kotlin.psi.psiUtil.findPropertyByName
import java.io.DataInput
import java.io.DataOutput

/**
 * Represents a Component's
 * [provision method](https://dagger.dev/api/latest/dagger/Component.html#provision-methods).
 *
 * Example:
 * ```java
 *   @Component
 *   interface ApplicationComponent {
 *     Foo getFoo();
 *   }
 * ```
 *
 * The `getFoo` method is a Component provision method, and is considered a Consumer of the type
 * `Foo`.
 *
 * Kotlin properties can also be used as provision methods (in the JVM, they are methods as well):
 * ```kotlin
 *   @Component
 *   interface ApplicationComponent {
 *     val foo: Foo
 *   }
 * ```
 */
internal object ComponentProvisionMethodConcept : DaggerConcept {
  override val indexers =
    DaggerConceptIndexers(
      methodIndexers = listOf(ComponentProvisionMethodIndexer),
      fieldIndexers = listOf(ComponentProvisionPropertyIndexer)
    )
  override val indexValueReaders: List<IndexValue.Reader> =
    listOf(ComponentProvisionMethodIndexValue.Reader, ComponentProvisionPropertyIndexValue.Reader)
  override val daggerElementIdentifiers =
    DaggerElementIdentifiers.of(
      ComponentProvisionMethodIndexValue.identifiers,
      ComponentProvisionPropertyIndexValue.identifiers
    )
}

private object ComponentProvisionMethodIndexer : DaggerConceptIndexer<DaggerIndexMethodWrapper> {
  override fun addIndexEntries(wrapper: DaggerIndexMethodWrapper, indexEntries: IndexEntries) {
    // A provision method must specify a type and have no parameters.
    if (wrapper.getParameters().isNotEmpty()) return
    val returnType = wrapper.getReturnType() ?: return

    // A provision method must be on a @Component or @Subcomponent.
    val containingClass = wrapper.getContainingClass() ?: return
    if (
      containingClass.getIsAnnotatedWithAnyOf(
        DaggerAnnotation.COMPONENT,
        DaggerAnnotation.SUBCOMPONENT
      )
    ) {
      indexEntries.addIndexValue(
        returnType.getSimpleName() ?: "",
<<<<<<< HEAD
        ComponentProvisionMethodIndexValue(containingClass.getFqName(), wrapper.getSimpleName())
=======
        ComponentProvisionMethodIndexValue(containingClass.getClassId(), wrapper.getSimpleName())
>>>>>>> 574fcae1
      )
    }
  }
}

private object ComponentProvisionPropertyIndexer : DaggerConceptIndexer<DaggerIndexFieldWrapper> {
  override fun addIndexEntries(wrapper: DaggerIndexFieldWrapper, indexEntries: IndexEntries) {
    // Component properties can only be defined in Kotlin.
    if (wrapper !is KtPropertyWrapper) return

    val propertyType = wrapper.getType() ?: return

    // A provision method must be on a @Component or @Subcomponent.
    val containingClass = wrapper.getContainingClass() ?: return
    if (
      containingClass.getIsAnnotatedWithAnyOf(
        DaggerAnnotation.COMPONENT,
        DaggerAnnotation.SUBCOMPONENT
      )
    ) {
      indexEntries.addIndexValue(
        propertyType.getSimpleName() ?: "",
<<<<<<< HEAD
        ComponentProvisionPropertyIndexValue(containingClass.getFqName(), wrapper.getSimpleName())
=======
        ComponentProvisionPropertyIndexValue(containingClass.getClassId(), wrapper.getSimpleName())
>>>>>>> 574fcae1
      )
    }
  }
}

@VisibleForTesting
internal data class ComponentProvisionMethodIndexValue(
  val classId: ClassId,
  val methodSimpleName: String
) : IndexValue() {
  override val dataType = Reader.supportedType

  override fun save(output: DataOutput) {
    output.writeClassId(classId)
    output.writeString(methodSimpleName)
  }

  object Reader : IndexValue.Reader {
    override val supportedType: DataType = DataType.COMPONENT_PROVISION_METHOD

    override fun read(input: DataInput) =
      ComponentProvisionMethodIndexValue(input.readClassId(), input.readString())
  }

  companion object {
    private fun identify(psiElement: KtFunction): DaggerElement? =
      if (
        psiElement !is KtConstructor<*> &&
          !psiElement.hasBody() &&
          psiElement.valueParameters.isEmpty() &&
          psiElement.containingClassOrObject?.isComponentOrSubcomponent() == true
      ) {
        ComponentProvisionMethodDaggerElement(psiElement)
      } else {
        null
      }

    private fun identify(psiElement: PsiMethod): DaggerElement? =
      if (
        !psiElement.isConstructor &&
          psiElement.body == null &&
          !psiElement.hasParameters() &&
          psiElement.containingClass?.isComponentOrSubcomponent() == true
      ) {
        ComponentProvisionMethodDaggerElement(psiElement)
      } else {
        null
      }

    internal val identifiers =
      DaggerElementIdentifiers(
        ktFunctionIdentifiers = listOf(DaggerElementIdentifier(this::identify)),
        psiMethodIdentifiers = listOf(DaggerElementIdentifier(this::identify))
      )
  }

  override fun getResolveCandidates(project: Project, scope: GlobalSearchScope): List<PsiElement> {
    val psiClass =
      JavaPsiFacade.getInstance(project).findClass(classId.asFqNameString(), scope)
        ?: return emptyList()
    return psiClass.methods.filter { it.name == methodSimpleName }
  }

  override val daggerElementIdentifiers = identifiers
}

@VisibleForTesting
internal data class ComponentProvisionPropertyIndexValue(
  val classId: ClassId,
  val propertySimpleName: String
) : IndexValue() {
  override val dataType = Reader.supportedType

  override fun save(output: DataOutput) {
    output.writeClassId(classId)
    output.writeString(propertySimpleName)
  }

  object Reader : IndexValue.Reader {
    override val supportedType = DataType.COMPONENT_PROVISION_PROPERTY

    override fun read(input: DataInput) =
      ComponentProvisionPropertyIndexValue(input.readClassId(), input.readString())
  }

  companion object {
    private fun identify(psiElement: KtProperty): DaggerElement? =
      if (
        !psiElement.hasBody() &&
          psiElement.containingClassOrObject?.isComponentOrSubcomponent() == true
      ) {
        psiElement.psiType?.unboxed?.let { propertyPsiType ->
          ComponentProvisionMethodDaggerElement(psiElement, propertyPsiType)
        }
      } else {
        null
      }

    internal val identifiers: DaggerElementIdentifiers =
      DaggerElementIdentifiers(
        ktPropertyIdentifiers = listOf(DaggerElementIdentifier(this::identify))
      )
  }

  override fun getResolveCandidates(project: Project, scope: GlobalSearchScope): List<PsiElement> =
    KotlinFullClassNameIndex.get(classId.asFqNameString(), project, scope).mapNotNull {
      it.findPropertyByName(propertySimpleName)
    }

  override val daggerElementIdentifiers = identifiers
}

internal data class ComponentProvisionMethodDaggerElement(
  override val psiElement: PsiElement,
  override val rawType: PsiType,
) : ConsumerDaggerElementBase() {

  internal constructor(psiElement: KtFunction) : this(psiElement, psiElement.getReturnedPsiType())

  internal constructor(psiElement: PsiMethod) : this(psiElement, psiElement.getReturnedPsiType())

  override val metricsElementType = DaggerEditorEvent.ElementType.COMPONENT_METHOD

  override val relatedElementGrouping: String = DaggerBundle.message("exposed.by.components")
  override val relationDescriptionKey: String = "navigate.to.provider.from.component"
}

private fun KtClassOrObject.isComponentOrSubcomponent() =
  hasAnnotation(DaggerAnnotation.COMPONENT) || hasAnnotation(DaggerAnnotation.SUBCOMPONENT)

private fun PsiClass.isComponentOrSubcomponent() =
  hasAnnotation(DaggerAnnotation.COMPONENT) || hasAnnotation(DaggerAnnotation.SUBCOMPONENT)<|MERGE_RESOLUTION|>--- conflicted
+++ resolved
@@ -104,11 +104,7 @@
     ) {
       indexEntries.addIndexValue(
         returnType.getSimpleName() ?: "",
-<<<<<<< HEAD
-        ComponentProvisionMethodIndexValue(containingClass.getFqName(), wrapper.getSimpleName())
-=======
         ComponentProvisionMethodIndexValue(containingClass.getClassId(), wrapper.getSimpleName())
->>>>>>> 574fcae1
       )
     }
   }
@@ -131,11 +127,7 @@
     ) {
       indexEntries.addIndexValue(
         propertyType.getSimpleName() ?: "",
-<<<<<<< HEAD
-        ComponentProvisionPropertyIndexValue(containingClass.getFqName(), wrapper.getSimpleName())
-=======
         ComponentProvisionPropertyIndexValue(containingClass.getClassId(), wrapper.getSimpleName())
->>>>>>> 574fcae1
       )
     }
   }
