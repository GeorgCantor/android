<?xml version="1.0" encoding="UTF-8"?>
<<<<<<< HEAD
<issues format="6" by="lint 8.3.0-dev" type="baseline" client="" dependencies="true" name="" variant="all" version="8.3.0-dev">
=======
<issues format="6" by="lint 8.5.0-dev" type="baseline" client="" dependencies="true" name="" variant="all" version="8.5.0-dev">
>>>>>>> 0d09370c

    <issue
        id="DefaultLocale"
        message="Implicitly using the default locale is a common source of bugs: Use `String.format(Locale, ...)` instead"
        errorLine1="      myThreads.put(threadId, String.format(&quot;Thread id: %1$d&quot;, threadId));"
        errorLine2="                              ~~~~~~~~~~~~~~~~~~~~~~~~~~~~~~~~~~~~~~~~~~">
        <location
            file="src/com/android/tools/profilers/cpu/art/ArtTraceHandler.java"
            line="72"
            column="31"/>
    </issue>

    <issue
        id="DefaultLocale"
        message="Implicitly using the default locale is a common source of bugs: Use `String.format(Locale, ...)` instead"
        errorLine1="        LOGGER.warn(String.format(&quot;Parsing of capture %d was not properly cancelled.&quot;, id));"
        errorLine2="                    ~~~~~~~~~~~~~~~~~~~~~~~~~~~~~~~~~~~~~~~~~~~~~~~~~~~~~~~~~~~~~~~~~~~~~~">
        <location
            file="src/com/android/tools/profilers/cpu/CpuCaptureParser.java"
<<<<<<< HEAD
            line="146"
=======
            line="156"
>>>>>>> 0d09370c
            column="21"/>
    </issue>

    <issue
        id="DefaultLocale"
        message="Implicitly using the default locale is a common source of bugs: Use `String.format(Locale, ...)` instead"
        errorLine1="        File trace = FileUtil.createTempFile(String.format(&quot;cpu_trace_%d&quot;, info.getTraceId()), &quot;.trace&quot;, true);"
        errorLine2="                                             ~~~~~~~~~~~~~~~~~~~~~~~~~~~~~~~~~~~~~~~~~~~~~~~~">
        <location
            file="src/com/android/tools/profilers/cpu/CpuProfiler.java"
            line="207"
            column="46"/>
    </issue>

    <issue
        id="DefaultLocale"
        message="Implicitly using the default locale is a common source of bugs: Use `String.format(Locale, ...)` instead"
<<<<<<< HEAD
        errorLine1="          return String.format(&quot;%d:%s&quot;, job.getJobId(), job.getServiceName());"
        errorLine2="                 ~~~~~~~~~~~~~~~~~~~~~~~~~~~~~~~~~~~~~~~~~~~~~~~~~~~~~~~~~~~~">
        <location
            file="src/com/android/tools/profilers/energy/EnergyDuration.java"
            line="167"
            column="18"/>
    </issue>

    <issue
        id="DefaultLocale"
        message="Implicitly using the default locale is a common source of bugs: Use `String.format(Locale, ...)` instead"
=======
>>>>>>> 0d09370c
        errorLine1="      return String.format(OBJECT_NAME_FORMATTER, myReferencedObject.getValueText(), myObjectTag);"
        errorLine2="             ~~~~~~~~~~~~~~~~~~~~~~~~~~~~~~~~~~~~~~~~~~~~~~~~~~~~~~~~~~~~~~~~~~~~~~~~~~~~~~~~~~~~">
        <location
            file="src/com/android/tools/profilers/memory/adapters/JniReferenceInstanceObject.java"
            line="292"
            column="14"/>
    </issue>

    <issue
        id="DefaultLocale"
        message="Implicitly using the default locale is a common source of bugs: Use `String.format(Locale, ...)` instead"
        errorLine1="      super(() -> String.format(&quot;Click to see next %d...&quot;,"
        errorLine2="                  ^">
        <location
            file="src/com/android/tools/profilers/memory/LazyMemoryObjectTreeNode.java"
            line="166"
            column="19"/>
    </issue>

    <issue
        id="DefaultLocale"
        message="Implicitly using the default locale is a common source of bugs: Use `toLowerCase(Locale)` instead. For strings meant to be internal use `Locale.ROOT`, otherwise `Locale.getDefault()`."
        errorLine1="            displayString += String.format(&quot; - %s&quot;, data.getState().toString().toLowerCase());"
        errorLine2="                                                                               ~~~~~~~~~~~">
        <location
            file="src/com/android/tools/profilers/event/LifecycleEventDataSeries.java"
            line="98"
            column="80"/>
    </issue>

    <issue
        id="DefaultLocale"
        message="Implicitly using the default locale is a common source of bugs: Use `toLowerCase(Locale)` instead. For strings meant to be internal use `Locale.ROOT`, otherwise `Locale.getDefault()`."
        errorLine1="              displayString += String.format(&quot; - %s&quot;, nextEvent.getView().getState().toString().toLowerCase());"
        errorLine2="                                                                                                ~~~~~~~~~~~">
        <location
            file="src/com/android/tools/profilers/event/LifecycleEventDataSeries.java"
            line="116"
            column="97"/>
    </issue>

    <issue
        id="DefaultLocale"
        message="Implicitly using the default locale is a common source of bugs: Use `String.format(Locale, ...)` instead"
        errorLine1="        getLogger().error(String.format(&quot;Encountered unknown tag (%d) when attempting to parse perfetto capture.&quot;, tag));"
        errorLine2="                          ~~~~~~~~~~~~~~~~~~~~~~~~~~~~~~~~~~~~~~~~~~~~~~~~~~~~~~~~~~~~~~~~~~~~~~~~~~~~~~~~~~~~~~~~~~~~~">
        <location
            file="src/com/android/tools/profilers/cpu/systemtrace/PerfettoProducer.java"
            line="110"
            column="27"/>
    </issue>

    <issue
        id="DefaultLocale"
        message="Implicitly using the default locale is a common source of bugs: Use `String.format(Locale, ...)` instead"
        errorLine1="                                  String.format(&quot;tracing_mark_write: trace_event_clock_sync: parent_ts=%.6f&quot;,"
        errorLine2="                                  ^">
        <location
            file="src/com/android/tools/profilers/cpu/systemtrace/PerfettoProducer.java"
            line="257"
            column="35"/>
    </issue>

    <issue
        id="DefaultLocale"
        message="Implicitly using the default locale is a common source of bugs: Use `String.format(Locale, ...)` instead"
        errorLine1="      return String.format(&quot;sched_switch: prev_comm=%s prev_pid=%d prev_prio=%d prev_state=%s ==> next_comm=%s next_pid=%d next_prio=%d&quot;,"
        errorLine2="             ^">
        <location
            file="src/com/android/tools/profilers/cpu/systemtrace/PerfettoProducer.java"
            line="299"
            column="14"/>
    </issue>

    <issue
        id="DefaultLocale"
        message="Implicitly using the default locale is a common source of bugs: Use `String.format(Locale, ...)` instead"
        errorLine1="      return String.format(&quot;sched_cpu_hotplug: cpu %d %s error=%d&quot;, sched.getAffectedCpu(), sched.getStatus() == 0 ? &quot;offline&quot; : &quot;online&quot;,"
        errorLine2="             ^">
        <location
            file="src/com/android/tools/profilers/cpu/systemtrace/PerfettoProducer.java"
            line="305"
            column="14"/>
    </issue>

    <issue
        id="DefaultLocale"
        message="Implicitly using the default locale is a common source of bugs: Use `String.format(Locale, ...)` instead"
        errorLine1="      return String.format(&quot;sched_blocked_reason: pid=%d iowait=%d caller=%s&quot;, sched.getPid(), sched.getIoWait(), sched.getCaller());"
        errorLine2="             ~~~~~~~~~~~~~~~~~~~~~~~~~~~~~~~~~~~~~~~~~~~~~~~~~~~~~~~~~~~~~~~~~~~~~~~~~~~~~~~~~~~~~~~~~~~~~~~~~~~~~~~~~~~~~~~~~~~~~~~">
        <location
            file="src/com/android/tools/profilers/cpu/systemtrace/PerfettoProducer.java"
            line="310"
            column="14"/>
    </issue>

    <issue
        id="DefaultLocale"
        message="Implicitly using the default locale is a common source of bugs: Use `String.format(Locale, ...)` instead"
        errorLine1="      return String"
        errorLine2="             ^">
        <location
            file="src/com/android/tools/profilers/cpu/systemtrace/PerfettoProducer.java"
            line="314"
            column="14"/>
    </issue>

    <issue
        id="DefaultLocale"
        message="Implicitly using the default locale is a common source of bugs: Use `String.format(Locale, ...)` instead"
        errorLine1="      return String"
        errorLine2="             ^">
        <location
            file="src/com/android/tools/profilers/cpu/systemtrace/PerfettoProducer.java"
            line="320"
            column="14"/>
    </issue>

    <issue
        id="DefaultLocale"
        message="Implicitly using the default locale is a common source of bugs: Use `String.format(Locale, ...)` instead"
        errorLine1="      String timeSeconds = String.format(&quot;%.6f&quot;, nanosToSeconds(timestampNs));"
        errorLine2="                           ~~~~~~~~~~~~~~~~~~~~~~~~~~~~~~~~~~~~~~~~~~~~~~~~~~">
        <location
            file="src/com/android/tools/profilers/cpu/systemtrace/PerfettoProducer.java"
            line="380"
            column="28"/>
    </issue>

    <issue
        id="DefaultLocale"
        message="Implicitly using the default locale is a common source of bugs: Use `String.format(Locale, ...)` instead"
        errorLine1="        tgid = String.format(&quot;%5d&quot;, myTidToTgid.get(pid));"
        errorLine2="               ~~~~~~~~~~~~~~~~~~~~~~~~~~~~~~~~~~~~~~~~~~">
        <location
            file="src/com/android/tools/profilers/cpu/systemtrace/PerfettoProducer.java"
            line="383"
            column="16"/>
    </issue>

    <issue
        id="DefaultLocale"
        message="Implicitly using the default locale is a common source of bugs: Use `String.format(Locale, ...)` instead"
        errorLine1="      return String.format(&quot;%s-%d     (%s) [%3d] d..3 %s: &quot;, name, pid, tgid, cpu, timeSeconds);"
        errorLine2="             ~~~~~~~~~~~~~~~~~~~~~~~~~~~~~~~~~~~~~~~~~~~~~~~~~~~~~~~~~~~~~~~~~~~~~~~~~~~~~~~~~~">
        <location
            file="src/com/android/tools/profilers/cpu/systemtrace/PerfettoProducer.java"
            line="385"
            column="14"/>
    </issue>

    <issue
        id="DefaultLocale"
        message="Implicitly using the default locale is a common source of bugs: Use `String.format(Locale, ...)` instead"
        errorLine1="        String.format(&quot;%s%ctrace-%d&quot;, FileUtil.getTempDirectory(), File.separatorChar, System.currentTimeMillis()), &quot;.trace&quot;, true);"
        errorLine2="        ~~~~~~~~~~~~~~~~~~~~~~~~~~~~~~~~~~~~~~~~~~~~~~~~~~~~~~~~~~~~~~~~~~~~~~~~~~~~~~~~~~~~~~~~~~~~~~~~~~~~~~~~~~">
        <location
            file="src/com/android/tools/profilers/cpu/simpleperf/SimpleperfSampleReporter.java"
            line="77"
            column="9"/>
    </issue>

    <issue
        id="DefaultLocale"
        message="Implicitly using the default locale is a common source of bugs: Use `String.format(Locale, ...)` instead"
        errorLine1="    File file = FileUtil.createTempFile(String.format(&quot;cpu_trace_%d&quot;, System.currentTimeMillis()), &quot;.trace&quot;, true);"
        errorLine2="                                        ~~~~~~~~~~~~~~~~~~~~~~~~~~~~~~~~~~~~~~~~~~~~~~~~~~~~~~~~~">
        <location
            file="src/com/android/tools/profilers/cpu/simpleperf/SimpleperfSampleReporter.java"
            line="144"
            column="41"/>
    </issue>

    <issue
        id="DefaultLocale"
        message="Implicitly using the default locale is a common source of bugs: Use `String.format(Locale, ...)` instead"
        errorLine1="      getLog().warn(String.format(&quot;Warning: No samples read for thread %s (%d)&quot;, myThreads.get(threadId), threadId));"
        errorLine2="                    ~~~~~~~~~~~~~~~~~~~~~~~~~~~~~~~~~~~~~~~~~~~~~~~~~~~~~~~~~~~~~~~~~~~~~~~~~~~~~~~~~~~~~~~~~~~~~~~">
        <location
            file="src/com/android/tools/profilers/cpu/simpleperf/SimpleperfTraceParser.java"
            line="388"
            column="21"/>
<<<<<<< HEAD
    </issue>

    <issue
        id="SimpleDateFormat"
        message="To get local formatting use `getDateInstance()`, `getDateTimeInstance()`, or `getTimeInstance()`, or use `new SimpleDateFormat(String template, Locale locale)` with for example `Locale.US` for ASCII dates."
        errorLine1="    DateFormat timeFormat = new SimpleDateFormat(&quot;hh:mm a&quot;);"
        errorLine2="                            ~~~~~~~~~~~~~~~~~~~~~~~~~~~~~~~">
        <location
            file="src/com/android/tools/profilers/energy/EnergyEventsTableTooltipInfoModel.java"
            line="100"
            column="29"/>
    </issue>

    <issue
        id="VisibleForTests"
        message="This method should only be accessed from tests or within package private scope"
        errorLine1="    super(profilers.getIdeServices().getPoolExecutor());"
        errorLine2="    ~~~~~">
        <location
            file="src/com/android/tools/profilers/energy/EnergyUsage.java"
            line="34"
            column="5"/>
=======
>>>>>>> 0d09370c
    </issue>

</issues><|MERGE_RESOLUTION|>--- conflicted
+++ resolved
@@ -1,9 +1,5 @@
 <?xml version="1.0" encoding="UTF-8"?>
-<<<<<<< HEAD
-<issues format="6" by="lint 8.3.0-dev" type="baseline" client="" dependencies="true" name="" variant="all" version="8.3.0-dev">
-=======
 <issues format="6" by="lint 8.5.0-dev" type="baseline" client="" dependencies="true" name="" variant="all" version="8.5.0-dev">
->>>>>>> 0d09370c
 
     <issue
         id="DefaultLocale"
@@ -23,11 +19,7 @@
         errorLine2="                    ~~~~~~~~~~~~~~~~~~~~~~~~~~~~~~~~~~~~~~~~~~~~~~~~~~~~~~~~~~~~~~~~~~~~~~">
         <location
             file="src/com/android/tools/profilers/cpu/CpuCaptureParser.java"
-<<<<<<< HEAD
-            line="146"
-=======
             line="156"
->>>>>>> 0d09370c
             column="21"/>
     </issue>
 
@@ -45,20 +37,6 @@
     <issue
         id="DefaultLocale"
         message="Implicitly using the default locale is a common source of bugs: Use `String.format(Locale, ...)` instead"
-<<<<<<< HEAD
-        errorLine1="          return String.format(&quot;%d:%s&quot;, job.getJobId(), job.getServiceName());"
-        errorLine2="                 ~~~~~~~~~~~~~~~~~~~~~~~~~~~~~~~~~~~~~~~~~~~~~~~~~~~~~~~~~~~~">
-        <location
-            file="src/com/android/tools/profilers/energy/EnergyDuration.java"
-            line="167"
-            column="18"/>
-    </issue>
-
-    <issue
-        id="DefaultLocale"
-        message="Implicitly using the default locale is a common source of bugs: Use `String.format(Locale, ...)` instead"
-=======
->>>>>>> 0d09370c
         errorLine1="      return String.format(OBJECT_NAME_FORMATTER, myReferencedObject.getValueText(), myObjectTag);"
         errorLine2="             ~~~~~~~~~~~~~~~~~~~~~~~~~~~~~~~~~~~~~~~~~~~~~~~~~~~~~~~~~~~~~~~~~~~~~~~~~~~~~~~~~~~~">
         <location
@@ -241,31 +219,6 @@
             file="src/com/android/tools/profilers/cpu/simpleperf/SimpleperfTraceParser.java"
             line="388"
             column="21"/>
-<<<<<<< HEAD
-    </issue>
-
-    <issue
-        id="SimpleDateFormat"
-        message="To get local formatting use `getDateInstance()`, `getDateTimeInstance()`, or `getTimeInstance()`, or use `new SimpleDateFormat(String template, Locale locale)` with for example `Locale.US` for ASCII dates."
-        errorLine1="    DateFormat timeFormat = new SimpleDateFormat(&quot;hh:mm a&quot;);"
-        errorLine2="                            ~~~~~~~~~~~~~~~~~~~~~~~~~~~~~~~">
-        <location
-            file="src/com/android/tools/profilers/energy/EnergyEventsTableTooltipInfoModel.java"
-            line="100"
-            column="29"/>
-    </issue>
-
-    <issue
-        id="VisibleForTests"
-        message="This method should only be accessed from tests or within package private scope"
-        errorLine1="    super(profilers.getIdeServices().getPoolExecutor());"
-        errorLine2="    ~~~~~">
-        <location
-            file="src/com/android/tools/profilers/energy/EnergyUsage.java"
-            line="34"
-            column="5"/>
-=======
->>>>>>> 0d09370c
     </issue>
 
 </issues>