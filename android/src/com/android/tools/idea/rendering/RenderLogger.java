/*
 * Copyright (C) 2013 The Android Open Source Project
 *
 * Licensed under the Apache License, Version 2.0 (the "License");
 * you may not use this file except in compliance with the License.
 * You may obtain a copy of the License at
 *
 *      http://www.apache.org/licenses/LICENSE-2.0
 *
 * Unless required by applicable law or agreed to in writing, software
 * distributed under the License is distributed on an "AS IS" BASIS,
 * WITHOUT WARRANTIES OR CONDITIONS OF ANY KIND, either express or implied.
 * See the License for the specific language governing permissions and
 * limitations under the License.
 */
package com.android.tools.idea.rendering;

import com.android.ide.common.rendering.RenderSecurityManager;
import com.android.ide.common.rendering.api.LayoutLog;
import com.android.sdklib.AndroidVersion;
import com.android.sdklib.IAndroidTarget;
import com.android.sdklib.repository.FullRevision;
import com.android.sdklib.repository.MajorRevision;
import com.android.sdklib.repository.descriptors.IPkgDesc;
import com.android.sdklib.repository.descriptors.PkgDesc;
import com.android.sdklib.repository.descriptors.PkgType;
import com.android.tools.idea.gradle.project.BuildSettings;
import com.android.tools.idea.gradle.util.BuildMode;
import com.android.tools.idea.sdk.wizard.SdkQuickfixWizard;
import com.android.utils.HtmlBuilder;
import com.google.common.base.Joiner;
import com.google.common.collect.Lists;
import com.google.common.collect.Maps;
import com.google.common.collect.Sets;
import com.intellij.openapi.diagnostic.Logger;
import com.intellij.openapi.module.Module;
import com.intellij.openapi.ui.Messages;
import com.intellij.openapi.util.io.FileUtil;
import com.intellij.util.containers.HashSet;
import org.jetbrains.android.facet.AndroidFacet;
import org.jetbrains.android.sdk.AndroidPlatform;
import org.jetbrains.android.sdk.AndroidSdkData;
import org.jetbrains.annotations.NotNull;
import org.jetbrains.annotations.Nullable;
import org.xmlpull.v1.XmlPullParserException;

import java.io.File;
import java.util.*;
import java.util.regex.Matcher;
import java.util.regex.Pattern;

import static com.android.SdkConstants.*;
import static com.intellij.lang.annotation.HighlightSeverity.ERROR;
import static com.intellij.lang.annotation.HighlightSeverity.WARNING;

/**
 * A {@link com.android.ide.common.rendering.api.LayoutLog} which records the problems it encounters and offers them as a
 * single summary at the end
 */
public class RenderLogger extends LayoutLog {
  static final Logger LOG = Logger.getInstance("#com.android.tools.idea.rendering.RenderLogger");
  /**
   * Whether render errors should be sent to the IDE log. We generally don't want this, since if for
   * example a custom view generates an error, it will go to the IDE log, which will interpret it as an
   * IntelliJ error, and will blink the bottom right exception icon and offer to submit an exception
   * etc. All these errors should be routed through the render error panel instead. However, since the
   * render error panel does massage and collate the exceptions etc quite a bit, this flag is here
   * in case we need to ask bug submitters to generate full, raw exceptions.
   */
  @SuppressWarnings("UseOfArchaicSystemPropertyAccessors")
  private static final boolean LOG_ALL = Boolean.getBoolean("adt.renderLog");

  public static final String TAG_MISSING_DIMENSION = "missing.dimension";
  public static final String TAG_MISSING_FRAGMENT = "missing.fragment";
  public static final String TAG_STILL_BUILDING = "project.building";
  private static Set<String> ourIgnoredFidelityWarnings;
  private static boolean ourIgnoreAllFidelityWarnings;
  private static boolean ourIgnoreFragments;

  private final Module myModule;
  private final String myName;
  private Set<String> myFidelityWarningStrings;
  private boolean myHaveExceptions;
  private Map<String,Integer> myTags;
  private List<Throwable> myTraces;
  private List<RenderProblem> myMessages;
  private List<RenderProblem> myFidelityWarnings;
  private Set<String> myMissingClasses;
  private Map<String, Throwable> myBrokenClasses;
  private Map<String, Throwable> myClassesWithIncorrectFormat;
  private String myResourceClass;
  private boolean myMissingResourceClass;
  private boolean myHasLoadedClasses;
  private HtmlLinkManager myLinkManager;
  private boolean myMissingSize;
  private List<String> myMissingFragments;
  private Object myCredential;

  /**
   * Construct a logger for the given named layout. Don't call this method directly; obtain via {@link RenderService}.
   */
  public RenderLogger(@Nullable String name, @Nullable Module module, @Nullable Object credential) {
    myName = name;
    myModule = module;
    myCredential = credential;
  }

  /**
   * Construct a logger for the given named layout. Don't call this method directly; obtain via {@link RenderService}.
   */
  public RenderLogger(@Nullable String name, @Nullable Module module) {
    this(name, module, null);
  }

  @Nullable
  public Module getModule() {
    return myModule;
  }

  public void addMessage(@NotNull RenderProblem message) {
    if (myMessages == null) {
      myMessages = Lists.newArrayList();
    }
    myMessages.add(message);
  }

  @Nullable
  public List<RenderProblem> getMessages() {
    return myMessages;
  }

  /**
   * Are there any logged errors or warnings during the render?
   *
   * @return true if there were problems during the render
   */
  public boolean hasProblems() {
    return hasErrors() || myFidelityWarnings != null;
  }

  /**
   * Are there any logged errors during the render? (warnings are ignored)
   *
   * @return true if there were errors during the render
   */
  public boolean hasErrors() {
    return myHaveExceptions || myMessages != null ||
           myClassesWithIncorrectFormat != null || myBrokenClasses != null || myMissingClasses != null ||
           myMissingSize || myMissingFragments != null;
  }

  /**
   * Returns a list of traces encountered during rendering, or null if none
   *
   * @return a list of traces encountered during rendering, or null if none
   */
  @NotNull
  public List<Throwable> getTraces() {
    return myTraces != null ? myTraces : Collections.<Throwable>emptyList();
  }

  /**
   * Returns the fidelity warnings
   *
   * @return the fidelity warnings
   */
  @Nullable
  public List<RenderProblem> getFidelityWarnings() {
    return myFidelityWarnings;
  }

  // ---- extends LayoutLog ----

  @Override
  public void error(@Nullable String tag, @Nullable String message, @Nullable Object data) {
    String description = describe(message);

    if (LOG_ALL) {
      boolean token = RenderSecurityManager.enterSafeRegion(myCredential);
      try {
        LOG.error(String.format("%1$s: %2$s", myName, description));
      }
      finally {
        RenderSecurityManager.exitSafeRegion(token);
      }
    }

    // Workaround: older layout libraries don't provide a tag for this error
    if (tag == null && message != null &&
        (message.startsWith("Failed to find style ") || message.startsWith("Unable to resolve parent style name: "))) { //$NON-NLS-1$
      tag = LayoutLog.TAG_RESOURCES_RESOLVE_THEME_ATTR;
    }
    addTag(tag);

    if (LayoutLog.TAG_RESOURCES_RESOLVE_THEME_ATTR.equals(tag) && myModule != null
        && BuildSettings.getInstance(myModule.getProject()).getBuildMode() == BuildMode.SOURCE_GEN) {
      AndroidFacet facet = AndroidFacet.getInstance(myModule);
      if (facet != null && facet.isGradleProject()) {
        description = "Still building project; theme resources from libraries may be missing. Layout should refresh when the " +
                      "build is complete.\n\n" + description;
        tag = TAG_STILL_BUILDING;
        addTag(tag);
      }
    }

    addMessage(RenderProblem.createPlain(ERROR, description).tag(tag));
  }

  @Override
  public void error(@Nullable String tag, @Nullable String message, @Nullable Throwable throwable, @Nullable Object data) {
    String description = describe(message);
    if (LOG_ALL) {
      boolean token = RenderSecurityManager.enterSafeRegion(myCredential);
      try {
        LOG.error(String.format("%1$s: %2$s", myName, description), throwable);
      }
      finally {
        RenderSecurityManager.exitSafeRegion(token);
      }
    }
    if (throwable != null) {
      if (throwable instanceof ClassNotFoundException) {
        // The LayoutlibCallback is given a chance to resolve classes,
        // and when it fails, it will record it in its own list which
        // is displayed in a special way (with action hyperlinks etc).
        // Therefore, include these messages in the visible render log,
        // especially since the user message from a ClassNotFoundException
        // is really not helpful (it just lists the class name without
        // even mentioning that it is a class-not-found exception.)
        return;
      }

      if (checkForIssue164378(throwable)) {
        return;
      }

      if (throwable instanceof NoSuchMethodError && "java.lang.System.arraycopy([CI[CII)V".equals(message)) {
        addMessage(getProblemForIssue73732(throwable));
        return;
      }
      if (description.equals(throwable.getLocalizedMessage()) || description.equals(throwable.getMessage())) {
        description = "Exception raised during rendering: " + description;
      } else if (message == null) {
        // See if it looks like the known issue with CalendarView; if so, add a more intuitive message
        StackTraceElement[] stackTrace = throwable.getStackTrace();
        if (stackTrace.length >= 2 &&
          stackTrace[0].getClassName().equals("android.text.format.DateUtils") &&
          stackTrace[1].getClassName().equals("android.widget.CalendarView")) {
          RenderProblem.Html problem = RenderProblem.create(WARNING);
          problem.tag("59732");
          problem.throwable(throwable);
          HtmlBuilder builder = problem.getHtmlBuilder();
          builder.add("<CalendarView> and <DatePicker> are broken in this version of the rendering library. " +
                          "Try updating your SDK in the SDK Manager when issue 59732 is fixed.");
          builder.add(" (");
          builder.addLink("Open Issue 59732", "http://b.android.com/59732");
          builder.add(", ");
          ShowExceptionFix detailsFix = new ShowExceptionFix(getModule().getProject(), throwable);
          builder.addLink("Show Exception", getLinkManager().createRunnableLink(detailsFix));
          builder.add(")");
          addMessage(problem);
          return;
        } else if (stackTrace.length >= 2 &&
                   stackTrace[0].getClassName().equals("android.support.v7.widget.RecyclerView") &&
                   stackTrace[0].getMethodName().equals("onMeasure") &&
                   stackTrace[1].getClassName().equals("android.view.View") &&
                   throwable.toString().equals("java.lang.NullPointerException")) {
          RenderProblem.Html problem = RenderProblem.create(WARNING);
          String issue = "72117";
          problem.tag(issue);
          problem.throwable(throwable);
          HtmlBuilder builder = problem.getHtmlBuilder();
          builder.add("The new RecyclerView does not yet work in Studio. We are working on a fix. ");
          // TODO: Add more specific error message here when we know where we are fixing it, e.g. either
          // to update their layoutlib (if we work around it there), or a new version of the recyclerview AAR.
          builder.add(" (");
          builder.addLink("Open Issue " + issue, "http://b.android.com/" + issue);
          builder.add(", ");
          ShowExceptionFix detailsFix = new ShowExceptionFix(myModule.getProject(), throwable);
          builder.addLink("Show Exception", getLinkManager().createRunnableLink(detailsFix));
          builder.add(")");
          addMessage(problem);
          return;
        }
      } else if (message.startsWith("Failed to configure parser for ") && message.endsWith(DOT_PNG)) {
        // See if it looks like a mismatched bitmap/color; if so, make a more intuitive error message
        StackTraceElement[] frames = throwable.getStackTrace();
        for (StackTraceElement frame : frames) {
          if (frame.getMethodName().equals("createFromXml") && frame.getClassName().equals("android.content.res.ColorStateList")) {
            String path = message.substring("Failed to configure parser for ".length());
            RenderProblem.Html problem = RenderProblem.create(WARNING);
            problem.tag("bitmapAsColor");
            // deliberately not setting the throwable on the problem: exception is misleading
            HtmlBuilder builder = problem.getHtmlBuilder();
            builder.add("Resource error: Attempted to load a bitmap as a color state list.").newline();
            builder.add("Verify that your style/theme attributes are correct, and make sure layouts are using the right attributes.");
            builder.newline().newline();
            path = FileUtil.toSystemIndependentName(path);
            String basePath = FileUtil.toSystemIndependentName(myModule.getProject().getBasePath());
            if (path.startsWith(basePath)) {
              path = path.substring(basePath.length());
              if (path.startsWith(File.separator)) {
                path = path.substring(File.separator.length());
              }
            }
            path = FileUtil.toSystemDependentName(path);
            builder.add("The relevant image is ").add(path);
            Set<String> widgets = Sets.newHashSet();
            for (StackTraceElement f : frames) {
              if (f.getMethodName().equals(CONSTRUCTOR_NAME)) {
                String className = f.getClassName();
                if (className.startsWith(WIDGET_PKG_PREFIX)) {
                  widgets.add(className.substring(className.lastIndexOf('.') + 1));
                }
              }
            }
            if (!widgets.isEmpty()) {
              List<String> sorted = Lists.newArrayList(widgets);
              Collections.sort(sorted);
              builder.newline().newline().add("Widgets possibly involved: ").add(Joiner.on(", ").join(sorted));
            }

            addMessage(problem);
            return;
          } else if (frame.getClassName().startsWith("com.android.tools.")) {
            break;
          }
        }
      } else if (message.startsWith("Failed to parse file ") && throwable instanceof XmlPullParserException) {
        XmlPullParserException e = (XmlPullParserException)throwable;
        String msg = e.getMessage();
        if (msg.startsWith("Binary XML file ")) {
          int index = msg.indexOf(':');
          if (index != -1 && index < msg.length() - 1) {
            msg = msg.substring(index + 1).trim();
          }
        }
        int lineNumber = e.getLineNumber();
        int column = e.getColumnNumber();

        // Strip out useless input sources pointing back to the internal reader
        // e.g. "in java.io.InputStreamReader@4d957e26"
        String reader = " in java.io.InputStreamReader@";
        int index = msg.indexOf(reader);
        if (index != -1) {
          int end = msg.indexOf(')', index + 1);
          if (end != -1) {
            msg = msg.substring(0, index) + msg.substring(end);
          }
        }

        String path = message.substring("Failed to parse file ".length());

        RenderProblem.Html problem = RenderProblem.create(WARNING);
        problem.tag("xmlParse");

        // Don't include exceptions for XML parser errors: that's just displaying irrelevant
        // information about how we ended up parsing the file
        //problem.throwable(throwable);

        HtmlBuilder builder = problem.getHtmlBuilder();
        if (lineNumber != -1) {
          builder.add("Line ").add(Integer.toString(lineNumber)).add(": ");
        }
        builder.add(msg);
        if (lineNumber != -1) {
          builder.add(" (");
          File file = new File(path);
          String url = HtmlLinkManager.createFilePositionUrl(file, lineNumber, column);
          if (url != null) {
            builder.addLink("Show", url);
            builder.add(")");
          }
        }
        addMessage(problem);
        return;
      }

      recordThrowable(throwable);
      myHaveExceptions = true;
    }

    addTag(tag);
    addMessage(RenderProblem.createPlain(ERROR, description).tag(tag).throwable(throwable));
  }

  /**
   * Record that the given exception was encountered during rendering
   *
   * @param throwable the exception that was raised
   */
  public void recordThrowable(@NotNull Throwable throwable) {
    if (myTraces == null) {
      myTraces = new ArrayList<Throwable>();
    }
    myTraces.add(throwable);
  }

  @Override
  public void warning(@Nullable String tag, @NotNull String message, @Nullable Object data) {
    String description = describe(message);

    if (TAG_RESOURCES_FORMAT.equals(tag)) {
      // TODO: Accumulate multiple hits of this form and synthesize into one
      if (description.equals("You must supply a layout_width attribute.")       //$NON-NLS-1$
          || description.equals("You must supply a layout_height attribute.")) {//$NON-NLS-1$
        // Don't log these messages individually; you get one for each missing width and each missing height,
        // but there is no correlation to the specific view which is using the given TypedArray,
        // so instead just record that fact that *some* views were missing a dimension, and the
        // error summary will mention this, and add an action which lists the eligible views
        myMissingSize = true;
        addTag(TAG_MISSING_DIMENSION);
        return;
      }
      if (description.endsWith(" is not a valid value")) {
        // TODO: Consider performing the attribute search up front, rather than on link-click,
        // such that we don't add a link where we can't find the attribute in the current layout
        // (e.g. it is coming somewhere from an <include> context, etc
        Pattern pattern = Pattern.compile("\"(.*)\" in attribute \"(.*)\" is not a valid value");
        Matcher matcher = pattern.matcher(description);
        if (matcher.matches()) {
          addTag(tag);
          RenderProblem.Html problem = RenderProblem.create(WARNING);
          problem.tag(tag);
          String attribute = matcher.group(2);
          String value = matcher.group(1);
          problem.setClientData(new String[]{attribute, value});
          String url = getLinkManager().createEditAttributeUrl(attribute, value);
          problem.getHtmlBuilder().add(description).add(" (").addLink("Edit", url).add(")");
          addMessage(problem);
          return;
        }
      }
      if (description.endsWith(" is not a valid format.")) {
        Pattern pattern = Pattern.compile("\"(.*)\" in attribute \"(.*)\" is not a valid format.");
        Matcher matcher = pattern.matcher(description);
        if (matcher.matches()) {
          addTag(tag);
          RenderProblem.Html problem = RenderProblem.create(WARNING);
          problem.tag(tag);
          String attribute = matcher.group(2);
          String value = matcher.group(1);
          problem.setClientData(new String[]{attribute, value});
          String url = getLinkManager().createEditAttributeUrl(attribute, value);
          problem.getHtmlBuilder().add(description).add(" (").addLink("Edit", url).add(")");
          problem.setClientData(url);
          addMessage(problem);
          return;
        }
      }
    } else if (TAG_MISSING_FRAGMENT.equals(tag)) {
      if (!ourIgnoreFragments) {
        if (myMissingFragments == null) {
          myMissingFragments = Lists.newArrayList();
        }
        String name = data instanceof String ? (String) data : null;
        myMissingFragments.add(name);
      }
      return;
    }

    addTag(tag);
    addMessage(RenderProblem.createPlain(WARNING, description).tag(tag));
  }

  @Override
  public void fidelityWarning(@Nullable String tag, @Nullable String message, @Nullable Throwable throwable, @Nullable Object data) {
    if (ourIgnoreAllFidelityWarnings || ourIgnoredFidelityWarnings != null && ourIgnoredFidelityWarnings.contains(message)) {
      return;
    }

    String description = describe(message);
    if (myFidelityWarningStrings != null && myFidelityWarningStrings.contains(description)) {
      // Exclude duplicates
      return;
    }

    if (LOG_ALL) {
      boolean token = RenderSecurityManager.enterSafeRegion(myCredential);
      try {
        LOG.warn(String.format("%1$s: %2$s", myName, description), throwable);
      }
      finally {
        RenderSecurityManager.exitSafeRegion(token);
      }
    }

    if (throwable != null) {
      myHaveExceptions = true;
    }

    RenderProblem error = RenderProblem.createDeferred(ERROR, tag, description, throwable);
    error.setClientData(description);
    if (myFidelityWarnings == null) {
      myFidelityWarnings = new ArrayList<RenderProblem>();
      myFidelityWarningStrings = Sets.newHashSet();
    }

    myFidelityWarnings.add(error);
    assert myFidelityWarningStrings != null;
    myFidelityWarningStrings.add(description);
    addTag(tag);
  }

  /**
   * Ignore the given render fidelity warning for the current session
   *
   * @param clientData the client data stashed on the render problem
   */
  public static void ignoreFidelityWarning(@NotNull Object clientData) {
    if (ourIgnoredFidelityWarnings == null) {
      ourIgnoredFidelityWarnings = new HashSet<String>();
    }
    ourIgnoredFidelityWarnings.add((String) clientData);
  }

  public static void ignoreAllFidelityWarnings() {
    ourIgnoreAllFidelityWarnings = true;
  }

  public static void ignoreFragments() {
    ourIgnoreFragments = true;
  }

  @NotNull
  private static String describe(@Nullable String message) {
    if (message == null) {
      return "";
    }
    else {
      return message;
    }
  }

  // ---- Tags ----

  private void addTag(@Nullable String tag) {
    if (tag != null) {
      if (myTags == null) {
        myTags = Maps.newHashMap();
      }
      Integer count = myTags.get(tag);
      if (count == null) {
        myTags.put(tag, 1);
      } else {
        myTags.put(tag, count + 1);
      }
    }
  }

  /**
   * Returns true if the given tag prefix has been seen
   *
   * @param prefix the tag prefix to look for
   * @return true iff any tags with the given prefix was seen during the render
   */
  public boolean seenTagPrefix(@NotNull String prefix) {
    if (myTags != null) {
      for (String tag : myTags.keySet()) {
        if (tag.startsWith(prefix)) {
          return true;
        }
      }
    }

    return false;
  }

  /**
   * Returns the number of occurrences of the given tag
   *
   * @param tag the tag to look up
   * @return the number of occurrences of the given tag
   */
  public int getTagCount(@NotNull String tag) {
    Integer count = myTags != null ? myTags.get(tag) : null;
    return count != null ? count.intValue() : 0;
  }

  public HtmlLinkManager getLinkManager() {
    if (myLinkManager == null) {
      myLinkManager = new HtmlLinkManager();
    }
    return myLinkManager;
  }

// ---- Class loading and instantiation problems ----
  //
  // These are recorded in the logger such that they can later be
  // aggregated by the error panel. It is also written into the logger
  // rather than stashed on the ViewLoader, since the ViewLoader is reused
  // across multiple rendering operations.

  public void setResourceClass(@NotNull String resourceClass) {
    myResourceClass = resourceClass;
  }

  public void setMissingResourceClass(boolean missingResourceClass) {
    myMissingResourceClass = missingResourceClass;
  }

  public void setHasLoadedClasses(boolean hasLoadedClasses) {
    myHasLoadedClasses = hasLoadedClasses;
  }

  public boolean isMissingSize() {
    return myMissingSize;
  }

  public boolean hasLoadedClasses() {
    return myHasLoadedClasses;
  }

  public boolean isMissingResourceClass() {
    return myMissingResourceClass;
  }

  @Nullable
  public String getResourceClass() {
    return myResourceClass;
  }

  @Nullable
  public Map<String, Throwable> getClassesWithIncorrectFormat() {
    return myClassesWithIncorrectFormat;
  }

  @Nullable
  public Map<String, Throwable> getBrokenClasses() {
    return myBrokenClasses;
  }

  @Nullable
  public Set<String> getMissingClasses() {
    return myMissingClasses;
  }

  public void addMissingClass(@NotNull String className) {
    if (!className.equals(VIEW_FRAGMENT)) {
      if (myMissingClasses == null) {
        myMissingClasses = new TreeSet<String>();
      }
      myMissingClasses.add(className);
    }
  }

  @SuppressWarnings("ThrowableResultOfMethodCallIgnored")
  public void addIncorrectFormatClass(@NotNull String className, @NotNull Throwable exception) {
    if (myClassesWithIncorrectFormat == null) {
      myClassesWithIncorrectFormat = new HashMap<String, Throwable>();
    }
    myClassesWithIncorrectFormat.put(className, exception);
  }

  @SuppressWarnings("ThrowableResultOfMethodCallIgnored")
  public void addBrokenClass(@NotNull String className, @NotNull Throwable exception) {
    while (exception.getCause() != null && exception.getCause() != exception) {
      exception = exception.getCause();
    }

    if (myBrokenClasses == null) {
      myBrokenClasses = new HashMap<String, Throwable>();
    }
    myBrokenClasses.put(className, exception);
  }

  @Nullable
  public List<String> getMissingFragments() {
    return myMissingFragments;
  }

  @NotNull
  private RenderProblem.Html getProblemForIssue73732(Throwable throwable) {
    RenderProblem.Html problem = RenderProblem.create(ERROR);
    problem.tag("73732");
    problem.throwable(throwable);
    HtmlBuilder builder = problem.getHtmlBuilder();
    builder.add("There are some known bugs in this version of the rendering library. Until a new version is available, use the " +
                "rendering library from L-preview.");
    if (myModule == null) {
      // Shouldn't really happen, but just in case...
      return problem;
    }
    ShowExceptionFix detailsFix = new ShowExceptionFix(myModule.getProject(), throwable);
    builder.addLink(" ", "Show Exception", ".", getLinkManager().createRunnableLink(detailsFix));
    AndroidPlatform platform = AndroidPlatform.getPlatform(myModule);
    if (platform == null) {
      // Again, shouldn't happen.
      return problem;
    }
    // Check if L-preview is installed.
    final AndroidSdkData sdkData = platform.getSdkData();
    final IAndroidTarget targetL = sdkData.findTargetByApiLevel("L");
    if (targetL != null) {
      // L-preview found.
      builder.addLink(" Click ", "here", " to use L-preview.", getLinkManager().createRunnableLink(new Runnable() {
        @Override
        public void run() {
          AndroidFacet facet = AndroidFacet.getInstance(myModule);
          if (facet != null) {
            facet.getConfigurationManager().setTarget(targetL);
          }
        }
      }));
      return problem;
    }
    builder.addLink(" Click ", "here", " to install L-preview SDK Platform", getLinkManager().createRunnableLink(new Runnable() {
      @Override
      public void run() {
        IPkgDesc lPreviewLib =
          PkgDesc.Builder.newPlatform(new AndroidVersion(21, "L"), new MajorRevision(4), FullRevision.NOT_SPECIFIED).create();
        List<IPkgDesc> requested = Lists.newArrayList(lPreviewLib);
        SdkQuickfixWizard wizard = new SdkQuickfixWizard(myModule.getProject(), myModule, requested);
        wizard.init();
        if (wizard.showAndGet()) {
          // Force target to be recomputed.
          sdkData.getLocalSdk().clearLocalPkg(EnumSet.of(PkgType.PKG_PLATFORM));
          AndroidFacet facet = AndroidFacet.getInstance(myModule);
          if (facet != null) {
            facet.getConfigurationManager().setTarget(null);
          }
          // http://b.android.com/76622
          Messages.showInfoMessage(myModule.getProject(),
                                   "Note: Due to a bug, you may need to restart the IDE for the new LayoutLibrary to take full effect.",
                                   "Restart Recommended");
        }
      }
    }));
    return problem;
  }

<<<<<<< HEAD
  static boolean isLoggingAllErrors() {
    return LOG_ALL;
=======
  /**
   * Check if this is possibly an instance of http://b.android.com/164378. If likely, this adds a message with the recommended workaround.
   */
  private boolean checkForIssue164378(@Nullable Throwable throwable) {
    if (throwable instanceof NoSuchFieldError) {
      StackTraceElement[] stackTrace = throwable.getStackTrace();
      if (stackTrace.length >= 1 && stackTrace[0].getClassName().startsWith("android.support")) {
        RenderProblem.Html problem = RenderProblem.create(ERROR);
        HtmlBuilder builder = problem.getHtmlBuilder();
        builder.add("Rendering failed with a known bug. ");
        if (myModule == null) {
          // Unlikely, but just in case.
          builder.add("Please rebuild the project and then clear the cache by clicking the refresh icon above the preview.");
          return true;
        }
        HtmlLinkManager linkManager = getLinkManager();
        builder.addLink("Please try a ", "rebuild", ".", linkManager.createCompileModuleUrl());
        builder.newline().newline();
        ShowExceptionFix showExceptionFix = new ShowExceptionFix(myModule.getProject(), throwable);
        builder.addLink("Show Exception", linkManager.createRunnableLink(showExceptionFix));
        addMessage(problem);
        return true;
      }
    }
    return false;
>>>>>>> 3cae94cc
  }
}<|MERGE_RESOLUTION|>--- conflicted
+++ resolved
@@ -729,10 +729,6 @@
     return problem;
   }
 
-<<<<<<< HEAD
-  static boolean isLoggingAllErrors() {
-    return LOG_ALL;
-=======
   /**
    * Check if this is possibly an instance of http://b.android.com/164378. If likely, this adds a message with the recommended workaround.
    */
@@ -758,6 +754,9 @@
       }
     }
     return false;
->>>>>>> 3cae94cc
+  }
+
+  static boolean isLoggingAllErrors() {
+    return LOG_ALL;
   }
 }