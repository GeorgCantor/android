--- conflicted
+++ resolved
@@ -92,22 +92,13 @@
     return ServiceManager.getService(AndroidSdks.class);
   }
 
-<<<<<<< HEAD
   public AndroidSdks(){
     this(IdeInfo.getInstance());
-=======
-  public AndroidSdks() {
-    this(Jdks.getInstance(), IdeInfo.getInstance());
->>>>>>> e624679c
   }
 
   @NonInjectable
   @VisibleForTesting
-<<<<<<< HEAD
   AndroidSdks(@NotNull IdeInfo ideInfo) {
-=======
-  public AndroidSdks(@NotNull Jdks jdks, @NotNull IdeInfo ideInfo) {
->>>>>>> e624679c
     myIdeInfo = ideInfo;
   }
 
