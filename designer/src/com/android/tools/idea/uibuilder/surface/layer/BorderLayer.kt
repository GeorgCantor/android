/*
 * Copyright (C) 2023 The Android Open Source Project
 *
 * Licensed under the Apache License, Version 2.0 (the "License");
 * you may not use this file except in compliance with the License.
 * You may obtain a copy of the License at
 *
 *      http://www.apache.org/licenses/LICENSE-2.0
 *
 * Unless required by applicable law or agreed to in writing, software
 * distributed under the License is distributed on an "AS IS" BASIS,
 * WITHOUT WARRANTIES OR CONDITIONS OF ANY KIND, either express or implied.
 * See the License for the specific language governing permissions and
 * limitations under the License.
 */
package com.android.tools.idea.uibuilder.surface.layer

import com.android.tools.idea.common.surface.Layer
import com.android.tools.idea.common.surface.SceneView
import com.intellij.ui.JBColor
import com.intellij.util.ui.JBUI
import com.intellij.util.ui.UIUtil
import java.awt.Color
import java.awt.GradientPaint
import java.awt.Graphics2D
import java.awt.RadialGradientPaint
import java.awt.RenderingHints

private val defaultBorderColor =
  JBColor.namedColor(
    "ScreenView.defaultBorderColor",
<<<<<<< HEAD
    JBColor(Color(0, 0, 0, 40), Color(0, 0, 0, 80))
=======
    JBColor(Color(0, 0, 0, 40), Color(0, 0, 0, 80)),
>>>>>>> 0d09370c
  )
private val selectedBorderColor =
  JBColor.namedColor("ScreenView.selectedBorderColor", JBColor(0x3573f0, 0x548af7))
private val hoveredBorderColor =
  JBColor.namedColor("ScreenView.hoveredBorderColor", JBColor(0x3573f0, 0x548af7))

enum class BorderColor(
  internal val colorInside: Color,
  internal val colorOutside: Color,
<<<<<<< HEAD
  internal val size: Int
=======
  internal val size: Int,
>>>>>>> 0d09370c
) {
  DEFAULT_WITH_SHADOW(defaultBorderColor, UIUtil.TRANSPARENT_COLOR, 4),
  DEFAULT_WITHOUT_SHADOW(defaultBorderColor, defaultBorderColor, 1),
  SELECTED(selectedBorderColor, selectedBorderColor, 1),
<<<<<<< HEAD
  HOVERED(hoveredBorderColor, hoveredBorderColor, 2)
=======
  HOVERED(hoveredBorderColor, hoveredBorderColor, 2),
>>>>>>> 0d09370c
}

class BorderLayer
@JvmOverloads
constructor(
  private val myScreenView: SceneView,
  private val myMustPaintBorder: Boolean = false,
  private val isRotating: () -> Boolean,
<<<<<<< HEAD
  private val colorProvider: (SceneView) -> BorderColor = { BorderColor.DEFAULT_WITH_SHADOW }
=======
  private val colorProvider: (SceneView) -> BorderColor = { BorderColor.DEFAULT_WITH_SHADOW },
>>>>>>> 0d09370c
) : Layer() {
  override fun paint(g2d: Graphics2D) {
    val screenShape = myScreenView.screenShape
    if (!myMustPaintBorder && screenShape != null) {
      g2d.draw(screenShape)
      return
    }

    // When screen rotation feature is enabled, we want to hide the border.
    if (isRotating()) {
      return
    }

    val borderColor = colorProvider(myScreenView)
    BorderPainter(
        JBUI.scale(borderColor.size),
        borderColor.colorInside,
        borderColor.colorOutside,
<<<<<<< HEAD
        useHighQuality = true
=======
        useHighQuality = true,
>>>>>>> 0d09370c
      )
      .paint(g2d, myScreenView)
  }
}

class BorderPainter(
  private val borderThickness: Int,
  colorInside: Color,
  colorOutside: Color,
<<<<<<< HEAD
  val useHighQuality: Boolean
=======
  val useHighQuality: Boolean,
>>>>>>> 0d09370c
) {
  private val gradLeft =
    GradientPaint(0f, 0f, colorOutside, borderThickness.toFloat(), 0f, colorInside)
  private val gradTop =
    GradientPaint(0f, 0f, colorOutside, 0f, borderThickness.toFloat(), colorInside)
  private val gradRight =
    GradientPaint(0f, 0f, colorInside, borderThickness.toFloat(), 0f, colorOutside)
  private val gradBottom =
    GradientPaint(0f, 0f, colorInside, 0f, borderThickness.toFloat(), colorOutside)
  private val gradCorner =
    RadialGradientPaint(
      borderThickness.toFloat(),
      borderThickness.toFloat(),
      borderThickness.toFloat(),
      floatArrayOf(0f, 1f),
<<<<<<< HEAD
      arrayOf(colorInside, colorOutside)
=======
      arrayOf(colorInside, colorOutside),
>>>>>>> 0d09370c
    )

  fun paint(g2d: Graphics2D, screenView: SceneView) {
    val size = screenView.scaledContentSize
    paint(g2d, screenView.x, screenView.y, size.width, size.height)
  }

  fun paint(g2d: Graphics2D, x: Int, y: Int, width: Int, height: Int) {
    val hints = g2d.renderingHints
    val tx = g2d.transform
    val paint = g2d.paint

    // Left
    g2d.translate(x - borderThickness, y)
    g2d.scale(1.0, height / borderThickness.toDouble())
    g2d.paint = gradLeft
    g2d.fillRect(0, 0, borderThickness, borderThickness)

    // Right
    g2d.translate(width + borderThickness, 0)
    g2d.paint = gradRight
    g2d.fillRect(0, 0, borderThickness, borderThickness)

    // Reset transform scale and translate to upper left corner
    g2d.translate(-width, 0)
    g2d.scale(1.0, borderThickness / height.toDouble())

    // Top
    g2d.translate(0, -borderThickness)
    g2d.scale(width / borderThickness.toDouble(), 1.0)
    g2d.paint = gradTop
    g2d.fillRect(0, 0, borderThickness, borderThickness)

    // Bottom
    g2d.translate(0, height + borderThickness)
    g2d.paint = gradBottom
    g2d.fillRect(0, 0, borderThickness, borderThickness)

    // Reset the transform
    g2d.transform = tx

    if (useHighQuality) {
      // Smoothen the corner shadows
      g2d.setRenderingHint(
        RenderingHints.KEY_INTERPOLATION,
<<<<<<< HEAD
        RenderingHints.VALUE_INTERPOLATION_BILINEAR
=======
        RenderingHints.VALUE_INTERPOLATION_BILINEAR,
>>>>>>> 0d09370c
      )
      g2d.setRenderingHint(RenderingHints.KEY_ANTIALIASING, RenderingHints.VALUE_ANTIALIAS_ON)
    }

    // Paint the corner shadows
    g2d.paint = gradCorner
    // Top Left
    g2d.translate(x - borderThickness, y - borderThickness)
    g2d.fillArc(0, 0, borderThickness * 2, borderThickness * 2, 90, 90)
    // Top Right
    g2d.translate(width, 0)
    g2d.fillArc(0, 0, borderThickness * 2, borderThickness * 2, 0, 90)
    // Bottom Right
    g2d.translate(0, height)
    g2d.fillArc(0, 0, borderThickness * 2, borderThickness * 2, 270, 90)
    // Bottom Left
    g2d.translate(-width, 0)
    g2d.fillArc(0, 0, borderThickness * 2, borderThickness * 2, 180, 90)
    g2d.transform = tx
    g2d.setRenderingHints(hints)
    g2d.paint = paint
  }
}<|MERGE_RESOLUTION|>--- conflicted
+++ resolved
@@ -29,11 +29,7 @@
 private val defaultBorderColor =
   JBColor.namedColor(
     "ScreenView.defaultBorderColor",
-<<<<<<< HEAD
-    JBColor(Color(0, 0, 0, 40), Color(0, 0, 0, 80))
-=======
     JBColor(Color(0, 0, 0, 40), Color(0, 0, 0, 80)),
->>>>>>> 0d09370c
   )
 private val selectedBorderColor =
   JBColor.namedColor("ScreenView.selectedBorderColor", JBColor(0x3573f0, 0x548af7))
@@ -43,20 +39,12 @@
 enum class BorderColor(
   internal val colorInside: Color,
   internal val colorOutside: Color,
-<<<<<<< HEAD
-  internal val size: Int
-=======
   internal val size: Int,
->>>>>>> 0d09370c
 ) {
   DEFAULT_WITH_SHADOW(defaultBorderColor, UIUtil.TRANSPARENT_COLOR, 4),
   DEFAULT_WITHOUT_SHADOW(defaultBorderColor, defaultBorderColor, 1),
   SELECTED(selectedBorderColor, selectedBorderColor, 1),
-<<<<<<< HEAD
-  HOVERED(hoveredBorderColor, hoveredBorderColor, 2)
-=======
   HOVERED(hoveredBorderColor, hoveredBorderColor, 2),
->>>>>>> 0d09370c
 }
 
 class BorderLayer
@@ -65,11 +53,7 @@
   private val myScreenView: SceneView,
   private val myMustPaintBorder: Boolean = false,
   private val isRotating: () -> Boolean,
-<<<<<<< HEAD
-  private val colorProvider: (SceneView) -> BorderColor = { BorderColor.DEFAULT_WITH_SHADOW }
-=======
   private val colorProvider: (SceneView) -> BorderColor = { BorderColor.DEFAULT_WITH_SHADOW },
->>>>>>> 0d09370c
 ) : Layer() {
   override fun paint(g2d: Graphics2D) {
     val screenShape = myScreenView.screenShape
@@ -88,11 +72,7 @@
         JBUI.scale(borderColor.size),
         borderColor.colorInside,
         borderColor.colorOutside,
-<<<<<<< HEAD
-        useHighQuality = true
-=======
         useHighQuality = true,
->>>>>>> 0d09370c
       )
       .paint(g2d, myScreenView)
   }
@@ -102,11 +82,7 @@
   private val borderThickness: Int,
   colorInside: Color,
   colorOutside: Color,
-<<<<<<< HEAD
-  val useHighQuality: Boolean
-=======
   val useHighQuality: Boolean,
->>>>>>> 0d09370c
 ) {
   private val gradLeft =
     GradientPaint(0f, 0f, colorOutside, borderThickness.toFloat(), 0f, colorInside)
@@ -122,11 +98,7 @@
       borderThickness.toFloat(),
       borderThickness.toFloat(),
       floatArrayOf(0f, 1f),
-<<<<<<< HEAD
-      arrayOf(colorInside, colorOutside)
-=======
       arrayOf(colorInside, colorOutside),
->>>>>>> 0d09370c
     )
 
   fun paint(g2d: Graphics2D, screenView: SceneView) {
@@ -172,11 +144,7 @@
       // Smoothen the corner shadows
       g2d.setRenderingHint(
         RenderingHints.KEY_INTERPOLATION,
-<<<<<<< HEAD
-        RenderingHints.VALUE_INTERPOLATION_BILINEAR
-=======
         RenderingHints.VALUE_INTERPOLATION_BILINEAR,
->>>>>>> 0d09370c
       )
       g2d.setRenderingHint(RenderingHints.KEY_ANTIALIASING, RenderingHints.VALUE_ANTIALIAS_ON)
     }
