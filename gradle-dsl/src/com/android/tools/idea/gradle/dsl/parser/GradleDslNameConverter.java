--- conflicted
+++ resolved
@@ -32,11 +32,7 @@
     GROOVY,
     KOTLIN,
     CATALOG_TOML,
-<<<<<<< HEAD
-    DECLARATIVE_TOML
-=======
     DECLARATIVE
->>>>>>> 0d09370c
   }
 
   /**
