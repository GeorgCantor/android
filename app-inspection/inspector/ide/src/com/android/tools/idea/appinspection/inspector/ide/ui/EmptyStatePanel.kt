--- conflicted
+++ resolved
@@ -25,9 +25,5 @@
   EmptyStatePanel(
     reason,
     learnMoreUrl?.let { url -> UrlData(AppInspectorBundle.message("learn.more"), url) },
-<<<<<<< HEAD
-    actionData
-=======
     actionData,
->>>>>>> 0d09370c
   )