/*
 * Copyright (C) 2015 The Android Open Source Project
 *
 * Licensed under the Apache License, Version 2.0 (the "License");
 * you may not use this file except in compliance with the License.
 * You may obtain a copy of the License at
 *
 *      http://www.apache.org/licenses/LICENSE-2.0
 *
 * Unless required by applicable law or agreed to in writing, software
 * distributed under the License is distributed on an "AS IS" BASIS,
 * WITHOUT WARRANTIES OR CONDITIONS OF ANY KIND, either express or implied.
 * See the License for the specific language governing permissions and
 * limitations under the License.
 */
package com.android.tools.idea.gradle.dsl.parser.android;

import static com.android.tools.idea.gradle.dsl.model.android.BuildFeaturesModelImpl.COMPOSE;
import static com.android.tools.idea.gradle.dsl.model.android.BuildFeaturesModelImpl.DATA_BINDING;
import static com.android.tools.idea.gradle.dsl.model.android.BuildFeaturesModelImpl.ML_MODEL_BINDING;
import static com.android.tools.idea.gradle.dsl.model.android.BuildFeaturesModelImpl.VIEW_BINDING;
import static com.android.tools.idea.gradle.dsl.parser.semantics.ArityHelper.exactly;
import static com.android.tools.idea.gradle.dsl.parser.semantics.ArityHelper.property;
import static com.android.tools.idea.gradle.dsl.parser.semantics.MethodSemanticsDescription.SET;
import static com.android.tools.idea.gradle.dsl.parser.semantics.ModelMapCollector.toModelMap;
import static com.android.tools.idea.gradle.dsl.parser.semantics.PropertySemanticsDescription.VAR;

import com.android.tools.idea.gradle.dsl.parser.GradleDslNameConverter;
import com.android.tools.idea.gradle.dsl.parser.elements.GradleDslBlockElement;
import com.android.tools.idea.gradle.dsl.parser.elements.GradleDslElement;
import com.android.tools.idea.gradle.dsl.parser.elements.GradleNameElement;
import com.android.tools.idea.gradle.dsl.parser.semantics.ModelEffectDescription;
import com.android.tools.idea.gradle.dsl.parser.semantics.PropertiesElementDescription;
import com.android.tools.idea.gradle.dsl.parser.semantics.SurfaceSyntaxDescription;
import com.google.common.collect.ImmutableMap;
import java.util.stream.Stream;
import org.jetbrains.annotations.NotNull;

public final class BuildFeaturesDslElement extends GradleDslBlockElement {
  public static final ImmutableMap<SurfaceSyntaxDescription, ModelEffectDescription> ktsToModelNameMap = Stream.of(new Object[][]{
    {"compose", property, COMPOSE, VAR},
    {"dataBinding", property, DATA_BINDING, VAR},
    {"mlModelBinding", property, ML_MODEL_BINDING, VAR},
    {"viewBinding", property, VIEW_BINDING, VAR},
  }).collect(toModelMap());

  public static final ImmutableMap<SurfaceSyntaxDescription, ModelEffectDescription> groovyToModelNameMap = Stream.of(new Object[][]{
    {"compose", property, COMPOSE, VAR},
    {"compose", exactly(1), COMPOSE, SET},
    {"dataBinding", property, DATA_BINDING, VAR},
    {"dataBinding", exactly(1), DATA_BINDING, SET},
    {"mlModelBinding", property, ML_MODEL_BINDING, VAR},
    {"mlModelBinding", exactly(1), ML_MODEL_BINDING, SET},
    {"viewBinding", property, VIEW_BINDING, VAR},
    {"viewBinding", exactly(1), VIEW_BINDING, SET},
  }).collect(toModelMap());
  public static final PropertiesElementDescription<BuildFeaturesDslElement> BUILD_FEATURES =
    new PropertiesElementDescription<>("buildFeatures", BuildFeaturesDslElement.class, BuildFeaturesDslElement::new);

  @Override
<<<<<<< HEAD
  @NotNull
  public ImmutableMap<Pair<String, Integer>, ModelEffectDescription> getExternalToModelMap(@NotNull GradleDslNameConverter converter) {
    if (converter.isKotlin()) {
=======
  public @NotNull ImmutableMap<SurfaceSyntaxDescription, ModelEffectDescription> getExternalToModelMap(@NotNull GradleDslNameConverter converter) {
    if (converter instanceof KotlinDslNameConverter) {
>>>>>>> cdc83e4e
      return ktsToModelNameMap;
    }
    else if (converter.isGroovy()) {
      return groovyToModelNameMap;
    }
    else {
      return super.getExternalToModelMap(converter);
    }
  }

  public BuildFeaturesDslElement(@NotNull GradleDslElement parent, @NotNull GradleNameElement name) {
    super(parent, name);
  }
}<|MERGE_RESOLUTION|>--- conflicted
+++ resolved
@@ -58,14 +58,8 @@
     new PropertiesElementDescription<>("buildFeatures", BuildFeaturesDslElement.class, BuildFeaturesDslElement::new);
 
   @Override
-<<<<<<< HEAD
-  @NotNull
-  public ImmutableMap<Pair<String, Integer>, ModelEffectDescription> getExternalToModelMap(@NotNull GradleDslNameConverter converter) {
+  public @NotNull ImmutableMap<SurfaceSyntaxDescription, ModelEffectDescription> getExternalToModelMap(@NotNull GradleDslNameConverter converter) {
     if (converter.isKotlin()) {
-=======
-  public @NotNull ImmutableMap<SurfaceSyntaxDescription, ModelEffectDescription> getExternalToModelMap(@NotNull GradleDslNameConverter converter) {
-    if (converter instanceof KotlinDslNameConverter) {
->>>>>>> cdc83e4e
       return ktsToModelNameMap;
     }
     else if (converter.isGroovy()) {
