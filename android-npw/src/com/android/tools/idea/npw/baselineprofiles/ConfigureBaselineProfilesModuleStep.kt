/*
 * Copyright (C) 2023 The Android Open Source Project
 *
 * Licensed under the Apache License, Version 2.0 (the "License");
 * you may not use this file except in compliance with the License.
 * You may obtain a copy of the License at
 *
 *      http://www.apache.org/licenses/LICENSE-2.0
 *
 * Unless required by applicable law or agreed to in writing, software
 * distributed under the License is distributed on an "AS IS" BASIS,
 * WITHOUT WARRANTIES OR CONDITIONS OF ANY KIND, either express or implied.
 * See the License for the specific language governing permissions and
 * limitations under the License.
 */
package com.android.tools.idea.npw.baselineprofiles

import com.android.AndroidProjectTypes
<<<<<<< HEAD
=======
import com.android.ide.common.gradle.Version
>>>>>>> 574fcae1
import com.android.sdklib.SdkVersionInfo
import com.android.tools.adtui.device.FormFactor
import com.android.tools.adtui.validation.Validator
import com.android.tools.adtui.validation.createValidator
import com.android.tools.idea.flags.StudioFlags
<<<<<<< HEAD
import com.android.tools.idea.model.AndroidManifestIndex
=======
import com.android.tools.idea.gradle.model.IdeArtifactLibrary
import com.android.tools.idea.gradle.project.model.GradleAndroidModel
import com.android.tools.idea.model.AndroidManifestIndex
import com.android.tools.idea.model.AndroidModel
>>>>>>> 574fcae1
import com.android.tools.idea.model.UsedFeatureRawText
import com.android.tools.idea.npw.contextLabel
import com.android.tools.idea.npw.model.NewProjectModel.Companion.getSuggestedProjectPackage
import com.android.tools.idea.npw.module.AndroidApiLevelComboBox
import com.android.tools.idea.npw.module.ConfigureModuleStep
import com.android.tools.idea.npw.module.generateBuildConfigurationLanguageRow
<<<<<<< HEAD
import com.android.tools.idea.npw.module.recipes.baselineProfilesModule.BaselineProfilesMacrobenchmarkCommon.BP_PLUGIN_MIN_SUPPORTED
=======
>>>>>>> 574fcae1
import com.android.tools.idea.npw.template.components.ModuleComboProvider
import com.android.tools.idea.npw.validator.ModuleSelectedValidator
import com.android.tools.idea.observable.ui.SelectedItemProperty
import com.android.tools.idea.observable.ui.SelectedProperty
import com.android.tools.idea.project.AndroidProjectInfo
<<<<<<< HEAD
import com.android.tools.idea.util.androidFacet
import com.intellij.ide.BrowserUtil
=======
import com.android.tools.idea.projectsystem.getSyncManager
import com.android.tools.idea.run.configuration.BP_PLUGIN_MIN_SUPPORTED
import com.android.tools.idea.util.androidFacet
>>>>>>> 574fcae1
import com.intellij.openapi.Disposable
import com.intellij.openapi.module.Module
import com.intellij.openapi.project.Project
import com.intellij.ui.components.JBCheckBox
import com.intellij.ui.dsl.builder.TopGap
import com.intellij.ui.dsl.builder.panel
import com.intellij.ui.dsl.gridLayout.HorizontalAlign
import com.jetbrains.rd.util.firstOrNull
<<<<<<< HEAD
import org.jetbrains.android.util.AndroidBundle
import org.jetbrains.annotations.VisibleForTesting
=======
>>>>>>> 574fcae1
import javax.swing.JComboBox
import javax.swing.JPanel
import org.jetbrains.android.util.AndroidBundle
import org.jetbrains.annotations.VisibleForTesting


<<<<<<< HEAD
private const val GMD_LINK = "https://d.android.com/r/studio-ui/testing/gradle-managed-devices"
=======
private val USES_FEATURE_OTHER_FORM_FACTORS = setOf(
  "android.hardware.type.automotive",
  "android.hardware.type.watch",
  "android.software.leanback"
)

private val ANDROIDX_BENCHMARK_MIN_LIBRARY_VERSION = Version.parse("1.2.0")
private const val ANDROIDX_BENCHMARK_LIBRARY_GROUP = "androidx.benchmark"
>>>>>>> 574fcae1

private val USES_FEATURE_OTHER_FORM_FACTORS = setOf(
  "android.hardware.type.automotive",
  "android.hardware.type.watch",
  "android.software.leanback"
)

class ConfigureBaselineProfilesModuleStep(
  model: NewBaselineProfilesModuleModel,
  disposable: Disposable? = null,
) : ConfigureModuleStep<NewBaselineProfilesModuleModel>(
  model = model,
  formFactor = FormFactor.MOBILE,
  minSdkLevel = SdkVersionInfo.LOWEST_PROFILE_GUIDED_OPTIMIZATIONS_SDK_VERSION,
  basePackage = getSuggestedProjectPackage(),
  title = AndroidBundle.message("android.wizard.module.new.baselineprofiles.module.app"),
  parentDisposable = disposable
) {

  @VisibleForTesting
  val targetModuleCombo: JComboBox<Module> = ModuleComboProvider().createComponent()

  @VisibleForTesting
  @Suppress("DialogTitleCapitalization")
<<<<<<< HEAD
  val useGmdCheck = JBCheckBox("Use Gradle Managed Device")
=======
  val useGmdCheck = JBCheckBox("Use Gradle Managed Device", false)
>>>>>>> 574fcae1

  init {
    bindTargetModule()
    validateAgpVersion()
    validateTargetModule()
    validatePackageName()
    validateAndroidXBenchmarkDependencyVersion()

    bindings.bind(model.useGmd, SelectedProperty(useGmdCheck))
<<<<<<< HEAD
    bindings.bind(model.agpVersion, agpVersion)
=======
>>>>>>> 574fcae1
  }

  private fun bindTargetModule() {

    // Map each module with the parsed manifests. This allows to check later
    // what uses-feature tags are defined in the manifest and whether a module is for tv,
    // automotive and/or wear. We only enable GMD for smartphones.
    val appModules = AndroidProjectInfo
      .getInstance(model.project)
      .getAllModulesOfProjectType(AndroidProjectTypes.PROJECT_TYPE_APP)
      .filter { it.androidFacet != null }
      .associateWith { module ->
        AndroidManifestIndex.getDataForMergedManifestContributors(module.androidFacet!!).toList().flatMap { it.usedFeatures }
      }

    appModules.forEach { e ->
      targetModuleCombo.addItem(e.key)
    }
<<<<<<< HEAD

    targetModuleCombo.addItemListener { itemEvent ->
      appModules[itemEvent.item]?.usesFeatureAutomotiveOrWearOrTv()?.let {
        useGmdCheck.isEnabled = !it
        useGmdCheck.isSelected = !it
      }
    }

    // Tries to select the first non automotive, tv, wear project
    appModules
      .toList()
      .firstOrNull { !it.second.usesFeatureAutomotiveOrWearOrTv() }
      ?.first
      ?.let {
        model.targetModule.value = it
        useGmdCheck.isEnabled = true
        useGmdCheck.isSelected = true
      }

=======

    targetModuleCombo.addItemListener { itemEvent ->
      useGmdCheck.isEnabled = appModules[itemEvent.item]?.usesFeatureAutomotiveOrWearOrTv() == false
      useGmdCheck.isSelected = false
    }

    // Tries to select the first non automotive, tv, wear project
    appModules
      .toList()
      .firstOrNull { !it.second.usesFeatureAutomotiveOrWearOrTv() }
      ?.first
      ?.let {
        model.targetModule.value = it
        useGmdCheck.isEnabled = true
        useGmdCheck.isSelected = false
      }

>>>>>>> 574fcae1
    // If nothing was selected, then select the first of the list and set `use gmd` false
    if (!model.targetModule.isPresent.get()) {
      appModules.firstOrNull()?.let { model.targetModule.value = it.key }
      useGmdCheck.isEnabled = false
      useGmdCheck.isSelected = false
    }

    bindings.bindTwoWay(SelectedItemProperty(targetModuleCombo), model.targetModule)

    val targetModuleValidator = ModuleSelectedValidator()
    validatorPanel.registerValidator(model.targetModule, createValidator { value ->
      targetModuleValidator.validate(value)
    })
  }

<<<<<<< HEAD
  private fun validateMinAgpVersion() {
    validatorPanel.registerValidator(agpVersion, createValidator { version ->
      if (version.isPresent && version.get().compareIgnoringQualifiers(BP_PLUGIN_MIN_SUPPORTED) < 0) {
        Validator.Result.fromNullableMessage(
          AndroidBundle.message("android.wizard.validate.module.needs.new.agp.baseline.profiles", BP_PLUGIN_MIN_SUPPORTED.toString())
=======
  private fun validateAgpVersion() =
    validatorPanel.registerValidator(
      model.agpVersion,
      createValidator { version ->
        if (version.compareIgnoringQualifiers(BP_PLUGIN_MIN_SUPPORTED) < 0) {
          Validator.Result.fromNullableMessage(
            AndroidBundle.message(
              "android.wizard.validate.module.needs.new.agp.baseline.profiles",
              BP_PLUGIN_MIN_SUPPORTED.toString()
            )
          )
        } else {
          Validator.Result.OK
        }
      }
    )

  private fun validateTargetModule() =
    validatorPanel.registerValidator(
      model.targetModule,
      createValidator {
        if (model.project.getSyncManager().isSyncNeeded()) {
          return@createValidator Validator.Result.fromNullableMessage(
            AndroidBundle.message("android.wizard.validate.module.sync.needed.baseline.profiles")
          )
        }
        if (it.isEmpty) {
          return@createValidator Validator.Result.fromNullableMessage(
            AndroidBundle.message("android.wizard.validate.module.not.present.baseline.profiles")
          )
        }
        val module = it.get()
        val androidModel =
          GradleAndroidModel.get(module)
            ?: return@createValidator Validator.Result.fromNullableMessage(
              AndroidBundle.message(
                "android.wizard.validate.module.invalid.application.baseline.profiles"
              )
            )
        if (
          androidModel.applicationId.isEmpty() ||
            androidModel.applicationId == AndroidModel.UNINITIALIZED_APPLICATION_ID
        ) {
          Validator.Result.fromNullableMessage(
            AndroidBundle.message(
              "android.wizard.validate.module.invalid.application.id.baseline.profiles"
            )
          )
        } else {
          Validator.Result.OK
        }
      },
      model.packageName
    )

  private fun validatePackageName() =
    validatorPanel.registerValidator(
      model.packageName,
      createValidator {
        val packageName =
          it.ifEmpty {
            return@createValidator Validator.Result.fromNullableMessage(
              AndroidBundle.message(
                "android.wizard.validate.module.empty.package.name.baseline.profiles"
              )
            )
          }
        val module =
          model.targetModule.get().let { optionalModule ->
            if (optionalModule.isEmpty) {
              return@createValidator Validator.Result.fromNullableMessage(
                AndroidBundle.message(
                  "android.wizard.validate.module.not.present.baseline.profiles"
                )
              )
            } else {
              optionalModule.get()
            }
          }
        val androidModel =
          GradleAndroidModel.get(module)
            ?: return@createValidator Validator.Result.fromNullableMessage(
              AndroidBundle.message(
                "android.wizard.validate.module.invalid.application.baseline.profiles"
              )
            )
        if (androidModel.applicationId == packageName) {
          Validator.Result.fromNullableMessage(
            AndroidBundle.message(
              "android.wizard.validate.module.same.package.name.baseline.profiles"
            )
          )
        } else {
          Validator.Result.OK
        }
      },
      model.targetModule
    )

  private fun validateAndroidXBenchmarkDependencyVersion() =
    validatorPanel.registerValidator(
      model.targetModule,
      createValidator {
        if (model.project.getSyncManager().isSyncNeeded()) {
          return@createValidator Validator.Result.fromNullableMessage(
            AndroidBundle.message("android.wizard.validate.module.sync.needed.baseline.profiles")
          )
        }
        if (it.isEmpty) {
          return@createValidator Validator.Result.fromNullableMessage(
            AndroidBundle.message("android.wizard.validate.module.not.present.baseline.profiles")
          )
        }
        val module = it.get()
        GradleAndroidModel.get(module) ?: return@createValidator Validator.Result.fromNullableMessage(
          AndroidBundle.message("android.wizard.validate.module.invalid.application.baseline.profiles")
>>>>>>> 574fcae1
        )

        if (getBenchmarkLibrariesInTestModulesLessThanMinVersion(module.project).isNotEmpty()) {
          return@createValidator Validator.Result(
            Validator.Severity.WARNING,
            AndroidBundle.message("android.wizard.module.help.baselineprofiles.minversionrequired")
          )
        } else {
          return@createValidator Validator.Result.OK
        }
      },
      model.targetModule
    )

  override fun createMainPanel(): JPanel = panel {
    row {
      comment("<strong>" + AndroidBundle.message("android.wizard.module.new.baselineprofiles.module.description") + "</strong>")
    }

    row {
      comment(AndroidBundle.message("android.wizard.module.new.baselineprofiles.module.description.extra"))
    }

    row(
      contextLabel("Target application", AndroidBundle.message("android.wizard.module.help.baselineprofiles.target.module.description"))) {
      cell(targetModuleCombo).horizontalAlign(HorizontalAlign.FILL)
    }

    row(contextLabel("Module name", AndroidBundle.message("android.wizard.module.help.name"))) {
      cell(moduleName).horizontalAlign(HorizontalAlign.FILL)
    }

    row("Package name") {
      cell(packageName).horizontalAlign(HorizontalAlign.FILL)
    }

    row("Language") {
      cell(languageCombo).horizontalAlign(HorizontalAlign.FILL)
    }

    if (StudioFlags.NPW_SHOW_KTS_GRADLE_COMBO_BOX.get()) {
      generateBuildConfigurationLanguageRow(buildConfigurationLanguageCombo)
    }

    row {
      topGap(TopGap.SMALL)
      cell(useGmdCheck)
      rowComment(AndroidBundle.message("android.wizard.module.help.baselineprofiles.usegmd.description"))
    }
  }

  override fun onEntering() {
    super.onEntering()

    // Apply before targetModule triggers any change
    apiLevelCombo.selectSdkLevel(getBaselineProfilesMinSdk(model.targetModule.valueOrNull))

    // Listen for module changes and update min sdk
    listeners.listen(model.targetModule) { targetModule ->
      apiLevelCombo.selectSdkLevel(getBaselineProfilesMinSdk(targetModule.orElse(null)))
    }
  }

  private fun AndroidApiLevelComboBox.selectSdkLevel(minApiLevel: Int) {
    (0 until itemCount)
      .firstOrNull { getItemAt(it)?.minApiLevel == minApiLevel }
      ?.let { selectedIndex = it }
  }
}

<<<<<<< HEAD
=======
fun getBenchmarkLibrariesInTestModulesLessThanMinVersion(project: Project) =
  AndroidProjectInfo
    .getInstance(project)
    .getAllModulesOfProjectType(AndroidProjectTypes.PROJECT_TYPE_TEST)
    .asSequence()
    .filter { it.androidFacet != null }
    .mapNotNull { GradleAndroidModel.get(it) }
    .flatMap { it.variants }
    .flatMap { v -> v.mainArtifact.compileClasspath.libraries }
    .filterIsInstance<IdeArtifactLibrary>()
    .filter { it.name.startsWith(ANDROIDX_BENCHMARK_LIBRARY_GROUP) }
    .filter { it.component?.let { c -> c.version <= ANDROIDX_BENCHMARK_MIN_LIBRARY_VERSION } ?: false }
    .toList()

>>>>>>> 574fcae1
fun List<UsedFeatureRawText>.usesFeatureAutomotiveOrWearOrTv() = any { it.name in USES_FEATURE_OTHER_FORM_FACTORS && it.required?.toBooleanStrictOrNull() ?: true }<|MERGE_RESOLUTION|>--- conflicted
+++ resolved
@@ -16,68 +16,44 @@
 package com.android.tools.idea.npw.baselineprofiles
 
 import com.android.AndroidProjectTypes
-<<<<<<< HEAD
-=======
 import com.android.ide.common.gradle.Version
->>>>>>> 574fcae1
 import com.android.sdklib.SdkVersionInfo
 import com.android.tools.adtui.device.FormFactor
 import com.android.tools.adtui.validation.Validator
 import com.android.tools.adtui.validation.createValidator
 import com.android.tools.idea.flags.StudioFlags
-<<<<<<< HEAD
-import com.android.tools.idea.model.AndroidManifestIndex
-=======
 import com.android.tools.idea.gradle.model.IdeArtifactLibrary
 import com.android.tools.idea.gradle.project.model.GradleAndroidModel
 import com.android.tools.idea.model.AndroidManifestIndex
 import com.android.tools.idea.model.AndroidModel
->>>>>>> 574fcae1
 import com.android.tools.idea.model.UsedFeatureRawText
 import com.android.tools.idea.npw.contextLabel
 import com.android.tools.idea.npw.model.NewProjectModel.Companion.getSuggestedProjectPackage
 import com.android.tools.idea.npw.module.AndroidApiLevelComboBox
 import com.android.tools.idea.npw.module.ConfigureModuleStep
 import com.android.tools.idea.npw.module.generateBuildConfigurationLanguageRow
-<<<<<<< HEAD
-import com.android.tools.idea.npw.module.recipes.baselineProfilesModule.BaselineProfilesMacrobenchmarkCommon.BP_PLUGIN_MIN_SUPPORTED
-=======
->>>>>>> 574fcae1
 import com.android.tools.idea.npw.template.components.ModuleComboProvider
 import com.android.tools.idea.npw.validator.ModuleSelectedValidator
 import com.android.tools.idea.observable.ui.SelectedItemProperty
 import com.android.tools.idea.observable.ui.SelectedProperty
 import com.android.tools.idea.project.AndroidProjectInfo
-<<<<<<< HEAD
-import com.android.tools.idea.util.androidFacet
-import com.intellij.ide.BrowserUtil
-=======
 import com.android.tools.idea.projectsystem.getSyncManager
 import com.android.tools.idea.run.configuration.BP_PLUGIN_MIN_SUPPORTED
 import com.android.tools.idea.util.androidFacet
->>>>>>> 574fcae1
 import com.intellij.openapi.Disposable
 import com.intellij.openapi.module.Module
 import com.intellij.openapi.project.Project
 import com.intellij.ui.components.JBCheckBox
 import com.intellij.ui.dsl.builder.TopGap
+import com.intellij.ui.dsl.builder.AlignX
 import com.intellij.ui.dsl.builder.panel
-import com.intellij.ui.dsl.gridLayout.HorizontalAlign
 import com.jetbrains.rd.util.firstOrNull
-<<<<<<< HEAD
 import org.jetbrains.android.util.AndroidBundle
 import org.jetbrains.annotations.VisibleForTesting
-=======
->>>>>>> 574fcae1
 import javax.swing.JComboBox
 import javax.swing.JPanel
-import org.jetbrains.android.util.AndroidBundle
-import org.jetbrains.annotations.VisibleForTesting
-
-
-<<<<<<< HEAD
-private const val GMD_LINK = "https://d.android.com/r/studio-ui/testing/gradle-managed-devices"
-=======
+
+
 private val USES_FEATURE_OTHER_FORM_FACTORS = setOf(
   "android.hardware.type.automotive",
   "android.hardware.type.watch",
@@ -86,13 +62,6 @@
 
 private val ANDROIDX_BENCHMARK_MIN_LIBRARY_VERSION = Version.parse("1.2.0")
 private const val ANDROIDX_BENCHMARK_LIBRARY_GROUP = "androidx.benchmark"
->>>>>>> 574fcae1
-
-private val USES_FEATURE_OTHER_FORM_FACTORS = setOf(
-  "android.hardware.type.automotive",
-  "android.hardware.type.watch",
-  "android.software.leanback"
-)
 
 class ConfigureBaselineProfilesModuleStep(
   model: NewBaselineProfilesModuleModel,
@@ -111,11 +80,7 @@
 
   @VisibleForTesting
   @Suppress("DialogTitleCapitalization")
-<<<<<<< HEAD
-  val useGmdCheck = JBCheckBox("Use Gradle Managed Device")
-=======
   val useGmdCheck = JBCheckBox("Use Gradle Managed Device", false)
->>>>>>> 574fcae1
 
   init {
     bindTargetModule()
@@ -125,10 +90,6 @@
     validateAndroidXBenchmarkDependencyVersion()
 
     bindings.bind(model.useGmd, SelectedProperty(useGmdCheck))
-<<<<<<< HEAD
-    bindings.bind(model.agpVersion, agpVersion)
-=======
->>>>>>> 574fcae1
   }
 
   private fun bindTargetModule() {
@@ -147,27 +108,6 @@
     appModules.forEach { e ->
       targetModuleCombo.addItem(e.key)
     }
-<<<<<<< HEAD
-
-    targetModuleCombo.addItemListener { itemEvent ->
-      appModules[itemEvent.item]?.usesFeatureAutomotiveOrWearOrTv()?.let {
-        useGmdCheck.isEnabled = !it
-        useGmdCheck.isSelected = !it
-      }
-    }
-
-    // Tries to select the first non automotive, tv, wear project
-    appModules
-      .toList()
-      .firstOrNull { !it.second.usesFeatureAutomotiveOrWearOrTv() }
-      ?.first
-      ?.let {
-        model.targetModule.value = it
-        useGmdCheck.isEnabled = true
-        useGmdCheck.isSelected = true
-      }
-
-=======
 
     targetModuleCombo.addItemListener { itemEvent ->
       useGmdCheck.isEnabled = appModules[itemEvent.item]?.usesFeatureAutomotiveOrWearOrTv() == false
@@ -185,7 +125,6 @@
         useGmdCheck.isSelected = false
       }
 
->>>>>>> 574fcae1
     // If nothing was selected, then select the first of the list and set `use gmd` false
     if (!model.targetModule.isPresent.get()) {
       appModules.firstOrNull()?.let { model.targetModule.value = it.key }
@@ -201,13 +140,6 @@
     })
   }
 
-<<<<<<< HEAD
-  private fun validateMinAgpVersion() {
-    validatorPanel.registerValidator(agpVersion, createValidator { version ->
-      if (version.isPresent && version.get().compareIgnoringQualifiers(BP_PLUGIN_MIN_SUPPORTED) < 0) {
-        Validator.Result.fromNullableMessage(
-          AndroidBundle.message("android.wizard.validate.module.needs.new.agp.baseline.profiles", BP_PLUGIN_MIN_SUPPORTED.toString())
-=======
   private fun validateAgpVersion() =
     validatorPanel.registerValidator(
       model.agpVersion,
@@ -324,7 +256,6 @@
         val module = it.get()
         GradleAndroidModel.get(module) ?: return@createValidator Validator.Result.fromNullableMessage(
           AndroidBundle.message("android.wizard.validate.module.invalid.application.baseline.profiles")
->>>>>>> 574fcae1
         )
 
         if (getBenchmarkLibrariesInTestModulesLessThanMinVersion(module.project).isNotEmpty()) {
@@ -350,19 +281,19 @@
 
     row(
       contextLabel("Target application", AndroidBundle.message("android.wizard.module.help.baselineprofiles.target.module.description"))) {
-      cell(targetModuleCombo).horizontalAlign(HorizontalAlign.FILL)
+      cell(targetModuleCombo).align(AlignX.FILL)
     }
 
     row(contextLabel("Module name", AndroidBundle.message("android.wizard.module.help.name"))) {
-      cell(moduleName).horizontalAlign(HorizontalAlign.FILL)
+      cell(moduleName).align(AlignX.FILL)
     }
 
     row("Package name") {
-      cell(packageName).horizontalAlign(HorizontalAlign.FILL)
+      cell(packageName).align(AlignX.FILL)
     }
 
     row("Language") {
-      cell(languageCombo).horizontalAlign(HorizontalAlign.FILL)
+      cell(languageCombo).align(AlignX.FILL)
     }
 
     if (StudioFlags.NPW_SHOW_KTS_GRADLE_COMBO_BOX.get()) {
@@ -395,8 +326,6 @@
   }
 }
 
-<<<<<<< HEAD
-=======
 fun getBenchmarkLibrariesInTestModulesLessThanMinVersion(project: Project) =
   AndroidProjectInfo
     .getInstance(project)
@@ -411,5 +340,4 @@
     .filter { it.component?.let { c -> c.version <= ANDROIDX_BENCHMARK_MIN_LIBRARY_VERSION } ?: false }
     .toList()
 
->>>>>>> 574fcae1
 fun List<UsedFeatureRawText>.usesFeatureAutomotiveOrWearOrTv() = any { it.name in USES_FEATURE_OTHER_FORM_FACTORS && it.required?.toBooleanStrictOrNull() ?: true }