/*
 * Copyright (C) 2019 The Android Open Source Project
 *
 * Licensed under the Apache License, Version 2.0 (the "License");
 * you may not use this file except in compliance with the License.
 * You may obtain a copy of the License at
 *
 *      http://www.apache.org/licenses/LICENSE-2.0
 *
 * Unless required by applicable law or agreed to in writing, software
 * distributed under the License is distributed on an "AS IS" BASIS,
 * WITHOUT WARRANTIES OR CONDITIONS OF ANY KIND, either express or implied.
 * See the License for the specific language governing permissions and
 * limitations under the License.
 */
package com.android.tools.idea.uibuilder.visual

import com.android.tools.configurations.ConfigurationListener
import com.android.tools.idea.common.model.NlModel
import com.android.tools.idea.common.type.typeOf
import com.android.tools.idea.configurations.ConfigurationManager
import com.android.tools.idea.uibuilder.model.NlComponentRegistrar
import com.android.tools.idea.uibuilder.type.LayoutFileType
import com.android.tools.idea.uibuilder.visual.colorblindmode.ColorBlindMode
import com.intellij.openapi.Disposable
import com.intellij.psi.PsiFile
import org.jetbrains.android.facet.AndroidFacet

private const val EFFECTIVE_FLAGS =
  ConfigurationListener.CFG_ADAPTIVE_SHAPE or
    ConfigurationListener.CFG_DEVICE or
    ConfigurationListener.CFG_DEVICE_STATE or
    ConfigurationListener.CFG_UI_MODE or
    ConfigurationListener.CFG_NIGHT_MODE or
    ConfigurationListener.CFG_THEME or
    ConfigurationListener.CFG_TARGET or
    ConfigurationListener.CFG_LOCALE or
    ConfigurationListener.CFG_FONT_SCALE

object ColorBlindModeModelsProvider : VisualizationModelsProvider {

  override fun createNlModels(
    parent: Disposable,
    file: PsiFile,
    facet: AndroidFacet
  ): List<NlModel> {

    if (file.typeOf() != LayoutFileType) {
      return emptyList()
    }

    val virtualFile = file.virtualFile ?: return emptyList()
    val configurationManager = ConfigurationManager.getOrCreateInstance(facet.module)

    val defaultConfig = configurationManager.getConfiguration(virtualFile)

    val models = mutableListOf<NlModel>()
    for (mode in ColorBlindMode.values()) {
      val config = defaultConfig.clone()
      val model =
<<<<<<< HEAD
        NlModel.builder(facet, virtualFile, config)
          .withParentDisposable(parent)
=======
        NlModel.builder(parent, facet, virtualFile, config)
>>>>>>> 574fcae1
          .withModelTooltip(defaultConfig.toHtmlTooltip())
          .withComponentRegistrar(NlComponentRegistrar)
          .build()
      model.modelDisplayName = mode.displayName
      models.add(model)

      registerModelsProviderConfigurationListener(model, defaultConfig, config, EFFECTIVE_FLAGS)
    }
    return models
  }
}<|MERGE_RESOLUTION|>--- conflicted
+++ resolved
@@ -58,12 +58,7 @@
     for (mode in ColorBlindMode.values()) {
       val config = defaultConfig.clone()
       val model =
-<<<<<<< HEAD
-        NlModel.builder(facet, virtualFile, config)
-          .withParentDisposable(parent)
-=======
         NlModel.builder(parent, facet, virtualFile, config)
->>>>>>> 574fcae1
           .withModelTooltip(defaultConfig.toHtmlTooltip())
           .withComponentRegistrar(NlComponentRegistrar)
           .build()
