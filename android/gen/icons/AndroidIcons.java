package icons;

import com.intellij.openapi.util.IconLoader;

import javax.swing.*;
import java.awt.*;

/**
 * Note: This file should be auto generated once build/scripts/icons.gant is part of CE.
 * https://youtrack.jetbrains.com/issue/IDEA-103558
 */
public class AndroidIcons {
  private static Icon load(String path) {
    return IconLoader.getIcon(path, AndroidIcons.class);
  }

  private static ImageIcon loadImage(String path) {
    return new ImageIcon(AndroidIcons.class.getClassLoader().getResource(path));
  }

  public static final Icon Android = load("/icons/android.png"); // 16x16
  public static final Icon Android24 = load("/icons/android24.png"); // 24x24
  public static final Icon AndroidLarge = load("/icons/androidLarge.png"); // 64x64
  public static final Icon AndroidPreview = load("/icons/androidPreview.png"); // 13x13
  public static final Icon AndroidToolWindow = load("/icons/androidToolWindow.png"); // 13x13
  public static final Icon AndroidModule = load("/icons/androidModule.png"); // 16x16

  public static final Icon AvdManager = load("/icons/avd_manager.png"); // 16x16
  public static final Icon SdkManager = load("/icons/sdk_manager.png"); // 16x16
<<<<<<< HEAD
  public static final Icon SdkManagerLarge = load("/icons/sdk_manager_large.png"); // 32x32
=======
  public static final Icon NavigationEditor = load("/icons/navigation_editor.png"); // 16x16
>>>>>>> 76bc4a17

  public static final Icon ZoomActual = load("/icons/zoomActual.png"); // 16x16
  public static final Icon ZoomFit = load("/icons/zoomFit.png"); // 16x16
  public static final Icon ZoomIn = load("/icons/zoomIn.png"); // 16x16
  public static final Icon ZoomOut = load("/icons/zoomOut.png"); // 16x16
  public static final Icon ZoomReal = load("/icons/zoomReal.png"); // 16x16
  public static final Icon Renderscript = load("/icons/renderscript.png"); // 16x16
  public static final Icon ErrorBadge = load("/icons/error-badge.png"); // 16x16
  public static final Icon WarningBadge = load("/icons/warning-badge.png"); // 16x16
  public static final Icon RenderError = load("/icons/renderError.png");
  public static final Icon RefreshPreview = load("/icons/refreshPreview.png"); // 16x16
  public static final Icon ArrowDown = load("/icons/comboArrow.png"); // 16x16
  public static final Icon GreyArrowDown = load("/icons/dropArrow.png"); // 20x20
  public static final Icon NotMatch = load("/icons/notMatch.png");

  public static final Icon AndroidFile = load("/icons/android_file.png"); // 16x16
  public static final Icon ManifestFile = load("/icons/manifest_file.png");
  public static final Icon Configuration = load("/icons/configuration.png"); // 16x16
  public static final Icon Activity = load("/icons/activity.png"); // 16x16
  public static final Icon Targets = load("/icons/targets.png"); // 16x16
  public static final Icon Globe = load("/icons/globe.png"); // 16x16
  public static final Icon Square = load("/icons/square.png"); // 16x16
  public static final Icon Landscape = load("/icons/landscape.png"); // 16x16
  public static final Icon Portrait = load("/icons/portrait.png"); // 16x16
  public static final Icon FlipLandscape = load("/icons/flip_landscape.png"); // 16x16
  public static final Icon FlipPortrait = load("/icons/flip_portrait.png"); // 16x16
  public static final Icon Display = load("/icons/display.png"); // 16x16
  public static final Icon Themes = load("/icons/themes.png"); // 16x16
  public static final Icon ThemesPreview = load("/icons/themesPreview.png"); // 13x13
  public static final Icon Sunburst = load("/icons/sunburst.png"); // 16x16

  public static final Icon EmptyFlag = load("/icons/flags/flag_empty.png"); // 16x16

  public static final Icon GradleSync = load("/icons/gradlesync.png"); // 16x16
  public static final Icon GradleConsole = load("/icons/gradle_console.png"); // 16x16
  public static final Icon GradleConsoleToolWindow = load("/icons/gradle_console_tool_window.png"); // 13x13
  public static final Icon MavenLogo = load("/icons/mavenLogo.png"); // 16x16

  public static final Icon CapturesToolWindow = load("/icons/captures.png"); // 13x13
  public static final Icon MemoryMonitor = load("/icons/memory_monitor.png"); // 16x16
  public static final Icon CpuMonitor = load("/icons/cpu_monitor.png"); // 16x16
  public static final Icon GpuMonitor = load("/icons/gpu_monitor.png"); // 16x16
  public static final Icon NetworkMonitor = load("/icons/network_monitor.png"); // 16x16

  public static final Icon Variant = load("/icons/variant.png");

  public static final Icon AppModule = load("/icons/appModule.png");
  public static final Icon LibraryModule = load("/icons/libraryModule.png");
  public static final Icon AndroidTestRoot = load("/icons/androidTestRoot.png");

  public static final Icon GreyQuestionMark = load("/icons/grey_question.png"); // 23x23

  public static class ProjectStructure {
    public static final Icon UnknownLibrary = load("/icons/psd/unknownLibrary.png");
    public static final Icon LibraryWarning = load("/icons/psd/libraryWarning.png");
  }

  // Form factors
  public static class FormFactors {
    public static final Icon Wear_16 = load("/icons/wear.png");                          // 16x16
    public static final Icon Car_16 = load("/icons/car.png");                            // 16x16
    public static final Icon Glass_16 = load("/icons/glass.png");                        // 16x16
    public static final Icon Mobile_16 = load("/icons/mobile.png");                      // 16x16
    public static final Icon Tv_16 = load("/icons/tv.png");                              // 16x16

    public static final Icon Wear_32 = load("/icons/formfactors/wear_32.png");           // 32x32
    public static final Icon Car_32 = load("/icons/formfactors/car_32.png");             // 32x32
    public static final Icon Glass_32 = load("/icons/formfactors/glass_32.png");         // 32x32
    public static final Icon Mobile_32 = load("/icons/formfactors/phone_tablet_32.png"); // 32x32
    public static final Icon Tv_32 = load("/icons/formfactors/tv_32.png");               // 32x32

    public static final Icon Wear_64 = load("/icons/formfactors/64/wear.png");           // 64x64
    public static final Icon Car_64 = load("/icons/formfactors/64/car.png");             // 64x64
    public static final Icon Glass_64 = load("/icons/formfactors/64/glass.png");         // 64x64
    public static final Icon Mobile_64 = load("/icons/formfactors/64/phone_tablet.png"); // 64x64
    public static final Icon Tv_64 = load("/icons/formfactors/64/tv.png");               // 64x64

    public static final Icon Wear_128 = load("/icons/formfactors/128/wear.png");         // 128x128
    public static final Icon Car_128 = load("/icons/formfactors/128/car.png");           // 128x128
    public static final Icon Glass_128 = load("/icons/formfactors/128/glass.png");       // 128x128
    public static final Icon Mobile_128 = load("/icons/formfactors/128/mobile.png");     // 128x128
    public static final Icon Tv_128 = load("/icons/formfactors/128/tv.png");             // 128x128
  }

  public static class Configs {
    public static final Icon Dock = load("/icons/dockmode.png");
    public static final Icon Night = load("/icons/nightmode.png");
    public static final Icon Dimension = load("/icons/dimension.png");
    public static final Icon Dpi = load("/icons/dpi.png");
    public static final Icon Height = load("/icons/height.png");
    public static final Icon Keyboard = load("/icons/keyboard.png");
    public static final Icon Locale = load("/icons/locale.png");
    public static final Icon Mcc = load("/icons/mcc.png");
    public static final Icon Mnc = load("/icons/mnc.png");
    public static final Icon Navpad = load("/icons/navpad.png");
    public static final Icon NavpadMethod = load("/icons/navpad_method.png");
    public static final Icon Orientation = load("/icons/orientation.png");
    public static final Icon Ratio = load("/icons/ratio.png");
    public static final Icon Size = load("/icons/size.png");
    public static final Icon SmallestWidth = load("/icons/swidth.png");
    public static final Icon TextInput = load("/icons/text_input.png");
    public static final Icon Touch = load("/icons/touch.png");
    public static final Icon Width = load("/icons/width.png");
    public static final Icon LayoutDirection = load("/icons/direction.png");

    // We might be able to remove these, but perhaps they're useful if we have individual
    // buttons (for example in the translation editor) where you can independently add language
    // or region?
    public static final Icon Language = load("/icons/language.png");
    public static final Icon Region = load("/icons/region.png");
  }

  public static class Ddms {
    public static final Icon AllocationTracker = load("/icons/ddms/allocation_tracker.png"); // 16x16
    public static final Icon AttachDebugger = load("/icons/ddms/attachDebugger.png"); // 16x16
    public static final Icon Gc = load("/icons/ddms/cause_garbage_collection.png"); // 16x16
    public static final Icon DumpHprof = load("/icons/ddms/dump_hprof_file.png"); // 16x16
    public static final Icon Emulator = load("/icons/ddms/emulator.png"); // 16x16
    public static final Icon Emulator2 = load("/icons/ddms/emulator_02.png"); // 16x16
    public static final Icon FileExplorer = load("/icons/ddms/file_explorer.png"); // 16x16
    public static final Icon Heap = load("/icons/ddms/heap.png"); // 16x16
    public static final Icon HeapInfo = load("/icons/ddms/heap_info.png"); // 16x16
    public static final Icon Logcat = load("/icons/ddms/logcat.png"); // 16x16
    /**
     * The {@link #LogcatAutoFilterSelectedPid} icon is a copy of the AllIcons.Diff.diff icon to be replaced if we get a better icon.
     */
    public static final Icon LogcatAutoFilterSelectedPid = load("/icons/ddms/logcat_filter_pid.png"); // 16x16
    public static final Icon RealDevice = load("/icons/ddms/real_device.png"); // 16x16
    public static final Icon EmulatorDevice = load("/icons/ddms/emulator_device.png"); // 16x16
    public static final Icon ScreenCapture = load("/icons/ddms/screen_capture.png"); // 16x16
    public static final Icon StartMethodProfiling = load("/icons/ddms/start_method_profiling.png"); // 16x16
    public static final Icon Threads = load("/icons/ddms/threads.png"); // 16x16
    public static final Icon SysInfo = load("/icons/ddms/sysinfo.png"); // 16x16 - this is a copy of AllIcons.Actions.Preview
    public static final Icon HierarchyView = load("/icons/ddms/hierarchyview.png"); // 16x16
  }

  public static class Wizards {
    public static final Icon StudioProductIcon = load("/icons/wizards/studio_product.png"); // 60x60
    public static final Icon NewModuleSidePanel = load("/icons/wizards/newModule.png"); // 143x627
    public static final Icon NewProjectSidePanel = load("/icons/wizards/newProject.png"); // 143x627
    public static final Icon DefaultTemplate = load("/icons/wizards/defaultTemplate.png"); //512x512
    public static final Icon DefaultTemplate256 = load("/icons/wizards/defaultTemplate256.png"); // 256x256
    public static final Icon GithubIcon = load("/icons/wizards/github_icon.png"); // 256x256
    /**
     * @deprecated Name is bad - this icon is used outside of project creation. Migrate to StudioProductIcon.
     * TODO: Post wizard migration: delete constant and welcome_green.png
     */
    public static final Icon NewProjectMascotGreen = load("/icons/wizards/welcome_green.png"); // 60x60
  }

  public static class NeleIcons {
    // All 16x16 and 32x32 in Retina mode
    public static final Icon Api = load("/icons/nele/api.png");
    public static final Icon Language = load("/icons/nele/language.png");
    public static final Icon Preview = load("/icons/nele/preview.png");
    public static final Icon Rotate = load("/icons/nele/rotate.png");
    public static final Icon Size = load("/icons/nele/size.png");
    public static final Icon Phone = load("/icons/nele/phone.png");
    public static final Icon Tablet = load("/icons/nele/tablet.png");
    public static final Icon Wear = load("/icons/nele/wear.png");
    public static final Icon Tv = load("/icons/nele/tv.png");
    public static final Icon Theme = load("/icons/nele/theme.png");
  }

  public static class TextDecoration {
    // TODO: provide icons for these palette actions:
    public static final Icon Bold = load("/icons/dimension.png");
    public static final Icon BoldActive = load("/icons/nightmode.png");
    public static final Icon Italics = load("/icons/ddms/attachDebugger.png");
    public static final Icon ItalicsActive = load("/icons/ddms/allocation_tracker.png");
    public static final Icon AllCaps = load("/icons/views/DeviceScreen.png");
    public static final Icon AllCapsActive = load("/icons/views/RadioButton.png");
  }

  public static class Alignment {
    public static final Icon Start = load("/icons/nele/language.png");
    public static final Icon StartActive = load("/icons/nele/api.png");
    public static final Icon Left = load("/icons/nele/wear.png");
    public static final Icon LeftActive = load("/icons/nele/rotate.png");
    public static final Icon Center = load("/icons/nele/size.png");
    public static final Icon CenterActive = load("/icons/nele/tv.png");
    public static final Icon Right = load("/icons/nele/tablet.png");
    public static final Icon RightActive = load("/icons/nele/theme.png");
    public static final Icon End = load("/icons/nele/phone.png");
    public static final Icon EndActive = load("/icons/nele/tv.png");
  }

  public static class RunIcons {
    public static final Icon Debug = load("/icons/run/debug.png");
    public static final Icon DebugReattach = load("/icons/run/debug2.png");

    public static final Icon Play = load("/icons/run/play.png");
    public static final Icon Replay = load("/icons/run/play2.png");
    public static final Icon Restart = load("/icons/run/restart.png");
    public static final Icon CleanRerun = load("/icons/run/clean_rerun.png");
  }

  public static class SherpaIcons {
    public static final Icon ShowConstraints = load("/icons/sherpa/show_constraints.png");
    public static final Icon ShowNoConstraints = load("/icons/sherpa/show_no_constraints.png");
    public static final Icon ShowText = load("/icons/sherpa/show_text.png");
    public static final Icon ShowNoText = load("/icons/sherpa/show_no_text.png");
    public static final Icon ShowBlueprintOn = load("/icons/sherpa/switch_blueprint_on.png");
    public static final Icon ShowBlueprintOff = load("/icons/sherpa/switch_blueprint_off.png");
    public static final Icon ShowBlueprintBoth = load("/icons/sherpa/switch_blueprint_both.png");
    public static final Icon ShowInfoIdOn = load("/icons/sherpa/info_on.png");
    public static final Icon ShowInfoIdOff = load("/icons/sherpa/info_off.png");
    public static final ImageIcon Delete = loadImage("/icons/sherpa/delete.png");
    public static final ImageIcon LeftConstraintCursor = loadImage("/icons/sherpa/left_constraint_cursor.png");
    public static final ImageIcon TopConstraintCursor = loadImage("/icons/sherpa/top_constraint_cursor.png");
    public static final ImageIcon RightConstraintCursor = loadImage("/icons/sherpa/right_constraint_cursor.png");
    public static final ImageIcon BottomConstraintCursor = loadImage("/icons/sherpa/bottom_constraint_cursor.png");
    public static final ImageIcon BaselineConstraintCursor = loadImage("/icons/sherpa/baseline_constraint_cursor.png");
    public static final ImageIcon UnlinkConstraintCursor = loadImage("/icons/sherpa/unlink_constraint_cursor.png");
  }

  public static class Views {
    public static final Icon AbsoluteLayout = load("/icons/views/AbsoluteLayout.png"); // 16x16
    public static final Icon AdapterViewFlipper = load("/icons/views/AdapterViewFlipper.png"); // 16x16
    public static final Icon AdView = load("/icons/views/AdView.png"); // 16x16
    public static final Icon AnalogClock = load("/icons/views/AnalogClock.png"); // 16x16
    public static final Icon AppbarLayout = load("/icons/views/AppBarLayout.png"); // 16x16
    public static final Icon AutoCompleteTextView = load("/icons/views/AutoCompleteTextView.png"); // 16x16
    public static final Icon BrowseFragment = load("/icons/views/BrowseFragment.png"); // 16x16
    public static final Icon Button = load("/icons/views/Button.png"); // 16x16
    public static final Icon CardView = load("/icons/views/CardView.png"); // 16x16
    public static final Icon CalendarView = load("/icons/views/CalendarView.png"); // 16x16
    public static final Icon CheckBox = load("/icons/views/CheckBox.png"); // 16x16
    public static final Icon CheckedTextView = load("/icons/views/CheckedTextView.png"); // 16x16
    public static final Icon Chronometer = load("/icons/views/Chronometer.png"); // 16x16
    public static final Icon CoordinatorLayout = load("/icons/views/CoordinatorLayout.png"); // 16x16
    public static final Icon DatePicker = load("/icons/views/DatePicker.png"); // 16x16
    public static final Icon DetailsFragment = load("/icons/views/DetailsFragment.png"); // 16x16
    public static final Icon DeviceScreen = load("/icons/views/DeviceScreen.png"); // 16x16
    public static final Icon DialerFilter = load("/icons/views/DialerFilter.png"); // 16x16
    public static final Icon DigitalClock = load("/icons/views/DigitalClock.png"); // 16x16
    public static final Icon EditText = load("/icons/views/EditText.png"); // 16x16
    public static final Icon ExpandableListView = load("/icons/views/ExpandableListView.png"); // 16x16
    public static final Icon FloatingActionButton = load("/icons/views/FloatingActionButton.png"); // 16x16
    public static final Icon Fragment = load("/icons/views/fragment.png"); // 16x16
    public static final Icon FrameLayout = load("/icons/views/FrameLayout.png"); // 16x16
    public static final Icon Gallery = load("/icons/views/Gallery.png"); // 16x16
    public static final Icon GestureOverlayView = load("/icons/views/GestureOverlayView.png"); // 16x16
    public static final Icon GridLayout = load("/icons/views/GridLayout.png"); // 16x16
    public static final Icon GridView = load("/icons/views/GridView.png"); // 16x16
    public static final Icon HorizontalScrollView = load("/icons/views/HorizontalScrollView.png"); // 16x16
    public static final Icon ImageButton = load("/icons/views/ImageButton.png"); // 16x16
    public static final Icon ImageSwitcher = load("/icons/views/ImageSwitcher.png"); // 16x16
    public static final Icon ImageView = load("/icons/views/ImageView.png"); // 16x16
    public static final Icon Include = load("/icons/views/include.png"); // 16x16
    public static final Icon LinearLayout = load("/icons/views/LinearLayout.png"); // 16x16
    public static final Icon VerticalLinearLayout = load("/icons/views/VerticalLinearLayout.png"); // 16x16
    public static final Icon LinearLayout3 = load("/icons/views/LinearLayout3.png"); // 16x16
    public static final Icon ListView = load("/icons/views/ListView.png"); // 16x16
    public static final Icon MapFragment = load("/icons/views/MapFragment.png"); // 16x16
    public static final Icon MapView = load("/icons/views/MapView.png"); // 16x16
    public static final Icon MediaController = load("/icons/views/MediaController.png"); // 16x16
    public static final Icon Merge = load("/icons/views/merge.png"); // 16x16
    public static final Icon MultiAutoCompleteTextView = load("/icons/views/MultiAutoCompleteTextView.png"); // 16x16
    public static final Icon NestedScrollView = load("/icons/views/NestedScrollView.png"); // 16x16
    public static final Icon NumberPicker = load("/icons/views/NumberPicker.png"); // 16x16
    public static final Icon PlaybackOverlayFragment = load("/icons/views/PlaybackOverlayFragment.png"); // 16x16
    public static final Icon ProgressBar = load("/icons/views/ProgressBar.png"); // 16x16
    public static final Icon QuickContactBadge = load("/icons/views/QuickContactBadge.png"); // 16x16
    public static final Icon RadioButton = load("/icons/views/RadioButton.png"); // 16x16
    public static final Icon RadioGroup = load("/icons/views/RadioGroup.png"); // 16x16
    public static final Icon RatingBar = load("/icons/views/RatingBar.png"); // 16x16
    public static final Icon RecyclerView = load("/icons/views/RecyclerView.png"); // 16x16
    public static final Icon RelativeLayout = load("/icons/views/RelativeLayout.png"); // 16x16
    public static final Icon RequestFocus = load("/icons/views/requestFocus.png"); // 16x16
    public static final Icon ScrollView = load("/icons/views/ScrollView.png"); // 16x16
    public static final Icon SearchFragment = load("/icons/views/SearchFragment.png"); // 16x16
    public static final Icon SearchView = load("/icons/views/SearchView.png"); // 16x16
    public static final Icon SeekBar = load("/icons/views/SeekBar.png"); // 16x16
    public static final Icon SlidingDrawer = load("/icons/views/SlidingDrawer.png"); // 16x16
    public static final Icon Space = load("/icons/views/Space.png"); // 16x16
    public static final Icon Spinner = load("/icons/views/Spinner.png"); // 16x16
    public static final Icon StackView = load("/icons/views/StackView.png"); // 16x16
    public static final Icon SurfaceView = load("/icons/views/SurfaceView.png"); // 16x16
    public static final Icon Switch = load("/icons/views/Switch.png"); // 16x16
    public static final Icon TabHost = load("/icons/views/TabHost.png"); // 16x16
    public static final Icon TableLayout = load("/icons/views/TableLayout.png"); // 16x16
    public static final Icon TableRow = load("/icons/views/TableRow.png"); // 16x16
    public static final Icon TabWidget = load("/icons/views/TabWidget.png"); // 16x16
    public static final Icon TextClock = load("/icons/views/TextClock.png"); // 16x16
    public static final Icon TextInputLayout = load("/icons/views/TextInputLayout.png"); // 16x16
    public static final Icon TextSwitcher = load("/icons/views/TextSwitcher.png"); // 16x16
    public static final Icon TextureView = load("/icons/views/TextureView.png"); // 16x16
    public static final Icon TextView = load("/icons/views/TextView.png"); // 16x16
    public static final Icon TimePicker = load("/icons/views/TimePicker.png"); // 16x16
    public static final Icon ToggleButton = load("/icons/views/ToggleButton.png"); // 16x16
    public static final Icon Toolbar = load("/icons/views/Toolbar.png"); // 16x16
    public static final Icon TwoLineListItem = load("/icons/views/TwoLineListItem.png"); // 16x16
    public static final Icon Unknown = load("/icons/views/customView.png"); // 16x16
    public static final Icon VideoView = load("/icons/views/VideoView.png"); // 16x13
    public static final Icon View = load("/icons/views/View.png"); // 16x16
    public static final Icon ViewAnimator = load("/icons/views/ViewAnimator.png"); // 16x16
    public static final Icon ViewFlipper = load("/icons/views/ViewFlipper.png"); // 16x16
    public static final Icon ViewStub = load("/icons/views/ViewStub.png"); // 16x16
    public static final Icon ViewSwitcher = load("/icons/views/ViewSwitcher.png"); // 16x16
    public static final Icon WebView = load("/icons/views/WebView.png"); // 16x16
    public static final Icon ZoomButton = load("/icons/views/ZoomButton.png"); // 16x16
    public static final Icon ZoomControls = load("/icons/views/ZoomControls.png"); // 16x16
  }

  public static class Versions {
    public static final Icon Froyo = load("/icons/versions/Froyo.png"); // 128x128
    public static final Icon Gingerbread = load("/icons/versions/Gingerbread.png"); // 512x512
    public static final Icon Honeycomb = load("/icons/versions/Honeycomb.png"); // 128x128
    public static final Icon IceCreamSandwich = load("/icons/versions/IceCreamSandwich.png"); // 128x128
    public static final Icon JellyBean = load("/icons/versions/Jelly Bean.png"); // 128x128
    public static final Icon KitKat = load("/icons/versions/KitKat.png"); // 128x128
    public static final Icon Lollipop = load("/icons/versions/Lollipop.png"); // 128x128
    public static final Icon Marshmallow = load("/icons/versions/Marshmallow.png"); // 128x128
  }

  public static class ModuleTemplates {
    public static final Icon Wear = load("/icons/module_templates/wear_module.png"); // 512x512
    public static final Icon Car = load("/icons/module_templates/car_module.png"); // 512x512
    public static final Icon Glass = load("/icons/module_templates/glass_module.png"); // 512x512
    public static final Icon Mobile = load("/icons/module_templates/mobile_module.png"); // 512x512
    public static final Icon Tv = load("/icons/module_templates/tv_module.png"); // 512x512
    public static final Icon Android = load("/icons/module_templates/android_module.png"); // 512x512
    public static final Icon EclipseModule = load("/icons/module_templates/eclipse_module.png"); // 512x512
    public static final Icon GradleModule = load("/icons/module_templates/gradle_module.png"); // 512x512
  }

  public static class ToolWindows {
    public static final Icon HeapAnalysis = IconLoader.getIcon("/icons/toolwindows/toolWindowHeapAnalysis.png"); // 13x13
    public static final Icon Warning = IconLoader.getIcon("/icons/toolwindows/toolWindowWarning.png"); // 13x13
  }

  public static class GfxTrace {
    public static final Icon TraceFile = load("/icons/gfxtrace/trace_file.png"); // 16x16
    public static final Icon ListenForTrace = load("/icons/gfxtrace/listen_for_trace.png"); // 16x16
    public static final Icon InjectSpy = load("/icons/gfxtrace/inject_spy.png"); // 16x16
    public static final Icon DepthBuffer = load("/icons/gfxtrace/depth_buffer.png"); // 16x16
    public static final Icon ColorBuffer = load("/icons/gfxtrace/color_buffer.png"); // 16x16
    public static final Icon WireframeNone = load("/icons/gfxtrace/wireframe_none.png"); // 16x16
    public static final Icon WireframeOverlay = load("/icons/gfxtrace/wireframe_overlay.png"); // 16x16
    public static final Icon WireframeAll = load("/icons/gfxtrace/wireframe_all.png"); // 16x16
    public static final Icon PointCloud = load("/icons/gfxtrace/point_cloud.png"); // 16x16
    public static final Icon FlipVertically = load("/icons/gfxtrace/flip_vertically.png"); // 16x16
    public static final Icon Opacity = load("/icons/gfxtrace/opacity.png"); // 16x16
    public static final Icon YUp = load("/icons/gfxtrace/yup.png"); // 16x16
    public static final Icon ZUp = load("/icons/gfxtrace/zup.png"); // 16x16
    public static final Icon WindingCCW = load("/icons/gfxtrace/winding_ccw.png"); // 16x16
    public static final Icon WindingCW = load("/icons/gfxtrace/winding_cw.png"); // 16x16
    public static final Icon Smooth = load("/icons/gfxtrace/smooth.png"); // 16x16
    public static final Icon Faceted = load("/icons/gfxtrace/faceted.png"); // 16x16
    public static final Icon CullingEnabled = load("/icons/gfxtrace/culling_enabled.png"); // 16x16
    public static final Icon CullingDisabled = load("/icons/gfxtrace/culling_disabled.png"); // 16x16
    public static final Icon Lit = load("/icons/gfxtrace/lit.png"); // 16x16
    public static final Icon Flat = load("/icons/gfxtrace/flat.png"); // 16x16
    public static final Icon Normals = load("/icons/gfxtrace/normals.png"); // 16x16
  }

  public static class Assistant {
    public static final Icon Assist = load("/icons/assistant/assist.png");
  }

}<|MERGE_RESOLUTION|>--- conflicted
+++ resolved
@@ -27,11 +27,6 @@
 
   public static final Icon AvdManager = load("/icons/avd_manager.png"); // 16x16
   public static final Icon SdkManager = load("/icons/sdk_manager.png"); // 16x16
-<<<<<<< HEAD
-  public static final Icon SdkManagerLarge = load("/icons/sdk_manager_large.png"); // 32x32
-=======
-  public static final Icon NavigationEditor = load("/icons/navigation_editor.png"); // 16x16
->>>>>>> 76bc4a17
 
   public static final Icon ZoomActual = load("/icons/zoomActual.png"); // 16x16
   public static final Icon ZoomFit = load("/icons/zoomFit.png"); // 16x16
