--- conflicted
+++ resolved
@@ -47,11 +47,7 @@
   model: NlPropertiesModel,
   components: List<NlComponent>,
   optionalValue1: Any? = null,
-<<<<<<< HEAD
-  optionalValue2: Any? = null
-=======
   optionalValue2: Any? = null,
->>>>>>> 0d09370c
 ) :
   NlFlagsPropertyItem(
     namespace,
@@ -63,11 +59,7 @@
     model,
     components,
     optionalValue1,
-<<<<<<< HEAD
-    optionalValue2
-=======
     optionalValue2,
->>>>>>> 0d09370c
   ) {
 
   override val colorButton: ActionIconButton =
