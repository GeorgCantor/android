--- conflicted
+++ resolved
@@ -32,23 +32,12 @@
 import com.android.tools.idea.appinspection.ide.ui.SelectProcessAction
 import com.android.tools.idea.appinspection.ide.ui.buildDeviceName
 import com.android.tools.idea.appinspection.inspector.api.process.DeviceDescriptor
-<<<<<<< HEAD
-=======
 import com.android.tools.idea.appinspection.inspector.api.process.ProcessDescriptor
->>>>>>> b5f40ffd
 import com.android.tools.idea.concurrency.AndroidExecutors
 import com.android.tools.idea.flags.StudioFlags
 import com.android.tools.idea.layoutinspector.LayoutInspector
 import com.android.tools.idea.layoutinspector.model.REBOOT_FOR_LIVE_INSPECTOR_MESSAGE_KEY
 import com.android.tools.idea.layoutinspector.model.ViewNode
-<<<<<<< HEAD
-import com.android.tools.idea.layoutinspector.pipeline.DisconnectedClient
-import com.android.tools.idea.layoutinspector.pipeline.InspectorClient
-import com.android.tools.idea.layoutinspector.pipeline.InspectorClient.Capability
-import com.android.tools.idea.layoutinspector.pipeline.InspectorClientSettings
-import com.android.tools.idea.layoutinspector.snapshots.CaptureSnapshotAction
-import com.google.common.annotations.VisibleForTesting
-=======
 import com.android.tools.idea.layoutinspector.pipeline.DeviceModel
 import com.android.tools.idea.layoutinspector.pipeline.DisconnectedClient
 import com.android.tools.idea.layoutinspector.pipeline.ForegroundProcess
@@ -59,7 +48,6 @@
 import com.android.tools.idea.layoutinspector.snapshots.CaptureSnapshotAction
 import com.google.common.annotations.VisibleForTesting
 import com.google.wireless.android.sdk.stats.DynamicLayoutInspectorErrorInfo
->>>>>>> b5f40ffd
 import com.intellij.icons.AllIcons
 import com.intellij.ide.BrowserUtil
 import com.intellij.openapi.Disposable
@@ -128,14 +116,10 @@
  * @param onDeviceSelected is only invoked when [deviceModel] is used.
  */
 class DeviceViewPanel(
-<<<<<<< HEAD
-  val processes: ProcessesModel?,
-=======
   deviceModel: DeviceModel?,
   val processesModel: ProcessesModel?,
   onDeviceSelected: (newDevice: DeviceDescriptor) -> Unit,
   onProcessSelected: (newProcess: ProcessDescriptor) -> Unit,
->>>>>>> b5f40ffd
   private val layoutInspector: LayoutInspector,
   private val viewSettings: DeviceViewSettings,
   disposableParent: Disposable,
@@ -148,35 +132,12 @@
   override val screenScalingFactor = 1.0
 
   override var isPanning = false
-<<<<<<< HEAD
-    get() = field || isMiddleMousePressed || isSpacePressed
-=======
     get() = ( field || isMiddleMousePressed || isSpacePressed ) && processesModel?.selectedProcess != null
->>>>>>> b5f40ffd
 
   private var isSpacePressed = false
   private var isMiddleMousePressed = false
   private var lastPanMouseLocation: Point? = null
 
-<<<<<<< HEAD
-  private val selectProcessAction: SelectProcessAction? = if (processes != null) {
-    SelectProcessAction(
-      model = processes,
-      supportsOffline = false,
-      createProcessLabel = (SelectProcessAction)::createCompactProcessLabel,
-      stopPresentation = SelectProcessAction.StopPresentation(
-        "Stop inspector",
-        "Stop running the layout inspector against the current process"),
-      onStopAction = { stopInspectors() },
-      customDeviceAttribution = ::deviceAttribution
-    )
-  }
-  else null
-
-  private val contentPanel = DeviceViewContentPanel(
-    layoutInspector.layoutInspectorModel, layoutInspector.stats, layoutInspector.treeSettings, viewSettings,
-    { layoutInspector.currentClient }, this, selectProcessAction, disposableParent
-=======
   private val selectDeviceAction: SelectDeviceAction? = if (deviceModel != null) {
     SelectDeviceAction(
       deviceModel = deviceModel,
@@ -239,7 +200,6 @@
     pannable = this,
     selectTargetAction = targetSelectedAction,
     disposableParent = disposableParent
->>>>>>> b5f40ffd
   )
 
   private fun deviceAttribution(device: DeviceDescriptor, event: AnActionEvent) = when {
@@ -254,7 +214,6 @@
     else -> {
     }
   }
-<<<<<<< HEAD
 
   private fun DeviceDescriptor?.toLegacyIcon() =
     if (this?.isEmulator == true) ICON_LEGACY_EMULATOR else ICON_LEGACY_PHONE
@@ -268,21 +227,6 @@
     }
   }
 
-=======
-
-  private fun DeviceDescriptor?.toLegacyIcon() =
-    if (this?.isEmulator == true) ICON_LEGACY_EMULATOR else ICON_LEGACY_PHONE
-
-  private fun showGrab() {
-    cursor = if (isPanning) {
-      AdtUiCursorsProvider.getInstance().getCursor(AdtUiCursorType.GRAB)
-    }
-    else {
-      Cursor.getDefaultCursor()
-    }
-  }
-
->>>>>>> b5f40ffd
   private val panMouseListener: MouseAdapter = object : MouseAdapter() {
     override fun mouseEntered(e: MouseEvent) {
       showGrab()
@@ -340,11 +284,7 @@
   private val viewportLayoutManager = MyViewportLayoutManager(scrollPane.viewport, { contentPanel.model.layerSpacing },
                                                               { contentPanel.rootLocation })
 
-<<<<<<< HEAD
-  private val actionToolbar: ActionToolbar = createToolbar(selectProcessAction)
-=======
   private val actionToolbar: ActionToolbar = createToolbar(targetSelectedAction?.dropDownAction)
->>>>>>> b5f40ffd
 
   private val bubbleLabel = JLabel()
 
@@ -371,8 +311,6 @@
       bubbleLabel.text = text
       bubble.isVisible = !text.isNullOrBlank()
     }
-<<<<<<< HEAD
-=======
 
   /**
    * If the new [ForegroundProcess] is not debuggable (it's not present in [ProcessesModel]),
@@ -390,7 +328,6 @@
       contentPanel.repaint()
     }
   }
->>>>>>> b5f40ffd
 
   init {
     loadingPane.addListener(object : JBLoadingPanelListener {
@@ -402,10 +339,7 @@
         contentPanel.showEmptyText = true
       }
     })
-<<<<<<< HEAD
-=======
-
->>>>>>> b5f40ffd
+
     scrollPane.viewport.layout = viewportLayoutManager
     contentPanel.isFocusable = true
 
@@ -443,10 +377,6 @@
     loadingPane.add(layeredPane, BorderLayout.CENTER)
     add(loadingPane, BorderLayout.CENTER)
     val model = layoutInspector.layoutInspectorModel
-<<<<<<< HEAD
-    processes?.addSelectedProcessListeners(newSingleThreadExecutor()) {
-      if (processes.selectedProcess?.isRunning == true) {
-=======
 
     model.attachStageListeners.add { state ->
       val text = when (state) {
@@ -483,18 +413,12 @@
 
     processesModel?.addSelectedProcessListeners(newSingleThreadExecutor()) {
       if (processesModel.selectedProcess?.isRunning == true) {
->>>>>>> b5f40ffd
         if (model.isEmpty) {
           loadingPane.startLoading()
         }
       }
-<<<<<<< HEAD
-      if (processes.selectedProcess == null) {
-        loadingPane.stopLoading()
-=======
       if (processesModel.selectedProcess == null) {
           loadingPane.stopLoading()
->>>>>>> b5f40ffd
       }
     }
     model.modificationListeners.add { old, new, _ ->
@@ -575,11 +499,7 @@
 
   fun stopInspectors() {
     loadingPane.stopLoading()
-<<<<<<< HEAD
-    processes?.stop()
-=======
     processesModel?.stop()
->>>>>>> b5f40ffd
   }
 
   private fun updateLayeredPaneSize() {
@@ -602,13 +522,7 @@
       val root = layoutInspector.layoutInspectorModel.root
       viewportLayoutManager.currentZoomOperation = type
       when (type) {
-<<<<<<< HEAD
-        ZoomType.FIT, ZoomType.FIT_INTO, ZoomType.SCREEN -> {
-          newZoom = getFitZoom(root)
-        }
-=======
         ZoomType.FIT -> newZoom = getFitZoom(root)
->>>>>>> b5f40ffd
         ZoomType.ACTUAL -> newZoom = 100
         ZoomType.IN -> newZoom += 10
         ZoomType.OUT -> newZoom -= 10
@@ -670,11 +584,7 @@
     leftGroup.add(Separator.getInstance())
     leftGroup.add(ViewMenuAction)
     leftGroup.add(ToggleOverlayAction)
-<<<<<<< HEAD
-    if (StudioFlags.DYNAMIC_LAYOUT_INSPECTOR_ENABLE_SNAPSHOTS.get() && !layoutInspector.isSnapshot) {
-=======
     if (!layoutInspector.isSnapshot) {
->>>>>>> b5f40ffd
       leftGroup.add(CaptureSnapshotAction)
     }
     leftGroup.add(AlphaSliderAction)
