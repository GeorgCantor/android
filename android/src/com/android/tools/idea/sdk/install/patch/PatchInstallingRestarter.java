--- conflicted
+++ resolved
@@ -30,7 +30,9 @@
 import com.android.tools.idea.sdk.StudioDownloader;
 import com.android.tools.idea.sdk.install.StudioSdkInstallListenerFactory;
 import com.android.tools.idea.sdk.progress.StudioLoggerProgressIndicator;
+import com.intellij.idea.Main;
 import com.intellij.openapi.ui.Messages;
+import com.intellij.openapi.util.io.FileUtil;
 import org.jetbrains.android.util.AndroidCommonUtils;
 import org.jetbrains.annotations.NotNull;
 import org.jetbrains.annotations.Nullable;
@@ -98,11 +100,8 @@
         File oldPackageXml = new File(patchDir, OLD_PACKAGE_XML_FN);
         if (patch.exists() && existingPackageXml.renameTo(oldPackageXml)) {
           // This will exit the app.
-<<<<<<< HEAD
-          Main.installPatch("sdk", PatchInstallerUtil.PATCH_JAR_FN, FileUtil.getTempDirectory(), patch, installDir.getAbsolutePath(), Main.PATCHER_MAIN);
-=======
-//          Main.installPatch("sdk", PatchInstallerUtil.PATCH_JAR_FN, FileUtil.getTempDirectory(), patch, installDir.getAbsolutePath());
->>>>>>> 43045b43
+          //Main.installPatch("sdk", PatchInstallerUtil.PATCH_JAR_FN, FileUtil.getTempDirectory(), patch, installDir.getAbsolutePath(), Main.PATCHER_MAIN);
+          throw new UnsupportedOperationException("TODO: Merge");
         }
         else {
           // The patch is already installed, or was cancelled.
@@ -197,4 +196,4 @@
       };
     }
   }
-}
+}