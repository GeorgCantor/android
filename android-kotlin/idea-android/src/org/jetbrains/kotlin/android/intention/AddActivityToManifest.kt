--- conflicted
+++ resolved
@@ -17,45 +17,6 @@
 package org.jetbrains.kotlin.android.intention
 
 import com.android.SdkConstants
-<<<<<<< HEAD
-import com.android.tools.idea.kotlin.isSubclassOf
-import org.jetbrains.android.dom.manifest.Manifest
-import org.jetbrains.kotlin.analysis.api.KtAllowAnalysisOnEdt
-import org.jetbrains.kotlin.analysis.api.analyze
-import org.jetbrains.kotlin.analysis.api.lifetime.allowAnalysisOnEdt
-import org.jetbrains.kotlin.android.isSubclassOf
-import org.jetbrains.kotlin.asJava.toLightClass
-import org.jetbrains.kotlin.descriptors.ClassDescriptor
-import org.jetbrains.kotlin.idea.base.plugin.KotlinPluginModeProvider
-import org.jetbrains.kotlin.idea.search.usagesSearch.descriptor
-import org.jetbrains.kotlin.psi.KtClass
-
-
-class AddActivityToManifest : AbstractRegisterComponentAction("Add activity to manifest") {
-    override fun isApplicableTo(element: KtClass, manifest: Manifest): Boolean =
-            element.isSubclassOfActivity() && !element.isRegisteredActivity(manifest)
-
-    override fun applyTo(element: KtClass, manifest: Manifest) {
-        val psiClass = element.toLightClass() ?: return
-        manifest.application.addActivity().activityClass.value = psiClass
-    }
-
-    private fun KtClass.isRegisteredActivity(manifest: Manifest) = manifest.application.activities.any {
-        it.activityClass.value?.qualifiedName == fqName?.asString()
-    }
-
-    @OptIn(KtAllowAnalysisOnEdt::class)
-    private fun KtClass.isSubclassOfActivity() = if (KotlinPluginModeProvider.isK2Mode()) {
-        allowAnalysisOnEdt {
-            analyze(this@isSubclassOfActivity) {
-                isSubclassOf(this@isSubclassOfActivity, SdkConstants.CLASS_ACTIVITY, strict = true)
-            }
-        }
-    }
-    else {
-        (descriptor as? ClassDescriptor)?.defaultType?.isSubclassOf(SdkConstants.CLASS_ACTIVITY, strict = true) ?: false
-    }
-=======
 import com.intellij.psi.PsiClass
 import org.jetbrains.android.dom.AndroidAttributeValue
 import org.jetbrains.android.dom.manifest.Activity
@@ -69,5 +30,4 @@
     override fun Application.getCurrentComponents(): List<Activity> = activities
     override fun Application.addComponent(): Activity = addActivity()
     override fun Activity.getComponentClass(): AndroidAttributeValue<PsiClass> = activityClass
->>>>>>> 574fcae1
 }