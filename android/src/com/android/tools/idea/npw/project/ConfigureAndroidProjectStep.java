--- conflicted
+++ resolved
@@ -201,12 +201,7 @@
       myTvCheck.setVisible(formFactor == FormFactor.TV);
     });
 
-<<<<<<< HEAD
-    myListeners.listenAndFire(androidSdkInfo, () -> updateAppCompatCheckBox());
-    myListeners.listenAndFire(androidSdkInfo, sender -> updateAppCompatCheckBox());
-=======
     myListeners.listen(androidSdkInfo, () -> updateAppCompatCheckBox());
->>>>>>> e624679c
   }
 
   @Override
