/*
 * Copyright (C) 2017 The Android Open Source Project
 *
 * Licensed under the Apache License, Version 2.0 (the "License");
 * you may not use this file except in compliance with the License.
 * You may obtain a copy of the License at
 *
 *      http://www.apache.org/licenses/LICENSE-2.0
 *
 * Unless required by applicable law or agreed to in writing, software
 * distributed under the License is distributed on an "AS IS" BASIS,
 * WITHOUT WARRANTIES OR CONDITIONS OF ANY KIND, either express or implied.
 * See the License for the specific language governing permissions and
 * limitations under the License.
 */
package org.jetbrains.android.exportSignedPackage

import com.intellij.credentialStore.CredentialAttributes
import com.intellij.credentialStore.PasswordSafeSettings
import com.intellij.credentialStore.ProviderType
import com.intellij.ide.passwordSafe.PasswordSafe
import com.intellij.ide.passwordSafe.impl.BasePasswordSafe
import com.intellij.ide.wizard.CommitStepException
<<<<<<< HEAD
import com.intellij.testFramework.PlatformTestCase
import com.intellij.util.ThrowableRunnable
import org.jetbrains.android.exportSignedPackage.KeystoreStep.KEY_PASSWORD_KEY
import org.jetbrains.android.facet.AndroidFacet
import org.jetbrains.android.facet.AndroidFacetConfiguration
=======
import com.intellij.openapi.application.ApplicationManager
import com.intellij.testFramework.replaceService
import com.intellij.util.ThrowableRunnable
import org.jetbrains.android.AndroidTestCase
import org.jetbrains.android.exportSignedPackage.KeystoreStep.KEY_PASSWORD_KEY
import org.jetbrains.android.facet.AndroidFacet
>>>>>>> 12e77d2e
import org.jetbrains.android.util.AndroidBundle
import org.junit.Assert.assertArrayEquals
import org.mockito.Mockito.`when`
import org.mockito.Mockito.mock
import java.io.File

<<<<<<< HEAD
class KeystoreStepTest : PlatformTestCase() {
  private lateinit var ideComponents: IdeComponents
  private lateinit var facets: MutableList<AndroidFacet>
  private lateinit var myAndroidFacet1: AndroidFacet
  private lateinit var myAndroidFacet2: AndroidFacet
  override fun setUp() {
    super.setUp()
    ideComponents = IdeComponents(myProject, testRootDisposable)
=======
class KeystoreStepTest : AndroidTestCase() {
  private lateinit var facets: MutableList<AndroidFacet>

  override fun setUp() {
    super.setUp()
>>>>>>> 12e77d2e
    facets = ArrayList()
    myAndroidFacet1 = AndroidFacet(myModule, AndroidFacet.NAME, AndroidFacetConfiguration())
    myAndroidFacet2 = AndroidFacet(myModule, AndroidFacet.NAME, AndroidFacetConfiguration())
  }

  fun testEnableEncryptedKeyExportFlagFalse() {
    val wizard = setupWizardHelper()
    `when`(wizard.targetType).thenReturn(ExportSignedPackageWizard.APK)
    val keystoreStep = KeystoreStep(wizard, true, facets)
    keystoreStep._init()

    assertEquals(false, keystoreStep.exportKeysCheckBox.isVisible)
    assertEquals(false, keystoreStep.myExportKeyPathLabel.isVisible)
    assertEquals(false, keystoreStep.myExportKeyPathField.isVisible)
  }

  fun testEnableEncryptedKeyExportFlagTrue() {
    val wizard = setupWizardHelper()
    `when`(wizard.targetType).thenReturn(ExportSignedPackageWizard.BUNDLE)
    val keystoreStep = KeystoreStep(wizard, true, facets)
    keystoreStep._init()

    assertEquals(true, keystoreStep.exportKeysCheckBox.isVisible)
    assertEquals(true, keystoreStep.myExportKeyPathLabel.isVisible)
    assertEquals(true, keystoreStep.myExportKeyPathField.isVisible)
  }

  fun testEnableEncryptedKeyCheckboxButNotSelected_ExportKeyPathFieldsShouldBeHidden() {
    val wizard = setupWizardHelper()
    `when`(wizard.targetType).thenReturn(ExportSignedPackageWizard.BUNDLE)

    val settings = GenerateSignedApkSettings.getInstance(wizard.project)
    settings.EXPORT_PRIVATE_KEY = false
    project.replaceService(GenerateSignedApkSettings::class.java, settings, testRootDisposable)

    val keystoreStep = KeystoreStep(wizard, true, facets)
    keystoreStep._init()

    assertEquals(false, keystoreStep.myExportKeyPathLabel.isVisible)
    assertEquals(false, keystoreStep.myExportKeyPathField.isVisible)
  }

  fun testEnableEncryptedKeyCheckboxNotSelected_NextSucceeds() {
    val wizard = setupWizardHelper()
    `when`(wizard.targetType).thenReturn(ExportSignedPackageWizard.BUNDLE)
    val testKeyStorePath = "/test/path/to/keystore"
    val testKeyAlias = "testkey"
    val testKeyStorePassword = "123456"
    val testKeyPassword = "qwerty"

    val settings = GenerateSignedApkSettings.getInstance(wizard.project)
    settings.KEY_STORE_PATH = testKeyStorePath
    settings.KEY_ALIAS = testKeyAlias
    settings.REMEMBER_PASSWORDS = false
    settings.EXPORT_PRIVATE_KEY = false
<<<<<<< HEAD
    ideComponents.replaceProjectService(GenerateSignedApkSettings::class.java, settings)
=======
    project.replaceService(GenerateSignedApkSettings::class.java, settings, testRootDisposable)
>>>>>>> 12e77d2e

    val keystoreStep = KeystoreStep(wizard, true, facets)
    keystoreStep.keyStorePasswordField.text = testKeyStorePassword
    keystoreStep.keyPasswordField.text = testKeyPassword
    keystoreStep._init()
    keystoreStep.commitForNext()
  }

  fun testEnableEncryptedKeyCheckboxSelectedWithoutExportPath_NextFails() {
    val wizard = setupWizardHelper()
    `when`(wizard.targetType).thenReturn(ExportSignedPackageWizard.BUNDLE)
    val testKeyStorePath = "/test/path/to/keystore"
    val testKeyAlias = "testkey"
    val testKeyStorePassword = "123456"
    val testKeyPassword = "qwerty"

    val settings = GenerateSignedApkSettings.getInstance(wizard.project)
    settings.KEY_STORE_PATH = testKeyStorePath
    settings.KEY_ALIAS = testKeyAlias
    settings.REMEMBER_PASSWORDS = false
    settings.EXPORT_PRIVATE_KEY = true
<<<<<<< HEAD
    ideComponents.replaceProjectService(GenerateSignedApkSettings::class.java, settings)
=======
    project.replaceService(GenerateSignedApkSettings::class.java, settings, testRootDisposable)
>>>>>>> 12e77d2e

    val keystoreStep = KeystoreStep(wizard, true, facets)
    keystoreStep.keyStorePasswordField.text = testKeyStorePassword
    keystoreStep.keyPasswordField.text = testKeyPassword
    keystoreStep.myExportKeyPathField.text = ""
    keystoreStep._init()
    assertThrows(CommitStepException::class.java,
                 AndroidBundle.message("android.apk.sign.gradle.missing.destination", wizard.targetType),
                 ThrowableRunnable<RuntimeException> { keystoreStep.commitForNext() })
  }

  fun testEnableEncryptedKeyCheckboxSelectedWithExportPath_NextSucceeds() {
    val wizard = setupWizardHelper()
    `when`(wizard.targetType).thenReturn(ExportSignedPackageWizard.BUNDLE)
    val testKeyStorePath = "/test/path/to/keystore"
    val testKeyAlias = "testkey"
    val testKeyStorePassword = "123456"
    val testKeyPassword = "qwerty"
    val testExportKeyPath = "test"
    File(testExportKeyPath).mkdir()

    val settings = GenerateSignedApkSettings.getInstance(wizard.project)
    settings.KEY_STORE_PATH = testKeyStorePath
    settings.KEY_ALIAS = testKeyAlias
    settings.REMEMBER_PASSWORDS = false
    settings.EXPORT_PRIVATE_KEY = true
<<<<<<< HEAD
    ideComponents.replaceProjectService(GenerateSignedApkSettings::class.java, settings)
=======
    project.replaceService(GenerateSignedApkSettings::class.java, settings, testRootDisposable)
>>>>>>> 12e77d2e

    val keystoreStep = KeystoreStep(wizard, true, facets)
    keystoreStep.keyStorePasswordField.text = testKeyStorePassword
    keystoreStep.keyPasswordField.text = testKeyPassword
    keystoreStep.myExportKeyPathField.text = testExportKeyPath
    keystoreStep._init()
  }

  fun testModuelDropDownEnabledByDefault() {
    val wizard = setupWizardHelper()
    `when`(wizard.targetType).thenReturn(ExportSignedPackageWizard.BUNDLE)
    val keystoreStep = KeystoreStep(wizard, true, facets)
    assertEquals(true, keystoreStep.myModuleCombo.isEnabled)
  }

  fun testModuleDropDownDisabledWhenOnlyOneFacet() {
    val wizard = setupWizardHelper()
    `when`(wizard.targetType).thenReturn(ExportSignedPackageWizard.APK)
    facets.add(myAndroidFacet1)
    val keystoreStep = KeystoreStep(wizard, true, facets)
    keystoreStep._init()
    assertEquals(false, keystoreStep.myModuleCombo.isEnabled)
  }

  fun testUpdatesInvalidSelection() {
    // if the current selected facet is no longer in the list of facets, then it should be updated to the first one in the list
    val wizard = setupWizardHelper()
    `when`(wizard.targetType).thenReturn(ExportSignedPackageWizard.APK)
    facets.add(myAndroidFacet1)
    facets.add(myAndroidFacet2)
    val keystoreStep = KeystoreStep(wizard, true, facets)
    keystoreStep._init()
    assertEquals(myAndroidFacet1, keystoreStep.myModuleCombo.selectedItem)

    // remove the selected facet
    keystoreStep.myFacets.removeAt(0)

    keystoreStep._init()
    assertEquals(myAndroidFacet2, keystoreStep.myModuleCombo.selectedItem)
  }

  fun setupWizardHelper(): ExportSignedPackageWizard {
    val testKeyStorePath = "/test/path/to/keystore"
    val testKeyAlias = "testkey"

    val settings = GenerateSignedApkSettings()
    settings.KEY_STORE_PATH = testKeyStorePath
    settings.KEY_ALIAS = testKeyAlias
    settings.REMEMBER_PASSWORDS = true

    project.replaceService(GenerateSignedApkSettings::class.java, settings, testRootDisposable)

    val passwordSafeSettings = PasswordSafeSettings()
    passwordSafeSettings.providerType = ProviderType.MEMORY_ONLY
    val passwordSafe = BasePasswordSafe(passwordSafeSettings)
<<<<<<< HEAD
    ideComponents.replaceApplicationService(PasswordSafe::class.java, passwordSafe)
=======
    ApplicationManager.getApplication().replaceService(PasswordSafe::class.java, passwordSafe, testRootDisposable)
>>>>>>> 12e77d2e

    val wizard = mock(ExportSignedPackageWizard::class.java)
    `when`(wizard.project).thenReturn(myProject)
    return wizard
  }

  fun testRememberPasswords() {
    val testKeyStorePath = "/test/path/to/keystore"
    val testKeyAlias = "testkey"
    val testKeyStorePassword = "123456"
    val testKeyPassword = "qwerty"
    val testExportKeyPath = "test"
    File(testExportKeyPath).mkdir()

    val settings = GenerateSignedApkSettings()
    settings.KEY_STORE_PATH = testKeyStorePath
    settings.KEY_ALIAS = testKeyAlias
    settings.REMEMBER_PASSWORDS = true

    project.replaceService(GenerateSignedApkSettings::class.java, settings, testRootDisposable)

    val passwordSafeSettings = PasswordSafeSettings()
    passwordSafeSettings.providerType = ProviderType.MEMORY_ONLY
    val passwordSafe = BasePasswordSafe(passwordSafeSettings)
    ApplicationManager.getApplication().replaceService(PasswordSafe::class.java, passwordSafe, testRootDisposable)

    val wizard = mock(ExportSignedPackageWizard::class.java)
<<<<<<< HEAD
    `when`(wizard.project).thenReturn(myProject)
=======
    `when`(wizard.project).thenReturn(project)
>>>>>>> 12e77d2e
    `when`(wizard.targetType).thenReturn(ExportSignedPackageWizard.APK)

    val keystoreStep = KeystoreStep(wizard, true, facets)
    keystoreStep.myExportKeyPathField.text = testExportKeyPath
    assertEquals(testKeyStorePath, keystoreStep.keyStorePathField.text)
    assertEquals(testKeyAlias, keystoreStep.keyAliasField.text)
    assertEquals(0, keystoreStep.keyStorePasswordField.password.size)
    assertEquals(0, keystoreStep.keyPasswordField.password.size)

    // Set passwords and commit.
    keystoreStep.keyStorePasswordField.text = testKeyStorePassword
    keystoreStep.keyPasswordField.text = testKeyPassword
    keystoreStep.commitForNext()

    // Assert that the passwords are persisted and a new form instance fields populated as necessary.
    val keystoreStep2 = KeystoreStep(wizard, true, facets)
    assertEquals(testKeyStorePath, keystoreStep2.keyStorePathField.text)
    assertEquals(testKeyAlias, keystoreStep2.keyAliasField.text)
    assertArrayEquals(testKeyStorePassword.toCharArray(), keystoreStep2.keyStorePasswordField.password)
    assertArrayEquals(testKeyPassword.toCharArray(), keystoreStep2.keyPasswordField.password)
  }

  // See b/64995008 & b/70937387 - we want to ensure smooth transition so that the user didn't have to retype both passwords
  fun testRememberPasswordsUsingLegacyRequestor() {
    val testKeyStorePath = "/test/path/to/keystore"
    val testKeyAlias = "testkey"
    val testKeyStorePassword = "123456"
    val testKeyPassword = "qwerty"
    val testLegacyKeyPassword = "somestuff"
    val legacyRequestor = KeystoreStep::class.java
    val testExportKeyPath = "test"
    File(testExportKeyPath).mkdir()

    val settings = GenerateSignedApkSettings()
    settings.KEY_STORE_PATH = testKeyStorePath
    settings.KEY_ALIAS = testKeyAlias
    settings.REMEMBER_PASSWORDS = true

    project.replaceService(GenerateSignedApkSettings::class.java, settings, testRootDisposable)

    val passwordSafeSettings = PasswordSafeSettings()
    passwordSafeSettings.providerType = ProviderType.MEMORY_ONLY
    val passwordSafe = BasePasswordSafe(passwordSafeSettings)
    val keyPasswordKey = KeystoreStep.makePasswordKey(KEY_PASSWORD_KEY, settings.KEY_STORE_PATH, settings.KEY_ALIAS)
    passwordSafe.setPassword(CredentialAttributes(legacyRequestor, keyPasswordKey), testLegacyKeyPassword)
    ApplicationManager.getApplication().replaceService(PasswordSafe::class.java, passwordSafe, testRootDisposable)

    val wizard = mock(ExportSignedPackageWizard::class.java)
<<<<<<< HEAD
    `when`(wizard.project).thenReturn(myProject)
=======
    `when`(wizard.project).thenReturn(project)
>>>>>>> 12e77d2e
    `when`(wizard.targetType).thenReturn(ExportSignedPackageWizard.APK)

    val keystoreStep = KeystoreStep(wizard, true, facets)
    keystoreStep.myExportKeyPathField.text = testExportKeyPath
    assertEquals(testKeyStorePath, keystoreStep.keyStorePathField.text)
    assertEquals(testKeyAlias, keystoreStep.keyAliasField.text)
    // Yes, it's weird but before the fix for b/64995008 this was exactly the observed behavior: the keystore password would
    // never be populated, whereas the key password would be saved as expected.
    assertEquals(0, keystoreStep.keyStorePasswordField.password.size)
    assertArrayEquals(testLegacyKeyPassword.toCharArray(), keystoreStep.keyPasswordField.password)

    // Set passwords and commit.
    keystoreStep.keyStorePasswordField.text = testKeyStorePassword
    keystoreStep.keyPasswordField.text = testKeyPassword
    keystoreStep.commitForNext()

    // Now check that the old-style password is erased
<<<<<<< HEAD
    assertEquals(null, passwordSafe.getPassword(CredentialAttributes(legacyRequestor, keyPasswordKey)))
=======
    assertEquals(null, passwordSafe.getPassword(getProject(), legacyRequestor, keyPasswordKey))
>>>>>>> 12e77d2e
  }
}<|MERGE_RESOLUTION|>--- conflicted
+++ resolved
@@ -15,33 +15,25 @@
  */
 package org.jetbrains.android.exportSignedPackage
 
+import com.android.tools.idea.testing.IdeComponents
 import com.intellij.credentialStore.CredentialAttributes
 import com.intellij.credentialStore.PasswordSafeSettings
 import com.intellij.credentialStore.ProviderType
 import com.intellij.ide.passwordSafe.PasswordSafe
 import com.intellij.ide.passwordSafe.impl.BasePasswordSafe
 import com.intellij.ide.wizard.CommitStepException
-<<<<<<< HEAD
 import com.intellij.testFramework.PlatformTestCase
-import com.intellij.util.ThrowableRunnable
-import org.jetbrains.android.exportSignedPackage.KeystoreStep.KEY_PASSWORD_KEY
-import org.jetbrains.android.facet.AndroidFacet
-import org.jetbrains.android.facet.AndroidFacetConfiguration
-=======
-import com.intellij.openapi.application.ApplicationManager
-import com.intellij.testFramework.replaceService
 import com.intellij.util.ThrowableRunnable
 import org.jetbrains.android.AndroidTestCase
 import org.jetbrains.android.exportSignedPackage.KeystoreStep.KEY_PASSWORD_KEY
 import org.jetbrains.android.facet.AndroidFacet
->>>>>>> 12e77d2e
+import org.jetbrains.android.facet.AndroidFacetConfiguration
 import org.jetbrains.android.util.AndroidBundle
 import org.junit.Assert.assertArrayEquals
 import org.mockito.Mockito.`when`
 import org.mockito.Mockito.mock
 import java.io.File
 
-<<<<<<< HEAD
 class KeystoreStepTest : PlatformTestCase() {
   private lateinit var ideComponents: IdeComponents
   private lateinit var facets: MutableList<AndroidFacet>
@@ -50,13 +42,6 @@
   override fun setUp() {
     super.setUp()
     ideComponents = IdeComponents(myProject, testRootDisposable)
-=======
-class KeystoreStepTest : AndroidTestCase() {
-  private lateinit var facets: MutableList<AndroidFacet>
-
-  override fun setUp() {
-    super.setUp()
->>>>>>> 12e77d2e
     facets = ArrayList()
     myAndroidFacet1 = AndroidFacet(myModule, AndroidFacet.NAME, AndroidFacetConfiguration())
     myAndroidFacet2 = AndroidFacet(myModule, AndroidFacet.NAME, AndroidFacetConfiguration())
@@ -90,7 +75,7 @@
 
     val settings = GenerateSignedApkSettings.getInstance(wizard.project)
     settings.EXPORT_PRIVATE_KEY = false
-    project.replaceService(GenerateSignedApkSettings::class.java, settings, testRootDisposable)
+    ideComponents.replaceProjectService(GenerateSignedApkSettings::class.java, settings)
 
     val keystoreStep = KeystoreStep(wizard, true, facets)
     keystoreStep._init()
@@ -112,11 +97,7 @@
     settings.KEY_ALIAS = testKeyAlias
     settings.REMEMBER_PASSWORDS = false
     settings.EXPORT_PRIVATE_KEY = false
-<<<<<<< HEAD
-    ideComponents.replaceProjectService(GenerateSignedApkSettings::class.java, settings)
-=======
-    project.replaceService(GenerateSignedApkSettings::class.java, settings, testRootDisposable)
->>>>>>> 12e77d2e
+    ideComponents.replaceProjectService(GenerateSignedApkSettings::class.java, settings)
 
     val keystoreStep = KeystoreStep(wizard, true, facets)
     keystoreStep.keyStorePasswordField.text = testKeyStorePassword
@@ -138,11 +119,7 @@
     settings.KEY_ALIAS = testKeyAlias
     settings.REMEMBER_PASSWORDS = false
     settings.EXPORT_PRIVATE_KEY = true
-<<<<<<< HEAD
-    ideComponents.replaceProjectService(GenerateSignedApkSettings::class.java, settings)
-=======
-    project.replaceService(GenerateSignedApkSettings::class.java, settings, testRootDisposable)
->>>>>>> 12e77d2e
+    ideComponents.replaceProjectService(GenerateSignedApkSettings::class.java, settings)
 
     val keystoreStep = KeystoreStep(wizard, true, facets)
     keystoreStep.keyStorePasswordField.text = testKeyStorePassword
@@ -169,11 +146,7 @@
     settings.KEY_ALIAS = testKeyAlias
     settings.REMEMBER_PASSWORDS = false
     settings.EXPORT_PRIVATE_KEY = true
-<<<<<<< HEAD
-    ideComponents.replaceProjectService(GenerateSignedApkSettings::class.java, settings)
-=======
-    project.replaceService(GenerateSignedApkSettings::class.java, settings, testRootDisposable)
->>>>>>> 12e77d2e
+    ideComponents.replaceProjectService(GenerateSignedApkSettings::class.java, settings)
 
     val keystoreStep = KeystoreStep(wizard, true, facets)
     keystoreStep.keyStorePasswordField.text = testKeyStorePassword
@@ -224,16 +197,12 @@
     settings.KEY_ALIAS = testKeyAlias
     settings.REMEMBER_PASSWORDS = true
 
-    project.replaceService(GenerateSignedApkSettings::class.java, settings, testRootDisposable)
+    ideComponents.replaceProjectService(GenerateSignedApkSettings::class.java, settings)
 
     val passwordSafeSettings = PasswordSafeSettings()
     passwordSafeSettings.providerType = ProviderType.MEMORY_ONLY
     val passwordSafe = BasePasswordSafe(passwordSafeSettings)
-<<<<<<< HEAD
     ideComponents.replaceApplicationService(PasswordSafe::class.java, passwordSafe)
-=======
-    ApplicationManager.getApplication().replaceService(PasswordSafe::class.java, passwordSafe, testRootDisposable)
->>>>>>> 12e77d2e
 
     val wizard = mock(ExportSignedPackageWizard::class.java)
     `when`(wizard.project).thenReturn(myProject)
@@ -253,19 +222,15 @@
     settings.KEY_ALIAS = testKeyAlias
     settings.REMEMBER_PASSWORDS = true
 
-    project.replaceService(GenerateSignedApkSettings::class.java, settings, testRootDisposable)
+    ideComponents.replaceProjectService(GenerateSignedApkSettings::class.java, settings)
 
     val passwordSafeSettings = PasswordSafeSettings()
     passwordSafeSettings.providerType = ProviderType.MEMORY_ONLY
     val passwordSafe = BasePasswordSafe(passwordSafeSettings)
-    ApplicationManager.getApplication().replaceService(PasswordSafe::class.java, passwordSafe, testRootDisposable)
+    ideComponents.replaceApplicationService(PasswordSafe::class.java, passwordSafe)
 
     val wizard = mock(ExportSignedPackageWizard::class.java)
-<<<<<<< HEAD
-    `when`(wizard.project).thenReturn(myProject)
-=======
     `when`(wizard.project).thenReturn(project)
->>>>>>> 12e77d2e
     `when`(wizard.targetType).thenReturn(ExportSignedPackageWizard.APK)
 
     val keystoreStep = KeystoreStep(wizard, true, facets)
@@ -304,21 +269,17 @@
     settings.KEY_ALIAS = testKeyAlias
     settings.REMEMBER_PASSWORDS = true
 
-    project.replaceService(GenerateSignedApkSettings::class.java, settings, testRootDisposable)
+    ideComponents.replaceProjectService(GenerateSignedApkSettings::class.java, settings)
 
     val passwordSafeSettings = PasswordSafeSettings()
     passwordSafeSettings.providerType = ProviderType.MEMORY_ONLY
     val passwordSafe = BasePasswordSafe(passwordSafeSettings)
     val keyPasswordKey = KeystoreStep.makePasswordKey(KEY_PASSWORD_KEY, settings.KEY_STORE_PATH, settings.KEY_ALIAS)
     passwordSafe.setPassword(CredentialAttributes(legacyRequestor, keyPasswordKey), testLegacyKeyPassword)
-    ApplicationManager.getApplication().replaceService(PasswordSafe::class.java, passwordSafe, testRootDisposable)
+    ideComponents.replaceApplicationService(PasswordSafe::class.java, passwordSafe)
 
     val wizard = mock(ExportSignedPackageWizard::class.java)
-<<<<<<< HEAD
-    `when`(wizard.project).thenReturn(myProject)
-=======
     `when`(wizard.project).thenReturn(project)
->>>>>>> 12e77d2e
     `when`(wizard.targetType).thenReturn(ExportSignedPackageWizard.APK)
 
     val keystoreStep = KeystoreStep(wizard, true, facets)
@@ -336,10 +297,6 @@
     keystoreStep.commitForNext()
 
     // Now check that the old-style password is erased
-<<<<<<< HEAD
     assertEquals(null, passwordSafe.getPassword(CredentialAttributes(legacyRequestor, keyPasswordKey)))
-=======
-    assertEquals(null, passwordSafe.getPassword(getProject(), legacyRequestor, keyPasswordKey))
->>>>>>> 12e77d2e
   }
 }