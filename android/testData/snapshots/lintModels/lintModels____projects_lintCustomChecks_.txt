MODULE                        : project
MODULE                        : project.app
    Dir                           : <ROOT>/app
    ModulePath                    : app
    Type                          : APP
    MavenName                     : project:app:
    GradleVersion                 : <AGP_VERSION>
    BuildFolder                   : <ROOT>/app/build [-]
    - LintRuleJars                : <ROOT>/lint/build/libs/lint.jar [-]
    - BootClassPath               : <ANDROID_SDK>/platforms/android-30/android.jar
    JavaSourceLevel               : 1.8
    CompileTarget                 : android-30
    LintOptions
        AbortOnError                  : true
        AbsolutePaths                 : true
        ExplainIssues                 : true
        HtmlReport                    : true
        XmlReport                     : true
        CheckReleaseBuilds            : true
    LintModelVariant              : debug
        BuildFeatures
            ViewBinding                   : false
            CoreLibraryDesugaringEnabled  : false
            NamespacingMode               : DISABLED
        MainArtifact
            ApplicationId                 :
            - GeneratedResourceFolders    : <ROOT>/app/build/generated/res/rs/debug [-]
            - GeneratedResourceFolders    : <ROOT>/app/build/generated/res/resValues/debug [-]
            - GeneratedSourceFolders      : <ROOT>/app/build/generated/ap_generated_sources/debug/out [-]
            - GeneratedSourceFolders      : <ROOT>/app/build/generated/aidl_source_output_dir/debug/out [-]
            - GeneratedSourceFolders      : <ROOT>/app/build/generated/source/buildConfig/debug [-]
            - GeneratedSourceFolders      : <ROOT>/app/build/generated/renderscript_source_output_dir/debug/out [-]
            Dependencies
                CompileDependencies
                    artifacts::library            : null => artifacts::library:unspecified
                PackageDependencies
                    artifacts::library            : null => artifacts::library:unspecified
            - ClassOutputs                : <ROOT>/app/build/intermediates/compile_and_runtime_not_namespaced_r_class_jar/debug/R.jar [-]
            - ClassOutputs                : <ROOT>/app/build/intermediates/javac/debug/classes [-]
        TestArtifact
            Dependencies
                CompileDependencies
                    artifacts::app                : null => artifacts::app:unspecified
                    artifacts::library            : null => artifacts::library:unspecified
                PackageDependencies
                    artifacts::app                : null => artifacts::app:unspecified
                    artifacts::library            : null => artifacts::library:unspecified
            - ClassOutputs                : <ROOT>/app/build/intermediates/compile_and_runtime_not_namespaced_r_class_jar/debug/R.jar [-]
            - ClassOutputs                : <ROOT>/app/build/intermediates/javac/debugUnitTest/classes [-]
        ApplicationId                 :
        - GeneratedResourceFolders    : <ROOT>/app/build/generated/res/rs/androidTest/debug [-]
        - GeneratedResourceFolders    : <ROOT>/app/build/generated/res/resValues/androidTest/debug [-]
        - GeneratedSourceFolders      : <ROOT>/app/build/generated/ap_generated_sources/debugAndroidTest/out [-]
        - GeneratedSourceFolders      : <ROOT>/app/build/generated/aidl_source_output_dir/debugAndroidTest/out [-]
        - GeneratedSourceFolders      : <ROOT>/app/build/generated/source/buildConfig/androidTest/debug [-]
        - GeneratedSourceFolders      : <ROOT>/app/build/generated/renderscript_source_output_dir/debugAndroidTest/out [-]
        Dependencies
            CompileDependencies
                artifacts::app                : null => artifacts::app:unspecified
                artifacts::library            : null => artifacts::library:unspecified
            PackageDependencies
                artifacts::app                : null => artifacts::app:unspecified
        - ClassOutputs                : <ROOT>/app/build/intermediates/compile_and_runtime_not_namespaced_r_class_jar/debugAndroidTest/R.jar [-]
        - ClassOutputs                : <ROOT>/app/build/intermediates/javac/debugAndroidTest/classes [-]
        MinSdkVersion                 : API 16
        TargetSdkVersion              : API 30
        SourceProviders
            ManifestFile                  : <ROOT>/app/src/main/AndroidManifest.xml
            - JavaDirectories             : <ROOT>/app/src/main/java
            - JavaDirectories             : <ROOT>/app/src/main/kotlin [-]
            - ResDirectories              : <ROOT>/app/src/main/res [-]
            - AssetsDirectories           : <ROOT>/app/src/main/assets [-]
            ManifestFile                  : <ROOT>/app/src/debug/AndroidManifest.xml [-]
            - JavaDirectories             : <ROOT>/app/src/debug/java [-]
            - JavaDirectories             : <ROOT>/app/src/debug/kotlin [-]
            - ResDirectories              : <ROOT>/app/src/debug/res [-]
            - AssetsDirectories           : <ROOT>/app/src/debug/assets [-]
        TestSourceProviders
            ManifestFile                  : <ROOT>/app/src/androidTest/AndroidManifest.xml [-]
            - JavaDirectories             : <ROOT>/app/src/androidTest/java [-]
            - JavaDirectories             : <ROOT>/app/src/androidTest/kotlin [-]
            - ResDirectories              : <ROOT>/app/src/androidTest/res [-]
            - AssetsDirectories           : <ROOT>/app/src/androidTest/assets [-]
            ManifestFile                  : <ROOT>/app/src/test/AndroidManifest.xml [-]
            - JavaDirectories             : <ROOT>/app/src/test/java [-]
            - JavaDirectories             : <ROOT>/app/src/test/kotlin [-]
            - ResDirectories              : <ROOT>/app/src/test/res [-]
            - AssetsDirectories           : <ROOT>/app/src/test/assets [-]
            ManifestFile                  : <ROOT>/app/src/androidTestDebug/AndroidManifest.xml [-]
            - JavaDirectories             : <ROOT>/app/src/androidTestDebug/java [-]
            - JavaDirectories             : <ROOT>/app/src/androidTestDebug/kotlin [-]
            - ResDirectories              : <ROOT>/app/src/androidTestDebug/res [-]
            - AssetsDirectories           : <ROOT>/app/src/androidTestDebug/assets [-]
            ManifestFile                  : <ROOT>/app/src/testDebug/AndroidManifest.xml [-]
            - JavaDirectories             : <ROOT>/app/src/testDebug/java [-]
            - JavaDirectories             : <ROOT>/app/src/testDebug/kotlin [-]
            - ResDirectories              : <ROOT>/app/src/testDebug/res [-]
            - AssetsDirectories           : <ROOT>/app/src/testDebug/assets [-]
        Debuggable                    : true
        LibraryResolver
            LintModelLibrary              : LocalLibrary(:library)
                ArtifactAddress               : artifacts::library:unspecified
                LintJar                       : <ROOT>/library/build/intermediates/lint_publish_jar/global/lint.jar [-]
                ProjectPath                   : :library
            LintModelLibrary              : LocalLibrary(:app)
                ArtifactAddress               : artifacts::app:unspecified
                ProjectPath                   : :app
MODULE                        : project.library
    Dir                           : <ROOT>/library
    ModulePath                    : library
    Type                          : LIBRARY
    MavenName                     : project:library:
    GradleVersion                 : <AGP_VERSION>
    BuildFolder                   : <ROOT>/library/build [-]
    - BootClassPath               : <ANDROID_SDK>/platforms/android-30/android.jar
    JavaSourceLevel               : 1.8
    CompileTarget                 : android-30
    LintOptions
        AbortOnError                  : true
        AbsolutePaths                 : true
        ExplainIssues                 : true
        HtmlReport                    : true
        XmlReport                     : true
        CheckReleaseBuilds            : true
    LintModelVariant              : debug
        BuildFeatures
            ViewBinding                   : false
            CoreLibraryDesugaringEnabled  : false
            NamespacingMode               : DISABLED
        MainArtifact
            ApplicationId                 :
            - GeneratedResourceFolders    : <ROOT>/library/build/generated/res/rs/debug [-]
            - GeneratedResourceFolders    : <ROOT>/library/build/generated/res/resValues/debug [-]
            - GeneratedSourceFolders      : <ROOT>/library/build/generated/ap_generated_sources/debug/out [-]
            - GeneratedSourceFolders      : <ROOT>/library/build/generated/aidl_source_output_dir/debug/out [-]
            - GeneratedSourceFolders      : <ROOT>/library/build/generated/source/buildConfig/debug [-]
            - GeneratedSourceFolders      : <ROOT>/library/build/generated/renderscript_source_output_dir/debug/out [-]
            Dependencies
                CompileDependencies
                PackageDependencies
            - ClassOutputs                : <ROOT>/library/build/intermediates/compile_r_class_jar/debug/R.jar [-]
            - ClassOutputs                : <ROOT>/library/build/intermediates/javac/debug/classes [-]
        TestArtifact
            Dependencies
                CompileDependencies
                    artifacts::library            : null => artifacts::library:unspecified
                PackageDependencies
                    artifacts::library            : null => artifacts::library:unspecified
            - ClassOutputs                : <ROOT>/library/build/intermediates/compile_and_runtime_not_namespaced_r_class_jar/debugUnitTest/R.jar [-]
            - ClassOutputs                : <ROOT>/library/build/intermediates/javac/debugUnitTest/classes [-]
        ApplicationId                 :
        - GeneratedResourceFolders    : <ROOT>/library/build/generated/res/rs/androidTest/debug [-]
        - GeneratedResourceFolders    : <ROOT>/library/build/generated/res/resValues/androidTest/debug [-]
        - GeneratedSourceFolders      : <ROOT>/library/build/generated/ap_generated_sources/debugAndroidTest/out [-]
        - GeneratedSourceFolders      : <ROOT>/library/build/generated/aidl_source_output_dir/debugAndroidTest/out [-]
        - GeneratedSourceFolders      : <ROOT>/library/build/generated/source/buildConfig/androidTest/debug [-]
        - GeneratedSourceFolders      : <ROOT>/library/build/generated/renderscript_source_output_dir/debugAndroidTest/out [-]
        Dependencies
            CompileDependencies
                artifacts::library            : null => artifacts::library:unspecified
            PackageDependencies
                artifacts::library            : null => artifacts::library:unspecified
        - ClassOutputs                : <ROOT>/library/build/intermediates/compile_and_runtime_not_namespaced_r_class_jar/debugAndroidTest/R.jar [-]
        - ClassOutputs                : <ROOT>/library/build/intermediates/javac/debugAndroidTest/classes [-]
        MinSdkVersion                 : API 16
        TargetSdkVersion              : API 30
        SourceProviders
            ManifestFile                  : <ROOT>/library/src/main/AndroidManifest.xml
            - JavaDirectories             : <ROOT>/library/src/main/java [-]
            - JavaDirectories             : <ROOT>/library/src/main/kotlin [-]
            - ResDirectories              : <ROOT>/library/src/main/res [-]
            - AssetsDirectories           : <ROOT>/library/src/main/assets [-]
            ManifestFile                  : <ROOT>/library/src/debug/AndroidManifest.xml [-]
            - JavaDirectories             : <ROOT>/library/src/debug/java [-]
            - JavaDirectories             : <ROOT>/library/src/debug/kotlin [-]
            - ResDirectories              : <ROOT>/library/src/debug/res [-]
            - AssetsDirectories           : <ROOT>/library/src/debug/assets [-]
        TestSourceProviders
            ManifestFile                  : <ROOT>/library/src/androidTest/AndroidManifest.xml [-]
            - JavaDirectories             : <ROOT>/library/src/androidTest/java [-]
            - JavaDirectories             : <ROOT>/library/src/androidTest/kotlin [-]
            - ResDirectories              : <ROOT>/library/src/androidTest/res [-]
            - AssetsDirectories           : <ROOT>/library/src/androidTest/assets [-]
            ManifestFile                  : <ROOT>/library/src/test/AndroidManifest.xml [-]
            - JavaDirectories             : <ROOT>/library/src/test/java [-]
            - JavaDirectories             : <ROOT>/library/src/test/kotlin [-]
            - ResDirectories              : <ROOT>/library/src/test/res [-]
            - AssetsDirectories           : <ROOT>/library/src/test/assets [-]
            ManifestFile                  : <ROOT>/library/src/androidTestDebug/AndroidManifest.xml [-]
            - JavaDirectories             : <ROOT>/library/src/androidTestDebug/java [-]
            - JavaDirectories             : <ROOT>/library/src/androidTestDebug/kotlin [-]
            - ResDirectories              : <ROOT>/library/src/androidTestDebug/res [-]
            - AssetsDirectories           : <ROOT>/library/src/androidTestDebug/assets [-]
            ManifestFile                  : <ROOT>/library/src/testDebug/AndroidManifest.xml [-]
            - JavaDirectories             : <ROOT>/library/src/testDebug/java [-]
            - JavaDirectories             : <ROOT>/library/src/testDebug/kotlin [-]
            - ResDirectories              : <ROOT>/library/src/testDebug/res [-]
            - AssetsDirectories           : <ROOT>/library/src/testDebug/assets [-]
        Debuggable                    : true
        LibraryResolver
            LintModelLibrary              : LocalLibrary(:library)
                ArtifactAddress               : artifacts::library:unspecified
                LintJar                       : <ROOT>/library/build/intermediates/lint_publish_jar/global/lint.jar [-]
                ProjectPath                   : :library
MODULE                        : project.library-remote
    Dir                           : <ROOT>/library-remote
    ModulePath                    : library-remote
    Type                          : LIBRARY
    MavenName                     : com.example.google:library-remote:
    GradleVersion                 : <AGP_VERSION>
    BuildFolder                   : <ROOT>/library-remote/build [-]
    - BootClassPath               : <ANDROID_SDK>/platforms/android-30/android.jar
    JavaSourceLevel               : 1.8
    CompileTarget                 : android-30
    LintOptions
        AbortOnError                  : true
        AbsolutePaths                 : true
        ExplainIssues                 : true
        HtmlReport                    : true
        XmlReport                     : true
        CheckReleaseBuilds            : true
    LintModelVariant              : debug
        BuildFeatures
            ViewBinding                   : false
            CoreLibraryDesugaringEnabled  : false
            NamespacingMode               : DISABLED
        MainArtifact
            ApplicationId                 :
            - GeneratedResourceFolders    : <ROOT>/library-remote/build/generated/res/rs/debug [-]
            - GeneratedResourceFolders    : <ROOT>/library-remote/build/generated/res/resValues/debug [-]
            - GeneratedSourceFolders      : <ROOT>/library-remote/build/generated/ap_generated_sources/debug/out [-]
            - GeneratedSourceFolders      : <ROOT>/library-remote/build/generated/aidl_source_output_dir/debug/out [-]
            - GeneratedSourceFolders      : <ROOT>/library-remote/build/generated/source/buildConfig/debug [-]
            - GeneratedSourceFolders      : <ROOT>/library-remote/build/generated/renderscript_source_output_dir/debug/out [-]
            Dependencies
                CompileDependencies
                PackageDependencies
            - ClassOutputs                : <ROOT>/library-remote/build/intermediates/compile_r_class_jar/debug/R.jar [-]
            - ClassOutputs                : <ROOT>/library-remote/build/intermediates/javac/debug/classes [-]
        TestArtifact
            Dependencies
                CompileDependencies
                    artifacts::library-remote     : null => artifacts::library-remote:unspecified
                PackageDependencies
                    artifacts::library-remote     : null => artifacts::library-remote:unspecified
            - ClassOutputs                : <ROOT>/library-remote/build/intermediates/compile_and_runtime_not_namespaced_r_class_jar/debugUnitTest/R.jar [-]
            - ClassOutputs                : <ROOT>/library-remote/build/intermediates/javac/debugUnitTest/classes [-]
        ApplicationId                 :
        - GeneratedResourceFolders    : <ROOT>/library-remote/build/generated/res/rs/androidTest/debug [-]
        - GeneratedResourceFolders    : <ROOT>/library-remote/build/generated/res/resValues/androidTest/debug [-]
        - GeneratedSourceFolders      : <ROOT>/library-remote/build/generated/ap_generated_sources/debugAndroidTest/out [-]
        - GeneratedSourceFolders      : <ROOT>/library-remote/build/generated/aidl_source_output_dir/debugAndroidTest/out [-]
        - GeneratedSourceFolders      : <ROOT>/library-remote/build/generated/source/buildConfig/androidTest/debug [-]
        - GeneratedSourceFolders      : <ROOT>/library-remote/build/generated/renderscript_source_output_dir/debugAndroidTest/out [-]
        Dependencies
            CompileDependencies
                artifacts::library-remote     : null => artifacts::library-remote:unspecified
            PackageDependencies
                artifacts::library-remote     : null => artifacts::library-remote:unspecified
        - ClassOutputs                : <ROOT>/library-remote/build/intermediates/compile_and_runtime_not_namespaced_r_class_jar/debugAndroidTest/R.jar [-]
        - ClassOutputs                : <ROOT>/library-remote/build/intermediates/javac/debugAndroidTest/classes [-]
        MinSdkVersion                 : API 16
        TargetSdkVersion              : API 30
        SourceProviders
            ManifestFile                  : <ROOT>/library-remote/src/main/AndroidManifest.xml
            - JavaDirectories             : <ROOT>/library-remote/src/main/java [-]
            - JavaDirectories             : <ROOT>/library-remote/src/main/kotlin [-]
            - ResDirectories              : <ROOT>/library-remote/src/main/res [-]
            - AssetsDirectories           : <ROOT>/library-remote/src/main/assets [-]
            ManifestFile                  : <ROOT>/library-remote/src/debug/AndroidManifest.xml [-]
            - JavaDirectories             : <ROOT>/library-remote/src/debug/java [-]
            - JavaDirectories             : <ROOT>/library-remote/src/debug/kotlin [-]
            - ResDirectories              : <ROOT>/library-remote/src/debug/res [-]
            - AssetsDirectories           : <ROOT>/library-remote/src/debug/assets [-]
        TestSourceProviders
            ManifestFile                  : <ROOT>/library-remote/src/androidTest/AndroidManifest.xml [-]
            - JavaDirectories             : <ROOT>/library-remote/src/androidTest/java [-]
            - JavaDirectories             : <ROOT>/library-remote/src/androidTest/kotlin [-]
            - ResDirectories              : <ROOT>/library-remote/src/androidTest/res [-]
            - AssetsDirectories           : <ROOT>/library-remote/src/androidTest/assets [-]
            ManifestFile                  : <ROOT>/library-remote/src/test/AndroidManifest.xml [-]
            - JavaDirectories             : <ROOT>/library-remote/src/test/java [-]
            - JavaDirectories             : <ROOT>/library-remote/src/test/kotlin [-]
            - ResDirectories              : <ROOT>/library-remote/src/test/res [-]
            - AssetsDirectories           : <ROOT>/library-remote/src/test/assets [-]
            ManifestFile                  : <ROOT>/library-remote/src/androidTestDebug/AndroidManifest.xml [-]
            - JavaDirectories             : <ROOT>/library-remote/src/androidTestDebug/java [-]
            - JavaDirectories             : <ROOT>/library-remote/src/androidTestDebug/kotlin [-]
            - ResDirectories              : <ROOT>/library-remote/src/androidTestDebug/res [-]
            - AssetsDirectories           : <ROOT>/library-remote/src/androidTestDebug/assets [-]
            ManifestFile                  : <ROOT>/library-remote/src/testDebug/AndroidManifest.xml [-]
            - JavaDirectories             : <ROOT>/library-remote/src/testDebug/java [-]
            - JavaDirectories             : <ROOT>/library-remote/src/testDebug/kotlin [-]
            - ResDirectories              : <ROOT>/library-remote/src/testDebug/res [-]
            - AssetsDirectories           : <ROOT>/library-remote/src/testDebug/assets [-]
        Debuggable                    : true
        LibraryResolver
<<<<<<< HEAD
            LintModelLibrary    : LocalLibrary(:library-remote)
                ArtifactAddress     : artifacts::library-remote:unspecified
                LintJar             : <ROOT>/library-remote/build/intermediates/lint_publish_jar/global/lint.jar [-]
                ProjectPath         : :library-remote
MODULE              : project.lint
MODULE              : project.lint.main
MODULE              : project.lint.test
MODULE              : project.lintpublish
MODULE              : project.lintpublish-remote
MODULE              : project.lintpublish-remote.main
MODULE              : project.lintpublish-remote.test
MODULE              : project.lintpublish.main
MODULE              : project.lintpublish.test
=======
            LintModelLibrary              : LocalLibrary(:library-remote)
                ArtifactAddress               : artifacts::library-remote:unspecified
                LintJar                       : <ROOT>/library-remote/build/intermediates/lint_publish_jar/global/lint.jar [-]
                ProjectPath                   : :library-remote
MODULE                        : project.lint
MODULE                        : project.lintpublish
MODULE                        : project.lintpublish-remote
>>>>>>> cdc83e4e
<|MERGE_RESOLUTION|>--- conflicted
+++ resolved
@@ -295,26 +295,10 @@
             - AssetsDirectories           : <ROOT>/library-remote/src/testDebug/assets [-]
         Debuggable                    : true
         LibraryResolver
-<<<<<<< HEAD
-            LintModelLibrary    : LocalLibrary(:library-remote)
-                ArtifactAddress     : artifacts::library-remote:unspecified
-                LintJar             : <ROOT>/library-remote/build/intermediates/lint_publish_jar/global/lint.jar [-]
-                ProjectPath         : :library-remote
-MODULE              : project.lint
-MODULE              : project.lint.main
-MODULE              : project.lint.test
-MODULE              : project.lintpublish
-MODULE              : project.lintpublish-remote
-MODULE              : project.lintpublish-remote.main
-MODULE              : project.lintpublish-remote.test
-MODULE              : project.lintpublish.main
-MODULE              : project.lintpublish.test
-=======
             LintModelLibrary              : LocalLibrary(:library-remote)
                 ArtifactAddress               : artifacts::library-remote:unspecified
                 LintJar                       : <ROOT>/library-remote/build/intermediates/lint_publish_jar/global/lint.jar [-]
                 ProjectPath                   : :library-remote
 MODULE                        : project.lint
 MODULE                        : project.lintpublish
-MODULE                        : project.lintpublish-remote
->>>>>>> cdc83e4e
+MODULE                        : project.lintpublish-remote