--- conflicted
+++ resolved
@@ -27,13 +27,9 @@
   }
 
   override fun buildAll(modelName: String, project: Project): Any {
-<<<<<<< HEAD
-    return GradlePluginModelImpl(project.plugins.map { it.javaClass.name })
-=======
     return GradlePluginModelImpl(
       project.plugins.hasPlugin("androidx.navigation.safeargs"),
       project.plugins.hasPlugin("androidx.navigation.safeargs.kotlin")
     )
->>>>>>> de127946
   }
 }