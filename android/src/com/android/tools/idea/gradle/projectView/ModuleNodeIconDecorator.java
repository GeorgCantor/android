/*
 * Copyright (C) 2014 The Android Open Source Project
 *
 * Licensed under the Apache License, Version 2.0 (the "License");
 * you may not use this file except in compliance with the License.
 * You may obtain a copy of the License at
 *
 *      http://www.apache.org/licenses/LICENSE-2.0
 *
 * Unless required by applicable law or agreed to in writing, software
 * distributed under the License is distributed on an "AS IS" BASIS,
 * WITHOUT WARRANTIES OR CONDITIONS OF ANY KIND, either express or implied.
 * See the License for the specific language governing permissions and
 * limitations under the License.
 */
package com.android.tools.idea.gradle.projectView;

import com.android.tools.idea.gradle.testing.TestArtifactSearchScopes;
import com.intellij.facet.ProjectFacetManager;
import com.intellij.ide.projectView.PresentationData;
import com.intellij.ide.projectView.ProjectViewNode;
import com.intellij.ide.projectView.ProjectViewNodeDecorator;
import com.intellij.ide.projectView.impl.nodes.PsiDirectoryNode;
import com.intellij.openapi.module.Module;
import com.intellij.openapi.module.ModuleUtilCore;
import com.intellij.openapi.project.Project;
import com.intellij.openapi.roots.ProjectRootManager;
import com.intellij.openapi.vfs.VirtualFile;
import com.intellij.packageDependencies.ui.PackageDependenciesNode;
import com.intellij.psi.PsiDirectory;
import com.intellij.ui.ColoredTreeCellRenderer;
import icons.AndroidIcons;
import org.jetbrains.android.facet.AndroidFacet;

import static com.android.tools.idea.gradle.util.GradleUtil.getModuleIcon;
import static com.intellij.ide.projectView.impl.ProjectRootsUtil.isSourceRoot;
import static com.intellij.openapi.module.ModuleUtilCore.isModuleDir;

/**
 * Provides custom icons for modules based on the module type.
 */
public class ModuleNodeIconDecorator implements ProjectViewNodeDecorator {
  @Override
  public void decorate(ProjectViewNode node, PresentationData data) {
    if (!(node instanceof PsiDirectoryNode)) {
      return;
    }

    final PsiDirectoryNode psiDirectoryNode = (PsiDirectoryNode)node;
    PsiDirectory psiDirectory = psiDirectoryNode.getValue();
    assert psiDirectory != null;
    Project project = psiDirectory.getProject();
    if (!ProjectFacetManager.getInstance(project).hasFacets(AndroidFacet.ID)) {
      return;
    }

    VirtualFile folder = psiDirectory.getVirtualFile();
    Module module = ProjectRootManager.getInstance(project).getFileIndex().getModuleForFile(folder);
<<<<<<< HEAD
    if (module != null && ModuleUtilCore.isModuleDir(module, folder)) {
      data.setIcon(GradleUtil.getModuleIcon(module));
=======
    if (module != null) {
      if (isModuleDir(module, folder)) {
        data.setIcon(getModuleIcon(module));
      }
      else if (isSourceRoot(folder, project)) {
        TestArtifactSearchScopes testScopes = TestArtifactSearchScopes.get(module);
        if (testScopes != null && testScopes.isAndroidTestSource(folder)) {
          data.setIcon(AndroidIcons.AndroidTestRoot);
        }
      }
>>>>>>> 30e1f6eb
    }
  }

  @Override
  public void decorate(PackageDependenciesNode node, ColoredTreeCellRenderer cellRenderer) {
  }
}<|MERGE_RESOLUTION|>--- conflicted
+++ resolved
@@ -22,7 +22,6 @@
 import com.intellij.ide.projectView.ProjectViewNodeDecorator;
 import com.intellij.ide.projectView.impl.nodes.PsiDirectoryNode;
 import com.intellij.openapi.module.Module;
-import com.intellij.openapi.module.ModuleUtilCore;
 import com.intellij.openapi.project.Project;
 import com.intellij.openapi.roots.ProjectRootManager;
 import com.intellij.openapi.vfs.VirtualFile;
@@ -56,10 +55,6 @@
 
     VirtualFile folder = psiDirectory.getVirtualFile();
     Module module = ProjectRootManager.getInstance(project).getFileIndex().getModuleForFile(folder);
-<<<<<<< HEAD
-    if (module != null && ModuleUtilCore.isModuleDir(module, folder)) {
-      data.setIcon(GradleUtil.getModuleIcon(module));
-=======
     if (module != null) {
       if (isModuleDir(module, folder)) {
         data.setIcon(getModuleIcon(module));
@@ -70,7 +65,6 @@
           data.setIcon(AndroidIcons.AndroidTestRoot);
         }
       }
->>>>>>> 30e1f6eb
     }
   }
 
