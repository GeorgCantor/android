--- conflicted
+++ resolved
@@ -48,12 +48,9 @@
 private const val STATE_ITEM_HEIGHT_PX = 35
 
 class SelectorMenuAction : AnAction("State Selector", null, StudioIcons.LayoutEditor.Menu.SWITCH) {
-<<<<<<< HEAD
-=======
 
   // Run on EDT since toolbar.isTransitionSelected accesses UI state
   override fun getActionUpdateThread(): ActionUpdateThread = ActionUpdateThread.EDT
->>>>>>> 0d09370c
 
   override fun displayTextInToolbar(): Boolean = true
 
@@ -122,11 +119,7 @@
 private fun createStateItem(
   designSurface: DesignSurface<*>,
   state: State,
-<<<<<<< HEAD
-  callback: () -> Unit
-=======
   callback: () -> Unit,
->>>>>>> 0d09370c
 ): JPanel {
   val stateItemPanel =
     JPanel(GridBagLayout()).apply {
@@ -206,31 +199,21 @@
   if (enabled) {
     if (!Ints.contains(states, stateValue)) {
       sceneManager
-<<<<<<< HEAD
-        .executeInRenderSessionAsync {
-          image.setImageState(ArrayUtil.append(states, stateValue), false)
-        }
-=======
         .executeInRenderSessionAsync(
           { image.setImageState(ArrayUtil.append(states, stateValue), false) },
           0,
           TimeUnit.SECONDS,
         )
->>>>>>> 0d09370c
         .whenComplete { _, _ -> sceneManager.requestRenderAsync() }
     }
   } else if (Ints.contains(states, stateValue)) {
     val i = Ints.indexOf(states, stateValue)
     sceneManager
-<<<<<<< HEAD
-      .executeInRenderSessionAsync { image.setImageState(ArrayUtil.remove(states, i), false) }
-=======
       .executeInRenderSessionAsync(
         { image.setImageState(ArrayUtil.remove(states, i), false) },
         0,
         TimeUnit.SECONDS,
       )
->>>>>>> 0d09370c
       .whenComplete { _, _ -> sceneManager.requestRenderAsync() }
   }
 }