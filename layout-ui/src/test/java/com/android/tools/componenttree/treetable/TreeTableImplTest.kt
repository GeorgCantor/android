--- conflicted
+++ resolved
@@ -53,6 +53,16 @@
 import com.intellij.util.ui.UIUtil
 import com.intellij.util.ui.tree.TreeUtil
 import icons.StudioIcons
+import org.junit.After
+import org.junit.Before
+import org.junit.ClassRule
+import org.junit.Rule
+import org.junit.Test
+import org.junit.rules.RuleChain
+import org.junit.runners.model.Statement
+import org.mockito.Mockito.times
+import org.mockito.Mockito.verify
+import org.mockito.Mockito.verifyNoInteractions
 import java.awt.Color
 import java.awt.Dimension
 import java.awt.Point
@@ -67,16 +77,6 @@
 import javax.swing.JTable
 import javax.swing.RepaintManager
 import javax.swing.ScrollPaneConstants
-import org.junit.After
-import org.junit.Before
-import org.junit.ClassRule
-import org.junit.Rule
-import org.junit.Test
-import org.junit.rules.RuleChain
-import org.junit.runners.model.Statement
-import org.mockito.Mockito.times
-import org.mockito.Mockito.verify
-import org.mockito.Mockito.verifyNoInteractions
 
 @RunsInEdt
 class TreeTableImplTest {
@@ -103,10 +103,7 @@
     object : ContextPopupHandler {
       var popupInvokeCount = 0
         private set
-<<<<<<< HEAD
-=======
-
->>>>>>> 574fcae1
+
       var lastItem: Any? = null
 
       override fun invoke(item: Any, component: JComponent, x: Int, y: Int) {
@@ -118,10 +115,7 @@
     object : DoubleClickHandler {
       var clickCount = 0
         private set
-<<<<<<< HEAD
-=======
-
->>>>>>> 574fcae1
+
       var lastItem: Any? = null
 
       override fun invoke(item: Any) {
@@ -200,13 +194,9 @@
     val settings =
       object : AdvancedSettings() {
         override fun getSetting(id: String) = false
-<<<<<<< HEAD
+
         override fun setSetting(id: String, value: Any, expectType: AdvancedSettingType) {}
-=======
-
-        override fun setSetting(id: String, value: Any, expectType: AdvancedSettingType) {}
-
->>>>>>> 574fcae1
+
         override fun getDefault(id: String) = false
       }
     ApplicationManager.getApplication()
