--- conflicted
+++ resolved
@@ -15,15 +15,6 @@
  */
 package com.android.tools.idea.compose.preview
 
-<<<<<<< HEAD
-import com.android.tools.idea.compose.preview.util.PreviewElement
-import com.intellij.openapi.application.ApplicationManager
-import com.intellij.openapi.fileEditor.FileDocumentManager
-import com.intellij.openapi.fileEditor.impl.FileDocumentManagerImpl
-import com.intellij.psi.PsiDocumentManager
-import com.intellij.psi.PsiFile
-import com.intellij.testFramework.fixtures.CodeInsightTestFixture
-=======
 import com.android.tools.idea.concurrency.AndroidCoroutineScope
 import com.android.tools.idea.concurrency.AndroidDispatchers
 import com.android.tools.idea.projectsystem.BuildListener
@@ -46,7 +37,6 @@
 import com.intellij.testFramework.fixtures.CodeInsightTestFixture
 import kotlinx.coroutines.CompletableDeferred
 import kotlinx.coroutines.runBlocking
->>>>>>> b5f40ffd
 import org.jetbrains.uast.UFile
 import org.jetbrains.uast.UMethod
 import java.util.concurrent.atomic.AtomicInteger
@@ -77,16 +67,6 @@
   arrayOf("androidx.compose.ui.tooling.preview", "androidx.compose.runtime")
 )
 
-/**
- * List of variations of namespaces to be tested by the Compose tests. This is done
- * to support the name migration. We test the old/new preview annotation names with the
- * old/new composable annotation names.
- */
-internal val namespaceVariations = listOf(
-  arrayOf("androidx.compose.ui.tooling.preview", "androidx.compose"),
-  arrayOf("androidx.compose.ui.tooling.preview", "androidx.compose.runtime")
-)
-
 internal fun UFile.declaredMethods(): Sequence<UMethod> =
   classes
     .asSequence()
@@ -97,33 +77,6 @@
     .filter { it.name == name }
     .singleOrNull()
 
-<<<<<<< HEAD
-internal class StaticPreviewProvider<P : PreviewElement>(private val collection: Collection<P>) : PreviewElementProvider<P> {
-  override suspend fun previewElements(): Sequence<P> = collection.asSequence()
-}
-
-/**
- * Invalidates the file document to ensure it is reloaded from scratch. This will ensure that we run the code path that requires
- * the read lock and we ensure that the handling of files is correctly done in the right thread.
- */
-private fun PsiFile.invalidateDocumentCache() = ApplicationManager.getApplication().invokeAndWait {
-  val cachedDocument = PsiDocumentManager.getInstance(project).getCachedDocument(this) ?: return@invokeAndWait
-  // Make sure it is invalidated
-  cachedDocument.putUserData(FileDocumentManagerImpl.NOT_RELOADABLE_DOCUMENT_KEY, true)
-  FileDocumentManager.getInstance().reloadFiles(virtualFile)
-}
-
-/**
- * Same as [CodeInsightTestFixture.addFileToProject] but invalidates immediately the cached document.
- * This ensures that the code immediately after this does not work with a cached version and reloads it from disk. This
- * ensures that the loading from disk is executed and the code path that needs the read lock will be executed.
- * The idea is to help detecting code paths that require the [ReadAction] during testing.
- */
-fun CodeInsightTestFixture.addFileToProjectAndInvalidate(relativePath: String, fileText: String): PsiFile =
-  addFileToProject(relativePath, fileText).also {
-    it.invalidateDocumentCache()
-  }
-=======
 /**
  * Returns the [HighlightInfo] description adding the relative line number
  */
@@ -192,5 +145,4 @@
     multiRepresentationPreview.onInit()
   }
   return multiRepresentationPreview.currentRepresentation!!
-}
->>>>>>> b5f40ffd
+}