/*
 * Copyright (C) 2021 The Android Open Source Project
 *
 * Licensed under the Apache License, Version 2.0 (the "License");
 * you may not use this file except in compliance with the License.
 * You may obtain a copy of the License at
 *
 *      http://www.apache.org/licenses/LICENSE-2.0
 *
 * Unless required by applicable law or agreed to in writing, software
 * distributed under the License is distributed on an "AS IS" BASIS,
 * WITHOUT WARRANTIES OR CONDITIONS OF ANY KIND, either express or implied.
 * See the License for the specific language governing permissions and
 * limitations under the License.
 */
package com.android.tools.idea.common.error

import com.android.annotations.concurrency.UiThread
import com.android.tools.idea.common.model.NlComponent
import com.android.tools.idea.common.surface.DesignSurface
import com.android.tools.idea.common.surface.getDesignSurface
import com.android.tools.idea.common.type.DesignerEditorFileType
import com.android.tools.idea.common.type.typeOf
import com.android.tools.idea.projectsystem.getModuleSystem
import com.android.tools.idea.uibuilder.surface.NlDesignSurface
import com.android.tools.idea.uibuilder.type.DrawableFileType
import com.android.tools.idea.uibuilder.type.LayoutFileType
import com.android.tools.idea.uibuilder.type.MenuFileType
import com.android.tools.idea.uibuilder.type.PreferenceScreenFileType
import com.google.wireless.android.sdk.stats.UniversalProblemsPanelEvent
import com.intellij.analysis.problemsView.toolWindow.HighlightingPanel
import com.intellij.analysis.problemsView.toolWindow.ProblemsView
import com.intellij.analysis.problemsView.toolWindow.ProblemsViewProjectErrorsPanelProvider
import com.intellij.analysis.problemsView.toolWindow.ProblemsViewTab
<<<<<<< HEAD
import com.intellij.ide.DataManager
import com.intellij.openapi.Disposable
import com.intellij.openapi.actionSystem.DataKey
=======
import com.intellij.openapi.Disposable
import com.intellij.openapi.actionSystem.DataProvider
>>>>>>> 574fcae1
import com.intellij.openapi.application.ApplicationManager
import com.intellij.openapi.application.ModalityState
import com.intellij.openapi.application.runInEdt
import com.intellij.openapi.components.Service
import com.intellij.openapi.fileEditor.FileEditor
import com.intellij.openapi.fileEditor.FileEditorManager
import com.intellij.openapi.fileEditor.FileEditorManagerEvent
import com.intellij.openapi.fileEditor.FileEditorManagerListener
import com.intellij.openapi.project.Project
import com.intellij.openapi.util.Disposer
import com.intellij.openapi.util.NlsContexts
import com.intellij.openapi.vfs.VirtualFile
import com.intellij.openapi.wm.ToolWindow
import com.intellij.openapi.wm.ToolWindowManager
import com.intellij.openapi.wm.ex.ToolWindowManagerListener
import com.intellij.psi.PsiFile
import com.intellij.ui.ColorUtil
import com.intellij.ui.content.Content
import com.intellij.ui.content.ContentManagerEvent
import com.intellij.ui.content.ContentManagerListener
import com.intellij.ui.tree.TreeVisitor
import com.intellij.util.ui.JBUI
import com.intellij.util.ui.NamedColorUtil
import com.intellij.util.ui.UIUtil
import com.intellij.util.ui.tree.TreeModelAdapter
import java.lang.ref.WeakReference
import java.util.WeakHashMap
import javax.swing.event.TreeModelEvent
import org.intellij.lang.annotations.Language
import org.jetbrains.annotations.TestOnly
import org.jetbrains.annotations.VisibleForTesting
import org.jetbrains.kotlin.idea.KotlinFileType
import org.jetbrains.kotlin.idea.core.util.toPsiFile

private const val DEFAULT_SHARED_ISSUE_PANEL_TAB_TITLE = "Designer"
private const val SHARED_ISSUE_PANEL_TAB_NAME = "_Designer_Tab"

/** A service to help to show the issues of Design Tools in IJ's Problems panel. */
@Service(Service.Level.PROJECT)
class IssuePanelService(private val project: Project) {

<<<<<<< HEAD
  private val nameToTabMap: MutableMap<String, Pair<DesignerCommonIssuePanel, Content>> =
    mutableMapOf()
=======
  private val nameToTabMap: MutableMap<String, WeakReference<Content>> = mutableMapOf()
  private val tabToPanelMap: MutableMap<Content, WeakReference<DesignerCommonIssuePanel>> =
    WeakHashMap()
>>>>>>> 574fcae1

  private var inited = false

  private val fileToTabName = mutableMapOf<VirtualFile, String>()

  init {
<<<<<<< HEAD
    val connection = project.messageBus.connect()
    connection.subscribe(ToolWindowManagerListener.TOPIC,
        object : ToolWindowManagerListener {
          override fun toolWindowShown(toolWindow: ToolWindow) {
        // do not init anything eagerly, wait for first opening
            if (toolWindow.id == ProblemsView.ID) {
              connection.disconnect()
              ApplicationManager.getApplication().invokeLater(
            Runnable {
                initIssueTabs(toolWindow)
              },
            ModalityState.nonModal()
          )
        }
      }
    })
=======
    val manager = ToolWindowManager.getInstance(project)
    val problemsView = manager.getToolWindow(ProblemsView.ID)
    if (problemsView != null) {
      // ProblemsView has registered, init the tab.
      UIUtil.invokeLaterIfNeeded { initIssueTabs(problemsView) }
    } else {
      val connection = project.messageBus.connect()
      val listener: ToolWindowManagerListener
      listener =
        object : ToolWindowManagerListener {
          override fun toolWindowsRegistered(
            ids: MutableList<String>,
            toolWindowManager: ToolWindowManager
          ) {
            if (ProblemsView.ID in ids) {
              val problemsViewToolWindow = ProblemsView.getToolWindow(project)
              if (problemsViewToolWindow != null) {
                UIUtil.invokeLaterIfNeeded { initIssueTabs(problemsViewToolWindow) }
                connection.disconnect()
              }
            }
          }
        }
      connection.subscribe(ToolWindowManagerListener.TOPIC, listener)
    }
>>>>>>> 574fcae1
  }

  @UiThread
  fun initIssueTabs(problemsViewWindow: ToolWindow) {
    if (problemsViewWindow.isDisposed) {
      return
    }
    if (inited) {
      return
    }
    inited = true
    // This is the only common issue panel.
    val contentManager = problemsViewWindow.contentManager
    val contentFactory = contentManager.factory

    // The shared issue panel for all design tools.
<<<<<<< HEAD
    if (StudioFlags.NELE_USE_SHARED_ISSUE_PANEL_FOR_DESIGN_TOOLS.get()) {
      val issueProvider =
        DesignToolsIssueProvider(
          problemsViewWindow.disposable,
          project,
          NotSuppressedFilter + SelectedEditorFilter(project),
          null
        )
      val treeModel = DesignerCommonIssuePanelModelProvider.getInstance(project).createModel()
      val issuePanel =
        DesignerCommonIssuePanel(
          problemsViewWindow.disposable,
          project,
          treeModel,
          ::nodeFactoryProvider,
          issueProvider,
          ::getEmptyMessage
        )
      treeModel.addTreeModelListener(
        object : TreeModelAdapter() {
          override fun process(event: TreeModelEvent, type: EventType) {
            updateSharedIssuePanelTabName()
          }
        }
      )

      contentFactory.createContent(issuePanel.getComponent(), "Design Issue", true).apply {
        tabName = DESIGN_TOOL_TAB_NAME
        isPinnable = false
        isCloseable = false
        nameToTabMap[SHARED_ISSUE_PANEL_TAB_NAME] = Pair(issuePanel, this)
        contentManager.addContent(this@apply)
=======
    val issueProvider =
      DesignToolsIssueProvider(
        problemsViewWindow.disposable,
        project,
        NotSuppressedFilter + SelectedEditorFilter(project),
        null
      )
    val treeModel = DesignerCommonIssuePanelModelProvider.getInstance(project).createModel()
    val issuePanel =
      DesignerCommonIssuePanel(
        problemsViewWindow.disposable,
        project,
        treeModel,
        ::nodeFactoryProvider,
        issueProvider,
        ::getEmptyMessage
      )
    treeModel.addTreeModelListener(
      object : TreeModelAdapter() {
        override fun process(event: TreeModelEvent, type: EventType) {
          updateSharedIssuePanelTabName()
        }
>>>>>>> 574fcae1
      }
    )

    contentFactory.createContent(issuePanel.getComponent(), "Design Issue", true).apply {
      tabName = DESIGN_TOOL_TAB_NAME
      isPinnable = false
      isCloseable = false
      nameToTabMap[SHARED_ISSUE_PANEL_TAB_NAME] = WeakReference(this)
      tabToPanelMap[this] = WeakReference(issuePanel)
      contentManager.addContent(this@apply)
    }

    val contentManagerListener =
      object : ContentManagerListener {
        override fun selectionChanged(event: ContentManagerEvent) {
          val content = event.content
          val panel = tabToPanelMap[content]
          panel?.get()?.let {
            it.updateIssueOrder()
            it.updateIssueVisibility()
          }
          val selectedTab =
            when (getTabCategory(content)) {
              TabCategory.CURRENT_FILE -> UniversalProblemsPanelEvent.ActivatedTab.CURRENT_FILE
              TabCategory.PROJECT_ERRORS -> UniversalProblemsPanelEvent.ActivatedTab.PROJECT_ERRORS
              TabCategory.DESIGN_TOOLS -> UniversalProblemsPanelEvent.ActivatedTab.DESIGN_TOOLS
              TabCategory.UI_CHECK -> UniversalProblemsPanelEvent.ActivatedTab.UI_CHECK
              TabCategory.UNKNOWN -> UniversalProblemsPanelEvent.ActivatedTab.UNKNOWN_TAB
            }
          DesignerCommonIssuePanelUsageTracker.getInstance().trackSelectingTab(selectedTab, project)
        }

<<<<<<< HEAD
    val contentManagerListener =
      object : ContentManagerListener {
        override fun selectionChanged(event: ContentManagerEvent) {
          val content = event.content
          val selectedTab =
            when {
              content.isTab(Tab.CURRENT_FILE) ->
                UniversalProblemsPanelEvent.ActivatedTab.CURRENT_FILE
              content.isTab(Tab.PROJECT_ERRORS) ->
                UniversalProblemsPanelEvent.ActivatedTab.PROJECT_ERRORS
              content.isTab(Tab.DESIGN_TOOLS) ->
                UniversalProblemsPanelEvent.ActivatedTab.DESIGN_TOOLS
              else -> UniversalProblemsPanelEvent.ActivatedTab.UNKNOWN_TAB
            }
          DesignerCommonIssuePanelUsageTracker.getInstance().trackSelectingTab(selectedTab, project)
=======
        override fun contentRemoved(event: ContentManagerEvent) {
          event.content.let {
            nameToTabMap.remove(it.tabName)
            tabToPanelMap.remove(it)
          }
>>>>>>> 574fcae1
        }
      }
    contentManager.addContentManagerListener(contentManagerListener)

    project.messageBus
      .connect(problemsViewWindow.disposable)
      .subscribe(
        FileEditorManagerListener.FILE_EDITOR_MANAGER,
        object : FileEditorManagerListener {
          override fun fileOpened(source: FileEditorManager, file: VirtualFile) {
            val editor = source.getSelectedEditor(file)
<<<<<<< HEAD
            updateIssuePanelVisibility(file, editor, true)
=======
            updateIssuePanelVisibility(file, editor)
>>>>>>> 574fcae1
          }

          override fun fileClosed(source: FileEditorManager, file: VirtualFile) {
            if (!source.hasOpenFiles()) {
              // There is no opened file, remove the tab.
              removeSharedIssueTabFromProblemsPanel()
            }
          }

          override fun selectionChanged(event: FileEditorManagerEvent) {
<<<<<<< HEAD
            updateIssuePanelVisibility(event.newFile, event.newEditor, false)
          }

          private fun updateIssuePanelVisibility(
            newFile: VirtualFile?,
            newEditor: FileEditor?,
            selectIfVisible: Boolean
          ) {
            if (newFile == null) {
              setSharedIssuePanelVisibility(false)
              return
            }
=======
            event.newFile?.let { updateIssuePanelVisibility(it, event.newEditor) }
          }

          private fun updateIssuePanelVisibility(newFile: VirtualFile, newEditor: FileEditor?) {
>>>>>>> 574fcae1
            if (isSupportedDesignerFileType(newFile)) {
              addIssuePanel()
              return
            }
            val surface = newEditor?.getDesignSurface()
            if (surface != null) {
              updateIssuePanelVisibility(newFile)
            } else {
              removeSharedIssueTabFromProblemsPanel()
            }
<<<<<<< HEAD
          }
        }
      )

    if (StudioFlags.NELE_USE_SHARED_ISSUE_PANEL_FOR_DESIGN_TOOLS.get()) {
      // If the shared issue panel is initialized after opening editor, the message bus misses the
      // file editor event.
      // This may happen when opening a project. Make sure the initial status is correct here.
      val isDesignFile =
        FileEditorManager.getInstance(project).selectedEditors.any { isDesignEditor(it) }
      if (isDesignFile) {
        // If the selected file is not a design file, just keeps the default status of problems
        // pane.
        // Otherwise we need to make it selected the issue panel tab, no matter if the problems pane
        // is open or not.
        if (problemsViewWindow.isVisible) {
          setSharedIssuePanelVisibility(true)
        } else {
          problemsViewWindow.hide {
            updateSharedIssuePanelTabName()
            selectSharedIssuePanelTab()
=======
>>>>>>> 574fcae1
          }
        }
      )

    // If the shared issue panel is initialized after opening editor, the message bus misses the
    // file editor event. This may happen when opening a project. Make sure the initial status is
    // correct here.
    val isDesignFile =
      FileEditorManager.getInstance(project).selectedEditors.any { isDesignEditor(it) }
    if (isDesignFile) {
      // If the selected file is not a design file, just keeps the default status of problems
      // pane. Otherwise we need to make it selected the issue panel tab, no matter if the problems
      // pane is open or not.
      if (problemsViewWindow.isVisible) {
        setSharedIssuePanelVisibility(true)
      } else {
        problemsViewWindow.hide {
          updateSharedIssuePanelTabName()
          selectTab(DESIGN_TOOL_TAB_NAME)
        }
      }
    }
  }

  private fun updateIssuePanelVisibility(file: VirtualFile) {
    val psiFileType = file.toPsiFile(project)?.typeOf()
    if (psiFileType is DrawableFileType) {
      // We don't support Shared issue panel for Drawable files.
      removeSharedIssueTabFromProblemsPanel()
    } else {
      addIssuePanel()
    }
  }

  /**
   * Add shared issue panel into IJ's problems panel. If [selected] is true, select the shared issue
   * panel after added.
   */
  private fun addIssuePanel() {
    addSharedIssueTabToProblemsPanel()
    updateSharedIssuePanelTabName()
  }

<<<<<<< HEAD
  private fun selectSharedIssuePanelTab() {
    val tab = nameToTabMap[SHARED_ISSUE_PANEL_TAB_NAME]?.second ?: return
=======
  private fun selectTab(name: String) {
    val tab = nameToTabMap[name]?.get() ?: return
>>>>>>> 574fcae1
    tab.manager?.setSelectedContent(tab)
  }

  /**
   * Remove the shared issue tab from Problems Tool Window. Return true if the shared issue tab is
   * removed successfully, or false if it doesn't exist or is not in the Problems Tool Window (e.g.
   * has been removed before).
   */
  @VisibleForTesting
  fun removeSharedIssueTabFromProblemsPanel(): Boolean {
<<<<<<< HEAD
    val tab = nameToTabMap[SHARED_ISSUE_PANEL_TAB_NAME]?.second ?: return false
=======
    val tab = nameToTabMap[SHARED_ISSUE_PANEL_TAB_NAME]?.get() ?: return false
>>>>>>> 574fcae1
    val toolWindow = ProblemsView.getToolWindow(project) ?: return false
    val contentManager = toolWindow.contentManagerIfCreated ?: return false
    contentManager.removeContent(tab, false)
    return true
  }

  /**
   * Add the shared issue tab into Problems Tool Window. Return true if the shared issue tab is
   * added successfully, or false if it doesn't exist or is in the Problems Tool Window already
   * (e.g. has been added before).
   */
  private fun addSharedIssueTabToProblemsPanel(): Boolean {
<<<<<<< HEAD
    val tab = nameToTabMap[SHARED_ISSUE_PANEL_TAB_NAME]?.second ?: return false
=======
    val tab = nameToTabMap[SHARED_ISSUE_PANEL_TAB_NAME]?.get() ?: return false
>>>>>>> 574fcae1
    val toolWindow = ProblemsView.getToolWindow(project) ?: return false
    val contentManager = toolWindow.contentManagerIfCreated ?: return false
    if (contentManager.contents.contains(tab)) {
      return false
    }
    contentManager.addContent(tab, contentManager.contentCount)
    return true
  }

  /**
<<<<<<< HEAD
   * Return if the current issue panel of the given [DesignSurface] or the shared issue panel is
   * showing.
   */
  fun isShowingIssuePanel(surface: DesignSurface<*>?): Boolean {
    if (StudioFlags.NELE_USE_SHARED_ISSUE_PANEL_FOR_DESIGN_TOOLS.get()) {
      return isSharedIssueTabShowing(nameToTabMap[SHARED_ISSUE_PANEL_TAB_NAME]?.second)
    }
    return surface?.issuePanel?.isMinimized?.not() ?: false
  }

  /**
   * Set the visibility of IJ's problems pane and change the selected tab to the [selectedTab]. If
   * [selectedTab] is not given or not found, only the visibility of problems pane is changed.
=======
   * Set the visibility of IJ's problems pane and change the selected tab to the [category]. If
   * [category] is not given or not found, only the visibility of problems pane is changed.
>>>>>>> 574fcae1
   *
   * @see setSharedIssuePanelVisibility
   */
  fun setIssuePanelVisibility(visible: Boolean, category: TabCategory?) {
    if (category == TabCategory.DESIGN_TOOLS) {
      setSharedIssuePanelVisibility(visible)
      return
    }
    val problemsViewPanel = ProblemsView.getToolWindow(project) ?: return
    val contentManager = problemsViewPanel.contentManager
    val contentOfTab: Content? =
<<<<<<< HEAD
      if (selectedTab != null) contentManager.contents.firstOrNull { it.isTab(selectedTab) }
=======
      if (category != null) contentManager.contents.firstOrNull { getTabCategory(it) == category }
>>>>>>> 574fcae1
      else null
    val runnable: Runnable? =
      if (contentOfTab != null) Runnable { contentManager.setSelectedContent(contentOfTab) }
      else null
    if (visible) {
      problemsViewPanel.show(runnable)
    } else {
      problemsViewPanel.hide(runnable)
    }
  }

  /**
<<<<<<< HEAD
   * Set the visibility of shared issue panel. When [visible] is true, this opens the problem panel
   * and switch the tab to shared issue panel tab. The optional given [onAfterSettingVisibility] is
   * executed after the visibility is changed.
   */
  fun setSharedIssuePanelVisibility(visible: Boolean, onAfterSettingVisibility: Runnable? = null) {
    val tab = nameToTabMap[SHARED_ISSUE_PANEL_TAB_NAME]?.second ?: return
=======
   * Set the visibility of the issue panel tab with name [tabName]. When [visible] is true, this
   * opens the problem panel and switch the tab to the one with the given name. The optional given
   * [onAfterSettingVisibility] is executed after the visibility is changed.
   */
  fun setIssuePanelVisibilityByTabName(
    visible: Boolean,
    tabName: String,
    onAfterSettingVisibility: Runnable? = null
  ) {
    val tab = nameToTabMap[tabName]?.get() ?: return
>>>>>>> 574fcae1
    val problemsViewPanel = ProblemsView.getToolWindow(project) ?: return
    DesignerCommonIssuePanelUsageTracker.getInstance()
      .trackChangingCommonIssuePanelVisibility(visible, project)
    if (visible) {
      if (!isTabShowing(tab)) {
        problemsViewPanel.show {
          selectTab(tabName)
          onAfterSettingVisibility?.run()
        }
      }
    } else {
      problemsViewPanel.hide { onAfterSettingVisibility?.run() }
<<<<<<< HEAD
=======
    }
  }

  /**
   * Set the visibility of shared issue panel. When [visible] is true, this opens the problem panel
   * and switch the tab to shared issue panel tab. The optional given [onAfterSettingVisibility] is
   * executed after the visibility is changed.
   */
  fun setSharedIssuePanelVisibility(visible: Boolean, onAfterSettingVisibility: Runnable? = null) {
    setIssuePanelVisibilityByTabName(visible, SHARED_ISSUE_PANEL_TAB_NAME) {
      if (visible) {
        updateSharedIssuePanelTabName()
      }
      onAfterSettingVisibility?.run()
>>>>>>> 574fcae1
    }
  }

  @TestOnly
  fun isSharedIssuePanelAddedToProblemsPane(): Boolean {
<<<<<<< HEAD
    val tab = nameToTabMap[SHARED_ISSUE_PANEL_TAB_NAME]?.second ?: return false
=======
    val tab = nameToTabMap[SHARED_ISSUE_PANEL_TAB_NAME]?.get() ?: return false
>>>>>>> 574fcae1
    val problemsViewPanel = ProblemsView.getToolWindow(project) ?: return false
    return problemsViewPanel.contentManager.contents.any { it === tab }
  }

<<<<<<< HEAD
  fun getSharedPanelIssues() =
    nameToTabMap[SHARED_ISSUE_PANEL_TAB_NAME]?.first?.issueProvider?.getFilteredIssues()

  /** Update the tab name (includes the issue count) of shared issue panel. */
  private fun updateSharedIssuePanelTabName() {
    val tab = nameToTabMap[SHARED_ISSUE_PANEL_TAB_NAME]?.second ?: return
    val count =
      nameToTabMap[SHARED_ISSUE_PANEL_TAB_NAME]
        ?.first
        ?.issueProvider
        ?.getFilteredIssues()
        ?.distinct()
        ?.size
=======
  fun getSharedPanelIssues() = getSharedIssuePanel()?.issueProvider?.getFilteredIssues()

  /** Update the tab name (includes the issue count) of shared issue panel. */
  private fun updateSharedIssuePanelTabName() {
    val tab = nameToTabMap[SHARED_ISSUE_PANEL_TAB_NAME]?.get() ?: return
    val count = tabToPanelMap[tab]?.get()?.issueProvider?.getFilteredIssues()?.distinct()?.size
>>>>>>> 574fcae1
    // This change the ui text, run it in the UI thread.
    runInEdt {
      if (project.isDisposed) return@runInEdt
      tab.displayName = createTabName(getSharedIssuePanelTabTitle(), count)
    }
  }

  /** Get the title of shared issue panel. The returned string doesn't include the issue count. */
  @VisibleForTesting
  fun getSharedIssuePanelTabTitle(): String {
    val editors =
      FileEditorManager.getInstance(project).selectedEditors
        ?: return DEFAULT_SHARED_ISSUE_PANEL_TAB_TITLE
    if (editors.size != 1) {
      // TODO: What tab name should be show when opening multiple file editor?
      return DEFAULT_SHARED_ISSUE_PANEL_TAB_TITLE
    }
    val file = editors[0].file ?: return DEFAULT_SHARED_ISSUE_PANEL_TAB_TITLE

    fileToTabName[file]?.let {
      return it
    }

    val name = getTabNameOfSupportedDesignerFile(file)
    if (name != null) {
      return name
    }
    val surface = editors[0].getDesignSurface() ?: return DEFAULT_SHARED_ISSUE_PANEL_TAB_TITLE
    if (surface.name != null) {
      return surface.name
    }
    return DEFAULT_SHARED_ISSUE_PANEL_TAB_TITLE
  }

  /**
   * Return true if the given editor is Design Editor (e.g. compose editor, layout editor,
   * navigation editor, ...)
   */
  private fun isDesignEditor(editor: FileEditor): Boolean {
    val virtualFile = editor.file ?: return false
    return isSupportedDesignerFileType(virtualFile) || editor.getDesignSurface() != null
  }

  private fun isComposeFile(file: VirtualFile): Boolean {
    val extension = file.extension
    val fileType = file.fileType
    val psiFile = file.toPsiFile(project)
    return extension == KotlinFileType.INSTANCE.defaultExtension &&
      fileType == KotlinFileType.INSTANCE &&
      psiFile?.getModuleSystem()?.usesCompose == true
  }

  private fun isSupportedDesignerFileType(file: VirtualFile): Boolean {
    return getTabNameOfSupportedDesignerFile(file) != null
  }

  /** Returns null if the given file is not the supported [DesignerEditorFileType]. */
  private fun getTabNameOfSupportedDesignerFile(file: VirtualFile): String? {
    val psiFile = file.toPsiFile(project) ?: return null
    return when {
      isComposeFile(file) -> "Compose"
      LayoutFileType.isResourceTypeOf(psiFile) -> "Layout and Qualifiers"
      PreferenceScreenFileType.isResourceTypeOf(psiFile) -> "Preference"
      MenuFileType.isResourceTypeOf(psiFile) -> "Menu"
      else -> null
    }
  }

  /** Return the message to display when there is no issue in the given files. */
  private fun getEmptyMessage(): String {
    val files = FileEditorManager.getInstance(project).selectedEditors.mapNotNull { it.file }
    if (files.isEmpty()) {
      return "No problems found"
    }

    val psiFiles =
      ApplicationManager.getApplication().runReadAction<List<PsiFile>> {
        files.mapNotNull { it.toPsiFile(project) }
      }
    val fileNameString = files.joinToString { it.name }
    return if (
      psiFiles.size == files.size && psiFiles.all { LayoutFileType.isResourceTypeOf(it) }
    ) {
      "No layout problems in $fileNameString and qualifiers"
    } else {
      "No problems in $fileNameString"
    }
  }

  private fun nodeFactoryProvider(): NodeFactory {
    // TODO Return UICheckNodeFactory for compose files.
    return LayoutValidationNodeFactory
  }

  /**
   * Select the highest severity issue related to the provided [NlComponent] and scroll the viewport
   * to issue.
   */
<<<<<<< HEAD
  fun showIssueForComponent(
    surface: DesignSurface<*>,
    userInvoked: Boolean,
    component: NlComponent,
    collapseOthers: Boolean
  ) {
    val issueModel = surface.issueModel
    val issue: Issue = issueModel.getHighestSeverityIssue(component) ?: return
    if (StudioFlags.NELE_USE_SHARED_ISSUE_PANEL_FOR_DESIGN_TOOLS.get()) {
      setSharedIssuePanelVisibility(true)
      setSelectedNode(IssueNodeVisitor(issue))
    } else {
      val issuePanel = surface.issuePanel
      val issueView = issuePanel.getDisplayIssueView(issue)
      if (issueView != null) {
        surface.setIssuePanelVisibility(true, userInvoked)
        if (collapseOthers) {
          issueModel.issues
            .filter { it != issue }
            .mapNotNull { issuePanel.getDisplayIssueView(it) }
            .forEach { it.setExpanded(false) }
          issueModel.issues
            .mapNotNull { issuePanel.getDisplayIssueView(it) }
            .filter { it.issue != issue }
            .forEach { it.setExpanded(false) }
        }
        issuePanel.scrollToIssueView(issueView)
      }
    }
  }

  /** Return the visibility of issue panel for the given [DesignSurface]. */
  fun isIssuePanelVisible(surface: DesignSurface<*>): Boolean {
    return if (StudioFlags.NELE_USE_SHARED_ISSUE_PANEL_FOR_DESIGN_TOOLS.get()) {
      isSharedIssueTabShowing(nameToTabMap[SHARED_ISSUE_PANEL_TAB_NAME]?.second)
    } else {
      !surface.issuePanel.isMinimized
    }
=======
  fun showIssueForComponent(surface: DesignSurface<*>, component: NlComponent) {
    val issueModel = surface.issueModel
    val issue: Issue = issueModel.getHighestSeverityIssue(component) ?: return
    setSharedIssuePanelVisibility(true)
    setSelectedNode(IssueNodeVisitor(issue))
  }

  /** Return the visibility of the issue panel. */
  fun isIssuePanelVisible(): Boolean {
    return isTabShowing(nameToTabMap[SHARED_ISSUE_PANEL_TAB_NAME]?.get())
>>>>>>> 574fcae1
  }

  /**
   * Return true if IJ's problem panel is visible and selecting the given [tab], false otherwise.
   */
  private fun isTabShowing(tab: Content?): Boolean {
    if (tab == null) {
      return false
    }
    val problemsViewPanel = ProblemsView.getToolWindow(project) ?: return false
    if (!problemsViewPanel.isVisible || tab !in problemsViewPanel.contentManager.contents) {
      return false
    }
    return tab.isSelected
  }

<<<<<<< HEAD
  fun getSelectedSharedIssuePanel(): DesignerCommonIssuePanel? {
    return if (nameToTabMap[SHARED_ISSUE_PANEL_TAB_NAME]?.second?.isSelected == true)
      nameToTabMap[SHARED_ISSUE_PANEL_TAB_NAME]?.first
    else null
  }
=======
  fun getSharedIssuePanel(): DesignerCommonIssuePanel? =
    nameToTabMap[SHARED_ISSUE_PANEL_TAB_NAME]?.get()?.let { tabToPanelMap[it]?.get() }
>>>>>>> 574fcae1

  /** Focus IJ's problems pane if Problems Panel is visible. Or do nothing otherwise. */
  fun focusIssuePanelIfVisible() {
    val problemsViewPanel = ProblemsView.getToolWindow(project) ?: return
    if (problemsViewPanel.isVisible) {
      problemsViewPanel.activate(null, true)
    }
  }

<<<<<<< HEAD
  /** Get the selected issues from the selected issue panel. */
  fun getSelectedIssues(): List<Issue> {
    val issuePanel = ProblemsView.getToolWindow(project)?.contentManager?.selectedContent
    val issuePanelComponent = issuePanel?.component ?: return emptyList()
    return DataManager.getInstance().getDataContext(issuePanelComponent).getData(SELECTED_ISSUES)
      ?: emptyList()
=======
  /**
   * Register a file to the corresponding [DesignSurface] and make sure to unregister it when the
   * surface is disposed.
   */
  fun registerFileToSurface(file: VirtualFile, surface: DesignSurface<*>) {
    Disposer.register(surface) { unregisterFile(file) }
    registerFile(file, surface.name)
>>>>>>> 574fcae1
  }

  /**
   * Register a file which should have the shared issue panel. [tabTitle] indicated the preferred
   * tab name of this file.
   */
  fun registerFile(file: VirtualFile, tabTitle: String?) {
    if (tabTitle != null) {
      fileToTabName[file] = tabTitle
    } else {
      fileToTabName.remove(file)
    }
    if (FileEditorManager.getInstance(project).selectedEditors.any { it.file == file }) {
      updateIssuePanelVisibility(file)
    }
  }

  fun unregisterFile(file: VirtualFile) {
    fileToTabName.remove(file)
  }

  /** Select the node by using the given [TreeVisitor] */
  fun setSelectedNode(nodeVisitor: TreeVisitor) {
<<<<<<< HEAD
    nameToTabMap[SHARED_ISSUE_PANEL_TAB_NAME]?.first?.setSelectedNode(nodeVisitor)
=======
    getSharedIssuePanel()?.setSelectedNode(nodeVisitor)
>>>>>>> 574fcae1
  }

  @UiThread
  fun startUiCheck(
    parentDisposable: Disposable,
    name: String,
    displayName: String,
<<<<<<< HEAD
    surface: NlDesignSurface
=======
    surface: NlDesignSurface,
    postIssueUpdateListener: Runnable,
    additionalDataProvider: DataProvider
>>>>>>> 574fcae1
  ) {
    val contentManager =
      ToolWindowManager.getInstance(project).getToolWindow(ProblemsView.ID)?.contentManager
        ?: return

<<<<<<< HEAD
    var uiCheckIssuePanel = nameToTabMap[name]?.first
    if (uiCheckIssuePanel == null) {
=======
    var uiCheckIssuePanel = nameToTabMap[name]?.get()?.let { tabToPanelMap[it]?.get() }
    if (uiCheckIssuePanel == null) {
      val issueProvider =
        DesignToolsIssueProvider(parentDisposable, project, NotSuppressedFilter, name)
>>>>>>> 574fcae1
      uiCheckIssuePanel =
        DesignerCommonIssuePanel(
          parentDisposable,
          project,
          DesignerCommonIssuePanelModelProvider.getInstance(project).createModel(),
          { UICheckNodeFactory },
<<<<<<< HEAD
          DesignToolsIssueProvider(parentDisposable, project, NotSuppressedFilter, name)
        ) {
          "UI Check did not find any issues to report"
        }
=======
          issueProvider,
          { "UI Check did not find any issues to report" },
          additionalDataProvider
        )
>>>>>>> 574fcae1

      val tab =
        contentManager.factory
          .createContent(uiCheckIssuePanel.getComponent(), displayName, true)
          .apply {
            tabName = name
            isPinnable = true
            isCloseable = true
          }

      contentManager.addContent(tab)
<<<<<<< HEAD
      contentManager.setSelectedContent(tab)
      contentManager.addContentManagerListener(
        object : ContentManagerListener {
          override fun contentRemoved(event: ContentManagerEvent) {
            if (tab == event.content) {
              nameToTabMap.remove(name)
            }
          }
        }
      )
      Disposer.register(parentDisposable) { contentManager.removeContent(tab, true) }
      nameToTabMap[name] = Pair(uiCheckIssuePanel, tab)
    }
    uiCheckIssuePanel.addIssueSelectionListener(surface.issuePanelSelectionListener)
    contentManager.addContentManagerListener(surface.issuePanelTabListener)

    surface.visualLintIssueProvider.uiCheckInstanceId = name
  }

  fun stopUiCheck(name: String, surface: NlDesignSurface) {
    nameToTabMap[name]?.first?.removeIssueSelectionListener(surface.issuePanelSelectionListener)
    ToolWindowManager.getInstance(project)
      .getToolWindow(ProblemsView.ID)
      ?.contentManager
      ?.removeContentManagerListener(surface.issuePanelTabListener)
=======
      Disposer.register(parentDisposable) { contentManager.removeContent(tab, true) }
      nameToTabMap[name] = WeakReference(tab)
      tabToPanelMap[tab] = WeakReference(uiCheckIssuePanel)
      contentManager.setSelectedContent(tab)
    }
    uiCheckIssuePanel.issueProvider.registerUpdateListener(postIssueUpdateListener)
    uiCheckIssuePanel.addIssueSelectionListener(surface.issueListener, surface)
    surface.visualLintIssueProvider.uiCheckInstanceId = name
  }

  fun stopUiCheck(name: String, surface: NlDesignSurface, postIssueUpdateListener: Runnable) {
    val panel = nameToTabMap[name]?.get()?.let { tabToPanelMap[it]?.get() }
    panel?.removeIssueSelectionListener(surface.issueListener)
    panel?.issueProvider?.removeUpdateListener(postIssueUpdateListener)
>>>>>>> 574fcae1
    surface.visualLintIssueProvider.uiCheckInstanceId = null
  }

  companion object {
    @JvmStatic
    fun getInstance(project: Project): IssuePanelService =
      project.getService(IssuePanelService::class.java)
<<<<<<< HEAD

    val SELECTED_ISSUES =
      DataKey.create<List<Issue>>(DesignerCommonIssuePanel::class.java.name + "_selectedIssues")
=======
>>>>>>> 574fcae1

    const val DESIGN_TOOL_TAB_NAME = "Designer"
  }

  /**
   * List of the possible tabs of Problems pane. This is used by [setIssuePanelVisibility] to assign
   * the selected tab after changing the visibility of problems pane.
   */
  enum class TabCategory {
    CURRENT_FILE,
    PROJECT_ERRORS,
    DESIGN_TOOLS,
    UI_CHECK,
    UNKNOWN,
  }

<<<<<<< HEAD
@VisibleForTesting
fun Content.isTab(tab: IssuePanelService.Tab): Boolean {
  return when (tab) {
    IssuePanelService.Tab.DESIGN_TOOLS -> this.tabName == IssuePanelService.DESIGN_TOOL_TAB_NAME
    IssuePanelService.Tab.CURRENT_FILE ->
      (this.component as? ProblemsViewTab)?.getTabId() == HighlightingPanel.ID
    IssuePanelService.Tab.PROJECT_ERRORS ->
      (this.component as? ProblemsViewTab)?.getTabId() == ProblemsViewProjectErrorsPanelProvider.ID
  }
}

/**
 * Helper function to set the issue panel in [DesignSurface] without tracking it into the layout
 * editor metrics.
 *
 * @param show whether to show or hide the issue panel.
 * @param userInvoked if true, this was the direct consequence of a user action.
 * @param onAfterSettingVisibility optional task to execute after the visibility of issue panel is
 *   changed.
 */
fun DesignSurface<*>.setIssuePanelVisibilityNoTracking(
  show: Boolean,
  userInvoked: Boolean,
  onAfterSettingVisibility: Runnable? = null
) {
  if (StudioFlags.NELE_USE_SHARED_ISSUE_PANEL_FOR_DESIGN_TOOLS.get()) {
    IssuePanelService.getInstance(project)
      .setSharedIssuePanelVisibility(show, onAfterSettingVisibility)
  } else
    UIUtil.invokeLaterIfNeeded {
      issuePanel.isMinimized = !show
      if (userInvoked) {
        issuePanel.disableAutoSize()
      }
      onAfterSettingVisibility?.run()
      revalidate()
      repaint()
=======
  fun getTabCategory(tab: Content): TabCategory {
    return if (tab.tabName == DESIGN_TOOL_TAB_NAME) {
      TabCategory.DESIGN_TOOLS
    } else if (tabToPanelMap.containsKey(tab)) {
      TabCategory.UI_CHECK
    } else if ((tab.component as? ProblemsViewTab)?.getTabId() == HighlightingPanel.ID) {
      TabCategory.CURRENT_FILE
    } else if (
      (tab.component as? ProblemsViewTab)?.getTabId() == ProblemsViewProjectErrorsPanelProvider.ID
    ) {
      TabCategory.PROJECT_ERRORS
    } else {
      TabCategory.UNKNOWN
>>>>>>> 574fcae1
    }
  }
}

/**
<<<<<<< HEAD
 * Helper function to set the issue panel in [DesignSurface].
 *
 * @param show whether to show or hide the issue panel.
 * @param userInvoked if true, this was the direct consequence of a user action.
 * @param runnable optional task to execute after the visibility of issue panel is changed.
 */
fun DesignSurface<*>.setIssuePanelVisibility(
  show: Boolean,
  userInvoked: Boolean,
  runnable: Runnable? = null
) {
  analyticsManager.trackShowIssuePanel()
  setIssuePanelVisibilityNoTracking(show, userInvoked, runnable)
}

/**
=======
>>>>>>> 574fcae1
 * This should be same as [com.intellij.analysis.problemsView.toolWindow.ProblemsViewPanel.getName]
 * for consistency.
 */
@VisibleForTesting
@NlsContexts.TabTitle
fun createTabName(title: String, issueCount: Int?): String {
  val count: Int = issueCount ?: 0
  val name: String = title
  val padding = (if (count <= 0) 0 else JBUI.scale(8)).toString()
  val fg = ColorUtil.toHtmlColor(NamedColorUtil.getInactiveTextColor())
  val number = if (count <= 0) "" else count.toString()

  @Language("HTML")
  val labelWithCounter =
    "<html><body>" +
      "<table cellpadding='0' cellspacing='0'><tr>" +
      "<td><nobr>%s</nobr></td>" +
      "<td width='%s'></td>" +
      "<td><font color='%s'>%s</font></td>" +
      "</tr></table></body></html>"
  return String.format(labelWithCounter, name, padding, fg, number)
}<|MERGE_RESOLUTION|>--- conflicted
+++ resolved
@@ -32,14 +32,8 @@
 import com.intellij.analysis.problemsView.toolWindow.ProblemsView
 import com.intellij.analysis.problemsView.toolWindow.ProblemsViewProjectErrorsPanelProvider
 import com.intellij.analysis.problemsView.toolWindow.ProblemsViewTab
-<<<<<<< HEAD
-import com.intellij.ide.DataManager
-import com.intellij.openapi.Disposable
-import com.intellij.openapi.actionSystem.DataKey
-=======
 import com.intellij.openapi.Disposable
 import com.intellij.openapi.actionSystem.DataProvider
->>>>>>> 574fcae1
 import com.intellij.openapi.application.ApplicationManager
 import com.intellij.openapi.application.ModalityState
 import com.intellij.openapi.application.runInEdt
@@ -65,14 +59,14 @@
 import com.intellij.util.ui.NamedColorUtil
 import com.intellij.util.ui.UIUtil
 import com.intellij.util.ui.tree.TreeModelAdapter
-import java.lang.ref.WeakReference
-import java.util.WeakHashMap
-import javax.swing.event.TreeModelEvent
 import org.intellij.lang.annotations.Language
 import org.jetbrains.annotations.TestOnly
 import org.jetbrains.annotations.VisibleForTesting
 import org.jetbrains.kotlin.idea.KotlinFileType
 import org.jetbrains.kotlin.idea.core.util.toPsiFile
+import java.lang.ref.WeakReference
+import java.util.WeakHashMap
+import javax.swing.event.TreeModelEvent
 
 private const val DEFAULT_SHARED_ISSUE_PANEL_TAB_TITLE = "Designer"
 private const val SHARED_ISSUE_PANEL_TAB_NAME = "_Designer_Tab"
@@ -81,21 +75,15 @@
 @Service(Service.Level.PROJECT)
 class IssuePanelService(private val project: Project) {
 
-<<<<<<< HEAD
-  private val nameToTabMap: MutableMap<String, Pair<DesignerCommonIssuePanel, Content>> =
-    mutableMapOf()
-=======
   private val nameToTabMap: MutableMap<String, WeakReference<Content>> = mutableMapOf()
   private val tabToPanelMap: MutableMap<Content, WeakReference<DesignerCommonIssuePanel>> =
     WeakHashMap()
->>>>>>> 574fcae1
 
   private var inited = false
 
   private val fileToTabName = mutableMapOf<VirtualFile, String>()
 
   init {
-<<<<<<< HEAD
     val connection = project.messageBus.connect()
     connection.subscribe(ToolWindowManagerListener.TOPIC,
         object : ToolWindowManagerListener {
@@ -112,33 +100,6 @@
         }
       }
     })
-=======
-    val manager = ToolWindowManager.getInstance(project)
-    val problemsView = manager.getToolWindow(ProblemsView.ID)
-    if (problemsView != null) {
-      // ProblemsView has registered, init the tab.
-      UIUtil.invokeLaterIfNeeded { initIssueTabs(problemsView) }
-    } else {
-      val connection = project.messageBus.connect()
-      val listener: ToolWindowManagerListener
-      listener =
-        object : ToolWindowManagerListener {
-          override fun toolWindowsRegistered(
-            ids: MutableList<String>,
-            toolWindowManager: ToolWindowManager
-          ) {
-            if (ProblemsView.ID in ids) {
-              val problemsViewToolWindow = ProblemsView.getToolWindow(project)
-              if (problemsViewToolWindow != null) {
-                UIUtil.invokeLaterIfNeeded { initIssueTabs(problemsViewToolWindow) }
-                connection.disconnect()
-              }
-            }
-          }
-        }
-      connection.subscribe(ToolWindowManagerListener.TOPIC, listener)
-    }
->>>>>>> 574fcae1
   }
 
   @UiThread
@@ -155,40 +116,6 @@
     val contentFactory = contentManager.factory
 
     // The shared issue panel for all design tools.
-<<<<<<< HEAD
-    if (StudioFlags.NELE_USE_SHARED_ISSUE_PANEL_FOR_DESIGN_TOOLS.get()) {
-      val issueProvider =
-        DesignToolsIssueProvider(
-          problemsViewWindow.disposable,
-          project,
-          NotSuppressedFilter + SelectedEditorFilter(project),
-          null
-        )
-      val treeModel = DesignerCommonIssuePanelModelProvider.getInstance(project).createModel()
-      val issuePanel =
-        DesignerCommonIssuePanel(
-          problemsViewWindow.disposable,
-          project,
-          treeModel,
-          ::nodeFactoryProvider,
-          issueProvider,
-          ::getEmptyMessage
-        )
-      treeModel.addTreeModelListener(
-        object : TreeModelAdapter() {
-          override fun process(event: TreeModelEvent, type: EventType) {
-            updateSharedIssuePanelTabName()
-          }
-        }
-      )
-
-      contentFactory.createContent(issuePanel.getComponent(), "Design Issue", true).apply {
-        tabName = DESIGN_TOOL_TAB_NAME
-        isPinnable = false
-        isCloseable = false
-        nameToTabMap[SHARED_ISSUE_PANEL_TAB_NAME] = Pair(issuePanel, this)
-        contentManager.addContent(this@apply)
-=======
     val issueProvider =
       DesignToolsIssueProvider(
         problemsViewWindow.disposable,
@@ -211,7 +138,6 @@
         override fun process(event: TreeModelEvent, type: EventType) {
           updateSharedIssuePanelTabName()
         }
->>>>>>> 574fcae1
       }
     )
 
@@ -244,29 +170,11 @@
           DesignerCommonIssuePanelUsageTracker.getInstance().trackSelectingTab(selectedTab, project)
         }
 
-<<<<<<< HEAD
-    val contentManagerListener =
-      object : ContentManagerListener {
-        override fun selectionChanged(event: ContentManagerEvent) {
-          val content = event.content
-          val selectedTab =
-            when {
-              content.isTab(Tab.CURRENT_FILE) ->
-                UniversalProblemsPanelEvent.ActivatedTab.CURRENT_FILE
-              content.isTab(Tab.PROJECT_ERRORS) ->
-                UniversalProblemsPanelEvent.ActivatedTab.PROJECT_ERRORS
-              content.isTab(Tab.DESIGN_TOOLS) ->
-                UniversalProblemsPanelEvent.ActivatedTab.DESIGN_TOOLS
-              else -> UniversalProblemsPanelEvent.ActivatedTab.UNKNOWN_TAB
-            }
-          DesignerCommonIssuePanelUsageTracker.getInstance().trackSelectingTab(selectedTab, project)
-=======
         override fun contentRemoved(event: ContentManagerEvent) {
           event.content.let {
             nameToTabMap.remove(it.tabName)
             tabToPanelMap.remove(it)
           }
->>>>>>> 574fcae1
         }
       }
     contentManager.addContentManagerListener(contentManagerListener)
@@ -278,11 +186,7 @@
         object : FileEditorManagerListener {
           override fun fileOpened(source: FileEditorManager, file: VirtualFile) {
             val editor = source.getSelectedEditor(file)
-<<<<<<< HEAD
-            updateIssuePanelVisibility(file, editor, true)
-=======
             updateIssuePanelVisibility(file, editor)
->>>>>>> 574fcae1
           }
 
           override fun fileClosed(source: FileEditorManager, file: VirtualFile) {
@@ -293,25 +197,10 @@
           }
 
           override fun selectionChanged(event: FileEditorManagerEvent) {
-<<<<<<< HEAD
-            updateIssuePanelVisibility(event.newFile, event.newEditor, false)
-          }
-
-          private fun updateIssuePanelVisibility(
-            newFile: VirtualFile?,
-            newEditor: FileEditor?,
-            selectIfVisible: Boolean
-          ) {
-            if (newFile == null) {
-              setSharedIssuePanelVisibility(false)
-              return
-            }
-=======
             event.newFile?.let { updateIssuePanelVisibility(it, event.newEditor) }
           }
 
           private fun updateIssuePanelVisibility(newFile: VirtualFile, newEditor: FileEditor?) {
->>>>>>> 574fcae1
             if (isSupportedDesignerFileType(newFile)) {
               addIssuePanel()
               return
@@ -322,30 +211,6 @@
             } else {
               removeSharedIssueTabFromProblemsPanel()
             }
-<<<<<<< HEAD
-          }
-        }
-      )
-
-    if (StudioFlags.NELE_USE_SHARED_ISSUE_PANEL_FOR_DESIGN_TOOLS.get()) {
-      // If the shared issue panel is initialized after opening editor, the message bus misses the
-      // file editor event.
-      // This may happen when opening a project. Make sure the initial status is correct here.
-      val isDesignFile =
-        FileEditorManager.getInstance(project).selectedEditors.any { isDesignEditor(it) }
-      if (isDesignFile) {
-        // If the selected file is not a design file, just keeps the default status of problems
-        // pane.
-        // Otherwise we need to make it selected the issue panel tab, no matter if the problems pane
-        // is open or not.
-        if (problemsViewWindow.isVisible) {
-          setSharedIssuePanelVisibility(true)
-        } else {
-          problemsViewWindow.hide {
-            updateSharedIssuePanelTabName()
-            selectSharedIssuePanelTab()
-=======
->>>>>>> 574fcae1
           }
         }
       )
@@ -389,13 +254,8 @@
     updateSharedIssuePanelTabName()
   }
 
-<<<<<<< HEAD
-  private fun selectSharedIssuePanelTab() {
-    val tab = nameToTabMap[SHARED_ISSUE_PANEL_TAB_NAME]?.second ?: return
-=======
   private fun selectTab(name: String) {
     val tab = nameToTabMap[name]?.get() ?: return
->>>>>>> 574fcae1
     tab.manager?.setSelectedContent(tab)
   }
 
@@ -406,11 +266,7 @@
    */
   @VisibleForTesting
   fun removeSharedIssueTabFromProblemsPanel(): Boolean {
-<<<<<<< HEAD
-    val tab = nameToTabMap[SHARED_ISSUE_PANEL_TAB_NAME]?.second ?: return false
-=======
     val tab = nameToTabMap[SHARED_ISSUE_PANEL_TAB_NAME]?.get() ?: return false
->>>>>>> 574fcae1
     val toolWindow = ProblemsView.getToolWindow(project) ?: return false
     val contentManager = toolWindow.contentManagerIfCreated ?: return false
     contentManager.removeContent(tab, false)
@@ -423,11 +279,7 @@
    * (e.g. has been added before).
    */
   private fun addSharedIssueTabToProblemsPanel(): Boolean {
-<<<<<<< HEAD
-    val tab = nameToTabMap[SHARED_ISSUE_PANEL_TAB_NAME]?.second ?: return false
-=======
     val tab = nameToTabMap[SHARED_ISSUE_PANEL_TAB_NAME]?.get() ?: return false
->>>>>>> 574fcae1
     val toolWindow = ProblemsView.getToolWindow(project) ?: return false
     val contentManager = toolWindow.contentManagerIfCreated ?: return false
     if (contentManager.contents.contains(tab)) {
@@ -438,24 +290,8 @@
   }
 
   /**
-<<<<<<< HEAD
-   * Return if the current issue panel of the given [DesignSurface] or the shared issue panel is
-   * showing.
-   */
-  fun isShowingIssuePanel(surface: DesignSurface<*>?): Boolean {
-    if (StudioFlags.NELE_USE_SHARED_ISSUE_PANEL_FOR_DESIGN_TOOLS.get()) {
-      return isSharedIssueTabShowing(nameToTabMap[SHARED_ISSUE_PANEL_TAB_NAME]?.second)
-    }
-    return surface?.issuePanel?.isMinimized?.not() ?: false
-  }
-
-  /**
-   * Set the visibility of IJ's problems pane and change the selected tab to the [selectedTab]. If
-   * [selectedTab] is not given or not found, only the visibility of problems pane is changed.
-=======
    * Set the visibility of IJ's problems pane and change the selected tab to the [category]. If
    * [category] is not given or not found, only the visibility of problems pane is changed.
->>>>>>> 574fcae1
    *
    * @see setSharedIssuePanelVisibility
    */
@@ -467,11 +303,7 @@
     val problemsViewPanel = ProblemsView.getToolWindow(project) ?: return
     val contentManager = problemsViewPanel.contentManager
     val contentOfTab: Content? =
-<<<<<<< HEAD
-      if (selectedTab != null) contentManager.contents.firstOrNull { it.isTab(selectedTab) }
-=======
       if (category != null) contentManager.contents.firstOrNull { getTabCategory(it) == category }
->>>>>>> 574fcae1
       else null
     val runnable: Runnable? =
       if (contentOfTab != null) Runnable { contentManager.setSelectedContent(contentOfTab) }
@@ -484,14 +316,6 @@
   }
 
   /**
-<<<<<<< HEAD
-   * Set the visibility of shared issue panel. When [visible] is true, this opens the problem panel
-   * and switch the tab to shared issue panel tab. The optional given [onAfterSettingVisibility] is
-   * executed after the visibility is changed.
-   */
-  fun setSharedIssuePanelVisibility(visible: Boolean, onAfterSettingVisibility: Runnable? = null) {
-    val tab = nameToTabMap[SHARED_ISSUE_PANEL_TAB_NAME]?.second ?: return
-=======
    * Set the visibility of the issue panel tab with name [tabName]. When [visible] is true, this
    * opens the problem panel and switch the tab to the one with the given name. The optional given
    * [onAfterSettingVisibility] is executed after the visibility is changed.
@@ -502,7 +326,6 @@
     onAfterSettingVisibility: Runnable? = null
   ) {
     val tab = nameToTabMap[tabName]?.get() ?: return
->>>>>>> 574fcae1
     val problemsViewPanel = ProblemsView.getToolWindow(project) ?: return
     DesignerCommonIssuePanelUsageTracker.getInstance()
       .trackChangingCommonIssuePanelVisibility(visible, project)
@@ -515,8 +338,6 @@
       }
     } else {
       problemsViewPanel.hide { onAfterSettingVisibility?.run() }
-<<<<<<< HEAD
-=======
     }
   }
 
@@ -531,43 +352,22 @@
         updateSharedIssuePanelTabName()
       }
       onAfterSettingVisibility?.run()
->>>>>>> 574fcae1
     }
   }
 
   @TestOnly
   fun isSharedIssuePanelAddedToProblemsPane(): Boolean {
-<<<<<<< HEAD
-    val tab = nameToTabMap[SHARED_ISSUE_PANEL_TAB_NAME]?.second ?: return false
-=======
     val tab = nameToTabMap[SHARED_ISSUE_PANEL_TAB_NAME]?.get() ?: return false
->>>>>>> 574fcae1
     val problemsViewPanel = ProblemsView.getToolWindow(project) ?: return false
     return problemsViewPanel.contentManager.contents.any { it === tab }
   }
 
-<<<<<<< HEAD
-  fun getSharedPanelIssues() =
-    nameToTabMap[SHARED_ISSUE_PANEL_TAB_NAME]?.first?.issueProvider?.getFilteredIssues()
-
-  /** Update the tab name (includes the issue count) of shared issue panel. */
-  private fun updateSharedIssuePanelTabName() {
-    val tab = nameToTabMap[SHARED_ISSUE_PANEL_TAB_NAME]?.second ?: return
-    val count =
-      nameToTabMap[SHARED_ISSUE_PANEL_TAB_NAME]
-        ?.first
-        ?.issueProvider
-        ?.getFilteredIssues()
-        ?.distinct()
-        ?.size
-=======
   fun getSharedPanelIssues() = getSharedIssuePanel()?.issueProvider?.getFilteredIssues()
 
   /** Update the tab name (includes the issue count) of shared issue panel. */
   private fun updateSharedIssuePanelTabName() {
     val tab = nameToTabMap[SHARED_ISSUE_PANEL_TAB_NAME]?.get() ?: return
     val count = tabToPanelMap[tab]?.get()?.issueProvider?.getFilteredIssues()?.distinct()?.size
->>>>>>> 574fcae1
     // This change the ui text, run it in the UI thread.
     runInEdt {
       if (project.isDisposed) return@runInEdt
@@ -666,46 +466,6 @@
    * Select the highest severity issue related to the provided [NlComponent] and scroll the viewport
    * to issue.
    */
-<<<<<<< HEAD
-  fun showIssueForComponent(
-    surface: DesignSurface<*>,
-    userInvoked: Boolean,
-    component: NlComponent,
-    collapseOthers: Boolean
-  ) {
-    val issueModel = surface.issueModel
-    val issue: Issue = issueModel.getHighestSeverityIssue(component) ?: return
-    if (StudioFlags.NELE_USE_SHARED_ISSUE_PANEL_FOR_DESIGN_TOOLS.get()) {
-      setSharedIssuePanelVisibility(true)
-      setSelectedNode(IssueNodeVisitor(issue))
-    } else {
-      val issuePanel = surface.issuePanel
-      val issueView = issuePanel.getDisplayIssueView(issue)
-      if (issueView != null) {
-        surface.setIssuePanelVisibility(true, userInvoked)
-        if (collapseOthers) {
-          issueModel.issues
-            .filter { it != issue }
-            .mapNotNull { issuePanel.getDisplayIssueView(it) }
-            .forEach { it.setExpanded(false) }
-          issueModel.issues
-            .mapNotNull { issuePanel.getDisplayIssueView(it) }
-            .filter { it.issue != issue }
-            .forEach { it.setExpanded(false) }
-        }
-        issuePanel.scrollToIssueView(issueView)
-      }
-    }
-  }
-
-  /** Return the visibility of issue panel for the given [DesignSurface]. */
-  fun isIssuePanelVisible(surface: DesignSurface<*>): Boolean {
-    return if (StudioFlags.NELE_USE_SHARED_ISSUE_PANEL_FOR_DESIGN_TOOLS.get()) {
-      isSharedIssueTabShowing(nameToTabMap[SHARED_ISSUE_PANEL_TAB_NAME]?.second)
-    } else {
-      !surface.issuePanel.isMinimized
-    }
-=======
   fun showIssueForComponent(surface: DesignSurface<*>, component: NlComponent) {
     val issueModel = surface.issueModel
     val issue: Issue = issueModel.getHighestSeverityIssue(component) ?: return
@@ -716,7 +476,6 @@
   /** Return the visibility of the issue panel. */
   fun isIssuePanelVisible(): Boolean {
     return isTabShowing(nameToTabMap[SHARED_ISSUE_PANEL_TAB_NAME]?.get())
->>>>>>> 574fcae1
   }
 
   /**
@@ -733,16 +492,8 @@
     return tab.isSelected
   }
 
-<<<<<<< HEAD
-  fun getSelectedSharedIssuePanel(): DesignerCommonIssuePanel? {
-    return if (nameToTabMap[SHARED_ISSUE_PANEL_TAB_NAME]?.second?.isSelected == true)
-      nameToTabMap[SHARED_ISSUE_PANEL_TAB_NAME]?.first
-    else null
-  }
-=======
   fun getSharedIssuePanel(): DesignerCommonIssuePanel? =
     nameToTabMap[SHARED_ISSUE_PANEL_TAB_NAME]?.get()?.let { tabToPanelMap[it]?.get() }
->>>>>>> 574fcae1
 
   /** Focus IJ's problems pane if Problems Panel is visible. Or do nothing otherwise. */
   fun focusIssuePanelIfVisible() {
@@ -752,14 +503,6 @@
     }
   }
 
-<<<<<<< HEAD
-  /** Get the selected issues from the selected issue panel. */
-  fun getSelectedIssues(): List<Issue> {
-    val issuePanel = ProblemsView.getToolWindow(project)?.contentManager?.selectedContent
-    val issuePanelComponent = issuePanel?.component ?: return emptyList()
-    return DataManager.getInstance().getDataContext(issuePanelComponent).getData(SELECTED_ISSUES)
-      ?: emptyList()
-=======
   /**
    * Register a file to the corresponding [DesignSurface] and make sure to unregister it when the
    * surface is disposed.
@@ -767,7 +510,6 @@
   fun registerFileToSurface(file: VirtualFile, surface: DesignSurface<*>) {
     Disposer.register(surface) { unregisterFile(file) }
     registerFile(file, surface.name)
->>>>>>> 574fcae1
   }
 
   /**
@@ -791,11 +533,7 @@
 
   /** Select the node by using the given [TreeVisitor] */
   fun setSelectedNode(nodeVisitor: TreeVisitor) {
-<<<<<<< HEAD
-    nameToTabMap[SHARED_ISSUE_PANEL_TAB_NAME]?.first?.setSelectedNode(nodeVisitor)
-=======
     getSharedIssuePanel()?.setSelectedNode(nodeVisitor)
->>>>>>> 574fcae1
   }
 
   @UiThread
@@ -803,44 +541,28 @@
     parentDisposable: Disposable,
     name: String,
     displayName: String,
-<<<<<<< HEAD
-    surface: NlDesignSurface
-=======
     surface: NlDesignSurface,
     postIssueUpdateListener: Runnable,
     additionalDataProvider: DataProvider
->>>>>>> 574fcae1
   ) {
     val contentManager =
       ToolWindowManager.getInstance(project).getToolWindow(ProblemsView.ID)?.contentManager
         ?: return
 
-<<<<<<< HEAD
-    var uiCheckIssuePanel = nameToTabMap[name]?.first
-    if (uiCheckIssuePanel == null) {
-=======
     var uiCheckIssuePanel = nameToTabMap[name]?.get()?.let { tabToPanelMap[it]?.get() }
     if (uiCheckIssuePanel == null) {
       val issueProvider =
         DesignToolsIssueProvider(parentDisposable, project, NotSuppressedFilter, name)
->>>>>>> 574fcae1
       uiCheckIssuePanel =
         DesignerCommonIssuePanel(
           parentDisposable,
           project,
           DesignerCommonIssuePanelModelProvider.getInstance(project).createModel(),
           { UICheckNodeFactory },
-<<<<<<< HEAD
-          DesignToolsIssueProvider(parentDisposable, project, NotSuppressedFilter, name)
-        ) {
-          "UI Check did not find any issues to report"
-        }
-=======
           issueProvider,
           { "UI Check did not find any issues to report" },
           additionalDataProvider
         )
->>>>>>> 574fcae1
 
       val tab =
         contentManager.factory
@@ -852,33 +574,6 @@
           }
 
       contentManager.addContent(tab)
-<<<<<<< HEAD
-      contentManager.setSelectedContent(tab)
-      contentManager.addContentManagerListener(
-        object : ContentManagerListener {
-          override fun contentRemoved(event: ContentManagerEvent) {
-            if (tab == event.content) {
-              nameToTabMap.remove(name)
-            }
-          }
-        }
-      )
-      Disposer.register(parentDisposable) { contentManager.removeContent(tab, true) }
-      nameToTabMap[name] = Pair(uiCheckIssuePanel, tab)
-    }
-    uiCheckIssuePanel.addIssueSelectionListener(surface.issuePanelSelectionListener)
-    contentManager.addContentManagerListener(surface.issuePanelTabListener)
-
-    surface.visualLintIssueProvider.uiCheckInstanceId = name
-  }
-
-  fun stopUiCheck(name: String, surface: NlDesignSurface) {
-    nameToTabMap[name]?.first?.removeIssueSelectionListener(surface.issuePanelSelectionListener)
-    ToolWindowManager.getInstance(project)
-      .getToolWindow(ProblemsView.ID)
-      ?.contentManager
-      ?.removeContentManagerListener(surface.issuePanelTabListener)
-=======
       Disposer.register(parentDisposable) { contentManager.removeContent(tab, true) }
       nameToTabMap[name] = WeakReference(tab)
       tabToPanelMap[tab] = WeakReference(uiCheckIssuePanel)
@@ -893,7 +588,6 @@
     val panel = nameToTabMap[name]?.get()?.let { tabToPanelMap[it]?.get() }
     panel?.removeIssueSelectionListener(surface.issueListener)
     panel?.issueProvider?.removeUpdateListener(postIssueUpdateListener)
->>>>>>> 574fcae1
     surface.visualLintIssueProvider.uiCheckInstanceId = null
   }
 
@@ -901,12 +595,6 @@
     @JvmStatic
     fun getInstance(project: Project): IssuePanelService =
       project.getService(IssuePanelService::class.java)
-<<<<<<< HEAD
-
-    val SELECTED_ISSUES =
-      DataKey.create<List<Issue>>(DesignerCommonIssuePanel::class.java.name + "_selectedIssues")
-=======
->>>>>>> 574fcae1
 
     const val DESIGN_TOOL_TAB_NAME = "Designer"
   }
@@ -923,45 +611,6 @@
     UNKNOWN,
   }
 
-<<<<<<< HEAD
-@VisibleForTesting
-fun Content.isTab(tab: IssuePanelService.Tab): Boolean {
-  return when (tab) {
-    IssuePanelService.Tab.DESIGN_TOOLS -> this.tabName == IssuePanelService.DESIGN_TOOL_TAB_NAME
-    IssuePanelService.Tab.CURRENT_FILE ->
-      (this.component as? ProblemsViewTab)?.getTabId() == HighlightingPanel.ID
-    IssuePanelService.Tab.PROJECT_ERRORS ->
-      (this.component as? ProblemsViewTab)?.getTabId() == ProblemsViewProjectErrorsPanelProvider.ID
-  }
-}
-
-/**
- * Helper function to set the issue panel in [DesignSurface] without tracking it into the layout
- * editor metrics.
- *
- * @param show whether to show or hide the issue panel.
- * @param userInvoked if true, this was the direct consequence of a user action.
- * @param onAfterSettingVisibility optional task to execute after the visibility of issue panel is
- *   changed.
- */
-fun DesignSurface<*>.setIssuePanelVisibilityNoTracking(
-  show: Boolean,
-  userInvoked: Boolean,
-  onAfterSettingVisibility: Runnable? = null
-) {
-  if (StudioFlags.NELE_USE_SHARED_ISSUE_PANEL_FOR_DESIGN_TOOLS.get()) {
-    IssuePanelService.getInstance(project)
-      .setSharedIssuePanelVisibility(show, onAfterSettingVisibility)
-  } else
-    UIUtil.invokeLaterIfNeeded {
-      issuePanel.isMinimized = !show
-      if (userInvoked) {
-        issuePanel.disableAutoSize()
-      }
-      onAfterSettingVisibility?.run()
-      revalidate()
-      repaint()
-=======
   fun getTabCategory(tab: Content): TabCategory {
     return if (tab.tabName == DESIGN_TOOL_TAB_NAME) {
       TabCategory.DESIGN_TOOLS
@@ -975,31 +624,11 @@
       TabCategory.PROJECT_ERRORS
     } else {
       TabCategory.UNKNOWN
->>>>>>> 574fcae1
     }
   }
 }
 
 /**
-<<<<<<< HEAD
- * Helper function to set the issue panel in [DesignSurface].
- *
- * @param show whether to show or hide the issue panel.
- * @param userInvoked if true, this was the direct consequence of a user action.
- * @param runnable optional task to execute after the visibility of issue panel is changed.
- */
-fun DesignSurface<*>.setIssuePanelVisibility(
-  show: Boolean,
-  userInvoked: Boolean,
-  runnable: Runnable? = null
-) {
-  analyticsManager.trackShowIssuePanel()
-  setIssuePanelVisibilityNoTracking(show, userInvoked, runnable)
-}
-
-/**
-=======
->>>>>>> 574fcae1
  * This should be same as [com.intellij.analysis.problemsView.toolWindow.ProblemsViewPanel.getName]
  * for consistency.
  */
