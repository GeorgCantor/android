--- conflicted
+++ resolved
@@ -177,25 +177,14 @@
   }
 
   @Test
-<<<<<<< HEAD
-  fun testProcessDropdownUpToDate() {
-    myIdeProfilerServices.enableProfileable(false) // TODO remove test when flag stable
-=======
   fun testProcessDropdownUpToDateForProfileables() {
->>>>>>> b5f40ffd
     val device1 = Common.Device.newBuilder()
       .setDeviceId(1).setManufacturer("Manufacturer1").setModel("Model1").setState(Common.Device.State.ONLINE).build()
     val device2 = Common.Device.newBuilder()
       .setDeviceId(2).setManufacturer("Manufacturer2").setModel("Model2").setState(Common.Device.State.ONLINE).build()
-<<<<<<< HEAD
-    val process1 = debuggableProcess { pid = 10; deviceId = 1; name = "Process1" }
-    val otherProcess1 = debuggableProcess { pid = 20; deviceId = 1; name = "Other1" }
-    val otherProcess2 = debuggableProcess { pid = 30; deviceId = 2; name = "Other2" }
-=======
     val process1 = debuggableProcess { pid = 10; deviceId = 1; name = "Process1"; exposureLevel = PROFILEABLE }
     val otherProcess1 = debuggableProcess { pid = 20; deviceId = 1; name = "Other1" }
     val otherProcess2 = debuggableProcess { pid = 30; deviceId = 2; name = "Other2"; exposureLevel = PROFILEABLE }
->>>>>>> b5f40ffd
     // Process* is preferred, Other* should be in the other processes flyout.
     myProfilers.setPreferredProcess("Manufacturer1 Model1", "Process", null)
 
@@ -267,86 +256,6 @@
   }
 
   @Test
-  fun testProcessDropdownUpToDateForProfileables() {
-    myIdeProfilerServices.enableProfileable(true)
-    val device1 = Common.Device.newBuilder()
-      .setDeviceId(1).setManufacturer("Manufacturer1").setModel("Model1").setState(Common.Device.State.ONLINE).build()
-    val device2 = Common.Device.newBuilder()
-      .setDeviceId(2).setManufacturer("Manufacturer2").setModel("Model2").setState(Common.Device.State.ONLINE).build()
-    val process1 = debuggableProcess { pid = 10; deviceId = 1; name = "Process1"; exposureLevel = PROFILEABLE }
-    val otherProcess1 = debuggableProcess { pid = 20; deviceId = 1; name = "Other1" }
-    val otherProcess2 = debuggableProcess { pid = 30; deviceId = 2; name = "Other2"; exposureLevel = PROFILEABLE }
-    // Process* is preferred, Other* should be in the other processes flyout.
-    myProfilers.setPreferredProcess("Manufacturer1 Model1", "Process", null)
-
-    var selectionAction = mySessionsView.processSelectionAction
-    assertThat(selectionAction.childrenActionCount).isEqualTo(3)
-    var loadAction = selectionAction.childrenActions.first { c -> c.text == "Load from file..." }
-    assertThat(loadAction.isEnabled).isTrue()
-    assertThat(loadAction.childrenActionCount).isEqualTo(0)
-    assertThat(selectionAction.childrenActions[1]).isInstanceOf(CommonAction.SeparatorAction::class.java)
-    assertThat(selectionAction.childrenActions[2].text).isEqualTo(SessionsView.NO_SUPPORTED_DEVICES)
-    assertThat(selectionAction.childrenActions[2].isEnabled).isFalse()
-
-    myTransportService.addDevice(device1)
-    myTimer.tick(FakeTimer.ONE_SECOND_IN_NS)
-    assertThat(selectionAction.childrenActionCount).isEqualTo(3)
-    assertThat(selectionAction.childrenActions[1]).isInstanceOf(CommonAction.SeparatorAction::class.java)
-    loadAction = selectionAction.childrenActions.first { c -> c.text == "Load from file..." }
-    assertThat(loadAction.isEnabled).isTrue()
-    assertThat(loadAction.childrenActionCount).isEqualTo(0)
-    var deviceAction1 = selectionAction.childrenActions.first { c -> c.text == "Manufacturer1 Model1" }
-    assertThat(deviceAction1.isEnabled).isTrue()
-    assertThat(deviceAction1.childrenActionCount).isEqualTo(1)
-    assertThat(deviceAction1.childrenActions[0].text).isEqualTo(SessionsView.NO_DEBUGGABLE_PROCESSES)
-    assertThat(deviceAction1.childrenActions[0].isEnabled).isFalse()
-
-    myTransportService.addProcess(device1, process1)
-    myTimer.tick(FakeTimer.ONE_SECOND_IN_NS)
-    myProfilers.setProcess(device1, process1)
-    assertThat(selectionAction.childrenActionCount).isEqualTo(3)
-    deviceAction1 = selectionAction.childrenActions.first { c -> c.text == "Manufacturer1 Model1" }
-    assertThat(deviceAction1.isEnabled).isTrue()
-    assertThat(deviceAction1.childrenActionCount).isEqualTo(3)
-    var processAction1 = deviceAction1.childrenActions.first { c -> c.text == "Process1 (10) (profileable)" }
-    assertThat(processAction1.childrenActionCount).isEqualTo(0)
-
-    myTransportService.addProcess(device1, otherProcess1)
-    try {
-      myTimer.tick(FakeTimer.ONE_SECOND_IN_NS)
-    } catch (e: NullPointerException) { /* Ignore error from HelpToolTip in test but not in production */ }
-    assertThat(selectionAction.childrenActionCount).isEqualTo(3)
-    deviceAction1 = selectionAction.childrenActions.first { c -> c.text == "Manufacturer1 Model1" }
-    assertThat(deviceAction1.isEnabled).isTrue()
-    assertThat(deviceAction1.childrenActionCount).isEqualTo(4)  // process1 + separator + "other debuggables" + "other profileables"
-    processAction1 = deviceAction1.childrenActions.first { c -> c.text == "Process1 (10) (profileable)" }
-    assertThat(deviceAction1.childrenActions[1]).isInstanceOf(CommonAction.SeparatorAction::class.java)
-    var processAction2 = deviceAction1.childrenActions
-      .first { c -> c.text == "Other debuggable processes" }.childrenActions
-      .first { c -> c.text == "Other1 (20)" }
-
-    // Test the reverse case of having only "other" processes
-    myTransportService.addDevice(device2)
-    myTransportService.addProcess(device2, otherProcess2)
-    myTimer.tick(FakeTimer.ONE_SECOND_IN_NS)
-    assertThat(selectionAction.childrenActionCount).isEqualTo(4)
-    deviceAction1 = selectionAction.childrenActions.first { c -> c.text == "Manufacturer1 Model1" }
-    assertThat(deviceAction1.isEnabled).isTrue()
-    assertThat(deviceAction1.childrenActionCount).isEqualTo(4)  // process1 + separator + "other debuggables" + "other profileables"
-    processAction1 = deviceAction1.childrenActions.first { c -> c.text == "Process1 (10) (profileable)" }
-    assertThat(deviceAction1.childrenActions[1]).isInstanceOf(CommonAction.SeparatorAction::class.java)
-    processAction2 = deviceAction1.childrenActions
-      .first { c -> c.text == "Other debuggable processes" }.childrenActions
-      .first { c -> c.text == "Other1 (20)" }
-    var deviceAction2 = selectionAction.childrenActions.first { c -> c.text == "Manufacturer2 Model2" }
-    assertThat(deviceAction2.isEnabled).isTrue()
-    assertThat(deviceAction2.childrenActionCount).isEqualTo(2) // No separator + "no other debuggables" + "other profileables"
-    var processAction3 = deviceAction2.childrenActions
-      .first { c -> c.text == "Other profileable processes" }.childrenActions
-      .first { c -> c.text == "Other2 (30)" }
-  }
-
-  @Test
   fun testUnsupportedDeviceDropdown() {
     val unsupportedReason = "Unsupported"
     val device = Common.Device.newBuilder().setDeviceId(1).setManufacturer("Manufacturer1").setModel("Model1").setState(
@@ -684,15 +593,7 @@
     ui.mouse.click(cpuCaptureItem.bounds.x + 1, cpuCaptureItem.bounds.y + 1)
     // Move away again so we're not hovering
     ui.mouse.moveTo(-10, -10)
-<<<<<<< HEAD
-    assertThat(myProfilers.stage).isInstanceOf(CpuProfilerStage::class.java) // Makes sure CPU profiler stage is now open
-    val selectedCapture = (myProfilers.stage as CpuProfilerStage).capture
-    // Makes sure that there is a capture selected and it's the one we clicked.
-    assertThat(selectedCapture).isNotNull()
-    assertThat(selectedCapture!!.traceId).isEqualTo(traceInfoId)
-=======
     assertThat(myProfilers.stage).isInstanceOf(CpuCaptureStage::class.java) // Makes sure CPU capture stage is now open
->>>>>>> b5f40ffd
     assertThat(myProfilers.timeline.isStreaming).isFalse()
 
     // Make sure clicking the export label does not select the session.
