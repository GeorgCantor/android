--- conflicted
+++ resolved
@@ -39,14 +39,10 @@
   private lateinit var myTagPointer: SmartPsiElementPointer<XmlTag>
 
   companion object {
-<<<<<<< HEAD
     const val DEBUG = false
-=======
-    val DEBUG = false
 
     @TestOnly
     fun getForTest(project: Project, xmlTag: XmlTag) = NlComponentBackendXml(project, xmlTag)
->>>>>>> de127946
   }
 
   internal constructor(project: Project, tag: XmlTag) : this(project) {
