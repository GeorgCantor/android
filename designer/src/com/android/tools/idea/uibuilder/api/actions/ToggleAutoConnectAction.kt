--- conflicted
+++ resolved
@@ -34,22 +34,14 @@
     StudioIcons.LayoutEditor.Toolbar.AUTO_CORRECT_OFF,
     StudioIcons.LayoutEditor.Toolbar.AUTO_CONNECT,
     AUTO_CONNECTION_ON_TOOLTIP,
-<<<<<<< HEAD
-    AUTO_CONNECTION_OFF_TOOLTIP
-=======
     AUTO_CONNECTION_OFF_TOOLTIP,
->>>>>>> 0d09370c
   ) {
 
   override fun isSelected(
     editor: ViewEditor,
     handler: ViewHandler,
     parent: NlComponent,
-<<<<<<< HEAD
-    selectedChildren: List<NlComponent>
-=======
     selectedChildren: List<NlComponent>,
->>>>>>> 0d09370c
   ) =
     PropertiesComponent.getInstance().getBoolean(AUTO_CONNECT_PREF_KEY, DEFAULT_AUTO_CONNECT_VALUE)
 
@@ -58,11 +50,7 @@
     handler: ViewHandler,
     parent: NlComponent,
     selectedChildren: List<NlComponent>,
-<<<<<<< HEAD
-    selected: Boolean
-=======
     selected: Boolean,
->>>>>>> 0d09370c
   ) {
     val analyticsManager = editor.scene.designSurface?.analyticsManager as? NlAnalyticsManager
     if (analyticsManager != null) {
