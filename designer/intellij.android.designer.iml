--- conflicted
+++ resolved
@@ -29,12 +29,8 @@
     <orderEntry type="module" module-name="analytics-tracker" />
     <orderEntry type="module" module-name="analytics-shared" />
     <orderEntry type="module" module-name="intellij.android.wizard" />
-<<<<<<< HEAD
     <orderEntry type="module" module-name="intellij.android.wizard.model" />
-    <orderEntry type="module" module-name="intellij.android.flags" />
-=======
     <orderEntry type="module" module-name="android.sdktools.flags" />
->>>>>>> 92bd385b
     <orderEntry type="module" module-name="intellij.android.artwork" />
     <orderEntry type="module" module-name="intellij.android.common" />
     <orderEntry type="module" module-name="project-system" />
