--- conflicted
+++ resolved
@@ -172,11 +172,7 @@
       merge(
           eventFlow.map { wrapAdapters(it) },
           connectionsFlow,
-<<<<<<< HEAD
-          offlineStatusManager.offlineStatus.map { it.toEvent() }
-=======
           offlineStatusManager.offlineStatus.map { it.toEvent() },
->>>>>>> 0d09370c
         )
         .fold(initialState) { (currentState, lastGoodState), event ->
           LOG.debug("Got event $event for $project.")
@@ -309,11 +305,7 @@
         stackFrame = issueInFrame.crashFrame.frame,
         cause = issueInFrame.crashFrame.cause,
         provider = key,
-<<<<<<< HEAD
-        markAsSelectedCallback = selectIssueCallback
-=======
         markAsSelectedCallback = selectIssueCallback,
->>>>>>> 0d09370c
       )
     }
   }
