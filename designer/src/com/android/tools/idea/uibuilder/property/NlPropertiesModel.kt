/*
 * Copyright (C) 2017 The Android Open Source Project
 *
 * Licensed under the Apache License, Version 2.0 (the "License");
 * you may not use this file except in compliance with the License.
 * You may obtain a copy of the License at
 *
 *      http://www.apache.org/licenses/LICENSE-2.0
 *
 * Unless required by applicable law or agreed to in writing, software
 * distributed under the License is distributed on an "AS IS" BASIS,
 * WITHOUT WARRANTIES OR CONDITIONS OF ANY KIND, either express or implied.
 * See the License for the specific language governing permissions and
 * limitations under the License.
 */
package com.android.tools.idea.uibuilder.property

import com.android.SdkConstants.ANDROID_URI
import com.android.SdkConstants.ATTR_LAYOUT_MARGIN_END
import com.android.SdkConstants.ATTR_LAYOUT_MARGIN_LEFT
import com.android.SdkConstants.ATTR_LAYOUT_MARGIN_RIGHT
import com.android.SdkConstants.ATTR_LAYOUT_MARGIN_START
import com.android.SdkConstants.ATTR_PARENT_TAG
import com.android.SdkConstants.TOOLS_URI
import com.android.tools.idea.common.command.NlWriteCommandActionUtil
import com.android.tools.idea.common.model.ModelListener
import com.android.tools.idea.common.model.NlComponent
import com.android.tools.idea.common.model.NlModel
import com.android.tools.idea.common.surface.DesignSurface
import com.android.tools.idea.common.surface.DesignSurfaceListener
import com.android.tools.idea.common.surface.SceneView
import com.android.tools.idea.concurrency.AndroidCoroutineScope
import com.android.tools.idea.model.StudioAndroidModuleInfo
import com.android.tools.idea.refactoring.rtl.RtlSupportProcessor
import com.android.tools.idea.res.psi.ResourceRepositoryToPsiResolver
import com.android.tools.idea.uibuilder.analytics.NlUsageTracker
import com.android.tools.idea.uibuilder.api.AccessoryPanelInterface
import com.android.tools.idea.uibuilder.api.AccessorySelectionListener
import com.android.tools.idea.uibuilder.scene.RenderListener
import com.android.tools.idea.uibuilder.surface.AccessoryPanelListener
import com.android.tools.idea.uibuilder.surface.NlDesignSurface
import com.android.tools.idea.uibuilder.surface.ScreenView
import com.android.tools.property.panel.api.PropertiesModel
import com.android.tools.property.panel.api.PropertiesModelListener
import com.android.tools.property.panel.api.PropertiesTable
import com.google.common.annotations.VisibleForTesting
import com.intellij.openapi.Disposable
import com.intellij.openapi.application.ApplicationManager
import com.intellij.openapi.application.ModalityState
import com.intellij.openapi.application.ReadAction
import com.intellij.openapi.project.Project
import com.intellij.openapi.util.Disposer
import com.intellij.pom.Navigatable
import com.intellij.psi.xml.XmlTag
import com.intellij.util.Alarm
import com.intellij.util.concurrency.AppExecutorUtil
import com.intellij.util.ui.update.MergingUpdateQueue
import com.intellij.util.ui.update.Update
import java.util.Collections
import java.util.concurrent.Callable
import java.util.function.Consumer
import javax.swing.event.ChangeListener
import kotlinx.coroutines.CoroutineScope
import org.jetbrains.android.facet.AndroidFacet
import org.jetbrains.annotations.TestOnly

private const val UPDATE_QUEUE_NAME = "propertysheet"
private const val UPDATE_DELAY_MILLI_SECONDS = 250

/** [PropertiesModel] for Nele design surface properties. */
open class NlPropertiesModel(
  parentDisposable: Disposable,
  val provider: PropertiesProvider,
  val facet: AndroidFacet,
  @get:VisibleForTesting val updateQueue: MergingUpdateQueue,
  private val updateOnComponentSelectionChanges: Boolean
) : PropertiesModel<NlPropertyItem>, Disposable {
  val project: Project = facet.module.project

  private val updateIdentity = Any()
  private val listeners: MutableList<PropertiesModelListener<NlPropertyItem>> = mutableListOf()
  private val designSurfaceListener = PropertiesDesignSurfaceListener()
  private val modelListener = NlModelListener()
  private val accessoryPanelListener = AccessoryPanelListener { panel: AccessoryPanelInterface? ->
    usePanel(panel)
  }
  private val accessorySelectionListener =
    AccessorySelectionListener { panel, type, accessory, selection ->
      handlePanelSelectionUpdate(panel, type, accessory, selection)
    }
  private val renderListener = RenderListener { handleRenderingCompleted() }
  private var activeSurface: DesignSurface<*>? = null
  private var activeSceneView: SceneView? = null
  private var activePanel: AccessoryPanelInterface? = null
  protected var defaultValueProvider: DefaultPropertyValueProvider? = null
  private val liveComponents = mutableListOf<NlComponent>()
  private val liveChangeListener: ChangeListener = ChangeListener {
    firePropertyValueChangeIfNeeded()
  }

<<<<<<< HEAD
=======
  /** [CoroutineScope] to be used by any operations constrained to the lifetime of the model. */
  internal val supervisorScope: CoroutineScope = AndroidCoroutineScope(parentDisposable)

>>>>>>> 574fcae1
  constructor(
    parentDisposable: Disposable,
    facet: AndroidFacet,
    updateQueue: MergingUpdateQueue
  ) : this(parentDisposable, NlPropertiesProvider(facet), facet, updateQueue, true)

  constructor(
    parentDisposable: Disposable,
    facet: AndroidFacet
  ) : this(
    parentDisposable,
    facet,
    MergingUpdateQueue(
      UPDATE_QUEUE_NAME,
      UPDATE_DELAY_MILLI_SECONDS,
      true,
      null,
      parentDisposable,
      null,
      Alarm.ThreadToUse.SWING_THREAD
    )
  )

  var surface: DesignSurface<*>?
    get() = activeSurface
    set(value) = useDesignSurface(value)

  val selection: List<NlComponent>
    get() = surface?.selectionModel?.selection ?: emptyList()

  /** If true the value in an editor should show the resolved value of a property. */
  var showResolvedValues = false
    set(value) {
      field = value
      firePropertyValueChangeIfNeeded()
    }

  @VisibleForTesting
  var updateCount = 0
    protected set

  @VisibleForTesting
  var lastUpdateCompleted: Boolean = true
    protected set

  init {
    @Suppress("LeakingThis") Disposer.register(parentDisposable, this)
  }

  override fun dispose() {
    properties = PropertiesTable.emptyTable()
    useDesignSurface(null)
  }

  override fun deactivate() {
    properties = PropertiesTable.emptyTable()
  }

  override fun addListener(listener: PropertiesModelListener<NlPropertyItem>) {
    listeners.add(listener)
  }

  override fun removeListener(listener: PropertiesModelListener<NlPropertyItem>) {
    listeners.remove(listener)
  }

  override var properties: PropertiesTable<NlPropertyItem> = PropertiesTable.emptyTable()
    protected set

  @TestOnly
  fun setPropertiesInTest(testProperties: PropertiesTable<NlPropertyItem>) {
    properties = testProperties
  }

  private fun logPropertyValueChanged(property: NlPropertyItem) {
    NlUsageTracker.getInstance(activeSurface).logPropertyChange(property, -1)
  }

  fun provideDefaultValue(property: NlPropertyItem): String? {
    return defaultValueProvider?.provideDefaultValue(property)
  }

  open fun getPropertyTag(property: NlPropertyItem): XmlTag? = property.firstTag

  open fun getPropertyValue(property: NlPropertyItem): String? {
    ApplicationManager.getApplication().assertReadAccessAllowed()
    var prev: String? = null
    for (component in property.components) {
      val value = component.getLiveAttribute(property.namespace, property.name) ?: return null
      prev = prev ?: value
      if (value != prev) return null
    }
    return prev
  }

  open fun setPropertyValue(property: NlPropertyItem, newValue: String?) {
    assert(ApplicationManager.getApplication().isDispatchThread)
    if (property.project.isDisposed || property.components.isEmpty()) {
      return
    }
    val componentName =
      if (property.components.size == 1) property.components[0].tagName else "Multiple"

    @Suppress("DEPRECATION")
    property.components.forEach {
      it.snapshot?.setAttribute(property.name, property.namespace, null, newValue)
    }

    ApplicationManager.getApplication()
      .invokeLater(
        {
          NlWriteCommandActionUtil.run(
            property.components,
            "Set $componentName.${property.name} to $newValue"
          ) {
            property.components.forEach {
              it.setAttribute(property.namespace, property.name, newValue)
            }
            val compatibleAttribute = compatibleMarginAttribute(property)
            if (compatibleAttribute != null) {
              property.components.forEach {
                it.setAttribute(property.namespace, compatibleAttribute, newValue)
              }
            }
            logPropertyValueChanged(property)
            if (property.namespace == TOOLS_URI) {
              if (newValue != null) {
                // A tools property may not be in the current set of possible properties. So add it
                // now:
                if (properties.isEmpty) {
                  properties = provider.createEmptyTable()
                }
                properties.put(property)
              }

              if (property.name == ATTR_PARENT_TAG) {
                // When the "parentTag" attribute is set on a <merge> tag,
                // we may have a different set of available properties available,
                // since the attributes of the "parentTag" are included if set.
                firePropertiesGenerated()
              }
            }
          }
        },
        { Disposer.isDisposed(this) }
      )
  }

  private fun compatibleMarginAttribute(property: NlPropertyItem): String? {
    if (
      property.namespace != ANDROID_URI ||
        StudioAndroidModuleInfo.getInstance(facet).minSdkVersion.apiLevel >=
          RtlSupportProcessor.RTL_TARGET_SDK_START
    ) {
      return null
    }
    return when (property.name) {
      ATTR_LAYOUT_MARGIN_LEFT -> if (isRTL) ATTR_LAYOUT_MARGIN_END else ATTR_LAYOUT_MARGIN_START
      ATTR_LAYOUT_MARGIN_RIGHT -> if (isRTL) ATTR_LAYOUT_MARGIN_START else ATTR_LAYOUT_MARGIN_END
      else -> null
    }
  }

  private val isRTL: Boolean
    get() = activeSceneView?.scene?.isInRTL ?: false

  private fun useDesignSurface(surface: DesignSurface<*>?) {
    if (surface != activeSurface) {
      updateDesignSurface(activeSurface, surface)
      activeSurface = surface
      (activeSceneView as? ScreenView)?.sceneManager?.removeRenderListener(renderListener)
      activeSceneView = surface?.focusedSceneView
      (activeSceneView as? ScreenView)?.sceneManager?.addRenderListener(renderListener)
    }
    makeInitialSelection(surface, activePanel)
  }

  private fun makeInitialSelection(surface: DesignSurface<*>?, panel: AccessoryPanelInterface?) {
    if (panel != null) {
      panel.requestSelection()
    } else if (surface != null) {
      designSurfaceListener.componentSelectionChanged(surface, selection)
    }
  }

  private fun updateDesignSurface(old: DesignSurface<*>?, new: DesignSurface<*>?) {
    old?.model?.removeListener(modelListener)
    new?.model?.addListener(modelListener)
    if (updateOnComponentSelectionChanges) {
      old?.removeListener(designSurfaceListener)
      new?.addListener(designSurfaceListener)
    }
    (old as? NlDesignSurface)?.accessoryPanel?.removeAccessoryPanelListener(accessoryPanelListener)
    (new as? NlDesignSurface)?.accessoryPanel?.addAccessoryPanelListener(accessoryPanelListener)
    useCurrentPanel(new)
  }

  private fun useCurrentPanel(surface: DesignSurface<*>?) {
    usePanel((surface as? NlDesignSurface)?.accessoryPanel?.currentPanel)
  }

  private fun usePanel(panel: AccessoryPanelInterface?) {
    if (panel != activePanel) {
      setAccessorySelectionListener(activePanel, panel)
      activePanel = panel
    }
  }

  private fun setAccessorySelectionListener(
    old: AccessoryPanelInterface?,
    new: AccessoryPanelInterface?
  ) {
    old?.removeListener(accessorySelectionListener)
    new?.addListener(accessorySelectionListener)
  }

  private fun scheduleSelectionUpdate(
    surface: DesignSurface<*>?,
    panel: AccessoryPanelInterface?,
    type: Any?,
    accessory: Any?,
    components: List<NlComponent>
  ) {
    updateLiveListeners(Collections.emptyList())
    updateQueue.queue(
      object : Update(updateIdentity) {
        override fun run() {
          handleSelectionUpdate(surface, panel, type, accessory, components)
        }
      }
    )
  }

  private fun getRootComponent(surface: DesignSurface<*>?): List<NlComponent> {
    return surface?.models?.singleOrNull()?.components?.singleOrNull()?.let { listOf(it) }
      ?: return emptyList()
  }

  protected open fun wantSelectionUpdate(
    surface: DesignSurface<*>?,
    activeSurface: DesignSurface<*>?,
    accessoryPanel: AccessoryPanelInterface?,
    activePanel: AccessoryPanelInterface?,
    selectedAccessoryType: Any?,
    selectedAccessory: Any?
  ): Boolean {
    return surface != null &&
      surface == activeSurface &&
      accessoryPanel == accessoryPanel &&
      selectedAccessoryType == null &&
      selectedAccessory == null &&
      !facet.isDisposed
  }

  private fun handleSelectionUpdate(
    surface: DesignSurface<*>?,
    panel: AccessoryPanelInterface?,
    type: Any?,
    accessory: Any?,
    components: List<NlComponent>
  ) {
    // Obtaining the properties, especially the first time around on a big project
    // can take close to a second, so we do it on a separate thread..
    val wantUpdate = {
      wantSelectionUpdate(surface, activeSurface, panel, activePanel, type, accessory)
    }
    loadProperties(type, accessory, components, wantUpdate)
  }

  protected fun updateLiveListeners(components: List<NlComponent>) {
    synchronized(liveComponents) {
      liveComponents.forEach { it.removeLiveChangeListener(liveChangeListener) }
      liveComponents.clear()
      liveComponents.addAll(components)
      liveComponents.forEach { it.addLiveChangeListener(liveChangeListener) }
    }
  }

  private fun sameAsTheCurrentLiveListeners(components: List<NlComponent>): Boolean {
    synchronized(liveComponents) {
      return components == liveComponents
    }
  }

  private fun handlePanelSelectionUpdate(
    panel: AccessoryPanelInterface,
    selectedAccessoryType: Any?,
    selectedAccessory: Any?,
    components: List<NlComponent>
  ) {
    if (
      wantSelectionUpdate(
        activeSurface,
        activeSurface,
        panel,
        activePanel,
        selectedAccessoryType,
        selectedAccessory
      )
    ) {
      scheduleSelectionUpdate(
        activeSurface,
        panel,
        selectedAccessoryType,
        selectedAccessory,
        components
      )
    }
  }

  protected open fun loadProperties(
    type: Any?,
    accessory: Any?,
    components: List<NlComponent>,
    wantUpdate: () -> Boolean
  ) {
    if (!wantUpdate()) {
      return
    }
    lastUpdateCompleted = false
    val getProperties = Callable {
      val newProperties = provider.getProperties(this@NlPropertiesModel, accessory, components)
      defaultValueProvider?.clearCache()
      newProperties
    }
    val notifyUI =
      Consumer<PropertiesTable<NlPropertyItem>> { newProperties ->
        try {
          if (wantUpdate()) {
            updateLiveListeners(components)
            properties = newProperties
            defaultValueProvider = createDefaultPropertyValueProvider()
            firePropertiesGenerated()
          }
        } finally {
          updateCount++
          lastUpdateCompleted = true
        }
      }
    ReadAction.nonBlocking(getProperties)
      .inSmartMode(project)
      .expireWith(this)
      .finishOnUiThread(ModalityState.defaultModalityState(), notifyUI)
      .submit(AppExecutorUtil.getAppExecutorService())
  }

  private fun handleRenderingCompleted() {
    if (defaultValueProvider?.hasDefaultValuesChanged() == true) {
      ApplicationManager.getApplication().invokeLater { firePropertyValueChangeIfNeeded() }
    }
  }

  fun firePropertiesGenerated() {
    listeners.toTypedArray().forEach { it.propertiesGenerated(this) }
  }

  fun firePropertyValueChanged() {
    listeners.toTypedArray().forEach { it.propertyValuesChanged(this) }
  }

  fun firePropertyValueChangeIfNeeded() {
    val components = selection
    if (components.isEmpty() || !sameAsTheCurrentLiveListeners(components)) {
      // If there are no components currently selected, there is nothing to update.
      // If the currently selected components are different from the components being shown,
      // there must be a pending selection update and therefore no need to update the property
      // values.
      return
    }
    firePropertyValueChanged()
  }

  private fun createDefaultPropertyValueProvider(): DefaultPropertyValueProvider? {
    val view = activeSceneView ?: return null
    return NlDefaultPropertyValueProvider(view.sceneManager)
  }

  open fun browseToValue(property: NlPropertyItem) {
    val tag = property.firstTag ?: return
    val resourceReference = property.resolveValueAsReference(property.value) ?: return
    val folderConfiguration = property.getFolderConfiguration() ?: return
    val targetElement =
      ResourceRepositoryToPsiResolver.getBestGotoDeclarationTarget(
        resourceReference,
        tag,
        folderConfiguration
<<<<<<< HEAD
      )
        ?: return
=======
      ) ?: return
>>>>>>> 574fcae1
    if (targetElement is Navigatable) {
      targetElement.navigate(true)
    }
  }

  private inner class PropertiesDesignSurfaceListener : DesignSurfaceListener {
    override fun componentSelectionChanged(
      surface: DesignSurface<*>,
      newSelection: List<NlComponent>
    ) {
      val displayedComponents =
        if (newSelection.isNotEmpty()) newSelection else getRootComponent(surface)
      if (activePanel == null && !sameAsTheCurrentLiveListeners(displayedComponents)) {
        scheduleSelectionUpdate(surface, null, null, null, displayedComponents)
      }
    }
  }

  private inner class NlModelListener : ModelListener {
    override fun modelDerivedDataChanged(model: NlModel) {
      // Move the handling onto the event dispatch thread in case this notification is sent from a
      // different thread:
      ApplicationManager.getApplication().invokeLater { firePropertyValueChangeIfNeeded() }
    }

    override fun modelLiveUpdate(model: NlModel, animate: Boolean) {
      // Move the handling onto the event dispatch thread in case this notification is sent from a
      // different thread:
      ApplicationManager.getApplication().invokeLater { firePropertyValueChangeIfNeeded() }
    }
  }
}<|MERGE_RESOLUTION|>--- conflicted
+++ resolved
@@ -98,12 +98,9 @@
     firePropertyValueChangeIfNeeded()
   }
 
-<<<<<<< HEAD
-=======
   /** [CoroutineScope] to be used by any operations constrained to the lifetime of the model. */
   internal val supervisorScope: CoroutineScope = AndroidCoroutineScope(parentDisposable)
 
->>>>>>> 574fcae1
   constructor(
     parentDisposable: Disposable,
     facet: AndroidFacet,
@@ -490,12 +487,7 @@
         resourceReference,
         tag,
         folderConfiguration
-<<<<<<< HEAD
-      )
-        ?: return
-=======
       ) ?: return
->>>>>>> 574fcae1
     if (targetElement is Navigatable) {
       targetElement.navigate(true)
     }
