/*
 * Copyright (C) 2021 The Android Open Source Project
 *
 * Licensed under the Apache License, Version 2.0 (the "License");
 * you may not use this file except in compliance with the License.
 * You may obtain a copy of the License at
 *
 *      http://www.apache.org/licenses/LICENSE-2.0
 *
 * Unless required by applicable law or agreed to in writing, software
 * distributed under the License is distributed on an "AS IS" BASIS,
 * WITHOUT WARRANTIES OR CONDITIONS OF ANY KIND, either express or implied.
 * See the License for the specific language governing permissions and
 * limitations under the License.
 */
package com.android.tools.idea.gradle.project.upgrade

import com.android.ide.common.gradle.Version
import com.android.ide.common.repository.AgpVersion
import com.android.tools.idea.gradle.dsl.api.PluginModel
import com.android.tools.idea.gradle.dsl.api.dependencies.ArtifactDependencyModel
import com.android.tools.idea.gradle.dsl.api.dependencies.CommonConfigurationNames
import com.android.tools.idea.gradle.dsl.api.ext.GradlePropertyModel
import com.android.tools.idea.gradle.dsl.parser.dependencies.FakeArtifactElement
<<<<<<< HEAD
import com.android.tools.idea.gradle.project.upgrade.CompatibleGradleVersion.Companion.getCompatibleGradleVersion
import com.android.tools.idea.gradle.project.upgrade.CompatibleGradleVersion.VERSION_4_10_1
import com.android.tools.idea.gradle.project.upgrade.CompatibleGradleVersion.VERSION_4_4
import com.android.tools.idea.gradle.project.upgrade.CompatibleGradleVersion.VERSION_4_6
import com.android.tools.idea.gradle.project.upgrade.CompatibleGradleVersion.VERSION_5_1_1
import com.android.tools.idea.gradle.project.upgrade.CompatibleGradleVersion.VERSION_5_4_1
import com.android.tools.idea.gradle.project.upgrade.CompatibleGradleVersion.VERSION_5_6_4
import com.android.tools.idea.gradle.project.upgrade.CompatibleGradleVersion.VERSION_6_1_1
import com.android.tools.idea.gradle.project.upgrade.CompatibleGradleVersion.VERSION_6_5
import com.android.tools.idea.gradle.project.upgrade.CompatibleGradleVersion.VERSION_6_7_1
import com.android.tools.idea.gradle.project.upgrade.CompatibleGradleVersion.VERSION_7_0_2
import com.android.tools.idea.gradle.project.upgrade.CompatibleGradleVersion.VERSION_7_2
import com.android.tools.idea.gradle.project.upgrade.CompatibleGradleVersion.VERSION_7_3_3
import com.android.tools.idea.gradle.project.upgrade.CompatibleGradleVersion.VERSION_7_4
import com.android.tools.idea.gradle.project.upgrade.CompatibleGradleVersion.VERSION_FOR_DEV
import com.android.tools.idea.gradle.project.upgrade.CompatibleGradleVersion.VERSION_MIN
=======
import com.android.tools.idea.gradle.util.CompatibleGradleVersion
import com.android.tools.idea.gradle.util.CompatibleGradleVersion.*
import com.android.tools.idea.gradle.util.CompatibleGradleVersion.Companion.getCompatibleGradleVersion
>>>>>>> de127946
import com.google.wireless.android.sdk.stats.UpgradeAssistantComponentInfo
import com.intellij.openapi.project.Project
import com.intellij.psi.PsiElement
import com.intellij.refactoring.ui.UsageViewDescriptorAdapter
import com.intellij.usageView.UsageInfo
import com.intellij.usageView.UsageViewDescriptor
import com.intellij.usages.impl.rules.UsageType
import org.jetbrains.android.util.AndroidBundle

class GradlePluginsRefactoringProcessor : AgpUpgradeComponentRefactoringProcessor {

  constructor(project: Project, current: AgpVersion, new: AgpVersion): super(project, current, new) {
    this.compatibleGradleVersion = getCompatibleGradleVersion(new)
  }
  constructor(processor: AgpUpgradeRefactoringProcessor) : super(processor) {
    compatibleGradleVersion = getCompatibleGradleVersion(processor.new)
  }

  private val compatibleGradleVersion: CompatibleGradleVersion

  override val necessityInfo = AlwaysNeeded

  override fun findComponentUsages(): Array<out UsageInfo> {
    val usages = mutableListOf<UsageInfo>()
    fun addUsagesFor(plugin: PluginModel) {
      if (plugin.version().valueType == GradlePropertyModel.ValueType.STRING) {
        val version = Version.parse(plugin.version().toString()).takeIf { it > Version.prefixInfimum("0") } ?: return
        WELL_KNOWN_GRADLE_PLUGIN_TABLE[plugin.name().toString()]?.let { info ->
          val minVersion = info(compatibleGradleVersion)
          if (minVersion <= version) return
          val resultModel = plugin.version().resultModel
          val element = resultModel.rawElement
          val psiElement = element?.psiElement ?: return
          val wrappedPsiElement = WrappedPsiElement(psiElement, this, WELL_KNOWN_GRADLE_PLUGIN_USAGE_TYPE)
          usages.add(WellKnownGradlePluginDslUsageInfo(wrappedPsiElement, plugin, resultModel, minVersion.toString()))
        }
      }
    }

    // Check plugins for compatibility with our minimum Gradle version even if we're not upgrading (because the project has a higher
    // version, for example) because some compatibility issues are related to the (AGP,Gradle) version pair rather than just directly
    // the Gradle version.  (Also, this makes it substantially easier to test the action of this processor on a file at a time.)
    projectBuildModel.allIncludedBuildModels.forEach model@{ model ->
      model.buildscript().dependencies().artifacts(CommonConfigurationNames.CLASSPATH).forEach dep@{ dep ->
        val currentVersion = Version.parse(dep.version().toString()).takeIf { it > Version.prefixInfimum("0") } ?: return@dep
        WELL_KNOWN_GRADLE_PLUGIN_TABLE["${dep.group()}:${dep.name()}"]?.let { info ->
          val minVersion = info(compatibleGradleVersion)
          if (minVersion <= currentVersion) return@dep
          val resultModel = dep.version().resultModel
          val psiElement = when (val element = resultModel.rawElement) {
            null -> return@dep
            // TODO(xof): most likely we need a range in PsiElement, if the dependency is expressed in compactNotation
            is FakeArtifactElement -> element.realExpression.psiElement
            else -> element.psiElement
          }
          psiElement?.let {
            val wrappedPsiElement = WrappedPsiElement(psiElement, this, WELL_KNOWN_GRADLE_PLUGIN_USAGE_TYPE)
            usages.add(WellKnownGradlePluginDependencyUsageInfo(wrappedPsiElement, dep, resultModel, minVersion.toString()))
          }
        }
      }
      model.plugins().forEach(::addUsagesFor)
    }
    projectBuildModel.projectSettingsModel?.pluginManagement()?.plugins()?.plugins()?.forEach(::addUsagesFor)
    return usages.toTypedArray()
  }

  override fun completeComponentInfo(builder: UpgradeAssistantComponentInfo.Builder): UpgradeAssistantComponentInfo.Builder =
    builder.setKind(UpgradeAssistantComponentInfo.UpgradeAssistantComponentKind.GRADLE_PLUGINS)

  override fun getCommandName(): String =
    AndroidBundle.message("project.upgrade.gradlePluginsRefactoringProcessor.commandName")

  override fun getShortDescription(): String =
    """
      Some Gradle plugins in the project use interfaces which are no longer supported
      in version ${compatibleGradleVersion.version.version} (or later) of Gradle and version $new (or later)
      of Android Gradle Plugin.
    """.trimIndent()

  override fun getRefactoringId(): String = "com.android.tools.agp.upgrade.gradlePlugins"

  override fun createUsageViewDescriptor(usages: Array<out UsageInfo>): UsageViewDescriptor {
    return object : UsageViewDescriptorAdapter() {
      override fun getElements(): Array<PsiElement> {
        return PsiElement.EMPTY_ARRAY
      }

      override fun getProcessedElementsHeader() =
        AndroidBundle.message("project.upgrade.gradlePluginsRefactoringProcessor.usageView.header")
    }
  }

  @Suppress("FunctionName")
  companion object {
    val WELL_KNOWN_GRADLE_PLUGIN_USAGE_TYPE =
      UsageType(AndroidBundle.messagePointer("project.upgrade.gradlePluginsRefactoringProcessor.wellKnownGradlePluginUsageType"))

<<<<<<< HEAD
    private fun `kotlin-gradle-plugin-compatibility-info`(compatibleGradleVersion: CompatibleGradleVersion): GradleVersion =
=======
    fun `kotlin-gradle-plugin-compatibility-info`(compatibleGradleVersion: CompatibleGradleVersion): Version =
>>>>>>> de127946
      when (compatibleGradleVersion) {
        VERSION_4_4 -> Version.parse("1.1.3")
        VERSION_4_6 -> Version.parse("1.2.51")
        VERSION_MIN -> Version.parse("1.2.51")
        VERSION_4_10_1 -> Version.parse("1.3.0")
        VERSION_5_1_1 -> Version.parse("1.3.10")
        VERSION_5_4_1 -> Version.parse("1.3.10")
        VERSION_5_6_4 -> Version.parse("1.3.10")
        VERSION_6_1_1 -> Version.parse("1.3.20")
        VERSION_6_5 -> Version.parse("1.3.20")
        VERSION_6_7_1 -> Version.parse("1.3.20")
        VERSION_7_0_2 -> Version.parse("1.3.40")
        VERSION_7_2 -> Version.parse("1.3.40")
        VERSION_7_3_3 -> Version.parse("1.3.40")
        VERSION_7_4 -> Version.parse("1.6.21")
        VERSION_7_5 -> Version.parse("1.6.21")
        VERSION_FOR_DEV -> Version.parse("1.6.21")
      }

<<<<<<< HEAD
    private fun `androidx-navigation-safeargs-gradle-plugin-compatibility-info`(compatibleGradleVersion: CompatibleGradleVersion): GradleVersion =
=======
    fun `androidx-navigation-safeargs-gradle-plugin-compatibility-info`(compatibleGradleVersion: CompatibleGradleVersion): Version =
>>>>>>> de127946
      when (compatibleGradleVersion) {
        VERSION_4_4, VERSION_4_6, VERSION_MIN, VERSION_4_10_1, VERSION_5_1_1, VERSION_5_4_1, VERSION_5_6_4, VERSION_6_1_1,
        VERSION_6_5, VERSION_6_7_1, VERSION_7_0_2 ->
          Version.parse("2.0.0")
        // AGP 7.1 removed an incubating API used by safeargs.
        VERSION_7_2, VERSION_7_3_3, VERSION_7_4, VERSION_7_5, VERSION_FOR_DEV -> Version.parse("2.4.1")
      }

    // compatibility information from b/174686925 and https://github.com/mannodermaus/android-junit5/releases
<<<<<<< HEAD
    private fun `de-mannodermaus-android-junit5-plugin-compatibility-info`(compatibleGradleVersion: CompatibleGradleVersion): GradleVersion =
=======
    fun `de-mannodermaus-android-junit5-plugin-compatibility-info`(compatibleGradleVersion: CompatibleGradleVersion): Version =
>>>>>>> de127946
      when (compatibleGradleVersion) {
        VERSION_4_4, VERSION_4_6, VERSION_MIN, VERSION_4_10_1, VERSION_5_1_1 -> Version.parse("1.3.1.0")
        VERSION_5_4_1, VERSION_5_6_4, VERSION_6_1_1 -> Version.parse("1.4.2.1")
        VERSION_6_5, VERSION_6_7_1, VERSION_7_0_2, VERSION_7_2, VERSION_7_3_3,
        VERSION_7_4, VERSION_7_5, VERSION_FOR_DEV -> Version.parse("1.6.1.0")
      }

<<<<<<< HEAD
    private fun `com-google-firebase-crashlytics-plugin-compatibility-info`(compatibleGradleVersion: CompatibleGradleVersion): GradleVersion =
=======
    fun `com-google-firebase-crashlytics-plugin-compatibility-info`(compatibleGradleVersion: CompatibleGradleVersion): Version =
>>>>>>> de127946
      when (compatibleGradleVersion) {
        VERSION_4_4, VERSION_4_6, VERSION_MIN, VERSION_4_10_1, VERSION_5_1_1, VERSION_5_4_1, VERSION_5_6_4, VERSION_6_1_1,
        VERSION_6_5, VERSION_6_7_1 -> Version.parse("2.0.0")
        VERSION_7_0_2, VERSION_7_2, VERSION_7_3_3, VERSION_7_4, VERSION_7_5, VERSION_FOR_DEV -> Version.parse("2.5.2")
      }

<<<<<<< HEAD
    private fun `com-google-firebase-appdistribution-plugin-compatibility-info`(compatibleGradleVersion: CompatibleGradleVersion): GradleVersion =
=======
    fun `com-google-firebase-appdistribution-plugin-compatibility-info`(compatibleGradleVersion: CompatibleGradleVersion): Version =
>>>>>>> de127946
      when (compatibleGradleVersion) {
        VERSION_4_4, VERSION_4_6, VERSION_MIN -> Version.parse("1.0.0")
        VERSION_4_10_1, VERSION_5_1_1, VERSION_5_4_1, VERSION_5_6_4 -> Version.parse("1.1.0")
        VERSION_6_1_1, VERSION_6_5, VERSION_6_7_1 -> Version.parse("1.4.0")
        VERSION_7_0_2, VERSION_7_2, VERSION_7_3_3, VERSION_7_4, VERSION_7_5, VERSION_FOR_DEV -> Version.parse("2.1.1")
      }

<<<<<<< HEAD
    private fun `com-google-firebase-perf-plugin-compatibility-info`(compatibleGradleVersion: CompatibleGradleVersion): GradleVersion =
=======
    fun `com-google-firebase-perf-plugin-compatibility-info`(compatibleGradleVersion: CompatibleGradleVersion): Version =
>>>>>>> de127946
      when (compatibleGradleVersion) {
        VERSION_4_4, VERSION_4_6, VERSION_MIN, VERSION_4_10_1, VERSION_5_1_1, VERSION_5_4_1, VERSION_5_6_4, VERSION_6_1_1,
        VERSION_6_5, VERSION_6_7_1, VERSION_7_0_2 -> Version.parse("1.2.1")
        VERSION_7_2, VERSION_7_3_3, VERSION_7_4, VERSION_7_5, VERSION_FOR_DEV -> Version.parse("1.4.1")
      }

<<<<<<< HEAD
    private fun `com-google-android-gms-oss-licenses-plugin-compatibility-info`(compatibleGradleVersion: CompatibleGradleVersion): GradleVersion =
=======
    fun `com-google-android-gms-oss-licenses-plugin-compatibility-info`(compatibleGradleVersion: CompatibleGradleVersion): Version =
>>>>>>> de127946
      when (compatibleGradleVersion) {
        VERSION_4_4, VERSION_4_6, VERSION_MIN, VERSION_4_10_1 -> Version.parse("0.9.3")
        VERSION_5_1_1, VERSION_5_4_1, VERSION_5_6_4, VERSION_6_1_1, VERSION_6_5, VERSION_6_7_1 -> Version.parse("0.10.1")
        VERSION_7_0_2, VERSION_7_2, VERSION_7_3_3, VERSION_7_4, VERSION_7_5, VERSION_FOR_DEV -> Version.parse("0.10.4")
      }

<<<<<<< HEAD
    private fun `com-google-gms-google-services-plugin-compatibility-info`(compatibleGradleVersion: CompatibleGradleVersion): GradleVersion =
=======
    fun `com-google-gms-google-services-plugin-compatibility-info`(compatibleGradleVersion: CompatibleGradleVersion): Version =
>>>>>>> de127946
      when (compatibleGradleVersion) {
        VERSION_4_4, VERSION_4_6, VERSION_MIN, VERSION_4_10_1, VERSION_5_1_1, VERSION_5_4_1, VERSION_5_6_4, VERSION_6_1_1,
        VERSION_6_5, VERSION_6_7_1, VERSION_7_0_2 -> Version.parse("4.0.1")
        VERSION_7_2, VERSION_7_3_3, VERSION_7_4, VERSION_7_5, VERSION_FOR_DEV -> Version.parse("4.3.10")
      }

<<<<<<< HEAD
    private fun `com-google-dagger-hilt-android-gradle-plugin-compatibility-info`(compatibleGradleVersion: CompatibleGradleVersion): GradleVersion =
=======
    fun `com-google-dagger-hilt-android-gradle-plugin-compatibility-info`(compatibleGradleVersion: CompatibleGradleVersion): Version =
>>>>>>> de127946
      when (compatibleGradleVersion) {
        VERSION_4_4, VERSION_4_6, VERSION_MIN, VERSION_4_10_1, VERSION_5_1_1, VERSION_5_4_1, VERSION_5_6_4, VERSION_6_1_1,
        VERSION_6_5 -> Version.parse("2.0")
        VERSION_6_7_1 -> Version.parse("2.32")
        VERSION_7_0_2, VERSION_7_2 -> Version.parse("2.38")
        VERSION_7_3_3, VERSION_7_4, VERSION_7_5, VERSION_FOR_DEV -> Version.parse("2.40.1")
      }

    fun `com-google-protobuf-protobuf-gradle-plugin-compatibility-info`(compatibleGradleVersion: CompatibleGradleVersion): Version =
      when (compatibleGradleVersion) {
        VERSION_4_4, VERSION_4_6, VERSION_MIN, VERSION_4_10_1, VERSION_5_1_1, VERSION_5_4_1 -> Version.parse("0.8.8")
        VERSION_5_6_4 -> Version.parse("0.8.11")
        VERSION_6_1_1, VERSION_6_5, -> Version.parse("0.8.12")
        VERSION_6_7_1 -> Version.parse("0.8.13")
        VERSION_7_0_2, VERSION_7_2, VERSION_7_3_3, VERSION_7_4, VERSION_7_5 -> Version.parse("0.8.16")
        VERSION_FOR_DEV -> Version.parse("0.9.0")
      }

    /**
     * This table contains both the artifact names and the plugin names of the well known plugins, as each of them can be used to
     * declare that a project uses a given plugin or set of plugins (one through a `classpath` configuration, the other through the
     * plugins Dsl).
     */
    val WELL_KNOWN_GRADLE_PLUGIN_TABLE = mapOf(
      "org.jetbrains.kotlin:kotlin-gradle-plugin" to ::`kotlin-gradle-plugin-compatibility-info`,
      "org.jetbrains.kotlin.android" to ::`kotlin-gradle-plugin-compatibility-info`,

      "androidx.navigation:navigation-safe-args-gradle-plugin" to ::`androidx-navigation-safeargs-gradle-plugin-compatibility-info`,
      "androidx.navigation.safeargs" to ::`androidx-navigation-safeargs-gradle-plugin-compatibility-info`,
      "androidx.navigation.safeargs.kotlin" to ::`androidx-navigation-safeargs-gradle-plugin-compatibility-info`,

      "de.mannodermaus.gradle.plugins:android-junit5" to ::`de-mannodermaus-android-junit5-plugin-compatibility-info`,
      "de.mannodermaus.android-junit5" to ::`de-mannodermaus-android-junit5-plugin-compatibility-info`,

      "com.google.gms:google-services" to ::`com-google-gms-google-services-plugin-compatibility-info`,
      "com.google.gms.google-services" to ::`com-google-gms-google-services-plugin-compatibility-info`,

      "com.google.firebase:perf-plugin" to ::`com-google-firebase-perf-plugin-compatibility-info`,
      "com.google.firebase.firebase-perf" to ::`com-google-firebase-perf-plugin-compatibility-info`,

      "com.google.firebase:firebase-crashlytics-gradle" to ::`com-google-firebase-crashlytics-plugin-compatibility-info`,
      "com.google.firebase.crashlytics" to ::`com-google-firebase-crashlytics-plugin-compatibility-info`,

      "com.google.firebase:firebase-appdistribution-gradle" to ::`com-google-firebase-appdistribution-plugin-compatibility-info`,
      "com.google.firebase.appdistribution" to ::`com-google-firebase-appdistribution-plugin-compatibility-info`,

      "com.google.android.gms:oss-licenses-plugin" to ::`com-google-android-gms-oss-licenses-plugin-compatibility-info`,
      "com.google.android.gms.oss-licenses-plugin" to ::`com-google-android-gms-oss-licenses-plugin-compatibility-info`,

      "com.google.dagger:hilt-android-gradle-plugin" to ::`com-google-dagger-hilt-android-gradle-plugin-compatibility-info`,
      "dagger.hilt.android.plugin" to ::`com-google-dagger-hilt-android-gradle-plugin-compatibility-info`,

      "com.google.protobuf:protobuf-gradle-plugin" to ::`com-google-protobuf-protobuf-gradle-plugin-compatibility-info`,
      "com.google.protobuf" to  ::`com-google-protobuf-protobuf-gradle-plugin-compatibility-info`,
    )
  }
}

class WellKnownGradlePluginDependencyUsageInfo(
  element: WrappedPsiElement,
  val dependency: ArtifactDependencyModel,
  private val resultModel: GradlePropertyModel,
  val version: String
): GradleBuildModelUsageInfo(element) {
  override fun performBuildModelRefactoring(processor: GradleBuildModelRefactoringProcessor) {
    resultModel.setValue(version)
  }

  override fun getDiscriminatingValues() = listOf(dependency.group().toString(), dependency.name().toString(), version)

  override fun getTooltipText() = "Update version of ${dependency.group()}:${dependency.name()} to $version"
}

class WellKnownGradlePluginDslUsageInfo(
  element: WrappedPsiElement,
  val plugin: PluginModel,
  private val resultModel: GradlePropertyModel,
  val version: String
): GradleBuildModelUsageInfo(element) {
  override fun performBuildModelRefactoring(processor: GradleBuildModelRefactoringProcessor) {
    resultModel.setValue(version)
  }

  override fun getDiscriminatingValues() = listOf(plugin.name().toString(), version)

  override fun getTooltipText() = "Update version of ${plugin.name()} to $version"
}<|MERGE_RESOLUTION|>--- conflicted
+++ resolved
@@ -22,28 +22,9 @@
 import com.android.tools.idea.gradle.dsl.api.dependencies.CommonConfigurationNames
 import com.android.tools.idea.gradle.dsl.api.ext.GradlePropertyModel
 import com.android.tools.idea.gradle.dsl.parser.dependencies.FakeArtifactElement
-<<<<<<< HEAD
-import com.android.tools.idea.gradle.project.upgrade.CompatibleGradleVersion.Companion.getCompatibleGradleVersion
-import com.android.tools.idea.gradle.project.upgrade.CompatibleGradleVersion.VERSION_4_10_1
-import com.android.tools.idea.gradle.project.upgrade.CompatibleGradleVersion.VERSION_4_4
-import com.android.tools.idea.gradle.project.upgrade.CompatibleGradleVersion.VERSION_4_6
-import com.android.tools.idea.gradle.project.upgrade.CompatibleGradleVersion.VERSION_5_1_1
-import com.android.tools.idea.gradle.project.upgrade.CompatibleGradleVersion.VERSION_5_4_1
-import com.android.tools.idea.gradle.project.upgrade.CompatibleGradleVersion.VERSION_5_6_4
-import com.android.tools.idea.gradle.project.upgrade.CompatibleGradleVersion.VERSION_6_1_1
-import com.android.tools.idea.gradle.project.upgrade.CompatibleGradleVersion.VERSION_6_5
-import com.android.tools.idea.gradle.project.upgrade.CompatibleGradleVersion.VERSION_6_7_1
-import com.android.tools.idea.gradle.project.upgrade.CompatibleGradleVersion.VERSION_7_0_2
-import com.android.tools.idea.gradle.project.upgrade.CompatibleGradleVersion.VERSION_7_2
-import com.android.tools.idea.gradle.project.upgrade.CompatibleGradleVersion.VERSION_7_3_3
-import com.android.tools.idea.gradle.project.upgrade.CompatibleGradleVersion.VERSION_7_4
-import com.android.tools.idea.gradle.project.upgrade.CompatibleGradleVersion.VERSION_FOR_DEV
-import com.android.tools.idea.gradle.project.upgrade.CompatibleGradleVersion.VERSION_MIN
-=======
 import com.android.tools.idea.gradle.util.CompatibleGradleVersion
 import com.android.tools.idea.gradle.util.CompatibleGradleVersion.*
 import com.android.tools.idea.gradle.util.CompatibleGradleVersion.Companion.getCompatibleGradleVersion
->>>>>>> de127946
 import com.google.wireless.android.sdk.stats.UpgradeAssistantComponentInfo
 import com.intellij.openapi.project.Project
 import com.intellij.psi.PsiElement
@@ -142,11 +123,7 @@
     val WELL_KNOWN_GRADLE_PLUGIN_USAGE_TYPE =
       UsageType(AndroidBundle.messagePointer("project.upgrade.gradlePluginsRefactoringProcessor.wellKnownGradlePluginUsageType"))
 
-<<<<<<< HEAD
-    private fun `kotlin-gradle-plugin-compatibility-info`(compatibleGradleVersion: CompatibleGradleVersion): GradleVersion =
-=======
     fun `kotlin-gradle-plugin-compatibility-info`(compatibleGradleVersion: CompatibleGradleVersion): Version =
->>>>>>> de127946
       when (compatibleGradleVersion) {
         VERSION_4_4 -> Version.parse("1.1.3")
         VERSION_4_6 -> Version.parse("1.2.51")
@@ -166,11 +143,7 @@
         VERSION_FOR_DEV -> Version.parse("1.6.21")
       }
 
-<<<<<<< HEAD
-    private fun `androidx-navigation-safeargs-gradle-plugin-compatibility-info`(compatibleGradleVersion: CompatibleGradleVersion): GradleVersion =
-=======
     fun `androidx-navigation-safeargs-gradle-plugin-compatibility-info`(compatibleGradleVersion: CompatibleGradleVersion): Version =
->>>>>>> de127946
       when (compatibleGradleVersion) {
         VERSION_4_4, VERSION_4_6, VERSION_MIN, VERSION_4_10_1, VERSION_5_1_1, VERSION_5_4_1, VERSION_5_6_4, VERSION_6_1_1,
         VERSION_6_5, VERSION_6_7_1, VERSION_7_0_2 ->
@@ -180,11 +153,7 @@
       }
 
     // compatibility information from b/174686925 and https://github.com/mannodermaus/android-junit5/releases
-<<<<<<< HEAD
-    private fun `de-mannodermaus-android-junit5-plugin-compatibility-info`(compatibleGradleVersion: CompatibleGradleVersion): GradleVersion =
-=======
     fun `de-mannodermaus-android-junit5-plugin-compatibility-info`(compatibleGradleVersion: CompatibleGradleVersion): Version =
->>>>>>> de127946
       when (compatibleGradleVersion) {
         VERSION_4_4, VERSION_4_6, VERSION_MIN, VERSION_4_10_1, VERSION_5_1_1 -> Version.parse("1.3.1.0")
         VERSION_5_4_1, VERSION_5_6_4, VERSION_6_1_1 -> Version.parse("1.4.2.1")
@@ -192,22 +161,14 @@
         VERSION_7_4, VERSION_7_5, VERSION_FOR_DEV -> Version.parse("1.6.1.0")
       }
 
-<<<<<<< HEAD
-    private fun `com-google-firebase-crashlytics-plugin-compatibility-info`(compatibleGradleVersion: CompatibleGradleVersion): GradleVersion =
-=======
     fun `com-google-firebase-crashlytics-plugin-compatibility-info`(compatibleGradleVersion: CompatibleGradleVersion): Version =
->>>>>>> de127946
       when (compatibleGradleVersion) {
         VERSION_4_4, VERSION_4_6, VERSION_MIN, VERSION_4_10_1, VERSION_5_1_1, VERSION_5_4_1, VERSION_5_6_4, VERSION_6_1_1,
         VERSION_6_5, VERSION_6_7_1 -> Version.parse("2.0.0")
         VERSION_7_0_2, VERSION_7_2, VERSION_7_3_3, VERSION_7_4, VERSION_7_5, VERSION_FOR_DEV -> Version.parse("2.5.2")
       }
 
-<<<<<<< HEAD
-    private fun `com-google-firebase-appdistribution-plugin-compatibility-info`(compatibleGradleVersion: CompatibleGradleVersion): GradleVersion =
-=======
     fun `com-google-firebase-appdistribution-plugin-compatibility-info`(compatibleGradleVersion: CompatibleGradleVersion): Version =
->>>>>>> de127946
       when (compatibleGradleVersion) {
         VERSION_4_4, VERSION_4_6, VERSION_MIN -> Version.parse("1.0.0")
         VERSION_4_10_1, VERSION_5_1_1, VERSION_5_4_1, VERSION_5_6_4 -> Version.parse("1.1.0")
@@ -215,44 +176,28 @@
         VERSION_7_0_2, VERSION_7_2, VERSION_7_3_3, VERSION_7_4, VERSION_7_5, VERSION_FOR_DEV -> Version.parse("2.1.1")
       }
 
-<<<<<<< HEAD
-    private fun `com-google-firebase-perf-plugin-compatibility-info`(compatibleGradleVersion: CompatibleGradleVersion): GradleVersion =
-=======
     fun `com-google-firebase-perf-plugin-compatibility-info`(compatibleGradleVersion: CompatibleGradleVersion): Version =
->>>>>>> de127946
       when (compatibleGradleVersion) {
         VERSION_4_4, VERSION_4_6, VERSION_MIN, VERSION_4_10_1, VERSION_5_1_1, VERSION_5_4_1, VERSION_5_6_4, VERSION_6_1_1,
         VERSION_6_5, VERSION_6_7_1, VERSION_7_0_2 -> Version.parse("1.2.1")
         VERSION_7_2, VERSION_7_3_3, VERSION_7_4, VERSION_7_5, VERSION_FOR_DEV -> Version.parse("1.4.1")
       }
 
-<<<<<<< HEAD
-    private fun `com-google-android-gms-oss-licenses-plugin-compatibility-info`(compatibleGradleVersion: CompatibleGradleVersion): GradleVersion =
-=======
     fun `com-google-android-gms-oss-licenses-plugin-compatibility-info`(compatibleGradleVersion: CompatibleGradleVersion): Version =
->>>>>>> de127946
       when (compatibleGradleVersion) {
         VERSION_4_4, VERSION_4_6, VERSION_MIN, VERSION_4_10_1 -> Version.parse("0.9.3")
         VERSION_5_1_1, VERSION_5_4_1, VERSION_5_6_4, VERSION_6_1_1, VERSION_6_5, VERSION_6_7_1 -> Version.parse("0.10.1")
         VERSION_7_0_2, VERSION_7_2, VERSION_7_3_3, VERSION_7_4, VERSION_7_5, VERSION_FOR_DEV -> Version.parse("0.10.4")
       }
 
-<<<<<<< HEAD
-    private fun `com-google-gms-google-services-plugin-compatibility-info`(compatibleGradleVersion: CompatibleGradleVersion): GradleVersion =
-=======
     fun `com-google-gms-google-services-plugin-compatibility-info`(compatibleGradleVersion: CompatibleGradleVersion): Version =
->>>>>>> de127946
       when (compatibleGradleVersion) {
         VERSION_4_4, VERSION_4_6, VERSION_MIN, VERSION_4_10_1, VERSION_5_1_1, VERSION_5_4_1, VERSION_5_6_4, VERSION_6_1_1,
         VERSION_6_5, VERSION_6_7_1, VERSION_7_0_2 -> Version.parse("4.0.1")
         VERSION_7_2, VERSION_7_3_3, VERSION_7_4, VERSION_7_5, VERSION_FOR_DEV -> Version.parse("4.3.10")
       }
 
-<<<<<<< HEAD
-    private fun `com-google-dagger-hilt-android-gradle-plugin-compatibility-info`(compatibleGradleVersion: CompatibleGradleVersion): GradleVersion =
-=======
     fun `com-google-dagger-hilt-android-gradle-plugin-compatibility-info`(compatibleGradleVersion: CompatibleGradleVersion): Version =
->>>>>>> de127946
       when (compatibleGradleVersion) {
         VERSION_4_4, VERSION_4_6, VERSION_MIN, VERSION_4_10_1, VERSION_5_1_1, VERSION_5_4_1, VERSION_5_6_4, VERSION_6_1_1,
         VERSION_6_5 -> Version.parse("2.0")
@@ -314,7 +259,7 @@
 class WellKnownGradlePluginDependencyUsageInfo(
   element: WrappedPsiElement,
   val dependency: ArtifactDependencyModel,
-  private val resultModel: GradlePropertyModel,
+  val resultModel: GradlePropertyModel,
   val version: String
 ): GradleBuildModelUsageInfo(element) {
   override fun performBuildModelRefactoring(processor: GradleBuildModelRefactoringProcessor) {
@@ -329,7 +274,7 @@
 class WellKnownGradlePluginDslUsageInfo(
   element: WrappedPsiElement,
   val plugin: PluginModel,
-  private val resultModel: GradlePropertyModel,
+  val resultModel: GradlePropertyModel,
   val version: String
 ): GradleBuildModelUsageInfo(element) {
   override fun performBuildModelRefactoring(processor: GradleBuildModelRefactoringProcessor) {
