<?xml version="1.0" encoding="UTF-8"?>
<module type="JAVA_MODULE" version="4">
  <component name="NewModuleRootManager" inherit-compiler-output="true">
    <exclude-output />
    <content url="file://$MODULE_DIR$">
      <sourceFolder url="file://$MODULE_DIR$/src" isTestSource="false" />
      <sourceFolder url="file://$MODULE_DIR$/testSrc" isTestSource="true" />
      <sourceFolder url="file://$MODULE_DIR$/resources" type="java-resource" />
    </content>
    <orderEntry type="inheritedJdk" />
<<<<<<< HEAD
=======
    <orderEntry type="library" name="studio-sdk" level="project" />
    <orderEntry type="library" name="studio-plugin-com.intellij.java" level="project" />
    <orderEntry type="library" scope="TEST" name="kotlin-test" level="project" />
>>>>>>> 0d09370c
    <orderEntry type="sourceFolder" forTests="false" />
    <orderEntry type="module-library">
      <library name="traceprocessor-protos" type="repository">
        <properties maven-id="org.jetbrains.intellij.deps.android.tools.base:traceprocessor_protos:232.1.23.0">
          <verification>
            <artifact url="file://$MAVEN_REPOSITORY$/org/jetbrains/intellij/deps/android/tools/base/traceprocessor_protos/232.1.23.0/traceprocessor_protos-232.1.23.0.jar">
              <sha256sum>d34f8d993c5ad098050d512e3abfd2e6361b73e41b029f58af20dfc89e4ad62c</sha256sum>
            </artifact>
          </verification>
        </properties>
        <CLASSES>
          <root url="jar://$MAVEN_REPOSITORY$/org/jetbrains/intellij/deps/android/tools/base/traceprocessor_protos/232.1.23.0/traceprocessor_protos-232.1.23.0.jar!/" />
        </CLASSES>
        <JAVADOC />
        <SOURCES />
      </library>
    </orderEntry>
<<<<<<< HEAD
=======
    <orderEntry type="library" name="transport-proto" level="project" />
    <orderEntry type="module" module-name="intellij.android.inspectors-common.api-ide" />
    <orderEntry type="module" module-name="intellij.android.inspectors-common.ui" />
    <orderEntry type="module" module-name="intellij.android.inspectors-common.api" />
    <orderEntry type="module" module-name="intellij.android.projectSystem" />
    <orderEntry type="module" module-name="intellij.android.render-resources" />
    <orderEntry type="module" module-name="codenavigation" />
>>>>>>> 0d09370c
    <orderEntry type="module-library">
      <library name="trace-perfetto-library" type="repository">
        <properties maven-id="androidx.tracing:tracing-perfetto-handshake:1.0.0-beta02">
          <verification>
            <artifact url="file://$MAVEN_REPOSITORY$/androidx/tracing/tracing-perfetto-handshake/1.0.0-beta02/tracing-perfetto-handshake-1.0.0-beta02.jar">
              <sha256sum>2f2ee5c58561d72cabe9207c43669fe92d6c1386f8c1c2624489e6ab367b121e</sha256sum>
            </artifact>
            <artifact url="file://$MAVEN_REPOSITORY$/androidx/annotation/annotation/1.3.0/annotation-1.3.0.jar">
              <sha256sum>97dc45afefe3a1e421da42b8b6e9f90491477c45fc6178203e3a5e8a05ee8553</sha256sum>
            </artifact>
          </verification>
        </properties>
        <CLASSES>
<<<<<<< HEAD
          <root url="jar://$MAVEN_REPOSITORY$/androidx/tracing/tracing-perfetto-handshake/1.0.0-beta02/tracing-perfetto-handshake-1.0.0-beta02.jar!/" />
          <root url="jar://$MAVEN_REPOSITORY$/androidx/annotation/annotation/1.3.0/annotation-1.3.0.jar!/" />
=======
          <root url="jar://$MODULE_DIR$/../../../../prebuilts/tools/common/m2/repository/androidx/tracing/tracing-perfetto-handshake/1.0.0-beta02/tracing-perfetto-handshake-1.0.0-beta02.jar!/" />
>>>>>>> 0d09370c
        </CLASSES>
        <JAVADOC />
        <SOURCES />
      </library>
    </orderEntry>
<<<<<<< HEAD
    <orderEntry type="library" name="Guava" level="project" />
    <orderEntry type="library" name="fastutil-min" level="project" />
    <orderEntry type="library" name="grpc-core" level="project" />
    <orderEntry type="library" name="gson" level="project" />
    <orderEntry type="library" name="jetbrains-annotations" level="project" />
    <orderEntry type="library" name="kotlin-stdlib" level="project" />
    <orderEntry type="library" name="kotlinx-coroutines-core" level="project" />
    <orderEntry type="library" name="perfetto-proto" level="project" />
    <orderEntry type="library" name="protobuf" level="project" />
    <orderEntry type="library" name="studio-analytics-proto" level="project" />
    <orderEntry type="library" name="studio-grpc" level="project" />
    <orderEntry type="library" name="studio-proto" level="project" />
    <orderEntry type="library" name="transport-proto" level="project" />
    <orderEntry type="library" scope="TEST" name="JUnit4" level="project" />
    <orderEntry type="library" scope="TEST" name="kotlin-test" level="project" />
    <orderEntry type="library" scope="TEST" name="mockito" level="project" />
    <orderEntry type="library" scope="TEST" name="truth" level="project" />
    <orderEntry type="module" module-name="android.sdktools.analytics-shared" />
    <orderEntry type="module" module-name="android.sdktools.analytics-tracker" />
    <orderEntry type="module" module-name="android.sdktools.android-annotations" />
    <orderEntry type="module" module-name="android.sdktools.common" />
    <orderEntry type="module" module-name="android.sdktools.ddmlib" />
    <orderEntry type="module" module-name="android.sdktools.flags" />
    <orderEntry type="module" module-name="android.sdktools.repository" />
    <orderEntry type="module" module-name="android.sdktools.sdk-common" />
    <orderEntry type="module" module-name="android.sdktools.sdklib" />
    <orderEntry type="module" module-name="intellij.android.adt.ui" />
    <orderEntry type="module" module-name="intellij.android.adt.ui.model" />
    <orderEntry type="module" module-name="intellij.android.analytics" />
    <orderEntry type="module" module-name="intellij.android.app-inspection.ide" />
    <orderEntry type="module" module-name="intellij.android.artwork" />
    <orderEntry type="module" module-name="intellij.android.codenavigation" />
    <orderEntry type="module" module-name="intellij.android.common" />
    <orderEntry type="module" module-name="intellij.android.core" />
    <orderEntry type="module" module-name="intellij.android.deploy" />
    <orderEntry type="module" module-name="intellij.android.execution.common" />
    <orderEntry type="module" module-name="intellij.android.inspectors-common.api" />
    <orderEntry type="module" module-name="intellij.android.inspectors-common.api-ide" />
    <orderEntry type="module" module-name="intellij.android.inspectors-common.ui" />
    <orderEntry type="module" module-name="intellij.android.native-symbolizer" />
    <orderEntry type="module" module-name="intellij.android.profilers" />
    <orderEntry type="module" module-name="intellij.android.profilers.ui" />
    <orderEntry type="module" module-name="intellij.android.projectSystem" />
    <orderEntry type="module" module-name="intellij.android.render-resources" />
    <orderEntry type="module" module-name="intellij.android.transport" />
    <orderEntry type="module" module-name="intellij.android.transportDatabase" />
    <orderEntry type="module" module-name="intellij.java.execution" />
    <orderEntry type="module" module-name="intellij.java.indexing" />
    <orderEntry type="module" module-name="intellij.java.psi" />
    <orderEntry type="module" module-name="intellij.platform.analysis" />
    <orderEntry type="module" module-name="intellij.platform.concurrency" />
    <orderEntry type="module" module-name="intellij.platform.core" />
    <orderEntry type="module" module-name="intellij.platform.core.ui" />
    <orderEntry type="module" module-name="intellij.platform.editor" />
    <orderEntry type="module" module-name="intellij.platform.execution" />
    <orderEntry type="module" module-name="intellij.platform.execution.impl" />
    <orderEntry type="module" module-name="intellij.platform.extensions" />
    <orderEntry type="module" module-name="intellij.platform.ide" />
    <orderEntry type="module" module-name="intellij.platform.ide.core" />
    <orderEntry type="module" module-name="intellij.platform.ide.impl" />
    <orderEntry type="module" module-name="intellij.platform.ide.util.io" />
    <orderEntry type="module" module-name="intellij.platform.projectModel" />
    <orderEntry type="module" module-name="intellij.platform.util" />
    <orderEntry type="module" module-name="intellij.platform.util.jdom" />
    <orderEntry type="module" module-name="intellij.platform.util.rt" />
    <orderEntry type="module" module-name="intellij.platform.util.ui" />
    <orderEntry type="module" module-name="android.sdktools.perf-logger" scope="TEST" />
    <orderEntry type="module" module-name="android.sdktools.perflib" scope="TEST" />
    <orderEntry type="module" module-name="android.sdktools.testutils" scope="TEST" />
    <orderEntry type="module" module-name="intellij.android.adt.testutils" scope="TEST" />
    <orderEntry type="module" module-name="intellij.android.testutils" scope="TEST" />
    <orderEntry type="module" module-name="intellij.platform.core.impl" scope="TEST" />
    <orderEntry type="module" module-name="intellij.platform.ide.core.impl" scope="TEST" />
    <orderEntry type="module" module-name="intellij.platform.lang.impl" scope="TEST" />
    <orderEntry type="module" module-name="intellij.platform.projectModel.impl" scope="TEST" />
    <orderEntry type="module" module-name="intellij.platform.testFramework" scope="TEST" />
=======
    <orderEntry type="module" module-name="app-inspection.ide" />
    <orderEntry type="library" scope="TEST" name="perfetto-proto" level="project" />
    <orderEntry type="module" module-name="intellij.android.execution.common" />
    <orderEntry type="module" module-name="analytics" />
>>>>>>> 0d09370c
  </component>
</module><|MERGE_RESOLUTION|>--- conflicted
+++ resolved
@@ -7,91 +7,23 @@
       <sourceFolder url="file://$MODULE_DIR$/testSrc" isTestSource="true" />
       <sourceFolder url="file://$MODULE_DIR$/resources" type="java-resource" />
     </content>
-    <orderEntry type="inheritedJdk" />
-<<<<<<< HEAD
-=======
-    <orderEntry type="library" name="studio-sdk" level="project" />
-    <orderEntry type="library" name="studio-plugin-com.intellij.java" level="project" />
-    <orderEntry type="library" scope="TEST" name="kotlin-test" level="project" />
->>>>>>> 0d09370c
-    <orderEntry type="sourceFolder" forTests="false" />
-    <orderEntry type="module-library">
-      <library name="traceprocessor-protos" type="repository">
-        <properties maven-id="org.jetbrains.intellij.deps.android.tools.base:traceprocessor_protos:232.1.23.0">
-          <verification>
-            <artifact url="file://$MAVEN_REPOSITORY$/org/jetbrains/intellij/deps/android/tools/base/traceprocessor_protos/232.1.23.0/traceprocessor_protos-232.1.23.0.jar">
-              <sha256sum>d34f8d993c5ad098050d512e3abfd2e6361b73e41b029f58af20dfc89e4ad62c</sha256sum>
-            </artifact>
-          </verification>
-        </properties>
-        <CLASSES>
-          <root url="jar://$MAVEN_REPOSITORY$/org/jetbrains/intellij/deps/android/tools/base/traceprocessor_protos/232.1.23.0/traceprocessor_protos-232.1.23.0.jar!/" />
-        </CLASSES>
-        <JAVADOC />
-        <SOURCES />
-      </library>
-    </orderEntry>
-<<<<<<< HEAD
-=======
-    <orderEntry type="library" name="transport-proto" level="project" />
-    <orderEntry type="module" module-name="intellij.android.inspectors-common.api-ide" />
-    <orderEntry type="module" module-name="intellij.android.inspectors-common.ui" />
-    <orderEntry type="module" module-name="intellij.android.inspectors-common.api" />
-    <orderEntry type="module" module-name="intellij.android.projectSystem" />
-    <orderEntry type="module" module-name="intellij.android.render-resources" />
-    <orderEntry type="module" module-name="codenavigation" />
->>>>>>> 0d09370c
-    <orderEntry type="module-library">
-      <library name="trace-perfetto-library" type="repository">
-        <properties maven-id="androidx.tracing:tracing-perfetto-handshake:1.0.0-beta02">
-          <verification>
-            <artifact url="file://$MAVEN_REPOSITORY$/androidx/tracing/tracing-perfetto-handshake/1.0.0-beta02/tracing-perfetto-handshake-1.0.0-beta02.jar">
-              <sha256sum>2f2ee5c58561d72cabe9207c43669fe92d6c1386f8c1c2624489e6ab367b121e</sha256sum>
-            </artifact>
-            <artifact url="file://$MAVEN_REPOSITORY$/androidx/annotation/annotation/1.3.0/annotation-1.3.0.jar">
-              <sha256sum>97dc45afefe3a1e421da42b8b6e9f90491477c45fc6178203e3a5e8a05ee8553</sha256sum>
-            </artifact>
-          </verification>
-        </properties>
-        <CLASSES>
-<<<<<<< HEAD
-          <root url="jar://$MAVEN_REPOSITORY$/androidx/tracing/tracing-perfetto-handshake/1.0.0-beta02/tracing-perfetto-handshake-1.0.0-beta02.jar!/" />
-          <root url="jar://$MAVEN_REPOSITORY$/androidx/annotation/annotation/1.3.0/annotation-1.3.0.jar!/" />
-=======
-          <root url="jar://$MODULE_DIR$/../../../../prebuilts/tools/common/m2/repository/androidx/tracing/tracing-perfetto-handshake/1.0.0-beta02/tracing-perfetto-handshake-1.0.0-beta02.jar!/" />
->>>>>>> 0d09370c
-        </CLASSES>
-        <JAVADOC />
-        <SOURCES />
-      </library>
-    </orderEntry>
-<<<<<<< HEAD
-    <orderEntry type="library" name="Guava" level="project" />
+    <orderEntry type="library" name="studio-grpc" level="project" />
+    <orderEntry type="library" name="studio-platform" level="project" />
+    <orderEntry type="library" scope="TEST" name="studio-test-platform" level="project" />
     <orderEntry type="library" name="fastutil-min" level="project" />
     <orderEntry type="library" name="grpc-core" level="project" />
     <orderEntry type="library" name="gson" level="project" />
     <orderEntry type="library" name="jetbrains-annotations" level="project" />
     <orderEntry type="library" name="kotlin-stdlib" level="project" />
     <orderEntry type="library" name="kotlinx-coroutines-core" level="project" />
-    <orderEntry type="library" name="perfetto-proto" level="project" />
     <orderEntry type="library" name="protobuf" level="project" />
-    <orderEntry type="library" name="studio-analytics-proto" level="project" />
-    <orderEntry type="library" name="studio-grpc" level="project" />
-    <orderEntry type="library" name="studio-proto" level="project" />
-    <orderEntry type="library" name="transport-proto" level="project" />
     <orderEntry type="library" scope="TEST" name="JUnit4" level="project" />
     <orderEntry type="library" scope="TEST" name="kotlin-test" level="project" />
     <orderEntry type="library" scope="TEST" name="mockito" level="project" />
     <orderEntry type="library" scope="TEST" name="truth" level="project" />
-    <orderEntry type="module" module-name="android.sdktools.analytics-shared" />
-    <orderEntry type="module" module-name="android.sdktools.analytics-tracker" />
-    <orderEntry type="module" module-name="android.sdktools.android-annotations" />
-    <orderEntry type="module" module-name="android.sdktools.common" />
-    <orderEntry type="module" module-name="android.sdktools.ddmlib" />
-    <orderEntry type="module" module-name="android.sdktools.flags" />
-    <orderEntry type="module" module-name="android.sdktools.repository" />
-    <orderEntry type="module" module-name="android.sdktools.sdk-common" />
-    <orderEntry type="module" module-name="android.sdktools.sdklib" />
+    <orderEntry type="library" name="Guava" level="project" />
+    <orderEntry type="inheritedJdk" />
+    <orderEntry type="sourceFolder" forTests="false" />
     <orderEntry type="module" module-name="intellij.android.adt.ui" />
     <orderEntry type="module" module-name="intellij.android.adt.ui.model" />
     <orderEntry type="module" module-name="intellij.android.analytics" />
@@ -107,6 +39,7 @@
     <orderEntry type="module" module-name="intellij.android.inspectors-common.ui" />
     <orderEntry type="module" module-name="intellij.android.native-symbolizer" />
     <orderEntry type="module" module-name="intellij.android.profilers" />
+    <orderEntry type="module" module-name="intellij.android.profilers" scope="TEST" />
     <orderEntry type="module" module-name="intellij.android.profilers.ui" />
     <orderEntry type="module" module-name="intellij.android.projectSystem" />
     <orderEntry type="module" module-name="intellij.android.render-resources" />
@@ -132,9 +65,6 @@
     <orderEntry type="module" module-name="intellij.platform.util.jdom" />
     <orderEntry type="module" module-name="intellij.platform.util.rt" />
     <orderEntry type="module" module-name="intellij.platform.util.ui" />
-    <orderEntry type="module" module-name="android.sdktools.perf-logger" scope="TEST" />
-    <orderEntry type="module" module-name="android.sdktools.perflib" scope="TEST" />
-    <orderEntry type="module" module-name="android.sdktools.testutils" scope="TEST" />
     <orderEntry type="module" module-name="intellij.android.adt.testutils" scope="TEST" />
     <orderEntry type="module" module-name="intellij.android.testutils" scope="TEST" />
     <orderEntry type="module" module-name="intellij.platform.core.impl" scope="TEST" />
@@ -142,11 +72,6 @@
     <orderEntry type="module" module-name="intellij.platform.lang.impl" scope="TEST" />
     <orderEntry type="module" module-name="intellij.platform.projectModel.impl" scope="TEST" />
     <orderEntry type="module" module-name="intellij.platform.testFramework" scope="TEST" />
-=======
-    <orderEntry type="module" module-name="app-inspection.ide" />
-    <orderEntry type="library" scope="TEST" name="perfetto-proto" level="project" />
-    <orderEntry type="module" module-name="intellij.android.execution.common" />
-    <orderEntry type="module" module-name="analytics" />
->>>>>>> 0d09370c
+    <orderEntry type="module" module-name="intellij.platform.lang.impl" />
   </component>
 </module>