/*
 * Copyright (C) 2018 The Android Open Source Project
 *
 * Licensed under the Apache License, Version 2.0 (the "License");
 * you may not use this file except in compliance with the License.
 * You may obtain a copy of the License at
 *
 *      http://www.apache.org/licenses/LICENSE-2.0
 *
 * Unless required by applicable law or agreed to in writing, software
 * distributed under the License is distributed on an "AS IS" BASIS,
 * WITHOUT WARRANTIES OR CONDITIONS OF ANY KIND, either express or implied.
 * See the License for the specific language governing permissions and
 * limitations under the License.
 */
package org.jetbrains.android;

import static com.android.SdkConstants.ANDROID_URI;
import static com.android.SdkConstants.ATTR_DRAWABLE;
import static com.android.SdkConstants.ATTR_SRC;
import static com.android.SdkConstants.DOT_XML;

import com.android.SdkConstants;
import com.android.ide.common.rendering.api.ResourceValue;
import com.android.ide.common.resources.ResourceItem;
import com.android.ide.common.resources.ResourceRepository;
import com.android.ide.common.resources.ResourceResolver;
import com.android.ide.common.resources.ResourcesUtil;
import com.android.ide.common.resources.configuration.DensityQualifier;
import com.android.ide.common.resources.configuration.FolderConfiguration;
import com.android.resources.Density;
import com.android.resources.ResourceType;
import com.android.tools.configurations.Configuration;
import com.android.tools.idea.configurations.ConfigurationManager;
<<<<<<< HEAD
=======
import com.android.tools.res.FileResourceReader;
>>>>>>> 574fcae1
import com.android.tools.idea.res.IdeResourcesUtil;
import com.android.tools.idea.res.StudioResourceRepositoryManager;
import com.android.tools.idea.ui.resourcechooser.common.ResourcePickerSources;
import com.android.tools.idea.ui.resourcechooser.util.ResourceChooserHelperKt;
import com.android.tools.idea.ui.resourcemanager.rendering.MultipleColorIcon;
import com.android.tools.res.FileResourceReader;
import com.android.tools.res.LocalResourceRepository;
import com.android.utils.HashCodes;
import com.google.common.annotations.VisibleForTesting;
import com.intellij.ide.highlighter.XmlFileType;
import com.intellij.openapi.actionSystem.AnAction;
import com.intellij.openapi.actionSystem.AnActionEvent;
import com.intellij.openapi.actionSystem.CommonDataKeys;
import com.intellij.openapi.application.ApplicationManager;
import com.intellij.openapi.command.WriteCommandAction;
import com.intellij.openapi.editor.Editor;
import com.intellij.openapi.editor.markup.GutterIconRenderer;
import com.intellij.openapi.fileTypes.FileType;
import com.intellij.openapi.fileTypes.UnknownFileType;
import com.intellij.openapi.project.Project;
import com.intellij.openapi.util.Computable;
import com.intellij.openapi.vfs.VirtualFile;
import com.intellij.psi.PsiElement;
import com.intellij.psi.PsiElementFactory;
import com.intellij.psi.PsiExpression;
import com.intellij.psi.PsiFile;
import com.intellij.psi.PsiReferenceExpression;
import com.intellij.psi.util.PsiTreeUtil;
import com.intellij.psi.xml.XmlAttribute;
import com.intellij.psi.xml.XmlAttributeValue;
import com.intellij.psi.xml.XmlFile;
import com.intellij.psi.xml.XmlTag;
import com.intellij.psi.xml.XmlTagValue;
import com.intellij.ui.scale.JBUIScale;
import com.intellij.util.Consumer;
import com.intellij.util.ui.ColorIcon;
import com.intellij.util.ui.EmptyIcon;
import java.awt.Color;
import java.awt.MouseInfo;
import java.io.FileNotFoundException;
import java.io.IOException;
<<<<<<< HEAD
import java.lang.ref.WeakReference;
=======
>>>>>>> 574fcae1
import java.util.ArrayList;
import java.util.List;
import java.util.Objects;
import javax.swing.Icon;
import org.jetbrains.android.facet.AndroidFacet;
import org.jetbrains.annotations.NotNull;
import org.jetbrains.annotations.Nullable;
import org.jetbrains.annotations.TestOnly;
import org.jetbrains.kotlin.psi.KtExpression;
import org.jetbrains.kotlin.psi.KtPsiFactory;
import org.jetbrains.kotlin.psi.KtNameReferenceExpression;
<<<<<<< HEAD
=======
import org.jetbrains.kotlin.psi.KtPsiFactory;
>>>>>>> 574fcae1
import org.xmlpull.v1.XmlPullParser;

/**
 * Static methods to be used by Android annotators.
 */
public class AndroidAnnotatorUtil {
  static final int MAX_ICON_FILE_SIZE = 20000;
  private static final String SET_COLOR_COMMAND_NAME = "Change Color";
  private static final int ICON_SIZE = 8;

  /**
   * Returns a bitmap to be used as an icon to annotate an Android resource reference in an XML file.
   *
   * @param resourceValue    the resource value defining the resource being referenced
   * @param resourceResolver the resource resolver to use
   * @param facet            the android facet
   * @return the bitmap for the annotation icon, or null to have no annotation icon
   */
  @Nullable
  public static VirtualFile resolveDrawableFile(@NotNull ResourceValue resourceValue,
                                                @NotNull ResourceResolver resourceResolver,
                                                @NotNull AndroidFacet facet) {
    Project project = facet.getModule().getProject();
    VirtualFile file = IdeResourcesUtil.resolveDrawable(resourceResolver, resourceValue, project);
    if (file != null && file.getPath().endsWith(DOT_XML)) {
      file = pickRenderableFileFromXML(file, resourceResolver, project, facet, resourceValue);
    }
    return pickSmallestDpiFile(file);
  }

  /**
   * Creates a {@link XmlPullParser} for the given XML file resource. The file may contain
   * either regular or proto XML.
   *
   * @param resourceFile the resource file
   * @return the parser for the resource, or null if the resource does not exist
   * @throws IOException in case of an I/O error
   */
  @VisibleForTesting
  @Nullable
  public static XmlPullParser createXmlPullParser(@NotNull VirtualFile resourceFile) throws IOException {
    try {
      byte[] contents = resourceFile.contentsToByteArray();
      return FileResourceReader.createXmlPullParser(contents);
    }
    catch (FileNotFoundException e) {
      return null;
    }
  }

  @Nullable
  private static VirtualFile pickRenderableFileFromXML(@NotNull VirtualFile file,
                                                       @NotNull ResourceResolver resourceResolver,
                                                       @NotNull Project project,
                                                       @NotNull AndroidFacet facet,
                                                       @NotNull ResourceValue resourceValue) {
    try {
      XmlPullParser parser = createXmlPullParser(file);
      if (parser == null) {
        return null;
      }
      if (parser.nextTag() != XmlPullParser.START_TAG) {
        return null;
      }

      String source;
      String tagName = parser.getName();

      switch (tagName) {
        case "vector": {
          // Take a look and see if we have a bitmap we can fall back to.
          ResourceRepository resourceRepository = StudioResourceRepositoryManager.getAppResources(facet);
          List<ResourceItem> items =
            resourceRepository.getResources(resourceValue.getNamespace(), resourceValue.getResourceType(), resourceValue.getName());
          for (ResourceItem item : items) {
            FolderConfiguration configuration = item.getConfiguration();
            DensityQualifier densityQualifier = configuration.getDensityQualifier();
            if (densityQualifier != null) {
              Density density = densityQualifier.getValue();
              if (density != null && density.isValidValueForDevice()) {
                return IdeResourcesUtil.getSourceAsVirtualFile(item);
              }
            }
          }
          // Vectors are handled in the icon cache.
          return file;
        }

        case "bitmap":
        case "nine-patch":
          source = parser.getAttributeValue(ANDROID_URI, ATTR_SRC);
          break;

        case "clip":
        case "inset":
        case "scale":
          source = parser.getAttributeValue(ANDROID_URI, ATTR_DRAWABLE);
          break;

        default:
          // <set>, <drawable> etc - no bitmap to be found. These need to rendered by layoutlib.
          return file;
      }
      if (source == null) {
        return null;
      }
      ResourceValue resValue = resourceResolver.findResValue(source, resourceValue.isFramework());
      return resValue == null ? null : IdeResourcesUtil.resolveDrawable(resourceResolver, resValue, project);
    }
    catch (Throwable ignore) {
      // Not logging for now; afraid to risk unexpected crashes in upcoming preview. TODO: Re-enable.
      //Logger.getInstance(AndroidColorAnnotator.class).warn(String.format("Could not read/render icon image %1$s", file), e);
      return null;
    }
  }

  @Nullable
  public static VirtualFile pickSmallestDpiFile(@Nullable VirtualFile resourceFile) {
    if (resourceFile != null && resourceFile.exists()) {
      // Pick the smallest resolution, if possible! E.g. if the theme resolver located
      // drawable-hdpi/foo.png, and drawable-mdpi/foo.png pick that one instead (and ditto
      // for -ldpi etc)
      VirtualFile smallest = findSmallestDpiVersion(resourceFile);
      if (smallest != null) {
        return smallest;
      }

      // TODO: For XML drawables, look in the rendered output to see if there's a DPI version we can use:
      // These are found in  ${module}/build/generated/res/pngs/debug/drawable-*dpi

      long length = resourceFile.getLength();
      if (length < MAX_ICON_FILE_SIZE) {
        return resourceFile;
      }
    }

    return null;
  }

  @Nullable
  private static VirtualFile findSmallestDpiVersion(@NotNull VirtualFile bitmap) {
    VirtualFile parentFile = bitmap.getParent();
    if (parentFile == null) {
      return null;
    }
    VirtualFile resFolder = parentFile.getParent();
    if (resFolder == null) {
      return null;
    }
    String parentName = parentFile.getName();
    FolderConfiguration config = FolderConfiguration.getConfigForFolder(parentName);
    if (config == null) {
      return null;
    }
    DensityQualifier qualifier = config.getDensityQualifier();
    if (qualifier == null) {
      return null;
    }
    Density density = qualifier.getValue();
    if (density != null && density.isValidValueForDevice()) {
      String fileName = bitmap.getName();
      Density[] densities = Density.values();
      // Iterate in reverse, since the Density enum is in descending order.
      for (int i = densities.length; --i >= 0; ) {
        Density d = densities[i];
        if (d.isValidValueForDevice()) {
          String folderName = parentName.replace(density.getResourceValue(), d.getResourceValue());
          VirtualFile folder = resFolder.findChild(folderName);
          if (folder != null) {
            bitmap = folder.findChild(fileName);
            if (bitmap != null) {
              if (bitmap.getLength() > MAX_ICON_FILE_SIZE) {
                // No point continuing the loop; the other densities will be too big too.
                return null;
              }
              return bitmap;
            }
          }
        }
      }
    }

    return null;
  }

  /**
   * Picks a suitable configuration to use for resource resolution within a given file.
   *
   * @param file  the file to determine a configuration for
   * @param facet {@link AndroidFacet} of the {@code file}
   */
  @Nullable
  public static Configuration pickConfiguration(@NotNull PsiFile file, @NotNull AndroidFacet facet) {
    VirtualFile virtualFile = file.getVirtualFile();
    if (virtualFile == null) {
      return null;
    }

    VirtualFile nearestConfigurationFile;
    ConfigurationManager configurationManager = ConfigurationManager.getOrCreateInstance(facet.getModule());
    if (!(file instanceof XmlFile)) {
      nearestConfigurationFile = IdeResourcesUtil.pickAnyLayoutFile(facet);
      if (nearestConfigurationFile == null) {
        return Configuration.create(configurationManager, FolderConfiguration.createDefault());
      }
    }
    else {
      nearestConfigurationFile = virtualFile;
    }

    return configurationManager.getConfiguration(nearestConfigurationFile);
  }


  /**
   * Return {@link FileType} if found, or {@link UnknownFileType#INSTANCE} otherwise.
   */
  @NotNull
  public static FileType getFileType(@NotNull PsiElement element) {
    return ApplicationManager.getApplication().runReadAction((Computable<FileType>)() -> {
      PsiFile file = element.getContainingFile();
      if (file != null) {
        return file.getFileType();
      }
      return UnknownFileType.INSTANCE;
    });
  }

  public static class ColorRenderer extends GutterIconRenderer {
    @NotNull private final PsiElement myElement;
    @Nullable private final Color myColor;
    @NotNull private final ResourceResolver myResolver;
    @Nullable private final ResourceValue myResourceValue;
    private final Consumer<String> mySetColorTask;
    private final boolean myIncludeClickAction;
    private final boolean myHasCustomColor;
<<<<<<< HEAD
    // TODO(b/188937633): We should fix the root caused of memory leakage instead of using weak references.
    @Nullable private final WeakReference<Configuration> myConfigurationRef;
    private final Icon myIcon;
=======
    private final AndroidFacet myFacet;
>>>>>>> 574fcae1

    public ColorRenderer(@NotNull PsiElement element,
                         @Nullable Color color,
                         @NotNull ResourceResolver resolver,
                         @Nullable ResourceValue resourceValue,
                         boolean hasCustomColor,
                         @NotNull AndroidFacet facet) {
      myElement = element;
      myColor = color;
      myResolver = resolver;
      myResourceValue = resourceValue;
      myFacet = facet;

      myIncludeClickAction = true;
      myHasCustomColor = hasCustomColor;
      mySetColorTask = new SetAttributeConsumer(element, ResourceType.COLOR);
<<<<<<< HEAD
      myConfigurationRef = new WeakReference<>(configuration);

      // compute icon when renderer created on background thread
      myIcon = buildIcon();
=======
>>>>>>> 574fcae1
    }

    @NotNull
    @Override
    public Icon getIcon() {
      return myIcon;
    }

    private @NotNull Icon buildIcon() {
      if (myResourceValue != null && myElement.isValid()) {
        List<Color> colors = IdeResourcesUtil.resolveMultipleColors(myResolver, myResourceValue, myFacet.getModule().getProject());
        if (!colors.isEmpty()) {
          MultipleColorIcon icon = new MultipleColorIcon();
          icon.setColors(colors);
          int scaledIconSize = JBUIScale.scale(ICON_SIZE);
          icon.setWidth(scaledIconSize);
          icon.setHeight(scaledIconSize);
          return icon;
        }
        return JBUIScale.scaleIcon(EmptyIcon.create(ICON_SIZE));
      }

      Color color = getCurrentColor();
      return color == null ? JBUIScale.scaleIcon(EmptyIcon.create(ICON_SIZE)) : JBUIScale.scaleIcon(new ColorIcon(ICON_SIZE, color));
    }

    @Nullable
    private Color getCurrentColor() {
      if (myColor != null) {
        return myColor;
      }
      if (myElement.isValid()) {
        if (myElement instanceof XmlTag) {
          return ResourcesUtil.parseColor(((XmlTag)myElement).getValue().getText());
        }
        else if (myElement instanceof XmlAttributeValue) {
          return ResourcesUtil.parseColor(((XmlAttributeValue)myElement).getValue());
        }
      }
      return null;
    }

    @Override
    public AnAction getClickAction() {
      if (!myIncludeClickAction) { // Cannot set colors that were derived.
        return null;
      }
      return new AnAction() {
        @Override
        public void actionPerformed(@NotNull AnActionEvent e) {
          PsiFile file = e.getData(CommonDataKeys.PSI_FILE);
          if (file == null) return;
          AndroidFacet facet = AndroidFacet.getInstance(file);
          if (facet == null) return;

          Configuration configuration = AndroidAnnotatorUtil.pickConfiguration(file, facet);
          Editor editor = e.getData(CommonDataKeys.EDITOR);
          if (editor != null && configuration != null) {
            openColorPicker(getCurrentColor(), configuration);
          }
        }
      };
    }

    @TestOnly
    @NotNull
    public PsiElement getElement() {
      return myElement;
    }

    private void openColorPicker(@Nullable Color currentColor, @NotNull Configuration configuration) {
      List<ResourcePickerSources> pickerSources = new ArrayList<>();
      pickerSources.add(ResourcePickerSources.PROJECT);
      pickerSources.add(ResourcePickerSources.ANDROID);
      pickerSources.add(ResourcePickerSources.LIBRARY);
      if (getFileType(myElement) == XmlFileType.INSTANCE) {
        // We can only support theme attributes for Xml files, since we can't substitute R.color.[resource_name] for a theme attribute.
        pickerSources.add(ResourcePickerSources.THEME_ATTR);
      }

      // TODO: When the color is color state, open color picker with resource tab and select it.
      ResourceChooserHelperKt.createAndShowColorPickerPopup(
        currentColor,
        myResourceValue,
        configuration,
        pickerSources,
        null,
        MouseInfo.getPointerInfo().getLocation(),
        myHasCustomColor ? color -> {
          setColorToAttribute(color);
          return null;
        } : null,
        resourceString -> {
          setColorStringAttribute(resourceString);
          return null;
        });
    }

    private void setColorToAttribute(@NotNull Color color) {
      setColorStringAttribute(ResourcesUtil.colorToString(color));
    }

    private void setColorStringAttribute(@NotNull String colorString) {
      Project project = myElement.getProject();
      ApplicationManager.getApplication().invokeLater(
        () -> WriteCommandAction.runWriteCommandAction(project, SET_COLOR_COMMAND_NAME, null, () -> mySetColorTask.consume(colorString)),
        project.getDisposed());
    }

    @Override
    public boolean equals(Object o) {
      if (this == o) return true;
      if (o == null || getClass() != o.getClass()) return false;

      ColorRenderer that = (ColorRenderer)o;
      // TODO: Compare with modification count in app resources (if not framework).
      if (!Objects.equals(myColor, that.myColor)) return false;
      if (!myElement.equals(that.myElement)) return false;

      return true;
    }

    @Override
    public int hashCode() {
      return HashCodes.mix(myElement.hashCode(), Objects.hashCode(myColor));
    }
  }

  /**
   * A {@link Consumer} that can be used to edit resources in XML and Java/Kt files.
   * <p>
   * Supports Tags and Attribute for XML and it uses the resource expression: namespace.R.resource_type.resource_name for Java/Kt.
   */
  public static class SetAttributeConsumer implements Consumer<String> {
    private PsiElement myElement;
    private final Consumer<String> myAttributeConsumer;
    private final ResourceType myResourceType;

    /**
     * @param psiElement   The PsiElement of the reference to edit. {@link XmlTag} or {@link XmlAttributeValue} for XML.
     * {@link PsiReferenceExpression} for Java and {@link KtNameReferenceExpression} for Kotlin
     * @param resourceType The type of the resource reference being edited.
     */
    public SetAttributeConsumer(PsiElement psiElement, ResourceType resourceType) {
      myElement = psiElement;
      myResourceType = resourceType;
      myAttributeConsumer = createSetAttributeTask();
    }

    @VisibleForTesting
    @NotNull
    public PsiElement getElement() {
      return myElement;
    }

    @Override
    public void consume(String s) {
      myAttributeConsumer.consume(s);
    }

    /**
     * Returns a {@link Consumer} that sets the value for all eligible Java, Kotlin, and Xml files.
     * For now it supports Java/Kotlin files with (android.)R.resource_type and XML resource files.
     */
    @NotNull
    private Consumer<String> createSetAttributeTask() {
      return attributeValue -> {
        PsiElement psiElement = myElement;
        if (psiElement instanceof PsiReferenceExpression || psiElement instanceof KtNameReferenceExpression) {
          // The element is in Java or kotlin file.
          // In Java file, the type of psiElement is PsiReferenceExpression. Its text is "R.color.[resource_name]" or "android.R.color.xxx"
          // In Kotlin file, the type of psiElement is KtNameReferenceExpression. Its text is [resource_name].
          myElement = setJavaOrKotlinAttribute(psiElement, attributeValue, myResourceType);
        }
        else if (psiElement != null) {
          // xml file cases.
          myElement = setXmlAttribute(psiElement, attributeValue);
        }
      };
    }
  }

  /**
   * Convert color attribute value (e.g. @color/resource_name or @android:color/resource_name) to Java/Kotlin Identifier.<br>
   * The returned identifier will be android.R.color.resource_name or R.color.resource_name.<br>
   * If the given color attribute value is not eligible, return null.
   */
  @Nullable
  private static String convertResourceAttributeToIdentifier(@NotNull String colorAttributeValue, @NotNull ResourceType resourceType) {
    int nameStartIndex = colorAttributeValue.lastIndexOf('/');
    if (nameStartIndex == -1) {
      return null;
    }
    String resourceName = colorAttributeValue.substring(nameStartIndex + 1);
    if (resourceName.isEmpty()) {
      return null;
    }

    StringBuilder builder = new StringBuilder();
    if (colorAttributeValue.startsWith(SdkConstants.ANDROID_PREFIX)) {
      builder.append(SdkConstants.ANDROID_PKG_PREFIX);
    }
    return builder.append(SdkConstants.R_PREFIX)
      .append(resourceType.getName()).append(".")
      .append(resourceName)
      .toString();
  }

  /**
   * Replaces the PsiElement for an expression of the given attribute value.
   *
   * @param psiElement The PsiElement of the resource reference being edited. Eg: The PsiElement of 'R.color.foo_color'
   * @param attributeValue Resource reference String to be written. Expected in the form: '@color/resource_name'
   * @return The new {@link PsiElement} resulting from replacing the original element for an expression of the given value.
   */
  public static PsiElement setJavaOrKotlinAttribute(@NotNull PsiElement psiElement,
                                                    @NotNull String attributeValue,
                                                    @NotNull ResourceType resourceType) {
    String resourceIdentifier = convertResourceAttributeToIdentifier(attributeValue, resourceType);
    if (resourceIdentifier == null) {
      return psiElement;
    }
    if (psiElement instanceof PsiReferenceExpression) {
      // Java file case.
      PsiExpression expression =
        PsiElementFactory.getInstance(psiElement.getProject()).createExpressionFromText(resourceIdentifier, psiElement);
      return psiElement.replace(expression);
    }
    else {
      // Kotlin file case
      KtExpression expression = new KtPsiFactory(psiElement.getProject()).createExpression(resourceIdentifier);
      // Replace the parent with the resulting expression, but return the last child, which corresponds to the name of the resource
      return psiElement.getParent().replace(expression).getLastChild();
    }
  }

  /**
   * Sets the given attributeValue to the {@link XmlTag} or {@link XmlAttributeValue} given.
   * @return The {@link PsiElement} of either the original {@link XmlTag} or the new {@link XmlAttributeValue} set.
   */
  public static PsiElement setXmlAttribute(@NotNull PsiElement element, @NotNull String attributeValue) {
    if (element instanceof XmlTag) {
      XmlTagValue xmlTagValue = ((XmlTag)element).getValue();
      xmlTagValue.setText(attributeValue);
    }
    else if (element instanceof XmlAttributeValue) {
      XmlAttribute xmlAttribute = PsiTreeUtil.getParentOfType(element, XmlAttribute.class);
      if (xmlAttribute != null) {
        xmlAttribute.setValue(attributeValue);
        return xmlAttribute.getValueElement();
      }
    }
    return element;
  }
}<|MERGE_RESOLUTION|>--- conflicted
+++ resolved
@@ -32,17 +32,12 @@
 import com.android.resources.ResourceType;
 import com.android.tools.configurations.Configuration;
 import com.android.tools.idea.configurations.ConfigurationManager;
-<<<<<<< HEAD
-=======
 import com.android.tools.res.FileResourceReader;
->>>>>>> 574fcae1
 import com.android.tools.idea.res.IdeResourcesUtil;
 import com.android.tools.idea.res.StudioResourceRepositoryManager;
 import com.android.tools.idea.ui.resourcechooser.common.ResourcePickerSources;
 import com.android.tools.idea.ui.resourcechooser.util.ResourceChooserHelperKt;
 import com.android.tools.idea.ui.resourcemanager.rendering.MultipleColorIcon;
-import com.android.tools.res.FileResourceReader;
-import com.android.tools.res.LocalResourceRepository;
 import com.android.utils.HashCodes;
 import com.google.common.annotations.VisibleForTesting;
 import com.intellij.ide.highlighter.XmlFileType;
@@ -77,10 +72,6 @@
 import java.awt.MouseInfo;
 import java.io.FileNotFoundException;
 import java.io.IOException;
-<<<<<<< HEAD
-import java.lang.ref.WeakReference;
-=======
->>>>>>> 574fcae1
 import java.util.ArrayList;
 import java.util.List;
 import java.util.Objects;
@@ -90,12 +81,8 @@
 import org.jetbrains.annotations.Nullable;
 import org.jetbrains.annotations.TestOnly;
 import org.jetbrains.kotlin.psi.KtExpression;
+import org.jetbrains.kotlin.psi.KtNameReferenceExpression;
 import org.jetbrains.kotlin.psi.KtPsiFactory;
-import org.jetbrains.kotlin.psi.KtNameReferenceExpression;
-<<<<<<< HEAD
-=======
-import org.jetbrains.kotlin.psi.KtPsiFactory;
->>>>>>> 574fcae1
 import org.xmlpull.v1.XmlPullParser;
 
 /**
@@ -332,13 +319,8 @@
     private final Consumer<String> mySetColorTask;
     private final boolean myIncludeClickAction;
     private final boolean myHasCustomColor;
-<<<<<<< HEAD
-    // TODO(b/188937633): We should fix the root caused of memory leakage instead of using weak references.
-    @Nullable private final WeakReference<Configuration> myConfigurationRef;
+    private final AndroidFacet myFacet;
     private final Icon myIcon;
-=======
-    private final AndroidFacet myFacet;
->>>>>>> 574fcae1
 
     public ColorRenderer(@NotNull PsiElement element,
                          @Nullable Color color,
@@ -355,13 +337,9 @@
       myIncludeClickAction = true;
       myHasCustomColor = hasCustomColor;
       mySetColorTask = new SetAttributeConsumer(element, ResourceType.COLOR);
-<<<<<<< HEAD
-      myConfigurationRef = new WeakReference<>(configuration);
 
       // compute icon when renderer created on background thread
       myIcon = buildIcon();
-=======
->>>>>>> 574fcae1
     }
 
     @NotNull
