--- conflicted
+++ resolved
@@ -112,12 +112,8 @@
   if (ndkModuleModel != null) {
     for (variant in ndkModuleModel.variants.filter { it.isDebugVariant() == ndkModuleModel.selectedVariant.isDebugVariant() }) {
       val dirs = variant.artifacts
-<<<<<<< HEAD
-        .filter { it.abi == abiName }
-=======
         .filter {
           it.abi == abiName }
->>>>>>> f305d7b8
         .map { it.outputFile.parentFile }
       symDirs.addAll(dirs)
     }
