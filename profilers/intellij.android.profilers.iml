<?xml version="1.0" encoding="UTF-8"?>
<module type="JAVA_MODULE" version="4">
  <component name="NewModuleRootManager" inherit-compiler-output="true">
    <exclude-output />
    <content url="file://$MODULE_DIR$">
      <sourceFolder url="file://$MODULE_DIR$/src" isTestSource="false" />
      <sourceFolder url="file://$MODULE_DIR$/testSrc" isTestSource="true" />
    </content>
    <orderEntry type="inheritedJdk" />
    <orderEntry type="sourceFolder" forTests="false" />
    <orderEntry type="library" name="jetbrains-annotations-java5" level="project" />
    <orderEntry type="library" name="Guava" level="project" />
    <orderEntry type="module" module-name="intellij.android.adt.ui.model" />
    <orderEntry type="module" module-name="intellij.platform.util" />
    <orderEntry type="library" scope="TEST" name="JUnit4" level="project" />
    <orderEntry type="module" module-name="android.sdktools.perflib" />
    <orderEntry type="module" module-name="android.sdktools.testutils" scope="TEST" />
    <orderEntry type="library" scope="TEST" name="mockito" level="project" />
    <orderEntry type="library" scope="TEST" name="truth" level="project" />
    <orderEntry type="module" module-name="android.sdktools.common" />
<<<<<<< HEAD
    <orderEntry type="library" name="kotlin-stdlib-jdk8" level="project" />
    <orderEntry type="module" module-name="intellij.android.profilers.atrace" />
    <orderEntry type="module" module-name="intellij.android.transportDatabase" scope="TEST" />
    <orderEntry type="module" module-name="android.sdktools.ddmlib" />
    <orderEntry type="module" module-name="perf-logger" scope="TEST" />
    <orderEntry type="module" module-name="intellij.android.transport" />
    <orderEntry type="library" name="studio-grpc" level="project" />
    <orderEntry type="library" name="studio-proto" level="project" />
    <orderEntry type="library" name="perfetto-proto" level="project" />
    <orderEntry type="library" name="transport-proto" level="project" />
=======
    <orderEntry type="library" scope="TEST" name="kotlin-stdlib-jdk8" level="project" />
    <orderEntry type="module" module-name="intellij.android.profilers.atrace" />
    <orderEntry type="module" module-name="intellij.android.transportDatabase" scope="TEST" />
    <orderEntry type="module" module-name="android.sdktools.ddmlib" />
    <orderEntry type="module" module-name="android.sdktools.perf-logger" scope="TEST" />
    <orderEntry type="module" module-name="intellij.android.transport" scope="TEST" />
    <orderEntry type="module" module-name="intellij.platform.core" />
    <orderEntry type="module" module-name="intellij.platform.concurrency" />
>>>>>>> 12e77d2e
  </component>
</module><|MERGE_RESOLUTION|>--- conflicted
+++ resolved
@@ -18,26 +18,15 @@
     <orderEntry type="library" scope="TEST" name="mockito" level="project" />
     <orderEntry type="library" scope="TEST" name="truth" level="project" />
     <orderEntry type="module" module-name="android.sdktools.common" />
-<<<<<<< HEAD
     <orderEntry type="library" name="kotlin-stdlib-jdk8" level="project" />
     <orderEntry type="module" module-name="intellij.android.profilers.atrace" />
     <orderEntry type="module" module-name="intellij.android.transportDatabase" scope="TEST" />
     <orderEntry type="module" module-name="android.sdktools.ddmlib" />
-    <orderEntry type="module" module-name="perf-logger" scope="TEST" />
+    <orderEntry type="module" module-name="android.sdktools.perf-logger" scope="TEST" />
     <orderEntry type="module" module-name="intellij.android.transport" />
     <orderEntry type="library" name="studio-grpc" level="project" />
     <orderEntry type="library" name="studio-proto" level="project" />
     <orderEntry type="library" name="perfetto-proto" level="project" />
     <orderEntry type="library" name="transport-proto" level="project" />
-=======
-    <orderEntry type="library" scope="TEST" name="kotlin-stdlib-jdk8" level="project" />
-    <orderEntry type="module" module-name="intellij.android.profilers.atrace" />
-    <orderEntry type="module" module-name="intellij.android.transportDatabase" scope="TEST" />
-    <orderEntry type="module" module-name="android.sdktools.ddmlib" />
-    <orderEntry type="module" module-name="android.sdktools.perf-logger" scope="TEST" />
-    <orderEntry type="module" module-name="intellij.android.transport" scope="TEST" />
-    <orderEntry type="module" module-name="intellij.platform.core" />
-    <orderEntry type="module" module-name="intellij.platform.concurrency" />
->>>>>>> 12e77d2e
   </component>
 </module>