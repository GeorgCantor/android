/*
 * Copyright (C) 2016 The Android Open Source Project
 *
 * Licensed under the Apache License, Version 2.0 (the "License");
 * you may not use this file except in compliance with the License.
 * You may obtain a copy of the License at
 *
 *      http://www.apache.org/licenses/LICENSE-2.0
 *
 * Unless required by applicable law or agreed to in writing, software
 * distributed under the License is distributed on an "AS IS" BASIS,
 * WITHOUT WARRANTIES OR CONDITIONS OF ANY KIND, either express or implied.
 * See the License for the specific language governing permissions and
 * limitations under the License.
 */
package com.android.tools.idea.uibuilder.lint;

import com.android.tools.idea.rendering.HtmlBuilderHelper;
import com.android.tools.idea.rendering.HtmlLinkManager;
import com.android.tools.idea.rendering.RenderResult;
import com.android.tools.idea.uibuilder.handlers.ViewEditorImpl;
import com.android.tools.idea.uibuilder.lint.LintAnnotationsModel.IssueData;
import com.android.tools.idea.uibuilder.model.AndroidCoordinate;
import com.android.tools.idea.uibuilder.model.NlComponent;
import com.android.tools.idea.uibuilder.model.NlModel;
import com.android.tools.idea.uibuilder.surface.ScreenView;
import com.android.tools.lint.detector.api.Issue;
import com.android.utils.HtmlBuilder;
import com.intellij.codeHighlighting.HighlightDisplayLevel;
import com.intellij.codeInsight.intention.IntentionAction;
import com.intellij.ide.DataManager;
import com.intellij.openapi.actionSystem.DataContext;
import com.intellij.openapi.application.ApplicationManager;
import com.intellij.openapi.command.WriteCommandAction;
import com.intellij.openapi.editor.Editor;
import com.intellij.openapi.module.Module;
import com.intellij.openapi.project.Project;
import com.intellij.openapi.ui.popup.JBPopup;
import com.intellij.openapi.ui.popup.JBPopupFactory;
import com.intellij.openapi.ui.popup.MouseChecker;
import com.intellij.openapi.util.DimensionService;
import com.intellij.openapi.util.Disposer;
import com.intellij.openapi.util.text.StringUtil;
import com.intellij.openapi.wm.IdeFocusManager;
import com.intellij.psi.PsiFile;
import com.intellij.psi.util.PsiEditorUtil;
import com.intellij.ui.*;
import com.intellij.ui.awt.RelativePoint;
import com.intellij.ui.components.JBCheckBox;
import com.intellij.ui.components.JBLabel;
import com.intellij.ui.components.JBList;
import com.intellij.util.ui.JBUI;
import com.intellij.util.ui.UIUtil;
import org.jetbrains.android.inspections.lint.AndroidLintInspectionBase;
import org.jetbrains.android.inspections.lint.AndroidLintQuickFix;
import org.jetbrains.android.inspections.lint.AndroidQuickfixContexts;
<<<<<<< HEAD
import org.jetbrains.android.inspections.lint.SuppressLintIntentionAction;
=======
import com.android.tools.idea.lint.SuppressLintIntentionAction;
>>>>>>> bda17b23
import org.jetbrains.android.uipreview.AndroidEditorSettings;
import org.jetbrains.annotations.NotNull;
import org.jetbrains.annotations.Nullable;

import javax.swing.*;
import javax.swing.event.HyperlinkEvent;
import javax.swing.event.HyperlinkListener;
import javax.swing.text.html.HTMLDocument;
import javax.swing.text.html.HTMLFrameHyperlinkEvent;
import java.awt.*;
import java.awt.event.ActionEvent;
import java.awt.event.ActionListener;
<<<<<<< HEAD
=======
import java.awt.event.MouseEvent;
>>>>>>> bda17b23
import java.awt.geom.Area;
import java.awt.geom.Ellipse2D;
import java.awt.geom.Rectangle2D;
import java.awt.image.BufferedImage;
import java.io.IOException;
import java.io.StringReader;
import java.util.Collections;
import java.util.List;
import java.util.Locale;
import java.util.function.Consumer;

import static com.android.tools.lint.detector.api.TextFormat.HTML;
import static java.awt.RenderingHints.*;

/**
 * Pane which lets you see the current lint warnings and apply fix/suppress
 */
public class LintNotificationPanel implements HyperlinkListener, ActionListener {
<<<<<<< HEAD
  public static final String DIMENSION_KEY = "lint.notification";
=======
  /**
   * Margin around the popup to avoid accidental dismissals
   */
  private static final int DISMISS_MARGIN_PX = JBUI.scale(20);
  private static final Dimension MIN_POPUP_SIZE = new Dimension(600, 300);
>>>>>>> bda17b23
  private final ScreenView myScreenView;
  private JEditorPane myExplanationPane;
  private JBList myIssueList;
  private JPanel myPanel;
  private JBLabel myPreviewLabel;
  private JBLabel myTagLabel;
  private JBCheckBox myShowIcons;
<<<<<<< HEAD
=======

>>>>>>> bda17b23
  private HtmlLinkManager myLinkManager = new HtmlLinkManager();
  private JBPopup myPopup;

  public LintNotificationPanel(@NotNull ScreenView screenView, @NotNull LintAnnotationsModel model) {
    myScreenView = screenView;

    List<IssueData> issues = getSortedIssues(screenView, model);
    if (issues == null) {
      return;
    }
    //noinspection unchecked
    myIssueList.setModel(new CollectionListModel<>(issues));
    configureCellRenderer();

    myPanel.setBorder(IdeBorderFactory.createEmptyBorder(JBUI.scale(8)));
    myExplanationPane.setMargin(JBUI.insets(3, 3, 3, 3));
    myExplanationPane.setContentType(UIUtil.HTML_MIME);
    myExplanationPane.addHyperlinkListener(this);

    myIssueList.setSelectedIndex(0);
    selectIssue(issues.get(0));
    myIssueList.addListSelectionListener(e -> {
      Object selectedValue = myIssueList.getSelectedValue();
      if (!(selectedValue instanceof IssueData)) {
        return;
      }
      IssueData selected = (IssueData)selectedValue;
      selectIssue(selected);
    });

    myPanel.setFocusable(false);
    myShowIcons.setSelected(AndroidEditorSettings.getInstance().getGlobalState().isShowLint());
    myShowIcons.addActionListener(this);
<<<<<<< HEAD
    ApplicationManager.getApplication().invokeLater(() -> IdeFocusManager.getGlobalInstance().doWhenFocusSettlesDown(() -> {
      IdeFocusManager.getGlobalInstance().requestFocus(myIssueList, true);
    }));
=======
    ApplicationManager.getApplication().invokeLater(() -> myIssueList.requestFocus());
>>>>>>> bda17b23
  }

  private void configureCellRenderer() {
    myIssueList.setCellRenderer(new ColoredListCellRenderer<IssueData>() {
      @Override
      protected void customizeCellRenderer(@NotNull JList list, IssueData value, int index, boolean selected, boolean hasFocus) {
        if (value.level == HighlightDisplayLevel.ERROR) {
          append("Error: ", SimpleTextAttributes.ERROR_ATTRIBUTES);
        } else if (value.level == HighlightDisplayLevel.WARNING) {
          append("Warning: ");
        }
        append(value.message);
      }
    });
  }

  private void selectIssue(@Nullable IssueData selected) {
    NlComponent component = selected != null ? selected.component : null;
    updateIdLabel(component);
    updateExplanation(selected);
    updatePreviewImage(component);
  }

  private void updateIdLabel(@Nullable NlComponent component) {
    String text = "";
    if (component != null) {
      String id = component.getId();
      if (id != null) {
        text = id;
      } else {
        String tagName = component.getTagName();
        // custom views: strip off package:
        tagName = tagName.substring(tagName.lastIndexOf(".")+1);
        text = "<" + tagName + ">";
      }

      // Include position too to help disambiguate
      ViewEditorImpl viewEditor = new ViewEditorImpl(myScreenView);
      text += " at (" + viewEditor.pxToDp(component.x) + "," + viewEditor.pxToDp(component.y) + ") dp";
    }
    myTagLabel.setText(text);
  }

  private void updateExplanation(@Nullable IssueData selected) {
    // We have the capability to show markup text here, e.g.
    // myExplanationPane.setContentType(UIUtil.HTML_MIME)
    // and then use an HtmlBuilder to populate it with for
    // example issue.getExplanation(HTML). However, the builtin
    // HTML formatter ends up using a bunch of weird fonts etc
    // so the dialog just ends up looking tacky.

    String headerFontColor = HtmlBuilderHelper.getHeaderFontColor();
    HtmlBuilder builder = new HtmlBuilder();
    builder.openHtmlBody();

    if (selected != null) {
      builder.addHeading("Message: ", headerFontColor);
      builder.add(selected.message).newline();


      // Look for quick fixes
      AndroidLintInspectionBase inspection = selected.inspection;
      AndroidLintQuickFix[] quickFixes = inspection.getQuickFixes(selected.startElement, selected.endElement, selected.message);
      IntentionAction[] intentions = inspection.getIntentions(selected.startElement, selected.endElement);
      builder.addHeading("Suggested Fixes:", headerFontColor).newline();
      builder.beginList();
      for (final AndroidLintQuickFix fix : quickFixes) {
        builder.listItem();
        builder.addLink(fix.getName(), myLinkManager.createRunnableLink(() -> {
          myPopup.cancel();
          // TODO: Pull in editor context?
          WriteCommandAction.runWriteCommandAction(selected.startElement.getProject(), () -> {
            fix.apply(selected.startElement, selected.endElement, AndroidQuickfixContexts.BatchContext.getInstance());
          });
        }));
      }

      for (final IntentionAction fix : intentions) {
        builder.listItem();
        builder.addLink(fix.getText(), myLinkManager.createRunnableLink(() -> {
          NlModel model = myScreenView.getModel();
          Editor editor = PsiEditorUtil.Service.getInstance().findEditorByPsiElement(selected.startElement);
          if (editor != null) {
            editor.getCaretModel().getCurrentCaret().moveToOffset(selected.startElement.getTextOffset());
            myPopup.cancel();
            WriteCommandAction.runWriteCommandAction(model.getProject(), () -> {
              fix.invoke(model.getProject(), editor, model.getFile());
            });
          }
        }));
      }

      final SuppressLintIntentionAction suppress = new SuppressLintIntentionAction(selected.issue, selected.startElement);
      builder.listItem();
      builder.addLink(suppress.getText(), myLinkManager.createRunnableLink(() -> {
        myPopup.cancel();
        WriteCommandAction.runWriteCommandAction(selected.startElement.getProject(), () -> {
          suppress.invoke(selected.startElement.getProject(), null, myScreenView.getModel().getFile());
        });
      }));

      builder.endList();

      Issue issue = selected.issue;

      builder.addHeading("Priority: ", headerFontColor);
      builder.addHtml(String.format("%1$d / 10", issue.getPriority()));
      builder.newline();
      builder.addHeading("Category: ", headerFontColor);
      builder.add(issue.getCategory().getFullName());
      builder.newline();

      builder.addHeading("Severity: ", headerFontColor);
      builder.beginSpan();

      // Use converted level instead of *default* severity such that we match any user configured overrides
      HighlightDisplayLevel level = selected.level;
      builder.add(StringUtil.capitalize(level.getName().toLowerCase(Locale.US)));
      builder.endSpan();
      builder.newline();

      builder.addHeading("Explanation: ", headerFontColor);
      String description = issue.getBriefDescription(HTML);
      builder.addHtml(description);
      if (!description.isEmpty()
          && Character.isLetter(description.charAt(description.length() - 1))) {
        builder.addHtml(".");
      }
      builder.newline();
      String explanationHtml = issue.getExplanation(HTML);
      builder.addHtml(explanationHtml);
      List<String> moreInfo = issue.getMoreInfo();
      builder.newline();
      int count = moreInfo.size();
      if (count > 1) {
        builder.addHeading("More Info: ", headerFontColor);
        builder.beginList();
      }
      for (String uri : moreInfo) {
        if (count > 1) {
          builder.listItem();
        }
        builder.addLink(uri, uri);
      }
      if (count > 1) {
        builder.endList();
      }
      builder.newline();
    }

    builder.closeHtmlBody();

    try {
      myExplanationPane.read(new StringReader(builder.getHtml()), null);
      HtmlBuilderHelper.fixFontStyles(myExplanationPane);
      myExplanationPane.setCaretPosition(0);
    }
    catch (IOException ignore) { // can't happen for internal string reading
    }
  }

  private void updatePreviewImage(@Nullable NlComponent component) {
    // Show the icon in the image view
    if (component != null) {
      // Try to get the image
      int iw = myPreviewLabel.getSize().width;
      int ih = myPreviewLabel.getSize().height;
      if (iw == 0 || ih == 0) {
        iw = 200;
        ih = 200;
      }

      //noinspection UndesirableClassUsage
      BufferedImage image = new BufferedImage(iw, ih, BufferedImage.TYPE_INT_ARGB);

      RenderResult renderResult = myScreenView.getModel().getRenderResult();
      if (renderResult != null && renderResult.hasImage()) {
        // Draw the component into the preview image
        Graphics2D g2d = (Graphics2D)image.getGraphics();

        int sx1 = component.x;
        int sy1 = component.y;
        int sx2 = sx1 + component.w;
        int sy2 = sy1 + component.h;

        int dx1 = 0;
        int dy1 = 0;
        int dx2 = image.getWidth();
        int dy2 = image.getHeight();

        int ex1 = 0;
        int ey1 = 0;
        int ew = image.getWidth();
        int eh = image.getHeight();

        if (component.isRoot()) {
          int w = image.getWidth();
          int h = image.getHeight();

          double aspectRatio = (sx2 - sx1) / (double) (sy2 - sy1);
          if (aspectRatio >= 1) {
            int newH = (int)(h / aspectRatio);
            dy1 += (h - newH) / 2;
            h = newH;

            if (w >= (sx2 - sx1)) {
              // No need to scale: just buildDisplayList 1-1
              dx1 = (w - (sx2 - sx1)) / 2;
              w = sx2 - sx1;
              dy1 = (h - (sy2 - sy1)) / 2;
              h = sy2 - sy1;
            }
          } else {
            int newW = (int)(w * aspectRatio);
            dx1 += (w - newW) / 2;
            w = newW;

            if (h >= (sy2 - sy1)) {
              // No need to scale: just buildDisplayList 1-1
              dx1 = (w - (sx2 - sx1)) / 2;
              w = sx2 - sx1;
              dy1 = (h - (sy2 - sy1)) / 2;
              h = sy2 - sy1;
            }
          }
          dx2 = dx1 + w;
          dy2 = dy1 + h;
        } else {
          double aspectRatio = (sx2 - sx1) / (double)(sy2 - sy1);
          if (aspectRatio >= 1) {
            // Include enough context
            int verticalPadding = ((sx2 - sx1) - (sy2 - sy1)) / 2;
            sy1 -= verticalPadding;
            sy2 += verticalPadding;
            double scale = (sx2 - sx1) / (double)(dx2 - dx1);
            ey1 = (int)(verticalPadding / scale);
            eh = (int)(component.h / scale);
          }
          else {
            int horizontalPadding = ((sy2 - sy1) - (sx2 - sx1)) / 2;
            sx1 -= horizontalPadding;
            sx2 += horizontalPadding;
            double scale = (sy2 - sy1) / (double)(dy2 - dy1);
            ex1 = (int)(horizontalPadding / scale);
            ew = (int)(component.w / scale);
          }
        }

        // Use a gradient buildDisplayList here with alpha?

        //graphics.setRenderingHint(KEY_INTERPOLATION, VALUE_INTERPOLATION_BILINEAR);
        g2d.setRenderingHint(KEY_INTERPOLATION, VALUE_INTERPOLATION_BICUBIC);
        g2d.setRenderingHint(KEY_RENDERING, VALUE_RENDER_QUALITY);
        g2d.setRenderingHint(KEY_ANTIALIASING, VALUE_ANTIALIAS_ON);
        g2d.setRenderingHint(KEY_ALPHA_INTERPOLATION, VALUE_ALPHA_INTERPOLATION_QUALITY);
        renderResult.getRenderedImage().drawImageTo(g2d, dx1, dy1, dx2, dy2, sx1, sy1, sx2, sy2);

        if (!component.isRoot()) {
          Area outside = new Area(new Rectangle2D.Double(0, 0, iw, ih));
          int padding = 10;
          Area area = new Area(new Ellipse2D.Double(ex1 - padding, ey1 - padding, ew + 2 * padding, eh + 2 * padding));
          outside.subtract(area);

          // To get anti=aliased shape clipping (e.g. soft shape clipping) we need to use an intermediate image:
          GraphicsConfiguration gc = g2d.getDeviceConfiguration();
          BufferedImage img = gc.createCompatibleImage(iw, ih, Transparency.TRANSLUCENT);
          Graphics2D g2 = img.createGraphics();
          g2.setComposite(AlphaComposite.Clear);
          g2.fillRect(0, 0, iw, ih);
          g2.setComposite(AlphaComposite.Src);
          g2.setRenderingHint(KEY_ANTIALIASING, VALUE_ANTIALIAS_ON);
          // This color is relative to the Android image being painted, not dark/light IDE theme
          //noinspection UseJBColor
          g2.setColor(Color.WHITE);
          g2.fill(outside);
          g2.setComposite(AlphaComposite.SrcAtop);
          Color background = myPanel.getBackground();
          if (background == null) {
            background = Gray._230;
          }
          g2.setPaint(background);
          g2.fillRect(0, 0, iw, ih);
          g2.dispose();
          g2d.setComposite(AlphaComposite.getInstance(AlphaComposite.SRC_OVER, 0.6f));
          g2d.drawImage(img, 0, 0, null);
        }

        g2d.dispose();
      }

      myPreviewLabel.setIcon(new ImageIcon(image));
    } else {
      myPreviewLabel.setIcon(null);
    }
  }

  /**
   * Sets-up the panel popup and calls the passed {@link Consumer<JBPopup>} with the new {@link JBPopup} instance.
   * This method will not display the popup.
   */
  public JBPopup setupPopup(@Nullable Project project, @NotNull Consumer<JBPopup> onPopupBuilt) {
    JBPopup builder = JBPopupFactory.getInstance().createComponentPopupBuilder(myPanel, myPanel)
      .setProject(project)
      .setDimensionServiceKey(project, DIMENSION_KEY, false)
      .setResizable(true)
      .setMovable(true)
      .setMinSize(MIN_POPUP_SIZE)
      .setRequestFocus(true)
      .setTitle("Lint Warnings in Layout")
      .setCancelOnClickOutside(true)
      .setLocateWithinScreenBounds(true)
      .setShowShadow(true)
      .setCancelOnWindowDeactivation(true)
      .setCancelOnMouseOutCallback(new MouseChecker() {
        Rectangle myDismissRectangle;
        double myPreviousDistance = 0;

        @Override
        public boolean check(MouseEvent event) {
          if (myPopup == null) {
            return false;
          }

          Point mousePosition = event.getPoint();
          SwingUtilities.convertPointToScreen(mousePosition, event.getComponent());

          Point popupPosition = myPopup.getLocationOnScreen();
          Dimension popupDimension = myPopup.getSize();
          int centerX = popupPosition.x + popupDimension.width / 2;
          int centerY = popupPosition.y + popupDimension.height / 2;

          // Is it the mouse getting closer to the center of the popup or moving away? We only close the dialog if the mouse is
          // moving away.
          double currentDistance = mousePosition.distance(centerX, centerY);
          double previousDistance = myPreviousDistance;
          myPreviousDistance = currentDistance;
          boolean mouseMovingAway = previousDistance != 0 && currentDistance > previousDistance;

          if (!mouseMovingAway) {
            // We only dismiss the dialog if the mouse is moving away from the center
            return false;
          }

          int dismissRectX = popupPosition.x - DISMISS_MARGIN_PX;
          int dismissRectY = popupPosition.y - DISMISS_MARGIN_PX;
          int dismissRectW = popupDimension.width + 2 * DISMISS_MARGIN_PX;
          int dismissRectH = popupDimension.height + 2 * DISMISS_MARGIN_PX;
          if (myDismissRectangle == null) {
            myDismissRectangle = new Rectangle(dismissRectX, dismissRectY, dismissRectW, dismissRectH);
          }
          else {
            myDismissRectangle.setBounds(dismissRectX, dismissRectY, dismissRectW, dismissRectH);
          }

          return !myDismissRectangle.contains(mousePosition);
        }
      })
      .createPopup();

    myPopup = builder;
    Disposer.register(myScreenView.getSurface(), myPopup);
    onPopupBuilt.accept(builder);
    return builder;
  }

  @NotNull
  public JBPopup showInScreenPosition(@Nullable Project project, @NotNull Component owner, @NotNull Point point) {
    return setupPopup(project, popup -> popup.showInScreenCoordinates(owner, point));
  }

  @NotNull
  public JBPopup showInScreenPosition(@Nullable Project project, @NotNull RelativePoint point) {
    return setupPopup(project, popup -> popup.show(point));
  }

  @NotNull
  public JBPopup showInBestPositionFor(@Nullable Project project, @NotNull DataContext dataContext) {
    return setupPopup(project, popup -> popup.showInBestPositionFor(dataContext));
  }

  @NotNull
  public JBPopup showInBestPositionFor(@Nullable Project project, @NotNull JComponent component) {
    return setupPopup(project, popup -> {
      Dimension preferredSize = DimensionService.getInstance().getSize(DIMENSION_KEY, project);
      if (preferredSize == null) {
        preferredSize = myPanel.getPreferredSize();
      }

      showInScreenPosition(project,
                           new RelativePoint(component, new Point(component.getWidth() - preferredSize.width, component.getHeight())));
    });
  }

  /**
   * Selects a lint issue for the component located at x, y
   */
  public void selectIssueAtPoint(@AndroidCoordinate int x, @AndroidCoordinate int y) {
    LintAnnotationsModel lintModel = myScreenView.getModel().getLintAnnotationsModel();
    if (lintModel == null) {
      return;
    }

    lintModel.getIssues().stream()
      .filter((issue) -> issue.component.containsX(x) && issue.component.containsY(y))
      .findAny()
      .ifPresent((issue) -> myIssueList.setSelectedValue(issue, true));
  }

  @Override
  public void hyperlinkUpdate(HyperlinkEvent e) {
    if (e.getEventType() == HyperlinkEvent.EventType.ACTIVATED) {
      JEditorPane pane = (JEditorPane)e.getSource();
      if (e instanceof HTMLFrameHyperlinkEvent) {
        HTMLFrameHyperlinkEvent evt = (HTMLFrameHyperlinkEvent)e;
        HTMLDocument doc = (HTMLDocument)pane.getDocument();
        doc.processHTMLFrameHyperlinkEvent(evt);
        return;
      }

      String url = e.getDescription();
      NlModel model = myScreenView.getModel();
      Module module = model.getModule();
      PsiFile file = model.getFile();
      DataContext dataContext = DataManager.getInstance().getDataContext(myScreenView.getSurface());
      assert dataContext != null;

      myLinkManager.handleUrl(url, module, file, dataContext, null);
    }
  }

<<<<<<< HEAD
  // ---- Implements HyperlinkListener ----
=======
  // ---- Implements ActionListener ----
>>>>>>> bda17b23

  @Override
  public void actionPerformed(ActionEvent e) {
    if (e.getSource() == myShowIcons) {
      AndroidEditorSettings.getInstance().getGlobalState().setShowLint(myShowIcons.isSelected());
    }
  }
<<<<<<< HEAD

  // ---- Implements ActionListener ----

  @Nullable
  private static List<IssueData> getSortedIssues(@NotNull ScreenView screenView, @NotNull LintAnnotationsModel model) {
    List<IssueData> issues = model.getIssues();
    if (issues.isEmpty()) {
      return null;
    }

    // Sort -- and prefer the selected components first
    List<NlComponent> selection = screenView.getSelectionModel().getSelection();
    Collections.sort(issues, (o1, o2) -> {
      boolean selected1 = selection.contains(o1.component);
      boolean selected2 = selection.contains(o2.component);
      if (selected1 != selected2) {
        return selected1 ? -1 : 1;
      }

      int compare = -o1.level.getSeverity().compareTo(o2.level.getSeverity());
      if (compare != 0) {
        return compare;
      }
      compare = o2.issue.getPriority() - o1.issue.getPriority();
      if (compare != 0) {
        return compare;
      }
      compare = o1.issue.compareTo(o2.issue);
      if (compare != 0) {
        return compare;
      }

      compare = o1.message.compareTo(o2.message);
      if (compare != 0) {
        return compare;
      }

      return o1.startElement.getTextOffset() - o2.startElement.getTextOffset();
    });
    return issues;
  }
=======
>>>>>>> bda17b23
}<|MERGE_RESOLUTION|>--- conflicted
+++ resolved
@@ -41,7 +41,6 @@
 import com.intellij.openapi.util.DimensionService;
 import com.intellij.openapi.util.Disposer;
 import com.intellij.openapi.util.text.StringUtil;
-import com.intellij.openapi.wm.IdeFocusManager;
 import com.intellij.psi.PsiFile;
 import com.intellij.psi.util.PsiEditorUtil;
 import com.intellij.ui.*;
@@ -54,11 +53,7 @@
 import org.jetbrains.android.inspections.lint.AndroidLintInspectionBase;
 import org.jetbrains.android.inspections.lint.AndroidLintQuickFix;
 import org.jetbrains.android.inspections.lint.AndroidQuickfixContexts;
-<<<<<<< HEAD
-import org.jetbrains.android.inspections.lint.SuppressLintIntentionAction;
-=======
 import com.android.tools.idea.lint.SuppressLintIntentionAction;
->>>>>>> bda17b23
 import org.jetbrains.android.uipreview.AndroidEditorSettings;
 import org.jetbrains.annotations.NotNull;
 import org.jetbrains.annotations.Nullable;
@@ -71,10 +66,7 @@
 import java.awt.*;
 import java.awt.event.ActionEvent;
 import java.awt.event.ActionListener;
-<<<<<<< HEAD
-=======
 import java.awt.event.MouseEvent;
->>>>>>> bda17b23
 import java.awt.geom.Area;
 import java.awt.geom.Ellipse2D;
 import java.awt.geom.Rectangle2D;
@@ -93,15 +85,11 @@
  * Pane which lets you see the current lint warnings and apply fix/suppress
  */
 public class LintNotificationPanel implements HyperlinkListener, ActionListener {
-<<<<<<< HEAD
-  public static final String DIMENSION_KEY = "lint.notification";
-=======
   /**
    * Margin around the popup to avoid accidental dismissals
    */
   private static final int DISMISS_MARGIN_PX = JBUI.scale(20);
   private static final Dimension MIN_POPUP_SIZE = new Dimension(600, 300);
->>>>>>> bda17b23
   private final ScreenView myScreenView;
   private JEditorPane myExplanationPane;
   private JBList myIssueList;
@@ -109,11 +97,10 @@
   private JBLabel myPreviewLabel;
   private JBLabel myTagLabel;
   private JBCheckBox myShowIcons;
-<<<<<<< HEAD
-=======
-
->>>>>>> bda17b23
+
   private HtmlLinkManager myLinkManager = new HtmlLinkManager();
+
+  public static final String DIMENSION_KEY = "lint.notification";
   private JBPopup myPopup;
 
   public LintNotificationPanel(@NotNull ScreenView screenView, @NotNull LintAnnotationsModel model) {
@@ -146,13 +133,7 @@
     myPanel.setFocusable(false);
     myShowIcons.setSelected(AndroidEditorSettings.getInstance().getGlobalState().isShowLint());
     myShowIcons.addActionListener(this);
-<<<<<<< HEAD
-    ApplicationManager.getApplication().invokeLater(() -> IdeFocusManager.getGlobalInstance().doWhenFocusSettlesDown(() -> {
-      IdeFocusManager.getGlobalInstance().requestFocus(myIssueList, true);
-    }));
-=======
     ApplicationManager.getApplication().invokeLater(() -> myIssueList.requestFocus());
->>>>>>> bda17b23
   }
 
   private void configureCellRenderer() {
@@ -167,6 +148,45 @@
         append(value.message);
       }
     });
+  }
+
+  @Nullable
+  private static List<IssueData> getSortedIssues(@NotNull ScreenView screenView, @NotNull LintAnnotationsModel model) {
+    List<IssueData> issues = model.getIssues();
+    if (issues.isEmpty()) {
+      return null;
+    }
+
+    // Sort -- and prefer the selected components first
+    List<NlComponent> selection = screenView.getSelectionModel().getSelection();
+    Collections.sort(issues, (o1, o2) -> {
+      boolean selected1 = selection.contains(o1.component);
+      boolean selected2 = selection.contains(o2.component);
+      if (selected1 != selected2) {
+        return selected1 ? -1 : 1;
+      }
+
+      int compare = -o1.level.getSeverity().compareTo(o2.level.getSeverity());
+      if (compare != 0) {
+        return compare;
+      }
+      compare = o2.issue.getPriority() - o1.issue.getPriority();
+      if (compare != 0) {
+        return compare;
+      }
+      compare = o1.issue.compareTo(o2.issue);
+      if (compare != 0) {
+        return compare;
+      }
+
+      compare = o1.message.compareTo(o2.message);
+      if (compare != 0) {
+        return compare;
+      }
+
+      return o1.startElement.getTextOffset() - o2.startElement.getTextOffset();
+    });
+    return issues;
   }
 
   private void selectIssue(@Nullable IssueData selected) {
@@ -561,6 +581,8 @@
       .ifPresent((issue) -> myIssueList.setSelectedValue(issue, true));
   }
 
+  // ---- Implements HyperlinkListener ----
+
   @Override
   public void hyperlinkUpdate(HyperlinkEvent e) {
     if (e.getEventType() == HyperlinkEvent.EventType.ACTIVATED) {
@@ -583,11 +605,7 @@
     }
   }
 
-<<<<<<< HEAD
-  // ---- Implements HyperlinkListener ----
-=======
   // ---- Implements ActionListener ----
->>>>>>> bda17b23
 
   @Override
   public void actionPerformed(ActionEvent e) {
@@ -595,48 +613,4 @@
       AndroidEditorSettings.getInstance().getGlobalState().setShowLint(myShowIcons.isSelected());
     }
   }
-<<<<<<< HEAD
-
-  // ---- Implements ActionListener ----
-
-  @Nullable
-  private static List<IssueData> getSortedIssues(@NotNull ScreenView screenView, @NotNull LintAnnotationsModel model) {
-    List<IssueData> issues = model.getIssues();
-    if (issues.isEmpty()) {
-      return null;
-    }
-
-    // Sort -- and prefer the selected components first
-    List<NlComponent> selection = screenView.getSelectionModel().getSelection();
-    Collections.sort(issues, (o1, o2) -> {
-      boolean selected1 = selection.contains(o1.component);
-      boolean selected2 = selection.contains(o2.component);
-      if (selected1 != selected2) {
-        return selected1 ? -1 : 1;
-      }
-
-      int compare = -o1.level.getSeverity().compareTo(o2.level.getSeverity());
-      if (compare != 0) {
-        return compare;
-      }
-      compare = o2.issue.getPriority() - o1.issue.getPriority();
-      if (compare != 0) {
-        return compare;
-      }
-      compare = o1.issue.compareTo(o2.issue);
-      if (compare != 0) {
-        return compare;
-      }
-
-      compare = o1.message.compareTo(o2.message);
-      if (compare != 0) {
-        return compare;
-      }
-
-      return o1.startElement.getTextOffset() - o2.startElement.getTextOffset();
-    });
-    return issues;
-  }
-=======
->>>>>>> bda17b23
 }