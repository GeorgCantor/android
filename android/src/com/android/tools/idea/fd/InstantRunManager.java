--- conflicted
+++ resolved
@@ -56,11 +56,7 @@
  * in the IDE: determining if an app is running with the fast deploy runtime, whether it's up to date, communicating with it, etc.
  */
 public final class InstantRunManager implements ProjectComponent {
-<<<<<<< HEAD
-  public static final String MINIMUM_GRADLE_PLUGIN_VERSION_STRING = SdkConstants.GRADLE_PLUGIN_LATEST_VERSION;
-=======
   public static final String MINIMUM_GRADLE_PLUGIN_VERSION_STRING = "2.3.0-beta1";
->>>>>>> 02229574
   public static final GradleVersion MINIMUM_GRADLE_PLUGIN_VERSION = GradleVersion.parse(MINIMUM_GRADLE_PLUGIN_VERSION_STRING);
   public static final NotificationGroup NOTIFICATION_GROUP = NotificationGroup.toolWindowGroup("InstantRun", ToolWindowId.RUN);
 
@@ -94,16 +90,9 @@
     return project.getComponent(InstantRunManager.class);
   }
 
-<<<<<<< HEAD
-  @NotNull
-  public static AndroidVersion getMinDeviceApiLevel(@NotNull ProcessHandler processHandler) {
-    AndroidVersion version = processHandler.getUserData(AndroidSessionInfo.ANDROID_DEVICE_API_LEVEL);
-    return version == null ? AndroidVersion.DEFAULT : version;
-=======
   @Nullable
   public static AndroidVersion getMinDeviceApiLevel(@NotNull ProcessHandler processHandler) {
     return processHandler.getUserData(AndroidSessionInfo.ANDROID_DEVICE_API_LEVEL);
->>>>>>> 02229574
   }
 
   /**
