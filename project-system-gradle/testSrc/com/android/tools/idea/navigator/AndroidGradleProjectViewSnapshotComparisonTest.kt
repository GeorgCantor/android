/*
 * Copyright (C) 2019 The Android Open Source Project
 *
 * Licensed under the Apache License, Version 2.0 (the "License");
 * you may not use this file except in compliance with the License.
 * You may obtain a copy of the License at
 *
 *      http://www.apache.org/licenses/LICENSE-2.0
 *
 * Unless required by applicable law or agreed to in writing, software
 * distributed under the License is distributed on an "AS IS" BASIS,
 * WITHOUT WARRANTIES OR CONDITIONS OF ANY KIND, either express or implied.
 * See the License for the specific language governing permissions and
 * limitations under the License.
 */
@file:Suppress("JAVA_MODULE_DOES_NOT_EXPORT_PACKAGE")

package com.android.tools.idea.navigator

<<<<<<< HEAD
import com.android.tools.idea.IdeInfo
import com.android.tools.idea.gradle.project.build.invoker.TestCompileType
=======
>>>>>>> 0d09370c
import com.android.tools.idea.gradle.project.sync.snapshots.SyncedProjectTestDef
import com.android.tools.idea.gradle.project.sync.snapshots.TestProject
import com.android.tools.idea.testing.AgpVersionSoftwareEnvironmentDescriptor
import com.android.tools.idea.testing.AgpVersionSoftwareEnvironmentDescriptor.AGP_42
import com.android.tools.idea.testing.AgpVersionSoftwareEnvironmentDescriptor.Companion.AGP_CURRENT
import com.android.tools.idea.testing.ProjectViewSettings
import com.android.tools.idea.testing.SnapshotComparisonTest
import com.android.tools.idea.testing.SnapshotContext
import com.android.tools.idea.testing.assertIsEqualToSnapshot
import com.android.tools.idea.testing.dumpAndroidProjectView
import com.intellij.openapi.project.Project
<<<<<<< HEAD
import com.intellij.openapi.util.IconLoader
import com.intellij.testFramework.RunsInEdt
import com.intellij.ui.IconManager
import com.intellij.ui.icons.CoreIconManager
import org.junit.Rule
import org.junit.Test
import org.junit.rules.TestName
=======
>>>>>>> 0d09370c
import java.io.File

/**
 * Snapshot tests for 'Android Project View'.
 *
 * These tests convert the Android project view to a stable text format which does not depend on local
 * environment (and ideally should not depend on the versions of irrelevant libraries) and compare them to pre-recorded golden
 * results.
 *
 * The pre-recorded sync results can be found in [snapshotDirectoryWorkspaceRelativePath] *.txt files.
 *
 * For instructions on how to update the snapshot files see [SnapshotComparisonTest] and if running from the command-line use
 * target as "//tools/adt/idea/android:intellij.android.core.tests_tests__navigator.AndroidGradleProjectViewSnapshotComparisonTest".
 */
data class AndroidProjectViewSnapshotComparisonTestDef(
  override val testProject: TestProject,
  override val agpVersion: AgpVersionSoftwareEnvironmentDescriptor = AGP_CURRENT,
  val compatibleWith: Set<AgpVersionSoftwareEnvironmentDescriptor> = setOf(AGP_CURRENT),
  private val projectViewSettings: ProjectViewSettings = ProjectViewSettings()
) : SyncedProjectTestDef {
  override val name: String = testProject.projectName

  override fun toString(): String = testProject.projectName

  override fun withAgpVersion(agpVersion: AgpVersionSoftwareEnvironmentDescriptor): SyncedProjectTestDef {
    return copy(agpVersion = agpVersion)
  }

  override fun isCompatible(): Boolean {
    return agpVersion in compatibleWith
  }

  override fun runTest(root: File, project: Project) {
    val text = project.dumpAndroidProjectView(projectViewSettings, Unit, { _, _ -> Unit })
    val suffix = buildString {
      if (projectViewSettings.hideEmptyPackages) append("_hide")
      if (projectViewSettings.flattenPackages) append("_flatten")
    }
    val snapshotContext = SnapshotContext(testProject.projectName + suffix, agpVersion, "tools/adt/idea/android/testData/snapshots/projectViews")
    snapshotContext.assertIsEqualToSnapshot(text)
  }

  companion object {
    val tests: List<AndroidProjectViewSnapshotComparisonTestDef> = listOf(
      AndroidProjectViewSnapshotComparisonTestDef(TestProject.SIMPLE_APPLICATION),
      AndroidProjectViewSnapshotComparisonTestDef(TestProject.SIMPLE_APPLICATION_VIA_SYMLINK),
      AndroidProjectViewSnapshotComparisonTestDef(TestProject.SIMPLE_APPLICATION_APP_VIA_SYMLINK),
      AndroidProjectViewSnapshotComparisonTestDef(TestProject.SIMPLE_APPLICATION_NOT_AT_ROOT),
      AndroidProjectViewSnapshotComparisonTestDef(TestProject.SIMPLE_APPLICATION_MULTIPLE_ROOTS),
      AndroidProjectViewSnapshotComparisonTestDef(TestProject.APP_WITH_ML_MODELS),
      AndroidProjectViewSnapshotComparisonTestDef(TestProject.MULTI_FLAVOR),
      AndroidProjectViewSnapshotComparisonTestDef(TestProject.COMPATIBILITY_TESTS_AS_36),
      AndroidProjectViewSnapshotComparisonTestDef(TestProject.COMPATIBILITY_TESTS_AS_36_NO_IML),
      AndroidProjectViewSnapshotComparisonTestDef(TestProject.COMPOSITE_BUILD),
      AndroidProjectViewSnapshotComparisonTestDef(TestProject.BUILDSRC_WITH_COMPOSITE, compatibleWith = setOf(AGP_42, AGP_CURRENT)),
      AndroidProjectViewSnapshotComparisonTestDef(TestProject.APP_WITH_BUILDSRC),
      AndroidProjectViewSnapshotComparisonTestDef(TestProject.TEST_FIXTURES),
      AndroidProjectViewSnapshotComparisonTestDef(TestProject.SIMPLE_APPLICATION_VERSION_CATALOG),
      AndroidProjectViewSnapshotComparisonTestDef(TestProject.KOTLIN_GRADLE_DSL),
      AndroidProjectViewSnapshotComparisonTestDef(TestProject.KOTLIN_MULTIPLATFORM),
      AndroidProjectViewSnapshotComparisonTestDef(TestProject.NON_STANDARD_SOURCE_SET_DEPENDENCIES),
      AndroidProjectViewSnapshotComparisonTestDef(TestProject.NON_STANDARD_SOURCE_SETS),
      AndroidProjectViewSnapshotComparisonTestDef(TestProject.CUSTOM_SOURCE_TYPE),
      AndroidProjectViewSnapshotComparisonTestDef(TestProject.ANDROID_KOTLIN_MULTIPLATFORM),
      AndroidProjectViewSnapshotComparisonTestDef(
        TestProject.MULTI_FLAVOR,
        projectViewSettings = ProjectViewSettings(hideEmptyPackages = true, flattenPackages = true)
      ),
      AndroidProjectViewSnapshotComparisonTestDef(TestProject.NAVIGATOR_PACKAGEVIEW_SIMPLE),
      AndroidProjectViewSnapshotComparisonTestDef(
        TestProject.NAVIGATOR_PACKAGEVIEW_SIMPLE,
        projectViewSettings = ProjectViewSettings(hideEmptyPackages = true, flattenPackages = true)
      ),
      AndroidProjectViewSnapshotComparisonTestDef(
        TestProject.NAVIGATOR_PACKAGEVIEW_COMMONROOTS,
        projectViewSettings = ProjectViewSettings(hideEmptyPackages = false)
      ),
      AndroidProjectViewSnapshotComparisonTestDef(TestProject.PSD_SAMPLE_GROOVY),
      AndroidProjectViewSnapshotComparisonTestDef(TestProject.APP_WITH_BUILD_FEATURES_ENABLED),
      AndroidProjectViewSnapshotComparisonTestDef(TestProject.GRADLE_DECLARATIVE)
    )
  }
}
<<<<<<< HEAD

class AndroidGradleProjectViewSnapshotComparisonTest : SnapshotComparisonTest {
  @get:Rule
  val projectRule: IntegrationTestEnvironmentRule = AndroidProjectRule.withIntegrationTestEnvironment()

  @get:Rule
  var testName = TestName()

  @Test
  fun testKotlinKapt() {
    val preparedProject = projectRule.prepareTestProject(TestProject.KOTLIN_KAPT)
    preparedProject.open { project ->
      project.buildAndWait { invoker -> invoker.assemble(TestCompileType.ALL) }
      val text = invokeAndWaitIfNeeded { project.dumpAndroidProjectView(ProjectViewSettings(flattenPackages = true), Unit, { _, _ -> Unit }) }
      assertIsEqualToSnapshot(text)
    }
  }

  @Test
  @RunsInEdt
  fun testJpsWithQualifiedNames() {
    val preparedProject = projectRule.prepareTestProject(TestProjectOther.JPS_WITH_QUALIFIED_NAMES)
    preparedProject.open { project ->
      val text = project.dumpAndroidProjectView()
      assertIsEqualToSnapshot(text)
    }
  }

  @Test
  @RunsInEdt
  fun testMissingImlIsIgnored() {
    if (!IdeInfo.getInstance().isAndroidStudio) {
      // No IML files => no linked gradle projects => gradle import should not be invoked. The test should hang in IDEA (and it does)
      return
    }
    addJdk8ToTableButUseCurrent()
    try {
      val preparedProject = projectRule.prepareTestProject(TestProjectOther.SIMPLE_APPLICATION_CORRUPTED_MISSING_IML_40)
      val text = preparedProject.open { project: Project ->
        project.dumpAndroidProjectView()
      }

      assertIsEqualToSnapshot(text)
    } finally {
      restoreJdk()
    }
  }

  override val snapshotDirectoryWorkspaceRelativePath: String = "tools/adt/idea/android/testData/snapshots/projectViews"

  override fun getName(): String = testName.methodName

  init {
    // Avoid depending on the execution order and initializing icons with dummies.
    try {
      IconManager.activate(CoreIconManager())
      IconLoader.activate()
    } catch (e: Throwable) {
      e.printStackTrace()
    }
  }
}
=======
>>>>>>> 0d09370c
<|MERGE_RESOLUTION|>--- conflicted
+++ resolved
@@ -17,11 +17,6 @@
 
 package com.android.tools.idea.navigator
 
-<<<<<<< HEAD
-import com.android.tools.idea.IdeInfo
-import com.android.tools.idea.gradle.project.build.invoker.TestCompileType
-=======
->>>>>>> 0d09370c
 import com.android.tools.idea.gradle.project.sync.snapshots.SyncedProjectTestDef
 import com.android.tools.idea.gradle.project.sync.snapshots.TestProject
 import com.android.tools.idea.testing.AgpVersionSoftwareEnvironmentDescriptor
@@ -33,16 +28,6 @@
 import com.android.tools.idea.testing.assertIsEqualToSnapshot
 import com.android.tools.idea.testing.dumpAndroidProjectView
 import com.intellij.openapi.project.Project
-<<<<<<< HEAD
-import com.intellij.openapi.util.IconLoader
-import com.intellij.testFramework.RunsInEdt
-import com.intellij.ui.IconManager
-import com.intellij.ui.icons.CoreIconManager
-import org.junit.Rule
-import org.junit.Test
-import org.junit.rules.TestName
-=======
->>>>>>> 0d09370c
 import java.io.File
 
 /**
@@ -126,68 +111,3 @@
     )
   }
 }
-<<<<<<< HEAD
-
-class AndroidGradleProjectViewSnapshotComparisonTest : SnapshotComparisonTest {
-  @get:Rule
-  val projectRule: IntegrationTestEnvironmentRule = AndroidProjectRule.withIntegrationTestEnvironment()
-
-  @get:Rule
-  var testName = TestName()
-
-  @Test
-  fun testKotlinKapt() {
-    val preparedProject = projectRule.prepareTestProject(TestProject.KOTLIN_KAPT)
-    preparedProject.open { project ->
-      project.buildAndWait { invoker -> invoker.assemble(TestCompileType.ALL) }
-      val text = invokeAndWaitIfNeeded { project.dumpAndroidProjectView(ProjectViewSettings(flattenPackages = true), Unit, { _, _ -> Unit }) }
-      assertIsEqualToSnapshot(text)
-    }
-  }
-
-  @Test
-  @RunsInEdt
-  fun testJpsWithQualifiedNames() {
-    val preparedProject = projectRule.prepareTestProject(TestProjectOther.JPS_WITH_QUALIFIED_NAMES)
-    preparedProject.open { project ->
-      val text = project.dumpAndroidProjectView()
-      assertIsEqualToSnapshot(text)
-    }
-  }
-
-  @Test
-  @RunsInEdt
-  fun testMissingImlIsIgnored() {
-    if (!IdeInfo.getInstance().isAndroidStudio) {
-      // No IML files => no linked gradle projects => gradle import should not be invoked. The test should hang in IDEA (and it does)
-      return
-    }
-    addJdk8ToTableButUseCurrent()
-    try {
-      val preparedProject = projectRule.prepareTestProject(TestProjectOther.SIMPLE_APPLICATION_CORRUPTED_MISSING_IML_40)
-      val text = preparedProject.open { project: Project ->
-        project.dumpAndroidProjectView()
-      }
-
-      assertIsEqualToSnapshot(text)
-    } finally {
-      restoreJdk()
-    }
-  }
-
-  override val snapshotDirectoryWorkspaceRelativePath: String = "tools/adt/idea/android/testData/snapshots/projectViews"
-
-  override fun getName(): String = testName.methodName
-
-  init {
-    // Avoid depending on the execution order and initializing icons with dummies.
-    try {
-      IconManager.activate(CoreIconManager())
-      IconLoader.activate()
-    } catch (e: Throwable) {
-      e.printStackTrace()
-    }
-  }
-}
-=======
->>>>>>> 0d09370c
