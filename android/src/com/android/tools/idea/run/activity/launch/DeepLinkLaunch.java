/*
 * Copyright (C) 2021 The Android Open Source Project
 *
 * Licensed under the Apache License, Version 2.0 (the "License");
 * you may not use this file except in compliance with the License.
 * You may obtain a copy of the License at
 *
 *      http://www.apache.org/licenses/LICENSE-2.0
 *
 * Unless required by applicable law or agreed to in writing, software
 * distributed under the License is distributed on an "AS IS" BASIS,
 * WITHOUT WARRANTIES OR CONDITIONS OF ANY KIND, either express or implied.
 * See the License for the specific language governing permissions and
 * limitations under the License.
 */
package com.android.tools.idea.run.activity.launch;

import static com.android.AndroidProjectTypes.PROJECT_TYPE_INSTANTAPP;
import static com.android.tools.idea.instantapp.InstantApps.findFeatureModules;
import static com.android.tools.idea.run.configuration.execution.ExecutionUtils.printShellCommand;

import com.android.ddmlib.IDevice;
import com.android.ddmlib.IShellOutputReceiver;
import com.android.tools.deployer.model.App;
import com.android.tools.idea.instantapp.InstantAppUrlFinder;
import com.android.tools.idea.run.AndroidRunConfiguration;
import com.android.tools.idea.run.ApkProvider;
import com.android.tools.idea.run.ValidationError;
import com.android.tools.idea.run.configuration.AndroidBackgroundTaskReceiver;
import com.google.common.collect.ImmutableList;
import com.intellij.execution.ExecutionException;
import com.intellij.execution.ui.ConsoleView;
import com.intellij.openapi.diagnostic.Logger;
import com.intellij.openapi.module.Module;
import com.intellij.openapi.project.Project;
import java.util.List;
import java.util.concurrent.TimeUnit;
import org.jetbrains.android.facet.AndroidFacet;
import org.jetbrains.annotations.NotNull;

public class DeepLinkLaunch extends LaunchOption<DeepLinkLaunch.State> {
  public static final DeepLinkLaunch INSTANCE = new DeepLinkLaunch();

  @NotNull
  @Override
  public String getId() {
    return AndroidRunConfiguration.LAUNCH_DEEP_LINK;
  }

  @NotNull
  @Override
  public String getDisplayName() {
    return "URL";
  }

  @NotNull
  @Override
  public State createState() {
    return new State();
  }

  @NotNull
  @Override
  public LaunchOptionConfigurable<State> createConfigurable(@NotNull Project project, @NotNull LaunchOptionConfigurableContext context) {
    return new DeepLinkConfigurable(project, context);
  }

  public static final class State extends LaunchOptionState {
    public String DEEP_LINK = "";

    @Override
<<<<<<< HEAD
    protected void doLaunch(@NotNull IDevice device,
=======
    protected boolean doLaunch(@NotNull IDevice device,
>>>>>>> 0d09370c
                            @NotNull App app,
                            @NotNull ApkProvider apkProvider, boolean isDebug, @NotNull String extraFlags,
                            @NotNull ConsoleView console) throws ExecutionException {
      IShellOutputReceiver receiver = new AndroidBackgroundTaskReceiver(console);
      String quotedLink = "'" + DEEP_LINK.replace("'", "'\\''") + "'";
      String command = "am start" +
                       " -a android.intent.action.VIEW" +
                       " -c android.intent.category.BROWSABLE" +
                       " -d " + quotedLink + (extraFlags.isEmpty() ? "" : " " + extraFlags);
      printShellCommand(console, command);
      try {
        device.executeShellCommand(command, receiver, 15, TimeUnit.SECONDS);
      }
      catch (Exception e) {
        Logger logger = Logger.getInstance(DeepLinkLaunch.class);
        logger.warn("Unexpected exception while executing shell command: " + command);
        logger.warn(e);
        throw new ExecutionException("Unexpected error while executing: " + command);
      }
      return true;
    }

    @NotNull
    @Override
    public List<ValidationError> checkConfiguration(@NotNull AndroidFacet facet) {
      boolean isInstantApp = facet.getConfiguration().getProjectType() == PROJECT_TYPE_INSTANTAPP;

      if ((DEEP_LINK == null || DEEP_LINK.isEmpty())) {
        if (isInstantApp) {
          // The new AIA SDK library supports launching instant apps without a URL
          return ImmutableList.of();
        }
        else {
          return ImmutableList.of(ValidationError.warning("URL not specified"));
        }
      }

      if (isInstantApp) {
        boolean matched = false;
        List<Module> featureModules = findFeatureModules(facet);
        for (Module featureModule : featureModules) {
          if (new InstantAppUrlFinder(featureModule).matchesUrl(DEEP_LINK)) {
            matched = true;
            break;
          }
        }
        if (!matched) {
          return ImmutableList.of(ValidationError.warning("URL \"" + DEEP_LINK + "\" not defined in the manifest."));
        }
      }
      return ImmutableList.of();
    }

    @NotNull
    @Override
    public String getId() {
      return "LAUNCH_DEEP_LINK";
    }
  }
}
<|MERGE_RESOLUTION|>--- conflicted
+++ resolved
@@ -69,11 +69,7 @@
     public String DEEP_LINK = "";
 
     @Override
-<<<<<<< HEAD
-    protected void doLaunch(@NotNull IDevice device,
-=======
     protected boolean doLaunch(@NotNull IDevice device,
->>>>>>> 0d09370c
                             @NotNull App app,
                             @NotNull ApkProvider apkProvider, boolean isDebug, @NotNull String extraFlags,
                             @NotNull ConsoleView console) throws ExecutionException {
