--- conflicted
+++ resolved
@@ -1,4 +1,3 @@
-// Copyright 2000-2022 JetBrains s.r.o. and contributors. Use of this source code is governed by the Apache 2.0 license.
 package icons;
 
 import com.intellij.ui.IconManager;
@@ -19,10 +18,7 @@
     /** 171x97 */ public static final @NotNull Icon DISCONNECT_PROFILER = load("studio/illustrations/common/disconnect-profiler.svg", 1800233484, 2);
     /** 171x97 */ public static final @NotNull Icon DISCONNECT = load("studio/illustrations/common/disconnect.svg", -37251307, 2);
     /** 300x97 */ public static final @NotNull Icon PLAY_CONSOLE = load("studio/illustrations/common/play-console.svg", -1059245254, 2);
-<<<<<<< HEAD
-=======
     /** 16x16 */ public static final @NotNull Icon PLAY_STORE = load("studio/illustrations/common/play-store.svg", 691011627, 2);
->>>>>>> 0d09370c
     /** 64x64 */ public static final @NotNull Icon PRODUCT_ICON = load("studio/illustrations/common/product-icon.svg", 2071856450, 0);
   }
 
@@ -35,10 +31,6 @@
     /** 64x64 */ public static final @NotNull Icon GLASS = load("studio/illustrations/form-factors/glass.svg", -850199473, 0);
     /** 100x100 */ public static final @NotNull Icon MOBILE_LARGE = load("studio/illustrations/form-factors/mobile-large.svg", -1927997959, 2);
     /** 64x64 */ public static final @NotNull Icon MOBILE = load("studio/illustrations/form-factors/mobile.svg", -13746895, 0);
-<<<<<<< HEAD
-    /** 100x100 */ public static final @NotNull Icon THINGS_LARGE = load("studio/illustrations/form-factors/things-large.svg", 722425180, 2);
-=======
->>>>>>> 0d09370c
     /** 100x100 */ public static final @NotNull Icon TV_LARGE = load("studio/illustrations/form-factors/tv-large.svg", -1283003291, 2);
     /** 64x64 */ public static final @NotNull Icon TV = load("studio/illustrations/form-factors/tv.svg", -5970773, 0);
     /** 100x100 */ public static final @NotNull Icon WEAR_LARGE = load("studio/illustrations/form-factors/wear-large.svg", -687529054, 2);
