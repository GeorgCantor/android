--- conflicted
+++ resolved
@@ -41,11 +41,7 @@
     @SwingCoordinate y: Int,
     @SwingCoordinate width: Int,
     @SwingCoordinate height: Int,
-<<<<<<< HEAD
-    mode: Int
-=======
     mode: Int,
->>>>>>> 0d09370c
   ) : super(x, y, width, height) {
     myMode = mode
   }
@@ -83,11 +79,7 @@
       @AndroidDpCoordinate top: kotlin.Float,
       @AndroidDpCoordinate right: kotlin.Float,
       @AndroidDpCoordinate bottom: kotlin.Float,
-<<<<<<< HEAD
-      isOver: Boolean
-=======
       isOver: Boolean,
->>>>>>> 0d09370c
     ) {
       @SwingCoordinate val l = transform.getSwingXDip(left)
       @SwingCoordinate val t = transform.getSwingYDip(top)
