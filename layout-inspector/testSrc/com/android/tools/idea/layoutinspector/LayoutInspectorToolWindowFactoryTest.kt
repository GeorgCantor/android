--- conflicted
+++ resolved
@@ -34,11 +34,7 @@
 import com.android.tools.idea.layoutinspector.ui.DeviceViewPanel
 import com.android.tools.idea.layoutinspector.ui.InspectorRenderSettings
 import com.android.tools.idea.layoutinspector.util.ReportingCountDownLatch
-<<<<<<< HEAD
-import com.android.tools.idea.sdk.AndroidFacetChecker
-=======
 import com.android.tools.idea.sdk.AndroidProjectChecker
->>>>>>> 0d09370c
 import com.android.tools.idea.testing.AndroidProjectRule
 import com.android.tools.idea.testing.ui.flatten
 import com.android.tools.idea.transport.TransportService
@@ -63,10 +59,6 @@
 import com.intellij.testFramework.replaceService
 import com.intellij.testFramework.runInEdtAndWait
 import com.intellij.toolWindow.ToolWindowHeadlessManagerImpl
-import java.io.ByteArrayOutputStream
-import java.io.PrintStream
-import java.util.concurrent.TimeUnit
-import kotlin.test.fail
 import kotlinx.coroutines.runBlocking
 import org.junit.Before
 import org.junit.Ignore
@@ -74,13 +66,10 @@
 import org.junit.Test
 import org.junit.rules.RuleChain
 import org.mockito.Mockito.anyString
-<<<<<<< HEAD
 import java.io.ByteArrayOutputStream
 import java.io.PrintStream
 import java.util.concurrent.TimeUnit
 import kotlin.test.fail
-=======
->>>>>>> 0d09370c
 
 private val MODERN_PROCESS = MODERN_DEVICE.createProcess()
 private val LEGACY_PROCESS = LEGACY_DEVICE.createProcess()
@@ -132,11 +121,7 @@
   private val inspectorRule =
     LayoutInspectorRule(
       listOf(LegacyClientProvider({ projectRule.testRootDisposable })),
-<<<<<<< HEAD
-      projectRule
-=======
       projectRule,
->>>>>>> 0d09370c
     ) {
       it.name == LEGACY_PROCESS.name
     }
@@ -153,11 +138,7 @@
         device.manufacturer,
         device.model,
         device.version,
-<<<<<<< HEAD
-        device.apiLevel.toString()
-=======
         device.apiLevel.toString(),
->>>>>>> 0d09370c
       )
     }
   }
@@ -266,11 +247,7 @@
         it.id == "Layout Inspector"
       } ?: fail("Tool window not found")
 
-<<<<<<< HEAD
-    assertThat(toolWindow.librarySearchClass).isEqualTo(AndroidFacetChecker::class.qualifiedName)
-=======
     assertThat(toolWindow.librarySearchClass).isEqualTo(AndroidProjectChecker::class.qualifiedName)
->>>>>>> 0d09370c
   }
 }
 
@@ -291,11 +268,7 @@
       device.manufacturer,
       device.model,
       device.version,
-<<<<<<< HEAD
-      device.apiLevel.toString()
-=======
       device.apiLevel.toString(),
->>>>>>> 0d09370c
     )
     ApplicationManager.getApplication()
       .replaceService(AppInspectionDiscoveryService::class.java, mock(), disposableRule.disposable)
@@ -330,11 +303,7 @@
       val processes = deviceViewPanel.layoutInspector.processModel!!
       RecentProcess.set(
         project,
-<<<<<<< HEAD
-        RecentProcess(adbRule.bridge.devices.first().serialNumber, MODERN_PROCESS.name)
-=======
         RecentProcess(adbRule.bridge.devices.first().serialNumber, MODERN_PROCESS.name),
->>>>>>> 0d09370c
       )
 
       val modelUpdatedLatch = ReportingCountDownLatch(1)
