/*
 * Copyright (C) 2018 The Android Open Source Project
 *
 * Licensed under the Apache License, Version 2.0 (the "License");
 * you may not use this file except in compliance with the License.
 * You may obtain a copy of the License at
 *
 *      http://www.apache.org/licenses/LICENSE-2.0
 *
 * Unless required by applicable law or agreed to in writing, software
 * distributed under the License is distributed on an "AS IS" BASIS,
 * WITHOUT WARRANTIES OR CONDITIONS OF ANY KIND, either express or implied.
 * See the License for the specific language governing permissions and
 * limitations under the License.
 */
package com.android.tools.idea.res

import com.android.ide.common.rendering.api.ResourceNamespace
import com.android.ide.common.resources.AndroidManifestPackageNameUtils
import com.android.projectmodel.ExternalAndroidLibrary
import com.android.tools.idea.findAllLibrariesWithResources
import com.android.tools.idea.findDependenciesWithResources
import com.android.tools.idea.projectsystem.LightResourceClassService
import com.android.tools.idea.projectsystem.PROJECT_SYSTEM_BUILD_TOPIC
import com.android.tools.idea.projectsystem.PROJECT_SYSTEM_SYNC_TOPIC
import com.android.tools.idea.projectsystem.ProjectSystemBuildManager
import com.android.tools.idea.projectsystem.ProjectSystemSyncManager
import com.android.tools.idea.projectsystem.getModuleSystem
import com.android.tools.idea.projectsystem.getProjectSystem
import com.android.tools.idea.projectsystem.isAndroidTestModule
import com.android.tools.idea.projectsystem.isLinkedAndroidModule
import com.android.tools.idea.res.ModuleRClass.SourceSet
import com.android.tools.idea.res.ResourceRepositoryRClass.Transitivity
import com.android.tools.idea.util.androidFacet
import com.android.tools.res.ResourceNamespacing
import com.android.utils.concurrency.getAndUnwrap
import com.android.utils.concurrency.retainAll
import com.google.common.cache.Cache
import com.google.common.cache.CacheBuilder
import com.google.common.collect.Multimap
import com.google.common.collect.Multimaps
import com.intellij.facet.ProjectFacetManager
import com.intellij.openapi.application.invokeAndWaitIfNeeded
import com.intellij.openapi.module.Module
import com.intellij.openapi.module.ModuleUtilCore
import com.intellij.openapi.project.Project
import com.intellij.openapi.roots.ProjectRootManager
import com.intellij.openapi.roots.libraries.Library
import com.intellij.openapi.roots.libraries.LibraryTable
import com.intellij.openapi.roots.libraries.LibraryTablesRegistrar
import com.intellij.psi.PsiClass
import com.intellij.psi.PsiManager
import com.intellij.psi.PsiPackage
import com.intellij.psi.search.GlobalSearchScope
import com.intellij.psi.search.PsiSearchScopeUtil
import com.intellij.psi.util.CachedValue
import com.intellij.psi.util.CachedValueProvider
import com.intellij.psi.util.CachedValuesManager
import java.io.IOException
import org.jetbrains.android.augment.AndroidLightField.FieldModifier
import org.jetbrains.android.facet.AndroidFacet

private data class ResourceClasses(
  val namespaced: PsiClass?,
  val nonNamespaced: PsiClass?,
) {
  companion object {
    val Empty = ResourceClasses(null, null)
  }

  val all = sequenceOf(namespaced, nonNamespaced)
}

/**
<<<<<<< HEAD
 * A [LightResourceClassService] that provides R classes for local modules by finding manifests of all Android modules in the project. This
 * implementation of [LightResourceClassService] is intended for use with the Gradle build system.
=======
 * A [LightResourceClassService] that provides R classes for local modules by finding manifests of
 * all Android modules in the project. This implementation of [LightResourceClassService] is
 * intended for use with the Gradle build system.
>>>>>>> 574fcae1
 */
class ProjectLightResourceClassService(private val project: Project) : LightResourceClassService {
  companion object {
    @JvmStatic
    fun getInstance(project: Project) =
      project.getService(ProjectLightResourceClassService::class.java)!!
  }

  /** Cache of AAR package names. */
  private val aarPackageNamesCache: Cache<ExternalAndroidLibrary, String> =
    CacheBuilder.newBuilder().build()

  /** Cache of created classes for a given AAR. */
  private val aarClassesCache: Cache<ExternalAndroidLibrary, ResourceClasses> =
    CacheBuilder.newBuilder().build()

  /** Cache of created classes for a given AAR. */
  private val moduleClassesCache: Cache<AndroidFacet, ResourceClasses> =
    CacheBuilder.newBuilder().build()

  /**
   * [Multimap] of all [ExternalAndroidLibrary] dependencies in the project, indexed by their
   * package name (read from Manifest).
   */
  private var aarsByPackage: CachedValue<Multimap<String, ExternalAndroidLibrary>>

  init {
    val connection = project.messageBus.connect()

    // Sync can remove facets or change configuration of modules in a way that affects R classes,
    // e.g. make them non-transitive.
    connection.subscribe(
      PROJECT_SYSTEM_SYNC_TOPIC,
      object : ProjectSystemSyncManager.SyncResultListener {
        override fun syncEnded(result: ProjectSystemSyncManager.SyncResult) {
          moduleClassesCache.invalidateAll()
          invokeAndWaitIfNeeded { PsiManager.getInstance(project).dropPsiCaches() }
        }
      }
    )

    connection.subscribe(
      PROJECT_SYSTEM_BUILD_TOPIC,
      object : ProjectSystemBuildManager.BuildListener {
        override fun buildCompleted(result: ProjectSystemBuildManager.BuildResult) {
          if (
            result.mode != ProjectSystemBuildManager.BuildMode.CLEAN &&
              result.status == ProjectSystemBuildManager.BuildStatus.SUCCESS
          ) {
            // The light R classes might use the actual IDs when available. If the project is
            // successfully compiled,
            // new IDs might have been generated. This ensures the IDs are invalidated.
            moduleClassesCache.invalidateAll()
            invokeAndWaitIfNeeded { PsiManager.getInstance(project).dropPsiCaches() }
          }
        }
      }
    )

    aarsByPackage =
      CachedValuesManager.getManager(project)
        .createCachedValue(
          {
            val libsWithResources = findAllLibrariesWithResources(project).values
            aarPackageNamesCache.retainAll(
              libsWithResources
            ) // remove old items that are not needed anymore
            CachedValueProvider.Result<Multimap<String, ExternalAndroidLibrary>>(
              Multimaps.index(libsWithResources) { getAarPackageName(it!!) },
              ProjectRootManager.getInstance(project)
            )
          },
          false
        )

    // Light classes for AARs store a reference to the Library in UserData. These Library instances
    // can become stale during sync, which
    // confuses Kotlin (consumer of the information in UserData). Invalidate the AAR R classes cache
    // when the library table changes.
    LibraryTablesRegistrar.getInstance()
      .getLibraryTable(project)
      .addListener(
        object : LibraryTable.Listener {
          override fun afterLibraryAdded(newLibrary: Library) = dropAarClassesCache()

          override fun afterLibraryRenamed(library: Library, oldName: String?) =
            dropAarClassesCache()

          override fun afterLibraryRemoved(library: Library) = dropAarClassesCache()

<<<<<<< HEAD
      private fun dropAarClassesCache() {
        if (aarClassesCache.size() != 0L) {
          aarClassesCache.invalidateAll()
          PsiManager.getInstance(project).dropPsiCaches()
        }
      }
    })
=======
          private fun dropAarClassesCache() {
            aarClassesCache.invalidateAll()
            PsiManager.getInstance(project).dropPsiCaches()
          }
        }
      )
>>>>>>> 574fcae1
  }

  override fun getLightRClasses(qualifiedName: String, scope: GlobalSearchScope): List<PsiClass> {
    val packageName = qualifiedName.dropLast(2)
    return (getModuleRClasses(packageName) + getAarRClasses(packageName))
      .flatMap { classes -> classes.all }
      .filterNotNull()
      .filter { it.qualifiedName == qualifiedName && PsiSearchScopeUtil.isInScope(scope, it) }
      .toList()
  }

  override fun getLightRClassesAccessibleFromModule(module: Module): Collection<PsiClass> {
    val namespacing =
      StudioResourceRepositoryManager.getInstance(module)?.namespacing ?: return emptySet()
    val androidFacet = module.androidFacet ?: return emptySet()

    val result = mutableListOf<ResourceClasses>()

    result.add(getModuleRClasses(androidFacet))

    // Dependencies and libraries are sorted, but the actual order doesn't matter; this is to ensure
    // stability and prevent bugs like b/313521550.
    for (dependency in
      AndroidDependenciesCache.getAllAndroidDependencies(module, false)
        .sortedBy(AndroidFacet::getName)) {
      result.add(getModuleRClasses(dependency))
    }

    for (aarLibrary in
      findDependenciesWithResources(module).values.sortedBy(ExternalAndroidLibrary::libraryName)) {
      result.add(getAarRClasses(aarLibrary))
    }

    return result.mapNotNull {
      when (namespacing) {
        ResourceNamespacing.REQUIRED -> it.namespaced
        ResourceNamespacing.DISABLED -> it.nonNamespaced
      }
    }
  }

  override fun getLightRClassesDefinedByModule(module: Module): Collection<PsiClass> {
    val facet = module.androidFacet ?: return emptySet()
    val moduleRClasses = getModuleRClasses(facet)
    val relevant =
      if (ProjectNamespacingStatusService.getInstance(module.project).namespacesUsed) {
        setOf(moduleRClasses.nonNamespaced, moduleRClasses.namespaced)
      } else {
        setOf(moduleRClasses.nonNamespaced)
      }

    return relevant.filterNotNull()
  }

  override fun getLightRClassesContainingModuleResources(module: Module): Collection<PsiClass> {
    val facet = module.androidFacet ?: return emptySet()
    val result = mutableSetOf<PsiClass>()

    if (ProjectNamespacingStatusService.getInstance(module.project).namespacesUsed) {
      // The namespaced class of the module itself:
      getModuleRClasses(facet).namespaced?.let(result::add)
    }

    // Non-namespaced classes of this module and all that depend on it:
    val modules = HashSet<Module>().also { ModuleUtilCore.collectModulesDependsOn(module, it) }
    modules
      .asSequence()
      .mapNotNull { it.androidFacet }
      .mapNotNull { getModuleRClasses(it).nonNamespaced }
      .forEach { result += it }

    return result
  }

  private fun getModuleRClasses(packageName: String): Sequence<ResourceClasses> {
    return findAndroidFacetsWithPackageName(packageName).asSequence().map(::getModuleRClasses)
  }

  private fun getModuleRClasses(facet: AndroidFacet): ResourceClasses {
    return moduleClassesCache.getAndUnwrap(facet) {
      val psiManager = PsiManager.getInstance(project)
      // TODO: get this from the model
      val isLibraryProject = facet.configuration.isLibraryProject

      val module = facet.module
      val moduleSystem = module.getModuleSystem()
      val transitivity =
        if (moduleSystem.isRClassTransitive) Transitivity.TRANSITIVE
        else Transitivity.NON_TRANSITIVE

      val isTestModule = module.isLinkedAndroidModule() && module.isAndroidTestModule()

      val useConstantIds =
        if (isTestModule) moduleSystem.testRClassConstantIds
        else moduleSystem.applicationRClassConstantIds

      val fieldModifier =
        if (isLibraryProject || !useConstantIds) FieldModifier.NON_FINAL else FieldModifier.FINAL

      val sourceSet = if (isTestModule) SourceSet.TEST else SourceSet.MAIN

      ResourceClasses(
        nonNamespaced = ModuleRClass(facet, psiManager, sourceSet, transitivity, fieldModifier),
        namespaced =
          ModuleRClass(facet, psiManager, sourceSet, Transitivity.NON_TRANSITIVE, fieldModifier),
      )
    }
  }

  private fun getAarRClasses(packageName: String): Sequence<ResourceClasses> {
    return aarsByPackage.value.get(packageName).asSequence().map { aarLibrary ->
      getAarRClasses(aarLibrary, packageName)
    }
  }

  private fun getAarRClasses(
    aarLibrary: ExternalAndroidLibrary,
    packageName: String = getAarPackageName(aarLibrary)
  ): ResourceClasses {
    val ideaLibrary = findIdeaLibrary(aarLibrary) ?: return ResourceClasses.Empty

    // Build the classes from what is currently on disk. They may be null if the necessary files are
    // not there, e.g. the res.apk file
    // is required to build the namespaced class.
    return aarClassesCache.getAndUnwrap(aarLibrary) {
      val psiManager = PsiManager.getInstance(project)

      ResourceClasses(
        namespaced =
          aarLibrary.resApkFile
            ?.toFile()
            ?.takeIf { it.exists() }
            ?.let { resApk ->
              SmallAarRClass(
                psiManager,
                ideaLibrary,
                packageName,
                AarResourceRepositoryCache.instance.getProtoRepository(aarLibrary),
                ResourceNamespace.fromPackageName(packageName),
                aarLibrary.address
              )
            },
        nonNamespaced =
          aarLibrary.symbolFile
            ?.toFile()
            ?.takeIf { it.exists() }
            ?.let { symbolFile ->
              TransitiveAarRClass(
                psiManager,
                ideaLibrary,
                packageName,
                symbolFile,
                aarLibrary.address
              )
            }
      )
    }
  }

  private fun findIdeaLibrary(modelLibrary: ExternalAndroidLibrary): Library? {
    // TODO(b/118485835): Store this mapping at sync time and use it here.
<<<<<<< HEAD
    return LibraryTablesRegistrar.getInstance()
      .getLibraryTable(project)
      .libraries
      .firstOrNull { it.name?.endsWith(modelLibrary.libraryName()) == true }
=======
    return LibraryTablesRegistrar.getInstance().getLibraryTable(project).libraries.firstOrNull {
      it.name?.endsWith(modelLibrary.libraryName()) == true
    }
>>>>>>> 574fcae1
  }

  override fun findRClassPackage(packageName: String): PsiPackage? {
    return if (
      aarsByPackage.value.containsKey(packageName) ||
        findAndroidFacetsWithPackageName(packageName).isNotEmpty()
    ) {
      AndroidLightPackage.withName(packageName, project)
    } else {
      null
    }
  }

  override fun getAllLightRClasses(): Collection<PsiClass> {
    // The classes are sorted, but the actual order doesn't matter; this is to ensure stability and
    // prevent bugs like b/313521550.
    val libraryClasses =
      findAllLibrariesWithResources(project)
        .values
        .asSequence()
        .sortedBy(ExternalAndroidLibrary::libraryName)
        .map { getAarRClasses(it) }
    val moduleClasses =
      ProjectFacetManager.getInstance(project)
        .getFacets(AndroidFacet.ID)
        .asSequence()
        .sortedBy(AndroidFacet::getName)
        .map { getModuleRClasses(it) }

    return (libraryClasses + moduleClasses).flatMap { it.all }.filterNotNull().toList()
  }

  private fun findAndroidFacetsWithPackageName(packageName: String): Collection<AndroidFacet> {
    // The facets are sorted, but the actual order doesn't matter; this is to ensure stability and
    // prevent bugs like b/313521550.
    val projectSystem = project.getProjectSystem()
    val facetsInferredFromPackageName =
      projectSystem
        .getAndroidFacetsWithPackageName(project, packageName)
        .sortedBy(AndroidFacet::getName)

    return if (packageName.endsWith(".test")) {
      val facetsInferredFromTestPackageName =
        packageName
          .substringBeforeLast('.')
          .let { projectSystem.getAndroidFacetsWithPackageName(project, it) }
          .sortedBy(AndroidFacet::getName)
      facetsInferredFromPackageName + facetsInferredFromTestPackageName
    } else {
      facetsInferredFromPackageName
    }
  }

  private fun getAarPackageName(aarLibrary: ExternalAndroidLibrary): String {
    val packageName = aarLibrary.packageName
    if (packageName != null) {
      return packageName
    }
    return aarPackageNamesCache.getAndUnwrap(aarLibrary) {
      try {
        aarLibrary.manifestFile?.let(
          AndroidManifestPackageNameUtils::getPackageNameFromManifestFile
        )
      } catch (e: IOException) {
        null
      } ?: ""
    }
  }
}<|MERGE_RESOLUTION|>--- conflicted
+++ resolved
@@ -56,9 +56,9 @@
 import com.intellij.psi.util.CachedValue
 import com.intellij.psi.util.CachedValueProvider
 import com.intellij.psi.util.CachedValuesManager
-import java.io.IOException
 import org.jetbrains.android.augment.AndroidLightField.FieldModifier
 import org.jetbrains.android.facet.AndroidFacet
+import java.io.IOException
 
 private data class ResourceClasses(
   val namespaced: PsiClass?,
@@ -72,14 +72,9 @@
 }
 
 /**
-<<<<<<< HEAD
- * A [LightResourceClassService] that provides R classes for local modules by finding manifests of all Android modules in the project. This
- * implementation of [LightResourceClassService] is intended for use with the Gradle build system.
-=======
  * A [LightResourceClassService] that provides R classes for local modules by finding manifests of
  * all Android modules in the project. This implementation of [LightResourceClassService] is
  * intended for use with the Gradle build system.
->>>>>>> 574fcae1
  */
 class ProjectLightResourceClassService(private val project: Project) : LightResourceClassService {
   companion object {
@@ -170,22 +165,12 @@
 
           override fun afterLibraryRemoved(library: Library) = dropAarClassesCache()
 
-<<<<<<< HEAD
-      private fun dropAarClassesCache() {
-        if (aarClassesCache.size() != 0L) {
-          aarClassesCache.invalidateAll()
-          PsiManager.getInstance(project).dropPsiCaches()
-        }
-      }
-    })
-=======
           private fun dropAarClassesCache() {
-            aarClassesCache.invalidateAll()
+            if (aarClassesCache.size() != 0L) {aarClassesCache.invalidateAll()
             PsiManager.getInstance(project).dropPsiCaches()
           }
         }
-      )
->>>>>>> 574fcae1
+      })
   }
 
   override fun getLightRClasses(qualifiedName: String, scope: GlobalSearchScope): List<PsiClass> {
@@ -347,16 +332,9 @@
 
   private fun findIdeaLibrary(modelLibrary: ExternalAndroidLibrary): Library? {
     // TODO(b/118485835): Store this mapping at sync time and use it here.
-<<<<<<< HEAD
-    return LibraryTablesRegistrar.getInstance()
-      .getLibraryTable(project)
-      .libraries
-      .firstOrNull { it.name?.endsWith(modelLibrary.libraryName()) == true }
-=======
     return LibraryTablesRegistrar.getInstance().getLibraryTable(project).libraries.firstOrNull {
       it.name?.endsWith(modelLibrary.libraryName()) == true
     }
->>>>>>> 574fcae1
   }
 
   override fun findRClassPackage(packageName: String): PsiPackage? {
