--- conflicted
+++ resolved
@@ -30,54 +30,10 @@
   source: ResourceReference?,
   viewId: Long,
   lookup: ViewNodeAndResourceLookup,
-<<<<<<< HEAD
-  override val children: List<InspectorPropertyItem>
-) :
-  InspectorPropertyItem(namespace, name, name, type, value, section, source, viewId, lookup),
-  PTableGroupItem {
-
-  /**
-   * PropertyItem instance that holds a value with resolution stack.
-   *
-   * The value of this item is the actual value of the property. The overridden values are kept as a
-   * list of [ResolutionStackItem]s which will appear as children in a properties table.
-   *
-   * @param stack is a map of ordered values for the property that are overridden by other values
-   *   e.g. from styles.
-   */
-  constructor(
-    namespace: String,
-    name: String,
-    type: PropertyType,
-    value: String?,
-    classLocation: SourceLocation?,
-    group: PropertySection,
-    source: ResourceReference?,
-    viewId: Long,
-    lookup: ViewNodeAndResourceLookup,
-    stack: Map<ResourceReference, String?>
-  ) : this(
-    namespace,
-    name,
-    type,
-    value,
-    classLocation,
-    group,
-    source,
-    viewId,
-    lookup,
-    mutableListOf<InspectorPropertyItem>()
-  ) {
-    stack.mapTo(children as MutableList) { (reference, value) ->
-      ResolutionStackItem(this, reference, value)
-    }
-  }
-=======
   override val children: List<InspectorPropertyItem>,
 ) :
   InspectorPropertyItem(namespace, name, name, type, value, section, source, viewId, lookup),
   PTableGroupItem {
->>>>>>> 0d09370c
 
   /** This item need a ResolutionEditor for display */
   override val needsResolutionEditor: Boolean
