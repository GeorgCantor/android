--- conflicted
+++ resolved
@@ -88,13 +88,8 @@
     INSPECTOR_ID_2,
     LibraryInspectorLaunchParams(
       TEST_JAR,
-<<<<<<< HEAD
-      mockMinimumArtifactCoordinate("groupId", "artifactId", "0.0.0")
-    )
-=======
       mockMinimumArtifactCoordinate("groupId", "artifactId", "0.0.0"),
     ),
->>>>>>> 0d09370c
   )
 
 @ExperimentalCoroutinesApi
@@ -661,15 +656,9 @@
           createCreateInspectorResponse(
             AppInspection.AppInspectionResponse.Status.ERROR,
             AppInspection.CreateInspectorResponse.Status.GENERIC_SERVICE_ERROR,
-<<<<<<< HEAD
-            "error"
-          )
-      )
-=======
             "error",
           ),
       ),
->>>>>>> 0d09370c
     )
     lateinit var inspectionView: AppInspectionView
     val tabsAdded = CompletableDeferred<Unit>()
@@ -682,11 +671,7 @@
           { listOf(StubTestAppInspectorTabProvider(INSPECTOR_ID)) },
           appInspectionServiceRule.scope,
           uiDispatcher,
-<<<<<<< HEAD
-          TestInspectorArtifactService()
-=======
           TestInspectorArtifactService(),
->>>>>>> 0d09370c
         ) {
           it.name == FakeTransportService.FAKE_PROCESS_NAME
         }
@@ -1216,11 +1201,7 @@
             object : InspectorArtifactService {
               override suspend fun getOrResolveInspectorArtifact(
                 artifactCoordinate: RunningArtifactCoordinate,
-<<<<<<< HEAD
-                project: Project
-=======
                 project: Project,
->>>>>>> 0d09370c
               ): Path {
                 return if (artifactCoordinate.groupId == "unresolvable") {
                   throw AppInspectionArtifactNotFoundException("not resolved", artifactCoordinate)
@@ -1522,27 +1503,16 @@
           if (it.launchMetadata.force)
             createCreateInspectorResponse(
               AppInspection.AppInspectionResponse.Status.SUCCESS,
-<<<<<<< HEAD
-              AppInspection.CreateInspectorResponse.Status.SUCCESS
-=======
               AppInspection.CreateInspectorResponse.Status.SUCCESS,
->>>>>>> 0d09370c
             )(it)
           else
             createCreateInspectorResponse(
               AppInspection.AppInspectionResponse.Status.ERROR,
               AppInspection.CreateInspectorResponse.Status.GENERIC_SERVICE_ERROR,
-<<<<<<< HEAD
-              "error"
-            )(it)
-        }
-      )
-=======
               "error",
             )(it)
         },
       ),
->>>>>>> 0d09370c
     )
   }
 }