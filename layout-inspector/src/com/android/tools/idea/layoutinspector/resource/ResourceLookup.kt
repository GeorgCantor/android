/*
 * Copyright (C) 2019 The Android Open Source Project
 *
 * Licensed under the Apache License, Version 2.0 (the "License");
 * you may not use this file except in compliance with the License.
 * You may obtain a copy of the License at
 *
 *      http://www.apache.org/licenses/LICENSE-2.0
 *
 * Unless required by applicable law or agreed to in writing, software
 * distributed under the License is distributed on an "AS IS" BASIS,
 * WITHOUT WARRANTIES OR CONDITIONS OF ANY KIND, either express or implied.
 * See the License for the specific language governing permissions and
 * limitations under the License.
 */
package com.android.tools.idea.layoutinspector.resource

import com.android.ide.common.rendering.api.ResourceReference
import com.android.ide.common.resources.ResourceResolver
import com.android.ide.common.resources.ResourceResolver.MAX_RESOURCE_INDIRECTION
import com.android.resources.Density.DEFAULT_DENSITY
import com.android.tools.idea.configurations.ConfigurationManager
import com.android.tools.idea.layoutinspector.common.StringTable
import com.android.tools.idea.layoutinspector.model.ViewNode
import com.android.tools.idea.layoutinspector.properties.InspectorPropertyItem
import com.android.tools.idea.res.RESOURCE_ICON_SIZE
import com.android.tools.idea.res.parseColor
import com.android.tools.layoutinspector.proto.LayoutInspectorProto
import com.google.common.annotations.VisibleForTesting
import com.intellij.openapi.application.ReadAction
import com.intellij.openapi.project.Project
import com.intellij.pom.Navigatable
import com.intellij.psi.JavaPsiFacade
import com.intellij.psi.search.GlobalSearchScope
import com.intellij.psi.util.ClassUtil
import com.intellij.ui.scale.JBUIScale
import com.intellij.util.ui.ColorIcon
import org.jetbrains.android.facet.AndroidFacet
import javax.swing.Icon

/**
 * Utility for looking up resources in a project.
 *
 * This class contains facilities for finding property values and to navigate to
 * the property definition or property assignment.
 */
class ResourceLookup(private val project: Project) {

  @VisibleForTesting
  var resolver: ResourceLookupResolver? = null
    private set
<<<<<<< HEAD
=======

  /**
   * The dpi of the device we are currently inspecting or -1 if unknown.
   */
  var dpi: Int = DEFAULT_DENSITY

  /**
   * The fontScale currently used on the device.
   */
  var fontScale: Float = 0.0f
>>>>>>> 640ce73c

  /**
   * Update the configuration after a possible configuration change detected on the device.
   */
  fun updateConfiguration(resources: LayoutInspectorProto.ResourceConfiguration, stringTable: StringTable) {
    val config = resources.configuration
    dpi = if (config.density != 0) config.density else DEFAULT_DENSITY
    fontScale = config.fontScale
    val loader = ConfigurationLoader(resources, stringTable)
    val facet = ReadAction.compute<AndroidFacet?, RuntimeException> { findFacetFromPackage(project, loader.packageName) }
    if (facet == null) {
      resolver = null
    }
    else {
      val theme = mapReference(facet, loader.theme)?.resourceUrl?.toString() ?: ""
      val mgr = ConfigurationManager.getOrCreateInstance(facet)
      val cache = mgr.resolverCache
      val resourceResolver = ReadAction.compute<ResourceResolver, RuntimeException> {
        cache.getResourceResolver(mgr.target, theme, loader.folderConfiguration)
      }
      resolver = ResourceLookupResolver(project, facet, loader.folderConfiguration, resourceResolver)
    }
  }

  /**
   * Find the file locations for a [property].
   *
   * The list of file locations will start from [InspectorPropertyItem.source]. If that is a reference
   * the definition of that reference will be next etc.
   * The [max] guards against recursive indirection in the resources.
   * Each file location is specified by:
   *  - a string containing the file name and a line number
   *  - a [Navigatable] that can be used to goto the source location
   */
  fun findFileLocations(property: InspectorPropertyItem, max: Int = MAX_RESOURCE_INDIRECTION): List<SourceLocation> =
    resolver?.findFileLocations(property, property.source, max) ?: emptyList()

  /**
   * Find the location of the specified [view].
   */
  fun findFileLocation(view: ViewNode): SourceLocation? =
    resolver?.findFileLocation(view)

  /**
   * Find the attribute value from resource reference.
   */
  fun findAttributeValue(property: InspectorPropertyItem, location: ResourceReference): String? =
    resolver?.findAttributeValue(property, location)

  /**
   * Find the icon from this drawable property.
   */
  fun resolveAsIcon(property: InspectorPropertyItem): Icon? {
    resolver?.resolveAsIcon(property)?.let { return it }
    val value = property.value
    val color = value?.let { parseColor(value) } ?: return null
    // TODO: Convert this into JBUI.scale(ColorIcon(RESOURCE_ICON_SIZE, color, false)) when JBCachingScalableIcon extends JBScalableIcon
    return ColorIcon(RESOURCE_ICON_SIZE, color, false).scale(JBUIScale.scale(1f))
  }

  /**
   * Convert a class name to a source location.
   */
  fun resolveClassNameAsSourceLocation(className: String): SourceLocation {
    val psiClass = JavaPsiFacade.getInstance(project).findClass(className, GlobalSearchScope.allScope(project))
    val navigatable = psiClass?.let { findNavigatable(psiClass) }
    val source = ClassUtil.extractClassName(className)
    return SourceLocation(source, navigatable)
  }

  /**
   * Is this attribute a dimension according to the resource manager.
   */
  fun isDimension(view: ViewNode, attributeName: String): Boolean =
    ReadAction.compute<Boolean, Nothing> { resolver?.isDimension(view, attributeName) ?: false }
}<|MERGE_RESOLUTION|>--- conflicted
+++ resolved
@@ -49,8 +49,6 @@
   @VisibleForTesting
   var resolver: ResourceLookupResolver? = null
     private set
-<<<<<<< HEAD
-=======
 
   /**
    * The dpi of the device we are currently inspecting or -1 if unknown.
@@ -61,7 +59,6 @@
    * The fontScale currently used on the device.
    */
   var fontScale: Float = 0.0f
->>>>>>> 640ce73c
 
   /**
    * Update the configuration after a possible configuration change detected on the device.
