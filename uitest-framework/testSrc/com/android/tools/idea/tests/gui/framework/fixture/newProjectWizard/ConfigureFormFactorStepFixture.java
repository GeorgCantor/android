--- conflicted
+++ resolved
@@ -17,17 +17,11 @@
 
 import com.android.tools.idea.npw.FormFactor;
 import com.android.tools.idea.tests.gui.framework.GuiTests;
-<<<<<<< HEAD
-import org.fest.swing.core.GenericTypeMatcher;
-import org.fest.swing.core.Robot;
-import org.fest.swing.fixture.JCheckBoxFixture;
-=======
 import com.android.tools.idea.tests.gui.framework.fixture.wizard.AbstractWizardFixture;
 import com.android.tools.idea.tests.gui.framework.fixture.wizard.AbstractWizardStepFixture;
 import org.fest.swing.core.GenericTypeMatcher;
 import org.fest.swing.fixture.JCheckBoxFixture;
 import org.fest.swing.timing.Wait;
->>>>>>> abbea60e
 import org.jetbrains.annotations.NotNull;
 
 import javax.swing.*;
@@ -40,11 +34,7 @@
   }
 
   @NotNull
-<<<<<<< HEAD
-  public ConfigureFormFactorStepFixture selectMinimumSdkApi(@NotNull FormFactor formFactor, @NotNull String api) {
-=======
   public ConfigureFormFactorStepFixture<W> selectMinimumSdkApi(@NotNull FormFactor formFactor, @NotNull String api) {
->>>>>>> abbea60e
     String formFactorName = formFactor.toString();
     JCheckBoxFixture checkBox =
       new JCheckBoxFixture(robot(), GuiTests.waitUntilShowing(robot(), target(), new GenericTypeMatcher<JCheckBox>(JCheckBox.class) {
@@ -55,14 +45,10 @@
           return text != null && text.startsWith(formFactorName);
         }
       }));
-<<<<<<< HEAD
-    checkBox.requireEnabled().select();
-=======
     Wait.seconds(30)
       .expecting("form factor checkbox to be enabled")
       .until(checkBox::isEnabled);
     checkBox.select();
->>>>>>> abbea60e
 
     if (formFactor != FormFactor.CAR) {
       ApiLevelComboBoxFixture apiLevelComboBox =
@@ -73,20 +59,12 @@
   }
 
   @NotNull
-<<<<<<< HEAD
-  public ConfigureFormFactorStepFixture selectInstantAppSupport(@NotNull FormFactor formFactor) {
-=======
   public ConfigureFormFactorStepFixture<W> selectInstantAppSupport(@NotNull FormFactor formFactor) {
->>>>>>> abbea60e
     findInstantAppCheckbox(formFactor).select();
     return this;
   }
 
-<<<<<<< HEAD
-  public ConfigureFormFactorStepFixture waitForErrorMessageToContain(@NotNull String errorMessage) {
-=======
   public ConfigureFormFactorStepFixture<W> waitForErrorMessageToContain(@NotNull String errorMessage) {
->>>>>>> abbea60e
     GuiTests.waitUntilShowing(robot(), new GenericTypeMatcher<JLabel>(JLabel.class) {
       @Override
       protected boolean isMatching(@NotNull JLabel label) {
