--- conflicted
+++ resolved
@@ -235,15 +235,9 @@
   @NotNull
   @Override
   protected WizardStepHeaderSettings getStepHeader() {
-<<<<<<< HEAD
-    return getModuleType() == null
-           ? NewModuleWizardDynamic.buildHeader()
-           : WizardStepHeaderSettings.createTitleAndDescriptionHeader(getModuleType().getName(), "Configure your new module");
-=======
     return getFormfactorModuleTemplate() == null
            ? NewModuleWizardDynamic.buildHeader()
            : WizardStepHeaderSettings.createTitleAndDescriptionHeader(getFormfactorModuleTemplate().getName(), "Configure your new module");
->>>>>>> 2d94ae1a
   }
 
   @Override
