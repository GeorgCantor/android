--- conflicted
+++ resolved
@@ -117,15 +117,8 @@
   /** Container for the tooltip. */
   private val tooltipPanel = JPanel(FlowLayout(FlowLayout.LEFT, 0, 0))
 
-<<<<<<< HEAD
-  /**
-   * View of the active tooltip for stages that contain more than one tooltips.
-   */
-  private var activeTooltipView: TooltipView? = null
-=======
   /** View of the active tooltip for stages that contain more than one tooltips. */
   var activeTooltipView: TooltipView? = null
->>>>>>> de127946
 
   /** A common component for showing the current selection range. */
   private val selectionTimeLabel = createSelectionTimeLabel()
