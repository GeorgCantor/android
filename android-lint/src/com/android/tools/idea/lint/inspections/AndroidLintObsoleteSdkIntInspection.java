--- conflicted
+++ resolved
@@ -42,7 +42,6 @@
 import com.google.common.collect.Lists;
 import com.google.common.collect.Multimap;
 import com.intellij.codeInsight.daemon.impl.quickfix.SimplifyBooleanExpressionFix;
-import com.intellij.codeInspection.LocalQuickFixAndIntentionActionOnPsiElement;
 import com.intellij.openapi.diagnostic.Logger;
 import com.intellij.openapi.project.Project;
 import com.intellij.openapi.util.text.StringUtil;
@@ -84,12 +83,7 @@
         PsiBinaryExpression subExpression = PsiTreeUtil.getParentOfType(startElement, PsiBinaryExpression.class, false);
         if (subExpression != null) {
           return new LintIdeQuickFix[]{
-<<<<<<< HEAD
-            new LintIdeQuickFix.LocalFixWrappee(
-              LocalQuickFixAndIntentionActionOnPsiElement.from(new SimplifyBooleanExpressionFix(subExpression, constant), subExpression))
-=======
             new ModCommandLintQuickFix(new SimplifyBooleanExpressionFix(subExpression, constant))
->>>>>>> 0d09370c
           };
         }
         else if (startElement.getLanguage() == KotlinLanguage.INSTANCE) {
