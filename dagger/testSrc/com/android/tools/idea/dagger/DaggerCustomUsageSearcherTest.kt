--- conflicted
+++ resolved
@@ -1394,140 +1394,4 @@
       )
       .isNotNull()
   }
-<<<<<<< HEAD
-}
-
-class DaggerCustomUsageSearcherTestV1 :
-  DaggerCustomUsageSearcherTestBase(daggerUsingIndexEnabled = false) {
-
-  override fun testProvidersFromKotlin() {
-    myFixture.addFileToProject(
-      "MyClass.kt",
-      // language=kotlin
-      """
-      package example
-
-      import dagger.Provides
-      import dagger.BindsInstance
-      import dagger.Module
-
-      @Module
-      class MyModule {
-        @Provides fun provider():String {}
-        @Provides fun providerInt():Int {}
-        @BindsInstance fun bindsMethod():String {}
-        fun builder(@BindsInstance str:String) {}
-      }
-      """
-        .trimIndent()
-    )
-
-    myFixture.configureByText(
-      // language=JAVA
-      JavaFileType.INSTANCE,
-      """
-      package example;
-
-      import javax.inject.Inject;
-
-      class MyClass {
-        @Inject String ${caret}injectedString;
-      }
-      """
-        .trimIndent()
-    )
-
-    val presentation = myFixture.getUsageViewTreeTextRepresentation(myFixture.elementAtCaret)
-    assertThat(presentation)
-      .contains(
-        """
-        | Usages in Project Files (3)
-        |  Providers (3)
-        |   ${module.name} (3)
-        |     (3)
-        |     MyClass.kt (3)
-        |      MyModule (3)
-        |       builder (1)
-        |        12fun builder(@BindsInstance str:String) {}
-        |       9@Provides fun provider():String {}
-        |       11@BindsInstance fun bindsMethod():String {}
-        """
-          .trimMargin()
-      )
-  }
-}
-
-class DaggerCustomUsageSearcherTestV2 :
-  DaggerCustomUsageSearcherTestBase(daggerUsingIndexEnabled = true) {
-
-  override fun testProvidersFromKotlin() {
-    myFixture.addFileToProject(
-      "MyClass.kt",
-      // language=kotlin
-      """
-      package example
-
-      import dagger.Component
-      import dagger.Provides
-      import dagger.BindsInstance
-      import dagger.Module
-
-      @Module
-      class MyModule {
-        @Provides fun provider(): String {}
-        @Provides fun providerInt(): Int {}
-      }
-
-      @Component
-      interface MyComponent {
-        @Component.Builder
-        interface MyComponentBuilder {
-          @BindsInstance fun bindsStringValue(boundStringValue: String): MyComponentBuilder
-        }
-        @Component.Factory
-        interface MyComponentFactory {
-          fun newMyComponent(@BindsInstance boundStringValue: String): MyComponent
-        }
-      }
-      """
-        .trimIndent()
-    )
-
-    myFixture.configureByText(
-      // language=JAVA
-      JavaFileType.INSTANCE,
-      """
-      package example;
-
-      import javax.inject.Inject;
-
-      class MyClass {
-        @Inject String ${caret}injectedString;
-      }
-      """
-        .trimIndent()
-    )
-
-    val presentation = myFixture.getUsageViewTreeTextRepresentation(myFixture.elementAtCaret)
-    assertThat(presentation)
-      .contains(
-        """
-        | Usages in Project Files (3)
-        |  Providers (3)
-        |   ${module.name} (3)
-        |     (3)
-        |     MyClass.kt (3)
-        |      MyComponent (2)
-        |       MyComponentBuilder (1)
-        |        18@BindsInstance fun bindsStringValue(boundStringValue: String): MyComponentBuilder
-        |       MyComponentFactory (1)
-        |        22fun newMyComponent(@BindsInstance boundStringValue: String): MyComponent
-        |      MyModule (1)
-        |       10@Provides fun provider(): String {}
-        """
-          .trimMargin()
-      )
-  }
-=======
->>>>>>> 574fcae1
 }