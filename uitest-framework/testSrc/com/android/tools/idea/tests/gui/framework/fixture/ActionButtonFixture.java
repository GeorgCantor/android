/*
 * Copyright (C) 2014 The Android Open Source Project
 *
 * Licensed under the Apache License, Version 2.0 (the "License");
 * you may not use this file except in compliance with the License.
 * You may obtain a copy of the License at
 *
 *      http://www.apache.org/licenses/LICENSE-2.0
 *
 * Unless required by applicable law or agreed to in writing, software
 * distributed under the License is distributed on an "AS IS" BASIS,
 * WITHOUT WARRANTIES OR CONDITIONS OF ANY KIND, either express or implied.
 * See the License for the specific language governing permissions and
 * limitations under the License.
 */
package com.android.tools.idea.tests.gui.framework.fixture;

import com.android.tools.idea.tests.gui.framework.GuiTests;
import com.android.tools.idea.tests.gui.framework.matcher.Matchers;
import com.intellij.openapi.actionSystem.ActionManager;
import com.intellij.openapi.actionSystem.AnAction;
import com.intellij.openapi.actionSystem.impl.ActionButton;
<<<<<<< HEAD
import com.intellij.util.ui.JBUI;
=======
>>>>>>> abbea60e
import org.fest.swing.core.GenericTypeMatcher;
import org.fest.swing.core.Robot;
import org.fest.swing.edt.GuiQuery;
import org.fest.swing.timing.Wait;
import org.jetbrains.annotations.NotNull;

import javax.swing.*;
import java.awt.*;
import java.lang.reflect.Field;

public class ActionButtonFixture extends JComponentFixture<ActionButtonFixture, ActionButton> {
  @NotNull
  public static ActionButtonFixture findByActionId(@NotNull final String actionId,
                                                   @NotNull final Robot robot,
                                                   @NotNull final Container container) {
    ActionButton button = GuiTests.waitUntilShowingAndEnabled(robot, container, new GenericTypeMatcher<ActionButton>(ActionButton.class) {
      @Override
      protected boolean isMatching(@NotNull ActionButton component) {
        AnAction action = component.getAction();
        if (action != null) {
          String id = ActionManager.getInstance().getId(action);
          return actionId.equals(id);
        }
        return false;
      }
    });
<<<<<<< HEAD
=======
    return new ActionButtonFixture(robot, button);
  }

  @NotNull
  public static ActionButtonFixture findByActionId(@NotNull final String actionId,
                                                   @NotNull final Robot robot,
                                                   @NotNull final Container container,
                                                   long secondsToWait) {
    ActionButton button = GuiTests.waitUntilShowingAndEnabled(robot, container, new GenericTypeMatcher<ActionButton>(ActionButton.class) {
      @Override
      protected boolean isMatching(@NotNull ActionButton component) {
        AnAction action = component.getAction();
        if (action != null) {
          String id = ActionManager.getInstance().getId(action);
          return actionId.equals(id);
        }
        return false;
      }
    }, secondsToWait);
>>>>>>> abbea60e
    return new ActionButtonFixture(robot, button);
  }

  @NotNull
  public ActionButtonFixture waitUntilEnabledAndShowing() {
    // move mouse over the target button due to Intellij bug that can cause buttons state to not be updated correctly
    // see: http://b.android.com/231853
    robot().moveMouse(target());
    Wait.seconds(1).expecting("action to be enabled and showing").until(() -> GuiQuery.getNonNull(
      () -> target().getAction().getTemplatePresentation().isEnabledAndVisible()
            && target().isShowing() && target().isVisible() && target().isEnabled()));
    return this;
  }

  @NotNull
  public static ActionButtonFixture findByText(@NotNull final String text, @NotNull Robot robot, @NotNull Container container) {
    final ActionButton button = robot.finder().find(container, Matchers.byText(ActionButton.class, text));
    return new ActionButtonFixture(robot, button);
  }

  @NotNull
  public static ActionButtonFixture findByIcon(@NotNull final Icon icon, @NotNull Robot robot, @NotNull Container container) {
<<<<<<< HEAD
    ActionButton button = robot.finder().find(container, new GenericTypeMatcher<ActionButton>(ActionButton.class) {
=======
    ActionButton button = GuiTests.waitUntilShowing(robot, container, new GenericTypeMatcher<ActionButton>(ActionButton.class) {
>>>>>>> abbea60e
      @Override
      protected boolean isMatching(@NotNull ActionButton component) {
        try {
          Field field = ActionButton.class.getDeclaredField("myIcon");
          field.setAccessible(true);
<<<<<<< HEAD
          JBUI.JBIcon fieldIcon = (JBUI.JBIcon)field.get(component);
=======
          Icon fieldIcon = (Icon)field.get(component);
>>>>>>> abbea60e
          return icon.equals(fieldIcon);
        }
        catch (NoSuchFieldException | IllegalAccessException e) {
          return false;
        }
      }
    });
    return new ActionButtonFixture(robot, button);
  }

  public ActionButtonFixture(@NotNull Robot robot, @NotNull ActionButton target) {
    super(ActionButtonFixture.class, robot, target);
  }
}<|MERGE_RESOLUTION|>--- conflicted
+++ resolved
@@ -20,10 +20,6 @@
 import com.intellij.openapi.actionSystem.ActionManager;
 import com.intellij.openapi.actionSystem.AnAction;
 import com.intellij.openapi.actionSystem.impl.ActionButton;
-<<<<<<< HEAD
-import com.intellij.util.ui.JBUI;
-=======
->>>>>>> abbea60e
 import org.fest.swing.core.GenericTypeMatcher;
 import org.fest.swing.core.Robot;
 import org.fest.swing.edt.GuiQuery;
@@ -50,8 +46,6 @@
         return false;
       }
     });
-<<<<<<< HEAD
-=======
     return new ActionButtonFixture(robot, button);
   }
 
@@ -71,7 +65,6 @@
         return false;
       }
     }, secondsToWait);
->>>>>>> abbea60e
     return new ActionButtonFixture(robot, button);
   }
 
@@ -94,21 +87,13 @@
 
   @NotNull
   public static ActionButtonFixture findByIcon(@NotNull final Icon icon, @NotNull Robot robot, @NotNull Container container) {
-<<<<<<< HEAD
-    ActionButton button = robot.finder().find(container, new GenericTypeMatcher<ActionButton>(ActionButton.class) {
-=======
     ActionButton button = GuiTests.waitUntilShowing(robot, container, new GenericTypeMatcher<ActionButton>(ActionButton.class) {
->>>>>>> abbea60e
       @Override
       protected boolean isMatching(@NotNull ActionButton component) {
         try {
           Field field = ActionButton.class.getDeclaredField("myIcon");
           field.setAccessible(true);
-<<<<<<< HEAD
-          JBUI.JBIcon fieldIcon = (JBUI.JBIcon)field.get(component);
-=======
           Icon fieldIcon = (Icon)field.get(component);
->>>>>>> abbea60e
           return icon.equals(fieldIcon);
         }
         catch (NoSuchFieldException | IllegalAccessException e) {
