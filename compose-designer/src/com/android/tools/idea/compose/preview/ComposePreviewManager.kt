/*
 * Copyright (C) 2019 The Android Open Source Project
 *
 * Licensed under the Apache License, Version 2.0 (the "License");
 * you may not use this file except in compliance with the License.
 * You may obtain a copy of the License at
 *
 *      http://www.apache.org/licenses/LICENSE-2.0
 *
 * Unless required by applicable law or agreed to in writing, software
 * distributed under the License is distributed on an "AS IS" BASIS,
 * WITHOUT WARRANTIES OR CONDITIONS OF ANY KIND, either express or implied.
 * See the License for the specific language governing permissions and
 * limitations under the License.
 */
package com.android.tools.idea.compose.preview

import com.android.tools.idea.preview.modes.PreviewMode
import com.android.tools.idea.preview.modes.PreviewModeManager
<<<<<<< HEAD
import com.android.tools.preview.ComposePreviewElementInstance
import com.intellij.openapi.Disposable
import com.intellij.psi.PsiFile
import kotlinx.coroutines.flow.MutableStateFlow
import kotlinx.coroutines.flow.StateFlow
=======
import com.android.tools.idea.preview.mvvm.PreviewViewModelStatus
import com.intellij.openapi.Disposable
import com.intellij.psi.PsiFile
import kotlinx.coroutines.flow.MutableStateFlow
>>>>>>> 0d09370c
import kotlinx.coroutines.flow.asStateFlow
import org.jetbrains.annotations.ApiStatus

/** Interface that provides access to the Compose Preview logic. */
interface ComposePreviewManager : Disposable, PreviewModeManager {

  /**
   * Status of the preview.
   *
   * @param hasErrorsAndNeedsBuild true if the project has any runtime errors that prevent the
   *   preview being up to date. For example missing classes.
   * @param hasSyntaxErrors true if the preview is displaying content of a file that has syntax
   *   errors.
   * @param isOutOfDate true if the preview needs a refresh to be up to date.
   * @param areResourcesOutOfDate true if the preview needs a build to be up to date because
   *   resources are out of date.
   * @param isRefreshing true if the view is currently refreshing.
<<<<<<< HEAD
   */
  data class Status(
    val hasRuntimeErrors: Boolean,
    val hasSyntaxErrors: Boolean,
    val isOutOfDate: Boolean,
    val areResourcesOutOfDate: Boolean,
    val isRefreshing: Boolean,
  ) {
=======
   * @param previewedFile the [PsiFile] that this preview is representing, if any. For cases where
   *   the preview is rendering synthetic previews or elements from multiple files, this can be
   *   null.
   *
   * TODO(b/328056861) replace the use of this data class with PreviewViewModelStatus
   */
  data class Status(
    override val hasErrorsAndNeedsBuild: Boolean,
    override val hasSyntaxErrors: Boolean,
    override val isOutOfDate: Boolean,
    override val areResourcesOutOfDate: Boolean,
    override val isRefreshing: Boolean,
    override val previewedFile: PsiFile?,
  ) : PreviewViewModelStatus {
>>>>>>> 0d09370c
    /** True if the preview has errors that will need a refresh */
    val hasErrors = hasErrorsAndNeedsBuild || hasSyntaxErrors
  }

  fun status(): Status

<<<<<<< HEAD
  /**
   * [StateFlow] of available named groups in this preview. The editor can contain multiple groups
   * and only one will be displayed at a given time.
   */
  val availableGroupsFlow: StateFlow<Set<PreviewGroup.Named>>

  /** [StateFlow] of available elements in this preview with no filters applied. */
  val allPreviewElementsInFileFlow: StateFlow<Collection<ComposePreviewElementInstance>>

  /**
   * Currently selected group from [availableGroupsFlow] or [PreviewGroup.All] if none is selected.
   */
  var groupFilter: PreviewGroup

  /**
   * The [PsiFile] that this preview is representing, if any. For cases where the preview is
   * rendering synthetic previews or elements from multiple files, this can be null.
   */
  val previewedFile: PsiFile?

=======
>>>>>>> 0d09370c
  /** Flag to indicate the inspection tooltips is enabled. */
  var isInspectionTooltipEnabled: Boolean

  /** Flag to indicate if the preview filter is enabled or not. */
  var isFilterEnabled: Boolean

  /** Flag to indicate if the UI Check filter is enabled or not. */
  var isUiCheckFilterEnabled: Boolean

  /** Flag to indicate whether ATF checks should be run on the preview. */
  val atfChecksEnabled: Boolean
    get() = (mode.value as? PreviewMode.UiCheck)?.atfChecksEnabled ?: false

  /** Flag to indicate whether Visual Lint checks should be run on the preview. */
  val visualLintingEnabled: Boolean
    get() = (mode.value as? PreviewMode.UiCheck)?.visualLintingEnabled ?: false

  /**
   * Invalidates the cached preview status. This ensures that the @Preview annotations lookup
   * happens again to find any possible new annotations.
   */
  fun invalidate()
}

class NopComposePreviewManager : ComposePreviewManager {
  override fun status() =
    ComposePreviewManager.Status(
<<<<<<< HEAD
      hasRuntimeErrors = false,
=======
      hasErrorsAndNeedsBuild = false,
>>>>>>> 0d09370c
      hasSyntaxErrors = false,
      isOutOfDate = false,
      areResourcesOutOfDate = false,
      isRefreshing = false,
<<<<<<< HEAD
    )

  override val availableGroupsFlow: StateFlow<Set<PreviewGroup.Named>> =
    MutableStateFlow(emptySet())
  override val allPreviewElementsInFileFlow: StateFlow<Collection<ComposePreviewElementInstance>> =
    MutableStateFlow(emptySet())
  override var groupFilter: PreviewGroup = PreviewGroup.All
  override val previewedFile: PsiFile? = null
=======
      previewedFile = null,
    )

>>>>>>> 0d09370c
  override var isInspectionTooltipEnabled: Boolean = false
  override var isFilterEnabled: Boolean = false
  override var isUiCheckFilterEnabled: Boolean = false
  private val _mode = MutableStateFlow<PreviewMode>(PreviewMode.Default())
  override val mode = _mode.asStateFlow()

  override fun invalidate() {}

  override fun restorePrevious() {}

  override fun dispose() {}

  override fun setMode(mode: PreviewMode) {
    _mode.value = mode
  }
}

/**
 * Interface that provides access to the Compose Preview logic that is not stable or meant for
 * public use. This interface contains only temporary or experimental methods.
 */
@ApiStatus.Experimental
interface ComposePreviewManagerEx : ComposePreviewManager {
  /**
   * If enabled, the bounds for the different `@Composable` elements will be displayed in the
   * surface.
   */
  var showDebugBoundaries: Boolean
}<|MERGE_RESOLUTION|>--- conflicted
+++ resolved
@@ -17,18 +17,10 @@
 
 import com.android.tools.idea.preview.modes.PreviewMode
 import com.android.tools.idea.preview.modes.PreviewModeManager
-<<<<<<< HEAD
-import com.android.tools.preview.ComposePreviewElementInstance
-import com.intellij.openapi.Disposable
-import com.intellij.psi.PsiFile
-import kotlinx.coroutines.flow.MutableStateFlow
-import kotlinx.coroutines.flow.StateFlow
-=======
 import com.android.tools.idea.preview.mvvm.PreviewViewModelStatus
 import com.intellij.openapi.Disposable
 import com.intellij.psi.PsiFile
 import kotlinx.coroutines.flow.MutableStateFlow
->>>>>>> 0d09370c
 import kotlinx.coroutines.flow.asStateFlow
 import org.jetbrains.annotations.ApiStatus
 
@@ -46,16 +38,6 @@
    * @param areResourcesOutOfDate true if the preview needs a build to be up to date because
    *   resources are out of date.
    * @param isRefreshing true if the view is currently refreshing.
-<<<<<<< HEAD
-   */
-  data class Status(
-    val hasRuntimeErrors: Boolean,
-    val hasSyntaxErrors: Boolean,
-    val isOutOfDate: Boolean,
-    val areResourcesOutOfDate: Boolean,
-    val isRefreshing: Boolean,
-  ) {
-=======
    * @param previewedFile the [PsiFile] that this preview is representing, if any. For cases where
    *   the preview is rendering synthetic previews or elements from multiple files, this can be
    *   null.
@@ -70,36 +52,12 @@
     override val isRefreshing: Boolean,
     override val previewedFile: PsiFile?,
   ) : PreviewViewModelStatus {
->>>>>>> 0d09370c
     /** True if the preview has errors that will need a refresh */
     val hasErrors = hasErrorsAndNeedsBuild || hasSyntaxErrors
   }
 
   fun status(): Status
 
-<<<<<<< HEAD
-  /**
-   * [StateFlow] of available named groups in this preview. The editor can contain multiple groups
-   * and only one will be displayed at a given time.
-   */
-  val availableGroupsFlow: StateFlow<Set<PreviewGroup.Named>>
-
-  /** [StateFlow] of available elements in this preview with no filters applied. */
-  val allPreviewElementsInFileFlow: StateFlow<Collection<ComposePreviewElementInstance>>
-
-  /**
-   * Currently selected group from [availableGroupsFlow] or [PreviewGroup.All] if none is selected.
-   */
-  var groupFilter: PreviewGroup
-
-  /**
-   * The [PsiFile] that this preview is representing, if any. For cases where the preview is
-   * rendering synthetic previews or elements from multiple files, this can be null.
-   */
-  val previewedFile: PsiFile?
-
-=======
->>>>>>> 0d09370c
   /** Flag to indicate the inspection tooltips is enabled. */
   var isInspectionTooltipEnabled: Boolean
 
@@ -127,29 +85,14 @@
 class NopComposePreviewManager : ComposePreviewManager {
   override fun status() =
     ComposePreviewManager.Status(
-<<<<<<< HEAD
-      hasRuntimeErrors = false,
-=======
       hasErrorsAndNeedsBuild = false,
->>>>>>> 0d09370c
       hasSyntaxErrors = false,
       isOutOfDate = false,
       areResourcesOutOfDate = false,
       isRefreshing = false,
-<<<<<<< HEAD
-    )
-
-  override val availableGroupsFlow: StateFlow<Set<PreviewGroup.Named>> =
-    MutableStateFlow(emptySet())
-  override val allPreviewElementsInFileFlow: StateFlow<Collection<ComposePreviewElementInstance>> =
-    MutableStateFlow(emptySet())
-  override var groupFilter: PreviewGroup = PreviewGroup.All
-  override val previewedFile: PsiFile? = null
-=======
       previewedFile = null,
     )
 
->>>>>>> 0d09370c
   override var isInspectionTooltipEnabled: Boolean = false
   override var isFilterEnabled: Boolean = false
   override var isUiCheckFilterEnabled: Boolean = false
