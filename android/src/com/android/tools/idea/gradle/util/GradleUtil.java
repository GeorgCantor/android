--- conflicted
+++ resolved
@@ -18,8 +18,6 @@
 import static com.android.SdkConstants.DOT_GRADLE;
 import static com.android.SdkConstants.DOT_KTS;
 import static com.android.SdkConstants.FD_GRADLE_WRAPPER;
-import static com.android.SdkConstants.FD_RES_CLASS;
-import static com.android.SdkConstants.FD_SOURCE_GEN;
 import static com.android.SdkConstants.FN_BUILD_GRADLE;
 import static com.android.SdkConstants.FN_BUILD_GRADLE_KTS;
 import static com.android.SdkConstants.FN_GRADLE_PROPERTIES;
@@ -29,8 +27,6 @@
 import static com.android.SdkConstants.GRADLE_LATEST_VERSION;
 import static com.android.SdkConstants.GRADLE_PATH_SEPARATOR;
 import static com.android.tools.idea.Projects.getBaseDirPath;
-import static com.android.tools.idea.gradle.util.BuildMode.ASSEMBLE_TRANSLATE;
-import static com.android.tools.idea.gradle.util.GradleBuilds.ENABLE_TRANSLATION_JVM_ARG;
 import static com.google.common.base.Splitter.on;
 import static com.google.common.collect.Iterables.getOnlyElement;
 import static com.intellij.openapi.externalSystem.util.ExternalSystemApiUtil.getExecutionSettings;
@@ -39,7 +35,7 @@
 import static com.intellij.openapi.util.text.StringUtil.isNotEmpty;
 import static com.intellij.openapi.util.text.StringUtil.trimLeading;
 import static com.intellij.openapi.vfs.VfsUtil.findFileByIoFile;
-import static com.intellij.util.ArrayUtilRt.toStringArray;
+import static com.intellij.openapi.vfs.VfsUtilCore.virtualToIoFile;
 import static com.intellij.util.SystemProperties.getUserHome;
 import static icons.StudioIcons.Shell.Filetree.ANDROID_MODULE;
 import static icons.StudioIcons.Shell.Filetree.ANDROID_TEST_ROOT;
@@ -50,30 +46,21 @@
 import static org.jetbrains.plugins.gradle.settings.DistributionType.BUNDLED;
 import static org.jetbrains.plugins.gradle.settings.DistributionType.LOCAL;
 
-<<<<<<< HEAD
-=======
-import com.android.SdkConstants;
-import com.android.annotations.NonNull;
->>>>>>> 44b500f2
 import com.android.ide.common.repository.GradleCoordinate;
 import com.android.ide.common.repository.GradleVersion;
 import com.android.tools.idea.IdeInfo;
-import com.android.tools.idea.flags.StudioFlags;
 import com.android.tools.idea.gradle.model.IdeAndroidArtifact;
 import com.android.tools.idea.gradle.model.IdeAndroidLibrary;
 import com.android.tools.idea.gradle.model.IdeAndroidProject;
 import com.android.tools.idea.gradle.model.IdeAndroidProjectType;
-import com.android.tools.idea.gradle.model.IdeBaseArtifact;
 import com.android.tools.idea.gradle.model.IdeDependencies;
 import com.android.tools.idea.gradle.model.IdeVariant;
 import com.android.tools.idea.gradle.project.facet.gradle.GradleFacet;
 import com.android.tools.idea.gradle.project.facet.gradle.GradleFacetConfiguration;
 import com.android.tools.idea.gradle.project.model.AndroidModuleModel;
 import com.android.tools.idea.gradle.project.model.GradleModuleModel;
-import com.android.tools.idea.project.AndroidProjectInfo;
-import com.android.tools.idea.projectsystem.FilenameConstants;
+import com.android.tools.idea.projectsystem.ModuleSystemUtil;
 import com.android.utils.BuildScriptUtil;
-import com.android.utils.FileUtils;
 import com.android.utils.SdkUtils;
 import com.google.common.annotations.VisibleForTesting;
 import com.google.common.base.CharMatcher;
@@ -90,21 +77,16 @@
 import com.intellij.openapi.module.ModuleManager;
 import com.intellij.openapi.project.Project;
 import com.intellij.openapi.roots.ModuleRootManager;
-import com.intellij.openapi.util.io.FileUtil;
 import com.intellij.openapi.vfs.VirtualFile;
+import com.intellij.util.ArrayUtilRt;
 import java.io.File;
 import java.io.IOException;
-import java.nio.file.Files;
-import java.nio.file.Path;
-import java.nio.file.Paths;
-import java.util.Collection;
 import java.util.HashSet;
 import java.util.List;
 import java.util.Properties;
 import java.util.Set;
 import java.util.regex.Pattern;
-import java.util.stream.Collectors;
-import javax.swing.*;
+import javax.swing.Icon;
 import org.gradle.tooling.internal.consumer.DefaultGradleConnector;
 import org.jetbrains.android.facet.AndroidRootUtil;
 import org.jetbrains.annotations.NonNls;
@@ -139,11 +121,15 @@
 
   @NotNull
   public static Icon getModuleIcon(@NotNull Module module) {
-    AndroidModuleModel androidModel = AndroidModuleModel.get(module);
-    if (androidModel != null) {
-      return getAndroidModuleIcon(androidModel);
-    }
-    return AndroidProjectInfo.getInstance(module.getProject()).requiresAndroidModel() ? AllIcons.Nodes.Module : ANDROID_MODULE;
+    if (ModuleSystemUtil.isHolderModule(module) || ModuleSystemUtil.isMainModule(module)) {
+      AndroidModuleModel androidModuleModel = AndroidModuleModel.get(module);
+      return androidModuleModel != null ? getAndroidModuleIcon(androidModuleModel) : AllIcons.Nodes.Module;
+    } else if (ModuleSystemUtil.isAndroidTestModule(module)) {
+      return ANDROID_MODULE;
+    }
+
+
+    return AllIcons.Nodes.Module;
   }
 
   @NotNull
@@ -157,6 +143,7 @@
       case PROJECT_TYPE_APP:
         return ANDROID_MODULE;
       case PROJECT_TYPE_FEATURE:
+      case PROJECT_TYPE_DYNAMIC_FEATURE:
         return FEATURE_MODULE;
       case PROJECT_TYPE_INSTANTAPP:
         return INSTANT_APPS;
@@ -348,15 +335,6 @@
     return GradleProjectSettingsFinder.getInstance().findGradleProjectSettings(project);
   }
 
-  @VisibleForTesting
-  @Nullable
-  static String getGradleInvocationJvmArg(@Nullable BuildMode buildMode) {
-    if (ASSEMBLE_TRANSLATE == buildMode) {
-      return AndroidGradleSettings.createJvmArg(ENABLE_TRANSLATION_JVM_ARG, true);
-    }
-    return null;
-  }
-
   public static void stopAllGradleDaemonsAndRestart() {
     DefaultGradleConnector.close();
     Application application = ApplicationManager.getApplication();
@@ -378,7 +356,7 @@
   @NotNull
   public static String getDefaultPhysicalPathFromGradlePath(@NotNull String gradlePath) {
     List<String> segments = getPathSegments(gradlePath);
-    return join(toStringArray(segments));
+    return join(ArrayUtilRt.toStringArray(segments));
   }
 
   /**
@@ -426,9 +404,10 @@
    * Obtains the default path for the module (Gradle sub-project) with the given name inside the given directory.
    */
   @NotNull
-  public static Path getModuleDefaultPath(@NotNull Path parentDir, @NotNull String gradlePath) {
+  public static File getModuleDefaultPath(@NotNull VirtualFile parentDir, @NotNull String gradlePath) {
     assert !gradlePath.isEmpty();
-    return parentDir.resolve(getDefaultPhysicalPathFromGradlePath(gradlePath));
+    String relativePath = getDefaultPhysicalPathFromGradlePath(gradlePath);
+    return new File(virtualToIoFile(parentDir), relativePath);
   }
 
   /**
@@ -450,12 +429,12 @@
         return true;
       }
     }
-    Path location = getModuleDefaultPath(Paths.get(project.getBasePath()), gradlePath);
-    if (Files.isRegularFile(location)) {
+    File location = getModuleDefaultPath(project.getBaseDir(), gradlePath);
+    if (location.isFile()) {
       return true;
     }
-    if (Files.isDirectory(location)) {
-      File[] children = location.toFile().listFiles();
+    if (location.isDirectory()) {
+      File[] children = location.listFiles();
       return children == null || children.length > 0;
     }
     return false;
@@ -467,14 +446,14 @@
    */
   @Nullable
   public static GradleVersion getAndroidGradleModelVersionInUse(@NotNull Project project) {
-    Set<String> foundInLibraries = new HashSet<String>();
-    Set<String> foundInApps = new HashSet<String>();
+    Set<String> foundInLibraries = new HashSet<>();
+    Set<String> foundInApps = new HashSet<>();
     for (Module module : ModuleManager.getInstance(project).getModules()) {
 
       AndroidModuleModel androidModel = AndroidModuleModel.get(module);
       if (androidModel != null) {
         IdeAndroidProject androidProject = androidModel.getAndroidProject();
-        String modelVersion = androidProject.getModelVersion();
+        String modelVersion = androidProject.getAgpVersion();
         if (androidModel.getAndroidProject().getProjectType() == IdeAndroidProjectType.PROJECT_TYPE_APP) {
           foundInApps.add(modelVersion);
         }
@@ -502,7 +481,7 @@
     AndroidModuleModel androidModel = AndroidModuleModel.get(module);
     if (androidModel != null) {
       IdeAndroidProject androidProject = androidModel.getAndroidProject();
-      return GradleVersion.tryParse(androidProject.getModelVersion());
+      return GradleVersion.tryParse(androidProject.getAgpVersion());
     }
 
     return null;
@@ -712,67 +691,6 @@
   }
 
   /**
-   * Checks if the given folder contains sources generated by aapt. When the IDE uses light R and Manifest classes, these folders are not
-   * marked as sources of the module.
-   *
-   * <p>Note that folder names used by AGP suggest this is only for generated R.java files (generated/source/r,
-   * generate/not_namespaced_r_class_sources) but in reality this is where aapt output goes, so this includes Manifest.java if custom
-   * permissions are defined in the manifest.
-   */
-  public static boolean isAaptGeneratedSourcesFolder(@NotNull File folder, @NotNull File buildFolder) {
-    File generatedFolder = new File(buildFolder, FilenameConstants.GENERATED);
-
-    // Folder used in 3.1 and below. Additional level added below for androidTest.
-    File generatedSourceR = FileUtils.join(generatedFolder, FD_SOURCE_GEN, FD_RES_CLASS);
-    // Naming convention used in 3.2 and above, if R.java files are generated at all.
-    File rClassSources = new File(generatedFolder, FilenameConstants.NOT_NAMESPACED_R_CLASS_SOURCES);
-
-    return FileUtil.isAncestor(generatedSourceR, folder, false) || FileUtil.isAncestor(rClassSources, folder, false);
-  }
-
-  /**
-   * Checks if the given folder contains "Binding" base classes generated by data binding. The IDE provides light versions of these classes,
-   * so it can be useful to ignore them as source folders.
-   *
-   * See {@link FilenameConstants#DATA_BINDING_BASE_CLASS_SOURCES} for a bit more detail.
-   *
-   * TODO(b/129543943): Investigate moving this logic into the data binding module
-   */
-  @VisibleForTesting
-  public static boolean isDataBindingGeneratedBaseClassesFolder(@NotNull File folder, @NotNull File buildFolder) {
-    File generatedFolder = new File(buildFolder, FilenameConstants.GENERATED);
-    File dataBindingSources = new File(generatedFolder, FilenameConstants.DATA_BINDING_BASE_CLASS_SOURCES);
-    return FileUtil.isAncestor(dataBindingSources, folder, false);
-  }
-
-  /**
-   * Checks if the given folder contains navigation arg classes by safe arg. When the IDE uses light safe arg classes,
-   * these folders are not marked as sources of the module.
-   */
-  public static boolean isSafeArgGeneratedSourcesFolder(@NotNull File folder, @NotNull File buildFolder) {
-    if (!StudioFlags.NAV_SAFE_ARGS_SUPPORT.get()) return false;
-
-    File generatedFolder = new File(buildFolder, FilenameConstants.GENERATED);
-    File safeArgClassSources = FileUtils.join(generatedFolder, FD_SOURCE_GEN, FilenameConstants.SAFE_ARG_CLASS_SOURCES);
-
-    return FileUtil.isAncestor(safeArgClassSources, folder, false);
-  }
-
-  /**
-   * Wrapper around {@link IdeBaseArtifact#getGeneratedSourceFolders()} that skips the aapt sources folder when light classes are used by the
-   * IDE.
-   */
-  public static Collection<File> getGeneratedSourceFoldersToUse(@NotNull IdeBaseArtifact artifact, @NotNull AndroidModuleModel model) {
-    File buildFolder = model.getAndroidProject().getBuildFolder();
-    return artifact.getGeneratedSourceFolders()
-      .stream()
-      .filter(folder -> !isAaptGeneratedSourcesFolder(folder, buildFolder))
-      .filter(folder -> !isDataBindingGeneratedBaseClassesFolder(folder, buildFolder))
-      .filter(folder -> !isSafeArgGeneratedSourcesFolder(folder, buildFolder))
-      .collect(Collectors.toList());
-  }
-
-  /**
    * Given a project, return what types of build files are used.
    *
    * @param   project Project to analyse
@@ -843,15 +761,6 @@
       }
     }
     return null;
-  }
-
-  @NotNull
-  public static String createFullTaskName(@NotNull String gradleProjectPath, @NotNull String taskName) {
-    if (gradleProjectPath.endsWith(GRADLE_PATH_SEPARATOR)) {
-      // Prevent double colon when dealing with root module (e.g. "::assemble");
-      return gradleProjectPath + taskName;
-    }
-    return gradleProjectPath + GRADLE_PATH_SEPARATOR + taskName;
   }
 
   /**
