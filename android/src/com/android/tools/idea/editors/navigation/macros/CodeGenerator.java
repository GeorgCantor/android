/*
 * Copyright (C) 2013 The Android Open Source Project
 *
 * Licensed under the Apache License, Version 2.0 (the "License");
 * you may not use this file except in compliance with the License.
 * You may obtain a copy of the License at
 *
 *      http://www.apache.org/licenses/LICENSE-2.0
 *
 * Unless required by applicable law or agreed to in writing, software
 * distributed under the License is distributed on an "AS IS" BASIS,
 * WITHOUT WARRANTIES OR CONDITIONS OF ANY KIND, either express or implied.
 * See the License for the specific language governing permissions and
 * limitations under the License.
 */
package com.android.tools.idea.editors.navigation.macros;

import com.android.navigation.*;
import com.android.tools.idea.editors.navigation.Utilities;
import com.intellij.openapi.application.Result;
import com.intellij.openapi.command.WriteCommandAction;
import com.intellij.openapi.module.Module;
import com.intellij.openapi.project.Project;
import com.intellij.psi.*;
import com.intellij.psi.codeStyle.CodeStyleManager;

public class CodeGenerator {
  public final Module module;
  public final NavigationModel navigationModel;

  public CodeGenerator(NavigationModel navigationModel, Module module) {
    this.navigationModel = navigationModel;
    this.module = module;
  }


  /*
  Map<String, PsiElement> bindings = new HashMap<String, PsiElement>();
  bindings.put("$menuItem", factory.createIdentifier("hello"));
  bindings.put("$f", factory.createIdentifier("goodbye"));
  bindings.put("$consume", factory.createExpressionFromText("true", body));
  PsiElement newCode = Instantiation.instantiate(installMenuItemClick, bindings);
  */


  private ActivityState getAssociatedActivityState(MenuState menuState) {
    for (Transition t : navigationModel.getTransitions()) {
      if (t.getDestination().getState() == menuState) {
        State state = t.getSource().getState();
        if (state instanceof ActivityState) {
          return (ActivityState)state;

        }
      }
    }
    assert false;
    return null;
  }

  public void implementTransition(final Transition transition) {
    Project project = module.getProject();
    JavaPsiFacade facade = JavaPsiFacade.getInstance(project);
    final PsiElementFactory factory = facade.getElementFactory();
    final CodeStyleManager codeStyleManager = CodeStyleManager.getInstance(project);
<<<<<<< HEAD
=======
    final Macros macros = Macros.getInstance(module.getProject());
>>>>>>> 1e356ee7

    State sourceState = transition.getSource().getState();
    State destinationState = transition.getDestination().getState();
    if (sourceState instanceof MenuState && destinationState instanceof ActivityState) {
      MenuState menuState = (MenuState)sourceState;
      final ActivityState newActivity = (ActivityState)destinationState;
      final ActivityState originatingActivity = getAssociatedActivityState(menuState);
      final PsiClass psiClass = Utilities.getPsiClass(module, originatingActivity.getClassName());
      if (psiClass != null) {
        new WriteCommandAction<Void>(project, "Add navigation transition", psiClass.getContainingFile()) {
          @Override
          protected void run(Result<Void> result) {
            PsiMethod signature = factory.createMethodFromText("public boolean onPrepareOptionsMenu(Menu menu){ }", psiClass);
            PsiMethod method = psiClass.findMethodBySignature(signature, false);
            if (method == null) {
              method = factory.createMethodFromText(
                "@Override public boolean onPrepareOptionsMenu(Menu menu){boolean result=super.onPrepareOptionsMenu(menu);return result;}",
                psiClass);
              psiClass.add(method);
              method = psiClass.findMethodBySignature(signature, false); // the previously assigned method is not resolved somehow
            }
            String parameterName = method.getParameterList().getParameters()[0].getName();
            PsiCodeBlock body = method.getBody();
            PsiStatement[] statements = body.getStatements();
            PsiStatement lastStatement = statements[statements.length - 1];
            MultiMatch macro = macros.installMenuItemOnGetMenuItemAndLaunchActivityMacro;
            MultiMatch.Bindings<String> bindings = new MultiMatch.Bindings<String>();
            bindings.put("$consume", "true");
            bindings.put("$menuItem", "$menu", parameterName);
            bindings.put("$menuItem", "$id", "R.id." + transition.getSource().getViewName());
            bindings.put("$f", "context", originatingActivity.getClassName() + ".this");
            bindings.put("$f", "activityClass", newActivity.getClassName() + ".class");
            String newCode = macro.instantiate(bindings);
            PsiStatement newStatement = factory.createStatementFromText(newCode + ";", body);
            body.addBefore(newStatement, lastStatement);
            codeStyleManager.reformat(method);
          }
        }.execute();
      }
    }
    if (sourceState instanceof ActivityState && destinationState instanceof MenuState) {
      ActivityState activityState = (ActivityState)sourceState;
      final MenuState menuState = (MenuState)destinationState;
      final PsiClass psiClass = Utilities.getPsiClass(module, activityState.getClassName());
      if (psiClass != null) {
        new WriteCommandAction<Void>(project, "Add navigation transition", psiClass.getContainingFile()) {
          @Override
          protected void run(Result<Void> result) {
            PsiMethod signature = factory.createMethodFromText("public boolean onCreateOptionsMenu(Menu menu){}", psiClass);
            PsiMethod method = psiClass.findMethodBySignature(signature, false);
            if (method == null) {
              method = factory.createMethodFromText("@Override public boolean onCreateOptionsMenu(Menu menu) { return true;}", psiClass);
              psiClass.add(method);
              method = psiClass.findMethodBySignature(signature, false); // // the previously assigned method is not resolved somehow
            }
            String parameterName = method.getParameterList().getParameters()[0].getName();
            PsiCodeBlock body = method.getBody();
            PsiStatement[] statements = body.getStatements();
            PsiStatement lastStatement = statements[statements.length - 1];
            String newStatementText = "getMenuInflater().inflate(R.menu.$XmlResourceName, $parameterName);";
            newStatementText = newStatementText.replace("$XmlResourceName", menuState.getXmlResourceName());
            newStatementText = newStatementText.replace("$parameterName", parameterName);
            PsiStatement newStatement = factory.createStatementFromText(newStatementText, body);
            body.addBefore(newStatement, lastStatement);
            codeStyleManager.reformat(method);
          }
        }.execute();
      }
    }
  }
}<|MERGE_RESOLUTION|>--- conflicted
+++ resolved
@@ -62,10 +62,7 @@
     JavaPsiFacade facade = JavaPsiFacade.getInstance(project);
     final PsiElementFactory factory = facade.getElementFactory();
     final CodeStyleManager codeStyleManager = CodeStyleManager.getInstance(project);
-<<<<<<< HEAD
-=======
     final Macros macros = Macros.getInstance(module.getProject());
->>>>>>> 1e356ee7
 
     State sourceState = transition.getSource().getState();
     State destinationState = transition.getDestination().getState();
