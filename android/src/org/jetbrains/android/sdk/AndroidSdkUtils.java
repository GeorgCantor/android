/*
 * Copyright 2000-2010 JetBrains s.r.o.
 *
 * Licensed under the Apache License, Version 2.0 (the "License");
 * you may not use this file except in compliance with the License.
 * You may obtain a copy of the License at
 *
 * http://www.apache.org/licenses/LICENSE-2.0
 *
 * Unless required by applicable law or agreed to in writing, software
 * distributed under the License is distributed on an "AS IS" BASIS,
 * WITHOUT WARRANTIES OR CONDITIONS OF ANY KIND, either express or implied.
 * See the License for the specific language governing permissions and
 * limitations under the License.
 */

package org.jetbrains.android.sdk;

import static com.android.SdkConstants.ANDROID_HOME_ENV;
import static com.android.SdkConstants.FN_ADB;
import static com.android.SdkConstants.FN_LOCAL_PROPERTIES;
import static com.intellij.openapi.roots.ModuleRootModificationUtil.setModuleSdk;
import static com.intellij.openapi.roots.OrderRootType.CLASSES;
import static com.intellij.openapi.roots.OrderRootType.SOURCES;
import static com.intellij.openapi.util.io.FileUtil.toSystemIndependentName;
import static com.intellij.openapi.util.text.StringUtil.isNotEmpty;
import static org.jetbrains.android.facet.AndroidRootUtil.getProjectPropertyValue;
import static org.jetbrains.android.facet.AndroidRootUtil.getPropertyValue;
import static org.jetbrains.android.sdk.AndroidSdkData.getSdkData;
import static org.jetbrains.android.util.AndroidBuildCommonUtils.platformToolPath;
import static org.jetbrains.android.util.AndroidUtils.ANDROID_TARGET_PROPERTY;

import com.android.SdkConstants;
import com.android.ddmlib.AndroidDebugBridge;
import com.android.sdklib.AndroidVersion;
import com.android.sdklib.IAndroidTarget;
import com.android.sdklib.SdkVersionInfo;
import com.android.tools.idea.adb.AdbService;
import com.android.tools.idea.sdk.AndroidSdks;
import com.android.tools.idea.sdk.IdeSdks;
import com.android.tools.idea.sdk.Jdks;
import com.android.tools.idea.sdk.SelectSdkDialog;
import com.google.common.annotations.VisibleForTesting;
import com.google.common.base.Strings;
import com.google.common.collect.Sets;
import com.intellij.CommonBundle;
import com.intellij.facet.ProjectFacetManager;
import com.intellij.ide.highlighter.ArchiveFileType;
import com.intellij.ide.util.PropertiesComponent;
import com.intellij.notification.NotificationGroup;
import com.intellij.notification.NotificationType;
import com.intellij.openapi.application.Application;
import com.intellij.openapi.application.ApplicationManager;
import com.intellij.openapi.application.ModalityState;
import com.intellij.openapi.diagnostic.Logger;
import com.intellij.openapi.module.Module;
import com.intellij.openapi.progress.ProgressIndicator;
import com.intellij.openapi.progress.ProgressManager;
import com.intellij.openapi.progress.Task;
import com.intellij.openapi.project.Project;
import com.intellij.openapi.projectRoots.ProjectJdkTable;
import com.intellij.openapi.projectRoots.Sdk;
import com.intellij.openapi.projectRoots.SdkModificator;
import com.intellij.openapi.roots.ModuleRootManager;
import com.intellij.openapi.roots.ProjectRootManager;
import com.intellij.openapi.roots.ui.configuration.ProjectSettingsService;
import com.intellij.openapi.ui.Messages;
import com.intellij.openapi.util.Pair;
import com.intellij.openapi.util.Ref;
import com.intellij.openapi.vfs.VirtualFile;
import com.intellij.util.SystemProperties;
import java.io.File;
<<<<<<< HEAD
=======
import java.util.ArrayList;
>>>>>>> cdc83e4e
import java.util.List;
import java.util.Locale;
import java.util.Set;
import java.util.concurrent.ExecutionException;
import java.util.concurrent.Future;
import java.util.concurrent.TimeUnit;
import org.jetbrains.android.facet.AndroidFacet;
import org.jetbrains.annotations.NotNull;
import org.jetbrains.annotations.Nullable;

public final class AndroidSdkUtils {
  private static final Logger LOG = Logger.getInstance("#org.jetbrains.android.sdk.AndroidSdkUtils");

  public static final String DEFAULT_PLATFORM_NAME_PROPERTY = "AndroidPlatformName";
  public static final String DEFAULT_JDK_NAME = "JDK";
  public static final String ADB_PATH_PROPERTY = "android.adb.path";

  private AndroidSdkUtils() {
  }

  /**
   * Creates a new IDEA Android SDK. User is prompt for the paths of the Android SDK and JDK if necessary.
   *
   * @param sdkPath the path of Android SDK.
   * @return the created IDEA Android SDK, or {@null} if it was not possible to create it.
   */
  @Nullable
  public static Sdk createNewAndroidPlatform(@Nullable String sdkPath, boolean promptUser) {
    Sdk jdk = IdeSdks.getInstance().getJdk();
    if (sdkPath != null && jdk != null) {
      sdkPath = toSystemIndependentName(sdkPath);
      IAndroidTarget target = findBestTarget(sdkPath);
      if (target != null) {
        Sdk sdk =
          AndroidSdks.getInstance().create(target, new File(sdkPath), AndroidSdks.getInstance().chooseNameForNewLibrary(target), jdk, true);
        if (sdk != null) {
          return sdk;
        }
      }
    }
    String jdkPath = jdk == null ? null : jdk.getHomePath();
    return promptUser ? promptUserForSdkCreation(null, sdkPath, jdkPath) : null;
  }

  @Nullable
  private static IAndroidTarget findBestTarget(@NotNull String sdkPath) {
    AndroidSdkData sdkData = getSdkData(sdkPath);
    if (sdkData != null) {
      IAndroidTarget[] targets = sdkData.getTargets();
      if (targets.length == 1) {
        return targets[0];
      }
      return findBestTarget(targets);
    }
    return null;
  }

  @Nullable
  private static IAndroidTarget findBestTarget(@NotNull IAndroidTarget[] targets) {
    IAndroidTarget bestTarget = null;
    int maxApiLevel = -1;
    for (IAndroidTarget target : targets) {
      AndroidVersion version = target.getVersion();
      if (target.isPlatform() && !version.isPreview() && version.getApiLevel() > maxApiLevel) {
        bestTarget = target;
        maxApiLevel = version.getApiLevel();
      }
    }
    return bestTarget;
  }

  public static String getTargetPresentableName(@NotNull IAndroidTarget target) {
    return target.isPlatform() ? target.getName() : target.getName() + " (" + target.getVersionName() + ')';
  }

  public static boolean targetHasId(@NotNull IAndroidTarget target, @NotNull String id) {
    return id.equals(target.getVersion().getApiString()) || id.equals(target.getVersionName());
  }

  private static boolean tryToSetAndroidPlatform(@NotNull Module module, @NotNull Sdk sdk) {
    AndroidPlatform platform = AndroidPlatform.parse(sdk);
    if (platform != null) {
      setModuleSdk(module, sdk);
      return true;
    }
    return false;
  }

  private static void setupPlatform(@NotNull Module module) {
    String targetHashString = getTargetHashStringFromPropertyFile(module);
    if (targetHashString != null && findAndSetSdkWithHashString(module, targetHashString)) {
      return;
    }

    PropertiesComponent component = PropertiesComponent.getInstance();
    if (component.isValueSet(DEFAULT_PLATFORM_NAME_PROPERTY)) {
      String defaultPlatformName = component.getValue(DEFAULT_PLATFORM_NAME_PROPERTY);
      Sdk defaultLib = ProjectJdkTable.getInstance().findJdk(defaultPlatformName, AndroidSdkType.getInstance().getName());
      if (defaultLib != null && tryToSetAndroidPlatform(module, defaultLib)) {
        return;
      }
    }
    for (Sdk sdk : AndroidSdks.getInstance().getAllAndroidSdks()) {
      AndroidPlatform platform = AndroidPlatform.getInstance(sdk);

      if (platform != null &&
          checkSdkRoots(sdk, platform.getTarget(), false) &&
          tryToSetAndroidPlatform(module, sdk)) {
        component.setValue(DEFAULT_PLATFORM_NAME_PROPERTY, sdk.getName());
        return;
      }
    }
  }

  @Nullable
  private static String getTargetHashStringFromPropertyFile(@NotNull Module module) {
    Pair<String, VirtualFile> targetProp = getProjectPropertyValue(module, ANDROID_TARGET_PROPERTY);
    return targetProp != null ? targetProp.getFirst() : null;
  }

  private static boolean findAndSetSdkWithHashString(@NotNull Module module, @NotNull String targetHashString) {
    Pair<String, VirtualFile> sdkDirProperty = getPropertyValue(module, FN_LOCAL_PROPERTIES, "sdk.dir");
    String sdkDir = sdkDirProperty != null ? sdkDirProperty.getFirst() : null;
    return findAndSetSdk(module, targetHashString, sdkDir);
  }

  /**
   * Finds a matching Android SDK and sets it in the given module.
   *
   * @param module           the module to set the found SDK to.
   * @param targetHashString compile target.
   * @param sdkPath          path, in the file system, of the Android SDK.
   * @return {@code true} if a matching Android SDK was found and set in the module; {@code false} otherwise.
   */
  public static boolean findAndSetSdk(@NotNull Module module, @NotNull String targetHashString, @Nullable String sdkPath) {
    File path = null;
    if (sdkPath != null) {
      path = new File(toSystemIndependentName(sdkPath));
    }

    Sdk sdk = AndroidSdks.getInstance().findSuitableAndroidSdk(targetHashString);
    if (sdk != null) {
      setModuleSdk(module, sdk);
      return true;
    }

    if (sdkPath != null && tryToCreateAndSetAndroidSdk(module, path, targetHashString)) {
      return true;
    }

    String androidHomeValue = System.getenv(ANDROID_HOME_ENV);
    if (androidHomeValue != null &&
        tryToCreateAndSetAndroidSdk(module, new File(toSystemIndependentName(androidHomeValue)), targetHashString)) {
      return true;
    }

    String androidSdkRootValue = System.getenv(SdkConstants.ANDROID_SDK_ROOT_ENV);
    if (androidSdkRootValue != null &&
        tryToCreateAndSetAndroidSdk(module, new File(toSystemIndependentName(androidSdkRootValue)), targetHashString)) {
      return true;
    }

    for (File dir : AndroidSdks.getInstance().getAndroidSdkPathsFromExistingPlatforms()) {
      if (tryToCreateAndSetAndroidSdk(module, dir, targetHashString)) {
        return true;
      }
    }
    return false;
  }

  /**
   * Reload SDK information and update the source root of the SDK.
   */
  public static void updateSdkSourceRoot(@NotNull Sdk sdk) {
    AndroidPlatform platform = AndroidPlatform.getInstance(sdk);
    if (platform != null) {
      IAndroidTarget target = platform.getTarget();
      SdkModificator sdkModificator = sdk.getSdkModificator();
      sdkModificator.removeRoots(SOURCES);
      AndroidSdks.getInstance().findAndSetPlatformSources(target, sdkModificator);
      sdkModificator.commitChanges();
    }
  }

  @VisibleForTesting
  static boolean tryToCreateAndSetAndroidSdk(@NotNull Module module, @NotNull File sdkPath, @NotNull String targetHashString) {
    Sdk sdk = AndroidSdks.getInstance().tryToCreate(sdkPath, targetHashString);
    if (sdk != null) {
      setModuleSdk(module, sdk);
      return true;
    }
    return false;
  }

  @Nullable
  private static Sdk promptUserForSdkCreation(@Nullable IAndroidTarget target,
                                              @Nullable String androidSdkPath,
                                              @Nullable String jdkPath) {
    Ref<Sdk> sdkRef = new Ref<>();
    Runnable task = () -> {
      SelectSdkDialog dlg = new SelectSdkDialog(jdkPath, androidSdkPath);
      dlg.setModal(true);
      if (dlg.showAndGet()) {
        Sdk sdk = createNewAndroidPlatform(target, dlg.getAndroidHome(), dlg.getJdkHome());
        sdkRef.set(sdk);
        if (sdk != null) {
          IdeSdks.updateWelcomeRunAndroidSdkAction();
        }
      }
    };
    Application application = ApplicationManager.getApplication();
    if (application.isDispatchThread()) {
      task.run();
      return sdkRef.get();
    }
    application.invokeAndWait(task, ModalityState.any());
    return sdkRef.get();
  }

  @Nullable
  private static Sdk createNewAndroidPlatform(@Nullable IAndroidTarget target, @NotNull String androidSdkPath, @NotNull String jdkPath) {
    if (isNotEmpty(jdkPath)) {
      jdkPath = toSystemIndependentName(jdkPath);
      Sdk jdk = Jdks.getInstance().createJdk(jdkPath);
      if (jdk != null) {
        androidSdkPath = toSystemIndependentName(androidSdkPath);
        if (target == null) {
          target = findBestTarget(androidSdkPath);
        }
        if (target != null) {
          return AndroidSdks.getInstance()
            .create(target, new File(androidSdkPath), AndroidSdks.getInstance().chooseNameForNewLibrary(target), jdk, true);
        }
      }
    }
    return null;
  }

  public static void setupAndroidPlatformIfNecessary(@NotNull Module module, boolean forceImportFromProperties) {
    Sdk currentSdk = ModuleRootManager.getInstance(module).getSdk();
    if (currentSdk == null || !AndroidSdks.getInstance().isAndroidSdk(currentSdk)) {
      setupPlatform(module);
      return;
    }
    if (forceImportFromProperties) {
      AndroidPlatform platform = AndroidPlatform.getInstance(currentSdk);
      if (platform != null) {
        String targetHashString = getTargetHashStringFromPropertyFile(module);
        String currentTargetHashString = platform.getTarget().hashString();

        if (targetHashString != null && !targetHashString.equals(currentTargetHashString)) {
          findAndSetSdkWithHashString(module, targetHashString);
        }
      }
    }
  }

  public static void openModuleDependenciesConfigurable(@NotNull Module module) {
    ProjectSettingsService.getInstance(module.getProject()).openModuleDependenciesSettings(module, null);
  }

  @Nullable
  public static Sdk findAppropriateAndroidPlatform(@NotNull IAndroidTarget target, @NotNull AndroidSdkData sdkData, boolean forMaven) {
    for (Sdk sdk : ProjectJdkTable.getInstance().getAllJdks()) {
      String homePath = sdk.getHomePath();

      AndroidSdks androidSdks = AndroidSdks.getInstance();
      if (homePath != null && androidSdks.isAndroidSdk(sdk)) {
        AndroidSdkData currentSdkData = getSdkData(homePath);

        if (sdkData.equals(currentSdkData)) {
          AndroidSdkAdditionalData data = androidSdks.getAndroidSdkAdditionalData(sdk);
          if (data != null) {
            IAndroidTarget currentTarget = data.getBuildTarget(currentSdkData);
            if (currentTarget != null &&
                target.hashString().equals(currentTarget.hashString()) &&
                checkSdkRoots(sdk, target, forMaven)) {
              return sdk;
            }
          }
        }
      }
    }
    return null;
  }

  public static boolean checkSdkRoots(@NotNull Sdk sdk, @NotNull IAndroidTarget target, boolean forMaven) {
    String homePath = sdk.getHomePath();
    if (homePath == null) {
      return false;
    }
    AndroidSdks androidSdks = AndroidSdks.getInstance();
    AndroidSdkAdditionalData sdkAdditionalData = androidSdks.getAndroidSdkAdditionalData(sdk);
    Sdk javaSdk = sdkAdditionalData != null ? sdkAdditionalData.getJavaSdk() : null;
    if (javaSdk == null) {
      return false;
    }
    Set<VirtualFile> filesInSdk = Sets.newHashSet(sdk.getRootProvider().getFiles(CLASSES));

    List<VirtualFile> platformAndAddOnJars = androidSdks.getPlatformAndAddOnJars(target);
    for (VirtualFile file : platformAndAddOnJars) {
      if (filesInSdk.contains(file) == forMaven) {
        return false;
      }
    }
    boolean containsJarFromJdk = false;

    for (VirtualFile file : javaSdk.getRootProvider().getFiles(CLASSES)) {
      if (file.getFileType() instanceof ArchiveFileType && filesInSdk.contains(file)) {
        containsJarFromJdk = true;
      }
    }
    return containsJarFromJdk == forMaven;
  }

  /**
   * Finds and returns the adb executable.
   * <p>
   *   ADB executable can come from 2 places: The project's Android SDK or from {@link #ADB_PATH_PROPERTY},
   *   with the latter having higher priority.
   * </p>
   * @param project the project from which SDK path will be determined, if the SDK is required to find ADB.
   * @return ADB file in SDK path specified by ADB_PATH_PROPERTY or the project, or default SDK if project is null
   */
  @Nullable
  @Deprecated
  public static File getAdb(@Nullable Project project) {
    return findAdb(project).adbPath;
  }

  public static @NotNull AdbSearchResult findAdb(@Nullable Project project) {
    List<String> searchedPaths = new ArrayList<>(3);
    String path = System.getProperty(ADB_PATH_PROPERTY);
    searchedPaths.add(String.format("ADB_PATH_PROPERTY (%s): '%s'", ADB_PATH_PROPERTY, Strings.isNullOrEmpty(path) ? "<not set>" : path));
    if (path != null) {
      File adb = new File(path);
      if (adb.exists()) {
        return new AdbSearchResult(adb, searchedPaths);
      }
    }

    File adb = null;
<<<<<<< HEAD
    if (project != null) {
=======
    if (project == null) {
      // If project is null, we'll use the global default path
      if (IdeSdks.getInstance().getAndroidSdkPath() != null) {
        adb = new File(IdeSdks.getInstance().getAndroidSdkPath(), platformToolPath(FN_ADB));
        searchedPaths.add(String.format("Android SDK location from global settings: '%s'", adb.getPath()));
      }
    } else {
>>>>>>> cdc83e4e
      AndroidSdkData data = getProjectSdkData(project);
      if (data == null) {
        data = getFirstAndroidModuleSdkData(project);
        searchedPaths.add(String.format("Android SDK location from first Android Module in Project: %s",
                                        data == null ? "<not present>" : String.format("'%s'", data.getLocationFile().getPath())));
      } else {
        searchedPaths.add(String.format("Android SDK location from Project: '%s'", data.getLocationFile().getPath()));
      }
      adb = data == null ? null : new File(data.getLocationFile(), platformToolPath(FN_ADB));
    }

<<<<<<< HEAD
    // If project is null, or non-android project (e.g. react-native), we'll use the global default path
    if (adb == null && IdeSdks.getInstance().getAndroidSdkPath() != null) {
      adb = new File(IdeSdks.getInstance().getAndroidSdkPath(), platformToolPath(FN_ADB));
    }

    return adb != null && adb.exists() ? adb : null;
=======
    return new AdbSearchResult(adb != null && adb.exists() ? adb : null, searchedPaths);
>>>>>>> cdc83e4e
  }

  @Nullable
  public static AndroidSdkData getFirstAndroidModuleSdkData(Project project) {
    List<AndroidFacet> facets = ProjectFacetManager.getInstance(project).getFacets(AndroidFacet.ID);
    for (AndroidFacet facet : facets) {
      AndroidPlatform androidPlatform = AndroidPlatform.getInstance(facet.getModule());
      if (androidPlatform != null) {
        return androidPlatform.getSdkData();
      }
    }
    return null;
  }

  @Nullable
  public static AndroidSdkData getProjectSdkData(Project project) {
    Sdk projectSdk = ProjectRootManager.getInstance(project).getProjectSdk();
    if (projectSdk != null) {
      AndroidPlatform platform = AndroidPlatform.getInstance(projectSdk);
      return platform != null ? platform.getSdkData() : null;
    }
    return null;
  }

  public static boolean isAndroidSdkAvailable() {
    return AndroidSdks.getInstance().tryToChooseAndroidSdk() != null;
  }

  /**
   * For a given target, returns a brief user-facing string that describes the platform, including the API level, platform version number,
   * and codename. Does the right thing with pre-release platforms.
   */
  @NotNull
  public static String getTargetLabel(@NotNull IAndroidTarget target) {
    if (!target.isPlatform()) {
      return String.format("%1$s (API %2$s)", target.getFullName(), target.getVersion().getApiString());
    }
    AndroidVersion version = target.getVersion();
    if (version.isPreview()) {
      return String.format(Locale.US, "API %d+: %s", target.getVersion().getApiLevel(), target.getName());
    }
    String name = SdkVersionInfo.getAndroidName(target.getVersion().getApiLevel());
    if (isNotEmpty(name)) {
      return name;
    }
    String release = target.getProperty("ro.build.version.release"); //$NON-NLS-1$
    if (release != null) {
      return String.format(Locale.US, "API %1$d: Android %2$s", version.getApiLevel(), release);
    }
    return String.format(Locale.US, "API %1$d", version.getApiLevel());
  }

  @Nullable
  public static AndroidDebugBridge getDebugBridge(@NotNull Project project) {
    ApplicationManager.getApplication().assertIsDispatchThread();

    AndroidSdkData data = getProjectSdkData(project);
    if (data == null) {
      data = getFirstAndroidModuleSdkData(project);
    }
    if (data == null) {
      LOG.warn("Fail to find project SDK data.");
    }

    AndroidDebugBridge bridge = null;
    boolean retry;
    do {
      AdbSearchResult searchResult = findAdb(project);
      if (searchResult.adbPath == null) {
        NotificationGroup
          .balloonGroup("Android Debug Bridge (adb)")
          .createNotification(
            "Unable to locate adb in project/module settings. Locations searched:<br>" + String.join("<br>", searchResult.searchedPaths),
            NotificationType.ERROR)
          .setImportant(true)
          .notify(project);
        LOG.warn("Unable to locate adb.");
        return null;
      }

      Future<AndroidDebugBridge> future = AdbService.getInstance().getDebugBridge(searchResult.adbPath);
      MyMonitorBridgeConnectionTask task = new MyMonitorBridgeConnectionTask(project, future);
      ProgressManager.getInstance().run(task);

      if (task.wasCanceled()) { // if the user cancelled the dialog
        return null;
      }

      retry = false;
      try {
        bridge = future.get();
      }
      catch (InterruptedException e) {
        break;
      }
      catch (ExecutionException e) {
        // timed out waiting for bridge, ask the user what to do
        String message = "ADB not responding. If you'd like to retry, then please manually kill \"" + FN_ADB + "\" and click 'Restart'";
        retry = Messages.showYesNoDialog(project, message, CommonBundle.getErrorTitle(), "&Restart", "&Cancel", Messages.getErrorIcon()) ==
                Messages.YES;
      }
    }
    while (retry);

    return bridge;
  }

  /**
   * Refresh the library {@link VirtualFile}s in the given {@link Sdk}.
   *
   * After changes to installed Android SDK components, the contents of the {@link Sdk}s do not automatically get refreshed.
   * The referenced {@link VirtualFile}s can be obsolete, new files may be created, or files may be deleted. The result is that
   * references to Android classes may not be found in editors.
   * Removing and adding the libraries effectively refreshes the contents of the IDEA SDK, and references in editors work again.
   */
  public static void refreshLibrariesIn(@NotNull Sdk sdk) {
    VirtualFile[] libraries = sdk.getRootProvider().getFiles(CLASSES);

    SdkModificator sdkModificator = sdk.getSdkModificator();
    sdkModificator.removeRoots(CLASSES);
    sdkModificator.commitChanges();

    sdkModificator = sdk.getSdkModificator();
    for (VirtualFile library : libraries) {
      sdkModificator.addRoot(library, CLASSES);
    }
    sdkModificator.commitChanges();
  }

  public static boolean isAndroidSdkManagerEnabled() {
    boolean sdkManagerDisabled = SystemProperties.getBooleanProperty("android.studio.sdk.manager.disabled", false);
    return !sdkManagerDisabled;
  }

  public static class AdbSearchResult {
    public final @Nullable File adbPath;
    public final @NotNull List<String> searchedPaths;

    public AdbSearchResult(@Nullable File adbPath, @NotNull List<String> searchedPaths) {
      this.adbPath = adbPath;
      this.searchedPaths = searchedPaths;
    }
  }

  private static class MyMonitorBridgeConnectionTask extends Task.Modal {
    private final Future<AndroidDebugBridge> myFuture;
    private boolean myCancelled; // set/read only on EDT

    public MyMonitorBridgeConnectionTask(@Nullable Project project, Future<AndroidDebugBridge> future) {
      super(project, "Waiting for adb", true);
      myFuture = future;
    }

    @Override
    public void run(@NotNull ProgressIndicator indicator) {
      indicator.setIndeterminate(true);
      while (!myFuture.isDone()) {
        try {
          myFuture.get(200, TimeUnit.MILLISECONDS);
        }
        catch (Exception ignored) {
          // all we need to know is whether the future completed or not..
        }

        if (indicator.isCanceled()) {
          return;
        }
      }
    }

    @Override
    public void onCancel() {
      myCancelled = true;
    }

    public boolean wasCanceled() {
      return myCancelled;
    }
  }
}<|MERGE_RESOLUTION|>--- conflicted
+++ resolved
@@ -70,10 +70,7 @@
 import com.intellij.openapi.vfs.VirtualFile;
 import com.intellij.util.SystemProperties;
 import java.io.File;
-<<<<<<< HEAD
-=======
 import java.util.ArrayList;
->>>>>>> cdc83e4e
 import java.util.List;
 import java.util.Locale;
 import java.util.Set;
@@ -416,17 +413,7 @@
     }
 
     File adb = null;
-<<<<<<< HEAD
     if (project != null) {
-=======
-    if (project == null) {
-      // If project is null, we'll use the global default path
-      if (IdeSdks.getInstance().getAndroidSdkPath() != null) {
-        adb = new File(IdeSdks.getInstance().getAndroidSdkPath(), platformToolPath(FN_ADB));
-        searchedPaths.add(String.format("Android SDK location from global settings: '%s'", adb.getPath()));
-      }
-    } else {
->>>>>>> cdc83e4e
       AndroidSdkData data = getProjectSdkData(project);
       if (data == null) {
         data = getFirstAndroidModuleSdkData(project);
@@ -438,16 +425,13 @@
       adb = data == null ? null : new File(data.getLocationFile(), platformToolPath(FN_ADB));
     }
 
-<<<<<<< HEAD
     // If project is null, or non-android project (e.g. react-native), we'll use the global default path
     if (adb == null && IdeSdks.getInstance().getAndroidSdkPath() != null) {
       adb = new File(IdeSdks.getInstance().getAndroidSdkPath(), platformToolPath(FN_ADB));
-    }
-
-    return adb != null && adb.exists() ? adb : null;
-=======
+      searchedPaths.add(String.format("Android SDK location from global settings: '%s'", adb.getPath()));
+    }
+
     return new AdbSearchResult(adb != null && adb.exists() ? adb : null, searchedPaths);
->>>>>>> cdc83e4e
   }
 
   @Nullable
