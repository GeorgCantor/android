package org.jetbrains.android.newProject;

import com.android.tools.idea.npw.NewModuleWizardDynamic;
import com.android.tools.idea.npw.NewProjectWizardDynamic;
import com.android.tools.idea.wizard.dynamic.*;
import com.intellij.ide.util.newProjectWizard.WizardDelegate;
import com.intellij.ide.util.projectWizard.ModuleBuilder;
import com.intellij.ide.util.projectWizard.ModuleWizardStep;
import com.intellij.ide.util.projectWizard.SettingsStep;
import com.intellij.ide.util.projectWizard.WizardContext;
import com.intellij.ide.wizard.AbstractWizard;
import com.intellij.ide.wizard.Step;
import com.intellij.openapi.Disposable;
import com.intellij.openapi.application.ApplicationManager;
import com.intellij.openapi.module.JavaModuleType;
import com.intellij.openapi.module.ModuleType;
import com.intellij.openapi.options.ConfigurationException;
import com.intellij.openapi.progress.ProgressIndicator;
import com.intellij.openapi.project.Project;
import com.intellij.openapi.roots.ModifiableRootModel;
import com.intellij.openapi.ui.DialogEarthquakeShaker;
import com.intellij.openapi.ui.DialogWrapper;
import icons.AndroidIcons;
import org.jetbrains.annotations.NotNull;
import org.jetbrains.annotations.Nullable;

import javax.swing.*;
import java.awt.*;

/**
 * @author Dmitry Avdeev
 */
public class AndroidWizardWrapper extends ModuleBuilder implements WizardDelegate {

  private DynamicWizard myWizard;

  @Override
  public void setupRootModel(ModifiableRootModel modifiableRootModel) throws ConfigurationException {
  }

  @Override
  public ModuleWizardStep modifyProjectTypeStep(@NotNull SettingsStep settingsStep) {
    return null;
  }

  @Override
  public String getBuilderId() {
    return getClass().getName();
  }

  @Override
  public String getPresentableName() {
    if (Boolean.getBoolean("use.npw.modelwizard"))
    {
      return "Android (Legacy)";
    }
    return "Android";
  }

  @Override
  public Icon getNodeIcon() {
    return AndroidIcons.Android;
  }

  @Override
  public String getParentGroup() {
    return JavaModuleType.JAVA_GROUP;
  }

  @Nullable
  @Override
  public ModuleWizardStep getCustomOptionsStep(WizardContext context, Disposable parentDisposable) {
    if (myWizard == null) {
      WizardHostDelegate host = new WizardHostDelegate(context.getWizard());
      myWizard = context.isCreatingNewProject() ? 
                 new ProjectWizard(context.getProject(), host) : 
                 new ModuleWizard(context.getProject(), host);
      myWizard.init();
    }
    return new ModuleWizardStep() {
      @Override
      public JComponent getComponent() {
        return (JComponent)myWizard.getContentPane();
      }

      @Override
      public void updateDataModel() {

      }

      @Override
      public String getHelpId() {
        if (myWizard == null || myWizard.getCurrentPath() == null) return null;
        Step step = myWizard.getCurrentPath().getCurrentStep();
        if (step instanceof DynamicWizardStep) {
          String name = ((DynamicWizardStep)step).getStepName();
          if ("Create Android Project".equals(name)) {
            return "New_Project_Dialog";
          }
          if ("Configure Form Factors".equals(name)) {
            return "Target_Android_Devices";
          }
          if ("Activity Gallery".equals(name)) {
            return "Add_an_Activity_Dialog";
          }
          if ("Template parameters".equals(name)) {
            return "Customize_the_Activity";
          }
        }
        return null;
      }
    };
  }

  @NotNull
  @Override
  public ModuleType getModuleType() {
    return JavaModuleType.getModuleType();
  }

  @Override
  public void doNextAction() {
    myWizard.doNextAction();
  }

  @Override
  public void doPreviousAction() {
    myWizard.doPreviousAction();
  }

  @Override
  public void doFinishAction() {
    myWizard.doFinishAction();
  }

  @Override
  public boolean canProceed() {
    return ((WizardDelegate)myWizard).canProceed();
  }

  private static class WizardHostDelegate implements DynamicWizardHost {

    private final AbstractWizard myWizard;

    public WizardHostDelegate(@NotNull AbstractWizard wizard) {
      myWizard = wizard;
    }

    @Override
    public Disposable getDisposable() {
      return myWizard.getDisposable();
    }

    @Override
    public void init(@NotNull DynamicWizard wizard) {

    }

    @Override
    public void show() {

    }

    @Override
    public boolean showAndGet() {
      return false;
    }

    @Override
    public void close(@NotNull CloseAction action) {
      myWizard.close(DialogWrapper.CLOSE_EXIT_CODE);
    }

    @Override
    public void shakeWindow() {
      if (!ApplicationManager.getApplication().isUnitTestMode()) {
        DialogEarthquakeShaker.shake(myWizard.getPeer().getWindow());
      }
    }

    @Override
    public void updateButtons(boolean canGoPrev, boolean canGoNext, boolean canCancel, boolean canFinish) {
      myWizard.updateButtons(canFinish, canGoNext || canFinish, !canGoPrev);
    }

    @Override
    public void setTitle(String title) {

    }

    @Override
    public void setPreferredWindowSize(Dimension dimension) {

    }

    @Override
    public void setIcon(@Nullable Icon icon) {

    }

    @Override
    public void runSensitiveOperation(@NotNull ProgressIndicator progressIndicator, boolean cancellable, @NotNull Runnable operation) {
      operation.run();
    }
  }

  private static class ProjectWizard extends NewProjectWizardDynamic implements WizardDelegate {
    public ProjectWizard(@Nullable Project project, DynamicWizardHost host) {
      super(project, null, host);
    }

    @Override
    public void init() {
      super.init();
      AndroidStudioWizardPath path = getCurrentPath();
      if (path instanceof DynamicWizardPath) {
        ((DynamicWizardPath)path).invokeUpdate(null);
      }
    }

    @Override
    protected void checkSdk() {
    }

    @Override
    public boolean canProceed() {
      return canGoNext();
    }
  }
<<<<<<< HEAD
  
=======

>>>>>>> cd33f0a2
  private static class ModuleWizard extends NewModuleWizardDynamic implements WizardDelegate {
    public ModuleWizard(@Nullable Project project, @NotNull DynamicWizardHost host) {
      super(project, null, host);
    }

    @Override
    public void init() {
      super.init();
      AndroidStudioWizardPath path = getCurrentPath();
      if (path instanceof DynamicWizardPath) {
        ((DynamicWizardPath)path).invokeUpdate(null);
      }
    }

    @Override
    protected boolean checkSdk() {
      return true;
    }

    @Override
    public boolean canProceed() {
      return canGoNext();
    }
  }
}<|MERGE_RESOLUTION|>--- conflicted
+++ resolved
@@ -227,11 +227,7 @@
       return canGoNext();
     }
   }
-<<<<<<< HEAD
   
-=======
-
->>>>>>> cd33f0a2
   private static class ModuleWizard extends NewModuleWizardDynamic implements WizardDelegate {
     public ModuleWizard(@Nullable Project project, @NotNull DynamicWizardHost host) {
       super(project, null, host);
