/*
 * Copyright (C) 2017 The Android Open Source Project
 *
 * Licensed under the Apache License, Version 2.0 (the "License");
 * you may not use this file except in compliance with the License.
 * You may obtain a copy of the License at
 *
 *      http://www.apache.org/licenses/LICENSE-2.0
 *
 * Unless required by applicable law or agreed to in writing, software
 * distributed under the License is distributed on an "AS IS" BASIS,
 * WITHOUT WARRANTIES OR CONDITIONS OF ANY KIND, either express or implied.
 * See the License for the specific language governing permissions and
 * limitations under the License.
 */
package com.android.tools.idea.uibuilder.statelist;

import static org.junit.Assert.assertFalse;
import static org.junit.Assert.assertTrue;

import android.widget.ImageView;
import com.android.ide.common.rendering.api.ViewInfo;
import com.android.tools.idea.common.surface.DesignSurface;
import com.android.tools.idea.rendering.RenderResult;
import com.android.tools.idea.uibuilder.scene.LayoutlibSceneManager;
import com.google.common.collect.ImmutableList;
import com.intellij.openapi.actionSystem.ActionManager;
import com.intellij.openapi.actionSystem.AnActionEvent;
import com.intellij.openapi.actionSystem.ToggleAction;
import org.jetbrains.annotations.NotNull;
import org.jetbrains.annotations.Nullable;
import org.junit.Test;
import org.mockito.Mockito;

<<<<<<< HEAD
=======
import static org.junit.Assert.assertFalse;
import static org.junit.Assert.assertTrue;

>>>>>>> b5f40ffd
public final class ToggleStateActionTest {
  @Test
  public void isSelectedImageIsNull() {
    ToggleAction action = new ToggleStateAction(State.PRESSED, mockSurface(null));
    assertFalse(action.isSelected(new AnActionEvent(null, dataId -> null, "sdsd", action.getTemplatePresentation(), ActionManager.getInstance(), -1)));
  }

  @Test
  public void isSelectedImageIsNotPressed() {
    ImageView image = mockImage(new int[0]);
    ToggleAction action = new ToggleStateAction(State.PRESSED, mockSurface(image));

    assertFalse(action.isSelected(new AnActionEvent(null, dataId -> null, "sdsd", action.getTemplatePresentation(), ActionManager.getInstance(), -1)));
  }

  @Test
  public void isSelectedImageIsPressed() {
    ImageView image = mockImage(new int[]{State.PRESSED.getIntValue()});
    ToggleAction action = new ToggleStateAction(State.PRESSED, mockSurface(image));

    assertTrue(action.isSelected(new AnActionEvent(null, dataId -> null, "sdsd", action.getTemplatePresentation(), ActionManager.getInstance(), -1)));
  }

  @Test
  public void setSelectedImageIsPressed() {
    ImageView image = mockImage(new int[]{State.PRESSED.getIntValue()});
    ToggleAction action = new ToggleStateAction(State.PRESSED, mockSurface(image));

    action.setSelected(new AnActionEvent(null, dataId -> null, "sdsd", action.getTemplatePresentation(), ActionManager.getInstance(), -1), false);
    Mockito.verify(image).setImageState(new int[0], false);
  }

  @Test
  public void setSelectedImageIsNotPressed() {
    ImageView image = mockImage(new int[0]);
    ToggleAction action = new ToggleStateAction(State.PRESSED, mockSurface(image));

    action.setSelected(new AnActionEvent(null, dataId -> null, "sdsd", action.getTemplatePresentation(), ActionManager.getInstance(), -1), true);
    Mockito.verify(image).setImageState(new int[]{State.PRESSED.getIntValue()}, false);
  }

  @NotNull
  private static ImageView mockImage(@NotNull int[] states) {
    ImageView image = Mockito.mock(ImageView.class);
    Mockito.when(image.getDrawableState()).thenReturn(states);

    return image;
  }

  @NotNull
  private static DesignSurface<?> mockSurface(@Nullable ImageView image) {
    DesignSurface<?> surface = Mockito.mock(DesignSurface.class);

    if (image == null) {
      return surface;
    }

    ViewInfo imageViewInfo = Mockito.mock(ViewInfo.class);
    Mockito.when(imageViewInfo.getViewObject()).thenReturn(image);

    RenderResult result = Mockito.mock(RenderResult.class);
    Mockito.when(result.getRootViews()).thenReturn(ImmutableList.of(imageViewInfo));

    LayoutlibSceneManager manager = Mockito.mock(LayoutlibSceneManager.class);
    Mockito.when(manager.getRenderResult()).thenReturn(result);

    Mockito.when(surface.getSceneManager()).thenReturn(manager);
    return surface;
  }
}<|MERGE_RESOLUTION|>--- conflicted
+++ resolved
@@ -32,12 +32,6 @@
 import org.junit.Test;
 import org.mockito.Mockito;
 
-<<<<<<< HEAD
-=======
-import static org.junit.Assert.assertFalse;
-import static org.junit.Assert.assertTrue;
-
->>>>>>> b5f40ffd
 public final class ToggleStateActionTest {
   @Test
   public void isSelectedImageIsNull() {
