PROJECT                       : testLightTestsWithMultipleModulesTestProjectStructureInAndroidTestCase_resyncing
    PROJECT_JDK                   : <JDK_NAME>
        Version                       : <JDK_VERSION>
    MODULE                        : testLightTestsWithMultipleModulesTestProjectStructureInAndroidTestCase_resyncing
        LinkedProjectId               : testLightTestsWithMultipleModulesTestProjectStructureInAndroidTestCase_resyncing
        LinkedProjectPath             : <TEMP>
        RootProjectPath               : <TEMP>
        COMPILER_MODULE_EXTENSION
            isCompilerPathInherited       : true
            isExcludeOutput               : true
        ModuleFile                    : <TEMP>/testLightTestsWithMultipleModulesTestProjectStructureInAndroidTestCase_resyncing.iml [-]
        ModuleTypeName                : JAVA_MODULE
        CONENT_ENTRY                  : file://<TEMP>
            EXCLUDE_FOLDER                : file://<TEMP>/.gradle [-]
            EXCLUDE_FOLDER                : file://<TEMP>/build [-]
        JDK                           : <NAME_CUT> Android SDK
        *isInherited                  : false
            SdkType                       : Android SDK
            HomePath                      : <ANDROID_SDK>
        ORDER_ENTRY                   : <Module source>
        BUILD_TASKS
            TEST_COMPILE_MODE             : All
            TEST_COMPILE_MODE             : Android tests
            TEST_COMPILE_MODE             : Unit tests
            TEST_COMPILE_MODE             : None
    MODULE                        : testLightTestsWithMultipleModulesTestProjectStructureInAndroidTestCase_resyncing.app
        LINKED_ANDROID_MODULE_GROUP
            holder                        : testLightTestsWithMultipleModulesTestProjectStructureInAndroidTestCase_resyncing.app
            main                          : testLightTestsWithMultipleModulesTestProjectStructureInAndroidTestCase_resyncing.app.main
            unitTest                      : testLightTestsWithMultipleModulesTestProjectStructureInAndroidTestCase_resyncing.app.unitTest
            androidTest                   : testLightTestsWithMultipleModulesTestProjectStructureInAndroidTestCase_resyncing.app.androidTest
        LinkedProjectId               : :app
        LinkedProjectPath             : <TEMP>/app
        RootProjectPath               : <TEMP>
        COMPILER_MODULE_EXTENSION
            isCompilerPathInherited       : false
            isExcludeOutput               : true
        ModuleFile                    : <TEMP>/.idea/modules/app/testLightTestsWithMultipleModulesTestProjectStructureInAndroidTestCase_resyncing.app.iml [-]
        ModuleTypeName                : JAVA_MODULE
        FACET                         : Android
            TypeId                        : android
            ExternalSource                : GRADLE
            SelectedBuildVariant          : debug
            AllowUserConfiguration        : false
            GenFolderRelativePathApt      : /gen
            GenFolderRelativePathAidl     : /gen
            ManifestFileRelativePath      : /src/main/AndroidManifest.xml
            ResFolderRelativePath         : /src/main/res
            - ResFoldersRelativePath      :  [-]
            - TestResFoldersRelativePath  :  [-]
            AssetsFolderRelativePath      : /src/main/assets
            LibsFolderRelativePath        : /libs
            ProjectType                   : 0
            PackTestCode                  : false
            RunProguard                   : false
            ProguardLogsFolderRelativePath          : /proguard_logs
            UseCustomManifestPackage      : false
            - ProGuardCfgFiles            : file://%MODULE_SDK_HOME%/tools/proguard/proguard-android.txt
        FACET                         : Android-Gradle
            TypeId                        : android-gradle
            ExternalSource                : GRADLE
        CONENT_ENTRY                  : file://<TEMP>/app
            EXCLUDE_FOLDER                : file://<TEMP>/app/.gradle [-]
            EXCLUDE_FOLDER                : file://<TEMP>/app/build [-]
        JDK                           : <NAME_CUT> Android SDK
        *isInherited                  : false
            SdkType                       : Android SDK
            HomePath                      : <ANDROID_SDK>
<<<<<<< HEAD
            VersionString                 : <JDK_VERSION>
=======
>>>>>>> de127946
        ORDER_ENTRY                   : <Module source>
        BUILD_TASKS
            TEST_COMPILE_MODE             : All
                CLEAN                         : :app:generateDebugSources, :app:ideAndroidTestSetupTask1, :app:ideAndroidTestSetupTask2, :app:ideUnitTestSetupTask1, :app:ideUnitTestSetupTask2
                ASSEMBLE                      : :app:assembleDebug, :app:assembleDebugAndroidTest, :app:assembleDebugUnitTest
                REBUILD                       : :app:assembleDebug, :app:assembleDebugAndroidTest, :app:assembleDebugUnitTest, :app:clean
                COMPILE_JAVA                  : :app:compileDebugAndroidTestSources, :app:compileDebugSources, :app:compileDebugUnitTestSources
                SOURCE_GEN                    : :app:generateDebugSources, :app:ideAndroidTestSetupTask1, :app:ideAndroidTestSetupTask2, :app:ideUnitTestSetupTask1, :app:ideUnitTestSetupTask2
                BUNDLE                        : :app:bundleDebug
                APK_FROM_BUNDLE               : :app:extractApksForDebug
            TEST_COMPILE_MODE             : Android tests
                CLEAN                         : :app:generateDebugSources, :app:ideAndroidTestSetupTask1, :app:ideAndroidTestSetupTask2
                ASSEMBLE                      : :app:assembleDebug, :app:assembleDebugAndroidTest
                REBUILD                       : :app:assembleDebug, :app:assembleDebugAndroidTest, :app:clean
                COMPILE_JAVA                  : :app:compileDebugAndroidTestSources, :app:compileDebugSources
                SOURCE_GEN                    : :app:generateDebugSources, :app:ideAndroidTestSetupTask1, :app:ideAndroidTestSetupTask2
                BUNDLE                        : :app:bundleDebug
                APK_FROM_BUNDLE               : :app:extractApksForDebug
            TEST_COMPILE_MODE             : Unit tests
                CLEAN                         : :app:generateDebugSources, :app:ideUnitTestSetupTask1, :app:ideUnitTestSetupTask2
                ASSEMBLE                      : :app:assembleDebug, :app:assembleDebugUnitTest
                REBUILD                       : :app:assembleDebug, :app:assembleDebugUnitTest, :app:clean
                COMPILE_JAVA                  : :app:compileDebugUnitTestSources
                SOURCE_GEN                    : :app:generateDebugSources, :app:ideUnitTestSetupTask1, :app:ideUnitTestSetupTask2
                BUNDLE                        : :app:bundleDebug
                APK_FROM_BUNDLE               : :app:extractApksForDebug
            TEST_COMPILE_MODE             : None
                CLEAN                         : :app:generateDebugSources
                ASSEMBLE                      : :app:assembleDebug
                REBUILD                       : :app:assembleDebug, :app:clean
                COMPILE_JAVA                  : :app:compileDebugSources
                SOURCE_GEN                    : :app:generateDebugSources
                BUNDLE                        : :app:bundleDebug
                APK_FROM_BUNDLE               : :app:extractApksForDebug
    MODULE                        : testLightTestsWithMultipleModulesTestProjectStructureInAndroidTestCase_resyncing.app.androidTest
        LINKED_ANDROID_MODULE_GROUP
            holder                        : testLightTestsWithMultipleModulesTestProjectStructureInAndroidTestCase_resyncing.app
            main                          : testLightTestsWithMultipleModulesTestProjectStructureInAndroidTestCase_resyncing.app.main
            unitTest                      : testLightTestsWithMultipleModulesTestProjectStructureInAndroidTestCase_resyncing.app.unitTest
            androidTest                   : testLightTestsWithMultipleModulesTestProjectStructureInAndroidTestCase_resyncing.app.androidTest
        ExternalModuleType            : sourceSet
        LinkedProjectId               : :app:androidTest
        LinkedProjectPath             : <TEMP>/app
        RootProjectPath               : <TEMP>
        COMPILER_MODULE_EXTENSION
            isCompilerPathInherited       : false
            isExcludeOutput               : true
        ModuleFile                    : <TEMP>/.idea/modules/app/testLightTestsWithMultipleModulesTestProjectStructureInAndroidTestCase_resyncing.app.androidTest.iml [-]
        ModuleTypeName                : JAVA_MODULE
        FACET                         : Android
            TypeId                        : android
            ExternalSource                : GRADLE
            SelectedBuildVariant          : debug
            AllowUserConfiguration        : false
            GenFolderRelativePathApt      : /gen
            GenFolderRelativePathAidl     : /gen
            ManifestFileRelativePath      : /src/main/AndroidManifest.xml
            ResFolderRelativePath         : /src/main/res
            - ResFoldersRelativePath      :  [-]
            - TestResFoldersRelativePath  : file://<TEMP>/app/src/androidTest/res [-]
            - TestResFoldersRelativePath  : file://<TEMP>/app/src/androidTestDebug/res [-]
            - TestResFoldersRelativePath  : file://<TEMP>/app/build/generated/res/resValues/androidTest/debug [-]
            AssetsFolderRelativePath      : /src/main/assets
            LibsFolderRelativePath        : /libs
            ProjectType                   : 0
            PackTestCode                  : false
            RunProguard                   : false
            ProguardLogsFolderRelativePath          : /proguard_logs
            UseCustomManifestPackage      : false
            - ProGuardCfgFiles            : file://%MODULE_SDK_HOME%/tools/proguard/proguard-android.txt
        CONENT_ENTRY                  : file://<TEMP>/app/build/generated/ap_generated_sources/debugAndroidTest/out [-]
        CONENT_ENTRY                  : file://<TEMP>/app/build/generated/res/resValues/androidTest/debug [-]
        CONENT_ENTRY                  : file://<TEMP>/app/src/androidTest [-]
        CONENT_ENTRY                  : file://<TEMP>/app/src/androidTestDebug [-]
        WATCHED_TEST_SOURCE_FOLDER    : file://<TEMP>/app/build/generated/ap_generated_sources/debugAndroidTest/out [-]
            Generated                     : true
        WATCHED_TEST_RESOURCE_FOLDER  : file://<TEMP>/app/build/generated/res/resValues/androidTest/debug [-]
            Generated                     : true
        WATCHED_TEST_RESOURCE_FOLDER  : file://<TEMP>/app/src/androidTest/assets [-]
        WATCHED_TEST_RESOURCE_FOLDER  : file://<TEMP>/app/src/androidTest/baselineProfiles [-]
        WATCHED_TEST_SOURCE_FOLDER    : file://<TEMP>/app/src/androidTest/java [-]
        WATCHED_TEST_SOURCE_FOLDER    : file://<TEMP>/app/src/androidTest/kotlin [-]
        WATCHED_TEST_RESOURCE_FOLDER  : file://<TEMP>/app/src/androidTest/res [-]
        WATCHED_TEST_RESOURCE_FOLDER  : file://<TEMP>/app/src/androidTest/resources [-]
        WATCHED_TEST_SOURCE_FOLDER    : file://<TEMP>/app/src/androidTest/shaders [-]
        WATCHED_TEST_RESOURCE_FOLDER  : file://<TEMP>/app/src/androidTestDebug/assets [-]
        WATCHED_TEST_RESOURCE_FOLDER  : file://<TEMP>/app/src/androidTestDebug/baselineProfiles [-]
        WATCHED_TEST_SOURCE_FOLDER    : file://<TEMP>/app/src/androidTestDebug/java [-]
        WATCHED_TEST_SOURCE_FOLDER    : file://<TEMP>/app/src/androidTestDebug/kotlin [-]
        WATCHED_TEST_RESOURCE_FOLDER  : file://<TEMP>/app/src/androidTestDebug/res [-]
        WATCHED_TEST_RESOURCE_FOLDER  : file://<TEMP>/app/src/androidTestDebug/resources [-]
        WATCHED_TEST_SOURCE_FOLDER    : file://<TEMP>/app/src/androidTestDebug/shaders [-]
        JDK                           : <NAME_CUT> Android SDK
        *isInherited                  : false
            SdkType                       : Android SDK
            HomePath                      : <ANDROID_SDK>
<<<<<<< HEAD
            VersionString                 : <JDK_VERSION>
=======
>>>>>>> de127946
        ORDER_ENTRY                   : <Module source>
        ORDER_ENTRY                   : testLightTestsWithMultipleModulesTestProjectStructureInAndroidTestCase_resyncing.app.main
            Scope                         : Test
        ORDER_ENTRY                   : testLightTestsWithMultipleModulesTestProjectStructureInAndroidTestCase_resyncing.lib.main
            Scope                         : Test
        BUILD_TASKS
            TEST_COMPILE_MODE             : All
                CLEAN                         : :app:generateDebugSources, :app:ideAndroidTestSetupTask1, :app:ideAndroidTestSetupTask2, :app:ideUnitTestSetupTask1, :app:ideUnitTestSetupTask2
                ASSEMBLE                      : :app:assembleDebug, :app:assembleDebugAndroidTest, :app:assembleDebugUnitTest
                REBUILD                       : :app:assembleDebug, :app:assembleDebugAndroidTest, :app:assembleDebugUnitTest, :app:clean
                COMPILE_JAVA                  : :app:compileDebugAndroidTestSources, :app:compileDebugSources, :app:compileDebugUnitTestSources
                SOURCE_GEN                    : :app:generateDebugSources, :app:ideAndroidTestSetupTask1, :app:ideAndroidTestSetupTask2, :app:ideUnitTestSetupTask1, :app:ideUnitTestSetupTask2
                BUNDLE                        : :app:bundleDebug
                APK_FROM_BUNDLE               : :app:extractApksForDebug
            TEST_COMPILE_MODE             : Android tests
                CLEAN                         : :app:generateDebugSources, :app:ideAndroidTestSetupTask1, :app:ideAndroidTestSetupTask2
                ASSEMBLE                      : :app:assembleDebug, :app:assembleDebugAndroidTest
                REBUILD                       : :app:assembleDebug, :app:assembleDebugAndroidTest, :app:clean
                COMPILE_JAVA                  : :app:compileDebugAndroidTestSources, :app:compileDebugSources
                SOURCE_GEN                    : :app:generateDebugSources, :app:ideAndroidTestSetupTask1, :app:ideAndroidTestSetupTask2
                BUNDLE                        : :app:bundleDebug
                APK_FROM_BUNDLE               : :app:extractApksForDebug
            TEST_COMPILE_MODE             : Unit tests
                CLEAN                         : :app:generateDebugSources, :app:ideUnitTestSetupTask1, :app:ideUnitTestSetupTask2
                ASSEMBLE                      : :app:assembleDebug, :app:assembleDebugUnitTest
                REBUILD                       : :app:assembleDebug, :app:assembleDebugUnitTest, :app:clean
                COMPILE_JAVA                  : :app:compileDebugUnitTestSources
                SOURCE_GEN                    : :app:generateDebugSources, :app:ideUnitTestSetupTask1, :app:ideUnitTestSetupTask2
                BUNDLE                        : :app:bundleDebug
                APK_FROM_BUNDLE               : :app:extractApksForDebug
            TEST_COMPILE_MODE             : None
                CLEAN                         : :app:generateDebugSources
                ASSEMBLE                      : :app:assembleDebug
                REBUILD                       : :app:assembleDebug, :app:clean
                COMPILE_JAVA                  : :app:compileDebugSources
                SOURCE_GEN                    : :app:generateDebugSources
                BUNDLE                        : :app:bundleDebug
                APK_FROM_BUNDLE               : :app:extractApksForDebug
    MODULE                        : testLightTestsWithMultipleModulesTestProjectStructureInAndroidTestCase_resyncing.app.main
        LINKED_ANDROID_MODULE_GROUP
            holder                        : testLightTestsWithMultipleModulesTestProjectStructureInAndroidTestCase_resyncing.app
            main                          : testLightTestsWithMultipleModulesTestProjectStructureInAndroidTestCase_resyncing.app.main
            unitTest                      : testLightTestsWithMultipleModulesTestProjectStructureInAndroidTestCase_resyncing.app.unitTest
            androidTest                   : testLightTestsWithMultipleModulesTestProjectStructureInAndroidTestCase_resyncing.app.androidTest
        ExternalModuleType            : sourceSet
        LinkedProjectId               : :app:main
        LinkedProjectPath             : <TEMP>/app
        RootProjectPath               : <TEMP>
        COMPILER_MODULE_EXTENSION
            isCompilerPathInherited       : false
            isExcludeOutput               : true
        ModuleFile                    : <TEMP>/.idea/modules/app/testLightTestsWithMultipleModulesTestProjectStructureInAndroidTestCase_resyncing.app.main.iml [-]
        ModuleTypeName                : JAVA_MODULE
        FACET                         : Android
            TypeId                        : android
            ExternalSource                : GRADLE
            SelectedBuildVariant          : debug
            AllowUserConfiguration        : false
            GenFolderRelativePathApt      : /gen
            GenFolderRelativePathAidl     : /gen
            ManifestFileRelativePath      : /src/main/AndroidManifest.xml
            ResFolderRelativePath         : /src/main/res
            - ResFoldersRelativePath      : file://<TEMP>/app/src/main/res [-]
            - ResFoldersRelativePath      : file://<TEMP>/app/src/debug/res [-]
            - ResFoldersRelativePath      : file://<TEMP>/app/build/generated/res/resValues/debug [-]
            - TestResFoldersRelativePath  :  [-]
            AssetsFolderRelativePath      : /src/main/assets
            LibsFolderRelativePath        : /libs
            ProjectType                   : 0
            PackTestCode                  : false
            RunProguard                   : false
            ProguardLogsFolderRelativePath          : /proguard_logs
            UseCustomManifestPackage      : false
            - ProGuardCfgFiles            : file://%MODULE_SDK_HOME%/tools/proguard/proguard-android.txt
        CONENT_ENTRY                  : file://<TEMP>/app/build/generated/ap_generated_sources/debug/out [-]
        CONENT_ENTRY                  : file://<TEMP>/app/build/generated/res/resValues/debug [-]
        CONENT_ENTRY                  : file://<TEMP>/app/src/debug [-]
        CONENT_ENTRY                  : file://<TEMP>/app/src/main [-]
        WATCHED_SOURCE_FOLDER         : file://<TEMP>/app/build/generated/ap_generated_sources/debug/out [-]
            Generated                     : true
        WATCHED_RESOURCE_FOLDER       : file://<TEMP>/app/build/generated/res/resValues/debug [-]
            Generated                     : true
        WATCHED_RESOURCE_FOLDER       : file://<TEMP>/app/src/debug/assets [-]
        WATCHED_RESOURCE_FOLDER       : file://<TEMP>/app/src/debug/baselineProfiles [-]
        WATCHED_SOURCE_FOLDER         : file://<TEMP>/app/src/debug/java [-]
        WATCHED_SOURCE_FOLDER         : file://<TEMP>/app/src/debug/kotlin [-]
        WATCHED_RESOURCE_FOLDER       : file://<TEMP>/app/src/debug/res [-]
        WATCHED_RESOURCE_FOLDER       : file://<TEMP>/app/src/debug/resources [-]
        WATCHED_SOURCE_FOLDER         : file://<TEMP>/app/src/debug/shaders [-]
        WATCHED_RESOURCE_FOLDER       : file://<TEMP>/app/src/main/assets [-]
        WATCHED_RESOURCE_FOLDER       : file://<TEMP>/app/src/main/baselineProfiles [-]
        WATCHED_SOURCE_FOLDER         : file://<TEMP>/app/src/main/java [-]
        WATCHED_SOURCE_FOLDER         : file://<TEMP>/app/src/main/kotlin [-]
        WATCHED_RESOURCE_FOLDER       : file://<TEMP>/app/src/main/res [-]
        WATCHED_RESOURCE_FOLDER       : file://<TEMP>/app/src/main/resources [-]
        WATCHED_SOURCE_FOLDER         : file://<TEMP>/app/src/main/shaders [-]
        JDK                           : <NAME_CUT> Android SDK
        *isInherited                  : false
            SdkType                       : Android SDK
            HomePath                      : <ANDROID_SDK>
<<<<<<< HEAD
            VersionString                 : <JDK_VERSION>
=======
>>>>>>> de127946
        ORDER_ENTRY                   : <Module source>
        ORDER_ENTRY                   : testLightTestsWithMultipleModulesTestProjectStructureInAndroidTestCase_resyncing.lib.main
        BUILD_TASKS
            TEST_COMPILE_MODE             : All
                CLEAN                         : :app:generateDebugSources, :app:ideAndroidTestSetupTask1, :app:ideAndroidTestSetupTask2, :app:ideUnitTestSetupTask1, :app:ideUnitTestSetupTask2
                ASSEMBLE                      : :app:assembleDebug, :app:assembleDebugAndroidTest, :app:assembleDebugUnitTest
                REBUILD                       : :app:assembleDebug, :app:assembleDebugAndroidTest, :app:assembleDebugUnitTest, :app:clean
                COMPILE_JAVA                  : :app:compileDebugAndroidTestSources, :app:compileDebugSources, :app:compileDebugUnitTestSources
                SOURCE_GEN                    : :app:generateDebugSources, :app:ideAndroidTestSetupTask1, :app:ideAndroidTestSetupTask2, :app:ideUnitTestSetupTask1, :app:ideUnitTestSetupTask2
                BUNDLE                        : :app:bundleDebug
                APK_FROM_BUNDLE               : :app:extractApksForDebug
            TEST_COMPILE_MODE             : Android tests
                CLEAN                         : :app:generateDebugSources, :app:ideAndroidTestSetupTask1, :app:ideAndroidTestSetupTask2
                ASSEMBLE                      : :app:assembleDebug, :app:assembleDebugAndroidTest
                REBUILD                       : :app:assembleDebug, :app:assembleDebugAndroidTest, :app:clean
                COMPILE_JAVA                  : :app:compileDebugAndroidTestSources, :app:compileDebugSources
                SOURCE_GEN                    : :app:generateDebugSources, :app:ideAndroidTestSetupTask1, :app:ideAndroidTestSetupTask2
                BUNDLE                        : :app:bundleDebug
                APK_FROM_BUNDLE               : :app:extractApksForDebug
            TEST_COMPILE_MODE             : Unit tests
                CLEAN                         : :app:generateDebugSources, :app:ideUnitTestSetupTask1, :app:ideUnitTestSetupTask2
                ASSEMBLE                      : :app:assembleDebug, :app:assembleDebugUnitTest
                REBUILD                       : :app:assembleDebug, :app:assembleDebugUnitTest, :app:clean
                COMPILE_JAVA                  : :app:compileDebugUnitTestSources
                SOURCE_GEN                    : :app:generateDebugSources, :app:ideUnitTestSetupTask1, :app:ideUnitTestSetupTask2
                BUNDLE                        : :app:bundleDebug
                APK_FROM_BUNDLE               : :app:extractApksForDebug
            TEST_COMPILE_MODE             : None
                CLEAN                         : :app:generateDebugSources
                ASSEMBLE                      : :app:assembleDebug
                REBUILD                       : :app:assembleDebug, :app:clean
                COMPILE_JAVA                  : :app:compileDebugSources
                SOURCE_GEN                    : :app:generateDebugSources
                BUNDLE                        : :app:bundleDebug
                APK_FROM_BUNDLE               : :app:extractApksForDebug
    MODULE                        : testLightTestsWithMultipleModulesTestProjectStructureInAndroidTestCase_resyncing.app.unitTest
        LINKED_ANDROID_MODULE_GROUP
            holder                        : testLightTestsWithMultipleModulesTestProjectStructureInAndroidTestCase_resyncing.app
            main                          : testLightTestsWithMultipleModulesTestProjectStructureInAndroidTestCase_resyncing.app.main
            unitTest                      : testLightTestsWithMultipleModulesTestProjectStructureInAndroidTestCase_resyncing.app.unitTest
            androidTest                   : testLightTestsWithMultipleModulesTestProjectStructureInAndroidTestCase_resyncing.app.androidTest
        ExternalModuleType            : sourceSet
        LinkedProjectId               : :app:unitTest
        LinkedProjectPath             : <TEMP>/app
        RootProjectPath               : <TEMP>
        COMPILER_MODULE_EXTENSION
            isCompilerPathInherited       : false
            isExcludeOutput               : true
        ModuleFile                    : <TEMP>/.idea/modules/app/testLightTestsWithMultipleModulesTestProjectStructureInAndroidTestCase_resyncing.app.unitTest.iml [-]
        ModuleTypeName                : JAVA_MODULE
        FACET                         : Android
            TypeId                        : android
            ExternalSource                : GRADLE
            SelectedBuildVariant          : debug
            AllowUserConfiguration        : false
            GenFolderRelativePathApt      : /gen
            GenFolderRelativePathAidl     : /gen
            ManifestFileRelativePath      : /src/main/AndroidManifest.xml
            ResFolderRelativePath         : /src/main/res
            - ResFoldersRelativePath      :  [-]
            - TestResFoldersRelativePath  :  [-]
            AssetsFolderRelativePath      : /src/main/assets
            LibsFolderRelativePath        : /libs
            ProjectType                   : 0
            PackTestCode                  : false
            RunProguard                   : false
            ProguardLogsFolderRelativePath          : /proguard_logs
            UseCustomManifestPackage      : false
            - ProGuardCfgFiles            : file://%MODULE_SDK_HOME%/tools/proguard/proguard-android.txt
        CONENT_ENTRY                  : file://<TEMP>/app/build/generated/ap_generated_sources/debugUnitTest/out [-]
        CONENT_ENTRY                  : file://<TEMP>/app/src/test [-]
        CONENT_ENTRY                  : file://<TEMP>/app/src/testDebug [-]
        WATCHED_TEST_SOURCE_FOLDER    : file://<TEMP>/app/build/generated/ap_generated_sources/debugUnitTest/out [-]
            Generated                     : true
        WATCHED_TEST_RESOURCE_FOLDER  : file://<TEMP>/app/src/test/assets [-]
        WATCHED_TEST_RESOURCE_FOLDER  : file://<TEMP>/app/src/test/baselineProfiles [-]
        WATCHED_TEST_SOURCE_FOLDER    : file://<TEMP>/app/src/test/java [-]
        WATCHED_TEST_SOURCE_FOLDER    : file://<TEMP>/app/src/test/kotlin [-]
        WATCHED_TEST_RESOURCE_FOLDER  : file://<TEMP>/app/src/test/res [-]
        WATCHED_TEST_RESOURCE_FOLDER  : file://<TEMP>/app/src/test/resources [-]
        WATCHED_TEST_SOURCE_FOLDER    : file://<TEMP>/app/src/test/shaders [-]
        WATCHED_TEST_RESOURCE_FOLDER  : file://<TEMP>/app/src/testDebug/assets [-]
        WATCHED_TEST_RESOURCE_FOLDER  : file://<TEMP>/app/src/testDebug/baselineProfiles [-]
        WATCHED_TEST_SOURCE_FOLDER    : file://<TEMP>/app/src/testDebug/java [-]
        WATCHED_TEST_SOURCE_FOLDER    : file://<TEMP>/app/src/testDebug/kotlin [-]
        WATCHED_TEST_RESOURCE_FOLDER  : file://<TEMP>/app/src/testDebug/res [-]
        WATCHED_TEST_RESOURCE_FOLDER  : file://<TEMP>/app/src/testDebug/resources [-]
        WATCHED_TEST_SOURCE_FOLDER    : file://<TEMP>/app/src/testDebug/shaders [-]
        JDK                           : <NAME_CUT> Android SDK
        *isInherited                  : false
            SdkType                       : Android SDK
            HomePath                      : <ANDROID_SDK>
<<<<<<< HEAD
            VersionString                 : <JDK_VERSION>
=======
>>>>>>> de127946
        ORDER_ENTRY                   : <Module source>
        ORDER_ENTRY                   : testLightTestsWithMultipleModulesTestProjectStructureInAndroidTestCase_resyncing.app.main
            Scope                         : Test
        ORDER_ENTRY                   : testLightTestsWithMultipleModulesTestProjectStructureInAndroidTestCase_resyncing.lib.main
            Scope                         : Test
        BUILD_TASKS
            TEST_COMPILE_MODE             : All
                CLEAN                         : :app:generateDebugSources, :app:ideAndroidTestSetupTask1, :app:ideAndroidTestSetupTask2, :app:ideUnitTestSetupTask1, :app:ideUnitTestSetupTask2
                ASSEMBLE                      : :app:assembleDebug, :app:assembleDebugAndroidTest, :app:assembleDebugUnitTest
                REBUILD                       : :app:assembleDebug, :app:assembleDebugAndroidTest, :app:assembleDebugUnitTest, :app:clean
                COMPILE_JAVA                  : :app:compileDebugAndroidTestSources, :app:compileDebugSources, :app:compileDebugUnitTestSources
                SOURCE_GEN                    : :app:generateDebugSources, :app:ideAndroidTestSetupTask1, :app:ideAndroidTestSetupTask2, :app:ideUnitTestSetupTask1, :app:ideUnitTestSetupTask2
                BUNDLE                        : :app:bundleDebug
                APK_FROM_BUNDLE               : :app:extractApksForDebug
            TEST_COMPILE_MODE             : Android tests
                CLEAN                         : :app:generateDebugSources, :app:ideAndroidTestSetupTask1, :app:ideAndroidTestSetupTask2
                ASSEMBLE                      : :app:assembleDebug, :app:assembleDebugAndroidTest
                REBUILD                       : :app:assembleDebug, :app:assembleDebugAndroidTest, :app:clean
                COMPILE_JAVA                  : :app:compileDebugAndroidTestSources, :app:compileDebugSources
                SOURCE_GEN                    : :app:generateDebugSources, :app:ideAndroidTestSetupTask1, :app:ideAndroidTestSetupTask2
                BUNDLE                        : :app:bundleDebug
                APK_FROM_BUNDLE               : :app:extractApksForDebug
            TEST_COMPILE_MODE             : Unit tests
                CLEAN                         : :app:generateDebugSources, :app:ideUnitTestSetupTask1, :app:ideUnitTestSetupTask2
                ASSEMBLE                      : :app:assembleDebug, :app:assembleDebugUnitTest
                REBUILD                       : :app:assembleDebug, :app:assembleDebugUnitTest, :app:clean
                COMPILE_JAVA                  : :app:compileDebugUnitTestSources
                SOURCE_GEN                    : :app:generateDebugSources, :app:ideUnitTestSetupTask1, :app:ideUnitTestSetupTask2
                BUNDLE                        : :app:bundleDebug
                APK_FROM_BUNDLE               : :app:extractApksForDebug
            TEST_COMPILE_MODE             : None
                CLEAN                         : :app:generateDebugSources
                ASSEMBLE                      : :app:assembleDebug
                REBUILD                       : :app:assembleDebug, :app:clean
                COMPILE_JAVA                  : :app:compileDebugSources
                SOURCE_GEN                    : :app:generateDebugSources
                BUNDLE                        : :app:bundleDebug
                APK_FROM_BUNDLE               : :app:extractApksForDebug
    MODULE                        : testLightTestsWithMultipleModulesTestProjectStructureInAndroidTestCase_resyncing.lib
        LINKED_ANDROID_MODULE_GROUP
            holder                        : testLightTestsWithMultipleModulesTestProjectStructureInAndroidTestCase_resyncing.lib
            main                          : testLightTestsWithMultipleModulesTestProjectStructureInAndroidTestCase_resyncing.lib.main
            unitTest                      : testLightTestsWithMultipleModulesTestProjectStructureInAndroidTestCase_resyncing.lib.unitTest
            androidTest                   : testLightTestsWithMultipleModulesTestProjectStructureInAndroidTestCase_resyncing.lib.androidTest
        LinkedProjectId               : :lib
        LinkedProjectPath             : <TEMP>/lib
        RootProjectPath               : <TEMP>
        COMPILER_MODULE_EXTENSION
            isCompilerPathInherited       : false
            isExcludeOutput               : true
        ModuleFile                    : <TEMP>/.idea/modules/lib/testLightTestsWithMultipleModulesTestProjectStructureInAndroidTestCase_resyncing.lib.iml [-]
        ModuleTypeName                : JAVA_MODULE
        FACET                         : Android
            TypeId                        : android
            ExternalSource                : GRADLE
            SelectedBuildVariant          : debug
            AllowUserConfiguration        : false
            GenFolderRelativePathApt      : /gen
            GenFolderRelativePathAidl     : /gen
            ManifestFileRelativePath      : /src/main/AndroidManifest.xml
            ResFolderRelativePath         : /src/main/res
            - ResFoldersRelativePath      :  [-]
            - TestResFoldersRelativePath  :  [-]
            AssetsFolderRelativePath      : /src/main/assets
            LibsFolderRelativePath        : /libs
            ProjectType                   : 0
            PackTestCode                  : false
            RunProguard                   : false
            ProguardLogsFolderRelativePath          : /proguard_logs
            UseCustomManifestPackage      : false
            - ProGuardCfgFiles            : file://%MODULE_SDK_HOME%/tools/proguard/proguard-android.txt
        FACET                         : Android-Gradle
            TypeId                        : android-gradle
            ExternalSource                : GRADLE
        CONENT_ENTRY                  : file://<TEMP>/lib
            EXCLUDE_FOLDER                : file://<TEMP>/lib/.gradle [-]
            EXCLUDE_FOLDER                : file://<TEMP>/lib/build [-]
        JDK                           : <NAME_CUT> Android SDK
        *isInherited                  : false
            SdkType                       : Android SDK
            HomePath                      : <ANDROID_SDK>
<<<<<<< HEAD
            VersionString                 : <JDK_VERSION>
=======
>>>>>>> de127946
        ORDER_ENTRY                   : <Module source>
        BUILD_TASKS
            TEST_COMPILE_MODE             : All
                CLEAN                         : :lib:generateDebugSources, :lib:ideAndroidTestSetupTask1, :lib:ideAndroidTestSetupTask2, :lib:ideUnitTestSetupTask1, :lib:ideUnitTestSetupTask2
                ASSEMBLE                      : :lib:assembleDebug, :lib:assembleDebugAndroidTest, :lib:assembleDebugUnitTest
                REBUILD                       : :lib:assembleDebug, :lib:assembleDebugAndroidTest, :lib:assembleDebugUnitTest, :lib:clean
                COMPILE_JAVA                  : :lib:compileDebugAndroidTestSources, :lib:compileDebugSources, :lib:compileDebugUnitTestSources
                SOURCE_GEN                    : :lib:generateDebugSources, :lib:ideAndroidTestSetupTask1, :lib:ideAndroidTestSetupTask2, :lib:ideUnitTestSetupTask1, :lib:ideUnitTestSetupTask2
                BUNDLE                        : :lib:bundleDebug
                APK_FROM_BUNDLE               : :lib:extractApksForDebug
            TEST_COMPILE_MODE             : Android tests
                CLEAN                         : :lib:generateDebugSources, :lib:ideAndroidTestSetupTask1, :lib:ideAndroidTestSetupTask2
                ASSEMBLE                      : :lib:assembleDebug, :lib:assembleDebugAndroidTest
                REBUILD                       : :lib:assembleDebug, :lib:assembleDebugAndroidTest, :lib:clean
                COMPILE_JAVA                  : :lib:compileDebugAndroidTestSources, :lib:compileDebugSources
                SOURCE_GEN                    : :lib:generateDebugSources, :lib:ideAndroidTestSetupTask1, :lib:ideAndroidTestSetupTask2
                BUNDLE                        : :lib:bundleDebug
                APK_FROM_BUNDLE               : :lib:extractApksForDebug
            TEST_COMPILE_MODE             : Unit tests
                CLEAN                         : :lib:generateDebugSources, :lib:ideUnitTestSetupTask1, :lib:ideUnitTestSetupTask2
                ASSEMBLE                      : :lib:assembleDebug, :lib:assembleDebugUnitTest
                REBUILD                       : :lib:assembleDebug, :lib:assembleDebugUnitTest, :lib:clean
                COMPILE_JAVA                  : :lib:compileDebugUnitTestSources
                SOURCE_GEN                    : :lib:generateDebugSources, :lib:ideUnitTestSetupTask1, :lib:ideUnitTestSetupTask2
                BUNDLE                        : :lib:bundleDebug
                APK_FROM_BUNDLE               : :lib:extractApksForDebug
            TEST_COMPILE_MODE             : None
                CLEAN                         : :lib:generateDebugSources
                ASSEMBLE                      : :lib:assembleDebug
                REBUILD                       : :lib:assembleDebug, :lib:clean
                COMPILE_JAVA                  : :lib:compileDebugSources
                SOURCE_GEN                    : :lib:generateDebugSources
                BUNDLE                        : :lib:bundleDebug
                APK_FROM_BUNDLE               : :lib:extractApksForDebug
    MODULE                        : testLightTestsWithMultipleModulesTestProjectStructureInAndroidTestCase_resyncing.lib.androidTest
        LINKED_ANDROID_MODULE_GROUP
            holder                        : testLightTestsWithMultipleModulesTestProjectStructureInAndroidTestCase_resyncing.lib
            main                          : testLightTestsWithMultipleModulesTestProjectStructureInAndroidTestCase_resyncing.lib.main
            unitTest                      : testLightTestsWithMultipleModulesTestProjectStructureInAndroidTestCase_resyncing.lib.unitTest
            androidTest                   : testLightTestsWithMultipleModulesTestProjectStructureInAndroidTestCase_resyncing.lib.androidTest
        ExternalModuleType            : sourceSet
        LinkedProjectId               : :lib:androidTest
        LinkedProjectPath             : <TEMP>/lib
        RootProjectPath               : <TEMP>
        COMPILER_MODULE_EXTENSION
            isCompilerPathInherited       : false
            isExcludeOutput               : true
        ModuleFile                    : <TEMP>/.idea/modules/lib/testLightTestsWithMultipleModulesTestProjectStructureInAndroidTestCase_resyncing.lib.androidTest.iml [-]
        ModuleTypeName                : JAVA_MODULE
        FACET                         : Android
            TypeId                        : android
            ExternalSource                : GRADLE
            SelectedBuildVariant          : debug
            AllowUserConfiguration        : false
            GenFolderRelativePathApt      : /gen
            GenFolderRelativePathAidl     : /gen
            ManifestFileRelativePath      : /src/main/AndroidManifest.xml
            ResFolderRelativePath         : /src/main/res
            - ResFoldersRelativePath      :  [-]
            - TestResFoldersRelativePath  : file://<TEMP>/lib/src/androidTest/res [-]
            - TestResFoldersRelativePath  : file://<TEMP>/lib/src/androidTestDebug/res [-]
            - TestResFoldersRelativePath  : file://<TEMP>/lib/build/generated/res/resValues/androidTest/debug [-]
            AssetsFolderRelativePath      : /src/main/assets
            LibsFolderRelativePath        : /libs
            ProjectType                   : 0
            PackTestCode                  : false
            RunProguard                   : false
            ProguardLogsFolderRelativePath          : /proguard_logs
            UseCustomManifestPackage      : false
            - ProGuardCfgFiles            : file://%MODULE_SDK_HOME%/tools/proguard/proguard-android.txt
        CONENT_ENTRY                  : file://<TEMP>/lib/build/generated/ap_generated_sources/debugAndroidTest/out [-]
        CONENT_ENTRY                  : file://<TEMP>/lib/build/generated/res/resValues/androidTest/debug [-]
        CONENT_ENTRY                  : file://<TEMP>/lib/src/androidTest [-]
        CONENT_ENTRY                  : file://<TEMP>/lib/src/androidTestDebug [-]
        WATCHED_TEST_SOURCE_FOLDER    : file://<TEMP>/lib/build/generated/ap_generated_sources/debugAndroidTest/out [-]
            Generated                     : true
        WATCHED_TEST_RESOURCE_FOLDER  : file://<TEMP>/lib/build/generated/res/resValues/androidTest/debug [-]
            Generated                     : true
        WATCHED_TEST_RESOURCE_FOLDER  : file://<TEMP>/lib/src/androidTest/assets [-]
        WATCHED_TEST_RESOURCE_FOLDER  : file://<TEMP>/lib/src/androidTest/baselineProfiles [-]
        WATCHED_TEST_SOURCE_FOLDER    : file://<TEMP>/lib/src/androidTest/java [-]
        WATCHED_TEST_SOURCE_FOLDER    : file://<TEMP>/lib/src/androidTest/kotlin [-]
        WATCHED_TEST_RESOURCE_FOLDER  : file://<TEMP>/lib/src/androidTest/res [-]
        WATCHED_TEST_RESOURCE_FOLDER  : file://<TEMP>/lib/src/androidTest/resources [-]
        WATCHED_TEST_SOURCE_FOLDER    : file://<TEMP>/lib/src/androidTest/shaders [-]
        WATCHED_TEST_RESOURCE_FOLDER  : file://<TEMP>/lib/src/androidTestDebug/assets [-]
        WATCHED_TEST_RESOURCE_FOLDER  : file://<TEMP>/lib/src/androidTestDebug/baselineProfiles [-]
        WATCHED_TEST_SOURCE_FOLDER    : file://<TEMP>/lib/src/androidTestDebug/java [-]
        WATCHED_TEST_SOURCE_FOLDER    : file://<TEMP>/lib/src/androidTestDebug/kotlin [-]
        WATCHED_TEST_RESOURCE_FOLDER  : file://<TEMP>/lib/src/androidTestDebug/res [-]
        WATCHED_TEST_RESOURCE_FOLDER  : file://<TEMP>/lib/src/androidTestDebug/resources [-]
        WATCHED_TEST_SOURCE_FOLDER    : file://<TEMP>/lib/src/androidTestDebug/shaders [-]
        JDK                           : <NAME_CUT> Android SDK
        *isInherited                  : false
            SdkType                       : Android SDK
            HomePath                      : <ANDROID_SDK>
<<<<<<< HEAD
            VersionString                 : <JDK_VERSION>
=======
>>>>>>> de127946
        ORDER_ENTRY                   : <Module source>
        ORDER_ENTRY                   : testLightTestsWithMultipleModulesTestProjectStructureInAndroidTestCase_resyncing.lib.main
            Scope                         : Test
        BUILD_TASKS
            TEST_COMPILE_MODE             : All
                CLEAN                         : :lib:generateDebugSources, :lib:ideAndroidTestSetupTask1, :lib:ideAndroidTestSetupTask2, :lib:ideUnitTestSetupTask1, :lib:ideUnitTestSetupTask2
                ASSEMBLE                      : :lib:assembleDebug, :lib:assembleDebugAndroidTest, :lib:assembleDebugUnitTest
                REBUILD                       : :lib:assembleDebug, :lib:assembleDebugAndroidTest, :lib:assembleDebugUnitTest, :lib:clean
                COMPILE_JAVA                  : :lib:compileDebugAndroidTestSources, :lib:compileDebugSources, :lib:compileDebugUnitTestSources
                SOURCE_GEN                    : :lib:generateDebugSources, :lib:ideAndroidTestSetupTask1, :lib:ideAndroidTestSetupTask2, :lib:ideUnitTestSetupTask1, :lib:ideUnitTestSetupTask2
                BUNDLE                        : :lib:bundleDebug
                APK_FROM_BUNDLE               : :lib:extractApksForDebug
            TEST_COMPILE_MODE             : Android tests
                CLEAN                         : :lib:generateDebugSources, :lib:ideAndroidTestSetupTask1, :lib:ideAndroidTestSetupTask2
                ASSEMBLE                      : :lib:assembleDebug, :lib:assembleDebugAndroidTest
                REBUILD                       : :lib:assembleDebug, :lib:assembleDebugAndroidTest, :lib:clean
                COMPILE_JAVA                  : :lib:compileDebugAndroidTestSources, :lib:compileDebugSources
                SOURCE_GEN                    : :lib:generateDebugSources, :lib:ideAndroidTestSetupTask1, :lib:ideAndroidTestSetupTask2
                BUNDLE                        : :lib:bundleDebug
                APK_FROM_BUNDLE               : :lib:extractApksForDebug
            TEST_COMPILE_MODE             : Unit tests
                CLEAN                         : :lib:generateDebugSources, :lib:ideUnitTestSetupTask1, :lib:ideUnitTestSetupTask2
                ASSEMBLE                      : :lib:assembleDebug, :lib:assembleDebugUnitTest
                REBUILD                       : :lib:assembleDebug, :lib:assembleDebugUnitTest, :lib:clean
                COMPILE_JAVA                  : :lib:compileDebugUnitTestSources
                SOURCE_GEN                    : :lib:generateDebugSources, :lib:ideUnitTestSetupTask1, :lib:ideUnitTestSetupTask2
                BUNDLE                        : :lib:bundleDebug
                APK_FROM_BUNDLE               : :lib:extractApksForDebug
            TEST_COMPILE_MODE             : None
                CLEAN                         : :lib:generateDebugSources
                ASSEMBLE                      : :lib:assembleDebug
                REBUILD                       : :lib:assembleDebug, :lib:clean
                COMPILE_JAVA                  : :lib:compileDebugSources
                SOURCE_GEN                    : :lib:generateDebugSources
                BUNDLE                        : :lib:bundleDebug
                APK_FROM_BUNDLE               : :lib:extractApksForDebug
    MODULE                        : testLightTestsWithMultipleModulesTestProjectStructureInAndroidTestCase_resyncing.lib.main
        LINKED_ANDROID_MODULE_GROUP
            holder                        : testLightTestsWithMultipleModulesTestProjectStructureInAndroidTestCase_resyncing.lib
            main                          : testLightTestsWithMultipleModulesTestProjectStructureInAndroidTestCase_resyncing.lib.main
            unitTest                      : testLightTestsWithMultipleModulesTestProjectStructureInAndroidTestCase_resyncing.lib.unitTest
            androidTest                   : testLightTestsWithMultipleModulesTestProjectStructureInAndroidTestCase_resyncing.lib.androidTest
        ExternalModuleType            : sourceSet
        LinkedProjectId               : :lib:main
        LinkedProjectPath             : <TEMP>/lib
        RootProjectPath               : <TEMP>
        COMPILER_MODULE_EXTENSION
            isCompilerPathInherited       : false
            isExcludeOutput               : true
        ModuleFile                    : <TEMP>/.idea/modules/lib/testLightTestsWithMultipleModulesTestProjectStructureInAndroidTestCase_resyncing.lib.main.iml [-]
        ModuleTypeName                : JAVA_MODULE
        FACET                         : Android
            TypeId                        : android
            ExternalSource                : GRADLE
            SelectedBuildVariant          : debug
            AllowUserConfiguration        : false
            GenFolderRelativePathApt      : /gen
            GenFolderRelativePathAidl     : /gen
            ManifestFileRelativePath      : /src/main/AndroidManifest.xml
            ResFolderRelativePath         : /src/main/res
            - ResFoldersRelativePath      : file://<TEMP>/lib/src/main/res [-]
            - ResFoldersRelativePath      : file://<TEMP>/lib/src/debug/res [-]
            - ResFoldersRelativePath      : file://<TEMP>/lib/build/generated/res/resValues/debug [-]
            - TestResFoldersRelativePath  :  [-]
            AssetsFolderRelativePath      : /src/main/assets
            LibsFolderRelativePath        : /libs
            ProjectType                   : 0
            PackTestCode                  : false
            RunProguard                   : false
            ProguardLogsFolderRelativePath          : /proguard_logs
            UseCustomManifestPackage      : false
            - ProGuardCfgFiles            : file://%MODULE_SDK_HOME%/tools/proguard/proguard-android.txt
        CONENT_ENTRY                  : file://<TEMP>/lib/build/generated/ap_generated_sources/debug/out [-]
        CONENT_ENTRY                  : file://<TEMP>/lib/build/generated/res/resValues/debug [-]
        CONENT_ENTRY                  : file://<TEMP>/lib/src/debug [-]
        CONENT_ENTRY                  : file://<TEMP>/lib/src/main [-]
        WATCHED_SOURCE_FOLDER         : file://<TEMP>/lib/build/generated/ap_generated_sources/debug/out [-]
            Generated                     : true
        WATCHED_RESOURCE_FOLDER       : file://<TEMP>/lib/build/generated/res/resValues/debug [-]
            Generated                     : true
        WATCHED_RESOURCE_FOLDER       : file://<TEMP>/lib/src/debug/assets [-]
        WATCHED_RESOURCE_FOLDER       : file://<TEMP>/lib/src/debug/baselineProfiles [-]
        WATCHED_SOURCE_FOLDER         : file://<TEMP>/lib/src/debug/java [-]
        WATCHED_SOURCE_FOLDER         : file://<TEMP>/lib/src/debug/kotlin [-]
        WATCHED_RESOURCE_FOLDER       : file://<TEMP>/lib/src/debug/res [-]
        WATCHED_RESOURCE_FOLDER       : file://<TEMP>/lib/src/debug/resources [-]
        WATCHED_SOURCE_FOLDER         : file://<TEMP>/lib/src/debug/shaders [-]
        WATCHED_RESOURCE_FOLDER       : file://<TEMP>/lib/src/main/assets [-]
        WATCHED_RESOURCE_FOLDER       : file://<TEMP>/lib/src/main/baselineProfiles [-]
        WATCHED_SOURCE_FOLDER         : file://<TEMP>/lib/src/main/java [-]
        WATCHED_SOURCE_FOLDER         : file://<TEMP>/lib/src/main/kotlin [-]
        WATCHED_RESOURCE_FOLDER       : file://<TEMP>/lib/src/main/res [-]
        WATCHED_RESOURCE_FOLDER       : file://<TEMP>/lib/src/main/resources [-]
        WATCHED_SOURCE_FOLDER         : file://<TEMP>/lib/src/main/shaders [-]
        JDK                           : <NAME_CUT> Android SDK
        *isInherited                  : false
            SdkType                       : Android SDK
            HomePath                      : <ANDROID_SDK>
<<<<<<< HEAD
            VersionString                 : <JDK_VERSION>
=======
>>>>>>> de127946
        ORDER_ENTRY                   : <Module source>
        BUILD_TASKS
            TEST_COMPILE_MODE             : All
                CLEAN                         : :lib:generateDebugSources, :lib:ideAndroidTestSetupTask1, :lib:ideAndroidTestSetupTask2, :lib:ideUnitTestSetupTask1, :lib:ideUnitTestSetupTask2
                ASSEMBLE                      : :lib:assembleDebug, :lib:assembleDebugAndroidTest, :lib:assembleDebugUnitTest
                REBUILD                       : :lib:assembleDebug, :lib:assembleDebugAndroidTest, :lib:assembleDebugUnitTest, :lib:clean
                COMPILE_JAVA                  : :lib:compileDebugAndroidTestSources, :lib:compileDebugSources, :lib:compileDebugUnitTestSources
                SOURCE_GEN                    : :lib:generateDebugSources, :lib:ideAndroidTestSetupTask1, :lib:ideAndroidTestSetupTask2, :lib:ideUnitTestSetupTask1, :lib:ideUnitTestSetupTask2
                BUNDLE                        : :lib:bundleDebug
                APK_FROM_BUNDLE               : :lib:extractApksForDebug
            TEST_COMPILE_MODE             : Android tests
                CLEAN                         : :lib:generateDebugSources, :lib:ideAndroidTestSetupTask1, :lib:ideAndroidTestSetupTask2
                ASSEMBLE                      : :lib:assembleDebug, :lib:assembleDebugAndroidTest
                REBUILD                       : :lib:assembleDebug, :lib:assembleDebugAndroidTest, :lib:clean
                COMPILE_JAVA                  : :lib:compileDebugAndroidTestSources, :lib:compileDebugSources
                SOURCE_GEN                    : :lib:generateDebugSources, :lib:ideAndroidTestSetupTask1, :lib:ideAndroidTestSetupTask2
                BUNDLE                        : :lib:bundleDebug
                APK_FROM_BUNDLE               : :lib:extractApksForDebug
            TEST_COMPILE_MODE             : Unit tests
                CLEAN                         : :lib:generateDebugSources, :lib:ideUnitTestSetupTask1, :lib:ideUnitTestSetupTask2
                ASSEMBLE                      : :lib:assembleDebug, :lib:assembleDebugUnitTest
                REBUILD                       : :lib:assembleDebug, :lib:assembleDebugUnitTest, :lib:clean
                COMPILE_JAVA                  : :lib:compileDebugUnitTestSources
                SOURCE_GEN                    : :lib:generateDebugSources, :lib:ideUnitTestSetupTask1, :lib:ideUnitTestSetupTask2
                BUNDLE                        : :lib:bundleDebug
                APK_FROM_BUNDLE               : :lib:extractApksForDebug
            TEST_COMPILE_MODE             : None
                CLEAN                         : :lib:generateDebugSources
                ASSEMBLE                      : :lib:assembleDebug
                REBUILD                       : :lib:assembleDebug, :lib:clean
                COMPILE_JAVA                  : :lib:compileDebugSources
                SOURCE_GEN                    : :lib:generateDebugSources
                BUNDLE                        : :lib:bundleDebug
                APK_FROM_BUNDLE               : :lib:extractApksForDebug
    MODULE                        : testLightTestsWithMultipleModulesTestProjectStructureInAndroidTestCase_resyncing.lib.unitTest
        LINKED_ANDROID_MODULE_GROUP
            holder                        : testLightTestsWithMultipleModulesTestProjectStructureInAndroidTestCase_resyncing.lib
            main                          : testLightTestsWithMultipleModulesTestProjectStructureInAndroidTestCase_resyncing.lib.main
            unitTest                      : testLightTestsWithMultipleModulesTestProjectStructureInAndroidTestCase_resyncing.lib.unitTest
            androidTest                   : testLightTestsWithMultipleModulesTestProjectStructureInAndroidTestCase_resyncing.lib.androidTest
        ExternalModuleType            : sourceSet
        LinkedProjectId               : :lib:unitTest
        LinkedProjectPath             : <TEMP>/lib
        RootProjectPath               : <TEMP>
        COMPILER_MODULE_EXTENSION
            isCompilerPathInherited       : false
            isExcludeOutput               : true
        ModuleFile                    : <TEMP>/.idea/modules/lib/testLightTestsWithMultipleModulesTestProjectStructureInAndroidTestCase_resyncing.lib.unitTest.iml [-]
        ModuleTypeName                : JAVA_MODULE
        FACET                         : Android
            TypeId                        : android
            ExternalSource                : GRADLE
            SelectedBuildVariant          : debug
            AllowUserConfiguration        : false
            GenFolderRelativePathApt      : /gen
            GenFolderRelativePathAidl     : /gen
            ManifestFileRelativePath      : /src/main/AndroidManifest.xml
            ResFolderRelativePath         : /src/main/res
            - ResFoldersRelativePath      :  [-]
            - TestResFoldersRelativePath  :  [-]
            AssetsFolderRelativePath      : /src/main/assets
            LibsFolderRelativePath        : /libs
            ProjectType                   : 0
            PackTestCode                  : false
            RunProguard                   : false
            ProguardLogsFolderRelativePath          : /proguard_logs
            UseCustomManifestPackage      : false
            - ProGuardCfgFiles            : file://%MODULE_SDK_HOME%/tools/proguard/proguard-android.txt
        CONENT_ENTRY                  : file://<TEMP>/lib/build/generated/ap_generated_sources/debugUnitTest/out [-]
        CONENT_ENTRY                  : file://<TEMP>/lib/src/test [-]
        CONENT_ENTRY                  : file://<TEMP>/lib/src/testDebug [-]
        WATCHED_TEST_SOURCE_FOLDER    : file://<TEMP>/lib/build/generated/ap_generated_sources/debugUnitTest/out [-]
            Generated                     : true
        WATCHED_TEST_RESOURCE_FOLDER  : file://<TEMP>/lib/src/test/assets [-]
        WATCHED_TEST_RESOURCE_FOLDER  : file://<TEMP>/lib/src/test/baselineProfiles [-]
        WATCHED_TEST_SOURCE_FOLDER    : file://<TEMP>/lib/src/test/java [-]
        WATCHED_TEST_SOURCE_FOLDER    : file://<TEMP>/lib/src/test/kotlin [-]
        WATCHED_TEST_RESOURCE_FOLDER  : file://<TEMP>/lib/src/test/res [-]
        WATCHED_TEST_RESOURCE_FOLDER  : file://<TEMP>/lib/src/test/resources [-]
        WATCHED_TEST_SOURCE_FOLDER    : file://<TEMP>/lib/src/test/shaders [-]
        WATCHED_TEST_RESOURCE_FOLDER  : file://<TEMP>/lib/src/testDebug/assets [-]
        WATCHED_TEST_RESOURCE_FOLDER  : file://<TEMP>/lib/src/testDebug/baselineProfiles [-]
        WATCHED_TEST_SOURCE_FOLDER    : file://<TEMP>/lib/src/testDebug/java [-]
        WATCHED_TEST_SOURCE_FOLDER    : file://<TEMP>/lib/src/testDebug/kotlin [-]
        WATCHED_TEST_RESOURCE_FOLDER  : file://<TEMP>/lib/src/testDebug/res [-]
        WATCHED_TEST_RESOURCE_FOLDER  : file://<TEMP>/lib/src/testDebug/resources [-]
        WATCHED_TEST_SOURCE_FOLDER    : file://<TEMP>/lib/src/testDebug/shaders [-]
        JDK                           : <NAME_CUT> Android SDK
        *isInherited                  : false
            SdkType                       : Android SDK
            HomePath                      : <ANDROID_SDK>
<<<<<<< HEAD
            VersionString                 : <JDK_VERSION>
=======
>>>>>>> de127946
        ORDER_ENTRY                   : <Module source>
        ORDER_ENTRY                   : testLightTestsWithMultipleModulesTestProjectStructureInAndroidTestCase_resyncing.lib.main
            Scope                         : Test
        BUILD_TASKS
            TEST_COMPILE_MODE             : All
                CLEAN                         : :lib:generateDebugSources, :lib:ideAndroidTestSetupTask1, :lib:ideAndroidTestSetupTask2, :lib:ideUnitTestSetupTask1, :lib:ideUnitTestSetupTask2
                ASSEMBLE                      : :lib:assembleDebug, :lib:assembleDebugAndroidTest, :lib:assembleDebugUnitTest
                REBUILD                       : :lib:assembleDebug, :lib:assembleDebugAndroidTest, :lib:assembleDebugUnitTest, :lib:clean
                COMPILE_JAVA                  : :lib:compileDebugAndroidTestSources, :lib:compileDebugSources, :lib:compileDebugUnitTestSources
                SOURCE_GEN                    : :lib:generateDebugSources, :lib:ideAndroidTestSetupTask1, :lib:ideAndroidTestSetupTask2, :lib:ideUnitTestSetupTask1, :lib:ideUnitTestSetupTask2
                BUNDLE                        : :lib:bundleDebug
                APK_FROM_BUNDLE               : :lib:extractApksForDebug
            TEST_COMPILE_MODE             : Android tests
                CLEAN                         : :lib:generateDebugSources, :lib:ideAndroidTestSetupTask1, :lib:ideAndroidTestSetupTask2
                ASSEMBLE                      : :lib:assembleDebug, :lib:assembleDebugAndroidTest
                REBUILD                       : :lib:assembleDebug, :lib:assembleDebugAndroidTest, :lib:clean
                COMPILE_JAVA                  : :lib:compileDebugAndroidTestSources, :lib:compileDebugSources
                SOURCE_GEN                    : :lib:generateDebugSources, :lib:ideAndroidTestSetupTask1, :lib:ideAndroidTestSetupTask2
                BUNDLE                        : :lib:bundleDebug
                APK_FROM_BUNDLE               : :lib:extractApksForDebug
            TEST_COMPILE_MODE             : Unit tests
                CLEAN                         : :lib:generateDebugSources, :lib:ideUnitTestSetupTask1, :lib:ideUnitTestSetupTask2
                ASSEMBLE                      : :lib:assembleDebug, :lib:assembleDebugUnitTest
                REBUILD                       : :lib:assembleDebug, :lib:assembleDebugUnitTest, :lib:clean
                COMPILE_JAVA                  : :lib:compileDebugUnitTestSources
                SOURCE_GEN                    : :lib:generateDebugSources, :lib:ideUnitTestSetupTask1, :lib:ideUnitTestSetupTask2
                BUNDLE                        : :lib:bundleDebug
                APK_FROM_BUNDLE               : :lib:extractApksForDebug
            TEST_COMPILE_MODE             : None
                CLEAN                         : :lib:generateDebugSources
                ASSEMBLE                      : :lib:assembleDebug
                REBUILD                       : :lib:assembleDebug, :lib:clean
                COMPILE_JAVA                  : :lib:compileDebugSources
                SOURCE_GEN                    : :lib:generateDebugSources
                BUNDLE                        : :lib:bundleDebug
                APK_FROM_BUNDLE               : :lib:extractApksForDebug
    BUILD_TASKS
        TEST_COMPILE_MODE             : All
            CLEAN                         : <TEMP>::app:generateDebugSources, <TEMP>::app:ideAndroidTestSetupTask1, <TEMP>::app:ideAndroidTestSetupTask2, <TEMP>::app:ideUnitTestSetupTask1, <TEMP>::app:ideUnitTestSetupTask2, <TEMP>::lib:generateDebugSources, <TEMP>::lib:ideAndroidTestSetupTask1, <TEMP>::lib:ideAndroidTestSetupTask2, <TEMP>::lib:ideUnitTestSetupTask1, <TEMP>::lib:ideUnitTestSetupTask2
            ASSEMBLE                      : <TEMP>::app:assembleDebug, <TEMP>::app:assembleDebugAndroidTest, <TEMP>::app:assembleDebugUnitTest, <TEMP>::lib:assembleDebug, <TEMP>::lib:assembleDebugAndroidTest, <TEMP>::lib:assembleDebugUnitTest
            REBUILD                       : <TEMP>::app:assembleDebug, <TEMP>::app:assembleDebugAndroidTest, <TEMP>::app:assembleDebugUnitTest, <TEMP>::app:clean, <TEMP>::lib:assembleDebug, <TEMP>::lib:assembleDebugAndroidTest, <TEMP>::lib:assembleDebugUnitTest, <TEMP>::lib:clean
            COMPILE_JAVA                  : <TEMP>::app:compileDebugAndroidTestSources, <TEMP>::app:compileDebugSources, <TEMP>::app:compileDebugUnitTestSources, <TEMP>::lib:compileDebugAndroidTestSources, <TEMP>::lib:compileDebugSources, <TEMP>::lib:compileDebugUnitTestSources
            SOURCE_GEN                    : <TEMP>::app:generateDebugSources, <TEMP>::app:ideAndroidTestSetupTask1, <TEMP>::app:ideAndroidTestSetupTask2, <TEMP>::app:ideUnitTestSetupTask1, <TEMP>::app:ideUnitTestSetupTask2, <TEMP>::lib:generateDebugSources, <TEMP>::lib:ideAndroidTestSetupTask1, <TEMP>::lib:ideAndroidTestSetupTask2, <TEMP>::lib:ideUnitTestSetupTask1, <TEMP>::lib:ideUnitTestSetupTask2
            BUNDLE                        : <TEMP>::app:bundleDebug, <TEMP>::lib:bundleDebug
            APK_FROM_BUNDLE               : <TEMP>::app:extractApksForDebug, <TEMP>::lib:extractApksForDebug
        TEST_COMPILE_MODE             : Android tests
            CLEAN                         : <TEMP>::app:generateDebugSources, <TEMP>::app:ideAndroidTestSetupTask1, <TEMP>::app:ideAndroidTestSetupTask2, <TEMP>::lib:generateDebugSources, <TEMP>::lib:ideAndroidTestSetupTask1, <TEMP>::lib:ideAndroidTestSetupTask2
            ASSEMBLE                      : <TEMP>::app:assembleDebug, <TEMP>::app:assembleDebugAndroidTest, <TEMP>::lib:assembleDebug, <TEMP>::lib:assembleDebugAndroidTest
            REBUILD                       : <TEMP>::app:assembleDebug, <TEMP>::app:assembleDebugAndroidTest, <TEMP>::app:clean, <TEMP>::lib:assembleDebug, <TEMP>::lib:assembleDebugAndroidTest, <TEMP>::lib:clean
            COMPILE_JAVA                  : <TEMP>::app:compileDebugAndroidTestSources, <TEMP>::app:compileDebugSources, <TEMP>::lib:compileDebugAndroidTestSources, <TEMP>::lib:compileDebugSources
            SOURCE_GEN                    : <TEMP>::app:generateDebugSources, <TEMP>::app:ideAndroidTestSetupTask1, <TEMP>::app:ideAndroidTestSetupTask2, <TEMP>::lib:generateDebugSources, <TEMP>::lib:ideAndroidTestSetupTask1, <TEMP>::lib:ideAndroidTestSetupTask2
            BUNDLE                        : <TEMP>::app:bundleDebug, <TEMP>::lib:bundleDebug
            APK_FROM_BUNDLE               : <TEMP>::app:extractApksForDebug, <TEMP>::lib:extractApksForDebug
        TEST_COMPILE_MODE             : Unit tests
            CLEAN                         : <TEMP>::app:generateDebugSources, <TEMP>::app:ideUnitTestSetupTask1, <TEMP>::app:ideUnitTestSetupTask2, <TEMP>::lib:generateDebugSources, <TEMP>::lib:ideUnitTestSetupTask1, <TEMP>::lib:ideUnitTestSetupTask2
            ASSEMBLE                      : <TEMP>::app:assembleDebug, <TEMP>::app:assembleDebugUnitTest, <TEMP>::lib:assembleDebug, <TEMP>::lib:assembleDebugUnitTest
            REBUILD                       : <TEMP>::app:assembleDebug, <TEMP>::app:assembleDebugUnitTest, <TEMP>::app:clean, <TEMP>::lib:assembleDebug, <TEMP>::lib:assembleDebugUnitTest, <TEMP>::lib:clean
            COMPILE_JAVA                  : <TEMP>::app:compileDebugUnitTestSources, <TEMP>::lib:compileDebugUnitTestSources
            SOURCE_GEN                    : <TEMP>::app:generateDebugSources, <TEMP>::app:ideUnitTestSetupTask1, <TEMP>::app:ideUnitTestSetupTask2, <TEMP>::lib:generateDebugSources, <TEMP>::lib:ideUnitTestSetupTask1, <TEMP>::lib:ideUnitTestSetupTask2
            BUNDLE                        : <TEMP>::app:bundleDebug, <TEMP>::lib:bundleDebug
            APK_FROM_BUNDLE               : <TEMP>::app:extractApksForDebug, <TEMP>::lib:extractApksForDebug
        TEST_COMPILE_MODE             : None
            CLEAN                         : <TEMP>::app:generateDebugSources, <TEMP>::lib:generateDebugSources
            ASSEMBLE                      : <TEMP>::app:assembleDebug, <TEMP>::lib:assembleDebug
            REBUILD                       : <TEMP>::app:assembleDebug, <TEMP>::app:clean, <TEMP>::lib:assembleDebug, <TEMP>::lib:clean
            COMPILE_JAVA                  : <TEMP>::app:compileDebugSources, <TEMP>::lib:compileDebugSources
            SOURCE_GEN                    : <TEMP>::app:generateDebugSources, <TEMP>::lib:generateDebugSources
            BUNDLE                        : <TEMP>::app:bundleDebug, <TEMP>::lib:bundleDebug
            APK_FROM_BUNDLE               : <TEMP>::app:extractApksForDebug, <TEMP>::lib:extractApksForDebug<|MERGE_RESOLUTION|>--- conflicted
+++ resolved
@@ -66,10 +66,6 @@
         *isInherited                  : false
             SdkType                       : Android SDK
             HomePath                      : <ANDROID_SDK>
-<<<<<<< HEAD
-            VersionString                 : <JDK_VERSION>
-=======
->>>>>>> de127946
         ORDER_ENTRY                   : <Module source>
         BUILD_TASKS
             TEST_COMPILE_MODE             : All
@@ -166,10 +162,6 @@
         *isInherited                  : false
             SdkType                       : Android SDK
             HomePath                      : <ANDROID_SDK>
-<<<<<<< HEAD
-            VersionString                 : <JDK_VERSION>
-=======
->>>>>>> de127946
         ORDER_ENTRY                   : <Module source>
         ORDER_ENTRY                   : testLightTestsWithMultipleModulesTestProjectStructureInAndroidTestCase_resyncing.app.main
             Scope                         : Test
@@ -270,10 +262,6 @@
         *isInherited                  : false
             SdkType                       : Android SDK
             HomePath                      : <ANDROID_SDK>
-<<<<<<< HEAD
-            VersionString                 : <JDK_VERSION>
-=======
->>>>>>> de127946
         ORDER_ENTRY                   : <Module source>
         ORDER_ENTRY                   : testLightTestsWithMultipleModulesTestProjectStructureInAndroidTestCase_resyncing.lib.main
         BUILD_TASKS
@@ -366,10 +354,6 @@
         *isInherited                  : false
             SdkType                       : Android SDK
             HomePath                      : <ANDROID_SDK>
-<<<<<<< HEAD
-            VersionString                 : <JDK_VERSION>
-=======
->>>>>>> de127946
         ORDER_ENTRY                   : <Module source>
         ORDER_ENTRY                   : testLightTestsWithMultipleModulesTestProjectStructureInAndroidTestCase_resyncing.app.main
             Scope                         : Test
@@ -451,10 +435,6 @@
         *isInherited                  : false
             SdkType                       : Android SDK
             HomePath                      : <ANDROID_SDK>
-<<<<<<< HEAD
-            VersionString                 : <JDK_VERSION>
-=======
->>>>>>> de127946
         ORDER_ENTRY                   : <Module source>
         BUILD_TASKS
             TEST_COMPILE_MODE             : All
@@ -551,10 +531,6 @@
         *isInherited                  : false
             SdkType                       : Android SDK
             HomePath                      : <ANDROID_SDK>
-<<<<<<< HEAD
-            VersionString                 : <JDK_VERSION>
-=======
->>>>>>> de127946
         ORDER_ENTRY                   : <Module source>
         ORDER_ENTRY                   : testLightTestsWithMultipleModulesTestProjectStructureInAndroidTestCase_resyncing.lib.main
             Scope                         : Test
@@ -653,10 +629,6 @@
         *isInherited                  : false
             SdkType                       : Android SDK
             HomePath                      : <ANDROID_SDK>
-<<<<<<< HEAD
-            VersionString                 : <JDK_VERSION>
-=======
->>>>>>> de127946
         ORDER_ENTRY                   : <Module source>
         BUILD_TASKS
             TEST_COMPILE_MODE             : All
@@ -748,10 +720,6 @@
         *isInherited                  : false
             SdkType                       : Android SDK
             HomePath                      : <ANDROID_SDK>
-<<<<<<< HEAD
-            VersionString                 : <JDK_VERSION>
-=======
->>>>>>> de127946
         ORDER_ENTRY                   : <Module source>
         ORDER_ENTRY                   : testLightTestsWithMultipleModulesTestProjectStructureInAndroidTestCase_resyncing.lib.main
             Scope                         : Test
