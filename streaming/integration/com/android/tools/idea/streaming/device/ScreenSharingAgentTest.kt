/*
 * Copyright (C) 2022 The Android Open Source Project
 *
 * Licensed under the Apache License, Version 2.0 (the "License");
 * you may not use this file except in compliance with the License.
 * You may obtain a copy of the License at
 *
 *      http://www.apache.org/licenses/LICENSE-2.0
 *
 * Unless required by applicable law or agreed to in writing, software
 * distributed under the License is distributed on an "AS IS" BASIS,
 * WITHOUT WARRANTIES OR CONDITIONS OF ANY KIND, either express or implied.
 * See the License for the specific language governing permissions and
 * limitations under the License.
 */
package com.android.tools.idea.streaming.device

<<<<<<< HEAD
import com.android.sdklib.deviceprovisioner.DeviceProperties
import com.android.test.testutils.TestUtils.getBinPath
import com.android.test.testutils.TestUtils.resolveWorkspacePath
=======
import com.android.sdklib.AndroidVersion
import com.android.sdklib.deviceprovisioner.DeviceProperties
import com.android.testutils.TestUtils.getBinPath
import com.android.testutils.TestUtils.resolveWorkspacePath
>>>>>>> 0d09370c
import com.android.testutils.waitForCondition
import com.android.tools.adtui.swing.FakeUi
import com.android.tools.asdriver.tests.Adb
import com.android.tools.asdriver.tests.AndroidSystem
import com.android.tools.asdriver.tests.Emulator
import com.android.tools.idea.flags.StudioFlags
import com.android.tools.idea.streaming.core.PRIMARY_DISPLAY_ID
import com.android.tools.idea.streaming.device.DeviceView.Companion.ANDROID_SCROLL_ADJUSTMENT_FACTOR
import com.android.tools.idea.testing.flags.override
import com.android.tools.tests.IdeaTestSuiteBase
import com.android.utils.executeWithRetries
import com.google.common.truth.Truth.assertThat
<<<<<<< HEAD
=======
import com.intellij.openapi.Disposable
>>>>>>> 0d09370c
import com.intellij.openapi.util.Disposer
import com.intellij.openapi.util.SystemInfo
import com.intellij.testFramework.DisposableRule
import com.intellij.testFramework.EdtRule
import com.intellij.testFramework.PlatformTestUtil
import com.intellij.testFramework.ProjectRule
import com.intellij.testFramework.RuleChain
import com.intellij.testFramework.RunsInEdt
import com.intellij.ui.components.JBScrollPane
import icons.StudioIcons
import org.jetbrains.android.sdk.AndroidSdkUtils
import org.junit.AfterClass
import org.junit.BeforeClass
import org.junit.ClassRule
import org.junit.Test
import org.junit.runner.RunWith
import org.junit.runners.JUnit4
import org.junit.runners.Suite
import org.junit.runners.Suite.SuiteClasses
import java.awt.Component
import java.awt.Dimension
import java.awt.Point
import java.awt.event.KeyEvent
import java.awt.event.KeyEvent.VK_SHIFT
import java.nio.file.Files
import java.util.regex.Pattern
import javax.swing.JScrollPane
import kotlin.random.Random
import kotlin.time.Duration.Companion.seconds

@RunWith(Suite::class)
@SuiteClasses(ScreenSharingAgentTest::class)
class ScreenSharingAgentTestSuite : IdeaTestSuiteBase()

/**
 * Tests the functionality of the Screen Sharing Agent.
 *
 * This works by starting an emulator and then creating a [DeviceView] that starts screen sharing on the emulator.
 */
@RunWith(JUnit4::class)
@RunsInEdt
class ScreenSharingAgentTest {
  @Test
  fun framesReceived() {
    waitFrames(30)
  }

  @Test
  fun keyEvents_letters_lowercase() {
    runEventLogger {
      fakeUi.keyboard.setFocus(deviceView)
      adb.logcat {
        for (char in 'a'..'z') {
          fakeUi.keyboard.type(char.code)
          PlatformTestUtil.dispatchAllEventsInIdeEventQueue()

          waitForLogs(char.androidCode.downUp(), INPUT_TIMEOUT)
        }
      }
    }
  }

  @Test
  fun keyEvents_letters_uppercase() {
    runEventLogger {
      fakeUi.keyboard.setFocus(deviceView)
      adb.logcat {
        for (char in 'A'..'Z') {
          fakeUi.keyboard.type(char.code)
          PlatformTestUtil.dispatchAllEventsInIdeEventQueue()

          waitForLogs(
            listOf(
              ".*: KEY DOWN: $AKEYCODE_SHIFT_LEFT",
              ".*: KEY DOWN: ${char.androidCode}",
              ".*: KEY UP: ${char.androidCode}",
              ".*: KEY UP: $AKEYCODE_SHIFT_LEFT",
            ),
            INPUT_TIMEOUT)
        }
      }
    }
  }

  @Test
  fun keyEvents_digits() {
    runEventLogger {
      fakeUi.keyboard.setFocus(deviceView)
      adb.logcat {
        for (char in '0'..'9') {
          fakeUi.keyboard.type(char.code)
          PlatformTestUtil.dispatchAllEventsInIdeEventQueue()

          waitForLogs(char.androidCode.downUp(), INPUT_TIMEOUT)
        }
      }
    }
  }

  @Test
  fun keyEvents_navigationKeyStrokes() {
    val navigationKeyStrokeCases = mapOf(
      KeyEvent.VK_LEFT to AKEYCODE_DPAD_LEFT,
      KeyEvent.VK_KP_LEFT to AKEYCODE_DPAD_LEFT,
      KeyEvent.VK_RIGHT to AKEYCODE_DPAD_RIGHT,
      KeyEvent.VK_KP_RIGHT to AKEYCODE_DPAD_RIGHT,
      KeyEvent.VK_UP to AKEYCODE_DPAD_UP,
      KeyEvent.VK_KP_UP to AKEYCODE_DPAD_UP,
      KeyEvent.VK_DOWN to AKEYCODE_DPAD_DOWN,
      KeyEvent.VK_KP_DOWN to AKEYCODE_DPAD_DOWN,
      KeyEvent.VK_HOME to AKEYCODE_MOVE_HOME,
      KeyEvent.VK_END to AKEYCODE_MOVE_END,
      KeyEvent.VK_PAGE_DOWN to AKEYCODE_PAGE_DOWN,
      KeyEvent.VK_PAGE_UP to AKEYCODE_PAGE_UP,
    )

    runEventLogger {
      fakeUi.keyboard.setFocus(deviceView)
      adb.logcat {
        for ((hostKeyStroke, androidKeyCode) in navigationKeyStrokeCases) {
          fakeUi.keyboard.pressAndRelease(hostKeyStroke)
          PlatformTestUtil.dispatchAllEventsInIdeEventQueue()

          waitForLogs(androidKeyCode.downUp(), INPUT_TIMEOUT)
        }
      }
    }
  }

  @Test
  fun keyEvents_controlCharacters() {
    val controlCharacterCases = mapOf(
      KeyEvent.VK_ENTER to AKEYCODE_ENTER,
      KeyEvent.VK_TAB to AKEYCODE_TAB,
      KeyEvent.VK_ESCAPE to AKEYCODE_ESCAPE,
      KeyEvent.VK_BACK_SPACE to AKEYCODE_DEL,
      KeyEvent.VK_DELETE to if (SystemInfo.isMac) AKEYCODE_DEL else AKEYCODE_FORWARD_DEL,
    )

    runEventLogger {
      fakeUi.keyboard.setFocus(deviceView)
      adb.logcat {
        for ((hostKeyStroke, androidKeyCode) in controlCharacterCases) {
          fakeUi.keyboard.pressAndRelease(hostKeyStroke)
          PlatformTestUtil.dispatchAllEventsInIdeEventQueue()

          waitForLogs(androidKeyCode.downUp(), INPUT_TIMEOUT)
        }
      }
    }
  }

  @Test
  fun touchEvents_basic() {
    // Wait for at least one frame to be sure that the device's display rectangle is set.
    waitFrames(1)
    assertThat(deviceView.displayRectangle).isNotNull()

    // Before beginning the actual test, we will touch this point until we register a response from the app.
    val firstTouch = Point(90, 90)
    runEventLogger {
      adb.logcat {
        // Ensure that touch events can be received by the app. We don't really care if this first point takes a few tries.
        executeWithRetries<InterruptedException>(LONG_DEVICE_OPERATION_TIMEOUT) {
          fakeUi.mouse.click(firstTouch.x, firstTouch.y)
          PlatformTestUtil.dispatchAllEventsInIdeEventQueue()
          waitForLogs(firstTouch.clickLogs(), INPUT_TIMEOUT)
        }

        // Now that we know touch events can be received by the app, conduct the real test.
        for (x in 50..150 step 10) {
          for (y in 150..250 step 10) {
            // Don't reuse the point from the earlier part where we were just checking for the app's ability to receive touches.
            if (firstTouch.x == x && firstTouch.y == y) continue

            fakeUi.mouse.click(x, y)
            PlatformTestUtil.dispatchAllEventsInIdeEventQueue()

            waitForLogs(Point(x, y).clickLogs(), INPUT_TIMEOUT)
          }
        }
      }
    }
  }

  @Test
  fun touchEvents_drag() {
    // Wait for at least one frame to be sure that the device's display rectangle is set.
    waitFrames(1)
    assertThat(deviceView.displayRectangle).isNotNull()

    // Before beginning the actual test, we will touch this point until we register a response from the app.
    val firstTouch = Point(90, 90)
    runEventLogger {
      adb.logcat {
        // Ensure that touch events can be received by the app. We don't really care if this first point takes a few tries.
        executeWithRetries<InterruptedException>(LONG_DEVICE_OPERATION_TIMEOUT) {
          fakeUi.mouse.click(firstTouch.x, firstTouch.y)
          PlatformTestUtil.dispatchAllEventsInIdeEventQueue()
          waitForLogs(firstTouch.clickLogs(), INPUT_TIMEOUT)
        }

        // Build a set of points in the rectangle from (50, 150) to (150, 250) spaced out by 10 pixels in each dimension.
        val pointsToTouch: List<Point> = (50..150 step 10).flatMap { x ->
          (150..250 step 10).map { y -> Point(x,y) }
        }

        // Seed our RNG so every instance of the test will behave the same.
        val random = Random(42)
        // Partition the space into disjoint "random" paths of <= 10 points for which we will press on the first,
        // drag through the rest, and then release. This will give us a good variety of angles and distances to
        // drag the pointer.
        val paths = pointsToTouch.shuffled(random).chunked(10)
        for (path in paths) {
          fakeUi.mouse.press(path.first())
          PlatformTestUtil.dispatchAllEventsInIdeEventQueue()
          waitForLog(path.first().pressLog(), INPUT_TIMEOUT)

          for(p in path.drop(1)) {
            fakeUi.mouse.dragTo(p)
            PlatformTestUtil.dispatchAllEventsInIdeEventQueue()
            waitForLog(p.dragToLog(), INPUT_TIMEOUT)
          }

          fakeUi.mouse.release()
          PlatformTestUtil.dispatchAllEventsInIdeEventQueue()
          waitForLog(path.last().releaseLog(), INPUT_TIMEOUT)
        }
      }
    }
  }

  @Test
  fun scrollEvents_vertical() {
    // Wait for at least one frame to be sure that the device's display rectangle is set.
    waitFrames(1)
    assertThat(deviceView.displayRectangle).isNotNull()

    // Before beginning the actual test, we will scroll at this point until we register a response from the app.
    val firstScroll = Point(90, 90)
    runEventLogger {
      adb.logcat {
        // Ensure that motion events can be received by the app. We don't really care if this first point takes a few tries.
        executeWithRetries<InterruptedException>(LONG_DEVICE_OPERATION_TIMEOUT) {
          fakeUi.mouse.wheel(firstScroll.x, firstScroll.y, -1)  // Vertical scrolling on Android is backward
          PlatformTestUtil.dispatchAllEventsInIdeEventQueue()
          waitForLog(firstScroll.scrollLog(v = ANDROID_SCROLL_ADJUSTMENT_FACTOR), INPUT_TIMEOUT)
        }

        // Now that we know motion events can be received by the app, conduct the real test.
        for (x in 50..150 step 10) {
          for (y in 150..250 step 10) {
            val rotation = (((x + y) / 10) % 10 + 1).let { if (it % 2 == 0) it / 2 else (it + 1) / -2 }
            fakeUi.mouse.wheel(x, y, rotation)
            PlatformTestUtil.dispatchAllEventsInIdeEventQueue()

            // On Android, scrolling vertically is upside-down compared to Java.
            waitForLog(Point(x, y).scrollLog(v = -rotation * ANDROID_SCROLL_ADJUSTMENT_FACTOR), INPUT_TIMEOUT)
          }
        }
      }
    }
  }

  @Test
  fun scrollEvents_horizontal() {
    // Wait for at least one frame to be sure that the device's display rectangle is set.
    waitFrames(1)
    assertThat(deviceView.displayRectangle).isNotNull()

    // Before beginning the actual test, we will touch this point until we register a response from the app.
    val firstScroll = Point(90, 90)
    runEventLogger {
      adb.logcat {
        // Ensure that motion events can be received by the app. We don't really care if this first point takes a few tries.
        executeWithRetries<InterruptedException>(LONG_DEVICE_OPERATION_TIMEOUT) {
          fakeUi.mouse.wheel(firstScroll.x, firstScroll.y, -1)  // Vertical scrolling on Android is backward
          PlatformTestUtil.dispatchAllEventsInIdeEventQueue()
          waitForLog(firstScroll.scrollLog(v = ANDROID_SCROLL_ADJUSTMENT_FACTOR), INPUT_TIMEOUT)
        }

        // Now that we know motion events can be received by the app, conduct the real test.
        for (x in 50..150 step 10) {
          for (y in 150..250 step 10) {
            val rotation = (((x + y) / 10) % 10 + 1).let { if (it % 2 == 0) it / 2 else (it + 1) / -2 }
            // Java fakes horizontal scrolling by saying the shift key is down
            fakeUi.keyboard.press(VK_SHIFT)
            fakeUi.mouse.wheel(x, y, rotation)
            fakeUi.keyboard.release(VK_SHIFT)
            PlatformTestUtil.dispatchAllEventsInIdeEventQueue()

            waitForLog(Point(x, y).scrollLog(h = rotation * ANDROID_SCROLL_ADJUSTMENT_FACTOR), INPUT_TIMEOUT)
          }
        }
      }
    }
  }

  private fun runEventLogger(block: () -> Unit) {
    try {
      adb.runCommand("shell", START_COMMAND, emulator = emulator) {
        val logLine = Pattern.quote("Starting: Intent { flg=0x${NO_ANIMATIONS.toString(16)} cmp=$APP_PKG/.$ACTIVITY }")
        waitForLog(logLine, LONG_DEVICE_OPERATION_TIMEOUT)
      }
      adb.logcat {
        waitForLog(".*: RESUMED", SHORT_DEVICE_OPERATION_TIMEOUT)
      }
      block()
    }
    finally {
      adb.runCommand("shell", CLEAR_DATA_COMMAND, emulator = emulator) {
        waitForLog("Success", SHORT_DEVICE_OPERATION_TIMEOUT)
      }
    }
  }

  companion object {
    private const val EVENT_LOGGER_TAG = "EventLogger"
    private const val AGENT_TAG = "ScreenSharing"
    private const val APP_PKG = "com.android.tools.eventlogger"
    private const val ACTIVITY = "EventLoggingActivity"
    private const val NO_ANIMATIONS = 65536 // Intent.FLAG_ACTIVITY_NO_ANIMATION
    private const val START_COMMAND = "am start -n $APP_PKG/.$ACTIVITY -f $NO_ANIMATIONS"
    private const val CLEAR_DATA_COMMAND = "pm clear $APP_PKG"
    private const val EVENT_LOGGER_INSTALLATION_MAX_RETRIES = 3

    // Long timeout for longer device operations like app installation
    private val LONG_DEVICE_OPERATION_TIMEOUT = 30.seconds

    // Short timeout for fast device operations like clearing cache
    private val SHORT_DEVICE_OPERATION_TIMEOUT = 10.seconds

    // Short timeout for quick operations like an app responding to an input
    private val INPUT_TIMEOUT = 10.seconds

    private val system: AndroidSystem = AndroidSystem.basic()
    private val projectRule = ProjectRule()
    private val disposableRule = DisposableRule()

    @get:ClassRule
    @get:JvmStatic
    val ruleChain: RuleChain = RuleChain(projectRule, disposableRule, system, EdtRule())

    private lateinit var adb: Adb
    private lateinit var emulator: Emulator
    private lateinit var deviceView: DeviceView
    private lateinit var fakeUi: FakeUi

    private var framesReceived = 0
    private val project
      get() = projectRule.project
    private val testRootDisposable
      get() = disposableRule.disposable
    private val emptyDeviceConfiguration =
      DeviceConfiguration(DeviceProperties.buildForTest {
        icon = StudioIcons.DeviceExplorer.PHYSICAL_DEVICE_PHONE
<<<<<<< HEAD
      })
=======
        androidVersion = AndroidVersion(30)
        manufacturer = "Google"
        model = "Pixel 5"
        isRemote = false
      })
    private var classDisposable: Disposable? = null
>>>>>>> 0d09370c

    @JvmStatic
    @BeforeClass
    fun setUpClass() {
      val disposable = Disposer.newDisposable("ScreenSharingAgentTest").also { classDisposable = it }
      StudioFlags.DEVICE_MIRRORING_AGENT_LOG_LEVEL.override("debug", disposable)

      val adbBinary = resolveWorkspacePath("prebuilts/studio/sdk/linux/platform-tools/adb")
      check(Files.exists(adbBinary))
      check(System.getProperty(AndroidSdkUtils.ADB_PATH_PROPERTY) == null)
      System.setProperty(AndroidSdkUtils.ADB_PATH_PROPERTY, adbBinary.toString())

      adb = system.runAdb()
      emulator = system.runEmulator(Emulator.SystemImage.API_30)
      emulator.waitForBoot()
      adb.waitForDevice(emulator)

      // We must disable input resampling on the emulator, because it may change our inputs and make them impossible to verify.
      // This requires overriding a system property and rebooting.
      adb.runCommand("shell", "echo ro.input.resampling=0 | su root tee -a /data/local.prop", emulator = emulator) {
        waitForLog("ro.input.resampling=0", SHORT_DEVICE_OPERATION_TIMEOUT)
      }
      adb.runCommand("reboot", emulator = emulator)
      emulator.waitForBoot()
      adb.waitForDevice(emulator)

      // Don't bother starting the test if input sampling is still on.
      adb.runCommand("shell", "su root getprop ro.input.resampling", emulator = emulator) {
        waitForLog("0", SHORT_DEVICE_OPERATION_TIMEOUT)
      }

      val deviceClient = DeviceClient(emulator.serialNumber, emptyDeviceConfiguration, "x86_64")
      Disposer.register(testRootDisposable, deviceClient)
      deviceView = DeviceView(testRootDisposable, deviceClient, PRIMARY_DISPLAY_ID, 0, project)

      fakeUi = FakeUi(deviceView.wrapInScrollPane(200, 300))
      fakeUi.render()

      waitForCondition(LONG_DEVICE_OPERATION_TIMEOUT) { deviceView.isConnected }

      deviceView.addFrameListener { _, _, _, _ -> framesReceived++ }

      // Install the event logger app
      val eventLoggerApk = getBinPath("tools/adt/idea/streaming/integration/event-logger/event-logger.apk")
      executeWithRetries<InterruptedException>(EVENT_LOGGER_INSTALLATION_MAX_RETRIES) {
        adb.runCommand("install", eventLoggerApk.toString(), emulator = emulator) {
          waitForLog("Success", LONG_DEVICE_OPERATION_TIMEOUT)
        }
      }
      System.clearProperty(AndroidSdkUtils.ADB_PATH_PROPERTY)
    }

    @JvmStatic
    @AfterClass
    fun tearDownClass() {
      classDisposable?.let {
        Disposer.dispose(it)
        classDisposable = null
      }
      emulator.close()
      // Don't tear this down if setup failed because it will create distracting stacks in the test failure.
      if (::deviceView.isInitialized) {
        waitForCondition(LONG_DEVICE_OPERATION_TIMEOUT) { !deviceView.isConnected }
      }
      adb.close()
    }

    private fun Component.wrapInScrollPane(width: Int, height: Int): JScrollPane {
      return JBScrollPane(this).apply {
        border = null
        isFocusable = true
        size = Dimension(width, height)
      }
    }

    private val Char.androidCode: Int
      get() = when (this) {
        in 'a'..'z' -> this.code - 'a'.code + AKEYCODE_A
        in 'A'..'Z' -> this.code - 'A'.code + AKEYCODE_A
        in '0'..'9' -> this.code - '0'.code + AKEYCODE_0
        else -> throw IllegalArgumentException("Only alphanumeric characters are supported!")
      }

    private fun Adb.logcat(block: Adb.() -> Unit) {
      runCommand("logcat", "-c", emulator = emulator).waitForProcess(SHORT_DEVICE_OPERATION_TIMEOUT)
      runCommand("logcat", "$EVENT_LOGGER_TAG:D", "$AGENT_TAG:D", "*:S", emulator = emulator) { block() }
    }

    private fun Int.downUp(): List<String> = listOf(".*: KEY DOWN: $this", ".*: KEY UP: $this")

    private fun Point.clickLogs(): List<String> = listOf(pressLog(), releaseLog())
    private fun Point.pressLog(): String = logForTouchEventAction("ACTION_DOWN")
    private fun Point.releaseLog(): String = logForTouchEventAction("ACTION_UP")
    private fun Point.dragToLog(): String = logForTouchEventAction("ACTION_MOVE")
    private fun Point.logForTouchEventAction(action: String): String = ".*: TOUCH EVENT: $action $coordinates"
    private fun Point.scrollLog(v: Float = 0.0f, h: Float = 0.0f): String = ".*: MOTION EVENT: ACTION_SCROLL $coordinates v=$v h=$h"


    private val Point.coordinates: String
      get() {
        val devicePoint = deviceView.toDeviceDisplayCoordinates(this)!!
        return Pattern.quote("(${devicePoint.x.toDouble()},${devicePoint.y.toDouble()})")
      }

    private fun waitFrames(numFrames: Int) {
      val framesToWaitFor = framesReceived + numFrames
      waitForCondition(LONG_DEVICE_OPERATION_TIMEOUT) {
        fakeUi.render()
        framesReceived > framesToWaitFor
      }
    }
  }
}<|MERGE_RESOLUTION|>--- conflicted
+++ resolved
@@ -15,16 +15,10 @@
  */
 package com.android.tools.idea.streaming.device
 
-<<<<<<< HEAD
+import com.android.sdklib.AndroidVersion
 import com.android.sdklib.deviceprovisioner.DeviceProperties
 import com.android.test.testutils.TestUtils.getBinPath
 import com.android.test.testutils.TestUtils.resolveWorkspacePath
-=======
-import com.android.sdklib.AndroidVersion
-import com.android.sdklib.deviceprovisioner.DeviceProperties
-import com.android.testutils.TestUtils.getBinPath
-import com.android.testutils.TestUtils.resolveWorkspacePath
->>>>>>> 0d09370c
 import com.android.testutils.waitForCondition
 import com.android.tools.adtui.swing.FakeUi
 import com.android.tools.asdriver.tests.Adb
@@ -37,10 +31,7 @@
 import com.android.tools.tests.IdeaTestSuiteBase
 import com.android.utils.executeWithRetries
 import com.google.common.truth.Truth.assertThat
-<<<<<<< HEAD
-=======
 import com.intellij.openapi.Disposable
->>>>>>> 0d09370c
 import com.intellij.openapi.util.Disposer
 import com.intellij.openapi.util.SystemInfo
 import com.intellij.testFramework.DisposableRule
@@ -397,16 +388,12 @@
     private val emptyDeviceConfiguration =
       DeviceConfiguration(DeviceProperties.buildForTest {
         icon = StudioIcons.DeviceExplorer.PHYSICAL_DEVICE_PHONE
-<<<<<<< HEAD
-      })
-=======
         androidVersion = AndroidVersion(30)
         manufacturer = "Google"
         model = "Pixel 5"
         isRemote = false
       })
     private var classDisposable: Disposable? = null
->>>>>>> 0d09370c
 
     @JvmStatic
     @BeforeClass
