/*
 * Copyright (C) 2022 The Android Open Source Project
 *
 * Licensed under the Apache License, Version 2.0 (the "License");
 * you may not use this file except in compliance with the License.
 * You may obtain a copy of the License at
 *
 *      http://www.apache.org/licenses/LICENSE-2.0
 *
 * Unless required by applicable law or agreed to in writing, software
 * distributed under the License is distributed on an "AS IS" BASIS,
 * WITHOUT WARRANTIES OR CONDITIONS OF ANY KIND, either express or implied.
 * See the License for the specific language governing permissions and
 * limitations under the License.
 */
package com.android.tools.idea.logcat.filters

import com.android.annotations.concurrency.UiThread
import com.android.tools.adtui.common.ColoredIconGenerator
import com.android.tools.idea.concurrency.AndroidCoroutineScope
import com.android.tools.idea.concurrency.AndroidDispatchers.uiThread
import com.android.tools.idea.logcat.LogcatBundle
import com.android.tools.idea.logcat.LogcatPresenter
import com.android.tools.idea.logcat.PACKAGE_NAMES_PROVIDER_KEY
import com.android.tools.idea.logcat.PROCESS_NAMES_PROVIDER_KEY
import com.android.tools.idea.logcat.TAGS_PROVIDER_KEY
import com.android.tools.idea.logcat.filters.FilterTextField.FilterHistoryItem.Item
import com.android.tools.idea.logcat.filters.FilterTextField.FilterHistoryItem.Separator
import com.android.tools.idea.logcat.filters.FilterTextField.FilterStatusChanged
import com.android.tools.idea.logcat.filters.parser.LogcatFilterFileType
import com.android.tools.idea.logcat.util.AndroidProjectDetector
import com.android.tools.idea.logcat.util.AndroidProjectDetectorImpl
import com.android.tools.idea.logcat.util.LogcatUsageTracker
import com.google.wireless.android.sdk.stats.LogcatUsageEvent
import com.google.wireless.android.sdk.stats.LogcatUsageEvent.Type.FILTER_ADDED_TO_HISTORY
import com.intellij.icons.AllIcons
import com.intellij.ide.ui.laf.darcula.ui.DarculaTextBorder
import com.intellij.openapi.Disposable
import com.intellij.openapi.actionSystem.ActionButtonComponent
import com.intellij.openapi.actionSystem.ActionToolbar.DEFAULT_MINIMUM_BUTTON_SIZE
import com.intellij.openapi.actionSystem.ActionUpdateThread
import com.intellij.openapi.actionSystem.AnAction
import com.intellij.openapi.actionSystem.AnActionEvent
import com.intellij.openapi.actionSystem.IdeActions
import com.intellij.openapi.actionSystem.ex.ActionButtonLook
import com.intellij.openapi.actionSystem.ex.CheckboxAction
import com.intellij.openapi.actionSystem.impl.ActionButton
import com.intellij.openapi.application.ApplicationManager
import com.intellij.openapi.editor.event.DocumentEvent
import com.intellij.openapi.editor.event.DocumentListener
import com.intellij.openapi.editor.ex.EditorEx
import com.intellij.openapi.keymap.Keymap
import com.intellij.openapi.keymap.KeymapManager
import com.intellij.openapi.keymap.KeymapManagerListener
import com.intellij.openapi.keymap.KeymapUtil
import com.intellij.openapi.project.DumbAware
import com.intellij.openapi.project.Project
import com.intellij.openapi.ui.popup.JBPopupFactory
import com.intellij.openapi.ui.popup.PopupChooserBuilder
import com.intellij.openapi.util.Disposer
import com.intellij.ui.CollectionListModel
import com.intellij.ui.EditorTextField
import com.intellij.ui.ExperimentalUI
import com.intellij.ui.GotItTooltip
import com.intellij.ui.GotItTooltip.Companion.BOTTOM_LEFT
import com.intellij.ui.SimpleColoredComponent
import com.intellij.ui.SimpleTextAttributes
import com.intellij.ui.components.JBLabel
import com.intellij.ui.components.JBList
import com.intellij.util.messages.Topic
import com.intellij.util.ui.EmptyIcon
import com.intellij.util.ui.JBUI
import com.intellij.util.ui.NamedColorUtil
import com.intellij.util.ui.components.BorderLayoutPanel
import icons.StudioIcons.Logcat.Input.FAVORITE_FILLED
import icons.StudioIcons.Logcat.Input.FAVORITE_OUTLINE
import icons.StudioIcons.Logcat.Input.FILTER_HISTORY
import icons.StudioIcons.Logcat.Input.FILTER_HISTORY_DELETE
import kotlinx.coroutines.launch
import kotlinx.coroutines.withContext
import org.jetbrains.annotations.TestOnly
import org.jetbrains.annotations.VisibleForTesting
import java.awt.Component
import java.awt.Font
import java.awt.Graphics
import java.awt.Point
import java.awt.Rectangle
import java.awt.event.FocusAdapter
import java.awt.event.FocusEvent
import java.awt.event.KeyAdapter
import java.awt.event.KeyEvent
import java.awt.event.KeyEvent.VK_BACK_SPACE
import java.awt.event.KeyEvent.VK_DELETE
import java.awt.event.MouseAdapter
import java.awt.event.MouseEvent
import java.awt.event.MouseEvent.BUTTON1
import java.awt.event.MouseEvent.MOUSE_CLICKED
import java.awt.event.MouseEvent.MOUSE_ENTERED
import java.awt.event.MouseEvent.MOUSE_EXITED
import java.net.URL
import javax.swing.BorderFactory
import javax.swing.BoxLayout
import javax.swing.BoxLayout.LINE_AXIS
import javax.swing.BoxLayout.PAGE_AXIS
import javax.swing.GroupLayout
import javax.swing.GroupLayout.Alignment.CENTER
import javax.swing.Icon
import javax.swing.JComponent
import javax.swing.JLabel
import javax.swing.JList
import javax.swing.JPanel
import javax.swing.JSeparator
import javax.swing.ListCellRenderer
import javax.swing.ListModel
import javax.swing.SwingConstants.HORIZONTAL
import javax.swing.SwingConstants.VERTICAL
import kotlin.coroutines.CoroutineContext
import kotlin.coroutines.EmptyCoroutineContext
import kotlin.math.min
<<<<<<< HEAD
=======
import kotlinx.coroutines.channels.BufferOverflow.DROP_LATEST
import kotlinx.coroutines.channels.Channel
import kotlinx.coroutines.flow.SharingStarted.Companion.Eagerly
import kotlinx.coroutines.flow.consumeAsFlow
import kotlinx.coroutines.flow.distinctUntilChanged
import kotlinx.coroutines.flow.filterNotNull
import kotlinx.coroutines.flow.stateIn
import kotlinx.coroutines.launch
import kotlinx.coroutines.withContext
import org.jetbrains.annotations.TestOnly
import org.jetbrains.annotations.VisibleForTesting
>>>>>>> 03a9668f

private val blankIcon = EmptyIcon.ICON_16

// The text of the history dropdown item needs a little horizontal padding
private val historyItemLabelBorder = JBUI.Borders.empty(0, 3)

// The vertical separator between the clear & favorite icons needs a little padding
private val verticalSeparatorBorder = JBUI.Borders.empty(3)

// The inner editor component should have no border, but we need to preserve the inner margins. See
// EditorTextField#setBorder()
private val editorBorder = JBUI.Borders.empty(2)

// The history icon needs some padding. These values make it look the same as the "Find in files"
// dialog for example.
private val historyIconBorder = JBUI.Borders.empty(0, 5, 0, 4)

private val historyListSeparatorBorder = JBUI.Borders.empty(3)

private val namedFilterHistoryItemColor = SimpleTextAttributes.REGULAR_BOLD_ATTRIBUTES

private const val GOT_IT_ID = "filter.tip"

private val deleteKeyCodes = arrayOf(VK_DELETE, VK_BACK_SPACE)

private val logcatFilterHelpUrl =
  URL(
    "https://developer.android.com/studio/preview/features" +
    "?utm_source=android-studio-2021-3-1&utm_medium=studio-assistant-preview#logcat-search"
  )

private val filterHistoryItemBorder = JBUI.Borders.empty(0, 4)

/** A text field for the filter. */
internal class FilterTextField(
  project: Project,
  private val logcatPresenter: LogcatPresenter,
  private val filterParser: LogcatFilterParser,
  initialText: String,
  matchCase: Boolean,
  androidProjectDetector: AndroidProjectDetector = AndroidProjectDetectorImpl(),
) : BorderLayoutPanel() {
  private val filterHistory = AndroidLogcatFilterHistory.getInstance()
  private val textField = FilterEditorTextField(project, logcatPresenter, androidProjectDetector)
  private val historyButton = InlineButton(FILTER_HISTORY)
  private val clearButton = ClearButton()
  private val favoriteButton = FavoriteButton()
  private val matchCaseButton = MatchCaseButton()
  private var filter: LogcatFilter? = filterParser.parse(initialText, matchCase)

  var matchCase = matchCase
    set(value) {
      field = value
      filterUpdateChannel.trySend(FilterUpdated(text, matchCase))
    }

  private var isFavorite: Boolean = false
    set(value) {
      field = value
      favoriteButton.icon = if (isFavorite) FAVORITE_FILLED else FAVORITE_OUTLINE
    }

  var text: String
    get() = textField.text
    set(value) {
      textField.text = value
    }

  private val filterUpdateChannel =
    Channel<FilterUpdated>(capacity = 1, onBufferOverflow = DROP_LATEST)
  @VisibleForTesting
  internal val filterUpdateFlow =
    filterUpdateChannel
      .consumeAsFlow()
      .distinctUntilChanged()
      .stateIn(AndroidCoroutineScope((logcatPresenter)), Eagerly, null)

  init {
    text = initialText
    isFavorite = filterHistory.favorites.contains(text)

    addToLeft(historyButton)
    addToCenter(textField)
    val buttonPanel =
      InlinePanel(clearButton, matchCaseButton, JSeparator(VERTICAL), favoriteButton)
    addToRight(buttonPanel)

    if (initialText.isEmpty()) {
      buttonPanel.isVisible = false
    }

    // Set a border around the text field and buttons.
    // Using FilterTextFieldBorder (which is just a DarculaTextBorder) alone doesn't seem to work.
    // It seems to need CompoundBorder.
    border = BorderFactory.createCompoundBorder(FilterTextFieldBorder(), JBUI.Borders.empty(1))

    historyButton.apply {
      addMouseListener(
        object : MouseAdapter() {
          override fun mouseClicked(e: MouseEvent) {
            showPopup()
          }
        }
      )
      border = historyIconBorder
      toolTipText = LogcatBundle.message("logcat.filter.history.tooltip")
    }

    textField.apply {
      addDocumentListener(
        object : DocumentListener {
          override fun documentChanged(event: DocumentEvent) {
            filter = filterParser.parse(text, matchCase)
            isFavorite = filterHistory.favorites.contains(text)
            filterHistory.mostRecentlyUsed = textField.text
            filterUpdateChannel.trySend(FilterUpdated(text, matchCase))
            buttonPanel.isVisible = textField.text.isNotEmpty()
          }
        }
      )
      addFocusListener(
        object : FocusAdapter() {
          override fun focusGained(e: FocusEvent?) {
            val hintText = getFilterHintText()
            GotItTooltip(GOT_IT_ID, hintText, logcatPresenter)
              .withBrowserLink(
                LogcatBundle.message("logcat.filter.got.it.link.text"),
                logcatFilterHelpUrl,
              )
              .show(textField, BOTTOM_LEFT)
          }

          override fun focusLost(e: FocusEvent?) {
            addToHistory()
          }
        }
      )
      // The text field needs to be moved an extra pixel down to appear correctly.
      border = JBUI.Borders.customLine(background, 1, 0, 0, 0)

      setShowPlaceholderWhenFocused(true)
      setPlaceholder(getFilterHintText())
      ApplicationManager.getApplication()
        .messageBus
        .connect(logcatPresenter)
        .subscribe(
          KeymapManagerListener.TOPIC,
          object : KeymapManagerListener {
            override fun activeKeymapChanged(keymap: Keymap?) {
              setPlaceholder(getFilterHintText())
            }
          },
        )
    }

    ApplicationManager.getApplication()
      .messageBus
      .connect(logcatPresenter)
      .subscribe(
        FilterStatusChanged.TOPIC,
        FilterStatusChanged { filter, isFavorite ->
          if (text == filter) {
            this.isFavorite = isFavorite
          }
        },
      )
  }

  fun trackFilterUpdates() = filterUpdateFlow.filterNotNull()

  @TestOnly
  internal fun getEditorEx() = textField.editor as EditorEx

  @UiThread
  private fun showPopup() {
    val popupDisposable = Disposer.newDisposable("popupDisposable")

    addToHistory()
    val list: JList<FilterHistoryItem> = HistoryList(popupDisposable)
    JBPopupFactory.getInstance().createPopupChooserBuilder(listOf("foo", "bar"))
    val popup =
      PopupChooserBuilder(list)
        .setMovable(false)
        .setRequestFocus(true)
        .setItemChosenCallback { chosenItem ->
          if (chosenItem !is Item) return@setItemChosenCallback
          text = chosenItem.filter
          isFavorite = chosenItem.isFavorite
        }
        .setSelectedValue(Item(text, isFavorite, count = null, filterParser), true)
        .createPopup()
    Disposer.register(popup, popupDisposable)

    popup.showUnderneathOf(this)
  }

  private fun addToHistory() {
    val text = textField.text
    if (text.isEmpty()) {
      return
    }
    filterHistory.add(filterParser, text, isFavorite)
    LogcatUsageTracker.log(
      LogcatUsageEvent.newBuilder()
        .setType(FILTER_ADDED_TO_HISTORY)
        .setLogcatFilter(
          filterParser.getUsageTrackingEvent(text, matchCase)?.setIsFavorite(isFavorite)
        )
    )
  }

  private inner class FilterTextFieldBorder : DarculaTextBorder() {
    override fun isFocused(c: Component?): Boolean =
      textField.editor?.contentComponent?.hasFocus() == true
  }

  private inner class FilterEditorTextField(
    project: Project,
    private val logcatPresenter: LogcatPresenter,
    private val androidProjectDetector: AndroidProjectDetector,
  ) : EditorTextField(project, LogcatFilterFileType) {
    public override fun createEditor(): EditorEx {
      return super.createEditor().apply {
        putUserData(TAGS_PROVIDER_KEY, logcatPresenter)
        putUserData(PACKAGE_NAMES_PROVIDER_KEY, logcatPresenter)
        putUserData(PROCESS_NAMES_PROVIDER_KEY, logcatPresenter)
        putUserData(AndroidProjectDetector.KEY, androidProjectDetector)
        setBorder(editorBorder)

        contentComponent.addKeyListener(
          object : KeyAdapter() {
            override fun keyPressed(e: KeyEvent) {
              if (e.keyCode == KeyEvent.VK_ENTER) {
                e.consume()
                addToHistory()
              }
            }
          }
        )
        contentComponent.addMouseMotionListener(
          object : MouseAdapter() {
            override fun mouseMoved(e: MouseEvent) {
              contentComponent.toolTipText =
                editor?.let { editor ->
                  val position = editor.xyToLogicalPosition(e.point)
                  // The editor is in a single line, so we don't have to convert to an offset
                  filter?.findFilterForOffset(position.column)?.displayText
                }
            }
          }
        )
      }
    }

    // On theme change, copy the background from textField.
    override fun updateUI() {
      border = JBUI.Borders.customLine(background, 1, 0, 0, 0)
      super.updateUI()
    }
  }

  private inner class InlineButton(icon: Icon) : JLabel(icon) {
    init {
      isOpaque = true
    }

    // On theme change, copy the background from textField.
    override fun updateUI() {
      background = textField.background
      super.updateUI()
    }
  }

  private inner class InlinePanel(vararg children: JComponent) : JPanel(null) {
    init {
      layout = BoxLayout(this, LINE_AXIS)
      isOpaque = true
      border = verticalSeparatorBorder
      children.forEach {
        it.border = JBUI.Borders.empty(0, 3)
        add(it)
      }
    }

    // On theme change, copy the background from textField.
    override fun updateUI() {
      background = textField.background
      super.updateUI()
    }
  }

  /**
   * It's hard (impossible?) to test the actual popup UI with the existing test framework, so we do
   * the next best thing which is to test the rendering from the JBList (HistoryList) directly.
   */
  @VisibleForTesting
  @UiThread
  internal inner class HistoryList(
    parentDisposable: Disposable,
    parentContext: CoroutineContext = EmptyCoroutineContext,
  ) : JBList<FilterHistoryItem>() {
    private val listModel = CollectionListModel<FilterHistoryItem>()
    private val inactiveColor =
      String.format("%06x", NamedColorUtil.getInactiveTextColor().rgb and 0xffffff)

    init {
      // The "count" field in FilterHistoryItem.Item takes time to calculate so initially, add all
      // items with no count.
      val items =
        mutableListOf<FilterHistoryItem>().apply {
          addAll(
            filterHistory.favorites.map {
              Item(filter = it, isFavorite = true, count = null, filterParser)
            }
          )
          if (filterHistory.favorites.isNotEmpty() && filterHistory.nonFavorites.isNotEmpty()) {
            add(Separator)
          }
          addAll(
            filterHistory.named.map {
              Item(filter = it, isFavorite = false, count = null, filterParser)
            }
          )
          addAll(
            filterHistory.nonFavorites.map {
              Item(filter = it, isFavorite = false, count = null, filterParser)
            }
          )
        }
      // Parse all the filters here while we're still in the EDT
      val filters = items.map { if (it is Item) filterParser.parse(it.filter, matchCase) else null }
      model = listModel
      listModel.addAll(0, items)
      addKeyListener(
        object : KeyAdapter() {
          override fun keyPressed(e: KeyEvent) {
            val item = selectedValue as? Item
            if (item != null && e.keyCode in deleteKeyCodes) {
              deleteItem(selectedIndex)
            }
          }
        }
      )
      cellRenderer = HistoryListCellRenderer()

      // In a background thread, calculate the count of all the items and update the model.
      AndroidCoroutineScope(parentDisposable, parentContext).launch {
        val application = ApplicationManager.getApplication()
        listModel.items.forEachIndexed { index, item ->
          if (item is Item) {
            launch {
              val count =
                application.runReadAction<Int> {
                  logcatPresenter.countFilterMatches(filters[index])
                }
              // Replacing an item in the model will remove the selection. Save the selected index,
              // so we can restore it after.
              withContext(uiThread + parentContext) {
                val selected = selectedIndex
                listModel.setElementAt(
                  Item(item.filter, item.isFavorite, count, filterParser),
                  index,
                )
                if (selected >= 0) {
                  selectedIndex = selected
                }
              }
            }
          }
        }
      }

      val listener = MouseListener()
      addMouseListener(listener)
      addMouseMotionListener(listener)
    }

    override fun getToolTipText(event: MouseEvent): String? {
      val index = selectedIndex
      if (index < 0) return null
      val item = model.getElementAt(index) as? Item ?: return null
      val cellLocation = getCellBounds(index, index).location
      val favoriteIconBounds = item.getFavoriteIconBounds(cellLocation)
      val deleteIconBounds = item.getDeleteIconBounds(cellLocation)
      return when {
        favoriteIconBounds.contains(event.point) -> getFavoriteTooltip(item)
        deleteIconBounds.contains(event.point) ->
          LogcatBundle.message("logcat.filter.history.delete.tooltip", inactiveColor)

        else -> item.tooltip
      }
    }

    private fun getFavoriteTooltip(item: Item) =
      when (item.isFavorite) {
        true -> LogcatBundle.message("logcat.filter.untag.favorite.tooltip")
        false -> LogcatBundle.message("logcat.filter.tag.favorite.tooltip")
      }

    /**
     * Toggle the Favorite state of an item.
     *
     * This method does several things:
     * 1. Toggle [Item.isFavorite]
     * 2. Update [FilterTextField.filterHistory] by moving the [Item.filter] to its new collection
     * 3. If the item happens to be the current, item in the [FilterTextField.text] also toggle
     *    [FilterTextField.isFavorite]
     * 4. Force a paint
     */
    private fun toggleFavoriteItem(index: Int, bounds: Rectangle) {
      val item = model.getElementAt(index) as Item
      if (item.isFavorite) {
        item.isFavorite = false
        filterHistory.favorites.remove(item.filter)
        filterHistory.nonFavorites.add(item.filter)
      }
      else {
        item.isFavorite = true
        filterHistory.favorites.add(item.filter)
        filterHistory.nonFavorites.remove(item.filter)
      }
      if (item.filter == text) {
        isFavorite = item.isFavorite
      }
      ApplicationManager.getApplication()
        .messageBus
        .syncPublisher(FilterStatusChanged.TOPIC)
        .onFilterStatusChanged(item.filter, item.isFavorite)
      paintImmediately(bounds)
    }

    fun deleteItem(index: Int) {
      val item = listModel.getElementAt(index) as? Item ?: return
      filterHistory.remove(item.filter)
      if (text == item.filter) {
        // If the deleted item is the current text, clear it. If not, it will just be added to the
        // history which is annoying
        text = ""
      }
      listModel.remove(index)
      selectedIndex = min(index, model.size - 1)
    }

    /**
     * Track mouse events and manipulate the UI to reflect them. For example, toggling Favorite
     * state.
     *
     * This allows us to detect mouse events on specific UI areas such as the favorite icon.
     *
     * We need this because the implementation of JList is such that the UI doesn't actually contain
     * any components. Rather, a dummy component (provided by the
     * [ListCellRenderer.getListCellRendererComponent]) is used to draw directly onto the list
     * [java.awt.Graphics]. Mouse listeners on the item components are not actually triggered.
     *
     * When processing a mouse event, we map the event location in the list to the specific item. We
     * use [JList.getSelectedIndex] to find the item. This works because the item corresponding to
     * the mouse event must be the selected item since the mouse is hovering on it.
     */
    inner class MouseListener : MouseAdapter() {
      private var hoveredFavoriteIndex: Int? = null

      override fun mouseReleased(event: MouseEvent) {
        if (event.button == BUTTON1 && event.modifiersEx == 0 && selectedIndex >= 0) {
          val index = selectedIndex
          val item = model.getElementAt(index) as? Item ?: return
          val cellLocation = getCellBounds(index, index).location
          val favoriteIconBounds = item.getFavoriteIconBounds(cellLocation)
          val deleteIconBounds = item.getDeleteIconBounds(cellLocation)
          var consume = true
          when {
            favoriteIconBounds.contains(event.point) ->
              toggleFavoriteItem(index, favoriteIconBounds)

            deleteIconBounds.contains(event.point) -> deleteItem(index)
            else -> consume = false
          }
          if (consume) {
            event.consume()
          }
        }
      }

      override fun mouseMoved(event: MouseEvent) {
        val index = selectedIndex
        val item = model.getItemAt(index)

        if (item == null) {
          hoveredFavoriteIndex?.setIsHoveredFavorite(false)
          return
        }
        val cellLocation = getCellBounds(index, index).location
        val favoriteIconBounds = item.getFavoriteIconBounds(cellLocation)
        val hoveredIndex =
          when {
            favoriteIconBounds.contains(event.point) -> index
            else -> null
          }

        if (hoveredIndex != hoveredFavoriteIndex) {
          hoveredFavoriteIndex?.setIsHoveredFavorite(false)
          hoveredIndex?.setIsHoveredFavorite(true)
          hoveredFavoriteIndex = hoveredIndex
          paintImmediately(favoriteIconBounds)
        }
      }

      private fun Int.setIsHoveredFavorite(value: Boolean) {
        val item = model.getElementAt(this) as? Item ?: return
        item.isFavoriteHovered = value
      }

      private fun ListModel<FilterHistoryItem>.getItemAt(index: Int): Item? =
        runCatching { model.getElementAt(index) }.getOrNull() as? Item
    }
  }

  private class HistoryListCellRenderer : ListCellRenderer<FilterHistoryItem> {
    override fun getListCellRendererComponent(
      list: JList<out FilterHistoryItem>,
      value: FilterHistoryItem,
      index: Int,
      isSelected: Boolean,
      cellHasFocus: Boolean,
    ): Component = value.getComponent(isSelected, list)
  }

  /** See [HistoryList] for why this is VisibleForTesting */
  @VisibleForTesting
  internal sealed class FilterHistoryItem {
    class Item(
      val filter: String,
      var isFavorite: Boolean,
      val count: Int?,
      private val filterParser: LogcatFilterParser,
    ) : FilterHistoryItem() {

      var isFavoriteHovered: Boolean = false

      val tooltip: String?

      fun getFavoriteIconBounds(offset: Point): Rectangle = favoriteLabel.bounds + offset

      fun getDeleteIconBounds(offset: Point): Rectangle = deleteLabel.bounds + offset

      private val favoriteLabel = JLabel()

      private val filterLabel = SimpleColoredComponent().apply { border = historyItemLabelBorder }

      private val countLabel =
        JLabel().apply {
          font = Font(Font.MONOSPACED, Font.PLAIN, font.size)
          border = historyItemLabelBorder
        }

      private val deleteLabel = JLabel()

      private val component =
        JPanel(null).apply {
          layout =
            GroupLayout(this).apply {
              setHorizontalGroup(
                createSequentialGroup()
                  .addComponent(favoriteLabel)
                  .addComponent(filterLabel)
                  .addComponent(countLabel)
                  .addComponent(deleteLabel)
              )
              setVerticalGroup(
                createParallelGroup(CENTER)
                  .addComponent(favoriteLabel)
                  .addComponent(filterLabel)
                  .addComponent(countLabel)
                  .addComponent(deleteLabel)
              )
              border = filterHistoryItemBorder
            }
        }

      init {
        val matchCase = true // Unused to just pass in `true`
        val filterName = filterParser.parse(filter, matchCase)?.filterName
        if (filterName != null) {
          val history = AndroidLogcatFilterHistory.getInstance().items
          // If there is more than one Item with the same filterName, show the name and the filter.
          val sameName =
            history.count { filterParser.parse(it, matchCase)?.filterName == filterName }
          filterLabel.append(filterName, namedFilterHistoryItemColor)
          val filterWithoutName = filterParser.removeFilterNames(filter)
          tooltip =
            if (sameName > 1) {
              filterLabel.append(": $filterWithoutName")
              null
            }
            else {
              filterWithoutName
            }
        }
        else {
          tooltip = null
          filterLabel.append(filter)
        }
      }

      override fun getComponent(
        isSelected: Boolean,
        list: JList<out FilterHistoryItem>,
      ): JComponent {
        // This can be mico optimized, but it's more readable like this
        favoriteLabel.icon =
          when {
            isFavoriteHovered && isFavorite -> whiteIconForOldUI(FAVORITE_FILLED)
            isFavoriteHovered && !isFavorite -> whiteIconForOldUI(FAVORITE_OUTLINE)
            !isFavoriteHovered && isFavorite -> FAVORITE_FILLED
            else -> blankIcon
          }

        deleteLabel.icon = if (isSelected) FILTER_HISTORY_DELETE else blankIcon

        countLabel.text =
          when (count) {
            null -> " ".repeat(3)
            in 0..99 -> "% 2d ".format(count)
            else -> "99+"
          }
        val (foreground, background) =
          when {
            isSelected -> Pair(list.selectionForeground, list.selectionBackground)
            else -> Pair(list.foreground, list.background)
          }
        filterLabel.foreground = foreground
        deleteLabel.foreground = foreground
        component.background = background
        countLabel.foreground =
          if (isSelected) foreground else SimpleTextAttributes.GRAYED_ATTRIBUTES.fgColor

        return component
      }

      private fun whiteIconForOldUI(icon: Icon): Icon =
        if (ExperimentalUI.isNewUI()) icon else ColoredIconGenerator.generateWhiteIcon(icon)

      // Items have unique text, so we only need to check the "filter" field. We MUST ignore the
      // "count" field because we do not yet know
      // the count when we set the selected item.
      override fun equals(other: Any?): Boolean {
        if (this === other) return true
        if (javaClass != other?.javaClass) return false

        other as Item

        return filter == other.filter
      }

      // Items have unique text, so we only need to check the "filter" field
      override fun hashCode(): Int {
        return filter.hashCode()
      }
    }

    data object Separator : FilterHistoryItem() {
      // A standalone JSeparator here will change the background of the separator when it is
      // selected. Wrapping it with a JPanel
      // suppresses that behavior for some reason.
      private val component =
        JPanel(null).apply {
          // A JSeparator relies on the layout to get a non-zero size. a FlowLayout (the default)
          // doesn't work.
          layout = BoxLayout(this, PAGE_AXIS)
          border = historyListSeparatorBorder
          add(JSeparator(HORIZONTAL))
        }

      override fun getComponent(
        isSelected: Boolean,
        list: JList<out FilterHistoryItem>,
      ): JComponent {
        component.background = list.background
        return component
      }
    }

    abstract fun getComponent(isSelected: Boolean, list: JList<out FilterHistoryItem>): JComponent
  }

  /**
   * An icon button that reacts to being hovered by changing the icon.
   *
   * If a [hoverIcon] is provided, it uses it when the button is in the hovered state. In no
   * hoverIcon is provided, the hover state is done by painting a background overlay.
   *
   * Based on [com.intellij.ui.components.IconLabelButton].
   */
  private abstract class HoverButton(
    icon: Icon,
    tooltip: String,
    private val hoverIcon: Icon? = null,
  ) : JBLabel(icon) {
    private var hovered = false

    init {
      toolTipText = tooltip
    }

    override fun getIcon(): Icon = if (hovered) hoverIcon ?: super.getIcon() else super.getIcon()

    override fun processMouseEvent(e: MouseEvent) {
      super.processMouseEvent(e)
      when (e.id) {
        MOUSE_ENTERED -> mouseHover(true)
        MOUSE_EXITED -> mouseHover(false)
        MOUSE_CLICKED -> mouseClicked()
      }
    }

    private fun mouseHover(hover: Boolean) {
      hovered = hover
      repaint()
    }

    protected abstract fun mouseClicked()

    override fun paintComponent(graphics: Graphics) {
      if (hovered && hoverIcon == null) {
        ActionButtonLook.SYSTEM_LOOK.paintBackground(graphics, this, ActionButtonComponent.SELECTED)
      }
      super.paintComponent(graphics)
    }
  }

  private inner class ClearButton :
    HoverButton(
      AllIcons.Actions.Close,
      LogcatBundle.message("logcat.filter.clear.tooltip"),
      AllIcons.Actions.CloseHovered,
    ) {
    override fun mouseClicked() {
      this@FilterTextField.text = ""
    }
  }

  private inner class FavoriteButton :
    HoverButton(FAVORITE_OUTLINE, LogcatBundle.message("logcat.filter.tag.favorite.tooltip")) {
    override fun mouseClicked() {
      isFavorite = !isFavorite
      toolTipText =
        when {
          isFavorite -> LogcatBundle.message("logcat.filter.untag.favorite.tooltip")
          else -> LogcatBundle.message("logcat.filter.tag.favorite.tooltip")
        }
      ApplicationManager.getApplication()
        .messageBus
        .syncPublisher(FilterStatusChanged.TOPIC)
        .onFilterStatusChanged(textField.text, isFavorite)
      addToHistory()
    }
  }

  /** Based on [com.intellij.find.SearchTextArea] */
  private inner class ToggleMatchCase : CheckboxAction(), DumbAware {
    init {
      templatePresentation.text = LogcatBundle.message("logcat.filter.match.case.tooltip")
      templatePresentation.icon = AllIcons.Actions.MatchCase
      templatePresentation.hoveredIcon = AllIcons.Actions.MatchCaseHovered
      templatePresentation.selectedIcon = AllIcons.Actions.MatchCaseSelected
    }

    override fun getActionUpdateThread() = ActionUpdateThread.EDT

    override fun isSelected(e: AnActionEvent) = matchCase

    override fun setSelected(e: AnActionEvent, state: Boolean) {
      matchCase = state
    }
  }

  /** Based on [com.intellij.find.SearchTextArea.MyActionButton] */
  private inner class MatchCaseButton private constructor(action: AnAction) :
    ActionButton(
      action,
      action.templatePresentation.clone(),
      "FilterTextField",
      DEFAULT_MINIMUM_BUTTON_SIZE,
    ) {

    constructor() : this(ToggleMatchCase())

    init {
      isFocusable = true
      updateIcon()
    }

    override fun getIcon(): Icon {
      return when (isEnabled && isSelected) {
        true -> presentation.selectedIcon ?: super.getIcon()
        false -> super.getIcon()
      }
    }
  }

  data class FilterUpdated(val filter: String, val matchCase: Boolean)

  private fun interface FilterStatusChanged {
    fun onFilterStatusChanged(filter: String, isFavorite: Boolean)

    companion object {
      val TOPIC = Topic(FilterStatusChanged::class.java)
    }
  }
}

private fun getFilterHintText(): String {
  return when (
    val shortcut =
      KeymapManager.getInstance()
        .activeKeymap
        .getShortcuts(IdeActions.ACTION_CODE_COMPLETION)
        .firstOrNull()
  ) {
    null -> LogcatBundle.message("logcat.filter.hint.no.shortcut")
    else -> LogcatBundle.message("logcat.filter.hint", KeymapUtil.getShortcutText(shortcut))
  }
}

private operator fun Rectangle.plus(point: Point): Rectangle {
  return Rectangle(x + point.x, y + point.y, width, height)
}<|MERGE_RESOLUTION|>--- conflicted
+++ resolved
@@ -76,10 +76,6 @@
 import icons.StudioIcons.Logcat.Input.FAVORITE_OUTLINE
 import icons.StudioIcons.Logcat.Input.FILTER_HISTORY
 import icons.StudioIcons.Logcat.Input.FILTER_HISTORY_DELETE
-import kotlinx.coroutines.launch
-import kotlinx.coroutines.withContext
-import org.jetbrains.annotations.TestOnly
-import org.jetbrains.annotations.VisibleForTesting
 import java.awt.Component
 import java.awt.Font
 import java.awt.Graphics
@@ -117,8 +113,6 @@
 import kotlin.coroutines.CoroutineContext
 import kotlin.coroutines.EmptyCoroutineContext
 import kotlin.math.min
-<<<<<<< HEAD
-=======
 import kotlinx.coroutines.channels.BufferOverflow.DROP_LATEST
 import kotlinx.coroutines.channels.Channel
 import kotlinx.coroutines.flow.SharingStarted.Companion.Eagerly
@@ -130,7 +124,6 @@
 import kotlinx.coroutines.withContext
 import org.jetbrains.annotations.TestOnly
 import org.jetbrains.annotations.VisibleForTesting
->>>>>>> 03a9668f
 
 private val blankIcon = EmptyIcon.ICON_16
 
@@ -159,7 +152,7 @@
 private val logcatFilterHelpUrl =
   URL(
     "https://developer.android.com/studio/preview/features" +
-    "?utm_source=android-studio-2021-3-1&utm_medium=studio-assistant-preview#logcat-search"
+      "?utm_source=android-studio-2021-3-1&utm_medium=studio-assistant-preview#logcat-search"
   )
 
 private val filterHistoryItemBorder = JBUI.Borders.empty(0, 4)
@@ -723,12 +716,10 @@
             if (sameName > 1) {
               filterLabel.append(": $filterWithoutName")
               null
-            }
-            else {
+            } else {
               filterWithoutName
             }
-        }
-        else {
+        } else {
           tooltip = null
           filterLabel.append(filter)
         }
