--- conflicted
+++ resolved
@@ -34,20 +34,9 @@
   // Keep this method here for now as schema files suppose to go away soon
   @Throws(IOException::class)
   fun writeToSchemaFile(filename: TestFileName) {
-<<<<<<< HEAD
-    val projectFileName = "project.dcl.schema"
-    val pluginFileName = "plugins.dcl.schema"
-
     val myTestDataRelativePath = TestUtils.resolveWorkspacePath("tools/adt/idea/gradle-dsl/testData/parser").pathString
-    val projectFile = filename.toFile(myTestDataRelativePath, projectFileName)
-    val pluginFile = filename.toFile(myTestDataRelativePath, pluginFileName)
-    val virtualProjectFile = VfsUtil.findFileByIoFile(projectFile, true)
-    val virtualPluginFile = VfsUtil.findFileByIoFile(pluginFile, true)
-=======
-    val myTestDataRelativePath = "tools/adt/idea/gradle-dsl/testData/parser"
     val folder = filename.toFile(myTestDataRelativePath, "")
     val children = folder.list()
->>>>>>> 03a9668f
     val projectDir = projectRule.project.guessProjectDir()!!
     runWriteAction {
       val gradlePath = projectDir.createChildDirectory(this, ".gradle")
