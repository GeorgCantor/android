--- conflicted
+++ resolved
@@ -27,7 +27,6 @@
 import com.intellij.openapi.application.ApplicationManager
 import com.intellij.openapi.util.Disposer
 import com.intellij.util.concurrency.EdtExecutorService
-import com.intellij.util.concurrency.SameThreadExecutor
 import com.intellij.util.concurrency.SequentialTaskExecutor
 import java.util.concurrent.Callable
 import java.util.concurrent.Future
@@ -75,13 +74,9 @@
     return futures
         .listenInPoolThread(taskExecutor)
         .whenAllComplete()
-<<<<<<< HEAD
-      .call(Callable { DeviceNameProperties(futures[0].get(), futures[1].get(), futures[2].get(), futures[3].get()) }, SameThreadExecutor.INSTANCE)
-=======
         .call(
           Callable<DeviceNameProperties> { DeviceNameProperties(futures[0].get(), futures[1].get(), futures[2].get(), futures[3].get()) },
           MoreExecutors.directExecutor())
->>>>>>> c50c8b87
   }
 
   private fun isRetrieving(device: IDevice): Boolean {
