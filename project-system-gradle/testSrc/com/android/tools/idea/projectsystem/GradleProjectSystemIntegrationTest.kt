/*
 * Copyright (C) 2018 The Android Open Source Project
 *
 * Licensed under the Apache License, Version 2.0 (the "License");
 * you may not use this file except in compliance with the License.
 * You may obtain a copy of the License at
 *
 *      http://www.apache.org/licenses/LICENSE-2.0
 *
 * Unless required by applicable law or agreed to in writing, software
 * distributed under the License is distributed on an "AS IS" BASIS,
 * WITHOUT WARRANTIES OR CONDITIONS OF ANY KIND, either express or implied.
 * See the License for the specific language governing permissions and
 * limitations under the License.
 */
package com.android.tools.idea.projectsystem

import com.android.SdkConstants
import com.android.testutils.truth.PathSubject.assertThat
import com.android.tools.idea.flags.StudioFlags
<<<<<<< HEAD
import com.android.tools.idea.gradle.project.build.invoker.AssembleInvocationResult
=======
>>>>>>> b5f40ffd
import com.android.tools.idea.gradle.project.build.invoker.TestCompileType
import com.android.tools.idea.projectsystem.gradle.GradleProjectSystem
import com.android.tools.idea.testing.AgpIntegrationTestDefinition
import com.android.tools.idea.testing.AgpVersionSoftwareEnvironmentDescriptor
import com.android.tools.idea.testing.AndroidProjectRule
import com.android.tools.idea.testing.GradleIntegrationTest
import com.android.tools.idea.testing.TestProjectPaths
import com.android.tools.idea.testing.buildAndWait
import com.android.tools.idea.testing.gradleModule
import com.android.tools.idea.testing.openPreparedProject
import com.android.tools.idea.testing.outputCurrentlyRunningTest
import com.android.tools.idea.testing.prepareGradleProject
import com.android.tools.idea.testing.switchVariant
import com.google.common.truth.Expect
import com.google.common.truth.Truth.assertThat
import com.google.common.truth.TruthJUnit.assume
import com.intellij.openapi.project.Project
import org.jetbrains.annotations.Contract
import org.junit.Rule
import org.junit.Test
<<<<<<< HEAD
import org.junit.rules.TestName
=======
>>>>>>> b5f40ffd
import org.junit.runner.RunWith
import org.junit.runners.Parameterized
import java.io.File

/**
 * Integration tests for [GradleProjectSystem]; contains tests that require a working gradle project.
 */
abstract class GradleProjectSystemIntegrationTestCase : GradleIntegrationTest {

  @RunWith(Parameterized::class)
  class CurrentAgp : GradleProjectSystemIntegrationTestCase() {

    companion object {
      @Suppress("unused")
      @Contract(pure = true)
      @JvmStatic
      @Parameterized.Parameters(name = "{0}")
<<<<<<< HEAD
      fun testProjects(): Collection<*> {
=======
      fun tests(): Collection<*> {
>>>>>>> b5f40ffd
        return tests.map { listOf(it).toTypedArray() }
      }
    }
  }

  companion object {
    val tests =
      listOf(TestDefinition(agpVersion = AgpVersionSoftwareEnvironmentDescriptor.AGP_CURRENT), TestDefinition(agpVersion = AgpVersionSoftwareEnvironmentDescriptor.AGP_CURRENT, modelsV2 = true))
  }

  data class TestDefinition(
    override val agpVersion: AgpVersionSoftwareEnvironmentDescriptor,
    val modelsV2: Boolean = false
  ) : AgpIntegrationTestDefinition {
    override val name: String = ""
    override fun toString(): String = displayName()
    override fun withAgpVersion(agpVersion: AgpVersionSoftwareEnvironmentDescriptor): TestDefinition = copy(agpVersion = agpVersion)
  }

  @get:Rule
  val projectRule = AndroidProjectRule.withAndroidModels()

  @get:Rule
<<<<<<< HEAD
  var testName = TestName()

  @get:Rule
=======
>>>>>>> b5f40ffd
  val expect: Expect = Expect.createAndEnableStackTrace()

  @JvmField
  @Parameterized.Parameter(0)
  var testDefinition: TestDefinition? = null

<<<<<<< HEAD
  override fun getName(): String = testName.methodName
=======
>>>>>>> b5f40ffd
  override fun getBaseTestPath(): String = projectRule.fixture.tempDirPath
  override fun getTestDataDirectoryWorkspaceRelativePath(): String = TestProjectPaths.TEST_DATA_PATH
  override fun getAdditionalRepos(): Collection<File> = listOf()

<<<<<<< HEAD
=======
  override fun getAgpVersionSoftwareEnvironmentDescriptor(): AgpVersionSoftwareEnvironmentDescriptor {
    return testDefinition?.agpVersion ?: AgpVersionSoftwareEnvironmentDescriptor.AGP_CURRENT
  }

>>>>>>> b5f40ffd
  @Test
  fun testGetDependentLibraries() {
    runTestOn(TestProjectPaths.SIMPLE_APPLICATION) { project ->
      val moduleSystem = project
        .getProjectSystem()
        .getModuleSystem(project.gradleModule(":app")!!)
<<<<<<< HEAD
      val libraries = moduleSystem.getAndroidLibraryDependencies()
=======
      val libraries = moduleSystem.getAndroidLibraryDependencies(DependencyScopeType.MAIN)
>>>>>>> b5f40ffd

      val appcompat = libraries
        .first { library -> library.address.startsWith("com.android.support:support-compat") }

      assertThat(appcompat.address).matches("com.android.support:support-compat:[\\.\\d]+@aar")
      assertThat(appcompat.manifestFile?.fileName).isEqualTo(SdkConstants.FN_ANDROID_MANIFEST_XML)
      assertThat(appcompat.resFolder!!.root.toFile()).isDirectory()
    }
  }

  @Test
  fun testGetDefaultApkFile() {
    // TODO(b/191146142): Remove assumption when fixed.
    assume().that(testDefinition!!.agpVersion).isNotEqualTo(AgpVersionSoftwareEnvironmentDescriptor.AGP_40)
    // TODO(b/191146142): Remove assumption when fixed.
    assume().that(testDefinition!!.agpVersion).isNotEqualTo(AgpVersionSoftwareEnvironmentDescriptor.AGP_35)
    runTestOn(TestProjectPaths.SIMPLE_APPLICATION) { project ->
      // Invoke assemble task to generate output listing file and apk file.
      project.buildAndWait { invoker -> invoker.assemble(arrayOf(project.gradleModule(":app")!!), TestCompileType.NONE) }
      val defaultApkFile = project
        .getProjectSystem()
        .getDefaultApkFile()
      assertThat(defaultApkFile).isNotNull()
      assertThat(defaultApkFile!!.name).isEqualTo("app-debug.apk")
    }
  }

  @Test
  fun testGetPackageName() {
    // `getPackageName` returns an `R` class Java package name and does not depend on the currently selected build variant or
    // whether the project has been built or not.

    fun Project.appModule() = this.gradleModule(":app")!!
    fun Project.libModule() = this.gradleModule(":lib")!!
    fun Project.appModuleSystem() = this.appModule().getModuleSystem()
    fun Project.libModuleSystem() = this.libModule().getModuleSystem()
<<<<<<< HEAD
    fun AssembleInvocationResult.errors() = this.invocationResult.invocations.mapNotNull { it.buildError }
=======
>>>>>>> b5f40ffd

    runTestOn(TestProjectPaths.APPLICATION_ID_SUFFIX) { project ->
      expect.that(project.appModuleSystem().getPackageName()).isEqualTo("one.name")
      expect.that(project.appModuleSystem().getTestPackageName()).isEqualTo("one.name.test_app")
      expect.that(project.libModuleSystem().getPackageName()).isEqualTo("one.name.lib")
      expect.that(project.libModuleSystem().getTestPackageName()).isEqualTo("one.name.lib.test")

<<<<<<< HEAD
      val debugBuildResult = project.buildAndWait { it.assemble(arrayOf(project.appModule()), TestCompileType.ANDROID_TESTS) }
      expect.that(debugBuildResult.errors()).isEmpty()
      expect.that(project.appModuleSystem().getPackageName()).isEqualTo("one.name")
      expect.that(project.appModuleSystem().getTestPackageName()).isEqualTo("one.name.test_app")
      expect.that(project.libModuleSystem().getPackageName()).isEqualTo("one.name.lib")
      expect.that(project.libModuleSystem().getTestPackageName()).isEqualTo("one.name.lib.test")

      switchVariant(project, ":app", "release")
      expect.that(project.appModuleSystem().getPackageName()).isEqualTo("one.name")
      expect.that(project.appModuleSystem().getTestPackageName()).isEqualTo("one.name.test_app")
      expect.that(project.libModuleSystem().getPackageName()).isEqualTo("one.name.lib")
      expect.that(project.libModuleSystem().getTestPackageName()).isEqualTo("one.name.lib.test")

      val releaseBuildResult = project.buildAndWait { it.assemble(arrayOf(project.appModule()), TestCompileType.ANDROID_TESTS) }
      expect.that(releaseBuildResult.errors()).isEmpty()
      expect.that(project.appModuleSystem().getPackageName()).isEqualTo("one.name")
      expect.that(project.appModuleSystem().getTestPackageName()).isEqualTo("one.name.test_app")
      expect.that(project.libModuleSystem().getPackageName()).isEqualTo("one.name.lib")
      expect.that(project.libModuleSystem().getTestPackageName()).isEqualTo("one.name.lib.test")
=======
      switchVariant(project, ":app", "release")
      expect.that(project.appModuleSystem().getPackageName()).isEqualTo("one.name")
      expect.that(project.appModuleSystem().getTestPackageName()).isNull()
      expect.that(project.libModuleSystem().getPackageName()).isEqualTo("one.name.lib")
      expect.that(project.libModuleSystem().getTestPackageName()).isNull()
>>>>>>> b5f40ffd
    }
  }

  private fun runTestOn(testProjectPath: String, test: (Project) -> Unit) {
    val testDefinition = testDefinition!!
    outputCurrentlyRunningTest(testDefinition)
    if (!testDefinition.modelsV2) {
      StudioFlags.GRADLE_SYNC_USE_V2_MODEL.override(false)
    }
    try {
      prepareGradleProject(
        testProjectPath,
<<<<<<< HEAD
        "project",
        gradleVersion = testDefinition.agpVersion.gradleVersion,
        gradlePluginVersion = testDefinition.agpVersion.agpVersion,
        kotlinVersion = testDefinition.agpVersion.kotlinVersion
      )
      openPreparedProject("project", test)
=======
        "project"
      )
      openPreparedProject("project", action = test)
>>>>>>> b5f40ffd
    }
    finally {
      if (!testDefinition.modelsV2) {
        StudioFlags.GRADLE_SYNC_USE_V2_MODEL.clearOverride()
      }
    }
  }
}<|MERGE_RESOLUTION|>--- conflicted
+++ resolved
@@ -18,10 +18,6 @@
 import com.android.SdkConstants
 import com.android.testutils.truth.PathSubject.assertThat
 import com.android.tools.idea.flags.StudioFlags
-<<<<<<< HEAD
-import com.android.tools.idea.gradle.project.build.invoker.AssembleInvocationResult
-=======
->>>>>>> b5f40ffd
 import com.android.tools.idea.gradle.project.build.invoker.TestCompileType
 import com.android.tools.idea.projectsystem.gradle.GradleProjectSystem
 import com.android.tools.idea.testing.AgpIntegrationTestDefinition
@@ -42,10 +38,6 @@
 import org.jetbrains.annotations.Contract
 import org.junit.Rule
 import org.junit.Test
-<<<<<<< HEAD
-import org.junit.rules.TestName
-=======
->>>>>>> b5f40ffd
 import org.junit.runner.RunWith
 import org.junit.runners.Parameterized
 import java.io.File
@@ -63,11 +55,7 @@
       @Contract(pure = true)
       @JvmStatic
       @Parameterized.Parameters(name = "{0}")
-<<<<<<< HEAD
-      fun testProjects(): Collection<*> {
-=======
       fun tests(): Collection<*> {
->>>>>>> b5f40ffd
         return tests.map { listOf(it).toTypedArray() }
       }
     }
@@ -91,44 +79,27 @@
   val projectRule = AndroidProjectRule.withAndroidModels()
 
   @get:Rule
-<<<<<<< HEAD
-  var testName = TestName()
-
-  @get:Rule
-=======
->>>>>>> b5f40ffd
   val expect: Expect = Expect.createAndEnableStackTrace()
 
   @JvmField
   @Parameterized.Parameter(0)
   var testDefinition: TestDefinition? = null
 
-<<<<<<< HEAD
-  override fun getName(): String = testName.methodName
-=======
->>>>>>> b5f40ffd
   override fun getBaseTestPath(): String = projectRule.fixture.tempDirPath
   override fun getTestDataDirectoryWorkspaceRelativePath(): String = TestProjectPaths.TEST_DATA_PATH
   override fun getAdditionalRepos(): Collection<File> = listOf()
 
-<<<<<<< HEAD
-=======
   override fun getAgpVersionSoftwareEnvironmentDescriptor(): AgpVersionSoftwareEnvironmentDescriptor {
     return testDefinition?.agpVersion ?: AgpVersionSoftwareEnvironmentDescriptor.AGP_CURRENT
   }
 
->>>>>>> b5f40ffd
   @Test
   fun testGetDependentLibraries() {
     runTestOn(TestProjectPaths.SIMPLE_APPLICATION) { project ->
       val moduleSystem = project
         .getProjectSystem()
         .getModuleSystem(project.gradleModule(":app")!!)
-<<<<<<< HEAD
-      val libraries = moduleSystem.getAndroidLibraryDependencies()
-=======
       val libraries = moduleSystem.getAndroidLibraryDependencies(DependencyScopeType.MAIN)
->>>>>>> b5f40ffd
 
       val appcompat = libraries
         .first { library -> library.address.startsWith("com.android.support:support-compat") }
@@ -165,10 +136,6 @@
     fun Project.libModule() = this.gradleModule(":lib")!!
     fun Project.appModuleSystem() = this.appModule().getModuleSystem()
     fun Project.libModuleSystem() = this.libModule().getModuleSystem()
-<<<<<<< HEAD
-    fun AssembleInvocationResult.errors() = this.invocationResult.invocations.mapNotNull { it.buildError }
-=======
->>>>>>> b5f40ffd
 
     runTestOn(TestProjectPaths.APPLICATION_ID_SUFFIX) { project ->
       expect.that(project.appModuleSystem().getPackageName()).isEqualTo("one.name")
@@ -176,33 +143,11 @@
       expect.that(project.libModuleSystem().getPackageName()).isEqualTo("one.name.lib")
       expect.that(project.libModuleSystem().getTestPackageName()).isEqualTo("one.name.lib.test")
 
-<<<<<<< HEAD
-      val debugBuildResult = project.buildAndWait { it.assemble(arrayOf(project.appModule()), TestCompileType.ANDROID_TESTS) }
-      expect.that(debugBuildResult.errors()).isEmpty()
-      expect.that(project.appModuleSystem().getPackageName()).isEqualTo("one.name")
-      expect.that(project.appModuleSystem().getTestPackageName()).isEqualTo("one.name.test_app")
-      expect.that(project.libModuleSystem().getPackageName()).isEqualTo("one.name.lib")
-      expect.that(project.libModuleSystem().getTestPackageName()).isEqualTo("one.name.lib.test")
-
-      switchVariant(project, ":app", "release")
-      expect.that(project.appModuleSystem().getPackageName()).isEqualTo("one.name")
-      expect.that(project.appModuleSystem().getTestPackageName()).isEqualTo("one.name.test_app")
-      expect.that(project.libModuleSystem().getPackageName()).isEqualTo("one.name.lib")
-      expect.that(project.libModuleSystem().getTestPackageName()).isEqualTo("one.name.lib.test")
-
-      val releaseBuildResult = project.buildAndWait { it.assemble(arrayOf(project.appModule()), TestCompileType.ANDROID_TESTS) }
-      expect.that(releaseBuildResult.errors()).isEmpty()
-      expect.that(project.appModuleSystem().getPackageName()).isEqualTo("one.name")
-      expect.that(project.appModuleSystem().getTestPackageName()).isEqualTo("one.name.test_app")
-      expect.that(project.libModuleSystem().getPackageName()).isEqualTo("one.name.lib")
-      expect.that(project.libModuleSystem().getTestPackageName()).isEqualTo("one.name.lib.test")
-=======
       switchVariant(project, ":app", "release")
       expect.that(project.appModuleSystem().getPackageName()).isEqualTo("one.name")
       expect.that(project.appModuleSystem().getTestPackageName()).isNull()
       expect.that(project.libModuleSystem().getPackageName()).isEqualTo("one.name.lib")
       expect.that(project.libModuleSystem().getTestPackageName()).isNull()
->>>>>>> b5f40ffd
     }
   }
 
@@ -215,18 +160,9 @@
     try {
       prepareGradleProject(
         testProjectPath,
-<<<<<<< HEAD
-        "project",
-        gradleVersion = testDefinition.agpVersion.gradleVersion,
-        gradlePluginVersion = testDefinition.agpVersion.agpVersion,
-        kotlinVersion = testDefinition.agpVersion.kotlinVersion
-      )
-      openPreparedProject("project", test)
-=======
         "project"
       )
       openPreparedProject("project", action = test)
->>>>>>> b5f40ffd
     }
     finally {
       if (!testDefinition.modelsV2) {
