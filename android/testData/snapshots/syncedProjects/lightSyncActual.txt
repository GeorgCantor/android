PROJECT                       : reference
<<<<<<< HEAD
    PROJECT_JDK                   : <JAVA_VERSION>
=======
    PROJECT_JDK                   : <JDK_NAME>
>>>>>>> de127946
        Version                       : <JDK_VERSION>
    MODULE                        : reference
        ExternalModuleGroup           :
        ExternalModuleVersion         : unspecified
        LinkedProjectId               : reference
        LinkedProjectPath             : <PROJECT>
        RootProjectPath               : <PROJECT>
        COMPILER_MODULE_EXTENSION
            isCompilerPathInherited       : true
            isExcludeOutput               : true
        ModuleFile                    : <PROJECT>/.idea/modules/reference.iml [-]
        ModuleTypeName                : JAVA_MODULE
        CONENT_ENTRY                  : file://<PROJECT>
            EXCLUDE_FOLDER                : file://<PROJECT>/.gradle
            EXCLUDE_FOLDER                : file://<PROJECT>/build [-]
        JDK                           : <NAME_CUT> JavaSDK
        *isInherited                  : true
        ORDER_ENTRY                   : <Module source>
        BUILD_TASKS
            TEST_COMPILE_MODE             : All
            TEST_COMPILE_MODE             : Android tests
            TEST_COMPILE_MODE             : Unit tests
            TEST_COMPILE_MODE             : None
    MODULE                        : reference.androidlibrary
        LINKED_ANDROID_MODULE_GROUP
            holder                        : reference.androidlibrary
            main                          : reference.androidlibrary.main
            unitTest                      : reference.androidlibrary.unitTest
            androidTest                   : reference.androidlibrary.androidTest
        ExternalModuleGroup           : reference
        ExternalModuleVersion         : unspecified
        LinkedProjectId               : :androidlibrary
        LinkedProjectPath             : <PROJECT>/androidlibrary
        RootProjectPath               : <PROJECT>
        COMPILER_MODULE_EXTENSION
            isCompilerPathInherited       : false
            isExcludeOutput               : true
        ModuleFile                    : <PROJECT>/.idea/modules/androidlibrary/reference.androidlibrary.iml [-]
        ModuleTypeName                : JAVA_MODULE
        FACET                         : Android
            TypeId                        : android
            ExternalSource                : GRADLE
            SelectedBuildVariant          : debug
            AllowUserConfiguration        : false
            GenFolderRelativePathApt      : /gen
            GenFolderRelativePathAidl     : /gen
            ManifestFileRelativePath      : /src/main/AndroidManifest.xml
            ResFolderRelativePath         : /src/main/res
            - ResFoldersRelativePath      :  [-]
            - TestResFoldersRelativePath  :  [-]
            AssetsFolderRelativePath      : /src/main/assets
            LibsFolderRelativePath        : /libs
            ProjectType                   : 1
            PackTestCode                  : false
            RunProguard                   : false
            ProguardLogsFolderRelativePath          : /proguard_logs
            UseCustomManifestPackage      : false
            - ProGuardCfgFiles            : file://%MODULE_SDK_HOME%/tools/proguard/proguard-android.txt
        FACET                         : Android-Gradle
            TypeId                        : android-gradle
            ExternalSource                : GRADLE
        CONENT_ENTRY                  : file://<PROJECT>/androidlibrary
            EXCLUDE_FOLDER                : file://<PROJECT>/androidlibrary/.gradle [-]
            EXCLUDE_FOLDER                : file://<PROJECT>/androidlibrary/build [-]
        JDK                           : <NAME_CUT> Android SDK
        *isInherited                  : false
            SdkType                       : Android SDK
            HomePath                      : <ANDROID_SDK>
<<<<<<< HEAD
            VersionString                 : <JDK_VERSION>
=======
>>>>>>> de127946
        ORDER_ENTRY                   : <Module source>
        BUILD_TASKS
            TEST_COMPILE_MODE             : All
                CLEAN                         : :androidlibrary:generateDebugSources, :androidlibrary:ideAndroidTestSetupTask1, :androidlibrary:ideAndroidTestSetupTask2, :androidlibrary:ideUnitTestSetupTask1, :androidlibrary:ideUnitTestSetupTask2
                ASSEMBLE                      : :androidlibrary:assembleDebug, :androidlibrary:assembleDebugAndroidTest, :androidlibrary:assembleDebugUnitTest
                REBUILD                       : :androidlibrary:assembleDebug, :androidlibrary:assembleDebugAndroidTest, :androidlibrary:assembleDebugUnitTest, :androidlibrary:clean
                COMPILE_JAVA                  : :androidlibrary:compileDebugAndroidTestSources, :androidlibrary:compileDebugSources, :androidlibrary:compileDebugUnitTestSources
                SOURCE_GEN                    : :androidlibrary:generateDebugSources, :androidlibrary:ideAndroidTestSetupTask1, :androidlibrary:ideAndroidTestSetupTask2, :androidlibrary:ideUnitTestSetupTask1, :androidlibrary:ideUnitTestSetupTask2
            TEST_COMPILE_MODE             : Android tests
                CLEAN                         : :androidlibrary:generateDebugSources, :androidlibrary:ideAndroidTestSetupTask1, :androidlibrary:ideAndroidTestSetupTask2
                ASSEMBLE                      : :androidlibrary:assembleDebug, :androidlibrary:assembleDebugAndroidTest
                REBUILD                       : :androidlibrary:assembleDebug, :androidlibrary:assembleDebugAndroidTest, :androidlibrary:clean
                COMPILE_JAVA                  : :androidlibrary:compileDebugAndroidTestSources, :androidlibrary:compileDebugSources
                SOURCE_GEN                    : :androidlibrary:generateDebugSources, :androidlibrary:ideAndroidTestSetupTask1, :androidlibrary:ideAndroidTestSetupTask2
            TEST_COMPILE_MODE             : Unit tests
                CLEAN                         : :androidlibrary:generateDebugSources, :androidlibrary:ideUnitTestSetupTask1, :androidlibrary:ideUnitTestSetupTask2
                ASSEMBLE                      : :androidlibrary:assembleDebug, :androidlibrary:assembleDebugUnitTest
                REBUILD                       : :androidlibrary:assembleDebug, :androidlibrary:assembleDebugUnitTest, :androidlibrary:clean
                COMPILE_JAVA                  : :androidlibrary:compileDebugUnitTestSources
                SOURCE_GEN                    : :androidlibrary:generateDebugSources, :androidlibrary:ideUnitTestSetupTask1, :androidlibrary:ideUnitTestSetupTask2
            TEST_COMPILE_MODE             : None
                CLEAN                         : :androidlibrary:generateDebugSources
                ASSEMBLE                      : :androidlibrary:assembleDebug
                REBUILD                       : :androidlibrary:assembleDebug, :androidlibrary:clean
                COMPILE_JAVA                  : :androidlibrary:compileDebugSources
                SOURCE_GEN                    : :androidlibrary:generateDebugSources
    MODULE                        : reference.androidlibrary.androidTest
        LINKED_ANDROID_MODULE_GROUP
            holder                        : reference.androidlibrary
            main                          : reference.androidlibrary.main
            unitTest                      : reference.androidlibrary.unitTest
            androidTest                   : reference.androidlibrary.androidTest
        ExternalModuleType            : sourceSet
        LinkedProjectId               : :androidlibrary:androidTest
        LinkedProjectPath             : <PROJECT>/androidlibrary
        RootProjectPath               : <PROJECT>
        COMPILER_MODULE_EXTENSION
            isCompilerPathInherited       : false
            isExcludeOutput               : true
        ModuleFile                    : <PROJECT>/.idea/modules/androidlibrary/reference.androidlibrary.androidTest.iml [-]
        ModuleTypeName                : JAVA_MODULE
        FACET                         : Android
            TypeId                        : android
            ExternalSource                : GRADLE
            SelectedBuildVariant          : debug
            AllowUserConfiguration        : false
            GenFolderRelativePathApt      : /gen
            GenFolderRelativePathAidl     : /gen
            ManifestFileRelativePath      : /src/main/AndroidManifest.xml
            ResFolderRelativePath         : /src/main/res
            - ResFoldersRelativePath      :  [-]
            - TestResFoldersRelativePath  : file://<PROJECT>/androidlibrary/src/androidTest/res [-]
            - TestResFoldersRelativePath  : file://<PROJECT>/androidlibrary/src/androidTestDebug/res [-]
            - TestResFoldersRelativePath  : file://<PROJECT>/androidlibrary/build/generated/res/resValues/androidTest/debug [-]
            AssetsFolderRelativePath      : /src/main/assets
            LibsFolderRelativePath        : /libs
            ProjectType                   : 1
            PackTestCode                  : false
            RunProguard                   : false
            ProguardLogsFolderRelativePath          : /proguard_logs
            UseCustomManifestPackage      : false
            - ProGuardCfgFiles            : file://%MODULE_SDK_HOME%/tools/proguard/proguard-android.txt
        CONENT_ENTRY                  : file://<PROJECT>/androidlibrary/build/generated/ap_generated_sources/debugAndroidTest/out [-]
        CONENT_ENTRY                  : file://<PROJECT>/androidlibrary/build/generated/res/resValues/androidTest/debug [-]
        CONENT_ENTRY                  : file://<PROJECT>/androidlibrary/src/androidTest
            JavaSource (test)             : file://<PROJECT>/androidlibrary/src/androidTest/java
        CONENT_ENTRY                  : file://<PROJECT>/androidlibrary/src/androidTestDebug [-]
        WATCHED_TEST_SOURCE_FOLDER    : file://<PROJECT>/androidlibrary/build/generated/ap_generated_sources/debugAndroidTest/out [-]
            Generated                     : true
        WATCHED_TEST_RESOURCE_FOLDER  : file://<PROJECT>/androidlibrary/build/generated/res/resValues/androidTest/debug [-]
            Generated                     : true
        WATCHED_TEST_RESOURCE_FOLDER  : file://<PROJECT>/androidlibrary/src/androidTest/assets [-]
        WATCHED_TEST_RESOURCE_FOLDER  : file://<PROJECT>/androidlibrary/src/androidTest/baselineProfiles [-]
        WATCHED_TEST_SOURCE_FOLDER    : file://<PROJECT>/androidlibrary/src/androidTest/kotlin [-]
        WATCHED_TEST_RESOURCE_FOLDER  : file://<PROJECT>/androidlibrary/src/androidTest/res [-]
        WATCHED_TEST_RESOURCE_FOLDER  : file://<PROJECT>/androidlibrary/src/androidTest/resources [-]
        WATCHED_TEST_SOURCE_FOLDER    : file://<PROJECT>/androidlibrary/src/androidTest/shaders [-]
        WATCHED_TEST_RESOURCE_FOLDER  : file://<PROJECT>/androidlibrary/src/androidTestDebug/assets [-]
        WATCHED_TEST_RESOURCE_FOLDER  : file://<PROJECT>/androidlibrary/src/androidTestDebug/baselineProfiles [-]
        WATCHED_TEST_SOURCE_FOLDER    : file://<PROJECT>/androidlibrary/src/androidTestDebug/java [-]
        WATCHED_TEST_SOURCE_FOLDER    : file://<PROJECT>/androidlibrary/src/androidTestDebug/kotlin [-]
        WATCHED_TEST_RESOURCE_FOLDER  : file://<PROJECT>/androidlibrary/src/androidTestDebug/res [-]
        WATCHED_TEST_RESOURCE_FOLDER  : file://<PROJECT>/androidlibrary/src/androidTestDebug/resources [-]
        WATCHED_TEST_SOURCE_FOLDER    : file://<PROJECT>/androidlibrary/src/androidTestDebug/shaders [-]
        JDK                           : <NAME_CUT> Android SDK
        *isInherited                  : false
            SdkType                       : Android SDK
            HomePath                      : <ANDROID_SDK>
<<<<<<< HEAD
            VersionString                 : <JDK_VERSION>
=======
>>>>>>> de127946
        ORDER_ENTRY                   : <Module source>
        ORDER_ENTRY                   : reference.androidlibrary.main
            Scope                         : Test
        ORDER_ENTRY                   : reference.javalib.main
            Scope                         : Test
        Classes
            -                             : file://<PROJECT>/androidlibrary/build/intermediates/javac/debugAndroidTest/classes
            -                             : file://<PROJECT>/androidlibrary/build/generated/res/resValues/androidTest/debug
        BUILD_TASKS
            TEST_COMPILE_MODE             : All
                CLEAN                         : :androidlibrary:generateDebugSources, :androidlibrary:ideAndroidTestSetupTask1, :androidlibrary:ideAndroidTestSetupTask2, :androidlibrary:ideUnitTestSetupTask1, :androidlibrary:ideUnitTestSetupTask2
                ASSEMBLE                      : :androidlibrary:assembleDebug, :androidlibrary:assembleDebugAndroidTest, :androidlibrary:assembleDebugUnitTest
                REBUILD                       : :androidlibrary:assembleDebug, :androidlibrary:assembleDebugAndroidTest, :androidlibrary:assembleDebugUnitTest, :androidlibrary:clean
                COMPILE_JAVA                  : :androidlibrary:compileDebugAndroidTestSources, :androidlibrary:compileDebugSources, :androidlibrary:compileDebugUnitTestSources
                SOURCE_GEN                    : :androidlibrary:generateDebugSources, :androidlibrary:ideAndroidTestSetupTask1, :androidlibrary:ideAndroidTestSetupTask2, :androidlibrary:ideUnitTestSetupTask1, :androidlibrary:ideUnitTestSetupTask2
            TEST_COMPILE_MODE             : Android tests
                CLEAN                         : :androidlibrary:generateDebugSources, :androidlibrary:ideAndroidTestSetupTask1, :androidlibrary:ideAndroidTestSetupTask2
                ASSEMBLE                      : :androidlibrary:assembleDebug, :androidlibrary:assembleDebugAndroidTest
                REBUILD                       : :androidlibrary:assembleDebug, :androidlibrary:assembleDebugAndroidTest, :androidlibrary:clean
                COMPILE_JAVA                  : :androidlibrary:compileDebugAndroidTestSources, :androidlibrary:compileDebugSources
                SOURCE_GEN                    : :androidlibrary:generateDebugSources, :androidlibrary:ideAndroidTestSetupTask1, :androidlibrary:ideAndroidTestSetupTask2
            TEST_COMPILE_MODE             : Unit tests
                CLEAN                         : :androidlibrary:generateDebugSources, :androidlibrary:ideUnitTestSetupTask1, :androidlibrary:ideUnitTestSetupTask2
                ASSEMBLE                      : :androidlibrary:assembleDebug, :androidlibrary:assembleDebugUnitTest
                REBUILD                       : :androidlibrary:assembleDebug, :androidlibrary:assembleDebugUnitTest, :androidlibrary:clean
                COMPILE_JAVA                  : :androidlibrary:compileDebugUnitTestSources
                SOURCE_GEN                    : :androidlibrary:generateDebugSources, :androidlibrary:ideUnitTestSetupTask1, :androidlibrary:ideUnitTestSetupTask2
            TEST_COMPILE_MODE             : None
                CLEAN                         : :androidlibrary:generateDebugSources
                ASSEMBLE                      : :androidlibrary:assembleDebug
                REBUILD                       : :androidlibrary:assembleDebug, :androidlibrary:clean
                COMPILE_JAVA                  : :androidlibrary:compileDebugSources
                SOURCE_GEN                    : :androidlibrary:generateDebugSources
    MODULE                        : reference.androidlibrary.main
        LINKED_ANDROID_MODULE_GROUP
            holder                        : reference.androidlibrary
            main                          : reference.androidlibrary.main
            unitTest                      : reference.androidlibrary.unitTest
            androidTest                   : reference.androidlibrary.androidTest
        ExternalModuleType            : sourceSet
        LinkedProjectId               : :androidlibrary:main
        LinkedProjectPath             : <PROJECT>/androidlibrary
        RootProjectPath               : <PROJECT>
        COMPILER_MODULE_EXTENSION
            isCompilerPathInherited       : false
            isExcludeOutput               : true
        ModuleFile                    : <PROJECT>/.idea/modules/androidlibrary/reference.androidlibrary.main.iml [-]
        ModuleTypeName                : JAVA_MODULE
        FACET                         : Android
            TypeId                        : android
            ExternalSource                : GRADLE
            SelectedBuildVariant          : debug
            AllowUserConfiguration        : false
            GenFolderRelativePathApt      : /gen
            GenFolderRelativePathAidl     : /gen
            ManifestFileRelativePath      : /src/main/AndroidManifest.xml
            ResFolderRelativePath         : /src/main/res
            - ResFoldersRelativePath      : file://<PROJECT>/androidlibrary/src/main/res [-]
            - ResFoldersRelativePath      : file://<PROJECT>/androidlibrary/src/debug/res [-]
            - ResFoldersRelativePath      : file://<PROJECT>/androidlibrary/build/generated/res/resValues/debug [-]
            - TestResFoldersRelativePath  :  [-]
            AssetsFolderRelativePath      : /src/main/assets
            LibsFolderRelativePath        : /libs
            ProjectType                   : 1
            PackTestCode                  : false
            RunProguard                   : false
            ProguardLogsFolderRelativePath          : /proguard_logs
            UseCustomManifestPackage      : false
            - ProGuardCfgFiles            : file://%MODULE_SDK_HOME%/tools/proguard/proguard-android.txt
        CONENT_ENTRY                  : file://<PROJECT>/androidlibrary/build/generated/ap_generated_sources/debug/out [-]
        CONENT_ENTRY                  : file://<PROJECT>/androidlibrary/build/generated/res/resValues/debug [-]
        CONENT_ENTRY                  : file://<PROJECT>/androidlibrary/src/debug [-]
        CONENT_ENTRY                  : file://<PROJECT>/androidlibrary/src/main
        WATCHED_SOURCE_FOLDER         : file://<PROJECT>/androidlibrary/build/generated/ap_generated_sources/debug/out [-]
            Generated                     : true
        WATCHED_RESOURCE_FOLDER       : file://<PROJECT>/androidlibrary/build/generated/res/resValues/debug [-]
            Generated                     : true
        WATCHED_RESOURCE_FOLDER       : file://<PROJECT>/androidlibrary/src/debug/assets [-]
        WATCHED_RESOURCE_FOLDER       : file://<PROJECT>/androidlibrary/src/debug/baselineProfiles [-]
        WATCHED_SOURCE_FOLDER         : file://<PROJECT>/androidlibrary/src/debug/java [-]
        WATCHED_SOURCE_FOLDER         : file://<PROJECT>/androidlibrary/src/debug/kotlin [-]
        WATCHED_RESOURCE_FOLDER       : file://<PROJECT>/androidlibrary/src/debug/res [-]
        WATCHED_RESOURCE_FOLDER       : file://<PROJECT>/androidlibrary/src/debug/resources [-]
        WATCHED_SOURCE_FOLDER         : file://<PROJECT>/androidlibrary/src/debug/shaders [-]
        WATCHED_RESOURCE_FOLDER       : file://<PROJECT>/androidlibrary/src/main/assets [-]
        WATCHED_RESOURCE_FOLDER       : file://<PROJECT>/androidlibrary/src/main/baselineProfiles [-]
        WATCHED_SOURCE_FOLDER         : file://<PROJECT>/androidlibrary/src/main/java [-]
        WATCHED_SOURCE_FOLDER         : file://<PROJECT>/androidlibrary/src/main/kotlin [-]
        WATCHED_RESOURCE_FOLDER       : file://<PROJECT>/androidlibrary/src/main/res [-]
        WATCHED_RESOURCE_FOLDER       : file://<PROJECT>/androidlibrary/src/main/resources [-]
        WATCHED_SOURCE_FOLDER         : file://<PROJECT>/androidlibrary/src/main/shaders [-]
        JDK                           : <NAME_CUT> Android SDK
        *isInherited                  : false
            SdkType                       : Android SDK
            HomePath                      : <ANDROID_SDK>
<<<<<<< HEAD
            VersionString                 : <JDK_VERSION>
=======
>>>>>>> de127946
        ORDER_ENTRY                   : <Module source>
        ORDER_ENTRY                   : reference.javalib.main
        BUILD_TASKS
            TEST_COMPILE_MODE             : All
                CLEAN                         : :androidlibrary:generateDebugSources, :androidlibrary:ideAndroidTestSetupTask1, :androidlibrary:ideAndroidTestSetupTask2, :androidlibrary:ideUnitTestSetupTask1, :androidlibrary:ideUnitTestSetupTask2
                ASSEMBLE                      : :androidlibrary:assembleDebug, :androidlibrary:assembleDebugAndroidTest, :androidlibrary:assembleDebugUnitTest
                REBUILD                       : :androidlibrary:assembleDebug, :androidlibrary:assembleDebugAndroidTest, :androidlibrary:assembleDebugUnitTest, :androidlibrary:clean
                COMPILE_JAVA                  : :androidlibrary:compileDebugAndroidTestSources, :androidlibrary:compileDebugSources, :androidlibrary:compileDebugUnitTestSources
                SOURCE_GEN                    : :androidlibrary:generateDebugSources, :androidlibrary:ideAndroidTestSetupTask1, :androidlibrary:ideAndroidTestSetupTask2, :androidlibrary:ideUnitTestSetupTask1, :androidlibrary:ideUnitTestSetupTask2
            TEST_COMPILE_MODE             : Android tests
                CLEAN                         : :androidlibrary:generateDebugSources, :androidlibrary:ideAndroidTestSetupTask1, :androidlibrary:ideAndroidTestSetupTask2
                ASSEMBLE                      : :androidlibrary:assembleDebug, :androidlibrary:assembleDebugAndroidTest
                REBUILD                       : :androidlibrary:assembleDebug, :androidlibrary:assembleDebugAndroidTest, :androidlibrary:clean
                COMPILE_JAVA                  : :androidlibrary:compileDebugAndroidTestSources, :androidlibrary:compileDebugSources
                SOURCE_GEN                    : :androidlibrary:generateDebugSources, :androidlibrary:ideAndroidTestSetupTask1, :androidlibrary:ideAndroidTestSetupTask2
            TEST_COMPILE_MODE             : Unit tests
                CLEAN                         : :androidlibrary:generateDebugSources, :androidlibrary:ideUnitTestSetupTask1, :androidlibrary:ideUnitTestSetupTask2
                ASSEMBLE                      : :androidlibrary:assembleDebug, :androidlibrary:assembleDebugUnitTest
                REBUILD                       : :androidlibrary:assembleDebug, :androidlibrary:assembleDebugUnitTest, :androidlibrary:clean
                COMPILE_JAVA                  : :androidlibrary:compileDebugUnitTestSources
                SOURCE_GEN                    : :androidlibrary:generateDebugSources, :androidlibrary:ideUnitTestSetupTask1, :androidlibrary:ideUnitTestSetupTask2
            TEST_COMPILE_MODE             : None
                CLEAN                         : :androidlibrary:generateDebugSources
                ASSEMBLE                      : :androidlibrary:assembleDebug
                REBUILD                       : :androidlibrary:assembleDebug, :androidlibrary:clean
                COMPILE_JAVA                  : :androidlibrary:compileDebugSources
                SOURCE_GEN                    : :androidlibrary:generateDebugSources
    MODULE                        : reference.androidlibrary.unitTest
        LINKED_ANDROID_MODULE_GROUP
            holder                        : reference.androidlibrary
            main                          : reference.androidlibrary.main
            unitTest                      : reference.androidlibrary.unitTest
            androidTest                   : reference.androidlibrary.androidTest
        ExternalModuleType            : sourceSet
        LinkedProjectId               : :androidlibrary:unitTest
        LinkedProjectPath             : <PROJECT>/androidlibrary
        RootProjectPath               : <PROJECT>
        COMPILER_MODULE_EXTENSION
            isCompilerPathInherited       : false
            isExcludeOutput               : true
        ModuleFile                    : <PROJECT>/.idea/modules/androidlibrary/reference.androidlibrary.unitTest.iml [-]
        ModuleTypeName                : JAVA_MODULE
        FACET                         : Android
            TypeId                        : android
            ExternalSource                : GRADLE
            SelectedBuildVariant          : debug
            AllowUserConfiguration        : false
            GenFolderRelativePathApt      : /gen
            GenFolderRelativePathAidl     : /gen
            ManifestFileRelativePath      : /src/main/AndroidManifest.xml
            ResFolderRelativePath         : /src/main/res
            - ResFoldersRelativePath      :  [-]
            - TestResFoldersRelativePath  :  [-]
            AssetsFolderRelativePath      : /src/main/assets
            LibsFolderRelativePath        : /libs
            ProjectType                   : 1
            PackTestCode                  : false
            RunProguard                   : false
            ProguardLogsFolderRelativePath          : /proguard_logs
            UseCustomManifestPackage      : false
            - ProGuardCfgFiles            : file://%MODULE_SDK_HOME%/tools/proguard/proguard-android.txt
        CONENT_ENTRY                  : file://<PROJECT>/androidlibrary/build/generated/ap_generated_sources/debugUnitTest/out [-]
        CONENT_ENTRY                  : file://<PROJECT>/androidlibrary/src/test
            JavaSource (test)             : file://<PROJECT>/androidlibrary/src/test/java
        CONENT_ENTRY                  : file://<PROJECT>/androidlibrary/src/testDebug [-]
        WATCHED_TEST_SOURCE_FOLDER    : file://<PROJECT>/androidlibrary/build/generated/ap_generated_sources/debugUnitTest/out [-]
            Generated                     : true
        WATCHED_TEST_RESOURCE_FOLDER  : file://<PROJECT>/androidlibrary/src/test/assets [-]
        WATCHED_TEST_RESOURCE_FOLDER  : file://<PROJECT>/androidlibrary/src/test/baselineProfiles [-]
        WATCHED_TEST_SOURCE_FOLDER    : file://<PROJECT>/androidlibrary/src/test/kotlin [-]
        WATCHED_TEST_RESOURCE_FOLDER  : file://<PROJECT>/androidlibrary/src/test/res [-]
        WATCHED_TEST_RESOURCE_FOLDER  : file://<PROJECT>/androidlibrary/src/test/resources [-]
        WATCHED_TEST_SOURCE_FOLDER    : file://<PROJECT>/androidlibrary/src/test/shaders [-]
        WATCHED_TEST_RESOURCE_FOLDER  : file://<PROJECT>/androidlibrary/src/testDebug/assets [-]
        WATCHED_TEST_RESOURCE_FOLDER  : file://<PROJECT>/androidlibrary/src/testDebug/baselineProfiles [-]
        WATCHED_TEST_SOURCE_FOLDER    : file://<PROJECT>/androidlibrary/src/testDebug/java [-]
        WATCHED_TEST_SOURCE_FOLDER    : file://<PROJECT>/androidlibrary/src/testDebug/kotlin [-]
        WATCHED_TEST_RESOURCE_FOLDER  : file://<PROJECT>/androidlibrary/src/testDebug/res [-]
        WATCHED_TEST_RESOURCE_FOLDER  : file://<PROJECT>/androidlibrary/src/testDebug/resources [-]
        WATCHED_TEST_SOURCE_FOLDER    : file://<PROJECT>/androidlibrary/src/testDebug/shaders [-]
        JDK                           : <NAME_CUT> Android SDK
        *isInherited                  : false
            SdkType                       : Android SDK
            HomePath                      : <ANDROID_SDK>
<<<<<<< HEAD
            VersionString                 : <JDK_VERSION>
=======
>>>>>>> de127946
        ORDER_ENTRY                   : <Module source>
        ORDER_ENTRY                   : reference.androidlibrary.main
            Scope                         : Test
        ORDER_ENTRY                   : reference.javalib.main
            Scope                         : Test
        Classes
            -                             : file://<PROJECT>/androidlibrary/build/intermediates/javac/debugUnitTest/classes
        BUILD_TASKS
            TEST_COMPILE_MODE             : All
                CLEAN                         : :androidlibrary:generateDebugSources, :androidlibrary:ideAndroidTestSetupTask1, :androidlibrary:ideAndroidTestSetupTask2, :androidlibrary:ideUnitTestSetupTask1, :androidlibrary:ideUnitTestSetupTask2
                ASSEMBLE                      : :androidlibrary:assembleDebug, :androidlibrary:assembleDebugAndroidTest, :androidlibrary:assembleDebugUnitTest
                REBUILD                       : :androidlibrary:assembleDebug, :androidlibrary:assembleDebugAndroidTest, :androidlibrary:assembleDebugUnitTest, :androidlibrary:clean
                COMPILE_JAVA                  : :androidlibrary:compileDebugAndroidTestSources, :androidlibrary:compileDebugSources, :androidlibrary:compileDebugUnitTestSources
                SOURCE_GEN                    : :androidlibrary:generateDebugSources, :androidlibrary:ideAndroidTestSetupTask1, :androidlibrary:ideAndroidTestSetupTask2, :androidlibrary:ideUnitTestSetupTask1, :androidlibrary:ideUnitTestSetupTask2
            TEST_COMPILE_MODE             : Android tests
                CLEAN                         : :androidlibrary:generateDebugSources, :androidlibrary:ideAndroidTestSetupTask1, :androidlibrary:ideAndroidTestSetupTask2
                ASSEMBLE                      : :androidlibrary:assembleDebug, :androidlibrary:assembleDebugAndroidTest
                REBUILD                       : :androidlibrary:assembleDebug, :androidlibrary:assembleDebugAndroidTest, :androidlibrary:clean
                COMPILE_JAVA                  : :androidlibrary:compileDebugAndroidTestSources, :androidlibrary:compileDebugSources
                SOURCE_GEN                    : :androidlibrary:generateDebugSources, :androidlibrary:ideAndroidTestSetupTask1, :androidlibrary:ideAndroidTestSetupTask2
            TEST_COMPILE_MODE             : Unit tests
                CLEAN                         : :androidlibrary:generateDebugSources, :androidlibrary:ideUnitTestSetupTask1, :androidlibrary:ideUnitTestSetupTask2
                ASSEMBLE                      : :androidlibrary:assembleDebug, :androidlibrary:assembleDebugUnitTest
                REBUILD                       : :androidlibrary:assembleDebug, :androidlibrary:assembleDebugUnitTest, :androidlibrary:clean
                COMPILE_JAVA                  : :androidlibrary:compileDebugUnitTestSources
                SOURCE_GEN                    : :androidlibrary:generateDebugSources, :androidlibrary:ideUnitTestSetupTask1, :androidlibrary:ideUnitTestSetupTask2
            TEST_COMPILE_MODE             : None
                CLEAN                         : :androidlibrary:generateDebugSources
                ASSEMBLE                      : :androidlibrary:assembleDebug
                REBUILD                       : :androidlibrary:assembleDebug, :androidlibrary:clean
                COMPILE_JAVA                  : :androidlibrary:compileDebugSources
                SOURCE_GEN                    : :androidlibrary:generateDebugSources
    MODULE                        : reference.app
        LINKED_ANDROID_MODULE_GROUP
            holder                        : reference.app
            main                          : reference.app.main
            unitTest                      : reference.app.unitTest
            androidTest                   : reference.app.androidTest
        ExternalModuleGroup           : reference
        ExternalModuleVersion         : unspecified
        LinkedProjectId               : :app
        LinkedProjectPath             : <PROJECT>/app
        RootProjectPath               : <PROJECT>
        COMPILER_MODULE_EXTENSION
            isCompilerPathInherited       : false
            isExcludeOutput               : true
        ModuleFile                    : <PROJECT>/.idea/modules/app/reference.app.iml [-]
        ModuleTypeName                : JAVA_MODULE
        FACET                         : Android
            TypeId                        : android
            ExternalSource                : GRADLE
            SelectedBuildVariant          : debug
            AllowUserConfiguration        : false
            GenFolderRelativePathApt      : /gen
            GenFolderRelativePathAidl     : /gen
            ManifestFileRelativePath      : /src/main/AndroidManifest.xml
            ResFolderRelativePath         : /src/main/res
            - ResFoldersRelativePath      :  [-]
            - TestResFoldersRelativePath  :  [-]
            AssetsFolderRelativePath      : /src/main/assets
            LibsFolderRelativePath        : /libs
            ProjectType                   : 0
            PackTestCode                  : false
            RunProguard                   : false
            ProguardLogsFolderRelativePath          : /proguard_logs
            UseCustomManifestPackage      : false
            - ProGuardCfgFiles            : file://%MODULE_SDK_HOME%/tools/proguard/proguard-android.txt
        FACET                         : Android-Gradle
            TypeId                        : android-gradle
            ExternalSource                : GRADLE
        CONENT_ENTRY                  : file://<PROJECT>/app
            EXCLUDE_FOLDER                : file://<PROJECT>/app/.gradle [-]
            EXCLUDE_FOLDER                : file://<PROJECT>/app/build [-]
        JDK                           : <NAME_CUT> Android SDK
        *isInherited                  : false
            SdkType                       : Android SDK
            HomePath                      : <ANDROID_SDK>
<<<<<<< HEAD
            VersionString                 : <JDK_VERSION>
=======
>>>>>>> de127946
        ORDER_ENTRY                   : <Module source>
        BUILD_TASKS
            TEST_COMPILE_MODE             : All
                CLEAN                         : :app:generateDebugSources, :app:ideAndroidTestSetupTask1, :app:ideAndroidTestSetupTask2, :app:ideUnitTestSetupTask1, :app:ideUnitTestSetupTask2
                ASSEMBLE                      : :app:assembleDebug, :app:assembleDebugAndroidTest, :app:assembleDebugUnitTest
                REBUILD                       : :app:assembleDebug, :app:assembleDebugAndroidTest, :app:assembleDebugUnitTest, :app:clean
                COMPILE_JAVA                  : :app:compileDebugAndroidTestSources, :app:compileDebugSources, :app:compileDebugUnitTestSources
                SOURCE_GEN                    : :app:generateDebugSources, :app:ideAndroidTestSetupTask1, :app:ideAndroidTestSetupTask2, :app:ideUnitTestSetupTask1, :app:ideUnitTestSetupTask2
                BUNDLE                        : :app:bundleDebug
                APK_FROM_BUNDLE               : :app:extractApksForDebug
            TEST_COMPILE_MODE             : Android tests
                CLEAN                         : :app:generateDebugSources, :app:ideAndroidTestSetupTask1, :app:ideAndroidTestSetupTask2
                ASSEMBLE                      : :app:assembleDebug, :app:assembleDebugAndroidTest
                REBUILD                       : :app:assembleDebug, :app:assembleDebugAndroidTest, :app:clean
                COMPILE_JAVA                  : :app:compileDebugAndroidTestSources, :app:compileDebugSources
                SOURCE_GEN                    : :app:generateDebugSources, :app:ideAndroidTestSetupTask1, :app:ideAndroidTestSetupTask2
                BUNDLE                        : :app:bundleDebug
                APK_FROM_BUNDLE               : :app:extractApksForDebug
            TEST_COMPILE_MODE             : Unit tests
                CLEAN                         : :app:generateDebugSources, :app:ideUnitTestSetupTask1, :app:ideUnitTestSetupTask2
                ASSEMBLE                      : :app:assembleDebug, :app:assembleDebugUnitTest
                REBUILD                       : :app:assembleDebug, :app:assembleDebugUnitTest, :app:clean
                COMPILE_JAVA                  : :app:compileDebugUnitTestSources
                SOURCE_GEN                    : :app:generateDebugSources, :app:ideUnitTestSetupTask1, :app:ideUnitTestSetupTask2
                BUNDLE                        : :app:bundleDebug
                APK_FROM_BUNDLE               : :app:extractApksForDebug
            TEST_COMPILE_MODE             : None
                CLEAN                         : :app:generateDebugSources
                ASSEMBLE                      : :app:assembleDebug
                REBUILD                       : :app:assembleDebug, :app:clean
                COMPILE_JAVA                  : :app:compileDebugSources
                SOURCE_GEN                    : :app:generateDebugSources
                BUNDLE                        : :app:bundleDebug
                APK_FROM_BUNDLE               : :app:extractApksForDebug
    MODULE                        : reference.app.androidTest
        LINKED_ANDROID_MODULE_GROUP
            holder                        : reference.app
            main                          : reference.app.main
            unitTest                      : reference.app.unitTest
            androidTest                   : reference.app.androidTest
        ExternalModuleType            : sourceSet
        LinkedProjectId               : :app:androidTest
        LinkedProjectPath             : <PROJECT>/app
        RootProjectPath               : <PROJECT>
        COMPILER_MODULE_EXTENSION
            isCompilerPathInherited       : false
            isExcludeOutput               : true
        ModuleFile                    : <PROJECT>/.idea/modules/app/reference.app.androidTest.iml [-]
        ModuleTypeName                : JAVA_MODULE
        FACET                         : Android
            TypeId                        : android
            ExternalSource                : GRADLE
            SelectedBuildVariant          : debug
            AllowUserConfiguration        : false
            GenFolderRelativePathApt      : /gen
            GenFolderRelativePathAidl     : /gen
            ManifestFileRelativePath      : /src/main/AndroidManifest.xml
            ResFolderRelativePath         : /src/main/res
            - ResFoldersRelativePath      :  [-]
            - TestResFoldersRelativePath  : file://<PROJECT>/app/src/androidTest/res [-]
            - TestResFoldersRelativePath  : file://<PROJECT>/app/src/androidTestDebug/res [-]
            - TestResFoldersRelativePath  : file://<PROJECT>/app/build/generated/res/resValues/androidTest/debug [-]
            AssetsFolderRelativePath      : /src/main/assets
            LibsFolderRelativePath        : /libs
            ProjectType                   : 0
            PackTestCode                  : false
            RunProguard                   : false
            ProguardLogsFolderRelativePath          : /proguard_logs
            UseCustomManifestPackage      : false
            - ProGuardCfgFiles            : file://%MODULE_SDK_HOME%/tools/proguard/proguard-android.txt
        CONENT_ENTRY                  : file://<PROJECT>/app/build/generated/ap_generated_sources/debugAndroidTest/out [-]
        CONENT_ENTRY                  : file://<PROJECT>/app/build/generated/res/resValues/androidTest/debug [-]
        CONENT_ENTRY                  : file://<PROJECT>/app/src/androidTest
            JavaSource (test)             : file://<PROJECT>/app/src/androidTest/java
        CONENT_ENTRY                  : file://<PROJECT>/app/src/androidTestDebug [-]
        WATCHED_TEST_SOURCE_FOLDER    : file://<PROJECT>/app/build/generated/ap_generated_sources/debugAndroidTest/out [-]
            Generated                     : true
        WATCHED_TEST_RESOURCE_FOLDER  : file://<PROJECT>/app/build/generated/res/resValues/androidTest/debug [-]
            Generated                     : true
        WATCHED_TEST_RESOURCE_FOLDER  : file://<PROJECT>/app/src/androidTest/assets [-]
        WATCHED_TEST_RESOURCE_FOLDER  : file://<PROJECT>/app/src/androidTest/baselineProfiles [-]
        WATCHED_TEST_SOURCE_FOLDER    : file://<PROJECT>/app/src/androidTest/kotlin [-]
        WATCHED_TEST_RESOURCE_FOLDER  : file://<PROJECT>/app/src/androidTest/res [-]
        WATCHED_TEST_RESOURCE_FOLDER  : file://<PROJECT>/app/src/androidTest/resources [-]
        WATCHED_TEST_SOURCE_FOLDER    : file://<PROJECT>/app/src/androidTest/shaders [-]
        WATCHED_TEST_RESOURCE_FOLDER  : file://<PROJECT>/app/src/androidTestDebug/assets [-]
        WATCHED_TEST_RESOURCE_FOLDER  : file://<PROJECT>/app/src/androidTestDebug/baselineProfiles [-]
        WATCHED_TEST_SOURCE_FOLDER    : file://<PROJECT>/app/src/androidTestDebug/java [-]
        WATCHED_TEST_SOURCE_FOLDER    : file://<PROJECT>/app/src/androidTestDebug/kotlin [-]
        WATCHED_TEST_RESOURCE_FOLDER  : file://<PROJECT>/app/src/androidTestDebug/res [-]
        WATCHED_TEST_RESOURCE_FOLDER  : file://<PROJECT>/app/src/androidTestDebug/resources [-]
        WATCHED_TEST_SOURCE_FOLDER    : file://<PROJECT>/app/src/androidTestDebug/shaders [-]
        JDK                           : <NAME_CUT> Android SDK
        *isInherited                  : false
            SdkType                       : Android SDK
            HomePath                      : <ANDROID_SDK>
<<<<<<< HEAD
            VersionString                 : <JDK_VERSION>
=======
>>>>>>> de127946
        ORDER_ENTRY                   : <Module source>
        ORDER_ENTRY                   : reference.androidlibrary.main
            Scope                         : Test
        ORDER_ENTRY                   : reference.app.main
            Scope                         : Test
        Classes
            -                             : file://<PROJECT>/app/build/intermediates/javac/debugAndroidTest/classes
            -                             : file://<PROJECT>/app/build/generated/res/resValues/androidTest/debug
        BUILD_TASKS
            TEST_COMPILE_MODE             : All
                CLEAN                         : :app:generateDebugSources, :app:ideAndroidTestSetupTask1, :app:ideAndroidTestSetupTask2, :app:ideUnitTestSetupTask1, :app:ideUnitTestSetupTask2
                ASSEMBLE                      : :app:assembleDebug, :app:assembleDebugAndroidTest, :app:assembleDebugUnitTest
                REBUILD                       : :app:assembleDebug, :app:assembleDebugAndroidTest, :app:assembleDebugUnitTest, :app:clean
                COMPILE_JAVA                  : :app:compileDebugAndroidTestSources, :app:compileDebugSources, :app:compileDebugUnitTestSources
                SOURCE_GEN                    : :app:generateDebugSources, :app:ideAndroidTestSetupTask1, :app:ideAndroidTestSetupTask2, :app:ideUnitTestSetupTask1, :app:ideUnitTestSetupTask2
                BUNDLE                        : :app:bundleDebug
                APK_FROM_BUNDLE               : :app:extractApksForDebug
            TEST_COMPILE_MODE             : Android tests
                CLEAN                         : :app:generateDebugSources, :app:ideAndroidTestSetupTask1, :app:ideAndroidTestSetupTask2
                ASSEMBLE                      : :app:assembleDebug, :app:assembleDebugAndroidTest
                REBUILD                       : :app:assembleDebug, :app:assembleDebugAndroidTest, :app:clean
                COMPILE_JAVA                  : :app:compileDebugAndroidTestSources, :app:compileDebugSources
                SOURCE_GEN                    : :app:generateDebugSources, :app:ideAndroidTestSetupTask1, :app:ideAndroidTestSetupTask2
                BUNDLE                        : :app:bundleDebug
                APK_FROM_BUNDLE               : :app:extractApksForDebug
            TEST_COMPILE_MODE             : Unit tests
                CLEAN                         : :app:generateDebugSources, :app:ideUnitTestSetupTask1, :app:ideUnitTestSetupTask2
                ASSEMBLE                      : :app:assembleDebug, :app:assembleDebugUnitTest
                REBUILD                       : :app:assembleDebug, :app:assembleDebugUnitTest, :app:clean
                COMPILE_JAVA                  : :app:compileDebugUnitTestSources
                SOURCE_GEN                    : :app:generateDebugSources, :app:ideUnitTestSetupTask1, :app:ideUnitTestSetupTask2
                BUNDLE                        : :app:bundleDebug
                APK_FROM_BUNDLE               : :app:extractApksForDebug
            TEST_COMPILE_MODE             : None
                CLEAN                         : :app:generateDebugSources
                ASSEMBLE                      : :app:assembleDebug
                REBUILD                       : :app:assembleDebug, :app:clean
                COMPILE_JAVA                  : :app:compileDebugSources
                SOURCE_GEN                    : :app:generateDebugSources
                BUNDLE                        : :app:bundleDebug
                APK_FROM_BUNDLE               : :app:extractApksForDebug
    MODULE                        : reference.app.main
        LINKED_ANDROID_MODULE_GROUP
            holder                        : reference.app
            main                          : reference.app.main
            unitTest                      : reference.app.unitTest
            androidTest                   : reference.app.androidTest
        ExternalModuleType            : sourceSet
        LinkedProjectId               : :app:main
        LinkedProjectPath             : <PROJECT>/app
        RootProjectPath               : <PROJECT>
        COMPILER_MODULE_EXTENSION
            isCompilerPathInherited       : false
            isExcludeOutput               : true
        ModuleFile                    : <PROJECT>/.idea/modules/app/reference.app.main.iml [-]
        ModuleTypeName                : JAVA_MODULE
        FACET                         : Android
            TypeId                        : android
            ExternalSource                : GRADLE
            SelectedBuildVariant          : debug
            AllowUserConfiguration        : false
            GenFolderRelativePathApt      : /gen
            GenFolderRelativePathAidl     : /gen
            ManifestFileRelativePath      : /src/main/AndroidManifest.xml
            ResFolderRelativePath         : /src/main/res
            - ResFoldersRelativePath      : file://<PROJECT>/app/src/main/res
            - ResFoldersRelativePath      : file://<PROJECT>/app/src/debug/res [-]
            - ResFoldersRelativePath      : file://<PROJECT>/app/build/generated/res/resValues/debug [-]
            - TestResFoldersRelativePath  :  [-]
            AssetsFolderRelativePath      : /src/main/assets
            LibsFolderRelativePath        : /libs
            ProjectType                   : 0
            PackTestCode                  : false
            RunProguard                   : false
            ProguardLogsFolderRelativePath          : /proguard_logs
            UseCustomManifestPackage      : false
            - ProGuardCfgFiles            : file://%MODULE_SDK_HOME%/tools/proguard/proguard-android.txt
        CONENT_ENTRY                  : file://<PROJECT>/app/build/generated/ap_generated_sources/debug/out [-]
        CONENT_ENTRY                  : file://<PROJECT>/app/build/generated/res/resValues/debug [-]
        CONENT_ENTRY                  : file://<PROJECT>/app/src/debug [-]
        CONENT_ENTRY                  : file://<PROJECT>/app/src/main
            JavaSource                    : file://<PROJECT>/app/src/main/java
            JavaResource                  : file://<PROJECT>/app/src/main/res
        WATCHED_SOURCE_FOLDER         : file://<PROJECT>/app/build/generated/ap_generated_sources/debug/out [-]
            Generated                     : true
        WATCHED_RESOURCE_FOLDER       : file://<PROJECT>/app/build/generated/res/resValues/debug [-]
            Generated                     : true
        WATCHED_RESOURCE_FOLDER       : file://<PROJECT>/app/src/debug/assets [-]
        WATCHED_RESOURCE_FOLDER       : file://<PROJECT>/app/src/debug/baselineProfiles [-]
        WATCHED_SOURCE_FOLDER         : file://<PROJECT>/app/src/debug/java [-]
        WATCHED_SOURCE_FOLDER         : file://<PROJECT>/app/src/debug/kotlin [-]
        WATCHED_RESOURCE_FOLDER       : file://<PROJECT>/app/src/debug/res [-]
        WATCHED_RESOURCE_FOLDER       : file://<PROJECT>/app/src/debug/resources [-]
        WATCHED_SOURCE_FOLDER         : file://<PROJECT>/app/src/debug/shaders [-]
        WATCHED_RESOURCE_FOLDER       : file://<PROJECT>/app/src/main/assets [-]
        WATCHED_RESOURCE_FOLDER       : file://<PROJECT>/app/src/main/baselineProfiles [-]
        WATCHED_SOURCE_FOLDER         : file://<PROJECT>/app/src/main/kotlin [-]
        WATCHED_RESOURCE_FOLDER       : file://<PROJECT>/app/src/main/resources [-]
        WATCHED_SOURCE_FOLDER         : file://<PROJECT>/app/src/main/shaders [-]
        JDK                           : <NAME_CUT> Android SDK
        *isInherited                  : false
            SdkType                       : Android SDK
            HomePath                      : <ANDROID_SDK>
<<<<<<< HEAD
            VersionString                 : <JDK_VERSION>
=======
>>>>>>> de127946
        ORDER_ENTRY                   : <Module source>
        ORDER_ENTRY                   : reference.androidlibrary.main
        Classes
            -                             : file://<PROJECT>/app/build/intermediates/javac/debug/classes
            -                             : file://<PROJECT>/app/build/generated/res/resValues/debug
        BUILD_TASKS
            TEST_COMPILE_MODE             : All
                CLEAN                         : :app:generateDebugSources, :app:ideAndroidTestSetupTask1, :app:ideAndroidTestSetupTask2, :app:ideUnitTestSetupTask1, :app:ideUnitTestSetupTask2
                ASSEMBLE                      : :app:assembleDebug, :app:assembleDebugAndroidTest, :app:assembleDebugUnitTest
                REBUILD                       : :app:assembleDebug, :app:assembleDebugAndroidTest, :app:assembleDebugUnitTest, :app:clean
                COMPILE_JAVA                  : :app:compileDebugAndroidTestSources, :app:compileDebugSources, :app:compileDebugUnitTestSources
                SOURCE_GEN                    : :app:generateDebugSources, :app:ideAndroidTestSetupTask1, :app:ideAndroidTestSetupTask2, :app:ideUnitTestSetupTask1, :app:ideUnitTestSetupTask2
                BUNDLE                        : :app:bundleDebug
                APK_FROM_BUNDLE               : :app:extractApksForDebug
            TEST_COMPILE_MODE             : Android tests
                CLEAN                         : :app:generateDebugSources, :app:ideAndroidTestSetupTask1, :app:ideAndroidTestSetupTask2
                ASSEMBLE                      : :app:assembleDebug, :app:assembleDebugAndroidTest
                REBUILD                       : :app:assembleDebug, :app:assembleDebugAndroidTest, :app:clean
                COMPILE_JAVA                  : :app:compileDebugAndroidTestSources, :app:compileDebugSources
                SOURCE_GEN                    : :app:generateDebugSources, :app:ideAndroidTestSetupTask1, :app:ideAndroidTestSetupTask2
                BUNDLE                        : :app:bundleDebug
                APK_FROM_BUNDLE               : :app:extractApksForDebug
            TEST_COMPILE_MODE             : Unit tests
                CLEAN                         : :app:generateDebugSources, :app:ideUnitTestSetupTask1, :app:ideUnitTestSetupTask2
                ASSEMBLE                      : :app:assembleDebug, :app:assembleDebugUnitTest
                REBUILD                       : :app:assembleDebug, :app:assembleDebugUnitTest, :app:clean
                COMPILE_JAVA                  : :app:compileDebugUnitTestSources
                SOURCE_GEN                    : :app:generateDebugSources, :app:ideUnitTestSetupTask1, :app:ideUnitTestSetupTask2
                BUNDLE                        : :app:bundleDebug
                APK_FROM_BUNDLE               : :app:extractApksForDebug
            TEST_COMPILE_MODE             : None
                CLEAN                         : :app:generateDebugSources
                ASSEMBLE                      : :app:assembleDebug
                REBUILD                       : :app:assembleDebug, :app:clean
                COMPILE_JAVA                  : :app:compileDebugSources
                SOURCE_GEN                    : :app:generateDebugSources
                BUNDLE                        : :app:bundleDebug
                APK_FROM_BUNDLE               : :app:extractApksForDebug
    MODULE                        : reference.app.unitTest
        LINKED_ANDROID_MODULE_GROUP
            holder                        : reference.app
            main                          : reference.app.main
            unitTest                      : reference.app.unitTest
            androidTest                   : reference.app.androidTest
        ExternalModuleType            : sourceSet
        LinkedProjectId               : :app:unitTest
        LinkedProjectPath             : <PROJECT>/app
        RootProjectPath               : <PROJECT>
        COMPILER_MODULE_EXTENSION
            isCompilerPathInherited       : false
            isExcludeOutput               : true
        ModuleFile                    : <PROJECT>/.idea/modules/app/reference.app.unitTest.iml [-]
        ModuleTypeName                : JAVA_MODULE
        FACET                         : Android
            TypeId                        : android
            ExternalSource                : GRADLE
            SelectedBuildVariant          : debug
            AllowUserConfiguration        : false
            GenFolderRelativePathApt      : /gen
            GenFolderRelativePathAidl     : /gen
            ManifestFileRelativePath      : /src/main/AndroidManifest.xml
            ResFolderRelativePath         : /src/main/res
            - ResFoldersRelativePath      :  [-]
            - TestResFoldersRelativePath  :  [-]
            AssetsFolderRelativePath      : /src/main/assets
            LibsFolderRelativePath        : /libs
            ProjectType                   : 0
            PackTestCode                  : false
            RunProguard                   : false
            ProguardLogsFolderRelativePath          : /proguard_logs
            UseCustomManifestPackage      : false
            - ProGuardCfgFiles            : file://%MODULE_SDK_HOME%/tools/proguard/proguard-android.txt
        CONENT_ENTRY                  : file://<PROJECT>/app/build/generated/ap_generated_sources/debugUnitTest/out [-]
        CONENT_ENTRY                  : file://<PROJECT>/app/src/test
            JavaSource (test)             : file://<PROJECT>/app/src/test/java
        CONENT_ENTRY                  : file://<PROJECT>/app/src/testDebug [-]
        WATCHED_TEST_SOURCE_FOLDER    : file://<PROJECT>/app/build/generated/ap_generated_sources/debugUnitTest/out [-]
            Generated                     : true
        WATCHED_TEST_RESOURCE_FOLDER  : file://<PROJECT>/app/src/test/assets [-]
        WATCHED_TEST_RESOURCE_FOLDER  : file://<PROJECT>/app/src/test/baselineProfiles [-]
        WATCHED_TEST_SOURCE_FOLDER    : file://<PROJECT>/app/src/test/kotlin [-]
        WATCHED_TEST_RESOURCE_FOLDER  : file://<PROJECT>/app/src/test/res [-]
        WATCHED_TEST_RESOURCE_FOLDER  : file://<PROJECT>/app/src/test/resources [-]
        WATCHED_TEST_SOURCE_FOLDER    : file://<PROJECT>/app/src/test/shaders [-]
        WATCHED_TEST_RESOURCE_FOLDER  : file://<PROJECT>/app/src/testDebug/assets [-]
        WATCHED_TEST_RESOURCE_FOLDER  : file://<PROJECT>/app/src/testDebug/baselineProfiles [-]
        WATCHED_TEST_SOURCE_FOLDER    : file://<PROJECT>/app/src/testDebug/java [-]
        WATCHED_TEST_SOURCE_FOLDER    : file://<PROJECT>/app/src/testDebug/kotlin [-]
        WATCHED_TEST_RESOURCE_FOLDER  : file://<PROJECT>/app/src/testDebug/res [-]
        WATCHED_TEST_RESOURCE_FOLDER  : file://<PROJECT>/app/src/testDebug/resources [-]
        WATCHED_TEST_SOURCE_FOLDER    : file://<PROJECT>/app/src/testDebug/shaders [-]
        JDK                           : <NAME_CUT> Android SDK
        *isInherited                  : false
            SdkType                       : Android SDK
            HomePath                      : <ANDROID_SDK>
<<<<<<< HEAD
            VersionString                 : <JDK_VERSION>
=======
>>>>>>> de127946
        ORDER_ENTRY                   : <Module source>
        ORDER_ENTRY                   : reference.androidlibrary.main
            Scope                         : Test
        ORDER_ENTRY                   : reference.app.main
            Scope                         : Test
        Classes
            -                             : file://<PROJECT>/app/build/intermediates/javac/debugUnitTest/classes
        BUILD_TASKS
            TEST_COMPILE_MODE             : All
                CLEAN                         : :app:generateDebugSources, :app:ideAndroidTestSetupTask1, :app:ideAndroidTestSetupTask2, :app:ideUnitTestSetupTask1, :app:ideUnitTestSetupTask2
                ASSEMBLE                      : :app:assembleDebug, :app:assembleDebugAndroidTest, :app:assembleDebugUnitTest
                REBUILD                       : :app:assembleDebug, :app:assembleDebugAndroidTest, :app:assembleDebugUnitTest, :app:clean
                COMPILE_JAVA                  : :app:compileDebugAndroidTestSources, :app:compileDebugSources, :app:compileDebugUnitTestSources
                SOURCE_GEN                    : :app:generateDebugSources, :app:ideAndroidTestSetupTask1, :app:ideAndroidTestSetupTask2, :app:ideUnitTestSetupTask1, :app:ideUnitTestSetupTask2
                BUNDLE                        : :app:bundleDebug
                APK_FROM_BUNDLE               : :app:extractApksForDebug
            TEST_COMPILE_MODE             : Android tests
                CLEAN                         : :app:generateDebugSources, :app:ideAndroidTestSetupTask1, :app:ideAndroidTestSetupTask2
                ASSEMBLE                      : :app:assembleDebug, :app:assembleDebugAndroidTest
                REBUILD                       : :app:assembleDebug, :app:assembleDebugAndroidTest, :app:clean
                COMPILE_JAVA                  : :app:compileDebugAndroidTestSources, :app:compileDebugSources
                SOURCE_GEN                    : :app:generateDebugSources, :app:ideAndroidTestSetupTask1, :app:ideAndroidTestSetupTask2
                BUNDLE                        : :app:bundleDebug
                APK_FROM_BUNDLE               : :app:extractApksForDebug
            TEST_COMPILE_MODE             : Unit tests
                CLEAN                         : :app:generateDebugSources, :app:ideUnitTestSetupTask1, :app:ideUnitTestSetupTask2
                ASSEMBLE                      : :app:assembleDebug, :app:assembleDebugUnitTest
                REBUILD                       : :app:assembleDebug, :app:assembleDebugUnitTest, :app:clean
                COMPILE_JAVA                  : :app:compileDebugUnitTestSources
                SOURCE_GEN                    : :app:generateDebugSources, :app:ideUnitTestSetupTask1, :app:ideUnitTestSetupTask2
                BUNDLE                        : :app:bundleDebug
                APK_FROM_BUNDLE               : :app:extractApksForDebug
            TEST_COMPILE_MODE             : None
                CLEAN                         : :app:generateDebugSources
                ASSEMBLE                      : :app:assembleDebug
                REBUILD                       : :app:assembleDebug, :app:clean
                COMPILE_JAVA                  : :app:compileDebugSources
                SOURCE_GEN                    : :app:generateDebugSources
                BUNDLE                        : :app:bundleDebug
                APK_FROM_BUNDLE               : :app:extractApksForDebug
    MODULE                        : reference.javalib
        ExternalModuleGroup           : reference
        ExternalModuleVersion         : unspecified
        LinkedProjectId               : :javalib
        LinkedProjectPath             : <PROJECT>/javalib
        RootProjectPath               : <PROJECT>
        COMPILER_MODULE_EXTENSION
            isCompilerPathInherited       : true
            isExcludeOutput               : true
        ModuleFile                    : <PROJECT>/.idea/modules/javalib/reference.javalib.iml [-]
        ModuleTypeName                : JAVA_MODULE
        FACET                         : Android-Gradle
            TypeId                        : android-gradle
            ExternalSource                : GRADLE
        CONENT_ENTRY                  : file://<PROJECT>/javalib
            EXCLUDE_FOLDER                : file://<PROJECT>/javalib/.gradle [-]
            EXCLUDE_FOLDER                : file://<PROJECT>/javalib/build [-]
        JDK                           : <NAME_CUT> JavaSDK
        *isInherited                  : true
        ORDER_ENTRY                   : <Module source>
        BUILD_TASKS
            TEST_COMPILE_MODE             : All
                ASSEMBLE                      : :javalib:assemble, :javalib:testClasses
                REBUILD                       : :javalib:assemble, :javalib:clean, :javalib:testClasses
                COMPILE_JAVA                  : :javalib:compileJava, :javalib:testClasses
            TEST_COMPILE_MODE             : Android tests
                ASSEMBLE                      : :javalib:assemble
                REBUILD                       : :javalib:assemble, :javalib:clean
                COMPILE_JAVA                  : :javalib:compileJava
            TEST_COMPILE_MODE             : Unit tests
                ASSEMBLE                      : :javalib:assemble, :javalib:testClasses
                REBUILD                       : :javalib:assemble, :javalib:clean, :javalib:testClasses
                COMPILE_JAVA                  : :javalib:compileJava, :javalib:testClasses
            TEST_COMPILE_MODE             : None
                ASSEMBLE                      : :javalib:assemble
                REBUILD                       : :javalib:assemble, :javalib:clean
                COMPILE_JAVA                  : :javalib:compileJava
    MODULE                        : reference.javalib.main
        ExternalModuleGroup           : reference
        ExternalModuleType            : sourceSet
        ExternalModuleVersion         : unspecified
        LinkedProjectId               : :javalib:main
        LinkedProjectPath             : <PROJECT>/javalib
        RootProjectPath               : <PROJECT>
        COMPILER_MODULE_EXTENSION
            isCompilerPathInherited       : true
            isExcludeOutput               : true
        ModuleFile                    : <PROJECT>/.idea/modules/javalib/reference.javalib.main.iml [-]
        ModuleTypeName                : JAVA_MODULE
        CONENT_ENTRY                  : file://<PROJECT>/javalib/src/main
            JavaSource                    : file://<PROJECT>/javalib/src/main/java
        WATCHED_RESOURCE_FOLDER       : file://<PROJECT>/javalib/src/main/resources [-]
        JDK                           : <NAME_CUT> JavaSDK
        *isInherited                  : true
        ORDER_ENTRY                   : <Module source>
        BUILD_TASKS
            TEST_COMPILE_MODE             : All
                ASSEMBLE                      : :javalib:assemble, :javalib:testClasses
                REBUILD                       : :javalib:assemble, :javalib:clean, :javalib:testClasses
                COMPILE_JAVA                  : :javalib:compileJava, :javalib:testClasses
            TEST_COMPILE_MODE             : Android tests
                ASSEMBLE                      : :javalib:assemble
                REBUILD                       : :javalib:assemble, :javalib:clean
                COMPILE_JAVA                  : :javalib:compileJava
            TEST_COMPILE_MODE             : Unit tests
                ASSEMBLE                      : :javalib:assemble, :javalib:testClasses
                REBUILD                       : :javalib:assemble, :javalib:clean, :javalib:testClasses
                COMPILE_JAVA                  : :javalib:compileJava, :javalib:testClasses
            TEST_COMPILE_MODE             : None
                ASSEMBLE                      : :javalib:assemble
                REBUILD                       : :javalib:assemble, :javalib:clean
                COMPILE_JAVA                  : :javalib:compileJava
    MODULE                        : reference.javalib.test
        ExternalModuleGroup           : reference
        ExternalModuleType            : sourceSet
        ExternalModuleVersion         : unspecified
        LinkedProjectId               : :javalib:test
        LinkedProjectPath             : <PROJECT>/javalib
        RootProjectPath               : <PROJECT>
        COMPILER_MODULE_EXTENSION
            isCompilerPathInherited       : true
            isExcludeOutput               : true
        ModuleFile                    : <PROJECT>/.idea/modules/javalib/reference.javalib.test.iml [-]
        ModuleTypeName                : JAVA_MODULE
        CONENT_ENTRY                  : file://<PROJECT>/javalib/src/test [-]
        WATCHED_TEST_SOURCE_FOLDER    : file://<PROJECT>/javalib/src/test/java [-]
        WATCHED_TEST_RESOURCE_FOLDER  : file://<PROJECT>/javalib/src/test/resources [-]
        JDK                           : <NAME_CUT> JavaSDK
        *isInherited                  : true
        ORDER_ENTRY                   : <Module source>
        ORDER_ENTRY                   : reference.javalib.main
        BUILD_TASKS
            TEST_COMPILE_MODE             : All
                ASSEMBLE                      : :javalib:assemble, :javalib:testClasses
                REBUILD                       : :javalib:assemble, :javalib:clean, :javalib:testClasses
                COMPILE_JAVA                  : :javalib:compileJava, :javalib:testClasses
            TEST_COMPILE_MODE             : Android tests
                ASSEMBLE                      : :javalib:assemble
                REBUILD                       : :javalib:assemble, :javalib:clean
                COMPILE_JAVA                  : :javalib:compileJava
            TEST_COMPILE_MODE             : Unit tests
                ASSEMBLE                      : :javalib:assemble, :javalib:testClasses
                REBUILD                       : :javalib:assemble, :javalib:clean, :javalib:testClasses
                COMPILE_JAVA                  : :javalib:compileJava, :javalib:testClasses
            TEST_COMPILE_MODE             : None
                ASSEMBLE                      : :javalib:assemble
                REBUILD                       : :javalib:assemble, :javalib:clean
                COMPILE_JAVA                  : :javalib:compileJava
    BUILD_TASKS
        TEST_COMPILE_MODE             : All
            CLEAN                         : <PROJECT>::androidlibrary:generateDebugSources, <PROJECT>::androidlibrary:ideAndroidTestSetupTask1, <PROJECT>::androidlibrary:ideAndroidTestSetupTask2, <PROJECT>::androidlibrary:ideUnitTestSetupTask1, <PROJECT>::androidlibrary:ideUnitTestSetupTask2, <PROJECT>::app:generateDebugSources, <PROJECT>::app:ideAndroidTestSetupTask1, <PROJECT>::app:ideAndroidTestSetupTask2, <PROJECT>::app:ideUnitTestSetupTask1, <PROJECT>::app:ideUnitTestSetupTask2
            ASSEMBLE                      : :app:assembleDebug, :app:assembleDebugAndroidTest, :app:assembleDebugUnitTest
            REBUILD                       : <PROJECT>::androidlibrary:assembleDebug, <PROJECT>::androidlibrary:assembleDebugAndroidTest, <PROJECT>::androidlibrary:assembleDebugUnitTest, <PROJECT>::androidlibrary:clean, <PROJECT>::app:assembleDebug, <PROJECT>::app:assembleDebugAndroidTest, <PROJECT>::app:assembleDebugUnitTest, <PROJECT>::app:clean, <PROJECT>::javalib:assemble, <PROJECT>::javalib:clean, <PROJECT>::javalib:testClasses
            COMPILE_JAVA                  : <PROJECT>::androidlibrary:compileDebugAndroidTestSources, <PROJECT>::androidlibrary:compileDebugSources, <PROJECT>::androidlibrary:compileDebugUnitTestSources, <PROJECT>::app:compileDebugAndroidTestSources, <PROJECT>::app:compileDebugSources, <PROJECT>::app:compileDebugUnitTestSources, <PROJECT>::javalib:compileJava, <PROJECT>::javalib:testClasses
            SOURCE_GEN                    : <PROJECT>::androidlibrary:generateDebugSources, <PROJECT>::androidlibrary:ideAndroidTestSetupTask1, <PROJECT>::androidlibrary:ideAndroidTestSetupTask2, <PROJECT>::androidlibrary:ideUnitTestSetupTask1, <PROJECT>::androidlibrary:ideUnitTestSetupTask2, <PROJECT>::app:generateDebugSources, <PROJECT>::app:ideAndroidTestSetupTask1, <PROJECT>::app:ideAndroidTestSetupTask2, <PROJECT>::app:ideUnitTestSetupTask1, <PROJECT>::app:ideUnitTestSetupTask2
            BUNDLE                        : :app:bundleDebug
            APK_FROM_BUNDLE               : :app:extractApksForDebug
        TEST_COMPILE_MODE             : Android tests
            CLEAN                         : <PROJECT>::androidlibrary:generateDebugSources, <PROJECT>::androidlibrary:ideAndroidTestSetupTask1, <PROJECT>::androidlibrary:ideAndroidTestSetupTask2, <PROJECT>::app:generateDebugSources, <PROJECT>::app:ideAndroidTestSetupTask1, <PROJECT>::app:ideAndroidTestSetupTask2
            ASSEMBLE                      : :app:assembleDebug, :app:assembleDebugAndroidTest
            REBUILD                       : <PROJECT>::androidlibrary:assembleDebug, <PROJECT>::androidlibrary:assembleDebugAndroidTest, <PROJECT>::androidlibrary:clean, <PROJECT>::app:assembleDebug, <PROJECT>::app:assembleDebugAndroidTest, <PROJECT>::app:clean, <PROJECT>::javalib:assemble, <PROJECT>::javalib:clean
            COMPILE_JAVA                  : <PROJECT>::androidlibrary:compileDebugAndroidTestSources, <PROJECT>::androidlibrary:compileDebugSources, <PROJECT>::app:compileDebugAndroidTestSources, <PROJECT>::app:compileDebugSources, <PROJECT>::javalib:compileJava
            SOURCE_GEN                    : <PROJECT>::androidlibrary:generateDebugSources, <PROJECT>::androidlibrary:ideAndroidTestSetupTask1, <PROJECT>::androidlibrary:ideAndroidTestSetupTask2, <PROJECT>::app:generateDebugSources, <PROJECT>::app:ideAndroidTestSetupTask1, <PROJECT>::app:ideAndroidTestSetupTask2
            BUNDLE                        : :app:bundleDebug
            APK_FROM_BUNDLE               : :app:extractApksForDebug
        TEST_COMPILE_MODE             : Unit tests
            CLEAN                         : <PROJECT>::androidlibrary:generateDebugSources, <PROJECT>::androidlibrary:ideUnitTestSetupTask1, <PROJECT>::androidlibrary:ideUnitTestSetupTask2, <PROJECT>::app:generateDebugSources, <PROJECT>::app:ideUnitTestSetupTask1, <PROJECT>::app:ideUnitTestSetupTask2
            ASSEMBLE                      : :app:assembleDebug, :app:assembleDebugUnitTest
            REBUILD                       : <PROJECT>::androidlibrary:assembleDebug, <PROJECT>::androidlibrary:assembleDebugUnitTest, <PROJECT>::androidlibrary:clean, <PROJECT>::app:assembleDebug, <PROJECT>::app:assembleDebugUnitTest, <PROJECT>::app:clean, <PROJECT>::javalib:assemble, <PROJECT>::javalib:clean, <PROJECT>::javalib:testClasses
            COMPILE_JAVA                  : <PROJECT>::androidlibrary:compileDebugUnitTestSources, <PROJECT>::app:compileDebugUnitTestSources, <PROJECT>::javalib:compileJava, <PROJECT>::javalib:testClasses
            SOURCE_GEN                    : <PROJECT>::androidlibrary:generateDebugSources, <PROJECT>::androidlibrary:ideUnitTestSetupTask1, <PROJECT>::androidlibrary:ideUnitTestSetupTask2, <PROJECT>::app:generateDebugSources, <PROJECT>::app:ideUnitTestSetupTask1, <PROJECT>::app:ideUnitTestSetupTask2
            BUNDLE                        : :app:bundleDebug
            APK_FROM_BUNDLE               : :app:extractApksForDebug
        TEST_COMPILE_MODE             : None
            CLEAN                         : <PROJECT>::androidlibrary:generateDebugSources, <PROJECT>::app:generateDebugSources
            ASSEMBLE                      : :app:assembleDebug
            REBUILD                       : <PROJECT>::androidlibrary:assembleDebug, <PROJECT>::androidlibrary:clean, <PROJECT>::app:assembleDebug, <PROJECT>::app:clean, <PROJECT>::javalib:assemble, <PROJECT>::javalib:clean
            COMPILE_JAVA                  : <PROJECT>::androidlibrary:compileDebugSources, <PROJECT>::app:compileDebugSources, <PROJECT>::javalib:compileJava
            SOURCE_GEN                    : <PROJECT>::androidlibrary:generateDebugSources, <PROJECT>::app:generateDebugSources
            BUNDLE                        : :app:bundleDebug
            APK_FROM_BUNDLE               : :app:extractApksForDebug<|MERGE_RESOLUTION|>--- conflicted
+++ resolved
@@ -1,9 +1,5 @@
 PROJECT                       : reference
-<<<<<<< HEAD
-    PROJECT_JDK                   : <JAVA_VERSION>
-=======
     PROJECT_JDK                   : <JDK_NAME>
->>>>>>> de127946
         Version                       : <JDK_VERSION>
     MODULE                        : reference
         ExternalModuleGroup           :
@@ -72,10 +68,6 @@
         *isInherited                  : false
             SdkType                       : Android SDK
             HomePath                      : <ANDROID_SDK>
-<<<<<<< HEAD
-            VersionString                 : <JDK_VERSION>
-=======
->>>>>>> de127946
         ORDER_ENTRY                   : <Module source>
         BUILD_TASKS
             TEST_COMPILE_MODE             : All
@@ -164,10 +156,6 @@
         *isInherited                  : false
             SdkType                       : Android SDK
             HomePath                      : <ANDROID_SDK>
-<<<<<<< HEAD
-            VersionString                 : <JDK_VERSION>
-=======
->>>>>>> de127946
         ORDER_ENTRY                   : <Module source>
         ORDER_ENTRY                   : reference.androidlibrary.main
             Scope                         : Test
@@ -263,10 +251,6 @@
         *isInherited                  : false
             SdkType                       : Android SDK
             HomePath                      : <ANDROID_SDK>
-<<<<<<< HEAD
-            VersionString                 : <JDK_VERSION>
-=======
->>>>>>> de127946
         ORDER_ENTRY                   : <Module source>
         ORDER_ENTRY                   : reference.javalib.main
         BUILD_TASKS
@@ -351,10 +335,6 @@
         *isInherited                  : false
             SdkType                       : Android SDK
             HomePath                      : <ANDROID_SDK>
-<<<<<<< HEAD
-            VersionString                 : <JDK_VERSION>
-=======
->>>>>>> de127946
         ORDER_ENTRY                   : <Module source>
         ORDER_ENTRY                   : reference.androidlibrary.main
             Scope                         : Test
@@ -432,10 +412,6 @@
         *isInherited                  : false
             SdkType                       : Android SDK
             HomePath                      : <ANDROID_SDK>
-<<<<<<< HEAD
-            VersionString                 : <JDK_VERSION>
-=======
->>>>>>> de127946
         ORDER_ENTRY                   : <Module source>
         BUILD_TASKS
             TEST_COMPILE_MODE             : All
@@ -532,10 +508,6 @@
         *isInherited                  : false
             SdkType                       : Android SDK
             HomePath                      : <ANDROID_SDK>
-<<<<<<< HEAD
-            VersionString                 : <JDK_VERSION>
-=======
->>>>>>> de127946
         ORDER_ENTRY                   : <Module source>
         ORDER_ENTRY                   : reference.androidlibrary.main
             Scope                         : Test
@@ -639,10 +611,6 @@
         *isInherited                  : false
             SdkType                       : Android SDK
             HomePath                      : <ANDROID_SDK>
-<<<<<<< HEAD
-            VersionString                 : <JDK_VERSION>
-=======
->>>>>>> de127946
         ORDER_ENTRY                   : <Module source>
         ORDER_ENTRY                   : reference.androidlibrary.main
         Classes
@@ -738,10 +706,6 @@
         *isInherited                  : false
             SdkType                       : Android SDK
             HomePath                      : <ANDROID_SDK>
-<<<<<<< HEAD
-            VersionString                 : <JDK_VERSION>
-=======
->>>>>>> de127946
         ORDER_ENTRY                   : <Module source>
         ORDER_ENTRY                   : reference.androidlibrary.main
             Scope                         : Test
