--- conflicted
+++ resolved
@@ -16,27 +16,11 @@
     <orderEntry type="inheritedJdk" />
     <orderEntry type="sourceFolder" forTests="false" />
     <orderEntry type="module" module-name="intellij.android.adb" />
-<<<<<<< HEAD
     <orderEntry type="module" module-name="intellij.android.adt.ui" />
     <orderEntry type="module" module-name="intellij.android.artwork" />
     <orderEntry type="module" module-name="intellij.android.common" />
     <orderEntry type="module" module-name="intellij.android.core" />
     <orderEntry type="module" module-name="intellij.android.device-explorer-common" />
-=======
-    <orderEntry type="module" module-name="android.sdktools.adblib" />
-    <orderEntry type="module" module-name="android.sdktools.backup" />
-    <orderEntry type="module" module-name="android.sdktools.sdklib" />
-    <orderEntry type="module" module-name="android.sdktools.ddmlib" />
-    <orderEntry type="module" module-name="intellij.android.common" />
-    <orderEntry type="module" module-name="intellij.android.adt.ui" />
-    <orderEntry type="module" module-name="intellij.android.artwork" />
-    <orderEntry type="module" module-name="intellij.android.backup.api" />
-    <orderEntry type="module" module-name="intellij.android.core" />
-    <orderEntry type="module" module-name="intellij.android.environment-services" />
-    <orderEntry type="module" module-name="android.sdktools.flags" />
-    <orderEntry type="module" module-name="intellij.android.adb" />
-    <orderEntry type="module" module-name="intellij.android.projectSystem" />
->>>>>>> 50c60fc5
     <orderEntry type="module" module-name="intellij.android.execution.common" />
     <orderEntry type="module" module-name="intellij.android.projectSystem" />
     <orderEntry type="module" module-name="intellij.color.scheme.warmNeon" />
@@ -51,5 +35,6 @@
     <orderEntry type="module" module-name="intellij.platform.util" />
     <orderEntry type="module" module-name="intellij.platform.util.rt" />
     <orderEntry type="module" module-name="intellij.platform.util.ui" />
+    <orderEntry type="module" module-name="intellij.android.backup.api" />
   </component>
 </module>