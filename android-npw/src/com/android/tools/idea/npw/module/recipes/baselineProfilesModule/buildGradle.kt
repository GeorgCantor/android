/*
 * Copyright (C) 2023 The Android Open Source Project
 *
 * Licensed under the Apache License, Version 2.0 (the "License");
 * you may not use this file except in compliance with the License.
 * You may obtain a copy of the License at
 *
 *      http://www.apache.org/licenses/LICENSE-2.0
 *
 * Unless required by applicable law or agreed to in writing, software
 * distributed under the License is distributed on an "AS IS" BASIS,
 * WITHOUT WARRANTIES OR CONDITIONS OF ANY KIND, either express or implied.
 * See the License for the specific language governing permissions and
 * limitations under the License.
 */
package com.android.tools.idea.npw.module.recipes.baselineProfilesModule

import com.android.tools.idea.npw.module.recipes.androidModule.gradleToKtsIfKts
import com.android.tools.idea.npw.module.recipes.baselineProfilesModule.BaselineProfilesMacrobenchmarkCommon.flavorsConfigurationsBuildGradle
import com.android.tools.idea.npw.module.recipes.emptyPluginsBlock
import com.android.tools.idea.npw.module.recipes.toAndroidFieldVersion
import com.android.tools.idea.projectsystem.gradle.getGradleProjectPath
import com.android.tools.idea.wizard.template.Language
import com.android.tools.idea.wizard.template.ModuleTemplateData
import com.android.tools.idea.wizard.template.renderIf
import com.intellij.openapi.module.Module

private const val BENCHMARK_MIN_COMPILE_SDK = 34
private const val BENCHMARK_MIN_API = 28

fun baselineProfilesBuildGradle(
  newModule: ModuleTemplateData,
  flavors: ProductFlavorsWithDimensions,
  useGradleKts: Boolean,
  targetModule: Module,
  useGmd: GmdSpec?,
  useInstrumentationArgumentForAppId: Boolean
): String {
  val packageName = newModule.packageName
  val apis = newModule.apis
  val language = newModule.projectTemplateData.language
  val agpVersion = newModule.projectTemplateData.agpVersion
  // TODO(b/149203281): Fix support for composite builds.
  val targetModuleGradlePath = targetModule.getGradleProjectPath()?.path
  val flavorsConfiguration = flavorsConfigurationsBuildGradle(flavors, useGradleKts)

  val addTargetAppIdAsInstrumentationArgumentBlock = if (useInstrumentationArgumentForAppId) {
    """

      androidComponents {
          onVariants${if (useGradleKts) "" else "(selector().all())"} {  v ->
<<<<<<< HEAD
              v.instrumentationRunnerArguments.put(
                  "targetAppId",
                  v.testedApks.map { v.artifacts.getBuiltArtifactsLoader().load(it)?.applicationId }
=======
              ${if (useGradleKts) "val" else "def"} artifactsLoader = v.artifacts.getBuiltArtifactsLoader()
              v.instrumentationRunnerArguments.put(
                  "targetAppId",
                  v.testedApks.map { artifactsLoader.load(it)?.applicationId }
>>>>>>> 0d09370c
              )
          }
      }

    """.trimIndent()
  } else ""

  val kotlinOptionsBlock = renderIf(language == Language.Kotlin) {
    """
    kotlinOptions {
        jvmTarget = "1.8"
    }
    """
  }

  val gmdDefinition = renderIf(useGmd != null) {
    useGmd!!

    val createGMD: String = if (useGradleKts) {
      "create<ManagedVirtualDevice>(\"${useGmd.identifier}\")"
    }
    else {
      "${useGmd.identifier}(ManagedVirtualDevice)"
    }

<<<<<<< HEAD
    """
    testOptions.managedDevices.devices {
        $createGMD {
            device = "${useGmd.deviceName}"
            apiLevel = ${useGmd.apiLevel}
            systemImageSource = "${useGmd.systemImageSource}"
        }
=======
    buildString {
      appendLine("    // This code creates the gradle managed device used to generate baseline profiles.")
      appendLine("    // To use GMD please invoke generation through the command line:")
      appendLine("    // ./gradlew $targetModuleGradlePath:generateBaselineProfile")
      appendLine("    testOptions.managedDevices.devices {")
      appendLine("        $createGMD {")
      appendLine("            device = \"${useGmd.deviceName}\"")
      appendLine("            apiLevel = ${useGmd.apiLevel}")
      appendLine("            systemImageSource = \"${useGmd.systemImageSource}\"")
      appendLine("        }")
      appendLine("    }")
>>>>>>> 0d09370c
    }
  }

  val pluginConfiguration = buildString {
    appendLine("// This is the configuration block for the Baseline Profile plugin.")
    appendLine("// You can specify to run the generators on a managed devices or connected devices.")
    appendLine("baselineProfile {")
    if (useGmd != null) {
      appendLine("managedDevices += \"${useGmd.identifier}\"")
      appendLine("useConnectedDevices = false")
    }
    else {
      appendLine("useConnectedDevices = true")
    }
    append("}")
  }

  return """
${renderIf(useGmd != null) { "import com.android.build.api.dsl.ManagedVirtualDevice" }}
${emptyPluginsBlock()}

android {
  namespace '$packageName'
  ${toAndroidFieldVersion("compileSdk", "${maxOf(BENCHMARK_MIN_COMPILE_SDK, apis.buildApi.api)}", agpVersion)}

  compileOptions {
    sourceCompatibility = JavaVersion.VERSION_1_8
    targetCompatibility = JavaVersion.VERSION_1_8
  }

  $kotlinOptionsBlock

  defaultConfig {
        ${toAndroidFieldVersion("minSdk", "${maxOf(apis.minApi.api, BENCHMARK_MIN_API)}", agpVersion)}
        ${toAndroidFieldVersion("targetSdk", "${maxOf(apis.targetApi.api, BENCHMARK_MIN_API)}", agpVersion)}

        testInstrumentationRunner "androidx.test.runner.AndroidJUnitRunner"
    }

    targetProjectPath = "$targetModuleGradlePath"

    $flavorsConfiguration

    $gmdDefinition
}

$pluginConfiguration

dependencies {
}

""".gradleToKtsIfKts(useGradleKts) + addTargetAppIdAsInstrumentationArgumentBlock
}<|MERGE_RESOLUTION|>--- conflicted
+++ resolved
@@ -49,16 +49,10 @@
 
       androidComponents {
           onVariants${if (useGradleKts) "" else "(selector().all())"} {  v ->
-<<<<<<< HEAD
-              v.instrumentationRunnerArguments.put(
-                  "targetAppId",
-                  v.testedApks.map { v.artifacts.getBuiltArtifactsLoader().load(it)?.applicationId }
-=======
               ${if (useGradleKts) "val" else "def"} artifactsLoader = v.artifacts.getBuiltArtifactsLoader()
               v.instrumentationRunnerArguments.put(
                   "targetAppId",
                   v.testedApks.map { artifactsLoader.load(it)?.applicationId }
->>>>>>> 0d09370c
               )
           }
       }
@@ -84,15 +78,6 @@
       "${useGmd.identifier}(ManagedVirtualDevice)"
     }
 
-<<<<<<< HEAD
-    """
-    testOptions.managedDevices.devices {
-        $createGMD {
-            device = "${useGmd.deviceName}"
-            apiLevel = ${useGmd.apiLevel}
-            systemImageSource = "${useGmd.systemImageSource}"
-        }
-=======
     buildString {
       appendLine("    // This code creates the gradle managed device used to generate baseline profiles.")
       appendLine("    // To use GMD please invoke generation through the command line:")
@@ -104,7 +89,6 @@
       appendLine("            systemImageSource = \"${useGmd.systemImageSource}\"")
       appendLine("        }")
       appendLine("    }")
->>>>>>> 0d09370c
     }
   }
 
