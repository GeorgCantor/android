// Copyright 2000-2022 JetBrains s.r.o. and contributors. Use of this source code is governed by the Apache 2.0 license.
package com.android.tools.idea.fonts;

import com.google.common.util.concurrent.AtomicDouble;
import com.intellij.concurrency.SensitiveProgressWrapper;
import com.intellij.openapi.application.PathManager;
import com.intellij.openapi.diagnostic.Logger;
import com.intellij.openapi.progress.EmptyProgressIndicator;
import com.intellij.openapi.progress.ProcessCanceledException;
import com.intellij.openapi.progress.ProgressIndicator;
import com.intellij.openapi.progress.ProgressManager;
import com.intellij.openapi.util.Pair;
import com.intellij.openapi.util.io.FileUtil;
import com.intellij.openapi.util.io.FileUtilRt;
import com.intellij.openapi.util.text.StringUtil;
import com.intellij.openapi.vfs.LocalFileSystem;
import com.intellij.util.concurrency.AppExecutorUtil;
import com.intellij.util.download.DownloadableFileDescription;
import com.intellij.util.io.HttpRequests;
import it.unimi.dsi.fastutil.objects.Object2ObjectLinkedOpenHashMap;
import java.io.File;
import java.io.IOException;
import java.util.ArrayList;
import java.util.Collections;
import java.util.List;
import java.util.concurrent.ExecutionException;
import java.util.concurrent.ExecutorService;
import java.util.concurrent.Future;
import java.util.concurrent.atomic.AtomicLong;
import org.jetbrains.android.util.AndroidBundle;
import org.jetbrains.annotations.NotNull;
import org.jetbrains.annotations.Nullable;

/**
 * This is a copy of FileDownloaderImpl with a change in downloadFile to attempt
 * to download again without using compression when a download error happens.
 * This is a temporary fix until we found and fixed the problem with compressed
 * content. (It may be a bug in NetUtils or it may be a bug on the server).
 */
public class FontFileDownloader {
  private static final Logger LOG = Logger.getInstance(FontFileDownloader.class);
  private static final String LIB_SCHEMA = "lib://";

  private final List<? extends DownloadableFileDescription> myFileDescriptions;

  public FontFileDownloader(@NotNull List<? extends DownloadableFileDescription> fileDescriptions) {
    myFileDescriptions = fileDescriptions;
  }

  @NotNull
  public List<Pair<File, DownloadableFileDescription>> download(@NotNull final File targetDir) throws IOException {
    List<Pair<File, DownloadableFileDescription>> downloadedFiles = Collections.synchronizedList(new ArrayList<>());
    List<Pair<File, DownloadableFileDescription>> existingFiles = Collections.synchronizedList(new ArrayList<>());
    ProgressIndicator parentIndicator = ProgressManager.getInstance().getProgressIndicator();
    if (parentIndicator == null) {
      parentIndicator = new EmptyProgressIndicator();
    }

    try {
      final ConcurrentTasksProgressManager progressManager = new ConcurrentTasksProgressManager(parentIndicator, myFileDescriptions.size());
      parentIndicator.setText(AndroidBundle.message("progress.downloading.0.files.text", myFileDescriptions.size()));
      int maxParallelDownloads = Runtime.getRuntime().availableProcessors();
      LOG.debug("Downloading " + myFileDescriptions.size() + " files using " + maxParallelDownloads + " threads");
      long start = System.currentTimeMillis();
      ExecutorService executor = AppExecutorUtil.createBoundedApplicationPoolExecutor("FileDownloaderImpl pool", maxParallelDownloads);
      List<Future<Void>> results = new ArrayList<>();
      final AtomicLong totalSize = new AtomicLong();
      for (final DownloadableFileDescription description : myFileDescriptions) {
        results.add(executor.submit(() -> {
          SubTaskProgressIndicator indicator = progressManager.createSubTaskIndicator();
          indicator.checkCanceled();

          final File existing = new File(targetDir, description.getDefaultFileName());
          final String url = description.getDownloadUrl();
          if (url.startsWith(LIB_SCHEMA)) {
            final String path = FileUtilRt.toSystemDependentName(StringUtil.trimStart(url, LIB_SCHEMA));
            final File file = PathManager.findFileInLibDirectory(path);
            existingFiles.add(Pair.create(file, description));
          }
          else if (url.startsWith(LocalFileSystem.PROTOCOL_PREFIX)) {
            String path = FileUtilRt.toSystemDependentName(StringUtil.trimStart(url, LocalFileSystem.PROTOCOL_PREFIX));
            File file = new File(path);
            if (file.exists()) {
              existingFiles.add(Pair.create(file, description));
            }
          }
          else {
            File downloaded;
            try {
              downloaded = downloadFile(description, existing, indicator);
            }
            catch (IOException e) {
              throw new IOException(AndroidBundle.message("error.file.download.failed", description.getDownloadUrl(),
                                                      e.getMessage()), e);
            }
            if (FileUtil.filesEqual(downloaded, existing)) {
              existingFiles.add(Pair.create(existing, description));
            }
            else {
              totalSize.addAndGet(downloaded.length());
              downloadedFiles.add(Pair.create(downloaded, description));
            }
          }
          indicator.finished();
          return null;
        }));
      }

      for (Future<Void> result : results) {
        try {
          result.get();
        }
        catch (InterruptedException e) {
          throw new ProcessCanceledException();
        }
        catch (ExecutionException e) {
          if (e.getCause() instanceof IOException) {
            throw ((IOException)e.getCause());
          }
          if (e.getCause() instanceof ProcessCanceledException) {
            throw ((ProcessCanceledException)e.getCause());
          }
          LOG.error(e);
        }
      }
      long duration = System.currentTimeMillis() - start;
      LOG.debug("Downloaded " + StringUtil.formatFileSize(totalSize.get()) + " in " + StringUtil.formatDuration(duration) + "(" + duration + "ms)");

      List<Pair<File, DownloadableFileDescription>> localFiles = new ArrayList<>();
      localFiles.addAll(moveToDir(downloadedFiles, targetDir));
      localFiles.addAll(existingFiles);
      return localFiles;
    }
    catch (ProcessCanceledException | IOException e) {
      deleteFiles(downloadedFiles);
      throw e;
    }
  }

  private static List<Pair<File, DownloadableFileDescription>> moveToDir(List<Pair<File, DownloadableFileDescription>> downloadedFiles,
                                                                         final File targetDir) throws IOException {
    FileUtil.createDirectory(targetDir);
    List<Pair<File, DownloadableFileDescription>> result = new ArrayList<>();
    for (Pair<File, DownloadableFileDescription> pair : downloadedFiles) {
      final DownloadableFileDescription description = pair.getSecond();
      final String fileName = description.generateFileName(s -> !new File(targetDir, s).exists());
      final File toFile = new File(targetDir, fileName);
      FileUtil.rename(pair.getFirst(), toFile);
      result.add(Pair.create(toFile, description));
    }
    return result;
  }

  private static void deleteFiles(final List<Pair<File, DownloadableFileDescription>> pairs) {
    for (Pair<File, DownloadableFileDescription> pair : pairs) {
      FileUtil.delete(pair.getFirst());
    }
  }

  // b/69217300
  //
  // When we are downloading fonts we are experiencing IOExceptions coming from
  //    NetUtils.copyStreamContent
  // where the compressed stream length doesn't match the content length in the header of the response.
  // The error is something like:  "Connection closed at byte 3548. Expected 3551 bytes."
  // This only happens with some of the servers responding to requests on https://fonts.gstatic.com/
  // And only with some of the fonts. It is unknown if the server content length is wrong or if there
  // is a problem in the logic in NetUtils.
  // Other servers doesn't report a content length, which will circumvent this problem.
  //
  // The fix used below is to try downloading a file again this time without compression.
  // This hopefully will also circumvent the problem.
  @NotNull
  private static File downloadFile(@NotNull final DownloadableFileDescription description,
                                   @NotNull final File existingFile,
                                   @NotNull final ProgressIndicator indicator) throws IOException {
    try {
       return downloadFile(description, existingFile, indicator, true);
    }
    catch (IOException ex) {
      return downloadFile(description, existingFile, indicator, false);
    }
  }

  @NotNull
  private static File downloadFile(@NotNull final DownloadableFileDescription description,
                                   @NotNull final File existingFile,
                                   @NotNull final ProgressIndicator indicator,
                                   boolean compressed) throws IOException {
    final String presentableUrl = description.getPresentableDownloadUrl();
    indicator.setText2(AndroidBundle.message("progress.connecting.to.download.file.text", presentableUrl));
    indicator.setIndeterminate(true);

    return HttpRequests.request(description.getDownloadUrl()).gzip(compressed).connect(new HttpRequests.RequestProcessor<File>() {
      @Override
      public File process(@NotNull HttpRequests.Request request) throws IOException {
        int size = request.getConnection().getContentLength();
        if (existingFile.exists() && size == existingFile.length()) {
          return existingFile;
        }

        indicator.setText2(AndroidBundle.message("progress.download.file.text", description.getPresentableFileName(), presentableUrl));
        return request.saveToFile(FileUtil.createTempFile("download.", ".tmp"), indicator);
      }
    });
  }

  private static class ConcurrentTasksProgressManager {
    private final ProgressIndicator myParent;
    private final int myTasksCount;
    private final AtomicDouble myTotalFraction;
    private final Object myLock = new Object();
<<<<<<< HEAD
    @SuppressWarnings("SSBasedInspection")
=======
>>>>>>> de127946
    private final Object2ObjectLinkedOpenHashMap<SubTaskProgressIndicator, String> myText2Stack = new Object2ObjectLinkedOpenHashMap<>();

    private ConcurrentTasksProgressManager(ProgressIndicator parent, int tasksCount) {
      myParent = parent;
      myTasksCount = tasksCount;
      myTotalFraction = new AtomicDouble();
    }

    public void updateFraction(double delta) {
      myTotalFraction.addAndGet(delta / myTasksCount);
      myParent.setFraction(myTotalFraction.get());
    }

    public SubTaskProgressIndicator createSubTaskIndicator() {
      return new SubTaskProgressIndicator(this);
    }

    public void setText2(@NotNull SubTaskProgressIndicator subTask, @Nullable String text) {
      if (text != null) {
        synchronized (myLock) {
          myText2Stack.put(subTask, text);
        }
        myParent.setText2(text);
      }
      else {
        String prev;
        synchronized (myLock) {
          myText2Stack.remove(subTask);
          prev = myText2Stack.isEmpty() ? null : myText2Stack.get(myText2Stack.lastKey());
        }
        if (prev != null) {
          myParent.setText2(prev);
        }
      }
    }
  }

  private static class SubTaskProgressIndicator extends SensitiveProgressWrapper {
    private final AtomicDouble myFraction;
    private final ConcurrentTasksProgressManager myProgressManager;

    private SubTaskProgressIndicator(ConcurrentTasksProgressManager progressManager) {
      super(progressManager.myParent);
      myProgressManager = progressManager;
      myFraction = new AtomicDouble();
    }

    @Override
    public void setFraction(double newValue) {
      double oldValue = myFraction.getAndSet(newValue);
      myProgressManager.updateFraction(newValue - oldValue);
    }

    @Override
    public void setIndeterminate(boolean indeterminate) {
      if (myProgressManager.myTasksCount > 1) return;
      super.setIndeterminate(indeterminate);
    }

    @Override
    public void setText2(String text) {
      myProgressManager.setText2(this, text);
    }

    @Override
    public double getFraction() {
      return myFraction.get();
    }

    public void finished() {
      setFraction(1);
      myProgressManager.setText2(this, null);
    }
  }
}<|MERGE_RESOLUTION|>--- conflicted
+++ resolved
@@ -210,10 +210,7 @@
     private final int myTasksCount;
     private final AtomicDouble myTotalFraction;
     private final Object myLock = new Object();
-<<<<<<< HEAD
     @SuppressWarnings("SSBasedInspection")
-=======
->>>>>>> de127946
     private final Object2ObjectLinkedOpenHashMap<SubTaskProgressIndicator, String> myText2Stack = new Object2ObjectLinkedOpenHashMap<>();
 
     private ConcurrentTasksProgressManager(ProgressIndicator parent, int tasksCount) {
