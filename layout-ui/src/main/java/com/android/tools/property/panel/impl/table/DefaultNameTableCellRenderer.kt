--- conflicted
+++ resolved
@@ -32,11 +32,7 @@
     depth: Int,
     isSelected: Boolean,
     hasFocus: Boolean,
-<<<<<<< HEAD
-    isExpanded: Boolean
-=======
     isExpanded: Boolean,
->>>>>>> 0d09370c
   ): JComponent {
     return component.setUpItem(table, item, depth, isSelected, hasFocus, isExpanded)
   }
