/*
 * Copyright (C) 2015 The Android Open Source Project
 *
 * Licensed under the Apache License, Version 2.0 (the "License");
 * you may not use this file except in compliance with the License.
 * You may obtain a copy of the License at
 *
 *      http://www.apache.org/licenses/LICENSE-2.0
 *
 * Unless required by applicable law or agreed to in writing, software
 * distributed under the License is distributed on an "AS IS" BASIS,
 * WITHOUT WARRANTIES OR CONDITIONS OF ANY KIND, either express or implied.
 * See the License for the specific language governing permissions and
 * limitations under the License.
 */
package com.android.tools.idea.updater.configure;

import static com.android.tools.adtui.validation.Validator.Severity.ERROR;
import static com.android.tools.adtui.validation.Validator.Severity.OK;

import com.android.repository.api.Downloader;
import com.android.repository.api.RepoManager.RepoLoadedListener;
import com.android.repository.api.RepoPackage;
import com.android.repository.api.RepositorySource;
import com.android.repository.api.SettingsController;
import com.android.repository.api.UpdatablePackage;
import com.android.repository.impl.installer.AbstractPackageOperation;
import com.android.repository.impl.meta.RepositoryPackages;
import com.android.repository.impl.meta.TypeDetails;
import com.android.sdklib.AndroidVersion;
import com.android.sdklib.devices.Storage;
import com.android.sdklib.repository.meta.DetailsTypes;
import com.android.tools.adtui.validation.Validator;
import com.android.tools.analytics.UsageTracker;
import com.android.tools.idea.observable.BindingsManager;
import com.android.tools.idea.observable.adapters.AdapterProperty;
import com.android.tools.idea.observable.core.OptionalValueProperty;
import com.android.tools.idea.observable.ui.TextProperty;
import com.android.tools.idea.progress.StudioProgressRunner;
import com.android.tools.idea.sdk.IdeSdks;
import com.android.tools.idea.sdk.SelectSdkDialog;
import com.android.tools.idea.ui.validation.validators.PathValidator;
import com.android.utils.FileUtils;
import com.android.utils.HtmlBuilder;
import com.google.common.collect.ImmutableList;
import com.google.common.collect.ImmutableSet;
import com.google.common.collect.Multimap;
import com.google.common.collect.TreeMultimap;
import com.google.wireless.android.sdk.stats.AndroidStudioEvent;
import com.google.wireless.android.sdk.stats.AndroidStudioEvent.EventCategory;
import com.google.wireless.android.sdk.stats.AndroidStudioEvent.EventKind;
import com.intellij.openapi.Disposable;
import com.intellij.openapi.application.ApplicationManager;
import com.intellij.openapi.application.ModalityState;
import com.intellij.openapi.options.Configurable;
import com.intellij.openapi.options.ShowSettingsUtil;
import com.intellij.openapi.progress.ProcessCanceledException;
import com.intellij.openapi.progress.ProgressManager;
import com.intellij.openapi.project.Project;
import com.intellij.openapi.project.ProjectManager;
import com.intellij.openapi.ui.Messages;
import com.intellij.openapi.updateSettings.impl.UpdateSettingsConfigurable;
import com.intellij.openapi.util.io.FileUtil;
import com.intellij.ui.HyperlinkAdapter;
import com.intellij.ui.HyperlinkLabel;
import com.intellij.ui.JBColor;
import com.intellij.ui.components.JBLabel;
import com.intellij.ui.components.JBTabbedPane;
import com.intellij.ui.dualView.TreeTableView;
import com.intellij.ui.table.SelectionProvider;
import com.intellij.util.ui.accessibility.ScreenReader;
import com.intellij.util.ui.tree.TreeUtil;
import java.awt.CardLayout;
import java.awt.Component;
import java.awt.KeyboardFocusManager;
import java.awt.event.ActionEvent;
import java.awt.event.FocusEvent;
import java.awt.event.FocusListener;
import java.awt.event.KeyAdapter;
import java.awt.event.KeyEvent;
import java.io.File;
import java.nio.file.Path;
import java.nio.file.Paths;
import java.util.ArrayList;
import java.util.Collection;
import java.util.List;
import java.util.Optional;
import java.util.Set;
import java.util.TreeSet;
import javax.swing.AbstractAction;
import javax.swing.ActionMap;
import javax.swing.JComboBox;
import javax.swing.JComponent;
import javax.swing.JPanel;
import javax.swing.JTable;
import javax.swing.JTextField;
import javax.swing.ListSelectionModel;
import javax.swing.event.ChangeEvent;
import javax.swing.event.ChangeListener;
import javax.swing.event.HyperlinkEvent;
import javax.swing.table.TableCellRenderer;
import javax.swing.table.TableColumnModel;
import org.jetbrains.annotations.NotNull;
import org.jetbrains.annotations.Nullable;

/**
 * Main panel for {@link SdkUpdaterConfigurable}
 */
public class SdkUpdaterConfigPanel implements Disposable {
  /**
   * Main panel for the SDK configurable.
   */
  private JPanel myRootPane;

  /**
   * "Android SDK Location" text box at the top, used in the single-SDK case (this is always the case in Studio).
   */
  private JTextField mySdkLocationTextField;

  /**
   * SDK Location chooser for the multi-SDK case (for non-gradle projects in IJ).
   */
  private JComboBox<File> mySdkLocationChooser;

  /**
   * Label for SDK location.
   */
  private JBLabel mySdkLocationLabel;

  /**
   * Panel for switching between the multi- and single-SDK cases.
   */
  private JPanel mySdkLocationPanel;

  /**
   * Link to allow you to edit the SDK location.
   */
  private HyperlinkLabel myEditSdkLink;

  /**
   * Link to clean up disk space that might be occupied e.g. by temporary files within the selected SDK location.
   */
  private HyperlinkLabel myCleanupDiskLink;

  /**
   * Error message that shows if the selected SDK location is invalid.
   */
  private JBLabel mySdkErrorLabel;

  /**
   * Panel showing platform-specific components.
   */
  private PlatformComponentsPanel myPlatformComponentsPanel;

  /**
   * Panel showing non-platform-specific components.
   */
  private ToolComponentsPanel myToolComponentsPanel;

  /**
   * Panel showing what remote sites are checked for updates and new components.
   */
  private UpdateSitesPanel myUpdateSitesPanel;

  /**
   * Link to let you switch to the preview channel if there are previews available.
   */
  private HyperlinkLabel myChannelLink;

  /**
   * Tab pane containing {@link #myPlatformComponentsPanel}, {@link #myToolComponentsPanel}, and {@link #myUpdateSitesPanel}.
   */
  private JBTabbedPane myTabPane;

  /**
   * {@link Downloader} for fetching remote source lists and packages.
   */
  private final Downloader myDownloader;

  /**
   * Settings for the downloader.
   */
  private final SettingsController mySettings;

  /**
   * Reference to the {@link Configurable} that created us, for retrieving SDK state.
   */
  private final SdkUpdaterConfigurable myConfigurable;

  private final OptionalValueProperty<File> mySelectedSdkLocation = new OptionalValueProperty<>();

  private final BindingsManager myBindingsManager = new BindingsManager();

  /**
   * {@link RepoLoadedListener} that runs when we've finished reloading our local packages.
   */
  private final RepoLoadedListener myLocalUpdater = packages -> ApplicationManager.getApplication().invokeLater(
    () -> loadPackages(packages), ModalityState.any());

  /**
   * {@link RepoLoadedListener} that runs when we've completely finished reloading our packages.
   */
  private final RepoLoadedListener myRemoteUpdater = new RepoLoadedListener() {
    @Override
    public void loaded(@NotNull final RepositoryPackages packages) {
      ApplicationManager.getApplication().invokeLater(() -> {
        loadPackages(packages);
        myPlatformComponentsPanel.finishLoading();
        myToolComponentsPanel.finishLoading();
      }, ModalityState.any());
    }
  };

  /**
   * Construct a new SdkUpdaterConfigPanel.
   *
   * @param channelChangedCallback Callback to allow us to notify the channel picker panel if we change the selected channel.
   * @param downloader             {@link Downloader} to download remote site lists and for installing packages. If {@code null} we will
   *                               only show local packages.
   * @param settings               {@link SettingsController} for e.g. proxy settings.
   * @param configurable           The {@link SdkUpdaterConfigurable} that created this.
   */
  public SdkUpdaterConfigPanel(@NotNull final Runnable channelChangedCallback,
                               @Nullable Downloader downloader,
                               @Nullable SettingsController settings,
                               @NotNull SdkUpdaterConfigurable configurable) {
    UsageTracker.log(AndroidStudioEvent.newBuilder()
                                     .setCategory(EventCategory.SDK_MANAGER)
                                     .setKind(EventKind.SDK_MANAGER_LOADED));

    myConfigurable = configurable;
    myUpdateSitesPanel.setConfigurable(configurable);
    myDownloader = downloader;
    mySettings = settings;

    mySelectedSdkLocation.set(getSdkLocation());
    mySelectedSdkLocation.addListener(() -> ApplicationManager.getApplication().invokeLater(this::reset));

    ((CardLayout)mySdkLocationPanel.getLayout()).show(mySdkLocationPanel, "SingleSdk");
    setUpSingleSdkChooser();
    setUpDiskCleanupLink();
    myBindingsManager.bindTwoWay(
      mySelectedSdkLocation,
      new AdapterProperty<String, Optional<File>>(new TextProperty(mySdkLocationTextField), mySelectedSdkLocation.get()) {
        @NotNull
        @Override
        protected Optional<File> convertFromSourceType(@NotNull String value) {
          if (value.isEmpty()) {
            return Optional.empty();
          }
          return Optional.of(new File(value));
        }

        @NotNull
        @Override
        protected String convertFromDestType(@NotNull Optional<File> value) {
          return value.map(File::getPath).orElse("");
        }
      });

    myChannelLink.setHyperlinkText("Preview packages available! ", "Switch", " to Preview Channel to see them");
    myChannelLink.addHyperlinkListener(new HyperlinkAdapter() {
      @Override
      protected void hyperlinkActivated(@NotNull HyperlinkEvent e) {
        UpdateSettingsConfigurable settings = new UpdateSettingsConfigurable(false);
        ShowSettingsUtil.getInstance().editConfigurable(getComponent(), settings);
        channelChangedCallback.run();
      }
    });

    myToolComponentsPanel.setConfigurable(myConfigurable);
    myPlatformComponentsPanel.setConfigurable(myConfigurable);
  }

  /**
   * @return The path to the current sdk to show, or {@code null} if none is selected.
   */
  @Nullable
  File getSelectedSdkLocation() {
    return mySelectedSdkLocation.get().orElse(null);
  }

<<<<<<< HEAD
  private static Optional<File> getSdkLocation() {
    return Optional.ofNullable(IdeSdks.getInstance().getAndroidSdkPath());
=======
  @NotNull
  private static Collection<File> getSdkLocations() {
    File androidHome = IdeSdks.getInstance().getAndroidSdkPath();
    if (androidHome != null) {
      return ImmutableList.of(androidHome);
    }

    Set<File> locations = new HashSet<>();
    // We don't check Projects.isGradleProject(project) because it may return false if the last sync failed, even if it is a
    // Gradle project.
    for (Project project : ProjectManager.getInstance().getOpenProjects()) {
      List<AndroidFacet> facets = ProjectFacetManager.getInstance(project).getFacets(AndroidFacet.ID);

      for (AndroidFacet facet : facets) {
        AndroidPlatform androidPlatform = AndroidPlatforms.getInstance(facet.getModule());
        AndroidSdkData sdkData = androidPlatform == null ? null : androidPlatform.getSdkData();
        if (sdkData != null) {
          locations.add(sdkData.getLocationFile());
        }
      }
    }
    return locations;
>>>>>>> 574fcae1
  }

  private void setUpSingleSdkChooser() {
    myEditSdkLink.setHyperlinkText("Edit");
    myEditSdkLink.addHyperlinkListener(new HyperlinkAdapter() {
      @Override
      protected void hyperlinkActivated(@NotNull HyperlinkEvent e) {
        SelectSdkDialog.createDownloadingComponentsStepDialog(mySdkLocationTextField.getText(), s -> {
          mySelectedSdkLocation.setValue(s);
          refresh(false);
        });
      }
    });
    mySdkLocationTextField.setEditable(false);
  }

  private void setUpDiskCleanupLink() {
    myCleanupDiskLink.setHyperlinkText("Optimize disk space");
    myCleanupDiskLink.addHyperlinkListener(e -> {
      File sdkLocation = getSelectedSdkLocation();
      if (sdkLocation == null) {
        return;
      }

      final Set<String> SDK_DIRECTORIES_TO_CLEANUP = ImmutableSet.of(
        AbstractPackageOperation.REPO_TEMP_DIR_FN, AbstractPackageOperation.DOWNLOAD_INTERMEDIATES_DIR_FN
      );

      HtmlBuilder cleanupMessageBuilder;
      try {
        cleanupMessageBuilder = ProgressManager.getInstance().runProcessWithProgressSynchronously(
          () -> {
            HtmlBuilder htmlBuilder = new HtmlBuilder();
            long totalSizeToCleanup = 0;
            htmlBuilder.openHtmlBody();
            htmlBuilder.addHtml("The files under the following SDK locations can be safely cleaned up:").newline().beginList();
            for (String cleanupDir : SDK_DIRECTORIES_TO_CLEANUP) {
              File cleanupDirFile = new File(sdkLocation, cleanupDir);
              long size = 0;
              for (File f : FileUtils.getAllFiles(cleanupDirFile)) {
                size += f.length();
              }
              if (size > 0) {
                htmlBuilder.listItem().addHtml(cleanupDirFile.getAbsolutePath() + " (" + new Storage(size).toUiString() + ") ");
                totalSizeToCleanup += size;
              }
            }
            htmlBuilder.endList();
            htmlBuilder.addHtml("Do you want to proceed with deleting the specified files?");
            htmlBuilder.closeHtmlBody();

            if (totalSizeToCleanup > 0) {
              return htmlBuilder;
            }
            return null;
          },"Analyzing SDK Disk Space Utilization", true, null);
      }
      catch (ProcessCanceledException ex) {
        return;
      }

      if (cleanupMessageBuilder == null) {
        Messages.showInfoMessage(myRootPane,
                                 "The disk space utilized by this SDK is already optimized.",
                                 "SDK Disk Space Utilization");
      }
      else if (SdkUpdaterConfigurable.confirmChange(cleanupMessageBuilder)) {
        ProgressManager.getInstance().runProcessWithProgressSynchronously(
          () -> {
            for (String cleanupDir : SDK_DIRECTORIES_TO_CLEANUP) {
              File cleanupDirFile = new File(sdkLocation, cleanupDir);
              FileUtil.delete(cleanupDirFile);
            }
          },"Deleting SDK Temporary Files", false, null);
      }
    });
  }

  @Override
  public void dispose() {
    myBindingsManager.releaseAll();
  }

  /**
   * Gets our main component. Useful for e.g. creating modal dialogs that need to show on top of this (that is, with this as the parent).
   */
  public JComponent getComponent() {
    return myRootPane;
  }

  /**
   * @return {@code true} if the user has made any changes, and the "apply" button should be active and "Reset" link shown.
   */
  public boolean isModified() {
    return myPlatformComponentsPanel.isModified() || myToolComponentsPanel.isModified() || myUpdateSitesPanel.isModified();
  }

  /**
   * Sets the standard properties for our {@link TreeTableView}s (platform and tools panels).
   *
   * @param tt       The {@link TreeTableView} for which to set properties.
   * @param renderer The {@link UpdaterTreeNode.Renderer} that renders the table.
   * @param listener {@link ChangeListener} to be notified when a node's state is changed.
   */
  static void setTreeTableProperties(final TreeTableView tt, UpdaterTreeNode.Renderer renderer, final ChangeListener listener) {
    tt.setTreeCellRenderer(renderer);
    new CheckboxClickListener(tt, renderer).installOn(tt);
    TreeUtil.installActions(tt.getTree());

    tt.getTree().setToggleClickCount(0);
    tt.getTree().setShowsRootHandles(true);

    setTableProperties(tt, listener);
  }

  /**
   * Sets the standard properties for our {@link JTable}s (platform, tools, and sources panels).
   *
   * @param table    The {@link JTable} for which to set properties.
   * @param listener {@link ChangeListener} to be notified when a node's state is changed.
   */
  static void setTableProperties(@NotNull final JTable table, @Nullable final ChangeListener listener) {
    assert table instanceof SelectionProvider;
    ActionMap am = table.getActionMap();
    final CycleAction forwardAction = new CycleAction(false);
    final CycleAction backwardAction = new CycleAction(true);

    // With a screen reader, we need to let the user navigate through all the
    // cells so that they can be read, so don't override the prev/next cell actions.
    if (!ScreenReader.isActive()) {
      am.put("selectPreviousColumnCell", backwardAction);
      am.put("selectNextColumnCell", forwardAction);
    }

    table.addKeyListener(new KeyAdapter() {
      @Override
      public void keyTyped(KeyEvent e) {
        if (e.getKeyChar() == KeyEvent.VK_ENTER || e.getKeyChar() == KeyEvent.VK_SPACE) {
          @SuppressWarnings("unchecked") Iterable<MultiStateRow> selection =
            (Iterable<MultiStateRow>)((SelectionProvider)table).getSelection();

          for (MultiStateRow node : selection) {
            node.cycleState();
            table.repaint();
            if (listener != null) {
              listener.stateChanged(new ChangeEvent(node));
            }
          }
        }
      }
    });
    table.addFocusListener(new FocusListener() {
      @Override
      public void focusLost(FocusEvent e) {
        if (e.getOppositeComponent() != null) {
          table.getSelectionModel().clearSelection();
        }
      }

      @Override
      public void focusGained(FocusEvent e) {
        JTable table = (JTable)e.getSource();
        if (table.getSelectionModel().getMinSelectionIndex() != -1) {
          return;
        }

        if (e.getCause() == FocusEvent.Cause.TRAVERSAL_BACKWARD) {
          backwardAction.doAction(table);
        }
        else {
          forwardAction.doAction(table);
        }
      }
    });
  }

  /**
   * Helper to size a table's columns to fit their normal contents.
   */
  protected static void resizeColumnsToFit(JTable table) {
    TableColumnModel columnModel = table.getColumnModel();
    for (int column = 1; column < table.getColumnCount(); column++) {
      int width = 50;
      for (int row = 0; row < table.getRowCount(); row++) {
        TableCellRenderer renderer = table.getCellRenderer(row, column);
        Component comp = table.prepareRenderer(renderer, row, column);
        width = Math.max(comp.getPreferredSize().width + 1, width);
      }
      columnModel.getColumn(column).setPreferredWidth(width);
    }
  }

  /**
   * Revalidates and refreshes our packages. Notifies platform and tools components of the start and end, so they can update their UIs.
   */
  public void refresh(boolean forceRemoteReload) {
    validate();

    // TODO: make progress runner handle invokes?
    Project[] projects = ProjectManager.getInstance().getOpenProjects();
    StudioProgressRunner progressRunner =
      new StudioProgressRunner(false, false, "Loading SDK", projects.length == 0 ? null : projects[0]);
    if (forceRemoteReload) {
      myPlatformComponentsPanel.startLoading();
      myToolComponentsPanel.startLoading();
      myConfigurable.getRepoManager()
                    .load(0, ImmutableList.of(myLocalUpdater), ImmutableList.of(myRemoteUpdater), null,
                          progressRunner, myDownloader, mySettings);
    }
    else {
      myConfigurable.getRepoManager()
                    .load(0, ImmutableList.of(myLocalUpdater), null, null,
                          progressRunner, null, mySettings);
    }
  }

  /**
   * Validates {@link #mySdkLocationTextField} and shows appropriate errors in the UI if needed.
   */
  private void validate() {
    Path nullableSdkPath = myConfigurable.getRepoManager().getLocalPath();
    @NotNull Path sdkLocation = nullableSdkPath == null ? Paths.get("") : nullableSdkPath;

    Validator.Result result = PathValidator.forAndroidSdkLocation().validate(sdkLocation);
    Validator.Severity severity = result.getSeverity();

    if (severity == OK) {
      mySdkLocationLabel.setForeground(JBColor.foreground());
      mySdkErrorLabel.setVisible(false);
    } else {
      mySdkErrorLabel.setIcon(severity.getIcon());
      mySdkErrorLabel.setText(result.getMessage());
      mySdkErrorLabel.setVisible(true);
    }

    boolean enabled = severity != ERROR;
    myPlatformComponentsPanel.setEnabled(enabled);
    myTabPane.setEnabled(enabled);
  }


  private void loadPackages(RepositoryPackages packages) {
    Multimap<AndroidVersion, UpdatablePackage> platformPackages = TreeMultimap.create();
    Set<UpdatablePackage> toolsPackages = new TreeSet<>();
    for (UpdatablePackage info : packages.getConsolidatedPkgs().values()) {
      RepoPackage p = info.getRepresentative();
      TypeDetails details = p.getTypeDetails();
      if (details instanceof DetailsTypes.ApiDetailsType) {
        platformPackages.put(((DetailsTypes.ApiDetailsType)details).getAndroidVersion(), info);
      }
      else {
        toolsPackages.add(info);
      }
    }
    // TODO: when should we show this?
    //myChannelLink.setVisible(myHasPreview && !myIncludePreview);
    myPlatformComponentsPanel.setPackages(platformPackages);
    myToolComponentsPanel.setPackages(toolsPackages);
  }

  /**
   * Gets the consolidated list of {@link PackageNodeModel}s from our children so they can be applied.
   */
  public Collection<PackageNodeModel> getStates() {
    List<PackageNodeModel> result = new ArrayList<>();
    result.addAll(myPlatformComponentsPanel.myStates);
    result.addAll(myToolComponentsPanel.myStates);
    return result;
  }

  /**
   * Resets our state back to what it was before the user made any changes.
   */
  public void reset() {
    refresh(true);
    Optional<File> sdkLocation = getSdkLocation();
    sdkLocation.ifPresent(file -> mySdkLocationTextField.setText(file.getPath()));
    myCleanupDiskLink.setEnabled(sdkLocation.isPresent());

    myPlatformComponentsPanel.reset();
    myToolComponentsPanel.reset();
    myUpdateSitesPanel.reset();
  }

  /**
   * Save any changes to our {@link RepositorySource}s.
   */
  public void saveSources() {
    myUpdateSitesPanel.save();
  }

  /**
   * Checks whether there have been any changes made to {@link RepositorySource}s via UI.
   */
  public boolean areSourcesModified() {
    return myUpdateSitesPanel.isModified();
  }

  /**
   * Create our UI components that need custom creation.
   */
  private void createUIComponents() {
    myUpdateSitesPanel = new UpdateSitesPanel(() -> refresh(true));
  }

  /**
   * Generic action to cycle through the rows in a table, either forward or backward.
   */
  private static class CycleAction extends AbstractAction {
    final boolean myBackward;

    CycleAction(boolean backward) {
      myBackward = backward;
    }

    @Override
    public void actionPerformed(ActionEvent evt) {
      doAction((JTable)evt.getSource());
    }

    public void doAction(JTable table) {
      KeyboardFocusManager manager = KeyboardFocusManager.getCurrentKeyboardFocusManager();
      ListSelectionModel selectionModel = table.getSelectionModel();
      int row = myBackward ? selectionModel.getMinSelectionIndex() : selectionModel.getMaxSelectionIndex();

      if (row == -1) {
        if (myBackward) {
          row = table.getRowCount();
        }
      }
      row += myBackward ? -1 : 1;
      if (row < 0) {
        manager.focusPreviousComponent(table);
      }
      else if (row >= table.getRowCount()) {
        manager.focusNextComponent(table);
      }
      else {
        selectionModel.setSelectionInterval(row, row);
        table.setColumnSelectionInterval(1, 1);
        table.scrollRectToVisible(table.getCellRect(row, 1, true));
      }
      table.repaint();
    }
  }

  /**
   * Convenience to allow us to easily and consistently implement keyboard accessibility features on our tables.
   */
  public interface MultiStateRow {
    void cycleState();
  }
}<|MERGE_RESOLUTION|>--- conflicted
+++ resolved
@@ -38,13 +38,23 @@
 import com.android.tools.idea.observable.ui.TextProperty;
 import com.android.tools.idea.progress.StudioProgressRunner;
 import com.android.tools.idea.sdk.IdeSdks;
-import com.android.tools.idea.sdk.SelectSdkDialog;
+import com.android.tools.idea.ui.ApplicationUtils;
 import com.android.tools.idea.ui.validation.validators.PathValidator;
+import com.android.tools.idea.welcome.config.FirstRunWizardMode;
+import com.android.tools.idea.welcome.install.FirstRunWizardDefaults;
+import com.android.tools.idea.welcome.wizard.deprecated.ConsolidatedProgressStep;
+import com.android.tools.idea.welcome.wizard.deprecated.InstallComponentsPath;
+import com.android.tools.idea.wizard.WizardConstants;
+import com.android.tools.idea.wizard.dynamic.DialogWrapperHost;
+import com.android.tools.idea.wizard.dynamic.DynamicWizard;
+import com.android.tools.idea.wizard.dynamic.DynamicWizardHost;
+import com.android.tools.idea.wizard.dynamic.SingleStepPath;
 import com.android.utils.FileUtils;
 import com.android.utils.HtmlBuilder;
 import com.google.common.collect.ImmutableList;
 import com.google.common.collect.ImmutableSet;
 import com.google.common.collect.Multimap;
+import com.google.common.collect.Sets;
 import com.google.common.collect.TreeMultimap;
 import com.google.wireless.android.sdk.stats.AndroidStudioEvent;
 import com.google.wireless.android.sdk.stats.AndroidStudioEvent.EventCategory;
@@ -61,6 +71,7 @@
 import com.intellij.openapi.ui.Messages;
 import com.intellij.openapi.updateSettings.impl.UpdateSettingsConfigurable;
 import com.intellij.openapi.util.io.FileUtil;
+import com.intellij.openapi.util.text.StringUtil;
 import com.intellij.ui.HyperlinkAdapter;
 import com.intellij.ui.HyperlinkLabel;
 import com.intellij.ui.JBColor;
@@ -83,10 +94,10 @@
 import java.nio.file.Paths;
 import java.util.ArrayList;
 import java.util.Collection;
+import java.util.Collections;
 import java.util.List;
 import java.util.Optional;
 import java.util.Set;
-import java.util.TreeSet;
 import javax.swing.AbstractAction;
 import javax.swing.ActionMap;
 import javax.swing.JComboBox;
@@ -100,6 +111,8 @@
 import javax.swing.event.HyperlinkEvent;
 import javax.swing.table.TableCellRenderer;
 import javax.swing.table.TableColumnModel;
+import org.jetbrains.android.facet.AndroidFacet;
+import org.jetbrains.android.sdk.AndroidPlatforms;
 import org.jetbrains.annotations.NotNull;
 import org.jetbrains.annotations.Nullable;
 
@@ -280,33 +293,8 @@
     return mySelectedSdkLocation.get().orElse(null);
   }
 
-<<<<<<< HEAD
   private static Optional<File> getSdkLocation() {
     return Optional.ofNullable(IdeSdks.getInstance().getAndroidSdkPath());
-=======
-  @NotNull
-  private static Collection<File> getSdkLocations() {
-    File androidHome = IdeSdks.getInstance().getAndroidSdkPath();
-    if (androidHome != null) {
-      return ImmutableList.of(androidHome);
-    }
-
-    Set<File> locations = new HashSet<>();
-    // We don't check Projects.isGradleProject(project) because it may return false if the last sync failed, even if it is a
-    // Gradle project.
-    for (Project project : ProjectManager.getInstance().getOpenProjects()) {
-      List<AndroidFacet> facets = ProjectFacetManager.getInstance(project).getFacets(AndroidFacet.ID);
-
-      for (AndroidFacet facet : facets) {
-        AndroidPlatform androidPlatform = AndroidPlatforms.getInstance(facet.getModule());
-        AndroidSdkData sdkData = androidPlatform == null ? null : androidPlatform.getSdkData();
-        if (sdkData != null) {
-          locations.add(sdkData.getLocationFile());
-        }
-      }
-    }
-    return locations;
->>>>>>> 574fcae1
   }
 
   private void setUpSingleSdkChooser() {
@@ -314,10 +302,67 @@
     myEditSdkLink.addHyperlinkListener(new HyperlinkAdapter() {
       @Override
       protected void hyperlinkActivated(@NotNull HyperlinkEvent e) {
-        SelectSdkDialog.createDownloadingComponentsStepDialog(mySdkLocationTextField.getText(), s -> {
-          mySelectedSdkLocation.setValue(s);
-          refresh(false);
-        });
+        final DynamicWizardHost host = new DialogWrapperHost(null);
+        DynamicWizard wizard = new DynamicWizard(null, null, "SDK Setup", host) {
+          @Override
+          public void init() {
+            DownloadingComponentsStep progressStep = new DownloadingComponentsStep(myHost.getDisposable(), myHost);
+
+            String sdkPath = mySdkLocationTextField.getText();
+            File location;
+            if (StringUtil.isEmpty(sdkPath)) {
+              location = FirstRunWizardDefaults.getInitialSdkLocation(FirstRunWizardMode.MISSING_SDK);
+            }
+            else {
+              location = new File(sdkPath);
+            }
+
+            InstallComponentsPath path =
+              new InstallComponentsPath(FirstRunWizardMode.MISSING_SDK, location, progressStep, false);
+
+            progressStep.setInstallComponentsPath(path);
+
+            addPath(path);
+            addPath(new SingleStepPath(progressStep));
+            super.init();
+          }
+
+          @Override
+          public void performFinishingActions() {
+            File sdkLocation = IdeSdks.getInstance().getAndroidSdkPath();
+
+            if (sdkLocation == null) {
+              return;
+            }
+
+            String stateSdkLocationPath = myState.get(WizardConstants.KEY_SDK_INSTALL_LOCATION);
+            assert stateSdkLocationPath != null;
+
+            File stateSdkLocation = new File(stateSdkLocationPath);
+
+            if (!FileUtil.filesEqual(sdkLocation, stateSdkLocation)) {
+              setAndroidSdkLocation(stateSdkLocation);
+              sdkLocation = stateSdkLocation;
+            }
+
+            mySelectedSdkLocation.setValue(sdkLocation);
+            // Pick up changes done by the wizard.
+            refresh(false);
+          }
+
+          @NotNull
+          @Override
+          protected String getProgressTitle() {
+            return "Setting up SDK...";
+          }
+
+          @Override
+          protected String getWizardActionDescription() {
+            return "Setting up SDK...";
+          }
+        };
+        wizard.init();
+        wizard.show();
       }
     });
     mySdkLocationTextField.setEditable(false);
@@ -390,6 +435,28 @@
     myBindingsManager.releaseAll();
   }
 
+  private static final class DownloadingComponentsStep extends ConsolidatedProgressStep {
+    private InstallComponentsPath myInstallComponentsPath;
+
+    private DownloadingComponentsStep(@NotNull Disposable disposable, @NotNull DynamicWizardHost host) {
+      super(disposable, host);
+    }
+
+    private void setInstallComponentsPath(InstallComponentsPath installComponentsPath) {
+      setPaths(Collections.singletonList(installComponentsPath));
+      myInstallComponentsPath = installComponentsPath;
+    }
+
+    @Override
+    public boolean isStepVisible() {
+      return myInstallComponentsPath.shouldDownloadingComponentsStepBeShown();
+    }
+  }
+
+  private static void setAndroidSdkLocation(final File sdkLocation) {
+    ApplicationUtils.invokeWriteActionAndWait(ModalityState.any(), () -> IdeSdks.getInstance().setAndroidSdkPath(sdkLocation));
+  }
+
   /**
    * Gets our main component. Useful for e.g. creating modal dialogs that need to show on top of this (that is, with this as the parent).
    */
@@ -550,7 +617,7 @@
 
   private void loadPackages(RepositoryPackages packages) {
     Multimap<AndroidVersion, UpdatablePackage> platformPackages = TreeMultimap.create();
-    Set<UpdatablePackage> toolsPackages = new TreeSet<>();
+    Set<UpdatablePackage> toolsPackages = Sets.newTreeSet();
     for (UpdatablePackage info : packages.getConsolidatedPkgs().values()) {
       RepoPackage p = info.getRepresentative();
       TypeDetails details = p.getTypeDetails();
