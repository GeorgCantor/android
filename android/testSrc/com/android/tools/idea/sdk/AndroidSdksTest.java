--- conflicted
+++ resolved
@@ -73,15 +73,8 @@
 
     mySdkPath = getSdk();
 
-<<<<<<< HEAD
-    String jdkHomePath = Jdks.getJdkHomePath(null);
-    if (jdkHomePath != null) {
-      VfsRootAccess.allowRootAccess(getTestRootDisposable(), jdkHomePath);
-    }
-=======
     Sdks.allowAccessToSdk(getTestRootDisposable());
 
->>>>>>> 2cd46877
     Jdks jdks = Jdks.getInstance();
     myJdk = jdks.chooseOrCreateJavaSdk();
     assertNotNull(myJdk);
