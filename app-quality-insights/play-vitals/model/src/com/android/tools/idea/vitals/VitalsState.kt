--- conflicted
+++ resolved
@@ -50,27 +50,15 @@
   operatingSystems: MultiSelection<WithCount<OperatingSystemInfo>> =
     MultiSelection.emptySelection(),
   signal: Selection<SignalType> = selectionOf(SignalType.SIGNAL_UNSPECIFIED),
-<<<<<<< HEAD
-  visibilityTypes: Selection<VisibilityType> = selectionOf(VisibilityType.ALL)
-=======
   visibilityTypes: Selection<VisibilityType> = selectionOf(VisibilityType.ALL),
->>>>>>> 0d09370c
 ) =
   Filters(
     versions,
     timeInterval,
-<<<<<<< HEAD
-    failureTypeToggles,
-    devices,
-    operatingSystems,
-    signal,
-    visibilityTypes
-=======
     if (StudioFlags.CRASHLYTICS_J_UI.get()) failureTypeToggles.toggle(FailureType.ANR)
     else failureTypeToggles,
     devices,
     operatingSystems,
     signal,
     visibilityTypes,
->>>>>>> 0d09370c
   )