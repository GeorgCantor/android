--- conflicted
+++ resolved
@@ -410,603 +410,6 @@
   public static boolean isBindingExpression(@NotNull String string) {
     return string.startsWith(SdkConstants.PREFIX_BINDING_EXPR) || string.startsWith(SdkConstants.PREFIX_TWOWAY_BINDING_EXPR);
   }
-<<<<<<< HEAD
-
-  /**
-   * The light class that represents the generated data binding code for a layout file.
-   */
-  static class LightBindingClass extends AndroidLightClassBase {
-    static final int STATIC_METHOD_COUNT = 6;
-    private DataBindingInfo myInfo;
-    private CachedValue<PsiMethod[]> myPsiMethodsCache;
-    private CachedValue<PsiField[]> myPsiFieldsCache;
-    private CachedValue<Map<String, String>> myAliasCache;
-
-    private PsiReferenceList myExtendsList;
-    private PsiClassType[] myExtendsListTypes;
-    private final AndroidFacet myFacet;
-    private static Lexer ourJavaLexer;
-
-    protected LightBindingClass(final AndroidFacet facet, @NotNull PsiManager psiManager, DataBindingInfo info) {
-      super(psiManager);
-      myInfo = info;
-      myFacet = facet;
-      CachedValuesManager cachedValuesManager = CachedValuesManager.getManager(info.getProject());
-      myAliasCache =
-        cachedValuesManager.createCachedValue(new ResourceCacheValueProvider<Map<String, String>>(facet) {
-          @Override
-          Map<String, String> doCompute() {
-            Map<String, String> result = new HashMap<String, String>();
-            for (PsiDataBindingResourceItem imp : myInfo.getItems(DataBindingResourceType.IMPORT)) {
-              String alias = imp.getExtra(SdkConstants.ATTR_ALIAS);
-              if (alias != null) {
-                result.put(alias, imp.getExtra(SdkConstants.ATTR_TYPE));
-              }
-            }
-            return result;
-          }
-
-          @Override
-          Map<String, String> defaultValue() {
-            return Maps.newHashMap();
-          }
-        }, false);
-
-      myPsiMethodsCache =
-        cachedValuesManager.createCachedValue(new ResourceCacheValueProvider<PsiMethod[]>(facet) {
-          @Override
-          PsiMethod[] doCompute() {
-            List<PsiDataBindingResourceItem> variables = myInfo.getItems(DataBindingResourceType.VARIABLE);
-            List<PsiMethod> methods = Lists.newArrayListWithCapacity(variables.size() * 2 + STATIC_METHOD_COUNT);
-            PsiElementFactory factory = PsiElementFactory.SERVICE.getInstance(myInfo.getProject());
-            for (PsiDataBindingResourceItem variable : variables) {
-              createVariableMethods(factory, variable, methods);
-            }
-            createStaticMethods(factory, methods);
-            return methods.toArray(new PsiMethod[methods.size()]);
-          }
-
-          @Override
-          PsiMethod[] defaultValue() {
-            return PsiMethod.EMPTY_ARRAY;
-          }
-        });
-
-      myPsiFieldsCache =
-        cachedValuesManager.createCachedValue(new ResourceCacheValueProvider<PsiField[]>(facet) {
-          @Override
-          PsiField[] doCompute() {
-            List<DataBindingInfo.ViewWithId> viewsWithIds = myInfo.getViewsWithIds();
-            PsiElementFactory factory = PsiElementFactory.SERVICE.getInstance(myInfo.getProject());
-            PsiField[] result = new PsiField[viewsWithIds.size()];
-            int i = 0;
-            int unresolved = 0;
-            for (DataBindingInfo.ViewWithId viewWithId : viewsWithIds) {
-              PsiField psiField = createPsiField(factory, viewWithId);
-              if (psiField == null) {
-                unresolved++;
-              } else {
-                result[i++] = psiField;
-              }
-            }
-            if (unresolved > 0) {
-              PsiField[] validResult = new PsiField[i];
-              System.arraycopy(result, 0, validResult, 0, i);
-              return validResult;
-            }
-            return result;
-          }
-
-          @Override
-          PsiField[] defaultValue() {
-            return PsiField.EMPTY_ARRAY;
-          }
-        }, false);
-    }
-
-    @Override
-    public String toString() {
-      return myInfo.getClassName();
-    }
-
-    @Nullable
-    @Override
-    public String getQualifiedName() {
-      return myInfo.getQualifiedName();
-    }
-
-    @Nullable
-    @Override
-    public PsiClass getContainingClass() {
-      return null;
-    }
-
-    @NotNull
-    @Override
-    public PsiField[] getFields() {
-      return myPsiFieldsCache.getValue();
-    }
-
-    @NotNull
-    @Override
-    public PsiField[] getAllFields() {
-      return getFields();
-    }
-
-    @NotNull
-    @Override
-    public PsiMethod[] getMethods() {
-      return myPsiMethodsCache.getValue();
-    }
-
-    @Override
-    public PsiClass getSuperClass() {
-      return JavaPsiFacade.getInstance(myInfo.getProject())
-        .findClass(SdkConstants.CLASS_DATA_BINDING_BASE_BINDING, myFacet.getModule().getModuleWithDependenciesAndLibrariesScope(false));
-    }
-
-    @Override
-    public PsiReferenceList getExtendsList() {
-      if (myExtendsList == null) {
-        PsiElementFactory factory = PsiElementFactory.SERVICE.getInstance(myInfo.getProject());
-        PsiJavaCodeReferenceElement referenceElementByType = factory.createReferenceElementByType(getExtendsListTypes()[0]);
-        myExtendsList = factory.createReferenceList(new PsiJavaCodeReferenceElement[]{referenceElementByType});
-      }
-      return myExtendsList;
-    }
-
-    @NotNull
-    @Override
-    public PsiClassType[] getSuperTypes() {
-      return getExtendsListTypes();
-    }
-
-    @NotNull
-    @Override
-    public PsiClassType[] getExtendsListTypes() {
-      if (myExtendsListTypes == null) {
-        myExtendsListTypes = new PsiClassType[]{
-          PsiType.getTypeByName(SdkConstants.CLASS_DATA_BINDING_BASE_BINDING, myInfo.getProject(),
-                                myFacet.getModule().getModuleWithDependenciesAndLibrariesScope(false))};
-      }
-      return myExtendsListTypes;
-    }
-
-
-    @NotNull
-    @Override
-    public PsiMethod[] getAllMethods() {
-      return getMethods();
-    }
-
-    @NotNull
-    @Override
-    public PsiMethod[] findMethodsByName(@NonNls String name, boolean checkBases) {
-      List<PsiMethod> matched = null;
-      for (PsiMethod method : getMethods()) {
-        if (name.equals(method.getName())) {
-          if (matched == null) {
-            matched = Lists.newArrayList();
-          }
-          matched.add(method);
-        }
-      }
-      return matched == null ? PsiMethod.EMPTY_ARRAY : matched.toArray(new PsiMethod[matched.size()]);
-    }
-
-    @Override
-    public boolean processDeclarations(@NotNull PsiScopeProcessor processor,
-                                       @NotNull ResolveState state,
-                                       PsiElement lastParent,
-                                       @NotNull PsiElement place) {
-      boolean continueProcessing = super.processDeclarations(processor, state, lastParent, place);
-      if (!continueProcessing) {
-        return false;
-      }
-      List<PsiDataBindingResourceItem> imports = myInfo.getItems(DataBindingResourceType.IMPORT);
-      if (imports.isEmpty()) {
-        return true;
-      }
-      final ElementClassHint classHint = processor.getHint(ElementClassHint.KEY);
-      if (classHint != null && classHint.shouldProcess(ElementClassHint.DeclarationKind.CLASS)) {
-        final NameHint nameHint = processor.getHint(NameHint.KEY);
-        final String name = nameHint != null ? nameHint.getName(state) : null;
-        for (PsiDataBindingResourceItem imp : imports) {
-          String alias = imp.getExtra(SdkConstants.ATTR_ALIAS);
-          if (alias != null) {
-            continue; // aliases are pre-resolved in {@linkplain #replaceImportAliases}
-          }
-          String qName = imp.getExtra(SdkConstants.ATTR_TYPE);
-          if (qName == null) {
-            continue;
-          }
-
-          if (name != null && !qName.endsWith("." + name)) {
-            continue;
-          }
-
-          Module module = myInfo.getModule();
-          if (module == null) {
-            return true; // this should not really happen but just to be safe
-          }
-          PsiClass aClass = JavaPsiFacade.getInstance(myManager.getProject()).findClass(qName, module
-            .getModuleWithDependenciesAndLibrariesScope(true));
-          if (aClass != null) {
-            if (!processor.execute(aClass, state)) {
-              // found it!
-              return false;
-            }
-          }
-        }
-      }
-      return true;
-    }
-
-    private static Lexer getJavaLexer() {
-      if (ourJavaLexer == null) {
-        ourJavaLexer = JavaParserDefinition.createLexer(LanguageLevel.JDK_1_6);
-      }
-      return ourJavaLexer;
-    }
-
-    private String replaceImportAliases(String type) {
-      Map<String, String> lookup = myAliasCache.getValue();
-      if (lookup == null || lookup.isEmpty()) {
-        return type;
-      }
-      Lexer lexer = getJavaLexer();
-      lexer.start(type);
-      boolean checkNext = true;
-      StringBuilder out = new StringBuilder();
-      IElementType tokenType = lexer.getTokenType();
-      while (tokenType != null) {
-        if (checkNext && tokenType == JavaTokenType.IDENTIFIER) {
-          // this might be something we want to replace
-          String tokenText = lexer.getTokenText();
-          String replacement = lookup.get(tokenText);
-          if (replacement != null) {
-            out.append(replacement);
-          } else {
-            out.append(tokenText);
-          }
-        } else {
-          out.append(lexer.getTokenText());
-        }
-        if (tokenType != TokenType.WHITE_SPACE) { // ignore spaces
-          if (tokenType == JavaTokenType.LT || tokenType == JavaTokenType.COMMA) {
-            checkNext = true;
-          } else {
-            checkNext = false;
-          }
-        }
-        lexer.advance();
-        tokenType = lexer.getTokenType();
-      }
-      return out.toString();
-    }
-
-    private void createVariableMethods(PsiElementFactory factory, PsiDataBindingResourceItem item, List<PsiMethod> outPsiMethods) {
-      PsiManager psiManager = PsiManager.getInstance(myInfo.getProject());
-      PsiMethod setter = factory.createMethod("set" + StringUtil.capitalize(item.getName()), PsiType.VOID);
-
-      String variableType = replaceImportAliases(item.getExtra(SdkConstants.ATTR_TYPE));
-
-      PsiType type = parsePsiType(variableType, myFacet, this);
-      if (type == null) {
-        return;
-      }
-      PsiParameter param = factory.createParameter(item.getName(), type);
-      setter.getParameterList().add(param);
-      PsiUtil.setModifierProperty(setter, PsiModifier.PUBLIC, true);
-
-      outPsiMethods.add(new LightDataBindingMethod(item.getXmlTag(), psiManager, setter, this, JavaLanguage.INSTANCE));
-
-      PsiMethod getter = factory.createMethod("get" + StringUtil.capitalize(item.getName()), type);
-      PsiUtil.setModifierProperty(getter, PsiModifier.PUBLIC, true);
-      outPsiMethods.add(new LightDataBindingMethod(item.getXmlTag(), psiManager, getter, this, JavaLanguage.INSTANCE));
-    }
-
-    private void createStaticMethods(PsiElementFactory factory, List<PsiMethod> outPsiMethods) {
-      PsiClassType myType = factory.createType(this);
-      PsiClassType viewGroupType = PsiType
-        .getTypeByName(SdkConstants.CLASS_VIEWGROUP, myInfo.getProject(),
-                       myFacet.getModule().getModuleWithDependenciesAndLibrariesScope(true));
-      PsiClassType layoutInflaterType = PsiType.getTypeByName(SdkConstants.CLASS_LAYOUT_INFLATER, myInfo.getProject(),
-                                                              myFacet.getModule().getModuleWithDependenciesAndLibrariesScope(true));
-      PsiClassType dataBindingComponent = PsiType.getTypeByName(SdkConstants.CLASS_DATA_BINDING_COMPONENT, myInfo.getProject(),
-                                                                myFacet.getModule().getModuleWithDependenciesAndLibrariesScope(true));
-      PsiClassType viewType = PsiType
-        .getTypeByName(SdkConstants.CLASS_VIEW, myInfo.getProject(), myFacet.getModule().getModuleWithDependenciesAndLibrariesScope(true));
-      PsiParameter layoutInflaterParam = factory.createParameter("inflater", layoutInflaterType);
-      PsiParameter rootParam = factory.createParameter("root", viewGroupType);
-      PsiParameter attachToRootParam = factory.createParameter("attachToRoot", PsiType.BOOLEAN);
-      PsiParameter viewParam = factory.createParameter("view", viewType);
-      PsiParameter componentParam = factory.createParameter("bindingComponent", dataBindingComponent);
-
-      PsiMethod inflate4Arg = factory.createMethod("inflate", myType);
-      inflate4Arg.getParameterList().add(layoutInflaterParam);
-      inflate4Arg.getParameterList().add(rootParam);
-      inflate4Arg.getParameterList().add(attachToRootParam);
-      inflate4Arg.getParameterList().add(componentParam);
-
-      PsiMethod inflate3Arg = factory.createMethod("inflate", myType);
-      inflate3Arg.getParameterList().add(layoutInflaterParam);
-      inflate3Arg.getParameterList().add(rootParam);
-      inflate3Arg.getParameterList().add(attachToRootParam);
-
-      PsiMethod inflate2Arg = factory.createMethod("inflate", myType);
-      inflate2Arg.getParameterList().add(layoutInflaterParam);
-      inflate2Arg.getParameterList().add(componentParam);
-
-      PsiMethod inflate1Arg = factory.createMethod("inflate", myType);
-      inflate1Arg.getParameterList().add(layoutInflaterParam);
-
-
-      PsiMethod bind = factory.createMethod("bind", myType);
-      bind.getParameterList().add(viewParam);
-
-      PsiMethod bindWithComponent = factory.createMethod("bind", myType);
-      bindWithComponent.getParameterList().add(viewParam);
-      bindWithComponent.getParameterList().add(componentParam);
-
-      PsiMethod[] methods = new PsiMethod[]{inflate1Arg, inflate2Arg, inflate3Arg, inflate4Arg, bind, bindWithComponent};
-      PsiManager psiManager = PsiManager.getInstance(myInfo.getProject());
-      for (PsiMethod method : methods) {
-        PsiUtil.setModifierProperty(method, PsiModifier.PUBLIC, true);
-        PsiUtil.setModifierProperty(method, PsiModifier.STATIC, true);
-        outPsiMethods.add(new LightDataBindingMethod(myInfo.getPsiFile(), psiManager, method, this, JavaLanguage.INSTANCE));
-      }
-    }
-
-    @Nullable
-    private PsiField createPsiField(PsiElementFactory factory, DataBindingInfo.ViewWithId viewWithId) {
-      PsiType type = resolveViewPsiType(viewWithId, myFacet);
-      if (type == null) {
-        return null;
-      }
-      PsiField field = factory.createField(viewWithId.name, type);
-      PsiUtil.setModifierProperty(field, PsiModifier.PUBLIC, true);
-      PsiUtil.setModifierProperty(field, PsiModifier.FINAL, true);
-      return new LightDataBindingField(viewWithId, PsiManager.getInstance(myInfo.getProject()), field, this);
-    }
-
-    @Override
-    public boolean isInterface() {
-      return false;
-    }
-
-    @NotNull
-    @Override
-    public PsiElement getNavigationElement() {
-      return myInfo.getNavigationElement();
-    }
-
-    @Override
-    public String getName() {
-      return myInfo.getClassName();
-    }
-
-    @Nullable
-    @Override
-    public PsiFile getContainingFile() {
-      return myInfo.getPsiFile();
-    }
-  }
-
-  /**
-   * The light method class that represents the generated data binding methods for a layout file.
-   */
-  static class LightDataBindingMethod extends LightMethod {
-    private PsiElement myNavigationElement;
-
-    public LightDataBindingMethod(@NotNull PsiElement navigationElement,
-                                  @NotNull PsiManager manager,
-                                  @NotNull PsiMethod method,
-                                  @NotNull PsiClass containingClass,
-                                  @NotNull Language language) {
-      super(manager, method, containingClass, language);
-      myNavigationElement = navigationElement;
-    }
-
-    @NotNull
-    @Override
-    public PsiElement getNavigationElement() {
-      return myNavigationElement;
-    }
-
-    @Override
-    public PsiIdentifier getNameIdentifier() {
-      return new LightIdentifier(getManager(), getName());
-    }
-  }
-
-  /**
-   * The light field class that represents the generated view fields for a layout file.
-   */
-  static class LightDataBindingField extends LightField {
-    private final DataBindingInfo.ViewWithId myViewWithId;
-
-    public LightDataBindingField(DataBindingInfo.ViewWithId viewWithId,
-                                 @NotNull PsiManager manager,
-                                 @NotNull PsiField field,
-                                 @NotNull PsiClass containingClass) {
-      super(manager, field, containingClass);
-      myViewWithId = viewWithId;
-    }
-
-    @NotNull
-    @Override
-    public PsiElement getNavigationElement() {
-      return myViewWithId.tag;
-    }
-  }
-
-  /**
-   * The light class that represents a data binding BR file
-   */
-  public static class LightBrClass extends AndroidLightClassBase {
-    private static final String BINDABLE_QUALIFIED_NAME = "android.databinding.Bindable";
-    private final AndroidFacet myFacet;
-    private CachedValue<PsiField[]> myFieldCache;
-    @NotNull
-    private String[] myCachedFieldNames = new String[]{"_all"};
-    private final String myQualifiedName;
-    private PsiFile myContainingFile;
-
-    public LightBrClass(@NotNull PsiManager psiManager, final AndroidFacet facet) {
-      super(psiManager);
-      myQualifiedName = getBrQualifiedName(facet);
-      myFacet = facet;
-      myFieldCache =
-        CachedValuesManager.getManager(facet.getModule().getProject()).createCachedValue(
-          new ResourceCacheValueProvider<PsiField[]>(facet, psiManager.getModificationTracker().getJavaStructureModificationTracker()) {
-            @Override
-            PsiField[] doCompute() {
-              Project project = facet.getModule().getProject();
-              PsiElementFactory elementFactory = PsiElementFactory.SERVICE.getInstance(project);
-              LocalResourceRepository moduleResources = facet.getModuleResources(false);
-              if (moduleResources == null) {
-                return defaultValue();
-              }
-              Map<String, DataBindingInfo> dataBindingResourceFiles = moduleResources.getDataBindingResourceFiles();
-              if (dataBindingResourceFiles == null) {
-                return defaultValue();
-              }
-              Set<String> variableNames = new HashSet<String>();
-              for (DataBindingInfo info : dataBindingResourceFiles.values()) {
-                for (PsiDataBindingResourceItem item : info.getItems(DataBindingResourceType.VARIABLE)) {
-                  variableNames.add(item.getName());
-                }
-              }
-              Set<String> bindables = collectVariableNamesFromBindables();
-              if (bindables != null) {
-                variableNames.addAll(bindables);
-              }
-              PsiField[] result = new PsiField[variableNames.size() + 1];
-              result[0] = createPsiField(project, elementFactory, "_all");
-              int i = 1;
-              for (String variable : variableNames) {
-                result[i++] = createPsiField(project, elementFactory, variable);
-              }
-              myCachedFieldNames = ArrayUtil.toStringArray(variableNames);
-              return result;
-            }
-
-            @Override
-            PsiField[] defaultValue() {
-              Project project = facet.getModule().getProject();
-              return new PsiField[]{createPsiField(project, PsiElementFactory.SERVICE.getInstance(project), "_all")};
-            }
-          });
-    }
-
-    private Set<String> collectVariableNamesFromBindables() {
-      JavaPsiFacade facade = JavaPsiFacade.getInstance(myFacet.getModule().getProject());
-      PsiClass aClass = facade.findClass(BINDABLE_QUALIFIED_NAME, myFacet.getModule().getModuleWithDependenciesAndLibrariesScope(false));
-      if (aClass == null) {
-        return null;
-      }
-      //noinspection unchecked
-      final Collection<? extends PsiModifierListOwner> psiElements =
-        AnnotatedElementsSearch.searchElements(aClass, myFacet.getModule().getModuleScope(), PsiMethod.class, PsiField.class).findAll();
-      return BrUtil.collectIds(psiElements);
-    }
-
-    private PsiField createPsiField(Project project, PsiElementFactory factory, String id) {
-      PsiField field = factory.createField(id, PsiType.INT);
-      PsiUtil.setModifierProperty(field, PsiModifier.PUBLIC, true);
-      PsiUtil.setModifierProperty(field, PsiModifier.STATIC, true);
-      PsiUtil.setModifierProperty(field, PsiModifier.FINAL, true);
-      return new LightBRField(PsiManager.getInstance(project), field, this);
-    }
-
-    @Override
-    public String toString() {
-      return "BR class for " + myFacet;
-    }
-
-    @Nullable
-    @Override
-    public String getQualifiedName() {
-      return myQualifiedName;
-    }
-
-    @Override
-    public String getName() {
-      return BR;
-    }
-
-    @NotNull
-    public String[] getAllFieldNames() {
-      return myCachedFieldNames;
-    }
-
-    @Nullable
-    @Override
-    public PsiClass getContainingClass() {
-      return null;
-    }
-
-    @NotNull
-    @Override
-    public PsiField[] getFields() {
-      return myFieldCache.getValue();
-    }
-
-    @NotNull
-    @Override
-    public PsiField[] getAllFields() {
-      return getFields();
-    }
-
-
-    @Nullable
-    @Override
-    public PsiFile getContainingFile() {
-      if (myContainingFile == null) {
-        // TODO: using R file for now. Would be better if we create a real VirtualFile for this.
-        PsiClass aClass = JavaPsiFacade.getInstance(myFacet.getModule().getProject())
-          .findClass(getGeneratedPackageName(myFacet) + ".R", myFacet.getModule().getModuleScope());
-        if (aClass != null) {
-          myContainingFile = aClass.getContainingFile();
-        }
-      }
-      return myContainingFile;
-    }
-
-    @Override
-    public PsiIdentifier getNameIdentifier() {
-      return new LightIdentifier(getManager(), getName());
-    }
-
-    @NotNull
-    @Override
-    public PsiElement getNavigationElement() {
-      PsiFile containingFile = getContainingFile();
-      return containingFile == null ? super.getNavigationElement() : containingFile;
-    }
-  }
-
-  /**
-   * The light field representing elements of BR class
-   */
-  static class LightBRField extends LightField implements ModificationTracker {
-
-    public LightBRField(@NotNull PsiManager manager, @NotNull PsiField field, @NotNull PsiClass containingClass) {
-      super(manager, field, containingClass);
-    }
-
-    @Override
-    public long getModificationCount() {
-      // See http://b.android.com/212766
-      // The field can't change; it's computed on the fly.
-      // Needed by the LightBrClass field cache.
-      return 0;
-    }
-  }
-
-=======
->>>>>>> bda17b23
   /**
    * Tracker that changes when a facet's data binding enabled value changes
    */
