--- conflicted
+++ resolved
@@ -27,11 +27,7 @@
 
   override fun attachToInspector(
     inspector: InspectorPanel,
-<<<<<<< HEAD
-    properties: PropertiesTable<InspectorPropertyItem>
-=======
     properties: PropertiesTable<InspectorPropertyItem>,
->>>>>>> 0d09370c
   ) {
     val name = properties.getOrNull(NAMESPACE_INTERNAL, ATTR_NAME) ?: return
     val id = properties.getOrNull(NAMESPACE_INTERNAL, ATTR_ID)
