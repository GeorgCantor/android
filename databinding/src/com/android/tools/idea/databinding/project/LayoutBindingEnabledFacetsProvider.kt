/*
 * Copyright (C) 2021 The Android Open Source Project
 *
 * Licensed under the Apache License, Version 2.0 (the "License");
 * you may not use this file except in compliance with the License.
 * You may obtain a copy of the License at
 *
 *      http://www.apache.org/licenses/LICENSE-2.0
 *
 * Unless required by applicable law or agreed to in writing, software
 * distributed under the License is distributed on an "AS IS" BASIS,
 * WITHOUT WARRANTIES OR CONDITIONS OF ANY KIND, either express or implied.
 * See the License for the specific language governing permissions and
 * limitations under the License.
 */
package com.android.tools.idea.databinding.project

import com.android.tools.idea.databinding.util.DataBindingUtil
import com.android.tools.idea.databinding.util.getViewBindingEnabledTracker
import com.android.tools.idea.databinding.util.isViewBindingEnabled
import com.android.tools.idea.projectsystem.isMainModule
import com.intellij.facet.ProjectFacetManager
import com.intellij.openapi.components.Service
import com.intellij.openapi.module.ModuleManager
import com.intellij.openapi.project.Project
import com.intellij.openapi.util.ModificationTracker
import com.intellij.psi.util.CachedValue
import com.intellij.psi.util.CachedValueProvider
import com.intellij.psi.util.CachedValuesManager
import org.jetbrains.android.facet.AndroidFacet

/**
 * A cache of all facets in the current project that currently have data binding / view binding
 * enabled on them.
 *
 * This class also serves as a [ModificationTracker] which is incremented whenever data binding
 * and/or view binding is enabled / disabled for any module in the current project.
 */
@Service(Service.Level.PROJECT)
class LayoutBindingEnabledFacetsProvider(val project: Project) : ModificationTracker {
  companion object {
    @JvmStatic
    fun getInstance(project: Project) =
      project.getService(LayoutBindingEnabledFacetsProvider::class.java)!!
  }

  private val allBindingEnabledModules: CachedValue<List<AndroidFacet>>
  private val dataBindingEnabledModules: CachedValue<List<AndroidFacet>>
  private val viewBindingEnabledModules: CachedValue<List<AndroidFacet>>

  private val moduleManager
    get() = ModuleManager.getInstance(project)

  private val dataBindingTracker
    get() = DataBindingUtil.getDataBindingEnabledTracker()

  private val viewBindingTracker
    get() = project.getViewBindingEnabledTracker()

  init {
    val cachedValuesManager = CachedValuesManager.getManager(project)

    allBindingEnabledModules =
      cachedValuesManager.createCachedValue(
        {
          val facets =
            ProjectFacetManager.getInstance(project).getFacets(AndroidFacet.ID).filter { facet ->
              // In addition to main module, we should be getting the unitTest and androidTest
              // modules too,
              // but due to issues within resource repository, we can't do that yet because all the
              // modules
              // are currently backed by the same set of resources. In other words, getting
              // resources from
              // the androidTest module will give us resources from the main module and vice-versa.
              facet.module.isMainModule() &&
                (DataBindingUtil.isDataBindingEnabled(facet) || facet.isViewBindingEnabled())
            }

          CachedValueProvider.Result.create(
            facets,
            dataBindingTracker,
            viewBindingTracker,
<<<<<<< HEAD
            moduleManager
          )
        },
        false
=======
            moduleManager,
          )
        },
        false,
>>>>>>> 0d09370c
      )

    dataBindingEnabledModules =
      cachedValuesManager.createCachedValue(
        {
          val facets =
            allBindingEnabledModules.value.filter { facet ->
              DataBindingUtil.isDataBindingEnabled(facet)
            }
          CachedValueProvider.Result.create(facets, dataBindingTracker, moduleManager)
        },
<<<<<<< HEAD
        false
=======
        false,
>>>>>>> 0d09370c
      )

    viewBindingEnabledModules =
      cachedValuesManager.createCachedValue(
        {
          val facets =
            allBindingEnabledModules.value.filter { facet -> facet.isViewBindingEnabled() }
          CachedValueProvider.Result.create(facets, viewBindingTracker, moduleManager)
        },
<<<<<<< HEAD
        false
=======
        false,
>>>>>>> 0d09370c
      )
  }

  fun getAllBindingEnabledFacets(): List<AndroidFacet> = allBindingEnabledModules.value

  fun getDataBindingEnabledFacets(): List<AndroidFacet> = dataBindingEnabledModules.value

  fun getViewBindingEnabledFacets(): List<AndroidFacet> = viewBindingEnabledModules.value

  override fun getModificationCount() =
    dataBindingTracker.modificationCount +
      viewBindingTracker.modificationCount +
      moduleManager.modificationCount
}<|MERGE_RESOLUTION|>--- conflicted
+++ resolved
@@ -80,17 +80,10 @@
             facets,
             dataBindingTracker,
             viewBindingTracker,
-<<<<<<< HEAD
-            moduleManager
-          )
-        },
-        false
-=======
             moduleManager,
           )
         },
         false,
->>>>>>> 0d09370c
       )
 
     dataBindingEnabledModules =
@@ -102,11 +95,7 @@
             }
           CachedValueProvider.Result.create(facets, dataBindingTracker, moduleManager)
         },
-<<<<<<< HEAD
-        false
-=======
         false,
->>>>>>> 0d09370c
       )
 
     viewBindingEnabledModules =
@@ -116,11 +105,7 @@
             allBindingEnabledModules.value.filter { facet -> facet.isViewBindingEnabled() }
           CachedValueProvider.Result.create(facets, viewBindingTracker, moduleManager)
         },
-<<<<<<< HEAD
-        false
-=======
         false,
->>>>>>> 0d09370c
       )
   }
 
