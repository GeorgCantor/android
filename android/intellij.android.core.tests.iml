--- conflicted
+++ resolved
@@ -7,7 +7,7 @@
     </content>
     <orderEntry type="inheritedJdk" />
     <orderEntry type="sourceFolder" forTests="false" />
-    <orderEntry type="library" scope="TEST" name="freemarker" level="project" />
+    <orderEntry type="module" module-name="intellij.platform.lang.impl" scope="TEST" />
     <orderEntry type="module" module-name="intellij.platform.testFramework" scope="TEST" />
     <orderEntry type="library" scope="TEST" name="kotlin-test" level="project" />
     <orderEntry type="library" scope="TEST" name="kotlin-reflect" level="project" />
@@ -21,12 +21,8 @@
     <orderEntry type="library" scope="TEST" name="truth" level="project" />
     <orderEntry type="module" module-name="intellij.java.testFramework" scope="TEST" />
     <orderEntry type="module" module-name="intellij.xml.dom.impl" scope="TEST" />
-<<<<<<< HEAD
     <orderEntry type="module" module-name="android.sdktools.testutils" scope="TEST" />
     <orderEntry type="library" scope="TEST" name="freemarker" level="project" />
-=======
-    <orderEntry type="module" module-name="intellij.platform.lang.impl" scope="TEST" />
->>>>>>> e549e917
     <orderEntry type="module" module-name="intellij.platform.externalSystem.impl" scope="TEST" />
     <orderEntry type="module" module-name="intellij.android.observable" scope="TEST" />
     <orderEntry type="module" module-name="intellij.java.compiler" scope="TEST" />
@@ -39,7 +35,7 @@
     <orderEntry type="module" module-name="intellij.gradle" scope="TEST" />
     <orderEntry type="module" module-name="intellij.gradle.tests" scope="TEST" />
     <orderEntry type="module" module-name="intellij.groovy.psi" scope="TEST" />
-    <orderEntry type="module" module-name="intellij.android.layoutlib-loader" scope="TEST" />
+    <orderEntry type="module" module-name="intellij.android.layoutlibLoader" scope="TEST" />
     <orderEntry type="module" module-name="intellij.properties.psi" scope="TEST" />
     <orderEntry type="module" module-name="intellij.platform.diff.impl" scope="TEST" />
     <orderEntry type="library" scope="TEST" name="dexlib2" level="project" />
@@ -48,25 +44,20 @@
     <orderEntry type="module" module-name="intellij.java.execution.impl" scope="TEST" />
     <orderEntry type="module" module-name="intellij.android.testFramework" scope="TEST" />
     <orderEntry type="library" scope="TEST" name="jsr305" level="project" />
-    <orderEntry type="module" module-name="analytics-shared" scope="TEST" />
+    <orderEntry type="module" module-name="android.sdktools.analytics-shared" scope="TEST" />
     <orderEntry type="module" module-name="android.sdktools.analytics-testing" scope="TEST" />
-    <orderEntry type="module" module-name="analytics-tracker" scope="TEST" />
+    <orderEntry type="module" module-name="android.sdktools.analytics-tracker" scope="TEST" />
     <orderEntry type="module" module-name="intellij.android.wizard" scope="TEST" />
     <orderEntry type="module" module-name="intellij.android.wizard.model" scope="TEST" />
-<<<<<<< HEAD
     <orderEntry type="library" scope="TEST" name="guava-testlib" level="project" />
     <orderEntry type="module" module-name="android.sdktools.fakeadbserver" scope="TEST" />
-=======
->>>>>>> e549e917
     <orderEntry type="module" module-name="intellij.android.adt.branding" scope="TEST" />
     <orderEntry type="module" module-name="intellij.android.sdkUpdates" scope="TEST" />
+    <orderEntry type="module" module-name="android.sdktools.java-lib-model" scope="TEST" />
     <orderEntry type="library" scope="TEST" name="equalsverifier" level="project" />
-<<<<<<< HEAD
     <orderEntry type="module" module-name="android.sdktools.analyzer" scope="TEST" />
     <orderEntry type="module" module-name="android.sdktools.sdk-common" scope="TEST" />
     <orderEntry type="module" module-name="android.sdktools.flags" scope="TEST" />
-=======
->>>>>>> e549e917
     <orderEntry type="module" module-name="intellij.properties.psi.impl" scope="TEST" />
     <orderEntry type="module" module-name="intellij.android.artwork" scope="TEST" />
     <orderEntry type="module" module-name="intellij.android.common" scope="TEST" />
@@ -90,7 +81,7 @@
         <SOURCES />
       </library>
     </orderEntry>
-    <orderEntry type="module" module-name="analytics-crash" scope="TEST" />
+    <orderEntry type="module" module-name="android.sdktools.analytics-crash" scope="TEST" />
     <orderEntry type="library" name="commons-io" level="project" />
     <orderEntry type="library" name="aapt-proto" level="project" />
     <orderEntry type="module-library" scope="TEST">
@@ -103,78 +94,16 @@
       </library>
     </orderEntry>
     <orderEntry type="library" name="protobuf" level="project" />
-    <orderEntry type="library" name="studio-analytics-proto" level="project" />
-    <orderEntry type="module-library" scope="TEST">
-      <library name="nosyncbuilder-jarjar">
-        <CLASSES>
-          <root url="jar://$MODULE_DIR$/../../../../bazel-genfiles/tools/adt/idea/android/src/com/android/tools/idea/gradle/project/sync/ng/nosyncbuilder/proto/nosyncbuilder-jarjar.jar!/" />
-        </CLASSES>
-        <JAVADOC />
-        <SOURCES />
-      </library>
-    </orderEntry>
-<<<<<<< HEAD
+    <orderEntry type="library" name="analytics-proto" level="project" />
+    <orderEntry type="library" scope="TEST" name="nosyncbuilder" level="project" />
     <orderEntry type="library" scope="TEST" name="jimfs" level="project" />
-    <orderEntry type="module" module-name="intellij.android.kotlin.extensions" scope="TEST" />
-    <orderEntry type="module" module-name="intellij.android.kotlin.idea" scope="TEST" />
-    <orderEntry type="module" module-name="intellij.android.kotlin.output.parser" scope="TEST" />
+    <orderEntry type="library" scope="TEST" name="intellij.android.kotlin.idea" level="project" />
     <orderEntry type="module" module-name="intellij.android.deploy" scope="TEST" />
-    <orderEntry type="module" module-name="perf-logger" scope="TEST" />
+    <orderEntry type="module" module-name="android.sdktools.perf-logger" scope="TEST" />
     <orderEntry type="module" module-name="intellij.android.databinding" scope="RUNTIME" />
-    <orderEntry type="module" module-name="intellij.android.resources-aar" scope="TEST" />
-    <orderEntry type="library" scope="TEST" name="kotlin-plugin" level="project" />
+    <orderEntry type="module" module-name="intellij.android.resourcesAar" scope="TEST" />
     <orderEntry type="library" scope="TEST" name="NanoXML" level="project" />
-=======
-    <orderEntry type="library" scope="TEST" name="com.android.tools.analytics-library:shared" level="project" />
-    <orderEntry type="library" scope="TEST" name="com.android.tools.analytics-library:tracker" level="project" />
-    <orderEntry type="library" scope="TEST" name="com.android.tools.lint:lint-checks" level="project" />
-    <orderEntry type="library" scope="TEST" name="com.android.tools.analytics-library:protos" level="project" />
-    <orderEntry type="module" module-name="intellij.platform.credentialStore" scope="TEST" />
-    <orderEntry type="library" scope="TEST" name="com.google.guava:guava-testlib" level="project" />
-    <orderEntry type="library" scope="TEST" name="com.android.tools.lint:lint-api" level="project" />
-    <orderEntry type="library" scope="TEST" name="com.android.tools:annotations" level="project" />
-    <orderEntry type="library" scope="TEST" name="com.android.tools.analytics-library:crash" level="project" />
-    <orderEntry type="library" scope="TEST" name="com.android.tools.build:manifest-merger" level="project" />
-    <orderEntry type="module-library" scope="TEST">
-      <library>
-        <CLASSES>
-          <root url="jar://$MODULE_DIR$/lib/aapt-proto-jarjar.jar!/" />
-        </CLASSES>
-        <JAVADOC />
-        <SOURCES />
-      </library>
-    </orderEntry>
-    <orderEntry type="library" scope="TEST" name="com.android.tools.apkparser:apkanalyzer" level="project" />
-    <orderEntry type="library" scope="TEST" name="kxml2" level="project" />
-    <orderEntry type="library" scope="TEST" name="NanoXML" level="project" />
-    <orderEntry type="library" scope="TEST" name="com.android.tools.analytics-library:testing" level="project" />
-    <orderEntry type="library" scope="TEST" name="kotlin-test" level="project" />
-    <orderEntry type="library" scope="TEST" name="kotlin-reflect" level="project" />
     <orderEntry type="module" module-name="intellij.android.plugin" scope="RUNTIME" />
-    <orderEntry type="module-library" scope="TEST">
-      <library name="com.android.tools.fakeadbserver:fakeadbserver" type="repository">
-        <properties include-transitive-deps="false" maven-id="com.android.tools.fakeadbserver:fakeadbserver:26.3.0" />
-        <CLASSES>
-          <root url="jar://$MAVEN_REPOSITORY$/com/android/tools/fakeadbserver/fakeadbserver/26.3.0/fakeadbserver-26.3.0.jar!/" />
-        </CLASSES>
-        <JAVADOC />
-        <SOURCES />
-      </library>
-    </orderEntry>
-    <orderEntry type="library" scope="TEST" name="org.jetbrains.intellij.deps.android.tools:perf-logger-tests" level="project" />
-    <orderEntry type="module-library" scope="TEST">
-      <library name="org.jetbrains.intellij.deps.android.tools:sdk-common-tests:26.3.0" type="repository">
-        <properties include-transitive-deps="false" maven-id="org.jetbrains.intellij.deps.android.tools:sdk-common-tests:26.3.0" />
-        <CLASSES>
-          <root url="jar://$MAVEN_REPOSITORY$/org/jetbrains/intellij/deps/android/tools/sdk-common-tests/26.3.0/sdk-common-tests-26.3.0.jar!/" />
-        </CLASSES>
-        <JAVADOC />
-        <SOURCES>
-          <root url="jar://$MAVEN_REPOSITORY$/org/jetbrains/intellij/deps/android/tools/sdk-common-tests/26.3.0/sdk-common-tests-26.3.0-sources.jar!/" />
-        </SOURCES>
-      </library>
-    </orderEntry>
-    <orderEntry type="library" scope="TEST" name="http-client" level="project" />
->>>>>>> e549e917
+    <orderEntry type="module" module-name="intellij.android.resourcesAar.tests" scope="RUNTIME" />
   </component>
 </module>