--- conflicted
+++ resolved
@@ -46,8 +46,6 @@
 import com.intellij.openapi.updateSettings.impl.UpdateSettings;
 import com.intellij.openapi.util.Pair;
 import com.intellij.util.Consumer;
-import com.intellij.util.containers.ContainerUtil;
-import java.util.Optional;
 import org.jetbrains.android.diagnostics.error.IdeaITNProxy;
 import org.jetbrains.android.util.AndroidBundle;
 import org.jetbrains.annotations.NotNull;
@@ -166,38 +164,9 @@
       StudioCrashReporter.getInstance().submit(exceptionReport);
     }
     else if ("Crashes".equals(type)) {
-<<<<<<< HEAD
       // FIXME-ank: in AOSP com.intellij.internal.statistic.analytics.StudioCrashDetails is declared here:
       //  /tools/idea/platform/bootstrap/src/com/intellij/internal/statistic/analytics/StudioCrashDetails.java
       //  In IC/IU this type does not exist
-=======
-      //noinspection unchecked
-      List<StudioCrashDetails> crashDetails = (List<StudioCrashDetails>)map.get("crashDetails");
-      List<String> descriptions = ContainerUtil.map(crashDetails, details -> details.getDescription());
-      // If at least one report was JVM crash, submit the batch as a JVM crash
-      boolean isJvmCrash = crashDetails.stream().anyMatch(details -> details.isJvmCrash());
-      // As there may be multiple crashes reported together, take the shortest uptime (most of the time there is only
-      // a single crash anyway).
-      long uptimeInMs = crashDetails.stream().mapToLong(details -> details.getUptimeInMs()).min().orElse(-1);
-
-      StudioCrashReport.Builder reportBuilder =
-        new StudioCrashReport.Builder().setDescriptions(descriptions).setIsJvmCrash(isJvmCrash).setUptimeInMs(uptimeInMs);
-
-      if (isJvmCrash) {
-        Optional<StudioCrashDetails> jvmCrashOptional = crashDetails.stream().filter(details -> details.isJvmCrash()).findAny();
-        if (jvmCrashOptional.isPresent()) {
-          StudioCrashDetails jvmCrash = jvmCrashOptional.get();
-          reportBuilder.setErrorSignal(jvmCrash.getErrorSignal());
-          reportBuilder.setErrorFrame(jvmCrash.getErrorFrame());
-          reportBuilder.setErrorThread(jvmCrash.getErrorThread());
-          reportBuilder.setNativeStack(jvmCrash.getNativeStack());
-        }
-      }
-
-      StudioCrashReport report = reportBuilder.build();
-      // Crash reports are not limited by a rate limiter.
-      StudioCrashReporter.getInstance().submit(report, true);
->>>>>>> 640ce73c
     }
     return true;
   }
