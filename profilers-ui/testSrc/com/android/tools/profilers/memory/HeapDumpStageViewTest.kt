/*
 * Copyright (C) 2020 The Android Open Source Project
 *
 * Licensed under the Apache License, Version 2.0 (the "License");
 * you may not use this file except in compliance with the License.
 * You may obtain a copy of the License at
 *
 *      http://www.apache.org/licenses/LICENSE-2.0
 *
 * Unless required by applicable law or agreed to in writing, software
 * distributed under the License is distributed on an "AS IS" BASIS,
 * WITHOUT WARRANTIES OR CONDITIONS OF ANY KIND, either express or implied.
 * See the License for the specific language governing permissions and
 * limitations under the License.
 */
package com.android.tools.profilers.memory

import com.android.tools.adtui.TreeWalker
import com.android.tools.adtui.model.FakeTimer
import com.android.tools.idea.transport.faketransport.FakeGrpcChannel
import com.android.tools.idea.transport.faketransport.FakeTransportService
import com.android.tools.idea.transport.faketransport.FakeTransportService.FAKE_DEVICE_NAME
import com.android.tools.idea.transport.faketransport.FakeTransportService.FAKE_PROCESS_NAME
import com.android.tools.profilers.FakeIdeProfilerComponents
import com.android.tools.profilers.FakeIdeProfilerServices
import com.android.tools.profilers.FakeProfilerService
import com.android.tools.profilers.ProfilerClient
import com.android.tools.profilers.StudioProfilers
import com.android.tools.profilers.StudioProfilersView
import com.android.tools.profilers.cpu.FakeCpuService
import com.android.tools.profilers.event.FakeEventService
import com.android.tools.profilers.memory.adapters.CaptureObject
import com.android.tools.profilers.memory.adapters.FakeCaptureObject
import com.android.tools.profilers.network.FakeNetworkService
import com.google.common.truth.Truth.assertThat
import com.google.common.util.concurrent.MoreExecutors
import org.junit.Before
import org.junit.Rule
import org.junit.Test
import java.util.function.Supplier
import javax.swing.JLabel

<<<<<<< HEAD
class HeapDumpStageViewTest {
=======
class MemoryCaptureStageViewTest {
>>>>>>> cdc83e4e

  private lateinit var profilers: StudioProfilers
  private lateinit var mockLoader: FakeCaptureObjectLoader
  private val myTimer = FakeTimer()
  private lateinit var ideProfilerServices: FakeIdeProfilerServices
  private lateinit var profilersView: StudioProfilersView

  private val transportService = FakeTransportService(myTimer)
  private val service = FakeMemoryService(transportService)

  @Rule
  @JvmField
  val grpcChannel = FakeGrpcChannel("MemoryProfilerStageViewTestChannel", transportService, service,
                                    FakeProfilerService(myTimer),
                                    FakeCpuService(), FakeEventService(),
                                    FakeNetworkService.Builder().build())

  @Before
  fun setupBase() {
    ideProfilerServices = FakeIdeProfilerServices()
    profilers = StudioProfilers(ProfilerClient(grpcChannel.channel), ideProfilerServices, myTimer)
    profilers.setPreferredProcess(FAKE_DEVICE_NAME, FAKE_PROCESS_NAME, null)
    ideProfilerServices.enableEventsPipeline(true)
    profilersView = StudioProfilersView(profilers, FakeIdeProfilerComponents())
    mockLoader = FakeCaptureObjectLoader()

    // Advance the clock to make sure StudioProfilers has a chance to select device + process.
    myTimer.tick(FakeTimer.ONE_SECOND_IN_NS)
    ideProfilerServices.enableSeparateHeapDumpUi(true)
  }

  @Test
  fun testNavigationButtonNameIsCaptureInNewUi() {
    // Load a fake capture
    val fakeCapture = makeFakeCapture()
    val stage = createStageWithCaptureLoaded(fakeCapture)
    val view = MemoryCaptureStageView(profilersView, stage)
    val walker = TreeWalker(view.toolbar)
    val label = walker.descendantStream().filter { c -> c is JLabel }.findFirst().get() as JLabel
    assertThat(label.text).startsWith(fakeCapture.name)
  }

  @Test
  fun `cancelling in large heap dump dialog cancels loading`() {
    val capture = makeFakeCapture { setCanSafelyLoad(false) }
    ideProfilerServices.setShouldProceedYesNoDialog(false)
    assertThat(createStageWithCaptureLoaded(capture).captureSelection.selectedCapture).isNull()
  }

  @Test
  fun `confirming in large heap dump dialog proceeds loading`() {
    val capture = makeFakeCapture { setCanSafelyLoad(false) }
    ideProfilerServices.setShouldProceedYesNoDialog(true)
    assertThat(createStageWithCaptureLoaded(capture).captureSelection.selectedCapture).isEqualTo(capture)
  }

<<<<<<< HEAD
  private fun createStageWithCaptureLoaded(capture: CaptureObject) = HeapDumpStage(
=======
  private fun createStageWithCaptureLoaded(capture: CaptureObject) = MemoryCaptureStage(
>>>>>>> cdc83e4e
    profilers,
    mockLoader,
    CaptureDurationData(1, false, false, CaptureEntry(Any(), Supplier { capture })),
    MoreExecutors.directExecutor()
  ).apply {
    enter()
    captureSelection.refreshSelectedHeap()
  }

  private fun makeFakeCapture(prepare: FakeCaptureObject.Builder.() -> Unit = {}) = FakeCaptureObject.Builder()
    .setCaptureName("SAMPLE_CAPTURE1")
    .setStartTime(0)
    .setEndTime(10)
    .setInfoMessage("Foo")
    .apply(prepare)
    .build()
}<|MERGE_RESOLUTION|>--- conflicted
+++ resolved
@@ -40,11 +40,7 @@
 import java.util.function.Supplier
 import javax.swing.JLabel
 
-<<<<<<< HEAD
-class HeapDumpStageViewTest {
-=======
 class MemoryCaptureStageViewTest {
->>>>>>> cdc83e4e
 
   private lateinit var profilers: StudioProfilers
   private lateinit var mockLoader: FakeCaptureObjectLoader
@@ -73,7 +69,6 @@
 
     // Advance the clock to make sure StudioProfilers has a chance to select device + process.
     myTimer.tick(FakeTimer.ONE_SECOND_IN_NS)
-    ideProfilerServices.enableSeparateHeapDumpUi(true)
   }
 
   @Test
@@ -101,11 +96,7 @@
     assertThat(createStageWithCaptureLoaded(capture).captureSelection.selectedCapture).isEqualTo(capture)
   }
 
-<<<<<<< HEAD
-  private fun createStageWithCaptureLoaded(capture: CaptureObject) = HeapDumpStage(
-=======
   private fun createStageWithCaptureLoaded(capture: CaptureObject) = MemoryCaptureStage(
->>>>>>> cdc83e4e
     profilers,
     mockLoader,
     CaptureDurationData(1, false, false, CaptureEntry(Any(), Supplier { capture })),
