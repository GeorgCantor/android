/*
 * Copyright (C) 2019 The Android Open Source Project
 *
 * Licensed under the Apache License, Version 2.0 (the "License");
 * you may not use this file except in compliance with the License.
 * You may obtain a copy of the License at
 *
 *      http://www.apache.org/licenses/LICENSE-2.0
 *
 * Unless required by applicable law or agreed to in writing, software
 * distributed under the License is distributed on an "AS IS" BASIS,
 * WITHOUT WARRANTIES OR CONDITIONS OF ANY KIND, either express or implied.
 * See the License for the specific language governing permissions and
 * limitations under the License.
 */
package com.android.tools.idea.ui.resourcemanager.actions

import com.android.tools.idea.ui.resourcemanager.RESOURCE_EXPLORER_TOOL_WINDOW_ID
<<<<<<< HEAD
import com.intellij.facet.ProjectFacetManager
=======
import com.android.tools.idea.util.CommonAndroidUtil
>>>>>>> 0d09370c
import com.intellij.openapi.actionSystem.ActionUpdateThread
import com.intellij.openapi.actionSystem.AnActionEvent
import com.intellij.openapi.actionSystem.CommonDataKeys
import com.intellij.openapi.project.DumbAwareAction
import com.intellij.openapi.wm.ToolWindowManager
<<<<<<< HEAD
import org.jetbrains.android.facet.AndroidFacet
=======
import icons.StudioIcons
>>>>>>> 0d09370c

/**
 * Opens the Resource Manager Tool Window
 */
internal class OpenResourceManagerAction : DumbAwareAction() {

  override fun update(e: AnActionEvent) {
    val project = e.project
    e.presentation.isEnabledAndVisible = project != null
<<<<<<< HEAD
                                         && ProjectFacetManager.getInstance(project).hasFacets(AndroidFacet.ID)
=======
                                         && CommonAndroidUtil.getInstance().isAndroidProject(project)
>>>>>>> 0d09370c
                                         && ToolWindowManager.getInstance(project).getToolWindow(RESOURCE_EXPLORER_TOOL_WINDOW_ID) != null
  }

  override fun getActionUpdateThread() = ActionUpdateThread.BGT

  override fun actionPerformed(e: AnActionEvent) {
    val project = e.getData(CommonDataKeys.PROJECT) ?: return
    ToolWindowManager.getInstance(project).getToolWindow(RESOURCE_EXPLORER_TOOL_WINDOW_ID)?.show(null)
  }
}<|MERGE_RESOLUTION|>--- conflicted
+++ resolved
@@ -16,35 +16,24 @@
 package com.android.tools.idea.ui.resourcemanager.actions
 
 import com.android.tools.idea.ui.resourcemanager.RESOURCE_EXPLORER_TOOL_WINDOW_ID
-<<<<<<< HEAD
-import com.intellij.facet.ProjectFacetManager
-=======
 import com.android.tools.idea.util.CommonAndroidUtil
->>>>>>> 0d09370c
 import com.intellij.openapi.actionSystem.ActionUpdateThread
 import com.intellij.openapi.actionSystem.AnActionEvent
 import com.intellij.openapi.actionSystem.CommonDataKeys
 import com.intellij.openapi.project.DumbAwareAction
 import com.intellij.openapi.wm.ToolWindowManager
-<<<<<<< HEAD
-import org.jetbrains.android.facet.AndroidFacet
-=======
 import icons.StudioIcons
->>>>>>> 0d09370c
 
 /**
  * Opens the Resource Manager Tool Window
  */
-internal class OpenResourceManagerAction : DumbAwareAction() {
+class OpenResourceManagerAction : DumbAwareAction("Resource Manager", "Open the Resource Manager",
+                                                  StudioIcons.Shell.ToolWindows.VISUAL_ASSETS) {
 
   override fun update(e: AnActionEvent) {
     val project = e.project
     e.presentation.isEnabledAndVisible = project != null
-<<<<<<< HEAD
-                                         && ProjectFacetManager.getInstance(project).hasFacets(AndroidFacet.ID)
-=======
                                          && CommonAndroidUtil.getInstance().isAndroidProject(project)
->>>>>>> 0d09370c
                                          && ToolWindowManager.getInstance(project).getToolWindow(RESOURCE_EXPLORER_TOOL_WINDOW_ID) != null
   }
 
