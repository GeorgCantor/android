<!--
  ~ Copyright (C) 2019 The Android Open Source Project
  ~
  ~ Licensed under the Apache License, Version 2.0 (the "License");
  ~ you may not use this file except in compliance with the License.
  ~ You may obtain a copy of the License at
  ~
  ~      http://www.apache.org/licenses/LICENSE-2.0
  ~
  ~ Unless required by applicable law or agreed to in writing, software
  ~ distributed under the License is distributed on an "AS IS" BASIS,
  ~ WITHOUT WARRANTIES OR CONDITIONS OF ANY KIND, either express or implied.
  ~ See the License for the specific language governing permissions and
  ~ limitations under the License.
  -->
<idea-plugin>
  <extensions defaultExtensionNs="com.intellij">
    <applicationService serviceInterface="com.android.tools.idea.transport.TransportService"
                        serviceImplementation="com.android.tools.idea.transport.TransportServiceImpl"/>
  </extensions>
<<<<<<< HEAD
=======

  <extensionPoints>
    <extensionPoint
        qualifiedName="com.android.tools.idea.transport.transportConfigContributor"
        interface="com.android.tools.idea.transport.TransportConfigContributor" />
  </extensionPoints>

>>>>>>> 0d09370c
  <actions>
    <action internal="true" id="Android.TransportDemo" class="com.android.tools.idea.transport.demo.TransportPipelineAction">
      <add-to-group group-id="Internal.Android"/>
    </action>
  </actions>
</idea-plugin><|MERGE_RESOLUTION|>--- conflicted
+++ resolved
@@ -18,8 +18,6 @@
     <applicationService serviceInterface="com.android.tools.idea.transport.TransportService"
                         serviceImplementation="com.android.tools.idea.transport.TransportServiceImpl"/>
   </extensions>
-<<<<<<< HEAD
-=======
 
   <extensionPoints>
     <extensionPoint
@@ -27,7 +25,6 @@
         interface="com.android.tools.idea.transport.TransportConfigContributor" />
   </extensionPoints>
 
->>>>>>> 0d09370c
   <actions>
     <action internal="true" id="Android.TransportDemo" class="com.android.tools.idea.transport.demo.TransportPipelineAction">
       <add-to-group group-id="Internal.Android"/>
