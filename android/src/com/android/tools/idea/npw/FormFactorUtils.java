/*
 * Copyright (C) 2014 The Android Open Source Project
 *
 * Licensed under the Apache License, Version 2.0 (the "License");
 * you may not use this file except in compliance with the License.
 * You may obtain a copy of the License at
 *
 *      http://www.apache.org/licenses/LICENSE-2.0
 *
 * Unless required by applicable law or agreed to in writing, software
 * distributed under the License is distributed on an "AS IS" BASIS,
 * WITHOUT WARRANTIES OR CONDITIONS OF ANY KIND, either express or implied.
 * See the License for the specific language governing permissions and
 * limitations under the License.
 */
package com.android.tools.idea.npw;

<<<<<<< HEAD
import com.android.repository.api.RepoPackage;
import com.android.repository.impl.meta.TypeDetails;
import com.android.sdklib.repositoryv2.meta.DetailsTypes;
import com.android.tools.idea.configurations.DeviceMenuAction;
=======
import com.android.SdkConstants;
import com.android.repository.api.RepoPackage;
import com.android.repository.impl.meta.TypeDetails;
import com.android.sdklib.AndroidVersion;
import com.android.sdklib.repository.IdDisplay;
import com.android.sdklib.repository.meta.DetailsTypes;
import com.android.sdklib.repository.targets.SystemImage;
>>>>>>> a001a568
import com.google.common.base.Predicate;
import com.google.common.collect.Maps;
import org.jetbrains.annotations.NotNull;
import org.jetbrains.annotations.Nullable;

import javax.swing.*;
import java.awt.*;
import java.awt.image.BufferedImage;
import java.util.Map;

import static com.android.tools.idea.npw.FormFactorApiComboBox.AndroidTargetComboBoxItem;
import static com.android.tools.idea.templates.TemplateMetadata.*;
import static com.android.tools.idea.wizard.WizardConstants.INVALID_FILENAME_CHARS;
import static com.android.tools.idea.wizard.dynamic.ScopedStateStore.Key;
import static com.android.tools.idea.wizard.dynamic.ScopedStateStore.Scope.STEP;
import static com.android.tools.idea.wizard.dynamic.ScopedStateStore.Scope.WIZARD;
import static com.android.tools.idea.wizard.dynamic.ScopedStateStore.createKey;

/**
 * Utility methods for dealing with Form Factors in Wizards.
 *
 * TODO: After wizard migration, much of this class may go away (as a lot of it is specific to
 * dynamic wizard). Consider folding remaining methods into {@link FormFactor} at that time.
 */
public class FormFactorUtils {
  private static final IdDisplay NO_MATCH = IdDisplay.create("no_match", "No Match");
  public static final String INCLUDE_FORM_FACTOR = "included";
  public static final String ATTR_MODULE_NAME = "projectName";

  @NotNull
  public static Key<AndroidTargetComboBoxItem> getTargetComboBoxKey(@NotNull FormFactor formFactor) {
    return createKey(formFactor.id + ATTR_MIN_API + "combo", STEP, AndroidTargetComboBoxItem.class);
  }

  @NotNull
  public static Key<Integer> getMinApiLevelKey(@NotNull FormFactor formFactor) {
    return createKey(formFactor.id + ATTR_MIN_API_LEVEL, WIZARD, Integer.class);
  }

  @NotNull
  public static Key<String> getMinApiKey(@NotNull FormFactor formFactor) {
    return createKey(formFactor.id + ATTR_MIN_API, WIZARD, String.class);
  }

  @NotNull
  public static Key<String> getBuildApiKey(@NotNull FormFactor formFactor) {
    return createKey(formFactor.id + ATTR_BUILD_API_STRING, WIZARD, String.class);
  }

  @NotNull
  public static Key<Integer> getTargetApiLevelKey(@NotNull FormFactor formFactor) {
    return createKey(formFactor.id + ATTR_TARGET_API, WIZARD, Integer.class);
  }

  @NotNull
  public static Key<String> getTargetApiStringKey(@NotNull FormFactor formFactor) {
    return createKey(formFactor.id + ATTR_TARGET_API_STRING, WIZARD, String.class);
  }

  @NotNull
  public static Key<Integer> getBuildApiLevelKey(@NotNull FormFactor formFactor) {
    return createKey(formFactor.id + ATTR_BUILD_API, WIZARD, Integer.class);
  }

  @NotNull
  public static Key<String> getLanguageLevelKey(@NotNull FormFactor formFactor) {
    return createKey(formFactor.id + ATTR_JAVA_VERSION, WIZARD, String.class);
  }

  @NotNull
  public static Key<Boolean> getInclusionKey(@NotNull FormFactor formFactor) {
    return createKey(formFactor.id + INCLUDE_FORM_FACTOR, WIZARD, Boolean.class);
  }

  @NotNull
  public static Key<String> getModuleNameKey(@NotNull FormFactor formFactor) {
    return createKey(formFactor.id + ATTR_MODULE_NAME, WIZARD, String.class);
  }

  public static Map<String, Object> scrubFormFactorPrefixes(@NotNull FormFactor formFactor, @NotNull Map<String, Object> values) {
    Map<String, Object> toReturn = Maps.newHashMapWithExpectedSize(values.size());
    for (String key : values.keySet()) {
      if (key.startsWith(formFactor.id)) {
        toReturn.put(key.substring(formFactor.id.length()), values.get(key));
      } else {
        toReturn.put(key, values.get(key));
      }
    }
    return toReturn;
  }

  public static String getPropertiesComponentMinSdkKey(@NotNull FormFactor formFactor) {
    return formFactor.id + ATTR_MIN_API;
  }

  @NotNull
  public static String getModuleName(@NotNull FormFactor formFactor) {
    if (formFactor.baseFormFactor != null) {
      // Form factors like Android Auto build upon another form factor
      formFactor = formFactor.baseFormFactor;
    }
    String name = formFactor.id.replaceAll(INVALID_FILENAME_CHARS, "");
    name = name.replaceAll("\\s", "_");
    return name.toLowerCase();
  }

  public static Predicate<AndroidTargetComboBoxItem> getMinSdkComboBoxFilter(@NotNull final FormFactor formFactor, final int minSdkLevel) {
    return new Predicate<AndroidTargetComboBoxItem>() {
      @Override
      public boolean apply(@Nullable AndroidTargetComboBoxItem input) {
        if (input == null) {
          return false;
        }
<<<<<<< HEAD

        return doFilter(formFactor, minSdkLevel, input.target != null ? input.target.getName() : null, input.apiLevel) ||
               (input.target != null && input.target.getVersion().isPreview());
      }
    };
  }

  public static Predicate<RepoPackage> getMinSdkPackageFilter(
    @NotNull final FormFactor formFactor, final int minSdkLevel) {
    return new Predicate<RepoPackage>() {
      @Override
      public boolean apply(@Nullable RepoPackage input) {
        if (input == null) {
          return false;
        }
        return filterPkgDesc(input, formFactor, minSdkLevel);
      }
    };
  }

  private static boolean filterPkgDesc(@NotNull RepoPackage p, @NotNull FormFactor formFactor, int minSdkLevel) {
    TypeDetails details = p.getTypeDetails();
    if (details instanceof DetailsTypes.AddonDetailsType) {
      DetailsTypes.AddonDetailsType addonDetails = (DetailsTypes.AddonDetailsType)details;
      return doFilter(formFactor, minSdkLevel, addonDetails.getTag().getId(),
                      DetailsTypes.getAndroidVersion(addonDetails).getFeatureLevel());
    }
    // TODO: add other package types
    return false;
=======
        return doFilter(formFactor, minSdkLevel, SystemImage.DEFAULT_TAG, input.getApiLevel());
      }
    };
  }

  public static Predicate<RepoPackage> getMinSdkPackageFilter(
    @NotNull final FormFactor formFactor, final int minSdkLevel) {
    return new Predicate<RepoPackage>() {
      @Override
      public boolean apply(@Nullable RepoPackage input) {
        if (input == null) {
          return false;
        }
        return filterPkgDesc(input, formFactor, minSdkLevel);
      }
    };
  }

  private static boolean filterPkgDesc(@NotNull RepoPackage p, @NotNull FormFactor formFactor, int minSdkLevel) {
    return isApiType(p) && doFilter(formFactor, minSdkLevel, getTag(p), getFeatureLevel(p));
>>>>>>> a001a568
  }

  private static boolean doFilter(@NotNull FormFactor formFactor, int minSdkLevel, @Nullable IdDisplay tag, int targetSdkLevel) {
    if (!formFactor.getTags().isEmpty()) {
      // If a whitelist is present, only allow things on the whitelist
      if (!formFactor.getTags().contains(tag)) {
        return false;
      }
    }

    if (!formFactor.getApiBlacklist().isEmpty()) {
      if (formFactor.getApiBlacklist().contains(targetSdkLevel)) {
        return false;
      }
    }

    // Finally, we'll check that the minSDK is honored
    return targetSdkLevel >= minSdkLevel;
  }

  /**
   * Create an image showing icons for each of the available form factors.
   * @param component Icon will be drawn in the context of the given {@code component}
   * @param requireEmulator If true, only include icons for form factors that have an emulator available.
   * @return The new Icon
   */
  @Nullable
  public static Icon getFormFactorsImage(JComponent component, boolean requireEmulator) {
    int width = 0;
    int height = 0;
    for (FormFactor formFactor : FormFactor.values()) {
      Icon icon = formFactor.getLargeIcon();
      height = icon.getIconHeight();
      if (!requireEmulator || formFactor.hasEmulator()) {
        width += formFactor.getLargeIcon().getIconWidth();
      }
    }
    //noinspection UndesirableClassUsage
    BufferedImage image = new BufferedImage(width, height, BufferedImage.TYPE_INT_ARGB);
    Graphics2D graphics = image.createGraphics();
    int x = 0;
    for (FormFactor formFactor : FormFactor.values()) {
      if (requireEmulator && !formFactor.hasEmulator()) {
        continue;
      }
      Icon icon = formFactor.getLargeIcon();
      icon.paintIcon(component, graphics, x, 0);
      x += icon.getIconWidth();
    }
    if (graphics != null) {
      graphics.dispose();
      return new ImageIcon(image);
    }
    else {
      return null;
    }
  }

  public static boolean isApiType(@NotNull RepoPackage repoPackage) {
    return repoPackage.getTypeDetails() instanceof DetailsTypes.ApiDetailsType;
  }

  public static int getFeatureLevel(@NotNull RepoPackage repoPackage) {
    return getAndroidVersion(repoPackage).getFeatureLevel();
  }

  @NotNull
  public static AndroidVersion getAndroidVersion(@NotNull RepoPackage repoPackage) {
    TypeDetails details = repoPackage.getTypeDetails();
    if (details instanceof DetailsTypes.ApiDetailsType) {
      return ((DetailsTypes.ApiDetailsType)details).getAndroidVersion();
    }
    throw new RuntimeException("Could not determine version");
  }

  /**
   * Return the tag for the specified repository package.
   * We are only interested in 2 package types.
   */
  @Nullable
  public static IdDisplay getTag(@NotNull RepoPackage repoPackage) {
    TypeDetails details = repoPackage.getTypeDetails();
    IdDisplay tag = NO_MATCH;
    if (details instanceof DetailsTypes.AddonDetailsType) {
      tag = ((DetailsTypes.AddonDetailsType)details).getTag();
    }
    if (details instanceof DetailsTypes.SysImgDetailsType) {
      DetailsTypes.SysImgDetailsType imgDetailsType = (DetailsTypes.SysImgDetailsType)details;
      if (imgDetailsType.getAbi().equals(SdkConstants.CPU_ARCH_INTEL_ATOM)) {
        tag = imgDetailsType.getTag();
      }
    }
    return tag;
  }
}<|MERGE_RESOLUTION|>--- conflicted
+++ resolved
@@ -15,12 +15,6 @@
  */
 package com.android.tools.idea.npw;
 
-<<<<<<< HEAD
-import com.android.repository.api.RepoPackage;
-import com.android.repository.impl.meta.TypeDetails;
-import com.android.sdklib.repositoryv2.meta.DetailsTypes;
-import com.android.tools.idea.configurations.DeviceMenuAction;
-=======
 import com.android.SdkConstants;
 import com.android.repository.api.RepoPackage;
 import com.android.repository.impl.meta.TypeDetails;
@@ -28,7 +22,6 @@
 import com.android.sdklib.repository.IdDisplay;
 import com.android.sdklib.repository.meta.DetailsTypes;
 import com.android.sdklib.repository.targets.SystemImage;
->>>>>>> a001a568
 import com.google.common.base.Predicate;
 import com.google.common.collect.Maps;
 import org.jetbrains.annotations.NotNull;
@@ -142,10 +135,7 @@
         if (input == null) {
           return false;
         }
-<<<<<<< HEAD
-
-        return doFilter(formFactor, minSdkLevel, input.target != null ? input.target.getName() : null, input.apiLevel) ||
-               (input.target != null && input.target.getVersion().isPreview());
+        return doFilter(formFactor, minSdkLevel, SystemImage.DEFAULT_TAG, input.getApiLevel());
       }
     };
   }
@@ -164,36 +154,7 @@
   }
 
   private static boolean filterPkgDesc(@NotNull RepoPackage p, @NotNull FormFactor formFactor, int minSdkLevel) {
-    TypeDetails details = p.getTypeDetails();
-    if (details instanceof DetailsTypes.AddonDetailsType) {
-      DetailsTypes.AddonDetailsType addonDetails = (DetailsTypes.AddonDetailsType)details;
-      return doFilter(formFactor, minSdkLevel, addonDetails.getTag().getId(),
-                      DetailsTypes.getAndroidVersion(addonDetails).getFeatureLevel());
-    }
-    // TODO: add other package types
-    return false;
-=======
-        return doFilter(formFactor, minSdkLevel, SystemImage.DEFAULT_TAG, input.getApiLevel());
-      }
-    };
-  }
-
-  public static Predicate<RepoPackage> getMinSdkPackageFilter(
-    @NotNull final FormFactor formFactor, final int minSdkLevel) {
-    return new Predicate<RepoPackage>() {
-      @Override
-      public boolean apply(@Nullable RepoPackage input) {
-        if (input == null) {
-          return false;
-        }
-        return filterPkgDesc(input, formFactor, minSdkLevel);
-      }
-    };
-  }
-
-  private static boolean filterPkgDesc(@NotNull RepoPackage p, @NotNull FormFactor formFactor, int minSdkLevel) {
     return isApiType(p) && doFilter(formFactor, minSdkLevel, getTag(p), getFeatureLevel(p));
->>>>>>> a001a568
   }
 
   private static boolean doFilter(@NotNull FormFactor formFactor, int minSdkLevel, @Nullable IdDisplay tag, int targetSdkLevel) {
