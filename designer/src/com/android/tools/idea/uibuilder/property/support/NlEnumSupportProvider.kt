// Copyright (C) 2017 The Android Open Source Project
//
// Licensed under the Apache License, Version 2.0 (the "License");
// you may not use this file except in compliance with the License.
// You may obtain a copy of the License at
//
//      http://www.apache.org/licenses/LICENSE-2.0
//
// Unless required by applicable law or agreed to in writing, software
// distributed under the License is distributed on an "AS IS" BASIS,
// WITHOUT WARRANTIES OR CONDITIONS OF ANY KIND, either express or implied.
// See the License for the specific language governing permissions and
// limitations under the License.
package com.android.tools.idea.uibuilder.property.support

import com.android.SdkConstants.ATTR_ACTION_BAR_NAV_MODE
import com.android.SdkConstants.ATTR_DROPDOWN_HEIGHT
import com.android.SdkConstants.ATTR_DROPDOWN_WIDTH
import com.android.SdkConstants.ATTR_FONT_FAMILY
import com.android.SdkConstants.ATTR_ID
import com.android.SdkConstants.ATTR_LAYOUT_HEIGHT
import com.android.SdkConstants.ATTR_LAYOUT_RESOURCE_PREFIX
import com.android.SdkConstants.ATTR_LAYOUT_WIDTH
import com.android.SdkConstants.ATTR_LINE_SPACING_EXTRA
import com.android.SdkConstants.ATTR_ON_CLICK
import com.android.SdkConstants.ATTR_STYLE
import com.android.SdkConstants.ATTR_TEXT_APPEARANCE
import com.android.SdkConstants.ATTR_TEXT_SIZE
import com.android.SdkConstants.ATTR_TYPEFACE
import com.android.resources.ResourceType
import com.android.tools.dom.attrs.AttributeDefinition
import com.android.tools.idea.common.model.NlComponent
import com.android.tools.idea.common.model.NlModel
import com.android.tools.idea.uibuilder.model.getViewHandler
import com.android.tools.idea.uibuilder.property.NlPropertiesModel
import com.android.tools.idea.uibuilder.property.NlPropertyItem
import com.android.tools.property.panel.api.EnumSupport
import com.android.tools.property.panel.api.EnumSupportProvider
import com.android.tools.property.panel.api.EnumValue
import com.android.tools.property.panel.api.PropertiesModel
import com.android.tools.property.panel.api.PropertiesModelListener
import com.google.common.collect.HashBasedTable
import com.google.common.collect.Table
import java.util.IdentityHashMap
import org.jetbrains.android.dom.AndroidDomUtil
import org.jetbrains.android.dom.navigation.NavigationSchema

private const val TEXT_APPEARANCE_SUFFIX = "TextAppearance"

/** Given a [NlPropertyItem] compute the [EnumSupport] of the attribute if applicable. */
class NlEnumSupportProvider(model: NlPropertiesModel) : EnumSupportProvider<NlPropertyItem> {
  private val cachedEnumSupport: Table<String, String, CachedEnumSupport> = HashBasedTable.create()

  init {
    model.addListener(
      object : PropertiesModelListener<NlPropertyItem> {
        override fun propertiesGenerated(model: PropertiesModel<NlPropertyItem>) {
          cachedEnumSupport.clear()
        }

        override fun propertyValuesChanged(model: PropertiesModel<NlPropertyItem>) {
          cachedEnumSupport.clear()
        }
      }
    )
  }

  /** Return the [EnumSupport] for the given [actual] property or null if not applicable. */
  override fun invoke(actual: NlPropertyItem): EnumSupport? {
    val property = actual.delegate ?: actual
    val support =
      cachedEnumSupport.get(property.namespace, property.name)
        ?: provideEnumSupportFromViewHandler(property.name, property.components)
        ?: getDropDownValuesFromSpecialCases(property)
        ?: property.definition?.let { provideEnumSupportFromAttributeDefinition(it) }
    if (support is CachedEnumSupport) {
      cachedEnumSupport.put(property.namespace, property.name, support)
    }
    return support
  }

  private val textSizeEnumSupport: EnumSupport by lazy {
    EnumSupport.simple(
      "8sp",
      "10sp",
      "12sp",
      "14sp",
      "16sp",
      "20sp",
      "24sp",
      "34sp",
      "48sp",
      "60sp",
      "96sp",
    )
  }

  private val typefaceEnumSupport: EnumSupport by lazy {
    EnumSupport.simple("normal", "sans", "serif", "monospace")
  }

  private val sizesSupport: EnumSupport by lazy {
    EnumSupport.simple("match_parent", "wrap_content")
  }

  private val actionBarNavModeEnumSupport: EnumSupport by lazy {
    EnumSupport.simple("standard", "list", "tabs")
  }

  private fun provideEnumSupportFromViewHandler(
    name: String,
<<<<<<< HEAD
    components: List<NlComponent>
=======
    components: List<NlComponent>,
>>>>>>> 0d09370c
  ): EnumSupport? {
    val isLayoutProperty = name.startsWith(ATTR_LAYOUT_RESOURCE_PREFIX)
    val attrComponents = if (isLayoutProperty) getParentComponents(components) else components
    if (attrComponents.isEmpty()) {
      return null
    }
    var values: Map<String, String>? = null
    for (component in attrComponents) {
      val handler = component.getViewHandler {} ?: return null
      val overrides =
        handler.getEnumPropertyValues(component).getOrDefault(name, null) ?: return null
      if (values == null) {
        values = overrides
      } else if (overrides != values) {
        return null
      }
    }
    if (values.isNullOrEmpty()) {
      return null
    }

    val enumValues = mutableListOf<EnumValue>()
    for ((value, display) in values.entries) {
      enumValues.add(EnumValue.item(value, display))
    }
    return EnumSupport.simple(enumValues)
  }

  private fun getParentComponents(components: Collection<NlComponent>): Collection<NlComponent> {
    val parents = IdentityHashMap<NlComponent, NlComponent>()
    components.stream().map { it.parent }.forEach { if (it != null) parents[it] = it }
    return parents.keys
  }

  private fun findNlModel(components: List<NlComponent>): NlModel {
    return components[0].model
  }

  private fun getDropDownValuesFromSpecialCases(property: NlPropertyItem): EnumSupport? {
    val name = property.name
    return when {
      name.endsWith(TEXT_APPEARANCE_SUFFIX) -> TextAppearanceEnumSupport(property)
      name == ATTR_STYLE && property.namespace.isEmpty() -> return StyleEnumSupport(property)
      isIdType(property) -> IdEnumSupport(property)
      else ->
        when (name) {
          ATTR_ACTION_BAR_NAV_MODE -> actionBarNavModeEnumSupport
          ATTR_FONT_FAMILY -> getFontEnumSupport(property)
          ATTR_TYPEFACE -> typefaceEnumSupport
          ATTR_TEXT_SIZE -> textSizeEnumSupport
          ATTR_LINE_SPACING_EXTRA -> textSizeEnumSupport
          ATTR_TEXT_APPEARANCE -> TextAppearanceEnumSupport(property)
          ATTR_LAYOUT_HEIGHT,
          ATTR_LAYOUT_WIDTH,
          ATTR_DROPDOWN_HEIGHT,
          ATTR_DROPDOWN_WIDTH -> sizesSupport
          ATTR_ON_CLICK -> OnClickEnumSupport(findNlModel(property.components))
          else -> null
        }
    }
  }

  private fun isIdType(property: NlPropertyItem): Boolean {
    return property.name != ATTR_ID &&
      property.name != NavigationSchema.ATTR_DESTINATION &&
      AndroidDomUtil.getSpecialResourceTypes(property.name).contains(ResourceType.ID)
  }

  private fun getFontEnumSupport(property: NlPropertyItem): EnumSupport {
    val nlModel = findNlModel(property.components)
    val facet = nlModel.facet
    val resolver = nlModel.configuration.resourceResolver
    return FontEnumSupport(facet, resolver)
  }

  private fun provideEnumSupportFromAttributeDefinition(
    definition: AttributeDefinition
  ): EnumSupport? {
    if (definition.values.isEmpty()) return null
    val valuesAsList = definition.values.map { EnumValue.item(it) }
    return EnumSupport.simple(valuesAsList)
  }
}<|MERGE_RESOLUTION|>--- conflicted
+++ resolved
@@ -109,11 +109,7 @@
 
   private fun provideEnumSupportFromViewHandler(
     name: String,
-<<<<<<< HEAD
-    components: List<NlComponent>
-=======
     components: List<NlComponent>,
->>>>>>> 0d09370c
   ): EnumSupport? {
     val isLayoutProperty = name.startsWith(ATTR_LAYOUT_RESOURCE_PREFIX)
     val attrComponents = if (isLayoutProperty) getParentComponents(components) else components
