--- conflicted
+++ resolved
@@ -282,12 +282,7 @@
     private boolean myPopupIsVisible;
     private JComboBox myCombo;
 
-<<<<<<< HEAD
-    ComboUI(@NotNull JComboBox comboBox) {
-      super(comboBox);
-=======
     public ComboUI(@NotNull JComboBox comboBox) {
->>>>>>> 2660b5e5
       myCombo = comboBox;
     }
 
