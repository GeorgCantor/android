<?xml version="1.0" encoding="UTF-8"?>
<module type="JAVA_MODULE" version="4">
  <component name="NewModuleRootManager" inherit-compiler-output="true">
    <exclude-output />
    <content url="file://$MODULE_DIR$/testSrc">
      <sourceFolder url="file://$MODULE_DIR$/testSrc" isTestSource="true" />
    </content>
    <orderEntry type="inheritedJdk" />
    <orderEntry type="sourceFolder" forTests="false" />
    <orderEntry type="library" name="studio-sdk" level="project" />
    <orderEntry type="library" name="studio-plugin-com.intellij.java" level="project" />
    <orderEntry type="library" name="studio-plugin-org.jetbrains.kotlin" level="project" />
    <orderEntry type="library" scope="TEST" name="truth" level="project" />
    <orderEntry type="library" scope="TEST" name="mockito" level="project" />
    <orderEntry type="module" module-name="intellij.android.testFramework" scope="TEST" />
    <orderEntry type="module" module-name="android.sdktools.testutils" scope="TEST" />
    <orderEntry type="module" module-name="intellij.android.app-quality-insights.api" scope="TEST" />
    <orderEntry type="module" module-name="intellij.android.app-quality-insights.ui" scope="TEST" />
    <orderEntry type="module" module-name="intellij.android.common" scope="TEST" />
    <orderEntry type="module" module-name="intellij.android.adt.ui" scope="TEST" />
    <orderEntry type="module" module-name="intellij.android.adt.testutils" scope="TEST" />
    <orderEntry type="module" module-name="intellij.android.artwork" scope="TEST" />
    <orderEntry type="library" scope="TEST" name="studio-analytics-proto" level="project" />
    <orderEntry type="module" module-name="intellij.android.adt.ui.model" scope="TEST" />
    <orderEntry type="module" module-name="android.sdktools.flags" scope="TEST" />
    <orderEntry type="library" scope="TEST" name="jetbrains.kotlinx.coroutines.test" level="project" />
    <orderEntry type="library" scope="TEST" name="kotlin-test" level="project" />
    <orderEntry type="module" module-name="intellij.android.projectSystem" scope="TEST" />
<<<<<<< HEAD
=======
    <orderEntry type="module" module-name="intellij.android.ml-api" scope="TEST" />
>>>>>>> 0d09370c
  </component>
</module><|MERGE_RESOLUTION|>--- conflicted
+++ resolved
@@ -8,12 +8,11 @@
     <orderEntry type="inheritedJdk" />
     <orderEntry type="sourceFolder" forTests="false" />
     <orderEntry type="library" name="studio-sdk" level="project" />
-    <orderEntry type="library" name="studio-plugin-com.intellij.java" level="project" />
-    <orderEntry type="library" name="studio-plugin-org.jetbrains.kotlin" level="project" />
+    <orderEntry type="library" name="studio-plugin-Kotlin" level="project" />
     <orderEntry type="library" scope="TEST" name="truth" level="project" />
     <orderEntry type="library" scope="TEST" name="mockito" level="project" />
     <orderEntry type="module" module-name="intellij.android.testFramework" scope="TEST" />
-    <orderEntry type="module" module-name="android.sdktools.testutils" scope="TEST" />
+    <orderEntry type="library" name="studio-platform" level="project" />
     <orderEntry type="module" module-name="intellij.android.app-quality-insights.api" scope="TEST" />
     <orderEntry type="module" module-name="intellij.android.app-quality-insights.ui" scope="TEST" />
     <orderEntry type="module" module-name="intellij.android.common" scope="TEST" />
@@ -22,13 +21,9 @@
     <orderEntry type="module" module-name="intellij.android.artwork" scope="TEST" />
     <orderEntry type="library" scope="TEST" name="studio-analytics-proto" level="project" />
     <orderEntry type="module" module-name="intellij.android.adt.ui.model" scope="TEST" />
-    <orderEntry type="module" module-name="android.sdktools.flags" scope="TEST" />
+    <orderEntry type="library" name="studio-platform" level="project" />
     <orderEntry type="library" scope="TEST" name="jetbrains.kotlinx.coroutines.test" level="project" />
     <orderEntry type="library" scope="TEST" name="kotlin-test" level="project" />
     <orderEntry type="module" module-name="intellij.android.projectSystem" scope="TEST" />
-<<<<<<< HEAD
-=======
-    <orderEntry type="module" module-name="intellij.android.ml-api" scope="TEST" />
->>>>>>> 0d09370c
   </component>
 </module>