--- conflicted
+++ resolved
@@ -43,12 +43,7 @@
 public class GradleBuildFile extends GradleScriptFile {
   @Nullable private GradlePropertiesFile myPropertiesFile;
   @Nullable private GradleBuildFile myParentModuleBuildFile;
-<<<<<<< HEAD
   @NotNull private final Set<GradleBuildFile> myChildModuleBuildFiles = new HashSet<>();
-  @NotNull private final Set<GradleVersionCatalogFile> myVersionCatalogFiles = new HashSet<>();
-=======
-  @NotNull private final Set<GradleBuildFile> myChildModuleBuildFiles = Sets.newHashSet();
->>>>>>> de127946
 
   public GradleBuildFile(@NotNull VirtualFile file,
                          @NotNull Project project,
