--- conflicted
+++ resolved
@@ -20,13 +20,7 @@
 import com.android.tools.idea.gradle.util.BuildMode;
 import com.android.tools.idea.testing.AndroidGradleTestCase;
 import com.google.common.collect.ImmutableList;
-<<<<<<< HEAD
-import com.intellij.openapi.util.Ref;
 import java.io.File;
-import java.util.concurrent.CountDownLatch;
-=======
-import java.io.File;
->>>>>>> b5f40ffd
 
 /**
  * Tests for making sure that {@link org.gradle.tooling.BuildAction} is run when passed to {@link GradleBuildInvoker}.
@@ -35,32 +29,6 @@
   public void testBuildWithBuildAction() throws Exception {
     loadSimpleApplication();
 
-<<<<<<< HEAD
-    Ref<String> model = new Ref<>("");
-    CountDownLatch latch = new CountDownLatch(1);
-
-    GradleBuildInvokerImpl invoker = (GradleBuildInvokerImpl)GradleBuildInvoker.getInstance(getProject());
-    invoker.add(result -> {
-      Object resultModel = result.getModel();
-      if (resultModel instanceof String) {
-        model.set((String)resultModel);
-      }
-      latch.countDown();
-    });
-    injectBuildOutputDumpingBuildViewManager(getProject(), getProject());
-    invoker.executeTasks(
-      new GradleBuildInvoker.Request.Builder(
-        getProject(),
-        new File(getProject().getBasePath()),
-        ImmutableList.of("assembleDebug")
-      )
-        .setMode(BuildMode.ASSEMBLE)
-        .build(),
-      new TestBuildAction()
-    );
-
-    latch.await();
-=======
     GradleBuildInvokerImpl invoker = (GradleBuildInvokerImpl)GradleBuildInvoker.getInstance(getProject());
     injectBuildOutputDumpingBuildViewManager(getProject(), getProject());
     Object model = invoker
@@ -74,7 +42,6 @@
           .build(),
         new TestBuildAction()
       ).get().getModel();
->>>>>>> b5f40ffd
 
     assertEquals("test", model);
   }
