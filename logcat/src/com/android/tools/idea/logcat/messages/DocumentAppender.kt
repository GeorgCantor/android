/*
 * Copyright (C) 2021 The Android Open Source Project
 *
 * Licensed under the Apache License, Version 2.0 (the "License");
 * you may not use this file except in compliance with the License.
 * You may obtain a copy of the License at
 *
 *      http://www.apache.org/licenses/LICENSE-2.0
 *
 * Unless required by applicable law or agreed to in writing, software
 * distributed under the License is distributed on an "AS IS" BASIS,
 * WITHOUT WARRANTIES OR CONDITIONS OF ANY KIND, either express or implied.
 * See the License for the specific language governing permissions and
 * limitations under the License.
 */
package com.android.tools.idea.logcat.messages

import com.android.annotations.concurrency.UiThread
import com.android.tools.idea.logcat.message.LogcatMessage
import com.android.tools.idea.logcat.util.LOGGER
import com.intellij.openapi.diagnostic.debug
import com.intellij.openapi.editor.RangeMarker
import com.intellij.openapi.editor.ex.DocumentEx
import com.intellij.openapi.editor.impl.DocumentMarkupModel
import com.intellij.openapi.editor.markup.HighlighterLayer
import com.intellij.openapi.editor.markup.HighlighterTargetArea
import com.intellij.openapi.project.Project
import com.intellij.openapi.util.Key
import kotlin.math.max
import org.jetbrains.annotations.VisibleForTesting

internal val LOGCAT_MESSAGE_KEY = Key.create<LogcatMessage>("LogcatMessage")

internal class DocumentAppender(
  project: Project,
  private val document: DocumentEx,
<<<<<<< HEAD
  private var maxDocumentSize: Int
=======
  private var maxDocumentSize: Int,
>>>>>>> 0d09370c
) {
  private val markupModel = DocumentMarkupModel.forDocument(document, project, true)

  /**
   * RangeMarker's are kept in the Document as weak reference (see IntervalTreeImpl#createGetter) so
   * we need to keep them alive as long as they are valid.
   */
  @VisibleForTesting internal val ranges = ArrayDeque<RangeMarker>()

  fun reset() {
    ranges.clear()
  }

  @UiThread
  fun appendToDocument(buffer: TextAccumulator) {
    LOGGER.debug { "Appending ${buffer.text.length} bytes to document" }
    val text = buffer.text
    if (text.length >= maxDocumentSize) {
      document.setText("")
      document.insertString(
        document.textLength,
<<<<<<< HEAD
        text.substring(text.lastIndexOf('\n', text.length - maxDocumentSize) + 1)
=======
        text.substring(text.lastIndexOf('\n', text.length - maxDocumentSize) + 1),
>>>>>>> 0d09370c
      )
    } else {
      document.insertString(document.textLength, text)
      trimToSize()
    }

    LOGGER.debug {
      "Document text.length: ${document.text.length} immutableCharSequence.length: ${document.immutableCharSequence.length}"
    }

    // Document has a cyclic buffer, so we need to get document.textLength again after inserting
    // text.
    val offset = document.textLength - text.length
    for (range in buffer.textAttributesRanges) {
      range.applyRange(offset) { start, end, textAttributes ->
        markupModel.addRangeHighlighter(
          start,
          end,
          HighlighterLayer.SYNTAX,
          textAttributes,
<<<<<<< HEAD
          HighlighterTargetArea.EXACT_RANGE
=======
          HighlighterTargetArea.EXACT_RANGE,
>>>>>>> 0d09370c
        )
      }
    }
    for (range in buffer.textAttributesKeyRanges) {
      range.applyRange(offset) { start, end, textAttributesKey ->
        markupModel.addRangeHighlighter(
          textAttributesKey,
          start,
          end,
          HighlighterLayer.SYNTAX,
<<<<<<< HEAD
          HighlighterTargetArea.EXACT_RANGE
=======
          HighlighterTargetArea.EXACT_RANGE,
>>>>>>> 0d09370c
        )
      }
    }

    for (range in buffer.messageRanges) {
      range.applyRange(offset) { start, end, message ->
        ranges.add(
          document.createRangeMarker(start, end).apply { putUserData(LOGCAT_MESSAGE_KEY, message) }
        )
      }
    }

    while (!ranges.isEmpty() && !ranges.first().isReallyValid()) {
      ranges.removeFirst()
    }
  }

  fun setMaxDocumentSize(size: Int) {
    maxDocumentSize = size
    trimToSize()
  }

  /** Trim the document to size at a line boundary (Based on Document.trimToSize). */
  private fun trimToSize() {
    if (document.textLength > maxDocumentSize) {
      val offset = document.textLength - maxDocumentSize
      document.deleteString(0, document.immutableCharSequence.lastIndexOf('\n', offset) + 1)
    }
  }
}

// There seems to be a bug where a range that is exactly the same as a portion that's deleted
// remains valid but has a 0 size
private fun RangeMarker.isReallyValid() = isValid && startOffset < endOffset

private fun <T> TextAccumulator.Range<T>.applyRange(
  offset: Int,
<<<<<<< HEAD
  apply: (start: Int, end: Int, data: T) -> Unit
=======
  apply: (start: Int, end: Int, data: T) -> Unit,
>>>>>>> 0d09370c
) {
  val rangeEnd = offset + end
  if (rangeEnd <= 0) {
    return
  }
  val rangeStart = max(offset + start, 0)
  apply(rangeStart, rangeEnd, data)
}<|MERGE_RESOLUTION|>--- conflicted
+++ resolved
@@ -26,19 +26,15 @@
 import com.intellij.openapi.editor.markup.HighlighterTargetArea
 import com.intellij.openapi.project.Project
 import com.intellij.openapi.util.Key
+import org.jetbrains.annotations.VisibleForTesting
 import kotlin.math.max
-import org.jetbrains.annotations.VisibleForTesting
 
 internal val LOGCAT_MESSAGE_KEY = Key.create<LogcatMessage>("LogcatMessage")
 
 internal class DocumentAppender(
   project: Project,
   private val document: DocumentEx,
-<<<<<<< HEAD
-  private var maxDocumentSize: Int
-=======
   private var maxDocumentSize: Int,
->>>>>>> 0d09370c
 ) {
   private val markupModel = DocumentMarkupModel.forDocument(document, project, true)
 
@@ -60,11 +56,7 @@
       document.setText("")
       document.insertString(
         document.textLength,
-<<<<<<< HEAD
-        text.substring(text.lastIndexOf('\n', text.length - maxDocumentSize) + 1)
-=======
         text.substring(text.lastIndexOf('\n', text.length - maxDocumentSize) + 1),
->>>>>>> 0d09370c
       )
     } else {
       document.insertString(document.textLength, text)
@@ -85,11 +77,7 @@
           end,
           HighlighterLayer.SYNTAX,
           textAttributes,
-<<<<<<< HEAD
-          HighlighterTargetArea.EXACT_RANGE
-=======
           HighlighterTargetArea.EXACT_RANGE,
->>>>>>> 0d09370c
         )
       }
     }
@@ -100,11 +88,7 @@
           start,
           end,
           HighlighterLayer.SYNTAX,
-<<<<<<< HEAD
-          HighlighterTargetArea.EXACT_RANGE
-=======
           HighlighterTargetArea.EXACT_RANGE,
->>>>>>> 0d09370c
         )
       }
     }
@@ -142,11 +126,7 @@
 
 private fun <T> TextAccumulator.Range<T>.applyRange(
   offset: Int,
-<<<<<<< HEAD
-  apply: (start: Int, end: Int, data: T) -> Unit
-=======
   apply: (start: Int, end: Int, data: T) -> Unit,
->>>>>>> 0d09370c
 ) {
   val rangeEnd = offset + end
   if (rangeEnd <= 0) {
