/*
 * Copyright (C) 2020 The Android Open Source Project
 *
 * Licensed under the Apache License, Version 2.0 (the "License");
 * you may not use this file except in compliance with the License.
 * You may obtain a copy of the License at
 *
 *      http://www.apache.org/licenses/LICENSE-2.0
 *
 * Unless required by applicable law or agreed to in writing, software
 * distributed under the License is distributed on an "AS IS" BASIS,
 * WITHOUT WARRANTIES OR CONDITIONS OF ANY KIND, either express or implied.
 * See the License for the specific language governing permissions and
 * limitations under the License.
 */
package com.android.tools.compose.intentions

import com.android.tools.compose.ComposeBundle
import com.intellij.codeInsight.intention.IntentionAction
import com.intellij.openapi.editor.Editor
import com.intellij.openapi.project.Project
import com.intellij.psi.PsiFile
import com.intellij.psi.util.PsiTreeUtil
import com.intellij.psi.util.parentOfType
import org.jetbrains.kotlin.idea.base.psi.kotlinFqName
import org.jetbrains.kotlin.idea.references.mainReference
import org.jetbrains.kotlin.psi.KtBlockExpression
import org.jetbrains.kotlin.psi.KtCallExpression
import org.jetbrains.kotlin.psi.KtFile
import org.jetbrains.kotlin.psi.KtNameReferenceExpression
import org.jetbrains.kotlin.psi.KtNamedFunction

/** Removes wrappers like Row, Column and Box around widgets. */
class ComposeUnwrapAction : IntentionAction {
  private val WRAPPERS_FQ_NAMES =
    setOf(
      "androidx.compose.foundation.layout.Box",
      "androidx.compose.foundation.layout.Row",
      "androidx.compose.foundation.layout.Column"
    )

  override fun startInWriteAction() = true

  override fun getText() = ComposeBundle.message("remove.wrapper")

  override fun getFamilyName() = ComposeBundle.message("remove.wrapper")

  override fun isAvailable(project: Project, editor: Editor?, file: PsiFile?): Boolean {
    return when {
      file == null || editor == null -> false
      !file.isWritable || file !is KtFile -> false
      else -> isCaretAtWrapper(editor, file)
    }
  }

  private fun isCaretAtWrapper(editor: Editor, file: PsiFile): Boolean {
<<<<<<< HEAD
    val elementAtCaret = file.findElementAt(editor.caretModel.offset)?.parentOfType<KtNameReferenceExpression>() ?: return false
    val name = elementAtCaret.mainReference.resolve()?.kotlinFqName?.asString() ?: return false
=======
    val elementAtCaret =
      file.findElementAt(editor.caretModel.offset)?.parentOfType<KtNameReferenceExpression>()
        ?: return false
    val name = (elementAtCaret.resolve() as? KtNamedFunction)?.fqName?.asString() ?: return false
>>>>>>> 574fcae1
    return WRAPPERS_FQ_NAMES.contains(name)
  }

  override fun invoke(project: Project, editor: Editor?, file: PsiFile?) {
    if (file == null || editor == null) return
    val wrapper =
      file.findElementAt(editor.caretModel.offset)?.parentOfType<KtNameReferenceExpression>()
        ?: return
    val outerBlock = wrapper.parent as? KtCallExpression ?: return
    val lambdaBlock =
      PsiTreeUtil.findChildOfType(outerBlock, KtBlockExpression::class.java, true) ?: return
    outerBlock.replace(lambdaBlock)
  }
}<|MERGE_RESOLUTION|>--- conflicted
+++ resolved
@@ -22,8 +22,7 @@
 import com.intellij.psi.PsiFile
 import com.intellij.psi.util.PsiTreeUtil
 import com.intellij.psi.util.parentOfType
-import org.jetbrains.kotlin.idea.base.psi.kotlinFqName
-import org.jetbrains.kotlin.idea.references.mainReference
+import org.jetbrains.kotlin.nj2k.postProcessing.resolve
 import org.jetbrains.kotlin.psi.KtBlockExpression
 import org.jetbrains.kotlin.psi.KtCallExpression
 import org.jetbrains.kotlin.psi.KtFile
@@ -54,15 +53,10 @@
   }
 
   private fun isCaretAtWrapper(editor: Editor, file: PsiFile): Boolean {
-<<<<<<< HEAD
-    val elementAtCaret = file.findElementAt(editor.caretModel.offset)?.parentOfType<KtNameReferenceExpression>() ?: return false
-    val name = elementAtCaret.mainReference.resolve()?.kotlinFqName?.asString() ?: return false
-=======
     val elementAtCaret =
       file.findElementAt(editor.caretModel.offset)?.parentOfType<KtNameReferenceExpression>()
         ?: return false
     val name = (elementAtCaret.resolve() as? KtNamedFunction)?.fqName?.asString() ?: return false
->>>>>>> 574fcae1
     return WRAPPERS_FQ_NAMES.contains(name)
   }
 
