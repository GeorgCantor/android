--- conflicted
+++ resolved
@@ -125,14 +125,6 @@
 
   @Override
   public void commit(@NotNull InteractionEvent event) {
-<<<<<<< HEAD
-    assert event instanceof MouseReleasedEvent : "The instance of event should be MouseReleasedEvent but it is " + event.getClass() +
-                                                 "; The SceneView is " + mySceneView +
-                                                 ", start (x, y) = " + myStartX + ", " + myStartY + ", start mask is " + myStartMask;
-
-    MouseEvent mouseEvent = ((MouseReleasedEvent)event).getEventObject();
-    end(mouseEvent.getX(), mouseEvent.getY(), mouseEvent.getModifiersEx());
-=======
     int x;
     int y;
     int modifiers;
@@ -153,7 +145,6 @@
     }
     resumeScanner();
     end(x, y, modifiers);
->>>>>>> cdc83e4e
   }
 
   /**
