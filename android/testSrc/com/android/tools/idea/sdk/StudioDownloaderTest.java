/*
 * Copyright (C) 2018 The Android Open Source Project
 *
 * Licensed under the Apache License, Version 2.0 (the "License");
 * you may not use this file except in compliance with the License.
 * You may obtain a copy of the License at
 *
 *      http://www.apache.org/licenses/LICENSE-2.0
 *
 * Unless required by applicable law or agreed to in writing, software
 * distributed under the License is distributed on an "AS IS" BASIS,
 * WITHOUT WARRANTIES OR CONDITIONS OF ANY KIND, either express or implied.
 * See the License for the specific language governing permissions and
 * limitations under the License.
 */
package com.android.tools.idea.sdk;

import static com.google.common.truth.Truth.assertThat;
import static org.junit.Assert.assertEquals;
import static org.junit.Assert.assertFalse;
import static org.junit.Assert.assertTrue;

import com.android.repository.io.FileOpUtils;
import com.android.repository.testframework.FakeProgressIndicator;
import com.android.repository.testframework.FakeSettingsController;
import com.android.testutils.file.DelegatingFileSystemProvider;
import com.android.testutils.file.InMemoryFileSystems;
import com.google.common.base.Joiner;
import com.google.common.base.Strings;
import com.intellij.openapi.progress.ProcessCanceledException;
import com.intellij.openapi.progress.ProgressIndicator;
import com.intellij.testFramework.ApplicationRule;
import com.sun.net.httpserver.Headers;
import com.sun.net.httpserver.HttpServer;
import java.io.BufferedInputStream;
import java.io.IOException;
import java.io.InputStream;
import java.net.InetSocketAddress;
import java.net.URL;
import java.nio.charset.StandardCharsets;
import java.nio.file.CopyOption;
import java.nio.file.FileSystem;
import java.nio.file.Files;
import java.nio.file.OpenOption;
import java.nio.file.Path;
import java.nio.file.StandardCopyOption;
import java.nio.file.StandardOpenOption;
import java.util.ArrayList;
import java.util.Arrays;
import java.util.List;
import java.util.concurrent.atomic.AtomicInteger;
import java.util.regex.Matcher;
import java.util.regex.Pattern;
import org.jetbrains.annotations.NotNull;
import org.junit.After;
import org.junit.Before;
import org.junit.Rule;
import org.junit.Test;

public class StudioDownloaderTest {
  private static final String LOCALHOST = "127.0.0.1";
  private static final String EXPECTED_NO_CACHE_HEADERS = "Pragma: no-cache\nCache-control: no-cache\n";
  private static final String EXPECTED_HEADERS_IF_CACHING_ALLOWED = ""; // none

  @Rule
  public ApplicationRule rule = new ApplicationRule();

  private HttpServer myServer;
  private String myUrl;

  @Before
  public void setUp() throws Exception {
    myServer = HttpServer.create();
    myServer.bind(new InetSocketAddress(LOCALHOST, 0), 1);
    myServer.start();
    myUrl = "http://" + LOCALHOST + ":" + myServer.getAddress().getPort() + "/myfile";
  }

  @After
  public void tearDown() throws Exception {
    myServer.stop(0);
  }

  private void createServerContextThatMirrorsRequestHeaders() {
    myServer.createContext("/", ex -> {
      StringBuilder response = new StringBuilder(64);
      Headers headers = ex.getRequestHeaders();
      List<String> pragmaHeader = headers.get("Pragma");
      if (pragmaHeader != null) {
        response.append("Pragma: ");
        response.append(Joiner.on(';').join(pragmaHeader));
        response.append("\n");
      }
      List<String> cacheControlHeader = headers.get("Cache-control");
      if (cacheControlHeader != null) {
        response.append("Cache-control: ");
        response.append(Joiner.on(';').join(cacheControlHeader));
        response.append("\n");
      }
      byte[] responseBody = response.toString().getBytes(StandardCharsets.UTF_8);
      ex.sendResponseHeaders(200, responseBody.length);
      ex.getResponseBody().write(responseBody);
      ex.close();
    });
  }

  private void createServerContextThatReturnsCustomContent(String content) {
    myServer.createContext("/myfile", ex -> {
      StringBuilder response = new StringBuilder(content.length());
      Headers headers = ex.getRequestHeaders();
      List<String> rangeHeader = headers.get("Range");
      String contentToReturn = content;
      int httpResponseCode = 200;
      if (rangeHeader != null) {
        Pattern rangeHeaderPattern = Pattern.compile("bytes=(\\d+)-(\\d*)");
        Matcher matcher = rangeHeaderPattern.matcher(rangeHeader.get(0));
        if (matcher.matches()) {
          int fromByte = Integer.parseInt(matcher.group(1));
          int toByte = 0;
          if (!Strings.isNullOrEmpty(matcher.group(2))) {
            toByte = Integer.parseInt(matcher.group(2));
            contentToReturn = content.substring(fromByte, toByte);
          }
          else {
            contentToReturn = content.substring(fromByte);
          }
          httpResponseCode = 206;
          Headers responseHeaders = ex.getResponseHeaders();
          responseHeaders.add("Content-Range", String.format("bytes $1%s-$2%s/$3%s", fromByte,
                                                             (toByte == 0) ? "" : toByte,
                                                             content.length()));
        }
      }

      response.append(contentToReturn);
      byte[] responseBody = response.toString().getBytes(StandardCharsets.UTF_8);
      ex.sendResponseHeaders(httpResponseCode, responseBody.length);
      ex.getResponseBody().write(responseBody);
      ex.close();
    });
  }

  @Test
  public void testHttpNoCacheHeaders() throws Exception {
    createServerContextThatMirrorsRequestHeaders();
    FileSystem fs = InMemoryFileSystems.createInMemoryFileSystem();

    Path downloadResult = FileOpUtils.getNewTempDir("studio_downloader_test", fs).resolve("download.txt");

    FakeSettingsController settingsController = new FakeSettingsController(true);
    StudioDownloader downloader = new StudioDownloader(settingsController);
    String headers;

    downloader.downloadFully(new URL(myUrl), downloadResult, null, new FakeProgressIndicator());
<<<<<<< HEAD
    headers = new String(Files.readAllBytes(downloadResult), StandardCharsets.UTF_8);
    assertEquals(EXPECTED_NO_CACHE_HEADERS, headers);

    downloader.downloadFullyWithCaching(new URL(myUrl), downloadResult, null, new FakeProgressIndicator());
    headers = new String(Files.readAllBytes(downloadResult), StandardCharsets.UTF_8);
=======
    headers = new String(Files.readAllBytes(downloadResult));
    assertEquals(EXPECTED_NO_CACHE_HEADERS, headers);

    downloader.downloadFullyWithCaching(new URL(myUrl), downloadResult, null, new FakeProgressIndicator());
    headers = new String(Files.readAllBytes(downloadResult));
>>>>>>> b5f40ffd
    assertEquals(EXPECTED_HEADERS_IF_CACHING_ALLOWED, headers);
  }

  @Test
  public void testResumableDownloads() throws Exception {
    FileSystem fs = InMemoryFileSystems.createInMemoryFileSystem();
    // Create some sizeable custom content to download.
    int howMany = (1 << 20);
    String stuff = "A quick brown brown fox jumps over the lazy dog.";
    StringBuilder contentBuffer = new StringBuilder(howMany * stuff.length());
    for (int i = 0; i < howMany; ++i) {
      contentBuffer.append(stuff);
    }
    createServerContextThatReturnsCustomContent(contentBuffer.toString());

    Path downloadResult = FileOpUtils.getNewTempDir("testResumableDownloads", fs).resolve("studio_partial_downloads_test.txt");

    FakeSettingsController settingsController = new FakeSettingsController(true);
    StudioDownloader downloader = new StudioDownloader(settingsController);
    Path intermediatesLocation = FileOpUtils.getNewTempDir("intermediates", fs);
    downloader.setDownloadIntermediatesLocation(intermediatesLocation);

    int CANCELLATIONS_COUNT = 10;
    AtomicInteger currentCancellationsCount = new AtomicInteger(0);
    Path interimDownload = intermediatesLocation.resolve(downloadResult.getFileName().toString()
                                                           + StudioDownloader.DOWNLOAD_SUFFIX_FN);
    for (int i = 0; i < CANCELLATIONS_COUNT; ++i) {
      try {
        FakeProgressIndicator interruptingProgressIndicator = new FakeProgressIndicator() {
          @Override
          public void setFraction(double fraction) {
            super.setFraction(fraction);
            if (fraction * CANCELLATIONS_COUNT >= currentCancellationsCount.get()) {
              currentCancellationsCount.incrementAndGet();
              cancel();
            }
          }
        };
        downloader.downloadFullyWithCaching(new URL(myUrl), downloadResult, null, interruptingProgressIndicator);
      }
      catch (ProcessCanceledException e) {
        // ignore
      }
      assertFalse(Files.exists(downloadResult));
      assertTrue(Files.exists(interimDownload));
    }
    // Now complete it without cancellations.
    downloader.downloadFullyWithCaching(new URL(myUrl), downloadResult, null, new FakeProgressIndicator());
    assertTrue(Files.exists(downloadResult));
    assertFalse(Files.exists(interimDownload));

<<<<<<< HEAD
    String downloadedContent = new String(Files.readAllBytes(downloadResult), StandardCharsets.UTF_8);
=======
    String downloadedContent = new String(Files.readAllBytes(downloadResult));
>>>>>>> b5f40ffd
    assertEquals(contentBuffer.toString(), downloadedContent);
  }

  @Test
  public void testForceHttpUrlPreparation() throws Exception {
    FakeSettingsController settingsController = new FakeSettingsController(true);
    StudioDownloader downloader = new StudioDownloader(settingsController);

    final String TEST_URL_BASE = "studio-downloader-test.name:8080/some/path";
    assertEquals("http://" + TEST_URL_BASE, downloader.prepareUrl(new URL("https://" + TEST_URL_BASE)));
    assertEquals("http://" + TEST_URL_BASE, downloader.prepareUrl(new URL("http://" + TEST_URL_BASE)));

    settingsController.setForceHttp(false);
    assertEquals("https://" + TEST_URL_BASE, downloader.prepareUrl(new URL("https://" + TEST_URL_BASE)));
    assertEquals("http://" + TEST_URL_BASE, downloader.prepareUrl(new URL("http://" + TEST_URL_BASE)));
  }

  @Test
  public void testDownloadProgressIndicator() {
    FakeProgressIndicator parentProgress = new FakeProgressIndicator();

    {
      ProgressIndicator progressIndicator = new StudioDownloader.DownloadProgressIndicator(parentProgress, "foo", 0,
                                                                                           1234);
      assertTrue(progressIndicator.isIndeterminate());
      progressIndicator.setFraction(0.5);
      assertTrue(progressIndicator.isIndeterminate());
    }

    {
      ProgressIndicator progressIndicator = new StudioDownloader.DownloadProgressIndicator(parentProgress, "foo",
                                                                                           -1, 0);
      assertTrue(progressIndicator.isIndeterminate());
      progressIndicator.setFraction(0.5);
      assertTrue(progressIndicator.isIndeterminate());
    }

    {
      ProgressIndicator progressIndicator = new StudioDownloader.DownloadProgressIndicator(parentProgress, "foo",
                                                                                           1234, 0);
      assertFalse(progressIndicator.isIndeterminate());
      progressIndicator.setFraction(0.5);
      assertFalse(progressIndicator.isIndeterminate());
      assertEquals(0.5, progressIndicator.getFraction(), 0.0001);
    }

    {
      ProgressIndicator progressIndicator = new StudioDownloader.DownloadProgressIndicator(parentProgress, "foo",
                                                                                           1000, 200);
      assertFalse(progressIndicator.isIndeterminate());
      progressIndicator.setFraction(0.5);
      assertFalse(progressIndicator.isIndeterminate());
      // Progress has to be adjusted taking into account the non-zero startOffset
      assertEquals(0.6, progressIndicator.getFraction(), 0.0001); // 200 + 0.5*(1000-200)
<<<<<<< HEAD
=======
    }
  }

  @Test
  public void testTemporaryFiles() throws Exception {
    // jimfs doesn't support DELETE_ON_CLOSE or REPLACE_EXISTING
    FileSystem fs = new DelegatingFileSystemProvider(InMemoryFileSystems.createInMemoryFileSystem()) {
      @Override
      public InputStream newInputStream(Path path, OpenOption... options) throws IOException {
        List<OpenOption> optionsList = new ArrayList<>(Arrays.asList(options));
        boolean shouldDelete = optionsList.remove(StandardOpenOption.DELETE_ON_CLOSE);
        InputStream in = super.newInputStream(path, optionsList.toArray(new OpenOption[0]));
        return new InputStream() {
          @Override
          public int read() throws IOException {
            return in.read();
          }

          @Override
          public void close() throws IOException {
            super.close();
            if (shouldDelete) {
              Files.delete(path);
            }
          }
        };
      }

      @Override
      public void move(@NotNull Path source,
                       @NotNull Path target,
                       @NotNull CopyOption... options) throws IOException {
        if (Arrays.asList(options).contains(StandardCopyOption.REPLACE_EXISTING)) {
          Files.delete(target);
        }
        super.move(source, target, options);
      }
    }.getFileSystem();
    Path tmpPath = Files.createDirectory(InMemoryFileSystems.getSomeRoot(fs).resolve("tmp"));
    createServerContextThatReturnsCustomContent("blah");
    StudioDownloader downloader = new StudioDownloader(new FakeSettingsController(false));
    downloader.setDownloadIntermediatesLocation(tmpPath);
    byte[] bytes = new byte[10];
    // call downloadAndStream a bunch of times and verify it works
    for (int i = 0; i < 105; i++) {
      try (BufferedInputStream is = new BufferedInputStream(downloader.downloadAndStream(new URL(myUrl), new FakeProgressIndicator()))) {
        assertEquals(4, is.read(bytes));
        assertEquals("blah", new String(bytes).trim());
      }
    }

    // Verify that we haven't left any temporary files or directories around.
    assertThat(InMemoryFileSystems.getExistingFiles(fs)).isEmpty();
    assertThat(InMemoryFileSystems.getExistingFolders(fs)).containsExactly(tmpPath.toString(),
                                                                           InMemoryFileSystems.getDefaultWorkingDirectory());
  }

  @Test
  public void testTemporaryFilesWithSymlink() throws Exception {
    FileSystem fs = InMemoryFileSystems.createInMemoryFileSystem();
    Path realTmpPath = Files.createDirectory(InMemoryFileSystems.getSomeRoot(fs).resolve("realTmp"));
    Path tmpPath = Files.createSymbolicLink(InMemoryFileSystems.getSomeRoot(fs).resolve("tmp"), realTmpPath);
    createServerContextThatReturnsCustomContent("blah");
    StudioDownloader downloader = new StudioDownloader(new FakeSettingsController(false));
    downloader.setDownloadIntermediatesLocation(tmpPath);
    byte[] bytes = new byte[10];
    try (BufferedInputStream is = new BufferedInputStream(
      downloader.downloadAndStreamWithOptions(new URL(myUrl), new FakeProgressIndicator()))) {
      assertEquals(4, is.read(bytes));
      assertEquals("blah", new String(bytes).trim());
    }
  }

  @Test
  public void testTemporaryFilesWithNonexistentPath() throws Exception {
    FileSystem fs = InMemoryFileSystems.createInMemoryFileSystem();
    Path tmpPath = InMemoryFileSystems.getSomeRoot(fs).resolve("tmp");
    createServerContextThatReturnsCustomContent("blah");
    StudioDownloader downloader = new StudioDownloader(new FakeSettingsController(false));
    downloader.setDownloadIntermediatesLocation(tmpPath);
    byte[] bytes = new byte[10];
    try (BufferedInputStream is = new BufferedInputStream(
      downloader.downloadAndStreamWithOptions(new URL(myUrl), new FakeProgressIndicator()))) {
      assertEquals(4, is.read(bytes));
      assertEquals("blah", new String(bytes).trim());
>>>>>>> b5f40ffd
    }
  }

  @Test
  public void testTemporaryFiles() throws Exception {
    // jimfs doesn't support DELETE_ON_CLOSE or REPLACE_EXISTING
    FileSystem fs = new DelegatingFileSystemProvider(InMemoryFileSystems.createInMemoryFileSystem()) {
      @Override
      public InputStream newInputStream(Path path, OpenOption... options) throws IOException {
        List<OpenOption> optionsList = new ArrayList<>(Arrays.asList(options));
        boolean shouldDelete = optionsList.remove(StandardOpenOption.DELETE_ON_CLOSE);
        InputStream in = super.newInputStream(path, optionsList.toArray(new OpenOption[0]));
        return new InputStream() {
          @Override
          public int read() throws IOException {
            return in.read();
          }

          @Override
          public void close() throws IOException {
            super.close();
            if (shouldDelete) {
              Files.delete(path);
            }
          }
        };
      }

      @Override
      public void move(@NotNull Path source,
                       @NotNull Path target,
                       @NotNull CopyOption... options) throws IOException {
        if (Arrays.asList(options).contains(StandardCopyOption.REPLACE_EXISTING)) {
          Files.delete(target);
        }
        super.move(source, target, options);
      }
    }.getFileSystem();
    Path tmpPath = Files.createDirectory(InMemoryFileSystems.getSomeRoot(fs).resolve("tmp"));
    createServerContextThatReturnsCustomContent("blah");
    StudioDownloader downloader = new StudioDownloader(new FakeSettingsController(false));
    downloader.setDownloadIntermediatesLocation(tmpPath);
    byte[] bytes = new byte[10];
    // call downloadAndStream a bunch of times and verify it works
    for (int i = 0; i < 105; i++) {
      try (BufferedInputStream is = new BufferedInputStream(downloader.downloadAndStream(new URL(myUrl), new FakeProgressIndicator()))) {
        assertEquals(4, is.read(bytes));
        assertEquals("blah", new String(bytes, StandardCharsets.UTF_8).trim());
      }
    }

    // Verify that we haven't left any temporary files or directories around.
    assertThat(InMemoryFileSystems.getExistingFiles(fs)).isEmpty();
    assertThat(InMemoryFileSystems.getExistingFolders(fs)).containsExactly(tmpPath.toString(),
                                                                           InMemoryFileSystems.getDefaultWorkingDirectory());
  }
}<|MERGE_RESOLUTION|>--- conflicted
+++ resolved
@@ -152,19 +152,11 @@
     String headers;
 
     downloader.downloadFully(new URL(myUrl), downloadResult, null, new FakeProgressIndicator());
-<<<<<<< HEAD
-    headers = new String(Files.readAllBytes(downloadResult), StandardCharsets.UTF_8);
-    assertEquals(EXPECTED_NO_CACHE_HEADERS, headers);
-
-    downloader.downloadFullyWithCaching(new URL(myUrl), downloadResult, null, new FakeProgressIndicator());
-    headers = new String(Files.readAllBytes(downloadResult), StandardCharsets.UTF_8);
-=======
     headers = new String(Files.readAllBytes(downloadResult));
     assertEquals(EXPECTED_NO_CACHE_HEADERS, headers);
 
     downloader.downloadFullyWithCaching(new URL(myUrl), downloadResult, null, new FakeProgressIndicator());
     headers = new String(Files.readAllBytes(downloadResult));
->>>>>>> b5f40ffd
     assertEquals(EXPECTED_HEADERS_IF_CACHING_ALLOWED, headers);
   }
 
@@ -216,11 +208,7 @@
     assertTrue(Files.exists(downloadResult));
     assertFalse(Files.exists(interimDownload));
 
-<<<<<<< HEAD
-    String downloadedContent = new String(Files.readAllBytes(downloadResult), StandardCharsets.UTF_8);
-=======
     String downloadedContent = new String(Files.readAllBytes(downloadResult));
->>>>>>> b5f40ffd
     assertEquals(contentBuffer.toString(), downloadedContent);
   }
 
@@ -275,8 +263,6 @@
       assertFalse(progressIndicator.isIndeterminate());
       // Progress has to be adjusted taking into account the non-zero startOffset
       assertEquals(0.6, progressIndicator.getFraction(), 0.0001); // 200 + 0.5*(1000-200)
-<<<<<<< HEAD
-=======
     }
   }
 
@@ -362,61 +348,6 @@
       downloader.downloadAndStreamWithOptions(new URL(myUrl), new FakeProgressIndicator()))) {
       assertEquals(4, is.read(bytes));
       assertEquals("blah", new String(bytes).trim());
->>>>>>> b5f40ffd
-    }
-  }
-
-  @Test
-  public void testTemporaryFiles() throws Exception {
-    // jimfs doesn't support DELETE_ON_CLOSE or REPLACE_EXISTING
-    FileSystem fs = new DelegatingFileSystemProvider(InMemoryFileSystems.createInMemoryFileSystem()) {
-      @Override
-      public InputStream newInputStream(Path path, OpenOption... options) throws IOException {
-        List<OpenOption> optionsList = new ArrayList<>(Arrays.asList(options));
-        boolean shouldDelete = optionsList.remove(StandardOpenOption.DELETE_ON_CLOSE);
-        InputStream in = super.newInputStream(path, optionsList.toArray(new OpenOption[0]));
-        return new InputStream() {
-          @Override
-          public int read() throws IOException {
-            return in.read();
-          }
-
-          @Override
-          public void close() throws IOException {
-            super.close();
-            if (shouldDelete) {
-              Files.delete(path);
-            }
-          }
-        };
-      }
-
-      @Override
-      public void move(@NotNull Path source,
-                       @NotNull Path target,
-                       @NotNull CopyOption... options) throws IOException {
-        if (Arrays.asList(options).contains(StandardCopyOption.REPLACE_EXISTING)) {
-          Files.delete(target);
-        }
-        super.move(source, target, options);
-      }
-    }.getFileSystem();
-    Path tmpPath = Files.createDirectory(InMemoryFileSystems.getSomeRoot(fs).resolve("tmp"));
-    createServerContextThatReturnsCustomContent("blah");
-    StudioDownloader downloader = new StudioDownloader(new FakeSettingsController(false));
-    downloader.setDownloadIntermediatesLocation(tmpPath);
-    byte[] bytes = new byte[10];
-    // call downloadAndStream a bunch of times and verify it works
-    for (int i = 0; i < 105; i++) {
-      try (BufferedInputStream is = new BufferedInputStream(downloader.downloadAndStream(new URL(myUrl), new FakeProgressIndicator()))) {
-        assertEquals(4, is.read(bytes));
-        assertEquals("blah", new String(bytes, StandardCharsets.UTF_8).trim());
-      }
-    }
-
-    // Verify that we haven't left any temporary files or directories around.
-    assertThat(InMemoryFileSystems.getExistingFiles(fs)).isEmpty();
-    assertThat(InMemoryFileSystems.getExistingFolders(fs)).containsExactly(tmpPath.toString(),
-                                                                           InMemoryFileSystems.getDefaultWorkingDirectory());
+    }
   }
 }