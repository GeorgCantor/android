/*
 * Copyright (C) 2016 The Android Open Source Project
 *
 * Licensed under the Apache License, Version 2.0 (the "License");
 * you may not use this file except in compliance with the License.
 * You may obtain a copy of the License at
 *
 *      http://www.apache.org/licenses/LICENSE-2.0
 *
 * Unless required by applicable law or agreed to in writing, software
 * distributed under the License is distributed on an "AS IS" BASIS,
 * WITHOUT WARRANTIES OR CONDITIONS OF ANY KIND, either express or implied.
 * See the License for the specific language governing permissions and
 * limitations under the License.
 */
package com.android.tools.idea.gradle.plugin;

import static com.android.tools.idea.gradle.dsl.api.dependencies.CommonConfigurationNames.CLASSPATH;
import static com.android.tools.idea.gradle.project.sync.hyperlink.SearchInBuildFilesHyperlink.searchInBuildFiles;
import static com.android.tools.idea.gradle.util.BuildFileProcessor.getCompositeBuildFolderPaths;
import static com.android.tools.idea.gradle.util.GradleUtil.isSupportedGradleVersion;
import static com.android.tools.idea.gradle.util.GradleWrapper.getDefaultPropertiesFilePath;
import static com.android.utils.FileUtils.toSystemDependentPath;
import static com.intellij.openapi.command.WriteCommandAction.runWriteCommandAction;
import static com.intellij.openapi.util.text.StringUtil.isEmpty;
import static com.intellij.openapi.util.text.StringUtil.isNotEmpty;
import static com.intellij.util.ThreeState.NO;
import static com.intellij.util.ThreeState.UNSURE;
import static com.intellij.util.ThreeState.YES;

import com.android.ide.common.repository.GradleVersion;
import com.android.tools.idea.gradle.dsl.api.GradleBuildModel;
import com.android.tools.idea.gradle.dsl.api.dependencies.ArtifactDependencyModel;
import com.android.tools.idea.gradle.dsl.api.dependencies.DependenciesModel;
import com.android.tools.idea.gradle.util.BuildFileProcessor;
import com.android.tools.idea.gradle.util.GradleWrapper;
import com.google.common.annotations.VisibleForTesting;
import com.intellij.openapi.application.ApplicationManager;
import com.intellij.openapi.components.ServiceManager;
import com.intellij.openapi.diagnostic.Logger;
import com.intellij.openapi.project.Project;
import com.intellij.openapi.ui.Messages;
import com.intellij.serviceContainer.NonInjectable;
import com.intellij.util.ThreeState;
import java.io.File;
import java.util.ArrayList;
import java.util.List;
import org.jetbrains.annotations.NotNull;
import org.jetbrains.annotations.Nullable;

public class AndroidPluginVersionUpdater {
  @NotNull private final Project myProject;
<<<<<<< HEAD
  @NotNull private final GradleSyncState mySyncState;
=======
>>>>>>> c50c8b87
  @NotNull private final TextSearch myTextSearch;

  @NotNull
  public static AndroidPluginVersionUpdater getInstance(@NotNull Project project) {
    return ServiceManager.getService(project, AndroidPluginVersionUpdater.class);
  }

  public AndroidPluginVersionUpdater(@NotNull Project project) {
<<<<<<< HEAD
    this(project, GradleSyncState.getInstance(project), new TextSearch(project));
=======
    this(project, new TextSearch(project));
>>>>>>> c50c8b87
  }

  @NonInjectable
  @VisibleForTesting
  @NonInjectable
  AndroidPluginVersionUpdater(@NotNull Project project,
<<<<<<< HEAD
                              @NotNull GradleSyncState syncState,
                              @NotNull TextSearch textSearch) {
    myProject = project;
    mySyncState = syncState;
=======
                              @NotNull TextSearch textSearch) {
    myProject = project;
>>>>>>> c50c8b87
    myTextSearch = textSearch;
  }

  /**
   * @param pluginVersion the Android Gradle plugin version to update to
   * @param gradleVersion the Gradle version to update to
   * @return whether or not the update of the Android Gradle plugin OR Gradle version was successful.
   */
  public boolean updatePluginVersion(@NotNull GradleVersion pluginVersion, @Nullable GradleVersion gradleVersion) {
    UpdateResult result = updatePluginVersion(pluginVersion, gradleVersion, null);
    return result.isPluginVersionUpdated() || result.isGradleVersionUpdated();
  }

  /**
   * Updates the plugin version and, optionally, the Gradle version used by the project.
   *
   * @param pluginVersion    the plugin version to update to.
   * @param gradleVersion    the version of Gradle to update to (optional.)
   * @param oldPluginVersion the version of plugin from which we update. Used because of b/130738995.
   * @return the result of the update operation.
   */
  public UpdateResult updatePluginVersion(
    @NotNull GradleVersion pluginVersion,
    @Nullable GradleVersion gradleVersion,
    @Nullable GradleVersion oldPluginVersion
  ) {
    UpdateResult result = new UpdateResult();
    runWriteCommandAction(myProject, "Update plugin version", null,
                          () -> updateAndroidPluginVersion(pluginVersion, gradleVersion, oldPluginVersion, result));

    // Update Gradle version only if plugin is successful updated, to avoid leaving the project
    // in a inconsistent state.
    if (result.isPluginVersionUpdated() && gradleVersion != null) {
      runWriteCommandAction(myProject, "Update Gradle wrapper version", null,
                            () -> updateGradleWrapperVersion(gradleVersion, result));
    }

    Throwable pluginVersionUpdateError = result.getPluginVersionUpdateError();
    Throwable gradleVersionUpdateError = result.getGradleVersionUpdateError();

    if (pluginVersionUpdateError != null) {
      String msg = String.format("Failed to update Android plugin to version '%1$s'", pluginVersion);
      logUpdateError(msg, pluginVersionUpdateError);
    }
    if (gradleVersionUpdateError != null) {
      String msg = String.format("Failed to update Gradle to version '%1$s'", gradleVersion);
      logUpdateError(msg, gradleVersionUpdateError);
    }

<<<<<<< HEAD
    handleUpdateResult(result);
    return result;
  }

  @VisibleForTesting
  void handleUpdateResult(@NotNull UpdateResult result) {
    Throwable versionUpdateError = result.getPluginVersionUpdateError();
    boolean gradleVersionFailed = false;
    if (versionUpdateError == null) {
      versionUpdateError = result.getGradleVersionUpdateError();
      gradleVersionFailed = versionUpdateError != null;
    }

    if (versionUpdateError != null) {
      String message = String.format("Failed to update %s version", gradleVersionFailed ? "Gradle" : "Android Gradle Plugin");
      mySyncState.syncFailed(message, versionUpdateError, null);
      if (!gradleVersionFailed) {
        myTextSearch.execute();
      }
    }
    else if (result.isPluginVersionUpdated() || result.isGradleVersionUpdated()) {
      // Update successful. Sync project.
      if (!mySyncState.lastSyncFailed()) {
        mySyncState.syncSucceeded();
      }

      GradleSyncInvoker.Request request = new GradleSyncInvoker.Request(TRIGGER_AGP_VERSION_UPDATED);
      request.cleanProject = true;
      getGradleSyncInvoker().requestProjectSync(myProject, request);
=======
    if (result.getPluginVersionUpdateError() != null) {
      myTextSearch.execute();
>>>>>>> c50c8b87
    }
    return result;
  }

  @NotNull
  protected GradleSyncInvoker getGradleSyncInvoker() {
    return GradleSyncInvoker.getInstance();
  }

  private static void logUpdateError(@NotNull String msg, @NotNull Throwable error) {
    String cause = error.getMessage();
    if (isNotEmpty(cause)) {
      msg += ": " + cause;
    }
    Logger.getInstance(AndroidPluginVersionUpdater.class).warn(msg);
  }

  @NotNull
  private static ThreeState isUpdatablePluginVersion(@NotNull GradleVersion pluginVersion, @NotNull ArtifactDependencyModel model) {
    String artifactId = model.name().forceString();
    String groupId = model.group().toString();
    if (!AndroidPluginInfo.isAndroidPlugin(artifactId, groupId)) {
      return UNSURE;
    }

    String versionValue = model.version().toString();
    return (isEmpty(versionValue) || pluginVersion.compareTo(versionValue) != 0) ? YES : NO;
  }

  /**
   * Updates android plugin version.
   *
   * @param pluginVersion    the plugin version to update to.
   * @param gradleVersion    the Gradle version that the project will use (or null if it will not change)
   * @param oldPluginVersion the version of plugin from which we update. Used because of b/130738995.
   * @param result           result of the update operation.
   */
  private void updateAndroidPluginVersion(
    @NotNull GradleVersion pluginVersion,
    @Nullable GradleVersion gradleVersion,
    @Nullable GradleVersion oldPluginVersion,
    @NotNull UpdateResult result) {
    List<GradleBuildModel> modelsToUpdate = new ArrayList<>();

    BuildFileProcessor.getInstance().processRecursively(myProject, buildModel -> {
      DependenciesModel dependencies = buildModel.buildscript().dependencies();
      for (ArtifactDependencyModel dependency : dependencies.artifacts(CLASSPATH)) {
        ThreeState shouldUpdate = isUpdatablePluginVersion(pluginVersion, dependency);
        if (shouldUpdate == YES) {
          dependency.version().getResultModel().setValue(pluginVersion.toString());
          // Add Google Maven repository to buildscript (b/69977310)
          if (oldPluginVersion == null || !oldPluginVersion.isAtLeast(3, 0, 0)) {
            if (gradleVersion != null) {
              buildModel.buildscript().repositories().addGoogleMavenRepository(gradleVersion);
            }
            else {
              // Gradle version will *not* change, use project version
              buildModel.buildscript().repositories().addGoogleMavenRepository(myProject);
            }
          }
          modelsToUpdate.add(buildModel);
        }
        else if (shouldUpdate == NO) {
          break;
        }
      }
      return true;
    });

    boolean updateModels = !modelsToUpdate.isEmpty();
    if (updateModels) {
      try {
        for (GradleBuildModel buildModel : modelsToUpdate) {
          buildModel.applyChanges();
        }
        result.pluginVersionUpdated();
      }
      catch (Throwable e) {
        result.setPluginVersionUpdateError(e);
      }
    }
    else {
      result.setPluginVersionUpdateError(new RuntimeException("Failed to find gradle build models to update."));
    }
  }

  /**
   * Updates Gradle version in wrapper.
   *
   * @param gradleVersion the gradle version to update to.
   * @param result        the result of the update operation.
   */
  private void updateGradleWrapperVersion(@NotNull GradleVersion gradleVersion, @NotNull UpdateResult result) {
    String basePath = myProject.getBasePath();
    if (basePath == null) {
      return;
    }
    List<File> projectRootFolders = new ArrayList<>();
    projectRootFolders.add(new File(toSystemDependentPath(basePath)));
    projectRootFolders.addAll(getCompositeBuildFolderPaths(myProject));
    for (File rootFolder : projectRootFolders) {
      if (rootFolder != null) {
        try {
          File wrapperPropertiesFilePath = getDefaultPropertiesFilePath(rootFolder);
          GradleWrapper gradleWrapper = GradleWrapper.get(wrapperPropertiesFilePath);
          String current = gradleWrapper.getGradleVersion();
          GradleVersion parsedCurrent = null;
          if (current != null) {
            parsedCurrent = GradleVersion.tryParse(current);
          }
          if (parsedCurrent != null && !isSupportedGradleVersion(parsedCurrent)) {
            gradleWrapper.updateDistributionUrl(gradleVersion.toString());
            result.gradleVersionUpdated();
          }
        }
        catch (Throwable e) {
          result.setGradleVersionUpdateError(e);
        }
      }
    }
  }

  public static class UpdateResult {
    @Nullable private Throwable myPluginVersionUpdateError;
    @Nullable private Throwable myGradleVersionUpdateError;

    private boolean myPluginVersionUpdated;
    private boolean myGradleVersionUpdated;

    @VisibleForTesting
    public UpdateResult() {
    }

    @Nullable
    public Throwable getPluginVersionUpdateError() {
      return myPluginVersionUpdateError;
    }

    void setPluginVersionUpdateError(@NotNull Throwable error) {
      myPluginVersionUpdateError = error;
    }

    @Nullable
    public Throwable getGradleVersionUpdateError() {
      return myGradleVersionUpdateError;
    }

    void setGradleVersionUpdateError(@NotNull Throwable error) {
      myGradleVersionUpdateError = error;
    }

    public boolean isPluginVersionUpdated() {
      return myPluginVersionUpdated;
    }

    void pluginVersionUpdated() {
      myPluginVersionUpdated = true;
    }

    public boolean isGradleVersionUpdated() {
      return myGradleVersionUpdated;
    }

    void gradleVersionUpdated() {
      myGradleVersionUpdated = true;
    }

    public boolean versionUpdateSuccess() {
      return (myPluginVersionUpdated || myGradleVersionUpdated) && myPluginVersionUpdateError == null && myGradleVersionUpdateError == null;
    }
  }

  @VisibleForTesting
  static class TextSearch {
    @NotNull private final Project myProject;

    TextSearch(@NotNull Project project) {
      myProject = project;
    }

    void execute() {
      String msg = "Failed to update the version of the Android Gradle plugin.\n\n" +
                   "Please click 'OK' to perform a textual search and then update the build files manually.";
      ApplicationManager.getApplication().invokeLater(() -> {
        Messages.showErrorDialog(myProject, msg, "Unexpected Error");
        String textToFind = AndroidPluginInfo.GROUP_ID + ":" + AndroidPluginInfo.ARTIFACT_ID;
        searchInBuildFiles(textToFind, myProject);
      });
    }
  }
}<|MERGE_RESOLUTION|>--- conflicted
+++ resolved
@@ -50,10 +50,6 @@
 
 public class AndroidPluginVersionUpdater {
   @NotNull private final Project myProject;
-<<<<<<< HEAD
-  @NotNull private final GradleSyncState mySyncState;
-=======
->>>>>>> c50c8b87
   @NotNull private final TextSearch myTextSearch;
 
   @NotNull
@@ -62,26 +58,14 @@
   }
 
   public AndroidPluginVersionUpdater(@NotNull Project project) {
-<<<<<<< HEAD
-    this(project, GradleSyncState.getInstance(project), new TextSearch(project));
-=======
     this(project, new TextSearch(project));
->>>>>>> c50c8b87
   }
 
   @NonInjectable
   @VisibleForTesting
-  @NonInjectable
   AndroidPluginVersionUpdater(@NotNull Project project,
-<<<<<<< HEAD
-                              @NotNull GradleSyncState syncState,
                               @NotNull TextSearch textSearch) {
     myProject = project;
-    mySyncState = syncState;
-=======
-                              @NotNull TextSearch textSearch) {
-    myProject = project;
->>>>>>> c50c8b87
     myTextSearch = textSearch;
   }
 
@@ -131,47 +115,10 @@
       logUpdateError(msg, gradleVersionUpdateError);
     }
 
-<<<<<<< HEAD
-    handleUpdateResult(result);
-    return result;
-  }
-
-  @VisibleForTesting
-  void handleUpdateResult(@NotNull UpdateResult result) {
-    Throwable versionUpdateError = result.getPluginVersionUpdateError();
-    boolean gradleVersionFailed = false;
-    if (versionUpdateError == null) {
-      versionUpdateError = result.getGradleVersionUpdateError();
-      gradleVersionFailed = versionUpdateError != null;
-    }
-
-    if (versionUpdateError != null) {
-      String message = String.format("Failed to update %s version", gradleVersionFailed ? "Gradle" : "Android Gradle Plugin");
-      mySyncState.syncFailed(message, versionUpdateError, null);
-      if (!gradleVersionFailed) {
-        myTextSearch.execute();
-      }
-    }
-    else if (result.isPluginVersionUpdated() || result.isGradleVersionUpdated()) {
-      // Update successful. Sync project.
-      if (!mySyncState.lastSyncFailed()) {
-        mySyncState.syncSucceeded();
-      }
-
-      GradleSyncInvoker.Request request = new GradleSyncInvoker.Request(TRIGGER_AGP_VERSION_UPDATED);
-      request.cleanProject = true;
-      getGradleSyncInvoker().requestProjectSync(myProject, request);
-=======
     if (result.getPluginVersionUpdateError() != null) {
       myTextSearch.execute();
->>>>>>> c50c8b87
     }
     return result;
-  }
-
-  @NotNull
-  protected GradleSyncInvoker getGradleSyncInvoker() {
-    return GradleSyncInvoker.getInstance();
   }
 
   private static void logUpdateError(@NotNull String msg, @NotNull Throwable error) {
