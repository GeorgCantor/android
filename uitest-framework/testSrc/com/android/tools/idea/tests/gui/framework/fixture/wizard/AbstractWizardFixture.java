--- conflicted
+++ resolved
@@ -27,10 +27,6 @@
 import com.android.tools.idea.tests.gui.framework.matcher.Matchers;
 import com.intellij.diagnostic.PerformanceWatcher;
 import com.intellij.openapi.util.text.StringUtil;
-<<<<<<< HEAD
-=======
-import java.awt.Point;
->>>>>>> b5f40ffd
 import java.awt.event.KeyEvent;
 import java.util.function.Predicate;
 import javax.swing.JButton;
@@ -107,7 +103,7 @@
 
   @NotNull
   public S waitUntilStepErrorMessageIsGone() {
-    waitUntilGone(robot(), target(), new GenericTypeMatcher<>(JTextComponent.class) {
+    waitUntilGone(robot(), target(), new GenericTypeMatcher<JTextComponent>(JTextComponent.class) {
       @Override
       protected boolean isMatching(@NotNull JTextComponent component) {
         // Note: When there are no errors, the ValidationText component is kept visible (for layout reasons).
