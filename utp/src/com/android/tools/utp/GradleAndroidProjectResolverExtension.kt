--- conflicted
+++ resolved
@@ -37,15 +37,7 @@
 
   private val LOG by lazy { Logger.getInstance(GradleAndroidProjectResolverExtension::class.java) }
 
-<<<<<<< HEAD
-  override fun enhanceTaskProcessing(
-    project: Project?,
-    taskNames: MutableList<String>,
-    initScriptConsumer: Consumer<String>,
-    parameters: MutableMap<String, String>) {
-=======
   override fun enhanceTaskProcessing(taskNames: MutableList<String>, jvmParametersSetup: String?, initScriptConsumer: Consumer<String>) {
->>>>>>> 03a9668f
     try {
       val addTestListenerScript = ResourceUtil.getResource(
         GradleAndroidProjectResolverExtension::class.java, "utp", "addGradleAndroidTestListener.gradle")
