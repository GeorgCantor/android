--- conflicted
+++ resolved
@@ -20,17 +20,11 @@
 import com.android.ide.common.util.PathString
 import com.android.tools.analytics.crash.CrashReport
 import com.android.tools.analytics.crash.CrashReporter
-<<<<<<< HEAD
-import com.android.tools.idea.AndroidPsiUtils
-import com.android.tools.idea.diagnostics.crash.StudioCrashReporter
-import com.android.tools.idea.diagnostics.crash.StudioExceptionReport
-=======
 import com.android.tools.fonts.DownloadableFontCacheService
 import com.android.tools.idea.AndroidPsiUtils
 import com.android.tools.idea.diagnostics.crash.StudioCrashReporter
 import com.android.tools.idea.diagnostics.crash.StudioExceptionReport
 import com.android.tools.idea.fonts.StudioDownloadableFontCacheService
->>>>>>> 0d09370c
 import com.android.tools.idea.log.LogWrapper
 import com.android.tools.idea.projectsystem.AndroidProjectSettingsService
 import com.android.tools.idea.projectsystem.requiresAndroidModel
@@ -61,19 +55,12 @@
 import com.intellij.psi.xml.XmlFile
 import org.jetbrains.android.dom.navigation.getStartDestLayoutId
 import org.jetbrains.android.sdk.AndroidSdkUtils
-<<<<<<< HEAD
-import org.jetbrains.android.uipreview.StudioModuleClassLoaderManager
-=======
 import java.lang.ref.WeakReference
->>>>>>> 0d09370c
 
 /** Studio-specific implementation of [EnvironmentContext]. */
 class StudioEnvironmentContext(private val module: Module) : EnvironmentContext {
   override val layoutlibContext: LayoutlibContext = StudioLayoutlibContext(module.project)
 
-<<<<<<< HEAD
-  override val runnableFixFactory: RenderProblem.RunnableFixFactory = ShowFixFactory
-=======
   override val actionFixFactory: RenderProblem.ActionFixFactory = ShowFixFactory
 
   override fun reportMissingSdkDependency(logger: IRenderLogger) {
@@ -86,22 +73,6 @@
                                   if (project.requiresAndroidModel() && service is AndroidProjectSettingsService) {
                                     (service as AndroidProjectSettingsService).openSdkSettings()
                                     return@createActionLink
-                                  }
-                                  AndroidSdkUtils.openModuleDependenciesConfigurable(module)
-                                })
-  }
->>>>>>> 0d09370c
-
-  override fun reportMissingSdkDependency(logger: IRenderLogger) {
-    val message = RenderProblem.create(ProblemSeverity.ERROR)
-    logger.addMessage(message)
-    message.htmlBuilder.addLink("No Android SDK found. Please ", "configure", " an Android SDK.",
-                                logger.linkManager.createRunnableLink {
-                                  val project = module.project
-                                  val service = ProjectSettingsService.getInstance(project)
-                                  if (project.requiresAndroidModel() && service is AndroidProjectSettingsService) {
-                                    (service as AndroidProjectSettingsService).openSdkSettings()
-                                    return@createRunnableLink
                                   }
                                   AndroidSdkUtils.openModuleDependenciesConfigurable(module)
                                 })
@@ -129,32 +100,6 @@
   }
 
   override fun getNavGraphResolver(resourceResolver: ResourceResolver): NavGraphResolver {
-<<<<<<< HEAD
-    return NavGraphResolver { navGraph -> getStartDestLayoutId(navGraph, module.project, resourceResolver) }
-  }
-
-  override fun createRenderSecurityManager(projectPath: String?, platform: AndroidPlatform?): RenderSecurityManager {
-    val sdkPath = platform?.sdkData?.location?.toString()
-
-    val securityManager = StudioRenderSecurityManager(sdkPath, projectPath, false)
-    securityManager.setLogger(LogWrapper(
-      Logger.getInstance(StudioRenderSecurityManager::class.java)).alwaysLogAsDebug(true).allowVerbose(false))
-    securityManager.setAppTempDir(PathManager.getTempPath())
-
-    return securityManager
-  }
-
-  override fun getOriginalFile(psiFile: PsiFile): PsiFile {
-    val renderedVirtualFile: VirtualFile? = psiFile.virtualFile
-    if (renderedVirtualFile?.isInLocalFileSystem == false && renderedVirtualFile is BackedVirtualFile) {
-      val sourcePsiFile = AndroidPsiUtils.getPsiFileSafely(psiFile.project, renderedVirtualFile.originFile)
-      if (sourcePsiFile != null) return sourcePsiFile
-    }
-
-    return psiFile
-  }
-
-=======
     val projectRef = WeakReference(module.project)
     return NavGraphResolver { navGraph ->
       val project = projectRef.get() ?: run {
@@ -186,7 +131,6 @@
     return psiFile
   }
 
->>>>>>> 0d09370c
   override fun getModuleClassLoaderManager(): ModuleClassLoaderManager<*> = ModuleClassLoaderManager.get()
 
   override fun getCrashReporter(): CrashReporter = StudioCrashReporter.getInstance()
@@ -198,10 +142,7 @@
   // We only track allocations in testing mode
   override fun isInTest(): Boolean = GuiTestingService.getInstance()?.isGuiTestingMode == true ||
                                          ApplicationManager.getApplication()?.isUnitTestMode == true
-<<<<<<< HEAD
-=======
 
   override val downloadableFontCacheService: DownloadableFontCacheService
     get() = StudioDownloadableFontCacheService.getInstance()
->>>>>>> 0d09370c
 }