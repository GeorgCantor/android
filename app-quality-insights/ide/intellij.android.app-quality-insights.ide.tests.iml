--- conflicted
+++ resolved
@@ -21,8 +21,6 @@
     <orderEntry type="module" module-name="intellij.android.app-quality-insights.ui" scope="TEST" />
     <orderEntry type="module" module-name="intellij.android.core" scope="TEST" />
     <orderEntry type="module" module-name="intellij.android.projectSystem" scope="TEST" />
-<<<<<<< HEAD
-=======
     <orderEntry type="module" module-name="android.sdktools.analytics-testing" scope="TEST" />
     <orderEntry type="module" module-name="analytics-tracker" scope="TEST" />
     <orderEntry type="library" scope="TEST" name="studio-analytics-proto" level="project" />
@@ -31,6 +29,5 @@
     <orderEntry type="module" module-name="git4insights" scope="TEST" />
     <orderEntry type="library" scope="TEST" name="studio-plugin-vcs-git" level="project" />
     <orderEntry type="module" module-name="intellij.android.adt.ui" scope="TEST" />
->>>>>>> 574fcae1
   </component>
 </module>