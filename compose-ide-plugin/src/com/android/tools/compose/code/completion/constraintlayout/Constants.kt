--- conflicted
+++ resolved
@@ -104,10 +104,7 @@
   TranslationY("translationY"),
   TranslationZ("translationZ"),
 }
-<<<<<<< HEAD
-=======
 
->>>>>>> 0d09370c
 // endregion
 
 internal enum class DimBehavior(override val keyWord: String) : ConstraintLayoutKeyWord {
