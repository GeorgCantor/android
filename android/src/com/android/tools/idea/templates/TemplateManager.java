--- conflicted
+++ resolved
@@ -23,11 +23,8 @@
 import com.google.common.collect.Table;
 import com.google.common.collect.TreeBasedTable;
 import com.google.common.io.Files;
-<<<<<<< HEAD
 import com.intellij.ide.actions.NonEmptyActionGroup;
-=======
 import com.intellij.ide.IdeView;
->>>>>>> eda3bd97
 import com.intellij.openapi.actionSystem.*;
 import com.intellij.openapi.application.PathManager;
 import com.intellij.openapi.diagnostic.Logger;
@@ -304,17 +301,11 @@
       NonEmptyActionGroup categoryGroup = new NonEmptyActionGroup() {
         @Override
         public void update(AnActionEvent e) {
-<<<<<<< HEAD
+          IdeView view = LangDataKeys.IDE_VIEW.getData(e.getDataContext());
           final Module module = LangDataKeys.MODULE.getData(e.getDataContext());
           final AndroidFacet facet = module != null ? AndroidFacet.getInstance(module) : null;
           Presentation presentation = e.getPresentation();
-          presentation.setVisible(getChildrenCount() > 0 && facet != null && facet.isGradleProject());
-=======
-          IdeView view = LangDataKeys.IDE_VIEW.getData(e.getDataContext());
-          Module module = LangDataKeys.MODULE.getData(e.getDataContext());
-          AndroidFacet facet = module != null ? AndroidFacet.getInstance(module) : null;
-          e.getPresentation().setVisible(view != null && facet != null && facet.isGradleProject());
->>>>>>> eda3bd97
+          presentation.setVisible(getChildrenCount() > 0 && view != null && facet != null && facet.isGradleProject());
         }
       };
       categoryGroup.setPopup(true);
