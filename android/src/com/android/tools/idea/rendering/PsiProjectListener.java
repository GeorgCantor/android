/*
 * Copyright (C) 2013 The Android Open Source Project
 *
 * Licensed under the Apache License, Version 2.0 (the "License");
 * you may not use this file except in compliance with the License.
 * You may obtain a copy of the License at
 *
 *      http://www.apache.org/licenses/LICENSE-2.0
 *
 * Unless required by applicable law or agreed to in writing, software
 * distributed under the License is distributed on an "AS IS" BASIS,
 * WITHOUT WARRANTIES OR CONDITIONS OF ANY KIND, either express or implied.
 * See the License for the specific language governing permissions and
 * limitations under the License.
 */
package com.android.tools.idea.rendering;

import com.android.SdkConstants;
import com.android.resources.ResourceFolderType;
import com.google.common.collect.Maps;
<<<<<<< HEAD
import com.intellij.openapi.Disposable;
=======
import com.intellij.openapi.components.AbstractProjectComponent;
>>>>>>> 1e7fb416
import com.intellij.openapi.fileTypes.FileType;
import com.intellij.openapi.fileTypes.FileTypeManager;
import com.intellij.openapi.fileTypes.StdFileTypes;
import com.intellij.openapi.project.Project;
import com.intellij.openapi.util.Disposer;
import com.intellij.openapi.vfs.VirtualFile;
import com.intellij.psi.*;
import com.intellij.ui.EditorNotifications;
import org.jetbrains.annotations.NotNull;
import org.jetbrains.annotations.Nullable;
import org.jetbrains.plugins.groovy.GroovyFileType;

import java.util.Map;

import static com.android.SdkConstants.EXT_PNG;
import static com.android.SdkConstants.FD_RES_RAW;

public class PsiProjectListener extends AbstractProjectComponent implements PsiTreeChangeListener {
  @NotNull private final Map<VirtualFile, ResourceFolderRepository> myListeners = Maps.newHashMap();

  public static void addRoot(@NotNull Project project, @NotNull VirtualFile root, @NotNull ResourceFolderRepository repository) {
    synchronized (PsiProjectListener.class) {
      getInstance(project).addRoot(root, repository);
    }
  }

  public static void removeRoot(@NotNull Project project, @NotNull VirtualFile root, @NotNull ResourceFolderRepository repository) {
    synchronized (PsiProjectListener.class) {
      getInstance(project).removeRoot(root, repository);
    }
  }

  @NotNull
<<<<<<< HEAD
  public static PsiProjectListener getListener(@NotNull final Project project) {
    PsiProjectListener listener = ourListeners.get(project);
    if (listener == null) {
      listener = new PsiProjectListener(project);
      ourListeners.put(project, listener);
      Disposer.register(project, new Disposable() {
        @Override
        public void dispose() {
          ourListeners.remove(project);
        }
      });
    }
=======
  public static PsiProjectListener getInstance(@NotNull Project project) {
    return project.getComponent(PsiProjectListener.class);
  }
>>>>>>> 1e7fb416

  public PsiProjectListener(@NotNull Project project) {
    super(project);
    PsiManager.getInstance(project).addPsiTreeChangeListener(this);
  }

  private void addRoot(@NotNull VirtualFile root, @NotNull ResourceFolderRepository repository) {
    assert myListeners.get(root) == null; // Repositories should be unique.
    // TODO: Walk up in the chain and make sure they aren't nested either!

    myListeners.put(root, repository);
  }

  private void removeRoot(@NotNull VirtualFile root, @NotNull ResourceFolderRepository repository) {
    assert myListeners.get(root) == repository : repository;
    myListeners.remove(root);
  }

  static boolean isRelevantFileType(@NotNull FileType fileType) {
    if (fileType == StdFileTypes.JAVA) { // fail fast for vital file type
      return false;
    }
    return fileType == StdFileTypes.XML ||
           (fileType.isBinary() && fileType == FileTypeManager.getInstance().getFileTypeByExtension(EXT_PNG));
  }

  static boolean isRelevantFile(@NotNull VirtualFile file) {
    FileType fileType = file.getFileType();
    if (fileType == StdFileTypes.JAVA) {
      return false;
    }

    if (isRelevantFileType(fileType)) {
      return true;
    } else {
      VirtualFile parent = file.getParent();
      if (parent != null) {
        String parentName = parent.getName();
        if (parentName.startsWith(FD_RES_RAW)) {
          return true;
        }
      }
    }

    return false;
  }

  static boolean isRelevantFile(@NotNull PsiFile file) {
    FileType fileType = file.getFileType();
    if (fileType == StdFileTypes.JAVA) {
      return false;
    }

    if (isRelevantFileType(fileType)) {
      return true;
    } else {
      PsiDirectory parent = file.getParent();
      if (parent != null) {
        String parentName = parent.getName();
        if (parentName.startsWith(FD_RES_RAW)) {
          return true;
        }
      }
    }

    return false;
  }


  @Nullable
  private ResourceFolderRepository findRepository(@Nullable VirtualFile file) {
    if (file == null) {
      return null;
    }
    while (file != null) {
      ResourceFolderRepository repository = myListeners.get(file);
      if (repository != null) {
        return repository;
      }

      file = file.getParent();
    }

    return null;
  }

  @Override
  public void beforeChildAddition(@NotNull PsiTreeChangeEvent event) {
  }

  @Override
  public void childAdded(@NotNull PsiTreeChangeEvent event) {
    PsiFile psiFile = event.getFile();
    if (psiFile == null) {
      PsiElement child = event.getChild();
      if (child instanceof PsiFile) {
        VirtualFile file = ((PsiFile)child).getVirtualFile();
        if (file != null && isRelevantFile(file)) {
          dispatchChildAdded(event, file);
        }
      } else if (child instanceof PsiDirectory) {
        PsiDirectory directory = (PsiDirectory)child;
        dispatchChildAdded(event, directory.getVirtualFile());
      }
    } else if (isRelevantFile(psiFile)) {
      dispatchChildAdded(event, psiFile.getVirtualFile());
    } else if (isGradleFileEdit(psiFile)) {
      notifyGradleEdit(psiFile);
    }
  }

  private void dispatchChildAdded(@NotNull PsiTreeChangeEvent event, @Nullable VirtualFile virtualFile) {
    ResourceFolderRepository repository = findRepository(virtualFile);
    if (repository != null) {
      repository.getPsiListener().childAdded(event);
    }
  }

  @Override
  public void beforeChildRemoval(@NotNull PsiTreeChangeEvent event) {
  }

  @Override
  public void childRemoved(@NotNull PsiTreeChangeEvent event) {
    PsiFile psiFile = event.getFile();
    if (psiFile == null) {
      PsiElement child = event.getChild();
      if (child instanceof PsiFile) {
        VirtualFile file = ((PsiFile)child).getVirtualFile();
        if (file != null && isRelevantFile(file)) {
          dispatchChildRemoved(event, file);
        }
      } else if (child instanceof PsiDirectory) {
        PsiDirectory directory = (PsiDirectory)child;
        if (ResourceFolderType.getFolderType(directory.getName()) != null) {
          VirtualFile file = directory.getVirtualFile();
          dispatchChildRemoved(event, file);
        }
      }
    } else if (isRelevantFile(psiFile)) {
      VirtualFile file = psiFile.getVirtualFile();
      dispatchChildRemoved(event, file);
    } else if (isGradleFileEdit(psiFile)) {
      notifyGradleEdit(psiFile);
    }
  }

  private void dispatchChildRemoved(@NotNull PsiTreeChangeEvent event, @Nullable VirtualFile virtualFile) {
    ResourceFolderRepository repository = findRepository(virtualFile);
    if (repository != null) {
      repository.getPsiListener().childRemoved(event);
    }
  }

  @Override
  public void beforeChildReplacement(@NotNull PsiTreeChangeEvent event) {
  }

  @Override
  public void childReplaced(@NotNull PsiTreeChangeEvent event) {
    PsiFile psiFile = event.getFile();
    if (psiFile != null) {
      if (isRelevantFile(psiFile)) {
        dispatchChildReplaced(event, psiFile.getVirtualFile());
      } else if (isGradleFileEdit(psiFile)) {
        notifyGradleEdit(psiFile);
      }
    } else {
      PsiElement parent = event.getParent();
      if (parent instanceof PsiDirectory) {
        PsiDirectory directory = (PsiDirectory)parent;
        dispatchChildReplaced(event, directory.getVirtualFile());
      }
    }
  }

  private void dispatchChildReplaced(@NotNull PsiTreeChangeEvent event, @Nullable VirtualFile virtualFile) {
    ResourceFolderRepository repository = findRepository(virtualFile);
    if (repository != null) {
      repository.getPsiListener().childReplaced(event);
    }
  }

  private static boolean isGradleFileEdit(@NotNull PsiFile psiFile) {
    if (psiFile.getFileType() == GroovyFileType.GROOVY_FILE_TYPE) {
      VirtualFile virtualFile = psiFile.getVirtualFile();
      if (virtualFile != null && SdkConstants.EXT_GRADLE.equals(virtualFile.getExtension())) {
        return true;
      }
    }

    return false;
  }

  private static void notifyGradleEdit(@NotNull PsiFile psiFile) {
    EditorNotifications.getInstance(psiFile.getProject()).updateAllNotifications();
  }

  @Override
  public void beforeChildrenChange(@NotNull PsiTreeChangeEvent event) {
  }

  @Override
  public void childrenChanged(@NotNull PsiTreeChangeEvent event) {
    PsiFile psiFile = event.getFile();
    if (psiFile != null && isRelevantFile(psiFile)) {
      VirtualFile file = psiFile.getVirtualFile();
      dispatchChildrenChanged(event, file);
    }
  }

  private void dispatchChildrenChanged(@NotNull PsiTreeChangeEvent event, @Nullable VirtualFile virtualFile) {
    ResourceFolderRepository repository = findRepository(virtualFile);
    if (repository != null) {
      repository.getPsiListener().childrenChanged(event);
    }
  }

  @Override
  public void beforeChildMovement(@NotNull PsiTreeChangeEvent event) {
  }

  @Override
  public void childMoved(@NotNull PsiTreeChangeEvent event) {
    PsiElement child = event.getChild();
    PsiFile psiFile = event.getFile();
    if (psiFile == null) {
      if (child instanceof PsiFile && isRelevantFile((PsiFile)child)) {
        VirtualFile file = ((PsiFile)child).getVirtualFile();
        if (file != null) {
          dispatchChildMoved(event, file);
          return;
        }

        PsiElement oldParent = event.getOldParent();
        if (oldParent instanceof PsiDirectory) {
          PsiDirectory directory = (PsiDirectory)oldParent;
          VirtualFile dir = directory.getVirtualFile();
          dispatchChildMoved(event, dir);
        }
      }
    } else {
      // Change inside a file
      VirtualFile file = psiFile.getVirtualFile();
      if (file != null && isRelevantFile(file)) {
        dispatchChildMoved(event, file);
      }
    }
  }

  private void dispatchChildMoved(@NotNull PsiTreeChangeEvent event, @Nullable VirtualFile virtualFile) {
    ResourceFolderRepository repository = findRepository(virtualFile);
    if (repository != null) {
      repository.getPsiListener().childMoved(event);
    }

    // If you moved the file between resource directories, potentially notify that previous repository as well
    if (event.getFile() == null) {
      PsiElement oldParent = event.getOldParent();
      if (oldParent instanceof PsiDirectory) {
        PsiDirectory sourceDir = (PsiDirectory)oldParent;
        ResourceFolderRepository targetRepository = findRepository(sourceDir.getVirtualFile());
        if (targetRepository != null && targetRepository != repository) {
          targetRepository.getPsiListener().childMoved(event);
        }
      }
    }
  }

  @Override
  public void beforePropertyChange(@NotNull PsiTreeChangeEvent event) {
    if (PsiTreeChangeEvent.PROP_FILE_NAME == event.getPropertyName()) {
      PsiElement child = event.getChild();
      if (child instanceof PsiFile) {
        PsiFile psiFile = (PsiFile)child;
        if (isRelevantFile(psiFile)) {
          VirtualFile file = psiFile.getVirtualFile();
          dispatchBeforePropertyChange(event, file);
        }
      }
    }
  }

  private void dispatchBeforePropertyChange(@NotNull PsiTreeChangeEvent event, @Nullable VirtualFile virtualFile) {
    ResourceFolderRepository repository = findRepository(virtualFile);
    if (repository != null) {
      repository.getPsiListener().beforePropertyChange(event);
    }
  }

  @Override
  public void propertyChanged(@NotNull PsiTreeChangeEvent event) {
    if (PsiTreeChangeEvent.PROP_FILE_NAME == event.getPropertyName()) {
      PsiElement child = event.getElement();
      if (child instanceof PsiFile) {
        PsiFile psiFile = (PsiFile)child;
        if (isRelevantFile(psiFile)) {
          VirtualFile file = psiFile.getVirtualFile();
          dispatchPropertyChange(event, file);
        }
      }
    }

    // TODO: Do we need to handle PROP_DIRECTORY_NAME for users renaming any of the resource folders?
    // and what about PROP_FILE_TYPES -- can users change the type of an XML File to something else?
  }

  private void dispatchPropertyChange(@NotNull PsiTreeChangeEvent event, @Nullable VirtualFile virtualFile) {
    ResourceFolderRepository repository = findRepository(virtualFile);
    if (repository != null) {
      repository.getPsiListener().propertyChanged(event);
    }
  }
}
<|MERGE_RESOLUTION|>--- conflicted
+++ resolved
@@ -18,16 +18,11 @@
 import com.android.SdkConstants;
 import com.android.resources.ResourceFolderType;
 import com.google.common.collect.Maps;
-<<<<<<< HEAD
-import com.intellij.openapi.Disposable;
-=======
 import com.intellij.openapi.components.AbstractProjectComponent;
->>>>>>> 1e7fb416
 import com.intellij.openapi.fileTypes.FileType;
 import com.intellij.openapi.fileTypes.FileTypeManager;
 import com.intellij.openapi.fileTypes.StdFileTypes;
 import com.intellij.openapi.project.Project;
-import com.intellij.openapi.util.Disposer;
 import com.intellij.openapi.vfs.VirtualFile;
 import com.intellij.psi.*;
 import com.intellij.ui.EditorNotifications;
@@ -56,24 +51,9 @@
   }
 
   @NotNull
-<<<<<<< HEAD
-  public static PsiProjectListener getListener(@NotNull final Project project) {
-    PsiProjectListener listener = ourListeners.get(project);
-    if (listener == null) {
-      listener = new PsiProjectListener(project);
-      ourListeners.put(project, listener);
-      Disposer.register(project, new Disposable() {
-        @Override
-        public void dispose() {
-          ourListeners.remove(project);
-        }
-      });
-    }
-=======
   public static PsiProjectListener getInstance(@NotNull Project project) {
     return project.getComponent(PsiProjectListener.class);
   }
->>>>>>> 1e7fb416
 
   public PsiProjectListener(@NotNull Project project) {
     super(project);
