--- conflicted
+++ resolved
@@ -16,15 +16,10 @@
 package com.android.tools.idea.emulator.settings
 
 import com.android.tools.idea.IdeInfo
-<<<<<<< HEAD
-import com.android.tools.idea.emulator.DEFAULT_SNAPSHOT_AUTO_DELETION_POLICY
-import com.android.tools.idea.emulator.EmulatorSettings
-=======
 import com.android.tools.idea.emulator.DEFAULT_CAMERA_VELOCITY_CONTROLS
 import com.android.tools.idea.emulator.DEFAULT_SNAPSHOT_AUTO_DELETION_POLICY
 import com.android.tools.idea.emulator.EmulatorSettings
 import com.android.tools.idea.emulator.EmulatorSettings.CameraVelocityControls
->>>>>>> b5f40ffd
 import com.android.tools.idea.emulator.EmulatorSettings.SnapshotAutoDeletionPolicy
 import com.intellij.openapi.options.Configurable
 import com.intellij.openapi.options.ConfigurationException
@@ -32,14 +27,10 @@
 import com.intellij.openapi.ui.ComboBox
 import com.intellij.ui.EnumComboBoxModel
 import com.intellij.ui.SimpleListCellRenderer
-<<<<<<< HEAD
 import com.intellij.ui.dsl.builder.BottomGap
 import com.intellij.ui.dsl.builder.LabelPosition
 import com.intellij.ui.dsl.builder.bindItem
 import com.intellij.ui.dsl.builder.panel
-=======
-import com.intellij.ui.layout.panel
->>>>>>> b5f40ffd
 import com.intellij.ui.layout.selected
 import org.jetbrains.annotations.Nls
 import javax.swing.JCheckBox
@@ -50,16 +41,11 @@
 class EmulatorSettingsUi : SearchableConfigurable, Configurable.NoScroll {
 
   private lateinit var launchInToolWindowCheckBox: JCheckBox
-<<<<<<< HEAD
-  private lateinit var snapshotAutoDeletionPolicyComboBox: ComboBox<SnapshotAutoDeletionPolicy>
-  private val snapshotAutoDeletionPolicyComboBoxModel = EnumComboBoxModel(SnapshotAutoDeletionPolicy::class.java)
-=======
   private lateinit var synchronizeClipboardCheckBox: JCheckBox
   private lateinit var snapshotAutoDeletionPolicyComboBox: ComboBox<SnapshotAutoDeletionPolicy>
   private val snapshotAutoDeletionPolicyComboBoxModel = EnumComboBoxModel(SnapshotAutoDeletionPolicy::class.java)
   private lateinit var cameraVelocityControlComboBox: ComboBox<CameraVelocityControls>
   private val cameraVelocityControlComboBoxModel = EnumComboBoxModel(CameraVelocityControls::class.java)
->>>>>>> b5f40ffd
 
   private val state = EmulatorSettings.getInstance()
 
@@ -68,12 +54,17 @@
   override fun createComponent() = panel {
     row {
       launchInToolWindowCheckBox =
-<<<<<<< HEAD
         checkBox("Launch in a tool window")
           .comment("Enabling this setting will cause Android Emulator to launch in a tool window. " +
                    "Otherwise Android Emulator will launch as a standalone application.")
           .component
     }.bottomGap(BottomGap.MEDIUM)
+    row {
+      synchronizeClipboardCheckBox =
+          checkBox("Enable clipboard sharing")
+            .enabledIf(launchInToolWindowCheckBox.selected)
+            .component
+    }
     row {
       snapshotAutoDeletionPolicyComboBox =
         comboBox(snapshotAutoDeletionPolicyComboBoxModel,
@@ -83,77 +74,38 @@
           .enabledIf(launchInToolWindowCheckBox.selected)
           .label("When encountering snapshots incompatible with the current configuration:", LabelPosition.TOP)
           .component
-=======
-          checkBox("Launch in a tool window",
-                   comment = "Enabling this setting will cause Android Emulator to launch in a tool window. " +
-                             "Otherwise Android Emulator will launch as a standalone application.").component
-    }
-    blockRow {} // Visual separator.
-    row {
-      synchronizeClipboardCheckBox =
-          checkBox("Enable clipboard sharing")
-            .enableIf(launchInToolWindowCheckBox.selected)
-            .component
     }
     row {
-      cell(isVerticalFlow = true) {
-        label("When encountering snapshots incompatible with the current configuration:")
-        snapshotAutoDeletionPolicyComboBox =
-            comboBox(snapshotAutoDeletionPolicyComboBoxModel,
-                     { snapshotAutoDeletionPolicyComboBoxModel.selectedItem },
-                     { snapshotAutoDeletionPolicyComboBoxModel.setSelectedItem(it) },
-                     renderer = SimpleListCellRenderer.create(DEFAULT_SNAPSHOT_AUTO_DELETION_POLICY.displayName) { it?.displayName })
-              .enableIf(launchInToolWindowCheckBox.selected)
-              .component
-      }
-    }
-    row {
-      cell(isVerticalFlow = true) {
-        label("Velocity control keys for virtual scene camera:")
-        cameraVelocityControlComboBox =
-          comboBox(cameraVelocityControlComboBoxModel,
-                   { cameraVelocityControlComboBoxModel.selectedItem },
-                   { cameraVelocityControlComboBoxModel.setSelectedItem(it) },
-                   renderer = SimpleListCellRenderer.create(DEFAULT_CAMERA_VELOCITY_CONTROLS.label) { it?.label })
-            .enableIf(launchInToolWindowCheckBox.selected)
-            .component
-      }
->>>>>>> b5f40ffd
+      cameraVelocityControlComboBox =
+        comboBox(cameraVelocityControlComboBoxModel,
+                 renderer = SimpleListCellRenderer.create(DEFAULT_CAMERA_VELOCITY_CONTROLS.label) { it?.label })
+          .bindItem({ cameraVelocityControlComboBoxModel.selectedItem },
+                    { cameraVelocityControlComboBoxModel.setSelectedItem(it) })
+          .enabledIf(launchInToolWindowCheckBox.selected)
+          .component
     }
   }
 
   override fun isModified(): Boolean {
     return launchInToolWindowCheckBox.isSelected != state.launchInToolWindow ||
-<<<<<<< HEAD
-           snapshotAutoDeletionPolicyComboBoxModel.selectedItem != state.snapshotAutoDeletionPolicy
-=======
            synchronizeClipboardCheckBox.isSelected != state.synchronizeClipboard ||
            snapshotAutoDeletionPolicyComboBoxModel.selectedItem != state.snapshotAutoDeletionPolicy ||
            cameraVelocityControlComboBoxModel.selectedItem != state.cameraVelocityControls
->>>>>>> b5f40ffd
   }
 
   @Throws(ConfigurationException::class)
   override fun apply() {
     state.launchInToolWindow = launchInToolWindowCheckBox.isSelected
-<<<<<<< HEAD
-    state.snapshotAutoDeletionPolicy = snapshotAutoDeletionPolicyComboBoxModel.selectedItem
-=======
     state.synchronizeClipboard = synchronizeClipboardCheckBox.isSelected
     state.snapshotAutoDeletionPolicy = snapshotAutoDeletionPolicyComboBoxModel.selectedItem
     state.cameraVelocityControls = cameraVelocityControlComboBoxModel.selectedItem
->>>>>>> b5f40ffd
   }
 
   override fun reset() {
     launchInToolWindowCheckBox.isSelected = state.launchInToolWindow
-<<<<<<< HEAD
-    snapshotAutoDeletionPolicyComboBoxModel.setSelectedItem(state.snapshotAutoDeletionPolicy)
-=======
     synchronizeClipboardCheckBox.isSelected = state.synchronizeClipboard
     snapshotAutoDeletionPolicyComboBoxModel.setSelectedItem(state.snapshotAutoDeletionPolicy)
     cameraVelocityControlComboBoxModel.setSelectedItem(state.cameraVelocityControls)
->>>>>>> b5f40ffd
   }
 
   @Nls
