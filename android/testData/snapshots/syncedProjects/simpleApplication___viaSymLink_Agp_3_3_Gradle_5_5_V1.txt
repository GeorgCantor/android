--- conflicted
+++ resolved
@@ -659,31 +659,4 @@
             COMPILE_JAVA                  : <PROJECT>_sm_src::app:compileDebugAndroidTestSources, <PROJECT>_sm_src::app:compileDebugSources, <PROJECT>_sm_src::app:compileDebugUnitTestSources
             SOURCE_GEN                    : <PROJECT>_sm_src::app:createMockableJar, <PROJECT>_sm_src::app:generateDebugAndroidTestSources, <PROJECT>_sm_src::app:generateDebugSources
             BUNDLE                        : :app:bundleDebug
-<<<<<<< HEAD
-            APK_FROM_BUNDLE               : :app:extractApksForDebug
-        TEST_COMPILE_MODE             : Android tests
-            CLEAN                         : <PROJECT>_sm_src::app:generateDebugAndroidTestSources, <PROJECT>_sm_src::app:generateDebugSources
-            ASSEMBLE                      : <PROJECT>_sm_src::app:assembleDebug, <PROJECT>_sm_src::app:assembleDebugAndroidTest
-            REBUILD                       : <PROJECT>_sm_src::app:assembleDebug, <PROJECT>_sm_src::app:assembleDebugAndroidTest, <PROJECT>_sm_src::app:clean
-            COMPILE_JAVA                  : <PROJECT>_sm_src::app:compileDebugAndroidTestSources, <PROJECT>_sm_src::app:compileDebugSources
-            SOURCE_GEN                    : <PROJECT>_sm_src::app:generateDebugAndroidTestSources, <PROJECT>_sm_src::app:generateDebugSources
-            BUNDLE                        : :app:bundleDebug
-            APK_FROM_BUNDLE               : :app:extractApksForDebug
-        TEST_COMPILE_MODE             : Unit tests
-            CLEAN                         : <PROJECT>_sm_src::app:createMockableJar, <PROJECT>_sm_src::app:generateDebugSources
-            ASSEMBLE                      : <PROJECT>_sm_src::app:assembleDebug, <PROJECT>_sm_src::app:assembleDebugUnitTest
-            REBUILD                       : <PROJECT>_sm_src::app:assembleDebug, <PROJECT>_sm_src::app:assembleDebugUnitTest, <PROJECT>_sm_src::app:clean
-            COMPILE_JAVA                  : <PROJECT>_sm_src::app:compileDebugUnitTestSources
-            SOURCE_GEN                    : <PROJECT>_sm_src::app:createMockableJar, <PROJECT>_sm_src::app:generateDebugSources
-            BUNDLE                        : :app:bundleDebug
-            APK_FROM_BUNDLE               : :app:extractApksForDebug
-        TEST_COMPILE_MODE             : None
-            CLEAN                         : <PROJECT>_sm_src::app:generateDebugSources
-            ASSEMBLE                      : <PROJECT>_sm_src::app:assembleDebug
-            REBUILD                       : <PROJECT>_sm_src::app:assembleDebug, <PROJECT>_sm_src::app:clean
-            COMPILE_JAVA                  : <PROJECT>_sm_src::app:compileDebugSources
-            SOURCE_GEN                    : <PROJECT>_sm_src::app:generateDebugSources
-            BUNDLE                        : :app:bundleDebug
-=======
->>>>>>> 0d09370c
             APK_FROM_BUNDLE               : :app:extractApksForDebug