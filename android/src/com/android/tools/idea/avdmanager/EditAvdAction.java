--- conflicted
+++ resolved
@@ -35,17 +35,10 @@
 
   @Override
   public void actionPerformed(ActionEvent e) {
-<<<<<<< HEAD
-    AvdEditWizard wizard = new AvdEditWizard(myAvdInfoProvider.getComponent(), getProject(), null, getAvdInfo(), false);
-    wizard.init();
-    wizard.show();
-    refreshAvds();
-=======
     ModelWizardDialog dialog = AvdWizardUtils.createAvdWizard(myAvdInfoProvider.getComponent(), null, getAvdInfo());
     if (dialog.showAndGet()) {
       refreshAvds();
     }
->>>>>>> a001a568
   }
 
   @Override
