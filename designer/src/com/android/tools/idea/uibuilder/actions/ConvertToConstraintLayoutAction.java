/*
 * Copyright (C) 2016 The Android Open Source Project
 *
 * Licensed under the Apache License, Version 2.0 (the "License");
 * you may not use this file except in compliance with the License.
 * You may obtain a copy of the License at
 *
 *      http://www.apache.org/licenses/LICENSE-2.0
 *
 * Unless required by applicable law or agreed to in writing, software
 * distributed under the License is distributed on an "AS IS" BASIS,
 * WITHOUT WARRANTIES OR CONDITIONS OF ANY KIND, either express or implied.
 * See the License for the specific language governing permissions and
 * limitations under the License.
 */
package com.android.tools.idea.uibuilder.actions;

import com.android.ide.common.rendering.api.ViewInfo;
import com.android.ide.common.repository.GradleCoordinate;
import com.android.tools.idea.common.command.NlWriteCommandAction;
import com.android.tools.idea.common.model.AttributesTransaction;
import com.android.tools.idea.common.model.ModelListener;
import com.android.tools.idea.common.model.NlComponent;
import com.android.tools.idea.common.model.NlModel;
import com.android.tools.idea.gradle.dependencies.GradleDependencyManager;
import com.android.tools.idea.rendering.AttributeSnapshot;
import com.android.tools.idea.uibuilder.handlers.ViewEditorImpl;
import com.android.tools.idea.uibuilder.model.NlComponentHelperKt;
import com.android.tools.idea.uibuilder.scout.Scout;
import com.android.tools.idea.uibuilder.scout.ScoutDirectConvert;
import com.android.tools.idea.uibuilder.surface.NlDesignSurface;
import com.android.tools.idea.uibuilder.surface.ScreenView;
import com.google.common.collect.Lists;
import com.intellij.openapi.actionSystem.AnAction;
import com.intellij.openapi.actionSystem.AnActionEvent;
import com.intellij.openapi.actionSystem.Presentation;
import com.intellij.openapi.application.ApplicationManager;
import com.intellij.openapi.application.Result;
import com.intellij.openapi.command.WriteCommandAction;
import com.intellij.openapi.diagnostic.Logger;
import com.intellij.openapi.editor.Document;
import com.intellij.openapi.project.Project;
import com.intellij.openapi.util.TextRange;
import com.intellij.psi.PsiDocumentManager;
import com.intellij.psi.PsiElement;
import com.intellij.psi.PsiFile;
import com.intellij.psi.codeStyle.CodeStyleManager;
import com.intellij.psi.tree.IElementType;
import com.intellij.psi.xml.*;
import com.intellij.refactoring.rename.RenameProcessor;
import com.intellij.usageView.UsageInfo;
import org.jetbrains.annotations.NotNull;
import org.jetbrains.annotations.Nullable;

import java.awt.*;
import java.util.*;
import java.util.List;

import static com.android.SdkConstants.*;
import static java.util.Locale.ROOT;

/**
 * Action which converts a given layout hierarchy to a ConstraintLayout.
 * <p>
 * <ul>TODO:
 * <li>If it's a RelativeLayout *convert* layout constraints to the equivalents?
 * <li>When removing also remove other layout params (those that don't apply to constraint layout's styleable)
 * </ul>
 * </p>
 */
public class ConvertToConstraintLayoutAction extends AnAction {
  public static final String TITLE = "Convert to ConstraintLayout";
  public static final boolean ENABLED = true;

  public static final String ATTR_LAYOUT_CONVERSION_ABSOLUTE_WIDTH = "layout_conversion_absoluteWidth"; //$NON-NLS-1$
  public static final String ATTR_LAYOUT_CONVERSION_ABSOLUTE_HEIGHT = "layout_conversion_absoluteHeight"; //$NON-NLS-1$
  public static final String ATTR_LAYOUT_CONVERSION_WRAP_WIDTH = "layout_conversion_wrapWidth"; //$NON-NLS-1$
  public static final String ATTR_LAYOUT_CONVERSION_WRAP_HEIGHT = "layout_conversion_wrapHeight"; //$NON-NLS-1$
  private static final HashSet<String> ourExcludedTags = new HashSet<>(Arrays.asList(TAG_LAYOUT, TAG_DATA, TAG_VARIABLE, TAG_IMPORT));
  private final NlDesignSurface mySurface;

  public ConvertToConstraintLayoutAction(@NotNull NlDesignSurface surface) {
    super(TITLE, TITLE, null);
    mySurface = surface;
  }

  @Override
  public void update(AnActionEvent e) {
    Presentation presentation = e.getPresentation();
    ScreenView screenView = mySurface.getCurrentSceneView();
    NlComponent target = findTarget(screenView);
    if (target != null) {
      String tagName = target.getTagName();
      // Don't show action if it's already a ConstraintLayout
      if (NlComponentHelperKt.isOrHasSuperclass(target, CONSTRAINT_LAYOUT)) {
        presentation.setVisible(false);
        return;
      }
      if (ourExcludedTags.contains(tagName)) { // prevent the user from converting a "<layout>"
        presentation.setVisible(false);
        return;
      }
      presentation.setVisible(true);
      tagName = tagName.substring(tagName.lastIndexOf('.') + 1);
      presentation.setText("Convert " + tagName + " to ConstraintLayout");
      presentation.setEnabled(true);
    }
    else {
      presentation.setText(TITLE);
      presentation.setEnabled(false);
      presentation.setVisible(true);
    }
  }

  @Nullable
  private static NlComponent findTarget(@Nullable ScreenView screenView) {
    if (screenView != null) {
      List<NlComponent> selection = screenView.getSelectionModel().getSelection();
      if (selection.size() == 1) {
        NlComponent selected = selection.get(0);
        while (selected != null && !selected.isRoot() && selected.getChildren().isEmpty()) {
          selected = selected.getParent();
        }

        return selected;
      }
    }

    return null;
  }

  @Override
  public void actionPerformed(AnActionEvent e) {
    ScreenView screenView = mySurface.getCurrentSceneView();
    if (screenView == null) {
      return;
    }
    NlComponent target = findTarget(screenView);
    if (target == null) {
      // Shouldn't happen, enforced by update(AnActionEvent)
      return;
    }

    // Step #1: UI

    Project project = mySurface.getProject();
    ConvertToConstraintLayoutForm dialog = new ConvertToConstraintLayoutForm(project);
    if (!dialog.showAndGet()) {
      return;
    }

    boolean flatten = dialog.getFlattenHierarchy();
    boolean includeIds = dialog.getFlattenReferenced();
    boolean includeCustomViews = dialog.getIncludeCustomViews();


    // Step #2: Ensure ConstraintLayout is available in the project
    GradleDependencyManager manager = GradleDependencyManager.getInstance(project);
    GradleCoordinate coordinate = GradleCoordinate.parseCoordinateString(CONSTRAINT_LAYOUT_LIB_ARTIFACT + ":+");
    if (!manager.ensureLibraryIsIncluded(screenView.getModel().getModule(), Collections.singletonList(coordinate), null)) {
      return;
    }

    // Step #3: Migrate

    @SuppressWarnings("ConstantConditions")
    ConstraintLayoutConverter converter = new ConstraintLayoutConverter(screenView, target, flatten, includeIds, includeCustomViews);
    converter.execute();
  }

<<<<<<< HEAD
  private static void inferConstraints(NlModel model) {
    RenderResult result = model.getRenderResult();
    if (result == null || !result.getRenderResult().isSuccess()) {
      return;
    }
    ApplicationManager.getApplication().invokeLater(() -> {
      final ConstraintModel constraintModel = ConstraintModel.getConstraintModel(model);
      if (constraintModel != null) {
        int dpi = model.getConfiguration().getDensity().getDpiValue();
        constraintModel.setDpiValue(dpi);
        constraintModel.updateNlModel(null, model.getComponents(), true);
        // Infer new constraints
        WidgetsScene scene = constraintModel.getScene();
        try {
          Scout.inferConstraints(scene);
        }
        catch (Throwable t) {
          Logger.getInstance(ConvertToConstraintLayoutAction.class).warn(t);
        }
        WriteCommandAction.runWriteCommandAction(
          model.getProject(), "Infer Constraints", null, new Runnable() {
            @Override
            public void run() {
              constraintModel.saveToXML(true);
              constraintModel.setNeedsAnimateConstraints(ConstraintAnchor.SCOUT_CREATOR);

              // Finally remove the conversion x/y/width/height attributes
              List<NlComponent> components = model.getComponents();
              for (NlComponent root : components) {
                removeAbsolutePositionAndSizes(root);
              }
            }
          }, model.getFile());
=======
  private static void inferConstraints(@NotNull NlComponent target) {
    try {
      Scout.inferConstraintsFromConvert(target);
      ArrayList<NlComponent> list = new ArrayList<>(target.getChildren());
      list.add(0, target);
      for (NlComponent component : list) {
        AttributesTransaction transaction = component.startAttributeTransaction();
        transaction.commit();
>>>>>>> b13afab4
      }
      removeAbsolutePositionAndSizes(target);
    }
    catch (Throwable t) {
      Logger.getInstance(ConvertToConstraintLayoutAction.class).warn(t);
    }
  }

  /**
   * Removes absolute x/y/width/height conversion attributes
   */
  private static void removeAbsolutePositionAndSizes(NlComponent component) {
    // Work bottom up to ensure the children aren't invalidated when processing the parent
    for (NlComponent child : component.getChildren()) {
      child.setAttribute(TOOLS_URI, ATTR_LAYOUT_CONVERSION_ABSOLUTE_WIDTH, null);
      child.setAttribute(TOOLS_URI, ATTR_LAYOUT_CONVERSION_ABSOLUTE_HEIGHT, null);
      child.setAttribute(TOOLS_URI, ATTR_LAYOUT_EDITOR_ABSOLUTE_X, null);
      child.setAttribute(TOOLS_URI, ATTR_LAYOUT_EDITOR_ABSOLUTE_Y, null);
      child.setAttribute(TOOLS_URI, ATTR_LAYOUT_CONVERSION_WRAP_WIDTH, null);
      child.setAttribute(TOOLS_URI, ATTR_LAYOUT_CONVERSION_WRAP_HEIGHT, null);


      removeAbsolutePositionAndSizes(child);
    }
  }

  @Override
  public void modelChangedOnLayout(@NotNull NlModel model, boolean animate) {
    // Do nothing
  }

  private static class ConstraintLayoutConverter extends WriteCommandAction {
    private static final boolean DIRECT_INFERENCE = true;
    private final ScreenView myScreenView;
    private final boolean myFlatten;
    private final boolean myIncludeIds;
    private final boolean myIncludeCustomViews;
    private ViewEditorImpl myEditor;
    private List<NlComponent> myToBeFlattened;
    private NlComponent myRoot;
    private NlComponent myLayout;

    public ConstraintLayoutConverter(@NotNull ScreenView screenView,
                                     @NotNull NlComponent target,
                                     boolean flatten,
                                     boolean includeIds,
                                     boolean includeCustomViews) {
      super(screenView.getSurface().getProject(), TITLE, screenView.getModel().getFile());
      myScreenView = screenView;
      myFlatten = flatten;
      myIncludeIds = includeIds;
      myIncludeCustomViews = includeCustomViews;
      myLayout = target;
      myRoot = myScreenView.getModel().getComponents().get(0);
      myEditor = new ViewEditorImpl(myScreenView);
    }

    @Override
    protected void run(@NotNull Result result) throws Throwable {
      ApplicationManager.getApplication().assertWriteAccessAllowed();
      if (myLayout == null) {
        return;
      }
      NlComponentHelperKt.ensureId(myLayout);

      boolean directConvert = true;
      if (myFlatten) {
        for (NlComponent child : myLayout.getChildren()) {
          if (isLayout(child)) {
            directConvert = false;
          }
        }
      }
      if (directConvert && ScoutDirectConvert.directProcess(myLayout)) {
        return;
      }

      myToBeFlattened = Lists.newArrayList();
      processComponent(myLayout);

      flatten();
      PsiElement tag = myLayout.getTag().setName(CLASS_CONSTRAINT_LAYOUT);
      //((NlComponentMixin)myLayout.getMixin()).getData$production_sources_for_module_designer().

      NlModel model = myLayout.getModel();
      XmlTag layoutTag = myLayout.getTag();
      XmlTag rootTag = myRoot.getTag();
      myScreenView.getSurface().getSceneManager().layout(false);

      // syncWithPsi (called by layout()) can cause the components to be recreated, so update our root and layout.
      myRoot = model.findViewByTag(rootTag);
      myLayout = model.findViewByTag(layoutTag);

      tag = CodeStyleManager.getInstance(getProject()).reformat(tag);
      myLayout.getModel().syncWithPsi((XmlTag)tag, Collections.emptyList());

      if (DIRECT_INFERENCE) { // Let's run Scout after the flattening. Ideally we should run this after the model got a chance to update.
        final String id = myLayout.getId();
        myScreenView.getModel().addListener(new ModelListener() {
          @Override
          public void modelRendered(@NotNull NlModel model) {
            assert id != null;
            NlComponent layout = myScreenView.getModel().find(id);

            Runnable action = new NlWriteCommandAction(Collections.singletonList(layout), "Infer Constraints", () -> {
              if (layout != null) {
                Map<NlComponent, Dimension> sizes = myEditor.measureChildren(layout, null);
                assert sizes != null;

                for (NlComponent component : sizes.keySet()) {
                  Dimension d = sizes.get(component);
                  component.setAttribute(TOOLS_URI, ATTR_LAYOUT_CONVERSION_WRAP_WIDTH, Integer.toString(d.width));
                  component.setAttribute(TOOLS_URI, ATTR_LAYOUT_CONVERSION_WRAP_HEIGHT, Integer.toString(d.height));
                }

                inferConstraints(layout);
                myScreenView.getModel().removeListener(this);
              }
            });

            ApplicationManager.getApplication().invokeLater(action);
          }

          @Override
          public void modelChangedOnLayout(@NotNull NlModel model, boolean animate) {

          }
        });


        //});
        //t.setRepeats(false);
        // t.start();
      }
    }

    /**
     * Add bounds to components and record components to be flattened into {@link #myToBeFlattened}
     */
    private void processComponent(NlComponent component) {
      // Work bottom up to ensure the children aren't invalidated when processing the parent
      for (NlComponent child : component.getChildren()) {
        int dpx = myEditor.pxToDp(NlComponentHelperKt.getX(child) - NlComponentHelperKt.getX(myRoot));
        int dpy = myEditor.pxToDp(NlComponentHelperKt.getY(child) - NlComponentHelperKt.getY(myRoot));
        int dpw = myEditor.pxToDp(NlComponentHelperKt.getW(child));
        int dph = myEditor.pxToDp(NlComponentHelperKt.getH(child));
        AttributesTransaction transaction = child.startAttributeTransaction();
        // Record the bounds for use by Scout
        transaction.setAttribute(TOOLS_URI, ATTR_LAYOUT_CONVERSION_ABSOLUTE_WIDTH, String.format(ROOT, VALUE_N_DP, dpw));
        transaction.setAttribute(TOOLS_URI, ATTR_LAYOUT_CONVERSION_ABSOLUTE_HEIGHT, String.format(ROOT, VALUE_N_DP, dph));
        // position in absolute coordinates
        transaction.setAttribute(TOOLS_URI, ATTR_LAYOUT_EDITOR_ABSOLUTE_X, String.format(ROOT, VALUE_N_DP, dpx));
        transaction.setAttribute(TOOLS_URI, ATTR_LAYOUT_EDITOR_ABSOLUTE_Y, String.format(ROOT, VALUE_N_DP, dpy));
        //* Set to wrap Scout can use
        transaction.setAttribute(ANDROID_URI, ATTR_LAYOUT_WIDTH, VALUE_WRAP_CONTENT);
        transaction.setAttribute(ANDROID_URI, ATTR_LAYOUT_HEIGHT, VALUE_WRAP_CONTENT);
        transaction.commit();
        // First gather attributes to delete; can delete during iteration (concurrent modification exceptions will ensure)
        List<String> toDelete = null;
        for (AttributeSnapshot attribute : child.getAttributes()) {
          String name = attribute.name;
          if (!name.startsWith(ATTR_LAYOUT_RESOURCE_PREFIX) ||
              !ANDROID_URI.equals(attribute.namespace) ||
              name.equals(ATTR_LAYOUT_WIDTH) ||
              name.equals(ATTR_LAYOUT_HEIGHT)) {
            continue;
          }
          if (toDelete == null) {
            toDelete = Lists.newArrayList();
          }
          toDelete.add(name);
        }
        if (toDelete != null) {
          for (String name : toDelete) {
            child.setAttribute(ANDROID_URI, name, null);
          }
        }

        if (isLayout(child)) {
          if (myFlatten) {
            if (shouldFlatten(child)) {
              myToBeFlattened.add(child);
            }
            else {
              continue;
            }
          }
          else {
            continue;
          }
        }
        processComponent(child);
      }
    }

    /**
     * Flatten layouts listed in {@link #myToBeFlattened} in order.
     * These should already be in bottom up order
     */
    private void flatten() {
      PsiDocumentManager documentManager = PsiDocumentManager.getInstance(getProject());
      Document document = documentManager.getDocument(myScreenView.getModel().getFile());
      if (document == null) {
        return;
      }
      documentManager.doPostponedOperationsAndUnblockDocument(document);

      List<TextRange> ranges = Lists.newArrayList();
      for (NlComponent component : myToBeFlattened) {
        XmlTag tag = component.getTag();
        PsiElement openStart = null;
        PsiElement openEnd = null;
        PsiElement closeStart = null;
        PsiElement closeEnd = null;
        PsiElement curr = tag.getFirstChild();
        while (curr != null) {
          IElementType elementType = curr.getNode().getElementType();
          if (elementType == XmlTokenType.XML_START_TAG_START) {
            openStart = curr;
          }
          else if (elementType == XmlTokenType.XML_TAG_END) {
            if (closeStart == null) {
              openEnd = curr;
            }
            else {
              closeEnd = curr;
              break;
            }
          }
          else if (elementType == XmlTokenType.XML_END_TAG_START) {
            closeStart = curr;
          }
          else if (elementType == XmlTokenType.XML_EMPTY_ELEMENT_END) {
            openEnd = curr;
            break;
          }
          curr = curr.getNextSibling();
        }

        if (openStart != null && openEnd != null && closeStart != null && closeEnd != null) {
          ranges.add(new TextRange(openStart.getTextOffset(), openEnd.getTextOffset() + openEnd.getTextLength()));
          ranges.add(new TextRange(closeStart.getTextOffset(), closeEnd.getTextOffset() + closeEnd.getTextLength()));
        }
      }

      ranges.sort((o1, o2) -> {
        // There should be no overlaps
        return o2.getStartOffset() - o1.getStartOffset();
      });

      for (TextRange range : ranges) {
        document.deleteString(range.getStartOffset(), range.getEndOffset());
      }

      documentManager.commitDocument(document);
    }

    private boolean isLayout(@NotNull NlComponent component) {
      if (!myIncludeCustomViews && isCustomView(component)) {
        return false;
      }

      List<NlComponent> children = component.getChildren();
      if (children.size() > 1) {
        return true;
      }
      else if (children.size() == 1) {
        NlComponent child = children.get(0);
        if (!REQUEST_FOCUS.equals(child.getTagName())) {
          // Some child *other* than <requestFocus> - must be a layout
          return true;
        }
        // If the child is a <requestFocus> we don't know
      }

      ViewInfo info = NlComponentHelperKt.getViewInfo(component);
      if (info != null) {
        Object viewObject = info.getViewObject();
        if (viewObject != null) {
          Class<?> cls = viewObject.getClass();
          while (cls != null) {
            String fqcn = cls.getName();
            if (FQCN_ADAPTER_VIEW.equals(fqcn)) {
              // ListView etc - a ViewGroup but NOT considered a layout
              return false;
            }
            if (fqcn.startsWith(ANDROID_WEBKIT_PKG) && fqcn.endsWith(WEB_VIEW)) {
              // WebView: an AbsoluteLayout child class but NOT a "layout"
              return false;
            }
            if (CLASS_VIEWGROUP.equals(fqcn)) {
              return true;
            }
            cls = cls.getSuperclass();
          }
        }
      }

      return false;
    }

    private static boolean isCustomView(NlComponent component) {
      String tag = component.getTagName();
      return tag.indexOf('.') != -1;
    }

    private boolean shouldFlatten(@NotNull NlComponent component) {
      if (!myIncludeCustomViews && isCustomView((component))) {
        return false;
      }

      // See if the component seems to have a visual purpose - e.g. sets background or other styles
      if (component.getAttribute(ANDROID_URI, ATTR_BACKGROUND) != null
          || component.getAttribute(ANDROID_URI, ATTR_FOREGROUND) != null  ) {// such as ?android:selectableItemBackgroun
        return false;
      }

      String id = component.getAttribute(ANDROID_URI, ATTR_ID);
      if (id == null) {
        return true;
      }

      // If it defines an ID, see if the ID is used anywhere
      if (!myIncludeIds) {
        XmlAttribute attribute = component.getTag().getAttribute(ATTR_ID, ANDROID_URI);
        if (attribute != null) {
          XmlAttributeValue valueElement = attribute.getValueElement();
          if (valueElement != null && valueElement.isValid()) {
            // Exact replace only, no comment/text occurrence changes since it is non-interactive
            RenameProcessor processor = new RenameProcessor(myScreenView.getSurface().getProject(), valueElement, "NONEXISTENT_ID12345",
                                                            false /*comments*/, false /*text*/);
            processor.setPreviewUsages(false);
            XmlFile layoutFile = myScreenView.getModel().getFile();

            // Do a quick usage search to see if we need to ask about renaming
            UsageInfo[] usages = processor.findUsages();
            for (UsageInfo info : usages) {
              PsiFile file = info.getFile();
              if (!layoutFile.equals(file)) {
                // Referenced from outside of this layout file!
                return false;
              }
            }
          }
        }
      }

      return true;
    }
  }
}<|MERGE_RESOLUTION|>--- conflicted
+++ resolved
@@ -168,41 +168,6 @@
     converter.execute();
   }
 
-<<<<<<< HEAD
-  private static void inferConstraints(NlModel model) {
-    RenderResult result = model.getRenderResult();
-    if (result == null || !result.getRenderResult().isSuccess()) {
-      return;
-    }
-    ApplicationManager.getApplication().invokeLater(() -> {
-      final ConstraintModel constraintModel = ConstraintModel.getConstraintModel(model);
-      if (constraintModel != null) {
-        int dpi = model.getConfiguration().getDensity().getDpiValue();
-        constraintModel.setDpiValue(dpi);
-        constraintModel.updateNlModel(null, model.getComponents(), true);
-        // Infer new constraints
-        WidgetsScene scene = constraintModel.getScene();
-        try {
-          Scout.inferConstraints(scene);
-        }
-        catch (Throwable t) {
-          Logger.getInstance(ConvertToConstraintLayoutAction.class).warn(t);
-        }
-        WriteCommandAction.runWriteCommandAction(
-          model.getProject(), "Infer Constraints", null, new Runnable() {
-            @Override
-            public void run() {
-              constraintModel.saveToXML(true);
-              constraintModel.setNeedsAnimateConstraints(ConstraintAnchor.SCOUT_CREATOR);
-
-              // Finally remove the conversion x/y/width/height attributes
-              List<NlComponent> components = model.getComponents();
-              for (NlComponent root : components) {
-                removeAbsolutePositionAndSizes(root);
-              }
-            }
-          }, model.getFile());
-=======
   private static void inferConstraints(@NotNull NlComponent target) {
     try {
       Scout.inferConstraintsFromConvert(target);
@@ -211,7 +176,6 @@
       for (NlComponent component : list) {
         AttributesTransaction transaction = component.startAttributeTransaction();
         transaction.commit();
->>>>>>> b13afab4
       }
       removeAbsolutePositionAndSizes(target);
     }
@@ -236,11 +200,6 @@
 
       removeAbsolutePositionAndSizes(child);
     }
-  }
-
-  @Override
-  public void modelChangedOnLayout(@NotNull NlModel model, boolean animate) {
-    // Do nothing
   }
 
   private static class ConstraintLayoutConverter extends WriteCommandAction {
