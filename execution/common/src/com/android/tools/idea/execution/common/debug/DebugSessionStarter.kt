/*
 * Copyright (C) 2022 The Android Open Source Project
 *
 * Licensed under the Apache License, Version 2.0 (the "License");
 * you may not use this file except in compliance with the License.
 * You may obtain a copy of the License at
 *
 *      http://www.apache.org/licenses/LICENSE-2.0
 *
 * Unless required by applicable law or agreed to in writing, software
 * distributed under the License is distributed on an "AS IS" BASIS,
 * WITHOUT WARRANTIES OR CONDITIONS OF ANY KIND, either express or implied.
 * See the License for the specific language governing permissions and
 * limitations under the License.
 */
package com.android.tools.idea.execution.common.debug

import com.android.annotations.concurrency.WorkerThread
import com.android.ddmlib.AndroidDebugBridge
import com.android.ddmlib.Client
import com.android.ddmlib.ClientData
import com.android.ddmlib.IDevice
import com.android.tools.idea.concurrency.AndroidDispatchers.uiThread
import com.android.tools.idea.concurrency.executeOnPooledThread
import com.android.tools.idea.execution.common.AndroidSessionInfo
import com.android.tools.idea.execution.common.debug.utils.waitForClientReadyForDebug
import com.android.tools.idea.execution.common.processhandler.AndroidProcessHandler
import com.android.tools.idea.execution.common.stats.RunStats
import com.android.tools.idea.execution.common.stats.track
import com.android.tools.idea.projectsystem.ApplicationProjectContext
import com.android.tools.idea.projectsystem.ApplicationProjectContextProvider.Companion.getApplicationProjectContext
import com.android.tools.idea.projectsystem.getProjectSystem
import com.intellij.execution.ExecutionException
import com.intellij.execution.process.ProcessAdapter
import com.intellij.execution.process.ProcessEvent
import com.intellij.execution.process.ProcessHandler
import com.intellij.execution.runners.ExecutionEnvironment
import com.intellij.execution.ui.ConsoleView
import com.intellij.openapi.diagnostic.Logger
import com.intellij.openapi.progress.ProgressIndicator
import com.intellij.openapi.project.Project
import com.intellij.xdebugger.XDebugSession
import com.intellij.xdebugger.XDebuggerManager
import com.intellij.xdebugger.impl.XDebugSessionImpl
import icons.StudioIcons
import kotlinx.coroutines.withContext

object DebugSessionStarter {

  private val LOG = Logger.getInstance(DebugSessionStarter::class.java)

  private val START_DEBUGGER_SESSION = "startDebuggerSession"
  private val START_REATTACHING_DEBUGGER_SESSION = "startReattachingDebuggerSession"

  /**
   * Starts a new debugging session for given [Client].
   * Use this method only if debugging is started by using 'Debug' on configuration, otherwise use [AndroidDebugger.attachToClient]
   */
  suspend fun <S : AndroidDebuggerState> attachDebuggerToStartedProcess(
    device: IDevice,
    applicationContext: ApplicationProjectContext,
    environment: ExecutionEnvironment,
    androidDebugger: AndroidDebugger<S>,
    androidDebuggerState: S,
    destroyRunningProcess: (IDevice) -> Unit,
    indicator: ProgressIndicator,
    consoleView: ConsoleView? = null,
<<<<<<< HEAD
    timeout: Long = 15
  ): XDebugSessionImpl = RunStats.from(environment).track(START_DEBUGGER_SESSION) {
    val client = waitForClientReadyForDebug(device, listOf(applicationContext.applicationId), timeout, indicator)
=======
    timeout: Long = 15,
    waitingProcessState: ClientData.DebuggerStatus = ClientData.DebuggerStatus.WAITING
  ): XDebugSessionImpl = RunStats.from(environment).track(START_DEBUGGER_SESSION) {
    val client = waitForClientReadyForDebug(device, listOf(applicationContext.applicationId), timeout, indicator, waitingProcessState)
>>>>>>> 0d09370c

    val debugProcessStarter = androidDebugger.getDebugProcessStarterForNewProcess(
      environment.project,
      client,
      applicationContext,
      androidDebuggerState,
      consoleView
    )
    val session = withContext(uiThread) {
      indicator.text = "Attaching debugger"
      XDebuggerManager.getInstance(environment.project).startSession(environment, debugProcessStarter) as XDebugSessionImpl
    }

    val debugProcessHandler = session.debugProcess.processHandler
    debugProcessHandler.startNotify()
    debugProcessHandler.addProcessListener(object : ProcessAdapter() {
      override fun processTerminated(event: ProcessEvent) {
        executeOnPooledThread { destroyRunningProcess(device) }
        super.processTerminated(event)
      }
    })
    AndroidSessionInfo.create(debugProcessHandler, listOf(device), applicationContext.applicationId)
    session
  }

  suspend fun <S : AndroidDebuggerState> attachReattachingDebuggerToStartedProcess(
    device: IDevice,
    applicationContext: ApplicationProjectContext,
    masterProcessName: String,
    environment: ExecutionEnvironment,
    androidDebugger: AndroidDebugger<S>,
    androidDebuggerState: S,
    destroyRunningProcess: (IDevice) -> Unit,
    indicator: ProgressIndicator,
    consoleView: ConsoleView? = null,
    timeout: Long = 300
  ): XDebugSessionImpl {
    val masterProcessHandler = AndroidProcessHandler(
      masterProcessName,
      finishAndroidProcessCallback = destroyRunningProcess
    )
    masterProcessHandler.addTargetDevice(device)
    return attachReattachingDebuggerToStartedProcess(
      device, applicationContext, masterProcessHandler, environment, androidDebugger,
      androidDebuggerState, indicator, consoleView, timeout
    )
  }

  /**
   * Wires up adb listeners to automatically reconnect the debugger for each test. This is necessary when
   * using instrumentation runners that kill the instrumentation process between each test, disconnecting
   * the debugger. We listen for the start of a new test, waiting for a debugger, and reconnect.
   */
  suspend fun <S : AndroidDebuggerState> attachReattachingDebuggerToStartedProcess(
    device: IDevice,
    applicationContext: ApplicationProjectContext,
    masterProcessHandler: ProcessHandler,
    environment: ExecutionEnvironment,
    androidDebugger: AndroidDebugger<S>,
    androidDebuggerState: S,
    indicator: ProgressIndicator,
    consoleView: ConsoleView? = null,
    timeout: Long = 300
  ): XDebugSessionImpl = RunStats.from(environment).track(START_REATTACHING_DEBUGGER_SESSION) {
    val client = waitForClientReadyForDebug(device, listOf(applicationContext.applicationId), timeout, indicator)
    val debugProcessStarter = androidDebugger.getDebugProcessStarterForNewProcess(
      environment.project,
      client,
      applicationContext,
      androidDebuggerState,
      consoleView
    )
    indicator.text = "Attaching debugger"
    val reattachingProcessHandler = ReattachingProcessHandler(masterProcessHandler)

    val reattachingListener = ReattachingDebuggerListener(
      environment.project, masterProcessHandler, applicationContext,
      androidDebugger, androidDebuggerState, consoleView, environment,
      reattachingProcessHandler
    )
    reattachingListener.addProcessedClientPid(client.clientData.pid)

    LOG.info("Add reattaching listener")
    AndroidDebugBridge.addClientChangeListener(reattachingListener)

    masterProcessHandler.addProcessListener(object : ProcessAdapter() {
      override fun processTerminated(event: ProcessEvent) {
        // Stop the reattaching debug connector task as soon as the master process is terminated.
        LOG.info("Delete reattaching listener")
        AndroidDebugBridge.removeClientChangeListener(reattachingListener)
      }
    })
    masterProcessHandler.startNotify()

    LOG.info("Start first session")

    withContext(uiThread) {
      val session = XDebuggerManager.getInstance(environment.project).startSession(environment, debugProcessStarter)

      val debugProcessHandler = session.debugProcess.processHandler
      debugProcessHandler.startNotify()
      reattachingProcessHandler.subscribeOnDebugProcess(debugProcessHandler)
      session.runContentDescriptor.processHandler = reattachingProcessHandler

      AndroidSessionInfo.create(debugProcessHandler, listOf(device), applicationContext.applicationId)
      session as XDebugSessionImpl
    }
  }


  /**
   * Starts a new Debugging session for [client] and opens a tab with in Debug tool window.
   */
  @WorkerThread
  @Throws(ExecutionException::class)
  suspend fun <S : AndroidDebuggerState> attachDebuggerToClientAndShowTab(
    project: Project,
    client: Client,
    androidDebugger: AndroidDebugger<S>,
    androidDebuggerState: S
  ): XDebugSession {
    val sessionName = "${androidDebugger.displayName} (${client.clientData.pid})"
    val applicationContext = project.getProjectSystem().getApplicationProjectContext(client)
<<<<<<< HEAD
      ?: throw ExecutionException("Cannot obtain RunningApplicationContext for client: $client")
    val starter = androidDebugger.getDebugProcessStarterForExistingProcess(project, client, applicationContext, androidDebuggerState)

    val session = withContext(uiThread) {
      XDebuggerManager.getInstance(project).startSessionAndShowTab(sessionName, StudioIcons.Common.ANDROID_HEAD, null, false, starter)
    }
    val debugProcessHandler = session.debugProcess.processHandler
    AndroidSessionInfo.create(debugProcessHandler, listOf(client.device), applicationContext.applicationId)
=======

    val starter = androidDebugger.getDebugProcessStarterForExistingProcess(project, client, applicationContext, androidDebuggerState)

    val session = withContext(uiThread) {
      XDebuggerManager.getInstance(project).startSessionAndShowTab(sessionName, StudioIcons.Common.ANDROID_HEAD, null, false, starter)
    }
    val debugProcessHandler = session.debugProcess.processHandler
    if (applicationContext != null) {
      AndroidSessionInfo.create(debugProcessHandler, listOf(client.device), applicationContext.applicationId)
    }
>>>>>>> 0d09370c
    return session
  }
}<|MERGE_RESOLUTION|>--- conflicted
+++ resolved
@@ -65,16 +65,10 @@
     destroyRunningProcess: (IDevice) -> Unit,
     indicator: ProgressIndicator,
     consoleView: ConsoleView? = null,
-<<<<<<< HEAD
-    timeout: Long = 15
-  ): XDebugSessionImpl = RunStats.from(environment).track(START_DEBUGGER_SESSION) {
-    val client = waitForClientReadyForDebug(device, listOf(applicationContext.applicationId), timeout, indicator)
-=======
     timeout: Long = 15,
     waitingProcessState: ClientData.DebuggerStatus = ClientData.DebuggerStatus.WAITING
   ): XDebugSessionImpl = RunStats.from(environment).track(START_DEBUGGER_SESSION) {
     val client = waitForClientReadyForDebug(device, listOf(applicationContext.applicationId), timeout, indicator, waitingProcessState)
->>>>>>> 0d09370c
 
     val debugProcessStarter = androidDebugger.getDebugProcessStarterForNewProcess(
       environment.project,
@@ -198,16 +192,6 @@
   ): XDebugSession {
     val sessionName = "${androidDebugger.displayName} (${client.clientData.pid})"
     val applicationContext = project.getProjectSystem().getApplicationProjectContext(client)
-<<<<<<< HEAD
-      ?: throw ExecutionException("Cannot obtain RunningApplicationContext for client: $client")
-    val starter = androidDebugger.getDebugProcessStarterForExistingProcess(project, client, applicationContext, androidDebuggerState)
-
-    val session = withContext(uiThread) {
-      XDebuggerManager.getInstance(project).startSessionAndShowTab(sessionName, StudioIcons.Common.ANDROID_HEAD, null, false, starter)
-    }
-    val debugProcessHandler = session.debugProcess.processHandler
-    AndroidSessionInfo.create(debugProcessHandler, listOf(client.device), applicationContext.applicationId)
-=======
 
     val starter = androidDebugger.getDebugProcessStarterForExistingProcess(project, client, applicationContext, androidDebuggerState)
 
@@ -218,7 +202,6 @@
     if (applicationContext != null) {
       AndroidSessionInfo.create(debugProcessHandler, listOf(client.device), applicationContext.applicationId)
     }
->>>>>>> 0d09370c
     return session
   }
 }