--- conflicted
+++ resolved
@@ -8,49 +8,51 @@
     </content>
     <orderEntry type="inheritedJdk" />
     <orderEntry type="sourceFolder" forTests="false" />
+    <orderEntry type="library" name="kotlin-stdlib" level="project" />
+    <orderEntry type="library" scope="TEST" name="Guava" level="project" />
+    <orderEntry type="library" scope="TEST" name="JUnit4" level="project" />
+    <orderEntry type="library" scope="TEST" name="jetbrains-annotations" level="project" />
+    <orderEntry type="library" scope="TEST" name="kotlinx-coroutines-core" level="project" />
+    <orderEntry type="library" scope="TEST" name="layoutlib" level="project" />
+    <orderEntry type="library" scope="TEST" name="mockito" level="project" />
     <orderEntry type="module" module-name="android.sdktools.sdk-common" />
+    <orderEntry type="module" module-name="intellij.android.compose-common" />
+    <orderEntry type="module" module-name="android.sdktools.layoutlib-api" scope="TEST" />
     <orderEntry type="module" module-name="android.sdktools.perf-logger" scope="TEST" />
     <orderEntry type="module" module-name="android.sdktools.testutils" scope="TEST" />
-    <orderEntry type="module" module-name="android.sdktools.layoutlib-api" scope="TEST" />
     <orderEntry type="module" module-name="intellij.android.adt.testutils" scope="TEST" />
+    <orderEntry type="module" module-name="intellij.android.adt.ui" scope="TEST" />
     <orderEntry type="module" module-name="intellij.android.common" scope="TEST" />
+    <orderEntry type="module" module-name="intellij.android.compose-designer" scope="TEST" />
+    <orderEntry type="module" module-name="intellij.android.compose-designer.tests" scope="TEST" />
     <orderEntry type="module" module-name="intellij.android.core" scope="TEST" />
-    <orderEntry type="module" module-name="intellij.android.compose-designer" scope="TEST" />
-    <orderEntry type="module" module-name="intellij.android.testFramework" scope="TEST" />
-    <orderEntry type="library" scope="TEST" name="layoutlib" level="project" />
-    <orderEntry type="module" module-name="intellij.android.compose-common" />
     <orderEntry type="module" module-name="intellij.android.designer" scope="TEST" />
+    <orderEntry type="module" module-name="intellij.android.jps.model" scope="TEST" />
     <orderEntry type="module" module-name="intellij.android.layoutlib" scope="TEST" />
-    <orderEntry type="library" scope="TEST" name="mockito" level="project" />
-    <orderEntry type="module" module-name="intellij.android.adt.ui" scope="TEST" />
+    <orderEntry type="module" module-name="intellij.android.preview-designer" scope="TEST" />
+    <orderEntry type="module" module-name="intellij.android.preview-elements" scope="TEST" />
+    <orderEntry type="module" module-name="intellij.android.projectSystem" scope="TEST" />
     <orderEntry type="module" module-name="intellij.android.projectSystem.gradle" scope="TEST" />
-    <orderEntry type="module" module-name="intellij.android.preview-designer" scope="TEST" />
+    <orderEntry type="module" module-name="intellij.android.projectSystem.gradle.models" scope="TEST" />
     <orderEntry type="module" module-name="intellij.android.render-resources" scope="TEST" />
     <orderEntry type="module" module-name="intellij.android.rendering" scope="TEST" />
-    <orderEntry type="module" module-name="intellij.android.projectSystem" scope="TEST" />
-    <orderEntry type="module" module-name="intellij.android.projectSystem.gradle.models" scope="TEST" />
-    <orderEntry type="module" module-name="intellij.android.compose-designer.tests" scope="TEST" />
-<<<<<<< HEAD
-    <orderEntry type="library" scope="TEST" name="kotlin-stdlib" level="project" />
-    <orderEntry type="library" scope="TEST" name="Guava" level="project" />
-    <orderEntry type="library" scope="TEST" name="jetbrains-annotations" level="project" />
-    <orderEntry type="library" scope="TEST" name="kotlinx-coroutines-core" level="project" />
-    <orderEntry type="library" scope="TEST" name="JUnit4" level="project" />
-    <orderEntry type="module" module-name="intellij.android.jps.model" scope="TEST" />
+    <orderEntry type="module" module-name="intellij.android.testFramework" scope="TEST" />
+    <orderEntry type="module" module-name="intellij.android.testutils" scope="TEST" />
+    <orderEntry type="module" module-name="intellij.java.testFramework" scope="TEST" />
+    <orderEntry type="module" module-name="intellij.platform.analysis" scope="TEST" />
+    <orderEntry type="module" module-name="intellij.platform.core" scope="TEST" />
+    <orderEntry type="module" module-name="intellij.platform.core.impl" scope="TEST" />
+    <orderEntry type="module" module-name="intellij.platform.core.ui" scope="TEST" />
+    <orderEntry type="module" module-name="intellij.platform.editor" scope="TEST" />
+    <orderEntry type="module" module-name="intellij.platform.ide.core" scope="TEST" />
+    <orderEntry type="module" module-name="intellij.platform.lang.core" scope="TEST" />
+    <orderEntry type="module" module-name="intellij.platform.projectModel" scope="TEST" />
+    <orderEntry type="module" module-name="intellij.platform.testFramework" scope="TEST" />
+    <orderEntry type="module" module-name="intellij.platform.testFramework.common" scope="TEST" />
+    <orderEntry type="module" module-name="intellij.platform.util" scope="TEST" />
+    <orderEntry type="module" module-name="intellij.platform.util.ex" scope="TEST" />
+    <orderEntry type="module" module-name="intellij.platform.util.rt" scope="TEST" />
+    <orderEntry type="module" module-name="intellij.platform.util.ui" scope="TEST" />
     <orderEntry type="module" module-name="intellij.xml.psi" scope="TEST" />
-    <orderEntry type="module" module-name="intellij.platform.analysis" scope="TEST" />
-    <orderEntry type="module" module-name="intellij.platform.projectModel" scope="TEST" />
-    <orderEntry type="module" module-name="intellij.platform.lang.core" scope="TEST" />
-    <orderEntry type="module" module-name="intellij.platform.core" scope="TEST" />
-    <orderEntry type="module" module-name="intellij.platform.util.rt" scope="TEST" />
-    <orderEntry type="module" module-name="intellij.platform.util" scope="TEST" />
-    <orderEntry type="module" module-name="intellij.platform.core.impl" scope="TEST" />
-    <orderEntry type="module" module-name="intellij.platform.testFramework" scope="TEST" />
-    <orderEntry type="module" module-name="intellij.platform.core.ui" scope="TEST" />
-    <orderEntry type="module" module-name="intellij.platform.util.ui" scope="TEST" />
-    <orderEntry type="module" module-name="intellij.java.testFramework" scope="TEST" />
-=======
-    <orderEntry type="module" module-name="intellij.android.preview-elements" scope="TEST" />
->>>>>>> 574fcae1
   </component>
 </module>