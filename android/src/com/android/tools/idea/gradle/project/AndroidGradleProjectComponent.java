/*
 * Copyright (C) 2013 The Android Open Source Project
 *
 * Licensed under the Apache License, Version 2.0 (the "License");
 * you may not use this file except in compliance with the License.
 * You may obtain a copy of the License at
 *
 *      http://www.apache.org/licenses/LICENSE-2.0
 *
 * Unless required by applicable law or agreed to in writing, software
 * distributed under the License is distributed on an "AS IS" BASIS,
 * WITHOUT WARRANTIES OR CONDITIONS OF ANY KIND, either express or implied.
 * See the License for the specific language governing permissions and
 * limitations under the License.
 */
package com.android.tools.idea.gradle.project;

<<<<<<< HEAD
import static com.android.tools.idea.sdk.IdeSdks.JDK_LOCATION_ENV_VARIABLE_NAME;
=======
import static com.android.tools.idea.gradle.util.GradleProjects.canImportAsGradleProject;
import static com.google.wireless.android.sdk.stats.GradleSyncStats.Trigger.TRIGGER_PROJECT_NEW;
import static com.google.wireless.android.sdk.stats.GradleSyncStats.Trigger.TRIGGER_PROJECT_REOPEN;
>>>>>>> 12e77d2e
import static com.intellij.openapi.externalSystem.model.ExternalSystemDataKeys.NEWLY_IMPORTED_PROJECT;

import com.android.tools.idea.IdeInfo;
import com.android.tools.idea.gradle.project.build.GradleBuildContext;
import com.android.tools.idea.gradle.project.build.JpsBuildContext;
import com.android.tools.idea.gradle.project.build.PostProjectBuildTasksExecutor;
import com.android.tools.idea.gradle.project.build.invoker.GradleBuildInvoker;
import com.android.tools.idea.gradle.project.model.AndroidModuleModel;
<<<<<<< HEAD
import com.android.tools.idea.gradle.project.sync.hyperlink.SelectJdkFromFileSystemHyperlink;
import com.android.tools.idea.project.AndroidNotification;
=======
>>>>>>> 12e77d2e
import com.android.tools.idea.project.AndroidProjectBuildNotifications;
import com.android.tools.idea.project.AndroidProjectInfo;
import com.android.tools.idea.sdk.IdeSdks;
import com.google.common.annotations.VisibleForTesting;
import com.google.wireless.android.sdk.stats.GradleSyncStats;
import com.intellij.execution.RunConfigurationProducerService;
import com.intellij.execution.actions.RunConfigurationProducer;
import com.intellij.ide.SaveAndSyncHandler;
import com.intellij.notification.NotificationDisplayType;
import com.intellij.notification.NotificationType;
import com.intellij.notification.NotificationsConfiguration;
import com.intellij.openapi.Disposable;
import com.intellij.openapi.application.ApplicationManager;
import com.intellij.openapi.compiler.CompilerManager;
import com.intellij.openapi.components.ProjectComponent;
import com.intellij.openapi.fileEditor.FileDocumentManager;
import com.intellij.openapi.module.Module;
import com.intellij.openapi.module.ModuleManager;
import com.intellij.openapi.project.Project;
import com.intellij.openapi.util.Disposer;
import com.intellij.openapi.vfs.VirtualFileManager;
<<<<<<< HEAD
=======
import com.intellij.serviceContainer.NonInjectable;
>>>>>>> 12e77d2e
import java.util.ArrayList;
import java.util.List;
import org.jetbrains.annotations.NotNull;
import org.jetbrains.annotations.Nullable;
import org.jetbrains.plugins.gradle.execution.test.runner.AllInPackageGradleConfigurationProducer;
import org.jetbrains.plugins.gradle.execution.test.runner.TestClassGradleConfigurationProducer;
import org.jetbrains.plugins.gradle.execution.test.runner.TestMethodGradleConfigurationProducer;

<<<<<<< HEAD
public class AndroidGradleProjectComponent implements ProjectComponent {
  // Copy of a private constant in GradleNotification.java.
  private static final String GRADLE_NOTIFICATION_GROUP_NAME = "Gradle Notification Group";
  @NotNull private final Project myProject;
  @NotNull private final GradleProjectInfo myGradleProjectInfo;
  @NotNull private final AndroidProjectInfo myAndroidProjectInfo;
  @NotNull private final IdeInfo myIdeInfo;
=======
import java.util.ArrayList;
import java.util.List;

import static com.intellij.openapi.externalSystem.model.ExternalSystemDataKeys.NEWLY_IMPORTED_PROJECT;

public final class AndroidGradleProjectComponent implements ProjectComponent {
>>>>>>> 12e77d2e
  @NotNull private final LegacyAndroidProjects myLegacyAndroidProjects;

  @Nullable private Disposable myDisposable;

  @NotNull
  public static AndroidGradleProjectComponent getInstance(@NotNull Project project) {
    AndroidGradleProjectComponent component = project.getComponent(AndroidGradleProjectComponent.class);
    assert component != null;
    return component;
  }

  @SuppressWarnings("unused") // Invoked by IDEA
<<<<<<< HEAD
  public AndroidGradleProjectComponent(@NotNull Project project,
                                       @NotNull GradleProjectInfo gradleProjectInfo,
                                       @NotNull AndroidProjectInfo androidProjectInfo,
                                       @NotNull GradleBuildInvoker gradleBuildInvoker,
                                       @NotNull CompilerManager compilerManager,
                                       @NotNull IdeInfo ideInfo) {
    this(project, gradleProjectInfo, androidProjectInfo, gradleBuildInvoker, compilerManager, ideInfo, new LegacyAndroidProjects(project));
  }

  @VisibleForTesting
  public AndroidGradleProjectComponent(@NotNull Project project,
                                       @NotNull GradleProjectInfo gradleProjectInfo,
                                       @NotNull AndroidProjectInfo androidProjectInfo,
                                       @NotNull GradleBuildInvoker gradleBuildInvoker,
                                       @NotNull CompilerManager compilerManager,
                                       @NotNull IdeInfo ideInfo,
                                       @NotNull LegacyAndroidProjects legacyAndroidProjects) {
    myProject = project;
    myGradleProjectInfo = gradleProjectInfo;
    myAndroidProjectInfo = androidProjectInfo;
    myIdeInfo = ideInfo;
=======
  public AndroidGradleProjectComponent(@NotNull Project project) {
    this(project, new LegacyAndroidProjects(project));
  }

  @VisibleForTesting
  @NonInjectable
  public AndroidGradleProjectComponent(@NotNull Project project, @NotNull LegacyAndroidProjects legacyAndroidProjects) {
    myProject = project;
>>>>>>> 12e77d2e
    myLegacyAndroidProjects = legacyAndroidProjects;

    // Disable Gradle plugin notifications in Android Studio.
    if (IdeInfo.getInstance().isAndroidStudio()) {
      NotificationsConfiguration
        .getNotificationsConfiguration()
        .changeSettings(GRADLE_NOTIFICATION_GROUP_NAME, NotificationDisplayType.NONE, false, false);
    }


    // Register a task that gets notified when a Gradle-based Android project is compiled via JPS.
    CompilerManager.getInstance(myProject).addAfterTask(context -> {
      if (GradleProjectInfo.getInstance(myProject).isBuildWithGradle()) {
        PostProjectBuildTasksExecutor.getInstance(myProject).onBuildCompletion(context);

        JpsBuildContext newContext = new JpsBuildContext(context);
        AndroidProjectBuildNotifications.getInstance(myProject).notifyBuildComplete(newContext);
      }
      return true;
    });

    // Register a task that gets notified when a Gradle-based Android project is compiled via direct Gradle invocation.
    GradleBuildInvoker.getInstance(myProject).add(result -> {
      if (myProject.isDisposed()) return;
      PostProjectBuildTasksExecutor.getInstance(myProject).onBuildCompletion(result);
      GradleBuildContext newContext = new GradleBuildContext(result);
      AndroidProjectBuildNotifications.getInstance(myProject).notifyBuildComplete(newContext);

      // Force VFS refresh required by any of the modules.
      if (isVfsRefreshAfterBuildRequired(myProject)) {
        ApplicationManager.getApplication().invokeLater(() -> {
          FileDocumentManager.getInstance().saveAllDocuments();
          SaveAndSyncHandler.getInstance().refreshOpenFiles();
          VirtualFileManager.getInstance().refreshWithoutFileWatcher(true /* asynchronously */);
        });
      }
    });
  }

  /**
   * @return {@code true} if any of the modules require VFS refresh after build.
   */
  private static boolean isVfsRefreshAfterBuildRequired(@NotNull Project project) {
    ModuleManager moduleManager = ModuleManager.getInstance(project);
    for (Module module : moduleManager.getModules()) {
      AndroidModuleModel androidModuleModel = AndroidModuleModel.get(module);
      if (androidModuleModel != null && androidModuleModel.getFeatures().isVfsRefreshAfterBuildRequired()) {
        return true;
      }
    }
    return false;
  }

  /**
   * This method is called when a project is created and when it is opened.
   */
  @Override
  public void projectOpened() {
<<<<<<< HEAD
    if (myIdeInfo.isAndroidStudio() && myAndroidProjectInfo.isLegacyIdeaAndroidProject() && !myAndroidProjectInfo.isApkProject()) {
=======
    if (IdeInfo.getInstance().isAndroidStudio() && AndroidProjectInfo.getInstance(myProject).isLegacyIdeaAndroidProject() && !AndroidProjectInfo.getInstance(myProject)
      .isApkProject()) {
>>>>>>> 12e77d2e
      myLegacyAndroidProjects.trackProject();
      if (!GradleProjectInfo.getInstance(myProject).isBuildWithGradle()) {
        // Suggest that Android Studio users use Gradle instead of IDEA project builder.
        myLegacyAndroidProjects.showMigrateToGradleWarning();
<<<<<<< HEAD
      }
    }
    // Check if the Gradle JDK environment variable is valid
    if (myIdeInfo.isAndroidStudio()) {
      IdeSdks ideSdks = IdeSdks.getInstance();
      if (ideSdks.isJdkEnvVariableDefined() && !ideSdks.isJdkEnvVariableValid()) {
        String msg = JDK_LOCATION_ENV_VARIABLE_NAME + " is being ignored since it is set to an invalid JDK Location:\n"
                     + ideSdks.getEnvVariableJdkValue();
        AndroidNotification.getInstance(myProject).showBalloon("", msg, NotificationType.WARNING,
                                                               SelectJdkFromFileSystemHyperlink.create(myProject));
=======
>>>>>>> 12e77d2e
      }
    }
  }

  public void configureGradleProject() {
    if (myDisposable != null) {
      return;
    }
    myDisposable = Disposer.newDisposable();

    // Prevent IDEA from refreshing project. We will do it ourselves in AndroidGradleProjectStartupActivity.
    if (IdeInfo.getInstance().isAndroidStudio()) {
      myProject.putUserData(NEWLY_IMPORTED_PROJECT, Boolean.TRUE);
    }

    List<Class<? extends RunConfigurationProducer<?>>> runConfigurationProducerTypes = new ArrayList<>();
    runConfigurationProducerTypes.add(AllInPackageGradleConfigurationProducer.class);
    runConfigurationProducerTypes.add(TestClassGradleConfigurationProducer.class);
    runConfigurationProducerTypes.add(TestMethodGradleConfigurationProducer.class);

    RunConfigurationProducerService runConfigurationProducerManager = RunConfigurationProducerService.getInstance(myProject);
    if (IdeInfo.getInstance().isAndroidStudio()) {
      // Make sure the gradle test configurations are ignored in this project. This will modify .idea/runConfigurations.xml
      for (Class<? extends RunConfigurationProducer<?>> type : runConfigurationProducerTypes) {
        runConfigurationProducerManager.getState().ignoredProducers.add(type.getName());
      }
    }
    else {
      // Make sure the gradle test configurations are not ignored in this project, since they already work in Android gradle projects. This
      // will modify .idea/runConfigurations.xml
      for (Class<? extends RunConfigurationProducer<?>> type : runConfigurationProducerTypes) {
        runConfigurationProducerManager.getState().ignoredProducers.remove(type.getName());
      }
    }
  }

  @Override
  public void projectClosed() {
    if (myDisposable != null) {
      Disposer.dispose(myDisposable);
    }
  }
}<|MERGE_RESOLUTION|>--- conflicted
+++ resolved
@@ -15,13 +15,7 @@
  */
 package com.android.tools.idea.gradle.project;
 
-<<<<<<< HEAD
 import static com.android.tools.idea.sdk.IdeSdks.JDK_LOCATION_ENV_VARIABLE_NAME;
-=======
-import static com.android.tools.idea.gradle.util.GradleProjects.canImportAsGradleProject;
-import static com.google.wireless.android.sdk.stats.GradleSyncStats.Trigger.TRIGGER_PROJECT_NEW;
-import static com.google.wireless.android.sdk.stats.GradleSyncStats.Trigger.TRIGGER_PROJECT_REOPEN;
->>>>>>> 12e77d2e
 import static com.intellij.openapi.externalSystem.model.ExternalSystemDataKeys.NEWLY_IMPORTED_PROJECT;
 
 import com.android.tools.idea.IdeInfo;
@@ -30,16 +24,12 @@
 import com.android.tools.idea.gradle.project.build.PostProjectBuildTasksExecutor;
 import com.android.tools.idea.gradle.project.build.invoker.GradleBuildInvoker;
 import com.android.tools.idea.gradle.project.model.AndroidModuleModel;
-<<<<<<< HEAD
 import com.android.tools.idea.gradle.project.sync.hyperlink.SelectJdkFromFileSystemHyperlink;
 import com.android.tools.idea.project.AndroidNotification;
-=======
->>>>>>> 12e77d2e
 import com.android.tools.idea.project.AndroidProjectBuildNotifications;
 import com.android.tools.idea.project.AndroidProjectInfo;
 import com.android.tools.idea.sdk.IdeSdks;
 import com.google.common.annotations.VisibleForTesting;
-import com.google.wireless.android.sdk.stats.GradleSyncStats;
 import com.intellij.execution.RunConfigurationProducerService;
 import com.intellij.execution.actions.RunConfigurationProducer;
 import com.intellij.ide.SaveAndSyncHandler;
@@ -56,10 +46,7 @@
 import com.intellij.openapi.project.Project;
 import com.intellij.openapi.util.Disposer;
 import com.intellij.openapi.vfs.VirtualFileManager;
-<<<<<<< HEAD
-=======
 import com.intellij.serviceContainer.NonInjectable;
->>>>>>> 12e77d2e
 import java.util.ArrayList;
 import java.util.List;
 import org.jetbrains.annotations.NotNull;
@@ -68,22 +55,10 @@
 import org.jetbrains.plugins.gradle.execution.test.runner.TestClassGradleConfigurationProducer;
 import org.jetbrains.plugins.gradle.execution.test.runner.TestMethodGradleConfigurationProducer;
 
-<<<<<<< HEAD
-public class AndroidGradleProjectComponent implements ProjectComponent {
+public final class AndroidGradleProjectComponent implements ProjectComponent {
   // Copy of a private constant in GradleNotification.java.
   private static final String GRADLE_NOTIFICATION_GROUP_NAME = "Gradle Notification Group";
   @NotNull private final Project myProject;
-  @NotNull private final GradleProjectInfo myGradleProjectInfo;
-  @NotNull private final AndroidProjectInfo myAndroidProjectInfo;
-  @NotNull private final IdeInfo myIdeInfo;
-=======
-import java.util.ArrayList;
-import java.util.List;
-
-import static com.intellij.openapi.externalSystem.model.ExternalSystemDataKeys.NEWLY_IMPORTED_PROJECT;
-
-public final class AndroidGradleProjectComponent implements ProjectComponent {
->>>>>>> 12e77d2e
   @NotNull private final LegacyAndroidProjects myLegacyAndroidProjects;
 
   @Nullable private Disposable myDisposable;
@@ -96,29 +71,6 @@
   }
 
   @SuppressWarnings("unused") // Invoked by IDEA
-<<<<<<< HEAD
-  public AndroidGradleProjectComponent(@NotNull Project project,
-                                       @NotNull GradleProjectInfo gradleProjectInfo,
-                                       @NotNull AndroidProjectInfo androidProjectInfo,
-                                       @NotNull GradleBuildInvoker gradleBuildInvoker,
-                                       @NotNull CompilerManager compilerManager,
-                                       @NotNull IdeInfo ideInfo) {
-    this(project, gradleProjectInfo, androidProjectInfo, gradleBuildInvoker, compilerManager, ideInfo, new LegacyAndroidProjects(project));
-  }
-
-  @VisibleForTesting
-  public AndroidGradleProjectComponent(@NotNull Project project,
-                                       @NotNull GradleProjectInfo gradleProjectInfo,
-                                       @NotNull AndroidProjectInfo androidProjectInfo,
-                                       @NotNull GradleBuildInvoker gradleBuildInvoker,
-                                       @NotNull CompilerManager compilerManager,
-                                       @NotNull IdeInfo ideInfo,
-                                       @NotNull LegacyAndroidProjects legacyAndroidProjects) {
-    myProject = project;
-    myGradleProjectInfo = gradleProjectInfo;
-    myAndroidProjectInfo = androidProjectInfo;
-    myIdeInfo = ideInfo;
-=======
   public AndroidGradleProjectComponent(@NotNull Project project) {
     this(project, new LegacyAndroidProjects(project));
   }
@@ -127,7 +79,6 @@
   @NonInjectable
   public AndroidGradleProjectComponent(@NotNull Project project, @NotNull LegacyAndroidProjects legacyAndroidProjects) {
     myProject = project;
->>>>>>> 12e77d2e
     myLegacyAndroidProjects = legacyAndroidProjects;
 
     // Disable Gradle plugin notifications in Android Studio.
@@ -186,29 +137,22 @@
    */
   @Override
   public void projectOpened() {
-<<<<<<< HEAD
-    if (myIdeInfo.isAndroidStudio() && myAndroidProjectInfo.isLegacyIdeaAndroidProject() && !myAndroidProjectInfo.isApkProject()) {
-=======
     if (IdeInfo.getInstance().isAndroidStudio() && AndroidProjectInfo.getInstance(myProject).isLegacyIdeaAndroidProject() && !AndroidProjectInfo.getInstance(myProject)
       .isApkProject()) {
->>>>>>> 12e77d2e
       myLegacyAndroidProjects.trackProject();
       if (!GradleProjectInfo.getInstance(myProject).isBuildWithGradle()) {
         // Suggest that Android Studio users use Gradle instead of IDEA project builder.
         myLegacyAndroidProjects.showMigrateToGradleWarning();
-<<<<<<< HEAD
       }
     }
     // Check if the Gradle JDK environment variable is valid
-    if (myIdeInfo.isAndroidStudio()) {
+    if (IdeInfo.getInstance().isAndroidStudio()) {
       IdeSdks ideSdks = IdeSdks.getInstance();
       if (ideSdks.isJdkEnvVariableDefined() && !ideSdks.isJdkEnvVariableValid()) {
         String msg = JDK_LOCATION_ENV_VARIABLE_NAME + " is being ignored since it is set to an invalid JDK Location:\n"
                      + ideSdks.getEnvVariableJdkValue();
         AndroidNotification.getInstance(myProject).showBalloon("", msg, NotificationType.WARNING,
                                                                SelectJdkFromFileSystemHyperlink.create(myProject));
-=======
->>>>>>> 12e77d2e
       }
     }
   }
