/*
 * Copyright (C) 2022 The Android Open Source Project
 *
 * Licensed under the Apache License, Version 2.0 (the "License");
 * you may not use this file except in compliance with the License.
 * You may obtain a copy of the License at
 *
 *      http://www.apache.org/licenses/LICENSE-2.0
 *
 * Unless required by applicable law or agreed to in writing, software
 * distributed under the License is distributed on an "AS IS" BASIS,
 * WITHOUT WARRANTIES OR CONDITIONS OF ANY KIND, either express or implied.
 * See the License for the specific language governing permissions and
 * limitations under the License.
 */
package com.android.tools.idea.insights.ui

import com.android.tools.adtui.common.ColoredIconGenerator
import com.android.tools.idea.insights.AppInsightsIssue
import com.android.tools.idea.insights.FailureType
import com.android.tools.idea.insights.IssueDetails
<<<<<<< HEAD
import com.intellij.icons.AllIcons
=======
import com.android.tools.idea.insights.ui.actions.InsightAction
import com.intellij.icons.AllIcons
import com.intellij.openapi.actionSystem.ActionManager
import com.intellij.openapi.actionSystem.DefaultActionGroup
import com.intellij.ui.NewUI
>>>>>>> 0d09370c
import com.intellij.ui.SimpleColoredComponent
import com.intellij.ui.SimpleTextAttributes
import com.intellij.util.ui.JBUI
import com.intellij.util.ui.NamedColorUtil
import com.intellij.util.ui.StatusText
import com.intellij.util.ui.UIUtil
import icons.StudioIcons
import java.awt.Color
import java.awt.Dimension
import java.awt.LayoutManager
<<<<<<< HEAD
=======
import java.awt.event.ComponentAdapter
import java.awt.event.ComponentEvent
>>>>>>> 0d09370c
import java.text.NumberFormat
import java.time.ZoneId
import java.time.format.DateTimeFormatter
import java.util.Locale
import javax.swing.Icon
import javax.swing.JComponent
import javax.swing.JList
import javax.swing.JPanel
import org.jetbrains.annotations.VisibleForTesting

fun transparentPanel() = JPanel().apply { isOpaque = false }

fun transparentPanel(layout: LayoutManager) = JPanel(layout).apply { isOpaque = false }

class AppInsightsStatusText(owner: JComponent?, private val checkStatusVisible: () -> Boolean) :
  StatusText(owner) {
  @VisibleForTesting public override fun isStatusVisible() = checkStatusVisible()
}

val offlineModeIcon =
  ColoredIconGenerator.generateColoredIcon(
    AllIcons.Actions.OfflineMode,
    UIUtil.getErrorForeground(),
  )

fun Long.formatNumberToPrettyString(): String =
  NumberFormat.getIntegerInstance().format(this).takeUnless { it == "0" } ?: "-"

val dateFormatter: DateTimeFormatter
  get() =
    DateTimeFormatter.ofPattern("MMM d, yyyy, hh:mm:ss a")
      .withLocale(Locale.getDefault())
      .withZone(ZoneId.systemDefault())

val EMPTY_STATE_TITLE_FORMAT = SimpleTextAttributes.GRAYED_BOLD_ATTRIBUTES
val EMPTY_STATE_TEXT_FORMAT =
  SimpleTextAttributes(SimpleTextAttributes.STYLE_SMALLER, NamedColorUtil.getInactiveTextColor())
val EMPTY_STATE_LINK_FORMAT =
  SimpleTextAttributes(
    SimpleTextAttributes.STYLE_SMALLER or SimpleTextAttributes.LINK_ATTRIBUTES.style,
    SimpleTextAttributes.LINK_ATTRIBUTES.fgColor,
  )

fun IssueDetails.getDisplayTitle(): Pair<String, String> {
  val splitSubtitle = subtitle.split('.')
  if (splitSubtitle.size < 2) {
    return title to ""
  }
  val (className, methodName) = splitSubtitle.takeLast(2)
  return className to methodName
}

// This should return a plain-text version of what's shown in the cell.
internal fun convertToSearchText(issue: AppInsightsIssue): String {
  val (className, methodName) = issue.issueDetails.getDisplayTitle()
  return if (methodName.isEmpty()) {
    className
  } else {
    "$className.$methodName"
  }
}

fun getFatalityIcon(
  fatality: FailureType,
  selected: Boolean,
  foreground: Color,
  withNote: Boolean = false,
): Icon? {
  val icon =
    if (withNote) {
      when (fatality) {
        FailureType.FATAL -> StudioIcons.AppQualityInsights.FATAL_WITH_NOTE
        FailureType.NON_FATAL -> StudioIcons.AppQualityInsights.NON_FATAL_WITH_NOTE
        FailureType.ANR -> StudioIcons.AppQualityInsights.ANR_WITH_NOTE
        // This scenario shouldn't ever be reached.
        else -> null
      }
    } else {
      fatality.getIcon()
    }
  return if (icon == null) {
    null
  } else if (selected && !NewUI.isEnabled()) {
    ColoredIconGenerator.generateColoredIcon(icon, foreground)
  } else {
    icon
  }
}

open class ResizedSimpleColoredComponent : SimpleColoredComponent() {
  init {
    isOpaque = false
    isTransparentIconBackground = true
    font = UIUtil.getListFont()
  }

  override fun getPreferredSize(): Dimension {
    return UIUtil.updateListRowHeight(super.getPreferredSize())
  }
}

class JListSimpleColoredComponent<T>(icon: Icon?, list: JList<T>, hasFocus: Boolean) :
  ResizedSimpleColoredComponent() {
  init {
    font = list.font
    foreground =
      if (hasFocus) {
        list.selectionForeground
      } else {
        list.foreground
      }
    if (icon != null) {
      this.icon = if (hasFocus) ColoredIconGenerator.generateColoredIcon(icon, foreground) else icon
    }
  }
}

fun prettyRangeString(lower: Any, upper: Any = lower) =
  if (lower == upper) {
    lower.toString()
  } else {
    "$lower → $upper"
  }

const val DETAIL_PANEL_HORIZONTAL_SPACING = 10

/**
 * Shortens the full even id to a form friendly for presentation in the UI.
 *
 * Vitals event IDs follow the format: sessionId_eventId. If the eventId is longer than 15
 * characters, it is to be shortened to the 6 prefix and suffix characters with ellipses in between.
 *
 * Crashlytics eventIds do not come with the sessionId so the call to substringAfterLast is a noop.
 */
fun String.shortenEventId() =
  substringAfterLast('_').let {
    if (it.length > 15) it.replaceRange(6..it.length - 7, "...") else it
<<<<<<< HEAD
  }
=======
  }

// TODO(b/338138591): Replace action with simple JButton
fun createInsightToolBar(place: String, target: JComponent) =
  ActionManager.getInstance()
    .createActionToolbar(place, DefaultActionGroup(InsightAction), true)
    .apply {
      component.border = JBUI.Borders.empty()
      component.addComponentListener(
        object : ComponentAdapter() {
          override fun componentMoved(e: ComponentEvent?) {
            component.maximumSize = component.preferredSize
            // toolbarComponent sometimes has a y coordinate value that pushes it above/below the
            // bounds of the visible region. Set it to 0 to make sure the button is always visible
            component.setLocation(component.location.x, 0)
          }
        }
      )
      targetComponent = target
    }
>>>>>>> 0d09370c
<|MERGE_RESOLUTION|>--- conflicted
+++ resolved
@@ -19,15 +19,11 @@
 import com.android.tools.idea.insights.AppInsightsIssue
 import com.android.tools.idea.insights.FailureType
 import com.android.tools.idea.insights.IssueDetails
-<<<<<<< HEAD
-import com.intellij.icons.AllIcons
-=======
 import com.android.tools.idea.insights.ui.actions.InsightAction
 import com.intellij.icons.AllIcons
 import com.intellij.openapi.actionSystem.ActionManager
 import com.intellij.openapi.actionSystem.DefaultActionGroup
 import com.intellij.ui.NewUI
->>>>>>> 0d09370c
 import com.intellij.ui.SimpleColoredComponent
 import com.intellij.ui.SimpleTextAttributes
 import com.intellij.util.ui.JBUI
@@ -38,11 +34,8 @@
 import java.awt.Color
 import java.awt.Dimension
 import java.awt.LayoutManager
-<<<<<<< HEAD
-=======
 import java.awt.event.ComponentAdapter
 import java.awt.event.ComponentEvent
->>>>>>> 0d09370c
 import java.text.NumberFormat
 import java.time.ZoneId
 import java.time.format.DateTimeFormatter
@@ -180,9 +173,6 @@
 fun String.shortenEventId() =
   substringAfterLast('_').let {
     if (it.length > 15) it.replaceRange(6..it.length - 7, "...") else it
-<<<<<<< HEAD
-  }
-=======
   }
 
 // TODO(b/338138591): Replace action with simple JButton
@@ -202,5 +192,4 @@
         }
       )
       targetComponent = target
-    }
->>>>>>> 0d09370c
+    }