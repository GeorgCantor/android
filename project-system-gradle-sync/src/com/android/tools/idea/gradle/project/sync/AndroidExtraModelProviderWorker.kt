/*
 * Copyright (C) 2021 The Android Open Source Project
 *
 * Licensed under the Apache License, Version 2.0 (the "License");
 * you may not use this file except in compliance with the License.
 * You may obtain a copy of the License at
 *
 *      http://www.apache.org/licenses/LICENSE-2.0
 *
 * Unless required by applicable law or agreed to in writing, software
 * distributed under the License is distributed on an "AS IS" BASIS,
 * WITHOUT WARRANTIES OR CONDITIONS OF ANY KIND, either express or implied.
 * See the License for the specific language governing permissions and
 * limitations under the License.
 */
package com.android.tools.idea.gradle.project.sync

import com.android.builder.model.v2.models.Versions
import com.android.ide.common.repository.AgpVersion
import com.android.ide.gradle.model.LegacyV1AgpVersionModel
import com.android.tools.idea.gradle.model.IdeCompositeBuildMap
import com.android.tools.idea.gradle.model.impl.BuildFolderPaths
import com.intellij.gradle.toolingExtension.util.GradleVersionUtil
import org.gradle.tooling.BuildController
import org.gradle.tooling.model.build.BuildEnvironment
import org.gradle.tooling.model.gradle.BasicGradleProject
import org.gradle.tooling.model.gradle.GradleBuild
import org.gradle.tooling.model.idea.IdeaProject
<<<<<<< HEAD
=======
import org.gradle.util.GradleVersion
>>>>>>> 574fcae1
import org.jetbrains.plugins.gradle.model.ExternalProject
import org.jetbrains.plugins.gradle.model.ProjectImportModelProvider
import java.io.File

internal class BuildInfo(
  buildModels: List<GradleBuild>, // Always not empty.
  buildMap: IdeCompositeBuildMap,
  val buildFolderPaths: BuildFolderPaths,
) {
  /** Mapping from Gradle identity path to [BuildId]. */
  val buildPathMap = buildMap.builds.associate { it.buildPath to BuildId(it.buildId) }
  /** Mapping from [BuildId] to Gradle identity path. */
  val buildIdMap = buildMap.builds.associate { BuildId(it.buildId) to it.buildPath }

  val rootBuild: GradleBuild = buildModels.first()
  val projects: Sequence<BasicGradleProject> = buildModels.asSequence().flatMap { it.projects.asSequence() }
  val buildRootDirectory: File get() = buildFolderPaths.buildRootDirectory!!
}

/**
 * Implementation of the Android Gradle sync processes.
 *
 * [syncOptions] defines the sync variant (mode) to run: single-variant-sync (the regular sync), all-variant-sync (requested by the
 * project structure dialog) and native-variant-sync (supports run/debug with older AGP versions).
 *
 * The overall flow is:
 *   buildInfo ->
 *   List<BasicIncompleteGradleModule>
 *     via AndroidProjectResult for Android modules ->
 *   List<GradleModule>
 *     Android build variant selection
 *     via SyncVariantResultCore -> SyncVariantResult ->
 *   List<GradleModule> (mutable properties populated) ->
 *   List<DeliverableGradleModule>
 */
internal class AndroidExtraModelProviderWorker(
  controller: BuildController, // NOTE: Do not make it a property. [controller] should be accessed via [SyncActionRunner]'s only.
  private val syncCounters: SyncCounters,
  private val syncOptions: SyncActionOptions,
  private val buildInfo: BuildInfo,
  private val consumer: ProjectImportModelProvider.BuildModelConsumer
) {
  private val safeActionRunner =
    SyncActionRunner.create(controller, syncCounters, syncOptions.flags.studioFlagParallelSyncEnabled)

  fun populateBuildModels() {
    try {
      val modelCollections: List<GradleModelCollection> =
        when (syncOptions) {
          is SyncProjectActionOptions -> {
            val modules: List<BasicIncompleteGradleModule> = syncCounters.projectListPhase { getBasicIncompleteGradleModules() }
            val v2AndroidGradleModules = modules.filterIsInstance<BasicV2AndroidModuleGradleProject>()

            modules.filterIsInstance<BasicIncompleteAndroidModule>().forEach {
              checkAgpVersionCompatibility(it.minimumModelConsumerVersion, it.agpVersion, syncOptions)
            }
            verifyIncompatibleAgpVersionsAreNotUsedOrFailSync(modules)

            val gradleVersion = safeActionRunner.runAction { it.getModel(BuildEnvironment::class.java).gradle.gradleVersion }
            val v2ModelBuildersSupportParallelSync =
              v2AndroidGradleModules
                .all { canUseParallelSync(AgpVersion.tryParse(it.versions.agp), gradleVersion) }

            val configuredSyncActionRunner = safeActionRunner.enableParallelFetchForV2Models(
              v2ModelBuildersSupportParallelSync,
              syncOptions.flags.studioFlagFetchKotlinModelsInParallel
            )

            val models =
              SyncProjectActionWorker(buildInfo, syncCounters, syncOptions, configuredSyncActionRunner)
                .populateAndroidModels(modules)

            val syncExecutionReport = IdeSyncExecutionReport(
              parallelFetchForV2ModelsEnabled =
              configuredSyncActionRunner.parallelActionsForV2ModelsSupported && v2AndroidGradleModules.isNotEmpty()
            )

            models + StandaloneDeliverableModel.createModel(syncExecutionReport, buildInfo.rootBuild)
          }
          is NativeVariantsSyncActionOptions -> {
            // Native sync may run with just a subset of resolvers, so make sure to fetch  IdeaProject and ExternalProject directly
            consumer.consume(
              buildInfo.rootBuild,
              // TODO(b/215344823): Idea parallel model fetching is broken for now, so we need to request it sequentially.
              safeActionRunner.runAction { controller -> controller.getModel(IdeaProject::class.java) },
              IdeaProject::class.java
            )
            consumer.consume(
              buildInfo.rootBuild,
              // TODO(b/215344823): Idea parallel model fetching is broken for now, so we need to request it sequentially.
              safeActionRunner.runAction { controller -> controller.getModel(ExternalProject::class.java) },
              ExternalProject::class.java
            )
            NativeVariantsSyncActionWorker(buildInfo, syncOptions, safeActionRunner).fetchNativeVariantsAndroidModels()
          }
          // Note: No more cases.
        }
      modelCollections.forEach { it.deliverModels(consumer) }
    }
    catch (e: AndroidSyncException) {
      consumer.consume(
        buildInfo.rootBuild,
        IdeAndroidSyncError(
          type = e.type,
          message = e.message.orEmpty(),
          stackTrace = e.stackTrace.map { it.toString() },
          buildPath = e.buildPath,
          modulePath = e.modulePath,
          syncIssues = e.syncIssues
        ),
        IdeAndroidSyncError::class.java
      )
    }
  }

  private fun getBasicIncompleteGradleModules(): List<BasicIncompleteGradleModule> {
    return safeActionRunner.runActions(
      buildInfo.projects.map { gradleProject ->
<<<<<<< HEAD
        val buildId = BuildId(gradleProject.projectIdentifier.buildIdentifier.rootDir)
=======
        // org.gradle.tooling.model.BuildIdentifier.getRootDir does not return canonical path, so we need to convert it to one
        // as other Gradle APIs e.g. Project.projectDir does return canonical paths.
        val buildId = BuildId(gradleProject.projectIdentifier.buildIdentifier.rootDir.canonicalFile)
>>>>>>> 574fcae1
        val buildPath = buildInfo.buildIdMap[buildId] ?: error("Build not found: $buildId \n" +
                                                               "available builds ${buildInfo.buildIdMap}")
        ActionToRun(
          fun(controller: BuildController): BasicIncompleteGradleModule {
            // Request V2 models if flag is enabled.
            if (syncOptions.flags.studioFlagUseV2BuilderModels) {
              // First request the Versions model to make sure we can fetch V2 models.
              val versions = controller.findNonParameterizedV2Model(gradleProject, Versions::class.java)
              if (versions != null && canFetchV2Models(AgpVersion.tryParse(versions.agp))) {
                // This means we can request V2.
                return BasicV2AndroidModuleGradleProject(gradleProject, buildPath, versions, syncOptions)
              }
            }
            // We cannot request V2 models.
            // Check if we have android projects that cannot be requested using V2, but can be requested using V1.
            val legacyV1AgpVersionModel = controller.findModel(gradleProject, LegacyV1AgpVersionModel::class.java)
            // LegacyV1AgpVersionModel is always available if `com.android.base` plugin is applied.
            if (legacyV1AgpVersionModel != null)
              return BasicV1AndroidModuleGradleProject(
                gradleProject,
                buildPath,
                legacyV1AgpVersionModel
              )

            return BasicNonAndroidIncompleteGradleModule(gradleProject, buildPath) // Check here tha Version does not return anything.
          },
          fetchesV2Models = true,
          fetchesV1Models = true
        )
      }.toList()
    )
  }
}

private fun verifyIncompatibleAgpVersionsAreNotUsedOrFailSync(modules: List<BasicIncompleteGradleModule>) {
  val agpVersionsAndGradleBuilds = modules
    .filterIsInstance<BasicIncompleteAndroidModule>()
    .map { it.agpVersion to it.buildPath }
  // Fail Sync if we do not use the same AGP version across all the android projects.
  if (agpVersionsAndGradleBuilds.isNotEmpty() && agpVersionsAndGradleBuilds.map { it.first }.distinct().singleOrNull() == null)
    throw AgpVersionsMismatch(agpVersionsAndGradleBuilds)
}

private fun canFetchV2Models(gradlePluginVersion: AgpVersion?): Boolean {
  return gradlePluginVersion != null && gradlePluginVersion.isAtLeast(7, 2, 0, "alpha", 1, true)
}

/**
 * Checks if we can request the V2 models in parallel.
 * We need to make sure we only request the models in parallel if:
 * - we are fetching android models
 * - we are using Gradle 7.4.2+ (https://github.com/gradle/gradle/issues/18587)
 * - using a stable AGP version higher than or equal to AGP 7.2.0 and lower than AGP 7.3.0-alpha01, or
 * - using at least AGP 7.3.0-alpha-04.
 *  @returns true if we can fetch the V2 models in parallel, otherwise, returns false.
 */
private fun canUseParallelSync(agpVersion: AgpVersion?, gradleVersion: String): Boolean {
  return GradleVersionUtil.isGradleAtLeast(gradleVersion, "7.4.2") &&
         agpVersion != null &&
         ((agpVersion >= AgpVersion(7, 2, 0) && agpVersion < "7.3.0-alpha01") ||
          agpVersion.isAtLeast(7, 3, 0, "alpha", 4, true))
}<|MERGE_RESOLUTION|>--- conflicted
+++ resolved
@@ -26,10 +26,6 @@
 import org.gradle.tooling.model.gradle.BasicGradleProject
 import org.gradle.tooling.model.gradle.GradleBuild
 import org.gradle.tooling.model.idea.IdeaProject
-<<<<<<< HEAD
-=======
-import org.gradle.util.GradleVersion
->>>>>>> 574fcae1
 import org.jetbrains.plugins.gradle.model.ExternalProject
 import org.jetbrains.plugins.gradle.model.ProjectImportModelProvider
 import java.io.File
@@ -148,13 +144,9 @@
   private fun getBasicIncompleteGradleModules(): List<BasicIncompleteGradleModule> {
     return safeActionRunner.runActions(
       buildInfo.projects.map { gradleProject ->
-<<<<<<< HEAD
-        val buildId = BuildId(gradleProject.projectIdentifier.buildIdentifier.rootDir)
-=======
         // org.gradle.tooling.model.BuildIdentifier.getRootDir does not return canonical path, so we need to convert it to one
         // as other Gradle APIs e.g. Project.projectDir does return canonical paths.
         val buildId = BuildId(gradleProject.projectIdentifier.buildIdentifier.rootDir.canonicalFile)
->>>>>>> 574fcae1
         val buildPath = buildInfo.buildIdMap[buildId] ?: error("Build not found: $buildId \n" +
                                                                "available builds ${buildInfo.buildIdMap}")
         ActionToRun(
