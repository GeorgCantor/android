/*
 * Copyright (C) 2018 The Android Open Source Project
 *
 * Licensed under the Apache License, Version 2.0 (the "License");
 * you may not use this file except in compliance with the License.
 * You may obtain a copy of the License at
 *
 *      http://www.apache.org/licenses/LICENSE-2.0
 *
 * Unless required by applicable law or agreed to in writing, software
 * distributed under the License is distributed on an "AS IS" BASIS,
 * WITHOUT WARRANTIES OR CONDITIONS OF ANY KIND, either express or implied.
 * See the License for the specific language governing permissions and
 * limitations under the License.
 */
package com.android.tools.idea.uibuilder.handlers.constraint

import com.android.SdkConstants
import com.android.tools.idea.common.model.Coordinates
import com.android.tools.idea.common.model.NlAttributesHolder
import com.android.tools.idea.common.scene.Placeholder
import com.android.tools.idea.common.scene.SceneComponent
import com.android.tools.idea.common.scene.SnappingInfo
import com.android.tools.idea.common.scene.TemporarySceneComponent
import com.android.tools.idea.uibuilder.handlers.common.ViewGroupPlaceholder
import com.android.tools.idea.uibuilder.handlers.constraint.targets.ConstraintDropHandler
import com.android.tools.idea.uibuilder.handlers.constraint.targets.GuidelineTarget
import com.android.tools.idea.uibuilder.model.x
import com.android.tools.idea.uibuilder.model.y
import com.android.tools.idea.uibuilder.scout.Scout
import com.android.tools.idea.uibuilder.scout.ScoutArrange
import com.android.tools.idea.uibuilder.scout.ScoutWidget
import java.awt.Point

class ConstraintPlaceholder(host: SceneComponent) : Placeholder(host) {

  private val delegator = ViewGroupPlaceholder(host)

  override val isLiveUpdatable = true

  override val dominate = false

  override val region = delegator.region

  override fun snap(info: SnappingInfo, retPoint: Point) = delegator.snap(info, retPoint)

  override fun updateAttribute(sceneComponent: SceneComponent, attributes: NlAttributesHolder) =
    updateLiveAttribute(sceneComponent, attributes, sceneComponent.drawX, sceneComponent.drawY)

  /**
   * Position of [SceneComponent] is not set yet when live rendering is enabled, the [x] and [y]
   * argument should be passed in.
   */
  override fun updateLiveAttribute(
    sceneComponent: SceneComponent,
    attributes: NlAttributesHolder,
    x: Int,
    y: Int
  ) {
    if (ConstraintComponentUtilities.isGuideLine(sceneComponent.authoritativeNlComponent)) {
      val horizontal =
        attributes.getAndroidAttribute(SdkConstants.ATTR_ORIENTATION) != SdkConstants.VALUE_VERTICAL
      GuidelineTarget.GuidelineDropHandler(sceneComponent, horizontal)
        .updateAttributes(attributes, x, y)
    } else if (sceneComponent !is TemporarySceneComponent) {
<<<<<<< HEAD
      ConstraintDragTarget.ConstraintDropHandler(sceneComponent)
        .updateAttributes(attributes, host, x, y)
=======
      ConstraintDropHandler(sceneComponent).updateAttributes(attributes, host, x, y)
>>>>>>> 574fcae1
    } else {
      val nlComponent = sceneComponent.authoritativeNlComponent
      var horizontalMatchParent = false
      var verticalMatchParent = false
      if (
        SdkConstants.VALUE_MATCH_PARENT ==
          attributes.getAttribute(SdkConstants.ANDROID_URI, SdkConstants.ATTR_LAYOUT_WIDTH)
      ) {
        horizontalMatchParent = true
      }
      if (
        SdkConstants.VALUE_MATCH_PARENT ==
          attributes.getAttribute(SdkConstants.ANDROID_URI, SdkConstants.ATTR_LAYOUT_HEIGHT)
      ) {
        verticalMatchParent = true
      }
      if (horizontalMatchParent || verticalMatchParent) {
        val transaction = nlComponent.startAttributeTransaction()
        nlComponent.x = Coordinates.dpToPx(host.scene.sceneManager, x.toFloat())
        nlComponent.y = Coordinates.dpToPx(host.scene.sceneManager, y.toFloat())
        val parentScoutWidget = ScoutWidget(host.nlComponent, null)
        val scoutWidgets = ScoutWidget.create(listOf(nlComponent), parentScoutWidget)
        val margin = Scout.getMargin()
        if (horizontalMatchParent) {
          ScoutArrange.expandHorizontally(scoutWidgets, parentScoutWidget, margin, false)
        }
        if (verticalMatchParent) {
          ScoutArrange.expandVertically(scoutWidgets, parentScoutWidget, margin, false)
        }
        transaction.apply()
      }
    }
  }
}<|MERGE_RESOLUTION|>--- conflicted
+++ resolved
@@ -63,12 +63,7 @@
       GuidelineTarget.GuidelineDropHandler(sceneComponent, horizontal)
         .updateAttributes(attributes, x, y)
     } else if (sceneComponent !is TemporarySceneComponent) {
-<<<<<<< HEAD
-      ConstraintDragTarget.ConstraintDropHandler(sceneComponent)
-        .updateAttributes(attributes, host, x, y)
-=======
       ConstraintDropHandler(sceneComponent).updateAttributes(attributes, host, x, y)
->>>>>>> 574fcae1
     } else {
       val nlComponent = sceneComponent.authoritativeNlComponent
       var horizontalMatchParent = false
