--- conflicted
+++ resolved
@@ -37,12 +37,6 @@
     final Project thisProject = event.getProject();
     final String actionId = ActionManager.getInstance().getId(this);
 
-<<<<<<< HEAD
-    ApplicationManager.getApplication().invokeLater(() -> {
-
-      AssistToolWindowFactory factory = new AssistToolWindowFactory(actionId);
-      ToolWindowManager toolWindowManager = ToolWindowManager.getInstance(thisProject);
-=======
     openWindow(actionId, thisProject);
   }
 
@@ -54,28 +48,18 @@
 
       AssistToolWindowFactory factory = new AssistToolWindowFactory(actionId);
       ToolWindowManager toolWindowManager = ToolWindowManager.getInstance(project);
->>>>>>> b13afab4
       ToolWindow toolWindow = toolWindowManager.getToolWindow(TOOL_WINDOW_TITLE);
 
       if (toolWindow == null) {
         // NOTE: canWorkInDumbMode must be true or the window will close on gradle sync.
-<<<<<<< HEAD
-        toolWindow = toolWindowManager.registerToolWindow(TOOL_WINDOW_TITLE, false, ToolWindowAnchor.RIGHT, thisProject, true);
-      }
-      toolWindow.setIcon(AndroidIcons.Assistant.Assist);
-
-      factory.createToolWindowContent(thisProject, toolWindow);
-=======
         toolWindow = toolWindowManager.registerToolWindow(TOOL_WINDOW_TITLE, false, ToolWindowAnchor.RIGHT, project, true);
       }
       toolWindow.setIcon(AndroidIcons.Assistant.Assistant);
 
       factory.createToolWindowContent(project, toolWindow);
->>>>>>> b13afab4
 
       // Always active the window, in case it was previously minimized.
       toolWindow.activate(null);
     });
   }
-
 }