--- conflicted
+++ resolved
@@ -7,8 +7,9 @@
       <sourceFolder url="file://$MODULE_DIR$/testSrc" isTestSource="true" />
       <excludeFolder url="file://$MODULE_DIR$/testSrc/testApp" />
     </content>
-    <orderEntry type="inheritedJdk" />
-    <orderEntry type="sourceFolder" forTests="false" />
+    <orderEntry type="library" scope="TEST" name="studio-grpc" level="project" />
+    <orderEntry type="library" name="studio-platform" level="project" />
+    <orderEntry type="library" scope="TEST" name="studio-test-platform" level="project" />
     <orderEntry type="library" name="kotlin-stdlib" level="project" />
     <orderEntry type="library" name="layoutlib" level="project" />
     <orderEntry type="module-library" scope="TEST">
@@ -183,21 +184,9 @@
     <orderEntry type="library" scope="TEST" name="ktor-client-cio" level="project" />
     <orderEntry type="library" scope="TEST" name="mockito" level="project" />
     <orderEntry type="library" scope="TEST" name="protobuf" level="project" />
-    <orderEntry type="library" scope="TEST" name="studio-analytics-proto" level="project" />
-    <orderEntry type="library" scope="TEST" name="studio-grpc" level="project" />
-    <orderEntry type="library" scope="TEST" name="studio-proto" level="project" />
     <orderEntry type="library" scope="TEST" name="truth" level="project" />
-    <orderEntry type="module" module-name="android.sdktools.adblib" scope="TEST" />
-    <orderEntry type="module" module-name="android.sdktools.analytics-crash" scope="TEST" />
-    <orderEntry type="module" module-name="android.sdktools.analytics-testing" scope="TEST" />
-    <orderEntry type="module" module-name="android.sdktools.common" scope="TEST" />
-    <orderEntry type="module" module-name="android.sdktools.ddmlib" scope="TEST" />
-    <orderEntry type="module" module-name="android.sdktools.device-provisioner" scope="TEST" />
-    <orderEntry type="module" module-name="android.sdktools.fakeadbserver" scope="TEST" />
-    <orderEntry type="module" module-name="android.sdktools.flags" scope="TEST" />
-    <orderEntry type="module" module-name="android.sdktools.repository" scope="TEST" />
-    <orderEntry type="module" module-name="android.sdktools.sdklib" scope="TEST" />
-    <orderEntry type="module" module-name="android.sdktools.testutils" scope="TEST" />
+    <orderEntry type="inheritedJdk" />
+    <orderEntry type="sourceFolder" forTests="false" />
     <orderEntry type="module" module-name="intellij.android.adb" scope="TEST" />
     <orderEntry type="module" module-name="intellij.android.adb.testUtil" scope="TEST" />
     <orderEntry type="module" module-name="intellij.android.adb.ui" scope="TEST" />
@@ -209,7 +198,6 @@
     <orderEntry type="module" module-name="intellij.android.streaming" scope="TEST" />
     <orderEntry type="module" module-name="intellij.android.streaming.testUtil" scope="TEST" />
     <orderEntry type="module" module-name="intellij.android.testFramework" scope="TEST" />
-<<<<<<< HEAD
     <orderEntry type="module" module-name="intellij.android.testutils" scope="TEST" />
     <orderEntry type="module" module-name="intellij.color.scheme.warmNeon" scope="TEST" />
     <orderEntry type="module" module-name="intellij.platform.analysis" scope="TEST" />
@@ -233,24 +221,7 @@
     <orderEntry type="module" module-name="intellij.platform.util.jdom" scope="TEST" />
     <orderEntry type="module" module-name="intellij.platform.util.ui" scope="TEST" />
     <orderEntry type="module" module-name="intellij.webp" scope="TEST" />
-=======
-    <orderEntry type="library" scope="TEST" name="emulator-proto" level="project" />
-    <orderEntry type="library" scope="TEST" name="ffmpeg" level="project" />
-    <orderEntry type="library" scope="RUNTIME" name="ffmpeg-platform" level="project" />
-    <orderEntry type="library" scope="TEST" name="jetbrains.kotlinx.coroutines.test" level="project" />
-    <orderEntry type="library" scope="TEST" name="jimfs" level="project" />
-    <orderEntry type="library" scope="TEST" name="kotlin-test" level="project" />
-    <orderEntry type="library" scope="TEST" name="mockito" level="project" />
-    <orderEntry type="library" scope="TEST" name="studio-analytics-proto" level="project" />
-    <orderEntry type="library" scope="TEST" name="studio-grpc" level="project" />
-    <orderEntry type="library" scope="TEST" name="studio-plugin-com.intellij.platform.images" level="project" />
-    <orderEntry type="library" scope="TEST" name="studio-plugin-intellij.webp" level="project" />
-    <orderEntry type="library" scope="TEST" name="studio-proto" level="project" />
-    <orderEntry type="library" scope="TEST" name="studio-sdk" level="project" />
-    <orderEntry type="library" name="studio-plugin-com.intellij.java" level="project" />
-    <orderEntry type="library" scope="TEST" name="truth" level="project" />
     <orderEntry type="module" module-name="intellij.android.projectSystem" scope="TEST" />
->>>>>>> 0d09370c
   </component>
   <component name="TestModuleProperties" production-module="intellij.android.streaming" />
 </module>