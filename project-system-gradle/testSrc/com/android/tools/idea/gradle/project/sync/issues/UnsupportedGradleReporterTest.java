--- conflicted
+++ resolved
@@ -45,11 +45,6 @@
   @Override
   public void setUp() throws Exception {
     super.setUp();
-<<<<<<< HEAD
-    mySyncIssue = mock(IdeSyncIssue.class);
-    mySyncMessagesStub = GradleSyncMessagesStub.replaceSyncMessagesService(getProject(), getTestRootDisposable());
-=======
->>>>>>> de127946
     myReporter = new UnsupportedGradleReporter();
   }
 
