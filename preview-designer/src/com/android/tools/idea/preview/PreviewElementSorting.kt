/*
 * Copyright (C) 2022 The Android Open Source Project
 *
 * Licensed under the Apache License, Version 2.0 (the "License");
 * you may not use this file except in compliance with the License.
 * You may obtain a copy of the License at
 *
 *      http://www.apache.org/licenses/LICENSE-2.0
 *
 * Unless required by applicable law or agreed to in writing, software
 * distributed under the License is distributed on an "AS IS" BASIS,
 * WITHOUT WARRANTIES OR CONDITIONS OF ANY KIND, either express or implied.
 * See the License for the specific language governing permissions and
 * limitations under the License.
 */
package com.android.tools.idea.preview

import com.android.tools.preview.PreviewElement
import com.intellij.openapi.application.ReadAction
import com.intellij.openapi.application.runReadAction
import org.jetbrains.kotlin.psi.psiUtil.startOffset

/**
 * Returns the source offset within the file of the [PreviewElement]. We try to read the position of
 * the method but fallback to the position of the annotation if the method body is not valid
 * anymore. If the passed element is null or the position can not be read, this method will return
 * -1.
 *
 * This property needs a [ReadAction] to be read.
 */
private val PsiPreviewElement?.sourceOffset: Int
  get() = this?.previewElementDefinition?.element?.startOffset ?: -1

<<<<<<< HEAD
private val sourceOffsetComparator = compareBy<PreviewElement> { it.sourceOffset }
private val displayPriorityComparator =
  compareBy<PreviewElement> { it.displaySettings.displayPositioning }
private val lexicographicalNameComparator = compareBy<PreviewElement> { it.displaySettings.name }

/**
 * Sorts the [PreviewElement]s by [DisplayPositioning] (top first) and then by source code line
 * number, smaller first. When Multipreview is enabled, different Previews may have the same
 * [PreviewElement.previewElementDefinitionPsi] value, and those will be ordered lexicographically
 * between them, as the actual Previews may be defined in different files and/or in a not structured
 * way, so it is not possible to order them based on code source offsets.
 */
fun <T : PreviewElement> Collection<T>.sortByDisplayAndSourcePosition(): List<T> = runReadAction {
  sortedWith(
    displayPriorityComparator
      .thenComparing(sourceOffsetComparator)
      .thenComparing(lexicographicalNameComparator)
  )
}
=======
private val sourceOffsetComparator = compareBy<PsiPreviewElement> { it.sourceOffset }
private val displayPriorityComparator =
  compareBy<PsiPreviewElement> { it.displaySettings.displayPositioning }

/**
 * Sorts Previews by descending group name as we want to show ungrouped Previews first. Ungrouped
 * Previews will be grouped as if they have "" as group name.
 */
private val previewGroupsComparator =
  compareByDescending<PreviewElement<*>> { it.displaySettings.group ?: "" }
private val lexicographicalNameComparator = compareBy<PreviewElement<*>> { it.displaySettings.name }

/**
 * Sorts the [PreviewElement]s by [DisplayPositioning] (top first) and then by source code line
 * number, smaller first. Previews belonging to groups will be sorted by their group name, ungrouped
 * Previews will appear at the beginning of the list. When Multipreview is enabled, different
 * Previews may have the same [PreviewElement.previewElementDefinition] value, and those will be
 * ordered lexicographically between them, as the actual Previews may be defined in different files
 * and/or in a not structured way, so it is not possible to order them based on code source offsets.
 */
fun <T : PsiPreviewElement> Collection<T>.sortByDisplayAndSourcePosition(): List<T> =
  runReadAction {
    sortedWith(
      displayPriorityComparator
        .thenComparing(sourceOffsetComparator)
        .thenComparing(previewGroupsComparator)
        .thenComparing(lexicographicalNameComparator)
    )
  }
>>>>>>> 0d09370c
<|MERGE_RESOLUTION|>--- conflicted
+++ resolved
@@ -31,27 +31,6 @@
 private val PsiPreviewElement?.sourceOffset: Int
   get() = this?.previewElementDefinition?.element?.startOffset ?: -1
 
-<<<<<<< HEAD
-private val sourceOffsetComparator = compareBy<PreviewElement> { it.sourceOffset }
-private val displayPriorityComparator =
-  compareBy<PreviewElement> { it.displaySettings.displayPositioning }
-private val lexicographicalNameComparator = compareBy<PreviewElement> { it.displaySettings.name }
-
-/**
- * Sorts the [PreviewElement]s by [DisplayPositioning] (top first) and then by source code line
- * number, smaller first. When Multipreview is enabled, different Previews may have the same
- * [PreviewElement.previewElementDefinitionPsi] value, and those will be ordered lexicographically
- * between them, as the actual Previews may be defined in different files and/or in a not structured
- * way, so it is not possible to order them based on code source offsets.
- */
-fun <T : PreviewElement> Collection<T>.sortByDisplayAndSourcePosition(): List<T> = runReadAction {
-  sortedWith(
-    displayPriorityComparator
-      .thenComparing(sourceOffsetComparator)
-      .thenComparing(lexicographicalNameComparator)
-  )
-}
-=======
 private val sourceOffsetComparator = compareBy<PsiPreviewElement> { it.sourceOffset }
 private val displayPriorityComparator =
   compareBy<PsiPreviewElement> { it.displaySettings.displayPositioning }
@@ -80,5 +59,4 @@
         .thenComparing(previewGroupsComparator)
         .thenComparing(lexicographicalNameComparator)
     )
-  }
->>>>>>> 0d09370c
+  }