/*
 * Copyright (C) 2021 The Android Open Source Project
 *
 * Licensed under the Apache License, Version 2.0 (the "License");
 * you may not use this file except in compliance with the License.
 * You may obtain a copy of the License at
 *
 *      http://www.apache.org/licenses/LICENSE-2.0
 *
 * Unless required by applicable law or agreed to in writing, software
 * distributed under the License is distributed on an "AS IS" BASIS,
 * WITHOUT WARRANTIES OR CONDITIONS OF ANY KIND, either express or implied.
 * See the License for the specific language governing permissions and
 * limitations under the License.
 */
package com.android.tools.idea.uibuilder.visual

interface ConfigurationSet {
  /** The unique id of this models provider. */
  val id: String

  /**
   * The name of this models provider. The name can be duplicated, and it shows on the dropdown menu
   * of configuration set action.
   */
  val name: String
  val visible: Boolean
    get() = true

  fun createModelsProvider(listener: ConfigurationSetListener): VisualizationModelsProvider

  object PixelDevices : ConfigurationSet {
    override val id = "pixelDevices"
    override val name = "Pixel Devices"
<<<<<<< HEAD
    override fun createModelsProvider(listener: ConfigurationSetListener) =
      PixelDeviceModelsProvider
=======

    override fun createModelsProvider(listener: ConfigurationSetListener) =
      PixelDeviceModelsProvider

>>>>>>> 574fcae1
    override val visible = false
  }

  object WearDevices : ConfigurationSet {
    override val id = "wearOsDevices"
    override val name = "Wear OS Devices"

    override fun createModelsProvider(listener: ConfigurationSetListener) = WearDeviceModelsProvider
  }

  object ProjectLocal : ConfigurationSet {
    override val id = "projectLocales"
    override val name = "Project Locales"

    override fun createModelsProvider(listener: ConfigurationSetListener) = LocaleModelsProvider

    override val visible = true
  }

  object ColorBlindMode : ConfigurationSet {
    override val id = "colorBlind"
    override val name = "Color Blind"
<<<<<<< HEAD
=======

>>>>>>> 574fcae1
    override fun createModelsProvider(listener: ConfigurationSetListener) =
      ColorBlindModeModelsProvider
  }

  object LargeFont : ConfigurationSet {
    override val id = "fontSizes"
    override val name = "Font Sizes"

    override fun createModelsProvider(listener: ConfigurationSetListener) = LargeFontModelsProvider
  }

  /** This is also known as "Reference Device". */
  object WindowSizeDevices : ConfigurationSet {
    override val id = "windowSizeDevices"
    override val name = "Reference Devices"

    override fun createModelsProvider(listener: ConfigurationSetListener) = WindowSizeModelsProvider

    override val visible = true
  }
}

/**
 * The custom category which is created by user. The user-made custom category is removable, which
 * means user can delete the custom category if they choose.
 */
class UserDefinedCustom(
  override val id: String,
  val customConfigurationSet: CustomConfigurationSet
) : ConfigurationSet {
  override val name: String = customConfigurationSet.title
<<<<<<< HEAD
  override fun createModelsProvider(listener: ConfigurationSetListener) =
    CustomModelsProvider(id, customConfigurationSet, listener)
=======

  override fun createModelsProvider(listener: ConfigurationSetListener) =
    CustomModelsProvider(id, customConfigurationSet, listener)

>>>>>>> 574fcae1
  fun setCustomName(customName: String) {
    this.customConfigurationSet.title = customName
    VisualizationUtil.setCustomConfigurationSet(id, this.customConfigurationSet)
  }
}

object ConfigurationSetProvider {
  @JvmField val defaultSet = ConfigurationSet.WindowSizeDevices

  @JvmStatic
  fun getConfigurationSets(): List<ConfigurationSet> = getGroupedConfigurationSets().flatten()

  @JvmStatic
  fun getGroupedConfigurationSets(): List<List<ConfigurationSet>> {
    val predefinedGroup1 =
      listOf(
        ConfigurationSet.WindowSizeDevices,
        ConfigurationSet.WearDevices,
        ConfigurationSet.ProjectLocal
      )
    val customGroup = VisualizationUtil.getUserMadeConfigurationSets()
    val predefinedGroup2 = listOf(ConfigurationSet.ColorBlindMode, ConfigurationSet.LargeFont)

    return listOf(predefinedGroup1, customGroup, predefinedGroup2)
  }

  @JvmStatic
  fun getConfigurationById(id: String): ConfigurationSet? =
    getConfigurationSets().firstOrNull { it.id == id }
}

interface ConfigurationSetListener {
  /**
   * Callback when selected [ConfigurationSet] is changed. For example, the selected
   * [ConfigurationSet] is changed from [ConfigurationSet.PixelDevices] to
   * [ConfigurationSet.ProjectLocal].
   */
  fun onSelectedConfigurationSetChanged(newConfigurationSet: ConfigurationSet)

  /**
   * Callback when the current [ConfigurationSet] changes the provided
   * [com.android.tools.idea.common.model.NlModel]s. For example, when user add one more
   * configuration in a [UserDefinedCustom]. In such case this callback is triggered because the
   * [UserDefinedCustom] now provides one more [com.android.tools.idea.common.model.NlModel].
   */
  fun onCurrentConfigurationSetUpdated()
}<|MERGE_RESOLUTION|>--- conflicted
+++ resolved
@@ -32,15 +32,10 @@
   object PixelDevices : ConfigurationSet {
     override val id = "pixelDevices"
     override val name = "Pixel Devices"
-<<<<<<< HEAD
-    override fun createModelsProvider(listener: ConfigurationSetListener) =
-      PixelDeviceModelsProvider
-=======
 
     override fun createModelsProvider(listener: ConfigurationSetListener) =
       PixelDeviceModelsProvider
 
->>>>>>> 574fcae1
     override val visible = false
   }
 
@@ -63,10 +58,7 @@
   object ColorBlindMode : ConfigurationSet {
     override val id = "colorBlind"
     override val name = "Color Blind"
-<<<<<<< HEAD
-=======
 
->>>>>>> 574fcae1
     override fun createModelsProvider(listener: ConfigurationSetListener) =
       ColorBlindModeModelsProvider
   }
@@ -98,15 +90,10 @@
   val customConfigurationSet: CustomConfigurationSet
 ) : ConfigurationSet {
   override val name: String = customConfigurationSet.title
-<<<<<<< HEAD
-  override fun createModelsProvider(listener: ConfigurationSetListener) =
-    CustomModelsProvider(id, customConfigurationSet, listener)
-=======
 
   override fun createModelsProvider(listener: ConfigurationSetListener) =
     CustomModelsProvider(id, customConfigurationSet, listener)
 
->>>>>>> 574fcae1
   fun setCustomName(customName: String) {
     this.customConfigurationSet.title = customName
     VisualizationUtil.setCustomConfigurationSet(id, this.customConfigurationSet)
