--- conflicted
+++ resolved
@@ -27,10 +27,7 @@
     # do not sort: must match IML order
     deps = [
         "//prebuilts/studio/intellij-sdk:studio-sdk",
-<<<<<<< HEAD
-=======
         "//tools/adt/idea/.idea/libraries:kotlin-test[test]",
->>>>>>> b5f40ffd
         "//tools/adt/idea/adt-ui-model:intellij.android.adt.ui.model[module]",
         "//tools/base/perflib:studio.android.sdktools.perflib[module]",
         "//tools/base/testutils:studio.android.sdktools.testutils[module, test]",
@@ -53,11 +50,8 @@
         "//tools/adt/idea/.idea/libraries:asm-tools",
         "//tools/adt/idea/inspectors-common/api:intellij.android.inspectors-common.api[module]",
         "//tools/adt/idea/codenavigation[module]",
-<<<<<<< HEAD
-=======
         "//tools/analytics-library/shared:analytics-shared[module]",
         "//tools/analytics-library/tracker:analytics-tracker[module]",
->>>>>>> b5f40ffd
     ],
 )
 
@@ -83,15 +77,10 @@
     ],
 )
 
-<<<<<<< HEAD
-# managed by go/iml_to_build
-java_import(
-=======
 load("//tools/base/bazel:jvm_import.bzl", "jvm_import")
 
 # managed by go/iml_to_build
 jvm_import(
->>>>>>> b5f40ffd
     name = "traceprocessor-proto",
     jars = ["//tools/base/profiler/native/trace_processor_daemon:traceprocessor_protos.jar"],
     visibility = ["//visibility:public"],
