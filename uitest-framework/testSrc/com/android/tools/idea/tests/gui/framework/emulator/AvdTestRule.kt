/*
 * Copyright (C) 2018 The Android Open Source Project
 *
 * Licensed under the Apache License, Version 2.0 (the "License");
 * you may not use this file except in compliance with the License.
 * You may obtain a copy of the License at
 *
 *      http://www.apache.org/licenses/LICENSE-2.0
 *
 * Unless required by applicable law or agreed to in writing, software
 * distributed under the License is distributed on an "AS IS" BASIS,
 * WITHOUT WARRANTIES OR CONDITIONS OF ANY KIND, either express or implied.
 * See the License for the specific language governing permissions and
 * limitations under the License.
 */
package com.android.tools.idea.tests.gui.framework.emulator

import com.android.ddmlib.AdbCommandRejectedException
import com.android.ddmlib.AdbInitOptions
import com.android.ddmlib.AndroidDebugBridge
import com.android.ddmlib.CollectingOutputReceiver
import com.android.ddmlib.DdmPreferences
import com.android.ddmlib.EmulatorConsole
import com.android.ddmlib.IDevice
import com.android.ddmlib.TimeoutException
import com.android.prefs.AndroidLocationsSingleton
import com.android.repository.testframework.FakeProgressIndicator
import com.android.resources.ScreenOrientation
import com.android.sdklib.devices.Device
import com.android.sdklib.devices.Hardware
import com.android.sdklib.devices.Screen
import com.android.sdklib.devices.Software
import com.android.sdklib.devices.State
import com.android.sdklib.internal.avd.AvdInfo
import com.android.sdklib.repository.AndroidSdkHandler
import com.android.testutils.TestUtils.getSdk
import com.android.testutils.TestUtils.resolveWorkspacePath
import com.android.testutils.TestUtils.runningFromBazel
import com.android.tools.idea.avdmanager.AvdManagerConnection
import com.android.tools.idea.avdmanager.SystemImageDescription
import com.android.utils.FileUtils
import com.google.common.base.CharMatcher
import org.junit.Assert
import org.junit.rules.ExternalResource
import java.io.File
import java.io.IOException
import java.net.ConnectException
import java.nio.file.Files
import java.util.concurrent.CountDownLatch
import java.util.concurrent.LinkedBlockingQueue
import java.util.concurrent.TimeUnit

/**
 * Meant to help set up an a running emulator in a Bazel sandbox when running UI tests
 * with Bazel.
 */
class AvdTestRule(private val avdSpec: AvdSpec) : ExternalResource() {
  companion object {
    fun buildAvdTestRule(specBuilder: () -> AvdSpec.Builder): AvdTestRule {
      val avdBuilder = specBuilder()

      // Sanitize name. The naming scheme here is stricter than normally allowed
      // since emulator binary has a strict naming convention for AVDs, and
      // the name will be easier to think about.
      avdBuilder.setAvdName(sanitizeString(avdBuilder.build().avdName))
      return AvdTestRule(avdBuilder.build())
    }

    private fun sanitizeString(dirty: String): String {
      val allowedCharMatcher = CharMatcher.inRange('a', 'z')
        .or(CharMatcher.inRange('A', 'Z'))
        .or(CharMatcher.inRange('0', '9'))

      val newname = allowedCharMatcher.retainFrom(dirty)
      return newname
    }

  }

  var myAvd: AvdInfo? = null
  var generatedSdkLocation: File? = null
    private set
  private var avdDevice: IDevice? = null
  private var emulatorProcess: Process? = null
  private var homeDirectory: File? = null

  override fun before() {
    super.before()

    var sdkLocation = getSdk().toFile()
    if (runningFromBazel()) {
      // ADB will try to make a .android directory under the user's home directory.
      // Mount a tmpfs on the home directory so ADB will succeed while running in the sandbox
      // Start by checking if we are the (fake) root user:
      System.getProperty("user.name", "notroot").let {
        if (it != "root") {
          throw IllegalStateException("Running as ${it} rather than root. Is \"requires-fakeroot\" a tag in the BUILD target?")
        }
      }

      // Check if we're underneath the directory we're about to mount over:
      val rootHomeDir = File(System.getProperty("user.home") ?: throw IllegalStateException("No home directory available!"))
      if (checkFileAncestry(rootHomeDir, File(System.getProperty("user.dir")))) {
        throw IllegalStateException("We were about to mount a tmpfs over a directory we were working under.")
      }

      val mountPb = ProcessBuilder("mount", "-t", "tmpfs", "none", rootHomeDir.canonicalPath).inheritIO()
      val mountProc = mountPb.start()
      if (!mountProc.waitFor(10, TimeUnit.SECONDS)) {
        // failed to mount
        throw RuntimeException("Unable to mount tmpfs to /root")
      }

      homeDirectory = rootHomeDir

      // copy the SDK to a writable area
      val tmpDir = File(System.getenv("TEST_TMPDIR"))
      val newSdkLocation = copySdkToTmp(sdkLocation, tmpDir)
      copyEmuAndImages(newSdkLocation)
      sdkLocation = newSdkLocation
    }
    // If we're not running in a Bazel environment, just assume the system images
    // and emulator are already available. This is the current behavior of tests
    // that use the emulator that are not running within Bazel.
    generatedSdkLocation = sdkLocation

    val sdkManager = AndroidSdkHandler.getInstance(AndroidLocationsSingleton, sdkLocation.toPath())
    val avdMan = AvdManagerConnection.getAvdManagerConnection(sdkManager)

    var avd: AvdInfo?
    avd = avdMan.getAvds(true).find {
      if (it.name == avdSpec.avdName) {
        if (it.abiType == avdSpec.systemImageSpec.abiType
          && it.androidVersion.apiLevel == avdSpec.systemImageSpec.apiLevel.toInt()) {
          return@find true
        } else {
          avdMan.deleteAvd(it)
        }
      }
      return@find false
    }
    if (avd == null) {
      avd = createAvd(sdkManager, avdMan) ?: throw IllegalArgumentException("Unable to create AVD with ${avdSpec}")
    }
    myAvd = avd

    val emulatorBinary = File(sdkLocation, "emulator/emulator")
    emulatorProcess = startAvd(emulatorBinary, avd)

    avdDevice = waitForBootComplete(setupAdb(sdkLocation), avd, 10, TimeUnit.MINUTES)

    // TODO: create snapshots?

    AndroidDebugBridge.terminate()
    AndroidDebugBridge.disconnectBridge()
  }

  private fun checkFileAncestry(possibleAncestor: File, descendant: File): Boolean {
    val resolvedAncestor = possibleAncestor.canonicalFile
    var fileTreeWalker: File? = descendant.canonicalFile

    if (resolvedAncestor.equals(fileTreeWalker)) {
      return true
    }

    while (fileTreeWalker != null && !resolvedAncestor.equals(fileTreeWalker)) {
      fileTreeWalker = fileTreeWalker.parentFile?.canonicalFile
    }

    return resolvedAncestor.equals(fileTreeWalker)
  }

  private fun copySdkToTmp(sdk: File, tmpDir: File): File {
    FileUtils.copyDirectoryToDirectory(sdk, tmpDir)
    return File(tmpDir, sdk.name)
  }

  /**
   * Pre-condition: running within Bazel
   */
  private fun copyEmuAndImages(sdkLocation: File) {
    val sysImg = resolveWorkspacePath("external/externsdk/system-images")
    val emu = resolveWorkspacePath("external/externsdk/emulator")

    Assert.assertTrue(Files.isDirectory(sysImg))
    Assert.assertTrue(Files.isDirectory(emu))

    FileUtils.copyDirectoryToDirectory(sysImg.toFile(), sdkLocation)
    FileUtils.copyDirectoryToDirectory(emu.toFile(), sdkLocation)
  }

  private fun createAvd(sdkManager: AndroidSdkHandler, avdManager: AvdManagerConnection): AvdInfo? {
    val deviceBuilder = Device.Builder()
    deviceBuilder.setName(avdSpec.avdName)
    deviceBuilder.setManufacturer("Google")

    val softwareConfig = Software()
    val apiLevel = avdSpec.systemImageSpec.apiLevel.toInt()
    softwareConfig.minSdkLevel = apiLevel
    softwareConfig.maxSdkLevel = apiLevel
    deviceBuilder.addSoftware(softwareConfig)

    val screen = Screen()
    screen.xDimension = 450
    screen.yDimension = 800

    val hardware = Hardware()
    hardware.screen = screen

    val deviceState = State()
    deviceState.isDefaultState = true
    deviceState.orientation = ScreenOrientation.PORTRAIT
    deviceState.hardware = hardware
    deviceBuilder.addState(deviceState)

    val deviceConfig = deviceBuilder.build()
    val systemImageMan = sdkManager.getSystemImageManager(FakeProgressIndicator())

    val availableApiImages = systemImageMan.images.filter {
<<<<<<< HEAD
      it.androidVersion.apiLevel == apiLevel && it.abiType.lowercase() == avdSpec.systemImageSpec.abiType.lowercase()
=======
      it.androidVersion.apiLevel == apiLevel && it.primaryAbiType.lowercase() == avdSpec.systemImageSpec.abiType.lowercase()
>>>>>>> 0d09370c
    }
    if (availableApiImages.isEmpty()) {
      throw IllegalArgumentException("No available system images for API level ${apiLevel}")
    }

    val systemImage = availableApiImages.first()
    avdManager.getAvds(true)
    return avdManager.createOrUpdateAvd(
      null,
      avdSpec.avdName,
      deviceConfig,
      SystemImageDescription(systemImage),
      ScreenOrientation.PORTRAIT,
      false,
      null,
      null,
      HashMap<String, String>(),
      null,
      true
    )
  }

  private fun startAvd(emulatorBinary: File, avdInfo: AvdInfo): Process {
    val pb = ProcessBuilder()
    pb.command(listOf(emulatorBinary.absolutePath, "-no-window", "-avd", avdInfo.name))
    val env = pb.environment()
    env["HOME"] = AndroidLocationsSingleton.userHomeLocation!!.toString()
    env["ANDROID_AVD_HOME"] = AndroidLocationsSingleton.avdLocation.toString()
//    env["DISPLAY"]  = ":0"
    pb.inheritIO()
    return pb.start()
  }

  private fun setupAdb(sdkLocation: File): AndroidDebugBridge {
    AndroidDebugBridge.init(AdbInitOptions.builder()
                              .withEnv("HOME", AndroidLocationsSingleton.userHomeLocation!!.toString())
                              .build())
    val adbBinary = File(sdkLocation, "platform-tools/adb")

    // Wait for ADB to start with 30 seconds. Slow machine can cause ADB to take very long time to start
    DdmPreferences.setTimeOut(30000)
    return AndroidDebugBridge.createBridge(adbBinary.absolutePath, false)!!
  }

  @Throws(InterruptedException::class, IOException::class, java.util.concurrent.TimeoutException::class)
  private fun waitForBootComplete(adb: AndroidDebugBridge, avdInfo: AvdInfo, timeout: Long, timeUnit: TimeUnit): IDevice {
    val endtime = System.currentTimeMillis() + timeUnit.toMillis(timeout)

    val avd: IDevice = waitForDeviceConnected(adb, avdInfo, endtime)

    while (System.currentTimeMillis() < endtime) {
      val outputLatch = CountDownLatch(1)
      val receiver = CollectingOutputReceiver(outputLatch)

      val bootcomplete = try {
        avd.executeShellCommand("getprop dev.bootcomplete", receiver)
        outputLatch.await()
        receiver.output.trim()
      } catch (e: Exception) {
        when (e) {
          is TimeoutException,
          is AdbCommandRejectedException,
          is ConnectException -> {
            // Ignore. Do nothing and try again
          }
          else -> throw e
        }
      }

      if (bootcomplete != "1") {
        Thread.sleep(1000)
      } else {
        break
      }
    }

    if (System.currentTimeMillis() >= endtime) {
      throw java.util.concurrent.TimeoutException("AVD was not ready within the given timeout")
    }

    return avd
  }

  private fun waitForDeviceConnected(adb: AndroidDebugBridge, avdInfo: AvdInfo, endtime: Long): IDevice {
    val knownDevices = LinkedBlockingQueue<IDevice>()

    // Store a reference to the listener so we can unregister it later to avoid memory leaks
    val deviceListener = object : AndroidDebugBridge.IDeviceChangeListener {
      override fun deviceConnected(device: IDevice) {
        knownDevices.put(device)
      }

      override fun deviceDisconnected(device: IDevice) {}
      override fun deviceChanged(device: IDevice, changeMask: Int) {}
    }

    // Collect all connected devices. It's okay to have some devices duplicated in our queue
    AndroidDebugBridge.addDeviceChangeListener(deviceListener)
    for (device in adb.devices) {
      knownDevices.offer(device)
    }

    var ourAvdDevice: IDevice? = null
    try {
      var currentTime = System.currentTimeMillis()
      while (ourAvdDevice == null && currentTime < endtime) {
        while (knownDevices.isNotEmpty()) {
          val device = knownDevices.poll()
          if (device != null && device.isEmulator) {
            val console = EmulatorConsole.getConsole(device)
            val avdName = console?.avdName
            console?.close()
            if (avdInfo.name == avdName) {
              ourAvdDevice = device
            }
          }
        }
        currentTime = System.currentTimeMillis()
        Thread.sleep(100)
        if(knownDevices.isEmpty()) {
          knownDevices.addAll(adb.devices)
        }
      }
    }
    finally {
      // Unregister the listener to avoid memory leaks
      AndroidDebugBridge.removeDeviceChangeListener(deviceListener)
    }

    return ourAvdDevice ?: throw java.util.concurrent.TimeoutException("AVD did not connect to ADB in the timeout given")
  }

  override fun after() {
    try {
      // Emulator was started after mounting tmpfs on /root, so we should unmount tmpfs from
      // the home directory only after stopping the emulator.
      emulatorProcess?.destroy()
      emulatorProcess?.waitFor(30, TimeUnit.SECONDS)
      val mountedHomeDir = homeDirectory
      if (runningFromBazel() && mountedHomeDir != null) {
        ProcessBuilder("umount", mountedHomeDir.canonicalPath).inheritIO().start().waitFor(10, TimeUnit.SECONDS)
      }
    } catch (interrupted: InterruptedException) {
      Thread.currentThread().interrupt()
    } finally {
      emulatorProcess?.destroyForcibly()
    }
  }
}<|MERGE_RESOLUTION|>--- conflicted
+++ resolved
@@ -217,11 +217,7 @@
     val systemImageMan = sdkManager.getSystemImageManager(FakeProgressIndicator())
 
     val availableApiImages = systemImageMan.images.filter {
-<<<<<<< HEAD
-      it.androidVersion.apiLevel == apiLevel && it.abiType.lowercase() == avdSpec.systemImageSpec.abiType.lowercase()
-=======
       it.androidVersion.apiLevel == apiLevel && it.primaryAbiType.lowercase() == avdSpec.systemImageSpec.abiType.lowercase()
->>>>>>> 0d09370c
     }
     if (availableApiImages.isEmpty()) {
       throw IllegalArgumentException("No available system images for API level ${apiLevel}")
