--- conflicted
+++ resolved
@@ -61,10 +61,7 @@
   private var createdGroup: ActionGroup? = null
 
   private var inspectorModel: InspectorModel? = null
-<<<<<<< HEAD
-=======
   private val event: AnActionEvent = mock()
->>>>>>> cdc83e4e
 
   @Before
   fun setUp() {
@@ -87,8 +84,6 @@
         }
       }
     }
-<<<<<<< HEAD
-=======
 
     val client: InspectorClient = mock()
     `when`(client.capabilities).thenReturn(setOf(InspectorClient.Capability.SUPPORTS_SKP))
@@ -96,7 +91,6 @@
     `when`(layoutInspector.currentClient).thenReturn(client)
     `when`(event.getData(LAYOUT_INSPECTOR_DATA_KEY)).thenReturn(layoutInspector)
     `when`(event.actionManager).thenReturn(mockActionManager)
->>>>>>> cdc83e4e
   }
 
   @After
