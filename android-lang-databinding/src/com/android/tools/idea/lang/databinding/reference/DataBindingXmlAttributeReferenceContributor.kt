--- conflicted
+++ resolved
@@ -47,11 +47,8 @@
 import com.intellij.psi.xml.XmlTag
 import com.intellij.util.ProcessingContext
 import org.jetbrains.android.facet.AndroidFacet
+import org.jetbrains.android.util.firstNotNullResult
 import org.jetbrains.kotlin.asJava.elements.KtLightPsiArrayInitializerMemberValue
-<<<<<<< HEAD
-import org.jetbrains.android.util.firstNotNullResult
-=======
->>>>>>> 44b500f2
 
 /**
  * For references found inside XML attributes assigned to data binding expression.
@@ -72,7 +69,7 @@
         referenceList.addAll(model.getReferencesFromBindingMethods())
         referenceList.addAll(model.getReferencesFromViewSetter())
 
-        val attributeType = referenceList.filterIsInstance<PsiParameterReference>().firstNotNullOfOrNull { it.resolvedType }?.type
+        val attributeType = referenceList.filterIsInstance<PsiParameterReference>().firstNotNullResult { it.resolvedType }?.type
         if (attributeType != null && DataBindingUtil.isTwoWayBindingExpression(attributeValue)) {
           referenceList.addAll(model.getReferencesFromInverseBindingAdapter())
           referenceList.addAll(model.getReferencesFromInverseBindingMethods(attributeType))
@@ -96,7 +93,7 @@
         val mode = DataBindingUtil.getDataBindingMode(facet)
         val viewClass = attribute.parentOfType<XmlTag>()
                           ?.references
-                          ?.firstNotNullOfOrNull { it.resolve() as? PsiClass }
+                          ?.firstNotNullResult { it.resolve() as? PsiClass }
                         ?: return null
         val viewType = viewClass.qualifiedName
                          ?.let { viewName -> LayoutBindingTypeUtil.parsePsiType(viewName, attribute) } ?: return null
