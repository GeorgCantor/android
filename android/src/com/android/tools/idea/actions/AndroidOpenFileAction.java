--- conflicted
+++ resolved
@@ -15,23 +15,26 @@
  */
 package com.android.tools.idea.actions;
 
+import static com.intellij.ide.actions.OpenFileAction.openFile;
+import static com.intellij.ide.impl.ProjectUtil.focusProjectWindow;
+import static com.intellij.ide.impl.ProjectUtil.openOrImport;
+import static com.intellij.openapi.fileChooser.FileChooser.chooseFiles;
+import static com.intellij.openapi.fileChooser.FileChooserDescriptorFactory.createSingleFileNoJarsDescriptor;
+import static com.intellij.openapi.fileChooser.impl.FileChooserUtil.setLastOpenedFile;
+import static com.intellij.openapi.fileTypes.ex.FileTypeChooser.getKnownFileTypeOrAssociate;
+import static com.intellij.openapi.vfs.VfsUtil.getUserHomeDir;
+
 import com.android.tools.adtui.validation.Validator;
 import com.google.common.annotations.VisibleForTesting;
 import com.intellij.icons.AllIcons;
 import com.intellij.ide.GeneralSettings;
 import com.intellij.ide.IdeBundle;
-import com.intellij.ide.actions.OpenFileAction;
 import com.intellij.ide.actions.OpenProjectFileChooserDescriptor;
-import com.intellij.ide.impl.ProjectUtil;
 import com.intellij.openapi.Disposable;
 import com.intellij.openapi.actionSystem.AnActionEvent;
-import com.intellij.openapi.fileChooser.FileChooser;
 import com.intellij.openapi.fileChooser.FileChooserDescriptor;
-import com.intellij.openapi.fileChooser.FileChooserDescriptorFactory;
 import com.intellij.openapi.fileChooser.PathChooserDialog;
-import com.intellij.openapi.fileChooser.impl.FileChooserUtil;
 import com.intellij.openapi.fileTypes.FileType;
-import com.intellij.openapi.fileTypes.ex.FileTypeChooser;
 import com.intellij.openapi.project.DumbAwareAction;
 import com.intellij.openapi.project.Project;
 import com.intellij.openapi.ui.Messages;
@@ -88,7 +91,7 @@
           explicitPreferredDirectory = VfsUtil.findFileByIoFile(new File(GeneralSettings.getInstance().getDefaultProjectDirectory()), true);
         }
         else {
-          explicitPreferredDirectory = VfsUtil.getUserHomeDir();
+          explicitPreferredDirectory = getUserHomeDir();
         }
       }
 
@@ -96,7 +99,7 @@
       // a user closes the dialog.
       // Note: this method is invoked from the main thread but chooseFiles uses a nested message
       // loop to avoid the IDE from freeze.
-      FileChooser.chooseFiles(descriptor, project, explicitPreferredDirectory, files -> {
+      chooseFiles(descriptor, project, explicitPreferredDirectory, files -> {
         ValidationIssue issue = validateFiles(files, descriptor);
         if (issue.result.getSeverity() != Validator.Severity.OK) {
           boolean isError = issue.result.getSeverity() == Validator.Severity.ERROR;
@@ -136,17 +139,12 @@
         // proceed with opening as a directory only if the pointed directory is not the base one
         // for the current project. The check is similar to what is done below for file-based projects
         if ((project != null) && !project.isDefault() && file.equals(project.getBaseDir())) {
-<<<<<<< HEAD
-          ProjectUtil.focusProjectWindow(project, false);
-          return;
-=======
           focusProjectWindow(project, false);
           continue;
->>>>>>> b5f40ffd
         }
         if (ProjectAttachProcessor.canAttachToProject()) {
           Project openedProject = PlatformProjectOpenProcessor.doOpenProject(file, project, -1, null, EnumSet.noneOf(PlatformProjectOpenProcessor.Option.class));
-          FileChooserUtil.setLastOpenedFile(openedProject, file.toNioPath());
+          setLastOpenedFile(openedProject, file.toNioPath());
         }
         else {
           openOrImportProject(file.toNioPath(), project);
@@ -156,23 +154,18 @@
 
       // try to open as a project - unless the file is an .ipr of the current one
       if ((project == null || !file.equals(project.getProjectFile())) && OpenProjectFileChooserDescriptor.isProjectFile(file)) {
-<<<<<<< HEAD
         if (openOrImportProject(file.toNioPath(), project)) {
-          return;
-=======
-        if (openOrImportProject(file, project)) {
           continue;
->>>>>>> b5f40ffd
-        }
-      }
-
-      FileType type = FileTypeChooser.getKnownFileTypeOrAssociate(file, project);
+        }
+      }
+
+      FileType type = getKnownFileTypeOrAssociate(file, project);
       if (type == null) {
         continue;
       }
 
       if (project != null) {
-        OpenFileAction.openFile(file, project);
+        openFile(file, project);
       }
       else {
         PlatformProjectOpenProcessor processor = PlatformProjectOpenProcessor.getInstanceIfItExists();
@@ -184,9 +177,9 @@
   }
 
   private static boolean openOrImportProject(@NotNull Path file, @Nullable Project project) {
-    Project opened = ProjectUtil.openOrImport(file, project, false);
+    Project opened = openOrImport(file, project, false);
     if (opened != null) {
-      FileChooserUtil.setLastOpenedFile(opened, file);
+      setLastOpenedFile(opened, file);
       return true;
     }
     return false;
@@ -213,8 +206,7 @@
   }
 
   private static class ProjectOrFileChooserDescriptor extends OpenProjectFileChooserDescriptorWithAsyncIcon {
-    private final FileChooserDescriptor myStandardDescriptor = FileChooserDescriptorFactory
-      .createSingleFileNoJarsDescriptor().withHideIgnored(false);
+    private final FileChooserDescriptor myStandardDescriptor = createSingleFileNoJarsDescriptor().withHideIgnored(false);
 
     public ProjectOrFileChooserDescriptor() {
       setTitle(IdeBundle.message("title.open.file.or.project"));
