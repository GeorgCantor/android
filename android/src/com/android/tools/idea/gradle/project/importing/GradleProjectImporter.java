--- conflicted
+++ resolved
@@ -38,12 +38,7 @@
 import com.intellij.serviceContainer.NonInjectable;
 import java.io.File;
 import java.io.IOException;
-<<<<<<< HEAD
-import java.util.HashSet;
-import java.util.Set;
-=======
 import org.gradle.util.GradleVersion;
->>>>>>> bd07c1f4
 import org.jetbrains.annotations.NonNls;
 import org.jetbrains.annotations.NotNull;
 import org.jetbrains.annotations.Nullable;
@@ -55,7 +50,7 @@
 /**
  * Imports an Android-Gradle project without showing the "Import Project" Wizard UI.
  */
-public final class GradleProjectImporter {
+public class GradleProjectImporter {
   // A copy of a private constant from GradleJvmStartupActivity.
   @NonNls private static final String SHOW_UNLINKED_GRADLE_POPUP = "show.inlinked.gradle.project.popup";
   @NotNull private final SdkSync mySdkSync;
@@ -73,7 +68,6 @@
 
   @NonInjectable
   @VisibleForTesting
-  @NonInjectable
   GradleProjectImporter(@NotNull SdkSync sdkSync,
                         @NotNull NewProjectSetup newProjectSetup,
                         @NotNull ProjectFolder.Factory projectFolderFactory) {
@@ -144,22 +138,6 @@
     myNewProjectSetup.prepareProjectForImport(newProject, request.javaLanguageLevel);
   }
 
-<<<<<<< HEAD
-  public @NotNull Project createProject(@NotNull String projectName, @NotNull File projectFolderPath) {
-    Project newProject = myNewProjectSetup.createProject(projectName, projectFolderPath.toPath());
-    GradleSettings gradleSettings = GradleSettings.getInstance(newProject);
-    gradleSettings.setGradleVmOptions("");
-
-    String externalProjectPath = toCanonicalPath(projectFolderPath.getPath());
-    GradleProjectSettings projectSettings = gradleSettings.getLinkedProjectSettings(externalProjectPath);
-    if (projectSettings == null) {
-      Set<GradleProjectSettings> projects = new HashSet<>(gradleSettings.getLinkedProjectsSettings());
-      projectSettings = new GradleProjectSettings();
-      projectSettings.setExternalProjectPath(externalProjectPath);
-      projects.add(projectSettings);
-      gradleSettings.setLinkedProjectsSettings(projects);
-    }
-=======
   @NotNull
   public Project createProject(@NotNull String projectName, @NotNull File projectFolderPath) {
     Project newProject;
@@ -175,7 +153,6 @@
     //noinspection unchecked
     ExternalSystemApiUtil.getSettings(newProject, SYSTEM_ID).linkProject(projectSettings);
 
->>>>>>> bd07c1f4
     return newProject;
   }
 
