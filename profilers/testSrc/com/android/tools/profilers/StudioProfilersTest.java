--- conflicted
+++ resolved
@@ -38,19 +38,12 @@
 import com.android.tools.profilers.customevent.CustomEventProfilerStage;
 import com.android.tools.profilers.energy.EnergyProfilerStage;
 import com.android.tools.profilers.memory.MainMemoryProfilerStage;
-<<<<<<< HEAD
-import com.android.tools.profilers.network.NetworkProfilerStage;
-=======
->>>>>>> b5f40ffd
 import com.google.common.collect.ImmutableList;
 import com.google.wireless.android.sdk.stats.AndroidProfilerEvent;
 import java.util.Arrays;
 import java.util.Collection;
 import java.util.List;
-<<<<<<< HEAD
-=======
 import java.util.concurrent.CountDownLatch;
->>>>>>> b5f40ffd
 import java.util.concurrent.TimeUnit;
 import org.jetbrains.annotations.NotNull;
 import org.junit.Assume;
@@ -220,11 +213,6 @@
   @Test
   public void testDebuggableProcessNotReportedAsProfileable() {
     Assume.assumeTrue(myNewEventPipeline);
-<<<<<<< HEAD
-    myIdeProfilerServices.enableProfileable(true);
-    myIdeProfilerServices.enableProfileableInQr(true);
-=======
->>>>>>> b5f40ffd
 
     Common.Device device = FAKE_DEVICE;
     myTransportService.addDevice(device);
@@ -338,11 +326,6 @@
   @Test
   public void TestDiscoverProfileableCommand() {
     Assume.assumeTrue(myNewEventPipeline);
-<<<<<<< HEAD
-    myIdeProfilerServices.enableProfileable(true);
-    myIdeProfilerServices.enableProfileableInQr(true);
-=======
->>>>>>> b5f40ffd
     // Devices that have executed the DISCOVER_PROFILEABLE command.
     List<Long> discoveringStreamIds = myTransportService.getDiscoveringProfileableStreamIds();
     assertThat(discoveringStreamIds).isEmpty();
@@ -371,7 +354,6 @@
     // DISCOVER_PROFILEABLE command should NOT be called on P devices.
     Common.Device deviceP = createDevice(AndroidVersion.VersionCodes.P, "FakeDeviceP", Common.Device.State.ONLINE);
     myTransportService.addDevice(deviceP);
-<<<<<<< HEAD
     myTimer.tick(FakeTimer.ONE_SECOND_IN_NS);
     assertThat(discoveringStreamIds).hasSize(3);
 
@@ -382,18 +364,6 @@
     deviceQ1 = deviceQ1.toBuilder().setState(Common.Device.State.ONLINE).build();
     myTransportService.addDevice(deviceQ1);
     myTimer.tick(FakeTimer.ONE_SECOND_IN_NS);
-=======
-    myTimer.tick(FakeTimer.ONE_SECOND_IN_NS);
-    assertThat(discoveringStreamIds).hasSize(3);
-
-    // DISCOVER_PROFILEABLE command should be called if a supported device is disconnected and then connected again.
-    deviceQ1 = deviceQ1.toBuilder().setState(Common.Device.State.DISCONNECTED).build();
-    myTransportService.addDevice(deviceQ1);
-    myTimer.tick(FakeTimer.ONE_SECOND_IN_NS);
-    deviceQ1 = deviceQ1.toBuilder().setState(Common.Device.State.ONLINE).build();
-    myTransportService.addDevice(deviceQ1);
-    myTimer.tick(FakeTimer.ONE_SECOND_IN_NS);
->>>>>>> b5f40ffd
     assertThat(discoveringStreamIds).hasSize(4);
     assertThat(discoveringStreamIds.get(3)).isEqualTo(deviceQ1.getDeviceId());
   }
@@ -671,11 +641,6 @@
 
   @Test
   public void shouldOpenCpuProfileStageIfStartupProfilingStarted() {
-<<<<<<< HEAD
-    myIdeProfilerServices.enableStartupCpuProfiling(true);
-
-=======
->>>>>>> b5f40ffd
     Common.Device device = createDevice(AndroidVersion.VersionCodes.BASE, "FakeDevice", Common.Device.State.ONLINE);
     Common.Process process = createProcess(device.getDeviceId(), 20, "FakeProcess", Common.Process.State.ALIVE);
 
@@ -1317,12 +1282,7 @@
 
     assertThat(myProfilers.getDirectStages()).containsExactly(
       CpuProfilerStage.class,
-<<<<<<< HEAD
-      MainMemoryProfilerStage.class,
-      NetworkProfilerStage.class).inOrder();
-=======
       MainMemoryProfilerStage.class).inOrder();
->>>>>>> b5f40ffd
 
     // When energy flag is enabled and device is O, GetDirectStages returns Energy stage.
     Common.Device deviceOreo = createDevice(AndroidVersion.VersionCodes.O, "FakeDeviceO", Common.Device.State.ONLINE);
@@ -1334,10 +1294,6 @@
     assertThat(myProfilers.getDirectStages()).containsExactly(
       CpuProfilerStage.class,
       MainMemoryProfilerStage.class,
-<<<<<<< HEAD
-      NetworkProfilerStage.class,
-=======
->>>>>>> b5f40ffd
       EnergyProfilerStage.class).inOrder();
 
     // When energy flag is disabled and device is O, GetDirectStages does not return Energy stage.
@@ -1346,12 +1302,7 @@
 
     assertThat(myProfilers.getDirectStages()).containsExactly(
       CpuProfilerStage.class,
-<<<<<<< HEAD
-      MainMemoryProfilerStage.class,
-      NetworkProfilerStage.class).inOrder();
-=======
       MainMemoryProfilerStage.class).inOrder();
->>>>>>> b5f40ffd
 
     // When custom event flag is enabled and device is O, GetDirectStages returns Custom Event stage.
     myIdeProfilerServices.enableCustomEventVisualization(true);
@@ -1360,10 +1311,6 @@
     assertThat(myProfilers.getDirectStages()).containsExactly(
       CpuProfilerStage.class,
       MainMemoryProfilerStage.class,
-<<<<<<< HEAD
-      NetworkProfilerStage.class,
-=======
->>>>>>> b5f40ffd
       CustomEventProfilerStage.class).inOrder();
 
     // When custom event flag is disabled and device is O, GetDirectStages does not return Custom Event stage.
@@ -1372,12 +1319,7 @@
 
     assertThat(myProfilers.getDirectStages()).containsExactly(
       CpuProfilerStage.class,
-<<<<<<< HEAD
-      MainMemoryProfilerStage.class,
-      NetworkProfilerStage.class).inOrder();
-=======
       MainMemoryProfilerStage.class).inOrder();
->>>>>>> b5f40ffd
   }
 
   @Test
@@ -1401,12 +1343,7 @@
 
     assertThat(myProfilers.getDirectStages()).containsExactly(
       CpuProfilerStage.class,
-<<<<<<< HEAD
-      MainMemoryProfilerStage.class,
-      NetworkProfilerStage.class).inOrder();
-=======
       MainMemoryProfilerStage.class).inOrder();
->>>>>>> b5f40ffd
 
     // When energy flag is enabled and the session is O, GetDirectStages returns Energy stage.
     Common.Session sessionO = Common.Session.newBuilder()
@@ -1426,10 +1363,6 @@
     assertThat(myProfilers.getDirectStages()).containsExactly(
       CpuProfilerStage.class,
       MainMemoryProfilerStage.class,
-<<<<<<< HEAD
-      NetworkProfilerStage.class,
-=======
->>>>>>> b5f40ffd
       EnergyProfilerStage.class).inOrder();
 
     // When energy flag is disabled and the session is pre-O, GetDirectStages does not return Energy stage.
@@ -1437,12 +1370,7 @@
     assertThat(myProfilers.getSessionsManager().getSelectedSessionMetaData().getJvmtiEnabled()).isTrue();
     assertThat(myProfilers.getDirectStages()).containsExactly(
       CpuProfilerStage.class,
-<<<<<<< HEAD
-      MainMemoryProfilerStage.class,
-      NetworkProfilerStage.class).inOrder();
-=======
       MainMemoryProfilerStage.class).inOrder();
->>>>>>> b5f40ffd
   }
 
   @Test
@@ -1641,8 +1569,6 @@
     assertThat(myProfilers.getSessionsManager().getSelectedSession().getSessionId()).isEqualTo(finishedSession.getSessionId());
     myTimer.tick(FakeTimer.ONE_SECOND_IN_NS);
     assertThat(myProfilers.getSessionsManager().getSelectedSession().getSessionId()).isEqualTo(finishedSession.getSessionId());
-<<<<<<< HEAD
-=======
   }
 
   @Test
@@ -1656,7 +1582,6 @@
                                    });
     assertThat(latch.await(1, TimeUnit.SECONDS)).isTrue();
     assertThat(box[0]).isEqualTo(3);
->>>>>>> b5f40ffd
   }
 
   private static Common.Device createDevice(int featureLevel, @NotNull String serial, @NotNull Common.Device.State state) {
