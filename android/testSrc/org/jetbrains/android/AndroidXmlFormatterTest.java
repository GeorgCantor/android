--- conflicted
+++ resolved
@@ -118,8 +118,6 @@
     myFixture.checkResultByFile(BASE_PATH + "layout_non_first_namespace_after.xml");
   }
 
-<<<<<<< HEAD
-=======
   public void testLayout9() throws Exception {
     // Regression test for https://code.google.com/p/android/issues/detail?id=177858
     new AndroidXmlPredefinedCodeStyle().apply(mySettings);
@@ -132,7 +130,6 @@
     doTestLayout("layout1.xml");
   }
 
->>>>>>> 50d6ab60
   public void testManifest1() throws Exception {
     deleteManifest();
     new AndroidXmlPredefinedCodeStyle().apply(mySettings);
