--- conflicted
+++ resolved
@@ -17,10 +17,7 @@
 
 import com.android.tools.fd.client.InstantRunArtifact;
 import com.android.tools.fd.client.InstantRunBuildInfo;
-<<<<<<< HEAD
-=======
 import com.android.tools.idea.diagnostics.crash.CrashReporter;
->>>>>>> bda17b23
 import com.android.tools.idea.run.ApkInfo;
 import com.android.tools.idea.run.LaunchOptions;
 import com.android.tools.idea.run.tasks.*;
@@ -30,18 +27,12 @@
 import com.intellij.internal.statistic.StatisticsUploadAssistant;
 import com.intellij.openapi.project.Project;
 import com.intellij.util.SmartList;
-<<<<<<< HEAD
-=======
 import org.jetbrains.android.util.AndroidBundle;
->>>>>>> bda17b23
 import org.jetbrains.annotations.NotNull;
 import org.jetbrains.annotations.Nullable;
 
 import java.util.Collection;
-<<<<<<< HEAD
-=======
 import java.util.HashMap;
->>>>>>> bda17b23
 import java.util.List;
 import java.util.Map;
 
@@ -86,11 +77,7 @@
 
     BuildSelection buildSelection = myContext.getBuildSelection();
     assert buildSelection != null : "Build must have completed before results are analyzed";
-<<<<<<< HEAD
-    return buildSelection.mode == BuildMode.HOT && (myBuildInfo.hasNoChanges() || myBuildInfo.canHotswap());
-=======
     return buildSelection.getBuildMode() == BuildMode.HOT && (myBuildInfo.hasNoChanges() || myBuildInfo.canHotswap());
->>>>>>> bda17b23
   }
 
   /**
@@ -111,20 +98,12 @@
       case SPLITAPK:
         return ImmutableList.of(new SplitApkDeployTask(myProject, myContext), updateStateTask);
       case DEX:
-<<<<<<< HEAD
-        return ImmutableList.of(new DexDeployTask(myProject, myContext), updateStateTask);
-      case FULLAPK:
-        Preconditions.checkNotNull(launchOptions); // launchOptions can be null only under NO_CHANGES or HOTSWAP scenarios
-        DeployApkTask deployApkTask = new DeployApkTask(myProject, launchOptions, getApks(myBuildInfo, myContext), myContext);
-        return ImmutableList.of(deployApkTask, updateStateTask);
-=======
         if (!canReuseProcessHandler()) {
           throw new IllegalStateException(
             "Cannot hotswap changes - the process has died since the build was started. Please Run or Debug again to recover from this issue.");
         }
         // fall through
       case FULLAPK:
->>>>>>> bda17b23
       case LEGACY:
       default:
         // https://code.google.com/p/android/issues/detail?id=232515
@@ -137,8 +116,6 @@
   }
 
   @NotNull
-<<<<<<< HEAD
-=======
   private Map<String, String> getIrDebugSignals(@NotNull DeployType deployType) {
     Map<String, String> m = new HashMap<>();
 
@@ -173,7 +150,6 @@
   }
 
   @NotNull
->>>>>>> bda17b23
   public LaunchTask getNotificationTask() {
     DeployType deployType = getDeployType();
     BuildSelection buildSelection = myContext.getBuildSelection();
@@ -220,19 +196,11 @@
         String msg = "Expected to only find apks, but got : " + artifact.type + "\n";
         BuildSelection buildSelection = context.getBuildSelection();
         assert buildSelection != null : "Build must have completed before apks are obtained";
-<<<<<<< HEAD
-        if (buildSelection.mode == BuildMode.HOT) {
-          msg += "Could not use hot-swap artifacts when there is no existing session.";
-        }
-        else {
-          msg += "Unexpected artifacts for build mode: " + buildSelection.mode;
-=======
         if (buildSelection.getBuildMode() == BuildMode.HOT) {
           msg += "Could not use hot-swap artifacts when there is no existing session.";
         }
         else {
           msg += "Unexpected artifacts for build mode: " + buildSelection.getBuildMode();
->>>>>>> bda17b23
         }
         InstantRunManager.LOG.error(msg);
         throw new ExecutionException(msg);
