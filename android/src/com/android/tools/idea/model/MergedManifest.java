--- conflicted
+++ resolved
@@ -76,10 +76,7 @@
   private Document myDocument;
   private List<VirtualFile> myManifestFiles;
   private ModulePermissions myPermissionHolder;
-<<<<<<< HEAD
-=======
   private boolean myApplicationHasCode = true;
->>>>>>> b13afab4
 
   /**
    * Constructs a new MergedManifest
@@ -368,14 +365,10 @@
     return Strings.emptyToNull(element.getAttributeNS(namespace, localName));
   }
 
-<<<<<<< HEAD
-  protected void syncWithReadPermission() {
-=======
   /**
    * This method is synchronized to ensure that two simultaneous sync requests from different threads don't interfere with each other.
    */
   protected synchronized void syncWithReadPermission() {
->>>>>>> b13afab4
     AndroidFacet facet = AndroidFacet.getInstance(myModule);
     assert facet != null : "Attempt to obtain manifest info from a non Android module: " + myModule.getName();
 
@@ -777,11 +770,7 @@
     @NotNull
     @Override
     public AndroidVersion getMinSdkVersion() {
-<<<<<<< HEAD
-      AndroidModuleInfo androidModuleInfo = AndroidModuleInfo.get(myModule);
-=======
       AndroidModuleInfo androidModuleInfo = AndroidModuleInfo.getInstance(myModule);
->>>>>>> b13afab4
       return androidModuleInfo != null ?
              androidModuleInfo.getMinSdkVersion() : MergedManifest.this.getMinSdkVersion();
     }
@@ -789,11 +778,7 @@
     @NotNull
     @Override
     public AndroidVersion getTargetSdkVersion() {
-<<<<<<< HEAD
-      AndroidModuleInfo androidModuleInfo = AndroidModuleInfo.get(myModule);
-=======
       AndroidModuleInfo androidModuleInfo = AndroidModuleInfo.getInstance(myModule);
->>>>>>> b13afab4
       return androidModuleInfo != null ?
              androidModuleInfo.getTargetSdkVersion() : MergedManifest.this.getTargetSdkVersion();
     }
