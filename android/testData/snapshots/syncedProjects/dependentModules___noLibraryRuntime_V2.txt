--- conflicted
+++ resolved
@@ -1044,32 +1044,5 @@
             SOURCE_GEN                    : <PROJECT>::app:createMockableJar, <PROJECT>::app:generateBasicDebugAndroidTestSources, <PROJECT>::app:generateBasicDebugSources, <PROJECT>::lib:createMockableJar, <PROJECT>::lib:generateDebugAndroidTestSources, <PROJECT>::lib:generateDebugSources
             BUNDLE                        : :app:bundleBasicDebug
             APK_FROM_BUNDLE               : :app:extractApksForBasicDebug
-<<<<<<< HEAD
-        TEST_COMPILE_MODE             : Android tests
-            CLEAN                         : <PROJECT>::app:generateBasicDebugAndroidTestSources, <PROJECT>::app:generateBasicDebugSources, <PROJECT>::lib:generateDebugAndroidTestSources, <PROJECT>::lib:generateDebugSources
-            ASSEMBLE                      : <PROJECT>::app:assembleBasicDebug, <PROJECT>::app:assembleBasicDebugAndroidTest, <PROJECT>::lib:assembleDebug, <PROJECT>::lib:assembleDebugAndroidTest
-            REBUILD                       : <PROJECT>::app:assembleBasicDebug, <PROJECT>::app:assembleBasicDebugAndroidTest, <PROJECT>::app:clean, <PROJECT>::lib:assembleDebug, <PROJECT>::lib:assembleDebugAndroidTest, <PROJECT>::lib:clean
-            COMPILE_JAVA                  : <PROJECT>::app:compileBasicDebugAndroidTestSources, <PROJECT>::app:compileBasicDebugSources, <PROJECT>::lib:compileDebugAndroidTestSources, <PROJECT>::lib:compileDebugSources
-            SOURCE_GEN                    : <PROJECT>::app:generateBasicDebugAndroidTestSources, <PROJECT>::app:generateBasicDebugSources, <PROJECT>::lib:generateDebugAndroidTestSources, <PROJECT>::lib:generateDebugSources
-            BUNDLE                        : :app:bundleBasicDebug
-            APK_FROM_BUNDLE               : :app:extractApksForBasicDebug
-        TEST_COMPILE_MODE             : Unit tests
-            CLEAN                         : <PROJECT>::app:createMockableJar, <PROJECT>::app:generateBasicDebugSources, <PROJECT>::lib:createMockableJar, <PROJECT>::lib:generateDebugSources
-            ASSEMBLE                      : <PROJECT>::app:assembleBasicDebug, <PROJECT>::app:assembleBasicDebugUnitTest, <PROJECT>::lib:assembleDebug, <PROJECT>::lib:assembleDebugUnitTest
-            REBUILD                       : <PROJECT>::app:assembleBasicDebug, <PROJECT>::app:assembleBasicDebugUnitTest, <PROJECT>::app:clean, <PROJECT>::lib:assembleDebug, <PROJECT>::lib:assembleDebugUnitTest, <PROJECT>::lib:clean
-            COMPILE_JAVA                  : <PROJECT>::app:compileBasicDebugUnitTestSources, <PROJECT>::lib:compileDebugUnitTestSources
-            SOURCE_GEN                    : <PROJECT>::app:createMockableJar, <PROJECT>::app:generateBasicDebugSources, <PROJECT>::lib:createMockableJar, <PROJECT>::lib:generateDebugSources
-            BUNDLE                        : :app:bundleBasicDebug
-            APK_FROM_BUNDLE               : :app:extractApksForBasicDebug
-        TEST_COMPILE_MODE             : None
-            CLEAN                         : <PROJECT>::app:generateBasicDebugSources, <PROJECT>::lib:generateDebugSources
-            ASSEMBLE                      : <PROJECT>::app:assembleBasicDebug, <PROJECT>::lib:assembleDebug
-            REBUILD                       : <PROJECT>::app:assembleBasicDebug, <PROJECT>::app:clean, <PROJECT>::lib:assembleDebug, <PROJECT>::lib:clean
-            COMPILE_JAVA                  : <PROJECT>::app:compileBasicDebugSources, <PROJECT>::lib:compileDebugSources
-            SOURCE_GEN                    : <PROJECT>::app:generateBasicDebugSources, <PROJECT>::lib:generateDebugSources
-            BUNDLE                        : :app:bundleBasicDebug
-            APK_FROM_BUNDLE               : :app:extractApksForBasicDebug
-=======
             BASELINE_PROFILE_GEN          : :app:generateBasicDebugBaselineProfile
-            BASELINE_PROFILE_GEN_ALL_VARIANTS       : :app:generateBaselineProfile
->>>>>>> 0d09370c
+            BASELINE_PROFILE_GEN_ALL_VARIANTS       : :app:generateBaselineProfile