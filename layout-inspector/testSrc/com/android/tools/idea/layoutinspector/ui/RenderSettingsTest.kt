--- conflicted
+++ resolved
@@ -43,11 +43,7 @@
       .replaceService(
         PropertiesComponent::class.java,
         PropertiesComponentMock(),
-<<<<<<< HEAD
-        disposableRule.disposable
-=======
         disposableRule.disposable,
->>>>>>> 0d09370c
       )
   }
 
