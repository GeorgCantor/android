--- conflicted
+++ resolved
@@ -16,13 +16,6 @@
 
 package com.android.tools.idea.uibuilder.handlers.constraint;
 
-<<<<<<< HEAD
-import android.support.constraint.solver.widgets.ConstraintAnchor;
-import android.support.constraint.solver.widgets.ConstraintWidget;
-import com.android.SdkConstants;
-import com.android.tools.idea.uibuilder.analytics.NlUsageTracker;
-import com.android.tools.idea.uibuilder.analytics.NlUsageTrackerManager;
-=======
 import com.android.ide.common.rendering.api.ViewInfo;
 import com.android.tools.idea.common.analytics.NlUsageTracker;
 import com.android.tools.idea.common.analytics.NlUsageTrackerManager;
@@ -36,23 +29,10 @@
 import com.android.tools.idea.common.scene.target.Target;
 import com.android.tools.idea.common.surface.DesignSurface;
 import com.android.tools.idea.common.surface.Interaction;
->>>>>>> b13afab4
 import com.android.tools.idea.uibuilder.api.*;
 import com.android.tools.idea.uibuilder.api.actions.*;
 import com.android.tools.idea.uibuilder.graphics.NlIcon;
 import com.android.tools.idea.uibuilder.handlers.ViewEditorImpl;
-<<<<<<< HEAD
-import com.android.tools.idea.uibuilder.model.AndroidCoordinate;
-import com.android.tools.idea.uibuilder.model.Coordinates;
-import com.android.tools.idea.uibuilder.model.NlComponent;
-import com.android.tools.idea.uibuilder.scene.*;
-import com.android.tools.idea.uibuilder.scene.draw.ConstraintLayoutComponentNotchProvider;
-import com.android.tools.idea.uibuilder.scene.draw.ConstraintLayoutNotchProvider;
-import com.android.tools.idea.uibuilder.scene.draw.DrawAction;
-import com.android.tools.idea.uibuilder.scene.target.*;
-import com.android.tools.idea.uibuilder.surface.DesignSurface;
-import com.android.tools.idea.uibuilder.surface.Interaction;
-=======
 import com.android.tools.idea.uibuilder.handlers.constraint.draw.ConstraintLayoutComponentNotchProvider;
 import com.android.tools.idea.uibuilder.handlers.constraint.draw.ConstraintLayoutNotchProvider;
 import com.android.tools.idea.uibuilder.handlers.constraint.targets.*;
@@ -60,7 +40,6 @@
 import com.android.tools.idea.uibuilder.scene.target.ResizeBaseTarget;
 import com.android.tools.idea.uibuilder.scout.Scout;
 import com.android.tools.idea.uibuilder.surface.NlDesignSurface;
->>>>>>> b13afab4
 import com.android.tools.idea.uibuilder.surface.ScreenView;
 import com.android.tools.sherpa.drawing.WidgetDraw;
 import com.android.tools.sherpa.drawing.decorator.WidgetDecorator;
@@ -93,14 +72,7 @@
 /**
  * Handles interactions for the ConstraintLayout
  */
-<<<<<<< HEAD
-public class ConstraintLayoutHandler extends ViewGroupHandler {
-
-  public static final boolean USE_SOLVER = false;
-  public static final boolean USE_SCENE_INTERACTION = true;
-=======
 public class ConstraintLayoutHandler extends ViewGroupHandler implements ComponentProvider {
->>>>>>> b13afab4
 
   private static final String PREFERENCE_KEY_PREFIX = "ConstraintLayoutPreference";
   /**
@@ -227,12 +199,7 @@
     actions.add((new MarginSelector()));
 
     // TODO Decide if we want lock actions.add(new LockConstraints());
-<<<<<<< HEAD
-
-    actions.add(new NestedViewActionMenu("Pack", AndroidIcons.SherpaIcons.PackSelectionVerticallyB, Lists.newArrayList(
-=======
     actions.add(new NestedViewActionMenu("Pack", StudioIcons.LayoutEditor.Toolbar.PACK_VERTICAL, Lists.newArrayList(
->>>>>>> b13afab4
 
       Lists.newArrayList(
         new AlignAction(Scout.Arrange.HorizontalPack,
@@ -315,12 +282,6 @@
    */
   @Override
   public Interaction createInteraction(@NotNull ScreenView screenView, @NotNull NlComponent component) {
-<<<<<<< HEAD
-    if (USE_SCENE_INTERACTION) {
-      return new SceneInteraction(screenView);
-    }
-    return new ConstraintInteraction(screenView, component);
-=======
     return new ConstraintSceneInteraction(screenView, component);
   }
 
@@ -439,77 +400,6 @@
   @Override
   public void clearAttributes(@NotNull NlComponent component) {
     ConstraintComponentUtilities.clearAttributes(component);
->>>>>>> b13afab4
-  }
-
-  /**
-   * Add resize and anchor targets on the given component
-   *
-   * @param component the component we'll add targets on
-   * @param isParent
-   */
-  @Override
-  public void addTargets(@NotNull SceneComponent component, boolean isParent) {
-    boolean showAnchors = !isParent;
-    NlComponent nlComponent = component.getNlComponent();
-    if (nlComponent.viewInfo != null
-        && nlComponent.viewInfo.getClassName().equalsIgnoreCase(SdkConstants.CONSTRAINT_LAYOUT_GUIDELINE)) {
-      String orientation = nlComponent.getAttribute(SdkConstants.ANDROID_URI, SdkConstants.ATTR_ORIENTATION);
-      boolean isHorizontal = true;
-      if (orientation != null && orientation.equalsIgnoreCase(SdkConstants.ATTR_GUIDELINE_ORIENTATION_VERTICAL)) {
-        isHorizontal = false;
-      }
-      component.addTarget(new GuidelineTarget(isHorizontal));
-      if (isHorizontal) {
-        component.addTarget(new GuidelineAnchorTarget(AnchorTarget.Type.TOP, true));
-      } else {
-        component.addTarget(new GuidelineAnchorTarget(AnchorTarget.Type.LEFT, false));
-      }
-      component.addTarget(new GuidelineCycleTarget(isHorizontal));
-      return;
-    }
-    if (!isParent) {
-      DragTarget dragTarget = new DragTarget();
-      component.addTarget(dragTarget);
-      component.addTarget(new ResizeTarget(ResizeTarget.Type.LEFT_TOP));
-      component.addTarget(new ResizeTarget(ResizeTarget.Type.LEFT_BOTTOM));
-      component.addTarget(new ResizeTarget(ResizeTarget.Type.RIGHT_TOP));
-      component.addTarget(new ResizeTarget(ResizeTarget.Type.RIGHT_BOTTOM));
-      component.setNotchProvider(new ConstraintLayoutComponentNotchProvider());
-    } else {
-      component.addTarget(new LassoTarget());
-      component.setNotchProvider(new ConstraintLayoutNotchProvider());
-    }
-    component.addTarget(new AnchorTarget(AnchorTarget.Type.LEFT, showAnchors));
-    component.addTarget(new AnchorTarget(AnchorTarget.Type.TOP, showAnchors));
-    component.addTarget(new AnchorTarget(AnchorTarget.Type.RIGHT, showAnchors));
-    component.addTarget(new AnchorTarget(AnchorTarget.Type.BOTTOM, showAnchors));
-    if (!isParent) {
-      ActionTarget previousAction = (ActionTarget) component.addTarget(new ClearConstraintsTarget(null));
-      int baseline = component.getNlComponent().getBaseline();
-      if (baseline <= 0 && component.getNlComponent().viewInfo != null) {
-        baseline = component.getNlComponent().viewInfo.getBaseLine();
-      }
-      if (baseline > 0) {
-        component.addTarget(new AnchorTarget(AnchorTarget.Type.BASELINE, showAnchors));
-        ActionTarget baselineActionTarget = new ActionTarget(previousAction, (SceneComponent c) -> {
-          c.setShowBaseline(!c.canShowBaseline()); });
-        baselineActionTarget.setActionType(DrawAction.BASELINE);
-        component.addTarget(baselineActionTarget);
-        previousAction = baselineActionTarget;
-      }
-      component.addTarget(new ChainCycleTarget(previousAction, null));
-    }
-  }
-
-  /**
-   * Let the ViewGroupHandler handle clearing attributes on a given component
-   *
-   * @param component
-   */
-  @Override
-  public void clearAttributes(SceneComponent component) {
-    ConstraintComponentUtilities.clearAttributes(component);
   }
 
   /**
@@ -526,53 +416,10 @@
                                        @NotNull SceneComponent layout,
                                        @NotNull List<NlComponent> components,
                                        @NotNull DragType type) {
-    if (USE_SCENE_INTERACTION) {
-      return new SceneDragHandler(editor, this, layout, components, type);
-    }
     return new ConstraintDragHandler(editor, this, layout, components, type);
   }
 
   /**
-<<<<<<< HEAD
-   * Update the mouse cursor if the (x, y) coordinates hit a resize handle or constraint handle
-   *
-   * @param screenView the ScreenView we are working on
-   * @param x          the current x mouse coordinate
-   * @param y          the current y mouse coordinate
-   * @return true if we modified the cursor
-   */
-  @Override
-  public boolean updateCursor(@NotNull ScreenView screenView,
-                              @AndroidCoordinate int x, @AndroidCoordinate int y) {
-    if (USE_SCENE_INTERACTION) {
-      Scene scene = screenView.getScene();
-      int dpX = Coordinates.pxToDp(screenView, x);
-      int dpY = Coordinates.pxToDp(screenView, y);
-      scene.mouseHover(SceneContext.get(screenView), dpX, dpY);
-      int cursor = scene.getMouseCursor();
-
-      // Set the mouse cursor
-      // TODO: we should only update if we are above a component we manage, not simply all component that
-      // is a child of this viewgroup
-      screenView.getSurface().setCursor(Cursor.getPredefinedCursor(cursor));
-      screenView.getSurface().repaint();
-    } else {
-      DrawConstraintModel drawConstraintModel = ConstraintModel.getDrawConstraintModel(screenView);
-
-      drawConstraintModel.mouseMoved(x, y);
-      int cursor = drawConstraintModel.getMouseInteraction().getMouseCursor();
-
-      // Set the mouse cursor
-      // TODO: we should only update if we are above a component we manage, not simply all component that
-      // is a child of this viewgroup
-      screenView.getSurface().setCursor(Cursor.getPredefinedCursor(cursor));
-    }
-    return true;
-  }
-
-  /**
-=======
->>>>>>> b13afab4
    * Return true to be in charge of the painting
    *
    * @return true
@@ -593,22 +440,8 @@
   @Override
   public boolean drawGroup(@NotNull Graphics2D gc, @NotNull ScreenView screenView,
                            @NotNull NlComponent component) {
-<<<<<<< HEAD
-    ConstraintModel constraintModel = ConstraintModel.getConstraintModel(screenView.getModel());
-    DrawConstraintModel drawConstraintModel = ConstraintModel.getDrawConstraintModel(screenView);
-    updateActions(constraintModel.getSelection());
-    ConstraintWidget widget = constraintModel.getScene().getWidget(component);
-    if (USE_SCENE_INTERACTION) {
-      return false;
-    }
-    return drawConstraintModel.paint(gc, screenView, widget,
-                                     Coordinates.getSwingDimension(screenView, component.w),
-                                     Coordinates.getSwingDimension(screenView, component.h),
-                                     myShowAllConstraints);
-=======
     updateActions(component.getModel().getSelectionModel().getSelection());
     return false;
->>>>>>> b13afab4
   }
 
   private static class ToggleAutoConnectAction extends ToggleViewAction implements Enableable {
@@ -626,14 +459,7 @@
                               @NotNull ViewHandler handler,
                               @NotNull NlComponent parent,
                               @NotNull List<NlComponent> selectedChildren) {
-<<<<<<< HEAD
-      if (USE_SCENE_INTERACTION) {
-        return PropertiesComponent.getInstance().getBoolean(AUTO_CONNECT_PREF_KEY, false);
-      }
-      return ConstraintModel.isAutoConnect();
-=======
       return PropertiesComponent.getInstance().getBoolean(AUTO_CONNECT_PREF_KEY, false);
->>>>>>> b13afab4
     }
 
     @Override
@@ -642,23 +468,11 @@
                             @NotNull NlComponent parent,
                             @NotNull List<NlComponent> selectedChildren,
                             boolean selected) {
-<<<<<<< HEAD
-      NlUsageTrackerManager.getInstance(((ViewEditorImpl)editor).getScreenView().getSurface())
-        .logAction(selected
-                   ? LayoutEditorEvent.LayoutEditorEventType.TURN_ON_AUTOCONNECT
-                   : LayoutEditorEvent.LayoutEditorEventType.TURN_OFF_AUTOCONNECT);
-      if (USE_SCENE_INTERACTION) {
-        PropertiesComponent.getInstance().setValue(AUTO_CONNECT_PREF_KEY, selected, false);
-      } else {
-        ConstraintModel.setAutoConnect(selected);
-      }
-=======
       NlUsageTrackerManager.getInstance(((ViewEditorImpl)editor).getSceneView().getSurface())
         .logAction(selected
                    ? LayoutEditorEvent.LayoutEditorEventType.TURN_ON_AUTOCONNECT
                    : LayoutEditorEvent.LayoutEditorEventType.TURN_OFF_AUTOCONNECT);
       PropertiesComponent.getInstance().setValue(AUTO_CONNECT_PREF_KEY, selected, false);
->>>>>>> b13afab4
     }
 
     @Override
@@ -674,24 +488,12 @@
                         @NotNull NlComponent component,
                         @NotNull List<NlComponent> selectedChildren,
                         @InputEventMask int modifiers) {
-<<<<<<< HEAD
-      ConstraintModel model = ConstraintModel.getConstraintModel(editor.getModel());
-      if (model == null) {
-        return;
-      }
-      NlUsageTrackerManager.getInstance(((ViewEditorImpl)editor).getScreenView().getSurface())
-        .logAction(LayoutEditorEvent.LayoutEditorEventType.CLEAR_ALL_CONSTRAINTS);
-      ViewEditorImpl viewEditor = (ViewEditorImpl) editor;
-      Scene scene = viewEditor.getScreenView().getScene();
-      scene.clearAttributes();
-=======
       NlUsageTrackerManager.getInstance(((ViewEditorImpl)editor).getSceneView().getSurface())
         .logAction(LayoutEditorEvent.LayoutEditorEventType.CLEAR_ALL_CONSTRAINTS);
       ViewEditorImpl viewEditor = (ViewEditorImpl)editor;
       Scene scene = viewEditor.getSceneView().getScene();
       scene.clearAttributes();
       ensureLayersAreShown(editor, 1000);
->>>>>>> b13afab4
     }
 
     @Override
@@ -730,18 +532,8 @@
                         @NotNull NlComponent component,
                         @NotNull List<NlComponent> selectedChildren,
                         @InputEventMask int modifiers) {
-<<<<<<< HEAD
-      ConstraintModel model = ConstraintModel.getConstraintModel(editor.getModel());
-      if (model == null) {
-        return;
-      }
-      NlUsageTrackerManager.getInstance(((ViewEditorImpl)editor).getScreenView().getSurface())
-        .logAction(LayoutEditorEvent.LayoutEditorEventType.INFER_CONSTRAINS);
-      WidgetsScene scene = model.getScene();
-=======
       NlUsageTrackerManager.getInstance(((ViewEditorImpl)editor).getSceneView().getSurface())
         .logAction(LayoutEditorEvent.LayoutEditorEventType.INFER_CONSTRAINS);
->>>>>>> b13afab4
       try {
         Scout.inferConstraintsAndCommit(component);
         ensureLayersAreShown(editor, 1000);
@@ -764,12 +556,6 @@
     }
   }
 
-<<<<<<< HEAD
-  private class ToggleConstraintModeAction extends ToggleViewAction {
-    public ToggleConstraintModeAction() {
-      super(AndroidIcons.SherpaIcons.Hide, AndroidIcons.SherpaIcons.Unhide, "Show Constraints", "Hide Constraints");
-      myShowAllConstraints = PropertiesComponent.getInstance().getBoolean(SHOW_CONSTRAINTS_PREF_KEY);
-=======
   private static class ToggleVisibilityAction extends ToggleViewAction {
     String mType;
 
@@ -777,7 +563,6 @@
       super(AndroidIcons.SherpaIcons.Unchecked, AndroidIcons.SherpaIcons.Checked, text, text);
       mType = type;
       ourVisibilityFlags.put(mType, PropertiesComponent.getInstance().getBoolean(type, defaultValue));
->>>>>>> b13afab4
     }
 
     @Override
@@ -794,14 +579,6 @@
                             @NotNull NlComponent parent,
                             @NotNull List<NlComponent> selectedChildren,
                             boolean selected) {
-<<<<<<< HEAD
-      myShowAllConstraints = selected;
-      NlUsageTrackerManager.getInstance(((ViewEditorImpl)editor).getScreenView().getSurface())
-        .logAction(
-          selected ? LayoutEditorEvent.LayoutEditorEventType.SHOW_CONSTRAINTS : LayoutEditorEvent.LayoutEditorEventType.HIDE_CONSTRAINTS);
-      PropertiesComponent.getInstance().setValue(SHOW_CONSTRAINTS_PREF_KEY, myShowAllConstraints);
-    }
-=======
       ourVisibilityFlags.put(mType, selected);
 
       PropertiesComponent.getInstance().setValue(mType, selected);
@@ -825,7 +602,6 @@
     ourVisibilityFlags.put(SHOW_CONSTRAINTS_PREF_KEY, true);
     ourVisibilityFlags.put(SHOW_MARGINS_PREF_KEY, true);
     ourVisibilityFlags.put(FADE_UNSELECTED_VIEWS, false);
->>>>>>> b13afab4
   }
 
   static class ControlIcon implements Icon {
@@ -890,21 +666,6 @@
         parent = parent.getParent();
       }
       if (parent != null) {
-<<<<<<< HEAD
-        NlComponent guideline = parent.createChild(editor, SdkConstants.CONSTRAINT_LAYOUT_GUIDELINE, null, InsertType.CREATE);
-        guideline.ensureId();
-        guideline.setAttribute(SdkConstants.SHERPA_URI, SdkConstants.LAYOUT_CONSTRAINT_GUIDE_BEGIN, "20dp");
-        NlUsageTracker tracker = NlUsageTrackerManager.getInstance(((ViewEditorImpl)editor).getScreenView().getSurface());
-        if (myType == HORIZONTAL_GUIDELINE) {
-          tracker.logAction(LayoutEditorEvent.LayoutEditorEventType.ADD_HORIZONTAL_GUIDELINE);
-          guideline.setAttribute(SdkConstants.NS_RESOURCES, SdkConstants.ATTR_ORIENTATION,
-                                 SdkConstants.ATTR_GUIDELINE_ORIENTATION_HORIZONTAL);
-        }
-        else {
-          tracker.logAction(LayoutEditorEvent.LayoutEditorEventType.ADD_VERTICAL_GUIDELINE);
-          guideline.setAttribute(SdkConstants.NS_RESOURCES, SdkConstants.ATTR_ORIENTATION,
-                                 SdkConstants.ATTR_GUIDELINE_ORIENTATION_VERTICAL);
-=======
         ensureLayersAreShown(editor, 1000);
         switch (myType) {
           case HORIZONTAL_GUIDELINE: {
@@ -1067,7 +828,6 @@
               }
             }
           }
->>>>>>> b13afab4
         }
       }
     }
@@ -1200,23 +960,11 @@
                         @NotNull NlComponent component,
                         @NotNull List<NlComponent> selectedChildren,
                         @InputEventMask int modifiers) {
-<<<<<<< HEAD
-      ConstraintModel model = ConstraintModel.getConstraintModel(editor.getModel());
-      if (model == null) {
-        return;
-      }
-      NlUsageTrackerManager.getInstance(((ViewEditorImpl)editor).getScreenView().getSurface())
-        .logAction(LayoutEditorEvent.LayoutEditorEventType.ALIGN);
-      modifiers &= InputEvent.CTRL_MASK;
-      Scout.arrangeWidgets(myActionType, model.getSelection().getWidgets(), modifiers == 0 || ConstraintModel.isAutoConnect());
-      model.saveToXML(true);
-=======
       NlUsageTrackerManager.getInstance(((ViewEditorImpl)editor).getSceneView().getSurface())
         .logAction(LayoutEditorEvent.LayoutEditorEventType.ALIGN);
       modifiers &= InputEvent.CTRL_MASK;
       Scout.arrangeWidgets(myActionType, selectedChildren, modifiers == 0 || ourAutoConnect);
       ensureLayersAreShown(editor, 1000);
->>>>>>> b13afab4
     }
 
     @Override
@@ -1229,11 +977,7 @@
 
       Icon icon = myAlignIcon;
       if (myConstrainIcon != null) {
-<<<<<<< HEAD
-        if (ConstraintModel.isAutoConnect() || (InputEvent.CTRL_MASK & modifiers) == 0) {
-=======
         if (ourAutoConnect || (InputEvent.CTRL_MASK & modifiers) == 0) {
->>>>>>> b13afab4
           icon = myConstrainIcon;
         }
       }
@@ -1294,15 +1038,7 @@
                         @NotNull NlComponent component,
                         @NotNull List<NlComponent> selectedChildren,
                         @InputEventMask int modifiers) {
-<<<<<<< HEAD
-      ConstraintModel model = ConstraintModel.getConstraintModel(editor.getModel());
-      if (model == null) {
-        return;
-      }
-      DesignSurface surface = ((ViewEditorImpl)editor).getScreenView().getSurface();
-=======
       DesignSurface surface = ((ViewEditorImpl)editor).getSceneView().getSurface();
->>>>>>> b13afab4
       NlUsageTrackerManager.getInstance(surface).logAction(LayoutEditorEvent.LayoutEditorEventType.DEFAULT_MARGINS);
       RelativePoint relativePoint = new RelativePoint(surface, new Point(0, 0));
       JBPopupFactory.getInstance().createComponentPopupBuilder(myMarginPopup, myMarginPopup.getTextField())
@@ -1320,11 +1056,7 @@
       // TODO: Use AndroidIcons.SherpaIcons.Margin instead?
       updateIcon();
       if (myMarginIcon instanceof ControlIcon) {
-<<<<<<< HEAD
-        ((ControlIcon)myMarginIcon).setHighlight(ConstraintModel.isAutoConnect() || (InputEvent.CTRL_MASK & modifiers) == 0);
-=======
         ((ControlIcon)myMarginIcon).setHighlight(ourAutoConnect || (InputEvent.CTRL_MASK & modifiers) == 0);
->>>>>>> b13afab4
       }
       presentation.setIcon(myMarginIcon);
     }
@@ -1343,11 +1075,7 @@
    * designer.
    */
   @Override
-<<<<<<< HEAD
-  public boolean deleteChildren(@NotNull NlComponent parent, @NotNull List<NlComponent> deleted) {
-=======
   public boolean deleteChildren(@NotNull NlComponent parent, @NotNull Collection<NlComponent> deleted) {
->>>>>>> b13afab4
     final int count = parent.getChildCount();
     for (int i = 0; i < count; i++) {
       NlComponent component = parent.getChild(i);
@@ -1363,19 +1091,6 @@
    * Update the given component if one of its constraint points to one of the component deleted
    *
    * @param component the component we want to check
-<<<<<<< HEAD
-   * @param deleted the list of components that are deleted
-   */
-  private void willDelete(NlComponent component, @NotNull List<NlComponent> deleted) {
-    final int count = deleted.size();
-    for (int i = 0; i < count; i++) {
-      NlComponent deletedComponent = deleted.get(i);
-      String id = deletedComponent.getId();
-      ConstraintComponentUtilities.updateOnDelete(component, id);
-    }
-  }
-
-=======
    * @param deleted   the list of components that are deleted
    */
   private static void willDelete(NlComponent component, @NotNull Collection<NlComponent> deleted) {
@@ -1603,5 +1318,4 @@
       .addAll(HELPER_ACTIONS)
       .build();
   }
->>>>>>> b13afab4
 }