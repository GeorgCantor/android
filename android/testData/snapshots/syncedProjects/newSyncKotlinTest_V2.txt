PROJECT                       : project
    PROJECT_JDK                   : <JDK_NAME>
        Version                       : <JDK_VERSION>
    MODULE                        : project
        ExternalModuleGroup           :
        ExternalModuleVersion         : unspecified
        LinkedProjectId               : project
        LinkedProjectPath             : <PROJECT>
        RootProjectPath               : <PROJECT>
        COMPILER_MODULE_EXTENSION
            compilerSourceOutputPath      : file://<PROJECT>/build/classes/production/project [-]
            compilerTestOutputPath        : file://<PROJECT>/build/classes/test/project [-]
            isCompilerPathInherited       : true
            isExcludeOutput               : true
        ModuleFile                    : <PROJECT>/.idea/modules/project.iml [-]
        ModuleTypeName                : JAVA_MODULE
        CONENT_ENTRY                  : file://<PROJECT>
            EXCLUDE_FOLDER                : file://<PROJECT>/.gradle
            EXCLUDE_FOLDER                : file://<PROJECT>/build [-]
        JDK                           : <NAME_CUT> JavaSDK
        *isInherited                  : true
        ORDER_ENTRY                   : <Module source>
        BUILD_TASKS
    MODULE                        : project.app
        LINKED_ANDROID_MODULE_GROUP
            holder                        : project.app
            main                          : project.app.main
            unitTest                      : project.app.unitTest
            androidTest                   : project.app.androidTest
        ExternalModuleGroup           : project
        ExternalModuleVersion         : unspecified
        LinkedProjectId               : :app
        LinkedProjectPath             : <PROJECT>/app
        RootProjectPath               : <PROJECT>
        COMPILER_MODULE_EXTENSION
            isCompilerPathInherited       : false
            isExcludeOutput               : true
        ModuleFile                    : <PROJECT>/.idea/modules/app/project.app.iml [-]
        ModuleTypeName                : JAVA_MODULE
        FACET                         : Android
            TypeId                        : android
            ExternalSource                : GRADLE
            SelectedBuildVariant          : debug
            AllowUserConfiguration        : false
            GenFolderRelativePathApt      : /gen
            GenFolderRelativePathAidl     : /gen
            ManifestFileRelativePath      : /src/main/AndroidManifest.xml
            ResFolderRelativePath         : /src/main/res
            - ResFoldersRelativePath      :  [-]
            - TestResFoldersRelativePath  :  [-]
            AssetsFolderRelativePath      : /src/main/assets
            LibsFolderRelativePath        : /libs
            ProjectType                   : 0
            PackTestCode                  : false
            RunProguard                   : false
            ProguardLogsFolderRelativePath          : /proguard_logs
            UseCustomManifestPackage      : false
            - ProGuardCfgFiles            : file://%MODULE_SDK_HOME%/tools/proguard/proguard-android.txt
        FACET                         : Android-Gradle
            TypeId                        : android-gradle
            ExternalSource                : GRADLE
        CONENT_ENTRY                  : file://<PROJECT>/app
            EXCLUDE_FOLDER                : file://<PROJECT>/app/.gradle [-]
            EXCLUDE_FOLDER                : file://<PROJECT>/app/build [-]
        JDK                           : <NAME_CUT> Android SDK
        *isInherited                  : false
            SdkType                       : Android SDK
            HomePath                      : <ANDROID_SDK>
        ORDER_ENTRY                   : <Module source>
        BUILD_TASKS
                CLEAN                         : :app:createMockableJar, :app:generateDebugAndroidTestSources, :app:generateDebugSources
                ASSEMBLE                      : :app:assembleDebug, :app:assembleDebugAndroidTest, :app:assembleDebugUnitTest
                REBUILD                       : :app:assembleDebug, :app:assembleDebugAndroidTest, :app:assembleDebugUnitTest, :app:clean
                COMPILE_JAVA                  : :app:compileDebugAndroidTestSources, :app:compileDebugSources, :app:compileDebugUnitTestSources
                SOURCE_GEN                    : :app:createMockableJar, :app:generateDebugAndroidTestSources, :app:generateDebugSources
                BUNDLE                        : :app:bundleDebug
                APK_FROM_BUNDLE               : :app:extractApksForDebug
                BASELINE_PROFILE_GEN          : :app:generateDebugBaselineProfile
                BASELINE_PROFILE_GEN_ALL_VARIANTS       : :app:generateBaselineProfile
    MODULE                        : project.app.androidTest
        LINKED_ANDROID_MODULE_GROUP
            holder                        : project.app
            main                          : project.app.main
            unitTest                      : project.app.unitTest
            androidTest                   : project.app.androidTest
        ExternalModuleType            : sourceSet
        LinkedProjectId               : :app:androidTest
        LinkedProjectPath             : <PROJECT>/app
        RootProjectPath               : <PROJECT>
        COMPILER_MODULE_EXTENSION
            compilerTestOutputPath        : file://<PROJECT>/app/build/intermediates/javac/debugAndroidTest/compileDebugAndroidTestJavaWithJavac/classes [-]
            isCompilerPathInherited       : false
            isExcludeOutput               : true
        TEST_MODULE_PROPERTIES
            productionModuleName          : project.app.main
        ModuleFile                    : <PROJECT>/.idea/modules/app/project.app.androidTest.iml [-]
        ModuleTypeName                : JAVA_MODULE
        FACET                         : Android
            TypeId                        : android
            ExternalSource                : GRADLE
            SelectedBuildVariant          : debug
            AllowUserConfiguration        : false
            GenFolderRelativePathApt      : /gen
            GenFolderRelativePathAidl     : /gen
            ManifestFileRelativePath      : /src/main/AndroidManifest.xml
            ResFolderRelativePath         : /src/main/res
            - ResFoldersRelativePath      :  [-]
            - TestResFoldersRelativePath  : file://<PROJECT>/app/src/androidTest/res [-]
            - TestResFoldersRelativePath  : file://<PROJECT>/app/src/androidTestDebug/res [-]
            - TestResFoldersRelativePath  : file://<PROJECT>/app/build/generated/res/resValues/androidTest/debug [-]
            AssetsFolderRelativePath      : /src/main/assets
            LibsFolderRelativePath        : /libs
            ProjectType                   : 0
            PackTestCode                  : false
            RunProguard                   : false
            ProguardLogsFolderRelativePath          : /proguard_logs
            UseCustomManifestPackage      : false
            - ProGuardCfgFiles            : file://%MODULE_SDK_HOME%/tools/proguard/proguard-android.txt
        FACET                         : Kotlin
            TypeId                        : kotlin-language
            ExternalSource                : GRADLE
<<<<<<< HEAD
            ApiLevel                      : 1.9
            CompilerArguments
                apiVersion                    : 1.9
                languageVersion               : 1.9
                - pluginClasspaths            : <M2>/org/jetbrains/annotations/13.0/annotations-13.0.jar
                - pluginClasspaths            : <M2>/org/jetbrains/intellij/deps/trove4j/1.0.20200330/trove4j-1.0.20200330.jar
                - pluginClasspaths            : <M2>/org/jetbrains/kotlin/kotlin-android-extensions/<KOTLIN_VERSION>/kotlin-android-extensions-<KOTLIN_VERSION>.jar
                - pluginClasspaths            : <M2>/org/jetbrains/kotlin/kotlin-compiler-embeddable/<KOTLIN_VERSION>/kotlin-compiler-embeddable-<KOTLIN_VERSION>.jar
                - pluginClasspaths            : <M2>/org/jetbrains/kotlin/kotlin-daemon-embeddable/<KOTLIN_VERSION>/kotlin-daemon-embeddable-<KOTLIN_VERSION>.jar
                - pluginClasspaths            : <M2>/org/jetbrains/kotlin/kotlin-reflect/<KOTLIN_VERSION>/kotlin-reflect-<KOTLIN_VERSION>.jar
                - pluginClasspaths            : <M2>/org/jetbrains/kotlin/kotlin-script-runtime/<KOTLIN_VERSION>/kotlin-script-runtime-<KOTLIN_VERSION>.jar
                - pluginClasspaths            : <M2>/org/jetbrains/kotlin/kotlin-stdlib/<KOTLIN_VERSION>/kotlin-stdlib-<KOTLIN_VERSION>.jar
                - pluginOptions               : plugin:org.jetbrains.kotlin.android:experimental=false
                - pluginOptions               : plugin:org.jetbrains.kotlin.android:enabled=true
                - pluginOptions               : plugin:org.jetbrains.kotlin.android:defaultCacheImplementation=hashMap
=======
            ApiLevel                      : 2.0
            CompilerArguments
                apiVersion                    : 2.0
                languageVersion               : 2.0
>>>>>>> 0d09370c
            CompilerSettings
                additionalArguments           :
                copyJsLibraryFiles            : true
                outputDirectoryForJsLibraryFiles        : lib
            IsTestModule                  : false
            Kind                          : DEFAULT
<<<<<<< HEAD
            LanguageLevel                 : 1.9
            MergedCompilerArguments
                apiVersion                    : 1.9
                languageVersion               : 1.9
                - pluginClasspaths            : <M2>/org/jetbrains/annotations/13.0/annotations-13.0.jar
                - pluginClasspaths            : <M2>/org/jetbrains/intellij/deps/trove4j/1.0.20200330/trove4j-1.0.20200330.jar
                - pluginClasspaths            : <M2>/org/jetbrains/kotlin/kotlin-android-extensions/<KOTLIN_VERSION>/kotlin-android-extensions-<KOTLIN_VERSION>.jar
                - pluginClasspaths            : <M2>/org/jetbrains/kotlin/kotlin-compiler-embeddable/<KOTLIN_VERSION>/kotlin-compiler-embeddable-<KOTLIN_VERSION>.jar
                - pluginClasspaths            : <M2>/org/jetbrains/kotlin/kotlin-daemon-embeddable/<KOTLIN_VERSION>/kotlin-daemon-embeddable-<KOTLIN_VERSION>.jar
                - pluginClasspaths            : <M2>/org/jetbrains/kotlin/kotlin-reflect/<KOTLIN_VERSION>/kotlin-reflect-<KOTLIN_VERSION>.jar
                - pluginClasspaths            : <M2>/org/jetbrains/kotlin/kotlin-script-runtime/<KOTLIN_VERSION>/kotlin-script-runtime-<KOTLIN_VERSION>.jar
                - pluginClasspaths            : <M2>/org/jetbrains/kotlin/kotlin-stdlib/<KOTLIN_VERSION>/kotlin-stdlib-<KOTLIN_VERSION>.jar
                - pluginOptions               : plugin:org.jetbrains.kotlin.android:experimental=false
                - pluginOptions               : plugin:org.jetbrains.kotlin.android:enabled=true
                - pluginOptions               : plugin:org.jetbrains.kotlin.android:defaultCacheImplementation=hashMap
=======
            LanguageLevel                 : 2.0
            MergedCompilerArguments
                apiVersion                    : 2.0
                languageVersion               : 2.0
>>>>>>> 0d09370c
            Platform                      : JVM (17)
            UseProjectSettings            : false
            Version                       : 5
        CONENT_ENTRY                  : file://<PROJECT>/app/build/generated/ap_generated_sources/debugAndroidTest/out [-]
        CONENT_ENTRY                  : file://<PROJECT>/app/build/generated/res/resValues/androidTest/debug [-]
        CONENT_ENTRY                  : file://<PROJECT>/app/build/generated/source/kapt/debugAndroidTest [-]
        CONENT_ENTRY                  : file://<PROJECT>/app/build/generated/source/kaptKotlin/debugAndroidTest [-]
        CONENT_ENTRY                  : file://<PROJECT>/app/src/androidTest
            JavaSource (test)             : file://<PROJECT>/app/src/androidTest/java
        CONENT_ENTRY                  : file://<PROJECT>/app/src/androidTestDebug [-]
        WATCHED_TEST_SOURCE_FOLDER    : file://<PROJECT>/app/build/generated/ap_generated_sources/debugAndroidTest/out [-]
            Generated                     : true
        WATCHED_TEST_RESOURCE_FOLDER  : file://<PROJECT>/app/build/generated/res/resValues/androidTest/debug [-]
            Generated                     : true
        WATCHED_TEST_SOURCE_FOLDER    : file://<PROJECT>/app/build/generated/source/kapt/debugAndroidTest [-]
            Generated                     : true
        WATCHED_TEST_SOURCE_FOLDER    : file://<PROJECT>/app/build/generated/source/kaptKotlin/debugAndroidTest [-]
            Generated                     : true
        WATCHED_TEST_RESOURCE_FOLDER  : file://<PROJECT>/app/src/androidTest/assets [-]
        WATCHED_TEST_RESOURCE_FOLDER  : file://<PROJECT>/app/src/androidTest/baselineProfiles [-]
        WATCHED_TEST_SOURCE_FOLDER    : file://<PROJECT>/app/src/androidTest/kotlin [-]
        WATCHED_TEST_RESOURCE_FOLDER  : file://<PROJECT>/app/src/androidTest/res [-]
        WATCHED_TEST_RESOURCE_FOLDER  : file://<PROJECT>/app/src/androidTest/resources [-]
        WATCHED_TEST_SOURCE_FOLDER    : file://<PROJECT>/app/src/androidTest/shaders [-]
        WATCHED_TEST_RESOURCE_FOLDER  : file://<PROJECT>/app/src/androidTestDebug/assets [-]
        WATCHED_TEST_RESOURCE_FOLDER  : file://<PROJECT>/app/src/androidTestDebug/baselineProfiles [-]
        WATCHED_TEST_SOURCE_FOLDER    : file://<PROJECT>/app/src/androidTestDebug/java [-]
        WATCHED_TEST_SOURCE_FOLDER    : file://<PROJECT>/app/src/androidTestDebug/kotlin [-]
        WATCHED_TEST_RESOURCE_FOLDER  : file://<PROJECT>/app/src/androidTestDebug/res [-]
        WATCHED_TEST_RESOURCE_FOLDER  : file://<PROJECT>/app/src/androidTestDebug/resources [-]
        WATCHED_TEST_SOURCE_FOLDER    : file://<PROJECT>/app/src/androidTestDebug/shaders [-]
        JDK                           : <NAME_CUT> Android SDK
        *isInherited                  : false
            SdkType                       : Android SDK
            HomePath                      : <ANDROID_SDK>
        ORDER_ENTRY                   : <Module source>
        LIBRARY                       : Gradle: android.arch.core:common:<VERSION> [=]
            Scope                         : Test
        LIBRARY                       : Gradle: android.arch.core:runtime:<VERSION>@aar [=]
            Scope                         : Test
        LIBRARY                       : Gradle: android.arch.lifecycle:common:<VERSION> [=]
            Scope                         : Test
        LIBRARY                       : Gradle: android.arch.lifecycle:livedata-core:<VERSION>@aar [=]
            Scope                         : Test
        LIBRARY                       : Gradle: android.arch.lifecycle:livedata:<VERSION>@aar [=]
            Scope                         : Test
        LIBRARY                       : Gradle: android.arch.lifecycle:runtime:<VERSION>@aar [=]
            Scope                         : Test
        LIBRARY                       : Gradle: android.arch.lifecycle:viewmodel:<VERSION>@aar [=]
            Scope                         : Test
        LIBRARY                       : Gradle: com.android.support.test.espresso:espresso-core:<VERSION>@aar [=]
            Scope                         : Test
        LIBRARY                       : Gradle: com.android.support.test.espresso:espresso-idling-resource:<VERSION>@aar [=]
            Scope                         : Test
        LIBRARY                       : Gradle: com.android.support.test:monitor:<VERSION>@aar [=]
            Scope                         : Test
        LIBRARY                       : Gradle: com.android.support.test:runner:<VERSION>@aar [=]
            Scope                         : Test
        LIBRARY                       : Gradle: com.android.support:animated-vector-drawable:<VERSION>@aar [=]
            Scope                         : Test
        LIBRARY                       : Gradle: com.android.support:appcompat-v7:<VERSION>@aar [=]
            Scope                         : Test
        LIBRARY                       : Gradle: com.android.support:asynclayoutinflater:<VERSION>@aar [=]
            Scope                         : Test
        LIBRARY                       : Gradle: com.android.support:collections:<VERSION> [=]
            Scope                         : Test
        LIBRARY                       : Gradle: com.android.support:coordinatorlayout:<VERSION>@aar [=]
            Scope                         : Test
        LIBRARY                       : Gradle: com.android.support:cursoradapter:<VERSION>@aar [=]
            Scope                         : Test
        LIBRARY                       : Gradle: com.android.support:customview:<VERSION>@aar [=]
            Scope                         : Test
        LIBRARY                       : Gradle: com.android.support:documentfile:<VERSION>@aar [=]
            Scope                         : Test
        LIBRARY                       : Gradle: com.android.support:drawerlayout:<VERSION>@aar [=]
            Scope                         : Test
        LIBRARY                       : Gradle: com.android.support:interpolator:<VERSION>@aar [=]
            Scope                         : Test
        LIBRARY                       : Gradle: com.android.support:loader:<VERSION>@aar [=]
            Scope                         : Test
        LIBRARY                       : Gradle: com.android.support:localbroadcastmanager:<VERSION>@aar [=]
            Scope                         : Test
        LIBRARY                       : Gradle: com.android.support:print:<VERSION>@aar [=]
            Scope                         : Test
        LIBRARY                       : Gradle: com.android.support:slidingpanelayout:<VERSION>@aar [=]
            Scope                         : Test
        LIBRARY                       : Gradle: com.android.support:support-annotations:<VERSION> [=]
            Scope                         : Test
        LIBRARY                       : Gradle: com.android.support:support-compat:<VERSION>@aar [=]
            Scope                         : Test
        LIBRARY                       : Gradle: com.android.support:support-core-ui:<VERSION>@aar [=]
            Scope                         : Test
        LIBRARY                       : Gradle: com.android.support:support-core-utils:<VERSION>@aar [=]
            Scope                         : Test
        LIBRARY                       : Gradle: com.android.support:support-fragment:<VERSION>@aar [=]
            Scope                         : Test
        LIBRARY                       : Gradle: com.android.support:support-media-compat:<VERSION>@aar [=]
            Scope                         : Test
        LIBRARY                       : Gradle: com.android.support:support-v4:<VERSION>@aar [=]
            Scope                         : Test
        LIBRARY                       : Gradle: com.android.support:support-vector-drawable:<VERSION>@aar [=]
            Scope                         : Test
        LIBRARY                       : Gradle: com.android.support:swiperefreshlayout:<VERSION>@aar [=]
            Scope                         : Test
        LIBRARY                       : Gradle: com.android.support:versionedparcelable:<VERSION>@aar [=]
            Scope                         : Test
        LIBRARY                       : Gradle: com.android.support:viewpager:<VERSION>@aar [=]
            Scope                         : Test
        LIBRARY                       : Gradle: com.google.code.findbugs:jsr305:2.0.1 [=]
            Scope                         : Test
        LIBRARY                       : Gradle: com.squareup:javawriter:2.1.1 [=]
            Scope                         : Test
        LIBRARY                       : Gradle: javax.inject:javax.inject:1 [=]
            Scope                         : Test
        LIBRARY                       : Gradle: junit:junit:4.12 [=]
            Scope                         : Test
        LIBRARY                       : Gradle: kaptGeneratedClasses [=]
            LibraryLevel                  : module
            IsModuleLevel                 : true
            Scope                         : Test
            IsExported                    : true
            LIBRARY                       : Gradle: kaptGeneratedClasses
                *CLASSES                      : file://<PROJECT>/app/build/tmp/kapt3/classes/debugAndroidTest [-]
        LIBRARY                       : Gradle: net.sf.kxml:kxml2:2.3.0 [=]
            Scope                         : Test
        LIBRARY                       : Gradle: org.hamcrest:hamcrest-core:1.3 [=]
            Scope                         : Test
        LIBRARY                       : Gradle: org.hamcrest:hamcrest-integration:1.3 [=]
            Scope                         : Test
        LIBRARY                       : Gradle: org.hamcrest:hamcrest-library:1.3 [=]
            Scope                         : Test
<<<<<<< HEAD
        LIBRARY                       : Gradle: org.jetbrains.kotlin:kotlin-android-extensions-runtime:<KOTLIN_VERSION> [=]
            Scope                         : Test
=======
>>>>>>> 0d09370c
        LIBRARY                       : Gradle: org.jetbrains.kotlin:kotlin-stdlib-jdk7:<KOTLIN_VERSION> [=]
            Scope                         : Test
        LIBRARY                       : Gradle: org.jetbrains.kotlin:kotlin-stdlib:<KOTLIN_VERSION> [=]
            Scope                         : Test
        LIBRARY                       : Gradle: org.jetbrains:annotations:13.0 [=]
            LibraryLevel                  : module
            IsModuleLevel                 : true
            Scope                         : Test
            LIBRARY                       : Gradle: org.jetbrains:annotations:13.0
                *CLASSES                      : jar://<M2>/org/jetbrains/annotations/13.0/annotations-13.0.jar!/
        ORDER_ENTRY                   : project.app.main
            Scope                         : Test
        ORDER_ENTRY                   : project.contentLib.main
            Scope                         : Test
        Classes
            -                             : file://<PROJECT>/app/build/intermediates/javac/debugAndroidTest/compileDebugAndroidTestJavaWithJavac/classes
            -                             : file://<PROJECT>/app/build/tmp/kotlin-classes/debugAndroidTest
            -                             : file://<PROJECT>/app/build/tmp/kapt3/classes/debugAndroidTest
            -                             : jar://<PROJECT>/app/build/intermediates/compile_and_runtime_not_namespaced_r_class_jar/debugAndroidTest/processDebugAndroidTestResources/R.jar!/
            -                             : file://<PROJECT>/app/build/generated/res/resValues/androidTest/debug
        BUILD_TASKS
                CLEAN                         : :app:generateDebugAndroidTestSources
                ASSEMBLE                      : :app:assembleDebugAndroidTest
                REBUILD                       : :app:assembleDebugAndroidTest, :app:clean
                COMPILE_JAVA                  : :app:compileDebugAndroidTestSources
                SOURCE_GEN                    : :app:generateDebugAndroidTestSources
                BASELINE_PROFILE_GEN          : :app:generateDebugBaselineProfile
                BASELINE_PROFILE_GEN_ALL_VARIANTS       : :app:generateBaselineProfile
    MODULE                        : project.app.main
        LINKED_ANDROID_MODULE_GROUP
            holder                        : project.app
            main                          : project.app.main
            unitTest                      : project.app.unitTest
            androidTest                   : project.app.androidTest
        ExternalModuleType            : sourceSet
        LinkedProjectId               : :app:main
        LinkedProjectPath             : <PROJECT>/app
        RootProjectPath               : <PROJECT>
        COMPILER_MODULE_EXTENSION
            compilerSourceOutputPath      : file://<PROJECT>/app/build/intermediates/javac/debug/compileDebugJavaWithJavac/classes [-]
            isCompilerPathInherited       : false
            isExcludeOutput               : true
        ModuleFile                    : <PROJECT>/.idea/modules/app/project.app.main.iml [-]
        ModuleTypeName                : JAVA_MODULE
        FACET                         : Android
            TypeId                        : android
            ExternalSource                : GRADLE
            SelectedBuildVariant          : debug
            AllowUserConfiguration        : false
            GenFolderRelativePathApt      : /gen
            GenFolderRelativePathAidl     : /gen
            ManifestFileRelativePath      : /src/main/AndroidManifest.xml
            ResFolderRelativePath         : /src/main/res
            - ResFoldersRelativePath      : file://<PROJECT>/app/src/main/res
            - ResFoldersRelativePath      : file://<PROJECT>/app/src/debug/res [-]
            - ResFoldersRelativePath      : file://<PROJECT>/app/build/generated/res/resValues/debug [-]
            - TestResFoldersRelativePath  :  [-]
            AssetsFolderRelativePath      : /src/main/assets
            LibsFolderRelativePath        : /libs
            ProjectType                   : 0
            PackTestCode                  : false
            RunProguard                   : false
            ProguardLogsFolderRelativePath          : /proguard_logs
            UseCustomManifestPackage      : false
            - ProGuardCfgFiles            : file://%MODULE_SDK_HOME%/tools/proguard/proguard-android.txt
        FACET                         : Kotlin
            TypeId                        : kotlin-language
            ExternalSource                : GRADLE
<<<<<<< HEAD
            ApiLevel                      : 1.9
            CompilerArguments
                apiVersion                    : 1.9
                languageVersion               : 1.9
                - pluginClasspaths            : <M2>/org/jetbrains/annotations/13.0/annotations-13.0.jar
                - pluginClasspaths            : <M2>/org/jetbrains/intellij/deps/trove4j/1.0.20200330/trove4j-1.0.20200330.jar
                - pluginClasspaths            : <M2>/org/jetbrains/kotlin/kotlin-android-extensions/<KOTLIN_VERSION>/kotlin-android-extensions-<KOTLIN_VERSION>.jar
                - pluginClasspaths            : <M2>/org/jetbrains/kotlin/kotlin-compiler-embeddable/<KOTLIN_VERSION>/kotlin-compiler-embeddable-<KOTLIN_VERSION>.jar
                - pluginClasspaths            : <M2>/org/jetbrains/kotlin/kotlin-daemon-embeddable/<KOTLIN_VERSION>/kotlin-daemon-embeddable-<KOTLIN_VERSION>.jar
                - pluginClasspaths            : <M2>/org/jetbrains/kotlin/kotlin-reflect/<KOTLIN_VERSION>/kotlin-reflect-<KOTLIN_VERSION>.jar
                - pluginClasspaths            : <M2>/org/jetbrains/kotlin/kotlin-script-runtime/<KOTLIN_VERSION>/kotlin-script-runtime-<KOTLIN_VERSION>.jar
                - pluginClasspaths            : <M2>/org/jetbrains/kotlin/kotlin-stdlib/<KOTLIN_VERSION>/kotlin-stdlib-<KOTLIN_VERSION>.jar
                - pluginOptions               : plugin:org.jetbrains.kotlin.android:experimental=false
                - pluginOptions               : plugin:org.jetbrains.kotlin.android:enabled=true
                - pluginOptions               : plugin:org.jetbrains.kotlin.android:defaultCacheImplementation=hashMap
=======
            ApiLevel                      : 2.0
            CompilerArguments
                apiVersion                    : 2.0
                languageVersion               : 2.0
>>>>>>> 0d09370c
            CompilerSettings
                additionalArguments           :
                copyJsLibraryFiles            : true
                outputDirectoryForJsLibraryFiles        : lib
            IsTestModule                  : false
            Kind                          : DEFAULT
<<<<<<< HEAD
            LanguageLevel                 : 1.9
            MergedCompilerArguments
                apiVersion                    : 1.9
                languageVersion               : 1.9
                - pluginClasspaths            : <M2>/org/jetbrains/annotations/13.0/annotations-13.0.jar
                - pluginClasspaths            : <M2>/org/jetbrains/intellij/deps/trove4j/1.0.20200330/trove4j-1.0.20200330.jar
                - pluginClasspaths            : <M2>/org/jetbrains/kotlin/kotlin-android-extensions/<KOTLIN_VERSION>/kotlin-android-extensions-<KOTLIN_VERSION>.jar
                - pluginClasspaths            : <M2>/org/jetbrains/kotlin/kotlin-compiler-embeddable/<KOTLIN_VERSION>/kotlin-compiler-embeddable-<KOTLIN_VERSION>.jar
                - pluginClasspaths            : <M2>/org/jetbrains/kotlin/kotlin-daemon-embeddable/<KOTLIN_VERSION>/kotlin-daemon-embeddable-<KOTLIN_VERSION>.jar
                - pluginClasspaths            : <M2>/org/jetbrains/kotlin/kotlin-reflect/<KOTLIN_VERSION>/kotlin-reflect-<KOTLIN_VERSION>.jar
                - pluginClasspaths            : <M2>/org/jetbrains/kotlin/kotlin-script-runtime/<KOTLIN_VERSION>/kotlin-script-runtime-<KOTLIN_VERSION>.jar
                - pluginClasspaths            : <M2>/org/jetbrains/kotlin/kotlin-stdlib/<KOTLIN_VERSION>/kotlin-stdlib-<KOTLIN_VERSION>.jar
                - pluginOptions               : plugin:org.jetbrains.kotlin.android:experimental=false
                - pluginOptions               : plugin:org.jetbrains.kotlin.android:enabled=true
                - pluginOptions               : plugin:org.jetbrains.kotlin.android:defaultCacheImplementation=hashMap
=======
            LanguageLevel                 : 2.0
            MergedCompilerArguments
                apiVersion                    : 2.0
                languageVersion               : 2.0
>>>>>>> 0d09370c
            Platform                      : JVM (17)
            UseProjectSettings            : false
            Version                       : 5
        CONENT_ENTRY                  : file://<PROJECT>/app/build/generated/ap_generated_sources/debug/out [-]
        CONENT_ENTRY                  : file://<PROJECT>/app/build/generated/res/resValues/debug [-]
        CONENT_ENTRY                  : file://<PROJECT>/app/build/generated/source/kapt/debug [-]
        CONENT_ENTRY                  : file://<PROJECT>/app/build/generated/source/kaptKotlin/debug [-]
        CONENT_ENTRY                  : file://<PROJECT>/app/src/debug [-]
        CONENT_ENTRY                  : file://<PROJECT>/app/src/main
            JavaSource                    : file://<PROJECT>/app/src/main/java
            JavaSource                    : file://<PROJECT>/app/src/main/kotlin
            JavaSource                    : file://<PROJECT>/app/src/main/myKotlin
            JavaResource                  : file://<PROJECT>/app/src/main/res
        WATCHED_SOURCE_FOLDER         : file://<PROJECT>/app/build/generated/ap_generated_sources/debug/out [-]
            Generated                     : true
        WATCHED_RESOURCE_FOLDER       : file://<PROJECT>/app/build/generated/res/resValues/debug [-]
            Generated                     : true
        WATCHED_SOURCE_FOLDER         : file://<PROJECT>/app/build/generated/source/kapt/debug [-]
            Generated                     : true
        WATCHED_SOURCE_FOLDER         : file://<PROJECT>/app/build/generated/source/kaptKotlin/debug [-]
            Generated                     : true
        WATCHED_RESOURCE_FOLDER       : file://<PROJECT>/app/src/debug/assets [-]
        WATCHED_RESOURCE_FOLDER       : file://<PROJECT>/app/src/debug/baselineProfiles [-]
        WATCHED_SOURCE_FOLDER         : file://<PROJECT>/app/src/debug/java [-]
        WATCHED_SOURCE_FOLDER         : file://<PROJECT>/app/src/debug/kotlin [-]
        WATCHED_RESOURCE_FOLDER       : file://<PROJECT>/app/src/debug/res [-]
        WATCHED_RESOURCE_FOLDER       : file://<PROJECT>/app/src/debug/resources [-]
        WATCHED_SOURCE_FOLDER         : file://<PROJECT>/app/src/debug/shaders [-]
        WATCHED_RESOURCE_FOLDER       : file://<PROJECT>/app/src/main/assets [-]
        WATCHED_RESOURCE_FOLDER       : file://<PROJECT>/app/src/main/baselineProfiles [-]
        WATCHED_RESOURCE_FOLDER       : file://<PROJECT>/app/src/main/resources [-]
        WATCHED_SOURCE_FOLDER         : file://<PROJECT>/app/src/main/shaders [-]
        JDK                           : <NAME_CUT> Android SDK
        *isInherited                  : false
            SdkType                       : Android SDK
            HomePath                      : <ANDROID_SDK>
        ORDER_ENTRY                   : <Module source>
        LIBRARY                       : Gradle: android.arch.core:common:<VERSION> [=]
        LIBRARY                       : Gradle: android.arch.core:runtime:<VERSION>@aar [=]
        LIBRARY                       : Gradle: android.arch.lifecycle:common:<VERSION> [=]
        LIBRARY                       : Gradle: android.arch.lifecycle:livedata-core:<VERSION>@aar [=]
        LIBRARY                       : Gradle: android.arch.lifecycle:livedata:<VERSION>@aar [=]
        LIBRARY                       : Gradle: android.arch.lifecycle:runtime:<VERSION>@aar [=]
        LIBRARY                       : Gradle: android.arch.lifecycle:viewmodel:<VERSION>@aar [=]
        LIBRARY                       : Gradle: com.android.support:animated-vector-drawable:<VERSION>@aar [=]
        LIBRARY                       : Gradle: com.android.support:appcompat-v7:<VERSION>@aar [=]
        LIBRARY                       : Gradle: com.android.support:asynclayoutinflater:<VERSION>@aar [=]
        LIBRARY                       : Gradle: com.android.support:collections:<VERSION> [=]
        LIBRARY                       : Gradle: com.android.support:coordinatorlayout:<VERSION>@aar [=]
        LIBRARY                       : Gradle: com.android.support:cursoradapter:<VERSION>@aar [=]
        LIBRARY                       : Gradle: com.android.support:customview:<VERSION>@aar [=]
        LIBRARY                       : Gradle: com.android.support:documentfile:<VERSION>@aar [=]
        LIBRARY                       : Gradle: com.android.support:drawerlayout:<VERSION>@aar [=]
        LIBRARY                       : Gradle: com.android.support:interpolator:<VERSION>@aar [=]
        LIBRARY                       : Gradle: com.android.support:loader:<VERSION>@aar [=]
        LIBRARY                       : Gradle: com.android.support:localbroadcastmanager:<VERSION>@aar [=]
        LIBRARY                       : Gradle: com.android.support:print:<VERSION>@aar [=]
        LIBRARY                       : Gradle: com.android.support:slidingpanelayout:<VERSION>@aar [=]
        LIBRARY                       : Gradle: com.android.support:support-annotations:<VERSION> [=]
        LIBRARY                       : Gradle: com.android.support:support-compat:<VERSION>@aar [=]
        LIBRARY                       : Gradle: com.android.support:support-core-ui:<VERSION>@aar [=]
        LIBRARY                       : Gradle: com.android.support:support-core-utils:<VERSION>@aar [=]
        LIBRARY                       : Gradle: com.android.support:support-fragment:<VERSION>@aar [=]
        LIBRARY                       : Gradle: com.android.support:support-media-compat:<VERSION>@aar [=]
        LIBRARY                       : Gradle: com.android.support:support-v4:<VERSION>@aar [=]
        LIBRARY                       : Gradle: com.android.support:support-vector-drawable:<VERSION>@aar [=]
        LIBRARY                       : Gradle: com.android.support:swiperefreshlayout:<VERSION>@aar [=]
        LIBRARY                       : Gradle: com.android.support:versionedparcelable:<VERSION>@aar [=]
        LIBRARY                       : Gradle: com.android.support:viewpager:<VERSION>@aar [=]
        LIBRARY                       : Gradle: kaptGeneratedClasses [=]
            LibraryLevel                  : module
            IsModuleLevel                 : true
            IsExported                    : true
            LIBRARY                       : Gradle: kaptGeneratedClasses
                *CLASSES                      : file://<PROJECT>/app/build/tmp/kapt3/classes/debug [-]
<<<<<<< HEAD
        LIBRARY                       : Gradle: org.jetbrains.kotlin:kotlin-android-extensions-runtime:<KOTLIN_VERSION> [=]
=======
>>>>>>> 0d09370c
        LIBRARY                       : Gradle: org.jetbrains.kotlin:kotlin-stdlib-jdk7:<KOTLIN_VERSION> [=]
        LIBRARY                       : Gradle: org.jetbrains.kotlin:kotlin-stdlib:<KOTLIN_VERSION> [=]
        LIBRARY                       : Gradle: org.jetbrains:annotations:13.0 [=]
            LibraryLevel                  : module
            IsModuleLevel                 : true
            LIBRARY                       : Gradle: org.jetbrains:annotations:13.0
                *CLASSES                      : jar://<M2>/org/jetbrains/annotations/13.0/annotations-13.0.jar!/
        ORDER_ENTRY                   : project.contentLib.main
        Classes
            -                             : file://<PROJECT>/app/build/intermediates/javac/debug/compileDebugJavaWithJavac/classes
            -                             : file://<PROJECT>/app/build/tmp/kotlin-classes/debug
            -                             : file://<PROJECT>/app/build/tmp/kapt3/classes/debug
            -                             : jar://<PROJECT>/app/build/intermediates/compile_and_runtime_not_namespaced_r_class_jar/debug/processDebugResources/R.jar!/
            -                             : file://<PROJECT>/app/build/generated/res/resValues/debug
        BUILD_TASKS
                CLEAN                         : :app:generateDebugSources
                ASSEMBLE                      : :app:assembleDebug
                REBUILD                       : :app:assembleDebug, :app:clean
                COMPILE_JAVA                  : :app:compileDebugSources
                SOURCE_GEN                    : :app:generateDebugSources
                BUNDLE                        : :app:bundleDebug
                APK_FROM_BUNDLE               : :app:extractApksForDebug
                BASELINE_PROFILE_GEN          : :app:generateDebugBaselineProfile
                BASELINE_PROFILE_GEN_ALL_VARIANTS       : :app:generateBaselineProfile
    MODULE                        : project.app.unitTest
        LINKED_ANDROID_MODULE_GROUP
            holder                        : project.app
            main                          : project.app.main
            unitTest                      : project.app.unitTest
            androidTest                   : project.app.androidTest
        ExternalModuleType            : sourceSet
        LinkedProjectId               : :app:unitTest
        LinkedProjectPath             : <PROJECT>/app
        RootProjectPath               : <PROJECT>
        COMPILER_MODULE_EXTENSION
            compilerTestOutputPath        : file://<PROJECT>/app/build/intermediates/javac/debugUnitTest/compileDebugUnitTestJavaWithJavac/classes [-]
            isCompilerPathInherited       : false
            isExcludeOutput               : true
        TEST_MODULE_PROPERTIES
            productionModuleName          : project.app.main
        ModuleFile                    : <PROJECT>/.idea/modules/app/project.app.unitTest.iml [-]
        ModuleTypeName                : JAVA_MODULE
        FACET                         : Android
            TypeId                        : android
            ExternalSource                : GRADLE
            SelectedBuildVariant          : debug
            AllowUserConfiguration        : false
            GenFolderRelativePathApt      : /gen
            GenFolderRelativePathAidl     : /gen
            ManifestFileRelativePath      : /src/main/AndroidManifest.xml
            ResFolderRelativePath         : /src/main/res
            - ResFoldersRelativePath      :  [-]
            - TestResFoldersRelativePath  :  [-]
            AssetsFolderRelativePath      : /src/main/assets
            LibsFolderRelativePath        : /libs
            ProjectType                   : 0
            PackTestCode                  : false
            RunProguard                   : false
            ProguardLogsFolderRelativePath          : /proguard_logs
            UseCustomManifestPackage      : false
            - ProGuardCfgFiles            : file://%MODULE_SDK_HOME%/tools/proguard/proguard-android.txt
        FACET                         : Kotlin
            TypeId                        : kotlin-language
            ExternalSource                : GRADLE
<<<<<<< HEAD
            ApiLevel                      : 1.9
            CompilerArguments
                apiVersion                    : 1.9
                languageVersion               : 1.9
                - pluginClasspaths            : <M2>/org/jetbrains/annotations/13.0/annotations-13.0.jar
                - pluginClasspaths            : <M2>/org/jetbrains/intellij/deps/trove4j/1.0.20200330/trove4j-1.0.20200330.jar
                - pluginClasspaths            : <M2>/org/jetbrains/kotlin/kotlin-android-extensions/<KOTLIN_VERSION>/kotlin-android-extensions-<KOTLIN_VERSION>.jar
                - pluginClasspaths            : <M2>/org/jetbrains/kotlin/kotlin-compiler-embeddable/<KOTLIN_VERSION>/kotlin-compiler-embeddable-<KOTLIN_VERSION>.jar
                - pluginClasspaths            : <M2>/org/jetbrains/kotlin/kotlin-daemon-embeddable/<KOTLIN_VERSION>/kotlin-daemon-embeddable-<KOTLIN_VERSION>.jar
                - pluginClasspaths            : <M2>/org/jetbrains/kotlin/kotlin-reflect/<KOTLIN_VERSION>/kotlin-reflect-<KOTLIN_VERSION>.jar
                - pluginClasspaths            : <M2>/org/jetbrains/kotlin/kotlin-script-runtime/<KOTLIN_VERSION>/kotlin-script-runtime-<KOTLIN_VERSION>.jar
                - pluginClasspaths            : <M2>/org/jetbrains/kotlin/kotlin-stdlib/<KOTLIN_VERSION>/kotlin-stdlib-<KOTLIN_VERSION>.jar
                - pluginOptions               : plugin:org.jetbrains.kotlin.android:experimental=false
                - pluginOptions               : plugin:org.jetbrains.kotlin.android:enabled=true
                - pluginOptions               : plugin:org.jetbrains.kotlin.android:defaultCacheImplementation=hashMap
=======
            ApiLevel                      : 2.0
            CompilerArguments
                apiVersion                    : 2.0
                languageVersion               : 2.0
>>>>>>> 0d09370c
            CompilerSettings
                additionalArguments           :
                copyJsLibraryFiles            : true
                outputDirectoryForJsLibraryFiles        : lib
            IsTestModule                  : false
            Kind                          : DEFAULT
<<<<<<< HEAD
            LanguageLevel                 : 1.9
            MergedCompilerArguments
                apiVersion                    : 1.9
                languageVersion               : 1.9
                - pluginClasspaths            : <M2>/org/jetbrains/annotations/13.0/annotations-13.0.jar
                - pluginClasspaths            : <M2>/org/jetbrains/intellij/deps/trove4j/1.0.20200330/trove4j-1.0.20200330.jar
                - pluginClasspaths            : <M2>/org/jetbrains/kotlin/kotlin-android-extensions/<KOTLIN_VERSION>/kotlin-android-extensions-<KOTLIN_VERSION>.jar
                - pluginClasspaths            : <M2>/org/jetbrains/kotlin/kotlin-compiler-embeddable/<KOTLIN_VERSION>/kotlin-compiler-embeddable-<KOTLIN_VERSION>.jar
                - pluginClasspaths            : <M2>/org/jetbrains/kotlin/kotlin-daemon-embeddable/<KOTLIN_VERSION>/kotlin-daemon-embeddable-<KOTLIN_VERSION>.jar
                - pluginClasspaths            : <M2>/org/jetbrains/kotlin/kotlin-reflect/<KOTLIN_VERSION>/kotlin-reflect-<KOTLIN_VERSION>.jar
                - pluginClasspaths            : <M2>/org/jetbrains/kotlin/kotlin-script-runtime/<KOTLIN_VERSION>/kotlin-script-runtime-<KOTLIN_VERSION>.jar
                - pluginClasspaths            : <M2>/org/jetbrains/kotlin/kotlin-stdlib/<KOTLIN_VERSION>/kotlin-stdlib-<KOTLIN_VERSION>.jar
                - pluginOptions               : plugin:org.jetbrains.kotlin.android:experimental=false
                - pluginOptions               : plugin:org.jetbrains.kotlin.android:enabled=true
                - pluginOptions               : plugin:org.jetbrains.kotlin.android:defaultCacheImplementation=hashMap
=======
            LanguageLevel                 : 2.0
            MergedCompilerArguments
                apiVersion                    : 2.0
                languageVersion               : 2.0
>>>>>>> 0d09370c
            Platform                      : JVM (17)
            UseProjectSettings            : false
            Version                       : 5
        CONENT_ENTRY                  : file://<PROJECT>/app/build/generated/ap_generated_sources/debugUnitTest/out [-]
        CONENT_ENTRY                  : file://<PROJECT>/app/build/generated/source/kapt/debugUnitTest [-]
        CONENT_ENTRY                  : file://<PROJECT>/app/build/generated/source/kaptKotlin/debugUnitTest [-]
        CONENT_ENTRY                  : file://<PROJECT>/app/src/test
            JavaSource (test)             : file://<PROJECT>/app/src/test/java
        CONENT_ENTRY                  : file://<PROJECT>/app/src/testDebug [-]
        WATCHED_TEST_SOURCE_FOLDER    : file://<PROJECT>/app/build/generated/ap_generated_sources/debugUnitTest/out [-]
            Generated                     : true
        WATCHED_TEST_SOURCE_FOLDER    : file://<PROJECT>/app/build/generated/source/kapt/debugUnitTest [-]
            Generated                     : true
        WATCHED_TEST_SOURCE_FOLDER    : file://<PROJECT>/app/build/generated/source/kaptKotlin/debugUnitTest [-]
            Generated                     : true
        WATCHED_TEST_RESOURCE_FOLDER  : file://<PROJECT>/app/src/test/assets [-]
        WATCHED_TEST_RESOURCE_FOLDER  : file://<PROJECT>/app/src/test/baselineProfiles [-]
        WATCHED_TEST_SOURCE_FOLDER    : file://<PROJECT>/app/src/test/kotlin [-]
        WATCHED_TEST_RESOURCE_FOLDER  : file://<PROJECT>/app/src/test/res [-]
        WATCHED_TEST_RESOURCE_FOLDER  : file://<PROJECT>/app/src/test/resources [-]
        WATCHED_TEST_SOURCE_FOLDER    : file://<PROJECT>/app/src/test/shaders [-]
        WATCHED_TEST_RESOURCE_FOLDER  : file://<PROJECT>/app/src/testDebug/assets [-]
        WATCHED_TEST_RESOURCE_FOLDER  : file://<PROJECT>/app/src/testDebug/baselineProfiles [-]
        WATCHED_TEST_SOURCE_FOLDER    : file://<PROJECT>/app/src/testDebug/java [-]
        WATCHED_TEST_SOURCE_FOLDER    : file://<PROJECT>/app/src/testDebug/kotlin [-]
        WATCHED_TEST_RESOURCE_FOLDER  : file://<PROJECT>/app/src/testDebug/res [-]
        WATCHED_TEST_RESOURCE_FOLDER  : file://<PROJECT>/app/src/testDebug/resources [-]
        WATCHED_TEST_SOURCE_FOLDER    : file://<PROJECT>/app/src/testDebug/shaders [-]
        JDK                           : <NAME_CUT> Android SDK
        *isInherited                  : false
            SdkType                       : Android SDK
            HomePath                      : <ANDROID_SDK>
        ORDER_ENTRY                   : <Module source>
        LIBRARY                       : Gradle: android.arch.core:common:<VERSION> [=]
            Scope                         : Test
        LIBRARY                       : Gradle: android.arch.core:runtime:<VERSION>@aar [=]
            Scope                         : Test
        LIBRARY                       : Gradle: android.arch.lifecycle:common:<VERSION> [=]
            Scope                         : Test
        LIBRARY                       : Gradle: android.arch.lifecycle:livedata-core:<VERSION>@aar [=]
            Scope                         : Test
        LIBRARY                       : Gradle: android.arch.lifecycle:livedata:<VERSION>@aar [=]
            Scope                         : Test
        LIBRARY                       : Gradle: android.arch.lifecycle:runtime:<VERSION>@aar [=]
            Scope                         : Test
        LIBRARY                       : Gradle: android.arch.lifecycle:viewmodel:<VERSION>@aar [=]
            Scope                         : Test
        LIBRARY                       : Gradle: com.android.support:animated-vector-drawable:<VERSION>@aar [=]
            Scope                         : Test
        LIBRARY                       : Gradle: com.android.support:appcompat-v7:<VERSION>@aar [=]
            Scope                         : Test
        LIBRARY                       : Gradle: com.android.support:asynclayoutinflater:<VERSION>@aar [=]
            Scope                         : Test
        LIBRARY                       : Gradle: com.android.support:collections:<VERSION> [=]
            Scope                         : Test
        LIBRARY                       : Gradle: com.android.support:coordinatorlayout:<VERSION>@aar [=]
            Scope                         : Test
        LIBRARY                       : Gradle: com.android.support:cursoradapter:<VERSION>@aar [=]
            Scope                         : Test
        LIBRARY                       : Gradle: com.android.support:customview:<VERSION>@aar [=]
            Scope                         : Test
        LIBRARY                       : Gradle: com.android.support:documentfile:<VERSION>@aar [=]
            Scope                         : Test
        LIBRARY                       : Gradle: com.android.support:drawerlayout:<VERSION>@aar [=]
            Scope                         : Test
        LIBRARY                       : Gradle: com.android.support:interpolator:<VERSION>@aar [=]
            Scope                         : Test
        LIBRARY                       : Gradle: com.android.support:loader:<VERSION>@aar [=]
            Scope                         : Test
        LIBRARY                       : Gradle: com.android.support:localbroadcastmanager:<VERSION>@aar [=]
            Scope                         : Test
        LIBRARY                       : Gradle: com.android.support:print:<VERSION>@aar [=]
            Scope                         : Test
        LIBRARY                       : Gradle: com.android.support:slidingpanelayout:<VERSION>@aar [=]
            Scope                         : Test
        LIBRARY                       : Gradle: com.android.support:support-annotations:<VERSION> [=]
            Scope                         : Test
        LIBRARY                       : Gradle: com.android.support:support-compat:<VERSION>@aar [=]
            Scope                         : Test
        LIBRARY                       : Gradle: com.android.support:support-core-ui:<VERSION>@aar [=]
            Scope                         : Test
        LIBRARY                       : Gradle: com.android.support:support-core-utils:<VERSION>@aar [=]
            Scope                         : Test
        LIBRARY                       : Gradle: com.android.support:support-fragment:<VERSION>@aar [=]
            Scope                         : Test
        LIBRARY                       : Gradle: com.android.support:support-media-compat:<VERSION>@aar [=]
            Scope                         : Test
        LIBRARY                       : Gradle: com.android.support:support-v4:<VERSION>@aar [=]
            Scope                         : Test
        LIBRARY                       : Gradle: com.android.support:support-vector-drawable:<VERSION>@aar [=]
            Scope                         : Test
        LIBRARY                       : Gradle: com.android.support:swiperefreshlayout:<VERSION>@aar [=]
            Scope                         : Test
        LIBRARY                       : Gradle: com.android.support:versionedparcelable:<VERSION>@aar [=]
            Scope                         : Test
        LIBRARY                       : Gradle: com.android.support:viewpager:<VERSION>@aar [=]
            Scope                         : Test
        LIBRARY                       : Gradle: junit:junit:4.12 [=]
            Scope                         : Test
        LIBRARY                       : Gradle: kaptGeneratedClasses [=]
            LibraryLevel                  : module
            IsModuleLevel                 : true
            Scope                         : Test
            IsExported                    : true
            LIBRARY                       : Gradle: kaptGeneratedClasses
                *CLASSES                      : file://<PROJECT>/app/build/tmp/kapt3/classes/debugUnitTest [-]
        LIBRARY                       : Gradle: org.hamcrest:hamcrest-core:1.3 [=]
            Scope                         : Test
<<<<<<< HEAD
        LIBRARY                       : Gradle: org.jetbrains.kotlin:kotlin-android-extensions-runtime:<KOTLIN_VERSION> [=]
            Scope                         : Test
=======
>>>>>>> 0d09370c
        LIBRARY                       : Gradle: org.jetbrains.kotlin:kotlin-stdlib-jdk7:<KOTLIN_VERSION> [=]
            Scope                         : Test
        LIBRARY                       : Gradle: org.jetbrains.kotlin:kotlin-stdlib:<KOTLIN_VERSION> [=]
            Scope                         : Test
        LIBRARY                       : Gradle: org.jetbrains:annotations:13.0 [=]
            LibraryLevel                  : module
            IsModuleLevel                 : true
            Scope                         : Test
            LIBRARY                       : Gradle: org.jetbrains:annotations:13.0
                *CLASSES                      : jar://<M2>/org/jetbrains/annotations/13.0/annotations-13.0.jar!/
        ORDER_ENTRY                   : project.app.main
            Scope                         : Test
        ORDER_ENTRY                   : project.contentLib.main
            Scope                         : Test
        Classes
            -                             : file://<PROJECT>/app/build/intermediates/javac/debugUnitTest/compileDebugUnitTestJavaWithJavac/classes
            -                             : file://<PROJECT>/app/build/tmp/kotlin-classes/debugUnitTest
            -                             : file://<PROJECT>/app/build/tmp/kapt3/classes/debugUnitTest
            -                             : jar://<PROJECT>/app/build/intermediates/compile_and_runtime_not_namespaced_r_class_jar/debug/processDebugResources/R.jar!/
        BUILD_TASKS
                CLEAN                         : :app:createMockableJar
                ASSEMBLE                      : :app:assembleDebugUnitTest
                REBUILD                       : :app:assembleDebugUnitTest, :app:clean
                COMPILE_JAVA                  : :app:compileDebugUnitTestSources
                SOURCE_GEN                    : :app:createMockableJar
                BASELINE_PROFILE_GEN          : :app:generateDebugBaselineProfile
                BASELINE_PROFILE_GEN_ALL_VARIANTS       : :app:generateBaselineProfile
    MODULE                        : project.awesomeandroidlibrary
        LINKED_ANDROID_MODULE_GROUP
            holder                        : project.awesomeandroidlibrary
            main                          : project.awesomeandroidlibrary.main
            unitTest                      : project.awesomeandroidlibrary.unitTest
            androidTest                   : project.awesomeandroidlibrary.androidTest
        ExternalModuleGroup           : project
        ExternalModuleVersion         : unspecified
        LinkedProjectId               : :awesomeandroidlibrary
        LinkedProjectPath             : <PROJECT>/awesomeandroidlibrary
        RootProjectPath               : <PROJECT>
        COMPILER_MODULE_EXTENSION
            isCompilerPathInherited       : false
            isExcludeOutput               : true
        ModuleFile                    : <PROJECT>/.idea/modules/awesomeandroidlibrary/project.awesomeandroidlibrary.iml [-]
        ModuleTypeName                : JAVA_MODULE
        FACET                         : Android
            TypeId                        : android
            ExternalSource                : GRADLE
            SelectedBuildVariant          : debug
            AllowUserConfiguration        : false
            GenFolderRelativePathApt      : /gen
            GenFolderRelativePathAidl     : /gen
            ManifestFileRelativePath      : /src/main/AndroidManifest.xml
            ResFolderRelativePath         : /src/main/res
            - ResFoldersRelativePath      :  [-]
            - TestResFoldersRelativePath  :  [-]
            AssetsFolderRelativePath      : /src/main/assets
            LibsFolderRelativePath        : /libs
            ProjectType                   : 1
            PackTestCode                  : false
            RunProguard                   : false
            ProguardLogsFolderRelativePath          : /proguard_logs
            UseCustomManifestPackage      : false
            - ProGuardCfgFiles            : file://%MODULE_SDK_HOME%/tools/proguard/proguard-android.txt
        FACET                         : Android-Gradle
            TypeId                        : android-gradle
            ExternalSource                : GRADLE
        CONENT_ENTRY                  : file://<PROJECT>/awesomeandroidlibrary
            EXCLUDE_FOLDER                : file://<PROJECT>/awesomeandroidlibrary/.gradle [-]
            EXCLUDE_FOLDER                : file://<PROJECT>/awesomeandroidlibrary/build [-]
        JDK                           : <NAME_CUT> Android SDK
        *isInherited                  : false
            SdkType                       : Android SDK
            HomePath                      : <ANDROID_SDK>
        ORDER_ENTRY                   : <Module source>
        BUILD_TASKS
                CLEAN                         : :awesomeandroidlibrary:createMockableJar, :awesomeandroidlibrary:generateDebugAndroidTestSources, :awesomeandroidlibrary:generateDebugSources
                ASSEMBLE                      : :awesomeandroidlibrary:assembleDebug, :awesomeandroidlibrary:assembleDebugAndroidTest, :awesomeandroidlibrary:assembleDebugUnitTest
                REBUILD                       : :awesomeandroidlibrary:assembleDebug, :awesomeandroidlibrary:assembleDebugAndroidTest, :awesomeandroidlibrary:assembleDebugUnitTest, :awesomeandroidlibrary:clean
                COMPILE_JAVA                  : :awesomeandroidlibrary:compileDebugAndroidTestSources, :awesomeandroidlibrary:compileDebugSources, :awesomeandroidlibrary:compileDebugUnitTestSources
                SOURCE_GEN                    : :awesomeandroidlibrary:createMockableJar, :awesomeandroidlibrary:generateDebugAndroidTestSources, :awesomeandroidlibrary:generateDebugSources
                BASELINE_PROFILE_GEN          : :awesomeandroidlibrary:generateDebugBaselineProfile
                BASELINE_PROFILE_GEN_ALL_VARIANTS       : :awesomeandroidlibrary:generateBaselineProfile
    MODULE                        : project.awesomeandroidlibrary.androidTest
        LINKED_ANDROID_MODULE_GROUP
            holder                        : project.awesomeandroidlibrary
            main                          : project.awesomeandroidlibrary.main
            unitTest                      : project.awesomeandroidlibrary.unitTest
            androidTest                   : project.awesomeandroidlibrary.androidTest
        ExternalModuleType            : sourceSet
        LinkedProjectId               : :awesomeandroidlibrary:androidTest
        LinkedProjectPath             : <PROJECT>/awesomeandroidlibrary
        RootProjectPath               : <PROJECT>
        COMPILER_MODULE_EXTENSION
            compilerTestOutputPath        : file://<PROJECT>/awesomeandroidlibrary/build/intermediates/javac/debugAndroidTest/compileDebugAndroidTestJavaWithJavac/classes [-]
            isCompilerPathInherited       : false
            isExcludeOutput               : true
        TEST_MODULE_PROPERTIES
            productionModuleName          : project.awesomeandroidlibrary.main
        ModuleFile                    : <PROJECT>/.idea/modules/awesomeandroidlibrary/project.awesomeandroidlibrary.androidTest.iml [-]
        ModuleTypeName                : JAVA_MODULE
        FACET                         : Android
            TypeId                        : android
            ExternalSource                : GRADLE
            SelectedBuildVariant          : debug
            AllowUserConfiguration        : false
            GenFolderRelativePathApt      : /gen
            GenFolderRelativePathAidl     : /gen
            ManifestFileRelativePath      : /src/main/AndroidManifest.xml
            ResFolderRelativePath         : /src/main/res
            - ResFoldersRelativePath      :  [-]
            - TestResFoldersRelativePath  : file://<PROJECT>/awesomeandroidlibrary/src/androidTest/res [-]
            - TestResFoldersRelativePath  : file://<PROJECT>/awesomeandroidlibrary/src/androidTestDebug/res [-]
            - TestResFoldersRelativePath  : file://<PROJECT>/awesomeandroidlibrary/build/generated/res/resValues/androidTest/debug [-]
            AssetsFolderRelativePath      : /src/main/assets
            LibsFolderRelativePath        : /libs
            ProjectType                   : 1
            PackTestCode                  : false
            RunProguard                   : false
            ProguardLogsFolderRelativePath          : /proguard_logs
            UseCustomManifestPackage      : false
            - ProGuardCfgFiles            : file://%MODULE_SDK_HOME%/tools/proguard/proguard-android.txt
        FACET                         : Kotlin
            TypeId                        : kotlin-language
            ExternalSource                : GRADLE
            ApiLevel                      : 1.5
            CompilerArguments
                apiVersion                    : 1.5
                languageVersion               : 1.5
<<<<<<< HEAD
                - pluginClasspaths            : <M2>/org/jetbrains/annotations/13.0/annotations-13.0.jar
                - pluginClasspaths            : <M2>/org/jetbrains/intellij/deps/trove4j/1.0.20200330/trove4j-1.0.20200330.jar
                - pluginClasspaths            : <M2>/org/jetbrains/kotlin/kotlin-android-extensions/<KOTLIN_VERSION>/kotlin-android-extensions-<KOTLIN_VERSION>.jar
                - pluginClasspaths            : <M2>/org/jetbrains/kotlin/kotlin-compiler-embeddable/<KOTLIN_VERSION>/kotlin-compiler-embeddable-<KOTLIN_VERSION>.jar
                - pluginClasspaths            : <M2>/org/jetbrains/kotlin/kotlin-daemon-embeddable/<KOTLIN_VERSION>/kotlin-daemon-embeddable-<KOTLIN_VERSION>.jar
                - pluginClasspaths            : <M2>/org/jetbrains/kotlin/kotlin-reflect/<KOTLIN_VERSION>/kotlin-reflect-<KOTLIN_VERSION>.jar
                - pluginClasspaths            : <M2>/org/jetbrains/kotlin/kotlin-script-runtime/<KOTLIN_VERSION>/kotlin-script-runtime-<KOTLIN_VERSION>.jar
                - pluginClasspaths            : <M2>/org/jetbrains/kotlin/kotlin-stdlib/<KOTLIN_VERSION>/kotlin-stdlib-<KOTLIN_VERSION>.jar
                - pluginOptions               : plugin:org.jetbrains.kotlin.android:experimental=false
                - pluginOptions               : plugin:org.jetbrains.kotlin.android:enabled=true
                - pluginOptions               : plugin:org.jetbrains.kotlin.android:defaultCacheImplementation=hashMap
=======
>>>>>>> 0d09370c
            CompilerSettings
                additionalArguments           :
                copyJsLibraryFiles            : true
                outputDirectoryForJsLibraryFiles        : lib
            IsTestModule                  : false
            Kind                          : DEFAULT
            LanguageLevel                 : 1.5
            MergedCompilerArguments
                apiVersion                    : 1.5
                languageVersion               : 1.5
<<<<<<< HEAD
                - pluginClasspaths            : <M2>/org/jetbrains/annotations/13.0/annotations-13.0.jar
                - pluginClasspaths            : <M2>/org/jetbrains/intellij/deps/trove4j/1.0.20200330/trove4j-1.0.20200330.jar
                - pluginClasspaths            : <M2>/org/jetbrains/kotlin/kotlin-android-extensions/<KOTLIN_VERSION>/kotlin-android-extensions-<KOTLIN_VERSION>.jar
                - pluginClasspaths            : <M2>/org/jetbrains/kotlin/kotlin-compiler-embeddable/<KOTLIN_VERSION>/kotlin-compiler-embeddable-<KOTLIN_VERSION>.jar
                - pluginClasspaths            : <M2>/org/jetbrains/kotlin/kotlin-daemon-embeddable/<KOTLIN_VERSION>/kotlin-daemon-embeddable-<KOTLIN_VERSION>.jar
                - pluginClasspaths            : <M2>/org/jetbrains/kotlin/kotlin-reflect/<KOTLIN_VERSION>/kotlin-reflect-<KOTLIN_VERSION>.jar
                - pluginClasspaths            : <M2>/org/jetbrains/kotlin/kotlin-script-runtime/<KOTLIN_VERSION>/kotlin-script-runtime-<KOTLIN_VERSION>.jar
                - pluginClasspaths            : <M2>/org/jetbrains/kotlin/kotlin-stdlib/<KOTLIN_VERSION>/kotlin-stdlib-<KOTLIN_VERSION>.jar
                - pluginOptions               : plugin:org.jetbrains.kotlin.android:experimental=false
                - pluginOptions               : plugin:org.jetbrains.kotlin.android:enabled=true
                - pluginOptions               : plugin:org.jetbrains.kotlin.android:defaultCacheImplementation=hashMap
=======
>>>>>>> 0d09370c
            Platform                      : JVM (17)
            UseProjectSettings            : false
            Version                       : 5
        CONENT_ENTRY                  : file://<PROJECT>/awesomeandroidlibrary/build/generated/ap_generated_sources/debugAndroidTest/out [-]
        CONENT_ENTRY                  : file://<PROJECT>/awesomeandroidlibrary/build/generated/res/resValues/androidTest/debug [-]
        CONENT_ENTRY                  : file://<PROJECT>/awesomeandroidlibrary/src/androidTest
            JavaSource (test)             : file://<PROJECT>/awesomeandroidlibrary/src/androidTest/java
        CONENT_ENTRY                  : file://<PROJECT>/awesomeandroidlibrary/src/androidTestDebug [-]
        WATCHED_TEST_SOURCE_FOLDER    : file://<PROJECT>/awesomeandroidlibrary/build/generated/ap_generated_sources/debugAndroidTest/out [-]
            Generated                     : true
        WATCHED_TEST_RESOURCE_FOLDER  : file://<PROJECT>/awesomeandroidlibrary/build/generated/res/resValues/androidTest/debug [-]
            Generated                     : true
        WATCHED_TEST_RESOURCE_FOLDER  : file://<PROJECT>/awesomeandroidlibrary/src/androidTest/assets [-]
        WATCHED_TEST_RESOURCE_FOLDER  : file://<PROJECT>/awesomeandroidlibrary/src/androidTest/baselineProfiles [-]
        WATCHED_TEST_SOURCE_FOLDER    : file://<PROJECT>/awesomeandroidlibrary/src/androidTest/kotlin [-]
        WATCHED_TEST_RESOURCE_FOLDER  : file://<PROJECT>/awesomeandroidlibrary/src/androidTest/res [-]
        WATCHED_TEST_RESOURCE_FOLDER  : file://<PROJECT>/awesomeandroidlibrary/src/androidTest/resources [-]
        WATCHED_TEST_SOURCE_FOLDER    : file://<PROJECT>/awesomeandroidlibrary/src/androidTest/shaders [-]
        WATCHED_TEST_RESOURCE_FOLDER  : file://<PROJECT>/awesomeandroidlibrary/src/androidTestDebug/assets [-]
        WATCHED_TEST_RESOURCE_FOLDER  : file://<PROJECT>/awesomeandroidlibrary/src/androidTestDebug/baselineProfiles [-]
        WATCHED_TEST_SOURCE_FOLDER    : file://<PROJECT>/awesomeandroidlibrary/src/androidTestDebug/java [-]
        WATCHED_TEST_SOURCE_FOLDER    : file://<PROJECT>/awesomeandroidlibrary/src/androidTestDebug/kotlin [-]
        WATCHED_TEST_RESOURCE_FOLDER  : file://<PROJECT>/awesomeandroidlibrary/src/androidTestDebug/res [-]
        WATCHED_TEST_RESOURCE_FOLDER  : file://<PROJECT>/awesomeandroidlibrary/src/androidTestDebug/resources [-]
        WATCHED_TEST_SOURCE_FOLDER    : file://<PROJECT>/awesomeandroidlibrary/src/androidTestDebug/shaders [-]
        JDK                           : <NAME_CUT> Android SDK
        *isInherited                  : false
            SdkType                       : Android SDK
            HomePath                      : <ANDROID_SDK>
        ORDER_ENTRY                   : <Module source>
        LIBRARY                       : Gradle: android.arch.core:common:<VERSION> [=]
            Scope                         : Test
        LIBRARY                       : Gradle: android.arch.core:runtime:<VERSION>@aar [=]
            Scope                         : Test
        LIBRARY                       : Gradle: android.arch.lifecycle:common:<VERSION> [=]
            Scope                         : Test
        LIBRARY                       : Gradle: android.arch.lifecycle:livedata-core:<VERSION>@aar [=]
            Scope                         : Test
        LIBRARY                       : Gradle: android.arch.lifecycle:livedata:<VERSION>@aar [=]
            Scope                         : Test
        LIBRARY                       : Gradle: android.arch.lifecycle:runtime:<VERSION>@aar [=]
            Scope                         : Test
        LIBRARY                       : Gradle: android.arch.lifecycle:viewmodel:<VERSION>@aar [=]
            Scope                         : Test
        LIBRARY                       : Gradle: com.android.support.test.espresso:espresso-core:<VERSION>@aar [=]
            Scope                         : Test
        LIBRARY                       : Gradle: com.android.support.test.espresso:espresso-idling-resource:<VERSION>@aar [=]
            Scope                         : Test
        LIBRARY                       : Gradle: com.android.support.test:monitor:<VERSION>@aar [=]
            Scope                         : Test
        LIBRARY                       : Gradle: com.android.support.test:runner:<VERSION>@aar [=]
            Scope                         : Test
        LIBRARY                       : Gradle: com.android.support:animated-vector-drawable:<VERSION>@aar [=]
            Scope                         : Test
        LIBRARY                       : Gradle: com.android.support:appcompat-v7:<VERSION>@aar [=]
            Scope                         : Test
        LIBRARY                       : Gradle: com.android.support:asynclayoutinflater:<VERSION>@aar [=]
            Scope                         : Test
        LIBRARY                       : Gradle: com.android.support:collections:<VERSION> [=]
            Scope                         : Test
        LIBRARY                       : Gradle: com.android.support:coordinatorlayout:<VERSION>@aar [=]
            Scope                         : Test
        LIBRARY                       : Gradle: com.android.support:cursoradapter:<VERSION>@aar [=]
            Scope                         : Test
        LIBRARY                       : Gradle: com.android.support:customview:<VERSION>@aar [=]
            Scope                         : Test
        LIBRARY                       : Gradle: com.android.support:documentfile:<VERSION>@aar [=]
            Scope                         : Test
        LIBRARY                       : Gradle: com.android.support:drawerlayout:<VERSION>@aar [=]
            Scope                         : Test
        LIBRARY                       : Gradle: com.android.support:interpolator:<VERSION>@aar [=]
            Scope                         : Test
        LIBRARY                       : Gradle: com.android.support:loader:<VERSION>@aar [=]
            Scope                         : Test
        LIBRARY                       : Gradle: com.android.support:localbroadcastmanager:<VERSION>@aar [=]
            Scope                         : Test
        LIBRARY                       : Gradle: com.android.support:print:<VERSION>@aar [=]
            Scope                         : Test
        LIBRARY                       : Gradle: com.android.support:slidingpanelayout:<VERSION>@aar [=]
            Scope                         : Test
        LIBRARY                       : Gradle: com.android.support:support-annotations:<VERSION> [=]
            Scope                         : Test
        LIBRARY                       : Gradle: com.android.support:support-compat:<VERSION>@aar [=]
            Scope                         : Test
        LIBRARY                       : Gradle: com.android.support:support-core-ui:<VERSION>@aar [=]
            Scope                         : Test
        LIBRARY                       : Gradle: com.android.support:support-core-utils:<VERSION>@aar [=]
            Scope                         : Test
        LIBRARY                       : Gradle: com.android.support:support-fragment:<VERSION>@aar [=]
            Scope                         : Test
        LIBRARY                       : Gradle: com.android.support:support-vector-drawable:<VERSION>@aar [=]
            Scope                         : Test
        LIBRARY                       : Gradle: com.android.support:swiperefreshlayout:<VERSION>@aar [=]
            Scope                         : Test
        LIBRARY                       : Gradle: com.android.support:versionedparcelable:<VERSION>@aar [=]
            Scope                         : Test
        LIBRARY                       : Gradle: com.android.support:viewpager:<VERSION>@aar [=]
            Scope                         : Test
        LIBRARY                       : Gradle: com.google.code.findbugs:jsr305:2.0.1 [=]
            Scope                         : Test
        LIBRARY                       : Gradle: com.squareup:javawriter:2.1.1 [=]
            Scope                         : Test
        LIBRARY                       : Gradle: javax.inject:javax.inject:1 [=]
            Scope                         : Test
        LIBRARY                       : Gradle: junit:junit:4.12 [=]
            Scope                         : Test
        LIBRARY                       : Gradle: net.sf.kxml:kxml2:2.3.0 [=]
            Scope                         : Test
        LIBRARY                       : Gradle: org.hamcrest:hamcrest-core:1.3 [=]
            Scope                         : Test
        LIBRARY                       : Gradle: org.hamcrest:hamcrest-integration:1.3 [=]
            Scope                         : Test
        LIBRARY                       : Gradle: org.hamcrest:hamcrest-library:1.3 [=]
            Scope                         : Test
<<<<<<< HEAD
        LIBRARY                       : Gradle: org.jetbrains.kotlin:kotlin-android-extensions-runtime:<KOTLIN_VERSION> [=]
            Scope                         : Test
=======
>>>>>>> 0d09370c
        LIBRARY                       : Gradle: org.jetbrains.kotlin:kotlin-stdlib-jdk7:<KOTLIN_VERSION> [=]
            Scope                         : Test
        LIBRARY                       : Gradle: org.jetbrains.kotlin:kotlin-stdlib:<KOTLIN_VERSION> [=]
            Scope                         : Test
        LIBRARY                       : Gradle: org.jetbrains:annotations:13.0 [=]
            LibraryLevel                  : module
            IsModuleLevel                 : true
            Scope                         : Test
            LIBRARY                       : Gradle: org.jetbrains:annotations:13.0
                *CLASSES                      : jar://<M2>/org/jetbrains/annotations/13.0/annotations-13.0.jar!/
        ORDER_ENTRY                   : project.awesomeandroidlibrary.main
            Scope                         : Test
        Classes
            -                             : file://<PROJECT>/awesomeandroidlibrary/build/intermediates/javac/debugAndroidTest/compileDebugAndroidTestJavaWithJavac/classes
            -                             : file://<PROJECT>/awesomeandroidlibrary/build/tmp/kotlin-classes/debugAndroidTest
            -                             : jar://<PROJECT>/awesomeandroidlibrary/build/intermediates/compile_and_runtime_not_namespaced_r_class_jar/debugAndroidTest/processDebugAndroidTestResources/R.jar!/
            -                             : file://<PROJECT>/awesomeandroidlibrary/build/generated/res/resValues/androidTest/debug
        BUILD_TASKS
                CLEAN                         : :awesomeandroidlibrary:generateDebugAndroidTestSources
                ASSEMBLE                      : :awesomeandroidlibrary:assembleDebugAndroidTest
                REBUILD                       : :awesomeandroidlibrary:assembleDebugAndroidTest, :awesomeandroidlibrary:clean
                COMPILE_JAVA                  : :awesomeandroidlibrary:compileDebugAndroidTestSources
                SOURCE_GEN                    : :awesomeandroidlibrary:generateDebugAndroidTestSources
                BASELINE_PROFILE_GEN          : :awesomeandroidlibrary:generateDebugBaselineProfile
                BASELINE_PROFILE_GEN_ALL_VARIANTS       : :awesomeandroidlibrary:generateBaselineProfile
    MODULE                        : project.awesomeandroidlibrary.main
        LINKED_ANDROID_MODULE_GROUP
            holder                        : project.awesomeandroidlibrary
            main                          : project.awesomeandroidlibrary.main
            unitTest                      : project.awesomeandroidlibrary.unitTest
            androidTest                   : project.awesomeandroidlibrary.androidTest
        ExternalModuleType            : sourceSet
        LinkedProjectId               : :awesomeandroidlibrary:main
        LinkedProjectPath             : <PROJECT>/awesomeandroidlibrary
        RootProjectPath               : <PROJECT>
        COMPILER_MODULE_EXTENSION
            compilerSourceOutputPath      : file://<PROJECT>/awesomeandroidlibrary/build/intermediates/javac/debug/compileDebugJavaWithJavac/classes [-]
            isCompilerPathInherited       : false
            isExcludeOutput               : true
        ModuleFile                    : <PROJECT>/.idea/modules/awesomeandroidlibrary/project.awesomeandroidlibrary.main.iml [-]
        ModuleTypeName                : JAVA_MODULE
        FACET                         : Android
            TypeId                        : android
            ExternalSource                : GRADLE
            SelectedBuildVariant          : debug
            AllowUserConfiguration        : false
            GenFolderRelativePathApt      : /gen
            GenFolderRelativePathAidl     : /gen
            ManifestFileRelativePath      : /src/main/AndroidManifest.xml
            ResFolderRelativePath         : /src/main/res
            - ResFoldersRelativePath      : file://<PROJECT>/awesomeandroidlibrary/src/main/res
            - ResFoldersRelativePath      : file://<PROJECT>/awesomeandroidlibrary/src/debug/res [-]
            - ResFoldersRelativePath      : file://<PROJECT>/awesomeandroidlibrary/build/generated/res/resValues/debug [-]
            - TestResFoldersRelativePath  :  [-]
            AssetsFolderRelativePath      : /src/main/assets
            LibsFolderRelativePath        : /libs
            ProjectType                   : 1
            PackTestCode                  : false
            RunProguard                   : false
            ProguardLogsFolderRelativePath          : /proguard_logs
            UseCustomManifestPackage      : false
            - ProGuardCfgFiles            : file://%MODULE_SDK_HOME%/tools/proguard/proguard-android.txt
        FACET                         : Kotlin
            TypeId                        : kotlin-language
            ExternalSource                : GRADLE
            ApiLevel                      : 1.5
            CompilerArguments
                apiVersion                    : 1.5
                languageVersion               : 1.5
<<<<<<< HEAD
                - pluginClasspaths            : <M2>/org/jetbrains/annotations/13.0/annotations-13.0.jar
                - pluginClasspaths            : <M2>/org/jetbrains/intellij/deps/trove4j/1.0.20200330/trove4j-1.0.20200330.jar
                - pluginClasspaths            : <M2>/org/jetbrains/kotlin/kotlin-android-extensions/<KOTLIN_VERSION>/kotlin-android-extensions-<KOTLIN_VERSION>.jar
                - pluginClasspaths            : <M2>/org/jetbrains/kotlin/kotlin-compiler-embeddable/<KOTLIN_VERSION>/kotlin-compiler-embeddable-<KOTLIN_VERSION>.jar
                - pluginClasspaths            : <M2>/org/jetbrains/kotlin/kotlin-daemon-embeddable/<KOTLIN_VERSION>/kotlin-daemon-embeddable-<KOTLIN_VERSION>.jar
                - pluginClasspaths            : <M2>/org/jetbrains/kotlin/kotlin-reflect/<KOTLIN_VERSION>/kotlin-reflect-<KOTLIN_VERSION>.jar
                - pluginClasspaths            : <M2>/org/jetbrains/kotlin/kotlin-script-runtime/<KOTLIN_VERSION>/kotlin-script-runtime-<KOTLIN_VERSION>.jar
                - pluginClasspaths            : <M2>/org/jetbrains/kotlin/kotlin-stdlib/<KOTLIN_VERSION>/kotlin-stdlib-<KOTLIN_VERSION>.jar
                - pluginOptions               : plugin:org.jetbrains.kotlin.android:experimental=false
                - pluginOptions               : plugin:org.jetbrains.kotlin.android:enabled=true
                - pluginOptions               : plugin:org.jetbrains.kotlin.android:defaultCacheImplementation=hashMap
=======
>>>>>>> 0d09370c
            CompilerSettings
                additionalArguments           :
                copyJsLibraryFiles            : true
                outputDirectoryForJsLibraryFiles        : lib
            IsTestModule                  : false
            Kind                          : DEFAULT
            LanguageLevel                 : 1.5
            MergedCompilerArguments
                apiVersion                    : 1.5
                languageVersion               : 1.5
<<<<<<< HEAD
                - pluginClasspaths            : <M2>/org/jetbrains/annotations/13.0/annotations-13.0.jar
                - pluginClasspaths            : <M2>/org/jetbrains/intellij/deps/trove4j/1.0.20200330/trove4j-1.0.20200330.jar
                - pluginClasspaths            : <M2>/org/jetbrains/kotlin/kotlin-android-extensions/<KOTLIN_VERSION>/kotlin-android-extensions-<KOTLIN_VERSION>.jar
                - pluginClasspaths            : <M2>/org/jetbrains/kotlin/kotlin-compiler-embeddable/<KOTLIN_VERSION>/kotlin-compiler-embeddable-<KOTLIN_VERSION>.jar
                - pluginClasspaths            : <M2>/org/jetbrains/kotlin/kotlin-daemon-embeddable/<KOTLIN_VERSION>/kotlin-daemon-embeddable-<KOTLIN_VERSION>.jar
                - pluginClasspaths            : <M2>/org/jetbrains/kotlin/kotlin-reflect/<KOTLIN_VERSION>/kotlin-reflect-<KOTLIN_VERSION>.jar
                - pluginClasspaths            : <M2>/org/jetbrains/kotlin/kotlin-script-runtime/<KOTLIN_VERSION>/kotlin-script-runtime-<KOTLIN_VERSION>.jar
                - pluginClasspaths            : <M2>/org/jetbrains/kotlin/kotlin-stdlib/<KOTLIN_VERSION>/kotlin-stdlib-<KOTLIN_VERSION>.jar
                - pluginOptions               : plugin:org.jetbrains.kotlin.android:experimental=false
                - pluginOptions               : plugin:org.jetbrains.kotlin.android:enabled=true
                - pluginOptions               : plugin:org.jetbrains.kotlin.android:defaultCacheImplementation=hashMap
=======
>>>>>>> 0d09370c
            Platform                      : JVM (17)
            UseProjectSettings            : false
            Version                       : 5
        CONENT_ENTRY                  : file://<PROJECT>/awesomeandroidlibrary/build/generated/ap_generated_sources/debug/out [-]
        CONENT_ENTRY                  : file://<PROJECT>/awesomeandroidlibrary/build/generated/res/resValues/debug [-]
        CONENT_ENTRY                  : file://<PROJECT>/awesomeandroidlibrary/src/debug [-]
        CONENT_ENTRY                  : file://<PROJECT>/awesomeandroidlibrary/src/main
            JavaSource                    : file://<PROJECT>/awesomeandroidlibrary/src/main/kotlin
            JavaResource                  : file://<PROJECT>/awesomeandroidlibrary/src/main/res
        WATCHED_SOURCE_FOLDER         : file://<PROJECT>/awesomeandroidlibrary/build/generated/ap_generated_sources/debug/out [-]
            Generated                     : true
        WATCHED_RESOURCE_FOLDER       : file://<PROJECT>/awesomeandroidlibrary/build/generated/res/resValues/debug [-]
            Generated                     : true
        WATCHED_RESOURCE_FOLDER       : file://<PROJECT>/awesomeandroidlibrary/src/debug/assets [-]
        WATCHED_RESOURCE_FOLDER       : file://<PROJECT>/awesomeandroidlibrary/src/debug/baselineProfiles [-]
        WATCHED_SOURCE_FOLDER         : file://<PROJECT>/awesomeandroidlibrary/src/debug/java [-]
        WATCHED_SOURCE_FOLDER         : file://<PROJECT>/awesomeandroidlibrary/src/debug/kotlin [-]
        WATCHED_RESOURCE_FOLDER       : file://<PROJECT>/awesomeandroidlibrary/src/debug/res [-]
        WATCHED_RESOURCE_FOLDER       : file://<PROJECT>/awesomeandroidlibrary/src/debug/resources [-]
        WATCHED_SOURCE_FOLDER         : file://<PROJECT>/awesomeandroidlibrary/src/debug/shaders [-]
        WATCHED_RESOURCE_FOLDER       : file://<PROJECT>/awesomeandroidlibrary/src/main/assets [-]
        WATCHED_RESOURCE_FOLDER       : file://<PROJECT>/awesomeandroidlibrary/src/main/baselineProfiles [-]
        WATCHED_SOURCE_FOLDER         : file://<PROJECT>/awesomeandroidlibrary/src/main/java [-]
        WATCHED_RESOURCE_FOLDER       : file://<PROJECT>/awesomeandroidlibrary/src/main/resources [-]
        WATCHED_SOURCE_FOLDER         : file://<PROJECT>/awesomeandroidlibrary/src/main/shaders [-]
        JDK                           : <NAME_CUT> Android SDK
        *isInherited                  : false
            SdkType                       : Android SDK
            HomePath                      : <ANDROID_SDK>
        ORDER_ENTRY                   : <Module source>
        LIBRARY                       : Gradle: android.arch.core:common:<VERSION> [=]
        LIBRARY                       : Gradle: android.arch.core:runtime:<VERSION>@aar [=]
        LIBRARY                       : Gradle: android.arch.lifecycle:common:<VERSION> [=]
        LIBRARY                       : Gradle: android.arch.lifecycle:livedata-core:<VERSION>@aar [=]
        LIBRARY                       : Gradle: android.arch.lifecycle:livedata:<VERSION>@aar [=]
        LIBRARY                       : Gradle: android.arch.lifecycle:runtime:<VERSION>@aar [=]
        LIBRARY                       : Gradle: android.arch.lifecycle:viewmodel:<VERSION>@aar [=]
        LIBRARY                       : Gradle: com.android.support:animated-vector-drawable:<VERSION>@aar [=]
        LIBRARY                       : Gradle: com.android.support:appcompat-v7:<VERSION>@aar [=]
        LIBRARY                       : Gradle: com.android.support:asynclayoutinflater:<VERSION>@aar [=]
        LIBRARY                       : Gradle: com.android.support:collections:<VERSION> [=]
        LIBRARY                       : Gradle: com.android.support:coordinatorlayout:<VERSION>@aar [=]
        LIBRARY                       : Gradle: com.android.support:cursoradapter:<VERSION>@aar [=]
        LIBRARY                       : Gradle: com.android.support:customview:<VERSION>@aar [=]
        LIBRARY                       : Gradle: com.android.support:documentfile:<VERSION>@aar [=]
        LIBRARY                       : Gradle: com.android.support:drawerlayout:<VERSION>@aar [=]
        LIBRARY                       : Gradle: com.android.support:interpolator:<VERSION>@aar [=]
        LIBRARY                       : Gradle: com.android.support:loader:<VERSION>@aar [=]
        LIBRARY                       : Gradle: com.android.support:localbroadcastmanager:<VERSION>@aar [=]
        LIBRARY                       : Gradle: com.android.support:print:<VERSION>@aar [=]
        LIBRARY                       : Gradle: com.android.support:slidingpanelayout:<VERSION>@aar [=]
        LIBRARY                       : Gradle: com.android.support:support-annotations:<VERSION> [=]
        LIBRARY                       : Gradle: com.android.support:support-compat:<VERSION>@aar [=]
        LIBRARY                       : Gradle: com.android.support:support-core-ui:<VERSION>@aar [=]
        LIBRARY                       : Gradle: com.android.support:support-core-utils:<VERSION>@aar [=]
        LIBRARY                       : Gradle: com.android.support:support-fragment:<VERSION>@aar [=]
        LIBRARY                       : Gradle: com.android.support:support-vector-drawable:<VERSION>@aar [=]
        LIBRARY                       : Gradle: com.android.support:swiperefreshlayout:<VERSION>@aar [=]
        LIBRARY                       : Gradle: com.android.support:versionedparcelable:<VERSION>@aar [=]
        LIBRARY                       : Gradle: com.android.support:viewpager:<VERSION>@aar [=]
<<<<<<< HEAD
        LIBRARY                       : Gradle: org.jetbrains.kotlin:kotlin-android-extensions-runtime:<KOTLIN_VERSION> [=]
=======
>>>>>>> 0d09370c
        LIBRARY                       : Gradle: org.jetbrains.kotlin:kotlin-stdlib-jdk7:<KOTLIN_VERSION> [=]
        LIBRARY                       : Gradle: org.jetbrains.kotlin:kotlin-stdlib:<KOTLIN_VERSION> [=]
        LIBRARY                       : Gradle: org.jetbrains:annotations:13.0 [=]
            LibraryLevel                  : module
            IsModuleLevel                 : true
            LIBRARY                       : Gradle: org.jetbrains:annotations:13.0
                *CLASSES                      : jar://<M2>/org/jetbrains/annotations/13.0/annotations-13.0.jar!/
        Classes
            -                             : file://<PROJECT>/awesomeandroidlibrary/build/intermediates/javac/debug/compileDebugJavaWithJavac/classes
            -                             : file://<PROJECT>/awesomeandroidlibrary/build/tmp/kotlin-classes/debug
            -                             : jar://<PROJECT>/awesomeandroidlibrary/build/intermediates/compile_r_class_jar/debug/generateDebugRFile/R.jar!/
            -                             : file://<PROJECT>/awesomeandroidlibrary/build/generated/res/resValues/debug
        BUILD_TASKS
                CLEAN                         : :awesomeandroidlibrary:generateDebugSources
                ASSEMBLE                      : :awesomeandroidlibrary:assembleDebug
                REBUILD                       : :awesomeandroidlibrary:assembleDebug, :awesomeandroidlibrary:clean
                COMPILE_JAVA                  : :awesomeandroidlibrary:compileDebugSources
                SOURCE_GEN                    : :awesomeandroidlibrary:generateDebugSources
                BASELINE_PROFILE_GEN          : :awesomeandroidlibrary:generateDebugBaselineProfile
                BASELINE_PROFILE_GEN_ALL_VARIANTS       : :awesomeandroidlibrary:generateBaselineProfile
    MODULE                        : project.awesomeandroidlibrary.unitTest
        LINKED_ANDROID_MODULE_GROUP
            holder                        : project.awesomeandroidlibrary
            main                          : project.awesomeandroidlibrary.main
            unitTest                      : project.awesomeandroidlibrary.unitTest
            androidTest                   : project.awesomeandroidlibrary.androidTest
        ExternalModuleType            : sourceSet
        LinkedProjectId               : :awesomeandroidlibrary:unitTest
        LinkedProjectPath             : <PROJECT>/awesomeandroidlibrary
        RootProjectPath               : <PROJECT>
        COMPILER_MODULE_EXTENSION
            compilerTestOutputPath        : file://<PROJECT>/awesomeandroidlibrary/build/intermediates/javac/debugUnitTest/compileDebugUnitTestJavaWithJavac/classes [-]
            isCompilerPathInherited       : false
            isExcludeOutput               : true
        TEST_MODULE_PROPERTIES
            productionModuleName          : project.awesomeandroidlibrary.main
        ModuleFile                    : <PROJECT>/.idea/modules/awesomeandroidlibrary/project.awesomeandroidlibrary.unitTest.iml [-]
        ModuleTypeName                : JAVA_MODULE
        FACET                         : Android
            TypeId                        : android
            ExternalSource                : GRADLE
            SelectedBuildVariant          : debug
            AllowUserConfiguration        : false
            GenFolderRelativePathApt      : /gen
            GenFolderRelativePathAidl     : /gen
            ManifestFileRelativePath      : /src/main/AndroidManifest.xml
            ResFolderRelativePath         : /src/main/res
            - ResFoldersRelativePath      :  [-]
            - TestResFoldersRelativePath  :  [-]
            AssetsFolderRelativePath      : /src/main/assets
            LibsFolderRelativePath        : /libs
            ProjectType                   : 1
            PackTestCode                  : false
            RunProguard                   : false
            ProguardLogsFolderRelativePath          : /proguard_logs
            UseCustomManifestPackage      : false
            - ProGuardCfgFiles            : file://%MODULE_SDK_HOME%/tools/proguard/proguard-android.txt
        FACET                         : Kotlin
            TypeId                        : kotlin-language
            ExternalSource                : GRADLE
            ApiLevel                      : 1.5
            CompilerArguments
                apiVersion                    : 1.5
                languageVersion               : 1.5
<<<<<<< HEAD
                - pluginClasspaths            : <M2>/org/jetbrains/annotations/13.0/annotations-13.0.jar
                - pluginClasspaths            : <M2>/org/jetbrains/intellij/deps/trove4j/1.0.20200330/trove4j-1.0.20200330.jar
                - pluginClasspaths            : <M2>/org/jetbrains/kotlin/kotlin-android-extensions/<KOTLIN_VERSION>/kotlin-android-extensions-<KOTLIN_VERSION>.jar
                - pluginClasspaths            : <M2>/org/jetbrains/kotlin/kotlin-compiler-embeddable/<KOTLIN_VERSION>/kotlin-compiler-embeddable-<KOTLIN_VERSION>.jar
                - pluginClasspaths            : <M2>/org/jetbrains/kotlin/kotlin-daemon-embeddable/<KOTLIN_VERSION>/kotlin-daemon-embeddable-<KOTLIN_VERSION>.jar
                - pluginClasspaths            : <M2>/org/jetbrains/kotlin/kotlin-reflect/<KOTLIN_VERSION>/kotlin-reflect-<KOTLIN_VERSION>.jar
                - pluginClasspaths            : <M2>/org/jetbrains/kotlin/kotlin-script-runtime/<KOTLIN_VERSION>/kotlin-script-runtime-<KOTLIN_VERSION>.jar
                - pluginClasspaths            : <M2>/org/jetbrains/kotlin/kotlin-stdlib/<KOTLIN_VERSION>/kotlin-stdlib-<KOTLIN_VERSION>.jar
                - pluginOptions               : plugin:org.jetbrains.kotlin.android:experimental=false
                - pluginOptions               : plugin:org.jetbrains.kotlin.android:enabled=true
                - pluginOptions               : plugin:org.jetbrains.kotlin.android:defaultCacheImplementation=hashMap
=======
>>>>>>> 0d09370c
            CompilerSettings
                additionalArguments           :
                copyJsLibraryFiles            : true
                outputDirectoryForJsLibraryFiles        : lib
            IsTestModule                  : false
            Kind                          : DEFAULT
            LanguageLevel                 : 1.5
            MergedCompilerArguments
                apiVersion                    : 1.5
                languageVersion               : 1.5
<<<<<<< HEAD
                - pluginClasspaths            : <M2>/org/jetbrains/annotations/13.0/annotations-13.0.jar
                - pluginClasspaths            : <M2>/org/jetbrains/intellij/deps/trove4j/1.0.20200330/trove4j-1.0.20200330.jar
                - pluginClasspaths            : <M2>/org/jetbrains/kotlin/kotlin-android-extensions/<KOTLIN_VERSION>/kotlin-android-extensions-<KOTLIN_VERSION>.jar
                - pluginClasspaths            : <M2>/org/jetbrains/kotlin/kotlin-compiler-embeddable/<KOTLIN_VERSION>/kotlin-compiler-embeddable-<KOTLIN_VERSION>.jar
                - pluginClasspaths            : <M2>/org/jetbrains/kotlin/kotlin-daemon-embeddable/<KOTLIN_VERSION>/kotlin-daemon-embeddable-<KOTLIN_VERSION>.jar
                - pluginClasspaths            : <M2>/org/jetbrains/kotlin/kotlin-reflect/<KOTLIN_VERSION>/kotlin-reflect-<KOTLIN_VERSION>.jar
                - pluginClasspaths            : <M2>/org/jetbrains/kotlin/kotlin-script-runtime/<KOTLIN_VERSION>/kotlin-script-runtime-<KOTLIN_VERSION>.jar
                - pluginClasspaths            : <M2>/org/jetbrains/kotlin/kotlin-stdlib/<KOTLIN_VERSION>/kotlin-stdlib-<KOTLIN_VERSION>.jar
                - pluginOptions               : plugin:org.jetbrains.kotlin.android:experimental=false
                - pluginOptions               : plugin:org.jetbrains.kotlin.android:enabled=true
                - pluginOptions               : plugin:org.jetbrains.kotlin.android:defaultCacheImplementation=hashMap
=======
>>>>>>> 0d09370c
            Platform                      : JVM (17)
            UseProjectSettings            : false
            Version                       : 5
        CONENT_ENTRY                  : file://<PROJECT>/awesomeandroidlibrary/build/generated/ap_generated_sources/debugUnitTest/out [-]
        CONENT_ENTRY                  : file://<PROJECT>/awesomeandroidlibrary/src/test
            JavaSource (test)             : file://<PROJECT>/awesomeandroidlibrary/src/test/java
        CONENT_ENTRY                  : file://<PROJECT>/awesomeandroidlibrary/src/testDebug [-]
        WATCHED_TEST_SOURCE_FOLDER    : file://<PROJECT>/awesomeandroidlibrary/build/generated/ap_generated_sources/debugUnitTest/out [-]
            Generated                     : true
        WATCHED_TEST_RESOURCE_FOLDER  : file://<PROJECT>/awesomeandroidlibrary/src/test/assets [-]
        WATCHED_TEST_RESOURCE_FOLDER  : file://<PROJECT>/awesomeandroidlibrary/src/test/baselineProfiles [-]
        WATCHED_TEST_SOURCE_FOLDER    : file://<PROJECT>/awesomeandroidlibrary/src/test/kotlin [-]
        WATCHED_TEST_RESOURCE_FOLDER  : file://<PROJECT>/awesomeandroidlibrary/src/test/res [-]
        WATCHED_TEST_RESOURCE_FOLDER  : file://<PROJECT>/awesomeandroidlibrary/src/test/resources [-]
        WATCHED_TEST_SOURCE_FOLDER    : file://<PROJECT>/awesomeandroidlibrary/src/test/shaders [-]
        WATCHED_TEST_RESOURCE_FOLDER  : file://<PROJECT>/awesomeandroidlibrary/src/testDebug/assets [-]
        WATCHED_TEST_RESOURCE_FOLDER  : file://<PROJECT>/awesomeandroidlibrary/src/testDebug/baselineProfiles [-]
        WATCHED_TEST_SOURCE_FOLDER    : file://<PROJECT>/awesomeandroidlibrary/src/testDebug/java [-]
        WATCHED_TEST_SOURCE_FOLDER    : file://<PROJECT>/awesomeandroidlibrary/src/testDebug/kotlin [-]
        WATCHED_TEST_RESOURCE_FOLDER  : file://<PROJECT>/awesomeandroidlibrary/src/testDebug/res [-]
        WATCHED_TEST_RESOURCE_FOLDER  : file://<PROJECT>/awesomeandroidlibrary/src/testDebug/resources [-]
        WATCHED_TEST_SOURCE_FOLDER    : file://<PROJECT>/awesomeandroidlibrary/src/testDebug/shaders [-]
        JDK                           : <NAME_CUT> Android SDK
        *isInherited                  : false
            SdkType                       : Android SDK
            HomePath                      : <ANDROID_SDK>
        ORDER_ENTRY                   : <Module source>
        LIBRARY                       : Gradle: android.arch.core:common:<VERSION> [=]
            Scope                         : Test
        LIBRARY                       : Gradle: android.arch.core:runtime:<VERSION>@aar [=]
            Scope                         : Test
        LIBRARY                       : Gradle: android.arch.lifecycle:common:<VERSION> [=]
            Scope                         : Test
        LIBRARY                       : Gradle: android.arch.lifecycle:livedata-core:<VERSION>@aar [=]
            Scope                         : Test
        LIBRARY                       : Gradle: android.arch.lifecycle:livedata:<VERSION>@aar [=]
            Scope                         : Test
        LIBRARY                       : Gradle: android.arch.lifecycle:runtime:<VERSION>@aar [=]
            Scope                         : Test
        LIBRARY                       : Gradle: android.arch.lifecycle:viewmodel:<VERSION>@aar [=]
            Scope                         : Test
        LIBRARY                       : Gradle: com.android.support:animated-vector-drawable:<VERSION>@aar [=]
            Scope                         : Test
        LIBRARY                       : Gradle: com.android.support:appcompat-v7:<VERSION>@aar [=]
            Scope                         : Test
        LIBRARY                       : Gradle: com.android.support:asynclayoutinflater:<VERSION>@aar [=]
            Scope                         : Test
        LIBRARY                       : Gradle: com.android.support:collections:<VERSION> [=]
            Scope                         : Test
        LIBRARY                       : Gradle: com.android.support:coordinatorlayout:<VERSION>@aar [=]
            Scope                         : Test
        LIBRARY                       : Gradle: com.android.support:cursoradapter:<VERSION>@aar [=]
            Scope                         : Test
        LIBRARY                       : Gradle: com.android.support:customview:<VERSION>@aar [=]
            Scope                         : Test
        LIBRARY                       : Gradle: com.android.support:documentfile:<VERSION>@aar [=]
            Scope                         : Test
        LIBRARY                       : Gradle: com.android.support:drawerlayout:<VERSION>@aar [=]
            Scope                         : Test
        LIBRARY                       : Gradle: com.android.support:interpolator:<VERSION>@aar [=]
            Scope                         : Test
        LIBRARY                       : Gradle: com.android.support:loader:<VERSION>@aar [=]
            Scope                         : Test
        LIBRARY                       : Gradle: com.android.support:localbroadcastmanager:<VERSION>@aar [=]
            Scope                         : Test
        LIBRARY                       : Gradle: com.android.support:print:<VERSION>@aar [=]
            Scope                         : Test
        LIBRARY                       : Gradle: com.android.support:slidingpanelayout:<VERSION>@aar [=]
            Scope                         : Test
        LIBRARY                       : Gradle: com.android.support:support-annotations:<VERSION> [=]
            Scope                         : Test
        LIBRARY                       : Gradle: com.android.support:support-compat:<VERSION>@aar [=]
            Scope                         : Test
        LIBRARY                       : Gradle: com.android.support:support-core-ui:<VERSION>@aar [=]
            Scope                         : Test
        LIBRARY                       : Gradle: com.android.support:support-core-utils:<VERSION>@aar [=]
            Scope                         : Test
        LIBRARY                       : Gradle: com.android.support:support-fragment:<VERSION>@aar [=]
            Scope                         : Test
        LIBRARY                       : Gradle: com.android.support:support-vector-drawable:<VERSION>@aar [=]
            Scope                         : Test
        LIBRARY                       : Gradle: com.android.support:swiperefreshlayout:<VERSION>@aar [=]
            Scope                         : Test
        LIBRARY                       : Gradle: com.android.support:versionedparcelable:<VERSION>@aar [=]
            Scope                         : Test
        LIBRARY                       : Gradle: com.android.support:viewpager:<VERSION>@aar [=]
            Scope                         : Test
        LIBRARY                       : Gradle: junit:junit:4.12 [=]
            Scope                         : Test
        LIBRARY                       : Gradle: org.hamcrest:hamcrest-core:1.3 [=]
            Scope                         : Test
<<<<<<< HEAD
        LIBRARY                       : Gradle: org.jetbrains.kotlin:kotlin-android-extensions-runtime:<KOTLIN_VERSION> [=]
            Scope                         : Test
=======
>>>>>>> 0d09370c
        LIBRARY                       : Gradle: org.jetbrains.kotlin:kotlin-stdlib-jdk7:<KOTLIN_VERSION> [=]
            Scope                         : Test
        LIBRARY                       : Gradle: org.jetbrains.kotlin:kotlin-stdlib:<KOTLIN_VERSION> [=]
            Scope                         : Test
        LIBRARY                       : Gradle: org.jetbrains:annotations:13.0 [=]
            LibraryLevel                  : module
            IsModuleLevel                 : true
            Scope                         : Test
            LIBRARY                       : Gradle: org.jetbrains:annotations:13.0
                *CLASSES                      : jar://<M2>/org/jetbrains/annotations/13.0/annotations-13.0.jar!/
        ORDER_ENTRY                   : project.awesomeandroidlibrary.main
            Scope                         : Test
        Classes
            -                             : file://<PROJECT>/awesomeandroidlibrary/build/intermediates/javac/debugUnitTest/compileDebugUnitTestJavaWithJavac/classes
            -                             : file://<PROJECT>/awesomeandroidlibrary/build/tmp/kotlin-classes/debugUnitTest
            -                             : jar://<PROJECT>/awesomeandroidlibrary/build/intermediates/compile_and_runtime_not_namespaced_r_class_jar/debugUnitTest/generateDebugUnitTestStubRFile/R.jar!/
        BUILD_TASKS
                CLEAN                         : :awesomeandroidlibrary:createMockableJar
                ASSEMBLE                      : :awesomeandroidlibrary:assembleDebugUnitTest
                REBUILD                       : :awesomeandroidlibrary:assembleDebugUnitTest, :awesomeandroidlibrary:clean
                COMPILE_JAVA                  : :awesomeandroidlibrary:compileDebugUnitTestSources
                SOURCE_GEN                    : :awesomeandroidlibrary:createMockableJar
                BASELINE_PROFILE_GEN          : :awesomeandroidlibrary:generateDebugBaselineProfile
                BASELINE_PROFILE_GEN_ALL_VARIANTS       : :awesomeandroidlibrary:generateBaselineProfile
    MODULE                        : project.contentLib
        ExternalModuleGroup           : project
        ExternalModuleVersion         : unspecified
        LinkedProjectId               : :contentLib
        LinkedProjectPath             : <PROJECT>/contentLib
        RootProjectPath               : <PROJECT>
        COMPILER_MODULE_EXTENSION
            compilerSourceOutputPath      : file://<PROJECT>/build/classes/production/project.contentLib [-]
            compilerTestOutputPath        : file://<PROJECT>/build/classes/test/project.contentLib [-]
            isCompilerPathInherited       : true
            isExcludeOutput               : true
        ModuleFile                    : <PROJECT>/.idea/modules/contentLib/project.contentLib.iml [-]
        ModuleTypeName                : JAVA_MODULE
        FACET                         : Android-Gradle
            TypeId                        : android-gradle
            ExternalSource                : GRADLE
        CONENT_ENTRY                  : file://<PROJECT>/contentLib
            EXCLUDE_FOLDER                : file://<PROJECT>/contentLib/.gradle [-]
            EXCLUDE_FOLDER                : file://<PROJECT>/contentLib/build [-]
        JDK                           : <NAME_CUT> JavaSDK
        *isInherited                  : true
        ORDER_ENTRY                   : <Module source>
        BUILD_TASKS
                ASSEMBLE                      : :contentLib:assemble, :contentLib:testClasses
                REBUILD                       : :contentLib:assemble, :contentLib:clean, :contentLib:testClasses
                COMPILE_JAVA                  : :contentLib:compileJava, :contentLib:testClasses
    MODULE                        : project.contentLib.main
        ExternalModuleGroup           : project
        ExternalModuleType            : sourceSet
        ExternalModuleVersion         : unspecified
        LinkedProjectId               : :contentLib:main
        LinkedProjectPath             : <PROJECT>/contentLib
        RootProjectPath               : <PROJECT>
        COMPILER_MODULE_EXTENSION
            compilerSourceOutputPath      : file://<PROJECT>/contentLib/build/classes/java/main [-]
            isCompilerPathInherited       : false
            isExcludeOutput               : true
        ModuleFile                    : <PROJECT>/.idea/modules/contentLib/project.contentLib.main.iml [-]
        ModuleTypeName                : JAVA_MODULE
        FACET                         : Kotlin
            TypeId                        : kotlin-language
            ExternalSource                : GRADLE
<<<<<<< HEAD
            ApiLevel                      : 1.9
            CompilerArguments
                apiVersion                    : 1.9
                languageVersion               : 1.9
=======
            ApiLevel                      : 2.0
            CompilerArguments
                apiVersion                    : 2.0
                languageVersion               : 2.0
>>>>>>> 0d09370c
                - pluginClasspaths            : <M2>/org/jetbrains/annotations/13.0/annotations-13.0.jar
                - pluginClasspaths            : <M2>/org/jetbrains/kotlin/kotlin-script-runtime/<KOTLIN_VERSION>/kotlin-script-runtime-<KOTLIN_VERSION>.jar
                - pluginClasspaths            : <M2>/org/jetbrains/kotlin/kotlin-scripting-common/<KOTLIN_VERSION>/kotlin-scripting-common-<KOTLIN_VERSION>.jar
                - pluginClasspaths            : <M2>/org/jetbrains/kotlin/kotlin-scripting-jvm/<KOTLIN_VERSION>/kotlin-scripting-jvm-<KOTLIN_VERSION>.jar
                - pluginClasspaths            : <M2>/org/jetbrains/kotlin/kotlin-stdlib/<KOTLIN_VERSION>/kotlin-stdlib-<KOTLIN_VERSION>.jar
            CompilerSettings
                additionalArguments           : -verbose
                copyJsLibraryFiles            : true
                outputDirectoryForJsLibraryFiles        : lib
            IsTestModule                  : false
            Kind                          : DEFAULT
<<<<<<< HEAD
            LanguageLevel                 : 1.9
            MergedCompilerArguments
                apiVersion                    : 1.9
                languageVersion               : 1.9
=======
            LanguageLevel                 : 2.0
            MergedCompilerArguments
                apiVersion                    : 2.0
                languageVersion               : 2.0
>>>>>>> 0d09370c
                - pluginClasspaths            : <M2>/org/jetbrains/annotations/13.0/annotations-13.0.jar
                - pluginClasspaths            : <M2>/org/jetbrains/kotlin/kotlin-script-runtime/<KOTLIN_VERSION>/kotlin-script-runtime-<KOTLIN_VERSION>.jar
                - pluginClasspaths            : <M2>/org/jetbrains/kotlin/kotlin-scripting-common/<KOTLIN_VERSION>/kotlin-scripting-common-<KOTLIN_VERSION>.jar
                - pluginClasspaths            : <M2>/org/jetbrains/kotlin/kotlin-scripting-jvm/<KOTLIN_VERSION>/kotlin-scripting-jvm-<KOTLIN_VERSION>.jar
                - pluginClasspaths            : <M2>/org/jetbrains/kotlin/kotlin-stdlib/<KOTLIN_VERSION>/kotlin-stdlib-<KOTLIN_VERSION>.jar
            Platform                      : JVM (1.8)
            UseProjectSettings            : false
            Version                       : 5
        CONENT_ENTRY                  : file://<PROJECT>/contentLib/build/generated/source/kapt/main [-]
        CONENT_ENTRY                  : file://<PROJECT>/contentLib/build/generated/source/kaptKotlin/main [-]
        CONENT_ENTRY                  : file://<PROJECT>/contentLib/src/main
            JavaSource                    : file://<PROJECT>/contentLib/src/main/java
            JavaSource                    : file://<PROJECT>/contentLib/src/main/kotlin
        WATCHED_SOURCE_FOLDER         : file://<PROJECT>/contentLib/build/generated/source/kapt/main [-]
            Generated                     : true
        WATCHED_SOURCE_FOLDER         : file://<PROJECT>/contentLib/build/generated/source/kaptKotlin/main [-]
            Generated                     : true
        WATCHED_RESOURCE_FOLDER       : file://<PROJECT>/contentLib/src/main/resources [-]
        JDK                           : <NAME_CUT> JavaSDK
        *isInherited                  : true
        ORDER_ENTRY                   : <Module source>
        LIBRARY                       : Gradle: kaptGeneratedClasses [=]
            LibraryLevel                  : module
            IsModuleLevel                 : true
            LIBRARY                       : Gradle: kaptGeneratedClasses
                *CLASSES                      : file://<PROJECT>/contentLib/build/tmp/kapt3/classes/main [-]
        LIBRARY                       : Gradle: org.jetbrains.kotlin:kotlin-stdlib-jdk7:<KOTLIN_VERSION> [=]
        LIBRARY                       : Gradle: org.jetbrains.kotlin:kotlin-stdlib-jdk8:<KOTLIN_VERSION> [=]
        LIBRARY                       : Gradle: org.jetbrains.kotlin:kotlin-stdlib:<KOTLIN_VERSION> [=]
        LIBRARY                       : Gradle: org.jetbrains:annotations:13.0 [=]
        Classes
            -                             : file://<PROJECT>/contentLib/build/classes/java/main
            -                             : file://<PROJECT>/contentLib/build/classes/kotlin/main
            -                             : file://<PROJECT>/contentLib/build/tmp/kapt3/classes/main
            -                             : file://<PROJECT>/contentLib/build/resources/main
        BUILD_TASKS
                ASSEMBLE                      : :contentLib:assemble, :contentLib:testClasses
                REBUILD                       : :contentLib:assemble, :contentLib:clean, :contentLib:testClasses
                COMPILE_JAVA                  : :contentLib:compileJava, :contentLib:testClasses
    MODULE                        : project.contentLib.test
        ExternalModuleGroup           : project
        ExternalModuleType            : sourceSet
        ExternalModuleVersion         : unspecified
        LinkedProjectId               : :contentLib:test
        LinkedProjectPath             : <PROJECT>/contentLib
        RootProjectPath               : <PROJECT>
        COMPILER_MODULE_EXTENSION
            compilerTestOutputPath        : file://<PROJECT>/contentLib/build/classes/java/test [-]
            isCompilerPathInherited       : false
            isExcludeOutput               : true
        TEST_MODULE_PROPERTIES
            productionModuleName          : project.contentLib.main
        ModuleFile                    : <PROJECT>/.idea/modules/contentLib/project.contentLib.test.iml [-]
        ModuleTypeName                : JAVA_MODULE
        FACET                         : Kotlin
            TypeId                        : kotlin-language
            ExternalSource                : GRADLE
<<<<<<< HEAD
            ApiLevel                      : 1.9
            CompilerArguments
                apiVersion                    : 1.9
                languageVersion               : 1.9
=======
            ApiLevel                      : 2.0
            CompilerArguments
                apiVersion                    : 2.0
                languageVersion               : 2.0
>>>>>>> 0d09370c
                - pluginClasspaths            : <M2>/org/jetbrains/annotations/13.0/annotations-13.0.jar
                - pluginClasspaths            : <M2>/org/jetbrains/kotlin/kotlin-script-runtime/<KOTLIN_VERSION>/kotlin-script-runtime-<KOTLIN_VERSION>.jar
                - pluginClasspaths            : <M2>/org/jetbrains/kotlin/kotlin-scripting-common/<KOTLIN_VERSION>/kotlin-scripting-common-<KOTLIN_VERSION>.jar
                - pluginClasspaths            : <M2>/org/jetbrains/kotlin/kotlin-scripting-jvm/<KOTLIN_VERSION>/kotlin-scripting-jvm-<KOTLIN_VERSION>.jar
                - pluginClasspaths            : <M2>/org/jetbrains/kotlin/kotlin-stdlib/<KOTLIN_VERSION>/kotlin-stdlib-<KOTLIN_VERSION>.jar
            CompilerSettings
                additionalArguments           :
                copyJsLibraryFiles            : true
                outputDirectoryForJsLibraryFiles        : lib
            IsTestModule                  : false
            Kind                          : DEFAULT
<<<<<<< HEAD
            LanguageLevel                 : 1.9
            MergedCompilerArguments
                apiVersion                    : 1.9
                languageVersion               : 1.9
=======
            LanguageLevel                 : 2.0
            MergedCompilerArguments
                apiVersion                    : 2.0
                languageVersion               : 2.0
>>>>>>> 0d09370c
                - pluginClasspaths            : <M2>/org/jetbrains/annotations/13.0/annotations-13.0.jar
                - pluginClasspaths            : <M2>/org/jetbrains/kotlin/kotlin-script-runtime/<KOTLIN_VERSION>/kotlin-script-runtime-<KOTLIN_VERSION>.jar
                - pluginClasspaths            : <M2>/org/jetbrains/kotlin/kotlin-scripting-common/<KOTLIN_VERSION>/kotlin-scripting-common-<KOTLIN_VERSION>.jar
                - pluginClasspaths            : <M2>/org/jetbrains/kotlin/kotlin-scripting-jvm/<KOTLIN_VERSION>/kotlin-scripting-jvm-<KOTLIN_VERSION>.jar
                - pluginClasspaths            : <M2>/org/jetbrains/kotlin/kotlin-stdlib/<KOTLIN_VERSION>/kotlin-stdlib-<KOTLIN_VERSION>.jar
            Platform                      : JVM (1.8)
            UseProjectSettings            : false
            Version                       : 5
        CONENT_ENTRY                  : file://<PROJECT>/contentLib/build/generated/source/kapt/test [-]
        CONENT_ENTRY                  : file://<PROJECT>/contentLib/build/generated/source/kaptKotlin/test [-]
        CONENT_ENTRY                  : file://<PROJECT>/contentLib/src/test
            JavaSource (test)             : file://<PROJECT>/contentLib/src/test/java
        WATCHED_TEST_SOURCE_FOLDER    : file://<PROJECT>/contentLib/build/generated/source/kapt/test [-]
            Generated                     : true
        WATCHED_TEST_SOURCE_FOLDER    : file://<PROJECT>/contentLib/build/generated/source/kaptKotlin/test [-]
            Generated                     : true
        WATCHED_TEST_SOURCE_FOLDER    : file://<PROJECT>/contentLib/src/test/kotlin [-]
        WATCHED_TEST_RESOURCE_FOLDER  : file://<PROJECT>/contentLib/src/test/resources [-]
        JDK                           : <NAME_CUT> JavaSDK
        *isInherited                  : true
        ORDER_ENTRY                   : <Module source>
        LIBRARY                       : Gradle: junit:junit:4.12 [=]
        LIBRARY                       : Gradle: kaptGeneratedClasses [=]
            LibraryLevel                  : module
            IsModuleLevel                 : true
            LIBRARY                       : Gradle: kaptGeneratedClasses
                *CLASSES                      : file://<PROJECT>/contentLib/build/tmp/kapt3/classes/test [-]
        LIBRARY                       : Gradle: org.hamcrest:hamcrest-core:1.3 [=]
        LIBRARY                       : Gradle: org.jetbrains.kotlin:kotlin-stdlib-jdk7:<KOTLIN_VERSION> [=]
        LIBRARY                       : Gradle: org.jetbrains.kotlin:kotlin-stdlib-jdk8:<KOTLIN_VERSION> [=]
        LIBRARY                       : Gradle: org.jetbrains.kotlin:kotlin-stdlib:<KOTLIN_VERSION> [=]
        LIBRARY                       : Gradle: org.jetbrains:annotations:13.0 [=]
        ORDER_ENTRY                   : project.contentLib.main
        Classes
            -                             : file://<PROJECT>/contentLib/build/classes/java/test
            -                             : file://<PROJECT>/contentLib/build/classes/kotlin/test
            -                             : file://<PROJECT>/contentLib/build/tmp/kapt3/classes/test
            -                             : file://<PROJECT>/contentLib/build/resources/test
        BUILD_TASKS
                ASSEMBLE                      : :contentLib:assemble, :contentLib:testClasses
                REBUILD                       : :contentLib:assemble, :contentLib:clean, :contentLib:testClasses
                COMPILE_JAVA                  : :contentLib:compileJava, :contentLib:testClasses
    RUN_CONFIGURATION             : app
        *class*                       : AndroidRunConfiguration
        ModuleName                    : project.app.main
        Module                        : project.app.main
    LIBRARY_TABLE
        LIBRARY                       : Gradle: android.arch.core:common:<VERSION>
            *CLASSES                      : jar://<M2>/android/arch/core/common/1.1.1/common-<VERSION>.jar!/
        LIBRARY                       : Gradle: android.arch.core:runtime:<VERSION>@aar
            *CLASSES                      : file://<GRADLE>/caches/<TRANSFORMS>/xxxxxxxxxxxxxxxxxxxxxxxxxxxxxxxx/transformed/runtime-<VERSION>/AndroidManifest.xml
            *CLASSES                      : jar://<GRADLE>/caches/<TRANSFORMS>/xxxxxxxxxxxxxxxxxxxxxxxxxxxxxxxx/transformed/runtime-<VERSION>/jars/classes.jar!/
        LIBRARY                       : Gradle: android.arch.lifecycle:common:<VERSION>
            *CLASSES                      : jar://<M2>/android/arch/lifecycle/common/1.1.1/common-<VERSION>.jar!/
        LIBRARY                       : Gradle: android.arch.lifecycle:livedata-core:<VERSION>@aar
            *CLASSES                      : file://<GRADLE>/caches/<TRANSFORMS>/xxxxxxxxxxxxxxxxxxxxxxxxxxxxxxxx/transformed/livedata-core-<VERSION>/AndroidManifest.xml
            *CLASSES                      : jar://<GRADLE>/caches/<TRANSFORMS>/xxxxxxxxxxxxxxxxxxxxxxxxxxxxxxxx/transformed/livedata-core-<VERSION>/jars/classes.jar!/
        LIBRARY                       : Gradle: android.arch.lifecycle:livedata:<VERSION>@aar
            *CLASSES                      : file://<GRADLE>/caches/<TRANSFORMS>/xxxxxxxxxxxxxxxxxxxxxxxxxxxxxxxx/transformed/livedata-<VERSION>/AndroidManifest.xml
            *CLASSES                      : jar://<GRADLE>/caches/<TRANSFORMS>/xxxxxxxxxxxxxxxxxxxxxxxxxxxxxxxx/transformed/livedata-<VERSION>/jars/classes.jar!/
        LIBRARY                       : Gradle: android.arch.lifecycle:runtime:<VERSION>@aar
            *CLASSES                      : file://<GRADLE>/caches/<TRANSFORMS>/xxxxxxxxxxxxxxxxxxxxxxxxxxxxxxxx/transformed/runtime-<VERSION>/AndroidManifest.xml
            *CLASSES                      : jar://<GRADLE>/caches/<TRANSFORMS>/xxxxxxxxxxxxxxxxxxxxxxxxxxxxxxxx/transformed/runtime-<VERSION>/jars/classes.jar!/
        LIBRARY                       : Gradle: android.arch.lifecycle:viewmodel:<VERSION>@aar
            *CLASSES                      : file://<GRADLE>/caches/<TRANSFORMS>/xxxxxxxxxxxxxxxxxxxxxxxxxxxxxxxx/transformed/viewmodel-<VERSION>/AndroidManifest.xml
            *CLASSES                      : jar://<GRADLE>/caches/<TRANSFORMS>/xxxxxxxxxxxxxxxxxxxxxxxxxxxxxxxx/transformed/viewmodel-<VERSION>/jars/classes.jar!/
        LIBRARY                       : Gradle: com.android.support.test.espresso:espresso-core:<VERSION>@aar
            *CLASSES                      : file://<GRADLE>/caches/<TRANSFORMS>/xxxxxxxxxxxxxxxxxxxxxxxxxxxxxxxx/transformed/espresso-core-<VERSION>/AndroidManifest.xml
            *CLASSES                      : jar://<GRADLE>/caches/<TRANSFORMS>/xxxxxxxxxxxxxxxxxxxxxxxxxxxxxxxx/transformed/espresso-core-<VERSION>/jars/classes.jar!/
        LIBRARY                       : Gradle: com.android.support.test.espresso:espresso-idling-resource:<VERSION>@aar
            *CLASSES                      : file://<GRADLE>/caches/<TRANSFORMS>/xxxxxxxxxxxxxxxxxxxxxxxxxxxxxxxx/transformed/espresso-idling-resource-<VERSION>/AndroidManifest.xml
            *CLASSES                      : jar://<GRADLE>/caches/<TRANSFORMS>/xxxxxxxxxxxxxxxxxxxxxxxxxxxxxxxx/transformed/espresso-idling-resource-<VERSION>/jars/classes.jar!/
        LIBRARY                       : Gradle: com.android.support.test:monitor:<VERSION>@aar
            *CLASSES                      : file://<GRADLE>/caches/<TRANSFORMS>/xxxxxxxxxxxxxxxxxxxxxxxxxxxxxxxx/transformed/monitor-<VERSION>/AndroidManifest.xml
            *CLASSES                      : jar://<GRADLE>/caches/<TRANSFORMS>/xxxxxxxxxxxxxxxxxxxxxxxxxxxxxxxx/transformed/monitor-<VERSION>/jars/classes.jar!/
        LIBRARY                       : Gradle: com.android.support.test:runner:<VERSION>@aar
            *CLASSES                      : file://<GRADLE>/caches/<TRANSFORMS>/xxxxxxxxxxxxxxxxxxxxxxxxxxxxxxxx/transformed/runner-<VERSION>/AndroidManifest.xml
            *CLASSES                      : jar://<GRADLE>/caches/<TRANSFORMS>/xxxxxxxxxxxxxxxxxxxxxxxxxxxxxxxx/transformed/runner-<VERSION>/jars/classes.jar!/
        LIBRARY                       : Gradle: com.android.support:animated-vector-drawable:<VERSION>@aar
            *CLASSES                      : file://<GRADLE>/caches/<TRANSFORMS>/xxxxxxxxxxxxxxxxxxxxxxxxxxxxxxxx/transformed/animated-vector-drawable-<VERSION>/AndroidManifest.xml
            *CLASSES                      : jar://<GRADLE>/caches/<TRANSFORMS>/xxxxxxxxxxxxxxxxxxxxxxxxxxxxxxxx/transformed/animated-vector-drawable-<VERSION>/jars/classes.jar!/
        LIBRARY                       : Gradle: com.android.support:appcompat-v7:<VERSION>@aar
            *CLASSES                      : file://<GRADLE>/caches/<TRANSFORMS>/xxxxxxxxxxxxxxxxxxxxxxxxxxxxxxxx/transformed/appcompat-v7-<VERSION>/AndroidManifest.xml
            *CLASSES                      : file://<GRADLE>/caches/<TRANSFORMS>/xxxxxxxxxxxxxxxxxxxxxxxxxxxxxxxx/transformed/appcompat-v7-<VERSION>/res
            *CLASSES                      : jar://<GRADLE>/caches/<TRANSFORMS>/xxxxxxxxxxxxxxxxxxxxxxxxxxxxxxxx/transformed/appcompat-v7-<VERSION>/jars/classes.jar!/
            *ANNOTATIONS                  : jar://<GRADLE>/caches/<TRANSFORMS>/xxxxxxxxxxxxxxxxxxxxxxxxxxxxxxxx/transformed/appcompat-v7-<VERSION>/annotations.zip!/
        LIBRARY                       : Gradle: com.android.support:asynclayoutinflater:<VERSION>@aar
            *CLASSES                      : file://<GRADLE>/caches/<TRANSFORMS>/xxxxxxxxxxxxxxxxxxxxxxxxxxxxxxxx/transformed/asynclayoutinflater-<VERSION>/AndroidManifest.xml
            *CLASSES                      : jar://<GRADLE>/caches/<TRANSFORMS>/xxxxxxxxxxxxxxxxxxxxxxxxxxxxxxxx/transformed/asynclayoutinflater-<VERSION>/jars/classes.jar!/
        LIBRARY                       : Gradle: com.android.support:collections:<VERSION>
            *CLASSES                      : jar://<M2>/com/android/support/collections/<VERSION>/collections-<VERSION>.jar!/
        LIBRARY                       : Gradle: com.android.support:coordinatorlayout:<VERSION>@aar
            *CLASSES                      : file://<GRADLE>/caches/<TRANSFORMS>/xxxxxxxxxxxxxxxxxxxxxxxxxxxxxxxx/transformed/coordinatorlayout-<VERSION>/AndroidManifest.xml
            *CLASSES                      : file://<GRADLE>/caches/<TRANSFORMS>/xxxxxxxxxxxxxxxxxxxxxxxxxxxxxxxx/transformed/coordinatorlayout-<VERSION>/res
            *CLASSES                      : jar://<GRADLE>/caches/<TRANSFORMS>/xxxxxxxxxxxxxxxxxxxxxxxxxxxxxxxx/transformed/coordinatorlayout-<VERSION>/jars/classes.jar!/
            *ANNOTATIONS                  : jar://<GRADLE>/caches/<TRANSFORMS>/xxxxxxxxxxxxxxxxxxxxxxxxxxxxxxxx/transformed/coordinatorlayout-<VERSION>/annotations.zip!/
        LIBRARY                       : Gradle: com.android.support:cursoradapter:<VERSION>@aar
            *CLASSES                      : file://<GRADLE>/caches/<TRANSFORMS>/xxxxxxxxxxxxxxxxxxxxxxxxxxxxxxxx/transformed/cursoradapter-<VERSION>/AndroidManifest.xml
            *CLASSES                      : jar://<GRADLE>/caches/<TRANSFORMS>/xxxxxxxxxxxxxxxxxxxxxxxxxxxxxxxx/transformed/cursoradapter-<VERSION>/jars/classes.jar!/
        LIBRARY                       : Gradle: com.android.support:customview:<VERSION>@aar
            *CLASSES                      : file://<GRADLE>/caches/<TRANSFORMS>/xxxxxxxxxxxxxxxxxxxxxxxxxxxxxxxx/transformed/customview-<VERSION>/AndroidManifest.xml
            *CLASSES                      : jar://<GRADLE>/caches/<TRANSFORMS>/xxxxxxxxxxxxxxxxxxxxxxxxxxxxxxxx/transformed/customview-<VERSION>/jars/classes.jar!/
        LIBRARY                       : Gradle: com.android.support:documentfile:<VERSION>@aar
            *CLASSES                      : file://<GRADLE>/caches/<TRANSFORMS>/xxxxxxxxxxxxxxxxxxxxxxxxxxxxxxxx/transformed/documentfile-<VERSION>/AndroidManifest.xml
            *CLASSES                      : jar://<GRADLE>/caches/<TRANSFORMS>/xxxxxxxxxxxxxxxxxxxxxxxxxxxxxxxx/transformed/documentfile-<VERSION>/jars/classes.jar!/
        LIBRARY                       : Gradle: com.android.support:drawerlayout:<VERSION>@aar
            *CLASSES                      : file://<GRADLE>/caches/<TRANSFORMS>/xxxxxxxxxxxxxxxxxxxxxxxxxxxxxxxx/transformed/drawerlayout-<VERSION>/AndroidManifest.xml
            *CLASSES                      : jar://<GRADLE>/caches/<TRANSFORMS>/xxxxxxxxxxxxxxxxxxxxxxxxxxxxxxxx/transformed/drawerlayout-<VERSION>/jars/classes.jar!/
            *ANNOTATIONS                  : jar://<GRADLE>/caches/<TRANSFORMS>/xxxxxxxxxxxxxxxxxxxxxxxxxxxxxxxx/transformed/drawerlayout-<VERSION>/annotations.zip!/
        LIBRARY                       : Gradle: com.android.support:interpolator:<VERSION>@aar
            *CLASSES                      : file://<GRADLE>/caches/<TRANSFORMS>/xxxxxxxxxxxxxxxxxxxxxxxxxxxxxxxx/transformed/interpolator-<VERSION>/AndroidManifest.xml
            *CLASSES                      : jar://<GRADLE>/caches/<TRANSFORMS>/xxxxxxxxxxxxxxxxxxxxxxxxxxxxxxxx/transformed/interpolator-<VERSION>/jars/classes.jar!/
        LIBRARY                       : Gradle: com.android.support:loader:<VERSION>@aar
            *CLASSES                      : file://<GRADLE>/caches/<TRANSFORMS>/xxxxxxxxxxxxxxxxxxxxxxxxxxxxxxxx/transformed/loader-<VERSION>/AndroidManifest.xml
            *CLASSES                      : jar://<GRADLE>/caches/<TRANSFORMS>/xxxxxxxxxxxxxxxxxxxxxxxxxxxxxxxx/transformed/loader-<VERSION>/jars/classes.jar!/
        LIBRARY                       : Gradle: com.android.support:localbroadcastmanager:<VERSION>@aar
            *CLASSES                      : file://<GRADLE>/caches/<TRANSFORMS>/xxxxxxxxxxxxxxxxxxxxxxxxxxxxxxxx/transformed/localbroadcastmanager-<VERSION>/AndroidManifest.xml
            *CLASSES                      : jar://<GRADLE>/caches/<TRANSFORMS>/xxxxxxxxxxxxxxxxxxxxxxxxxxxxxxxx/transformed/localbroadcastmanager-<VERSION>/jars/classes.jar!/
        LIBRARY                       : Gradle: com.android.support:print:<VERSION>@aar
            *CLASSES                      : file://<GRADLE>/caches/<TRANSFORMS>/xxxxxxxxxxxxxxxxxxxxxxxxxxxxxxxx/transformed/print-<VERSION>/AndroidManifest.xml
            *CLASSES                      : jar://<GRADLE>/caches/<TRANSFORMS>/xxxxxxxxxxxxxxxxxxxxxxxxxxxxxxxx/transformed/print-<VERSION>/jars/classes.jar!/
            *ANNOTATIONS                  : jar://<GRADLE>/caches/<TRANSFORMS>/xxxxxxxxxxxxxxxxxxxxxxxxxxxxxxxx/transformed/print-<VERSION>/annotations.zip!/
        LIBRARY                       : Gradle: com.android.support:slidingpanelayout:<VERSION>@aar
            *CLASSES                      : file://<GRADLE>/caches/<TRANSFORMS>/xxxxxxxxxxxxxxxxxxxxxxxxxxxxxxxx/transformed/slidingpanelayout-<VERSION>/AndroidManifest.xml
            *CLASSES                      : jar://<GRADLE>/caches/<TRANSFORMS>/xxxxxxxxxxxxxxxxxxxxxxxxxxxxxxxx/transformed/slidingpanelayout-<VERSION>/jars/classes.jar!/
        LIBRARY                       : Gradle: com.android.support:support-annotations:<VERSION>
            *CLASSES                      : jar://<M2>/com/android/support/support-annotations/<VERSION>/support-annotations-<VERSION>.jar!/
        LIBRARY                       : Gradle: com.android.support:support-compat:<VERSION>@aar
            *CLASSES                      : file://<GRADLE>/caches/<TRANSFORMS>/xxxxxxxxxxxxxxxxxxxxxxxxxxxxxxxx/transformed/support-compat-<VERSION>/AndroidManifest.xml
            *CLASSES                      : file://<GRADLE>/caches/<TRANSFORMS>/xxxxxxxxxxxxxxxxxxxxxxxxxxxxxxxx/transformed/support-compat-<VERSION>/res
            *CLASSES                      : jar://<GRADLE>/caches/<TRANSFORMS>/xxxxxxxxxxxxxxxxxxxxxxxxxxxxxxxx/transformed/support-compat-<VERSION>/jars/classes.jar!/
            *ANNOTATIONS                  : jar://<GRADLE>/caches/<TRANSFORMS>/xxxxxxxxxxxxxxxxxxxxxxxxxxxxxxxx/transformed/support-compat-<VERSION>/annotations.zip!/
        LIBRARY                       : Gradle: com.android.support:support-core-ui:<VERSION>@aar
            *CLASSES                      : file://<GRADLE>/caches/<TRANSFORMS>/xxxxxxxxxxxxxxxxxxxxxxxxxxxxxxxx/transformed/support-core-ui-<VERSION>/AndroidManifest.xml
            *CLASSES                      : jar://<GRADLE>/caches/<TRANSFORMS>/xxxxxxxxxxxxxxxxxxxxxxxxxxxxxxxx/transformed/support-core-ui-<VERSION>/jars/classes.jar!/
        LIBRARY                       : Gradle: com.android.support:support-core-utils:<VERSION>@aar
            *CLASSES                      : file://<GRADLE>/caches/<TRANSFORMS>/xxxxxxxxxxxxxxxxxxxxxxxxxxxxxxxx/transformed/support-core-utils-<VERSION>/AndroidManifest.xml
            *CLASSES                      : jar://<GRADLE>/caches/<TRANSFORMS>/xxxxxxxxxxxxxxxxxxxxxxxxxxxxxxxx/transformed/support-core-utils-<VERSION>/jars/classes.jar!/
        LIBRARY                       : Gradle: com.android.support:support-fragment:<VERSION>@aar
            *CLASSES                      : file://<GRADLE>/caches/<TRANSFORMS>/xxxxxxxxxxxxxxxxxxxxxxxxxxxxxxxx/transformed/support-fragment-<VERSION>/AndroidManifest.xml
            *CLASSES                      : jar://<GRADLE>/caches/<TRANSFORMS>/xxxxxxxxxxxxxxxxxxxxxxxxxxxxxxxx/transformed/support-fragment-<VERSION>/jars/classes.jar!/
            *ANNOTATIONS                  : jar://<GRADLE>/caches/<TRANSFORMS>/xxxxxxxxxxxxxxxxxxxxxxxxxxxxxxxx/transformed/support-fragment-<VERSION>/annotations.zip!/
        LIBRARY                       : Gradle: com.android.support:support-media-compat:<VERSION>@aar
            *CLASSES                      : file://<GRADLE>/caches/<TRANSFORMS>/xxxxxxxxxxxxxxxxxxxxxxxxxxxxxxxx/transformed/support-media-compat-<VERSION>/AndroidManifest.xml
            *CLASSES                      : file://<GRADLE>/caches/<TRANSFORMS>/xxxxxxxxxxxxxxxxxxxxxxxxxxxxxxxx/transformed/support-media-compat-<VERSION>/res
            *CLASSES                      : jar://<GRADLE>/caches/<TRANSFORMS>/xxxxxxxxxxxxxxxxxxxxxxxxxxxxxxxx/transformed/support-media-compat-<VERSION>/jars/classes.jar!/
            *ANNOTATIONS                  : jar://<GRADLE>/caches/<TRANSFORMS>/xxxxxxxxxxxxxxxxxxxxxxxxxxxxxxxx/transformed/support-media-compat-<VERSION>/annotations.zip!/
        LIBRARY                       : Gradle: com.android.support:support-v4:<VERSION>@aar
            *CLASSES                      : file://<GRADLE>/caches/<TRANSFORMS>/xxxxxxxxxxxxxxxxxxxxxxxxxxxxxxxx/transformed/support-v4-<VERSION>/AndroidManifest.xml
            *CLASSES                      : jar://<GRADLE>/caches/<TRANSFORMS>/xxxxxxxxxxxxxxxxxxxxxxxxxxxxxxxx/transformed/support-v4-<VERSION>/jars/classes.jar!/
        LIBRARY                       : Gradle: com.android.support:support-vector-drawable:<VERSION>@aar
            *CLASSES                      : file://<GRADLE>/caches/<TRANSFORMS>/xxxxxxxxxxxxxxxxxxxxxxxxxxxxxxxx/transformed/support-vector-drawable-<VERSION>/AndroidManifest.xml
            *CLASSES                      : jar://<GRADLE>/caches/<TRANSFORMS>/xxxxxxxxxxxxxxxxxxxxxxxxxxxxxxxx/transformed/support-vector-drawable-<VERSION>/jars/classes.jar!/
        LIBRARY                       : Gradle: com.android.support:swiperefreshlayout:<VERSION>@aar
            *CLASSES                      : file://<GRADLE>/caches/<TRANSFORMS>/xxxxxxxxxxxxxxxxxxxxxxxxxxxxxxxx/transformed/swiperefreshlayout-<VERSION>/AndroidManifest.xml
            *CLASSES                      : jar://<GRADLE>/caches/<TRANSFORMS>/xxxxxxxxxxxxxxxxxxxxxxxxxxxxxxxx/transformed/swiperefreshlayout-<VERSION>/jars/classes.jar!/
            *ANNOTATIONS                  : jar://<GRADLE>/caches/<TRANSFORMS>/xxxxxxxxxxxxxxxxxxxxxxxxxxxxxxxx/transformed/swiperefreshlayout-<VERSION>/annotations.zip!/
        LIBRARY                       : Gradle: com.android.support:versionedparcelable:<VERSION>@aar
            *CLASSES                      : file://<GRADLE>/caches/<TRANSFORMS>/xxxxxxxxxxxxxxxxxxxxxxxxxxxxxxxx/transformed/versionedparcelable-<VERSION>/AndroidManifest.xml
            *CLASSES                      : jar://<GRADLE>/caches/<TRANSFORMS>/xxxxxxxxxxxxxxxxxxxxxxxxxxxxxxxx/transformed/versionedparcelable-<VERSION>/jars/classes.jar!/
        LIBRARY                       : Gradle: com.android.support:viewpager:<VERSION>@aar
            *CLASSES                      : file://<GRADLE>/caches/<TRANSFORMS>/xxxxxxxxxxxxxxxxxxxxxxxxxxxxxxxx/transformed/viewpager-<VERSION>/AndroidManifest.xml
            *CLASSES                      : jar://<GRADLE>/caches/<TRANSFORMS>/xxxxxxxxxxxxxxxxxxxxxxxxxxxxxxxx/transformed/viewpager-<VERSION>/jars/classes.jar!/
        LIBRARY                       : Gradle: com.google.code.findbugs:jsr305:2.0.1
            *CLASSES                      : jar://<M2>/com/google/code/findbugs/jsr305/2.0.1/jsr305-2.0.1.jar!/
        LIBRARY                       : Gradle: com.squareup:javawriter:2.1.1
            *CLASSES                      : jar://<M2>/com/squareup/javawriter/2.1.1/javawriter-2.1.1.jar!/
        LIBRARY                       : Gradle: javax.inject:javax.inject:1
            *CLASSES                      : jar://<M2>/javax/inject/javax.inject/1/javax.inject-1.jar!/
        LIBRARY                       : Gradle: junit:junit:4.12
            *CLASSES                      : jar://<M2>/junit/junit/4.12/junit-4.12.jar!/
        LIBRARY                       : Gradle: net.sf.kxml:kxml2:2.3.0
            *CLASSES                      : jar://<M2>/net/sf/kxml/kxml2/2.3.0/kxml2-2.3.0.jar!/
        LIBRARY                       : Gradle: org.hamcrest:hamcrest-core:1.3
            *CLASSES                      : jar://<M2>/org/hamcrest/hamcrest-core/1.3/hamcrest-core-1.3.jar!/
        LIBRARY                       : Gradle: org.hamcrest:hamcrest-integration:1.3
            *CLASSES                      : jar://<M2>/org/hamcrest/hamcrest-integration/1.3/hamcrest-integration-1.3.jar!/
        LIBRARY                       : Gradle: org.hamcrest:hamcrest-library:1.3
            *CLASSES                      : jar://<M2>/org/hamcrest/hamcrest-library/1.3/hamcrest-library-1.3.jar!/
<<<<<<< HEAD
        LIBRARY                       : Gradle: org.jetbrains.kotlin:kotlin-android-extensions-runtime:<KOTLIN_VERSION>
            *CLASSES                      : jar://<M2>/org/jetbrains/kotlin/kotlin-android-extensions-runtime/<KOTLIN_VERSION>/kotlin-android-extensions-runtime-<KOTLIN_VERSION>.jar!/
=======
>>>>>>> 0d09370c
        LIBRARY                       : Gradle: org.jetbrains.kotlin:kotlin-stdlib-jdk7:<KOTLIN_VERSION>
            *CLASSES                      : jar://<M2>/org/jetbrains/kotlin/kotlin-stdlib-jdk7/<KOTLIN_VERSION>/kotlin-stdlib-jdk7-<KOTLIN_VERSION>.jar!/
        LIBRARY                       : Gradle: org.jetbrains.kotlin:kotlin-stdlib-jdk8:<KOTLIN_VERSION>
            *CLASSES                      : jar://<M2>/org/jetbrains/kotlin/kotlin-stdlib-jdk8/<KOTLIN_VERSION>/kotlin-stdlib-jdk8-<KOTLIN_VERSION>.jar!/
        LIBRARY                       : Gradle: org.jetbrains.kotlin:kotlin-stdlib:<KOTLIN_VERSION>
            *CLASSES                      : jar://<M2>/org/jetbrains/kotlin/kotlin-stdlib/<KOTLIN_VERSION>/kotlin-stdlib-<KOTLIN_VERSION>.jar!/
        LIBRARY                       : Gradle: org.jetbrains:annotations:13.0
            *CLASSES                      : jar://<M2>/org/jetbrains/annotations/13.0/annotations-13.0.jar!/
    BUILD_TASKS
            CLEAN                         : <PROJECT>::app:createMockableJar, <PROJECT>::app:generateDebugAndroidTestSources, <PROJECT>::app:generateDebugSources, <PROJECT>::awesomeandroidlibrary:createMockableJar, <PROJECT>::awesomeandroidlibrary:generateDebugAndroidTestSources, <PROJECT>::awesomeandroidlibrary:generateDebugSources
            ASSEMBLE                      : <PROJECT>::app:assembleDebug, <PROJECT>::app:assembleDebugAndroidTest, <PROJECT>::app:assembleDebugUnitTest, <PROJECT>::awesomeandroidlibrary:assembleDebug, <PROJECT>::awesomeandroidlibrary:assembleDebugAndroidTest, <PROJECT>::awesomeandroidlibrary:assembleDebugUnitTest, <PROJECT>::contentLib:assemble, <PROJECT>::contentLib:testClasses
            REBUILD                       : <PROJECT>::app:assembleDebug, <PROJECT>::app:assembleDebugAndroidTest, <PROJECT>::app:assembleDebugUnitTest, <PROJECT>::app:clean, <PROJECT>::awesomeandroidlibrary:assembleDebug, <PROJECT>::awesomeandroidlibrary:assembleDebugAndroidTest, <PROJECT>::awesomeandroidlibrary:assembleDebugUnitTest, <PROJECT>::awesomeandroidlibrary:clean, <PROJECT>::contentLib:assemble, <PROJECT>::contentLib:clean, <PROJECT>::contentLib:testClasses
            COMPILE_JAVA                  : <PROJECT>::app:compileDebugAndroidTestSources, <PROJECT>::app:compileDebugSources, <PROJECT>::app:compileDebugUnitTestSources, <PROJECT>::awesomeandroidlibrary:compileDebugAndroidTestSources, <PROJECT>::awesomeandroidlibrary:compileDebugSources, <PROJECT>::awesomeandroidlibrary:compileDebugUnitTestSources, <PROJECT>::contentLib:compileJava, <PROJECT>::contentLib:testClasses
            SOURCE_GEN                    : <PROJECT>::app:createMockableJar, <PROJECT>::app:generateDebugAndroidTestSources, <PROJECT>::app:generateDebugSources, <PROJECT>::awesomeandroidlibrary:createMockableJar, <PROJECT>::awesomeandroidlibrary:generateDebugAndroidTestSources, <PROJECT>::awesomeandroidlibrary:generateDebugSources
            BUNDLE                        : :app:bundleDebug
            APK_FROM_BUNDLE               : :app:extractApksForDebug
<<<<<<< HEAD
        TEST_COMPILE_MODE             : Android tests
            CLEAN                         : <PROJECT>::app:generateDebugAndroidTestSources, <PROJECT>::app:generateDebugSources, <PROJECT>::awesomeandroidlibrary:generateDebugAndroidTestSources, <PROJECT>::awesomeandroidlibrary:generateDebugSources
            ASSEMBLE                      : <PROJECT>::app:assembleDebug, <PROJECT>::app:assembleDebugAndroidTest, <PROJECT>::awesomeandroidlibrary:assembleDebug, <PROJECT>::awesomeandroidlibrary:assembleDebugAndroidTest, <PROJECT>::contentLib:assemble
            REBUILD                       : <PROJECT>::app:assembleDebug, <PROJECT>::app:assembleDebugAndroidTest, <PROJECT>::app:clean, <PROJECT>::awesomeandroidlibrary:assembleDebug, <PROJECT>::awesomeandroidlibrary:assembleDebugAndroidTest, <PROJECT>::awesomeandroidlibrary:clean, <PROJECT>::contentLib:assemble, <PROJECT>::contentLib:clean
            COMPILE_JAVA                  : <PROJECT>::app:compileDebugAndroidTestSources, <PROJECT>::app:compileDebugSources, <PROJECT>::awesomeandroidlibrary:compileDebugAndroidTestSources, <PROJECT>::awesomeandroidlibrary:compileDebugSources, <PROJECT>::contentLib:compileJava
            SOURCE_GEN                    : <PROJECT>::app:generateDebugAndroidTestSources, <PROJECT>::app:generateDebugSources, <PROJECT>::awesomeandroidlibrary:generateDebugAndroidTestSources, <PROJECT>::awesomeandroidlibrary:generateDebugSources
            BUNDLE                        : :app:bundleDebug
            APK_FROM_BUNDLE               : :app:extractApksForDebug
        TEST_COMPILE_MODE             : Unit tests
            CLEAN                         : <PROJECT>::app:createMockableJar, <PROJECT>::app:generateDebugSources, <PROJECT>::awesomeandroidlibrary:createMockableJar, <PROJECT>::awesomeandroidlibrary:generateDebugSources
            ASSEMBLE                      : <PROJECT>::app:assembleDebug, <PROJECT>::app:assembleDebugUnitTest, <PROJECT>::awesomeandroidlibrary:assembleDebug, <PROJECT>::awesomeandroidlibrary:assembleDebugUnitTest, <PROJECT>::contentLib:assemble, <PROJECT>::contentLib:testClasses
            REBUILD                       : <PROJECT>::app:assembleDebug, <PROJECT>::app:assembleDebugUnitTest, <PROJECT>::app:clean, <PROJECT>::awesomeandroidlibrary:assembleDebug, <PROJECT>::awesomeandroidlibrary:assembleDebugUnitTest, <PROJECT>::awesomeandroidlibrary:clean, <PROJECT>::contentLib:assemble, <PROJECT>::contentLib:clean, <PROJECT>::contentLib:testClasses
            COMPILE_JAVA                  : <PROJECT>::app:compileDebugUnitTestSources, <PROJECT>::awesomeandroidlibrary:compileDebugUnitTestSources, <PROJECT>::contentLib:compileJava, <PROJECT>::contentLib:testClasses
            SOURCE_GEN                    : <PROJECT>::app:createMockableJar, <PROJECT>::app:generateDebugSources, <PROJECT>::awesomeandroidlibrary:createMockableJar, <PROJECT>::awesomeandroidlibrary:generateDebugSources
            BUNDLE                        : :app:bundleDebug
            APK_FROM_BUNDLE               : :app:extractApksForDebug
        TEST_COMPILE_MODE             : None
            CLEAN                         : <PROJECT>::app:generateDebugSources, <PROJECT>::awesomeandroidlibrary:generateDebugSources
            ASSEMBLE                      : <PROJECT>::app:assembleDebug, <PROJECT>::awesomeandroidlibrary:assembleDebug, <PROJECT>::contentLib:assemble
            REBUILD                       : <PROJECT>::app:assembleDebug, <PROJECT>::app:clean, <PROJECT>::awesomeandroidlibrary:assembleDebug, <PROJECT>::awesomeandroidlibrary:clean, <PROJECT>::contentLib:assemble, <PROJECT>::contentLib:clean
            COMPILE_JAVA                  : <PROJECT>::app:compileDebugSources, <PROJECT>::awesomeandroidlibrary:compileDebugSources, <PROJECT>::contentLib:compileJava
            SOURCE_GEN                    : <PROJECT>::app:generateDebugSources, <PROJECT>::awesomeandroidlibrary:generateDebugSources
            BUNDLE                        : :app:bundleDebug
            APK_FROM_BUNDLE               : :app:extractApksForDebug
=======
            BASELINE_PROFILE_GEN          : :app:generateDebugBaselineProfile
            BASELINE_PROFILE_GEN_ALL_VARIANTS       : :app:generateBaselineProfile
>>>>>>> 0d09370c
<|MERGE_RESOLUTION|>--- conflicted
+++ resolved
@@ -119,56 +119,20 @@
         FACET                         : Kotlin
             TypeId                        : kotlin-language
             ExternalSource                : GRADLE
-<<<<<<< HEAD
-            ApiLevel                      : 1.9
-            CompilerArguments
-                apiVersion                    : 1.9
-                languageVersion               : 1.9
-                - pluginClasspaths            : <M2>/org/jetbrains/annotations/13.0/annotations-13.0.jar
-                - pluginClasspaths            : <M2>/org/jetbrains/intellij/deps/trove4j/1.0.20200330/trove4j-1.0.20200330.jar
-                - pluginClasspaths            : <M2>/org/jetbrains/kotlin/kotlin-android-extensions/<KOTLIN_VERSION>/kotlin-android-extensions-<KOTLIN_VERSION>.jar
-                - pluginClasspaths            : <M2>/org/jetbrains/kotlin/kotlin-compiler-embeddable/<KOTLIN_VERSION>/kotlin-compiler-embeddable-<KOTLIN_VERSION>.jar
-                - pluginClasspaths            : <M2>/org/jetbrains/kotlin/kotlin-daemon-embeddable/<KOTLIN_VERSION>/kotlin-daemon-embeddable-<KOTLIN_VERSION>.jar
-                - pluginClasspaths            : <M2>/org/jetbrains/kotlin/kotlin-reflect/<KOTLIN_VERSION>/kotlin-reflect-<KOTLIN_VERSION>.jar
-                - pluginClasspaths            : <M2>/org/jetbrains/kotlin/kotlin-script-runtime/<KOTLIN_VERSION>/kotlin-script-runtime-<KOTLIN_VERSION>.jar
-                - pluginClasspaths            : <M2>/org/jetbrains/kotlin/kotlin-stdlib/<KOTLIN_VERSION>/kotlin-stdlib-<KOTLIN_VERSION>.jar
-                - pluginOptions               : plugin:org.jetbrains.kotlin.android:experimental=false
-                - pluginOptions               : plugin:org.jetbrains.kotlin.android:enabled=true
-                - pluginOptions               : plugin:org.jetbrains.kotlin.android:defaultCacheImplementation=hashMap
-=======
             ApiLevel                      : 2.0
             CompilerArguments
                 apiVersion                    : 2.0
                 languageVersion               : 2.0
->>>>>>> 0d09370c
             CompilerSettings
                 additionalArguments           :
                 copyJsLibraryFiles            : true
                 outputDirectoryForJsLibraryFiles        : lib
             IsTestModule                  : false
             Kind                          : DEFAULT
-<<<<<<< HEAD
-            LanguageLevel                 : 1.9
-            MergedCompilerArguments
-                apiVersion                    : 1.9
-                languageVersion               : 1.9
-                - pluginClasspaths            : <M2>/org/jetbrains/annotations/13.0/annotations-13.0.jar
-                - pluginClasspaths            : <M2>/org/jetbrains/intellij/deps/trove4j/1.0.20200330/trove4j-1.0.20200330.jar
-                - pluginClasspaths            : <M2>/org/jetbrains/kotlin/kotlin-android-extensions/<KOTLIN_VERSION>/kotlin-android-extensions-<KOTLIN_VERSION>.jar
-                - pluginClasspaths            : <M2>/org/jetbrains/kotlin/kotlin-compiler-embeddable/<KOTLIN_VERSION>/kotlin-compiler-embeddable-<KOTLIN_VERSION>.jar
-                - pluginClasspaths            : <M2>/org/jetbrains/kotlin/kotlin-daemon-embeddable/<KOTLIN_VERSION>/kotlin-daemon-embeddable-<KOTLIN_VERSION>.jar
-                - pluginClasspaths            : <M2>/org/jetbrains/kotlin/kotlin-reflect/<KOTLIN_VERSION>/kotlin-reflect-<KOTLIN_VERSION>.jar
-                - pluginClasspaths            : <M2>/org/jetbrains/kotlin/kotlin-script-runtime/<KOTLIN_VERSION>/kotlin-script-runtime-<KOTLIN_VERSION>.jar
-                - pluginClasspaths            : <M2>/org/jetbrains/kotlin/kotlin-stdlib/<KOTLIN_VERSION>/kotlin-stdlib-<KOTLIN_VERSION>.jar
-                - pluginOptions               : plugin:org.jetbrains.kotlin.android:experimental=false
-                - pluginOptions               : plugin:org.jetbrains.kotlin.android:enabled=true
-                - pluginOptions               : plugin:org.jetbrains.kotlin.android:defaultCacheImplementation=hashMap
-=======
             LanguageLevel                 : 2.0
             MergedCompilerArguments
                 apiVersion                    : 2.0
                 languageVersion               : 2.0
->>>>>>> 0d09370c
             Platform                      : JVM (17)
             UseProjectSettings            : false
             Version                       : 5
@@ -300,11 +264,6 @@
             Scope                         : Test
         LIBRARY                       : Gradle: org.hamcrest:hamcrest-library:1.3 [=]
             Scope                         : Test
-<<<<<<< HEAD
-        LIBRARY                       : Gradle: org.jetbrains.kotlin:kotlin-android-extensions-runtime:<KOTLIN_VERSION> [=]
-            Scope                         : Test
-=======
->>>>>>> 0d09370c
         LIBRARY                       : Gradle: org.jetbrains.kotlin:kotlin-stdlib-jdk7:<KOTLIN_VERSION> [=]
             Scope                         : Test
         LIBRARY                       : Gradle: org.jetbrains.kotlin:kotlin-stdlib:<KOTLIN_VERSION> [=]
@@ -373,56 +332,20 @@
         FACET                         : Kotlin
             TypeId                        : kotlin-language
             ExternalSource                : GRADLE
-<<<<<<< HEAD
-            ApiLevel                      : 1.9
-            CompilerArguments
-                apiVersion                    : 1.9
-                languageVersion               : 1.9
-                - pluginClasspaths            : <M2>/org/jetbrains/annotations/13.0/annotations-13.0.jar
-                - pluginClasspaths            : <M2>/org/jetbrains/intellij/deps/trove4j/1.0.20200330/trove4j-1.0.20200330.jar
-                - pluginClasspaths            : <M2>/org/jetbrains/kotlin/kotlin-android-extensions/<KOTLIN_VERSION>/kotlin-android-extensions-<KOTLIN_VERSION>.jar
-                - pluginClasspaths            : <M2>/org/jetbrains/kotlin/kotlin-compiler-embeddable/<KOTLIN_VERSION>/kotlin-compiler-embeddable-<KOTLIN_VERSION>.jar
-                - pluginClasspaths            : <M2>/org/jetbrains/kotlin/kotlin-daemon-embeddable/<KOTLIN_VERSION>/kotlin-daemon-embeddable-<KOTLIN_VERSION>.jar
-                - pluginClasspaths            : <M2>/org/jetbrains/kotlin/kotlin-reflect/<KOTLIN_VERSION>/kotlin-reflect-<KOTLIN_VERSION>.jar
-                - pluginClasspaths            : <M2>/org/jetbrains/kotlin/kotlin-script-runtime/<KOTLIN_VERSION>/kotlin-script-runtime-<KOTLIN_VERSION>.jar
-                - pluginClasspaths            : <M2>/org/jetbrains/kotlin/kotlin-stdlib/<KOTLIN_VERSION>/kotlin-stdlib-<KOTLIN_VERSION>.jar
-                - pluginOptions               : plugin:org.jetbrains.kotlin.android:experimental=false
-                - pluginOptions               : plugin:org.jetbrains.kotlin.android:enabled=true
-                - pluginOptions               : plugin:org.jetbrains.kotlin.android:defaultCacheImplementation=hashMap
-=======
             ApiLevel                      : 2.0
             CompilerArguments
                 apiVersion                    : 2.0
                 languageVersion               : 2.0
->>>>>>> 0d09370c
             CompilerSettings
                 additionalArguments           :
                 copyJsLibraryFiles            : true
                 outputDirectoryForJsLibraryFiles        : lib
             IsTestModule                  : false
             Kind                          : DEFAULT
-<<<<<<< HEAD
-            LanguageLevel                 : 1.9
-            MergedCompilerArguments
-                apiVersion                    : 1.9
-                languageVersion               : 1.9
-                - pluginClasspaths            : <M2>/org/jetbrains/annotations/13.0/annotations-13.0.jar
-                - pluginClasspaths            : <M2>/org/jetbrains/intellij/deps/trove4j/1.0.20200330/trove4j-1.0.20200330.jar
-                - pluginClasspaths            : <M2>/org/jetbrains/kotlin/kotlin-android-extensions/<KOTLIN_VERSION>/kotlin-android-extensions-<KOTLIN_VERSION>.jar
-                - pluginClasspaths            : <M2>/org/jetbrains/kotlin/kotlin-compiler-embeddable/<KOTLIN_VERSION>/kotlin-compiler-embeddable-<KOTLIN_VERSION>.jar
-                - pluginClasspaths            : <M2>/org/jetbrains/kotlin/kotlin-daemon-embeddable/<KOTLIN_VERSION>/kotlin-daemon-embeddable-<KOTLIN_VERSION>.jar
-                - pluginClasspaths            : <M2>/org/jetbrains/kotlin/kotlin-reflect/<KOTLIN_VERSION>/kotlin-reflect-<KOTLIN_VERSION>.jar
-                - pluginClasspaths            : <M2>/org/jetbrains/kotlin/kotlin-script-runtime/<KOTLIN_VERSION>/kotlin-script-runtime-<KOTLIN_VERSION>.jar
-                - pluginClasspaths            : <M2>/org/jetbrains/kotlin/kotlin-stdlib/<KOTLIN_VERSION>/kotlin-stdlib-<KOTLIN_VERSION>.jar
-                - pluginOptions               : plugin:org.jetbrains.kotlin.android:experimental=false
-                - pluginOptions               : plugin:org.jetbrains.kotlin.android:enabled=true
-                - pluginOptions               : plugin:org.jetbrains.kotlin.android:defaultCacheImplementation=hashMap
-=======
             LanguageLevel                 : 2.0
             MergedCompilerArguments
                 apiVersion                    : 2.0
                 languageVersion               : 2.0
->>>>>>> 0d09370c
             Platform                      : JVM (17)
             UseProjectSettings            : false
             Version                       : 5
@@ -498,10 +421,6 @@
             IsExported                    : true
             LIBRARY                       : Gradle: kaptGeneratedClasses
                 *CLASSES                      : file://<PROJECT>/app/build/tmp/kapt3/classes/debug [-]
-<<<<<<< HEAD
-        LIBRARY                       : Gradle: org.jetbrains.kotlin:kotlin-android-extensions-runtime:<KOTLIN_VERSION> [=]
-=======
->>>>>>> 0d09370c
         LIBRARY                       : Gradle: org.jetbrains.kotlin:kotlin-stdlib-jdk7:<KOTLIN_VERSION> [=]
         LIBRARY                       : Gradle: org.jetbrains.kotlin:kotlin-stdlib:<KOTLIN_VERSION> [=]
         LIBRARY                       : Gradle: org.jetbrains:annotations:13.0 [=]
@@ -566,56 +485,20 @@
         FACET                         : Kotlin
             TypeId                        : kotlin-language
             ExternalSource                : GRADLE
-<<<<<<< HEAD
-            ApiLevel                      : 1.9
-            CompilerArguments
-                apiVersion                    : 1.9
-                languageVersion               : 1.9
-                - pluginClasspaths            : <M2>/org/jetbrains/annotations/13.0/annotations-13.0.jar
-                - pluginClasspaths            : <M2>/org/jetbrains/intellij/deps/trove4j/1.0.20200330/trove4j-1.0.20200330.jar
-                - pluginClasspaths            : <M2>/org/jetbrains/kotlin/kotlin-android-extensions/<KOTLIN_VERSION>/kotlin-android-extensions-<KOTLIN_VERSION>.jar
-                - pluginClasspaths            : <M2>/org/jetbrains/kotlin/kotlin-compiler-embeddable/<KOTLIN_VERSION>/kotlin-compiler-embeddable-<KOTLIN_VERSION>.jar
-                - pluginClasspaths            : <M2>/org/jetbrains/kotlin/kotlin-daemon-embeddable/<KOTLIN_VERSION>/kotlin-daemon-embeddable-<KOTLIN_VERSION>.jar
-                - pluginClasspaths            : <M2>/org/jetbrains/kotlin/kotlin-reflect/<KOTLIN_VERSION>/kotlin-reflect-<KOTLIN_VERSION>.jar
-                - pluginClasspaths            : <M2>/org/jetbrains/kotlin/kotlin-script-runtime/<KOTLIN_VERSION>/kotlin-script-runtime-<KOTLIN_VERSION>.jar
-                - pluginClasspaths            : <M2>/org/jetbrains/kotlin/kotlin-stdlib/<KOTLIN_VERSION>/kotlin-stdlib-<KOTLIN_VERSION>.jar
-                - pluginOptions               : plugin:org.jetbrains.kotlin.android:experimental=false
-                - pluginOptions               : plugin:org.jetbrains.kotlin.android:enabled=true
-                - pluginOptions               : plugin:org.jetbrains.kotlin.android:defaultCacheImplementation=hashMap
-=======
             ApiLevel                      : 2.0
             CompilerArguments
                 apiVersion                    : 2.0
                 languageVersion               : 2.0
->>>>>>> 0d09370c
             CompilerSettings
                 additionalArguments           :
                 copyJsLibraryFiles            : true
                 outputDirectoryForJsLibraryFiles        : lib
             IsTestModule                  : false
             Kind                          : DEFAULT
-<<<<<<< HEAD
-            LanguageLevel                 : 1.9
-            MergedCompilerArguments
-                apiVersion                    : 1.9
-                languageVersion               : 1.9
-                - pluginClasspaths            : <M2>/org/jetbrains/annotations/13.0/annotations-13.0.jar
-                - pluginClasspaths            : <M2>/org/jetbrains/intellij/deps/trove4j/1.0.20200330/trove4j-1.0.20200330.jar
-                - pluginClasspaths            : <M2>/org/jetbrains/kotlin/kotlin-android-extensions/<KOTLIN_VERSION>/kotlin-android-extensions-<KOTLIN_VERSION>.jar
-                - pluginClasspaths            : <M2>/org/jetbrains/kotlin/kotlin-compiler-embeddable/<KOTLIN_VERSION>/kotlin-compiler-embeddable-<KOTLIN_VERSION>.jar
-                - pluginClasspaths            : <M2>/org/jetbrains/kotlin/kotlin-daemon-embeddable/<KOTLIN_VERSION>/kotlin-daemon-embeddable-<KOTLIN_VERSION>.jar
-                - pluginClasspaths            : <M2>/org/jetbrains/kotlin/kotlin-reflect/<KOTLIN_VERSION>/kotlin-reflect-<KOTLIN_VERSION>.jar
-                - pluginClasspaths            : <M2>/org/jetbrains/kotlin/kotlin-script-runtime/<KOTLIN_VERSION>/kotlin-script-runtime-<KOTLIN_VERSION>.jar
-                - pluginClasspaths            : <M2>/org/jetbrains/kotlin/kotlin-stdlib/<KOTLIN_VERSION>/kotlin-stdlib-<KOTLIN_VERSION>.jar
-                - pluginOptions               : plugin:org.jetbrains.kotlin.android:experimental=false
-                - pluginOptions               : plugin:org.jetbrains.kotlin.android:enabled=true
-                - pluginOptions               : plugin:org.jetbrains.kotlin.android:defaultCacheImplementation=hashMap
-=======
             LanguageLevel                 : 2.0
             MergedCompilerArguments
                 apiVersion                    : 2.0
                 languageVersion               : 2.0
->>>>>>> 0d09370c
             Platform                      : JVM (17)
             UseProjectSettings            : false
             Version                       : 5
@@ -724,11 +607,6 @@
                 *CLASSES                      : file://<PROJECT>/app/build/tmp/kapt3/classes/debugUnitTest [-]
         LIBRARY                       : Gradle: org.hamcrest:hamcrest-core:1.3 [=]
             Scope                         : Test
-<<<<<<< HEAD
-        LIBRARY                       : Gradle: org.jetbrains.kotlin:kotlin-android-extensions-runtime:<KOTLIN_VERSION> [=]
-            Scope                         : Test
-=======
->>>>>>> 0d09370c
         LIBRARY                       : Gradle: org.jetbrains.kotlin:kotlin-stdlib-jdk7:<KOTLIN_VERSION> [=]
             Scope                         : Test
         LIBRARY                       : Gradle: org.jetbrains.kotlin:kotlin-stdlib:<KOTLIN_VERSION> [=]
@@ -856,20 +734,6 @@
             CompilerArguments
                 apiVersion                    : 1.5
                 languageVersion               : 1.5
-<<<<<<< HEAD
-                - pluginClasspaths            : <M2>/org/jetbrains/annotations/13.0/annotations-13.0.jar
-                - pluginClasspaths            : <M2>/org/jetbrains/intellij/deps/trove4j/1.0.20200330/trove4j-1.0.20200330.jar
-                - pluginClasspaths            : <M2>/org/jetbrains/kotlin/kotlin-android-extensions/<KOTLIN_VERSION>/kotlin-android-extensions-<KOTLIN_VERSION>.jar
-                - pluginClasspaths            : <M2>/org/jetbrains/kotlin/kotlin-compiler-embeddable/<KOTLIN_VERSION>/kotlin-compiler-embeddable-<KOTLIN_VERSION>.jar
-                - pluginClasspaths            : <M2>/org/jetbrains/kotlin/kotlin-daemon-embeddable/<KOTLIN_VERSION>/kotlin-daemon-embeddable-<KOTLIN_VERSION>.jar
-                - pluginClasspaths            : <M2>/org/jetbrains/kotlin/kotlin-reflect/<KOTLIN_VERSION>/kotlin-reflect-<KOTLIN_VERSION>.jar
-                - pluginClasspaths            : <M2>/org/jetbrains/kotlin/kotlin-script-runtime/<KOTLIN_VERSION>/kotlin-script-runtime-<KOTLIN_VERSION>.jar
-                - pluginClasspaths            : <M2>/org/jetbrains/kotlin/kotlin-stdlib/<KOTLIN_VERSION>/kotlin-stdlib-<KOTLIN_VERSION>.jar
-                - pluginOptions               : plugin:org.jetbrains.kotlin.android:experimental=false
-                - pluginOptions               : plugin:org.jetbrains.kotlin.android:enabled=true
-                - pluginOptions               : plugin:org.jetbrains.kotlin.android:defaultCacheImplementation=hashMap
-=======
->>>>>>> 0d09370c
             CompilerSettings
                 additionalArguments           :
                 copyJsLibraryFiles            : true
@@ -880,20 +744,6 @@
             MergedCompilerArguments
                 apiVersion                    : 1.5
                 languageVersion               : 1.5
-<<<<<<< HEAD
-                - pluginClasspaths            : <M2>/org/jetbrains/annotations/13.0/annotations-13.0.jar
-                - pluginClasspaths            : <M2>/org/jetbrains/intellij/deps/trove4j/1.0.20200330/trove4j-1.0.20200330.jar
-                - pluginClasspaths            : <M2>/org/jetbrains/kotlin/kotlin-android-extensions/<KOTLIN_VERSION>/kotlin-android-extensions-<KOTLIN_VERSION>.jar
-                - pluginClasspaths            : <M2>/org/jetbrains/kotlin/kotlin-compiler-embeddable/<KOTLIN_VERSION>/kotlin-compiler-embeddable-<KOTLIN_VERSION>.jar
-                - pluginClasspaths            : <M2>/org/jetbrains/kotlin/kotlin-daemon-embeddable/<KOTLIN_VERSION>/kotlin-daemon-embeddable-<KOTLIN_VERSION>.jar
-                - pluginClasspaths            : <M2>/org/jetbrains/kotlin/kotlin-reflect/<KOTLIN_VERSION>/kotlin-reflect-<KOTLIN_VERSION>.jar
-                - pluginClasspaths            : <M2>/org/jetbrains/kotlin/kotlin-script-runtime/<KOTLIN_VERSION>/kotlin-script-runtime-<KOTLIN_VERSION>.jar
-                - pluginClasspaths            : <M2>/org/jetbrains/kotlin/kotlin-stdlib/<KOTLIN_VERSION>/kotlin-stdlib-<KOTLIN_VERSION>.jar
-                - pluginOptions               : plugin:org.jetbrains.kotlin.android:experimental=false
-                - pluginOptions               : plugin:org.jetbrains.kotlin.android:enabled=true
-                - pluginOptions               : plugin:org.jetbrains.kotlin.android:defaultCacheImplementation=hashMap
-=======
->>>>>>> 0d09370c
             Platform                      : JVM (17)
             UseProjectSettings            : false
             Version                       : 5
@@ -1008,11 +858,6 @@
             Scope                         : Test
         LIBRARY                       : Gradle: org.hamcrest:hamcrest-library:1.3 [=]
             Scope                         : Test
-<<<<<<< HEAD
-        LIBRARY                       : Gradle: org.jetbrains.kotlin:kotlin-android-extensions-runtime:<KOTLIN_VERSION> [=]
-            Scope                         : Test
-=======
->>>>>>> 0d09370c
         LIBRARY                       : Gradle: org.jetbrains.kotlin:kotlin-stdlib-jdk7:<KOTLIN_VERSION> [=]
             Scope                         : Test
         LIBRARY                       : Gradle: org.jetbrains.kotlin:kotlin-stdlib:<KOTLIN_VERSION> [=]
@@ -1082,20 +927,6 @@
             CompilerArguments
                 apiVersion                    : 1.5
                 languageVersion               : 1.5
-<<<<<<< HEAD
-                - pluginClasspaths            : <M2>/org/jetbrains/annotations/13.0/annotations-13.0.jar
-                - pluginClasspaths            : <M2>/org/jetbrains/intellij/deps/trove4j/1.0.20200330/trove4j-1.0.20200330.jar
-                - pluginClasspaths            : <M2>/org/jetbrains/kotlin/kotlin-android-extensions/<KOTLIN_VERSION>/kotlin-android-extensions-<KOTLIN_VERSION>.jar
-                - pluginClasspaths            : <M2>/org/jetbrains/kotlin/kotlin-compiler-embeddable/<KOTLIN_VERSION>/kotlin-compiler-embeddable-<KOTLIN_VERSION>.jar
-                - pluginClasspaths            : <M2>/org/jetbrains/kotlin/kotlin-daemon-embeddable/<KOTLIN_VERSION>/kotlin-daemon-embeddable-<KOTLIN_VERSION>.jar
-                - pluginClasspaths            : <M2>/org/jetbrains/kotlin/kotlin-reflect/<KOTLIN_VERSION>/kotlin-reflect-<KOTLIN_VERSION>.jar
-                - pluginClasspaths            : <M2>/org/jetbrains/kotlin/kotlin-script-runtime/<KOTLIN_VERSION>/kotlin-script-runtime-<KOTLIN_VERSION>.jar
-                - pluginClasspaths            : <M2>/org/jetbrains/kotlin/kotlin-stdlib/<KOTLIN_VERSION>/kotlin-stdlib-<KOTLIN_VERSION>.jar
-                - pluginOptions               : plugin:org.jetbrains.kotlin.android:experimental=false
-                - pluginOptions               : plugin:org.jetbrains.kotlin.android:enabled=true
-                - pluginOptions               : plugin:org.jetbrains.kotlin.android:defaultCacheImplementation=hashMap
-=======
->>>>>>> 0d09370c
             CompilerSettings
                 additionalArguments           :
                 copyJsLibraryFiles            : true
@@ -1106,20 +937,6 @@
             MergedCompilerArguments
                 apiVersion                    : 1.5
                 languageVersion               : 1.5
-<<<<<<< HEAD
-                - pluginClasspaths            : <M2>/org/jetbrains/annotations/13.0/annotations-13.0.jar
-                - pluginClasspaths            : <M2>/org/jetbrains/intellij/deps/trove4j/1.0.20200330/trove4j-1.0.20200330.jar
-                - pluginClasspaths            : <M2>/org/jetbrains/kotlin/kotlin-android-extensions/<KOTLIN_VERSION>/kotlin-android-extensions-<KOTLIN_VERSION>.jar
-                - pluginClasspaths            : <M2>/org/jetbrains/kotlin/kotlin-compiler-embeddable/<KOTLIN_VERSION>/kotlin-compiler-embeddable-<KOTLIN_VERSION>.jar
-                - pluginClasspaths            : <M2>/org/jetbrains/kotlin/kotlin-daemon-embeddable/<KOTLIN_VERSION>/kotlin-daemon-embeddable-<KOTLIN_VERSION>.jar
-                - pluginClasspaths            : <M2>/org/jetbrains/kotlin/kotlin-reflect/<KOTLIN_VERSION>/kotlin-reflect-<KOTLIN_VERSION>.jar
-                - pluginClasspaths            : <M2>/org/jetbrains/kotlin/kotlin-script-runtime/<KOTLIN_VERSION>/kotlin-script-runtime-<KOTLIN_VERSION>.jar
-                - pluginClasspaths            : <M2>/org/jetbrains/kotlin/kotlin-stdlib/<KOTLIN_VERSION>/kotlin-stdlib-<KOTLIN_VERSION>.jar
-                - pluginOptions               : plugin:org.jetbrains.kotlin.android:experimental=false
-                - pluginOptions               : plugin:org.jetbrains.kotlin.android:enabled=true
-                - pluginOptions               : plugin:org.jetbrains.kotlin.android:defaultCacheImplementation=hashMap
-=======
->>>>>>> 0d09370c
             Platform                      : JVM (17)
             UseProjectSettings            : false
             Version                       : 5
@@ -1180,10 +997,6 @@
         LIBRARY                       : Gradle: com.android.support:swiperefreshlayout:<VERSION>@aar [=]
         LIBRARY                       : Gradle: com.android.support:versionedparcelable:<VERSION>@aar [=]
         LIBRARY                       : Gradle: com.android.support:viewpager:<VERSION>@aar [=]
-<<<<<<< HEAD
-        LIBRARY                       : Gradle: org.jetbrains.kotlin:kotlin-android-extensions-runtime:<KOTLIN_VERSION> [=]
-=======
->>>>>>> 0d09370c
         LIBRARY                       : Gradle: org.jetbrains.kotlin:kotlin-stdlib-jdk7:<KOTLIN_VERSION> [=]
         LIBRARY                       : Gradle: org.jetbrains.kotlin:kotlin-stdlib:<KOTLIN_VERSION> [=]
         LIBRARY                       : Gradle: org.jetbrains:annotations:13.0 [=]
@@ -1248,20 +1061,6 @@
             CompilerArguments
                 apiVersion                    : 1.5
                 languageVersion               : 1.5
-<<<<<<< HEAD
-                - pluginClasspaths            : <M2>/org/jetbrains/annotations/13.0/annotations-13.0.jar
-                - pluginClasspaths            : <M2>/org/jetbrains/intellij/deps/trove4j/1.0.20200330/trove4j-1.0.20200330.jar
-                - pluginClasspaths            : <M2>/org/jetbrains/kotlin/kotlin-android-extensions/<KOTLIN_VERSION>/kotlin-android-extensions-<KOTLIN_VERSION>.jar
-                - pluginClasspaths            : <M2>/org/jetbrains/kotlin/kotlin-compiler-embeddable/<KOTLIN_VERSION>/kotlin-compiler-embeddable-<KOTLIN_VERSION>.jar
-                - pluginClasspaths            : <M2>/org/jetbrains/kotlin/kotlin-daemon-embeddable/<KOTLIN_VERSION>/kotlin-daemon-embeddable-<KOTLIN_VERSION>.jar
-                - pluginClasspaths            : <M2>/org/jetbrains/kotlin/kotlin-reflect/<KOTLIN_VERSION>/kotlin-reflect-<KOTLIN_VERSION>.jar
-                - pluginClasspaths            : <M2>/org/jetbrains/kotlin/kotlin-script-runtime/<KOTLIN_VERSION>/kotlin-script-runtime-<KOTLIN_VERSION>.jar
-                - pluginClasspaths            : <M2>/org/jetbrains/kotlin/kotlin-stdlib/<KOTLIN_VERSION>/kotlin-stdlib-<KOTLIN_VERSION>.jar
-                - pluginOptions               : plugin:org.jetbrains.kotlin.android:experimental=false
-                - pluginOptions               : plugin:org.jetbrains.kotlin.android:enabled=true
-                - pluginOptions               : plugin:org.jetbrains.kotlin.android:defaultCacheImplementation=hashMap
-=======
->>>>>>> 0d09370c
             CompilerSettings
                 additionalArguments           :
                 copyJsLibraryFiles            : true
@@ -1272,20 +1071,6 @@
             MergedCompilerArguments
                 apiVersion                    : 1.5
                 languageVersion               : 1.5
-<<<<<<< HEAD
-                - pluginClasspaths            : <M2>/org/jetbrains/annotations/13.0/annotations-13.0.jar
-                - pluginClasspaths            : <M2>/org/jetbrains/intellij/deps/trove4j/1.0.20200330/trove4j-1.0.20200330.jar
-                - pluginClasspaths            : <M2>/org/jetbrains/kotlin/kotlin-android-extensions/<KOTLIN_VERSION>/kotlin-android-extensions-<KOTLIN_VERSION>.jar
-                - pluginClasspaths            : <M2>/org/jetbrains/kotlin/kotlin-compiler-embeddable/<KOTLIN_VERSION>/kotlin-compiler-embeddable-<KOTLIN_VERSION>.jar
-                - pluginClasspaths            : <M2>/org/jetbrains/kotlin/kotlin-daemon-embeddable/<KOTLIN_VERSION>/kotlin-daemon-embeddable-<KOTLIN_VERSION>.jar
-                - pluginClasspaths            : <M2>/org/jetbrains/kotlin/kotlin-reflect/<KOTLIN_VERSION>/kotlin-reflect-<KOTLIN_VERSION>.jar
-                - pluginClasspaths            : <M2>/org/jetbrains/kotlin/kotlin-script-runtime/<KOTLIN_VERSION>/kotlin-script-runtime-<KOTLIN_VERSION>.jar
-                - pluginClasspaths            : <M2>/org/jetbrains/kotlin/kotlin-stdlib/<KOTLIN_VERSION>/kotlin-stdlib-<KOTLIN_VERSION>.jar
-                - pluginOptions               : plugin:org.jetbrains.kotlin.android:experimental=false
-                - pluginOptions               : plugin:org.jetbrains.kotlin.android:enabled=true
-                - pluginOptions               : plugin:org.jetbrains.kotlin.android:defaultCacheImplementation=hashMap
-=======
->>>>>>> 0d09370c
             Platform                      : JVM (17)
             UseProjectSettings            : false
             Version                       : 5
@@ -1377,11 +1162,6 @@
             Scope                         : Test
         LIBRARY                       : Gradle: org.hamcrest:hamcrest-core:1.3 [=]
             Scope                         : Test
-<<<<<<< HEAD
-        LIBRARY                       : Gradle: org.jetbrains.kotlin:kotlin-android-extensions-runtime:<KOTLIN_VERSION> [=]
-            Scope                         : Test
-=======
->>>>>>> 0d09370c
         LIBRARY                       : Gradle: org.jetbrains.kotlin:kotlin-stdlib-jdk7:<KOTLIN_VERSION> [=]
             Scope                         : Test
         LIBRARY                       : Gradle: org.jetbrains.kotlin:kotlin-stdlib:<KOTLIN_VERSION> [=]
@@ -1448,17 +1228,10 @@
         FACET                         : Kotlin
             TypeId                        : kotlin-language
             ExternalSource                : GRADLE
-<<<<<<< HEAD
-            ApiLevel                      : 1.9
-            CompilerArguments
-                apiVersion                    : 1.9
-                languageVersion               : 1.9
-=======
             ApiLevel                      : 2.0
             CompilerArguments
                 apiVersion                    : 2.0
                 languageVersion               : 2.0
->>>>>>> 0d09370c
                 - pluginClasspaths            : <M2>/org/jetbrains/annotations/13.0/annotations-13.0.jar
                 - pluginClasspaths            : <M2>/org/jetbrains/kotlin/kotlin-script-runtime/<KOTLIN_VERSION>/kotlin-script-runtime-<KOTLIN_VERSION>.jar
                 - pluginClasspaths            : <M2>/org/jetbrains/kotlin/kotlin-scripting-common/<KOTLIN_VERSION>/kotlin-scripting-common-<KOTLIN_VERSION>.jar
@@ -1470,17 +1243,10 @@
                 outputDirectoryForJsLibraryFiles        : lib
             IsTestModule                  : false
             Kind                          : DEFAULT
-<<<<<<< HEAD
-            LanguageLevel                 : 1.9
-            MergedCompilerArguments
-                apiVersion                    : 1.9
-                languageVersion               : 1.9
-=======
             LanguageLevel                 : 2.0
             MergedCompilerArguments
                 apiVersion                    : 2.0
                 languageVersion               : 2.0
->>>>>>> 0d09370c
                 - pluginClasspaths            : <M2>/org/jetbrains/annotations/13.0/annotations-13.0.jar
                 - pluginClasspaths            : <M2>/org/jetbrains/kotlin/kotlin-script-runtime/<KOTLIN_VERSION>/kotlin-script-runtime-<KOTLIN_VERSION>.jar
                 - pluginClasspaths            : <M2>/org/jetbrains/kotlin/kotlin-scripting-common/<KOTLIN_VERSION>/kotlin-scripting-common-<KOTLIN_VERSION>.jar
@@ -1538,17 +1304,10 @@
         FACET                         : Kotlin
             TypeId                        : kotlin-language
             ExternalSource                : GRADLE
-<<<<<<< HEAD
-            ApiLevel                      : 1.9
-            CompilerArguments
-                apiVersion                    : 1.9
-                languageVersion               : 1.9
-=======
             ApiLevel                      : 2.0
             CompilerArguments
                 apiVersion                    : 2.0
                 languageVersion               : 2.0
->>>>>>> 0d09370c
                 - pluginClasspaths            : <M2>/org/jetbrains/annotations/13.0/annotations-13.0.jar
                 - pluginClasspaths            : <M2>/org/jetbrains/kotlin/kotlin-script-runtime/<KOTLIN_VERSION>/kotlin-script-runtime-<KOTLIN_VERSION>.jar
                 - pluginClasspaths            : <M2>/org/jetbrains/kotlin/kotlin-scripting-common/<KOTLIN_VERSION>/kotlin-scripting-common-<KOTLIN_VERSION>.jar
@@ -1560,17 +1319,10 @@
                 outputDirectoryForJsLibraryFiles        : lib
             IsTestModule                  : false
             Kind                          : DEFAULT
-<<<<<<< HEAD
-            LanguageLevel                 : 1.9
-            MergedCompilerArguments
-                apiVersion                    : 1.9
-                languageVersion               : 1.9
-=======
             LanguageLevel                 : 2.0
             MergedCompilerArguments
                 apiVersion                    : 2.0
                 languageVersion               : 2.0
->>>>>>> 0d09370c
                 - pluginClasspaths            : <M2>/org/jetbrains/annotations/13.0/annotations-13.0.jar
                 - pluginClasspaths            : <M2>/org/jetbrains/kotlin/kotlin-script-runtime/<KOTLIN_VERSION>/kotlin-script-runtime-<KOTLIN_VERSION>.jar
                 - pluginClasspaths            : <M2>/org/jetbrains/kotlin/kotlin-scripting-common/<KOTLIN_VERSION>/kotlin-scripting-common-<KOTLIN_VERSION>.jar
@@ -1750,11 +1502,6 @@
             *CLASSES                      : jar://<M2>/org/hamcrest/hamcrest-integration/1.3/hamcrest-integration-1.3.jar!/
         LIBRARY                       : Gradle: org.hamcrest:hamcrest-library:1.3
             *CLASSES                      : jar://<M2>/org/hamcrest/hamcrest-library/1.3/hamcrest-library-1.3.jar!/
-<<<<<<< HEAD
-        LIBRARY                       : Gradle: org.jetbrains.kotlin:kotlin-android-extensions-runtime:<KOTLIN_VERSION>
-            *CLASSES                      : jar://<M2>/org/jetbrains/kotlin/kotlin-android-extensions-runtime/<KOTLIN_VERSION>/kotlin-android-extensions-runtime-<KOTLIN_VERSION>.jar!/
-=======
->>>>>>> 0d09370c
         LIBRARY                       : Gradle: org.jetbrains.kotlin:kotlin-stdlib-jdk7:<KOTLIN_VERSION>
             *CLASSES                      : jar://<M2>/org/jetbrains/kotlin/kotlin-stdlib-jdk7/<KOTLIN_VERSION>/kotlin-stdlib-jdk7-<KOTLIN_VERSION>.jar!/
         LIBRARY                       : Gradle: org.jetbrains.kotlin:kotlin-stdlib-jdk8:<KOTLIN_VERSION>
@@ -1771,32 +1518,5 @@
             SOURCE_GEN                    : <PROJECT>::app:createMockableJar, <PROJECT>::app:generateDebugAndroidTestSources, <PROJECT>::app:generateDebugSources, <PROJECT>::awesomeandroidlibrary:createMockableJar, <PROJECT>::awesomeandroidlibrary:generateDebugAndroidTestSources, <PROJECT>::awesomeandroidlibrary:generateDebugSources
             BUNDLE                        : :app:bundleDebug
             APK_FROM_BUNDLE               : :app:extractApksForDebug
-<<<<<<< HEAD
-        TEST_COMPILE_MODE             : Android tests
-            CLEAN                         : <PROJECT>::app:generateDebugAndroidTestSources, <PROJECT>::app:generateDebugSources, <PROJECT>::awesomeandroidlibrary:generateDebugAndroidTestSources, <PROJECT>::awesomeandroidlibrary:generateDebugSources
-            ASSEMBLE                      : <PROJECT>::app:assembleDebug, <PROJECT>::app:assembleDebugAndroidTest, <PROJECT>::awesomeandroidlibrary:assembleDebug, <PROJECT>::awesomeandroidlibrary:assembleDebugAndroidTest, <PROJECT>::contentLib:assemble
-            REBUILD                       : <PROJECT>::app:assembleDebug, <PROJECT>::app:assembleDebugAndroidTest, <PROJECT>::app:clean, <PROJECT>::awesomeandroidlibrary:assembleDebug, <PROJECT>::awesomeandroidlibrary:assembleDebugAndroidTest, <PROJECT>::awesomeandroidlibrary:clean, <PROJECT>::contentLib:assemble, <PROJECT>::contentLib:clean
-            COMPILE_JAVA                  : <PROJECT>::app:compileDebugAndroidTestSources, <PROJECT>::app:compileDebugSources, <PROJECT>::awesomeandroidlibrary:compileDebugAndroidTestSources, <PROJECT>::awesomeandroidlibrary:compileDebugSources, <PROJECT>::contentLib:compileJava
-            SOURCE_GEN                    : <PROJECT>::app:generateDebugAndroidTestSources, <PROJECT>::app:generateDebugSources, <PROJECT>::awesomeandroidlibrary:generateDebugAndroidTestSources, <PROJECT>::awesomeandroidlibrary:generateDebugSources
-            BUNDLE                        : :app:bundleDebug
-            APK_FROM_BUNDLE               : :app:extractApksForDebug
-        TEST_COMPILE_MODE             : Unit tests
-            CLEAN                         : <PROJECT>::app:createMockableJar, <PROJECT>::app:generateDebugSources, <PROJECT>::awesomeandroidlibrary:createMockableJar, <PROJECT>::awesomeandroidlibrary:generateDebugSources
-            ASSEMBLE                      : <PROJECT>::app:assembleDebug, <PROJECT>::app:assembleDebugUnitTest, <PROJECT>::awesomeandroidlibrary:assembleDebug, <PROJECT>::awesomeandroidlibrary:assembleDebugUnitTest, <PROJECT>::contentLib:assemble, <PROJECT>::contentLib:testClasses
-            REBUILD                       : <PROJECT>::app:assembleDebug, <PROJECT>::app:assembleDebugUnitTest, <PROJECT>::app:clean, <PROJECT>::awesomeandroidlibrary:assembleDebug, <PROJECT>::awesomeandroidlibrary:assembleDebugUnitTest, <PROJECT>::awesomeandroidlibrary:clean, <PROJECT>::contentLib:assemble, <PROJECT>::contentLib:clean, <PROJECT>::contentLib:testClasses
-            COMPILE_JAVA                  : <PROJECT>::app:compileDebugUnitTestSources, <PROJECT>::awesomeandroidlibrary:compileDebugUnitTestSources, <PROJECT>::contentLib:compileJava, <PROJECT>::contentLib:testClasses
-            SOURCE_GEN                    : <PROJECT>::app:createMockableJar, <PROJECT>::app:generateDebugSources, <PROJECT>::awesomeandroidlibrary:createMockableJar, <PROJECT>::awesomeandroidlibrary:generateDebugSources
-            BUNDLE                        : :app:bundleDebug
-            APK_FROM_BUNDLE               : :app:extractApksForDebug
-        TEST_COMPILE_MODE             : None
-            CLEAN                         : <PROJECT>::app:generateDebugSources, <PROJECT>::awesomeandroidlibrary:generateDebugSources
-            ASSEMBLE                      : <PROJECT>::app:assembleDebug, <PROJECT>::awesomeandroidlibrary:assembleDebug, <PROJECT>::contentLib:assemble
-            REBUILD                       : <PROJECT>::app:assembleDebug, <PROJECT>::app:clean, <PROJECT>::awesomeandroidlibrary:assembleDebug, <PROJECT>::awesomeandroidlibrary:clean, <PROJECT>::contentLib:assemble, <PROJECT>::contentLib:clean
-            COMPILE_JAVA                  : <PROJECT>::app:compileDebugSources, <PROJECT>::awesomeandroidlibrary:compileDebugSources, <PROJECT>::contentLib:compileJava
-            SOURCE_GEN                    : <PROJECT>::app:generateDebugSources, <PROJECT>::awesomeandroidlibrary:generateDebugSources
-            BUNDLE                        : :app:bundleDebug
-            APK_FROM_BUNDLE               : :app:extractApksForDebug
-=======
             BASELINE_PROFILE_GEN          : :app:generateDebugBaselineProfile
-            BASELINE_PROFILE_GEN_ALL_VARIANTS       : :app:generateBaselineProfile
->>>>>>> 0d09370c
+            BASELINE_PROFILE_GEN_ALL_VARIANTS       : :app:generateBaselineProfile