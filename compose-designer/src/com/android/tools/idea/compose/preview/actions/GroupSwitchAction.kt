--- conflicted
+++ resolved
@@ -17,13 +17,8 @@
 
 import com.android.tools.adtui.actions.DropDownAction
 import com.android.tools.idea.compose.preview.PreviewGroup
-<<<<<<< HEAD
-import com.android.tools.idea.compose.preview.findComposePreviewManagersForContext
-import com.android.tools.idea.compose.preview.ComposePreviewBundle.message
-=======
 import com.android.tools.idea.compose.preview.findComposePreviewManagerForContext
 import com.android.tools.idea.compose.preview.message
->>>>>>> 574fcae1
 import com.intellij.openapi.actionSystem.ActionUpdateThread
 import com.intellij.openapi.actionSystem.AnActionEvent
 import com.intellij.openapi.actionSystem.DataContext
@@ -55,16 +50,9 @@
     super.update(e)
 
     val presentation = e.presentation
-<<<<<<< HEAD
-    val previewManagers = findComposePreviewManagersForContext(e.dataContext)
-    val availableGroups = previewManagers.flatMap { it.availableGroupsFlow.value }.toSet()
-    presentation.isVisible =
-      availableGroups.isNotEmpty() && previewManagers.none { it.isFilterEnabled }
-=======
     val previewManager = findComposePreviewManagerForContext(e.dataContext)
     val availableGroups = previewManager?.availableGroupsFlow?.value?.toSet() ?: emptySet()
     presentation.isVisible = availableGroups.isNotEmpty() && previewManager?.isFilterEnabled != true
->>>>>>> 574fcae1
 
     presentation.isEnabled =
       availableGroups.isNotEmpty() && previewManager?.status()?.isRefreshing != true
@@ -75,19 +63,11 @@
 
   override fun updateActions(context: DataContext): Boolean {
     removeAll()
-<<<<<<< HEAD
-    val previewManagers = findComposePreviewManagersForContext(context)
-    val availableGroups = previewManagers.flatMap { it.availableGroupsFlow.value }.toSet()
-    if (availableGroups.isEmpty()) return true
-
-    val selectedGroup = previewManagers.map { it.groupFilter }.firstOrNull() ?: PreviewGroup.All
-=======
     val previewManager = findComposePreviewManagerForContext(context)
     val availableGroups = previewManager?.availableGroupsFlow?.value?.toSet() ?: emptySet()
     if (availableGroups.isEmpty()) return true
 
     val selectedGroup = previewManager?.groupFilter ?: PreviewGroup.All
->>>>>>> 574fcae1
     addGroups(availableGroups, selectedGroup)
     return true
   }
