--- conflicted
+++ resolved
@@ -42,11 +42,7 @@
     </xml>
   </item>
 
-<<<<<<< HEAD
-  <item tag="item" title="Switch Item">
-=======
   <item tag="item" title="Switch Item" handler-class="com.android.tools.idea.uibuilder.menu.SwitchItemHandler">
->>>>>>> b13afab4
     <xml>
       <![CDATA[
         <item
