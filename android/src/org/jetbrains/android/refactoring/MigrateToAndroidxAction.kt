/*
 * Copyright (C) 2017 The Android Open Source Project
 *
 * Licensed under the Apache License, Version 2.0 (the "License");
 * you may not use this file except in compliance with the License.
 * You may obtain a copy of the License at
 *
 *      http://www.apache.org/licenses/LICENSE-2.0
 *
 * Unless required by applicable law or agreed to in writing, software
 * distributed under the License is distributed on an "AS IS" BASIS,
 * WITHOUT WARRANTIES OR CONDITIONS OF ANY KIND, either express or implied.
 * See the License for the specific language governing permissions and
 * limitations under the License.
 */
package org.jetbrains.android.refactoring

import com.android.ide.common.repository.GradleVersion
import com.android.sdklib.AndroidTargetHash
import com.android.sdklib.AndroidVersion
import com.android.support.MigrationParserVisitor
import com.android.support.parseMigrationFile
import com.android.tools.idea.gradle.dsl.api.GradleBuildModel
import com.android.tools.idea.gradle.dsl.api.ProjectBuildModel
import com.android.tools.idea.gradle.dsl.api.ext.GradlePropertyModel
<<<<<<< HEAD
import com.android.tools.idea.gradle.project.sync.setup.post.project.GradleKtsBuildFilesWarningStep.HAS_KTS_BUILD_FILES
=======
>>>>>>> c50c8b87
import com.android.tools.idea.gradle.util.GradleProjects
import com.android.tools.idea.model.AndroidModuleInfo
import com.google.common.annotations.VisibleForTesting
import com.intellij.lang.Language
import com.intellij.openapi.actionSystem.AnActionEvent
import com.intellij.openapi.actionSystem.DataContext
import com.intellij.openapi.actionSystem.LangDataKeys
import com.intellij.openapi.editor.Editor
import com.intellij.openapi.module.Module
import com.intellij.openapi.module.ModuleManager
import com.intellij.openapi.module.ModuleUtilCore
import com.intellij.openapi.project.Project
import com.intellij.openapi.ui.Messages
import com.intellij.psi.PsiElement
import com.intellij.psi.PsiFile
import com.intellij.refactoring.RefactoringActionHandler
import com.intellij.refactoring.actions.BaseRefactoringAction
import org.jetbrains.android.refactoring.AppCompatMigrationEntry.*

class MigrateToAndroidxAction : BaseRefactoringAction() {

  override fun isAvailableInEditorOnly() = false

  override fun isEnabledOnDataContext(dataContext: DataContext): Boolean {
    val module = dataContext.getData(LangDataKeys.MODULE)
    return module != null && GradleProjects.isIdeaAndroidModule(module)
  }

  override fun isEnabledOnElements(elements: Array<out PsiElement>) =
    elements.any { ModuleUtilCore.findModuleForPsiElement(it)?.let { GradleProjects.isIdeaAndroidModule(it) } == true }

  override fun isAvailableOnElementInEditorAndFile(element: PsiElement,
                                                   editor: Editor,
                                                   file: PsiFile,
                                                   context: DataContext,
                                                   place: String): Boolean {
    val module = context.getData(LangDataKeys.MODULE)
    return module != null && GradleProjects.isIdeaAndroidModule(module)
  }

  override fun getHandler(dataContext: DataContext): RefactoringActionHandler? = MigrateToAndroidxHandler()

  override fun update(anActionEvent: AnActionEvent) {
<<<<<<< HEAD
    anActionEvent.presentation.isEnabledAndVisible = StudioFlags.MIGRATE_TO_ANDROID_X_REFACTORING_ENABLED.get()

    if (HAS_KTS_BUILD_FILES.get(anActionEvent.project, false)) {
      anActionEvent.presentation.isEnabled = false
      anActionEvent.presentation.description = "Migration to AndroidX package names is not supported for projects that use Gradle KTS build files"
    }
    else {
      anActionEvent.presentation.description = "Migrates to AndroidX package names"
      super.update(anActionEvent)
    }
=======
    anActionEvent.presentation.description = "Migrates to AndroidX package names"
>>>>>>> c50c8b87
  }

  override fun isAvailableForLanguage(language: Language) = true
}

class MigrateToAndroidxHandler(var showWarningDialog: Boolean = true,
                               var callSyncAfterMigration: Boolean = true,
                               var checkPrerequisites: Boolean = true
) : RefactoringActionHandler {
  override fun invoke(project: Project, editor: Editor?, file: PsiFile?, dataContext: DataContext?) {
    invoke(project, if (file == null) arrayOf() else arrayOf<PsiElement>(file), dataContext)
  }

  override fun invoke(project: Project, elements: Array<out PsiElement>, dataContext: DataContext?) {
    if (checkPrerequisites && !checkRefactoringPrerequisites(project)) {
      return
    }

    val runProcessor = {
      val processor = MigrateToAndroidxProcessor(project, parseMigrationMap(), callSyncAfterMigration = callSyncAfterMigration)
      with(processor) {
        setPreviewUsages(true)
        run()
      }
    }

    if (showWarningDialog) {
      offerToCreateBackupAndRun(project, "Migrate to AndroidX", runProcessor)
    }
    else {
      runProcessor()
    }
  }

  /**
   *  Returns the [AndroidVersion] value for the given receiver [String] or
   *  null if it's not a valid version.
   */
  private fun String.toAndroidVersion(): AndroidVersion? = AndroidTargetHash.getPlatformVersion(this)

  /**
   * Returns the buildSdk value of a the receiver [Module] or null
   * if the [Module] buildSdk could not be found.
   */
  private fun Pair<Module, GradleBuildModel?>.findBuildSdk(): AndroidVersion? {
    val modelVersion = second?.android()
      ?.compileSdkVersion()
      ?.toString()
      ?.toAndroidVersion()

    // If we couldn't find the version from the model parser, try to get it
    // from the AndroidModuleInfo. This could happen if the version is coming
    // from a variable that the Gradle parser is not handling correctly
    return modelVersion ?: AndroidModuleInfo.getInstance(first)?.buildSdkVersion
  }

  private fun checkRefactoringPrerequisites(project: Project): Boolean {
    val buildModel = ProjectBuildModel.get(project)
    val moduleModels = ModuleManager.getInstance(project).modules
      .mapNotNull { it to buildModel.getModuleBuildModel(it) }
    val highestCompileSdkVersion = moduleModels
      .mapNotNull { it.findBuildSdk() }
      .sorted()
      .lastOrNull()
    val supportedCompileSdk = if (highestCompileSdkVersion != null) {
      AndroidVersion(28) <= highestCompileSdkVersion || highestCompileSdkVersion.codename != null
    }
    else {
      true // Enable by default when we can not find out the version
    }

    val gradleVersionString = moduleModels.mapNotNull { it.second }
      .map { it.buildscript().dependencies() }
      .flatMap { it.artifacts() }
      .filter { it.name().forceString() == "gradle" && it.group().forceString() == "com.android.tools.build" }
      .map { it.version().getValue(GradlePropertyModel.STRING_TYPE) }
      .firstOrNull()
    val supportedGradleVersion = if (gradleVersionString?.startsWith('$') == false) {
      GradleVersion.tryParse(gradleVersionString)?.isAtLeastIncludingPreviews(3, 2, 0) ?: false
    }
    else {
      // For now, ignore this case since the DSL parser does not seem to handle that correctly
      true
    }

    if (supportedCompileSdk && supportedGradleVersion) {
      return true
    }

    val warningContent = if (!supportedCompileSdk) {
      "You need to have compileSdk set to at least 28 in your module build.gradle to migrate to AndroidX."
    }
                         else {
      ""
    } + if (!supportedGradleVersion) {
      "The gradle plugin version in your project build.gradle file needs to be set to at least com.android.tools.build:gradle:3.2.0 " +
      "in order to migrate to AndroidX."
    }
                         else {
      ""
    }

    Messages.showErrorDialog(warningContent, "Unable to migrate to AndroidX")
    return false
  }

  @VisibleForTesting
  private fun parseMigrationMap(): List<AppCompatMigrationEntry> {
    val classesAndCoordinates = mutableListOf<AppCompatMigrationEntry>()
    val packages = mutableListOf<PackageMigrationEntry>()

    parseMigrationFile(object : MigrationParserVisitor {
      override fun visitClass(old: String, new: String) {
        classesAndCoordinates.add(ClassMigrationEntry(old, new))
      }

      override fun visitPackage(old: String, new: String) {
        packages.add(PackageMigrationEntry(old, new))
      }

      override fun visitGradleCoordinate(
        oldGroupName: String,
        oldArtifactName: String,
        newGroupName: String,
        newArtifactName: String,
        newBaseVersion: String
      ) {
        classesAndCoordinates.add(
          GradleDependencyMigrationEntry(oldGroupName, oldArtifactName, newGroupName, newArtifactName, newBaseVersion))
      }

      override fun visitGradleCoordinateUpgrade(groupName: String, artifactName: String, newBaseVersion: String) {
        classesAndCoordinates.add(
          UpdateGradleDependencyVersionMigrationEntry(
            groupName, artifactName, newBaseVersion))
      }
    })

    // Packages need to be sorted so the refactoring is applied correctly. We need to apply
    // the longest names first so, if there are conflicting refactorings, the longest one
    // is applied first.
    packages.sortByDescending { it.myOldName.length }
    classesAndCoordinates.addAll(packages)
    return classesAndCoordinates
  }
}<|MERGE_RESOLUTION|>--- conflicted
+++ resolved
@@ -23,10 +23,6 @@
 import com.android.tools.idea.gradle.dsl.api.GradleBuildModel
 import com.android.tools.idea.gradle.dsl.api.ProjectBuildModel
 import com.android.tools.idea.gradle.dsl.api.ext.GradlePropertyModel
-<<<<<<< HEAD
-import com.android.tools.idea.gradle.project.sync.setup.post.project.GradleKtsBuildFilesWarningStep.HAS_KTS_BUILD_FILES
-=======
->>>>>>> c50c8b87
 import com.android.tools.idea.gradle.util.GradleProjects
 import com.android.tools.idea.model.AndroidModuleInfo
 import com.google.common.annotations.VisibleForTesting
@@ -70,20 +66,7 @@
   override fun getHandler(dataContext: DataContext): RefactoringActionHandler? = MigrateToAndroidxHandler()
 
   override fun update(anActionEvent: AnActionEvent) {
-<<<<<<< HEAD
-    anActionEvent.presentation.isEnabledAndVisible = StudioFlags.MIGRATE_TO_ANDROID_X_REFACTORING_ENABLED.get()
-
-    if (HAS_KTS_BUILD_FILES.get(anActionEvent.project, false)) {
-      anActionEvent.presentation.isEnabled = false
-      anActionEvent.presentation.description = "Migration to AndroidX package names is not supported for projects that use Gradle KTS build files"
-    }
-    else {
-      anActionEvent.presentation.description = "Migrates to AndroidX package names"
-      super.update(anActionEvent)
-    }
-=======
     anActionEvent.presentation.description = "Migrates to AndroidX package names"
->>>>>>> c50c8b87
   }
 
   override fun isAvailableForLanguage(language: Language) = true
