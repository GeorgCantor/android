--- conflicted
+++ resolved
@@ -15,107 +15,17 @@
  */
 package com.android.tools.idea.uibuilder.surface.layout
 
-import com.android.sdklib.AndroidDpCoordinate
 import com.android.tools.adtui.common.SwingCoordinate
-<<<<<<< HEAD
-import com.android.tools.idea.common.model.scaleBy
-=======
->>>>>>> 0d09370c
 import com.android.tools.idea.common.surface.SurfaceScale
 import java.awt.Dimension
 import java.awt.Point
 
-<<<<<<< HEAD
-/** Sorts the [Collection<PositionableContent>] by its x and y coordinates. */
-internal fun Collection<PositionableContent>.sortByPosition() =
-  sortedWith(compareBy({ it.y }, { it.x }))
-
-/**
- * Class that provides an interface for content that can be positioned on the
- * [com.android.tools.idea.common.surface.DesignSurface]
- */
-interface PositionableContent {
-
-  val organizationGroup: String?
-
-  /** The current scale value of this [PositionableContent]. */
-  @SurfaceScale val scale: Double
-
-  val contentSize: Dimension
-    @AndroidDpCoordinate get() = getContentSize(Dimension())
-
-  @get:SwingCoordinate val x: Int
-
-  @get:SwingCoordinate val y: Int
-
-  /**
-   * Returns the current size of the view content, excluding margins. This doesn't account the
-   * current [scale].
-   */
-  @AndroidDpCoordinate fun getContentSize(dimension: Dimension?): Dimension
-
-  fun setLocation(@SwingCoordinate x: Int, @SwingCoordinate y: Int)
-
-  /** Get the margin value with the given scale. */
-  fun getMargin(scale: Double): Insets
-}
-
-/** Get the margin with the current [PositionableContent.scale] value. */
-val PositionableContent.margin: Insets
-  get() = getMargin(scale)
-
-val PositionableContent.scaledContentSize: Dimension
-  @SwingCoordinate get() = getScaledContentSize(Dimension())
-
-/**
- * Returns the current size of the view content, excluding margins. This is the same as
- * {@link #getContentSize()} but accounts for the current [PositionableContent.scale].
- *
- * This function is implemented as an extension because it should not be overridden.
- *
- * @param dimension optional existing {@link Dimension} instance to be reused. If not null, the
- *   values will be set and this instance returned.
- */
-@SwingCoordinate
-fun PositionableContent.getScaledContentSize(dimension: Dimension?): Dimension =
-  getContentSize(dimension).scaleBy(scale)
-
-=======
->>>>>>> 0d09370c
 /**
  * Interface used to layout and measure the size of [PositionableContent]s in
  * [com.android.tools.idea.common.surface.DesignSurface].
  */
 @Deprecated("The functionality here will be migrated to the SceneViewLayoutManager")
 interface SurfaceLayoutManager {
-
-  /**
-<<<<<<< HEAD
-   * Get the total content size of [PositionableContent]s when available display size is
-   * [availableWidth] x [availableHeight]. The size is for containing the raw size of
-   * [PositionableContent]s. It doesn't consider the zoom level of the given [PositionableContent]s.
-=======
-   * Get the total content size of the given [PositionableContent]s when available display size is
-   * [availableWidth] x [availableHeight]. Not like [getPreferredSize], this considers the current
-   * zoom level of the given [PositionableContent]s.
->>>>>>> 0d09370c
-   *
-   * @param content all [PositionableContent]s to be measured.
-   * @param availableWidth the width of current visible area, which doesn't include the hidden part
-   *   in the scroll view.
-   * @param availableHeight the height of current visible area, which doesn't include the hidden
-   *   part in the scroll view.
-   * @param dimension used to store the result size. The new [Dimension] instance is created if the
-   *   given instance is null.
-<<<<<<< HEAD
-   * @see [getRequiredSize]
-   */
-  fun getPreferredSize(
-    content: Collection<PositionableContent>,
-    @SwingCoordinate availableWidth: Int,
-    @SwingCoordinate availableHeight: Int,
-    @SwingCoordinate dimension: Dimension?
-  ): Dimension
 
   /**
    * Get the total content size of the given [PositionableContent]s when available display size is
@@ -129,19 +39,13 @@
    *   part in the scroll view.
    * @param dimension used to store the result size. The new [Dimension] instance is created if the
    *   given instance is null.
-=======
->>>>>>> 0d09370c
    * @see [getPreferredSize]
    */
   fun getRequiredSize(
     content: Collection<PositionableContent>,
     @SwingCoordinate availableWidth: Int,
     @SwingCoordinate availableHeight: Int,
-<<<<<<< HEAD
-    @SwingCoordinate dimension: Dimension?
-=======
     @SwingCoordinate dimension: Dimension?,
->>>>>>> 0d09370c
   ): Dimension
 
   /**
@@ -152,11 +56,7 @@
   fun getFitIntoScale(
     content: Collection<PositionableContent>,
     @SwingCoordinate availableWidth: Int,
-<<<<<<< HEAD
-    @SwingCoordinate availableHeight: Int
-=======
     @SwingCoordinate availableHeight: Int,
->>>>>>> 0d09370c
   ): Double
 
   /**
@@ -176,11 +76,7 @@
     content: Collection<PositionableContent>,
     @SwingCoordinate availableWidth: Int,
     @SwingCoordinate availableHeight: Int,
-<<<<<<< HEAD
-    keepPreviousPadding: Boolean = false
-=======
     keepPreviousPadding: Boolean = false,
->>>>>>> 0d09370c
   ): Map<PositionableContent, Point>
 }
 
@@ -201,11 +97,7 @@
   content: Collection<PositionableContent>,
   @SwingCoordinate availableWidth: Int,
   @SwingCoordinate availableHeight: Int,
-<<<<<<< HEAD
-  keepPreviousPadding: Boolean = false
-=======
   keepPreviousPadding: Boolean = false,
->>>>>>> 0d09370c
 ) {
   val contentToPositionMap = measure(content, availableWidth, availableHeight, keepPreviousPadding)
   for ((positionableContent, position) in contentToPositionMap) {
