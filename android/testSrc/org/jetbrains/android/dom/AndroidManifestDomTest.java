--- conflicted
+++ resolved
@@ -508,11 +508,7 @@
     try {
       doTestCompletionVariants(getTestName(true) + ".xml", "1", "2", "3", "4", "5", "6", "7",
                                "8", "9", "10", "11", "12", "13", "14", "15", "16", "17", "18", "19", "20", "21", "22", "23", "24", "25",
-<<<<<<< HEAD
-                               "26");
-=======
                                "26", "O_MR1");
->>>>>>> abbea60e
     }
     finally {
       ApplicationManager.getApplication().runWriteAction(() -> projectJdkTable.removeJdk(sdk));
