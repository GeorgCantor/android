--- conflicted
+++ resolved
@@ -30,11 +30,7 @@
   override fun transition(
     state: AppInsightsState,
     tracker: AppInsightsTracker,
-<<<<<<< HEAD
-    key: InsightsProviderKey
-=======
     key: InsightsProviderKey,
->>>>>>> 0d09370c
   ): StateTransition<Action> {
     if (issue == state.selectedIssue) {
       return StateTransition(state, Action.NONE)
@@ -84,11 +80,7 @@
       action =
         if (issue != null && state.issues is LoadingState.Ready)
           actionsForSelectedIssue(key, issue.id)
-<<<<<<< HEAD
-        else Action.NONE
-=======
         else Action.NONE,
->>>>>>> 0d09370c
     )
   }
 }