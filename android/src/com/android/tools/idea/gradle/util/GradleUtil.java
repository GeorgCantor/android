--- conflicted
+++ resolved
@@ -73,10 +73,7 @@
 import com.android.ide.common.repository.GradleCoordinate;
 import com.android.ide.common.repository.GradleVersion;
 import com.android.tools.idea.IdeInfo;
-<<<<<<< HEAD
-=======
 import com.android.tools.idea.flags.StudioFlags;
->>>>>>> 640ce73c
 import com.android.tools.idea.gradle.project.facet.gradle.GradleFacet;
 import com.android.tools.idea.gradle.project.facet.gradle.GradleFacetConfiguration;
 import com.android.tools.idea.gradle.project.model.AndroidModuleModel;
@@ -90,10 +87,6 @@
 import com.google.common.annotations.VisibleForTesting;
 import com.google.common.base.CharMatcher;
 import com.google.common.collect.ImmutableSet;
-<<<<<<< HEAD
-=======
-import com.google.common.collect.Sets;
->>>>>>> 640ce73c
 import com.intellij.facet.ProjectFacetManager;
 import com.intellij.icons.AllIcons;
 import com.intellij.openapi.application.Application;
@@ -112,7 +105,6 @@
 import java.nio.file.Files;
 import java.nio.file.Path;
 import java.nio.file.Paths;
-import java.util.ArrayList;
 import java.util.Collection;
 import java.util.HashSet;
 import java.util.List;
@@ -250,28 +242,6 @@
     return false;
   }
 
-<<<<<<< HEAD
-  /**
-   * @return list of the module dependencies in the given variant. This method checks dependencies in the main and test (as currently selected
-   * in the UI) artifacts. The returned list does not contain any duplicates.
-   */
-  @NotNull
-  public static List<Library> getModuleDependencies(@NotNull IdeVariant variant) {
-    List<Library> libraries = new ArrayList<>();
-
-    IdeAndroidArtifact mainArtifact = variant.getMainArtifact();
-    IdeDependencies dependencies = mainArtifact.getLevel2Dependencies();
-    libraries.addAll(dependencies.getModuleDependencies());
-
-    for (IdeBaseArtifact testArtifact : variant.getTestArtifacts()) {
-      dependencies = testArtifact.getLevel2Dependencies();
-      libraries.addAll(dependencies.getModuleDependencies());
-    }
-    return libraries.stream().distinct().collect(Collectors.toList());
-  }
-
-=======
->>>>>>> 640ce73c
   @Nullable
   public static Module findModuleByGradlePath(@NotNull Project project, @NotNull String gradlePath) {
     ModuleManager moduleManager = ModuleManager.getInstance(project);
