--- conflicted
+++ resolved
@@ -28,11 +28,7 @@
 /** A standard control for editing a boolean property value with 3 states: on/off/unset. */
 class PropertyThreeStateCheckBox(
   model: ThreeStateBooleanPropertyEditorModel,
-<<<<<<< HEAD
-  context: EditorContext
-=======
   context: EditorContext,
->>>>>>> 0d09370c
 ) : PropertyTextFieldWithLeftButton(model, context, CustomThreeStateCheckBox(model)) {
 
   private val checkBox = leftComponent as CustomThreeStateCheckBox
