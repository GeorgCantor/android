/*
 * Copyright (C) 2017 The Android Open Source Project
 *
 * Licensed under the Apache License, Version 2.0 (the "License");
 * you may not use this file except in compliance with the License.
 * You may obtain a copy of the License at
 *
 *      http://www.apache.org/licenses/LICENSE-2.0
 *
 * Unless required by applicable law or agreed to in writing, software
 * distributed under the License is distributed on an "AS IS" BASIS,
 * WITHOUT WARRANTIES OR CONDITIONS OF ANY KIND, either express or implied.
 * See the License for the specific language governing permissions and
 * limitations under the License.
 */
package com.android.tools.idea.gradle.project.build.invoker

import com.android.testutils.MockitoKt.whenever
import com.android.tools.idea.gradle.model.IdeAndroidProjectType
import com.android.tools.idea.gradle.project.sync.GradleSyncState
import com.android.tools.idea.gradle.util.BuildMode
import com.android.tools.idea.projectsystem.gradle.getGradleProjectPath
import com.android.tools.idea.projectsystem.isAndroidTestModule
import com.android.tools.idea.projectsystem.isMainModule
import com.android.tools.idea.projectsystem.isUnitTestModule
import com.android.tools.idea.testing.AndroidModuleDependency
import com.android.tools.idea.testing.AndroidModuleModelBuilder
import com.android.tools.idea.testing.AndroidProjectBuilder
import com.android.tools.idea.testing.Facets
import com.android.tools.idea.testing.IdeComponents
import com.android.tools.idea.testing.JavaModuleModelBuilder
import com.android.tools.idea.testing.setupTestProjectFromAndroidModel
import com.google.common.collect.Multimap
import com.google.common.truth.Truth.assertThat
import com.google.common.truth.TruthJUnit.assume
import com.intellij.notification.Notification
import com.intellij.notification.NotificationsManager
import com.intellij.openapi.module.ModuleManager
import com.intellij.testFramework.HeavyPlatformTestCase
import org.mockito.Mockito
import java.io.File
import java.nio.file.Path

/**
 * Tests for [GradleTaskFinder].
 */
class GradleTaskFinderTest : HeavyPlatformTestCase() {

  private val modules get() = ModuleManager.getInstance(project).modules
  private val projectDir get() = File(project.basePath!!)

  private lateinit var taskFinder: GradleTaskFinder

  override fun setUp() {
    super.setUp()
    taskFinder = GradleTaskFinder.getInstance()
  }

  fun testFindTasksToExecuteWhenLastSyncSuccessful_noModules() {
    setupTestProjectFromAndroidModel(project, projectDir, rootModule())
    val tasksPerProject = taskFinder.findTasksToExecute(modules, BuildMode.ASSEMBLE)
    assertThat(tasksPerProject).isEmpty()
    assertThat(getNotification(prefix = "Unable to find Gradle tasks"))
      .isEqualTo("Unable to find Gradle tasks to build: [:]. <br>Build mode: ASSEMBLE.")
  }

  fun testFindTasksToExecuteWhenLastSyncFailed() {
    setupTestProjectFromAndroidModel(project, projectDir, rootModule(), androidModule(":app"))
    val syncState = Mockito.mock(GradleSyncState::class.java)
    IdeComponents(project).replaceProjectService(GradleSyncState::class.java, syncState)
    whenever(syncState.lastSyncFailed()).thenReturn(true)
    val tasksPerProject = taskFinder.findTasksToExecute(modules, BuildMode.ASSEMBLE)
    // If sync fails, try building last known Gradle projects.
    assertThat(tasksPerProject.forTest()).containsEntry(
      projectDir, listOf(":app:assembleDebug", ":app:assembleDebugUnitTest", ":app:assembleDebugAndroidTest"))
    assertThat(getNotification(prefix = "Unable to find Gradle tasks")).isNull()
  }

  fun testFindTasksWithBuildSrcModule() {
    setupTestProjectFromAndroidModel(project, projectDir, rootModule(), buildSrcModule(":buildSrc"), buildSrcModule(":buildSrc:other"))
    val tasksPerProject = taskFinder.findTasksToExecute(modules, BuildMode.ASSEMBLE)
    assertThat(tasksPerProject.forTest()).isEmpty()
    assertThat(getNotification(prefix = "Unable to find Gradle tasks"))
      .isEqualTo(
        "Unable to find Gradle tasks to build: [:, :buildSrc, :buildSrc:other]. <br>Build mode: ASSEMBLE.")
  }

  fun testFindTasksWithNonBuildSrcModule() {
    setupTestProjectFromAndroidModel(project, projectDir, rootModule(), javaModule(":buildSrc1"))
    val tasksPerProject = taskFinder.findTasksToExecute(modules, BuildMode.ASSEMBLE)
    assertThat(tasksPerProject.forTest()).containsEntry(projectDir, listOf(":buildSrc1:assemble", ":buildSrc1:testClasses"))
    assertThat(getNotification(prefix = "Unable to find Gradle tasks")).isNull()
  }

  fun testFindTasksWithNonGradleModule() {
    setupTestProjectFromAndroidModel(project, projectDir, rootModule())
    createModule("some")
    assume().that(modules).hasLength(2)
    val tasksPerProject = taskFinder.findTasksToExecute(modules, BuildMode.ASSEMBLE)
    assertThat(tasksPerProject.forTest()).isEmpty()
    assertThat(getNotification(prefix = "Unable to find Gradle tasks"))
      .isEqualTo("Unable to find Gradle tasks to build: [:]. <br>Build mode: ASSEMBLE.")
  }

  fun testFindTasksWithEmptyGradlePath() {
    setupTestProjectFromAndroidModel(project, projectDir, rootModule())
    Facets.createAndAddGradleFacet(createModule("some"))
    assume().that(modules).hasLength(2)
    val tasksPerProject = taskFinder.findTasksToExecute(modules, BuildMode.ASSEMBLE)
    assertThat(tasksPerProject.forTest()).isEmpty()
    assertThat(getNotification(prefix = "Unable to find Gradle tasks"))
      .isEqualTo("Unable to find Gradle tasks to build: [:]. <br>Build mode: ASSEMBLE.")
  }

  fun testFindTasksToExecuteWhenCleaningAndroidProject_rootModule() {
    setupTestProjectFromAndroidModel(project, projectDir, androidModule(":"))
    val tasksPerProject = taskFinder.findTasksToExecute(modules, BuildMode.CLEAN)
    assertThat(tasksPerProject.forTest()).containsExactly(projectDir, listOf(
      ":generateDebugSources", ":ideUnitTestSetupTask1", ":ideUnitTestSetupTask2", ":ideAndroidTestSetupTask1", ":ideAndroidTestSetupTask2"
    ))
    assertThat(getNotification(prefix = "Unable to find Gradle tasks")).isNull()
  }

  fun testFindTasksToExecuteWhenCleaningAndroidProject_nonRootModule() {
    setupTestProjectFromAndroidModel(project, projectDir, rootModule(), androidModule(":app"))
    var tasksPerProject = taskFinder.findTasksToExecute(modules, BuildMode.CLEAN)
    assertThat(tasksPerProject.forTest()).containsExactly(projectDir, listOf(
      ":app:generateDebugSources",
      ":app:ideUnitTestSetupTask1",
      ":app:ideUnitTestSetupTask2",
      ":app:ideAndroidTestSetupTask1",
      ":app:ideAndroidTestSetupTask2"
    ))

    tasksPerProject = taskFinder.findTasksToExecute(modules.filter { it.isMainModule() }.toTypedArray(), BuildMode.CLEAN)
    assertThat(tasksPerProject.forTest()).containsExactly(projectDir, listOf(":app:generateDebugSources", ))

    tasksPerProject = taskFinder.findTasksToExecute(modules.filter { it.isUnitTestModule() }.toTypedArray(), BuildMode.CLEAN)
    assertThat(tasksPerProject.forTest()).containsExactly(projectDir, listOf(
      ":app:ideUnitTestSetupTask1",
      ":app:ideUnitTestSetupTask2",
    ))

    tasksPerProject = taskFinder.findTasksToExecute(modules.filter { it.isAndroidTestModule() }.toTypedArray(), BuildMode.CLEAN)
    assertThat(tasksPerProject.forTest()).containsExactly(projectDir, listOf(
      ":app:ideAndroidTestSetupTask1",
      ":app:ideAndroidTestSetupTask2"
    ))
    assertThat(getNotification(prefix = "Unable to find Gradle tasks")).isNull()
  }

  fun testFindTasksToExecuteForSourceGenerationInAndroidProject_rootModule() {
    setupTestProjectFromAndroidModel(project, projectDir, androidModule(":"))
    val tasksPerProject = taskFinder.findTasksToExecute(modules, BuildMode.SOURCE_GEN)
    assertThat(tasksPerProject.forTest()).containsExactly(projectDir, listOf(
      ":generateDebugSources", ":ideUnitTestSetupTask1", ":ideUnitTestSetupTask2", ":ideAndroidTestSetupTask1", ":ideAndroidTestSetupTask2"
    ))
    assertThat(getNotification(prefix = "Unable to find Gradle tasks")).isNull()
  }

  fun testFindTasksToExecuteForSourceGenerationInAndroidProject_nonRootModule() {
    setupTestProjectFromAndroidModel(project, projectDir, rootModule(), androidModule(":app"))
    var tasksPerProject = taskFinder.findTasksToExecute(modules, BuildMode.SOURCE_GEN)
    assertThat(tasksPerProject.forTest()).containsExactly(projectDir, listOf(
      ":app:generateDebugSources",
      ":app:ideUnitTestSetupTask1",
      ":app:ideUnitTestSetupTask2",
      ":app:ideAndroidTestSetupTask1",
      ":app:ideAndroidTestSetupTask2"
    ))

    tasksPerProject = taskFinder.findTasksToExecute(modules.filter { it.isMainModule() }.toTypedArray(), BuildMode.SOURCE_GEN)
    assertThat(tasksPerProject.forTest()).containsExactly(projectDir, listOf(
      ":app:generateDebugSources"
    ))

    tasksPerProject = taskFinder.findTasksToExecute(modules.filter { it.isUnitTestModule() }.toTypedArray(), BuildMode.SOURCE_GEN)
    assertThat(tasksPerProject.forTest()).containsExactly(projectDir, listOf(":app:ideUnitTestSetupTask1", ":app:ideUnitTestSetupTask2"))

    tasksPerProject = taskFinder.findTasksToExecute(modules.filter { it.isAndroidTestModule() }.toTypedArray(), BuildMode.SOURCE_GEN)
    assertThat(tasksPerProject.forTest()).containsExactly(projectDir, listOf(":app:ideAndroidTestSetupTask1", ":app:ideAndroidTestSetupTask2"))

    assertThat(getNotification(prefix = "Unable to find Gradle tasks")).isNull()
  }


  fun testFindTasksToExecuteForAssemblingAndroidProject_rootModule() {
    setupTestProjectFromAndroidModel(project, projectDir, androidModule(":"))
    val tasksPerProject = taskFinder.findTasksToExecute(modules, BuildMode.ASSEMBLE)
    assertThat(tasksPerProject.forTest()).containsExactly(
      projectDir, listOf(":assembleDebug", ":assembleDebugUnitTest", ":assembleDebugAndroidTest")
    )
    assertThat(getNotification(prefix = "Unable to find Gradle tasks")).isNull()
  }

  fun testFindTasksToExecuteForAssemblingAndroidProject_nonRootModule() {
    setupTestProjectFromAndroidModel(project, projectDir, rootModule(), androidModule(":app"))
    var tasksPerProject = taskFinder.findTasksToExecute(modules, BuildMode.ASSEMBLE)
    assertThat(tasksPerProject.forTest()).containsExactly(
      projectDir, listOf(":app:assembleDebug", ":app:assembleDebugUnitTest", ":app:assembleDebugAndroidTest"))

    tasksPerProject = taskFinder.findTasksToExecute(modules.filter { it.isMainModule() }.toTypedArray(), BuildMode.ASSEMBLE)
    assertThat(tasksPerProject.forTest()).containsExactly(projectDir, listOf(":app:assembleDebug"))

    tasksPerProject = taskFinder.findTasksToExecute(modules.filter { it.isUnitTestModule() }.toTypedArray(), BuildMode.ASSEMBLE)
    assertThat(tasksPerProject.forTest()).containsExactly(projectDir, listOf(":app:assembleDebugUnitTest"))

    tasksPerProject = taskFinder.findTasksToExecute(modules.filter { it.isAndroidTestModule() }.toTypedArray(), BuildMode.ASSEMBLE)
    assertThat(tasksPerProject.forTest()).containsExactly(projectDir, listOf(":app:assembleDebugAndroidTest"))

    assertThat(getNotification(prefix = "Unable to find Gradle tasks")).isNull()
  }

  fun testFindTasksToExecuteForRebuildingAndroidProject() {
    setupTestProjectFromAndroidModel(project, projectDir, androidModule(":"))
    val tasksPerProject = taskFinder.findTasksToExecute(modules, BuildMode.REBUILD)
    assertThat(tasksPerProject.forTest()).containsExactly(projectDir, listOf(
      ":clean", // Note that the comparison is order sensitive and "clean" goes first. (b/78443416)
      ":assembleDebug",
      ":assembleDebugUnitTest",
      ":assembleDebugAndroidTest"
    )).inOrder()
    assertThat(getNotification(prefix = "Unable to find Gradle tasks")).isNull()
  }

  fun testFindTasksToExecuteForRebuildingAndroidProject_nonRootModule() {
    setupTestProjectFromAndroidModel(project, projectDir, rootModule(), androidModule(":app"))
    var tasksPerProject = taskFinder.findTasksToExecute(modules, BuildMode.REBUILD)
    assertThat(tasksPerProject.forTest()).containsExactly(projectDir, listOf(
      ":app:clean", // Note that the comparison is order sensitive and the clean task goes first. (b/78443416)
      ":app:assembleDebug",
      ":app:assembleDebugUnitTest",
      ":app:assembleDebugAndroidTest"
    )).inOrder()

    tasksPerProject = taskFinder.findTasksToExecute(modules.filter { it.isMainModule() }.toTypedArray(), BuildMode.REBUILD)
    assertThat(tasksPerProject.forTest()).containsExactly(projectDir, listOf(
      ":app:clean", // Note that the comparison is order sensitive and the clean task goes first. (b/78443416)
      ":app:assembleDebug"
    )).inOrder()

    tasksPerProject = taskFinder.findTasksToExecute(modules.filter { it.isUnitTestModule() }.toTypedArray(), BuildMode.REBUILD)
    assertThat(tasksPerProject.forTest()).containsExactly(projectDir, listOf(
      ":app:clean", // Note that the comparison is order sensitive and the clean task goes first. (b/78443416)
      ":app:assembleDebugUnitTest",
    )).inOrder()

    tasksPerProject = taskFinder.findTasksToExecute(modules.filter { it.isAndroidTestModule() }.toTypedArray(), BuildMode.REBUILD)
    assertThat(tasksPerProject.forTest()).containsExactly(projectDir, listOf(
      ":app:clean",
      ":app:assembleDebugAndroidTest"
    )).inOrder()

    assertThat(getNotification(prefix = "Unable to find Gradle tasks")).isNull()
  }

  fun testFindTasksToExecuteForCompilingAndroidProject_rootModule() {
    setupTestProjectFromAndroidModel(project, projectDir, androidModule(":"))
    val tasksPerProject = taskFinder.findTasksToExecute(modules, BuildMode.COMPILE_JAVA)
    assertThat(tasksPerProject.forTest()).containsExactly(projectDir, listOf(
      ":compileDebugSources", ":compileDebugUnitTestSources", ":compileDebugAndroidTestSources"
    ))
    assertThat(getNotification(prefix = "Unable to find Gradle tasks")).isNull()
  }

  fun testFindTasksToExecuteForCompilingAndroidProject_nonRootModule() {
    setupTestProjectFromAndroidModel(project, projectDir, rootModule(), androidModule(":app"))
    var tasksPerProject = taskFinder.findTasksToExecute(modules, BuildMode.COMPILE_JAVA)
    assertThat(tasksPerProject.forTest()).containsExactly(projectDir, listOf(
      ":app:compileDebugSources", ":app:compileDebugUnitTestSources", ":app:compileDebugAndroidTestSources"
    ))

    tasksPerProject = taskFinder.findTasksToExecute(modules.filter { it.isMainModule() }.toTypedArray(), BuildMode.COMPILE_JAVA)
    assertThat(tasksPerProject.forTest()).containsExactly(projectDir, listOf(":app:compileDebugSources"))

    tasksPerProject = taskFinder.findTasksToExecute(modules.filter { it.isUnitTestModule() }.toTypedArray(), BuildMode.COMPILE_JAVA)
    assertThat(tasksPerProject.forTest()).containsExactly(projectDir, listOf(":app:compileDebugUnitTestSources"))

    tasksPerProject = taskFinder.findTasksToExecute(modules.filter { it.isAndroidTestModule() }.toTypedArray(), BuildMode.COMPILE_JAVA)
    assertThat(tasksPerProject.forTest()).containsExactly(projectDir, listOf(":app:compileDebugAndroidTestSources"))

    assertThat(getNotification(prefix = "Unable to find Gradle tasks")).isNull()
  }

  fun testFindTasksToExecuteForCompilingDynamicApp() {
    setupTestProjectFromAndroidModel(
      project,
      projectDir,
      rootModule(),
      androidModule(":app", dynamicFeatures = listOf(":feature1")),
      androidModule(":feature1", projectType = IdeAndroidProjectType.PROJECT_TYPE_DYNAMIC_FEATURE, moduleDependencies = listOf(":app"))
    )
    val tasksPerProject = taskFinder
      .findTasksToExecute(
        modules
          .filter { it.getGradleProjectPath()?.path == ":app" }
          .toTypedArray(),
        BuildMode.ASSEMBLE)
    assertThat(tasksPerProject.forTest()).containsExactly(projectDir, listOf(
      ":app:assembleDebug",
      ":app:assembleDebugUnitTest",
      ":app:assembleDebugAndroidTest"
    ))
    assertThat(getNotification(prefix = "Unable to find Gradle tasks")).isNull()
  }

  fun testFindTasksToExecuteForBundleTool_rootModule() {
    setupTestProjectFromAndroidModel(project, projectDir, androidModule(":"))
    val tasksPerProject = taskFinder.findTasksToExecute(modules, BuildMode.BUNDLE)
    assertThat(tasksPerProject.forTest()).containsExactly(projectDir, listOf(":bundleDebug"))
    assertThat(getNotification(prefix = "Unable to find Gradle tasks")).isNull()
  }

  fun testFindTasksToExecuteForBundleTool_nonRootModule() {
    setupTestProjectFromAndroidModel(project, projectDir, rootModule(), androidModule(":app"))
    val tasksPerProject = taskFinder.findTasksToExecute(modules, BuildMode.BUNDLE)
    assertThat(tasksPerProject.forTest()).containsExactly(projectDir, listOf(":app:bundleDebug"))
    assertThat(getNotification(prefix = "Unable to find Gradle tasks")).isNull()
  }

  fun testFindTasksToExecuteForApkFromBundle_rootModule() {
    setupTestProjectFromAndroidModel(project, projectDir, androidModule(":"))
    val tasksPerProject = taskFinder.findTasksToExecute(modules, BuildMode.APK_FROM_BUNDLE)
    assertThat(tasksPerProject.forTest()).containsExactly(projectDir, listOf(":extractApksForDebug"))
    assertThat(getNotification(prefix = "Unable to find Gradle tasks")).isNull()
  }

  fun testFindTasksToExecuteForApkFromBundle_nonRootModule() {
    setupTestProjectFromAndroidModel(project, projectDir, rootModule(), androidModule(":app"))
    val tasksPerProject = taskFinder.findTasksToExecute(modules, BuildMode.APK_FROM_BUNDLE)
    assertThat(tasksPerProject.forTest()).containsExactly(projectDir, listOf(":app:extractApksForDebug"))
    assertThat(getNotification(prefix = "Unable to find Gradle tasks")).isNull()
  }

  fun testFindTasksToExecuteForAssemblingJavaModule_rootModule() {
    setupTestProjectFromAndroidModel(project, projectDir, javaModule(":"))
    val tasksPerProject = taskFinder.findTasksToExecute(modules, BuildMode.ASSEMBLE)
    assertThat(tasksPerProject.forTest()).containsExactly(projectDir, listOf(":assemble", ":testClasses"))
    assertThat(getNotification(prefix = "Unable to find Gradle tasks")).isNull()
  }

  fun testFindTasksToExecuteForAssemblingJavaModule_nonRootModule() {
    setupTestProjectFromAndroidModel(project, projectDir, rootModule(), javaModule(":lib"))
    val tasksPerProject = taskFinder.findTasksToExecute(modules, BuildMode.ASSEMBLE)
    assertThat(tasksPerProject.forTest()).containsExactly(projectDir, listOf(":lib:assemble", ":lib:testClasses"))
    assertThat(getNotification(prefix = "Unable to find Gradle tasks")).isNull()
  }

  fun testFindTasksToExecuteForCompilingJavaModule_rootModule() {
    setupTestProjectFromAndroidModel(project, projectDir, javaModule(":"))
    val tasksPerProject = taskFinder.findTasksToExecute(modules, BuildMode.COMPILE_JAVA)
    assertThat(tasksPerProject.forTest()).containsExactly(projectDir, listOf(":compileJava", ":testClasses"))
    assertThat(getNotification(prefix = "Unable to find Gradle tasks")).isNull()
  }

  fun testFindTasksToExecuteForCompilingJavaModule_NonRootModule() {
    setupTestProjectFromAndroidModel(project, projectDir, rootModule(), javaModule(":lib"))
    val tasksPerProject = taskFinder.findTasksToExecute(modules, BuildMode.COMPILE_JAVA)
    assertThat(tasksPerProject.forTest()).containsExactly(projectDir, listOf(":lib:compileJava", ":lib:testClasses"))
    assertThat(getNotification(prefix = "Unable to find Gradle tasks")).isNull()
  }

  fun testFindTasksToExecuteForCompilingJavaModuleAndTests_rootModule() {
    setupTestProjectFromAndroidModel(project, projectDir, javaModule(":"))
    var tasksPerProject = taskFinder.findTasksToExecute(modules, BuildMode.COMPILE_JAVA)
    assertThat(tasksPerProject.forTest()).containsExactly(projectDir, listOf(
      ":compileJava",
      ":testClasses"
    ))
    // check it also when compiling all.
    tasksPerProject = taskFinder.findTasksToExecute(modules, BuildMode.COMPILE_JAVA)
    assertThat(tasksPerProject.forTest()).containsExactly(projectDir, listOf(
      ":compileJava",
      ":testClasses"
    ))
    assertThat(getNotification(prefix = "Unable to find Gradle tasks")).isNull()
  }

  fun testFindTasksToExecuteForCompilingJavaModuleAndTests_nonRootModule() {
    setupTestProjectFromAndroidModel(project, projectDir, rootModule(), javaModule(":lib"))
    var tasksPerProject = taskFinder.findTasksToExecute(modules, BuildMode.COMPILE_JAVA)
    assertThat(tasksPerProject.forTest()).containsExactly(projectDir, listOf(
      ":lib:compileJava",
      ":lib:testClasses"
    ))
    // check it also when compiling all.
    tasksPerProject = taskFinder.findTasksToExecute(modules, BuildMode.COMPILE_JAVA)
    assertThat(tasksPerProject.forTest()).containsExactly(projectDir, listOf(
      ":lib:compileJava",
      ":lib:testClasses"
    ))
    assertThat(getNotification(prefix = "Unable to find Gradle tasks")).isNull()
  }

  fun testFindTasksToExecuteForBuildSrcModule() {
    setupTestProjectFromAndroidModel(project, projectDir, rootModule(), javaModule(":lib"), buildSrcModule(":buildSrc"))
    val tasksPerProject = taskFinder.findTasksToExecute(modules, BuildMode.ASSEMBLE)
    assertThat(tasksPerProject.forTest()).containsExactly(projectDir, listOf(":lib:assemble", ":lib:testClasses"))
    assertThat(getNotification(prefix = "Unable to find Gradle tasks")).isNull()
  }

  fun testFindTasksRebuildForMultipleModules() {
    setupTestProjectFromAndroidModel(project, projectDir, rootModule(), javaModule(":lib"), javaModule(":lib2"), androidModule(":app"))
<<<<<<< HEAD
    val tasksPerProject = taskFinder.findTasksToExecute(modules, BuildMode.REBUILD, TestCompileType.ALL)
=======
    val tasksPerProject = taskFinder.findTasksToExecute(modules, BuildMode.REBUILD)
>>>>>>> 0d09370c
    assertThat(tasksPerProject.forTest()).containsExactly(
      projectDir, listOf(
        ":lib:clean",
        ":lib2:clean",
        ":app:clean",
        ":lib:assemble",
        ":lib:testClasses",
        ":lib2:assemble",
        ":lib2:testClasses",
        ":app:assembleDebug",
        ":app:assembleDebugUnitTest",
        ":app:assembleDebugAndroidTest"
      )
    )
    assertThat(getNotification(prefix = "Unable to find Gradle tasks")).isNull()
  }

  private fun getNotification(prefix: String) =
    NotificationsManager.getNotificationsManager()
      .getNotificationsOfType(Notification::class.java, project)
      .map { it.content }
      .singleOrNull { it.startsWith(prefix) }

}

private fun javaModule(gradlePath: String) = JavaModuleModelBuilder(gradlePath)

private fun buildSrcModule(gradlePath: String) = JavaModuleModelBuilder(gradlePath, isBuildSrc = true)

private fun Multimap<Path, String>.forTest() = asMap().mapKeys { it.key.toFile() }

private fun rootModule() = JavaModuleModelBuilder.rootModuleBuilder

private fun androidModule(
  gradlePath: String,
  projectType: IdeAndroidProjectType = IdeAndroidProjectType.PROJECT_TYPE_APP,
  moduleDependencies: List<String> = emptyList(),
  dynamicFeatures: List<String> = emptyList()
) = AndroidModuleModelBuilder(
  gradlePath,
  "debug",
  AndroidProjectBuilder(
    projectType = { projectType },
    androidModuleDependencyList = { moduleDependencies.map { AndroidModuleDependency(it, "debug") } },
    dynamicFeatures = { dynamicFeatures }
  )
)<|MERGE_RESOLUTION|>--- conflicted
+++ resolved
@@ -401,11 +401,7 @@
 
   fun testFindTasksRebuildForMultipleModules() {
     setupTestProjectFromAndroidModel(project, projectDir, rootModule(), javaModule(":lib"), javaModule(":lib2"), androidModule(":app"))
-<<<<<<< HEAD
-    val tasksPerProject = taskFinder.findTasksToExecute(modules, BuildMode.REBUILD, TestCompileType.ALL)
-=======
     val tasksPerProject = taskFinder.findTasksToExecute(modules, BuildMode.REBUILD)
->>>>>>> 0d09370c
     assertThat(tasksPerProject.forTest()).containsExactly(
       projectDir, listOf(
         ":lib:clean",
