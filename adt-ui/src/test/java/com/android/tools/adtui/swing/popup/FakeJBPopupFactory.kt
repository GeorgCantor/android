--- conflicted
+++ resolved
@@ -83,15 +83,11 @@
     popups.add(popup)
   }
 
-<<<<<<< HEAD
-  override fun <T> createPopupChooserBuilder(list: List<T>): IPopupChooserBuilder<T> =
-=======
   internal fun addBalloon(balloon: FakeBalloon) {
     balloons.add(balloon)
   }
 
   override fun <T> createPopupChooserBuilder(list: List<out T>): IPopupChooserBuilder<T> =
->>>>>>> de127946
     FakePopupChooserBuilder(this, list)
 
   override fun createActionGroupPopup(
