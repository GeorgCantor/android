/*
 * Copyright (C) 2021 The Android Open Source Project
 *
 * Licensed under the Apache License, Version 2.0 (the "License");
 * you may not use this file except in compliance with the License.
 * You may obtain a copy of the License at
 *
 *      http://www.apache.org/licenses/LICENSE-2.0
 *
 * Unless required by applicable law or agreed to in writing, software
 * distributed under the License is distributed on an "AS IS" BASIS,
 * WITHOUT WARRANTIES OR CONDITIONS OF ANY KIND, either express or implied.
 * See the License for the specific language governing permissions and
 * limitations under the License.
 */
package com.android.tools.idea.gradle.project.sync.idea

import com.android.tools.idea.gradle.model.IdeArtifactName
import com.android.tools.idea.gradle.model.IdeModuleSourceSet
import com.android.tools.idea.gradle.model.IdeModuleWellKnownSourceSet
import com.android.tools.idea.gradle.model.impl.IdeModuleSourceSetImpl
import com.android.tools.idea.gradle.project.sync.idea.ModuleUtil.getModuleName
import com.android.tools.idea.gradle.project.sync.idea.data.model.KotlinMultiplatformAndroidSourceSetType
import com.android.tools.idea.gradle.project.sync.idea.data.service.AndroidProjectKeys
import com.android.tools.idea.util.CommonAndroidUtil.LINKED_ANDROID_MODULE_GROUP
import com.android.tools.idea.util.LinkedAndroidModuleGroup
import com.intellij.openapi.diagnostic.logger
import com.intellij.openapi.externalSystem.model.DataNode
import com.intellij.openapi.externalSystem.model.ProjectKeys
import com.intellij.openapi.externalSystem.model.project.ModuleData
import com.intellij.openapi.externalSystem.service.project.IdeModifiableModelsProvider
import com.intellij.openapi.externalSystem.util.ExternalSystemApiUtil
import com.intellij.openapi.module.Module
import org.jetbrains.kotlin.idea.gradle.configuration.KotlinTargetData
import org.jetbrains.plugins.gradle.model.data.GradleSourceSetData

object ModuleUtil {
  @JvmStatic
  fun getModuleName(artifactName: IdeArtifactName): String {
    return artifactName.toWellKnownSourceSet().sourceSetName
  }

  @JvmStatic
  fun IdeArtifactName.toWellKnownSourceSet(): IdeModuleWellKnownSourceSet {
    return when (this) {
      IdeArtifactName.MAIN -> IdeModuleWellKnownSourceSet.MAIN
      IdeArtifactName.UNIT_TEST -> IdeModuleWellKnownSourceSet.UNIT_TEST
      IdeArtifactName.ANDROID_TEST -> IdeModuleWellKnownSourceSet.ANDROID_TEST
      IdeArtifactName.TEST_FIXTURES -> IdeModuleWellKnownSourceSet.TEST_FIXTURES
    }
  }

  /**
   * Do not use this method outside of project system code.
   *
   * This method is used to link all modules that come from the same Gradle project.
   * It uses user data under the [LINKED_ANDROID_MODULE_GROUP] key to store an instance of [LinkedAndroidModuleGroup] on each module.
   *
   * @param dataToModuleMap a map of external system [ModuleData] to modules required in order to lookup a modules children
   */
  @JvmStatic
<<<<<<< HEAD
  fun DataNode<out ModuleData>.linkAndroidModuleGroup(dataToModuleMap: (ModuleData) -> Module?): LinkedAndroidModuleGroup? {
    val holderModule = dataToModuleMap(data) ?: return null
=======
  fun DataNode<out ModuleData>.linkAndroidModuleGroup(dataToModuleMap: (ModuleData) -> Module?) {
    val holderModule = dataToModuleMap(data) ?: return
>>>>>>> 574fcae1

    // check if it's a kotlin multiplatform module
    if (ExternalSystemApiUtil.find(this, KotlinTargetData.KEY)?.data?.externalName == "android") {
      linkKmpAndroidModuleGroup(dataToModuleMap, holderModule)
<<<<<<< HEAD
      return null
=======
      return
>>>>>>> 574fcae1
    }
    // Clear the links, this prevents old links from being used
    holderModule.putUserData(LINKED_ANDROID_MODULE_GROUP, null)
    var unitTestModule : Module? = null
    var androidTestModule : Module? = null
    var testFixturesModule : Module? = null
    var mainModule : Module? = null
    ExternalSystemApiUtil.findAll(this, GradleSourceSetData.KEY).forEach {
      when(val sourceSetName = it.data.externalName.substringAfterLast(":")) {
        getModuleName(IdeArtifactName.MAIN) -> mainModule = dataToModuleMap(it.data)
        getModuleName(IdeArtifactName.UNIT_TEST) -> unitTestModule = dataToModuleMap(it.data)
        getModuleName(IdeArtifactName.ANDROID_TEST) -> androidTestModule = dataToModuleMap(it.data)
        getModuleName(IdeArtifactName.TEST_FIXTURES) -> testFixturesModule = dataToModuleMap(it.data)
        else -> logger<ModuleUtil>().warn("Unknown artifact name: $sourceSetName")
      }
    }
    if (mainModule == null) {
      logger<ModuleUtil>().error("Unexpected - Android module (${holderModule.name}) is missing a main source set")
<<<<<<< HEAD
      return null
=======
      return
>>>>>>> 574fcae1
    }
    val androidModuleGroup = LinkedAndroidModuleGroup(holderModule, mainModule!!, unitTestModule, androidTestModule, testFixturesModule)
    androidModuleGroup.getModules().forEach { module ->
      module?.putUserData(LINKED_ANDROID_MODULE_GROUP, androidModuleGroup)
    }
    return androidModuleGroup
  }

  @JvmStatic
  fun DataNode<out ModuleData>.linkKmpAndroidModuleGroup(
      dataToModuleMap: (ModuleData) -> Module?,
      holderModule: Module
  ) {
    // Clear the links, this prevents old links from being used
    holderModule.putUserData(LINKED_ANDROID_MODULE_GROUP, null)
    var unitTestModule : Module? = null
    var androidTestModule : Module? = null
    var mainModule : Module? = null

    val kotlinMultiplatformAndroidSourceSetData = ExternalSystemApiUtil.findParent(
      this,
      ProjectKeys.PROJECT
    )?.let {
      ExternalSystemApiUtil.find(
        it,
        AndroidProjectKeys.KOTLIN_MULTIPLATFORM_ANDROID_SOURCE_SETS_TABLE
      )
    }?.data?.sourceSetsByGradleProjectPath?.get(this.data.id)

    ExternalSystemApiUtil.findAll(this, GradleSourceSetData.KEY).forEach {
      when(it.data.externalName.substringAfterLast(":")) {
        kotlinMultiplatformAndroidSourceSetData?.get(KotlinMultiplatformAndroidSourceSetType.MAIN) ->
          mainModule = dataToModuleMap(it.data)
        kotlinMultiplatformAndroidSourceSetData?.get(KotlinMultiplatformAndroidSourceSetType.UNIT_TEST) ->
          unitTestModule = dataToModuleMap(it.data)
        kotlinMultiplatformAndroidSourceSetData?.get(KotlinMultiplatformAndroidSourceSetType.ANDROID_TEST) ->
          androidTestModule = dataToModuleMap(it.data)
        else -> {
          // can be anything, just ignore
        }
      }
    }
    if (mainModule == null) {
      logger<ModuleUtil>().error("Unexpected - Android module is missing a main source set")
      return
    }
    val androidModuleGroup = LinkedAndroidModuleGroup(holderModule, mainModule!!, unitTestModule, androidTestModule, null)
    androidModuleGroup.getModules().forEach { module ->
      module.putUserData(LINKED_ANDROID_MODULE_GROUP, androidModuleGroup)
    }
  }

  @JvmStatic
  fun DataNode<out ModuleData>.linkKmpAndroidModuleGroup(
      dataToModuleMap: (ModuleData) -> Module?,
      holderModule: Module
  ) {
    // Clear the links, this prevents old links from being used
    holderModule.putUserData(LINKED_ANDROID_MODULE_GROUP, null)
    var unitTestModule : Module? = null
    var androidTestModule : Module? = null
    var mainModule : Module? = null

    val kotlinMultiplatformAndroidSourceSetData = ExternalSystemApiUtil.findParent(
      this,
      ProjectKeys.PROJECT
    )?.let {
      ExternalSystemApiUtil.find(
        it,
        AndroidProjectKeys.KOTLIN_MULTIPLATFORM_ANDROID_SOURCE_SETS_TABLE
      )
    }?.data?.sourceSetsByGradleProjectPath?.get(this.data.id)

    ExternalSystemApiUtil.findAll(this, GradleSourceSetData.KEY).forEach {
      when(it.data.externalName.substringAfterLast(":")) {
        kotlinMultiplatformAndroidSourceSetData?.get(KotlinMultiplatformAndroidSourceSetType.MAIN) ->
          mainModule = dataToModuleMap(it.data)
        kotlinMultiplatformAndroidSourceSetData?.get(KotlinMultiplatformAndroidSourceSetType.UNIT_TEST) ->
          unitTestModule = dataToModuleMap(it.data)
        kotlinMultiplatformAndroidSourceSetData?.get(KotlinMultiplatformAndroidSourceSetType.ANDROID_TEST) ->
          androidTestModule = dataToModuleMap(it.data)
        else -> {
          // can be anything, just ignore
        }
      }
    }
    if (mainModule == null) {
      logger<ModuleUtil>().error("Unexpected - Android module is missing a main source set")
      return
    }
    val androidModuleGroup = LinkedAndroidModuleGroup(holderModule, mainModule!!, unitTestModule, androidTestModule, null)
    androidModuleGroup.getModules().forEach { module ->
      module.putUserData(LINKED_ANDROID_MODULE_GROUP, androidModuleGroup)
    }
  }

  @JvmStatic
  fun DataNode<ModuleData>.linkAndroidModuleGroup(ideModelProvider: IdeModifiableModelsProvider) =
    linkAndroidModuleGroup { ideModelProvider.findIdeModule(it) }

  @JvmStatic
  fun Module.unlinkAndroidModuleGroup() {
    val androidModuleGroup = getUserData(LINKED_ANDROID_MODULE_GROUP) ?: return
    androidModuleGroup.getModules().filter { !it.isDisposed }.forEach { it.putUserData(LINKED_ANDROID_MODULE_GROUP, null) }
  }

  @JvmStatic
  fun GradleSourceSetData.getIdeModuleSourceSet(): IdeModuleSourceSet = IdeModuleSourceSetImpl.wellKnownOrCreate(moduleName)
}

private fun String.removeSourceSetSuffix(delimiter: String) : String = IdeArtifactName.values().firstNotNullOfOrNull { artifactName ->
  val moduleName = getModuleName(artifactName)
  val suffix = "$delimiter$moduleName"
  if (this.endsWith(suffix)) {
    this.removeSuffix(suffix)
  } else {
    null
  }
} ?: this<|MERGE_RESOLUTION|>--- conflicted
+++ resolved
@@ -59,22 +59,13 @@
    * @param dataToModuleMap a map of external system [ModuleData] to modules required in order to lookup a modules children
    */
   @JvmStatic
-<<<<<<< HEAD
-  fun DataNode<out ModuleData>.linkAndroidModuleGroup(dataToModuleMap: (ModuleData) -> Module?): LinkedAndroidModuleGroup? {
-    val holderModule = dataToModuleMap(data) ?: return null
-=======
   fun DataNode<out ModuleData>.linkAndroidModuleGroup(dataToModuleMap: (ModuleData) -> Module?) {
     val holderModule = dataToModuleMap(data) ?: return
->>>>>>> 574fcae1
 
     // check if it's a kotlin multiplatform module
     if (ExternalSystemApiUtil.find(this, KotlinTargetData.KEY)?.data?.externalName == "android") {
       linkKmpAndroidModuleGroup(dataToModuleMap, holderModule)
-<<<<<<< HEAD
-      return null
-=======
       return
->>>>>>> 574fcae1
     }
     // Clear the links, this prevents old links from being used
     holderModule.putUserData(LINKED_ANDROID_MODULE_GROUP, null)
@@ -93,60 +84,11 @@
     }
     if (mainModule == null) {
       logger<ModuleUtil>().error("Unexpected - Android module (${holderModule.name}) is missing a main source set")
-<<<<<<< HEAD
-      return null
-=======
       return
->>>>>>> 574fcae1
     }
     val androidModuleGroup = LinkedAndroidModuleGroup(holderModule, mainModule!!, unitTestModule, androidTestModule, testFixturesModule)
     androidModuleGroup.getModules().forEach { module ->
       module?.putUserData(LINKED_ANDROID_MODULE_GROUP, androidModuleGroup)
-    }
-    return androidModuleGroup
-  }
-
-  @JvmStatic
-  fun DataNode<out ModuleData>.linkKmpAndroidModuleGroup(
-      dataToModuleMap: (ModuleData) -> Module?,
-      holderModule: Module
-  ) {
-    // Clear the links, this prevents old links from being used
-    holderModule.putUserData(LINKED_ANDROID_MODULE_GROUP, null)
-    var unitTestModule : Module? = null
-    var androidTestModule : Module? = null
-    var mainModule : Module? = null
-
-    val kotlinMultiplatformAndroidSourceSetData = ExternalSystemApiUtil.findParent(
-      this,
-      ProjectKeys.PROJECT
-    )?.let {
-      ExternalSystemApiUtil.find(
-        it,
-        AndroidProjectKeys.KOTLIN_MULTIPLATFORM_ANDROID_SOURCE_SETS_TABLE
-      )
-    }?.data?.sourceSetsByGradleProjectPath?.get(this.data.id)
-
-    ExternalSystemApiUtil.findAll(this, GradleSourceSetData.KEY).forEach {
-      when(it.data.externalName.substringAfterLast(":")) {
-        kotlinMultiplatformAndroidSourceSetData?.get(KotlinMultiplatformAndroidSourceSetType.MAIN) ->
-          mainModule = dataToModuleMap(it.data)
-        kotlinMultiplatformAndroidSourceSetData?.get(KotlinMultiplatformAndroidSourceSetType.UNIT_TEST) ->
-          unitTestModule = dataToModuleMap(it.data)
-        kotlinMultiplatformAndroidSourceSetData?.get(KotlinMultiplatformAndroidSourceSetType.ANDROID_TEST) ->
-          androidTestModule = dataToModuleMap(it.data)
-        else -> {
-          // can be anything, just ignore
-        }
-      }
-    }
-    if (mainModule == null) {
-      logger<ModuleUtil>().error("Unexpected - Android module is missing a main source set")
-      return
-    }
-    val androidModuleGroup = LinkedAndroidModuleGroup(holderModule, mainModule!!, unitTestModule, androidTestModule, null)
-    androidModuleGroup.getModules().forEach { module ->
-      module.putUserData(LINKED_ANDROID_MODULE_GROUP, androidModuleGroup)
     }
   }
 
