/*
 * Copyright (C) 2020 The Android Open Source Project
 *
 * Licensed under the Apache License, Version 2.0 (the "License");
 * you may not use this file except in compliance with the License.
 * You may obtain a copy of the License at
 *
 *      http://www.apache.org/licenses/LICENSE-2.0
 *
 * Unless required by applicable law or agreed to in writing, software
 * distributed under the License is distributed on an "AS IS" BASIS,
 * WITHOUT WARRANTIES OR CONDITIONS OF ANY KIND, either express or implied.
 * See the License for the specific language governing permissions and
 * limitations under the License.
 */
package com.android.tools.idea.uibuilder.util

import com.intellij.openapi.Disposable
import com.intellij.openapi.editor.Document
import com.intellij.openapi.ide.CopyPasteManager
import java.awt.datatransfer.DataFlavor
import java.awt.datatransfer.Transferable

private const val NOT_IMPLEMENTED = "Not Implemented"

class MockCopyPasteManager : CopyPasteManager() {
  var current: Transferable? = null

  override fun setContents(content: Transferable) {
    current = content
  }

  override fun getContents() = current

  override fun getAllContents() = current?.let { arrayOf(it) } ?: emptyArray()

  override fun <T : Any?> getContents(flavor: DataFlavor): T? {
    @Suppress("UNCHECKED_CAST") return current?.isDataFlavorSupported(flavor) as? T
  }

  override fun areDataFlavorsAvailable(vararg flavors: DataFlavor?): Boolean {
    return flavors.all { current?.isDataFlavorSupported(it) ?: false }
  }

  override fun addContentChangedListener(listener: ContentChangedListener) = error(NOT_IMPLEMENTED)
<<<<<<< HEAD
=======

>>>>>>> 574fcae1
  override fun addContentChangedListener(
    listener: ContentChangedListener,
    parentDisposable: Disposable
  ) = error(NOT_IMPLEMENTED)
<<<<<<< HEAD
  override fun removeContentChangedListener(listener: ContentChangedListener) =
    error(NOT_IMPLEMENTED)
=======

  override fun removeContentChangedListener(listener: ContentChangedListener) =
    error(NOT_IMPLEMENTED)

>>>>>>> 574fcae1
  override fun stopKillRings() = error(NOT_IMPLEMENTED)

  override fun stopKillRings(document: Document) = error(NOT_IMPLEMENTED)

  override fun isCutElement(element: Any?): Boolean = error(NOT_IMPLEMENTED)
}<|MERGE_RESOLUTION|>--- conflicted
+++ resolved
@@ -43,23 +43,15 @@
   }
 
   override fun addContentChangedListener(listener: ContentChangedListener) = error(NOT_IMPLEMENTED)
-<<<<<<< HEAD
-=======
 
->>>>>>> 574fcae1
   override fun addContentChangedListener(
     listener: ContentChangedListener,
     parentDisposable: Disposable
   ) = error(NOT_IMPLEMENTED)
-<<<<<<< HEAD
-  override fun removeContentChangedListener(listener: ContentChangedListener) =
-    error(NOT_IMPLEMENTED)
-=======
 
   override fun removeContentChangedListener(listener: ContentChangedListener) =
     error(NOT_IMPLEMENTED)
 
->>>>>>> 574fcae1
   override fun stopKillRings() = error(NOT_IMPLEMENTED)
 
   override fun stopKillRings(document: Document) = error(NOT_IMPLEMENTED)
