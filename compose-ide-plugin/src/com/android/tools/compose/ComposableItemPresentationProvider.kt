/*
 * Copyright (C) 2022 The Android Open Source Project
 *
 * Licensed under the Apache License, Version 2.0 (the "License");
 * you may not use this file except in compliance with the License.
 * You may obtain a copy of the License at
 *
 *      http://www.apache.org/licenses/LICENSE-2.0
 *
 * Unless required by applicable law or agreed to in writing, software
 * distributed under the License is distributed on an "AS IS" BASIS,
 * WITHOUT WARRANTIES OR CONDITIONS OF ANY KIND, either express or implied.
 * See the License for the specific language governing permissions and
 * limitations under the License.
 */
package com.android.tools.compose

import com.android.tools.compose.code.getComposableFunctionRenderParts
import com.intellij.navigation.ItemPresentation
import com.intellij.navigation.ItemPresentationProvider
import org.jetbrains.kotlin.idea.presentation.KotlinFunctionPresentation
import org.jetbrains.kotlin.psi.KtFunction

/**
 * [ItemPresentationProvider] which overrides default behavior for displaying a method in a menu
 * (eg, in "Add Imports").
 *
<<<<<<< HEAD
 * Composable methods will be displayed as "@Composable FunctionName". Other functions will maintain default display text (ie,
 * "functionName(arg1, arg2)".
=======
 * Composable methods will be displayed as "@Composable FunctionName". Other functions will maintain
 * default display text (ie, "functionName(arg1, arg2)".
>>>>>>> 574fcae1
 */
class ComposableItemPresentationProvider : ItemPresentationProvider<KtFunction> {
  override fun getPresentation(function: KtFunction): ItemPresentation? {
    if (function.name?.isNotEmpty() == true && function.hasComposableAnnotation()) {
      return ComposableFunctionPresentation(function)
    }

    return null
  }

  /**
   * Presentation for composable functions. Based on the default [KotlinFunctionPresentation], with
   * modifications to how the function name is presented.
   */
  private class ComposableFunctionPresentation(private val function: KtFunction) :
    KotlinFunctionPresentation(function) {
    override fun getPresentableText(): String {
      return buildString {
        append("@Composable")
        function.name?.let { append(" $it") }

        function.getComposableFunctionRenderParts()?.let { (parameters, tail) ->
          parameters?.let { append(it) }
          tail?.let { append(" $it") }
        }
      }
    }
  }
}<|MERGE_RESOLUTION|>--- conflicted
+++ resolved
@@ -25,13 +25,8 @@
  * [ItemPresentationProvider] which overrides default behavior for displaying a method in a menu
  * (eg, in "Add Imports").
  *
-<<<<<<< HEAD
- * Composable methods will be displayed as "@Composable FunctionName". Other functions will maintain default display text (ie,
- * "functionName(arg1, arg2)".
-=======
  * Composable methods will be displayed as "@Composable FunctionName". Other functions will maintain
  * default display text (ie, "functionName(arg1, arg2)".
->>>>>>> 574fcae1
  */
 class ComposableItemPresentationProvider : ItemPresentationProvider<KtFunction> {
   override fun getPresentation(function: KtFunction): ItemPresentation? {
