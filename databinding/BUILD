load("//tools/base/bazel:bazel.bzl", "iml_module")
load("//tools/base/bazel:maven.bzl", "maven_repository")

# managed by go/iml_to_build
iml_module(
    name = "intellij.android.databinding",
    srcs = ["src"],
    iml_files = ["intellij.android.databinding.iml"],
    lint_baseline = "//tools/base/lint:studio-checks/empty_baseline.xml",
    test_resources = ["testData"],
    visibility = ["//visibility:public"],
    # do not sort: must match IML order
    deps = [
        "//prebuilts/studio/intellij-sdk:studio-sdk",
        "//prebuilts/studio/intellij-sdk:studio-sdk-plugin-Kotlin",
        "//tools/adt/idea/android:intellij.android.core[module]",
        "//tools/adt/idea/.idea/libraries:studio-analytics-proto",
        "//tools/analytics-library/tracker:analytics-tracker[module]",
        "//tools/adt/idea/android-common:intellij.android.common[module]",
        "//tools/adt/idea/project-system:intellij.android.projectSystem[module]",
    ],
)

# managed by go/iml_to_build
iml_module(
    name = "intellij.android.databinding.tests",
    iml_files = ["intellij.android.databinding.tests.iml"],
    split_test_targets = {
        "gradle": {
            "tags": ["cpu:3"],
            "shard_count": 2,
            "test_filter": ".gradle",
        },
        "non-gradle": {},
    },
    tags = [
        "no_test_mac",
        "no_test_windows",
    ],
    test_class = "com.android.tools.idea.databinding.AndroidDataBindingTestSuite",
    test_data = [
        ":testapp_deps",
        "//prebuilts/studio/jdk",
        "//prebuilts/studio/layoutlib/data:framework_res.jar",
        "//prebuilts/studio/sdk:build-tools/latest",
        "//prebuilts/studio/sdk:platforms/latest",
        "//tools/adt/idea/android/annotations",
        "//tools/adt/idea/databinding/testData",
        "//tools/base/build-system:gradle-distrib",
<<<<<<< HEAD
        "//tools/base/build-system:studio_repo",
=======
        "//tools/base/build-system:android_gradle_plugin.zip",
        "//tools/base/build-system:android_gradle_plugin_runtime_dependencies",
>>>>>>> b5f40ffd
        "//tools/data-binding:data_binding_runtime.zip",
        "//tools/data-binding:integration-test-projects",
    ],
    test_srcs = ["testSrc"],
    test_timeout = "long",
    visibility = ["//visibility:public"],
    # do not sort: must match IML order
    deps = [
        "//prebuilts/studio/intellij-sdk:studio-sdk",
<<<<<<< HEAD
=======
        "//tools/adt/idea/.idea/libraries:kotlin-test[test]",
>>>>>>> b5f40ffd
        "//prebuilts/studio/intellij-sdk:studio-sdk-plugin-gradle",
        "//prebuilts/studio/intellij-sdk:studio-sdk-plugin-Kotlin",
        "//tools/base/testutils:studio.android.sdktools.testutils[module, test]",
        "//tools/adt/idea/adt-testutils:intellij.android.adt.testutils[module, test]",
        "//tools/adt/idea/android:intellij.android.core[module, test]",
        "//tools/adt/idea/android-kotlin:intellij.android.kotlin.extensions[module, test]",
        "//tools/adt/idea/android-test-framework:intellij.android.testFramework[module, test]",
        "//tools/adt/idea/.idea/libraries:truth[test]",
        "//tools/adt/idea/databinding:intellij.android.databinding[module, test]",
        "//tools/analytics-library/tracker:analytics-tracker[module, test]",
        "//tools/analytics-library/testing:android.sdktools.analytics-testing[module, test]",
        "//tools/adt/idea/.idea/libraries:studio-analytics-proto[test]",
        "//tools/base/flags:studio.android.sdktools.flags[module, test]",
        "//tools/adt/idea/android-common:intellij.android.common[module, test]",
        "//tools/adt/idea/project-system:intellij.android.projectSystem[module, test]",
        "//tools/adt/idea/project-system-gradle:intellij.android.projectSystem.gradle[module, test]",
        "//tools/adt/idea/project-system-gradle-models:intellij.android.projectSystem.gradle.models[module, test]",
<<<<<<< HEAD
=======
        "//tools/adt/idea/project-system-gradle-upgrade:intellij.android.projectSystem.gradle.upgrade[module, test]",
        "//tools/adt/idea/.idea/libraries:asm-tools[test]",
>>>>>>> b5f40ffd
    ],
)

maven_repository(
    # Dependencies needed for
    # tools/data-binding/integration-tests/TestApp
    name = "testapp_deps",
    # keep sorted
    artifacts = [
        "@maven//:androidx.constraintlayout.constraintlayout_1.1.3",
        "@maven//:androidx.fragment.fragment_1.0.0",
<<<<<<< HEAD
        "@maven//:androidx.lifecycle.lifecycle-livedata_2.2.0",
        "@maven//:androidx.lifecycle.lifecycle-runtime_2.2.0",
=======
        "@maven//:androidx.lifecycle.lifecycle-livedata_2.4.0",
        "@maven//:androidx.lifecycle.lifecycle-runtime_2.4.0",
>>>>>>> b5f40ffd
        "@maven//:com.android.support.support-v4_28.0.0",
        "@maven//:com.android.support.test.espresso.espresso-core_3.0.1",
        "@maven//:com.google.auto.value.auto-value_1.6.2",
        "@maven//:com.google.errorprone.error_prone_annotations_2.3.2",
        "@maven//:com.google.jimfs.jimfs_1.1",
        "@maven//:com.linkedin.dexmaker.dexmaker-mockito_2.19.0",
        "@maven//:com.sun.activation.javax.activation_1.2.0",
        "@maven//:commons-lang.commons-lang_2.4",
        "@maven//:javax.annotation.jsr250-api_1.0",
        "@maven//:org.codehaus.mojo.animal-sniffer-annotations_1.17",
        "@maven//:org.jetbrains.kotlin.kotlin-reflect_1.4.32",
        "@maven//:org.jetbrains.kotlin.kotlin-stdlib-jdk7_1.4.32",
        "@maven//:org.mockito.mockito-core_3.0.0",
        "@maven//:xmlpull.xmlpull_1.1.3.1",
    ],
)<|MERGE_RESOLUTION|>--- conflicted
+++ resolved
@@ -47,12 +47,8 @@
         "//tools/adt/idea/android/annotations",
         "//tools/adt/idea/databinding/testData",
         "//tools/base/build-system:gradle-distrib",
-<<<<<<< HEAD
-        "//tools/base/build-system:studio_repo",
-=======
         "//tools/base/build-system:android_gradle_plugin.zip",
         "//tools/base/build-system:android_gradle_plugin_runtime_dependencies",
->>>>>>> b5f40ffd
         "//tools/data-binding:data_binding_runtime.zip",
         "//tools/data-binding:integration-test-projects",
     ],
@@ -62,10 +58,7 @@
     # do not sort: must match IML order
     deps = [
         "//prebuilts/studio/intellij-sdk:studio-sdk",
-<<<<<<< HEAD
-=======
         "//tools/adt/idea/.idea/libraries:kotlin-test[test]",
->>>>>>> b5f40ffd
         "//prebuilts/studio/intellij-sdk:studio-sdk-plugin-gradle",
         "//prebuilts/studio/intellij-sdk:studio-sdk-plugin-Kotlin",
         "//tools/base/testutils:studio.android.sdktools.testutils[module, test]",
@@ -83,11 +76,8 @@
         "//tools/adt/idea/project-system:intellij.android.projectSystem[module, test]",
         "//tools/adt/idea/project-system-gradle:intellij.android.projectSystem.gradle[module, test]",
         "//tools/adt/idea/project-system-gradle-models:intellij.android.projectSystem.gradle.models[module, test]",
-<<<<<<< HEAD
-=======
         "//tools/adt/idea/project-system-gradle-upgrade:intellij.android.projectSystem.gradle.upgrade[module, test]",
         "//tools/adt/idea/.idea/libraries:asm-tools[test]",
->>>>>>> b5f40ffd
     ],
 )
 
@@ -99,13 +89,8 @@
     artifacts = [
         "@maven//:androidx.constraintlayout.constraintlayout_1.1.3",
         "@maven//:androidx.fragment.fragment_1.0.0",
-<<<<<<< HEAD
-        "@maven//:androidx.lifecycle.lifecycle-livedata_2.2.0",
-        "@maven//:androidx.lifecycle.lifecycle-runtime_2.2.0",
-=======
         "@maven//:androidx.lifecycle.lifecycle-livedata_2.4.0",
         "@maven//:androidx.lifecycle.lifecycle-runtime_2.4.0",
->>>>>>> b5f40ffd
         "@maven//:com.android.support.support-v4_28.0.0",
         "@maven//:com.android.support.test.espresso.espresso-core_3.0.1",
         "@maven//:com.google.auto.value.auto-value_1.6.2",
