
description = "Kotlin Android Extensions IDEA"

apply { plugin("kotlin") }
apply { plugin("jps-compatible") }

jvmTarget = "1.6"

dependencies {
    testRuntime(intellijDep())

    compile(project(":compiler:util"))
    compile(project(":compiler:light-classes"))
    compile(project(":idea:idea-core"))
    compile(project(":idea"))
    compile(project(":idea:idea-jvm"))
    compile(project(":idea:idea-gradle"))
    compile(project(":plugins:android-extensions-compiler"))
<<<<<<< HEAD
    compile(ideaPluginDeps("android", "android-common", "sdk-tools", "sdk-common", plugin = "android"))
    compile(ideaSdkDeps("android-base-common"))
    compile(ideaPluginDeps("Groovy", plugin = "Groovy"))
=======
>>>>>>> aa3322a0
    compileOnly(project(":kotlin-android-extensions-runtime"))
    compileOnly(intellijPluginDep("android")) { includeJars("android", "android-common", "sdk-common", "sdk-tools") }
    compileOnly(intellijPluginDep("Groovy")) { includeJars("Groovy") }
    compileOnly(intellijDep()) { includeJars("extensions", "openapi", "util", "idea", "android-base-common", rootProject = rootProject) }

    testCompile(project(":compiler:tests-common"))
    testCompile(project(":compiler:cli"))
    testCompile(project(":compiler:frontend.java"))
    testCompile(projectTests(":idea:idea-test-framework")) { isTransitive = false }
    testCompile(project(":plugins:kapt3-idea"))
    testCompile(projectTests(":compiler:tests-common"))
    testCompile(projectTests(":idea"))
    testCompile(projectTests(":idea:idea-android"))
    testCompile(projectDist(":kotlin-test:kotlin-test-jvm"))
    testCompile(commonDep("junit:junit"))
    testRuntime(projectDist(":kotlin-reflect"))
    testCompile(intellijPluginDep("android")) { includeJars("android", "android-common", "sdk-common", "sdk-tools") }
    testCompile(intellijPluginDep("Groovy")) { includeJars("Groovy") }
    testCompile(intellijDep()) { includeJars("extensions") }

    testRuntime(project(":idea:idea-jvm"))
    testRuntime(project(":plugins:android-extensions-jps"))
    testRuntime(project(":sam-with-receiver-ide-plugin"))
    testRuntime(project(":noarg-ide-plugin"))
    testRuntime(project(":allopen-ide-plugin"))
    testRuntime(project(":plugins:lint"))
<<<<<<< HEAD
    testRuntime(ideaSdkDeps("resources"))
    testRuntime(ideaSdkDeps("*.jar"))
    testRuntime(ideaPluginDeps("idea-junit", "resources_en", plugin = "junit"))
    testRuntime(ideaPluginDeps("IntelliLang", plugin = "IntelliLang"))
    testRuntime(ideaPluginDeps("jcommander", "testng", "testng-plugin", "resources_en", plugin = "testng"))
    testRuntime(ideaPluginDeps("copyright", plugin = "copyright"))
    testRuntime(ideaPluginDeps("properties", "resources_en", plugin = "properties"))
    testRuntime(ideaPluginDeps("java-i18n", plugin = "java-i18n"))
    testRuntime(ideaPluginDeps("*.jar", plugin = "gradle"))
    testRuntime(ideaPluginDeps("*.jar", plugin = "Groovy"))
    testRuntime(ideaPluginDeps("coverage", "jacocoant", plugin = "coverage"))
    testRuntime(ideaPluginDeps("java-decompiler", plugin = "java-decompiler"))
    //testRuntime(ideaPluginDeps("*.jar", plugin = "maven"))
    testRuntime(ideaPluginDeps("*.jar", plugin = "android"))
    testRuntime(ideaPluginDeps("*.jar", plugin = "smali"))
=======
    testRuntime(intellijPluginDep("junit"))
    testRuntime(intellijPluginDep("IntelliLang"))
    testRuntime(intellijPluginDep("properties"))
    testRuntime(intellijPluginDep("java-i18n"))
    testRuntime(intellijPluginDep("gradle"))
    testRuntime(intellijPluginDep("Groovy"))
    testRuntime(intellijPluginDep("java-decompiler"))
    testRuntime(intellijPluginDep("maven"))
    testRuntime(intellijPluginDep("android"))
>>>>>>> aa3322a0
}

sourceSets {
    "main" { projectDefault() }
    "test" { projectDefault() }
}

testsJar {}

projectTest {
    dependsOn(":kotlin-android-extensions-runtime:dist")
    workingDir = rootDir
    useAndroidSdk()
    useAndroidJar()
    doFirst {
        systemProperty("idea.home.path", intellijRootDir().canonicalPath)
    }
}

runtimeJar()

ideaPlugin()<|MERGE_RESOLUTION|>--- conflicted
+++ resolved
@@ -16,16 +16,10 @@
     compile(project(":idea:idea-jvm"))
     compile(project(":idea:idea-gradle"))
     compile(project(":plugins:android-extensions-compiler"))
-<<<<<<< HEAD
-    compile(ideaPluginDeps("android", "android-common", "sdk-tools", "sdk-common", plugin = "android"))
-    compile(ideaSdkDeps("android-base-common"))
-    compile(ideaPluginDeps("Groovy", plugin = "Groovy"))
-=======
->>>>>>> aa3322a0
     compileOnly(project(":kotlin-android-extensions-runtime"))
     compileOnly(intellijPluginDep("android")) { includeJars("android", "android-common", "sdk-common", "sdk-tools") }
     compileOnly(intellijPluginDep("Groovy")) { includeJars("Groovy") }
-    compileOnly(intellijDep()) { includeJars("extensions", "openapi", "util", "idea", "android-base-common", rootProject = rootProject) }
+    compileOnly(intellijDep()) { includeJars("extensions", "openapi", "util", "idea", "java-api", "android-base-common", rootProject = rootProject) }
 
     testCompile(project(":compiler:tests-common"))
     testCompile(project(":compiler:cli"))
@@ -48,23 +42,6 @@
     testRuntime(project(":noarg-ide-plugin"))
     testRuntime(project(":allopen-ide-plugin"))
     testRuntime(project(":plugins:lint"))
-<<<<<<< HEAD
-    testRuntime(ideaSdkDeps("resources"))
-    testRuntime(ideaSdkDeps("*.jar"))
-    testRuntime(ideaPluginDeps("idea-junit", "resources_en", plugin = "junit"))
-    testRuntime(ideaPluginDeps("IntelliLang", plugin = "IntelliLang"))
-    testRuntime(ideaPluginDeps("jcommander", "testng", "testng-plugin", "resources_en", plugin = "testng"))
-    testRuntime(ideaPluginDeps("copyright", plugin = "copyright"))
-    testRuntime(ideaPluginDeps("properties", "resources_en", plugin = "properties"))
-    testRuntime(ideaPluginDeps("java-i18n", plugin = "java-i18n"))
-    testRuntime(ideaPluginDeps("*.jar", plugin = "gradle"))
-    testRuntime(ideaPluginDeps("*.jar", plugin = "Groovy"))
-    testRuntime(ideaPluginDeps("coverage", "jacocoant", plugin = "coverage"))
-    testRuntime(ideaPluginDeps("java-decompiler", plugin = "java-decompiler"))
-    //testRuntime(ideaPluginDeps("*.jar", plugin = "maven"))
-    testRuntime(ideaPluginDeps("*.jar", plugin = "android"))
-    testRuntime(ideaPluginDeps("*.jar", plugin = "smali"))
-=======
     testRuntime(intellijPluginDep("junit"))
     testRuntime(intellijPluginDep("IntelliLang"))
     testRuntime(intellijPluginDep("properties"))
@@ -72,9 +49,9 @@
     testRuntime(intellijPluginDep("gradle"))
     testRuntime(intellijPluginDep("Groovy"))
     testRuntime(intellijPluginDep("java-decompiler"))
-    testRuntime(intellijPluginDep("maven"))
+    //testRuntime(intellijPluginDep("maven"))
     testRuntime(intellijPluginDep("android"))
->>>>>>> aa3322a0
+    testRuntime(intellijPluginDep("smali"))
 }
 
 sourceSets {
