<?xml version="1.0" encoding="UTF-8"?>
<module type="JAVA_MODULE" version="4">
  <component name="NewModuleRootManager" inherit-compiler-output="true">
    <exclude-output />
    <content url="file://$MODULE_DIR$">
      <sourceFolder url="file://$MODULE_DIR$/src" isTestSource="false" />
      <sourceFolder url="file://$MODULE_DIR$/testData" type="java-test-resource" />
    </content>
    <orderEntry type="inheritedJdk" />
    <orderEntry type="sourceFolder" forTests="false" />
<<<<<<< HEAD
    <orderEntry type="library" name="jetbrains-annotations-java5" level="project" />
    <orderEntry type="module" module-name="intellij.platform.core" />
    <orderEntry type="module" module-name="intellij.java.psi.impl" />
    <orderEntry type="module" module-name="intellij.java.indexing" />
=======
>>>>>>> cdc83e4e
    <orderEntry type="module" module-name="intellij.android.core" />
    <orderEntry type="library" name="studio-analytics-proto" level="project" />
    <orderEntry type="module" module-name="analytics-tracker" />
    <orderEntry type="module" module-name="intellij.android.common" />
    <orderEntry type="module" module-name="intellij.android.projectSystem" />
    <orderEntry type="module" module-name="intellij.platform.core.ui" />
  </component>
</module><|MERGE_RESOLUTION|>--- conflicted
+++ resolved
@@ -8,16 +8,23 @@
     </content>
     <orderEntry type="inheritedJdk" />
     <orderEntry type="sourceFolder" forTests="false" />
-<<<<<<< HEAD
-    <orderEntry type="library" name="jetbrains-annotations-java5" level="project" />
     <orderEntry type="module" module-name="intellij.platform.core" />
     <orderEntry type="module" module-name="intellij.java.psi.impl" />
     <orderEntry type="module" module-name="intellij.java.indexing" />
-=======
->>>>>>> cdc83e4e
     <orderEntry type="module" module-name="intellij.android.core" />
+    <orderEntry type="module" module-name="intellij.platform.projectModel" />
+    <orderEntry type="module" module-name="intellij.platform.lang" />
+    <orderEntry type="module" module-name="intellij.xml.psi" />
+    <orderEntry type="module" module-name="intellij.xml.dom" />
+    <orderEntry type="module" module-name="intellij.xml.dom.impl" />
+    <orderEntry type="module" module-name="intellij.platform.lang.impl" />
+    <orderEntry type="module" module-name="intellij.xml.impl" />
     <orderEntry type="library" name="studio-analytics-proto" level="project" />
     <orderEntry type="module" module-name="analytics-tracker" />
+    <orderEntry type="library" name="protobuf" level="project" />
+    <orderEntry type="module" module-name="intellij.java.analysis.impl" />
+    <orderEntry type="library" name="NanoXML" level="project" />
+    <orderEntry type="library" name="jcip" level="project" />
     <orderEntry type="module" module-name="intellij.android.common" />
     <orderEntry type="module" module-name="intellij.android.projectSystem" />
     <orderEntry type="module" module-name="intellij.platform.core.ui" />
