--- conflicted
+++ resolved
@@ -15,7 +15,6 @@
  */
 package com.android.tools.idea.avdmanager;
 
-import com.android.sdklib.internal.avd.AvdInfo;
 import com.android.tools.idea.wizard.model.ModelWizardDialog;
 import com.intellij.icons.AllIcons;
 import org.jetbrains.annotations.NotNull;
@@ -38,16 +37,9 @@
 
   @Override
   public void actionPerformed(ActionEvent e) {
-<<<<<<< HEAD
-    ModelWizardDialog dialog = AvdWizardUtils.createAvdWizard(myAvdInfoProvider.getComponent(), null);
+    ModelWizardDialog dialog = AvdWizardUtils.createAvdWizard(myAvdInfoProvider.getComponent(), getProject());
     if (dialog.showAndGet()) {
       refreshAvds();
     }
-=======
-    AvdEditWizard wizard = new AvdEditWizard(myAvdInfoProvider.getComponent(), getProject(), null, null, true);
-    wizard.init();
-    wizard.showAndGet();
-    refreshAvds();
->>>>>>> c7afe542
   }
 }