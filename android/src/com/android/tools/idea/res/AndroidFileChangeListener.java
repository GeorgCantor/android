/*
 * Copyright (C) 2016 The Android Open Source Project
 *
 * Licensed under the Apache License, Version 2.0 (the "License");
 * you may not use this file except in compliance with the License.
 * You may obtain a copy of the License at
 *
 *      http://www.apache.org/licenses/LICENSE-2.0
 *
 * Unless required by applicable law or agreed to in writing, software
 * distributed under the License is distributed on an "AS IS" BASIS,
 * WITHOUT WARRANTIES OR CONDITIONS OF ANY KIND, either express or implied.
 * See the License for the specific language governing permissions and
 * limitations under the License.
 */
package com.android.tools.idea.res;

import static com.android.SdkConstants.EXT_GRADLE_KTS;
import static com.android.SdkConstants.FD_RES_RAW;
<<<<<<< HEAD
import static java.lang.Math.max;
=======
import static com.android.SdkConstants.FN_GRADLE_PROPERTIES;
import static com.android.SdkConstants.FN_GRADLE_WRAPPER_PROPERTIES;
>>>>>>> b5f40ffd

import com.android.SdkConstants;
import com.android.annotations.concurrency.Slow;
import com.android.annotations.concurrency.UiThread;
import com.android.ide.common.util.PathString;
import com.android.resources.ResourceFolderType;
import com.android.tools.idea.fileTypes.FontFileType;
import com.android.tools.idea.lang.aidl.AidlFileType;
import com.android.tools.idea.lang.rs.AndroidRenderscriptFileType;
import com.android.tools.idea.layoutlib.LayoutLibrary;
import com.android.tools.idea.util.FileExtensions;
import com.intellij.AppTopics;
import com.intellij.ide.highlighter.JavaFileType;
import com.intellij.ide.highlighter.XmlFileType;
<<<<<<< HEAD
=======
import com.intellij.lang.properties.PropertiesFileType;
>>>>>>> b5f40ffd
import com.intellij.openapi.Disposable;
import com.intellij.openapi.application.Application;
import com.intellij.openapi.application.ApplicationManager;
import com.intellij.openapi.editor.Document;
import com.intellij.openapi.editor.EditorFactory;
import com.intellij.openapi.editor.event.DocumentEvent;
import com.intellij.openapi.editor.event.DocumentListener;
import com.intellij.openapi.fileEditor.FileDocumentManager;
import com.intellij.openapi.fileEditor.FileDocumentManagerListener;
import com.intellij.openapi.fileTypes.FileType;
import com.intellij.openapi.module.Module;
import com.intellij.openapi.project.Project;
import com.intellij.openapi.startup.StartupActivity;
import com.intellij.openapi.util.text.StringUtil;
import com.intellij.openapi.vfs.VirtualFile;
import com.intellij.openapi.vfs.VirtualFileManager;
import com.intellij.openapi.vfs.newvfs.BulkFileListener;
import com.intellij.openapi.vfs.newvfs.events.VFileCopyEvent;
import com.intellij.openapi.vfs.newvfs.events.VFileCreateEvent;
import com.intellij.openapi.vfs.newvfs.events.VFileDeleteEvent;
import com.intellij.openapi.vfs.newvfs.events.VFileEvent;
import com.intellij.openapi.vfs.newvfs.events.VFileMoveEvent;
import com.intellij.openapi.vfs.newvfs.events.VFilePropertyChangeEvent;
import com.intellij.psi.PsiDirectory;
import com.intellij.psi.PsiDocumentManager;
import com.intellij.psi.PsiElement;
import com.intellij.psi.PsiFile;
import com.intellij.psi.PsiManager;
import com.intellij.psi.PsiTreeChangeEvent;
import com.intellij.psi.PsiTreeChangeListener;
import com.intellij.ui.EditorNotifications;
import com.intellij.util.Consumer;
import com.intellij.util.messages.MessageBusConnection;
import java.util.List;
import org.intellij.images.fileTypes.ImageFileTypeManager;
import org.jetbrains.android.facet.AndroidFacet;
import org.jetbrains.android.resourceManagers.ModuleResourceManagers;
import org.jetbrains.android.util.AndroidUtils;
import org.jetbrains.annotations.NotNull;
import org.jetbrains.annotations.Nullable;
import org.jetbrains.kotlin.idea.KotlinFileType;
import org.jetbrains.plugins.gradle.config.GradleFileType;

/**
 * Project component that tracks events that are potentially relevant to Android-specific IDE features.
 *
 * <p>It dispatches these events to other services and components. Having such a centralized dispatcher means we can reuse code written over
 * time to correctly (hopefully) handle different supported scenarios:
 *
 * <ul>
 *   <li>Files being created, deleted or moved are handled on the VFS level by a {@link BulkFileListener}.
 *   <li>Changes to files with no cached {@link Document} or binary files are handled by a {@link FileDocumentManagerListener}.
 *   <li>Changes to files with a {@link Document} but no cached {@link PsiFile} are handled by {@link DocumentListener}.
 *   <li>Changes to files with a cached {@link PsiFile} are handled by a {@link PsiTreeChangeListener}.
 * </ul>
 *
 * <p>Note that these cases are exclusive, so only one event is actually handled by the receiver, no matter what action the user took. This
 * includes cases like user typing with auto-save off (modifies Document and PSI but not VFS), background git checkouts (modifies VFS, but
 * not Document or PSI in some cases).
 *
 * <p>Information is forwarded to:
 * <ul>
 *   <li>{@link ResourceFolderRegistry} and from there to {@link ResourceFolderRepository} and {@link LayoutLibrary}
 *   <li>{@link SampleDataListener} and from there to {@link SampleDataResourceRepository}
 *   <li>{@link ResourceNotificationManager}
 *   <li>{@link EditorNotifications} when a Gradle file is modified
 * </ul>
 */
public class AndroidFileChangeListener implements Disposable {
  private ResourceFolderRegistry myRegistry;
  private Project myProject;
  private ResourceNotificationManager myResourceNotificationManager;
  private EditorNotifications myEditorNotifications;

  @Nullable private SampleDataListener mySampleDataListener;

  @NotNull
  public static AndroidFileChangeListener getInstance(@NotNull Project project) {
    return project.getService(AndroidFileChangeListener.class);
  }

  public static class MyStartupActivity implements StartupActivity {
    @Override
    public void runActivity(@NotNull Project project) {
      AndroidFileChangeListener listener = getInstance(project);
      listener.onProjectOpened(project);
    }
  }

  private void onProjectOpened(@NotNull Project project) {
    myProject = project;
    myResourceNotificationManager = ResourceNotificationManager.getInstance(myProject);
    myRegistry = ResourceFolderRegistry.getInstance(myProject);
    myEditorNotifications = EditorNotifications.getInstance(myProject);

    PsiManager.getInstance(myProject).addPsiTreeChangeListener(new MyPsiListener(), this);
    EditorFactory.getInstance().getEventMulticaster().addDocumentListener(new MyDocumentListener(myProject, myRegistry), this);

    MessageBusConnection connection = myProject.getMessageBus().connect(this);
    connection.subscribe(VirtualFileManager.VFS_CHANGES, new MyVfsListener(myRegistry));
    connection.subscribe(AppTopics.FILE_DOCUMENT_SYNC, new MyFileDocumentManagerListener(myRegistry));
  }

  @Override
  public void dispose() {}

  /**
   * Registers a {@link SampleDataListener} to be notified of possibly relevant PSI events.
   * Because there should only be a single instance of {@link SampleDataListener} per project
   * (it's a project service), this method can only be called once.
   *
   * <p>We register the listener with this method instead of doing it right away in the constructor
   * because {@link SampleDataListener} only needs to know about PSI updates if the user is working
   * with resource or activity files.
   *
   * @param sampleDataListener the project's {@link SampleDataListener}
   */
  void setSampleDataListener(SampleDataListener sampleDataListener) {
    assert mySampleDataListener == null : "SampleDataListener already set!";
    mySampleDataListener = sampleDataListener;
  }

  static boolean isRelevantFileType(@NotNull FileType fileType) {
    if (fileType == JavaFileType.INSTANCE || fileType == KotlinFileType.INSTANCE) { // fail fast for vital file type
      return false;
    }
    if (fileType == XmlFileType.INSTANCE) {
      return true;
    }

    // TODO: ensure that only android compatible images are recognized.
    if (fileType.isBinary()) {
      return fileType == ImageFileTypeManager.getInstance().getImageFileType() ||
             fileType == FontFileType.INSTANCE;
    }

    return false;
  }

  /**
   * Quickly checks if the file might be relevant based on the file extension without ever reading
   * the contents of the file. For a more accurate check use {@link #isRelevantFile(VirtualFile)}.
   */
  public static boolean isPossiblyRelevantFile(@NotNull VirtualFile file) {
    String extension = file.getExtension();
    if (StringUtil.isEmpty(extension)) {
      return false;
    }

    return !JavaFileType.INSTANCE.getDefaultExtension().equals(extension) && !KotlinFileType.EXTENSION.equals(extension);
  }

  /**
   * Checks if the file is relevant. May perform file I/O. For a faster approximate check use
   * {@link #isPossiblyRelevantFile(VirtualFile)}.
   */
  @Slow
  public static boolean isRelevantFile(@NotNull VirtualFile file) {
    // VirtualFile.getFileType will try to read from the file the first time it's
    // called so we try to avoid it as much as possible. Instead we will just
    // try to infer the type based on the extension.
    String extension = file.getExtension();
    if (StringUtil.isEmpty(extension)) {
      return false;
    }

    if (JavaFileType.DEFAULT_EXTENSION.equals(extension) || KotlinFileType.EXTENSION.equals(extension)) {
      return false;
    }

    if (XmlFileType.DEFAULT_EXTENSION.equals(extension)) {
      return true;
    }

    if (SdkConstants.FN_ANDROID_MANIFEST_XML.equals(file.getName())) {
      return true;
    }

    if (AidlFileType.DEFAULT_ASSOCIATED_EXTENSION.equals(extension)) {
      return true;
    }

    VirtualFile parent = file.getParent();
    if (parent != null) {
      String parentName = parent.getName();
      if (parentName.startsWith(FD_RES_RAW)) {
        return true;
      }
<<<<<<< HEAD
    }

    // Unable to determine based on filename, use the slow method.
    FileType fileType = file.getFileType();
    return fileType.equals(AndroidRenderscriptFileType.INSTANCE) || isRelevantFileType(fileType);
  }

  static boolean isRelevantFile(@NotNull PsiFile file) {
    FileType fileType = file.getFileType();
    if (fileType == JavaFileType.INSTANCE || fileType == KotlinFileType.INSTANCE) {
      return false;
=======
    }

    // Unable to determine based on filename, use the slow method.
    FileType fileType = file.getFileType();
    return fileType.equals(AndroidRenderscriptFileType.INSTANCE) || isRelevantFileType(fileType);
  }

  static boolean isRelevantFile(@NotNull PsiFile file) {
    FileType fileType = file.getFileType();
    if (fileType == JavaFileType.INSTANCE || fileType == KotlinFileType.INSTANCE) {
      return false;
    }

    if (isRelevantFileType(fileType)) {
      return true;
    }

    PsiDirectory parent = file.getParent();
    if (parent == null) {
      return false;
    }

    String parentName = parent.getName();
    return parentName.startsWith(FD_RES_RAW);
  }

  public static boolean isGradleFile(@NotNull PsiFile psiFile) {
    if (GradleFileType.isGradleFile(psiFile)) {
      return true;
>>>>>>> b5f40ffd
    }
    FileType fileType = psiFile.getFileType();
    if (fileType.getName().equals("Kotlin") && psiFile.getName().endsWith(EXT_GRADLE_KTS)) {
      return true;
    }
<<<<<<< HEAD

    PsiDirectory parent = file.getParent();
    if (parent == null) {
      return false;
=======
    // Do not test getFileType() as this will differ depending on whether the toml plugin is active or not.
    if (psiFile.getName().endsWith(".versions.toml")) {
      return true;
    }
    if (fileType == PropertiesFileType.INSTANCE &&
        (FN_GRADLE_PROPERTIES.equals(psiFile.getName()) || FN_GRADLE_WRAPPER_PROPERTIES.equals(psiFile.getName()))) {
      return true;
>>>>>>> b5f40ffd
    }

    String parentName = parent.getName();
    return parentName.startsWith(FD_RES_RAW);
  }

  private void dispatch(@Nullable VirtualFile file, @NotNull Consumer<PsiTreeChangeListener> invokeCallback) {
    if (file != null) {
      myRegistry.dispatchToRepositories(file, invokeCallback);
    }
    dispatchToResourceNotificationManager(invokeCallback);
  }

  private void dispatchToResourceNotificationManager(@NotNull Consumer<PsiTreeChangeListener> invokeCallback) {
    PsiTreeChangeListener resourceNotificationPsiListener = myResourceNotificationManager.getPsiListener();
    if (resourceNotificationPsiListener != null) {
      invokeCallback.consume(resourceNotificationPsiListener);
    }
  }

  /**
   * {@link BulkFileListener} which handles {@link VFileEvent}s for resource folder.
   * When an event happens on a file within a folder with a corresponding
   * {@link ResourceFolderRepository}, the event is delegated to it.
   */
  static class MyVfsListener implements BulkFileListener {

    private final ResourceFolderRegistry myRegistry;

    private MyVfsListener(@NotNull ResourceFolderRegistry registry) {
      myRegistry = registry;
    }

    @UiThread
    @Override
    public void before(@NotNull List<? extends @NotNull VFileEvent> events) {
      for (VFileEvent event : events) {
        if (event instanceof VFileMoveEvent) {
          onFileOrDirectoryRemoved(((VFileMoveEvent)event).getFile());
        }
        else if (event instanceof VFileDeleteEvent) {
          onFileOrDirectoryRemoved(((VFileDeleteEvent)event).getFile());
        }
        else if (event instanceof VFilePropertyChangeEvent &&
                 ((VFilePropertyChangeEvent)event).getPropertyName().equals(VirtualFile.PROP_NAME)) {
          onFileOrDirectoryRemoved(((VFilePropertyChangeEvent)event).getFile());
        }
      }
    }

    @Override
    public void after(@NotNull List<? extends @NotNull VFileEvent> events) {
      for (VFileEvent event : events) {
        if (event instanceof VFileCreateEvent) {
          VFileCreateEvent createEvent = (VFileCreateEvent)event;
          onFileOrDirectoryCreated(createEvent.getParent(), createEvent.getChildName());
        }
        else if (event instanceof VFileCopyEvent) {
          VFileCopyEvent copyEvent = (VFileCopyEvent)event;
          onFileOrDirectoryCreated(copyEvent.getNewParent(), copyEvent.getNewChildName());
        }
        else if (event instanceof VFileMoveEvent) {
          VFileMoveEvent moveEvent = (VFileMoveEvent)event;
          onFileOrDirectoryCreated(moveEvent.getNewParent(), moveEvent.getFile().getName());
        }
        else if (event instanceof VFilePropertyChangeEvent &&
                 ((VFilePropertyChangeEvent)event).getPropertyName().equals(VirtualFile.PROP_NAME)) {
          VFilePropertyChangeEvent renameEvent = (VFilePropertyChangeEvent)event;
          VirtualFile parentFile = renameEvent.getFile().getParent();
          if (parentFile != null) {
            onFileOrDirectoryCreated(parentFile, (String)renameEvent.getNewValue());
          }
        }
        // VFileContentChangeEvent changes are not handled at the VFS level, but either in
        // fileWithNoDocumentChanged, documentChanged or MyPsiListener.
      }
    }

    private void onFileOrDirectoryCreated(@Nullable VirtualFile parent, @NotNull String childName) {
      ResourceUpdateTracer.log(() -> "AndroidFileChangeListener.MyVfsListener.onFileOrDirectoryCreated(" +
                                     pathForLogging(parent, childName) + ")");
      if (parent == null || !parent.exists()) {
        return;
      }
      VirtualFile created = parent.findChild(childName);
      if (created == null) {
        return;
      }

      VirtualFile resDir = created.isDirectory() ? parent : parent.getParent();
      myRegistry.dispatchToRepositories(resDir, (repository, dir) -> onFileOrDirectoryCreated(created, repository));
    }

<<<<<<< HEAD
      if (cachedRepositories != null) {
        ResourceUpdateTracer.log(() -> "AndroidFileChangeListener.MyVfsListener.onFileOrDirectoryCreated: Dispatching to repositories");
        onFileOrDirectoryCreated(created, cachedRepositories.namespaced);
        onFileOrDirectoryCreated(created, cachedRepositories.nonNamespaced);
=======
    private @NotNull String pathForLogging(@Nullable VirtualFile parent, @NotNull String childName) {
      if (parent == null) {
        return childName;
>>>>>>> b5f40ffd
      }
      return ResourceUpdateTracer.pathForLogging(FileExtensions.toPathString(parent).resolve(childName), myRegistry.getProject());
    }

    private @NotNull String pathForLogging(@Nullable VirtualFile parent, @NotNull String childName) {
      if (parent == null) {
        return childName;
      }
      PathString path = FileExtensions.toPathString(parent).resolve(childName);
      return path.subpath(max(path.getNameCount() - 4, 0), path.getNameCount()).getNativePath();
    }

    private static void onFileOrDirectoryCreated(@NotNull VirtualFile created, @Nullable ResourceFolderRepository repository) {
      if (repository == null) {
        return;
      }

      ResourceUpdateTracer.log(() -> "AndroidFileChangeListener.MyVfsListener.onFileOrDirectoryCreated(" + created + ", " +
                                     repository.getDisplayName() + ")");
      if (!created.isDirectory()) {
        repository.onFileCreated(created);
      }
      else {
        // ResourceFolderRepository doesn't handle event on a whole folder so we pass all the children.
        for (VirtualFile child : created.getChildren()) {
          if (!child.isDirectory()) {
            // There is no need to visit subdirectories because Android does not support them.
            // If a base resource directory is created (e.g res/), a whole
            // ResourceFolderRepository will be created separately so we don't need to handle
            // this case here.
            repository.onFileCreated(child);
          }
        }
      }
    }

    private void onFileOrDirectoryRemoved(@NotNull VirtualFile file) {
      myRegistry.dispatchToRepositories(file, ResourceFolderRepository::onFileOrDirectoryRemoved);
    }
  }

  static class MyFileDocumentManagerListener implements FileDocumentManagerListener {
    private final ResourceFolderRegistry myRegistry;

    private MyFileDocumentManagerListener(@NotNull ResourceFolderRegistry registry) {
      myRegistry = registry;
    }

    @Override
    public void fileWithNoDocumentChanged(@NotNull VirtualFile file) {
      myRegistry.dispatchToRepositories(file, ResourceFolderRepository::scheduleScan);
    }
  }

  static class MyDocumentListener implements DocumentListener {
    private final Project myProject;
    private final FileDocumentManager myFileDocumentManager;
    private final PsiDocumentManager myPsiDocumentManager;
    private final ResourceFolderRegistry myRegistry;

    private MyDocumentListener(@NotNull Project project, @NotNull ResourceFolderRegistry registry) {
      myProject = project;
      myPsiDocumentManager = PsiDocumentManager.getInstance(project);
      myFileDocumentManager = FileDocumentManager.getInstance();
      myRegistry = registry;
    }

    @Override
    public void documentChanged(@NotNull DocumentEvent event) {
      if (myProject.isDisposed()) {
        // note that event may arrive from any project, not only from myProject
        // myProject can be temporarily disposed in light tests
        return;
      }

      Document document = event.getDocument();
      PsiFile psiFile = myPsiDocumentManager.getCachedPsiFile(document);
      if (psiFile == null) {
        VirtualFile virtualFile = myFileDocumentManager.getFile(document);
        if (virtualFile != null) {
          runInWriteAction(() -> myRegistry.dispatchToRepositories(virtualFile, ResourceFolderRepository::scheduleScan));
        }
      }
    }

    private void runInWriteAction(@NotNull Runnable runnable) {
      Application application = ApplicationManager.getApplication();
      if (application.isWriteAccessAllowed()) {
        runnable.run();
      }
      else {
        application.invokeLater(() -> application.runWriteAction(runnable));
      }
    }
  }

  private class MyPsiListener implements PsiTreeChangeListener {

    @Override
    public void beforeChildAddition(@NotNull PsiTreeChangeEvent event) {
    }

    @Override
    public void childAdded(@NotNull PsiTreeChangeEvent event) {
      PsiFile psiFile = event.getFile();
      if (psiFile == null) {
        PsiElement child = event.getChild();
        if (child instanceof PsiFile) {
          VirtualFile file = ((PsiFile)child).getVirtualFile();
          if (file != null) {
            computeModulesToInvalidateAttributeDefinitions(file);
            if (isRelevantFile(file)) {
              dispatchChildAdded(event, file);
            }
          }
        }
        else if (child instanceof PsiDirectory) {
          PsiDirectory directory = (PsiDirectory)child;
          dispatchChildAdded(event, directory.getVirtualFile());
        }
      }
      else if (isRelevantFile(psiFile)) {
        dispatchChildAdded(event, psiFile.getVirtualFile());
      }
      else if (isGradleFile(psiFile)) {
        notifyGradleEdit();
      }

      if (mySampleDataListener != null) {
        mySampleDataListener.childAdded(event);
      }
    }

    private void dispatchChildAdded(@NotNull PsiTreeChangeEvent event, @Nullable VirtualFile virtualFile) {
      dispatch(virtualFile, listener -> listener.childAdded(event));
    }

    @Override
    public void beforeChildRemoval(@NotNull PsiTreeChangeEvent event) {}

    @Override
    public void childRemoved(@NotNull PsiTreeChangeEvent event) {
      PsiFile psiFile = event.getFile();

      if (psiFile != null && psiFile.getVirtualFile() != null) {
        computeModulesToInvalidateAttributeDefinitions(psiFile.getVirtualFile());
      }

      if (psiFile == null) {
        PsiElement child = event.getChild();
        if (child instanceof PsiFile) {
          VirtualFile file = ((PsiFile)child).getVirtualFile();
          if (file != null && isRelevantFile(file)) {
            dispatchChildRemoved(event, file);
          }
        }
        else if (child instanceof PsiDirectory) {
          PsiDirectory directory = (PsiDirectory)child;
          if (ResourceFolderType.getFolderType(directory.getName()) != null) {
            VirtualFile file = directory.getVirtualFile();
            dispatchChildRemoved(event, file);
          }
        }
      }
      else if (isRelevantFile(psiFile)) {
        VirtualFile file = psiFile.getVirtualFile();
        dispatchChildRemoved(event, file);
      }
      else if (isGradleFile(psiFile)) {
        notifyGradleEdit();
      }

      if (mySampleDataListener != null) {
        mySampleDataListener.childRemoved(event);
      }
    }

    private void dispatchChildRemoved(@NotNull PsiTreeChangeEvent event, @Nullable VirtualFile virtualFile) {
      dispatch(virtualFile, listener -> listener.childRemoved(event));
    }

    @Override
    public void beforeChildReplacement(@NotNull PsiTreeChangeEvent event) {
    }

    @Override
    public void childReplaced(@NotNull PsiTreeChangeEvent event) {
      PsiFile psiFile = event.getFile();
      if (psiFile != null) {
        VirtualFile file = psiFile.getVirtualFile();
        if (file != null) {
          computeModulesToInvalidateAttributeDefinitions(file);
        }

        if (isRelevantFile(psiFile)) {
          dispatchChildReplaced(event, file);
        }
        else if (isGradleFile(psiFile)) {
          notifyGradleEdit();
        }

        if (mySampleDataListener != null) {
          mySampleDataListener.childReplaced(event);
        }
      }
      else {
        PsiElement parent = event.getParent();
        if (parent instanceof PsiDirectory) {
          PsiDirectory directory = (PsiDirectory)parent;
          dispatchChildReplaced(event, directory.getVirtualFile());
        }
      }
    }

    private void dispatchChildReplaced(@NotNull PsiTreeChangeEvent event, @Nullable VirtualFile virtualFile) {
      dispatch(virtualFile, listener -> listener.childReplaced(event));
    }

    private void notifyGradleEdit() {
      myEditorNotifications.updateAllNotifications();
    }

    @Override
    public void beforeChildrenChange(@NotNull PsiTreeChangeEvent event) {
      PsiFile psiFile = event.getFile();
      if (psiFile != null && isRelevantFile(psiFile)) {
        VirtualFile file = psiFile.getVirtualFile();
        dispatchBeforeChildrenChange(event, file);
      }
    }

    private void dispatchBeforeChildrenChange(@NotNull PsiTreeChangeEvent event, @Nullable VirtualFile virtualFile) {
      dispatch(virtualFile, listener -> listener.beforeChildrenChange(event));
    }

    @Override
    public void childrenChanged(@NotNull PsiTreeChangeEvent event) {
      PsiFile psiFile = event.getFile();
      if (psiFile != null) {
        VirtualFile file = psiFile.getVirtualFile();
        if (file != null) {
          computeModulesToInvalidateAttributeDefinitions(file);
        }

        if (isRelevantFile(psiFile)) {
          dispatchChildrenChanged(event, file);
        }

        if (mySampleDataListener != null) {
          mySampleDataListener.childrenChanged(event);
        }
      }
    }

    private void dispatchChildrenChanged(@NotNull PsiTreeChangeEvent event, @Nullable VirtualFile virtualFile) {
      dispatch(virtualFile, listener -> listener.childrenChanged(event));
    }

    @Override
    public void beforeChildMovement(@NotNull PsiTreeChangeEvent event) {
    }

    @Override
    public void childMoved(@NotNull PsiTreeChangeEvent event) {
      PsiElement child = event.getChild();
      PsiFile psiFile = event.getFile();
      if (psiFile == null) {
        if (child instanceof PsiFile && isRelevantFile((PsiFile)child)) {
          VirtualFile file = ((PsiFile)child).getVirtualFile();
          if (file != null) {
            dispatchChildMoved(event, file);
            return;
          }

          PsiElement oldParent = event.getOldParent();
          if (oldParent instanceof PsiDirectory) {
            PsiDirectory directory = (PsiDirectory)oldParent;
            VirtualFile dir = directory.getVirtualFile();
            dispatchChildMoved(event, dir);
          }
        }
      }
      else {
        // Change inside a file
        VirtualFile file = psiFile.getVirtualFile();
        if (file != null) {
          computeModulesToInvalidateAttributeDefinitions(file);
          if (isRelevantFile(file)) {
            dispatchChildMoved(event, file);
          }

          if (mySampleDataListener != null) {
            mySampleDataListener.childMoved(event);
          }
        }
      }
    }

    private void dispatchChildMoved(@NotNull PsiTreeChangeEvent event, @Nullable VirtualFile virtualFile) {
      dispatch(virtualFile, listener -> listener.childMoved(event));

      // If you moved the file between resource directories, potentially notify that previous repository as well
      if (event.getFile() == null) {
        PsiElement oldParent = event.getOldParent();
        if (oldParent instanceof PsiDirectory) {
          PsiDirectory sourceDir = (PsiDirectory)oldParent;
          dispatch(sourceDir.getVirtualFile(), listener -> listener.childMoved(event));
        }
      }
    }

    @Override
    public void beforePropertyChange(@NotNull PsiTreeChangeEvent event) {
      if (PsiTreeChangeEvent.PROP_FILE_NAME.equals(event.getPropertyName())) {
        PsiElement child = event.getChild();
        if (child instanceof PsiFile) {
          PsiFile psiFile = (PsiFile)child;
          if (isRelevantFile(psiFile)) {
            VirtualFile file = psiFile.getVirtualFile();
            dispatchBeforePropertyChange(event, file);
          }
        }
      }
    }

    private void dispatchBeforePropertyChange(@NotNull PsiTreeChangeEvent event, @Nullable VirtualFile virtualFile) {
      dispatch(virtualFile, listener -> listener.beforePropertyChange(event));
    }

    @Override
    public void propertyChanged(@NotNull PsiTreeChangeEvent event) {
      if (PsiTreeChangeEvent.PROP_FILE_NAME.equals(event.getPropertyName())) {
        PsiElement child = event.getElement();
        if (child instanceof PsiFile) {
          PsiFile psiFile = (PsiFile)child;
          if (isRelevantFile(psiFile)) {
            VirtualFile file = psiFile.getVirtualFile();
            dispatchPropertyChanged(event, file);
          }
        }
      }

      // TODO: Do we need to handle PROP_DIRECTORY_NAME for users renaming any of the resource folders?
      // and what about PROP_FILE_TYPES -- can users change the type of an XML File to something else?
    }

    private void dispatchPropertyChanged(@NotNull PsiTreeChangeEvent event, @Nullable VirtualFile virtualFile) {
      dispatch(virtualFile, listener -> listener.propertyChanged(event));
    }

    /**
     * Invalidates attribute definitions of relevant modules after changes to a given file
     */
    private void computeModulesToInvalidateAttributeDefinitions(@NotNull VirtualFile file) {
      if (!isRelevantFile(file)) {
        return;
      }

      AndroidFacet facet = AndroidFacet.getInstance(file, myProject);
      if (facet != null) {
        for (Module module : AndroidUtils.getSetWithBackwardDependencies(facet.getModule())) {
          AndroidFacet moduleFacet = AndroidFacet.getInstance(module);

          if (moduleFacet != null) {
            ModuleResourceManagers.getInstance(moduleFacet).getLocalResourceManager().invalidateAttributeDefinitions();
          }
        }
      }
    }
  }
}
<|MERGE_RESOLUTION|>--- conflicted
+++ resolved
@@ -17,17 +17,12 @@
 
 import static com.android.SdkConstants.EXT_GRADLE_KTS;
 import static com.android.SdkConstants.FD_RES_RAW;
-<<<<<<< HEAD
-import static java.lang.Math.max;
-=======
 import static com.android.SdkConstants.FN_GRADLE_PROPERTIES;
 import static com.android.SdkConstants.FN_GRADLE_WRAPPER_PROPERTIES;
->>>>>>> b5f40ffd
 
 import com.android.SdkConstants;
 import com.android.annotations.concurrency.Slow;
 import com.android.annotations.concurrency.UiThread;
-import com.android.ide.common.util.PathString;
 import com.android.resources.ResourceFolderType;
 import com.android.tools.idea.fileTypes.FontFileType;
 import com.android.tools.idea.lang.aidl.AidlFileType;
@@ -37,10 +32,7 @@
 import com.intellij.AppTopics;
 import com.intellij.ide.highlighter.JavaFileType;
 import com.intellij.ide.highlighter.XmlFileType;
-<<<<<<< HEAD
-=======
 import com.intellij.lang.properties.PropertiesFileType;
->>>>>>> b5f40ffd
 import com.intellij.openapi.Disposable;
 import com.intellij.openapi.application.Application;
 import com.intellij.openapi.application.ApplicationManager;
@@ -229,7 +221,6 @@
       if (parentName.startsWith(FD_RES_RAW)) {
         return true;
       }
-<<<<<<< HEAD
     }
 
     // Unable to determine based on filename, use the slow method.
@@ -241,18 +232,6 @@
     FileType fileType = file.getFileType();
     if (fileType == JavaFileType.INSTANCE || fileType == KotlinFileType.INSTANCE) {
       return false;
-=======
-    }
-
-    // Unable to determine based on filename, use the slow method.
-    FileType fileType = file.getFileType();
-    return fileType.equals(AndroidRenderscriptFileType.INSTANCE) || isRelevantFileType(fileType);
-  }
-
-  static boolean isRelevantFile(@NotNull PsiFile file) {
-    FileType fileType = file.getFileType();
-    if (fileType == JavaFileType.INSTANCE || fileType == KotlinFileType.INSTANCE) {
-      return false;
     }
 
     if (isRelevantFileType(fileType)) {
@@ -271,18 +250,11 @@
   public static boolean isGradleFile(@NotNull PsiFile psiFile) {
     if (GradleFileType.isGradleFile(psiFile)) {
       return true;
->>>>>>> b5f40ffd
     }
     FileType fileType = psiFile.getFileType();
     if (fileType.getName().equals("Kotlin") && psiFile.getName().endsWith(EXT_GRADLE_KTS)) {
       return true;
     }
-<<<<<<< HEAD
-
-    PsiDirectory parent = file.getParent();
-    if (parent == null) {
-      return false;
-=======
     // Do not test getFileType() as this will differ depending on whether the toml plugin is active or not.
     if (psiFile.getName().endsWith(".versions.toml")) {
       return true;
@@ -290,11 +262,9 @@
     if (fileType == PropertiesFileType.INSTANCE &&
         (FN_GRADLE_PROPERTIES.equals(psiFile.getName()) || FN_GRADLE_WRAPPER_PROPERTIES.equals(psiFile.getName()))) {
       return true;
->>>>>>> b5f40ffd
-    }
-
-    String parentName = parent.getName();
-    return parentName.startsWith(FD_RES_RAW);
+    }
+
+    return false;
   }
 
   private void dispatch(@Nullable VirtualFile file, @NotNull Consumer<PsiTreeChangeListener> invokeCallback) {
@@ -384,26 +354,11 @@
       myRegistry.dispatchToRepositories(resDir, (repository, dir) -> onFileOrDirectoryCreated(created, repository));
     }
 
-<<<<<<< HEAD
-      if (cachedRepositories != null) {
-        ResourceUpdateTracer.log(() -> "AndroidFileChangeListener.MyVfsListener.onFileOrDirectoryCreated: Dispatching to repositories");
-        onFileOrDirectoryCreated(created, cachedRepositories.namespaced);
-        onFileOrDirectoryCreated(created, cachedRepositories.nonNamespaced);
-=======
     private @NotNull String pathForLogging(@Nullable VirtualFile parent, @NotNull String childName) {
       if (parent == null) {
         return childName;
->>>>>>> b5f40ffd
       }
       return ResourceUpdateTracer.pathForLogging(FileExtensions.toPathString(parent).resolve(childName), myRegistry.getProject());
-    }
-
-    private @NotNull String pathForLogging(@Nullable VirtualFile parent, @NotNull String childName) {
-      if (parent == null) {
-        return childName;
-      }
-      PathString path = FileExtensions.toPathString(parent).resolve(childName);
-      return path.subpath(max(path.getNameCount() - 4, 0), path.getNameCount()).getNativePath();
     }
 
     private static void onFileOrDirectoryCreated(@NotNull VirtualFile created, @Nullable ResourceFolderRepository repository) {
