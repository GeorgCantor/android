--- conflicted
+++ resolved
@@ -10,23 +10,11 @@
     <orderEntry type="sourceFolder" forTests="false" />
     <orderEntry type="module" module-name="android.sdktools.sdk-common" />
     <orderEntry type="module" module-name="intellij.android.common" />
+    <orderEntry type="module" module-name="intellij.platform.ide" />
     <orderEntry type="module" module-name="android.sdktools.layoutlib-api" />
-<<<<<<< HEAD
     <orderEntry type="library" name="ASM" level="project" />
-    <orderEntry type="module-library" scope="PROVIDED">
-      <library name="layoutlib_native" type="repository">
-        <properties include-transitive-deps="false" maven-id="org.jetbrains.intellij.deps.android.tools.base:jb-layoutlib-native-jdk11:27.2.0.1" />
-        <CLASSES>
-          <root url="jar://$MAVEN_REPOSITORY$/org/jetbrains/intellij/deps/android/tools/base/jb-layoutlib-native-jdk11/27.2.0.1/jb-layoutlib-native-jdk11-27.2.0.1.jar!/" />
-        </CLASSES>
-        <JAVADOC />
-        <SOURCES />
-      </library>
-    </orderEntry>
+    <orderEntry type="library" scope="PROVIDED" name="layoutlib" level="project" />
     <orderEntry type="module" module-name="intellij.platform.ide.impl" />
     <orderEntry type="module" module-name="intellij.platform.serviceContainer" />
-=======
-    <orderEntry type="library" scope="PROVIDED" name="layoutlib" level="project" />
->>>>>>> cdc83e4e
   </component>
 </module>