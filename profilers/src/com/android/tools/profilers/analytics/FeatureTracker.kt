--- conflicted
+++ resolved
@@ -474,8 +474,6 @@
    * Tracks the number of power rails and battery counters found in captured power profiler data
    */
   fun trackPowerProfilerCapture(powerRailCount: Int, batteryCounterCount: Int)
-<<<<<<< HEAD
-=======
 
   fun trackTaskSettingsOpened(isSettingsChanged: Boolean)
 
@@ -485,7 +483,6 @@
   fun trackTaskFailed(taskMetadata: TaskMetadata, taskStartFailedMetadata: TaskStartFailedMetadata)
   fun trackTaskFailed(taskMetadata: TaskMetadata, taskStopFailedMetadata: TaskStopFailedMetadata)
   fun trackTaskFailed(taskMetadata: TaskMetadata, taskProcessingFailedMetadata: TaskProcessingFailedMetadata)
->>>>>>> 0d09370c
 }
 
 /**
