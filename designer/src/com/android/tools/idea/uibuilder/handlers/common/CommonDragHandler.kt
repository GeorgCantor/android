/*
 * Copyright (C) 2018 The Android Open Source Project
 *
 * Licensed under the Apache License, Version 2.0 (the "License");
 * you may not use this file except in compliance with the License.
 * You may obtain a copy of the License at
 *
 *      http://www.apache.org/licenses/LICENSE-2.0
 *
 * Unless required by applicable law or agreed to in writing, software
 * distributed under the License is distributed on an "AS IS" BASIS,
 * WITHOUT WARRANTIES OR CONDITIONS OF ANY KIND, either express or implied.
 * See the License for the specific language governing permissions and
 * limitations under the License.
 */
package com.android.tools.idea.uibuilder.handlers.common

<<<<<<< HEAD
import com.android.tools.idea.common.api.DragType
import com.android.tools.idea.common.api.InsertType
import com.android.tools.idea.common.model.AndroidCoordinate
import com.android.tools.idea.common.model.AndroidDpCoordinate
=======
import com.android.sdklib.AndroidCoordinate
import com.android.sdklib.AndroidDpCoordinate
import com.android.tools.idea.common.api.DragType
import com.android.tools.idea.common.api.InsertType
>>>>>>> 574fcae1
import com.android.tools.idea.common.model.NlComponent
import com.android.tools.idea.common.scene.SceneComponent
import com.android.tools.idea.common.scene.SceneContext
import com.android.tools.idea.common.scene.TemporarySceneComponent
import com.android.tools.idea.common.scene.target.CommonDragTarget
import com.android.tools.idea.common.scene.target.Target
import com.android.tools.idea.uibuilder.api.DragHandler
import com.android.tools.idea.uibuilder.api.ViewEditor
import com.android.tools.idea.uibuilder.api.ViewGroupHandler
<<<<<<< HEAD
import com.android.tools.idea.uibuilder.handlers.DelegatingViewGroupHandler
import com.android.tools.idea.uibuilder.handlers.preference.PreferenceCategoryHandler
import com.android.tools.idea.uibuilder.handlers.preference.PreferenceScreenHandler
import com.android.tools.idea.uibuilder.menu.ItemHandler
import com.android.tools.idea.uibuilder.menu.MenuHandler
import com.android.tools.idea.uibuilder.model.h
import com.android.tools.idea.uibuilder.model.w

private const val ERROR_UNDEFINED = "undefined"

=======
import com.android.tools.idea.uibuilder.model.h
import com.android.tools.idea.uibuilder.model.w

>>>>>>> 574fcae1
/** [DragHandler] handles the dragging from Palette and ComponentTree for all Layouts. */
internal class CommonDragHandler(
  editor: ViewEditor,
  handler: ViewGroupHandler,
  layout: SceneComponent,
  components: List<NlComponent>,
  type: DragType
) : DragHandler(editor, handler, layout, components, type) {

  private val dragTarget: CommonDragTarget

  init {
    val dragged = components[0]
    val component =
      layout.scene.getSceneComponent(dragged)
        ?: TemporarySceneComponent(layout.scene, dragged).apply {
          setSize(editor.pxToDp(dragged.w), editor.pxToDp(dragged.h))
        }

    dragTarget = CommonDragTarget(component, fromToolWindow = true)

    component.setTargetProvider { _ -> mutableListOf<Target>(dragTarget) }
    component.updateTargets()
    // Note: Don't use [dragged] in this lambda function since the content of components may be
    // replaced within interaction.
    // This weird implementation may be fixed in the future, but we just work around here.
    component.setComponentProvider { _ -> components[0] }
    layout.addChild(component)
    component.drawState = SceneComponent.DrawState.DRAG
  }

  override fun start(@AndroidDpCoordinate x: Int, @AndroidDpCoordinate y: Int, modifiers: Int) {
    super.start(x, y, modifiers)
    dragTarget.mouseDown(x, y)
  }

  override fun update(
    @AndroidDpCoordinate x: Int,
    @AndroidDpCoordinate y: Int,
    modifiers: Int,
    sceneContext: SceneContext
  ): String? {
<<<<<<< HEAD
    if (dragTarget == null) {
      return ERROR_UNDEFINED
    }
=======
>>>>>>> 574fcae1
    val result = super.update(x, y, modifiers, sceneContext)
    dragTarget.mouseDrag(x, y, emptyList(), sceneContext)
    dragTarget.component.scene.requestLayoutIfNeeded()
    return result
  }

  // Note that coordinate is AndroidCoordinate, not AndroidDpCoordinate.
  override fun commit(
    @AndroidCoordinate x: Int,
    @AndroidCoordinate y: Int,
    modifiers: Int,
    insertType: InsertType
  ) {
<<<<<<< HEAD
    if (dragTarget == null) {
      return
    }
=======
>>>>>>> 574fcae1
    dragTarget.insertType = insertType
    @AndroidDpCoordinate val dx = editor.pxToDp(x)
    @AndroidDpCoordinate val dy = editor.pxToDp(y)
    dragTarget.mouseRelease(dx, dy, emptyList())

    // Remove Temporary SceneComponent
    val component = dragTarget.component
    if (component is TemporarySceneComponent) {
      layout.scene.removeComponent(component)
    }
    component.drawState = SceneComponent.DrawState.NORMAL
    layout.scene.requestLayoutIfNeeded()
  }

  override fun cancel() {
    if (dragTarget.component is TemporarySceneComponent) {
      layout.scene.removeComponent(dragTarget.component)
    }
    dragTarget.component.drawState = SceneComponent.DrawState.NORMAL
    dragTarget.mouseCancel()
  }
<<<<<<< HEAD

  companion object {
    /**
     * The classes of [ViewGroupHandler] which don't support [CommonDragHandler] yet.
     *
     * TODO: makes [CommonDragHandler] can be used in all [ViewGroupHandler].
     */
    private val HANDLER_CLASSES_NOT_SUPPORT =
      listOf(
        ItemHandler::class,
        MenuHandler::class,
        PreferenceCategoryHandler::class,
        PreferenceScreenHandler::class,
      )

    @JvmStatic
    fun isSupportCommonDragHandler(handler: ViewGroupHandler): Boolean {
      var checkedHandler = handler
      while (checkedHandler is DelegatingViewGroupHandler) {
        checkedHandler = checkedHandler.delegateHandler
      }
      return HANDLER_CLASSES_NOT_SUPPORT.none { it.isInstance(checkedHandler) }
    }
  }
=======
>>>>>>> 574fcae1
}<|MERGE_RESOLUTION|>--- conflicted
+++ resolved
@@ -15,17 +15,10 @@
  */
 package com.android.tools.idea.uibuilder.handlers.common
 
-<<<<<<< HEAD
-import com.android.tools.idea.common.api.DragType
-import com.android.tools.idea.common.api.InsertType
-import com.android.tools.idea.common.model.AndroidCoordinate
-import com.android.tools.idea.common.model.AndroidDpCoordinate
-=======
 import com.android.sdklib.AndroidCoordinate
 import com.android.sdklib.AndroidDpCoordinate
 import com.android.tools.idea.common.api.DragType
 import com.android.tools.idea.common.api.InsertType
->>>>>>> 574fcae1
 import com.android.tools.idea.common.model.NlComponent
 import com.android.tools.idea.common.scene.SceneComponent
 import com.android.tools.idea.common.scene.SceneContext
@@ -35,22 +28,9 @@
 import com.android.tools.idea.uibuilder.api.DragHandler
 import com.android.tools.idea.uibuilder.api.ViewEditor
 import com.android.tools.idea.uibuilder.api.ViewGroupHandler
-<<<<<<< HEAD
-import com.android.tools.idea.uibuilder.handlers.DelegatingViewGroupHandler
-import com.android.tools.idea.uibuilder.handlers.preference.PreferenceCategoryHandler
-import com.android.tools.idea.uibuilder.handlers.preference.PreferenceScreenHandler
-import com.android.tools.idea.uibuilder.menu.ItemHandler
-import com.android.tools.idea.uibuilder.menu.MenuHandler
 import com.android.tools.idea.uibuilder.model.h
 import com.android.tools.idea.uibuilder.model.w
 
-private const val ERROR_UNDEFINED = "undefined"
-
-=======
-import com.android.tools.idea.uibuilder.model.h
-import com.android.tools.idea.uibuilder.model.w
-
->>>>>>> 574fcae1
 /** [DragHandler] handles the dragging from Palette and ComponentTree for all Layouts. */
 internal class CommonDragHandler(
   editor: ViewEditor,
@@ -93,12 +73,6 @@
     modifiers: Int,
     sceneContext: SceneContext
   ): String? {
-<<<<<<< HEAD
-    if (dragTarget == null) {
-      return ERROR_UNDEFINED
-    }
-=======
->>>>>>> 574fcae1
     val result = super.update(x, y, modifiers, sceneContext)
     dragTarget.mouseDrag(x, y, emptyList(), sceneContext)
     dragTarget.component.scene.requestLayoutIfNeeded()
@@ -112,12 +86,6 @@
     modifiers: Int,
     insertType: InsertType
   ) {
-<<<<<<< HEAD
-    if (dragTarget == null) {
-      return
-    }
-=======
->>>>>>> 574fcae1
     dragTarget.insertType = insertType
     @AndroidDpCoordinate val dx = editor.pxToDp(x)
     @AndroidDpCoordinate val dy = editor.pxToDp(y)
@@ -139,31 +107,4 @@
     dragTarget.component.drawState = SceneComponent.DrawState.NORMAL
     dragTarget.mouseCancel()
   }
-<<<<<<< HEAD
-
-  companion object {
-    /**
-     * The classes of [ViewGroupHandler] which don't support [CommonDragHandler] yet.
-     *
-     * TODO: makes [CommonDragHandler] can be used in all [ViewGroupHandler].
-     */
-    private val HANDLER_CLASSES_NOT_SUPPORT =
-      listOf(
-        ItemHandler::class,
-        MenuHandler::class,
-        PreferenceCategoryHandler::class,
-        PreferenceScreenHandler::class,
-      )
-
-    @JvmStatic
-    fun isSupportCommonDragHandler(handler: ViewGroupHandler): Boolean {
-      var checkedHandler = handler
-      while (checkedHandler is DelegatingViewGroupHandler) {
-        checkedHandler = checkedHandler.delegateHandler
-      }
-      return HANDLER_CLASSES_NOT_SUPPORT.none { it.isInstance(checkedHandler) }
-    }
-  }
-=======
->>>>>>> 574fcae1
 }