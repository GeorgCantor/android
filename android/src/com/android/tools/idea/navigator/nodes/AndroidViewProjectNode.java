/*
 * Copyright (C) 2014 The Android Open Source Project
 *
 * Licensed under the Apache License, Version 2.0 (the "License");
 * you may not use this file except in compliance with the License.
 * You may obtain a copy of the License at
 *
 *      http://www.apache.org/licenses/LICENSE-2.0
 *
 * Unless required by applicable law or agreed to in writing, software
 * distributed under the License is distributed on an "AS IS" BASIS,
 * WITHOUT WARRANTIES OR CONDITIONS OF ANY KIND, either express or implied.
 * See the License for the specific language governing permissions and
 * limitations under the License.
 */
package com.android.tools.idea.navigator.nodes;

import com.android.tools.idea.gradle.project.sync.GradleSyncState;
import com.android.tools.idea.gradle.project.facet.ndk.NdkFacet;
import com.android.tools.idea.navigator.AndroidProjectViewPane;
import com.google.common.collect.Lists;
import com.intellij.ide.projectView.PresentationData;
import com.intellij.ide.projectView.ProjectViewNode;
import com.intellij.ide.projectView.ViewSettings;
import com.intellij.ide.projectView.impl.nodes.PsiDirectoryNode;
import com.intellij.ide.util.treeView.AbstractTreeNode;
import com.intellij.openapi.module.Module;
import com.intellij.openapi.module.ModuleManager;
import com.intellij.openapi.project.Project;
import com.intellij.openapi.roots.ProjectFileIndex;
import com.intellij.openapi.roots.ProjectRootManager;
import com.intellij.openapi.ui.Queryable;
import com.intellij.openapi.vfs.VirtualFile;
import com.intellij.psi.PsiDirectory;
import com.intellij.psi.PsiManager;
import com.intellij.util.PlatformIcons;
import org.jetbrains.android.facet.AndroidFacet;
import org.jetbrains.annotations.NotNull;
import org.jetbrains.annotations.Nullable;

import java.util.Arrays;
import java.util.Collection;
import java.util.List;

import static com.android.tools.idea.gradle.util.GradleUtil.isRootModuleWithNoSources;
import static com.android.tools.idea.gradle.util.Projects.isBuildWithGradle;
import static com.intellij.openapi.vfs.VfsUtilCore.isAncestor;

public class AndroidViewProjectNode extends ProjectViewNode<Project> {
  private final AndroidProjectViewPane myProjectViewPane;

  public AndroidViewProjectNode(@NotNull Project project,
                                @NotNull ViewSettings viewSettings,
                                @NotNull AndroidProjectViewPane projectViewPane) {
    super(project, project, viewSettings);
    myProjectViewPane = projectViewPane;
  }

  @NotNull
  @Override
  public Collection<? extends AbstractTreeNode> getChildren() {
    Project project = getProject();
    assert project != null;
    ViewSettings settings = getSettings();

    // add a node for every module
    // TODO: make this conditional on getSettings().isShowModules(), otherwise collapse them all at the root
    List<Module> modules = Arrays.asList(ModuleManager.getInstance(project).getModules());
    List<AbstractTreeNode> children = Lists.newArrayListWithExpectedSize(modules.size());
    for (Module module : modules) {
      if (isRootModuleWithNoSources(module)) {
        // exclude the root module if it doesn't have any source roots
        // The most common organization of Gradle projects has an empty root module that is simply a container for other modules.
        // If we detect such a module, then we don't show it..
        continue;
      }

      AndroidFacet androidFacet = AndroidFacet.getInstance(module);
      NdkFacet ndkFacet = NdkFacet.getInstance(module);
      if (androidFacet != null && androidFacet.getAndroidModel() != null) {
        children.add(new AndroidModuleNode(project, module, settings, myProjectViewPane));
      }
      else if (ndkFacet != null && ndkFacet.getNdkModuleModel() != null ) {
        children.add(new NdkModuleNode(project, module, settings));
      }
      else {
        children.add(new NonAndroidModuleNode(project, module, settings));
      }
    }

    // If this is a gradle project, and its sync failed, then we attempt to show project root as a folder so that the files
    // are still visible. See https://code.google.com/p/android/issues/detail?id=76564
    if (children.isEmpty() && isBuildWithGradle(project) && GradleSyncState.getInstance(project).lastSyncFailed()) {
      PsiDirectory dir = PsiManager.getInstance(project).findDirectory(project.getBaseDir());
      if (dir != null) {
        children.add(new PsiDirectoryNode(project, dir, settings));
      }
    }

    if (isBuildWithGradle(project)) {
      children.add(new AndroidBuildScriptsGroupNode(project, settings));
    }

    ExternalBuildFilesGroupNode externalBuildFilesNode = new ExternalBuildFilesGroupNode(project, settings);
    if (!externalBuildFilesNode.getChildren().isEmpty()) {
      children.add(externalBuildFilesNode);
    }

    // TODO: What about files in the base project directory

    // TODO: Do we want to show the External Libraries Node or a Dependencies node

    return children;
  }

  @Nullable
  @Override
  public String toTestString(@Nullable Queryable.PrintInfo printInfo) {
    Project project = getProject();
    assert project != null;
    return String.format("%1$s", project.getName());
  }

  @Override
  public boolean equals(Object o) {
    if (o == null || getClass() != o.getClass()) return false;
    return super.equals(o);
  }

<<<<<<< HEAD
  @Override
  public boolean equals(Object o) {
    if (o == null || getClass() != o.getClass()) return false;
    return super.equals(o);
  }

  /** Copy of {@link com.intellij.ide.projectView.impl.nodes.AbstractProjectNode#update(com.intellij.ide.projectView.PresentationData)} */
=======
  /** Copy of {@link com.intellij.ide.projectView.impl.nodes.AbstractProjectNode#update(PresentationData)} */
>>>>>>> 02229574
  @Override
  protected void update(PresentationData presentation) {
    presentation.setIcon(PlatformIcons.PROJECT_ICON);
    Project project = getProject();
    assert project != null;
    presentation.setPresentableText(project.getName());
  }

  /** Copy of {@link com.intellij.ide.projectView.impl.nodes.AbstractProjectNode#contains(VirtualFile)}*/
  @Override
  public boolean contains(@NotNull VirtualFile file) {
    Project project = getProject();
    assert project != null;

    ProjectFileIndex index = ProjectRootManager.getInstance(project).getFileIndex();
    VirtualFile baseDir = getProject().getBaseDir();
    return index.isInContent(file) || index.isInLibraryClasses(file) || index.isInLibrarySource(file) ||
           (baseDir != null && isAncestor(baseDir, file, false));
  }
}<|MERGE_RESOLUTION|>--- conflicted
+++ resolved
@@ -127,17 +127,7 @@
     return super.equals(o);
   }
 
-<<<<<<< HEAD
-  @Override
-  public boolean equals(Object o) {
-    if (o == null || getClass() != o.getClass()) return false;
-    return super.equals(o);
-  }
-
-  /** Copy of {@link com.intellij.ide.projectView.impl.nodes.AbstractProjectNode#update(com.intellij.ide.projectView.PresentationData)} */
-=======
   /** Copy of {@link com.intellij.ide.projectView.impl.nodes.AbstractProjectNode#update(PresentationData)} */
->>>>>>> 02229574
   @Override
   protected void update(PresentationData presentation) {
     presentation.setIcon(PlatformIcons.PROJECT_ICON);
