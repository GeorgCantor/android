/*
 * Copyright (C) 2023 The Android Open Source Project
 *
 * Licensed under the Apache License, Version 2.0 (the "License");
 * you may not use this file except in compliance with the License.
 * You may obtain a copy of the License at
 *
 *      http://www.apache.org/licenses/LICENSE-2.0
 *
 * Unless required by applicable law or agreed to in writing, software
 * distributed under the License is distributed on an "AS IS" BASIS,
 * WITHOUT WARRANTIES OR CONDITIONS OF ANY KIND, either express or implied.
 * See the License for the specific language governing permissions and
 * limitations under the License.
 */
package com.android.tools.idea.editors.liveedit.ui

<<<<<<< HEAD
=======
import com.android.annotations.concurrency.UiThread
import com.android.annotations.concurrency.WorkerThread
>>>>>>> 0d09370c
import com.android.ddmlib.AndroidDebugBridge
import com.android.ddmlib.IDevice
import com.android.tools.adtui.compose.ComposeStatus
import com.android.tools.adtui.compose.InformationPopup
import com.android.tools.adtui.compose.InformationPopupImpl
import com.android.tools.adtui.compose.IssueNotificationAction
import com.android.tools.idea.actions.BrowserHelpAction
import com.android.tools.idea.editors.liveedit.LiveEditService
import com.android.tools.idea.editors.liveedit.LiveEditService.Companion.LiveEditTriggerMode.ON_SAVE
import com.android.tools.idea.editors.liveedit.LiveEditApplicationConfiguration
import com.android.tools.idea.editors.sourcecode.isKotlinFileType
import com.android.tools.idea.run.deployment.liveedit.LiveEditProjectMonitor
import com.android.tools.idea.run.deployment.liveedit.LiveEditStatus
import com.android.tools.idea.run.deployment.liveedit.LiveEditUpdateException
import com.android.tools.idea.streaming.RUNNING_DEVICES_TOOL_WINDOW_ID
import com.android.tools.idea.streaming.SERIAL_NUMBER_KEY
import com.intellij.ide.DataManager
import com.intellij.openapi.Disposable
import com.intellij.openapi.actionSystem.ActionManager
import com.intellij.openapi.actionSystem.ActionUpdateThread
import com.intellij.openapi.actionSystem.AnAction
import com.intellij.openapi.actionSystem.AnActionEvent
import com.intellij.openapi.actionSystem.CommonDataKeys
import com.intellij.openapi.actionSystem.DataContext
import com.intellij.openapi.actionSystem.DataProvider
import com.intellij.openapi.actionSystem.DefaultActionGroup
import com.intellij.openapi.actionSystem.PlatformCoreDataKeys
import com.intellij.openapi.actionSystem.PlatformDataKeys
import com.intellij.openapi.actionSystem.RightAlignedToolbarAction
import com.intellij.openapi.actionSystem.Separator
import com.intellij.openapi.actionSystem.ex.ActionUtil
import com.intellij.openapi.editor.Editor
import com.intellij.openapi.fileEditor.FileDocumentManager
import com.intellij.openapi.keymap.KeymapManager
import com.intellij.openapi.keymap.KeymapUtil
import com.intellij.openapi.project.Project
import com.intellij.ui.components.AnActionLink
import com.intellij.util.ui.JBUI
import java.awt.Insets
import java.util.Collections

internal fun getStatusInfo(project: Project, dataContext: DataContext): LiveEditStatus {
  val liveEditService = LiveEditService.getInstance(project)
  val editor: Editor? = dataContext.getData(CommonDataKeys.EDITOR)
  if (editor != null) {
    val file = FileDocumentManager.getInstance().getFile(editor.document)
    if (!project.isInitialized ||
        file == null ||
        !file.isKotlinFileType() ||
        !editor.document.isWritable) {
      return LiveEditStatus.Disabled
    }

    val insetDevices = LiveEditIssueNotificationAction.deviceMap[project]?.devices()?.let { HashSet<IDevice>(it) } ?: Collections.emptySet()
    return liveEditService.devices()
      .filter { it !in insetDevices }
      .map { liveEditService.editStatus(it) }
      .fold(LiveEditStatus.Disabled, LiveEditStatus::merge)
  }
  else {
    val device = LiveEditIssueNotificationAction.deviceMap[project]?.device(dataContext) ?: return LiveEditStatus.Disabled
    return liveEditService.editStatus(device)
  }
}

/**
 * Creates an [InformationPopup]. The given [dataContext] will be used by the popup to query for
 * things like the current editor.
 */
internal fun defaultCreateInformationPopup(
  project: Project,
  dataContext: DataContext,
): InformationPopup? {
  return getStatusInfo(project, dataContext).let { status ->
    if (shouldHideImpl(status, dataContext)) {
      return@let null
    }

    val link = status.actionId?.let {
      val id = when (it) {
        REFRESH_ACTION_ID -> if (LiveEditApplicationConfiguration.getInstance().leTriggerMode == ON_SAVE) LiveEditService.PIGGYBACK_ACTION_ID else MANUAL_LIVE_EDIT_ACTION_ID
        else -> it
      }
      val action = ActionManager.getInstance().getAction(it)
      val shortcut = KeymapManager.getInstance()?.activeKeymap?.getShortcuts(id)?.toList()?.firstOrNull()
      AnActionLink("${action.templateText}${if (shortcut != null) " (${KeymapUtil.getShortcutText(shortcut)})" else ""}", action)
    }

    val upgradeAssistant =
      if (status.title == LiveEditStatus.OutOfDate.title &&
          status.description.contains(LiveEditUpdateException.Error.UNSUPPORTED_BUILD_LIBRARY_DESUGAR.message))
        AnActionLink("View Upgrade Assistant", object : AnAction() {
          override fun actionPerformed(e: AnActionEvent) {
            ActionUtil.invokeAction(
              ActionManager.getInstance().getAction("AgpUpgrade"),
              dataContext,
              RUNNING_DEVICES_TOOL_WINDOW_ID,
              null,
              null)
          }
        })
      else
        null

    val configureLiveEditAction = ConfigureLiveEditAction()
    return@let InformationPopupImpl(
      null,
      if (LiveEditService.isLeTriggerManual()) status.descriptionManualMode ?: status.description else status.description,
      emptyList(),
      listOfNotNull(
        link,
        upgradeAssistant,
        AnActionLink("View Docs", BrowserHelpAction("Live Edit Docs", "https://developer.android.com/jetpack/compose/tooling/iterative-development#live-edit")),
        object: AnActionLink("Configure Live Edit", configureLiveEditAction) {
        }.apply {
          setDropDownLinkIcon()
          configureLiveEditAction.parentComponent = this
        }
      )
    ).also { newPopup ->
      // Register the data provider of the popup to be the same as the one used in the toolbar.
      // This allows for actions within the popup to query for things like the Editor even when
      // the Editor is not directly related to the popup.
      DataManager.registerDataProvider(newPopup.popupComponent) { dataId ->
        if (PlatformCoreDataKeys.BGT_DATA_PROVIDER.`is`(dataId)) {
          DataProvider { dataContext.getData(it) }
        }
        else {
          dataContext.getData(dataId)
        }
      }
      configureLiveEditAction.parentDisposable = newPopup
    }
  }
}

/**
 * An interface to exposed to external modules to implement in order to receive device serials and IDevices associated with those serials.
 */
interface DeviceGetter {
  fun serial(dataContext: DataContext): String?
  fun device(dataContext: DataContext): IDevice?
  fun devices(): List<IDevice>
}

/**
 * Action that reports the current state of Live Edit.
 *
 * This action reports:
 * - State of Live Edit or preview out of date if Live Edit is disabled
 * - Syntax errors
 */
class LiveEditIssueNotificationAction(
  createInformationPopup: (Project, DataContext) -> InformationPopup? =
    ::defaultCreateInformationPopup
) : IssueNotificationAction(::getStatusInfo, createInformationPopup) {
  companion object {
    val deviceMap = HashMap<Project, DeviceGetter>()

    fun registerProject(project: Project, deviceGetter: DeviceGetter) {
      deviceMap[project] = deviceGetter
    }

    fun unregisterProject(project: Project) {
      deviceMap.remove(project)
    }
  }

  override fun margins(): Insets {
    return JBUI.insets(2)
  }

<<<<<<< HEAD
=======
  @UiThread
>>>>>>> 0d09370c
  override fun shouldHide(status: ComposeStatus, dataContext: DataContext): Boolean {
    return shouldHideImpl(status, dataContext)
  }

<<<<<<< HEAD
  override fun getActionUpdateThread(): ActionUpdateThread {
    return ActionUpdateThread.BGT
  }
}

=======
  @UiThread
  override fun shouldSimplify(status: ComposeStatus, dataContext: DataContext): Boolean {
    val toolWindowId = dataContext.getData(PlatformDataKeys.TOOL_WINDOW)

    if (toolWindowId != null && toolWindowId.id == RUNNING_DEVICES_TOOL_WINDOW_ID) {
      return status.shouldSimplify
    } else {
      return false
    }
  }

  override fun getDisposableParentForPopup(e: AnActionEvent): Disposable? {
    return e.project?.let { LiveEditService.getInstance(it) }
  }
}

@UiThread
>>>>>>> 0d09370c
private fun shouldHideImpl(status: ComposeStatus, dataContext: DataContext): Boolean {
  if (status != LiveEditStatus.Disabled) {
    // Always show when it's an active status, even if error.
    return false
  }
  val toolWindowId = dataContext.getData(PlatformDataKeys.TOOL_WINDOW)
  if (toolWindowId == null || toolWindowId.id != RUNNING_DEVICES_TOOL_WINDOW_ID) {
    return true
  }
  // Only show for running devices tool window.
  val project = dataContext.getData(CommonDataKeys.PROJECT) ?: return true
  val serial = dataContext.getData(SERIAL_NUMBER_KEY) ?: return true
  val device = AndroidDebugBridge.getBridge()?.devices?.find { it.serialNumber == serial } ?: return true
  // Hide status when the device doesn't support Live Edit.
  if (!LiveEditProjectMonitor.supportLiveEdits(device)) {
    return true
  }
  // Hide status when the project isn't Compose.
  if (!LiveEditService.usesCompose(project)) {
    return true
  }
  // Hide status when Live Edit is already enabled (note: status is Disabled if we get to this part of the code).
  return LiveEditApplicationConfiguration.getInstance().isLiveEdit
}

/**
 * [DefaultActionGroup] that shows the notification chip and the [RedeployAction] button when applicable.
 */
class LiveEditNotificationGroup :
  DefaultActionGroup(
    "Live Edit Notification Actions",
    listOf(LiveEditIssueNotificationAction(), RedeployAction(), Separator.getInstance()),
  ), RightAlignedToolbarAction<|MERGE_RESOLUTION|>--- conflicted
+++ resolved
@@ -15,11 +15,8 @@
  */
 package com.android.tools.idea.editors.liveedit.ui
 
-<<<<<<< HEAD
-=======
 import com.android.annotations.concurrency.UiThread
 import com.android.annotations.concurrency.WorkerThread
->>>>>>> 0d09370c
 import com.android.ddmlib.AndroidDebugBridge
 import com.android.ddmlib.IDevice
 import com.android.tools.adtui.compose.ComposeStatus
@@ -192,21 +189,11 @@
     return JBUI.insets(2)
   }
 
-<<<<<<< HEAD
-=======
   @UiThread
->>>>>>> 0d09370c
   override fun shouldHide(status: ComposeStatus, dataContext: DataContext): Boolean {
     return shouldHideImpl(status, dataContext)
   }
 
-<<<<<<< HEAD
-  override fun getActionUpdateThread(): ActionUpdateThread {
-    return ActionUpdateThread.BGT
-  }
-}
-
-=======
   @UiThread
   override fun shouldSimplify(status: ComposeStatus, dataContext: DataContext): Boolean {
     val toolWindowId = dataContext.getData(PlatformDataKeys.TOOL_WINDOW)
@@ -224,7 +211,6 @@
 }
 
 @UiThread
->>>>>>> 0d09370c
 private fun shouldHideImpl(status: ComposeStatus, dataContext: DataContext): Boolean {
   if (status != LiveEditStatus.Disabled) {
     // Always show when it's an active status, even if error.
