--- conflicted
+++ resolved
@@ -218,11 +218,7 @@
   private class CheckBoxWithFixedWidth(
     text: String,
     selected: Boolean,
-<<<<<<< HEAD
-    private val fixedWidth: Int
-=======
     private val fixedWidth: Int,
->>>>>>> 0d09370c
   ) : JCheckBox(text, selected) {
     override fun getPreferredSize(): Dimension {
       val size = super.getPreferredSize()
