--- conflicted
+++ resolved
@@ -71,80 +71,7 @@
     }
   }
 
-<<<<<<< HEAD
-  private static Map<ScopedStateStore.Key<?>, String> TITLES = ImmutableMap.<ScopedStateStore.Key<?>, String>builder().
-    put(RAM_STORAGE_KEY, "Device RAM").
-    put(VM_HEAP_STORAGE_KEY, "Virtual Machine Heap").
-    put(INTERNAL_STORAGE_KEY, "Internal Flash").
-    put(SD_CARD_STORAGE_KEY, "Built-in SD Card Size").
-    put(EXISTING_SD_LOCATION, "Location of external SD card image").
-    put(SCALE_SELECTION_KEY, "Start-Up Size").
-    put(DEFAULT_ORIENTATION_KEY, "Default Orientation").
-    put(NETWORK_SPEED_KEY, "Network Speed").
-    put(NETWORK_LATENCY_KEY, "Network Latency").
-    put(FRONT_CAMERA_KEY, "Front Camera").
-    put(BACK_CAMERA_KEY, "Back Camera").
-    put(HOST_GPU_MODE_KEY, "Graphics Rendering").
-    put(CUSTOM_SKIN_FILE_KEY, "Custom Device Frame").
-    put(DISPLAY_NAME_KEY, "AVD Name").
-    put(HAS_HARDWARE_KEYBOARD_KEY, "Enable keyboard input").
-    put(AVD_ID_KEY, "AVD Id").
-    put(DEVICE_FRAME_KEY, "Enable device frame").
-    put(CPU_CORES_KEY, "Number of cores").
-    build();
-
-  private static Map<ScopedStateStore.Key<?>, String> DESCRIPTIONS = ImmutableMap.<ScopedStateStore.Key<?>, String>builder().
-    put(RAM_STORAGE_KEY, "The amount of physical RAM on the device.\n" +
-                         "1 MB = 1024 KB\n" +
-                         "1 GB = 1024 MB").
-    put(VM_HEAP_STORAGE_KEY, "The amount of RAM available to Java virtual machine (VM) to allocate to running apps on the device. " +
-                             "A larger VM heap allows application to run longer between garbage collection event.").
-    put(INTERNAL_STORAGE_KEY, "The amount of non-removable space available to store data on the device.").
-    put(SD_CARD_STORAGE_KEY, "The amount of removable space available to store data on the device. " +
-                             "We recommend at least 100MB in order to use the camera in the emulator.").
-    put(EXISTING_SD_LOCATION, "Choose a file path to an existing SD Card image. Using an external SD Card is useful when sharing " +
-                              "SD Card data (pictures, media, files, etc.) between Android Virtual Devices. " +
-                              "See http://d.android.com/tools/help/mksdcard.html for more details. ").
-    put(SCALE_SELECTION_KEY, "Enables you to test your application on a screen that uses a resolution or density not supported by the " +
-                             "built-in AVD device frames, you can create an AVD that uses a custom resolution by selecting one of the " +
-                             "scale values.").
-    put(DEFAULT_ORIENTATION_KEY, "Sets the initial orientation of the device. During AVD emulation you can also rotate the device screen. ").
-    put(NETWORK_SPEED_KEY, "Sets the initial state of the simulated network transfer rate used by AVD.  " +
-                           "The network speed can also be adjusted in the emulator.").
-    put(NETWORK_LATENCY_KEY, "Sets the initial state of the simulated network transfer latency used by AVD. " +
-                             " Latency is the delay in processing data across the network." +
-                             " The latency speed can also be adjusted in the emulator.").
-    put(FRONT_CAMERA_KEY, "None - no camera installed for AVD<br>" +
-                          "Emulated - use a simulated camera<br>" +
-                          "Device -  use host computer webcam or built-in camera").
-    put(BACK_CAMERA_KEY, "None - no camera installed for AVD<br>" +
-                         "Emulated - use a simulated camera<br>" +
-                         "Device -  use host computer webcam or built-in camera").
-    put(HOST_GPU_MODE_KEY, "Choose how the graphics should be rendered in the emulator.<br><br>" +
-                           "<b>Hardware</b><br>Use your computer's graphics card for faster rendering.<br><br>" +
-                           "<b>Software</b><br>Emulate the graphics in software, use this to work around issues with your " +
-                           "computer's graphics card.<br><br>" +
-                           "<b>Auto</b><br>Let the emulator decide the best option based on knowledge about your graphics card.").
-    put(CUSTOM_SKIN_FILE_KEY, "A collection of images and configuration data that indicates how to populate the window. Each skin can have " +
-                              "several \"layouts\" (e.g. \"landscape\" and \"portrait\") corresponding to different orientation " +
-                              "/ physical configurations of the emulated device.").
-    put(DISPLAY_NAME_KEY, "The name of this AVD.").
-    put(HAS_HARDWARE_KEYBOARD_KEY, "Enables you to enter text input and interact with the AVD with your hardware computer keyboard " +
-                                   "instead of a of the on on-screen software keyboard.").
-    put(AVD_ID_KEY, "Identification name used to save an AVD on disk. This AVD name can also be used with Android command line tools.").
-    put(DEVICE_FRAME_KEY, "Enable a frame around the Android emulator window that mimics the look of a real " +
-                          "Android device. Click on Show Advanced Settings for more options.").
-    put(CPU_CORES_KEY, "Select the number of CPU cores for the emulator to use.").
-    build();
-
-  /**
-   * Get the help text for the given key in the form "Title|Body"
-   */
-  public String getDescription(ScopedStateStore.Key<?> key) {
-    return TITLES.get(key) + "|" + DESCRIPTIONS.get(key);
-=======
   public void setSystemImageDescription(SystemImageDescription desc) {
     myHaxmAlert.setSystemImageDescription(desc);
->>>>>>> 50d6ab60
   }
 }