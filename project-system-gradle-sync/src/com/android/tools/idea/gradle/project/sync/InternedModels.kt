/*
 * Copyright (C) 2022 The Android Open Source Project
 *
 * Licensed under the Apache License, Version 2.0 (the "License");
 * you may not use this file except in compliance with the License.
 * You may obtain a copy of the License at
 *
 *      http://www.apache.org/licenses/LICENSE-2.0
 *
 * Unless required by applicable law or agreed to in writing, software
 * distributed under the License is distributed on an "AS IS" BASIS,
 * WITHOUT WARRANTIES OR CONDITIONS OF ANY KIND, either express or implied.
 * See the License for the specific language governing permissions and
 * limitations under the License.
 */
package com.android.tools.idea.gradle.project.sync

import com.android.annotations.concurrency.GuardedBy
import com.android.builder.model.v2.ide.Library
import com.android.builder.model.v2.ide.LibraryType
import com.android.tools.idea.gradle.model.ClasspathType
import com.android.tools.idea.gradle.model.IdeAndroidLibrary
import com.android.tools.idea.gradle.model.IdeArtifactLibrary
import com.android.tools.idea.gradle.model.IdeJavaLibrary
import com.android.tools.idea.gradle.model.IdeModuleSourceSet
import com.android.tools.idea.gradle.model.IdeUnresolvedLibrary
import com.android.tools.idea.gradle.model.IdeUnresolvedUnknownLibrary
import com.android.tools.idea.gradle.model.LibraryReference
import com.android.tools.idea.gradle.model.impl.IdeAndroidLibraryImpl
import com.android.tools.idea.gradle.model.impl.IdeDependenciesCoreDirect
import com.android.tools.idea.gradle.model.impl.IdeJavaLibraryImpl
import com.android.tools.idea.gradle.model.impl.IdeUnresolvedLibraryTableImpl
import org.jetbrains.annotations.VisibleForTesting
import java.io.File
import java.util.concurrent.locks.ReentrantLock
import kotlin.Comparator
import kotlin.concurrent.withLock
import kotlin.math.min

/**
 * Small data class to store information for mapping projects to dependencies.
 */
internal data class ClasspathIdentifier(
  val buildId: BuildId,
  val projectPath: String,
  val artifact: IdeModuleSourceSet,
  val classpathType: ClasspathType,
)

data class LibraryIdentity private constructor(val key: Any) {
  companion object {
    @VisibleForTesting
    fun fromLibrary(library: Library): LibraryIdentity = LibraryIdentity(run {
<<<<<<< HEAD
      checkNotNull(library.libraryInfo) {
        "Use IDE model as key for project dependencies"
      }
      library.toAddressAndArtifactPath()
    })

    internal fun fromFile(file: File) = LibraryIdentity(file.path.toString())

    @VisibleForTesting
    fun fromIdeModel(library: IdeUnresolvedLibrary) = LibraryIdentity(library)

    private fun Library.toAddressAndArtifactPath() =
      "${libraryInfo!!.group}:${libraryInfo!!.name}:${libraryInfo!!.version}${artifact?.absolutePath ?: ""}"
=======
      library.libraryInfo?.let {
        "${it.group}:${it.name}:${it.version}${library.artifact?.absolutePath ?: ""}"
      } ?: library.projectInfo?.let {
        it.displayName
      } ?: error("Use IDE model as key for project dependencies")
    })

    internal fun fromFile(file: File) = LibraryIdentity(file.path.toString())

    @VisibleForTesting
    fun fromIdeModel(library: IdeUnresolvedLibrary) = LibraryIdentity(library)
>>>>>>> 0d09370c
  }

  /**
   * In some cases (explained in the methods below), we prefer one library identity over another to ensure deterministic behavior
   * across multiple syncs. This class tracks which identity belongs to which library to be able to later compare them and sort
   * them according to a pre-defined order.
   */
  class LibraryIdentityProvider {
    private val identityToLibrary = mutableMapOf<LibraryIdentity, Library>()

    private val comparator = compareBy<LibraryIdentity, List<String>>(sortedListComparator) {
      identityToLibrary[it]?.libraryInfo?.capabilities.orEmpty().sorted()
    }.thenBy(sortedMapEntries) {
      identityToLibrary[it]?.libraryInfo?.attributes?.entries.orEmpty().sortedBy { it.key }
    }

    /**
     * For Android libraries, when the build script classpath is different for each project/build, we might
     * end up running the same transform for the same artifact multiple times, and the only signal for that
     * we have on this side is the AAR extraction folder. Here when multiple of those are collapsed together
     * this makes sure we always pick a consistent one across multiple syncs.
     *
     * Function returns identity alongside whether the library is updated to make sure the resulting IDE model
     * can be updated too.
     */
    internal fun associate(library: Library) : Pair<LibraryIdentity, Boolean> =
      if (library.type == LibraryType.ANDROID_LIBRARY) {
        associateWithV2AndroidLibrary(library)
      } else {
        fromLibrary(library).also {
          identityToLibrary[it] = library
        } to false // no need to update non-android libraries
      }

    private fun associateWithV2AndroidLibrary(library: Library): Pair<LibraryIdentity, Boolean> {
      var updated = false
      val identity = fromLibrary(library)
      identityToLibrary.computeIfPresent(identity) { _, oldLibrary ->
        val oldFolder = oldLibrary.toExtractedFolder()
        val newFolder = library.toExtractedFolder()
        if (oldFolder != null && newFolder != null && newFolder < oldFolder) {
          updated = true
          library
        }
        else {
          oldLibrary
        }
      } ?: identityToLibrary.put(identity, library)
      return identity to updated
    }

    private fun Library.toExtractedFolder() = androidLibraryData?.resFolder?.parentFile?.path?.toString()

    /**
     * In some cases, artifacts with different set of gradle attributes can end up matching the same artifact,
     * so they end up having  the same identity, and we can use any of them. However, we still want to make sure
     * we pick one consistently across multiple syncs. This function is used  to sort the library table entries
     * in a deterministic order by comparing their attribute and capability sets.
     */
    fun compare(identity1: LibraryIdentity, identity2: LibraryIdentity): Int = comparator.compare(identity1, identity2)

    companion object {
      private val sortedListComparator = Comparator<List<String>> { list1, list2 ->
        for (i in 0 until min(list1.size, list2.size)) {
          // Comparing the length first makes sure test fixtures come after a main library, purely for "cosmetic" reasons.
          compareBy<String> { it.length }
            .thenBy { it }
            .compare(list1[i], list2[i]).let {
              if (it != 0) return@Comparator it
            }
        }
        return@Comparator list1.size - list2.size
      }

      private val sortedMapEntries = Comparator<List<Map.Entry<String, String>>> { entries1, entries2 ->
        for (i in 0 until min(entries1.size, entries2.size)) {
          compareBy<Map.Entry<String, String>> { it.key }
            .thenBy { it.value }
            .compare(entries1[i], entries2[i]).let {
              if (it != 0) return@Comparator it
            }
        }
        return@Comparator entries1.size - entries2.size
      }
    }
  }
}

class InternedModels(private val buildRootDirectory: File?) {
  private val lock = ReentrantLock()
  private val libraryIdentityProvider = LibraryIdentity.LibraryIdentityProvider()

  @GuardedBy("lock")
  private val strings: MutableMap<String, String> = HashMap()
  @GuardedBy("lock")
  private val libraries: MutableList<IdeUnresolvedLibrary> = mutableListOf()

  // Map from a [LibraryIdentity] to an indexed reference in the library table.
  @GuardedBy("lock")
  private val keyToLibraryReference = mutableMapOf<LibraryIdentity, LibraryReference>()


  var artifactToLibraryReferenceMap: Map<File, LibraryReference>? = null ; private set

  @GuardedBy("lock")
  internal val projectReferenceToArtifactClasspathMap: MutableMap<ClasspathIdentifier, Pair<IdeDependenciesCoreDirect, Int>> = HashMap()

  fun lookup(reference: LibraryReference): IdeUnresolvedLibrary = libraries[reference.libraryIndex]

  fun intern(string: String) = lock.withLock {
    strings.getOrPut(string) { string }
  }

  fun internAndroidLibrary(key: IdeUnresolvedLibrary, factory: () -> IdeAndroidLibraryImpl) =
    createOrGetLibrary(LibraryIdentity.fromIdeModel(key), factory)

  fun internAndroidLibraryV2(v2Library: Library, factory: () -> IdeAndroidLibraryImpl): LibraryReference = lock.withLock {
      val (identity, isLibraryHigherPriority) = libraryIdentityProvider.associate(v2Library)
      return keyToLibraryReference.computeIfPresent(identity) { _ , existingReference ->
        if (isLibraryHigherPriority) {
          libraries[existingReference.libraryIndex] = factory()
        }
        existingReference
      } ?: createOrGetLibrary(identity, factory)
    }

  fun internJavaLibrary(key: LibraryIdentity, factory: () -> IdeJavaLibraryImpl) =
    createOrGetLibrary(key, factory)

  fun internJavaLibraryV2(library: Library, factory: () -> IdeJavaLibraryImpl) = lock.withLock {
    val (identity, _) = libraryIdentityProvider.associate(library)
    createOrGetLibrary(identity, factory)
  }

  fun internModuleLibrary(key: LibraryIdentity, factory: () -> IdeUnresolvedLibrary) = createOrGetLibrary(key, factory)
  fun internUnknownLibraryV2(library: Library, factory: () -> IdeUnresolvedUnknownLibrary) = lock.withLock {
    val (identity, _) = libraryIdentityProvider.associate(library)
    createOrGetLibrary(identity, factory)
  }

  /**
   * Finds an existing or creates a new library instance that match [key]. When creating a new library generates a unique library name
   * based on its artifact address.
   */
  private fun createOrGetLibrary(
    key: LibraryIdentity,
    modelFactory: () -> IdeUnresolvedLibrary
  ): LibraryReference {
    return lock.withLock {
      keyToLibraryReference.computeIfAbsent(key) {
        LibraryReference(libraries.size).also {
          libraries.add(modelFactory())
        }
      }
    }
  }


    // Note: Naming mechanism is going to change in the future when dependencies and libraries are separated. We will try to assign more
    // meaningful names to libraries representing different artifact variants under the same Gradle coordinates.
    private fun nameLibraries() {
      data class IdeModelAndReferenceAndIdentity (
        val ideModel: IdeArtifactLibrary,
        val reference: LibraryReference,
        val identity: LibraryIdentity,
      ) : Comparable<IdeModelAndReferenceAndIdentity> {
        override fun compareTo(other: IdeModelAndReferenceAndIdentity) =
          libraryIdentityProvider.compare(this.identity, other.identity)
      }

      keyToLibraryReference.entries.distinctBy { it.value }
        .mapNotNull {(key, reference) ->
          (lookup(reference) as? IdeArtifactLibrary)?.let { IdeModelAndReferenceAndIdentity(it, reference, key) }
        }.groupBy {
          convertToLibraryName(it.ideModel.artifactAddress, buildRootDirectory)
        }.forEach { (libraryName, unnamedLibrariesWithSameName) ->
          var counter = 0
          unnamedLibrariesWithSameName
            .sorted()
            .forEach { ( library, reference) ->
              val name = if (counter > 0) "$libraryName ($counter)" else libraryName
              val namedLibrary = when (library) {
                is IdeAndroidLibraryImpl -> library.copy(name = name)
                is IdeJavaLibraryImpl -> library.copy(name = name)
                else -> null
              }
              if (namedLibrary != null) {
                libraries[reference.libraryIndex] = namedLibrary
                counter++
              }
            }
        }
    }

  // This will be initialized at the end, at which point we also name the libraries if there are any duplicates
  fun createLibraryTable():  IdeUnresolvedLibraryTableImpl {
    nameLibraries()
    return IdeUnresolvedLibraryTableImpl(libraries.toList())
  }

  /**
   * Prepares [ModelCache] for running any post-processors previously returned in [IdeModelWithPostProcessor] instances.
   */
  fun prepare() {
    artifactToLibraryReferenceMap =
      createLibraryTable()
        .libraries
        .mapIndexed { index, ideLibrary ->
          val reference = LibraryReference(index)
          reference to ideLibrary
        }
        .flatMap { (reference, ideLibrary) ->
          when (ideLibrary) {
            is IdeAndroidLibrary -> ideLibrary.runtimeJarFiles.map { it to reference }
            is IdeJavaLibrary -> listOf(ideLibrary.artifact to reference)
            else -> emptyList()
          }
        }
        .toMap()
  }

  internal fun addProjectReferenceToArtifactClasspath(id: ClasspathIdentifier, pair: Pair<IdeDependenciesCoreDirect, Int>) {
    lock.withLock {
      projectReferenceToArtifactClasspathMap.putIfAbsent(id, pair)
    }
  }

  internal fun getProjectReferenceToArtifactClasspath(classpathId: ClasspathIdentifier) = lock.withLock {
    projectReferenceToArtifactClasspathMap[classpathId]
  }

  @VisibleForTesting
  fun getLibraryByKey(libraryIdentity: LibraryIdentity) = lock.withLock {
    keyToLibraryReference[libraryIdentity]
  }
}<|MERGE_RESOLUTION|>--- conflicted
+++ resolved
@@ -33,7 +33,6 @@
 import org.jetbrains.annotations.VisibleForTesting
 import java.io.File
 import java.util.concurrent.locks.ReentrantLock
-import kotlin.Comparator
 import kotlin.concurrent.withLock
 import kotlin.math.min
 
@@ -51,21 +50,6 @@
   companion object {
     @VisibleForTesting
     fun fromLibrary(library: Library): LibraryIdentity = LibraryIdentity(run {
-<<<<<<< HEAD
-      checkNotNull(library.libraryInfo) {
-        "Use IDE model as key for project dependencies"
-      }
-      library.toAddressAndArtifactPath()
-    })
-
-    internal fun fromFile(file: File) = LibraryIdentity(file.path.toString())
-
-    @VisibleForTesting
-    fun fromIdeModel(library: IdeUnresolvedLibrary) = LibraryIdentity(library)
-
-    private fun Library.toAddressAndArtifactPath() =
-      "${libraryInfo!!.group}:${libraryInfo!!.name}:${libraryInfo!!.version}${artifact?.absolutePath ?: ""}"
-=======
       library.libraryInfo?.let {
         "${it.group}:${it.name}:${it.version}${library.artifact?.absolutePath ?: ""}"
       } ?: library.projectInfo?.let {
@@ -77,7 +61,6 @@
 
     @VisibleForTesting
     fun fromIdeModel(library: IdeUnresolvedLibrary) = LibraryIdentity(library)
->>>>>>> 0d09370c
   }
 
   /**
