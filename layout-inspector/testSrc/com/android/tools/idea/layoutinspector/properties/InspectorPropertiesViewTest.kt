--- conflicted
+++ resolved
@@ -58,17 +58,11 @@
 import com.google.common.truth.Truth.assertThat
 import com.intellij.testFramework.ApplicationRule
 import com.intellij.testFramework.DisposableRule
-<<<<<<< HEAD
 import org.junit.ClassRule
 import org.junit.Rule
 import org.junit.Test
-=======
->>>>>>> 574fcae1
 import java.awt.Component
 import javax.swing.JTextArea
-import org.junit.ClassRule
-import org.junit.Rule
-import org.junit.Test
 
 private val EXAMPLE = packageNameHash("com.example.myexampleapp")
 
@@ -85,10 +79,7 @@
       object : ViewNodeAndResourceLookup {
         override val resourceLookup: ResourceLookup = mock()
         override val selection: ViewNode? = null
-<<<<<<< HEAD
-=======
-
->>>>>>> 574fcae1
+
         override fun get(id: Long): ViewNode? = null
       }
     val id = 3L
@@ -125,10 +116,7 @@
       object : ViewNodeAndResourceLookup {
         override val resourceLookup: ResourceLookup = mock()
         override val selection: ViewNode? = null
-<<<<<<< HEAD
-=======
-
->>>>>>> 574fcae1
+
         override fun get(id: Long): ViewNode? = null
       }
     val id = 3L
@@ -176,10 +164,7 @@
       object : ViewNodeAndResourceLookup {
         override val resourceLookup: ResourceLookup = mock()
         override val selection: ViewNode? = null
-<<<<<<< HEAD
-=======
-
->>>>>>> 574fcae1
+
         override fun get(id: Long): ViewNode? = null
       }
     val id = 3L
