--- conflicted
+++ resolved
@@ -15,10 +15,7 @@
  */
 package com.android.tools.idea.gradle.variant.view;
 
-<<<<<<< HEAD
 import static com.android.tools.idea.gradle.project.sync.Modules.createUniqueModuleId;
-=======
->>>>>>> f305d7b8
 import static com.android.tools.idea.gradle.util.BatchUpdatesUtil.finishBatchUpdate;
 import static com.android.tools.idea.gradle.util.BatchUpdatesUtil.startBatchUpdate;
 import static com.android.tools.idea.gradle.util.GradleProjects.executeProjectChanges;
@@ -60,11 +57,8 @@
 import com.intellij.openapi.progress.impl.BackgroundableProcessIndicator;
 import com.intellij.openapi.project.Project;
 import com.intellij.openapi.ui.Messages;
-<<<<<<< HEAD
 import com.intellij.openapi.util.Key;
-=======
 import com.intellij.serviceContainer.NonInjectable;
->>>>>>> f305d7b8
 import com.intellij.util.containers.ContainerUtil;
 import java.util.ArrayList;
 import java.util.List;
@@ -76,23 +70,15 @@
 /**
  * Updates the contents/settings of a module when a build variant changes.
  */
-<<<<<<< HEAD
-public class BuildVariantUpdater {
+public final class BuildVariantUpdater {
   @NotNull public static final Key<String> MODULE_WITH_BUILD_VARIANT_SWITCHED_FROM_UI =
     new Key<>("module.with.build.variant.switched.from.ui");
-=======
-public final class BuildVariantUpdater {
->>>>>>> f305d7b8
   @NotNull private final ModuleSetupContext.Factory myModuleSetupContextFactory;
   @NotNull private final IdeModifiableModelsProviderFactory myModifiableModelsProviderFactory;
   @NotNull private final AndroidVariantChangeModuleSetup myAndroidModuleSetupSteps;
   @NotNull private final NdkVariantChangeModuleSetup myNdkModuleSetupSteps;
   @NotNull private final List<BuildVariantView.BuildVariantSelectionChangeListener> mySelectionChangeListeners =
-<<<<<<< HEAD
     ContainerUtil.createLockFreeCopyOnWriteList();
-=======
-      ContainerUtil.createLockFreeCopyOnWriteList();
->>>>>>> f305d7b8
 
   @NotNull
   public static BuildVariantUpdater getInstance(@NotNull Project project) {
@@ -135,44 +121,7 @@
 
   /**
    * Updates a module's structure when the user selects a build variant from the tool window.
-   * @param project              the module's project.
-   * @param moduleName           the module's name.
-   * @param selectedBuildVariant the name of the selected build variant (without ABI).
    *
-   * @return true if there are affected facets.
-   */
-  boolean updateSelectedBuildVariant(@NotNull Project project,
-                                     @NotNull String moduleName,
-                                     @NotNull String selectedBuildVariant) {
-    Module moduleToUpdate = findModule(project, moduleName);
-    if (moduleToUpdate == null) {
-      logAndShowBuildVariantFailure(String.format("Cannot find module '%1$s'.", moduleName));
-      return false;
-    }
-
-    NdkModuleModel ndkModuleModel = getNdkModelIfNotJustDummy(moduleToUpdate);
-    if (ndkModuleModel == null) {
-      // Non-native module. ABI is irrelevant. Proceed with the build variant without ABI.
-      return updateSelectedVariant(project, moduleName, selectedBuildVariant);
-    }
-
-    // Native module: try to preserve the existing ABI for that module (if exists).
-    String newNdkBuildVariant = resolveNewNdkVariant(ndkModuleModel, selectedBuildVariant, null);
-    if (newNdkBuildVariant == null) {
-      logAndShowBuildVariantFailure(String.format("Cannot find suitable ABI for native module '%1$s'.", moduleName));
-      return false;
-    }
-
-    return updateSelectedVariant(project, moduleName, newNdkBuildVariant);
-  }
-
-  /**
-   * Updates a module's structure when the user selects an ABI from the tool window.
-   * @param project          the module's project.
-   * @param moduleName       the module's name.
-   * @param selectedAbiName  the name of the selected ABI.
-   *
-<<<<<<< HEAD
    * @param project              the module's project.
    * @param moduleName           the module's name.
    * @param selectedBuildVariant the name of the selected build variant (without ABI).
@@ -209,8 +158,6 @@
    * @param project         the module's project.
    * @param moduleName      the module's name.
    * @param selectedAbiName the name of the selected ABI.
-=======
->>>>>>> f305d7b8
    * @return true if there are affected facets.
    */
   boolean updateSelectedAbi(@NotNull Project project,
@@ -243,7 +190,6 @@
 
   /**
    * Updates a module's structure when the user selects a build variant or ABI.
-<<<<<<< HEAD
    *
    * @param project          the module's project.
    * @param moduleName       the module's name.
@@ -253,17 +199,6 @@
   private boolean updateSelectedVariant(@NotNull Project project,
                                         @NotNull String moduleName,
                                         @NotNull String buildVariantName) {
-=======
-   * @param project          the module's project.
-   * @param moduleName       the module's name.
-   * @param buildVariantName the name of the selected build variant (without abi for non-native modules, with ABI for native modules).
-   *
-   * @return true if there are affected facets.
-   */
-  private boolean updateSelectedVariant(@NotNull Project project,
-                                @NotNull String moduleName,
-                                @NotNull String buildVariantName) {
->>>>>>> f305d7b8
     List<AndroidFacet> affectedAndroidFacets = new ArrayList<>();
     List<NdkFacet> affectedNdkFacets = new ArrayList<>();
     // find all of affected facets, and update the value of selected build variant.
@@ -292,7 +227,6 @@
       requestVariantOnlyGradleSync(project, moduleName, buildVariantName, invokeVariantSelectionChangeListeners);
     }
     else {
-<<<<<<< HEAD
       setupCachedVariant(project, affectedAndroidFacets, affectedNdkFacets, invokeVariantSelectionChangeListeners);
     }
     return true;
@@ -312,11 +246,7 @@
     if (gradleModel != null) {
       project.putUserData(MODULE_WITH_BUILD_VARIANT_SWITCHED_FROM_UI,
                           createUniqueModuleId(gradleModel.getRootFolderPath(), gradleModel.getGradlePath()));
-=======
-      setupCachedVariant(project, buildVariantName, affectedAndroidFacets, affectedNdkFacets, invokeVariantSelectionChangeListeners);
->>>>>>> f305d7b8
-    }
-    return true;
+    }
   }
 
   /**
@@ -351,15 +281,8 @@
     if (ndkFacet != null) {
       NdkModuleModel ndkModuleModel = getNdkModelIfNotJustDummy(ndkFacet);
       if (ndkModuleModel != null) {
-<<<<<<< HEAD
         ndkVariantExists =
           updateAffectedFacetsForNdkModule(ndkFacet, ndkModuleModel, variantToSelect, affectedNdkFacets);
-=======
-        String abiBeforeChange = ndkModuleModel.getAbiName(ndkModuleModel.getSelectedVariant().getName());
-
-        ndkVariantExists =
-          updateAffectedFacetsForNdkModule(ndkFacet, ndkModuleModel, variantToSelect, affectedAndroidFacets, affectedNdkFacets);
->>>>>>> f305d7b8
 
         // The variant name (without ABI) and ABI name to use for dependent modules.
         variantName = ndkModuleModel.getVariantName(variantToSelect);
@@ -371,12 +294,8 @@
       AndroidModuleModel androidModel = getAndroidModel(androidFacet);
       if (androidModel != null) {
         androidVariantExists =
-<<<<<<< HEAD
           updateAffectedFacetsForAndroidModule(project, androidFacet, androidModel, variantName, abiName, affectedAndroidFacets,
                                                affectedNdkFacets);
-=======
-          updateAffectedFacetsForAndroidModule(project, androidFacet, androidModel, variantName, abiName, affectedAndroidFacets, affectedNdkFacets);
->>>>>>> f305d7b8
       }
     }
     return ndkVariantExists && androidVariantExists;
@@ -385,10 +304,6 @@
   private static boolean updateAffectedFacetsForNdkModule(@NotNull NdkFacet ndkFacet,
                                                           @NotNull NdkModuleModel ndkModuleModel,
                                                           @NotNull String variantToSelect,
-<<<<<<< HEAD
-=======
-                                                          @NotNull List<AndroidFacet> affectedAndroidFacets,
->>>>>>> f305d7b8
                                                           @NotNull List<NdkFacet> affectedNdkFacets) {
     if (variantToSelect.equals(ndkModuleModel.getSelectedVariant().getName())) {
       return true;
@@ -425,21 +340,12 @@
       // The current Android facet is affected only if the variant changed.
       affectedAndroidFacets.add(androidFacet);
       androidFacet.getProperties().SELECTED_BUILD_VARIANT = variantToSelect;
-<<<<<<< HEAD
     }
 
     if (!androidModel.variantExists(variantToSelect)) {
       return false;
     }
 
-=======
-    }
-
-    if (!androidModel.variantExists(variantToSelect)) {
-      return false;
-    }
-
->>>>>>> f305d7b8
     androidModel.setSelectedVariantName(variantToSelect);
     androidModel.syncSelectedVariantAndTestArtifact(androidFacet);
     // The variant of dependency modules can be updated only if the target variant exists, otherwise, there's no way to get the dependency modules of target variant.
@@ -465,7 +371,6 @@
     for (String gradlePath : androidModel.getAndroidProject().getDynamicFeatures()) {
       if (isNotEmpty(gradlePath)) {
         Module dependencyModule = ProjectStructure.getInstance(project).getModuleFinder().findModuleByGradlePath(gradlePath);
-<<<<<<< HEAD
         if (dependencyModule != null) {
           AndroidModuleModel depModuleModel = AndroidModuleModel.get(dependencyModule);
           String variantToSelect = androidModel.getSelectedVariant().getName();
@@ -475,10 +380,6 @@
                                    affectedNdkFacets);
           }
         }
-=======
-        updateDependencyModule(
-          project, gradlePath, dependencyModule, androidModel.getSelectedVariant().getName(), abiToSelect, affectedAndroidFacets, affectedNdkFacets);
->>>>>>> f305d7b8
       }
     }
   }
@@ -510,63 +411,14 @@
       if (dependencyNdkModel != null) {
         String projectVariantWithAbi = resolveNewNdkVariant(dependencyNdkModel, projectVariant, abiToSelect);
         if (projectVariantWithAbi != null) {
-<<<<<<< HEAD
           updateAffectedFacetsForNdkModule(dependencyNdkFacet, dependencyNdkModel, projectVariantWithAbi, affectedNdkFacets);
-=======
-          updateAffectedFacetsForNdkModule(
-            dependencyNdkFacet, dependencyNdkModel, projectVariantWithAbi, affectedAndroidFacets, affectedNdkFacets);
->>>>>>> f305d7b8
         }
       }
 
       // Update the Android facets.
       updateAffectedFacetsForAndroidModule(
         project, dependencyFacet, dependencyModel, projectVariant, abiToSelect, affectedAndroidFacets, affectedNdkFacets);
-<<<<<<< HEAD
-=======
-    }
-  }
-
-  /**
-   * If the user modified the ABI of a module, then any dependent native module should use that same ABI (if possible).
-   * If the user did not modify any ABIs (e.g., they changed a non-native module from "debug" to "release"), then any dependent native
-   * module should preserve its ABI (if possible).
-   * In either case, if the target ABI (either selected by the user, or preserved automatically) does not exist (e.g., "debug-x86" exists,
-   * but "release-x86" does not), then the dependent modules should use any available ABI for the target variant.
-   *
-   * @param ndkModel The NDK model of the current module, which contains the old variant with ABI. E.g., "debug-x86".
-   * @param newVariant The name of the selected variant (without ABI). E.g., "release".
-   * @param userSelectedAbi The name of the selected ABI. E.g., "x86".
-   * @return The variant that to be used for the current module, including the ABI. E.g., "release-x86".
-   */
-  @Nullable
-  private static String resolveNewNdkVariant(@NotNull NdkModuleModel ndkModel,
-                                             @NotNull String newVariant,
-                                             @Nullable String userSelectedAbi) {
-    if (userSelectedAbi != null) {
-      String ndkVariant = getNdkBuildVariantName(newVariant, userSelectedAbi);  // e.g., debug-x86
-      if (ndkModel.getNdkVariantNames().contains(ndkVariant)) {
-        return ndkVariant;
-      }
-
-      // Failed to find the user-provided ABI in this module for the new variant.
-      // Fall through intended.
-    }
-
-    // If the user did not provide an ABI in their selection, or the variant+ABI combination they selected for some parent/ancestor module
-    // does not exist in the current module, then we try to preserve the ABI for this module.
-    String existingAbi = ndkModel.getAbiName(ndkModel.getSelectedVariant().getName());  // e.g., x86
-    String ndkVariant = getNdkBuildVariantName(newVariant, existingAbi);  // e.g., debug-x86
-
-    if (ndkModel.getNdkVariantNames().contains(ndkVariant)) {
-      return ndkVariant;
->>>>>>> f305d7b8
-    }
-
-    // Cannot preserve ABI. It is probably filtered out by the user. Fall back to any other available ABI for that build variant.
-    String expectedPrefix = newVariant + "-";
-    Optional<String> variant = ndkModel.getNdkVariantNames().stream().filter(it -> it.startsWith(expectedPrefix)).findFirst();
-    return variant.orElse(null);
+    }
   }
 
   /**
@@ -616,13 +468,8 @@
 
   private static void requestFullGradleSync(@NotNull Project project,
                                             @NotNull Runnable variantSelectionChangeListeners) {
-<<<<<<< HEAD
     GradleSyncInvoker.getInstance().requestProjectSync(project, TRIGGER_VARIANT_SELECTION_FULL_SYNC,
                                                        getSyncListener(variantSelectionChangeListeners));
-=======
-    GradleSyncInvoker.getInstance().requestProjectSyncAndSourceGeneration(project, TRIGGER_VARIANT_SELECTION_FULL_SYNC,
-                                                                          getSyncListener(variantSelectionChangeListeners));
->>>>>>> f305d7b8
   }
 
   @NotNull
@@ -659,29 +506,15 @@
         variantName = ndkModuleModel.getVariantName(buildVariantName);
         abiName = ndkModuleModel.getAbiName(buildVariantName);
       }
-<<<<<<< HEAD
       boolean isCompoundSyncEnabled = GradleSyncState.isCompoundSync();
       request.variantOnlySyncOptions =
         new VariantOnlySyncOptions(gradleModel.getRootFolderPath(), gradleModel.getGradlePath(), variantName, abiName,
                                    isCompoundSyncEnabled);
-=======
-      boolean isCompoundSyncEnabled = NewGradleSync.isCompoundSync(project);
-      request.variantOnlySyncOptions =
-        new VariantOnlySyncOptions(gradleModel.getRootFolderPath(), gradleModel.getGradlePath(), variantName, abiName,
-                                   isCompoundSyncEnabled);
-      // TODO: It is not necessary to generate source for all modules (when not in compound-sync), only the modules that have variant
-      // changes need to be re-generated. Need to change generateSource functions to accept specified modules.
-      request.generateSourcesOnSuccess = true;
->>>>>>> f305d7b8
       GradleSyncInvoker.getInstance().requestProjectSync(project, request, getSyncListener(variantSelectionChangeListeners));
     }
   }
 
   private void setupCachedVariant(@NotNull Project project,
-<<<<<<< HEAD
-=======
-                                  @NotNull String buildVariantName,
->>>>>>> f305d7b8
                                   @NotNull List<AndroidFacet> affectedAndroidFacets,
                                   @NotNull List<NdkFacet> affectedNdkFacets,
                                   @NotNull Runnable variantSelectionChangeListeners) {
@@ -701,11 +534,7 @@
       public void run(@NotNull ProgressIndicator indicator) {
         getLog().info("Starting setup of cached variant");
         // Setup modules
-<<<<<<< HEAD
         List<IdeModifiableModelsProvider> modelsProviders = setUpModules(affectedAndroidFacets, affectedNdkFacets, indicator);
-=======
-        List<IdeModifiableModelsProvider> modelsProviders = setUpModules(buildVariantName, affectedAndroidFacets, affectedNdkFacets, indicator);
->>>>>>> f305d7b8
 
         // Setup Project
         setUpProject(project, indicator);
@@ -718,24 +547,15 @@
 
         if (application.isUnitTestMode()) {
           variantSelectionChangeListeners.run();
-<<<<<<< HEAD
         }
         else {
-=======
-        } else {
->>>>>>> f305d7b8
           application.invokeLater(variantSelectionChangeListeners);
         }
 
         getLog().info("Finished setup of cached variant");
       }
 
-<<<<<<< HEAD
       private List<IdeModifiableModelsProvider> setUpModules(@NotNull List<AndroidFacet> affectedAndroidFacets,
-=======
-      private List<IdeModifiableModelsProvider> setUpModules(@NotNull String variant,
-                                                             @NotNull List<AndroidFacet> affectedAndroidFacets,
->>>>>>> f305d7b8
                                                              @NotNull List<NdkFacet> affectedNdkFacets,
                                                              @NotNull ProgressIndicator indicator) {
         indicator.setIndeterminate(false);
@@ -764,11 +584,7 @@
         PostSyncProjectSetup.Request setupRequest = new PostSyncProjectSetup.Request();
         setupRequest.generateSourcesAfterSync = false;
         setupRequest.cleanProjectAfterSync = false;
-<<<<<<< HEAD
         PostSyncProjectSetup.getInstance(project).setUpProject(setupRequest, null, null);
-=======
-        PostSyncProjectSetup.getInstance(project).setUpProject(setupRequest, indicator, null);
->>>>>>> f305d7b8
       }
 
       private void commitChanges(@NotNull Project project,
@@ -781,7 +597,6 @@
         finally {
           finishBatchUpdate(project);
         }
-<<<<<<< HEAD
       }
 
       private void doCommitChanges(@NotNull Project project,
@@ -819,45 +634,6 @@
           }
         }
       }
-=======
-      }
-
-      private void doCommitChanges(@NotNull Project project,
-                                   @NotNull List<IdeModifiableModelsProvider> providers,
-                                   @NotNull ProgressIndicator indicator) {
-        indicator.setText("Committing changes");
-        indicator.setFraction(PROGRESS_COMMIT_START);
-        double step = PROGRESS_COMMIT_SIZE / (providers.size() + 1);
-        double progress = PROGRESS_COMMIT_START;
-        for (IdeModifiableModelsProvider provider : providers) {
-          executeProjectChanges(project, () -> {
-            try {
-              provider.commit();
-            }
-            catch (Throwable t) {
-              provider.dispose();
-              //noinspection ConstantConditions
-              rethrowAllAsUnchecked(t);
-            }
-          });
-          progress += step;
-          indicator.setFraction(progress);
-        }
-      }
-
-      private void generateSourcesIfNeeded(@NotNull Project project,
-                                           @NotNull List<AndroidFacet> affectedAndroidFacets,
-                                           @NotNull ProgressIndicator indicator) {
-        if (!affectedAndroidFacets.isEmpty()) {
-          // We build only the selected variant. If user changes variant, we need to re-generate sources since the generated sources may not
-          // be there.
-          if (!ApplicationManager.getApplication().isUnitTestMode()) {
-            indicator.setFraction(PROGRESS_GENERATE_SOURCES_START);
-            GradleProjectBuilder.getInstance(project).generateSources();
-          }
-        }
-      }
->>>>>>> f305d7b8
     };
 
     if (application.isUnitTestMode()) {
