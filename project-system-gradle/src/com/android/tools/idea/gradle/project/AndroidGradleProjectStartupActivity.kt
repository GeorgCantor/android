/*
 * Copyright (C) 2015 The Android Open Source Project
 *
 * Licensed under the Apache License, Version 2.0 (the "License");
 * you may not use this file except in compliance with the License.
 * You may obtain a copy of the License at
 *
 *      http://www.apache.org/licenses/LICENSE-2.0
 *
 * Unless required by applicable law or agreed to in writing, software
 * distributed under the License is distributed on an "AS IS" BASIS,
 * WITHOUT WARRANTIES OR CONDITIONS OF ANY KIND, either express or implied.
 * See the License for the specific language governing permissions and
 * limitations under the License.
 */
package com.android.tools.idea.gradle.project

import com.android.Version
import com.android.ide.common.repository.AgpVersion
import com.android.tools.idea.IdeInfo
import com.android.tools.idea.gradle.model.impl.IdeLibraryModelResolverImpl
import com.android.tools.idea.gradle.plugin.AndroidPluginInfo
import com.android.tools.idea.gradle.project.facet.gradle.GradleFacet
import com.android.tools.idea.gradle.project.facet.ndk.NativeHeaderRootType
import com.android.tools.idea.gradle.project.facet.ndk.NativeSourceRootType
import com.android.tools.idea.gradle.project.facet.ndk.NdkFacet
import com.android.tools.idea.gradle.project.model.GradleAndroidModel
import com.android.tools.idea.gradle.project.model.GradleAndroidModelData
import com.android.tools.idea.gradle.project.sync.GradleSyncInvoker
import com.android.tools.idea.gradle.project.sync.GradleSyncStateHolder
import com.android.tools.idea.gradle.project.sync.idea.AndroidGradleProjectResolver.Companion.shouldDisableForceUpgrades
import com.android.tools.idea.gradle.project.sync.idea.ModuleUtil.linkAndroidModuleGroup
import com.android.tools.idea.gradle.project.sync.idea.data.service.AndroidProjectKeys.ANDROID_MODEL
import com.android.tools.idea.gradle.project.sync.idea.data.service.AndroidProjectKeys.GRADLE_MODULE_MODEL
import com.android.tools.idea.gradle.project.sync.idea.data.service.AndroidProjectKeys.IDE_LIBRARY_TABLE
import com.android.tools.idea.gradle.project.sync.idea.data.service.AndroidProjectKeys.KMP_ANDROID_LIBRARY_TABLE
import com.android.tools.idea.gradle.project.sync.idea.data.service.AndroidProjectKeys.NDK_MODEL
import com.android.tools.idea.gradle.project.sync.idea.findAndSetupSelectedCachedVariantData
import com.android.tools.idea.gradle.project.sync.idea.getSelectedVariantAndAbis
import com.android.tools.idea.gradle.project.upgrade.AgpVersionChecker
import com.android.tools.idea.gradle.project.upgrade.AssistantInvoker
import com.android.tools.idea.gradle.util.GradleProjectSystemUtil.GRADLE_SYSTEM_ID
import com.android.tools.idea.model.AndroidModel
import com.google.wireless.android.sdk.stats.GradleSyncStats.Trigger
import com.intellij.execution.RunConfigurationProducerService
import com.intellij.facet.Facet
import com.intellij.facet.FacetManager
import com.intellij.openapi.application.ApplicationManager
<<<<<<< HEAD
import com.intellij.openapi.application.invokeAndWaitIfNeeded
=======
import com.intellij.openapi.application.EDT
>>>>>>> 0d09370c
import com.intellij.openapi.application.runWriteAction
import com.intellij.openapi.components.Service
import com.intellij.openapi.components.service
import com.intellij.openapi.diagnostic.Logger
import com.intellij.openapi.externalSystem.ExternalSystemModulePropertyManager
import com.intellij.openapi.externalSystem.model.DataNode
import com.intellij.openapi.externalSystem.model.Key
import com.intellij.openapi.externalSystem.model.ProjectKeys
import com.intellij.openapi.externalSystem.model.project.ModuleData
import com.intellij.openapi.externalSystem.model.project.ProjectData
import com.intellij.openapi.externalSystem.service.project.ProjectDataManager
import com.intellij.openapi.externalSystem.service.project.manage.ExternalProjectsManager
import com.intellij.openapi.externalSystem.util.ExternalSystemApiUtil
import com.intellij.openapi.module.Module
import com.intellij.openapi.module.ModuleManager
import com.intellij.openapi.project.Project
import com.intellij.openapi.project.rootManager
import com.intellij.openapi.roots.LibraryOrderEntry
import com.intellij.openapi.roots.ModuleRootManager
import com.intellij.openapi.roots.ModuleSourceOrderEntry
import com.intellij.openapi.roots.OrderRootType
import com.intellij.openapi.roots.libraries.LibraryTablesRegistrar
<<<<<<< HEAD
import com.intellij.openapi.startup.StartupActivity
import com.intellij.openapi.util.registry.Registry
import com.intellij.openapi.vfs.VirtualFileManager
import com.intellij.platform.PlatformProjectOpenProcessor
import com.intellij.workspaceModel.ide.JpsProjectLoadingManager
import org.jetbrains.android.AndroidStartupManager
import org.jetbrains.android.facet.AndroidFacet
import org.jetbrains.kotlin.idea.base.util.isAndroidModule
import org.jetbrains.plugins.gradle.config.GradleSettingsListenerAdapter
=======
import com.intellij.openapi.startup.ProjectActivity
import com.intellij.openapi.vfs.VirtualFileManager
import com.intellij.platform.PlatformProjectOpenProcessor
import com.intellij.workspaceModel.ide.JpsProjectLoadingManager
import kotlinx.coroutines.CompletableDeferred
import kotlinx.coroutines.Dispatchers
import kotlinx.coroutines.awaitAll
import kotlinx.coroutines.currentCoroutineContext
import kotlinx.coroutines.job
import kotlinx.coroutines.withContext
import org.jetbrains.android.AndroidStartupManager
import org.jetbrains.android.facet.AndroidFacet
import org.jetbrains.kotlin.idea.base.util.isAndroidModule
>>>>>>> 0d09370c
import org.jetbrains.plugins.gradle.execution.test.runner.AllInPackageGradleConfigurationProducer
import org.jetbrains.plugins.gradle.execution.test.runner.TestClassGradleConfigurationProducer
import org.jetbrains.plugins.gradle.execution.test.runner.TestMethodGradleConfigurationProducer
import org.jetbrains.plugins.gradle.model.data.GradleSourceSetData
import org.jetbrains.plugins.gradle.settings.GradleSettings
import org.jetbrains.plugins.gradle.settings.GradleSettingsListener
import org.jetbrains.plugins.gradle.util.GradleConstants

/**
 * Syncs Android Gradle project with the persisted project data on startup.
 */
<<<<<<< HEAD
class AndroidGradleProjectStartupActivity : StartupActivity {
  override fun runActivity(project: Project) {
    if (Registry.`is`("android.gradle.project.startup.activity.disabled")) return

    runAndroidGradleProjectStartupActivity(project)
  }
}

fun runAndroidGradleProjectStartupActivity(project: Project, isJpsProjectLoaded: Boolean = false) {
  val gradleProjectInfo = GradleProjectInfo.getInstance(project)
  val info = Info.getInstance(project)

  fun shouldSyncOrAttachModels(): Boolean {
    if (gradleProjectInfo.isSkipStartupActivity) return false

    // Opening an IDEA project with Android modules (AS and IDEA - i.e. previously synced).
    if (info.androidModules.isNotEmpty()) return true

    // Opening a Gradle project with .idea but no .iml files or facets (Typical for AS but not in IDEA)
    return IdeInfo.getInstance().isAndroidStudio && info.isBuildWithGradle
  }

=======
class AndroidGradleProjectStartupActivity : ProjectActivity {

  @Service(Service.Level.PROJECT)
  class StartupService : AndroidGradleProjectStartupService<Unit>()

  override suspend fun execute(project: Project) {
    project.service<StartupService>().runInitialization {
      // Need to wait for both JpsProjectLoadingManager and ExternalProjectsManager, as well as the completion of
      // AndroidNewProjectInitializationStartupActivity.  In old-skool thread
      // programming I'd probably use an atomic integer and wait for the count to reach 3.
      val myJob = currentCoroutineContext().job
      val externalProjectsJob = CompletableDeferred<Unit>(parent = myJob)
      val jpsProjectJob = CompletableDeferred<Unit>(parent = myJob)
      val newProjectStartupJob = project.service<AndroidNewProjectInitializationStartupActivity.StartupService>().deferred

      ExternalProjectsManager.getInstance(project).runWhenInitializedInBackground { externalProjectsJob.complete(Unit) }
      whenAllModulesLoaded(project) { jpsProjectJob.complete(Unit) }
      awaitAll(newProjectStartupJob, externalProjectsJob, jpsProjectJob)

      performActivity(project)
    }
  }
}

private val LOG = Logger.getInstance(AndroidGradleProjectStartupActivity::class.java)

private suspend fun performActivity(project: Project) {
  val gradleProjectInfo = GradleProjectInfo.getInstance(project)
  val info = Info.getInstance(project)

  fun shouldSyncOrAttachModels(): Boolean {
    if (gradleProjectInfo.isSkipStartupActivity) return false

    // Opening an IDEA project with Android modules (AS and IDEA - i.e. previously synced).
    if (info.androidModules.isNotEmpty()) return true

    // Opening a Gradle project with .idea but no .iml files or facets (Typical for AS but not in IDEA)
    return IdeInfo.getInstance().isAndroidStudio && info.isBuildWithGradle
  }

>>>>>>> 0d09370c
  // Make sure we remove Gradle producers from the ignoredProducers list for old projects that used to run tests through AndroidJunit.
  // This would allow running unit tests through Gradle for existing projects where Gradle producers where disabled in favor of AndroidJunit.
  removeGradleProducersFromIgnoredList(project)

  if (shouldSyncOrAttachModels()) {
<<<<<<< HEAD
    whenAllModulesLoaded(project, isJpsProjectLoaded) {
      invokeAndWaitIfNeeded {
        removePointlessModules(project)
        attachCachedModelsOrTriggerSync(project, gradleProjectInfo)
        subscribeToGradleSettingChanges(project)
      }
=======
    withContext(Dispatchers.EDT) {
      removePointlessModules(project)
      attachCachedModelsOrTriggerSync(project, gradleProjectInfo)
      subscribeToGradleSettingChanges(project)
>>>>>>> 0d09370c
    }
  }

  gradleProjectInfo.isSkipStartupActivity = false
}

<<<<<<< HEAD
private val LOG = Logger.getInstance(AndroidGradleProjectStartupActivity::class.java)

private fun subscribeToGradleSettingChanges(project: Project) {
  val disposable = project.getService(AndroidStartupManager.ProjectDisposableScope::class.java)
  val connection = project.messageBus.connect(disposable)
  connection.subscribe(GradleSettingsListener.TOPIC, object : GradleSettingsListenerAdapter() {
    override fun onGradleJvmChange(oldGradleJvm: String?, newGradleJvm: String?, linkedProjectPath: String) {
      GradleSyncStateHolder.getInstance(project).recordGradleJvmConfigurationChanged()
    }
  })
}

private fun whenAllModulesLoaded(project: Project, isJpsProjectLoaded: Boolean, callback: () -> Unit) {
  if (isJpsProjectLoaded || project.getUserData(PlatformProjectOpenProcessor.PROJECT_LOADED_FROM_CACHE_BUT_HAS_NO_MODULES) == true) {
    // All modules are loaded at this point and JpsProjectLoadingManager.jpsProjectLoaded is not triggered, so invoke callback directly.
    callback()
  } else {
    // Initially, IJ loads the state of workspace model from the cache and in DelayedProjectSynchronizer synchronizes the state of
    // workspace model with project model files using JpsProjectModelSynchronizer. Since that activity runs async we need to detect
    // when the JPS was loaded, otherwise, any change will be overridden.
    JpsProjectLoadingManager.getInstance(project).jpsProjectLoaded { callback() }
  }
}

=======
private fun subscribeToGradleSettingChanges(project: Project) {
  val disposable = project.getService(AndroidStartupManager.ProjectDisposableScope::class.java)
  val connection = project.messageBus.connect(disposable)
  connection.subscribe(GradleSettingsListener.TOPIC, object : GradleSettingsListener {
    override fun onGradleJvmChange(oldGradleJvm: String?, newGradleJvm: String?, linkedProjectPath: String) {
      GradleSyncStateHolder.getInstance(project).recordGradleJvmConfigurationChanged()
    }
  })
}

private fun whenAllModulesLoaded(project: Project, callback: () -> Unit) {
  if (project.getUserData(PlatformProjectOpenProcessor.PROJECT_LOADED_FROM_CACHE_BUT_HAS_NO_MODULES) == true) {
    // All modules are loaded at this point and JpsProjectLoadingManager.jpsProjectLoaded is not triggered, so invoke callback directly.
    callback()
  } else {
    // Initially, IJ loads the state of workspace model from the cache and in DelayedProjectSynchronizer synchronizes the state of
    // workspace model with project model files using JpsProjectModelSynchronizer. Since that activity runs async we need to detect
    // when the JPS was loaded, otherwise, any change will be overridden.
    JpsProjectLoadingManager.getInstance(project).jpsProjectLoaded { callback() }
  }
}

>>>>>>> 0d09370c
private fun removePointlessModules(project: Project) {
  val moduleManager = ModuleManager.getInstance(project)
  val emptyModulesToRemove = mutableListOf<Pair<Module, Module.() -> Unit>>()
  val nativeOnlySourceRootsModulesToRemove = mutableListOf<Pair<Module, Module.() -> Unit>>()

  moduleManager.modules.forEach { module ->
    if (module.isLoaded && ExternalSystemModulePropertyManager.getInstance(module).getExternalSystemId().isNullOrEmpty()) {
      if (module.isEmptyModule()) {
        emptyModulesToRemove.add(Pair(module) {
          LOG.warn("Disposing module '$name' which is empty, not registered with the external system and '$moduleFilePath' does not exist.")
        })
      } else if (module.hasOnlyNativeRoots()) {
        nativeOnlySourceRootsModulesToRemove.add(Pair(module) {
          LOG.warn("Disposing module '$name' which is not registered with the external system and contains only native roots.")
        })
      }
    }
  }

  removeModules(
    moduleManager,
    modules = emptyModulesToRemove + nativeOnlySourceRootsModulesToRemove
  )
}

private fun removeModules(moduleManager: ModuleManager, modules: List<Pair<Module, Module.() -> Unit>>) {
  if (modules.isEmpty()) return
  runWriteAction {
    with(moduleManager.getModifiableModel()) {
      modules.forEach { (module, onRemovingModule) ->
        onRemovingModule(module)
        disposeModule(module)
      }
      commit()
    }
  }
}

/**
 * Attempts to see if the models cached by IDEAs external system are valid, if they are then we attach them to the facet,
 * if they are not then we request a project sync in order to ensure that the IDE has access to all the models it needs to function.
 */
private fun attachCachedModelsOrTriggerSync(project: Project, gradleProjectInfo: GradleProjectInfo) {
  try {
    attachCachedModelsOrTriggerSyncBody(project, gradleProjectInfo)
  }
  catch (e: RequestSyncThrowable) {
    // TODO(b/155467517): Reconsider the way we launch sync when GradleSyncInvoker is deleted. We may want to handle each external project
    //  path individually.
    LOG.info("Requesting Gradle sync (${e.reason}).")
    val trigger = if (gradleProjectInfo.isNewProject) Trigger.TRIGGER_PROJECT_NEW else Trigger.TRIGGER_PROJECT_REOPEN
    GradleSyncInvoker.getInstance().requestProjectSync(project, GradleSyncInvoker.Request(trigger))
  }
}

private class RequestSyncThrowable(val reason: String) : Throwable()

private fun attachCachedModelsOrTriggerSyncBody(project: Project, gradleProjectInfo: GradleProjectInfo) {
  val moduleManager = ModuleManager.getInstance(project)
  val projectDataManager = ProjectDataManager.getInstance()

  fun DataNode<ProjectData>.modules(): Collection<DataNode<ModuleData>> =
    ExternalSystemApiUtil.findAllRecursively(this, ProjectKeys.MODULE)

  fun requestSync(reason: String): Nothing {
    throw RequestSyncThrowable(reason)
  }

  val existingGradleModules = moduleManager.modules.filter { ExternalSystemApiUtil.isExternalSystemAwareModule(GRADLE_SYSTEM_ID, it) }

  val modulesById =
    existingGradleModules
      .mapNotNull { module ->
        val externalId = ExternalSystemApiUtil.getExternalProjectId(module)
                         ?: requestSync("Unable to get external project id for ${module.name} from project ${project.name}.")
        externalId to module
      }
      .toMap()

  val projectDataNodes: List<DataNode<ProjectData>> =
    GradleSettings.getInstance(project)
      .linkedProjectsSettings
      .mapNotNull { it.externalProjectPath }
      .toSet()
      .map { externalProjectPath ->
        val externalProjectInfo = projectDataManager.getExternalProjectData(project, GradleConstants.SYSTEM_ID, externalProjectPath)
        if (externalProjectInfo != null && externalProjectInfo.lastImportTimestamp != externalProjectInfo.lastSuccessfulImportTimestamp) {
          requestSync("Sync failed in last import attempt. Path: ${externalProjectInfo.externalProjectPath}")
        }
        externalProjectInfo?.externalProjectStructure?.modules()?.forEach { moduleDataNode ->
          if (ExternalSystemApiUtil.getChildren(moduleDataNode, ANDROID_MODEL).singleOrNull() != null) {
            val isLinked = moduleDataNode.linkAndroidModuleGroup { data -> modulesById[data.id] }
            if (!isLinked) {
              requestSync("Not enough information to link all modules from: ${moduleDataNode.data.id}")
            }
          }
        }
        val moduleVariants = project.getSelectedVariantAndAbis()
        externalProjectInfo?.findAndSetupSelectedCachedVariantData(moduleVariants)
          ?: requestSync("DataNode<ProjectData> not found for $externalProjectPath. Variants: $moduleVariants")
      }


  if (projectDataNodes.isEmpty()) {
    requestSync("No linked projects found")
  }

  val facets =
    existingGradleModules
      .flatMap { module ->
        FacetManager.getInstance(module).let {
          it.getFacetsByType(GradleFacet.getFacetTypeId()) +
            it.getFacetsByType(AndroidFacet.ID) +
            it.getFacetsByType(NdkFacet.facetTypeId)
        }
      }
      .toMutableSet()

  existingGradleModules.asSequence().flatMap { module ->
    ModuleRootManager.getInstance(module)
      .orderEntries.filterIsInstance<LibraryOrderEntry>().asSequence()
      .mapNotNull { it.library }
      .filter { it.name?.startsWith("Gradle: ") ?: false }
      // Module level libraries and libraries not listed in any library table usually represent special kinds of artifacts like local
      // libraries in `lib` folders, generated code, etc. We are interested in libraries with JAR files in the shared Gradle cache.
      .filter { it.table?.tableLevel == LibraryTablesRegistrar.PROJECT_LEVEL }
  }
    .distinct()
    .forEach { library ->
      // CLASSES root contains jar file and res folder, and none of them are guaranteed to exist. Fail validation only if
      // all files are missing. If the library lifetime in the Gradle cache has expired there will be none that exists.
      // TODO(b/160088430): Review when the platform is fixed and not existing entries are correctly removed.
      // For other types of root we do not perform any validations since urls are intentionally or unintentionally not removed
      // from libraries if the location changes. See TODO: b/160088430.
      val expectedUrls = library.getUrls(OrderRootType.CLASSES)
      if (expectedUrls.isNotEmpty() && expectedUrls.none { url: String -> VirtualFileManager.getInstance().findFileByUrl(url) != null }) {
<<<<<<< HEAD
        requestSync(
          "Cannot find any of:\n ${expectedUrls.joinToString(separator = ",\n") { it }}\n in ${library.name}"
        )
        return
=======
        requestSync("Cannot find any of:\n ${expectedUrls.joinToString(separator = ",\n") { it }}\n in ${library.name}")
>>>>>>> 0d09370c
      }
    }

  class ModuleSetupData(
    val module: Module,
    val dataNode: DataNode<out ModuleData>,
    val gradleAndroidModelFactory: (GradleAndroidModelData) -> GradleAndroidModel
  )

  val moduleSetupData: Collection<ModuleSetupData> =
    projectDataNodes.flatMap { projectData ->
<<<<<<< HEAD
      val libraries =
        ExternalSystemApiUtil.find(projectData, IDE_LIBRARY_TABLE)?.data ?: run { requestSync("IDE library table not found"); return }
=======
      val libraries = ExternalSystemApiUtil.find(projectData, IDE_LIBRARY_TABLE)?.data
>>>>>>> 0d09370c
      val kmpLibraries = ExternalSystemApiUtil.find(projectData, KMP_ANDROID_LIBRARY_TABLE)?.data
      val libraryResolver = IdeLibraryModelResolverImpl.fromLibraryTables(libraries, kmpLibraries)
      val modelFactory = GradleAndroidModel.createFactory(project, libraryResolver)
      projectData
        .modules()
        .flatMap inner@{ node ->
          val sourceSets = ExternalSystemApiUtil.findAll(node, GradleSourceSetData.KEY)

          val externalId = node.data.id
          val module = modulesById[externalId] ?: requestSync("Module $externalId not found")

          if (sourceSets.isEmpty()) {
            listOf(ModuleSetupData(module, node, modelFactory))
          } else {
            sourceSets
              .mapNotNull { sourceSet ->
<<<<<<< HEAD
                val moduleId = modulesById[sourceSet.data.id] ?: run { requestSync("Module ${sourceSet.data.id} not found"); return }
=======
                val moduleId = modulesById[sourceSet.data.id] ?: requestSync("Module ${sourceSet.data.id} not found")
>>>>>>> 0d09370c
                if (moduleId.isAndroidModule()) ModuleSetupData(moduleId, sourceSet, modelFactory) else null
              } + ModuleSetupData(module, node, modelFactory)
          }
        }
    }

  val attachModelActions = moduleSetupData.flatMap { data ->

    fun GradleAndroidModelData.validate() =
      shouldDisableForceUpgrades() ||
      AgpVersion.parse(Version.ANDROID_GRADLE_PLUGIN_VERSION).let { latestKnown ->
          !ApplicationManager.getApplication().getService(AgpVersionChecker::class.java).versionsAreIncompatible(agpVersion, latestKnown)
        }

    fun <T, V : Facet<*>> prepare(
      dataKey: Key<T>,
      getModel: (DataNode<*>, Key<T>) -> T?,
      getFacet: (Module) -> V?,
      attach: V.(T) -> Unit,
      validate: T.() -> Boolean = { true }
    ): (() -> Unit) {
      val model = getModel(data.dataNode, dataKey) ?: return { /* No model for datanode/datakey pair */ }
      if (!model.validate()) {
        requestSync("invalid model found for $dataKey in ${data.module.name}")
      }
      val facet = getFacet(data.module) ?: requestSync("no facet found for $dataKey in ${data.module.name} module")
      facets.remove(facet)
      return { facet.attach(model) }
    }

    // For models that can be broken into source sets we need to check the parent datanode for the model
    // For now we check both the current and parent node for code simplicity, once we finalize the layout for NDK and switch to
    // module per source set we should replace this code with were we know the model will be living.
    fun <T> getModelForMaybeSourceSetDataNode(): (DataNode<*>, Key<T>) -> T? {
      return { n, k -> getModelFromDataNode(n, k) ?: n.parent?.let { getModelFromDataNode(it, k) } }
    }
    listOf(
      prepare(
        ANDROID_MODEL,
        getModelForMaybeSourceSetDataNode(),
        AndroidFacet::getInstance,
        { AndroidModel.set(this, data.gradleAndroidModelFactory(it)) },
        validate = GradleAndroidModelData::validate
      ),
      prepare(GRADLE_MODULE_MODEL, ::getModelFromDataNode, GradleFacet::getInstance, GradleFacet::setGradleModuleModel),
      prepare(NDK_MODEL, ::getModelFromDataNode, NdkFacet::getInstance, NdkFacet::setNdkModuleModel)
    )
  }

  if (facets.isNotEmpty()) {
    requestSync("Cached models not available for:\n" + facets.joinToString(separator = ",\n") { "${it.module.name} : ${it.typeId}" })
  }

  LOG.info("Up-to-date models found in the cache. Not invoking Gradle sync.")
  attachModelActions.forEach { it() }

  additionalProjectSetup(project)

  GradleSyncStateHolder.getInstance(project).syncSkipped(null)
}

private fun <T> getModelFromDataNode(moduleDataNode: DataNode<*>, dataKey: Key<T>) =
  ExternalSystemApiUtil
    .getChildren(moduleDataNode, dataKey)
    .singleOrNull() // None or one node is expected here.
    ?.data

private fun additionalProjectSetup(project: Project) {
  AndroidPluginInfo.findFromModel(project)?.let { info ->
    project.getService(AssistantInvoker::class.java).maybeRecommendPluginUpgrade(project, info)
  }
  ProjectStructure.getInstance(project).analyzeProjectStructure()
  GradleVersionCatalogDetector.getInstance(project).maybeSuggestToml(project)
}

private fun removeGradleProducersFromIgnoredList(project: Project) {
  val producerService = RunConfigurationProducerService.getInstance(project)
  producerService.state.ignoredProducers.remove(AllInPackageGradleConfigurationProducer::class.java.name)
  producerService.state.ignoredProducers.remove(TestClassGradleConfigurationProducer::class.java.name)
  producerService.state.ignoredProducers.remove(TestMethodGradleConfigurationProducer::class.java.name)
}

private fun Module.isEmptyModule() =
  moduleFile == null &&
  rootManager.let { roots -> roots.contentEntries.isEmpty() && roots.orderEntries.all { it is ModuleSourceOrderEntry } }

private fun Module.hasOnlyNativeRoots() =
  rootManager.let { roots ->
    roots.sourceRoots.isNotEmpty() &&
    roots.getSourceRoots(NativeSourceRootType).size + roots.getSourceRoots(NativeHeaderRootType).size == roots.sourceRoots.size
  }<|MERGE_RESOLUTION|>--- conflicted
+++ resolved
@@ -46,11 +46,7 @@
 import com.intellij.facet.Facet
 import com.intellij.facet.FacetManager
 import com.intellij.openapi.application.ApplicationManager
-<<<<<<< HEAD
-import com.intellij.openapi.application.invokeAndWaitIfNeeded
-=======
 import com.intellij.openapi.application.EDT
->>>>>>> 0d09370c
 import com.intellij.openapi.application.runWriteAction
 import com.intellij.openapi.components.Service
 import com.intellij.openapi.components.service
@@ -73,18 +69,8 @@
 import com.intellij.openapi.roots.ModuleSourceOrderEntry
 import com.intellij.openapi.roots.OrderRootType
 import com.intellij.openapi.roots.libraries.LibraryTablesRegistrar
-<<<<<<< HEAD
-import com.intellij.openapi.startup.StartupActivity
+import com.intellij.openapi.startup.ProjectActivity
 import com.intellij.openapi.util.registry.Registry
-import com.intellij.openapi.vfs.VirtualFileManager
-import com.intellij.platform.PlatformProjectOpenProcessor
-import com.intellij.workspaceModel.ide.JpsProjectLoadingManager
-import org.jetbrains.android.AndroidStartupManager
-import org.jetbrains.android.facet.AndroidFacet
-import org.jetbrains.kotlin.idea.base.util.isAndroidModule
-import org.jetbrains.plugins.gradle.config.GradleSettingsListenerAdapter
-=======
-import com.intellij.openapi.startup.ProjectActivity
 import com.intellij.openapi.vfs.VirtualFileManager
 import com.intellij.platform.PlatformProjectOpenProcessor
 import com.intellij.workspaceModel.ide.JpsProjectLoadingManager
@@ -97,7 +83,6 @@
 import org.jetbrains.android.AndroidStartupManager
 import org.jetbrains.android.facet.AndroidFacet
 import org.jetbrains.kotlin.idea.base.util.isAndroidModule
->>>>>>> 0d09370c
 import org.jetbrains.plugins.gradle.execution.test.runner.AllInPackageGradleConfigurationProducer
 import org.jetbrains.plugins.gradle.execution.test.runner.TestClassGradleConfigurationProducer
 import org.jetbrains.plugins.gradle.execution.test.runner.TestMethodGradleConfigurationProducer
@@ -109,36 +94,14 @@
 /**
  * Syncs Android Gradle project with the persisted project data on startup.
  */
-<<<<<<< HEAD
-class AndroidGradleProjectStartupActivity : StartupActivity {
-  override fun runActivity(project: Project) {
-    if (Registry.`is`("android.gradle.project.startup.activity.disabled")) return
-
-    runAndroidGradleProjectStartupActivity(project)
-  }
-}
-
-fun runAndroidGradleProjectStartupActivity(project: Project, isJpsProjectLoaded: Boolean = false) {
-  val gradleProjectInfo = GradleProjectInfo.getInstance(project)
-  val info = Info.getInstance(project)
-
-  fun shouldSyncOrAttachModels(): Boolean {
-    if (gradleProjectInfo.isSkipStartupActivity) return false
-
-    // Opening an IDEA project with Android modules (AS and IDEA - i.e. previously synced).
-    if (info.androidModules.isNotEmpty()) return true
-
-    // Opening a Gradle project with .idea but no .iml files or facets (Typical for AS but not in IDEA)
-    return IdeInfo.getInstance().isAndroidStudio && info.isBuildWithGradle
-  }
-
-=======
 class AndroidGradleProjectStartupActivity : ProjectActivity {
 
   @Service(Service.Level.PROJECT)
   class StartupService : AndroidGradleProjectStartupService<Unit>()
 
   override suspend fun execute(project: Project) {
+    if (Registry.`is`("android.gradle.project.startup.activity.disabled")) return
+
     project.service<StartupService>().runInitialization {
       // Need to wait for both JpsProjectLoadingManager and ExternalProjectsManager, as well as the completion of
       // AndroidNewProjectInitializationStartupActivity.  In old-skool thread
@@ -159,7 +122,7 @@
 
 private val LOG = Logger.getInstance(AndroidGradleProjectStartupActivity::class.java)
 
-private suspend fun performActivity(project: Project) {
+suspend fun performActivity(project: Project) {
   val gradleProjectInfo = GradleProjectInfo.getInstance(project)
   val info = Info.getInstance(project)
 
@@ -173,57 +136,21 @@
     return IdeInfo.getInstance().isAndroidStudio && info.isBuildWithGradle
   }
 
->>>>>>> 0d09370c
   // Make sure we remove Gradle producers from the ignoredProducers list for old projects that used to run tests through AndroidJunit.
   // This would allow running unit tests through Gradle for existing projects where Gradle producers where disabled in favor of AndroidJunit.
   removeGradleProducersFromIgnoredList(project)
 
   if (shouldSyncOrAttachModels()) {
-<<<<<<< HEAD
-    whenAllModulesLoaded(project, isJpsProjectLoaded) {
-      invokeAndWaitIfNeeded {
-        removePointlessModules(project)
-        attachCachedModelsOrTriggerSync(project, gradleProjectInfo)
-        subscribeToGradleSettingChanges(project)
-      }
-=======
     withContext(Dispatchers.EDT) {
       removePointlessModules(project)
       attachCachedModelsOrTriggerSync(project, gradleProjectInfo)
       subscribeToGradleSettingChanges(project)
->>>>>>> 0d09370c
     }
   }
 
   gradleProjectInfo.isSkipStartupActivity = false
 }
 
-<<<<<<< HEAD
-private val LOG = Logger.getInstance(AndroidGradleProjectStartupActivity::class.java)
-
-private fun subscribeToGradleSettingChanges(project: Project) {
-  val disposable = project.getService(AndroidStartupManager.ProjectDisposableScope::class.java)
-  val connection = project.messageBus.connect(disposable)
-  connection.subscribe(GradleSettingsListener.TOPIC, object : GradleSettingsListenerAdapter() {
-    override fun onGradleJvmChange(oldGradleJvm: String?, newGradleJvm: String?, linkedProjectPath: String) {
-      GradleSyncStateHolder.getInstance(project).recordGradleJvmConfigurationChanged()
-    }
-  })
-}
-
-private fun whenAllModulesLoaded(project: Project, isJpsProjectLoaded: Boolean, callback: () -> Unit) {
-  if (isJpsProjectLoaded || project.getUserData(PlatformProjectOpenProcessor.PROJECT_LOADED_FROM_CACHE_BUT_HAS_NO_MODULES) == true) {
-    // All modules are loaded at this point and JpsProjectLoadingManager.jpsProjectLoaded is not triggered, so invoke callback directly.
-    callback()
-  } else {
-    // Initially, IJ loads the state of workspace model from the cache and in DelayedProjectSynchronizer synchronizes the state of
-    // workspace model with project model files using JpsProjectModelSynchronizer. Since that activity runs async we need to detect
-    // when the JPS was loaded, otherwise, any change will be overridden.
-    JpsProjectLoadingManager.getInstance(project).jpsProjectLoaded { callback() }
-  }
-}
-
-=======
 private fun subscribeToGradleSettingChanges(project: Project) {
   val disposable = project.getService(AndroidStartupManager.ProjectDisposableScope::class.java)
   val connection = project.messageBus.connect(disposable)
@@ -246,7 +173,6 @@
   }
 }
 
->>>>>>> 0d09370c
 private fun removePointlessModules(project: Project) {
   val moduleManager = ModuleManager.getInstance(project)
   val emptyModulesToRemove = mutableListOf<Pair<Module, Module.() -> Unit>>()
@@ -383,14 +309,7 @@
       // from libraries if the location changes. See TODO: b/160088430.
       val expectedUrls = library.getUrls(OrderRootType.CLASSES)
       if (expectedUrls.isNotEmpty() && expectedUrls.none { url: String -> VirtualFileManager.getInstance().findFileByUrl(url) != null }) {
-<<<<<<< HEAD
-        requestSync(
-          "Cannot find any of:\n ${expectedUrls.joinToString(separator = ",\n") { it }}\n in ${library.name}"
-        )
-        return
-=======
         requestSync("Cannot find any of:\n ${expectedUrls.joinToString(separator = ",\n") { it }}\n in ${library.name}")
->>>>>>> 0d09370c
       }
     }
 
@@ -402,12 +321,7 @@
 
   val moduleSetupData: Collection<ModuleSetupData> =
     projectDataNodes.flatMap { projectData ->
-<<<<<<< HEAD
-      val libraries =
-        ExternalSystemApiUtil.find(projectData, IDE_LIBRARY_TABLE)?.data ?: run { requestSync("IDE library table not found"); return }
-=======
       val libraries = ExternalSystemApiUtil.find(projectData, IDE_LIBRARY_TABLE)?.data
->>>>>>> 0d09370c
       val kmpLibraries = ExternalSystemApiUtil.find(projectData, KMP_ANDROID_LIBRARY_TABLE)?.data
       val libraryResolver = IdeLibraryModelResolverImpl.fromLibraryTables(libraries, kmpLibraries)
       val modelFactory = GradleAndroidModel.createFactory(project, libraryResolver)
@@ -424,11 +338,7 @@
           } else {
             sourceSets
               .mapNotNull { sourceSet ->
-<<<<<<< HEAD
-                val moduleId = modulesById[sourceSet.data.id] ?: run { requestSync("Module ${sourceSet.data.id} not found"); return }
-=======
                 val moduleId = modulesById[sourceSet.data.id] ?: requestSync("Module ${sourceSet.data.id} not found")
->>>>>>> 0d09370c
                 if (moduleId.isAndroidModule()) ModuleSetupData(moduleId, sourceSet, modelFactory) else null
               } + ModuleSetupData(module, node, modelFactory)
           }
