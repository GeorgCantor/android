/*
 * Copyright (C) 2021 The Android Open Source Project
 *
 * Licensed under the Apache License, Version 2.0 (the "License");
 * you may not use this file except in compliance with the License.
 * You may obtain a copy of the License at
 *
 *      http://www.apache.org/licenses/LICENSE-2.0
 *
 * Unless required by applicable law or agreed to in writing, software
 * distributed under the License is distributed on an "AS IS" BASIS,
 * WITHOUT WARRANTIES OR CONDITIONS OF ANY KIND, either express or implied.
 * See the License for the specific language governing permissions and
 * limitations under the License.
 */
package com.android.tools.idea.compose.preview.animation

import com.android.tools.adtui.swing.FakeUi
import com.android.tools.idea.compose.preview.animation.TestUtils.scanForTooltips
import com.android.tools.idea.compose.preview.animation.timeline.ElementState
import com.android.tools.idea.compose.preview.animation.timeline.ParentTimelineElement
import com.android.tools.idea.compose.preview.animation.timeline.TimelineElementStatus
import com.android.tools.idea.flags.StudioFlags
import com.android.tools.idea.testing.AndroidProjectRule
<<<<<<< HEAD
import com.intellij.openapi.application.invokeAndWaitIfNeeded
=======
import com.intellij.openapi.application.ApplicationManager
import javax.swing.JLabel
import javax.swing.JSlider
import kotlin.test.assertNotNull
>>>>>>> 574fcae1
import org.junit.After
import org.junit.Assert.assertEquals
import org.junit.Assert.assertFalse
import org.junit.Assert.assertNull
import org.junit.Assert.assertTrue
import org.junit.Before
import org.junit.Rule
import org.junit.Test
import org.junit.runner.RunWith
import org.junit.runners.Parameterized
import javax.swing.JLabel
import javax.swing.JSlider
import kotlin.test.assertNotNull

@RunWith(Parameterized::class)
class TimelinePanelTest(private val enableCoordinationDrag: Boolean) {

  @get:Rule val projectRule = AndroidProjectRule.inMemory()

  companion object {
    @JvmStatic
    @Parameterized.Parameters(name = "Coordination drag is enabled: {0}")
    fun enableCoordinationDrag() = listOf(true, false)
  }

  @Before
  fun setUp() {
    StudioFlags.COMPOSE_ANIMATION_PREVIEW_COORDINATION_DRAG.override(enableCoordinationDrag)
  }

  @After
  fun tearDown() {
    StudioFlags.COMPOSE_ANIMATION_PREVIEW_COORDINATION_DRAG.clearOverride()
  }

  @Test
  fun `default labels and tick spacing`() =
    ApplicationManager.getApplication().invokeAndWait {
      val slider = TestUtils.createTestSlider().apply { maximum = 10000 }
      val ui = FakeUi(slider.parent)
      // Tick spacing with default max value and width 300.
      assertEquals(5000, slider.majorTickSpacing)
      assertEquals(listOf("0", "5000", "10000").sorted(), slider.getLabels())
    }

  @Test
  fun `label and tick distance should change after size has changed`() =
    ApplicationManager.getApplication().invokeAndWait {
      val slider = TestUtils.createTestSlider().apply { maximum = 10000 }
      val ui = FakeUi(slider.parent)
      // Tick spacing with default 10_000 as maximum value and width 600
      slider.parent.setSize(600, 500)
      ui.layoutAndDispatchEvents()
      assertEquals(2000, slider.majorTickSpacing)
      assertEquals(
        listOf("0", "2000", "4000", "6000", "8000", "10000").sorted(),
        slider.getLabels()
      )
      // Tick spacing with default 10_000 as maximum value and width 1000
      slider.parent.setSize(1000, 500)
      ui.layoutAndDispatchEvents()
      assertEquals(1000, slider.majorTickSpacing)
      assertEquals(
        listOf("0", "1000", "2000", "3000", "4000", "5000", "6000", "7000", "8000", "9000", "10000")
          .sorted(),
        slider.getLabels()
      )

      // Tick spacing with default 10_000 as maximum value and width 150
      slider.parent.setSize(150, 500)
      ui.layoutAndDispatchEvents()
      assertEquals(10000, slider.majorTickSpacing)
      assertEquals(listOf("0", "10000").sorted(), slider.getLabels())
    }

  @Test
  fun `label and tick distance should change after maximum has changed`() =
    ApplicationManager.getApplication().invokeAndWait {
      val slider = TestUtils.createTestSlider()
      val ui = FakeUi(slider.parent)
      // Tick spacing with 300 as maximum value and width 300
      slider.maximum = 1500
      assertEquals(600, slider.majorTickSpacing)
      assertEquals(listOf("0", "600", "1200").sorted(), slider.getLabels())
      // Tick spacing with 15 as maximum value and width 300
      slider.maximum = 15
      assertEquals(5, slider.majorTickSpacing)
      assertEquals(listOf("0", "5", "10", "15").sorted(), slider.getLabels())
      // Tick spacing with 300 as maximum value and width 300
      slider.maximum = 5
      assertEquals(4, slider.majorTickSpacing)
      assertEquals(listOf("0", "4").sorted(), slider.getLabels())
    }

  @Test
  fun `hovering elements`() =
    ApplicationManager.getApplication().invokeAndWait {
      // Only if coordination drag is enabled.
      if (!enableCoordinationDrag) return@invokeAndWait
      val slider = TestUtils.createTestSlider()
      slider.sliderUI.apply {
        elements.add(TestUtils.TestTimelineElement(50, 50, positionProxy))
        elements.add(TestUtils.TestTimelineElement(50, 150, positionProxy))
      }

      val ui = FakeUi(slider.parent)
      // Nothing is selected yet.
      assertNull(slider.sliderUI.activeElement)
      // Hover the first element.
      ui.mouse.moveTo(55, 55)
      assertEquals(slider.sliderUI.elements[0], slider.sliderUI.activeElement)
      assertEquals(TimelineElementStatus.Hovered, slider.sliderUI.activeElement?.status)
      // Hover the second element, first element became inactive.
      ui.mouse.moveTo(55, 155)
      assertEquals(slider.sliderUI.elements[1], slider.sliderUI.activeElement)
      assertEquals(TimelineElementStatus.Hovered, slider.sliderUI.activeElement?.status)
      assertEquals(TimelineElementStatus.Inactive, slider.sliderUI.elements[0].status)
      // Hover the timeline, second element become inactive.
      ui.mouse.moveTo(10, 10)
      assertNull(slider.sliderUI.activeElement)
      assertEquals(TimelineElementStatus.Inactive, slider.sliderUI.elements[0].status)
      assertEquals(TimelineElementStatus.Inactive, slider.sliderUI.elements[1].status)
    }

  @Test
  fun `hovering elements is not enabled`() =
    ApplicationManager.getApplication().invokeAndWait {
      // Only if coordination drag is disabled.
      if (enableCoordinationDrag) return@invokeAndWait
      val slider = TestUtils.createTestSlider()
      slider.sliderUI.apply {
        elements.add(TestUtils.TestTimelineElement(50, 50, positionProxy))
        elements.add(TestUtils.TestTimelineElement(50, 150, positionProxy))
      }
      val ui = FakeUi(slider.parent)
      // Hover the first element.
      ui.mouse.moveTo(55, 55)
      assertNull(slider.sliderUI.activeElement)
      // Hover the second element.
      ui.mouse.moveTo(55, 155)
      assertNull(slider.sliderUI.activeElement)
    }

  @Test
  fun `dragging timeline`() =
    ApplicationManager.getApplication().invokeAndWait {
      val slider = TestUtils.createTestSlider()
      slider.sliderUI.apply { elements.add(TestUtils.TestTimelineElement(50, 50, positionProxy)) }
      val ui = FakeUi(slider.parent)
      // Nothing is selected.
      assertNull(slider.sliderUI.activeElement)
      assertEquals(0, slider.sliderUI.elements.first().offsetPx)
      // Drag timeline over the first element, but don't stop on element itself.
      ui.mouse.drag(45, 45, 100, 100)
      // Element hasn't moved.
      assertEquals(0, slider.sliderUI.elements.first().offsetPx)
      assertEquals(TimelineElementStatus.Inactive, slider.sliderUI.elements.first().status)
    }

  @Test
  fun `pressing element`() =
    ApplicationManager.getApplication().invokeAndWait {
      // Only if coordination drag is enabled.
      if (!enableCoordinationDrag) return@invokeAndWait
      val slider = TestUtils.createTestSlider()
      slider.sliderUI.apply {
        elements.add(TestUtils.TestTimelineElement(50, 50, positionProxy))
        elements.add(TestUtils.TestTimelineElement(50, 100, positionProxy))
      }
      val ui = FakeUi(slider.parent)
      // Nothing is selected.
      assertNull(slider.sliderUI.activeElement)
      // Press mouse over element
      ui.mouse.moveTo(55, 55)
      ui.mouse.press(55, 55)
      assertEquals(slider.sliderUI.elements.first(), slider.sliderUI.activeElement)
      assertEquals(TimelineElementStatus.Dragged, slider.sliderUI.activeElement?.status)
      // Release element.
      ui.mouse.release()
      assertEquals(TimelineElementStatus.Hovered, slider.sliderUI.activeElement?.status)
    }

  @Test
  fun `dragging element`() =
    ApplicationManager.getApplication().invokeAndWait {
      // Only if coordination drag is enabled.
      if (!enableCoordinationDrag) return@invokeAndWait
      val slider = TestUtils.createTestSlider()
      slider.sliderUI.apply {
        elements.add(TestUtils.TestTimelineElement(50, 50, positionProxy))
        elements.add(TestUtils.TestTimelineElement(50, 100, positionProxy))
      }
      val ui = FakeUi(slider.parent)
      // Nothing is selected.
      assertNull(slider.sliderUI.activeElement)
      // Add callback listeners
      var firstElementMoved = false
      var secondElementMoved = false
      var endOfDragCallback = 0
      slider.sliderUI.elements[0].state.addValueOffsetListener { firstElementMoved = true }
      slider.sliderUI.elements[1].state.addValueOffsetListener { secondElementMoved = true }
      slider.dragEndListeners.add { endOfDragCallback++ }
      // Drag element
      ui.mouse.moveTo(55, 55)
      ui.mouse.drag(55, 55, 20, 120)
      // First element has moved, second element stays in place.
      assertEquals(20, slider.sliderUI.elements[0].offsetPx)
      assertEquals(0, slider.sliderUI.elements[1].offsetPx)
      assertTrue(firstElementMoved)
      assertFalse(secondElementMoved)
      assertEquals(1, endOfDragCallback)
      // Drag element back
      ui.mouse.moveTo(75, 55)
      ui.mouse.drag(75, 55, -20, 120)
      assertEquals(2, endOfDragCallback)
      // First element is back to its place.
      assertEquals(0, slider.sliderUI.elements[0].offsetPx)
    }

  @Test
  fun `dragging element is not enabled`() =
    ApplicationManager.getApplication().invokeAndWait {
      // Only if coordination drag is disabled.
      if (enableCoordinationDrag) return@invokeAndWait
      val slider = TestUtils.createTestSlider()
      slider.sliderUI.apply {
        elements.add(TestUtils.TestTimelineElement(50, 50, positionProxy))
        elements.add(TestUtils.TestTimelineElement(50, 100, positionProxy))
      }
      val ui = FakeUi(slider.parent)
      // Nothing is selected.
      assertNull(slider.sliderUI.activeElement)
      // Add callback listeners
      var firstElementMoved = false
      var secondElementMoved = false
      var endOfDragCallback = 0
      slider.sliderUI.elements[0].state.addValueOffsetListener { firstElementMoved = true }
      slider.sliderUI.elements[1].state.addValueOffsetListener { secondElementMoved = true }
      slider.dragEndListeners.add { endOfDragCallback++ }
      // Drag element
      ui.mouse.moveTo(55, 55)
      ui.mouse.drag(55, 55, 20, 120)
      // Nothing has moved
      assertEquals(0, slider.sliderUI.elements[0].offsetPx)
      assertEquals(0, slider.sliderUI.elements[1].offsetPx)
      assertFalse(firstElementMoved)
      assertFalse(secondElementMoved)
      assertEquals(0, endOfDragCallback)
    }

  @Test
  fun `hovering group of elements`() =
    ApplicationManager.getApplication().invokeAndWait {
      // Only if coordination drag is enabled.
      if (!enableCoordinationDrag) return@invokeAndWait
      val slider = TestUtils.createTestSlider()
      val ui = FakeUi(slider.parent)
      val child1 = TestUtils.TestTimelineElement(50, 50, slider.sliderUI.positionProxy)
      val child2 = TestUtils.TestTimelineElement(100, 100, slider.sliderUI.positionProxy)
      val parent =
        ParentTimelineElement(ElementState(), listOf(child1, child2), slider.sliderUI.positionProxy)
      slider.sliderUI.elements.add(parent)
      // Nothing is selected.
      assertNull(slider.sliderUI.activeElement)
      // Hover the first child - parent and both child are hovered.
      ui.mouse.moveTo(55, 55)
      assertEquals(parent, slider.sliderUI.activeElement)
      assertEquals(TimelineElementStatus.Hovered, parent.status)
      assertEquals(TimelineElementStatus.Hovered, child1.status)
      assertEquals(TimelineElementStatus.Hovered, child2.status)
      // Hover the second child - parent and both child are hovered.
      ui.mouse.moveTo(105, 105)
      assertEquals(parent, slider.sliderUI.activeElement)
      assertEquals(TimelineElementStatus.Hovered, parent.status)
      assertEquals(TimelineElementStatus.Hovered, child1.status)
      assertEquals(TimelineElementStatus.Hovered, child2.status)
      // Hover the first child - parent and both child are inactive.
      ui.mouse.moveTo(10, 10)
      assertNull(slider.sliderUI.activeElement)
      assertEquals(TimelineElementStatus.Inactive, parent.status)
      assertEquals(TimelineElementStatus.Inactive, child1.status)
      assertEquals(TimelineElementStatus.Inactive, child2.status)
    }

  @Test
<<<<<<< HEAD
  fun `dragging element out of slider to the left`(): Unit = invokeAndWaitIfNeeded {
    // Only if coordination drag is enabled.
    if (!enableCoordinationDrag) return@invokeAndWaitIfNeeded
    val slider = TestUtils.createTestSlider()
    slider.sliderUI.apply { elements.add(TestUtils.TestTimelineElement(50, 50, positionProxy)) }
    val ui = FakeUi(slider.parent)
    // Drag element
    ui.mouse.moveTo(149, 55)
    ui.mouse.drag(149, 55, -149, 0)
    // Uncomment to preview ui.
    // ui.render()
    // First element can't move outside of the slider.
    assertEquals(-138, slider.sliderUI.elements[0].offsetPx)
    assertTrue(slider.sliderUI.elements[0].state.valueOffset < 0)
  }

  @Test
  fun `dragging element out of slider to the right`(): Unit = invokeAndWaitIfNeeded {
    // Only if coordination drag is enabled.
    if (!enableCoordinationDrag) return@invokeAndWaitIfNeeded
    val slider = TestUtils.createTestSlider()
    slider.sliderUI.apply { elements.add(TestUtils.TestTimelineElement(50, 50, positionProxy)) }
    val ui = FakeUi(slider.parent)
    // Drag element
    ui.mouse.moveTo(51, 55)
    ui.mouse.drag(51, 55, 248, 0)
    // Uncomment to preview ui.
    // ui.render()
    // First element can't move outside of the slider.
    assertEquals(237, slider.sliderUI.elements[0].offsetPx)
    assertTrue(slider.sliderUI.elements[0].state.valueOffset > 0)
  }
=======
  fun `dragging element out of slider to the left`(): Unit =
    ApplicationManager.getApplication().invokeAndWait {
      // Only if coordination drag is enabled.
      if (!enableCoordinationDrag) return@invokeAndWait
      val slider = TestUtils.createTestSlider()
      slider.sliderUI.apply { elements.add(TestUtils.TestTimelineElement(50, 50, positionProxy)) }
      val ui = FakeUi(slider.parent)
      // Drag element
      ui.mouse.moveTo(149, 55)
      ui.mouse.drag(149, 55, -149, 0)
      // Uncomment to preview ui.
      // ui.render()
      // First element can't move outside of the slider.
      assertEquals(-138, slider.sliderUI.elements[0].offsetPx)
      assertTrue(slider.sliderUI.elements[0].state.valueOffset < 0)
    }

  @Test
  fun `dragging element out of slider to the right`(): Unit =
    ApplicationManager.getApplication().invokeAndWait {
      // Only if coordination drag is enabled.
      if (!enableCoordinationDrag) return@invokeAndWait
      val slider = TestUtils.createTestSlider()
      slider.sliderUI.apply { elements.add(TestUtils.TestTimelineElement(50, 50, positionProxy)) }
      val ui = FakeUi(slider.parent)
      // Drag element
      ui.mouse.moveTo(51, 55)
      ui.mouse.drag(51, 55, 248, 0)
      // Uncomment to preview ui.
      // ui.render()
      // First element can't move outside of the slider.
      assertEquals(237, slider.sliderUI.elements[0].offsetPx)
      assertTrue(slider.sliderUI.elements[0].state.valueOffset > 0)
    }
>>>>>>> 574fcae1

  @Test
  fun `tooltips in timeline are available`() {
    ApplicationManager.getApplication().invokeAndWait {
      val slider = TestUtils.createTestSlider()
      // Call layoutAndDispatchEvents() so positionProxy returns correct values
      val ui = FakeUi(slider.parent).apply { layoutAndDispatchEvents() }
      slider.sliderUI.apply {
        elements.add(TestUtils.TestTimelineElement(50, 50, positionProxy))
        elements.add(TestUtils.TestTimelineElement(50, 100, positionProxy))
      }
      assertEquals(
        setOf(TooltipInfo("50", "50"), TooltipInfo("50", "100")),
        slider.scanForTooltips()
      )
      assertNotNull(slider.tooltip)
      // Hover first element
      ui.mouse.moveTo(51, 51)
      assertEquals(TooltipInfo("50", "50"), slider.tooltip?.tooltipInfo)
      assertTrue(slider.tooltip!!.isVisible)
      // Move to the empty space.
      ui.mouse.moveTo(51, 70)
      assertNull(slider.tooltip?.tooltipInfo)
      assertFalse(slider.tooltip!!.isVisible)
      // Hover second element
      ui.mouse.moveTo(51, 101)
      assertEquals(TooltipInfo("50", "100"), slider.tooltip?.tooltipInfo)
      assertTrue(slider.tooltip!!.isVisible)
      // Move to the empty space.
      ui.mouse.moveTo(51, 70)
      assertNull(slider.tooltip?.tooltipInfo)
      assertFalse(slider.tooltip!!.isVisible)
    }
  }

  @Test
  fun `ui with frozen elements`(): Unit =
    ApplicationManager.getApplication().invokeAndWait {
      val slider = TestUtils.createTestSlider().apply { value = 1000 }
      (slider.ui as TimelineSliderUI).apply {
        elements.add(TestUtils.TestTimelineElement(50, 50, positionProxy).apply { frozen = true })
        elements.add(TestUtils.TestTimelineElement(50, 150, positionProxy).apply { frozen = false })
        elements.add(TestUtils.TestTimelineElement(50, 250, positionProxy).apply { frozen = true })
        elements.add(TestUtils.TestTimelineElement(50, 350, positionProxy).apply { frozen = false })
      }
      val ui = FakeUi(slider.parent)
      // Uncomment to preview ui.
      // ui.render()
      assertNotNull(ui)
    }

  @Test
  fun `ui with all unfrozen elements`(): Unit =
    ApplicationManager.getApplication().invokeAndWait {
      val slider = TestUtils.createTestSlider().apply { value = 1000 }
      (slider.ui as TimelineSliderUI).apply {
        elements.add(TestUtils.TestTimelineElement(50, 50, positionProxy))
        elements.add(TestUtils.TestTimelineElement(50, 150, positionProxy))
        elements.add(TestUtils.TestTimelineElement(50, 250, positionProxy))
        elements.add(TestUtils.TestTimelineElement(50, 350, positionProxy))
      }
      val ui = FakeUi(slider.parent)
      // Uncomment to preview ui.
      // ui.render()
      assertNotNull(ui)
    }

  @Test
  fun `ui with one unfrozen element`(): Unit =
    ApplicationManager.getApplication().invokeAndWait {
      val slider = TestUtils.createTestSlider().apply { value = 1000 }
      (slider.ui as TimelineSliderUI).apply {
        elements.add(TestUtils.TestTimelineElement(50, 50, positionProxy))
      }
      val ui = FakeUi(slider.parent)
      // Uncomment to preview ui.
      // ui.render()
      assertNotNull(ui)
    }

  @Test
  fun `ui with one frozen element`(): Unit =
    ApplicationManager.getApplication().invokeAndWait {
      val slider = TestUtils.createTestSlider().apply { value = 1000 }
      (slider.ui as TimelineSliderUI).apply {
        elements.add(TestUtils.TestTimelineElement(50, 50, positionProxy).apply { frozen = true })
      }
      val ui = FakeUi(slider.parent)
      // Uncomment to preview ui.
      // ui.render()
      assertNotNull(ui)
    }

  private fun JSlider.getLabels() =
    this.labelTable.elements().asSequence().map { (it as JLabel).text }.toList().sorted()
}<|MERGE_RESOLUTION|>--- conflicted
+++ resolved
@@ -22,14 +22,7 @@
 import com.android.tools.idea.compose.preview.animation.timeline.TimelineElementStatus
 import com.android.tools.idea.flags.StudioFlags
 import com.android.tools.idea.testing.AndroidProjectRule
-<<<<<<< HEAD
-import com.intellij.openapi.application.invokeAndWaitIfNeeded
-=======
 import com.intellij.openapi.application.ApplicationManager
-import javax.swing.JLabel
-import javax.swing.JSlider
-import kotlin.test.assertNotNull
->>>>>>> 574fcae1
 import org.junit.After
 import org.junit.Assert.assertEquals
 import org.junit.Assert.assertFalse
@@ -315,40 +308,6 @@
     }
 
   @Test
-<<<<<<< HEAD
-  fun `dragging element out of slider to the left`(): Unit = invokeAndWaitIfNeeded {
-    // Only if coordination drag is enabled.
-    if (!enableCoordinationDrag) return@invokeAndWaitIfNeeded
-    val slider = TestUtils.createTestSlider()
-    slider.sliderUI.apply { elements.add(TestUtils.TestTimelineElement(50, 50, positionProxy)) }
-    val ui = FakeUi(slider.parent)
-    // Drag element
-    ui.mouse.moveTo(149, 55)
-    ui.mouse.drag(149, 55, -149, 0)
-    // Uncomment to preview ui.
-    // ui.render()
-    // First element can't move outside of the slider.
-    assertEquals(-138, slider.sliderUI.elements[0].offsetPx)
-    assertTrue(slider.sliderUI.elements[0].state.valueOffset < 0)
-  }
-
-  @Test
-  fun `dragging element out of slider to the right`(): Unit = invokeAndWaitIfNeeded {
-    // Only if coordination drag is enabled.
-    if (!enableCoordinationDrag) return@invokeAndWaitIfNeeded
-    val slider = TestUtils.createTestSlider()
-    slider.sliderUI.apply { elements.add(TestUtils.TestTimelineElement(50, 50, positionProxy)) }
-    val ui = FakeUi(slider.parent)
-    // Drag element
-    ui.mouse.moveTo(51, 55)
-    ui.mouse.drag(51, 55, 248, 0)
-    // Uncomment to preview ui.
-    // ui.render()
-    // First element can't move outside of the slider.
-    assertEquals(237, slider.sliderUI.elements[0].offsetPx)
-    assertTrue(slider.sliderUI.elements[0].state.valueOffset > 0)
-  }
-=======
   fun `dragging element out of slider to the left`(): Unit =
     ApplicationManager.getApplication().invokeAndWait {
       // Only if coordination drag is enabled.
@@ -383,7 +342,6 @@
       assertEquals(237, slider.sliderUI.elements[0].offsetPx)
       assertTrue(slider.sliderUI.elements[0].state.valueOffset > 0)
     }
->>>>>>> 574fcae1
 
   @Test
   fun `tooltips in timeline are available`() {
