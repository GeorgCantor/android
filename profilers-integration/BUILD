--- conflicted
+++ resolved
@@ -2,8 +2,6 @@
 load("//tools/adt/idea/studio:studio.bzl", "iml_studio_test")
 load("//tools/base/bazel:bazel.bzl", "iml_module")
 load("//tools/base/bazel:maven.bzl", "maven_repository")
-load("//tools/adt/idea/android/integration:build_defs.bzl", "INTEGRATION_TEST_GRADLE_VERSION")
-load("//tools/adt/idea/studio:studio.bzl", "iml_studio_test")
 
 # managed by go/iml_to_build
 iml_module(
@@ -34,22 +32,11 @@
     name = "ProfileWithCompleteDataTest",
     timeout = "long",
     data = profilers_test_common_data + [
-<<<<<<< HEAD
-        "@system_image_android-29_default_x86_64//:x86_64-android-29-images",
-    ],
-    module = ":intellij.android.profilers.integration",
-    tags_linux = [
-        "very_flaky",  # b/282881259
-        "block-network",
-    ],
-    tags_mac = ["manual"],  # b/282881259: Enable the tests in MAC once the flakiness is resolved in linux and moved to pre-submits.
-=======
         "@system_image_android-31_default_x86_64//:x86_64-android-31-images",
     ],
     module = ":intellij.android.profilers.integration",
     tags_linux = ["block-network"],
     tags_mac = [],
->>>>>>> 574fcae1
     tags_windows = [
         "block-network",
         "manual",  # RBE environment doesn't allow emulation (requires nested virtualization).
@@ -95,8 +82,6 @@
     test_class = "com.android.tools.profilers.integration.SystemTraceTest",
 )
 
-<<<<<<< HEAD
-=======
 iml_studio_test(
     name = "CallstackSampleTest",
     timeout = "long",
@@ -116,7 +101,6 @@
     test_class = "com.android.tools.profilers.integration.CallstackSampleTest",
 )
 
->>>>>>> 574fcae1
 maven_repository(
     name = "minapp_deps",
     # keep sorted: for buildifier
@@ -127,11 +111,7 @@
         "@maven//:com.google.protobuf.protobuf-bom_3.17.2",
         "@maven//:com.google.protobuf.protobuf-java-util_3.17.2",
         "@maven//:com.google.protobuf.protobuf-java_3.17.2",
-<<<<<<< HEAD
-        "@maven//:org.jetbrains.kotlin.kotlin-compiler_1.9.0",
-=======
         "@maven//:org.jetbrains.kotlin.kotlin-compiler_1.9.20-Beta",
->>>>>>> 574fcae1
         "@maven//:org.jetbrains.kotlin.kotlin-gradle-plugin-api_1.8.10",
         "@maven//:org.jetbrains.kotlin.kotlin-gradle-plugin_1.8.10",
         "@maven//:org.jetbrains.kotlin.kotlin-stdlib-jdk8_1.8.10",
