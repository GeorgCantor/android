/*
 * Copyright (C) 2023 The Android Open Source Project
 *
 * Licensed under the Apache License, Version 2.0 (the "License");
 * you may not use this file except in compliance with the License.
 * You may obtain a copy of the License at
 *
 *      http://www.apache.org/licenses/LICENSE-2.0
 *
 * Unless required by applicable law or agreed to in writing, software
 * distributed under the License is distributed on an "AS IS" BASIS,
 * WITHOUT WARRANTIES OR CONDITIONS OF ANY KIND, either express or implied.
 * See the License for the specific language governing permissions and
 * limitations under the License.
 */
package com.android.tools.idea.layoutinspector.ui.toolbar

import com.android.testutils.waitForCondition
import com.android.tools.idea.appinspection.test.DEFAULT_TEST_INSPECTION_STREAM
import com.android.tools.idea.layoutinspector.LEGACY_DEVICE
import com.android.tools.idea.layoutinspector.LayoutInspectorRule
import com.android.tools.idea.layoutinspector.LegacyClientProvider
import com.android.tools.idea.layoutinspector.MODERN_DEVICE
import com.android.tools.idea.layoutinspector.createProcess
import com.android.tools.idea.layoutinspector.model.REBOOT_FOR_LIVE_INSPECTOR_MESSAGE_KEY
import com.android.tools.idea.layoutinspector.runningdevices.withEmbeddedLayoutInspector
import com.android.tools.idea.layoutinspector.ui.toolbar.actions.ToggleLiveUpdatesAction
import com.android.tools.idea.testing.AndroidProjectRule
import com.android.tools.property.panel.impl.model.util.FakeAction
import com.google.common.truth.Truth.assertThat
import com.intellij.ide.DataManager
import com.intellij.openapi.actionSystem.ActionManager
import com.intellij.openapi.actionSystem.ActionToolbar
import com.intellij.openapi.actionSystem.AnActionEvent
import com.intellij.openapi.actionSystem.Presentation
import com.intellij.openapi.actionSystem.impl.ActionButton
import com.intellij.testFramework.EdtRule
import com.intellij.testFramework.RunsInEdt
<<<<<<< HEAD
=======
import java.util.concurrent.TimeUnit
import javax.swing.JPanel
>>>>>>> 0d09370c
import org.jetbrains.android.util.AndroidBundle
import org.junit.Rule
import org.junit.Test
import org.junit.rules.RuleChain

private val MODERN_PROCESS =
  MODERN_DEVICE.createProcess(streamId = DEFAULT_TEST_INSPECTION_STREAM.streamId)

@RunsInEdt
class LayoutInspectorMainToolbarLegacyDeviceTest {
  @get:Rule val edtRule = EdtRule()

  private val projectRule: AndroidProjectRule = AndroidProjectRule.onDisk()
  private val layoutInspectorRule =
    LayoutInspectorRule(
      listOf(LegacyClientProvider({ projectRule.testRootDisposable })),
<<<<<<< HEAD
      projectRule
=======
      projectRule,
>>>>>>> 0d09370c
    )

  @get:Rule val ruleChain = RuleChain.outerRule(projectRule).around(layoutInspectorRule)!!

  @Test
  fun testLiveControlDisabledWithProcessFromLegacyDevice() =
    withEmbeddedLayoutInspector(false) {
      layoutInspectorRule.attachDevice(LEGACY_DEVICE)
      layoutInspectorRule.processes.selectedProcess = LEGACY_DEVICE.createProcess()
      waitForCondition(5, TimeUnit.SECONDS) { layoutInspectorRule.inspectorClient.isConnected }

      val toolbar = createToolbar()

      val toggle =
        toolbar.component.components.find {
          it is ActionButton && it.action is ToggleLiveUpdatesAction
        } as ActionButton
      assertThat(toggle.isEnabled).isFalse()
      assertThat(getPresentation(toggle).description)
        .isEqualTo("Live updates not available for devices below API 29")
    }

  @Test
  fun testLiveControlDisabledWithProcessFromModernDevice() =
    withEmbeddedLayoutInspector(false) {
      layoutInspectorRule.launchSynchronously = false
      layoutInspectorRule.startLaunch(1)

      layoutInspectorRule.processes.selectedProcess = MODERN_PROCESS
      waitForCondition(5, TimeUnit.SECONDS) { layoutInspectorRule.inspectorClient.isConnected }

      val toolbar = createToolbar()

      val toggle =
        toolbar.component.components.find {
          it is ActionButton && it.action is ToggleLiveUpdatesAction
        } as ActionButton
      assertThat(toggle.isEnabled).isFalse()
      assertThat(getPresentation(toggle).description)
        .isEqualTo(AndroidBundle.message(REBOOT_FOR_LIVE_INSPECTOR_MESSAGE_KEY))
    }

  private fun createToolbar(): ActionToolbar {
    val fakeAction = FakeAction("fake action")
    return createStandaloneLayoutInspectorToolbar(
      projectRule.testRootDisposable,
      JPanel(),
      layoutInspectorRule.inspector,
<<<<<<< HEAD
      fakeAction
=======
      fakeAction,
>>>>>>> 0d09370c
    )
  }

  private fun getPresentation(button: ActionButton): Presentation {
    val presentation = Presentation()
    val event =
      AnActionEvent(
        null,
        DataManager.getInstance().getDataContext(button),
        "LayoutInspector.MainToolbar",
        presentation,
        ActionManager.getInstance(),
<<<<<<< HEAD
        0
=======
        0,
>>>>>>> 0d09370c
      )
    button.action.update(event)
    return presentation
  }
}<|MERGE_RESOLUTION|>--- conflicted
+++ resolved
@@ -36,15 +36,12 @@
 import com.intellij.openapi.actionSystem.impl.ActionButton
 import com.intellij.testFramework.EdtRule
 import com.intellij.testFramework.RunsInEdt
-<<<<<<< HEAD
-=======
-import java.util.concurrent.TimeUnit
-import javax.swing.JPanel
->>>>>>> 0d09370c
 import org.jetbrains.android.util.AndroidBundle
 import org.junit.Rule
 import org.junit.Test
 import org.junit.rules.RuleChain
+import java.util.concurrent.TimeUnit
+import javax.swing.JPanel
 
 private val MODERN_PROCESS =
   MODERN_DEVICE.createProcess(streamId = DEFAULT_TEST_INSPECTION_STREAM.streamId)
@@ -57,11 +54,7 @@
   private val layoutInspectorRule =
     LayoutInspectorRule(
       listOf(LegacyClientProvider({ projectRule.testRootDisposable })),
-<<<<<<< HEAD
-      projectRule
-=======
       projectRule,
->>>>>>> 0d09370c
     )
 
   @get:Rule val ruleChain = RuleChain.outerRule(projectRule).around(layoutInspectorRule)!!
@@ -110,11 +103,7 @@
       projectRule.testRootDisposable,
       JPanel(),
       layoutInspectorRule.inspector,
-<<<<<<< HEAD
-      fakeAction
-=======
       fakeAction,
->>>>>>> 0d09370c
     )
   }
 
@@ -127,11 +116,7 @@
         "LayoutInspector.MainToolbar",
         presentation,
         ActionManager.getInstance(),
-<<<<<<< HEAD
-        0
-=======
         0,
->>>>>>> 0d09370c
       )
     button.action.update(event)
     return presentation
