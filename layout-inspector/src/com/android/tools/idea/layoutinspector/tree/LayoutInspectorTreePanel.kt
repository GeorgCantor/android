--- conflicted
+++ resolved
@@ -144,11 +144,7 @@
       GotoDeclarationAction.registerCustomShortcutSet(
         gotoDeclarationAction.shortcutSet,
         componentTreePanel,
-<<<<<<< HEAD
-        parentDisposable
-=======
         parentDisposable,
->>>>>>> 0d09370c
       )
     }
     componentTreeSelectionModel.addSelectionListener(componentTreeSelectionListener)
@@ -174,11 +170,7 @@
       listOf(
         FilterGroupAction { layoutInspector?.renderModel },
         commonActionManager.createExpandAllAction(treeExpander, tree),
-<<<<<<< HEAD
-        commonActionManager.createCollapseAllAction(treeExpander, tree)
-=======
         commonActionManager.createCollapseAllAction(treeExpander, tree),
->>>>>>> 0d09370c
       )
   }
 
@@ -190,11 +182,7 @@
         leftDivider = true,
         maxInt = { inspectorModel?.maxRecomposition?.count ?: 0 },
         minInt = { 0 },
-<<<<<<< HEAD
-        headerRenderer = createCountsHeader()
-=======
         headerRenderer = createCountsHeader(),
->>>>>>> 0d09370c
       )
 
     val recompositionSkipsColumn =
@@ -204,11 +192,7 @@
         foreground = JBColor(Gray._192, Gray._128),
         maxInt = { inspectorModel?.maxRecomposition?.skips ?: 0 },
         minInt = { 0 },
-<<<<<<< HEAD
-        headerRenderer = createSkipsHeader()
-=======
         headerRenderer = createSkipsHeader(),
->>>>>>> 0d09370c
       )
 
     return ComponentTreeBuilder()
@@ -256,22 +240,14 @@
   private fun createCountsHeader(): TableCellRenderer {
     return createIconHeader(
       StudioIcons.LayoutInspector.Toolbar.RECOMPOSITION_COUNT,
-<<<<<<< HEAD
-      toolTipText = "Number of times this composable has been recomposed"
-=======
       toolTipText = "Number of times this composable has been recomposed",
->>>>>>> 0d09370c
     )
   }
 
   private fun createSkipsHeader(): TableCellRenderer {
     return createIconHeader(
       StudioIcons.LayoutInspector.Toolbar.RECOMPOSITION_SKIPPED,
-<<<<<<< HEAD
-      toolTipText = "Number of times recomposition for this component has been skipped"
-=======
       toolTipText = "Number of times recomposition for this component has been skipped",
->>>>>>> 0d09370c
     )
   }
 
@@ -310,11 +286,7 @@
       GotoDeclarationAction.navigateToSelectedView(
         it.coroutineScope,
         it.inspectorModel,
-<<<<<<< HEAD
-        it.notificationModel
-=======
         it.notificationModel,
->>>>>>> 0d09370c
       )
     }
   }
