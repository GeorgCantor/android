/*
 * Copyright (C) 2023 The Android Open Source Project
 *
 * Licensed under the Apache License, Version 2.0 (the "License");
 * you may not use this file except in compliance with the License.
 * You may obtain a copy of the License at
 *
 *      http://www.apache.org/licenses/LICENSE-2.0
 *
 * Unless required by applicable law or agreed to in writing, software
 * distributed under the License is distributed on an "AS IS" BASIS,
 * WITHOUT WARRANTIES OR CONDITIONS OF ANY KIND, either express or implied.
 * See the License for the specific language governing permissions and
 * limitations under the License.
 */
package com.android.tools.idea.nav.safeargs.kotlin.k2

import com.android.SdkConstants
import com.android.tools.idea.nav.safeargs.index.NavArgumentData
import com.android.tools.idea.nav.safeargs.index.NavDestinationData
import com.android.tools.idea.nav.safeargs.module.NavInfo
import com.android.tools.idea.nav.safeargs.psi.SafeArgsFeatureVersions
import com.android.tools.idea.nav.safeargs.psi.java.toCamelCase
import com.android.tools.idea.nav.safeargs.psi.xml.findChildTagElementByNameAttr
import com.intellij.psi.PsiElement
import com.intellij.psi.xml.XmlTag
import org.jetbrains.kotlin.analysis.api.KaSession
import org.jetbrains.kotlin.analysis.api.symbols.KaDeclarationSymbol
import org.jetbrains.kotlin.analysis.api.symbols.KaVariableSymbol
import org.jetbrains.kotlin.name.ClassId

/*
 * data class <ARGS_CLASS>(
 *   val firstArgument: FirstArgumentType,
 *   ...
 * ) : androidx.navigation.NavArgs {
 *   fun toBundle(): android.os.Bundle { ... }
 *
 *   #if TO_SAVED_STATE_HANDLE
 *   fun toSavedStateHandle(): androidx.lifecycle.SavedStateHandle { ... }
 *   #endif
 *
 *   companion object {
 *     fun fromBundle(bundle: android.os.Bundle): <ARGS_CLASS> { ... }
 *
 *     #if TO_SAVED_STATE_HANDLE
 *     fun fromSavedStateHandle(savedStateHandle: androidx.lifecycle.SavedStateHandle): <ARGS_CLASS> { ... }
 *     #endif
 *   }
 * }
 *
 */

internal class ArgsClassResolveExtensionFile(
  private val navInfo: NavInfo,
  destination: NavDestinationData,
  classId: ClassId,
  private val destinationXmlTag: XmlTag?,
) : SafeArgsResolveExtensionFile(classId) {
  private val resolvedArguments =
    if (navInfo.navVersion >= SafeArgsFeatureVersions.ADJUST_PARAMS_WITH_DEFAULTS) {
      destination.arguments.sortedBy { it.defaultValue != null }
    } else {
      destination.arguments
    }

  override fun KaSession.getNavigationElementForDeclaration(
    symbol: KaDeclarationSymbol
  ): PsiElement? =
    when (symbol) {
<<<<<<< HEAD
      is KaVariableSymbol -> getNavigationElementForVariableLikeSymbol(symbol)
      else -> destinationXmlTag
    }

  private fun KaSession.getNavigationElementForVariableLikeSymbol(
=======
      is KaVariableSymbol -> getNavigationElementForVariableSymbol(symbol)
      else -> destinationXmlTag
    }

  private fun KaSession.getNavigationElementForVariableSymbol(
>>>>>>> ad897288
    symbol: KaVariableSymbol
  ): PsiElement? {
    val matchingArgument =
      resolvedArguments.firstOrNull {
        it.name.toCamelCase() == symbol.name.identifierOrNullIfSpecial
      }
    return matchingArgument?.argumentTag ?: destinationXmlTag
  }

  override val fallbackPsi
    get() = destinationXmlTag

  override fun StringBuilder.buildClassBody() {
    appendLine("data class ${classId.shortClassName}(")
    for (arg in resolvedArguments) {
      append("  val ${arg.name.toCamelCase()}: ${arg.resolveKotlinType(navInfo.packageName)}")
      if (arg.defaultValue != null) {
        appendLine(" = TODO(),  // ${arg.defaultValue}")
      } else {
        appendLine(",")
      }
    }
    appendLine(") : androidx.navigation.NavArgs {")
    appendLine("  fun toBundle(): android.os.Bundle = TODO()")
    if (navInfo.navVersion >= SafeArgsFeatureVersions.TO_SAVED_STATE_HANDLE) {
      appendLine("  fun toSavedStateHandle(): androidx.lifecycle.SavedStateHandle = TODO()")
    }
    appendLine()
    appendLine("  companion object {")
    appendLine("    @kotlin.jvm.JvmStatic")
    appendLine(
      "    fun fromBundle(bundle: android.os.Bundle): ${classId.asFqNameString()} = TODO()"
    )
    if (navInfo.navVersion >= SafeArgsFeatureVersions.FROM_SAVED_STATE_HANDLE) {
      appendLine("    @kotlin.jvm.JvmStatic")
      appendLine(
        "    fun fromSavedStateHandle(handle: androidx.lifecycle.SavedStateHandle): ${classId.asFqNameString()} = TODO()"
      )
    }
    appendLine("  }")
    appendLine("}")
  }

  private val NavArgumentData.argumentTag: XmlTag?
    get() =
      destinationXmlTag?.findChildTagElementByNameAttr(SdkConstants.TAG_ARGUMENT, name)
        ?: destinationXmlTag
}<|MERGE_RESOLUTION|>--- conflicted
+++ resolved
@@ -68,19 +68,11 @@
     symbol: KaDeclarationSymbol
   ): PsiElement? =
     when (symbol) {
-<<<<<<< HEAD
-      is KaVariableSymbol -> getNavigationElementForVariableLikeSymbol(symbol)
-      else -> destinationXmlTag
-    }
-
-  private fun KaSession.getNavigationElementForVariableLikeSymbol(
-=======
       is KaVariableSymbol -> getNavigationElementForVariableSymbol(symbol)
       else -> destinationXmlTag
     }
 
   private fun KaSession.getNavigationElementForVariableSymbol(
->>>>>>> ad897288
     symbol: KaVariableSymbol
   ): PsiElement? {
     val matchingArgument =
