--- conflicted
+++ resolved
@@ -56,12 +56,8 @@
   }
 
   private void setupProject(String version, int version2) {
-<<<<<<< HEAD
-    MlProjectTestUtil.setupTestMlProject(projectRule.getProject(), version, version2);
-=======
     MlProjectTestUtil.setupTestMlProject(
       projectRule.getProject(), version, version2, ImmutableList.of());
->>>>>>> 0d09370c
     myEvent = TestActionEvent.createTestEvent(new MapDataContext(
       ImmutableMap.of(
         CommonDataKeys.PROJECT, projectRule.getProject(),
