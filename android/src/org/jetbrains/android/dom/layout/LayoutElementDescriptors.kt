--- conflicted
+++ resolved
@@ -140,14 +140,6 @@
 }
 
 object AndroidLayoutNSDescriptor : XmlNSDescriptorImpl() {
-<<<<<<< HEAD
-  private val staticLayoutFileRootDescriptors = arrayOf(
-    ViewTagDomFileDescription(),
-    FragmentLayoutDomFileDescription(),
-    MergeDomFileDescription(),
-    DataBindingDomFileDescription()
-  )
-=======
   private val staticLayoutFileRootDescriptors =
     arrayOf(
       ViewTagDomFileDescription(),
@@ -155,7 +147,6 @@
       MergeDomFileDescription(),
       DataBindingDomFileDescription()
     )
->>>>>>> 574fcae1
 
   override fun getRootElementsDescriptors(doc: XmlDocument?): Array<LayoutElementDescriptor> {
     if (doc == null) return emptyArray()
