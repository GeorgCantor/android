/*
 * Copyright (C) 2016 The Android Open Source Project
 *
 * Licensed under the Apache License, Version 2.0 (the "License");
 * you may not use this file except in compliance with the License.
 * You may obtain a copy of the License at
 *
 *      http://www.apache.org/licenses/LICENSE-2.0
 *
 * Unless required by applicable law or agreed to in writing, software
 * distributed under the License is distributed on an "AS IS" BASIS,
 * WITHOUT WARRANTIES OR CONDITIONS OF ANY KIND, either express or implied.
 * See the License for the specific language governing permissions and
 * limitations under the License.
 */
package com.android.tools.idea.res;

<<<<<<< HEAD
=======
import com.android.ide.common.gradle.model.level2.IdeDependenciesFactory;
>>>>>>> abbea60e
import com.android.ide.common.rendering.api.ResourceValue;
import com.android.ide.common.res2.ResourceItem;
import com.android.resources.ResourceType;
import com.android.tools.idea.gradle.TestProjects;
import com.android.tools.idea.gradle.project.model.AndroidModuleModel;
import com.android.tools.idea.gradle.project.model.ide.android.level2.IdeDependenciesFactory;
import com.android.tools.idea.gradle.stubs.android.AndroidLibraryStub;
import com.android.tools.idea.gradle.stubs.android.AndroidProjectStub;
import com.android.tools.idea.gradle.stubs.android.VariantStub;
import com.android.tools.idea.testing.Modules;
import com.google.common.collect.Lists;
import com.intellij.openapi.application.ApplicationManager;
import com.intellij.openapi.command.WriteCommandAction;
import com.intellij.openapi.editor.Document;
import com.intellij.openapi.module.Module;
<<<<<<< HEAD
import com.intellij.openapi.project.DumbService;
=======
>>>>>>> abbea60e
import com.intellij.openapi.roots.*;
import com.intellij.openapi.util.io.FileUtil;
import com.intellij.openapi.vfs.LocalFileSystem;
import com.intellij.openapi.vfs.VfsUtil;
import com.intellij.openapi.vfs.VirtualFile;
import com.intellij.psi.PsiDocumentManager;
import com.intellij.psi.PsiFile;
import com.intellij.psi.PsiManager;
import com.intellij.testFramework.fixtures.IdeaProjectTestFixture;
import com.intellij.testFramework.fixtures.TestFixtureBuilder;
import com.intellij.util.ui.UIUtil;
import org.intellij.lang.annotations.Language;
import org.jetbrains.android.AndroidTestCase;
import org.jetbrains.android.facet.AndroidFacet;
import org.jetbrains.android.facet.IdeaSourceProvider;
import org.jetbrains.android.util.AndroidUtils;
import org.jetbrains.annotations.NotNull;

import java.io.File;
import java.io.IOException;
import java.util.*;
import java.util.stream.Collectors;

import static com.android.builder.model.AndroidProject.PROJECT_TYPE_LIBRARY;
import static com.android.tools.idea.res.ModuleResourceRepositoryTest.assertHasExactResourceTypes;
import static com.android.tools.idea.res.ModuleResourceRepositoryTest.getFirstItem;

public class ProjectResourceRepositoryTest extends AndroidTestCase {
  private static final String LAYOUT = "resourceRepository/layout.xml";
  private static final String VALUES = "resourceRepository/values.xml";
  private static final String VALUES_OVERLAY1 = "resourceRepository/valuesOverlay1.xml";
  private static final String VALUES_OVERLAY2 = "resourceRepository/valuesOverlay2.xml";
  private static final String VALUES_OVERLAY2_NO = "resourceRepository/valuesOverlay2No.xml";

  public void testStable() {
    assertSame(ProjectResourceRepository.getOrCreateInstance(myFacet), ProjectResourceRepository.getOrCreateInstance(myFacet));
    assertSame(ProjectResourceRepository.getOrCreateInstance(myFacet), ProjectResourceRepository.getOrCreateInstance(myModule));
  }

  // Ensure that we invalidate the id cache when the file is rescanned but ids don't change
  // (this was broken)
  public void testInvalidateIds() {
    // Like testOverlayUpdates1, but rather than testing changes to layout resources (file-based resource)
    // perform document edits in value-documents

    VirtualFile layoutFile = myFixture.copyFileToProject(LAYOUT, "res/layout/layout1.xml");

    VirtualFile res1 = myFixture.copyFileToProject(VALUES, "res/values/values.xml").getParent().getParent();
    VirtualFile res2 = myFixture.copyFileToProject(VALUES_OVERLAY1, "res2/values/values.xml").getParent().getParent();
    VirtualFile res3 = myFixture.copyFileToProject(VALUES_OVERLAY2, "res3/values/nameDoesNotMatter.xml").getParent().getParent();
    myFixture.copyFileToProject(VALUES_OVERLAY2_NO, "res3/values-no/values.xml");

    assertNotSame(res1, res2);
    assertNotSame(res1, res3);
    assertNotSame(res2, res3);

    // Just need an empty repository to make it a real module -set-; otherwise with a single
    // module we just get a module repository, not a module set repository
    LocalResourceRepository other = new TestLocalResourceRepository();

    ModuleResourceRepository module = ModuleResourceRepository.createForTest(myFacet, Arrays.asList(res1, res2, res3));
    final ProjectResourceRepository resources = ProjectResourceRepository.createForTest(myFacet, Arrays.asList(module, other));

    PsiFile layoutPsiFile = PsiManager.getInstance(getProject()).findFile(layoutFile);
    assertNotNull(layoutPsiFile);
    assertTrue(resources.hasResourceItem(ResourceType.ID, "btn_title_refresh"));
    final ResourceItem item = getFirstItem(resources, ResourceType.ID, "btn_title_refresh");

    final long generation = resources.getModificationCount();
    final PsiDocumentManager documentManager = PsiDocumentManager.getInstance(getProject());
    final Document document = documentManager.getDocument(layoutPsiFile);
    assertNotNull(document);
    WriteCommandAction.runWriteCommandAction(null, () -> {
      String string = "<ImageView style=\"@style/TitleBarSeparator\" />";
      int offset = document.getText().indexOf(string);
      document.deleteString(offset, offset + string.length());
      documentManager.commitDocument(document);
    });

    assertTrue(resources.isScanPending(layoutPsiFile));
    ApplicationManager.getApplication().invokeLater(() -> {
      assertTrue(generation < resources.getModificationCount());
      // Should still be defined:
      assertTrue(resources.hasResourceItem(ResourceType.ID, "btn_title_refresh"));
      ResourceItem newItem = getFirstItem(resources, ResourceType.ID, "btn_title_refresh");
      assertNotNull(newItem.getSource());
      // However, should be a different item
      assertNotSame(item, newItem);
    });
    UIUtil.dispatchAllInvocationEvents();
  }

  // Regression test for https://code.google.com/p/android/issues/detail?id=57090
  public void testParents() {
    myFixture.copyFileToProject(LAYOUT, "res/layout/layout1.xml");
    List<AndroidFacet> libraries = AndroidUtils.getAllAndroidDependencies(myModule, true);
    assertEquals(2, libraries.size());
    ModuleRootModificationUtil.addDependency(libraries.get(0).getModule(), libraries.get(1).getModule());

    addArchiveLibraries();

    ProjectResourceRepository repository = ProjectResourceRepository.create(myFacet);
    assertEquals(3, repository.getChildren().size());
    Collection<String> items = repository.getItemsOfType(ResourceType.STRING);
    assertTrue(items.isEmpty());

    for (AndroidFacet facet : libraries) {
      LocalResourceRepository moduleRepository = ModuleResourceRepository.getOrCreateInstance(facet);
      assertNotNull(moduleRepository);
      LocalResourceRepository moduleSetRepository = ProjectResourceRepository.getOrCreateInstance(facet);
      assertNotNull(moduleSetRepository);
      LocalResourceRepository librarySetRepository = AppResourceRepository.getOrCreateInstance(facet);
      assertNotNull(librarySetRepository);
    }
    ModuleResourceRepository.getOrCreateInstance(myFacet);
    ProjectResourceRepository.getOrCreateInstance(myFacet);
    AppResourceRepository.getOrCreateInstance(myFacet);
  }

  public void testGetResourceDirsAndUpdateRoots() {
    myFixture.copyFileToProject(LAYOUT, "res/layout/layout1.xml");
    addArchiveLibraries();
    List<VirtualFile> flavorDirs = Lists.newArrayList(myFacet.getAllResourceDirectories());
    final ProjectResourceRepository repository = ProjectResourceRepository.create(myFacet);
    List<? extends LocalResourceRepository> originalChildren = repository.getChildren();
    // Should have a bunch repository directories from the various flavors.
    Set<VirtualFile> resourceDirs = repository.getResourceDirs();
    assertNotEmpty(resourceDirs);
    assertNotEmpty(flavorDirs);
    assertSameElements(resourceDirs, flavorDirs);

    // Now delete a directory, notify the folder manager and updateRoots.
    final VirtualFile firstFlavor = flavorDirs.remove(0);
    WriteCommandAction.runWriteCommandAction(getProject(), new Runnable() {
      @Override
      public void run() {
        try {
          firstFlavor.delete(this);
        }
        catch (IOException e) {
          assertFalse("delete failed " + e, false);
        }
        myFacet.getResourceFolderManager().invalidate();
        repository.updateRoots();
      }
    });
    // The child repositories should be the same since the module structure didn't change.
    List<? extends LocalResourceRepository> newChildren = repository.getChildren();
    Set<VirtualFile> newResourceDirs = repository.getResourceDirs();
    assertTrue(newChildren.equals(originalChildren));
    // However, the resourceDirs should now be different, missing the first flavor directory.
    assertSameElements(newResourceDirs, flavorDirs);
  }

  public void testRootChangeListener() {
    ProjectResourceRepository resources = ProjectResourceRepository.getOrCreateInstance(myFacet);
    List<? extends LocalResourceRepository> originalChildren = resources.getChildren();
    assertNotEmpty(originalChildren);
    Collection<VirtualFile> originalDirs = resources.getResourceDirs();
    assertNotEmpty(originalDirs);

    Modules modules = new Modules(getProject());
    // Now remove one of the modules, which should automatically cause the repo to have different roots.
    WriteCommandAction.runWriteCommandAction(
      getProject(), () -> removeModuleDependency(myModule, modules.getModule("plib2").getName()));
<<<<<<< HEAD
    DumbService dumbService = DumbService.getInstance(getProject());
    dumbService.runWhenSmart(() -> {
      assertEquals(originalChildren.size() - 1, resources.getChildren().size());
      assertEquals(originalDirs.size() - 1, resources.getResourceDirs().size());
    });
    if (dumbService.isDumb())
      dumbService.waitForSmartMode();
=======
    assertEquals(originalChildren.size() - 1, resources.getChildren().size());
    assertEquals(originalDirs.size() - 1, resources.getResourceDirs().size());
>>>>>>> abbea60e
  }

  public void testHasResourcesOfType() {
    // Test hasResourcesOfType merging (which may be optimized to be lighter-weight than map merging).
    VirtualFile res1 = myFixture.copyFileToProject(LAYOUT, "res/layout/layout.xml").getParent().getParent();
    VirtualFile res2 = myFixture.copyFileToProject(VALUES_OVERLAY1, "res2/values/values.xml").getParent().getParent();
    VirtualFile values3 = myFixture.copyFileToProject(VALUES, "res3/values/many_more_values.xml");
    VirtualFile res3 = values3.getParent().getParent();

    assertNotSame(res1, res2);
    assertNotSame(res1, res3);
    assertNotSame(res2, res3);
    // Test having some overlap between the modules.
    LocalResourceRepository module1 = ModuleResourceRepository.createForTest(myFacet, Arrays.asList(res1, res2));
    LocalResourceRepository module2 = ModuleResourceRepository.createForTest(myFacet, Arrays.asList(res2, res3));
    final ProjectResourceRepository resources = ProjectResourceRepository.createForTest(myFacet, Arrays.asList(module1, module2));

    // Create a repo with res1, res2, res3 and check types.
    // After that, delete a file in res3 and check types again.
    EnumSet<ResourceType> typesWithoutRes3 = EnumSet.of(ResourceType.ARRAY, ResourceType.ID, ResourceType.LAYOUT,
                                                        ResourceType.STRING, ResourceType.STYLE);
    EnumSet<ResourceType> allTypes = EnumSet.copyOf(typesWithoutRes3);
    allTypes.addAll(Arrays.asList(ResourceType.ATTR, ResourceType.INTEGER, ResourceType.DECLARE_STYLEABLE, ResourceType.PLURALS));


    assertHasExactResourceTypes(resources, allTypes);
    // Now delete the values file and check again.
    final PsiFile psiValues3 = PsiManager.getInstance(getProject()).findFile(values3);
    assertNotNull(psiValues3);
    WriteCommandAction.runWriteCommandAction(null, psiValues3::delete);
    assertHasExactResourceTypes(resources, typesWithoutRes3);
  }

  private void addArchiveLibraries() {
    // Add in some Android projects too
    myFacet.getProperties().ALLOW_USER_CONFIGURATION = false; // make it a Gradle project
    AndroidProjectStub androidProject = TestProjects.createFlavorsProject();
    VariantStub variant = androidProject.getFirstVariant();
    assertNotNull(variant);
    File rootDir = androidProject.getRootDir();
    AndroidModuleModel androidModel =
      new AndroidModuleModel(androidProject.getName(), rootDir, androidProject, variant.getName(), new IdeDependenciesFactory());
    myFacet.setAndroidModel(androidModel);

    File bundle = new File(rootDir, "bundle.aar");
    File libJar = new File(rootDir, "bundle_aar" + File.separatorChar + "library.jar");
    AndroidLibraryStub library = new AndroidLibraryStub(bundle, libJar);
    variant.getMainArtifact().getDependencies().addLibrary(library);

    // Refresh temporary resource directories created by the model, so that they are accessible as VirtualFiles.
    Collection<File> resourceDirs =
      IdeaSourceProvider.getAllSourceProviders(myFacet)
        .stream()
        .flatMap(provider -> provider.getResDirectories().stream())
        .collect(Collectors.toList());
    refreshForVfs(resourceDirs);
  }

  private static void refreshForVfs(Collection<File> freshFiles) {
    for (File file : freshFiles) {
      String path = FileUtil.toSystemIndependentName(file.getPath());
      VirtualFile virtualFile = LocalFileSystem.getInstance().refreshAndFindFileByPath(path);
      VfsUtil.markDirtyAndRefresh(false, true, true, virtualFile);
    }
  }

  @Override
  protected void configureAdditionalModules(@NotNull TestFixtureBuilder<IdeaProjectTestFixture> projectBuilder,
                                            @NotNull List<MyAdditionalModuleData> modules) {
    final String testName = getTestName(true);
    if (testName.equals("parents")) { // for unit test testDependencies
      addModuleWithAndroidFacet(projectBuilder, modules, "plib1", PROJECT_TYPE_LIBRARY);
      addModuleWithAndroidFacet(projectBuilder, modules, "plib2", PROJECT_TYPE_LIBRARY);
    }
    else if (testName.equals("dependencies")) { // for unit test testDependencies
      addModuleWithAndroidFacet(projectBuilder, modules, "sharedlib", PROJECT_TYPE_LIBRARY);
      addModuleWithAndroidFacet(projectBuilder, modules, "lib1", PROJECT_TYPE_LIBRARY);
      addModuleWithAndroidFacet(projectBuilder, modules, "lib2", PROJECT_TYPE_LIBRARY);
    }
    else if (testName.equals("rootChangeListener")) {
      addModuleWithAndroidFacet(projectBuilder, modules, "plib1", PROJECT_TYPE_LIBRARY);
      addModuleWithAndroidFacet(projectBuilder, modules, "plib2", PROJECT_TYPE_LIBRARY);
<<<<<<< HEAD
=======
    }
    else if (testName.equals("resourceOverride")) {
      addModuleWithAndroidFacet(projectBuilder, modules, "level1", PROJECT_TYPE_LIBRARY, true);
      addModuleWithAndroidFacet(projectBuilder, modules, "level2", PROJECT_TYPE_LIBRARY, false);
>>>>>>> abbea60e
    }
  }

  // Regression test for https://code.google.com/p/android/issues/detail?id=65140
  public void testDependencies() throws Exception {
    myFixture.copyFileToProject(LAYOUT, "res/layout/layout1.xml");

    Modules modules = new Modules(getProject());
    Module lib1 = modules.getModule("lib1");
    Module lib2 = modules.getModule("lib2");
    Module sharedLib = modules.getModule("sharedlib");
    Module app = modules.getAppModule();

    assertNotNull(lib1);
    assertNotNull(lib2);
    assertNotNull(sharedLib);
    assertNotNull(app);

    AndroidFacet lib1Facet = AndroidFacet.getInstance(lib1);
    AndroidFacet lib2Facet = AndroidFacet.getInstance(lib2);
    AndroidFacet sharedLibFacet = AndroidFacet.getInstance(sharedLib);
    AndroidFacet appFacet = AndroidFacet.getInstance(app);

    assertNotNull(lib1Facet);
    assertNotNull(lib2Facet);
    assertNotNull(sharedLibFacet);
    assertNotNull(appFacet);

    // Set up project dependencies
    addModuleDependency(lib1, sharedLib);
    addModuleDependency(lib2, sharedLib);
    addModuleDependency(app, lib1);
    addModuleDependency(app, lib2);

    assertTrue(ModuleRootManager.getInstance(app).isDependsOn(lib1));
    assertTrue(ModuleRootManager.getInstance(lib1).isDependsOn(sharedLib));
    assertFalse(ModuleRootManager.getInstance(sharedLib).isDependsOn(lib1));
    assertFalse(ModuleRootManager.getInstance(lib2).isDependsOn(lib1));
    // Note that these are currently direct dependencies only, so app.isDependsOn(sharedLib) is false

    // Test AndroidUtils#getallAndroidDependencies
    List<AndroidFacet> appDependsOn = AndroidUtils.getAllAndroidDependencies(app, true);
    assertTrue(appDependsOn.contains(lib1Facet));
    assertTrue(appDependsOn.contains(lib2Facet));
    assertTrue(appDependsOn.contains(sharedLibFacet));
    assertFalse(appDependsOn.contains(appFacet));

    List<AndroidFacet> lib1DependsOn = AndroidUtils.getAllAndroidDependencies(lib1, true);
    assertTrue(lib1DependsOn.contains(sharedLibFacet));
    assertFalse(lib1DependsOn.contains(appFacet));
    assertFalse(lib1DependsOn.contains(lib1Facet));
    assertFalse(lib1DependsOn.contains(lib2Facet));

    // Set up resources so we can check which values are inherited through module dependencies
    VirtualFile v1 = myFixture.copyFileToProject(VALUES, "additionalModules/sharedlib/res/values/sharedvalues.xml");
    VirtualFile v2 = myFixture.copyFileToProject(VALUES_OVERLAY1, "additionalModules/lib2/res/values/lib2values.xml");
    assertNotNull(v1);
    assertNotNull(v2);

    PsiManager manager = PsiManager.getInstance(getProject());
    PsiFile sharedLibValues = manager.findFile(v1);
    PsiFile lib2Values = manager.findFile(v2);
    assertNotNull(sharedLibValues);
    assertNotNull(lib2Values);

    final AppResourceRepository lib1Resources = AppResourceRepository.getOrCreateInstance(lib1Facet);
    final AppResourceRepository lib2Resources = AppResourceRepository.getOrCreateInstance(lib2Facet);
    assertNotNull(lib1Resources);
    assertNotNull(lib2Resources);
    assertNotSame(lib1Resources, lib2Resources);

    assertFalse(lib1Resources.isScanPending(sharedLibValues));
    assertFalse(lib1Resources.isScanPending(lib2Values));
    assertFalse(lib2Resources.isScanPending(sharedLibValues));
    assertFalse(lib2Resources.isScanPending(lib2Values));

    assertTrue(lib1Resources.hasResourceItem(ResourceType.PLURALS, "my_plural"));
    assertTrue(lib1Resources.hasResourceItem(ResourceType.STRING, "ellipsis"));
    assertTrue(lib1Resources.hasResourceItem(ResourceType.ARRAY, "security_questions"));
    List<ResourceItem> items = lib1Resources.getResourceItem(ResourceType.STRING, "ellipsis");
    assertNotNull(items);
    ResourceValue firstValue = items.get(0).getResourceValue(false);
    assertNotNull(firstValue);
    assertEquals("Here it is: \u2026!", firstValue.getValue());

    assertTrue(lib2Resources.hasResourceItem(ResourceType.ARRAY, "security_questions"));
    assertTrue(lib2Resources.hasResourceItem(ResourceType.PLURALS, "my_plural"));
    assertTrue(lib2Resources.hasResourceItem(ResourceType.STRING, "ellipsis"));

    // ONLY defined in lib2: should not be visible from lib1
    assertTrue(lib2Resources.hasResourceItem(ResourceType.STRING, "unique_string"));
    items = lib2Resources.getResourceItem(ResourceType.STRING, "unique_string");
    assertNotNull(items);
    firstValue = items.get(0).getResourceValue(false);
    assertNotNull(firstValue);
    assertEquals("Unique", firstValue.getValue());

    assertFalse(lib1Resources.hasResourceItem(ResourceType.STRING, "unique_string"));
  }

  // Regression test for https://issuetracker.google.com/issues/68799367
  public void testResourceOverride() {
    Modules modules = new Modules(getProject());
    Module lib1 = modules.getModule("level1");
    Module lib2 = modules.getModule("level2");
    Module app = modules.getAppModule();

    assertNotNull(lib1);
    assertNotNull(lib2);
    assertNotNull(app);

    AndroidFacet appFacet = AndroidFacet.getInstance(app);

    // Set up project dependencies
    addModuleDependency(lib1, lib2);

    // Dependencies: app -> lib1 -> lib2
    assertTrue(ModuleRootManager.getInstance(lib1).isDependsOn(lib2));
    assertTrue(ModuleRootManager.getInstance(app).isDependsOn(lib1));
    assertFalse(ModuleRootManager.getInstance(app).isDependsOn(lib2));
    assertFalse(ModuleRootManager.getInstance(lib2).isDependsOn(lib1));

    @Language("XML")
    final String level1Strings = "<resources>\n" +
                                 "    <string name=\"test_string\">LEVEL 1</string>\n" +
                                 "</resources>";
    @Language("XML")
    final String level2Strings = "<resources>\n" +
                                 "    <string name=\"test_string\">LEVEL 2</string>\n" +
                                 "</resources>";

    // Set up string override
    myFixture.addFileToProject(      "additionalModules/level1/res/values/strings.xml", level1Strings).getVirtualFile();
    myFixture.addFileToProject("additionalModules/level2/res/values/strings.xml", level2Strings).getVirtualFile();

    AppResourceRepository appResources = AppResourceRepository.getOrCreateInstance(appFacet);
    List<ResourceItem> resolved = appResources.getResourceItem(ResourceType.STRING, "test_string");
    assertEquals(1, resolved.size());
    assertEquals("LEVEL 1", resolved.get(0).getValueText());

    // Retry reversing the library dependency to ensure the order does not depend on anything other than the
    // dependency order (like for example, alphabetical order of the modules).
    removeModuleDependency(lib1, lib2.getName());
    removeModuleDependency(app, lib1.getName());

    addModuleDependency(app, lib2);
    addModuleDependency(lib2, lib1);

    // app -> lib2 -> lib1
    assertTrue(ModuleRootManager.getInstance(lib2).isDependsOn(lib1));
    assertTrue(ModuleRootManager.getInstance(app).isDependsOn(lib2));
    assertFalse(ModuleRootManager.getInstance(app).isDependsOn(lib1));
    assertFalse(ModuleRootManager.getInstance(lib1).isDependsOn(lib2));

    appResources = AppResourceRepository.getOrCreateInstance(appFacet);
    resolved = appResources.getResourceItem(ResourceType.STRING, "test_string");
    assertEquals(1, resolved.size());
    assertEquals("LEVEL 2", resolved.get(0).getValueText());
  }

  private static void addModuleDependency(Module from, Module to) {
    final ModifiableRootModel model = ModuleRootManager.getInstance(from).getModifiableModel();
    model.addModuleOrderEntry(to);
    ApplicationManager.getApplication().runWriteAction(model::commit);
  }

  private static void removeModuleDependency(Module from, String name) {
    boolean found = false;
    final ModifiableRootModel model = ModuleRootManager.getInstance(from).getModifiableModel();
    for (OrderEntry orderEntry : model.getOrderEntries()) {
      if (orderEntry instanceof ModuleOrderEntry) {
        final ModuleOrderEntry moduleOrderEntry = (ModuleOrderEntry)orderEntry;
        if (moduleOrderEntry.getModuleName().equals(name)) {
          assertFalse(found);
          model.removeOrderEntry(orderEntry);
          found = true;
        }
      }
    }
    assertTrue(found);
    ApplicationManager.getApplication().runWriteAction(model::commit);
  }

  // Note that the project resource repository is also tested in the app resource repository test, which of course merges
  // project resources with libraries
}<|MERGE_RESOLUTION|>--- conflicted
+++ resolved
@@ -15,16 +15,12 @@
  */
 package com.android.tools.idea.res;
 
-<<<<<<< HEAD
-=======
 import com.android.ide.common.gradle.model.level2.IdeDependenciesFactory;
->>>>>>> abbea60e
 import com.android.ide.common.rendering.api.ResourceValue;
 import com.android.ide.common.res2.ResourceItem;
 import com.android.resources.ResourceType;
 import com.android.tools.idea.gradle.TestProjects;
 import com.android.tools.idea.gradle.project.model.AndroidModuleModel;
-import com.android.tools.idea.gradle.project.model.ide.android.level2.IdeDependenciesFactory;
 import com.android.tools.idea.gradle.stubs.android.AndroidLibraryStub;
 import com.android.tools.idea.gradle.stubs.android.AndroidProjectStub;
 import com.android.tools.idea.gradle.stubs.android.VariantStub;
@@ -34,10 +30,6 @@
 import com.intellij.openapi.command.WriteCommandAction;
 import com.intellij.openapi.editor.Document;
 import com.intellij.openapi.module.Module;
-<<<<<<< HEAD
-import com.intellij.openapi.project.DumbService;
-=======
->>>>>>> abbea60e
 import com.intellij.openapi.roots.*;
 import com.intellij.openapi.util.io.FileUtil;
 import com.intellij.openapi.vfs.LocalFileSystem;
@@ -203,18 +195,8 @@
     // Now remove one of the modules, which should automatically cause the repo to have different roots.
     WriteCommandAction.runWriteCommandAction(
       getProject(), () -> removeModuleDependency(myModule, modules.getModule("plib2").getName()));
-<<<<<<< HEAD
-    DumbService dumbService = DumbService.getInstance(getProject());
-    dumbService.runWhenSmart(() -> {
-      assertEquals(originalChildren.size() - 1, resources.getChildren().size());
-      assertEquals(originalDirs.size() - 1, resources.getResourceDirs().size());
-    });
-    if (dumbService.isDumb())
-      dumbService.waitForSmartMode();
-=======
     assertEquals(originalChildren.size() - 1, resources.getChildren().size());
     assertEquals(originalDirs.size() - 1, resources.getResourceDirs().size());
->>>>>>> abbea60e
   }
 
   public void testHasResourcesOfType() {
@@ -297,13 +279,10 @@
     else if (testName.equals("rootChangeListener")) {
       addModuleWithAndroidFacet(projectBuilder, modules, "plib1", PROJECT_TYPE_LIBRARY);
       addModuleWithAndroidFacet(projectBuilder, modules, "plib2", PROJECT_TYPE_LIBRARY);
-<<<<<<< HEAD
-=======
     }
     else if (testName.equals("resourceOverride")) {
       addModuleWithAndroidFacet(projectBuilder, modules, "level1", PROJECT_TYPE_LIBRARY, true);
       addModuleWithAndroidFacet(projectBuilder, modules, "level2", PROJECT_TYPE_LIBRARY, false);
->>>>>>> abbea60e
     }
   }
 
