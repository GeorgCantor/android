--- conflicted
+++ resolved
@@ -43,16 +43,12 @@
     get() = (getRequiredData(PlatformDataKeys.FILE_EDITOR) as StringResourceEditor).panel
   /** The non-`null` [Project] associated with `this` [AnActionEvent]. */
   protected val AnActionEvent.requiredProject: Project
-    get() = requireNotNull(getData(CommonDataKeys.PROJECT))
+    get() = getRequiredData(CommonDataKeys.PROJECT)
 
   private fun AnActionEvent.hasRequiredData(): Boolean =
       (getData(PlatformDataKeys.FILE_EDITOR) is StringResourceEditor) && (project != null)
 
   override fun getActionUpdateThread(): ActionUpdateThread = ActionUpdateThread.EDT
-<<<<<<< HEAD
-
-=======
->>>>>>> 0d09370c
   final override fun update(e: AnActionEvent) {
     e.presentation.isEnabled = e.hasRequiredData() && doUpdate(e)
   }
