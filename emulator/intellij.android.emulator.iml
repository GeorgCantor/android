--- conflicted
+++ resolved
@@ -17,16 +17,16 @@
     <orderEntry type="module" module-name="intellij.android.layout-ui" />
     <orderEntry type="module" module-name="intellij.android.common" />
     <orderEntry type="module" module-name="intellij.android.core" />
+    <orderEntry type="module" module-name="intellij.platform.ide" />
+    <orderEntry type="module" module-name="intellij.platform.ide.impl" />
+    <orderEntry type="module" module-name="intellij.platform.lang" />
     <orderEntry type="library" name="emulator-proto" level="project" />
-<<<<<<< HEAD
     <orderEntry type="library" name="fastutil-min" level="project" />
     <orderEntry type="library" name="gson" level="project" />
     <orderEntry type="library" name="Guava" level="project" />
     <orderEntry type="module" module-name="intellij.kotlin.plugin.community.main" scope="PROVIDED" />
     <orderEntry type="library" name="kotlin-stdlib-jdk8" level="project" />
-=======
     <orderEntry type="library" name="studio-analytics-proto" level="project" />
->>>>>>> cdc83e4e
     <orderEntry type="library" name="studio-grpc" level="project" />
     <orderEntry type="library" name="studio-proto" level="project" />
     <orderEntry type="module" module-name="intellij.platform.core.ui" />
