/*
 * Copyright (C) 2017 The Android Open Source Project
 *
 * Licensed under the Apache License, Version 2.0 (the "License");
 * you may not use this file except in compliance with the License.
 * You may obtain a copy of the License at
 *
 *      http://www.apache.org/licenses/LICENSE-2.0
 *
 * Unless required by applicable law or agreed to in writing, software
 * distributed under the License is distributed on an "AS IS" BASIS,
 * WITHOUT WARRANTIES OR CONDITIONS OF ANY KIND, either express or implied.
 * See the License for the specific language governing permissions and
 * limitations under the License.
 */
package com.android.tools.idea.uibuilder.editor

import com.android.tools.adtui.common.primaryContentBackground
import com.android.tools.adtui.common.primaryPanelBackground
import com.android.tools.adtui.stdui.CommonButton
import com.android.tools.adtui.ui.DesignSurfaceToolbarUI
import com.android.tools.idea.uibuilder.analytics.AnimationToolbarAnalyticsManager
import com.intellij.openapi.Disposable
import com.intellij.openapi.actionSystem.ActionPlaces
import com.intellij.openapi.actionSystem.ActionToolbar
import com.intellij.openapi.actionSystem.impl.ActionButton
import com.intellij.openapi.actionSystem.impl.PresentationFactory
import com.intellij.openapi.util.Disposer
import com.intellij.util.concurrency.EdtExecutorService
import com.intellij.util.ui.JBUI
import com.intellij.util.ui.UIUtil
import icons.StudioIcons
import java.awt.FlowLayout
import java.awt.event.ActionEvent
import java.awt.event.MouseAdapter
import java.awt.event.MouseEvent
import java.lang.Runnable
import java.util.concurrent.ScheduledFuture
import java.util.concurrent.TimeUnit
import javax.swing.Box
import javax.swing.DefaultBoundedRangeModel
import javax.swing.Icon
import javax.swing.JButton
import javax.swing.JPanel
import javax.swing.JSeparator
import javax.swing.JSlider
import javax.swing.SwingConstants
import javax.swing.event.ChangeEvent
import javax.swing.event.ChangeListener
import kotlin.math.roundToLong

internal const val DEFAULT_PLAY_TOOLTIP = "Play"
internal const val DEFAULT_PAUSE_TOOLTIP = "Pause"
internal const val DEFAULT_STOP_TOOLTIP = "Reset"
internal const val DEFAULT_SPEED_CONTROL_TOOLTIP = "Speed control"
internal const val NO_ANIMATION_TOOLTIP = "There is no animation to play"

/**
 * Control that provides controls for animations (play, pause, stop and frame-by-frame steps).
 *
 * @param parentDisposable Parent [Disposable]
 * @param listener [AnimationListener] that will be called in every tick
 * @param tickStepMs Number of milliseconds to advance in every animator tick
 * @param minTimeMs Start milliseconds for the animation
 * @param initialMaxTimeMs Maximum number of milliseconds for the animation or -1 if there is no
 *   time limit
 */
open class AnimationToolbar
protected constructor(
  parentDisposable: Disposable,
  listener: AnimationListener,
  tickStepMs: Long,
  minTimeMs: Long,
  initialMaxTimeMs: Long,
<<<<<<< HEAD
  toolbarType: AnimationToolbarType
=======
  toolbarType: AnimationToolbarType,
>>>>>>> 0d09370c
) : JPanel(), AnimationController, Disposable {
  private val myAnimationListener: AnimationListener
  private val myPlayButton: JButton
  private val myPauseButton: JButton
  private val myStopButton: JButton

  private var playStatus: PlayStatus
  private val myTickStepMs: Long
  private val myMinTimeMs: Long
  protected val controlBar: JPanel

  /** Slider that allows stepping frame by frame at different speeds */
  private val myFrameControl: JSlider
  private var myTimeSliderModel: DefaultBoundedRangeModel? = null
  protected val speedControlButton: ActionButton

  /**
   * The progress bar to indicate the current progress of animation. User can also click/drag the
   * indicator to set the progress.
   */
  protected var myTimeSlider: JSlider? = null
  private var myTimeSliderChangeModel: ChangeListener? = null
  protected var timeSliderSeparator: JSeparator? = null
  private var myMaxTimeMs: Long
  private var currentSpeedFactor: Double = PlaySpeed.x1.speedFactor
  private var myLoopEnabled = true
  override var forceElapsedReset: Boolean
    get() = _forceElapsedReset
    set(value) {
      _forceElapsedReset = value
    }

  private var _forceElapsedReset: Boolean = false

  /**
   * Ticker to control "real-time" animations and the frame control animations (the slider that
   * allows moving at different speeds)
   */
  private var myTicker: ScheduledFuture<*>? = null
  private var myFramePositionMs: Long = 0
  private var myLastTickMs = 0L
  val toolbarType: AnimationToolbarType
  protected val myAnalyticsManager = AnimationToolbarAnalyticsManager()

  private val controllerListeners = mutableListOf<AnimationControllerListener>()

  /** Creates a new toolbar control button */
  private fun newControlButton(
    baseIcon: Icon,
    label: String,
    tooltip: String?,
    action: AnimationToolbarAction,
<<<<<<< HEAD
    callback: Runnable
=======
    callback: Runnable,
>>>>>>> 0d09370c
  ): JButton {
    val button: JButton = CommonButton()
    button.name = label
    button.icon = baseIcon
    button.addActionListener { e: ActionEvent? ->
      myAnalyticsManager.trackAction(toolbarType, action)
      // When action is performed, some buttons are disabled or become invisible, which may make the
      // focus move to the next component in the
      // editor. We move the focus to toolbar here, so the next traversed component is still in the
      // toolbar after action is performed.
      // In practice, when user presses tab after action performed, the first enabled button in the
      // toolbar will gain the focus.
      this@AnimationToolbar.requestFocusInWindow()
      callback.run()
    }
    button.minimumSize = JBUI.size(22, 22)
    button.isBorderPainted = false
    button.font = BUTTON_FONT
    button.isEnabled = false
    button.toolTipText = tooltip
    return button
  }

  /** Set the enabled states of all the toolbar controls */
  protected fun setEnabledState(
    play: Boolean,
    pause: Boolean,
    stop: Boolean,
    frame: Boolean,
<<<<<<< HEAD
    speed: Boolean
=======
    speed: Boolean,
>>>>>>> 0d09370c
  ) {
    myPlayButton.isEnabled = play
    myPauseButton.isEnabled = pause
    myStopButton.isEnabled = stop
    myFrameControl.isEnabled = frame
    speedControlButton.isEnabled = speed
  }

  /**
   * Set the visibility of play and pause buttons. Note that this doesn't affect the enabled states
   * of them.
   *
   * @see setEnabledState
   */
  protected fun setVisibilityOfPlayAndPauseButtons(playing: Boolean) {
    myPlayButton.isVisible = !playing
    myPauseButton.isVisible = playing
  }

  /** Set the tooltips of all the toolbar controls */
  protected fun setTooltips(play: String?, pause: String?, stop: String?) {
    myPlayButton.toolTipText = play
    myPauseButton.toolTipText = pause
    myStopButton.toolTipText = stop
  }

  final override fun play() {
    stopFrameTicker()
    myLastTickMs = System.currentTimeMillis()
    myTicker =
      EdtExecutorService.getScheduledExecutorInstance()
        .scheduleWithFixedDelay(
          {
            val now = System.currentTimeMillis()
            val elapsed = now - myLastTickMs
            myLastTickMs = now
            onTick((elapsed * currentSpeedFactor).roundToLong())
            if (myMaxTimeMs != -1L && myFramePositionMs >= myMaxTimeMs) {
              myTicker?.cancel(false)
              myTicker = null
              controllerListeners.forEach { it.onPlayStatusChanged(PlayStatus.COMPLETE) }
            }
          },
          0L,
          TICKER_STEP.toLong(),
<<<<<<< HEAD
          TimeUnit.MILLISECONDS
=======
          TimeUnit.MILLISECONDS,
>>>>>>> 0d09370c
        )
    controllerListeners.forEach { it.onPlayStatusChanged(PlayStatus.PLAY) }
  }

  final override fun pause() {
    stopFrameTicker()
    controllerListeners.forEach { it.onPlayStatusChanged(PlayStatus.PAUSE) }
  }

  private fun stopFrameTicker() {
    if (myTicker != null) {
      myTicker!!.cancel(false)
      myTicker = null
    }
  }

  final override fun stop() {
    stopFrameTicker()
    setFrameMs(myMinTimeMs)
    controllerListeners.forEach { it.onPlayStatusChanged(PlayStatus.STOP) }
  }

  final override fun setFrameMs(frameMs: Long) {
    val calibratedFramePosition =
      when {
        frameMs < myMinTimeMs -> if (myLoopEnabled) myMaxTimeMs else myMinTimeMs
        !isUnlimitedAnimationToolbar && frameMs > myMaxTimeMs ->
          if (myLoopEnabled) myMinTimeMs else myMaxTimeMs
        else -> frameMs
      }
    myFramePositionMs = calibratedFramePosition
    controllerListeners.forEach { it.onCurrentFrameMsChanged(calibratedFramePosition) }
    myAnimationListener.animateTo(this, myFramePositionMs)
  }

  /**
   * User triggered new position in the animation
   *
   * @param newPositionMs
   */
  private fun seek(newPositionMs: Long) {
    setFrameMs(myMinTimeMs + newPositionMs)
  }

  /**
   * Called for every automatic tick in the animation
   *
   * @param elapsed
   */
  private fun onTick(elapsed: Long) {
    setFrameMs(myFramePositionMs + elapsed)
  }

  final override fun getPlayStatus(): PlayStatus = playStatus

  final override fun getFrameMs(): Long = myFramePositionMs

  final override fun setMaxTimeMs(maxTimeMs: Long) {
    myMaxTimeMs = maxTimeMs
    controllerListeners.forEach { it.onMaxTimeMsChanged(myMaxTimeMs) }
  }

  final override fun getMaxTimeMs(): Long = myMaxTimeMs

  final override fun setLooping(enabled: Boolean) {
    myLoopEnabled = enabled
    controllerListeners.forEach { it.onLoopingChanged(enabled) }
  }

  final override fun isLooping(): Boolean = myLoopEnabled

  final override fun registerAnimationControllerListener(listener: AnimationControllerListener) {
    controllerListeners.add(listener)
  }

  /** True if this is an animation toolbar for an unlimited toolbar */
  private val isUnlimitedAnimationToolbar: Boolean
    get() = myMaxTimeMs == -1L

  override fun dispose() {
    controllerListeners.clear()
    stopFrameTicker()
  }

  companion object {
    private const val TICKER_STEP = 1000 / 30 // 30 FPS
    private val BUTTON_FONT = UIUtil.getLabelFont(UIUtil.FontSize.MINI)

    /**
     * Constructs a new AnimationToolbar
     *
     * @param parentDisposable Parent [Disposable]
     * @param listener [AnimationListener] that will be called in every tick
     * @param tickStepMs Number of milliseconds to advance in every animator tick
     * @param minTimeMs Start milliseconds for the animation
     */
    fun createUnlimitedAnimationToolbar(
      parentDisposable: Disposable,
      listener: AnimationListener,
      tickStepMs: Long,
<<<<<<< HEAD
      minTimeMs: Long
=======
      minTimeMs: Long,
>>>>>>> 0d09370c
    ): AnimationToolbar {
      return AnimationToolbar(
        parentDisposable,
        listener,
        tickStepMs,
        minTimeMs,
        -1,
<<<<<<< HEAD
        AnimationToolbarType.UNLIMITED
=======
        AnimationToolbarType.UNLIMITED,
>>>>>>> 0d09370c
      )
    }

    /**
     * Constructs a new AnimationToolbar
     *
     * @param parentDisposable Parent [Disposable]
     * @param listener [AnimationListener] that will be called in every tick
     * @param tickStepMs Number of milliseconds to advance in every animator tick
     * @param minTimeMs Start milliseconds for the animation
     * @param initialMaxTimeMs Maximum number of milliseconds for the animation or -1 if there is no
     *   time limit
     */
    fun createAnimationToolbar(
      parentDisposable: Disposable,
      listener: AnimationListener,
      tickStepMs: Long,
      minTimeMs: Long,
<<<<<<< HEAD
      initialMaxTimeMs: Long
=======
      initialMaxTimeMs: Long,
>>>>>>> 0d09370c
    ): AnimationToolbar {
      return AnimationToolbar(
        parentDisposable,
        listener,
        tickStepMs,
        minTimeMs,
        initialMaxTimeMs,
<<<<<<< HEAD
        AnimationToolbarType.LIMITED
=======
        AnimationToolbarType.LIMITED,
>>>>>>> 0d09370c
      )
    }
  }

  init {
    Disposer.register(parentDisposable, this)
    myAnimationListener = listener
    myTickStepMs = tickStepMs
    myMinTimeMs = minTimeMs
    myMaxTimeMs = initialMaxTimeMs
    this.toolbarType = toolbarType
    myPlayButton =
      newControlButton(
        StudioIcons.LayoutEditor.Motion.PLAY,
        "Play",
        DEFAULT_PLAY_TOOLTIP,
<<<<<<< HEAD
        AnimationToolbarAction.PLAY
=======
        AnimationToolbarAction.PLAY,
>>>>>>> 0d09370c
      ) {
        play()
      }
    myPlayButton.isEnabled = true
    myPauseButton =
      newControlButton(
        StudioIcons.LayoutEditor.Motion.PAUSE,
        "Pause",
        DEFAULT_PAUSE_TOOLTIP,
<<<<<<< HEAD
        AnimationToolbarAction.PAUSE
=======
        AnimationToolbarAction.PAUSE,
>>>>>>> 0d09370c
      ) {
        pause()
      }
    myPauseButton.isEnabled = false
    myPauseButton.isVisible = false
    // TODO(b/176806183): Before having a reset icon, use refresh icon instead.
    myStopButton =
      newControlButton(
        StudioIcons.LayoutEditor.Motion.GO_TO_START,
        "Stop",
        DEFAULT_STOP_TOOLTIP,
<<<<<<< HEAD
        AnimationToolbarAction.STOP
=======
        AnimationToolbarAction.STOP,
>>>>>>> 0d09370c
      ) {
        stop()
      }
    controlBar =
      object : JPanel(FlowLayout()) {
        override fun updateUI() {
          setUI(DesignSurfaceToolbarUI())
        }
      }
    speedControlButton = createPlaySpeedActionButton { currentSpeedFactor = it }
    val buttonsPanel = Box.createHorizontalBox()
    buttonsPanel.add(myStopButton)
    buttonsPanel.add(myPlayButton)
    buttonsPanel.add(myPauseButton)
    buttonsPanel.add(speedControlButton)
    controlBar.add(buttonsPanel)
    if (isUnlimitedAnimationToolbar) {
      myTimeSlider = null
      myTimeSliderModel = null
      myTimeSliderChangeModel = null
    } else {
      myTimeSliderModel = DefaultBoundedRangeModel(0, 0, 0, 100)
      myTimeSliderChangeModel = ChangeListener { e: ChangeEvent? ->
        myAnalyticsManager.trackAction(this.toolbarType, AnimationToolbarAction.FRAME_CONTROL)
        val sliderValue = myTimeSliderModel!!.value
        val newPositionMs = ((myMaxTimeMs - myMinTimeMs) * (sliderValue / 100f)).toLong()
        myStopButton.isEnabled = sliderValue != 0
        seek(newPositionMs)
        myTimeSlider!!.repaint()
      }
      myTimeSlider =
        object : JSlider(0, 100, 0) {
          override fun updateUI() {
            setUI(AnimationToolbarSliderUI(this))
            updateLabelUIs()
          }
        }
      myTimeSlider!!.isOpaque = false
      myTimeSlider!!.border = JBUI.Borders.empty()
      myTimeSliderModel!!.addChangeListener(myTimeSliderChangeModel)
      myTimeSlider!!.model = myTimeSliderModel
      timeSliderSeparator = JSeparator(SwingConstants.VERTICAL)
      buttonsPanel.add(timeSliderSeparator)
      controlBar.add(myTimeSlider)
    }
    myFrameControl = JSlider(-5, 5, 0)
    myFrameControl.snapToTicks = true
    add(controlBar)
    controlBar.background = primaryContentBackground
    background = primaryPanelBackground
    myFrameControl.addChangeListener { e: ChangeEvent? ->
      stopFrameTicker()
      val value = myFrameControl.value
      if (value == 0) {
        stopFrameTicker()
        return@addChangeListener
      }
      val frameChange = myTickStepMs * value
      myTicker =
        EdtExecutorService.getScheduledExecutorInstance()
          .scheduleWithFixedDelay(
            { onTick(frameChange) },
            0L,
            TICKER_STEP.toLong(),
<<<<<<< HEAD
            TimeUnit.MILLISECONDS
=======
            TimeUnit.MILLISECONDS,
>>>>>>> 0d09370c
          )
    }

    myFrameControl.addMouseListener(
      object : MouseAdapter() {
        override fun mouseReleased(e: MouseEvent) {
          if (!myFrameControl.isEnabled) {
            return
          }
          stopFrameTicker()
          myFrameControl.value = 0
        }
      }
    )
    stop()
    playStatus = PlayStatus.STOP
    registerAnimationControllerListener(MyControllerListener())
  }

  private inner class MyControllerListener : AnimationControllerListener {
    override fun onPlayStatusChanged(newStatus: PlayStatus) {
      playStatus = newStatus
      when (newStatus) {
        PlayStatus.PLAY -> {
          setEnabledState(play = false, pause = true, stop = true, frame = false, speed = true)
          setVisibilityOfPlayAndPauseButtons(playing = true)
        }
        PlayStatus.PAUSE -> {
          setEnabledState(play = true, pause = false, stop = true, frame = true, speed = true)
          setVisibilityOfPlayAndPauseButtons(playing = false)
        }
        PlayStatus.STOP -> {
          setEnabledState(play = true, pause = false, stop = false, frame = false, speed = true)
          setVisibilityOfPlayAndPauseButtons(playing = false)
        }
        PlayStatus.COMPLETE -> {
          setEnabledState(play = false, pause = false, stop = true, frame = true, speed = true)
          setVisibilityOfPlayAndPauseButtons(playing = true)
        }
      }
    }

    override fun onCurrentFrameMsChanged(newFrameMs: Long) {
      if (!isUnlimitedAnimationToolbar) {
        val timeSliderModel = myTimeSliderModel
        if (timeSliderModel != null) {
          timeSliderModel.removeChangeListener(myTimeSliderChangeModel)
          timeSliderModel.value =
            ((newFrameMs - myMinTimeMs) / (myMaxTimeMs - myMinTimeMs).toFloat() * 100).toInt()
          timeSliderModel.addChangeListener(myTimeSliderChangeModel)
        }
      }
    }
  }
}

private fun createPlaySpeedActionButton(callback: (Double) -> Unit): ActionButton {
  val action = AnimationSpeedActionGroup(callback)
  val presentation = PresentationFactory().getPresentation(action)
  val button =
    ActionButton(
      action,
      presentation,
      ActionPlaces.TOOLBAR,
<<<<<<< HEAD
      ActionToolbar.DEFAULT_MINIMUM_BUTTON_SIZE
=======
      ActionToolbar.DEFAULT_MINIMUM_BUTTON_SIZE,
>>>>>>> 0d09370c
    )
  button.addPropertyChangeListener("enabled") {
    presentation.description =
      if (button.isEnabled) DEFAULT_SPEED_CONTROL_TOOLTIP else NO_ANIMATION_TOOLTIP
    button.update()
  }
  // The button has a down arrow in the bottom-right corner, which is close to the right bounds of
  // button.
  // Add a right border to make the visual effect balanced.
  button.border = JBUI.Borders.emptyRight(4)
  return button
}<|MERGE_RESOLUTION|>--- conflicted
+++ resolved
@@ -72,11 +72,7 @@
   tickStepMs: Long,
   minTimeMs: Long,
   initialMaxTimeMs: Long,
-<<<<<<< HEAD
-  toolbarType: AnimationToolbarType
-=======
   toolbarType: AnimationToolbarType,
->>>>>>> 0d09370c
 ) : JPanel(), AnimationController, Disposable {
   private val myAnimationListener: AnimationListener
   private val myPlayButton: JButton
@@ -129,11 +125,7 @@
     label: String,
     tooltip: String?,
     action: AnimationToolbarAction,
-<<<<<<< HEAD
-    callback: Runnable
-=======
     callback: Runnable,
->>>>>>> 0d09370c
   ): JButton {
     val button: JButton = CommonButton()
     button.name = label
@@ -163,11 +155,7 @@
     pause: Boolean,
     stop: Boolean,
     frame: Boolean,
-<<<<<<< HEAD
-    speed: Boolean
-=======
     speed: Boolean,
->>>>>>> 0d09370c
   ) {
     myPlayButton.isEnabled = play
     myPauseButton.isEnabled = pause
@@ -213,11 +201,7 @@
           },
           0L,
           TICKER_STEP.toLong(),
-<<<<<<< HEAD
-          TimeUnit.MILLISECONDS
-=======
           TimeUnit.MILLISECONDS,
->>>>>>> 0d09370c
         )
     controllerListeners.forEach { it.onPlayStatusChanged(PlayStatus.PLAY) }
   }
@@ -318,11 +302,7 @@
       parentDisposable: Disposable,
       listener: AnimationListener,
       tickStepMs: Long,
-<<<<<<< HEAD
-      minTimeMs: Long
-=======
       minTimeMs: Long,
->>>>>>> 0d09370c
     ): AnimationToolbar {
       return AnimationToolbar(
         parentDisposable,
@@ -330,11 +310,7 @@
         tickStepMs,
         minTimeMs,
         -1,
-<<<<<<< HEAD
-        AnimationToolbarType.UNLIMITED
-=======
         AnimationToolbarType.UNLIMITED,
->>>>>>> 0d09370c
       )
     }
 
@@ -353,11 +329,7 @@
       listener: AnimationListener,
       tickStepMs: Long,
       minTimeMs: Long,
-<<<<<<< HEAD
-      initialMaxTimeMs: Long
-=======
       initialMaxTimeMs: Long,
->>>>>>> 0d09370c
     ): AnimationToolbar {
       return AnimationToolbar(
         parentDisposable,
@@ -365,11 +337,7 @@
         tickStepMs,
         minTimeMs,
         initialMaxTimeMs,
-<<<<<<< HEAD
-        AnimationToolbarType.LIMITED
-=======
         AnimationToolbarType.LIMITED,
->>>>>>> 0d09370c
       )
     }
   }
@@ -386,11 +354,7 @@
         StudioIcons.LayoutEditor.Motion.PLAY,
         "Play",
         DEFAULT_PLAY_TOOLTIP,
-<<<<<<< HEAD
-        AnimationToolbarAction.PLAY
-=======
         AnimationToolbarAction.PLAY,
->>>>>>> 0d09370c
       ) {
         play()
       }
@@ -400,11 +364,7 @@
         StudioIcons.LayoutEditor.Motion.PAUSE,
         "Pause",
         DEFAULT_PAUSE_TOOLTIP,
-<<<<<<< HEAD
-        AnimationToolbarAction.PAUSE
-=======
         AnimationToolbarAction.PAUSE,
->>>>>>> 0d09370c
       ) {
         pause()
       }
@@ -416,11 +376,7 @@
         StudioIcons.LayoutEditor.Motion.GO_TO_START,
         "Stop",
         DEFAULT_STOP_TOOLTIP,
-<<<<<<< HEAD
-        AnimationToolbarAction.STOP
-=======
         AnimationToolbarAction.STOP,
->>>>>>> 0d09370c
       ) {
         stop()
       }
@@ -485,11 +441,7 @@
             { onTick(frameChange) },
             0L,
             TICKER_STEP.toLong(),
-<<<<<<< HEAD
-            TimeUnit.MILLISECONDS
-=======
             TimeUnit.MILLISECONDS,
->>>>>>> 0d09370c
           )
     }
 
@@ -554,11 +506,7 @@
       action,
       presentation,
       ActionPlaces.TOOLBAR,
-<<<<<<< HEAD
-      ActionToolbar.DEFAULT_MINIMUM_BUTTON_SIZE
-=======
       ActionToolbar.DEFAULT_MINIMUM_BUTTON_SIZE,
->>>>>>> 0d09370c
     )
   button.addPropertyChangeListener("enabled") {
     presentation.description =
