// Copyright 2000-2019 JetBrains s.r.o. Use of this source code is governed by the Apache 2.0
// license that can be found in the LICENSE file.
package org.jetbrains.android.dom

import com.android.SdkConstants
import com.android.SdkConstants.CLASS_DRAWABLE
import com.android.SdkConstants.CLASS_VIEW
import com.android.tools.idea.model.StudioAndroidModuleInfo
import com.android.tools.idea.model.queryPackageNameFromManifestIndex
import com.android.tools.idea.projectsystem.ScopeType
import com.android.tools.idea.projectsystem.getModuleSystem
import com.android.tools.idea.psi.TagToClassMapper
import com.android.tools.idea.res.isClassPackageNeeded
import com.android.tools.idea.util.androidFacet
import com.intellij.codeInsight.completion.PrioritizedLookupElement
import com.intellij.codeInsight.completion.XmlTagInsertHandler
import com.intellij.codeInsight.lookup.LookupElement
import com.intellij.codeInsight.lookup.LookupElementBuilder
import com.intellij.lang.ASTNode
import com.intellij.openapi.util.TextRange
import com.intellij.psi.ElementManipulators
import com.intellij.psi.JavaPsiFacade
import com.intellij.psi.PsiClass
import com.intellij.psi.PsiElement
import com.intellij.psi.PsiQualifiedNamedElement
import com.intellij.psi.PsiReference
import com.intellij.psi.PsiReferenceBase
import com.intellij.psi.PsiReferenceProvider
import com.intellij.psi.impl.migration.MigrationClassImpl
import com.intellij.psi.impl.source.resolve.ResolveCache
import com.intellij.psi.xml.XmlChildRole
import com.intellij.psi.xml.XmlTag
import com.intellij.util.ProcessingContext
import com.intellij.util.xml.DomManager
import org.jetbrains.android.dom.drawable.CustomDrawableDomElement
import org.jetbrains.android.dom.layout.LayoutViewElement
import org.jetbrains.android.dom.layout.View
import org.jetbrains.android.dom.xml.AndroidXmlResourcesUtil.PreferenceSource
import org.jetbrains.android.dom.xml.PreferenceElement
import org.jetbrains.android.facet.AndroidFacet
import org.jetbrains.android.facet.TagFromClassDescriptor
import org.jetbrains.android.facet.findClassValidInXMLByName

class AndroidXmlReferenceProvider : PsiReferenceProvider() {
  override fun getReferencesByElement(
    element: PsiElement,
    context: ProcessingContext
  ): Array<PsiReference> {
    if (element !is XmlTag) {
      return emptyArray()
    }
    val facet = element.androidFacet ?: return emptyArray()

    val baseClassQName = computeBaseClass(element) ?: return emptyArray()
    val classFilter = getClassFilter(baseClassQName, facet) ?: { _, _ -> true }
    val result: MutableList<PsiReference> = ArrayList()
    val startTagName = XmlChildRole.START_TAG_NAME_FINDER.findChild(element.getNode())
    if (startTagName != null) {
      addReferences(element, startTagName, result, facet, baseClassQName, classFilter, true)
    }

    val closingTagName = XmlChildRole.CLOSING_TAG_NAME_FINDER.findChild(element.getNode())
    if (closingTagName != null) {
      addReferences(element, closingTagName, result, facet, baseClassQName, classFilter, false)
    }
    return result.toTypedArray()
  }

  private fun getClassFilter(
    baseClassQName: String,
    facet: AndroidFacet
  ): ((String, PsiClass) -> Boolean)? {
    if (baseClassQName == CLASS_DRAWABLE) {
      val packageName = facet.queryPackageNameFromManifestIndex() ?: return { _, _ -> false }
      return { _, psiClass -> psiClass.qualifiedName?.startsWith(packageName) == true }
    }
    return null
  }

  private class MyClassOrPackageReference(
    tag: XmlTag,
    private val myNameElement: ASTNode,
    private val myRangeInNameElement: TextRange,
    private val facet: AndroidFacet,
    private val myBaseClassQName: String,
    private val classFilter: (String, PsiClass) -> Boolean,
    private val myStartTag: Boolean
  ) : PsiReferenceBase<PsiElement?>(tag, true) {
    private val project = tag.project
    private val packagePrefix = myNameElement.text.substring(0, myRangeInNameElement.startOffset)
    private val isParentContainer by lazy {
      val parentTagFromClassDescriptor =
        ((tag.parent as? XmlTag)?.descriptor as? TagFromClassDescriptor) ?: return@lazy true
      parentTagFromClassDescriptor.isContainer
    }

    override fun resolve(): PsiElement? {
      return ResolveCache.getInstance(project)
        .resolveWithCaching(this, { _, _ -> resolveInner() }, false, false)
    }

    private fun resolveInner(): PsiElement? {
      val end = myRangeInNameElement.endOffset
      val value = myNameElement.text.substring(0, end)
      val facade = JavaPsiFacade.getInstance(project)
      return findClassValidInXMLByName(facet, value, myBaseClassQName) as? PsiElement
        ?: facade.findPackage(value) as? PsiElement
        // Special case for migration, because InheritanceUtil.isInheritorOrSelf works incorrectly
        // with MigrationClassImpl
        ?: facade
          .findClass(value, facet.module.getModuleSystem().getResolveScope(ScopeType.MAIN))
          .takeIf { it is MigrationClassImpl }
    }

    override fun getVariants(): Array<Any> {
      if (!isParentContainer) {
        return emptyArray()
      }
      if (!myStartTag) {
        // Lookup elements for closing tag are provided by
        // TagNameReferenceCompletionProvider.createClosingTagLookupElements.
        // Essentially it just duplicates opening tag. It's a common logic for all XML tags.
        // It works because for every tag we have reference - [TagNameReference]. See
        // [TagNameReference.createTagNameReference]
        return emptyArray()
      }

      val apiLevel = StudioAndroidModuleInfo.getInstance(facet).moduleMinApi

      return TagToClassMapper.getInstance(facet.module)
        .getClassMap(myBaseClassQName)
        .filter { (name, psiClass) ->
          return@filter if (packagePrefix.isEmpty() && name == psiClass.qualifiedName) {
            // Don't suggest FQN when we can use short one.
            isClassPackageNeeded(psiClass.qualifiedName!!, psiClass, apiLevel, myBaseClassQName)
          } else {
            name.startsWith(packagePrefix)
          }
        }
        .filter { (name, psiClass) -> classFilter(name, psiClass) }
        .map { (name, psiClass) ->
          createClassAsTagXmlElement(name.removePrefix(packagePrefix), psiClass)
        }
        .toTypedArray()
    }

    override fun bindToElement(element: PsiElement): PsiElement {
      val newName = (element as PsiQualifiedNamedElement).qualifiedName
      val range = TextRange(0, myRangeInNameElement.endOffset)
      return ElementManipulators.handleContentChange(myNameElement.psi, range, newName)
    }

    override fun handleElementRename(newElementName: String): PsiElement? {
      return ElementManipulators.handleContentChange(
        myNameElement.psi,
        myRangeInNameElement,
        newElementName
      )
    }

    override fun getRangeInElement(): TextRange {
      val parentOffset = myNameElement.startOffsetInParent
      return TextRange(
        parentOffset + myRangeInNameElement.startOffset,
        parentOffset + myRangeInNameElement.endOffset
      )
    }
  }

  companion object {
    private fun addReferences(
      tag: XmlTag,
      nameElement: ASTNode,
      result: MutableList<PsiReference>,
      facet: AndroidFacet,
      baseClassQName: String,
      classFilter: (String, PsiClass) -> Boolean,
      startTag: Boolean
    ) {
      val text = nameElement.text
      val nameParts = text.split(".")

      var offset = 0
      for (name in nameParts) {
        if (name.isNotEmpty()) {
          offset += name.length
          val range = TextRange(offset - name.length, offset)
          result.add(
            MyClassOrPackageReference(
              tag,
              nameElement,
              range,
              facet,
              baseClassQName,
              classFilter,
              startTag
            )
          )
        }
        offset++
      }
    }

    private fun computeBaseClass(tag: XmlTag): String? {
      val domElement = DomManager.getDomManager(tag.project).getDomElement(tag)
      return when {
        domElement is LayoutViewElement && domElement !is View -> CLASS_VIEW
        domElement is PreferenceElement -> {
          val facet = tag.androidFacet ?: return null
          PreferenceSource.getPreferencesSource(tag, facet).qualifiedBaseClass
        }
        domElement is CustomDrawableDomElement -> CLASS_DRAWABLE
        else -> null
      }
    }
  }
}

/**
 * Creates a [LookupElement] for layout tags, to improve editing UX.
 *
<<<<<<< HEAD
 * Makes possible to do completions like "TvV" to "android.media.tv.TvView".
 * Adds [XmlTagInnerClassInsertHandler] for inner classes.
 * Adds low priority for deprecated classes and high priority for framework classes compared to androidx and support library alternative.
=======
 * Makes possible to do completions like "TvV" to "android.media.tv.TvView". Adds
 * [XmlTagInnerClassInsertHandler] for inner classes. Adds low priority for deprecated classes and
 * high priority for framework classes compared to androidx and support library alternative.
>>>>>>> 574fcae1
 */
fun createClassAsTagXmlElement(name: String, clazz: PsiClass): LookupElement {

  var lookupElement = LookupElementBuilder.create(clazz, name)

  val qualifiedName = clazz.qualifiedName!!
  val shortClassName = clazz.name!!

  lookupElement = lookupElement.withLookupString(qualifiedName)
  lookupElement = lookupElement.withLookupString(shortClassName)

<<<<<<< HEAD
  val priority = when {
    clazz.isDeprecated -> -1
    clazz.name == name -> 2
    qualifiedName.startsWith(SdkConstants.ANDROID_SUPPORT_PKG_PREFIX) || qualifiedName.startsWith(SdkConstants.ANDROIDX_PKG_PREFIX) -> 1
    else -> 0
  }
=======
  val priority =
    when {
      clazz.isDeprecated -> -1
      clazz.name == name -> 2
      qualifiedName.startsWith(SdkConstants.ANDROID_SUPPORT_PKG_PREFIX) ||
        qualifiedName.startsWith(SdkConstants.ANDROIDX_PKG_PREFIX) -> 1
      else -> 0
    }
>>>>>>> 574fcae1

  AndroidDomElementDescriptorProvider.getIconForViewTag(shortClassName)?.let {
    lookupElement = lookupElement.withIcon(it)
  }

  if (clazz.containingClass != null) {
    lookupElement = lookupElement.withInsertHandler(XmlTagInnerClassInsertHandler.INSTANCE)
  } else {
    lookupElement = lookupElement.withInsertHandler(XmlTagInsertHandler.INSTANCE)
  }

  return PrioritizedLookupElement.withPriority(lookupElement, priority.toDouble())
}<|MERGE_RESOLUTION|>--- conflicted
+++ resolved
@@ -219,15 +219,9 @@
 /**
  * Creates a [LookupElement] for layout tags, to improve editing UX.
  *
-<<<<<<< HEAD
- * Makes possible to do completions like "TvV" to "android.media.tv.TvView".
- * Adds [XmlTagInnerClassInsertHandler] for inner classes.
- * Adds low priority for deprecated classes and high priority for framework classes compared to androidx and support library alternative.
-=======
  * Makes possible to do completions like "TvV" to "android.media.tv.TvView". Adds
  * [XmlTagInnerClassInsertHandler] for inner classes. Adds low priority for deprecated classes and
  * high priority for framework classes compared to androidx and support library alternative.
->>>>>>> 574fcae1
  */
 fun createClassAsTagXmlElement(name: String, clazz: PsiClass): LookupElement {
 
@@ -239,14 +233,6 @@
   lookupElement = lookupElement.withLookupString(qualifiedName)
   lookupElement = lookupElement.withLookupString(shortClassName)
 
-<<<<<<< HEAD
-  val priority = when {
-    clazz.isDeprecated -> -1
-    clazz.name == name -> 2
-    qualifiedName.startsWith(SdkConstants.ANDROID_SUPPORT_PKG_PREFIX) || qualifiedName.startsWith(SdkConstants.ANDROIDX_PKG_PREFIX) -> 1
-    else -> 0
-  }
-=======
   val priority =
     when {
       clazz.isDeprecated -> -1
@@ -255,7 +241,6 @@
         qualifiedName.startsWith(SdkConstants.ANDROIDX_PKG_PREFIX) -> 1
       else -> 0
     }
->>>>>>> 574fcae1
 
   AndroidDomElementDescriptorProvider.getIconForViewTag(shortClassName)?.let {
     lookupElement = lookupElement.withIcon(it)
