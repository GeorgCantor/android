--- conflicted
+++ resolved
@@ -61,17 +61,7 @@
     val configuration = RenderTestUtil.getConfiguration(projectRule.module, file)
     val facet = AndroidFacet.getInstance(projectRule.module)!!
     val nlModel =
-<<<<<<< HEAD
-      SyncNlModel.create(
-        projectRule.fixture.testRootDisposable,
-        NlComponentRegistrar,
-        null,
-        facet,
-        file
-      )
-=======
       SyncNlModel.create(projectRule.fixture.testRootDisposable, NlComponentRegistrar, facet, file)
->>>>>>> 0d09370c
 
     RenderTestUtil.withRenderTask(facet, file, configuration) { task: RenderTask ->
       task.setDecorations(false)
@@ -104,17 +94,7 @@
     val configuration = RenderTestUtil.getConfiguration(projectRule.module, file)
     val facet = AndroidFacet.getInstance(projectRule.module)!!
     val nlModel =
-<<<<<<< HEAD
-      SyncNlModel.create(
-        projectRule.fixture.testRootDisposable,
-        NlComponentRegistrar,
-        null,
-        facet,
-        file
-      )
-=======
       SyncNlModel.create(projectRule.fixture.testRootDisposable, NlComponentRegistrar, facet, file)
->>>>>>> 0d09370c
 
     RenderTestUtil.withRenderTask(facet, file, configuration) { task: RenderTask ->
       task.setDecorations(false)
