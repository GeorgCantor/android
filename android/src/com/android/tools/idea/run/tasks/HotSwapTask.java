--- conflicted
+++ resolved
@@ -77,11 +77,7 @@
       return terminateLaunch(launchStatus, "Error installing hot swap patches: " + e);
     }
 
-<<<<<<< HEAD
-    InstantRunStatsService.get(myProject).notifyDeployType(DeployType.HOTSWAP, myInstantRunContext.getBuildSelection().why, device);
-=======
     InstantRunStatsService.get(myProject).notifyDeployType(DeployType.HOTSWAP, myInstantRunContext, device);
->>>>>>> 02229574
     return true;
   }
 
