--- conflicted
+++ resolved
@@ -23,15 +23,9 @@
 import com.intellij.openapi.components.Service
 import com.intellij.openapi.module.Module
 import com.intellij.openapi.project.Project
-<<<<<<< HEAD
-import org.jetbrains.kotlin.analysis.api.platform.analysisMessageBus
-import org.jetbrains.kotlin.analysis.api.platform.modification.KotlinModificationTopics
-import org.jetbrains.kotlin.analysis.api.platform.modification.KotlinModuleStateModificationKind
-=======
 import org.jetbrains.kotlin.analysis.api.platform.modification.KotlinModificationTopics
 import org.jetbrains.kotlin.analysis.api.platform.modification.KotlinModuleStateModificationKind
 import org.jetbrains.kotlin.idea.util.publishGlobalSourceOutOfBlockModification
->>>>>>> ad897288
 
 /** Raises module-change events when a module's SafeArgs eligibility state may have changed. */
 @Service(Service.Level.PROJECT)
@@ -61,15 +55,7 @@
   private fun dispatchGradleSync() {
     // We never care about non-source modules, so we only dispatch a global source module
     // state-change event here, so we don't unnecessarily invalidate binary module cached data.
-<<<<<<< HEAD
-    runWriteAction {
-      project.analysisMessageBus
-        .syncPublisher(KotlinModificationTopics.GLOBAL_SOURCE_MODULE_STATE_MODIFICATION)
-        .onModification()
-    }
-=======
     runWriteAction { project.publishGlobalSourceOutOfBlockModification() }
->>>>>>> ad897288
   }
 
   companion object {
