/*
 * Copyright (C) 2016 The Android Open Source Project
 *
 * Licensed under the Apache License, Version 2.0 (the "License");
 * you may not use this file except in compliance with the License.
 * You may obtain a copy of the License at
 *
 *      http://www.apache.org/licenses/LICENSE-2.0
 *
 * Unless required by applicable law or agreed to in writing, software
 * distributed under the License is distributed on an "AS IS" BASIS,
 * WITHOUT WARRANTIES OR CONDITIONS OF ANY KIND, either express or implied.
 * See the License for the specific language governing permissions and
 * limitations under the License.
 */
package com.android.tools.idea.gradle.project.sync.idea.data.service;

import com.android.tools.idea.gradle.project.model.AndroidModuleModel;
import com.android.tools.idea.gradle.project.sync.ModuleSetupContext;
import com.android.tools.idea.gradle.project.sync.setup.module.AndroidModuleSetup;
import com.android.tools.idea.gradle.project.sync.setup.module.AndroidModuleSetupStep;
import com.android.tools.idea.gradle.project.sync.setup.module.android.AndroidModuleCleanupStep;
import com.android.tools.idea.gradle.project.sync.setup.module.android.ContentRootsModuleSetupStep;
import com.android.tools.idea.gradle.project.sync.setup.module.android.DependenciesAndroidModuleSetupStep;
import com.android.tools.idea.gradle.project.sync.validation.android.AndroidModuleValidator;
import com.android.tools.idea.testing.AndroidGradleTestCase;
import com.intellij.openapi.externalSystem.model.DataNode;
import com.intellij.openapi.externalSystem.model.project.ProjectData;
import com.intellij.openapi.externalSystem.service.project.IdeModifiableModelsProvider;
import com.intellij.openapi.externalSystem.service.project.IdeModifiableModelsProviderImpl;
import com.intellij.openapi.module.Module;
import com.intellij.openapi.project.Project;
import org.mockito.Mock;

import java.util.Collections;

import static com.android.tools.idea.gradle.project.sync.idea.data.service.AndroidProjectKeys.ANDROID_MODEL;
import static com.google.common.truth.Truth.assertThat;
import static org.mockito.Mockito.*;
import static org.mockito.MockitoAnnotations.initMocks;

/**
 * Tests for {@link AndroidModuleModelDataService}.
 */
public class AndroidModuleModelDataServiceTest extends AndroidGradleTestCase {
  @Mock private AndroidModuleSetup myModuleSetup;
  @Mock private AndroidModuleValidator myValidator;
  @Mock private AndroidModuleCleanupStep myCleanupStep;
<<<<<<< HEAD
=======
  @Mock private ModuleSetupContext.Factory myModuleSetupContextFactory;
  @Mock private ModuleSetupContext myModuleSetupContext;
>>>>>>> 9e819fa1

  private AndroidModuleModelDataService myService;

  @Override
  public void setUp() throws Exception {
    super.setUp();
    initMocks(this);

    AndroidModuleValidator.Factory validatorFactory = mock(AndroidModuleValidator.Factory.class);
    when(validatorFactory.create(getProject())).thenReturn(myValidator);

<<<<<<< HEAD
    myService = new AndroidModuleModelDataService(myModuleSetup, validatorFactory, myCleanupStep);
=======
    myService = new AndroidModuleModelDataService(myModuleSetupContextFactory, myModuleSetup, validatorFactory, myCleanupStep);
>>>>>>> 9e819fa1
  }

  public void testGetTargetDataKey() {
    assertSame(ANDROID_MODEL, myService.getTargetDataKey());
  }

  public void testImportData() throws Exception {
    loadSimpleApplication();
    Module appModule = myModules.getAppModule();

    AndroidModuleModel androidModel = AndroidModuleModel.get(appModule);
    assertNotNull(androidModel);

    DataNode<AndroidModuleModel> dataNode = new DataNode<>(ANDROID_MODEL, androidModel, null);
    Project project = getProject();
    IdeModifiableModelsProvider modelsProvider = new IdeModifiableModelsProviderImpl(project);

    when(myModuleSetupContextFactory.create(appModule, modelsProvider)).thenReturn(myModuleSetupContext);
    myService.importData(Collections.singletonList(dataNode), mock(ProjectData.class), project, modelsProvider);

<<<<<<< HEAD
    verify(myModuleSetup).setUpModule(appModule, modelsProvider, androidModel, null, null, false);
=======
    verify(myModuleSetup).setUpModule(myModuleSetupContext, androidModel, false);
>>>>>>> 9e819fa1
    verify(myValidator).validate(appModule, androidModel);
    verify(myValidator).fixAndReportFoundIssues();
  }

  public void testImportDataWithoutModels() {
    Module appModule = createModule("app");
    IdeModifiableModelsProvider modelsProvider = new IdeModifiableModelsProviderImpl(getProject());

    myService.importData(Collections.emptyList(), getProject(), modelsProvider, Collections.emptyMap());
    verify(myCleanupStep).cleanUpModule(appModule, modelsProvider);
  }

  public void testOnModelsNotFound() {
    Module appModule = createModule("app");
    IdeModifiableModelsProvider modelsProvider = new IdeModifiableModelsProviderImpl(getProject());
    myService.onModelsNotFound(modelsProvider);
    verify(myCleanupStep).cleanUpModule(appModule, modelsProvider);
  }

  public void testAndroidModuleSetupSteps() {
    myService = new AndroidModuleModelDataService();

    int indexOfContentRootsModuleSetupStep = -1;
    int indexOfDependenciesModuleSetupStep = -1;
    AndroidModuleSetupStep[] setupSteps = myService.getModuleSetup().getSetupSteps();
    for (int i = 0; i < setupSteps.length; i++) {
      AndroidModuleSetupStep setupStep = setupSteps[i];
      if (setupStep instanceof ContentRootsModuleSetupStep) {
        indexOfContentRootsModuleSetupStep = i;
        continue;
      }
      if (setupStep instanceof DependenciesAndroidModuleSetupStep) {
        indexOfDependenciesModuleSetupStep = i;
      }
    }

    // ContentRootsModuleSetupStep should go before DependenciesModuleSetupStep, otherwise any excluded jars set up by
    // DependenciesModuleSetupStep will be ignored.
    assertThat(indexOfContentRootsModuleSetupStep).isLessThan(indexOfDependenciesModuleSetupStep);
  }
}<|MERGE_RESOLUTION|>--- conflicted
+++ resolved
@@ -46,11 +46,8 @@
   @Mock private AndroidModuleSetup myModuleSetup;
   @Mock private AndroidModuleValidator myValidator;
   @Mock private AndroidModuleCleanupStep myCleanupStep;
-<<<<<<< HEAD
-=======
   @Mock private ModuleSetupContext.Factory myModuleSetupContextFactory;
   @Mock private ModuleSetupContext myModuleSetupContext;
->>>>>>> 9e819fa1
 
   private AndroidModuleModelDataService myService;
 
@@ -62,11 +59,7 @@
     AndroidModuleValidator.Factory validatorFactory = mock(AndroidModuleValidator.Factory.class);
     when(validatorFactory.create(getProject())).thenReturn(myValidator);
 
-<<<<<<< HEAD
-    myService = new AndroidModuleModelDataService(myModuleSetup, validatorFactory, myCleanupStep);
-=======
     myService = new AndroidModuleModelDataService(myModuleSetupContextFactory, myModuleSetup, validatorFactory, myCleanupStep);
->>>>>>> 9e819fa1
   }
 
   public void testGetTargetDataKey() {
@@ -87,11 +80,7 @@
     when(myModuleSetupContextFactory.create(appModule, modelsProvider)).thenReturn(myModuleSetupContext);
     myService.importData(Collections.singletonList(dataNode), mock(ProjectData.class), project, modelsProvider);
 
-<<<<<<< HEAD
-    verify(myModuleSetup).setUpModule(appModule, modelsProvider, androidModel, null, null, false);
-=======
     verify(myModuleSetup).setUpModule(myModuleSetupContext, androidModel, false);
->>>>>>> 9e819fa1
     verify(myValidator).validate(appModule, androidModel);
     verify(myValidator).fixAndReportFoundIssues();
   }
