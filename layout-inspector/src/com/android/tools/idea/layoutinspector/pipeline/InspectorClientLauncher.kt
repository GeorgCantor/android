/*
 * Copyright (C) 2020 The Android Open Source Project
 *
 * Licensed under the Apache License, Version 2.0 (the "License");
 * you may not use this file except in compliance with the License.
 * You may obtain a copy of the License at
 *
 *      http://www.apache.org/licenses/LICENSE-2.0
 *
 * Unless required by applicable law or agreed to in writing, software
 * distributed under the License is distributed on an "AS IS" BASIS,
 * WITHOUT WARRANTIES OR CONDITIONS OF ANY KIND, either express or implied.
 * See the License for the specific language governing permissions and
 * limitations under the License.
 */
package com.android.tools.idea.layoutinspector.pipeline

import com.android.sdklib.AndroidVersion
import com.android.tools.idea.appinspection.api.process.ProcessesModel
import com.android.tools.idea.appinspection.inspector.api.process.ProcessDescriptor
import com.android.tools.idea.concurrency.AndroidExecutors
import com.android.tools.idea.layoutinspector.metrics.LayoutInspectorSessionMetrics
import com.android.tools.idea.layoutinspector.model.InspectorModel
import com.android.tools.idea.layoutinspector.model.NotificationModel
import com.android.tools.idea.layoutinspector.pipeline.appinspection.AppInspectionInspectorClient
import com.android.tools.idea.layoutinspector.pipeline.legacy.LegacyClient
import com.android.tools.idea.layoutinspector.settings.LayoutInspectorSettings
import com.android.tools.idea.layoutinspector.tree.TreeSettings
import com.google.common.annotations.VisibleForTesting
import com.google.wireless.android.sdk.stats.DynamicLayoutInspectorEvent
import com.intellij.openapi.Disposable
import com.intellij.openapi.project.Project
import com.intellij.openapi.util.Disposer
<<<<<<< HEAD
import kotlinx.coroutines.CoroutineScope
import kotlinx.coroutines.Job
import kotlinx.coroutines.launch
import org.jetbrains.annotations.TestOnly
=======
import com.jetbrains.rd.util.threadLocalWithInitial
>>>>>>> 574fcae1
import java.util.concurrent.CancellationException
import java.util.concurrent.CountDownLatch
import java.util.concurrent.Executor
import java.util.concurrent.Executors
import java.util.concurrent.TimeUnit
import kotlinx.coroutines.CoroutineScope
import kotlinx.coroutines.Job
import kotlinx.coroutines.launch
import org.jetbrains.annotations.TestOnly

fun interface ClientFactory {
  fun createClient(params: InspectorClientLauncher.Params): InspectorClient?
}

fun interface ClientFactory {
  fun createClient(params: InspectorClientLauncher.Params): InspectorClient?
}

/**
 * Class responsible for listening to active process connections and launching the correct
 * [InspectorClient] to handle it.
 *
 * @param clientFactories A list of [ClientFactory] that will be triggered in order. The first
 *   non-null client will be used.
 * @param executor The executor which will handle connecting / launching the current client. This
 *   should not be the UI thread, in order to avoid blocking the UI during this time.
 */
class InspectorClientLauncher(
  private val processes: ProcessesModel,
  private val clientFactories: List<ClientFactory>,
  private val project: Project,
  private val notificationModel: NotificationModel,
  private val scope: CoroutineScope,
  private val parentDisposable: Disposable,
  private val metrics: LayoutInspectorSessionMetrics? = null,
  @VisibleForTesting executor: Executor? = null
) {
  companion object {

    /**
     * Convenience method for creating a launcher with useful client creation rules used in
     * production
     */
    fun createDefaultLauncher(
      processes: ProcessesModel,
      model: InspectorModel,
      notificationModel: NotificationModel,
      metrics: LayoutInspectorSessionMetrics,
      treeSettings: TreeSettings,
      inspectorClientSettings: InspectorClientSettings,
      coroutineScope: CoroutineScope,
      parentDisposable: Disposable
    ): InspectorClientLauncher {

      val appInspectionInspectorClientFactory = ClientFactory { params ->
        if (params.process.device.apiLevel >= AndroidVersion.VersionCodes.Q) {
          // Only Q+ devices support image updates which is used by the app inspection agent
          AppInspectionInspectorClient(
            params.process,
            params.isInstantlyAutoConnected,
            model,
            notificationModel,
            metrics,
            treeSettings,
            inspectorClientSettings,
            coroutineScope,
            parentDisposable
          )
        } else {
          null
        }
      }

      val legacyClientFactory = ClientFactory { params ->
        LegacyClient(
          params.process,
          params.isInstantlyAutoConnected,
          model,
          notificationModel,
          metrics,
          coroutineScope,
          parentDisposable
        )
      }

      val launchers =
        if (LayoutInspectorSettings.getInstance().embeddedLayoutInspectorEnabled) {
          // Embedded Layout Inspector is meant to be used only with an App Inspection inspector.
          listOf(appInspectionInspectorClientFactory)
        } else {
          listOf(appInspectionInspectorClientFactory, legacyClientFactory)
        }

      return InspectorClientLauncher(
        processes,
        launchers,
        model.project,
        notificationModel,
        coroutineScope,
        parentDisposable,
        metrics
      )
    }
  }

  interface Params {
    val process: ProcessDescriptor
    val isInstantlyAutoConnected: Boolean
    val disposable: Disposable
  }

  private val sequenceNumberLock = Any()
  private var sequenceNumber = 0
  private val threadSequenceNumber = ThreadLocal.withInitial { -1 }
  private val workerExecutor = AndroidExecutors.getInstance().workerThreadExecutor

  init {
    val realExecutor =
      executor
        ?: object : Executor {
          private val singleThreadExecutor = Executors.newSingleThreadExecutor()
<<<<<<< HEAD
=======

>>>>>>> 574fcae1
          override fun execute(command: Runnable) {
            // If we're already in a worker thread as part of a recursive call (e.g. when setting
            // the selected process to
            // null after failing to connect) execute directly in the current thread. Otherwise
            // execute incoming requests sequentially.
            if (threadSequenceNumber.get() > 0) {
              command.run()
            } else {
              singleThreadExecutor.execute(command)
            }
          }
        }

    processes.addSelectedProcessListeners(realExecutor) {
      handleProcessInWorkerThread(executor, processes.selectedProcess, processes.isAutoConnected)
    }

    Disposer.register(parentDisposable) {
      threadSequenceNumber.set(++sequenceNumber)
      try {
        activeClient = DisconnectedClient
      } finally {
        threadSequenceNumber.set(-1)
      }
    }
  }

  private fun handleProcessInWorkerThread(
    executor: Executor?,
    process: ProcessDescriptor?,
    isAutoConnected: Boolean
  ) {
    if (!project.isDisposed) {
      val processHandler = {
        try {
          handleProcess(process, isAutoConnected)
        } catch (ignore: CancellationException) {}
      }
      // If we're already executing a recursive call in the most recent request, execute directly in
      // the current thread.
      // If this is a new request, execute in a new worker.
      // If this is an obsolete request, do nothing.
      if (threadSequenceNumber.get() == sequenceNumber) {
        processHandler()
      } else if (threadSequenceNumber.get() < 0) {
        synchronized(sequenceNumberLock) {
          val threadStartedLatch = CountDownLatch(1)
          (executor ?: workerExecutor).execute {
            threadSequenceNumber.set(++sequenceNumber)
            try {
              threadStartedLatch.countDown()
              processHandler()
            } finally {
              threadSequenceNumber.set(-1)
            }
          }
          threadStartedLatch.await()
        }
      }
    }
  }

  private fun handleProcess(process: ProcessDescriptor?, isInstantlyAutoConnected: Boolean) {
    var validClientConnected = false
    if (process != null && process.isRunning && enabled) {
      val params =
        object : Params {
          override val process: ProcessDescriptor = process
          override val isInstantlyAutoConnected: Boolean = isInstantlyAutoConnected
          override val disposable: Disposable = parentDisposable
        }
      metrics?.setProcess(process)
      for (clientFactory in clientFactories) {
        checkCancelled()
        val client = clientFactory.createClient(params)
        if (client != null) {
          try {
            val latch = CountDownLatch(1)
            client.registerStateCallback { state ->
              if (
                state == InspectorClient.State.CONNECTED ||
                  state == InspectorClient.State.DISCONNECTED
              ) {
                validClientConnected = (state == InspectorClient.State.CONNECTED)
                latch.countDown()
              }
            }

            activeClient = client

            // Wait until client is connected or the user stops the connection attempt.
            latch.await()

            // The current selected process changed out from under us, abort the whole thing.
            if (
              processes.selectedProcess?.isRunning != true ||
                processes.selectedProcess?.pid != process.pid
            ) {
              metrics?.logEvent(
                DynamicLayoutInspectorEvent.DynamicLayoutInspectorEventType.ATTACH_CANCELLED,
                client.stats
              )
              return
            }
            if (validClientConnected) {
              // Successful connected exit creator loop
              break
            }
            // This client didn't work, try the next
            // Disconnect to clean up any partial connection or leftover process
            client.disconnect()
          } catch (cancellationException: CancellationException) {
            // Disconnect to clean up any partial connection or leftover process
            client.disconnect()
            metrics?.logEvent(
              DynamicLayoutInspectorEvent.DynamicLayoutInspectorEventType.ATTACH_CANCELLED,
              client.stats
            )
            throw cancellationException
          } catch (ignored: Exception) {
            ignored.printStackTrace()
          }
        }
      }
    }

    if (!validClientConnected) {
      // Save the banner so we can put it back after it's cleared by the client change, to show the
      // error that made us disconnect.
      val notifications = notificationModel.notifications
      activeClient = DisconnectedClient
      if (enabled) {
        // If we're enabled, don't show the process as selected anymore. If we're not (the window is
        // minimized), we'll try to reconnect
        // when we're reenabled, so leave the process selected.
        processes.selectedProcess = null
      }
      notifications.forEach {
        notificationModel.addNotification(it.id, it.message, it.status, it.actions, it.sticky)
      }
    }
  }

  private fun checkCancelled() {
    if (threadSequenceNumber.get() < sequenceNumber) {
      throw CancellationException("Launch thread preempted")
    }
  }

  @VisibleForTesting
  var launchJob: Job? = null
    private set

  var activeClient: InspectorClient = DisconnectedClient
    private set(value) {
      if (field == value) {
        return
      }

      val oldClient =
        synchronized(sequenceNumberLock) {
          checkCancelled()
          field
        }
      oldClient.disconnect()
      Disposer.dispose(oldClient)

      synchronized(sequenceNumberLock) {
        checkCancelled()
        field = value
      }

      clientChangedCallbacks.forEach { callback -> callback(value) }
      launchJob?.cancel()
      launchJob = scope.launch { value.connect(project) }
    }

  /**
   * Whether or not this launcher will currently respond to new processes or not. With this
   * property, we can stop launching new inspectors when the parent tool window is minimized.
   *
   * If the launcher is enabled while the current client is disconnected, this class will attempt to
   * relaunch the currently selected process, if any. This mimics the user starting an activity if
   * the tool window had been open at the time.
   */
  var enabled = true
    set(value) {
      if (field != value) {
        field = value
        if (!activeClient.isConnected && value) {
          // If here, we may be re-enabling this launcher after previously disabling it (the
          // "isConnected" check above could indicate that
          // the user minimized the inspector and then stopped inspection or the running process
          // afterwards). Now that we're re-enabling,
          // we try to autoconnect but only if we find a valid, running process.
          processes.selectedProcess?.let { process ->
            val runningProcess =
              process.takeIf { it.isRunning }
                ?: processes.processes.firstOrNull { it.pid == process.pid && it.isRunning }

            if (runningProcess != null) {
              // Reset the process to cause us to connect.
              processes.selectedProcess = null
              processes.selectedProcess = runningProcess
            }
          }
        }
      }
    }

  private val clientChangedCallbacks = mutableListOf<(InspectorClient) -> Unit>()

  /**
   * Register a callback that is triggered whenever the active client changes.
   *
   * Such listeners are useful for handling setup that should happen just before client connection
   * happens.
   */
  fun addClientChangedListener(callback: (InspectorClient) -> Unit) {
    clientChangedCallbacks.add(callback)
  }

  @TestOnly
  fun disconnectActiveClient(timeout: Long = Long.MAX_VALUE, unit: TimeUnit = TimeUnit.SECONDS) {
    if (activeClient.isConnected) {
      val latch = CountDownLatch(1)
      activeClient.registerStateCallback { state ->
        if (state == InspectorClient.State.DISCONNECTED) latch.countDown()
      }
      activeClient.disconnect()
      latch.await(timeout, unit)
    }
  }
}<|MERGE_RESOLUTION|>--- conflicted
+++ resolved
@@ -31,27 +31,15 @@
 import com.intellij.openapi.Disposable
 import com.intellij.openapi.project.Project
 import com.intellij.openapi.util.Disposer
-<<<<<<< HEAD
 import kotlinx.coroutines.CoroutineScope
 import kotlinx.coroutines.Job
 import kotlinx.coroutines.launch
 import org.jetbrains.annotations.TestOnly
-=======
-import com.jetbrains.rd.util.threadLocalWithInitial
->>>>>>> 574fcae1
 import java.util.concurrent.CancellationException
 import java.util.concurrent.CountDownLatch
 import java.util.concurrent.Executor
 import java.util.concurrent.Executors
 import java.util.concurrent.TimeUnit
-import kotlinx.coroutines.CoroutineScope
-import kotlinx.coroutines.Job
-import kotlinx.coroutines.launch
-import org.jetbrains.annotations.TestOnly
-
-fun interface ClientFactory {
-  fun createClient(params: InspectorClientLauncher.Params): InspectorClient?
-}
 
 fun interface ClientFactory {
   fun createClient(params: InspectorClientLauncher.Params): InspectorClient?
@@ -160,10 +148,7 @@
       executor
         ?: object : Executor {
           private val singleThreadExecutor = Executors.newSingleThreadExecutor()
-<<<<<<< HEAD
-=======
-
->>>>>>> 574fcae1
+
           override fun execute(command: Runnable) {
             // If we're already in a worker thread as part of a recursive call (e.g. when setting
             // the selected process to
