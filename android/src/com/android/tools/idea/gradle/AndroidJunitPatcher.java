/*
 * Copyright (C) 2015 The Android Open Source Project
 *
 * Licensed under the Apache License, Version 2.0 (the "License");
 * you may not use this file except in compliance with the License.
 * You may obtain a copy of the License at
 *
 *      http://www.apache.org/licenses/LICENSE-2.0
 *
 * Unless required by applicable law or agreed to in writing, software
 * distributed under the License is distributed on an "AS IS" BASIS,
 * WITHOUT WARRANTIES OR CONDITIONS OF ANY KIND, either express or implied.
 * See the License for the specific language governing permissions and
 * limitations under the License.
 */
package com.android.tools.idea.gradle;

import com.android.builder.model.AndroidProject;
import com.android.builder.model.BaseArtifact;
import com.android.builder.model.JavaArtifact;
import com.android.sdklib.IAndroidTarget;
import com.google.common.base.Joiner;
import com.intellij.execution.JUnitPatcher;
import com.intellij.execution.configurations.JavaParameters;
import com.intellij.openapi.compiler.CompileScope;
import com.intellij.openapi.compiler.CompilerManager;
import com.intellij.openapi.module.Module;
import com.intellij.openapi.project.Project;
import com.intellij.openapi.roots.ModifiableRootModel;
import com.intellij.util.PathsList;
import com.intellij.util.containers.ContainerUtil;
import org.gradle.tooling.model.UnsupportedMethodException;
import org.jetbrains.android.facet.AndroidFacet;
import org.jetbrains.android.sdk.AndroidPlatform;
import org.jetbrains.annotations.NotNull;
import org.jetbrains.annotations.Nullable;

import java.io.File;
import java.util.List;

import static com.intellij.openapi.util.io.FileUtil.pathsEqual;
import static com.intellij.openapi.util.io.FileUtil.toSystemDependentName;

/**
 * Implementation of {@link JUnitPatcher} that removes android.jar from the class path. It's only applicable to
 * JUnit run configurations if the selected test artifact is "unit tests". In this case, the mockable android.jar is already in the
 * dependencies (taken from the model).
 */
public class AndroidJunitPatcher extends JUnitPatcher {
  @Override
  public void patchJavaParameters(@Nullable Module module, @NotNull JavaParameters javaParameters) {
    if (module == null) {
      return;
    }

    AndroidFacet androidFacet = AndroidFacet.getInstance(module);
    if (androidFacet == null) {
      return;
    }

    IdeaAndroidProject androidModel = androidFacet.getAndroidModel();
    if (androidModel == null) {
      return;
    }

    BaseArtifact testArtifact = androidModel.findSelectedTestArtifactInSelectedVariant();
    if (testArtifact == null) {
      return;
    }

    // Modify the class path only if we're dealing with the unit test artifact.
    if (!AndroidProject.ARTIFACT_UNIT_TEST.equals(testArtifact.getName()) || !(testArtifact instanceof JavaArtifact)) {
      return;
    }

    PathsList classPath = javaParameters.getClassPath();

    AndroidPlatform platform = AndroidPlatform.getInstance(module);
    if (platform == null) {
      return;
    }

    String originalClassPath = classPath.getPathsString();
    try {
      handlePlatformJar(classPath, platform, (JavaArtifact)testArtifact);
      handleJavaResources(module, androidModel, classPath);
    }
    catch (Exception e) {
      throw new RuntimeException(String.format("Error patching the JUnit class path. Original class path:%n%s", originalClassPath),
                                 e);
    }
  }

  // Removes real android.jar from the classpath and puts the mockable one at the end.
  private static void handlePlatformJar(@NotNull PathsList classPath,
                                        @NotNull AndroidPlatform platform,
                                        @NotNull JavaArtifact artifact) {
    String androidJarPath = platform.getTarget().getPath(IAndroidTarget.ANDROID_JAR);
    for (String entry : classPath.getPathList()) {
      if (pathsEqual(androidJarPath, entry)) {
        classPath.remove(entry);
      }
    }

    // Move the mockable android jar to the end. This is to make sure "empty" classes from android.jar don't end up shadowing real
    // classes needed by the testing code (e.g. XML/JSON related). Since mockable jars were introduced in 1.1, they were put in the model
    // as dependencies, which means a module which depends on Android libraries with different  will end up with more than one mockable jar in the
    // classpath.
    List<String> mockableJars = ContainerUtil.newSmartList();
    for (String path : classPath.getPathList()) {
      if (new File(toSystemDependentName(path)).getName().startsWith("mockable-")) {
        // PathsList stores strings - use the one that's actually stored there.
        mockableJars.add(path);
      }
    }

    // Remove all mockable android.jars.
    for (String mockableJar : mockableJars) {
      classPath.remove(mockableJar);
    }

    File mockableJar = getMockableJarFromModel(artifact);

    if (mockableJar != null) {
      classPath.addTail(mockableJar.getPath());
    }
    else {
      // We're dealing with an old plugin, that puts the mockable jar in the dependencies. Just put the matching android.jar at the end of
      // the classpath.
      for (String mockableJarPath : mockableJars) {
        if (mockableJarPath.endsWith("-" + platform.getApiLevel() + ".jar")) {
          classPath.addTail(mockableJarPath);
          return;
        }
      }
<<<<<<< HEAD

      throw new IllegalStateException(String.format("Could not find matching mockable platform jar. Mockable jars found: [%s].",
                                                    Joiner.on(',').join(mockableJars)));
=======
>>>>>>> e1b494e2
    }
  }

  @Nullable
  private static File getMockableJarFromModel(@NotNull JavaArtifact model) {
    try {
      return model.getMockablePlatformJar();
    }
    catch (UnsupportedMethodException e) {
      // Older model.
      return null;
    }
  }

  /**
   * Puts folders with merged java resources for the selected variant of every module on the classpath.
   *
   * <p>The problem we're solving here is that CompilerModuleExtension supports only one directory for "compiler output". When IJ compiles
   * Java projects, it copies resources to the output classes dir. This is something our Gradle plugin doesn't do, so we need to add the
   * resource directories to the classpath here.
   *
   * <p>We need to do this for every project dependency as well, since we're using classes and resources directories of these directly.
   *
   * @see <a href="http://b.android.com/172409">Bug 172409</a>
   * @see com.android.tools.idea.gradle.customizer.android.CompilerOutputModuleCustomizer#customizeModule(Project, ModifiableRootModel, IdeaAndroidProject)
   */
  private static void handleJavaResources(@NotNull Module module,
                                          @NotNull IdeaAndroidProject androidModel,
                                          @NotNull PathsList classPath) {
    final CompilerManager compilerManager = CompilerManager.getInstance(module.getProject());
    CompileScope scope = compilerManager.createModulesCompileScope(new Module[]{module}, true, true);

    for (Module affectedModule : scope.getAffectedModules()) {
      AndroidFacet facet = AndroidFacet.getInstance(affectedModule);
      if (facet != null) {
        IdeaAndroidProject affectedAndroidModel = facet.getAndroidModel();
        if (affectedAndroidModel != null) {
          try {
            classPath.add(affectedAndroidModel.getSelectedVariant().getMainArtifact().getJavaResourcesFolder());
          }
          catch (UnsupportedMethodException e) {
            // Java resources were not present in older versions of the gradle plugin.
          }
        }
      }
    }

    // The only test resources we want to use, are the ones from the module where the test is.
    BaseArtifact testArtifact = androidModel.findSelectedTestArtifactInSelectedVariant();
    if (testArtifact != null) {
      try {
        classPath.add(testArtifact.getJavaResourcesFolder());
      }
      catch (UnsupportedMethodException e) {
        // Java resources were not present in older versions of the gradle plugin.
      }
    }
  }
}<|MERGE_RESOLUTION|>--- conflicted
+++ resolved
@@ -19,7 +19,6 @@
 import com.android.builder.model.BaseArtifact;
 import com.android.builder.model.JavaArtifact;
 import com.android.sdklib.IAndroidTarget;
-import com.google.common.base.Joiner;
 import com.intellij.execution.JUnitPatcher;
 import com.intellij.execution.configurations.JavaParameters;
 import com.intellij.openapi.compiler.CompileScope;
@@ -133,12 +132,6 @@
           return;
         }
       }
-<<<<<<< HEAD
-
-      throw new IllegalStateException(String.format("Could not find matching mockable platform jar. Mockable jars found: [%s].",
-                                                    Joiner.on(',').join(mockableJars)));
-=======
->>>>>>> e1b494e2
     }
   }
 
