--- conflicted
+++ resolved
@@ -47,20 +47,6 @@
 import org.jetbrains.annotations.NotNull;
 import org.jetbrains.annotations.Nullable;
 
-<<<<<<< HEAD
-=======
-import java.util.List;
-import java.util.function.BiConsumer;
-import java.util.function.Function;
-
-import static com.android.tools.idea.gradle.dsl.api.ext.GradlePropertyModel.ValueType.NONE;
-import static com.android.tools.idea.gradle.dsl.api.ext.GradlePropertyModel.iStr;
-import static com.android.tools.idea.gradle.dsl.api.ext.PropertyType.*;
-import static com.android.tools.idea.gradle.dsl.model.dependencies.DependencyConfigurationModelImpl.EXCLUDE;
-import static com.android.tools.idea.gradle.dsl.model.ext.PropertyUtil.resolveElement;
-import static com.android.tools.idea.gradle.dsl.parser.dependencies.FakeArtifactElement.shouldInterpolate;
-
->>>>>>> b5f40ffd
 /**
  * A Gradle artifact dependency. There are two notations supported for declaring a dependency on an external module. One is a string
  * notation formatted this way:
@@ -239,11 +225,7 @@
                               @Nullable GradleDslClosure configurationElement,
                               @NotNull Maintainer maintainer,
                               @Nullable String platformMethodName) {
-<<<<<<< HEAD
-      if (dslElement.getLiteral("name", String.class) == null) {
-=======
       if (dslElement.getLiteral("name", String.class) == null && dslElement.getLiteral("module", String.class) == null) {
->>>>>>> b5f40ffd
         return null; // not a artifact dependency element.
       }
 
