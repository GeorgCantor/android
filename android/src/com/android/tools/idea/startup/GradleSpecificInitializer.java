/*
 * Copyright (C) 2013 The Android Open Source Project
 *
 * Licensed under the Apache License, Version 2.0 (the "License");
 * you may not use this file except in compliance with the License.
 * You may obtain a copy of the License at
 *
 *      http://www.apache.org/licenses/LICENSE-2.0
 *
 * Unless required by applicable law or agreed to in writing, software
 * distributed under the License is distributed on an "AS IS" BASIS,
 * WITHOUT WARRANTIES OR CONDITIONS OF ANY KIND, either express or implied.
 * See the License for the specific language governing permissions and
 * limitations under the License.
 */
package com.android.tools.idea.startup;

import static com.android.tools.idea.io.FilePaths.toSystemDependentPath;
import static com.intellij.openapi.actionSystem.Anchor.AFTER;
import static org.jetbrains.android.sdk.AndroidSdkUtils.DEFAULT_JDK_NAME;
import static org.jetbrains.android.sdk.AndroidSdkUtils.createNewAndroidPlatform;

import com.android.prefs.AndroidLocation;
import com.android.sdklib.IAndroidTarget;
import com.android.tools.adtui.validation.Validator;
import com.android.tools.idea.actions.AndroidActionGroupRemover;
import com.android.tools.idea.actions.AndroidImportModuleAction;
import com.android.tools.idea.actions.AndroidNewModuleAction;
import com.android.tools.idea.actions.AndroidNewModuleInGroupAction;
import com.android.tools.idea.actions.AndroidNewProjectAction;
import com.android.tools.idea.actions.AndroidOpenFileAction;
import com.android.tools.idea.actions.CreateLibraryFromFilesAction;
<<<<<<< HEAD
import com.android.tools.idea.gradle.actions.AndroidTemplateProjectSettingsGroup;
=======
>>>>>>> e624679c
import com.android.tools.idea.gradle.actions.AndroidTemplateProjectStructureAction;
import com.android.tools.idea.sdk.AndroidSdks;
import com.android.tools.idea.sdk.IdeSdks;
import com.android.tools.idea.sdk.wizard.SdkQuickfixUtils;
import com.android.tools.idea.ui.validation.validators.PathValidator;
import com.android.tools.idea.welcome.config.FirstRunWizardMode;
import com.android.tools.idea.welcome.wizard.AndroidStudioWelcomeScreenProvider;
import com.android.utils.Pair;
import com.google.common.collect.ArrayListMultimap;
import com.google.common.collect.Multimap;
import com.intellij.ide.projectView.actions.MarkRootGroup;
import com.intellij.ide.projectView.impl.MoveModuleToGroupTopLevel;
import com.intellij.notification.Notification;
import com.intellij.notification.NotificationDisplayType;
import com.intellij.notification.NotificationGroup;
import com.intellij.notification.NotificationListener;
import com.intellij.notification.NotificationType;
import com.intellij.notification.Notifications;
import com.intellij.openapi.actionSystem.ActionGroup;
import com.intellij.openapi.actionSystem.ActionManager;
import com.intellij.openapi.actionSystem.AnAction;
import com.intellij.openapi.actionSystem.Constraints;
import com.intellij.openapi.actionSystem.DefaultActionGroup;
<<<<<<< HEAD
=======
import com.intellij.openapi.actionSystem.impl.ActionConfigurationCustomizer;
import com.intellij.openapi.application.Application;
>>>>>>> e624679c
import com.intellij.openapi.application.ApplicationManager;
import com.intellij.openapi.application.ApplicationNamesInfo;
import com.intellij.openapi.application.PathManager;
import com.intellij.openapi.diagnostic.Logger;
<<<<<<< HEAD
=======
import com.intellij.openapi.extensions.PluginId;
import com.intellij.openapi.project.Project;
>>>>>>> e624679c
import com.intellij.openapi.projectRoots.ProjectJdkTable;
import com.intellij.openapi.projectRoots.Sdk;
import com.intellij.openapi.projectRoots.SdkModificator;
import com.intellij.openapi.roots.OrderRootType;
import com.intellij.openapi.roots.RootProvider;
import com.intellij.openapi.vfs.VirtualFile;
import com.intellij.projectImport.ProjectOpenProcessor;
import java.io.File;
import java.util.ArrayDeque;
import java.util.Arrays;
import java.util.Collection;
import java.util.Deque;
import java.util.List;
import javax.swing.event.HyperlinkEvent;
import org.jetbrains.android.sdk.AndroidPlatform;
import org.jetbrains.android.sdk.AndroidSdkAdditionalData;
import org.jetbrains.android.sdk.AndroidSdkType;
import org.jetbrains.android.sdk.AndroidSdkUtils;
import org.jetbrains.android.util.AndroidBundle;
import org.jetbrains.annotations.NotNull;
import org.jetbrains.annotations.Nullable;
import org.jetbrains.plugins.gradle.service.project.open.GradleProjectOpenProcessor;

/**
 * Performs Gradle-specific IDE initialization
 */
public class GradleSpecificInitializer implements ActionConfigurationCustomizer {

  private static final Logger LOG = Logger.getInstance(GradleSpecificInitializer.class);

  @Override
<<<<<<< HEAD
  public void run() {
    setUpNewProjectActions();
    setUpWelcomeScreenActions();
    replaceProjectPopupActions();
    // Replace "TemplateProjectSettingsGroup" to cause "Find Action" menu use AndroidTemplateProjectSettingsGroup (b/37141013)
    replaceAction(TEMPLATE_PROJECT_SETTINGS_GROUP_ID, new AndroidTemplateProjectSettingsGroup());
    hideAction("Groovy.CheckResources.Rebuild");
    hideAction("Groovy.CheckResources.Make");
    setUpGradleViewToolbarActions();
    checkInstallPath();

    ActionManager actionManager = ActionManager.getInstance();
=======
  public void customize(@NotNull ActionManager actionManager) {
    setUpNewProjectActions(actionManager);
    setUpWelcomeScreenActions(actionManager);
    replaceProjectPopupActions(actionManager);
    Actions.hideAction(actionManager, "Groovy.CheckResources.Rebuild");
    Actions.hideAction(actionManager, "Groovy.CheckResources.Make");
    setUpGradleViewToolbarActions(actionManager);
    checkInstallPath();

>>>>>>> e624679c
    // "Configure Plugins..." Not sure why it's called StartupWizard.
    AnAction pluginAction = actionManager.getAction("StartupWizard");
    // Never applicable in the context of android studio, so just set to invisible.
    if (pluginAction != null) {
      pluginAction.getTemplatePresentation().setVisible(false);
    }

    if (AndroidSdkUtils.isAndroidSdkManagerEnabled()) {
      try {
        // Setup JDK and Android SDK if necessary
        setupSdks();
        checkAndroidSdkHome();
      }
      catch (Exception e) {
        LOG.error("Unexpected error while setting up SDKs: ", e);
      }
      checkAndSetAndroidSdkSources();
    }
  }

  /**
   * Gradle has an issue when the studio path contains ! (http://b.android.com/184588)
   */
  private static void checkInstallPath() {
    if (!PathManager.getHomePath().contains("!")) {
      return;
    }

    String message = String.format("%1$s must not be installed in a path containing '!' or Gradle sync will fail!",
                                   ApplicationNamesInfo.getInstance().getProductName());
    Notification notification = getNotificationGroup().createNotification(message, NotificationType.ERROR);
    notification.setImportant(true);
    Notifications.Bus.notify(notification);
  }

  private static void setUpGradleViewToolbarActions(ActionManager actionManager) {
    Actions.hideAction(actionManager, "ExternalSystem.RefreshAllProjects");
    Actions.hideAction(actionManager, "ExternalSystem.SelectProjectDataToImport");
    Actions.hideAction(actionManager, "ExternalSystem.ToggleAutoReload");
    Actions.hideAction(actionManager, "ExternalSystem.DetachProject");
    Actions.hideAction(actionManager, "ExternalSystem.AttachProject");
  }

  private static void setUpNewProjectActions(ActionManager actionManager) {
    // Unregister IntelliJ's version of the project actions and manually register our own.
<<<<<<< HEAD
    replaceAction("OpenFile", new AndroidOpenFileAction());
    replaceAction("NewProject", new AndroidNewProjectAction());
    replaceAction("NewModule", new AndroidNewModuleAction());
    replaceAction("NewModuleInGroup", new AndroidNewModuleInGroupAction());
    replaceAction("ImportProject", new AndroidImportProjectAction());
    replaceAction("CreateLibraryFromFile", new CreateLibraryFromFilesAction());
    replaceAction("ImportModule", new AndroidImportModuleAction());

    hideAction("AddFrameworkSupport");
    hideAction("BuildArtifact");
    hideAction("RunTargetAction");
=======
    Actions.replaceAction(actionManager, "OpenFile", new AndroidOpenFileAction());
    Actions.replaceAction(actionManager, "NewProject", new AndroidNewProjectAction());
    Actions.replaceAction(actionManager, "NewModule", new AndroidNewModuleAction());
    Actions.replaceAction(actionManager, "NewModuleInGroup", new AndroidNewModuleInGroupAction());
    Actions.replaceAction(actionManager, "CreateLibraryFromFile", new CreateLibraryFromFilesAction());
    Actions.replaceAction(actionManager, "ImportModule", new AndroidImportModuleAction());

    Actions.hideAction(actionManager, "AddFrameworkSupport");
    Actions.hideAction(actionManager, "BuildArtifact");
    Actions.hideAction(actionManager, "RunTargetAction");
>>>>>>> e624679c
  }

  private static void setUpWelcomeScreenActions(ActionManager actionManager) {
    // Force the new "flat" welcome screen.
    System.setProperty("ide.new.welcome.screen.force", "true");

    // Update the Welcome Screen actions
    Actions.replaceAction(actionManager, "WelcomeScreen.OpenProject", new AndroidOpenFileAction("Open an Existing Project"));
    Actions.replaceAction(actionManager, "WelcomeScreen.CreateNewProject", new AndroidNewProjectAction("Create New Project"));
    Actions.replaceAction(actionManager, "WelcomeScreen.Configure.ProjectStructure", new AndroidTemplateProjectStructureAction("Default Project Structure..."));
    Actions.replaceAction(actionManager, "TemplateProjectStructure", new AndroidTemplateProjectStructureAction("Default Project Structure..."));

<<<<<<< HEAD
    ActionManager actionManager = ActionManager.getInstance();

    moveAction("WelcomeScreen.ImportProject", "WelcomeScreen.QuickStart.IDEA",
               "WelcomeScreen.QuickStart", new Constraints(AFTER, "Vcs.VcsClone"), actionManager);
=======
    Actions.moveAction(actionManager, "WelcomeScreen.ImportProject", "WelcomeScreen.QuickStart.IDEA",
               "WelcomeScreen.QuickStart", new Constraints(AFTER, "Vcs.VcsClone"));
>>>>>>> e624679c

    AnAction getFromVcsAction = actionManager.getAction("Vcs.VcsClone");
    if (getFromVcsAction != null) {
      getFromVcsAction.getTemplatePresentation().setText("Get project from Version Control");
    }
  }

  private static void replaceProjectPopupActions(ActionManager actionManager) {
    Deque<Pair<DefaultActionGroup, AnAction>> stack = new ArrayDeque<>();
    stack.add(Pair.of(null, actionManager.getAction("ProjectViewPopupMenu")));
    while (!stack.isEmpty()) {
      Pair<DefaultActionGroup, AnAction> entry = stack.pop();
      DefaultActionGroup parent = entry.getFirst();
      AnAction action = entry.getSecond();
      if (action instanceof DefaultActionGroup) {
        DefaultActionGroup actionGroup = (DefaultActionGroup)action;
        for (AnAction child : actionGroup.getChildActionsOrStubs()) {
          stack.push(Pair.of(actionGroup, child));
        }
      }

      if (action instanceof MoveModuleToGroupTopLevel) {
        parent.remove(action, actionManager);
        parent.add(new AndroidActionGroupRemover((ActionGroup)action, "Move Module to Group"),
                   new Constraints(AFTER, "OpenModuleSettings"), actionManager);
      }
      else if (action instanceof MarkRootGroup) {
        parent.remove(action, actionManager);
        parent.add(new AndroidActionGroupRemover((ActionGroup)action, "Mark Directory As"),
                   new Constraints(AFTER, "OpenModuleSettings"), actionManager);
      }
    }
  }

  private static void notifyInvalidSdk() {
    String key = "android.invalid.sdk.message";
    String message = AndroidBundle.message(key);

    NotificationListener listener = new NotificationListener.Adapter() {
      @Override
      protected void hyperlinkActivated(@NotNull Notification notification,
                                        @NotNull HyperlinkEvent e) {
        SdkQuickfixUtils.showAndroidSdkManager();
        notification.expire();
      }
    };
    addStartupWarning(message, listener);
  }

  private static void addStartupWarning(@NotNull String message, @Nullable NotificationListener listener) {
    Notification notification = getNotificationGroup().createNotification("SDK Validation", message, NotificationType.WARNING, listener);
    notification.setImportant(true);
    Notifications.Bus.notify(notification);
  }

  @NotNull
  private static NotificationGroup getNotificationGroup() {
    // Use the system health settings by default
    NotificationGroup group = NotificationGroup.findRegisteredGroup("System Health");
    if (group == null) {
      // This shouldn't happen
      group = new NotificationGroup(
        "Gradle Initializer", NotificationDisplayType.STICKY_BALLOON, true, null, null, null, PluginId.getId("org.jetbrains.android"));
    }
    return group;
  }

  private static void setupSdks() {
    try {
      repairDuplicateAndroidSdks(); // TODO(b/143326468): Remove in Studio 4.2.
    }
    catch (Throwable e) {
      LOG.error("Failed to remove duplicate Android SDKs", e);
    }

    IdeSdks ideSdks = IdeSdks.getInstance();
    File androidHome = ideSdks.getAndroidSdkPath();

    if (androidHome != null) {
      Validator.Result result = PathValidator.forAndroidSdkLocation().validate(androidHome);
      Validator.Severity severity = result.getSeverity();

      if (severity == Validator.Severity.ERROR) {
        notifyInvalidSdk();
      }

      // Do not prompt user to select SDK path (we have one already.) Instead, check SDK compatibility when a project is opened.
      return;
    }

    Sdk sdk = findFirstAndroidSdk();
    if (sdk != null) {
      String sdkHomePath = sdk.getHomePath();
      assert sdkHomePath != null;
      ideSdks.createAndroidSdkPerAndroidTarget(toSystemDependentPath(sdkHomePath));
      return;
    }

    // Called in a 'invokeLater' block, otherwise file chooser will hang forever.
    ApplicationManager.getApplication().invokeLater(() -> {
      File androidSdkPath = getAndroidSdkPath();
      if (androidSdkPath == null) {
        return;
      }

      FirstRunWizardMode wizardMode = AndroidStudioWelcomeScreenProvider.getWizardMode();
      // Only show "Select SDK" dialog if the "First Run" wizard is not displayed.
      boolean promptSdkSelection = wizardMode == null;

      Sdk sdk1 = createNewAndroidPlatform(androidSdkPath.getPath(), promptSdkSelection);
      if (sdk1 != null) {
        // Rename the SDK to fit our default naming convention.
        String sdkNamePrefix = AndroidSdks.SDK_NAME_PREFIX;
        if (sdk1.getName().startsWith(sdkNamePrefix)) {
          SdkModificator sdkModificator = sdk1.getSdkModificator();
          sdkModificator.setName(sdkNamePrefix + sdk1.getName().substring(sdkNamePrefix.length()));
          sdkModificator.commitChanges();

          // Rename the JDK that goes along with this SDK.
          AndroidSdkAdditionalData additionalData = AndroidSdks.getInstance().getAndroidSdkAdditionalData(sdk1);
          if (additionalData != null) {
            Sdk jdk = additionalData.getJavaSdk();
            if (jdk != null) {
              sdkModificator = jdk.getSdkModificator();
              sdkModificator.setName(DEFAULT_JDK_NAME);
              sdkModificator.commitChanges();
            }
          }

          // Fill out any missing build APIs for this new SDK.
          ideSdks.createAndroidSdkPerAndroidTarget(androidSdkPath);
        }
      }
    });
  }

  /**
   * Removes duplicate Android SDKs that could be created due to b/142005646.
   */
  private static void repairDuplicateAndroidSdks() {
    ProjectJdkTable jdkTable = ProjectJdkTable.getInstance();
    Sdk[] sdks = jdkTable.getAllJdks();
    if (sdks.length <= 1) {
      return;
    }

    Multimap<List<String>, Sdk> androidSdksByClasses = ArrayListMultimap.create();
    for (Sdk sdk : sdks) {
      if (sdk.getSdkType().getName().equals(AndroidSdkType.SDK_NAME)) {
        RootProvider rootProvider = sdk.getRootProvider();
        String[] urls = rootProvider.getUrls(OrderRootType.CLASSES);
        androidSdksByClasses.put(Arrays.asList(urls), sdk);
      }
    }
    if (androidSdksByClasses.size() == androidSdksByClasses.keySet().size()) {
      return; // No duplicates to remove.
    }

    for (List<String> classes : androidSdksByClasses.keySet()) {
      Collection<Sdk> duplicateSdks = androidSdksByClasses.get(classes);
      if (duplicateSdks.size() > 1) {
        ApplicationManager.getApplication().invokeLater(() -> {
          ApplicationManager.getApplication().runWriteAction(() -> {
            boolean firstSkipped = false;
            for (Sdk sdk : duplicateSdks) {
              if (firstSkipped) {
                jdkTable.removeJdk(sdk);
              }
              firstSkipped = true;
            }
          });
        });
      }
    }
  }

  private static void checkAndroidSdkHome() {
    try {
      AndroidLocation.checkAndroidSdkHome();
    }
    catch (AndroidLocation.AndroidLocationException e) {
      addStartupWarning(e.getMessage(), null);
    }
  }

  @Nullable
  private static Sdk findFirstAndroidSdk() {
    List<Sdk> sdks = AndroidSdks.getInstance().getAllAndroidSdks();
    if (!sdks.isEmpty()) {
      return sdks.get(0);
    }
    return null;
  }

  @Nullable
  private static File getAndroidSdkPath() {
    return AndroidSdkInitializer.findOrGetAndroidSdkPath();
  }

  private static void checkAndSetAndroidSdkSources() {
    for (Sdk sdk : AndroidSdks.getInstance().getAllAndroidSdks()) {
      checkAndSetSources(sdk);
    }
  }

  private static void checkAndSetSources(@NotNull Sdk sdk) {
    VirtualFile[] storedSources = sdk.getRootProvider().getFiles(OrderRootType.SOURCES);
    if (storedSources.length > 0) {
      return;
    }

    AndroidPlatform platform = AndroidPlatform.getInstance(sdk);
    if (platform != null) {
      SdkModificator sdkModificator = sdk.getSdkModificator();
      IAndroidTarget target = platform.getTarget();
      AndroidSdks.getInstance().findAndSetPlatformSources(target, sdkModificator);
      sdkModificator.commitChanges();
    }
  }
}<|MERGE_RESOLUTION|>--- conflicted
+++ resolved
@@ -30,10 +30,6 @@
 import com.android.tools.idea.actions.AndroidNewProjectAction;
 import com.android.tools.idea.actions.AndroidOpenFileAction;
 import com.android.tools.idea.actions.CreateLibraryFromFilesAction;
-<<<<<<< HEAD
-import com.android.tools.idea.gradle.actions.AndroidTemplateProjectSettingsGroup;
-=======
->>>>>>> e624679c
 import com.android.tools.idea.gradle.actions.AndroidTemplateProjectStructureAction;
 import com.android.tools.idea.sdk.AndroidSdks;
 import com.android.tools.idea.sdk.IdeSdks;
@@ -57,20 +53,14 @@
 import com.intellij.openapi.actionSystem.AnAction;
 import com.intellij.openapi.actionSystem.Constraints;
 import com.intellij.openapi.actionSystem.DefaultActionGroup;
-<<<<<<< HEAD
-=======
 import com.intellij.openapi.actionSystem.impl.ActionConfigurationCustomizer;
 import com.intellij.openapi.application.Application;
->>>>>>> e624679c
 import com.intellij.openapi.application.ApplicationManager;
 import com.intellij.openapi.application.ApplicationNamesInfo;
 import com.intellij.openapi.application.PathManager;
 import com.intellij.openapi.diagnostic.Logger;
-<<<<<<< HEAD
-=======
 import com.intellij.openapi.extensions.PluginId;
 import com.intellij.openapi.project.Project;
->>>>>>> e624679c
 import com.intellij.openapi.projectRoots.ProjectJdkTable;
 import com.intellij.openapi.projectRoots.Sdk;
 import com.intellij.openapi.projectRoots.SdkModificator;
@@ -102,20 +92,6 @@
   private static final Logger LOG = Logger.getInstance(GradleSpecificInitializer.class);
 
   @Override
-<<<<<<< HEAD
-  public void run() {
-    setUpNewProjectActions();
-    setUpWelcomeScreenActions();
-    replaceProjectPopupActions();
-    // Replace "TemplateProjectSettingsGroup" to cause "Find Action" menu use AndroidTemplateProjectSettingsGroup (b/37141013)
-    replaceAction(TEMPLATE_PROJECT_SETTINGS_GROUP_ID, new AndroidTemplateProjectSettingsGroup());
-    hideAction("Groovy.CheckResources.Rebuild");
-    hideAction("Groovy.CheckResources.Make");
-    setUpGradleViewToolbarActions();
-    checkInstallPath();
-
-    ActionManager actionManager = ActionManager.getInstance();
-=======
   public void customize(@NotNull ActionManager actionManager) {
     setUpNewProjectActions(actionManager);
     setUpWelcomeScreenActions(actionManager);
@@ -125,7 +101,6 @@
     setUpGradleViewToolbarActions(actionManager);
     checkInstallPath();
 
->>>>>>> e624679c
     // "Configure Plugins..." Not sure why it's called StartupWizard.
     AnAction pluginAction = actionManager.getAction("StartupWizard");
     // Never applicable in the context of android studio, so just set to invisible.
@@ -171,19 +146,6 @@
 
   private static void setUpNewProjectActions(ActionManager actionManager) {
     // Unregister IntelliJ's version of the project actions and manually register our own.
-<<<<<<< HEAD
-    replaceAction("OpenFile", new AndroidOpenFileAction());
-    replaceAction("NewProject", new AndroidNewProjectAction());
-    replaceAction("NewModule", new AndroidNewModuleAction());
-    replaceAction("NewModuleInGroup", new AndroidNewModuleInGroupAction());
-    replaceAction("ImportProject", new AndroidImportProjectAction());
-    replaceAction("CreateLibraryFromFile", new CreateLibraryFromFilesAction());
-    replaceAction("ImportModule", new AndroidImportModuleAction());
-
-    hideAction("AddFrameworkSupport");
-    hideAction("BuildArtifact");
-    hideAction("RunTargetAction");
-=======
     Actions.replaceAction(actionManager, "OpenFile", new AndroidOpenFileAction());
     Actions.replaceAction(actionManager, "NewProject", new AndroidNewProjectAction());
     Actions.replaceAction(actionManager, "NewModule", new AndroidNewModuleAction());
@@ -194,7 +156,6 @@
     Actions.hideAction(actionManager, "AddFrameworkSupport");
     Actions.hideAction(actionManager, "BuildArtifact");
     Actions.hideAction(actionManager, "RunTargetAction");
->>>>>>> e624679c
   }
 
   private static void setUpWelcomeScreenActions(ActionManager actionManager) {
@@ -207,15 +168,8 @@
     Actions.replaceAction(actionManager, "WelcomeScreen.Configure.ProjectStructure", new AndroidTemplateProjectStructureAction("Default Project Structure..."));
     Actions.replaceAction(actionManager, "TemplateProjectStructure", new AndroidTemplateProjectStructureAction("Default Project Structure..."));
 
-<<<<<<< HEAD
-    ActionManager actionManager = ActionManager.getInstance();
-
-    moveAction("WelcomeScreen.ImportProject", "WelcomeScreen.QuickStart.IDEA",
-               "WelcomeScreen.QuickStart", new Constraints(AFTER, "Vcs.VcsClone"), actionManager);
-=======
     Actions.moveAction(actionManager, "WelcomeScreen.ImportProject", "WelcomeScreen.QuickStart.IDEA",
                "WelcomeScreen.QuickStart", new Constraints(AFTER, "Vcs.VcsClone"));
->>>>>>> e624679c
 
     AnAction getFromVcsAction = actionManager.getAction("Vcs.VcsClone");
     if (getFromVcsAction != null) {
