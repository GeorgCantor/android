--- conflicted
+++ resolved
@@ -21,14 +21,14 @@
     <content url="file://$MODULE_DIR$">
       <sourceFolder url="file://$MODULE_DIR$/src" isTestSource="false" />
     </content>
-    <orderEntry type="inheritedJdk" />
-    <orderEntry type="sourceFolder" forTests="false" />
-<<<<<<< HEAD
+    <orderEntry type="library" name="studio-platform" level="project" />
+    <orderEntry type="library" scope="TEST" name="studio-test-platform" level="project" />
     <orderEntry type="library" name="kotlin-stdlib" level="project" />
     <orderEntry type="library" scope="PROVIDED" name="kotlinc.kotlin-compiler-fe10" level="project" />
     <orderEntry type="library" scope="PROVIDED" name="kotlinc.analysis-api" level="project" />
     <orderEntry type="library" scope="PROVIDED" name="kotlinc.kotlin-compiler-common" level="project" />
-    <orderEntry type="module" module-name="android.sdktools.common" />
+    <orderEntry type="inheritedJdk" />
+    <orderEntry type="sourceFolder" forTests="false" />
     <orderEntry type="module" module-name="intellij.android.common" />
     <orderEntry type="module" module-name="intellij.android.core" />
     <orderEntry type="module" module-name="intellij.android.jps.model" />
@@ -49,16 +49,5 @@
     <orderEntry type="module" module-name="kotlin.code-insight.api" />
     <orderEntry type="module" module-name="kotlin.core" />
     <orderEntry type="module" module-name="kotlin.project-wizard.core" />
-=======
-    <orderEntry type="library" name="studio-sdk" level="project" />
-    <orderEntry type="library" name="studio-plugin-com.intellij.java" level="project" />
-    <orderEntry type="library" name="studio-plugin-org.jetbrains.kotlin" level="project" />
-    <orderEntry type="library" name="studio-plugin-com.intellij.gradle" level="project" />
-    <orderEntry type="module" module-name="intellij.android.common" />
-    <orderEntry type="module" module-name="intellij.android.core" />
-    <orderEntry type="module" module-name="intellij.android.kotlin.idea.common" />
-    <orderEntry type="module" module-name="intellij.android.kotlin.idea.k1" />
-    <orderEntry type="module" module-name="intellij.android.kotlin.idea.k2" />
->>>>>>> 0d09370c
   </component>
 </module>