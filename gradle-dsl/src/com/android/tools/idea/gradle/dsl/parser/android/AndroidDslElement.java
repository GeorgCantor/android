--- conflicted
+++ resolved
@@ -178,14 +178,8 @@
   }
 
   public static final class AndroidGradlePropertiesDslElementSchema extends GradlePropertiesDslElementSchema {
-<<<<<<< HEAD
-    @NotNull
-    @Override
-    protected ImmutableMap<String, PropertiesElementDescription> getAllBlockElementDescriptions() {
-=======
     @Override
     protected ImmutableMap<String, PropertiesElementDescription<?>> getAllBlockElementDescriptions(GradleDslNameConverter.Kind kind) {
->>>>>>> 0d09370c
       return CHILD_PROPERTIES_ELEMENTS_MAP;
     }
 
