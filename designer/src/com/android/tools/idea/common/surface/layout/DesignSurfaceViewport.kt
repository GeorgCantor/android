/*
 * Copyright (C) 2021 The Android Open Source Project
 *
 * Licensed under the Apache License, Version 2.0 (the "License");
 * you may not use this file except in compliance with the License.
 * You may obtain a copy of the License at
 *
 *      http://www.apache.org/licenses/LICENSE-2.0
 *
 * Unless required by applicable law or agreed to in writing, software
 * distributed under the License is distributed on an "AS IS" BASIS,
 * WITHOUT WARRANTIES OR CONDITIONS OF ANY KIND, either express or implied.
 * See the License for the specific language governing permissions and
 * limitations under the License.
 */
package com.android.tools.idea.common.surface.layout

import com.android.tools.idea.common.surface.DesignSurface
import java.awt.Component
import java.awt.Dimension
import java.awt.Point
import java.awt.Rectangle
import java.awt.event.ComponentAdapter
import java.awt.event.ComponentEvent
import javax.swing.JComponent
import javax.swing.JViewport
import javax.swing.event.ChangeEvent
import javax.swing.event.ChangeListener

/**
 * Abstraction over the [DesignSurface] viewport. In scrollable surfaces, this will wrap a
<<<<<<< HEAD
 * [JViewport]. For non scrolable surfaces, this will simply wrap a [Component].
=======
 * [JViewport]. For non-scrollable surfaces, this will simply wrap a [Component].
>>>>>>> 0d09370c
 */
interface DesignSurfaceViewport {
  val viewRect: Rectangle
  val viewportComponent: Component

  /**
<<<<<<< HEAD
   * The contained view in this viewport. For non scrollable surfaces, this might be the same as
=======
   * The contained view in this viewport. For non-scrollable surfaces, this might be the same as
>>>>>>> 0d09370c
   * [viewportComponent].
   */
  val viewComponent: Component

  var viewPosition: Point

  val extentSize: Dimension
  val viewSize: Dimension

  fun addChangeListener(changeListener: ChangeListener)
}

/**
 * A [DesignSurfaceViewport] for a scrollable surface. This is a direct abstraction over
 * [JViewport].
 */
class ScrollableDesignSurfaceViewport(val viewport: JViewport) : DesignSurfaceViewport {
  override val viewRect: Rectangle
    get() = viewport.viewRect

  override val viewportComponent: Component
    get() = viewport

  override val viewComponent: Component
    get() = viewport.view

  override var viewPosition: Point
    get() = viewport.viewPosition
    set(value) {
      viewport.viewPosition = value
    }

  override val extentSize: Dimension
    get() = viewport.extentSize

  override val viewSize: Dimension
    get() = viewport.viewSize

  override fun addChangeListener(changeListener: ChangeListener) =
    viewport.addChangeListener(changeListener)
}

/**
<<<<<<< HEAD
 * A [DesignSurfaceViewport] for non scrollable surfaces. These surfaces will usually be embedded in
=======
 * A [DesignSurfaceViewport] for non-scrollable surfaces. These surfaces will usually be embedded in
>>>>>>> 0d09370c
 * a scrollable panel.
 */
class NonScrollableDesignSurfaceViewport(val viewport: JComponent) : DesignSurfaceViewport {
  override val viewRect: Rectangle
    get() = viewport.bounds

  override val viewportComponent: Component
    get() = viewport

  override val viewComponent: Component
    get() = viewport

  override var viewPosition: Point
    get() = Point(0, 0)
    set(_) {}

  override val extentSize: Dimension
    get() =
      viewport.visibleRect
        .size // The extent size in this case is just the visible part of the design surface

  override val viewSize: Dimension
    get() = viewport.size

  override fun addChangeListener(changeListener: ChangeListener) {
    viewport.addComponentListener(
      object : ComponentAdapter() {
        override fun componentResized(e: ComponentEvent) {
          changeListener.stateChanged(ChangeEvent(e.source))
        }
      }
    )
  }
}<|MERGE_RESOLUTION|>--- conflicted
+++ resolved
@@ -29,22 +29,14 @@
 
 /**
  * Abstraction over the [DesignSurface] viewport. In scrollable surfaces, this will wrap a
-<<<<<<< HEAD
- * [JViewport]. For non scrolable surfaces, this will simply wrap a [Component].
-=======
  * [JViewport]. For non-scrollable surfaces, this will simply wrap a [Component].
->>>>>>> 0d09370c
  */
 interface DesignSurfaceViewport {
   val viewRect: Rectangle
   val viewportComponent: Component
 
   /**
-<<<<<<< HEAD
-   * The contained view in this viewport. For non scrollable surfaces, this might be the same as
-=======
    * The contained view in this viewport. For non-scrollable surfaces, this might be the same as
->>>>>>> 0d09370c
    * [viewportComponent].
    */
   val viewComponent: Component
@@ -88,11 +80,7 @@
 }
 
 /**
-<<<<<<< HEAD
- * A [DesignSurfaceViewport] for non scrollable surfaces. These surfaces will usually be embedded in
-=======
  * A [DesignSurfaceViewport] for non-scrollable surfaces. These surfaces will usually be embedded in
->>>>>>> 0d09370c
  * a scrollable panel.
  */
 class NonScrollableDesignSurfaceViewport(val viewport: JComponent) : DesignSurfaceViewport {
