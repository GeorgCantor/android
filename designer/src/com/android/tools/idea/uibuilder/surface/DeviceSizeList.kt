/*
 * Copyright (C) 2019 The Android Open Source Project
 *
 * Licensed under the Apache License, Version 2.0 (the "License");
 * you may not use this file except in compliance with the License.
 * You may obtain a copy of the License at
 *
 *      http://www.apache.org/licenses/LICENSE-2.0
 *
 * Unless required by applicable law or agreed to in writing, software
 * distributed under the License is distributed on an "AS IS" BASIS,
 * WITHOUT WARRANTIES OR CONDITIONS OF ANY KIND, either express or implied.
 * See the License for the specific language governing permissions and
 * limitations under the License.
 */
package com.android.tools.idea.uibuilder.surface

import com.android.sdklib.AndroidCoordinate
import com.android.sdklib.devices.Device
<<<<<<< HEAD
import com.android.tools.idea.common.model.AndroidCoordinate
import com.android.tools.idea.uibuilder.surface.DeviceSizeList.DeviceSize
import com.android.tools.idea.uibuilder.surface.DeviceSizeList.DeviceSize.Companion.create
=======
>>>>>>> 574fcae1
import com.google.common.annotations.VisibleForTesting
import kotlin.math.abs

/** List of [DeviceSize]. Optimized for [snapToDevice] */
class DeviceSizeList {

  /**
   * Pair [Device] and its size (x, y) Android coordinate. Use [create] to construct. Use [rotate]
   * to represent landscape.
   */
  class DeviceSize
  private constructor(
    val device: Device,
    @AndroidCoordinate val x: Int,
    @AndroidCoordinate val y: Int,
    var rotate: Boolean = false
  ) : Comparable<DeviceSize> {

    override fun compareTo(other: DeviceSize): Int {
      return COMPARATOR.compare(this, other)
    }

    companion object {
      private val COMPARATOR =
        Comparator.comparingInt<DeviceSize> { it.x }.thenComparingInt { it.y }

      /** Create DeviceSize where x <= y always. This is useful for sorting. */
      fun create(device: Device, x: Int, y: Int): DeviceSize {
        if (x <= y) {
          return DeviceSize(device, x, y)
        }
        return DeviceSize(device, y, x, true)
      }
    }

    fun rotate(): DeviceSize {
      return DeviceSize(device, y, x, true)
    }

    override fun equals(other: Any?): Boolean {
      if (other !is DeviceSize) {
        return false
      }
      return device == other.device && x == other.x && y == other.y && rotate == other.rotate
    }
  }

  @VisibleForTesting val myList = ArrayList<DeviceSize>()

  /** Add new device size to the list. Make sure that at the end of the add call [sort] */
  fun add(device: Device, px: Int, py: Int) {
    myList.add(DeviceSize.create(device, px, py))
  }

  fun sort() {
    myList.sort()
  }

  /**
   * Precondition: [sort] must have been called at least once. Find the device that is within
   * [snapThreshold] if it exists. Return null otherwise.
   */
  fun snapToDevice(
    @AndroidCoordinate px: Int,
    @AndroidCoordinate py: Int,
    snapThreshold: Int
  ): DeviceSize? {
    val reverse = px > py
    val x = if (reverse) py else px
    val y = if (reverse) px else py

    val toReturn = binarySearch(x, y, snapThreshold) ?: return null
    if (reverse) {
      // Here y <= x is possible.
      return toReturn.rotate()
    }
    return toReturn
  }

  private fun binarySearch(x: Int, y: Int, snapThreshold: Int): DeviceSize? {
    var start = 0
    var end = myList.size - 1

    // Find the closest point in the sorted list.
    while (start <= end) {

      val mid = (start + end) / 2
      val p = myList[mid]

      if (isInRange(snapThreshold, x, y, p.x, p.y)) {
        return p
      }

      if (p.x < x) {
        start = mid + 1
      } else {
        end = mid - 1
      }
    }
    return null
  }

  private fun isInRange(threshold: Int, x: Int, y: Int, px: Int, py: Int): Boolean {
<<<<<<< HEAD
    if (abs(x - px) < threshold && Math.abs(y - py) < threshold) {
=======
    if (Math.abs(x - px) < threshold && Math.abs(y - py) < threshold) {
>>>>>>> 574fcae1
      return true
    }
    return false
  }
}<|MERGE_RESOLUTION|>--- conflicted
+++ resolved
@@ -17,14 +17,7 @@
 
 import com.android.sdklib.AndroidCoordinate
 import com.android.sdklib.devices.Device
-<<<<<<< HEAD
-import com.android.tools.idea.common.model.AndroidCoordinate
-import com.android.tools.idea.uibuilder.surface.DeviceSizeList.DeviceSize
-import com.android.tools.idea.uibuilder.surface.DeviceSizeList.DeviceSize.Companion.create
-=======
->>>>>>> 574fcae1
 import com.google.common.annotations.VisibleForTesting
-import kotlin.math.abs
 
 /** List of [DeviceSize]. Optimized for [snapToDevice] */
 class DeviceSizeList {
@@ -126,11 +119,7 @@
   }
 
   private fun isInRange(threshold: Int, x: Int, y: Int, px: Int, py: Int): Boolean {
-<<<<<<< HEAD
-    if (abs(x - px) < threshold && Math.abs(y - py) < threshold) {
-=======
     if (Math.abs(x - px) < threshold && Math.abs(y - py) < threshold) {
->>>>>>> 574fcae1
       return true
     }
     return false
