/*
 * Copyright (C) 2017 The Android Open Source Project
 *
 * Licensed under the Apache License, Version 2.0 (the "License");
 * you may not use this file except in compliance with the License.
 * You may obtain a copy of the License at
 *
 *      http://www.apache.org/licenses/LICENSE-2.0
 *
 * Unless required by applicable law or agreed to in writing, software
 * distributed under the License is distributed on an "AS IS" BASIS,
 * WITHOUT WARRANTIES OR CONDITIONS OF ANY KIND, either express or implied.
 * See the License for the specific language governing permissions and
 * limitations under the License.
 */
package com.android.tools.idea.naveditor.editor

import com.android.tools.adtui.actions.ZoomInAction
import com.android.tools.adtui.actions.ZoomOutAction
import com.android.tools.adtui.actions.ZoomToFitAction
import com.android.tools.adtui.common.AdtUiUtils
import com.android.tools.idea.actions.OrientationMenuAction
import com.android.tools.idea.common.actions.GotoComponentAction
import com.android.tools.idea.common.editor.ActionManager
import com.android.tools.idea.common.model.NlComponent
import com.android.tools.idea.naveditor.actions.ActivateComponentAction
import com.android.tools.idea.naveditor.actions.ActivateSelectionAction
import com.android.tools.idea.naveditor.actions.AddActionToolbarAction
import com.android.tools.idea.naveditor.actions.AddGlobalAction
import com.android.tools.idea.naveditor.actions.AddToExistingGraphAction
import com.android.tools.idea.naveditor.actions.AddToNewGraphAction
import com.android.tools.idea.naveditor.actions.AutoArrangeAction
import com.android.tools.idea.naveditor.actions.DeepLinkToolbarAction
import com.android.tools.idea.naveditor.actions.EditExistingAction
import com.android.tools.idea.naveditor.actions.NestedGraphToolbarAction
import com.android.tools.idea.naveditor.actions.ReturnToSourceAction
import com.android.tools.idea.naveditor.actions.ScrollToDestinationAction
import com.android.tools.idea.naveditor.actions.StartDestinationAction
import com.android.tools.idea.naveditor.actions.StartDestinationToolbarAction
import com.android.tools.idea.naveditor.actions.ToDestinationAction
import com.android.tools.idea.naveditor.actions.ToSelfAction
import com.android.tools.idea.naveditor.model.isAction
import com.android.tools.idea.naveditor.model.isDestination
import com.android.tools.idea.naveditor.model.isNavigation
import com.android.tools.idea.naveditor.model.supportsActions
import com.android.tools.idea.naveditor.model.uiName
import com.android.tools.idea.naveditor.surface.NavDesignSurface
import com.android.tools.idea.uibuilder.actions.SelectAllAction
import com.android.tools.idea.uibuilder.actions.SelectNextAction
import com.android.tools.idea.uibuilder.actions.SelectPreviousAction
import com.intellij.ide.DataManager
import com.intellij.openapi.actionSystem.AnAction
import com.intellij.openapi.actionSystem.DataContext
import com.intellij.openapi.actionSystem.DefaultActionGroup
import com.intellij.openapi.actionSystem.IdeActions
import com.intellij.openapi.client.ClientSystemInfo
import java.awt.event.KeyEvent
import javax.swing.JComponent
import javax.swing.KeyStroke

/** Provides and handles actions in the navigation editor */
// Open for testing only
open class NavActionManager(surface: NavDesignSurface) : ActionManager<NavDesignSurface>(surface) {
  private val gotoComponentAction: AnAction = GotoComponentAction()
  private val autoArrangeAction: AnAction = AutoArrangeAction.instance
  private val orientationAction = OrientationMenuAction(false)
  private val zoomInAction: AnAction = ZoomInAction.getInstance()
  private val zoomOutAction: AnAction = ZoomOutAction.getInstance()
  private val zoomToFitAction: AnAction = ZoomToFitAction.getInstance()
  private val selectNextAction: AnAction = SelectNextAction()
  private val selectPreviousAction: AnAction = SelectPreviousAction()
  private val selectAllAction: AnAction = SelectAllAction()
  private val addToNewGraphAction: AnAction = AddToNewGraphAction()
  private val nestedGraphToolbarAction: AnAction = NestedGraphToolbarAction()
  private val startDestinationToolbarAction: AnAction = StartDestinationToolbarAction.instance
  private val deepLinkToolbarAction: AnAction = DeepLinkToolbarAction.instance
  private val addActionToolbarAction: AnAction = AddActionToolbarAction.instance
  private val activateSelectionAction: AnAction = ActivateSelectionAction()

  // Open for testing only
  internal open val addDestinationMenu by lazy { AddDestinationMenu(mySurface) }

  override fun registerActionsShortcuts(component: JComponent) {
    registerAction(gotoComponentAction, IdeActions.ACTION_GOTO_DECLARATION, component)
    registerAction(selectAllAction, IdeActions.ACTION_SELECT_ALL, component)
    registerAction(activateSelectionAction, KeyStroke.getKeyStroke(KeyEvent.VK_ENTER, 0), component)
    val focusablePane = mySurface.layeredPane
    registerAction(selectPreviousAction, KeyStroke.getKeyStroke(KeyEvent.VK_LEFT, 0), focusablePane)
    registerAction(selectNextAction, KeyStroke.getKeyStroke(KeyEvent.VK_RIGHT, 0), focusablePane)
    registerAction(selectPreviousAction, KeyStroke.getKeyStroke(KeyEvent.VK_UP, 0), focusablePane)
    registerAction(selectNextAction, KeyStroke.getKeyStroke(KeyEvent.VK_DOWN, 0), focusablePane)

    val keyEvent =
      if (ClientSystemInfo.isMac()) KeyEvent.META_DOWN_MASK else KeyEvent.CTRL_DOWN_MASK
    registerAction(
      addToNewGraphAction,
      KeyStroke.getKeyStroke(KeyEvent.VK_G, keyEvent),
      focusablePane,
    )
    addToNewGraphAction.registerCustomShortcutSet(
      KeyEvent.VK_G,
      AdtUiUtils.getActionMask(),
      focusablePane,
    )
  }

  override fun getPopupMenuActions(leafComponent: NlComponent?): DefaultActionGroup {
    val group = DefaultActionGroup()

    if (leafComponent == null) {
      return group
    }

    when {
      mySurface.selectionModel.selection.count() > 1 -> addMultiSelectionGroup(group)
      leafComponent == mySurface.currentNavigation -> addSurfaceGroup(group)
      leafComponent.isDestination -> addDestinationGroup(group, leafComponent)
      leafComponent.isAction -> addActionGroup(group, leafComponent)
    }

    return group
  }

  private fun addMultiSelectionGroup(group: DefaultActionGroup) {
    group.add(createNestedGraphGroup(mySurface.selectionModel.selection))

    group.addSeparator()
    addCutCopyPasteDeleteGroup(group)
  }

  private fun addCutCopyPasteDeleteGroup(group: DefaultActionGroup) {
    group.add(getRegisteredActionByName(IdeActions.ACTION_CUT)!!)
    group.add(getRegisteredActionByName(IdeActions.ACTION_COPY)!!)
    group.add(getRegisteredActionByName(IdeActions.ACTION_PASTE)!!)
    group.add(getRegisteredActionByName(IdeActions.ACTION_DELETE)!!)
  }

  private fun addSurfaceGroup(group: DefaultActionGroup) {
    // Need to select the current orientation before showing the popup:
<<<<<<< HEAD
    val dataContext = DataManager.getInstance().customizeDataContext(
      DataContext.EMPTY_CONTEXT, mySurface)
=======
    val dataContext =
      DataManager.getInstance().customizeDataContext(DataContext.EMPTY_CONTEXT, mySurface)
>>>>>>> 176f09ad
    orientationAction.updateActionsImmediately(dataContext)

    group.add(selectAllAction)

    group.addSeparator()
    group.add(orientationAction)
    group.add(autoArrangeAction)

    group.addSeparator()
    group.add(zoomInAction)
    group.add(zoomOutAction)
    group.add(zoomToFitAction)

    group.addSeparator()
    group.add(gotoComponentAction)
  }

  private fun addDestinationGroup(group: DefaultActionGroup, component: NlComponent) {
    val activateComponentAction =
      ActivateComponentAction(if (component.isNavigation) "Open" else "Edit", component)
    group.add(activateComponentAction)

    group.addSeparator()
    group.add(createAddActionGroup(component))
    group.add(createNestedGraphGroup(listOf(component)))
    group.add(StartDestinationAction(component))
    group.add(ScrollToDestinationAction(component))

    group.addSeparator()
    addCutCopyPasteDeleteGroup(group)

    group.addSeparator()
    group.add(gotoComponentAction)
  }

  private fun addActionGroup(group: DefaultActionGroup, component: NlComponent) {
    val parent = component.parent ?: throw IllegalStateException()
    group.add(EditExistingAction(parent, component))

    group.addSeparator()
    addCutCopyPasteDeleteGroup(group)
  }

  private fun createAddActionGroup(component: NlComponent): DefaultActionGroup {
    val group = DefaultActionGroup("Add Action", true)

    if (component.supportsActions) {
      group.add(ToDestinationAction(component))
      group.add(ToSelfAction(component))
      group.add(ReturnToSourceAction(component))
      group.add(AddGlobalAction(component))
    }

    return group
  }

  private fun createNestedGraphGroup(components: List<NlComponent>): DefaultActionGroup {
    // TODO: Add shortcut
    val group = DefaultActionGroup("Move to Nested Graph", true)
    val currentNavigation = mySurface.currentNavigation
    group.add(addToNewGraphAction)

    val subnavs = currentNavigation.children.filter { it.isNavigation && !components.contains(it) }
    if (!subnavs.isEmpty()) {
      group.addSeparator()
      for (graph in subnavs) {
        group.add(AddToExistingGraphAction(graph.uiName, graph))
      }
    }

    return group
  }

  override fun getToolbarActions(newSelection: List<NlComponent>) =
    DefaultActionGroup().apply {
      // This is called whenever the selection changes, but since our contents are static they can
      // be cached.
      add(addDestinationMenu)
      add(nestedGraphToolbarAction)

      addSeparator()
      add(startDestinationToolbarAction)
      add(deepLinkToolbarAction)
      add(addActionToolbarAction)

      addSeparator()
      add(orientationAction)
      add(autoArrangeAction)
    }
}<|MERGE_RESOLUTION|>--- conflicted
+++ resolved
@@ -137,13 +137,8 @@
 
   private fun addSurfaceGroup(group: DefaultActionGroup) {
     // Need to select the current orientation before showing the popup:
-<<<<<<< HEAD
-    val dataContext = DataManager.getInstance().customizeDataContext(
-      DataContext.EMPTY_CONTEXT, mySurface)
-=======
     val dataContext =
       DataManager.getInstance().customizeDataContext(DataContext.EMPTY_CONTEXT, mySurface)
->>>>>>> 176f09ad
     orientationAction.updateActionsImmediately(dataContext)
 
     group.add(selectAllAction)
