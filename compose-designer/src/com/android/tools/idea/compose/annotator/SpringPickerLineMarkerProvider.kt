/*
 * Copyright (C) 2022 The Android Open Source Project
 *
 * Licensed under the Apache License, Version 2.0 (the "License");
 * you may not use this file except in compliance with the License.
 * You may obtain a copy of the License at
 *
 *      http://www.apache.org/licenses/LICENSE-2.0
 *
 * Unless required by applicable law or agreed to in writing, software
 * distributed under the License is distributed on an "AS IS" BASIS,
 * WITHOUT WARRANTIES OR CONDITIONS OF ANY KIND, either express or implied.
 * See the License for the specific language governing permissions and
 * limitations under the License.
 */
package com.android.tools.idea.compose.annotator

import com.android.SdkConstants
import com.android.tools.idea.compose.pickers.PsiPickerManager
import com.android.tools.idea.compose.pickers.preview.utils.containingPackage
import com.android.tools.idea.compose.pickers.spring.model.SpringPickerPropertiesModel
import com.android.tools.idea.compose.pickers.spring.model.SpringPropertiesProvider
import com.android.tools.idea.compose.pickers.spring.model.SpringPropertiesProviderK2
<<<<<<< HEAD
import com.android.tools.idea.compose.preview.ComposePreviewBundle.message
import com.android.tools.idea.compose.preview.DECLARATION_FLOAT_SPEC
import com.android.tools.idea.compose.preview.DECLARATION_SPRING
import com.android.tools.idea.compose.preview.DECLARATION_SPRING_SPEC
=======
import com.android.tools.idea.compose.preview.message
>>>>>>> 574fcae1
import com.android.tools.idea.projectsystem.getModuleSystem
import com.intellij.codeInsight.daemon.LineMarkerInfo
import com.intellij.codeInsight.daemon.LineMarkerProviderDescriptor
import com.intellij.icons.AllIcons
import com.intellij.openapi.diagnostic.Logger
import com.intellij.openapi.editor.markup.GutterIconRenderer
import com.intellij.psi.CommonClassNames.JAVA_LANG_FLOAT
import com.intellij.psi.PsiClassType
import com.intellij.psi.PsiElement
import com.intellij.psi.impl.source.PsiClassReferenceType
import com.intellij.psi.impl.source.tree.LeafPsiElement
import com.intellij.psi.util.parentOfType
import com.intellij.ui.awt.RelativePoint
import org.jetbrains.kotlin.analysis.api.KtAllowAnalysisOnEdt
import org.jetbrains.kotlin.analysis.api.analyze
import org.jetbrains.kotlin.analysis.api.calls.singleFunctionCallOrNull
import org.jetbrains.kotlin.analysis.api.calls.symbol
import org.jetbrains.kotlin.analysis.api.lifetime.allowAnalysisOnEdt
import org.jetbrains.kotlin.descriptors.containingPackage
<<<<<<< HEAD
import org.jetbrains.kotlin.idea.base.plugin.KotlinPluginModeProvider
import org.jetbrains.kotlin.idea.base.plugin.suppressAndroidPlugin
import org.jetbrains.kotlin.idea.base.util.module
=======
import org.jetbrains.kotlin.idea.base.plugin.isK2Plugin
>>>>>>> 574fcae1
import org.jetbrains.kotlin.idea.caches.resolve.analyze
import org.jetbrains.kotlin.idea.util.CommentSaver.Companion.tokenType
import org.jetbrains.kotlin.lexer.KtTokens
import org.jetbrains.kotlin.name.Name
import org.jetbrains.kotlin.psi.KtCallElement
import org.jetbrains.kotlin.resolve.calls.model.ResolvedCall
import org.jetbrains.kotlin.resolve.calls.util.getResolvedCall
import org.jetbrains.kotlin.resolve.lazy.BodyResolveMode
import org.jetbrains.uast.UCallExpression
import org.jetbrains.uast.toUElementOfType

private const val DECLARATION_SPRING_SPEC = "SpringSpec"
private const val DECLARATION_FLOAT_SPEC = "FloatSpringSpec"
private const val DECLARATION_SPRING = "spring"

private val SpringTypesFqNames =
  setOf(
    // TODO(b/190058778): Support more types for Spring
    JAVA_LANG_FLOAT
  )

class SpringPickerLineMarkerProvider : LineMarkerProviderDescriptor() {
  private val log = Logger.getInstance(this.javaClass)

  override fun getName(): String = message("picker.spring.annotator.name")

  @OptIn(KtAllowAnalysisOnEdt::class)
  override fun getLineMarkerInfo(element: PsiElement): LineMarkerInfo<*>? {
    if (suppressAndroidPlugin()) return null

    if (element !is LeafPsiElement) return null
    if (element.tokenType != KtTokens.IDENTIFIER) return null
    if (!element.isValid) return null
    if (element.getModuleSystem()?.isSpringPickerEnabled() != true) return null

    val hasGenericType =
      when (element.text) {
        DECLARATION_SPRING_SPEC,
        DECLARATION_SPRING -> true
        DECLARATION_FLOAT_SPEC -> false
        else -> return null
      }

    val module = element.module ?: return null

    val callElement = element.parentOfType<KtCallElement>() ?: return null
    var resolvedCall: ResolvedCall<*>? = null
    val resolvedPackage =
<<<<<<< HEAD
      if (KotlinPluginModeProvider.isK2Mode()) {
=======
      if (isK2Plugin()) {
>>>>>>> 574fcae1
        allowAnalysisOnEdt {
          analyze(callElement) {
            val functionSymbol =
              callElement.resolveCall()?.singleFunctionCallOrNull()?.symbol ?: return@analyze null
            containingPackage(functionSymbol)
          }
        }
      } else {
        resolvedCall = callElement.getResolvedCall(callElement.analyze(BodyResolveMode.PARTIAL))
        resolvedCall?.candidateDescriptor?.containingPackage()
      }
    if (resolvedPackage == null) {
      log.warn("Unable to resolve package for SpringSpec call")
      return null
    }
    if (!resolvedPackage.startsWith(Name.identifier(SdkConstants.PACKAGE_COMPOSE_ANIMATION)))
      return null

    if (hasGenericType) {
      val uCallElement = callElement.toUElementOfType<UCallExpression>() ?: return null
      val resolvedType =
        (uCallElement.getExpressionType() as? PsiClassType)?.parameters?.firstOrNull()
          as? PsiClassType ?: return null
      val qualifiedName =
        (resolvedType as? PsiClassReferenceType)?.reference?.qualifiedName ?: return null
      if (!SpringTypesFqNames.contains(qualifiedName)) {
        log.debug("Unsupported SpringSpec type: $qualifiedName")
        return null
      }
    }
    val model =
      SpringPickerPropertiesModel(
        project = module.project,
        module = module,
        file = callElement.containingKtFile,
        psiPropertiesProvider =
<<<<<<< HEAD
          if (KotlinPluginModeProvider.isK2Mode()) {
=======
          if (isK2Plugin()) {
>>>>>>> 574fcae1
            SpringPropertiesProviderK2(callElement)
          } else {
            resolvedCall?.let { SpringPropertiesProvider(it) } ?: return null
          },
      )

    return LineMarkerInfo<PsiElement>(
      element,
      element.textRange,
      AllIcons.Actions.InlayGear,
      { message("picker.spring.annotator.tooltip") },
      { mouseEvent, _ ->
        PsiPickerManager.show(
          location = RelativePoint(mouseEvent.component, mouseEvent.point).screenPoint,
          displayTitle = message("picker.spring.title"),
          model = model
        )
      },
      GutterIconRenderer.Alignment.LEFT,
      { message("picker.spring.annotator.tooltip") }
    )
  }
}<|MERGE_RESOLUTION|>--- conflicted
+++ resolved
@@ -21,14 +21,7 @@
 import com.android.tools.idea.compose.pickers.spring.model.SpringPickerPropertiesModel
 import com.android.tools.idea.compose.pickers.spring.model.SpringPropertiesProvider
 import com.android.tools.idea.compose.pickers.spring.model.SpringPropertiesProviderK2
-<<<<<<< HEAD
-import com.android.tools.idea.compose.preview.ComposePreviewBundle.message
-import com.android.tools.idea.compose.preview.DECLARATION_FLOAT_SPEC
-import com.android.tools.idea.compose.preview.DECLARATION_SPRING
-import com.android.tools.idea.compose.preview.DECLARATION_SPRING_SPEC
-=======
 import com.android.tools.idea.compose.preview.message
->>>>>>> 574fcae1
 import com.android.tools.idea.projectsystem.getModuleSystem
 import com.intellij.codeInsight.daemon.LineMarkerInfo
 import com.intellij.codeInsight.daemon.LineMarkerProviderDescriptor
@@ -48,15 +41,11 @@
 import org.jetbrains.kotlin.analysis.api.calls.symbol
 import org.jetbrains.kotlin.analysis.api.lifetime.allowAnalysisOnEdt
 import org.jetbrains.kotlin.descriptors.containingPackage
-<<<<<<< HEAD
 import org.jetbrains.kotlin.idea.base.plugin.KotlinPluginModeProvider
 import org.jetbrains.kotlin.idea.base.plugin.suppressAndroidPlugin
-import org.jetbrains.kotlin.idea.base.util.module
-=======
-import org.jetbrains.kotlin.idea.base.plugin.isK2Plugin
->>>>>>> 574fcae1
 import org.jetbrains.kotlin.idea.caches.resolve.analyze
 import org.jetbrains.kotlin.idea.util.CommentSaver.Companion.tokenType
+import org.jetbrains.kotlin.idea.util.module
 import org.jetbrains.kotlin.lexer.KtTokens
 import org.jetbrains.kotlin.name.Name
 import org.jetbrains.kotlin.psi.KtCallElement
@@ -103,11 +92,7 @@
     val callElement = element.parentOfType<KtCallElement>() ?: return null
     var resolvedCall: ResolvedCall<*>? = null
     val resolvedPackage =
-<<<<<<< HEAD
       if (KotlinPluginModeProvider.isK2Mode()) {
-=======
-      if (isK2Plugin()) {
->>>>>>> 574fcae1
         allowAnalysisOnEdt {
           analyze(callElement) {
             val functionSymbol =
@@ -144,11 +129,7 @@
         module = module,
         file = callElement.containingKtFile,
         psiPropertiesProvider =
-<<<<<<< HEAD
           if (KotlinPluginModeProvider.isK2Mode()) {
-=======
-          if (isK2Plugin()) {
->>>>>>> 574fcae1
             SpringPropertiesProviderK2(callElement)
           } else {
             resolvedCall?.let { SpringPropertiesProvider(it) } ?: return null
