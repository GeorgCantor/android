/*
 * Copyright (C) 2019 The Android Open Source Project
 *
 * Licensed under the Apache License, Version 2.0 (the "License");
 * you may not use this file except in compliance with the License.
 * You may obtain a copy of the License at
 *
 *      http://www.apache.org/licenses/LICENSE-2.0
 *
 * Unless required by applicable law or agreed to in writing, software
 * distributed under the License is distributed on an "AS IS" BASIS,
 * WITHOUT WARRANTIES OR CONDITIONS OF ANY KIND, either express or implied.
 * See the License for the specific language governing permissions and
 * limitations under the License.
 */
package com.android.tools.idea.compose.preview

<<<<<<< HEAD
import com.android.tools.idea.compose.preview.util.PreviewElement
import com.android.tools.idea.compose.preview.util.PreviewElementInstance
import com.android.tools.idea.compose.preview.util.PreviewElementTemplate
import com.android.tools.idea.compose.preview.util.SinglePreviewElementInstance
=======
import com.android.tools.idea.compose.preview.util.ComposePreviewElement
import com.android.tools.idea.compose.preview.util.ComposePreviewElementInstance
import com.android.tools.idea.compose.preview.util.ComposePreviewElementTemplate
import com.android.tools.idea.compose.preview.util.SingleComposePreviewElementInstance
import com.android.tools.idea.preview.StaticPreviewProvider
>>>>>>> b5f40ffd
import kotlinx.coroutines.runBlocking
import org.hamcrest.CoreMatchers.`is`
import org.junit.Assert.assertEquals
import org.junit.Assert.assertThat
import org.junit.Test

class FilteringTest {
  @Test
  fun testGroupFiltering() = runBlocking {
    val groupPreviewProvider = GroupNameFilteredPreviewProvider(StaticPreviewProvider(listOf(
      SingleComposePreviewElementInstance.forTesting("com.sample.preview.TestClass.PreviewMethod1", "PreviewMethod1", "GroupA"),
      SingleComposePreviewElementInstance.forTesting("com.sample.preview.TestClass.PreviewMethod2", "PreviewMethod2", "GroupA"),
      SingleComposePreviewElementInstance.forTesting("com.sample.preview.TestClass.PreviewMethod3", "PreviewMethod3", "GroupB"),
      SingleComposePreviewElementInstance.forTesting("com.sample.preview.TestClass.PreviewMethod4", "PreviewMethod4")
    )))

    // No filtering at all
    assertEquals(4, groupPreviewProvider.previewElements().count())
    assertThat(groupPreviewProvider.allAvailableGroups(), `is`(setOf("GroupA", "GroupB")))

    // An invalid group should return all the items
    groupPreviewProvider.groupName = "InvalidGroup"
    assertThat(groupPreviewProvider.previewElements().map { it.displaySettings.name }.toList(),
               `is`(listOf("PreviewMethod1", "PreviewMethod2", "PreviewMethod3", "PreviewMethod4")))

    groupPreviewProvider.groupName = "GroupA"
    assertThat(groupPreviewProvider.previewElements().map { it.displaySettings.name }.toList(),
               `is`(listOf("PreviewMethod1", "PreviewMethod2")))

    groupPreviewProvider.groupName = "GroupB"
    assertEquals("PreviewMethod3", groupPreviewProvider.previewElements().map { it.displaySettings.name }.single())

    groupPreviewProvider.groupName = null
  }

  @Test
  fun testSingleElementFiltering() = runBlocking {
<<<<<<< HEAD
    val staticPreviewProvider = StaticPreviewProvider<PreviewElementInstance>(listOf(
      SinglePreviewElementInstance.forTesting("com.sample.preview.TestClass.PreviewMethod1", "PreviewMethod1", "GroupA"),
      SinglePreviewElementInstance.forTesting("com.sample.preview.TestClass.PreviewMethod2", "PreviewMethod2", "GroupA"),
      SinglePreviewElementInstance.forTesting("com.sample.preview.TestClass.PreviewMethod3", "PreviewMethod3", "GroupB"),
      SinglePreviewElementInstance.forTesting("com.sample.preview.TestClass.PreviewMethod4", "PreviewMethod4")
=======
    val staticPreviewProvider = StaticPreviewProvider<ComposePreviewElementInstance>(listOf(
      SingleComposePreviewElementInstance.forTesting("com.sample.preview.TestClass.PreviewMethod1", "PreviewMethod1", "GroupA"),
      SingleComposePreviewElementInstance.forTesting("com.sample.preview.TestClass.PreviewMethod2", "PreviewMethod2", "GroupA"),
      SingleComposePreviewElementInstance.forTesting("com.sample.preview.TestClass.PreviewMethod3", "PreviewMethod3", "GroupB"),
      SingleComposePreviewElementInstance.forTesting("com.sample.preview.TestClass.PreviewMethod4", "PreviewMethod4")
>>>>>>> b5f40ffd
    ))
    val singleElementProvider = SinglePreviewElementInstanceFilteredPreviewProvider(staticPreviewProvider)

    // No filtering at all
    assertEquals(4, singleElementProvider.previewElements().count())

    // An invalid group should return all the items
<<<<<<< HEAD
    singleElementProvider.instance = SinglePreviewElementInstance.forTesting("com.notvalid.NotValid", "blank", "GroupX")
    assertEquals(4, singleElementProvider.previewElements().count())

    singleElementProvider.instance =
      staticPreviewProvider.previewElements().first { it.composableMethodFqn == "com.sample.preview.TestClass.PreviewMethod3" } as SinglePreviewElementInstance
    assertEquals("PreviewMethod3", singleElementProvider.previewElements().single().displaySettings.name)
    singleElementProvider.instance = staticPreviewProvider.previewElements().first() as SinglePreviewElementInstance
=======
    singleElementProvider.instance = SingleComposePreviewElementInstance.forTesting("com.notvalid.NotValid", "blank", "GroupX")
    assertEquals(4, singleElementProvider.previewElements().count())

    singleElementProvider.instance =
      staticPreviewProvider.previewElements().first { it.composableMethodFqn == "com.sample.preview.TestClass.PreviewMethod3" } as SingleComposePreviewElementInstance
    assertEquals("PreviewMethod3", singleElementProvider.previewElements().single().displaySettings.name)
    singleElementProvider.instance = staticPreviewProvider.previewElements().first() as SingleComposePreviewElementInstance
>>>>>>> b5f40ffd
    assertEquals("PreviewMethod1", singleElementProvider.previewElements().single().displaySettings.name)
  }

  @Test
  fun `multiple @Preview for the same MethodFqn`() = runBlocking {
<<<<<<< HEAD
    val staticPreviewProvider = StaticPreviewProvider<PreviewElementInstance>(listOf(
      SinglePreviewElementInstance.forTesting("com.sample.preview.TestClass.PreviewMethod1", "Name1"),
      SinglePreviewElementInstance.forTesting("com.sample.preview.TestClass.PreviewMethod1", "Name2"),
      SinglePreviewElementInstance.forTesting("com.sample.preview.TestClass.PreviewMethod2", "Name1")
=======
    val staticPreviewProvider = StaticPreviewProvider<ComposePreviewElementInstance>(listOf(
      SingleComposePreviewElementInstance.forTesting("com.sample.preview.TestClass.PreviewMethod1", "Name1"),
      SingleComposePreviewElementInstance.forTesting("com.sample.preview.TestClass.PreviewMethod1", "Name2"),
      SingleComposePreviewElementInstance.forTesting("com.sample.preview.TestClass.PreviewMethod2", "Name1")
>>>>>>> b5f40ffd
    ))
    val singleElementProvider = SinglePreviewElementInstanceFilteredPreviewProvider(staticPreviewProvider)

    singleElementProvider.instance =
      staticPreviewProvider.previewElements().first {
        it.composableMethodFqn == "com.sample.preview.TestClass.PreviewMethod1" && it.displaySettings.name == "Name1"
<<<<<<< HEAD
      } as SinglePreviewElementInstance
=======
      } as SingleComposePreviewElementInstance
>>>>>>> b5f40ffd

    assertEquals(1, singleElementProvider.previewElements().count())
    assertEquals("com.sample.preview.TestClass.PreviewMethod1", singleElementProvider.previewElements().single().composableMethodFqn)
    assertEquals("Name1", singleElementProvider.previewElements().single().displaySettings.name)
  }

<<<<<<< HEAD
  private class TestPreviewElementTemplateInstance(private val basePreviewElement: PreviewElement,
                                                   index: Int) : PreviewElementInstance(), PreviewElement by basePreviewElement {
=======
  private class TestComposePreviewElementTemplateInstance(private val basePreviewElement: ComposePreviewElement,
                                                          index: Int) : ComposePreviewElementInstance(), ComposePreviewElement by basePreviewElement {
>>>>>>> b5f40ffd
    override val instanceId: String = "${basePreviewElement.composableMethodFqn}#$index"
  }

  private class TestComposePreviewElementTemplate(private val basePreviewElement: ComposePreviewElement,
                                                  private val instanceCount: Int) :
    ComposePreviewElementTemplate, ComposePreviewElement by basePreviewElement {
    override fun instances(): Sequence<ComposePreviewElementInstance> = generateSequence(instanceCount, {
      if (it > 1) it - 1 else null
    }).map {
      TestComposePreviewElementTemplateInstance(basePreviewElement, it)
    }
  }

  @Test
  fun testParametrizedElementFiltering() = runBlocking {
<<<<<<< HEAD
    val template = TestPreviewElementTemplate(
      SinglePreviewElementInstance.forTesting("com.sample.preview.TestClass.PreviewMethod", "PreviewMethod"), 10)
=======
    val template = TestComposePreviewElementTemplate(
      SingleComposePreviewElementInstance.forTesting("com.sample.preview.TestClass.PreviewMethod", "PreviewMethod"), 10)
>>>>>>> b5f40ffd

    val instances = template.instances().toList()
    val singleElementProvider = SinglePreviewElementInstanceFilteredPreviewProvider(StaticPreviewProvider(instances))

    // No filtering at all
    assertEquals(10, singleElementProvider.previewElements().count())

    singleElementProvider.instance = instances[5]
    assertEquals(1, singleElementProvider.previewElements().count())
  }
}<|MERGE_RESOLUTION|>--- conflicted
+++ resolved
@@ -15,18 +15,11 @@
  */
 package com.android.tools.idea.compose.preview
 
-<<<<<<< HEAD
-import com.android.tools.idea.compose.preview.util.PreviewElement
-import com.android.tools.idea.compose.preview.util.PreviewElementInstance
-import com.android.tools.idea.compose.preview.util.PreviewElementTemplate
-import com.android.tools.idea.compose.preview.util.SinglePreviewElementInstance
-=======
 import com.android.tools.idea.compose.preview.util.ComposePreviewElement
 import com.android.tools.idea.compose.preview.util.ComposePreviewElementInstance
 import com.android.tools.idea.compose.preview.util.ComposePreviewElementTemplate
 import com.android.tools.idea.compose.preview.util.SingleComposePreviewElementInstance
 import com.android.tools.idea.preview.StaticPreviewProvider
->>>>>>> b5f40ffd
 import kotlinx.coroutines.runBlocking
 import org.hamcrest.CoreMatchers.`is`
 import org.junit.Assert.assertEquals
@@ -64,19 +57,11 @@
 
   @Test
   fun testSingleElementFiltering() = runBlocking {
-<<<<<<< HEAD
-    val staticPreviewProvider = StaticPreviewProvider<PreviewElementInstance>(listOf(
-      SinglePreviewElementInstance.forTesting("com.sample.preview.TestClass.PreviewMethod1", "PreviewMethod1", "GroupA"),
-      SinglePreviewElementInstance.forTesting("com.sample.preview.TestClass.PreviewMethod2", "PreviewMethod2", "GroupA"),
-      SinglePreviewElementInstance.forTesting("com.sample.preview.TestClass.PreviewMethod3", "PreviewMethod3", "GroupB"),
-      SinglePreviewElementInstance.forTesting("com.sample.preview.TestClass.PreviewMethod4", "PreviewMethod4")
-=======
     val staticPreviewProvider = StaticPreviewProvider<ComposePreviewElementInstance>(listOf(
       SingleComposePreviewElementInstance.forTesting("com.sample.preview.TestClass.PreviewMethod1", "PreviewMethod1", "GroupA"),
       SingleComposePreviewElementInstance.forTesting("com.sample.preview.TestClass.PreviewMethod2", "PreviewMethod2", "GroupA"),
       SingleComposePreviewElementInstance.forTesting("com.sample.preview.TestClass.PreviewMethod3", "PreviewMethod3", "GroupB"),
       SingleComposePreviewElementInstance.forTesting("com.sample.preview.TestClass.PreviewMethod4", "PreviewMethod4")
->>>>>>> b5f40ffd
     ))
     val singleElementProvider = SinglePreviewElementInstanceFilteredPreviewProvider(staticPreviewProvider)
 
@@ -84,15 +69,6 @@
     assertEquals(4, singleElementProvider.previewElements().count())
 
     // An invalid group should return all the items
-<<<<<<< HEAD
-    singleElementProvider.instance = SinglePreviewElementInstance.forTesting("com.notvalid.NotValid", "blank", "GroupX")
-    assertEquals(4, singleElementProvider.previewElements().count())
-
-    singleElementProvider.instance =
-      staticPreviewProvider.previewElements().first { it.composableMethodFqn == "com.sample.preview.TestClass.PreviewMethod3" } as SinglePreviewElementInstance
-    assertEquals("PreviewMethod3", singleElementProvider.previewElements().single().displaySettings.name)
-    singleElementProvider.instance = staticPreviewProvider.previewElements().first() as SinglePreviewElementInstance
-=======
     singleElementProvider.instance = SingleComposePreviewElementInstance.forTesting("com.notvalid.NotValid", "blank", "GroupX")
     assertEquals(4, singleElementProvider.previewElements().count())
 
@@ -100,47 +76,30 @@
       staticPreviewProvider.previewElements().first { it.composableMethodFqn == "com.sample.preview.TestClass.PreviewMethod3" } as SingleComposePreviewElementInstance
     assertEquals("PreviewMethod3", singleElementProvider.previewElements().single().displaySettings.name)
     singleElementProvider.instance = staticPreviewProvider.previewElements().first() as SingleComposePreviewElementInstance
->>>>>>> b5f40ffd
     assertEquals("PreviewMethod1", singleElementProvider.previewElements().single().displaySettings.name)
   }
 
   @Test
   fun `multiple @Preview for the same MethodFqn`() = runBlocking {
-<<<<<<< HEAD
-    val staticPreviewProvider = StaticPreviewProvider<PreviewElementInstance>(listOf(
-      SinglePreviewElementInstance.forTesting("com.sample.preview.TestClass.PreviewMethod1", "Name1"),
-      SinglePreviewElementInstance.forTesting("com.sample.preview.TestClass.PreviewMethod1", "Name2"),
-      SinglePreviewElementInstance.forTesting("com.sample.preview.TestClass.PreviewMethod2", "Name1")
-=======
     val staticPreviewProvider = StaticPreviewProvider<ComposePreviewElementInstance>(listOf(
       SingleComposePreviewElementInstance.forTesting("com.sample.preview.TestClass.PreviewMethod1", "Name1"),
       SingleComposePreviewElementInstance.forTesting("com.sample.preview.TestClass.PreviewMethod1", "Name2"),
       SingleComposePreviewElementInstance.forTesting("com.sample.preview.TestClass.PreviewMethod2", "Name1")
->>>>>>> b5f40ffd
     ))
     val singleElementProvider = SinglePreviewElementInstanceFilteredPreviewProvider(staticPreviewProvider)
 
     singleElementProvider.instance =
       staticPreviewProvider.previewElements().first {
         it.composableMethodFqn == "com.sample.preview.TestClass.PreviewMethod1" && it.displaySettings.name == "Name1"
-<<<<<<< HEAD
-      } as SinglePreviewElementInstance
-=======
       } as SingleComposePreviewElementInstance
->>>>>>> b5f40ffd
 
     assertEquals(1, singleElementProvider.previewElements().count())
     assertEquals("com.sample.preview.TestClass.PreviewMethod1", singleElementProvider.previewElements().single().composableMethodFqn)
     assertEquals("Name1", singleElementProvider.previewElements().single().displaySettings.name)
   }
 
-<<<<<<< HEAD
-  private class TestPreviewElementTemplateInstance(private val basePreviewElement: PreviewElement,
-                                                   index: Int) : PreviewElementInstance(), PreviewElement by basePreviewElement {
-=======
   private class TestComposePreviewElementTemplateInstance(private val basePreviewElement: ComposePreviewElement,
                                                           index: Int) : ComposePreviewElementInstance(), ComposePreviewElement by basePreviewElement {
->>>>>>> b5f40ffd
     override val instanceId: String = "${basePreviewElement.composableMethodFqn}#$index"
   }
 
@@ -156,13 +115,8 @@
 
   @Test
   fun testParametrizedElementFiltering() = runBlocking {
-<<<<<<< HEAD
-    val template = TestPreviewElementTemplate(
-      SinglePreviewElementInstance.forTesting("com.sample.preview.TestClass.PreviewMethod", "PreviewMethod"), 10)
-=======
     val template = TestComposePreviewElementTemplate(
       SingleComposePreviewElementInstance.forTesting("com.sample.preview.TestClass.PreviewMethod", "PreviewMethod"), 10)
->>>>>>> b5f40ffd
 
     val instances = template.instances().toList()
     val singleElementProvider = SinglePreviewElementInstanceFilteredPreviewProvider(StaticPreviewProvider(instances))
