/*
 * Copyright (C) 2013 The Android Open Source Project
 *
 * Licensed under the Apache License, Version 2.0 (the "License");
 * you may not use this file except in compliance with the License.
 * You may obtain a copy of the License at
 *
 *      http://www.apache.org/licenses/LICENSE-2.0
 *
 * Unless required by applicable law or agreed to in writing, software
 * distributed under the License is distributed on an "AS IS" BASIS,
 * WITHOUT WARRANTIES OR CONDITIONS OF ANY KIND, either express or implied.
 * See the License for the specific language governing permissions and
 * limitations under the License.
 */
package org.jetbrains.android.facet;

<<<<<<< HEAD
import com.android.builder.model.*;
=======
import com.android.builder.model.SourceProvider;
>>>>>>> 50d6ab60
import com.android.tools.idea.gradle.NativeAndroidGradleModel;
import com.android.tools.idea.gradle.facet.NativeAndroidGradleFacet;
import com.android.tools.idea.model.AndroidModel;
import com.google.common.collect.Lists;
import com.google.common.collect.Sets;
import com.intellij.openapi.module.Module;
import com.intellij.openapi.roots.ModuleRootManager;
import com.intellij.openapi.vfs.LocalFileSystem;
import com.intellij.openapi.vfs.VirtualFile;
import com.intellij.util.containers.HashSet;
import org.jetbrains.annotations.NotNull;
import org.jetbrains.annotations.Nullable;

import java.io.File;
import java.util.Collection;
import java.util.Collections;
import java.util.List;
import java.util.Set;
import java.util.function.Function;

import static com.android.SdkConstants.ANDROID_MANIFEST_XML;
import static com.intellij.openapi.util.io.FileUtil.filesEqual;
import static com.intellij.openapi.vfs.VfsUtil.findFileByIoFile;
import static com.intellij.openapi.vfs.VfsUtilCore.isAncestor;
import static com.intellij.openapi.vfs.VfsUtilCore.virtualToIoFile;
import static org.jetbrains.android.facet.AndroidRootUtil.*;

/**
 * Like {@link SourceProvider}, but for IntelliJ, which means it provides
 * {@link VirtualFile} references rather than {@link File} references.
 *
 * @see AndroidSourceType
 */
public abstract class IdeaSourceProvider {
  private IdeaSourceProvider() {
  }

  @NotNull
  public static IdeaSourceProvider create(@NotNull SourceProvider provider) {
    return new Gradle(provider);
  }

  @NotNull
  private static List<IdeaSourceProvider> createAll(@NotNull List<SourceProvider> providers) {
    List<IdeaSourceProvider> ideaProviders = Lists.newArrayList();
    for (SourceProvider provider : providers) {
      ideaProviders.add(create(provider));
    }
    return ideaProviders;
  }

  @NotNull
<<<<<<< HEAD
  public static IdeaSourceProvider create(@NotNull final NativeAndroidGradleFacet facet) {
    return new IdeaSourceProvider.Native(facet);
  }

  @NotNull
  public static IdeaSourceProvider create(@NotNull final AndroidFacet facet) {
    return new IdeaSourceProvider.Legacy(facet);
=======
  public static IdeaSourceProvider create(@NotNull NativeAndroidGradleFacet facet) {
    return new Native(facet);
  }

  @NotNull
  public static IdeaSourceProvider create(@NotNull AndroidFacet facet) {
    return new Legacy(facet);
>>>>>>> 50d6ab60
  }

  @NotNull
  public abstract String getName();

  @Nullable
  public abstract VirtualFile getManifestFile();

  @NotNull
  public abstract Collection<VirtualFile> getJavaDirectories();

  @NotNull
  public abstract Collection<VirtualFile> getResourcesDirectories();

  @NotNull
  public abstract Collection<VirtualFile> getAidlDirectories();

  @NotNull
  public abstract Collection<VirtualFile> getRenderscriptDirectories();

  @NotNull
  public abstract Collection<VirtualFile> getJniDirectories();

  @NotNull
  public abstract Collection<VirtualFile> getJniLibsDirectories();

  @NotNull
  public abstract Collection<VirtualFile> getResDirectories();

  @NotNull
  public abstract Collection<VirtualFile> getAssetsDirectories();

  @NotNull
  public abstract Collection<VirtualFile> getShadersDirectories();

  /** {@linkplain IdeaSourceProvider} for a Gradle projects */
  private static class Gradle extends IdeaSourceProvider {
    private final SourceProvider myProvider;
    private VirtualFile myManifestFile;
    private File myManifestIoFile;

    private Gradle(@NotNull SourceProvider provider) {
      myProvider = provider;
    }

    @NotNull
    @Override
    public String getName() {
      return myProvider.getName();
    }

    @Nullable
    @Override
    public VirtualFile getManifestFile() {
      File manifestFile = myProvider.getManifestFile();
      if (myManifestFile == null || !filesEqual(manifestFile, myManifestIoFile)) {
        myManifestIoFile = manifestFile;
        myManifestFile = findFileByIoFile(manifestFile, false);
      }

      return myManifestFile;
    }

    /** Convert a set of IO files into a set of equivalent virtual files */
    private static Collection<VirtualFile> convertFileSet(@NotNull Collection<File> fileSet) {
      Collection<VirtualFile> result = Lists.newArrayListWithCapacity(fileSet.size());
      LocalFileSystem fileSystem = LocalFileSystem.getInstance();
      for (File file : fileSet) {
        VirtualFile virtualFile = fileSystem.findFileByIoFile(file);
        if (virtualFile != null) {
          result.add(virtualFile);
        }
      }
      return result;
    }

    @NotNull
    @Override
    public Collection<VirtualFile> getJavaDirectories() {
      return convertFileSet(myProvider.getJavaDirectories());
    }

    @NotNull
    @Override
    public Collection<VirtualFile> getResourcesDirectories() {
      return convertFileSet(myProvider.getResourcesDirectories());
    }

    @NotNull
    @Override
    public Collection<VirtualFile> getAidlDirectories() {
      return convertFileSet(myProvider.getAidlDirectories());
    }

    @NotNull
    @Override
    public Collection<VirtualFile> getRenderscriptDirectories() {
      return convertFileSet(myProvider.getRenderscriptDirectories());
    }

    @NotNull
    @Override
    public Collection<VirtualFile> getJniDirectories() {
      // Even though the model has separate methods to get the C and Cpp directories,
      // they both return the same set of folders. So we combine them here.
      Set<VirtualFile> jniDirectories = Sets.newHashSet();
      jniDirectories.addAll(convertFileSet(myProvider.getCDirectories()));
      jniDirectories.addAll(convertFileSet(myProvider.getCppDirectories()));
      return jniDirectories;
    }

    @NotNull
    @Override
    public Collection<VirtualFile> getJniLibsDirectories() {
      return convertFileSet(myProvider.getJniLibsDirectories());
    }

    @NotNull
    @Override
    public Collection<VirtualFile> getResDirectories() {
      // TODO: Perform some caching; this method gets called a lot!
      return convertFileSet(myProvider.getResDirectories());
    }

    @NotNull
    @Override
    public Collection<VirtualFile> getAssetsDirectories() {
      return convertFileSet(myProvider.getAssetsDirectories());
    }

    @Override
    @NotNull
    public Collection<VirtualFile> getShadersDirectories() {
      return convertFileSet(myProvider.getShadersDirectories());
    }

    /**
     * Compares another source provider with this for equality. Returns true if the specified object is also a Gradle source provider,
     * has the same name, and the same set of source locations.
     */
    @Override
    public boolean equals(Object o) {
      if (this == o) return true;
      if (o == null || getClass() != o.getClass()) return false;

      Gradle that = (Gradle)o;
      if (!myProvider.getName().equals(that.getName())) return false;
      if (!myProvider.getManifestFile().getPath().equals(that.myProvider.getManifestFile().getPath())) return false;

      return true;
    }

    /**
     * Returns the hash code for this source provider. The hash code simply provides the hash of the manifest file's location,
     * but this follows the required contract that if two source providers are equal, their hash codes will be the same.
     */
    @Override
    public int hashCode() {
      return myProvider.getManifestFile().getPath().hashCode();
    }
  }

  /** {@linkplain IdeaSourceProvider} for a Native Android Gradle project */
  private static class Native extends IdeaSourceProvider {
    @NotNull private final NativeAndroidGradleFacet myFacet;

    private Native(@NotNull NativeAndroidGradleFacet facet) {
      myFacet = facet;
    }

    @NotNull
    @Override
    public String getName() {
      return "";
    }

    @Nullable
    @Override
    public VirtualFile getManifestFile() {
      return null;
    }

    @NotNull
    @Override
    public Collection<VirtualFile> getJavaDirectories() {
      return Collections.emptySet();
    }

    @NotNull
    @Override
    public Collection<VirtualFile> getResourcesDirectories() {
      return Collections.emptySet();
    }

    @NotNull
    @Override
    public Collection<VirtualFile> getAidlDirectories() {
      return Collections.emptySet();
    }

    @NotNull
    @Override
    public Collection<VirtualFile> getRenderscriptDirectories() {
      return Collections.emptySet();
    }

    @NotNull
    @Override
    public Collection<VirtualFile> getJniDirectories() {
      NativeAndroidGradleModel nativeAndroidGradleModel = myFacet.getNativeAndroidGradleModel();
      if (nativeAndroidGradleModel == null) {
        return Collections.emptyList();
      }

      Collection<File> sourceFolders = nativeAndroidGradleModel.getSelectedVariant().getSourceFolders();

      Collection<VirtualFile> result = Sets.newLinkedHashSetWithExpectedSize(sourceFolders.size());
      LocalFileSystem fileSystem = LocalFileSystem.getInstance();
      for (File file : sourceFolders) {
        VirtualFile virtualFile = fileSystem.findFileByIoFile(file);
        if (virtualFile != null) {
          result.add(virtualFile);
        }
      }

      return result;
    }

    @NotNull
    @Override
    public Collection<VirtualFile> getJniLibsDirectories() {
      return Collections.emptySet();
    }

    @NotNull
    @Override
    public Collection<VirtualFile> getResDirectories() {
      return Collections.emptySet();
    }

    @NotNull
    @Override
    public Collection<VirtualFile> getAssetsDirectories() {
      return Collections.emptySet();
    }

    @Override
<<<<<<< HEAD
=======
    @NotNull
    public Collection<VirtualFile> getShadersDirectories() {
      return Collections.emptySet();
    }

    @Override
>>>>>>> 50d6ab60
    public boolean equals(Object o) {
      if (this == o) return true;
      if (o == null || getClass() != o.getClass()) return false;

      Native that = (Native)o;
      return myFacet.equals(that.myFacet);
    }

    @Override
    public int hashCode() {
      return myFacet.hashCode();
    }
  }

  /** {@linkplain IdeaSourceProvider} for a legacy (non-Gradle) Android project */
  private static class Legacy extends IdeaSourceProvider {
    @NotNull private final AndroidFacet myFacet;

    private Legacy(@NotNull AndroidFacet facet) {
      myFacet = facet;
    }

    @NotNull
    @Override
    public String getName() {
      return "";
    }

    @Nullable
    @Override
    public VirtualFile getManifestFile() {
      Module module = myFacet.getModule();
      VirtualFile file = getFileByRelativeModulePath(module, myFacet.getProperties().MANIFEST_FILE_RELATIVE_PATH, true);
      if (file != null) {
        return file;
      }

      // Not calling AndroidRootUtil.getMainContentRoot(myFacet) because that method can
      // recurse into this same method if it can't find a content root. (This scenario
      // applies when we're looking for manifests in for example a temporary file system,
      // as tested by ResourceTypeInspectionTest#testLibraryRevocablePermission)
      VirtualFile[] contentRoots = ModuleRootManager.getInstance(module).getContentRoots();
      if (contentRoots.length == 1) {
        return contentRoots[0].findChild(ANDROID_MANIFEST_XML);
      }

      return null;
    }

    @NotNull
    @Override
    public Collection<VirtualFile> getJavaDirectories() {
      Module module = myFacet.getModule();
      Collection<VirtualFile> dirs = new HashSet<>();
      Collections.addAll(dirs, ModuleRootManager.getInstance(module).getContentRoots());
      return dirs;
    }

    @NotNull
    @Override
    public Collection<VirtualFile> getResourcesDirectories() {
      return Collections.emptySet();
    }

    @NotNull
    @Override
    public Collection<VirtualFile> getAidlDirectories() {
      VirtualFile dir = getAidlGenDir(myFacet);
      assert dir != null;
      return Collections.singleton(dir);
    }

    @NotNull
    @Override
    public Collection<VirtualFile> getRenderscriptDirectories() {
      VirtualFile dir = getRenderscriptGenDir(myFacet);
      assert dir != null;
      return Collections.singleton(dir);
    }

    @NotNull
    @Override
    public Collection<VirtualFile> getJniDirectories() {
     return Collections.emptySet();
    }

    @NotNull
    @Override
    public Collection<VirtualFile> getJniLibsDirectories() {
      return Collections.emptySet();
    }

    @NotNull
    @Override
    public Collection<VirtualFile> getResDirectories() {
      String resRelPath = myFacet.getProperties().RES_FOLDER_RELATIVE_PATH;
      VirtualFile dir =  getFileByRelativeModulePath(myFacet.getModule(), resRelPath, true);
      if (dir != null) {
        return Collections.singleton(dir);
      } else {
        return Collections.emptySet();
      }
    }

    @NotNull
    @Override
    public Collection<VirtualFile> getAssetsDirectories() {
      VirtualFile dir = getAssetsDir(myFacet);
      assert dir != null;
      return Collections.singleton(dir);
    }

    @Override
    @NotNull
    public Collection<VirtualFile> getShadersDirectories() {
      return Collections.emptySet();
    }

    @Override
    public boolean equals(Object o) {
      if (this == o) return true;
      if (o == null || getClass() != o.getClass()) return false;

      Legacy that = (Legacy)o;
      return myFacet.equals(that.myFacet);
    }

    @Override
    public int hashCode() {
      return myFacet.hashCode();
    }

  }

  /**
   * Returns a list of source providers, in the overlay order (meaning that later providers
   * override earlier providers when they redefine resources) for the currently selected variant.
   * <p>
   * Note that the list will never be empty; there is always at least one source provider.
   * <p>
   * The overlay source order is defined by the Android Gradle plugin.
   */
  @NotNull
  public static List<IdeaSourceProvider> getCurrentSourceProviders(@NotNull AndroidFacet facet) {
    if (!facet.requiresAndroidModel()) {
      return Collections.singletonList(facet.getMainIdeaSourceProvider());
    }
    AndroidModel androidModel = facet.getAndroidModel();
    if (androidModel != null) {
      return createAll(androidModel.getActiveSourceProviders());
    }
    return Collections.emptyList();
  }

  @NotNull
  public static List<IdeaSourceProvider> getCurrentTestSourceProviders(@NotNull AndroidFacet facet) {
    if (!facet.requiresAndroidModel()) {
      return Collections.emptyList();
    }
    AndroidModel androidModel = facet.getAndroidModel();
    if (androidModel != null) {
      return createAll(androidModel.getTestSourceProviders());
    }
    return Collections.emptyList();
  }

  @NotNull
  private Collection<VirtualFile> getAllSourceFolders() {
    List<VirtualFile> srcDirectories = Lists.newArrayList();
    srcDirectories.addAll(getJavaDirectories());
    srcDirectories.addAll(getResDirectories());
    srcDirectories.addAll(getAidlDirectories());
    srcDirectories.addAll(getRenderscriptDirectories());
    srcDirectories.addAll(getAssetsDirectories());
    srcDirectories.addAll(getJniDirectories());
    srcDirectories.addAll(getJniLibsDirectories());
    return srcDirectories;
  }

  @NotNull
<<<<<<< HEAD
  public static Collection<File> getAllSourceFolders(@NotNull  SourceProvider provider) {
=======
  public static Collection<File> getAllSourceFolders(@NotNull SourceProvider provider) {
>>>>>>> 50d6ab60
    List<File> srcDirectories = Lists.newArrayList();
    srcDirectories.addAll(provider.getJavaDirectories());
    srcDirectories.addAll(provider.getResDirectories());
    srcDirectories.addAll(provider.getAidlDirectories());
    srcDirectories.addAll(provider.getRenderscriptDirectories());
    srcDirectories.addAll(provider.getAssetsDirectories());
    srcDirectories.addAll(provider.getCDirectories());
    srcDirectories.addAll(provider.getCppDirectories());
    srcDirectories.addAll(provider.getJniLibsDirectories());
    return srcDirectories;
  }

  /**
   * Returns true iff this SourceProvider provides the source folder that contains the given file.
   */
  public boolean containsFile(@NotNull VirtualFile file) {
    Collection<VirtualFile> srcDirectories = getAllSourceFolders();
    if (file.equals(getManifestFile())) {
      return true;
    }

    for (VirtualFile container : srcDirectories) {
      if (!container.exists()) {
        continue;
      }

      if (isAncestor(container, file, false /* allow them to be the same */)) {
        return true;
      }

      // Check the flavor root directories
      if (file.equals(container.getParent())) {
        return true;
      }
    }
    return false;
  }

  /**
   * Returns true if this SourceProvider has one or more source folders contained by (or equal to)
   * the given folder.
   */
  public static boolean isContainedBy(@NotNull SourceProvider provider, @NotNull File targetFolder) {
    Collection<File> srcDirectories = getAllSourceFolders(provider);
    for (File container : srcDirectories) {
      if (isAncestor(targetFolder, container, false)) {
        return true;
      }

      if (!container.exists()) {
        continue;
      }

      if (isAncestor(targetFolder, container, false /* allow them to be the same */)) {
        return true;
      }
    }
    return false;
  }

  /**
   * Returns true iff this SourceProvider provides the source folder that contains the given file.
   */
  public static boolean containsFile(@NotNull SourceProvider provider, @NotNull File file) {
    Collection<File> srcDirectories = getAllSourceFolders(provider);
    if (filesEqual(provider.getManifestFile(), file)) {
      return true;
    }

    for (File container : srcDirectories) {
      // Check the flavor root directories
      File parent = container.getParentFile();
      if (parent != null && parent.isDirectory() && filesEqual(parent, file)) {
        return true;
      }

      // Don't do ancestry checking if this file doesn't exist
      if (!container.exists()) {
        continue;
      }

      if (isAncestor(container, file, false /* allow them to be the same */)) {
        return true;
      }
    }
    return false;
  }


  /**
   * Returns true if this SourceProvider has one or more source folders contained by (or equal to)
   * the given folder.
   */
  public boolean isContainedBy(@NotNull VirtualFile targetFolder) {
    Collection<VirtualFile> srcDirectories = getAllSourceFolders();
    for (VirtualFile container : srcDirectories) {
      if (!container.exists()) {
        continue;
      }

      if (isAncestor(targetFolder, container, false /* allow them to be the same */)) {
        return true;
      }
    }
    return false;
  }

  /**
   * Returns an iterable of all source providers, for the given facet,
   * in the overlay order (meaning that later providers
   * override earlier providers when they redefine resources.)
   * <p>
   * Note that the list will never be empty; there is always at least one source provider.
   * <p>
   * The overlay source order is defined by the Android Gradle plugin.
   */
  @NotNull
  public static List<SourceProvider> getAllSourceProviders(@NotNull AndroidFacet facet) {
    if (!facet.requiresAndroidModel() || facet.getAndroidModel() == null) {
      return Collections.singletonList(facet.getMainSourceProvider());
    }

    return facet.getAndroidModel().getAllSourceProviders();
  }

  /**
   * Returns a list of all IDEA source providers, for the given facet, in the overlay order
   * (meaning that later providers override earlier providers when they redefine resources.)
   * <p>
   * Note that the list will never be empty; there is always at least one source provider.
   * <p>
   * The overlay source order is defined by the Android Gradle plugin.
   *
   * This method should be used when only on-disk source sets are required. It will return
   * empty source sets for all other source providers (since VirtualFiles MUST exist on disk).
   */
  @NotNull
  public static List<IdeaSourceProvider> getAllIdeaSourceProviders(@NotNull AndroidFacet facet) {
    if (!facet.requiresAndroidModel() || facet.getAndroidModel() == null) {
      return Collections.singletonList(facet.getMainIdeaSourceProvider());
    }
    return createAll(getAllSourceProviders(facet));
  }

  /**
   * Returns a list of all IDEA source providers that contain, or are contained by, the given file.
   * For example, with the file structure:
   * <pre>
   * src
   *   main
   *     aidl
   *       myfile.aidl
   *   free
   *     aidl
   *       myoverlay.aidl
   * </pre>
   *
   * With target file == "myoverlay.aidl" the returned list would be ['free'], but if target file == "src",
   * the returned list would be ['main', 'free'] since both of those source providers have source folders which
   * are descendants of "src."
   */
  @NotNull
  public static List<IdeaSourceProvider> getIdeaSourceProvidersForFile(@NotNull AndroidFacet facet,
                                                                       @Nullable VirtualFile targetFolder,
                                                                       @Nullable IdeaSourceProvider defaultIdeaSourceProvider) {
    List<IdeaSourceProvider> sourceProviderList = Lists.newArrayList();


    if (targetFolder != null) {
      // Add source providers that contain the file (if any) and any that have files under the given folder
      for (IdeaSourceProvider provider : getAllIdeaSourceProviders(facet)) {
        if (provider.containsFile(targetFolder) || provider.isContainedBy(targetFolder)) {
          sourceProviderList.add(provider);
        }
      }
    }

    if (sourceProviderList.isEmpty() && defaultIdeaSourceProvider != null) {
      sourceProviderList.add(defaultIdeaSourceProvider);
    }
    return sourceProviderList;
  }

  /**
   * Returns a list of all source providers that contain, or are contained by, the given file.
   * For example, with the file structure:
   * <pre>
   * src
   *   main
   *     aidl
   *       myfile.aidl
   *   free
   *     aidl
   *       myoverlay.aidl
   * </pre>
   *
   * With target file == "myoverlay.aidl" the returned list would be ['free'], but if target file == "src",
   * the returned list would be ['main', 'free'] since both of those source providers have source folders which
   * are descendants of "src."
   */
  @NotNull
  public static List<SourceProvider> getSourceProvidersForFile(@NotNull AndroidFacet facet, @Nullable VirtualFile targetFolder,
                                                               @Nullable SourceProvider defaultSourceProvider) {
    List<SourceProvider> sourceProviderList = Lists.newArrayList();
    if (targetFolder != null) {
      File targetIoFolder = virtualToIoFile(targetFolder);
      // Add source providers that contain the file (if any) and any that have files under the given folder
      for (SourceProvider provider : getAllSourceProviders(facet)) {
        if (containsFile(provider, targetIoFolder) || isContainedBy(provider, targetIoFolder)) {
          sourceProviderList.add(provider);
        }
      }
    }

    if (sourceProviderList.isEmpty() && defaultSourceProvider != null) {
      sourceProviderList.add(defaultSourceProvider);
    }
    return sourceProviderList;
  }

  /** Returns true if the given candidate file is a manifest file in the given module */
  public static boolean isManifestFile(@NotNull AndroidFacet facet, @Nullable VirtualFile candidate) {
    if (candidate == null) {
      return false;
    }

    if (facet.requiresAndroidModel()) {
      for (IdeaSourceProvider provider : getCurrentSourceProviders(facet)) {
        if (candidate.equals(provider.getManifestFile())) {
          return true;
        }
      }
      return false;
    } else {
      return candidate.equals(facet.getMainIdeaSourceProvider().getManifestFile());
    }
  }

  /** Returns the manifest files in the given module */
  @NotNull
  public static List<VirtualFile> getManifestFiles(@NotNull AndroidFacet facet) {
    VirtualFile main = facet.getMainIdeaSourceProvider().getManifestFile();
    if (!facet.requiresAndroidModel()) {
      return main != null ? Collections.singletonList(main) : Collections.emptyList();
    }

    List<VirtualFile> files = Lists.newArrayList();
    for (IdeaSourceProvider provider : getCurrentSourceProviders(facet)) {
      VirtualFile manifest = provider.getManifestFile();
      if (manifest != null) {
        files.add(manifest);
      }
    }
    return files;
  }

  public static Function<IdeaSourceProvider, List<VirtualFile>> MANIFEST_PROVIDER = provider -> {
    VirtualFile manifestFile = provider.getManifestFile();
    return manifestFile == null ? Collections.emptyList() : Collections.singletonList(manifestFile);
  };

  public static Function<IdeaSourceProvider, List<VirtualFile>> RES_PROVIDER =
    provider -> Lists.newArrayList(provider.getResDirectories());

  public static Function<IdeaSourceProvider, List<VirtualFile>> JAVA_PROVIDER =
    provider -> Lists.newArrayList(provider.getJavaDirectories());

  public static Function<IdeaSourceProvider, List<VirtualFile>> RESOURCES_PROVIDER =
    provider -> Lists.newArrayList(provider.getResourcesDirectories());

  public static Function<IdeaSourceProvider, List<VirtualFile>> AIDL_PROVIDER =
    provider -> Lists.newArrayList(provider.getAidlDirectories());

  public static Function<IdeaSourceProvider, List<VirtualFile>> JNI_PROVIDER =
    provider -> Lists.newArrayList(provider.getJniDirectories());

  public static Function<IdeaSourceProvider, List<VirtualFile>> JNI_LIBS_PROVIDER =
    provider -> Lists.newArrayList(provider.getJniLibsDirectories());

  public static Function<IdeaSourceProvider, List<VirtualFile>> ASSETS_PROVIDER =
    provider -> Lists.newArrayList(provider.getAssetsDirectories());

  public static Function<IdeaSourceProvider, List<VirtualFile>> RENDERSCRIPT_PROVIDER =
    provider -> Lists.newArrayList(provider.getRenderscriptDirectories());

  public static Function<IdeaSourceProvider, List<VirtualFile>> SHADERS_PROVIDER =
    provider -> Lists.newArrayList(provider.getShadersDirectories());
}<|MERGE_RESOLUTION|>--- conflicted
+++ resolved
@@ -15,11 +15,7 @@
  */
 package org.jetbrains.android.facet;
 
-<<<<<<< HEAD
-import com.android.builder.model.*;
-=======
 import com.android.builder.model.SourceProvider;
->>>>>>> 50d6ab60
 import com.android.tools.idea.gradle.NativeAndroidGradleModel;
 import com.android.tools.idea.gradle.facet.NativeAndroidGradleFacet;
 import com.android.tools.idea.model.AndroidModel;
@@ -72,15 +68,6 @@
   }
 
   @NotNull
-<<<<<<< HEAD
-  public static IdeaSourceProvider create(@NotNull final NativeAndroidGradleFacet facet) {
-    return new IdeaSourceProvider.Native(facet);
-  }
-
-  @NotNull
-  public static IdeaSourceProvider create(@NotNull final AndroidFacet facet) {
-    return new IdeaSourceProvider.Legacy(facet);
-=======
   public static IdeaSourceProvider create(@NotNull NativeAndroidGradleFacet facet) {
     return new Native(facet);
   }
@@ -88,7 +75,6 @@
   @NotNull
   public static IdeaSourceProvider create(@NotNull AndroidFacet facet) {
     return new Legacy(facet);
->>>>>>> 50d6ab60
   }
 
   @NotNull
@@ -336,15 +322,12 @@
     }
 
     @Override
-<<<<<<< HEAD
-=======
     @NotNull
     public Collection<VirtualFile> getShadersDirectories() {
       return Collections.emptySet();
     }
 
     @Override
->>>>>>> 50d6ab60
     public boolean equals(Object o) {
       if (this == o) return true;
       if (o == null || getClass() != o.getClass()) return false;
@@ -525,11 +508,7 @@
   }
 
   @NotNull
-<<<<<<< HEAD
-  public static Collection<File> getAllSourceFolders(@NotNull  SourceProvider provider) {
-=======
   public static Collection<File> getAllSourceFolders(@NotNull SourceProvider provider) {
->>>>>>> 50d6ab60
     List<File> srcDirectories = Lists.newArrayList();
     srcDirectories.addAll(provider.getJavaDirectories());
     srcDirectories.addAll(provider.getResDirectories());
