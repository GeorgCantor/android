--- conflicted
+++ resolved
@@ -18,19 +18,13 @@
 import static com.android.tools.idea.tests.gui.framework.GuiTests.findAndClickButton;
 import static com.android.tools.idea.tests.gui.framework.GuiTests.findAndClickCancelButton;
 import static com.android.tools.idea.tests.gui.framework.GuiTests.findAndClickOkButton;
-import static com.android.tools.idea.tests.gui.framework.GuiTests.waitUntilShowing;
 import static com.google.common.truth.Truth.assertThat;
 
 import com.intellij.openapi.diagnostic.Logger;
 import com.intellij.openapi.util.JDOMUtil;
-<<<<<<< HEAD
 import java.awt.Container;
 import javax.swing.JComponent;
 import javax.swing.JDialog;
-import javax.swing.JPanel;
-import javax.swing.SwingUtilities;
-=======
->>>>>>> b5f40ffd
 import org.fest.swing.core.GenericTypeMatcher;
 import org.fest.swing.core.Robot;
 import org.fest.swing.fixture.ContainerFixture;
@@ -38,15 +32,6 @@
 import org.jetbrains.annotations.NotNull;
 import org.jetbrains.annotations.Nullable;
 
-<<<<<<< HEAD
-=======
-import javax.swing.*;
-import java.awt.*;
-
-import static com.android.tools.idea.tests.gui.framework.GuiTests.*;
-import static com.google.common.truth.Truth.assertThat;
-
->>>>>>> b5f40ffd
 public class MessagesFixture {
   @NotNull private final ContainerFixture<? extends Container> myDelegate;
   @NotNull private final JDialog myDialog; // Mac changes the panel window before closing animation. We keep a reference here.
@@ -102,26 +87,6 @@
     Wait.seconds(1).expecting("not showing").until(() -> !myDialog.isShowing());
   }
 
-<<<<<<< HEAD
-  @NotNull
-  static JPanelFixture findMacSheetByTitle(@NotNull Robot robot, @NotNull String title) {
-    JPanel sheetPanel = waitUntilShowing(robot, new GenericTypeMatcher<>(JPanel.class) {
-      @Override
-      protected boolean isMatching(@NotNull JPanel panel) {
-        // FIXME: 0cd838a3446179badf9a0161d0a8bd4bbe5c166f/ba20ae9c3103066e341c51c3ea527fc837d2a73f
-        //  ([platform] dropping obsolete implementations of macOS message dialogs; wiring clients to `MessagesService`)
-        return false;
-      }
-    });
-
-    String sheetTitle = "fixme";
-    assertThat(sheetTitle).named("Sheet title").isEqualTo(title);
-
-    return new MacSheetPanelFixture(robot, sheetPanel);
-  }
-
-=======
->>>>>>> b5f40ffd
   @Nullable
   public <T extends JComponent> T find(GenericTypeMatcher<T> matcher) {
     return myDelegate.robot().finder().find(myDelegate.target(), matcher);
@@ -131,23 +96,6 @@
     @NotNull String getMessage();
   }
 
-<<<<<<< HEAD
-  private static class MacSheetPanelFixture extends JPanelFixture implements Delegate {
-    public MacSheetPanelFixture(@NotNull Robot robot, @NotNull JPanel target) {
-      super(robot, target);
-    }
-
-    @Override
-    @NotNull
-    public String getMessage() {
-      // FIXME: 0cd838a3446179badf9a0161d0a8bd4bbe5c166f/ba20ae9c3103066e341c51c3ea527fc837d2a73f
-      //  ([platform] dropping obsolete implementations of macOS message dialogs; wiring clients to `MessagesService`)
-      return "fixme";
-    }
-  }
-
-=======
->>>>>>> b5f40ffd
   @Nullable
   private static String getHtmlBody(@NotNull String html) {
     try {
