/*
 * Copyright (C) 2014 The Android Open Source Project
 *
 * Licensed under the Apache License, Version 2.0 (the "License");
 * you may not use this file except in compliance with the License.
 * You may obtain a copy of the License at
 *
 *      http://www.apache.org/licenses/LICENSE-2.0
 *
 * Unless required by applicable law or agreed to in writing, software
 * distributed under the License is distributed on an "AS IS" BASIS,
 * WITHOUT WARRANTIES OR CONDITIONS OF ANY KIND, either express or implied.
 * See the License for the specific language governing permissions and
 * limitations under the License.
 */
package com.android.tools.idea.gradle.customizer.java;

import com.android.tools.idea.gradle.JavaProject;
import com.android.tools.idea.gradle.JavaModel;
import com.android.tools.idea.gradle.customizer.AbstractDependenciesModuleCustomizer;
import com.android.tools.idea.gradle.customizer.dependency.DependencySetupErrors;
import com.android.tools.idea.gradle.facet.JavaGradleFacet;
import com.android.tools.idea.gradle.facet.JavaGradleFacetConfiguration;
import com.android.tools.idea.gradle.messages.ProjectSyncMessages;
import com.android.tools.idea.gradle.model.java.JarLibraryDependency;
import com.android.tools.idea.gradle.model.java.JavaModuleDependency;
import com.google.common.collect.Lists;
import com.intellij.facet.FacetManager;
import com.intellij.facet.ModifiableFacetModel;
import com.intellij.openapi.externalSystem.service.project.IdeModifiableModelsProvider;
import com.intellij.openapi.module.Module;
import com.intellij.openapi.roots.DependencyScope;
import com.intellij.openapi.roots.ModifiableRootModel;
import com.intellij.openapi.roots.ModuleOrderEntry;
import org.jetbrains.android.facet.AndroidFacet;
import org.jetbrains.annotations.NotNull;
import org.jetbrains.annotations.Nullable;

import java.io.File;
import java.util.Collections;
import java.util.List;

import static com.android.tools.idea.gradle.util.Projects.isGradleProjectModule;
import static com.intellij.openapi.roots.DependencyScope.COMPILE;
import static com.intellij.openapi.util.io.FileUtil.*;
import static java.util.Collections.singletonList;

public class DependenciesModuleCustomizer extends AbstractDependenciesModuleCustomizer<JavaProject> {
  private static final DependencyScope DEFAULT_DEPENDENCY_SCOPE = COMPILE;

  @Override
<<<<<<< HEAD
  protected void setUpDependencies(@NotNull ModifiableRootModel moduleModel, @NotNull JavaProject javaProject) {
=======
  protected void setUpDependencies(@NotNull Module module,
                                   @NotNull IdeModifiableModelsProvider modelsProvider,
                                   @NotNull IdeaJavaProject javaProject) {

    final ModifiableRootModel moduleModel = modelsProvider.getModifiableRootModel(module);
>>>>>>> 2cd3d66e
    List<String> unresolved = Lists.newArrayList();
    for (JavaModuleDependency dependency : javaProject.getJavaModuleDependencies()) {
      updateDependency(module, modelsProvider, dependency);
    }

    for (JarLibraryDependency dependency : javaProject.getJarLibraryDependencies()) {
      if (dependency.isResolved()) {
        updateDependency(module, modelsProvider, dependency);
      }
      else {
        unresolved.add(dependency.getName());
      }
    }

    ProjectSyncMessages messages = ProjectSyncMessages.getInstance(moduleModel.getProject());
    messages.reportUnresolvedDependencies(unresolved, module);

    JavaGradleFacet facet = setAndGetJavaGradleFacet(module);
    File buildFolderPath = javaProject.getBuildFolderPath();
    if (!isGradleProjectModule(module)) {
      JavaModel javaModel = new JavaModel(unresolved, buildFolderPath);
      facet.setJavaModel(javaModel);
    }
    JavaGradleFacetConfiguration facetProperties = facet.getConfiguration();
    facetProperties.BUILD_FOLDER_PATH = buildFolderPath != null ? toSystemIndependentName(buildFolderPath.getPath()) : "";
    facetProperties.BUILDABLE = javaProject.isBuildable();
  }

  private void updateDependency(@NotNull Module module,
                                @NotNull IdeModifiableModelsProvider modelsProvider,
                                @NotNull JavaModuleDependency dependency) {
    DependencySetupErrors setupErrors = getSetupErrors(module.getProject());

    String moduleName = dependency.getModuleName();
    Module found = null;
    for (Module m : modelsProvider.getModules()) {
      if (moduleName.equals(m.getName())) {
        found = m;
      }
    }

    final ModifiableRootModel moduleModel = modelsProvider.getModifiableRootModel(module);
    if (found != null) {
<<<<<<< HEAD
      AndroidFacet androidFacet = AndroidFacet.getInstance(found);
      if (androidFacet == null) {
        ModuleOrderEntry orderEntry = moduleModel.addModuleOrderEntry(found);
        orderEntry.setExported(true);
      } else {
        // If it depends on an android module, we should skip that.
        setupErrors.addInvalidModuleDependency(moduleModel.getModule(), found.getName(), "Java modules cannot depend on Android modules");
      }
=======
      ModuleOrderEntry orderEntry = moduleModel.addModuleOrderEntry(found);
      orderEntry.setExported(true);
      DependencyScope scope = parseScope(dependency.getScope());
      orderEntry.setScope(scope);
>>>>>>> 2cd3d66e
      return;
    }
    setupErrors.addMissingModule(moduleName, module.getName(), null);
  }

  private void updateDependency(@NotNull Module module,
                                @NotNull IdeModifiableModelsProvider modelsProvider,
                                @NotNull JarLibraryDependency dependency) {
    DependencyScope scope = parseScope(dependency.getScope());
    File binaryPath = dependency.getBinaryPath();
    if (binaryPath == null) {
      DependencySetupErrors setupErrors = getSetupErrors(module.getProject());
      setupErrors.addMissingBinaryPath(module.getName());
      return;
    }
    String path = binaryPath.getPath();

    // Gradle API doesn't provide library name at the moment.
    String name = binaryPath.isFile() ? getNameWithoutExtension(binaryPath) : sanitizeFileName(path);
    setUpLibraryDependency(module, modelsProvider, name, scope, singletonList(path), asPaths(dependency.getSourcePath()),
                           asPaths(dependency.getJavadocPath()));
  }

  @NotNull
  private static List<String> asPaths(@Nullable File file) {
    return file == null ? Collections.<String>emptyList() : singletonList(file.getPath());
  }

  @NotNull
  private static DependencyScope parseScope(@Nullable String scope) {
    if (scope == null) {
      return DEFAULT_DEPENDENCY_SCOPE;
    }
    for (DependencyScope dependencyScope : DependencyScope.values()) {
      if (scope.equalsIgnoreCase(dependencyScope.toString())) {
        return dependencyScope;
      }
    }
    return DEFAULT_DEPENDENCY_SCOPE;
  }

  @NotNull
  private static JavaGradleFacet setAndGetJavaGradleFacet(Module module) {
    JavaGradleFacet facet = JavaGradleFacet.getInstance(module);
    if (facet != null) {
      return facet;
    }

    // Module does not have Android-Gradle facet. Create one and add it.
    FacetManager facetManager = FacetManager.getInstance(module);
    ModifiableFacetModel model = facetManager.createModifiableModel();
    try {
      facet = facetManager.createFacet(JavaGradleFacet.getFacetType(), JavaGradleFacet.NAME, null);
      model.addFacet(facet);
    }
    finally {
      model.commit();
    }
    return facet;
  }
}<|MERGE_RESOLUTION|>--- conflicted
+++ resolved
@@ -49,15 +49,11 @@
   private static final DependencyScope DEFAULT_DEPENDENCY_SCOPE = COMPILE;
 
   @Override
-<<<<<<< HEAD
-  protected void setUpDependencies(@NotNull ModifiableRootModel moduleModel, @NotNull JavaProject javaProject) {
-=======
   protected void setUpDependencies(@NotNull Module module,
                                    @NotNull IdeModifiableModelsProvider modelsProvider,
-                                   @NotNull IdeaJavaProject javaProject) {
+                                   @NotNull JavaProject javaProject) {
 
     final ModifiableRootModel moduleModel = modelsProvider.getModifiableRootModel(module);
->>>>>>> 2cd3d66e
     List<String> unresolved = Lists.newArrayList();
     for (JavaModuleDependency dependency : javaProject.getJavaModuleDependencies()) {
       updateDependency(module, modelsProvider, dependency);
@@ -101,7 +97,6 @@
 
     final ModifiableRootModel moduleModel = modelsProvider.getModifiableRootModel(module);
     if (found != null) {
-<<<<<<< HEAD
       AndroidFacet androidFacet = AndroidFacet.getInstance(found);
       if (androidFacet == null) {
         ModuleOrderEntry orderEntry = moduleModel.addModuleOrderEntry(found);
@@ -110,12 +105,6 @@
         // If it depends on an android module, we should skip that.
         setupErrors.addInvalidModuleDependency(moduleModel.getModule(), found.getName(), "Java modules cannot depend on Android modules");
       }
-=======
-      ModuleOrderEntry orderEntry = moduleModel.addModuleOrderEntry(found);
-      orderEntry.setExported(true);
-      DependencyScope scope = parseScope(dependency.getScope());
-      orderEntry.setScope(scope);
->>>>>>> 2cd3d66e
       return;
     }
     setupErrors.addMissingModule(moduleName, module.getName(), null);
