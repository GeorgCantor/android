<?xml version="1.0" encoding="UTF-8"?>
<module type="JAVA_MODULE" version="4">
  <component name="NewModuleRootManager" inherit-compiler-output="true">
    <content url="file://$MODULE_DIR$">
      <sourceFolder url="file://$MODULE_DIR$/src" isTestSource="false" />
    </content>
    <orderEntry type="inheritedJdk" />
    <orderEntry type="library" name="studio-sdk" level="project" />
    <orderEntry type="library" name="studio-plugin-Kotlin" level="project" />
    <orderEntry type="sourceFolder" forTests="false" />
    <orderEntry type="module" module-name="intellij.android.artwork" />
    <orderEntry type="module" module-name="intellij.android.core" />
    <orderEntry type="module" module-name="intellij.android.designer" />
    <orderEntry type="module" module-name="intellij.android.adt.ui" />
    <orderEntry type="module" module-name="intellij.android.projectSystem.gradle" />
    <orderEntry type="module" module-name="intellij.android.projectSystem" />
    <orderEntry type="module" module-name="android.sdktools.flags" />
    <orderEntry type="module" module-name="intellij.android.common" />
    <orderEntry type="module" module-name="intellij.android.layout-ui" />
<<<<<<< HEAD
    <orderEntry type="library" scope="PROVIDED" name="studio-analytics-proto" level="project" />
    <orderEntry type="library" name="protobuf" level="project" />
    <orderEntry type="library" name="Guava" level="project" />
    <orderEntry type="library" name="kotlinx-coroutines-jdk8" level="project" />
    <orderEntry type="library" name="kotlin-stdlib-jdk8" level="project" />
    <orderEntry type="module" module-name="intellij.xml.psi" />
    <orderEntry type="module" module-name="intellij.platform.projectModel" />
    <orderEntry type="module" module-name="intellij.platform.lang.core" />
    <orderEntry type="module" module-name="intellij.platform.lang" />
    <orderEntry type="module" module-name="intellij.platform.editor" />
    <orderEntry type="module" module-name="intellij.xml.dom" />
    <orderEntry type="module" module-name="intellij.platform.analysis" />
    <orderEntry type="module" module-name="intellij.java.psi" />
    <orderEntry type="module" module-name="intellij.platform.ide" />
    <orderEntry type="module" module-name="intellij.platform.core" />
    <orderEntry type="module" module-name="intellij.platform.extensions" />
    <orderEntry type="module" module-name="intellij.platform.ide.impl" />
    <orderEntry type="module" module-name="intellij.platform.util" />
    <orderEntry type="module" module-name="intellij.platform.core.ui" />
    <orderEntry type="module" module-name="intellij.platform.ide.core" />
    <orderEntry type="module" module-name="intellij.platform.util.ui" />
=======
    <orderEntry type="library" name="studio-analytics-proto" level="project" />
>>>>>>> b5f40ffd
  </component>
</module><|MERGE_RESOLUTION|>--- conflicted
+++ resolved
@@ -5,8 +5,6 @@
       <sourceFolder url="file://$MODULE_DIR$/src" isTestSource="false" />
     </content>
     <orderEntry type="inheritedJdk" />
-    <orderEntry type="library" name="studio-sdk" level="project" />
-    <orderEntry type="library" name="studio-plugin-Kotlin" level="project" />
     <orderEntry type="sourceFolder" forTests="false" />
     <orderEntry type="module" module-name="intellij.android.artwork" />
     <orderEntry type="module" module-name="intellij.android.core" />
@@ -17,20 +15,21 @@
     <orderEntry type="module" module-name="android.sdktools.flags" />
     <orderEntry type="module" module-name="intellij.android.common" />
     <orderEntry type="module" module-name="intellij.android.layout-ui" />
-<<<<<<< HEAD
-    <orderEntry type="library" scope="PROVIDED" name="studio-analytics-proto" level="project" />
+    <orderEntry type="library" name="studio-analytics-proto" level="project" />
     <orderEntry type="library" name="protobuf" level="project" />
     <orderEntry type="library" name="Guava" level="project" />
     <orderEntry type="library" name="kotlinx-coroutines-jdk8" level="project" />
     <orderEntry type="library" name="kotlin-stdlib-jdk8" level="project" />
+    <orderEntry type="module" module-name="intellij.android.jps.model" />
     <orderEntry type="module" module-name="intellij.xml.psi" />
     <orderEntry type="module" module-name="intellij.platform.projectModel" />
     <orderEntry type="module" module-name="intellij.platform.lang.core" />
+    <orderEntry type="module" module-name="intellij.platform.util.rt" />
     <orderEntry type="module" module-name="intellij.platform.lang" />
     <orderEntry type="module" module-name="intellij.platform.editor" />
     <orderEntry type="module" module-name="intellij.xml.dom" />
+    <orderEntry type="module" module-name="intellij.java.psi" />
     <orderEntry type="module" module-name="intellij.platform.analysis" />
-    <orderEntry type="module" module-name="intellij.java.psi" />
     <orderEntry type="module" module-name="intellij.platform.ide" />
     <orderEntry type="module" module-name="intellij.platform.core" />
     <orderEntry type="module" module-name="intellij.platform.extensions" />
@@ -39,8 +38,5 @@
     <orderEntry type="module" module-name="intellij.platform.core.ui" />
     <orderEntry type="module" module-name="intellij.platform.ide.core" />
     <orderEntry type="module" module-name="intellij.platform.util.ui" />
-=======
-    <orderEntry type="library" name="studio-analytics-proto" level="project" />
->>>>>>> b5f40ffd
   </component>
 </module>