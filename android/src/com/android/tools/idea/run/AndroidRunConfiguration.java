--- conflicted
+++ resolved
@@ -124,11 +124,7 @@
   @Override
   @NotNull
   protected ApkProvider getApkProvider(@NotNull AndroidFacet facet, @NotNull ApplicationIdProvider applicationIdProvider) {
-<<<<<<< HEAD
     if (facet.getConfiguration().getModel() != null && facet.getConfiguration().getModel() instanceof AndroidModuleModel) {
-=======
-    if (facet.getAndroidModel() != null && facet.getAndroidModel() instanceof AndroidModuleModel) {
->>>>>>> 39ff7b15
       return new GradleApkProvider(facet, applicationIdProvider, myOutputProvider, false);
     }
     ApkFacet apkFacet = ApkFacet.getInstance(facet.getModule());
