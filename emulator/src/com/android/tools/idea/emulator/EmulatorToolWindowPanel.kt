--- conflicted
+++ resolved
@@ -15,10 +15,7 @@
  */
 package com.android.tools.idea.emulator
 
-<<<<<<< HEAD
-=======
 import com.android.annotations.concurrency.AnyThread
->>>>>>> b5f40ffd
 import com.android.emulator.control.DisplayConfiguration
 import com.android.emulator.control.DisplayConfigurations
 import com.android.emulator.control.ExtendedControlsStatus
@@ -31,13 +28,9 @@
 import com.android.tools.idea.emulator.actions.showExtendedControls
 import com.android.tools.idea.emulator.actions.showManageSnapshotsDialog
 import com.android.tools.idea.protobuf.TextFormat.shortDebugString
-<<<<<<< HEAD
-import com.android.utils.HashCodes
-=======
 import com.android.tools.idea.ui.screenrecording.ScreenRecorderAction
 import com.android.utils.HashCodes
 import com.google.wireless.android.sdk.stats.DeviceMirroringSession
->>>>>>> b5f40ffd
 import com.intellij.execution.runners.ExecutionUtil
 import com.intellij.ide.ui.customization.CustomActionsSchema
 import com.intellij.openapi.Disposable
@@ -60,10 +53,6 @@
 import icons.StudioIcons
 import it.unimi.dsi.fastutil.ints.Int2ObjectRBTreeMap
 import org.jetbrains.annotations.TestOnly
-<<<<<<< HEAD
-import java.awt.BorderLayout
-=======
->>>>>>> b5f40ffd
 import java.awt.Dimension
 import java.awt.EventQueue
 import java.awt.KeyboardFocusManager
@@ -71,10 +60,6 @@
 import java.nio.file.Path
 import java.util.function.IntFunction
 import javax.swing.JComponent
-<<<<<<< HEAD
-import javax.swing.JLabel
-=======
->>>>>>> b5f40ffd
 import javax.swing.JPanel
 import javax.swing.SwingConstants
 
@@ -84,11 +69,7 @@
 class EmulatorToolWindowPanel(
   private val project: Project,
   val emulator: EmulatorController
-<<<<<<< HEAD
-) : BorderLayoutPanel(), DataProvider, ConnectionStateListener {
-=======
 ) : RunningDevicePanel(DeviceId.ofEmulator(emulator.emulatorId)), ConnectionStateListener {
->>>>>>> b5f40ffd
 
   private val mainToolbar: ActionToolbar
   private val centerPanel = BorderLayoutPanel()
@@ -96,32 +77,6 @@
   private val displayConfigurator = DisplayConfigurator()
   private var clipboardSynchronizer: EmulatorClipboardSynchronizer? = null
   private var contentDisposable: Disposable? = null
-<<<<<<< HEAD
-
-  private var primaryEmulatorView: EmulatorView? = null
-  private val multiDisplayStateStorage = MultiDisplayStateStorage.getInstance(project)
-  private val multiDisplayStateUpdater = Runnable {
-    multiDisplayStateStorage.setMultiDisplayState(id.avdFolder, displayConfigurator.getMultiDisplayState())
-  }
-
-  private val focusOwnerListener = PropertyChangeListener { event ->
-    val newFocus = event.newValue
-    val gained = newFocus is EmulatorView && newFocus.emulator == emulator
-    val oldFocus = event.oldValue
-    val lost = oldFocus is EmulatorView && oldFocus.emulator == emulator
-    if (gained != lost) {
-      if (gained) {
-        if (connected) {
-          clipboardSynchronizer?.setDeviceClipboardAndKeepHostClipboardInSync()
-        }
-      }
-      else if (lost) {
-        clipboardSynchronizer?.stopKeepingHostClipboardInSync()
-      }
-    }
-  }
-=======
->>>>>>> b5f40ffd
 
   private var primaryEmulatorView: EmulatorView? = null
   private val multiDisplayStateStorage = MultiDisplayStateStorage.getInstance(project)
@@ -157,14 +112,10 @@
 
   override val isClosable = true
 
-<<<<<<< HEAD
-  var zoomToolbarVisible = false
-=======
   override val preferredFocusableComponent: JComponent
     get() = primaryEmulatorView ?: this
 
   override var zoomToolbarVisible = false
->>>>>>> b5f40ffd
     set(value) {
       field = value
       for (panel in displayPanels.values) {
@@ -175,30 +126,16 @@
   private val connected
     get() = emulator.connectionState == ConnectionState.CONNECTED
 
-<<<<<<< HEAD
-  @TestOnly
-  var lastUiState: UiState? = null
-=======
   @get:TestOnly
   var lastUiState: EmulatorUiState? = null
->>>>>>> b5f40ffd
 
   init {
     background = primaryPanelBackground
 
     mainToolbar = createToolbar(EMULATOR_MAIN_TOOLBAR_ID, isToolbarHorizontal)
-<<<<<<< HEAD
 
     addToCenter(centerPanel)
-    addToolbar()
-  }
-
-  private fun addToolbar() {
-=======
-
-    addToCenter(centerPanel)
-
->>>>>>> b5f40ffd
+
     if (isToolbarHorizontal) {
       mainToolbar.setOrientation(SwingConstants.HORIZONTAL)
       centerPanel.border = IdeBorderFactory.createBorder(JBColor.border(), SideBorder.TOP)
@@ -211,21 +148,6 @@
     }
   }
 
-<<<<<<< HEAD
-  fun getPreferredFocusableComponent(): JComponent {
-    return primaryEmulatorView ?: this
-  }
-
-  fun setDeviceFrameVisible(visible: Boolean) {
-    primaryEmulatorView?.deviceFrameVisible = visible
-  }
-
-  override fun connectionStateChanged(emulator: EmulatorController, connectionState: ConnectionState) {
-    if (connectionState == ConnectionState.CONNECTED) {
-      displayConfigurator.refreshDisplayConfiguration()
-      EventQueue.invokeLater {
-        if (isFocusOwner) {
-=======
   override fun setDeviceFrameVisible(visible: Boolean) {
     primaryEmulatorView?.deviceFrameVisible = visible
   }
@@ -235,77 +157,11 @@
       displayConfigurator.refreshDisplayConfiguration()
       EventQueue.invokeLater { // This is safe because this code doesn't touch PSI or VFS.
         if (isFocusOwner && EmulatorSettings.getInstance().synchronizeClipboard) {
->>>>>>> b5f40ffd
           clipboardSynchronizer?.setDeviceClipboardAndKeepHostClipboardInSync()
         }
       }
     }
   }
-<<<<<<< HEAD
-
-  /**
-   * Populates the emulator panel with content.
-   */
-  fun createContent(deviceFrameVisible: Boolean, savedUiState: UiState? = null) {
-    try {
-      lastUiState = null
-      val disposable = Disposer.newDisposable()
-      contentDisposable = disposable
-
-      clipboardSynchronizer = EmulatorClipboardSynchronizer(emulator, disposable)
-
-      val primaryDisplayPanel =
-          EmulatorDisplayPanel(disposable, emulator, PRIMARY_DISPLAY_ID, null, zoomToolbarVisible, deviceFrameVisible)
-      displayPanels[primaryDisplayPanel.displayId] = primaryDisplayPanel
-      val emulatorView = primaryDisplayPanel.emulatorView
-      primaryEmulatorView = emulatorView
-      mainToolbar.setTargetComponent(emulatorView)
-      emulatorView.addPropertyChangeListener(DISPLAY_MODE_PROPERTY) {
-        mainToolbar.updateActionsImmediately()
-      }
-      installFileDropHandler(this, emulatorView, project)
-      KeyboardFocusManager.getCurrentKeyboardFocusManager().addPropertyChangeListener("focusOwner", focusOwnerListener)
-      emulatorView.addDisplayConfigurationListener(displayConfigurator)
-      emulator.addConnectionStateListener(this)
-
-      val multiDisplayState = multiDisplayStateStorage.getMultiDisplayState(id.avdFolder)
-      if (multiDisplayState == null) {
-        centerPanel.addToCenter(primaryDisplayPanel)
-      }
-      else {
-        try {
-          displayConfigurator.buildLayout(multiDisplayState)
-        }
-        catch (e: RuntimeException) {
-          LOG.error("Corrupted multi-display state", e)
-          // Corrupted multi-display state. Start with a single display.
-          centerPanel.addToCenter(primaryDisplayPanel)
-        }
-      }
-
-      val uiState = savedUiState ?: UiState()
-      val zoomScrollState = uiState.zoomScrollState
-      for (panel in displayPanels.values) {
-        zoomScrollState[panel.displayId]?.let { panel.zoomScrollState = it }
-      }
-
-      multiDisplayStateStorage.addUpdater(multiDisplayStateUpdater)
-
-      if (connected) {
-        displayConfigurator.refreshDisplayConfiguration()
-
-        if (uiState.manageSnapshotsDialogShown) {
-          showManageSnapshotsDialog(emulatorView, project)
-        }
-        if (uiState.extendedControlsShown) {
-          showExtendedControls(emulator, project)
-        }
-      }
-    }
-    catch (e: Exception) {
-      val label = "Unable to create emulator view: $e"
-      add(JLabel(label), BorderLayout.CENTER)
-=======
 
   /**
    * Populates the emulator panel with content.
@@ -394,34 +250,6 @@
           }
         }
       })
->>>>>>> b5f40ffd
-    }
-
-<<<<<<< HEAD
-  /**
-   * Destroys content of the emulator panel and returns its state for later recreation.
-   */
-  fun destroyContent(): UiState {
-    multiDisplayStateUpdater.run()
-    multiDisplayStateStorage.removeUpdater(multiDisplayStateUpdater)
-
-    val uiState = UiState()
-    for (panel in displayPanels.values) {
-      uiState.zoomScrollState[panel.displayId] = panel.zoomScrollState
-    }
-
-    val manageSnapshotsDialog = primaryEmulatorView?.let { findManageSnapshotDialog(it) }
-    uiState.manageSnapshotsDialogShown = manageSnapshotsDialog != null
-    manageSnapshotsDialog?.close(DialogWrapper.CLOSE_EXIT_CODE)
-
-    if (connected) {
-      emulator.closeExtendedControls(object: EmptyStreamObserver<ExtendedControlsStatus>() {
-        override fun onNext(response: ExtendedControlsStatus) {
-          EventQueue.invokeLater {
-            uiState.extendedControlsShown = response.visibilityChanged
-          }
-        }
-      })
     }
 
     KeyboardFocusManager.getCurrentKeyboardFocusManager().removePropertyChangeListener("focusOwner", focusOwnerListener)
@@ -432,18 +260,7 @@
     centerPanel.removeAll()
     displayPanels.clear()
     primaryEmulatorView = null
-    mainToolbar.setTargetComponent(this)
-=======
-    KeyboardFocusManager.getCurrentKeyboardFocusManager().removePropertyChangeListener("focusOwner", focusOwnerListener)
-    emulator.removeConnectionStateListener(this)
-    contentDisposable?.let { Disposer.dispose(it) }
-    contentDisposable = null
-
-    centerPanel.removeAll()
-    displayPanels.clear()
-    primaryEmulatorView = null
     mainToolbar.targetComponent = this
->>>>>>> b5f40ffd
     clipboardSynchronizer = null
     lastUiState = uiState
     return uiState
@@ -454,13 +271,10 @@
       EMULATOR_CONTROLLER_KEY.name -> emulator
       EMULATOR_VIEW_KEY.name, ZOOMABLE_KEY.name -> primaryEmulatorView
       NUMBER_OF_DISPLAYS.name -> displayPanels.size
-<<<<<<< HEAD
-=======
       ScreenRecorderAction.SCREEN_RECORDER_PARAMETERS_KEY.name -> primaryEmulatorView?.let {
         if (emulator.connectionState == ConnectionState.CONNECTED)
           ScreenRecorderAction.Parameters(id.serialNumber, emulator.emulatorConfig.api, emulatorId.avdId, it) else null
       }
->>>>>>> b5f40ffd
       else -> null
     }
   }
@@ -471,42 +285,11 @@
     val toolbar = ActionManager.getInstance().createActionToolbar(toolbarId, DefaultActionGroup(actions), horizontal)
     toolbar.layoutPolicy = ActionToolbar.AUTO_LAYOUT_POLICY
     makeToolbarNavigable(toolbar)
-<<<<<<< HEAD
-    toolbar.setTargetComponent(this)
-=======
     toolbar.targetComponent = this
->>>>>>> b5f40ffd
     return toolbar
   }
 
   private inner class DisplayConfigurator : DisplayConfigurationListener {
-<<<<<<< HEAD
-
-    var displayDescriptors = emptyList<DisplayDescriptor>()
-
-    override fun displayConfigurationChanged() {
-      refreshDisplayConfiguration()
-    }
-
-    fun refreshDisplayConfiguration() {
-      emulator.getDisplayConfigurations(object : EmptyStreamObserver<DisplayConfigurations>() {
-        override fun onNext(response: DisplayConfigurations) {
-          LOG.debug("Display configurations: " + shortDebugString(response))
-          EventQueue.invokeLater {
-            displayConfigurationReceived(response.displaysList)
-          }
-        }
-      })
-    }
-
-    private fun displayConfigurationReceived(displayConfigs: List<DisplayConfiguration>) {
-      val primaryDisplayView = primaryEmulatorView ?: return
-      val newDisplays = getDisplayDescriptors(primaryDisplayView, displayConfigs)
-      if (newDisplays.size == 1 && displayDescriptors.size <= 1 || newDisplays == displayDescriptors) {
-        return
-      }
-
-=======
 
     var displayDescriptors = emptyList<DisplayDescriptor>()
 
@@ -534,7 +317,6 @@
         return
       }
 
->>>>>>> b5f40ffd
       displayPanels.int2ObjectEntrySet().removeIf { (displayId, displayPanel) ->
         if (!newDisplays.any { it.displayId == displayId }) {
           Disposer.dispose(displayPanel)
@@ -548,10 +330,7 @@
       val rootPanel = buildLayout(layoutRoot, newDisplays)
       displayDescriptors = newDisplays
       setRootPanel(rootPanel)
-<<<<<<< HEAD
-=======
       mainToolbar.updateActionsImmediately()
->>>>>>> b5f40ffd
     }
 
     fun buildLayout(multiDisplayState: MultiDisplayState) {
@@ -560,7 +339,6 @@
       displayDescriptors = newDisplays
       setRootPanel(rootPanel)
     }
-<<<<<<< HEAD
 
     private fun buildLayout(layoutNode: LayoutNode, displayDescriptors: List<DisplayDescriptor>): JPanel {
       return when (layoutNode) {
@@ -599,46 +377,6 @@
       }
     }
 
-=======
-
-    private fun buildLayout(layoutNode: LayoutNode, displayDescriptors: List<DisplayDescriptor>): JPanel {
-      return when (layoutNode) {
-        is LeafNode -> {
-          val display = displayDescriptors[layoutNode.rectangleIndex]
-          val displayId = display.displayId
-          displayPanels.computeIfAbsent(displayId, IntFunction {
-            assert(it != PRIMARY_DISPLAY_ID)
-            EmulatorDisplayPanel(contentDisposable!!, emulator, it, display.size, zoomToolbarVisible)
-          })
-        }
-        is SplitNode -> {
-          EmulatorSplitPanel(layoutNode).apply {
-            firstComponent = buildLayout(layoutNode.firstChild, displayDescriptors)
-            secondComponent = buildLayout(layoutNode.secondChild, displayDescriptors)
-          }
-        }
-      }
-    }
-
-    private fun buildLayout(state: EmulatorPanelState, displayDescriptors: List<DisplayDescriptor>): JPanel {
-      val splitPanelState = state.splitPanel
-      return if (splitPanelState != null) {
-        EmulatorSplitPanel(splitPanelState.splitType, splitPanelState.proportion).apply {
-          firstComponent = buildLayout(splitPanelState.firstComponent, displayDescriptors)
-          secondComponent = buildLayout(splitPanelState.secondComponent, displayDescriptors)
-        }
-      }
-      else {
-        val displayId = state.displayId ?: throw IllegalArgumentException()
-        val display = displayDescriptors.find { it.displayId == displayId } ?: throw IllegalArgumentException()
-        displayPanels.computeIfAbsent(displayId, IntFunction {
-          assert(it != PRIMARY_DISPLAY_ID)
-          EmulatorDisplayPanel(contentDisposable!!, emulator, it, display.size, zoomToolbarVisible)
-        })
-      }
-    }
-
->>>>>>> b5f40ffd
     private fun setRootPanel(rootPanel: JPanel) {
       mainToolbar.updateActionsImmediately() // Rotation buttons are hidden in multi-display mode.
       centerPanel.removeAll()
@@ -671,19 +409,11 @@
   }
 
   data class DisplayDescriptor(var displayId: Int, var width: Int, var height: Int) : Comparable<DisplayDescriptor> {
-<<<<<<< HEAD
 
     constructor(displayConfig: DisplayConfiguration) : this(displayConfig.display, displayConfig.width, displayConfig.height)
 
     constructor(displayId: Int, size: Dimension) : this(displayId, size.width, size.height)
 
-=======
-
-    constructor(displayConfig: DisplayConfiguration) : this(displayConfig.display, displayConfig.width, displayConfig.height)
-
-    constructor(displayId: Int, size: Dimension) : this(displayId, size.width, size.height)
-
->>>>>>> b5f40ffd
     @Suppress("unused") // Used by XML deserializer.
     constructor() : this(0, 0, 0)
 
@@ -695,12 +425,11 @@
     }
   }
 
-<<<<<<< HEAD
-  class UiState {
+  class EmulatorUiState : UiState {
     var manageSnapshotsDialogShown = false
     var extendedControlsShown = false
     var multiDisplayState: MultiDisplayState? = null
-    val zoomScrollState = Int2ObjectRBTreeMap<EmulatorDisplayPanel.ZoomScrollState>()
+    val zoomScrollState = Int2ObjectRBTreeMap<AbstractDisplayPanel.ZoomScrollState>()
   }
 
   /**
@@ -727,24 +456,6 @@
 
     override fun hashCode(): Int {
       return HashCodes.mix(displayDescriptors.hashCode(), emulatorPanelState.hashCode())
-=======
-  class EmulatorUiState : UiState {
-    var manageSnapshotsDialogShown = false
-    var extendedControlsShown = false
-    var multiDisplayState: MultiDisplayState? = null
-    val zoomScrollState = Int2ObjectRBTreeMap<AbstractDisplayPanel.ZoomScrollState>()
-  }
-
-  /**
-   * Persistent multi-display state corresponding to a single AVD.
-   * The no-argument constructor is used by the XML deserializer.
-   */
-  class MultiDisplayState() {
-
-    constructor(displayDescriptors: MutableList<DisplayDescriptor>, emulatorPanelState: EmulatorPanelState) : this() {
-      this.displayDescriptors = displayDescriptors
-      this.emulatorPanelState = emulatorPanelState
->>>>>>> b5f40ffd
     }
   }
 
@@ -756,33 +467,6 @@
 
     private val updaters = mutableListOf<Runnable>()
 
-<<<<<<< HEAD
-=======
-    lateinit var displayDescriptors: MutableList<DisplayDescriptor>
-    lateinit var emulatorPanelState: EmulatorPanelState
-
-    override fun equals(other: Any?): Boolean {
-      if (this === other) return true
-      if (javaClass != other?.javaClass) return false
-
-      other as MultiDisplayState
-      return displayDescriptors == other.displayDescriptors && emulatorPanelState == other.emulatorPanelState
-    }
-
-    override fun hashCode(): Int {
-      return HashCodes.mix(displayDescriptors.hashCode(), emulatorPanelState.hashCode())
-    }
-  }
-
-  @State(name = "EmulatorDisplays", storages = [Storage("emulatorDisplays.xml")])
-  class MultiDisplayStateStorage : PersistentStateComponent<MultiDisplayStateStorage> {
-
-    @get:Property(surroundWithTag = true)
-    var displayStateByAvdFolder = mutableMapOf<String, MultiDisplayState>()
-
-    private val updaters = mutableListOf<Runnable>()
-
->>>>>>> b5f40ffd
     override fun getState(): MultiDisplayStateStorage {
       for (updater in updaters) {
         updater.run()
