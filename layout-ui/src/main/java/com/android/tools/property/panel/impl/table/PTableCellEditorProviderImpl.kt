/*
 * Copyright (C) 2018 The Android Open Source Project
 *
 * Licensed under the Apache License, Version 2.0 (the "License");
 * you may not use this file except in compliance with the License.
 * You may obtain a copy of the License at
 *
 *      http://www.apache.org/licenses/LICENSE-2.0
 *
 * Unless required by applicable law or agreed to in writing, software
 * distributed under the License is distributed on an "AS IS" BASIS,
 * WITHOUT WARRANTIES OR CONDITIONS OF ANY KIND, either express or implied.
 * See the License for the specific language governing permissions and
 * limitations under the License.
 */
package com.android.tools.property.panel.impl.table

import com.android.tools.adtui.model.stdui.ValueChangedListener
import com.android.tools.adtui.stdui.CommonTextField
import com.android.tools.property.panel.api.ControlType
import com.android.tools.property.panel.api.ControlTypeProvider
import com.android.tools.property.panel.api.EditorContext
import com.android.tools.property.panel.api.EditorProvider
import com.android.tools.property.panel.api.NewPropertyItem
import com.android.tools.property.panel.api.PropertyEditorModel
import com.android.tools.property.panel.api.PropertyItem
import com.android.tools.property.panel.api.TableSupport
import com.android.tools.property.ptable.DefaultPTableCellEditor
import com.android.tools.property.ptable.PTable
import com.android.tools.property.ptable.PTableCellEditor
import com.android.tools.property.ptable.PTableCellEditorProvider
import com.android.tools.property.ptable.PTableColumn
import com.android.tools.property.ptable.PTableGroupItem
import com.android.tools.property.ptable.PTableItem
import com.google.common.annotations.VisibleForTesting
import com.intellij.util.ui.JBUI
import java.awt.BorderLayout
import java.awt.Color
import java.awt.Component
import java.awt.KeyboardFocusManager
import javax.swing.JComponent
import javax.swing.JPanel
import javax.swing.border.Border

/**
 * Implementation of a [PTableCellEditorProvider]
 *
 * Create a provider for a [PTableCellEditor] based on the column being edited. If the user is
 * editing a property name: use the [nameControlTypeProvider] and [nameEditorProvider] for creating
 * an editor for a [nameType] property. If the user is editing a property value: use the
 * [valueControlTypeProvider] and [valueEditorProvider] for creating an editor for a [valueType]
 * property.
 */
class PTableCellEditorProviderImpl<N : NewPropertyItem, P : PropertyItem>(
  private val nameType: Class<N>,
  private val nameControlTypeProvider: ControlTypeProvider<N>,
  private val nameEditorProvider: EditorProvider<N>,
  private val valueType: Class<P>,
  private val valueControlTypeProvider: ControlTypeProvider<P>,
<<<<<<< HEAD
  private val valueEditorProvider: EditorProvider<P>
=======
  private val valueEditorProvider: EditorProvider<P>,
>>>>>>> 0d09370c
) : PTableCellEditorProvider {

  private val defaultNameEditor = DefaultNameTableCellEditor()
  private val nullEditor = DefaultPTableCellEditor()
  private val editor = PTableCellEditorImpl()

  override fun invoke(table: PTable, property: PTableItem, column: PTableColumn): PTableCellEditor =
    when {
      column == PTableColumn.NAME && nameType.isInstance(property) ->
        configureEditorForNewPropertyItemName(table, property)
      column == PTableColumn.NAME && property is PTableGroupItem ->
        defaultNameEditor.nowEditing(table, property)
      column == PTableColumn.VALUE && valueType.isInstance(property) ->
        configureEditorPropertyValue(table, property)
      else -> nullEditor
    }

  private fun configureEditorForNewPropertyItemName(
    table: PTable,
<<<<<<< HEAD
    property: PTableItem
=======
    property: PTableItem,
>>>>>>> 0d09370c
  ): PTableCellEditor {
    val newProperty = nameType.cast(property)
    val controlType = nameControlTypeProvider(newProperty)
    val (newModel, newEditor) =
      nameEditorProvider.createEditor(newProperty, EditorContext.TABLE_EDITOR)
    val border = JBUI.Borders.empty(0, LEFT_STANDARD_INDENT - newEditor.insets.left, 0, 0)
    editor.nowEditing(
      table,
      property,
      PTableColumn.NAME,
      controlType,
      newModel,
<<<<<<< HEAD
      EditorPanel(newEditor, border, table.backgroundColor)
=======
      EditorPanel(newEditor, border, table.backgroundColor),
>>>>>>> 0d09370c
    )
    newModel.tableSupport = editor
    return editor
  }

  private fun configureEditorPropertyValue(table: PTable, property: PTableItem): PTableCellEditor {
    val valueProperty = valueType.cast(property)
    val controlType = valueControlTypeProvider(valueProperty)
    val (newModel, newEditor) =
      valueEditorProvider.createEditor(valueProperty, EditorContext.TABLE_EDITOR)
    val border = JBUI.Borders.customLine(table.gridLineColor, 0, 1, 0, 0)
    newModel.isExpandedTableItem =
      (property as? PTableGroupItem)?.let { table.isExpanded(it) } ?: false
    editor.nowEditing(
      table,
      property,
      PTableColumn.VALUE,
      controlType,
      newModel,
<<<<<<< HEAD
      EditorPanel(newEditor, border, table.backgroundColor)
=======
      EditorPanel(newEditor, border, table.backgroundColor),
>>>>>>> 0d09370c
    )
    newModel.tableSupport = editor
    return editor
  }
}

class PTableCellEditorImpl : PTableCellEditor, TableSupport {

  private var table: PTable? = null
  private var model: PropertyEditorModel? = null
  private var controlType: ControlType? = null
  private var item: PTableItem? = null
  private var column: PTableColumn? = null
  private val listener = ValueChangedListener { updateFromModel() }

  override var editorComponent: EditorPanel? = null
    private set

  override val value: String?
    get() = model?.value

  override val isBooleanEditor: Boolean
    get() = controlType == ControlType.THREE_STATE_BOOLEAN || controlType == ControlType.BOOLEAN

  override fun toggleValue() {
    model?.toggleValue()
  }

  override fun requestFocus() {
    model?.requestFocus()
  }

  override fun cancelEditing(): Boolean {
    val editor = focusOwner as? CommonTextField<*>
    if (editor?.escapeInLookup() == true) {
      return false // Do NOT remove the table cell editor from the table.
    }
    return model?.cancelEditing() ?: true
  }

  private val focusOwner: Component?
    get() = KeyboardFocusManager.getCurrentKeyboardFocusManager().focusOwner

  override fun toggleGroup() {
    (item as? PTableGroupItem)?.let { table?.toggle(it) }
  }

  override fun updateRowHeight(scrollIntoView: Boolean) {
    val propertyItem = item ?: return
    val editor = editorComponent ?: return
    val tableColumn = column ?: return
    table?.updateRowHeight(propertyItem, tableColumn, editor, scrollIntoView)
  }

  override fun close(oldTable: PTable) {
    if (table == oldTable) {
      model?.removeListener(listener)
      table = null
      item = null
      column = null
      model = null
      controlType = null
      editorComponent = null
    }
  }

  override fun refresh() {
    model?.refresh()
  }

  fun nowEditing(
    newTable: PTable,
    newItem: PTableItem,
    newColumn: PTableColumn,
    newControlType: ControlType,
    newModel: PropertyEditorModel,
<<<<<<< HEAD
    newEditor: EditorPanel
=======
    newEditor: EditorPanel,
>>>>>>> 0d09370c
  ) {
    table = newTable
    item = newItem
    column = newColumn
    model = newModel
    controlType = newControlType
    editorComponent = newEditor
    newModel.addListener(listener)
    if (newModel.isCustomHeight) {
      updateRowHeight(false)
    }
  }

  private fun updateFromModel() {
    val model = model ?: return
    if (model.isCustomHeight) {
      updateRowHeight(false)
    }
  }
}

@VisibleForTesting
class EditorPanel(val editor: JComponent, withBorder: Border, backgroundColor: Color?) :
  JPanel(BorderLayout()) {

  init {
    add(editor, BorderLayout.CENTER)
    border = withBorder
    background = backgroundColor
  }

  override fun requestFocus() {
    editor.requestFocus()
  }
}<|MERGE_RESOLUTION|>--- conflicted
+++ resolved
@@ -57,11 +57,7 @@
   private val nameEditorProvider: EditorProvider<N>,
   private val valueType: Class<P>,
   private val valueControlTypeProvider: ControlTypeProvider<P>,
-<<<<<<< HEAD
-  private val valueEditorProvider: EditorProvider<P>
-=======
   private val valueEditorProvider: EditorProvider<P>,
->>>>>>> 0d09370c
 ) : PTableCellEditorProvider {
 
   private val defaultNameEditor = DefaultNameTableCellEditor()
@@ -81,11 +77,7 @@
 
   private fun configureEditorForNewPropertyItemName(
     table: PTable,
-<<<<<<< HEAD
-    property: PTableItem
-=======
     property: PTableItem,
->>>>>>> 0d09370c
   ): PTableCellEditor {
     val newProperty = nameType.cast(property)
     val controlType = nameControlTypeProvider(newProperty)
@@ -98,11 +90,7 @@
       PTableColumn.NAME,
       controlType,
       newModel,
-<<<<<<< HEAD
-      EditorPanel(newEditor, border, table.backgroundColor)
-=======
       EditorPanel(newEditor, border, table.backgroundColor),
->>>>>>> 0d09370c
     )
     newModel.tableSupport = editor
     return editor
@@ -122,11 +110,7 @@
       PTableColumn.VALUE,
       controlType,
       newModel,
-<<<<<<< HEAD
-      EditorPanel(newEditor, border, table.backgroundColor)
-=======
       EditorPanel(newEditor, border, table.backgroundColor),
->>>>>>> 0d09370c
     )
     newModel.tableSupport = editor
     return editor
@@ -203,11 +187,7 @@
     newColumn: PTableColumn,
     newControlType: ControlType,
     newModel: PropertyEditorModel,
-<<<<<<< HEAD
-    newEditor: EditorPanel
-=======
     newEditor: EditorPanel,
->>>>>>> 0d09370c
   ) {
     table = newTable
     item = newItem
