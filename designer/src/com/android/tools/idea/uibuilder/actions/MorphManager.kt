/*
 * Copyright (C) 2017 The Android Open Source Project
 *
 * Licensed under the Apache License, Version 2.0 (the "License");
 * you may not use this file except in compliance with the License.
 * You may obtain a copy of the License at
 *
 *      http://www.apache.org/licenses/LICENSE-2.0
 *
 * Unless required by applicable law or agreed to in writing, software
 * distributed under the License is distributed on an "AS IS" BASIS,
 * WITHOUT WARRANTIES OR CONDITIONS OF ANY KIND, either express or implied.
 * See the License for the specific language governing permissions and
 * limitations under the License.
 */
package com.android.tools.idea.uibuilder.actions

import com.android.AndroidXConstants
import com.android.SdkConstants
import com.android.tools.idea.common.model.NlComponent
import com.android.tools.idea.uibuilder.model.isOrHasSuperclass
import com.android.tools.idea.util.mapAndroidxName

/** This class returns suggestion of possible conversion for a given [NlComponent] */
object MorphManager {
  fun getMorphSuggestion(component: NlComponent): List<String> {
    val suggestions: MutableList<String>
    if (component.isOrHasSuperclass(SdkConstants.CLASS_VIEWGROUP)) {
      val module = component.model.module
      suggestions =
        mutableListOf(
          module.mapAndroidxName(AndroidXConstants.CONSTRAINT_LAYOUT),
          SdkConstants.LINEAR_LAYOUT,
          module.mapAndroidxName(AndroidXConstants.COORDINATOR_LAYOUT),
          SdkConstants.RELATIVE_LAYOUT,
<<<<<<< HEAD
          SdkConstants.FRAME_LAYOUT
=======
          SdkConstants.FRAME_LAYOUT,
>>>>>>> 0d09370c
        )
    } else {
      suggestions =
        mutableListOf(
          SdkConstants.BUTTON,
          SdkConstants.IMAGE_VIEW,
          SdkConstants.TEXT_VIEW,
          SdkConstants.EDIT_TEXT,
          SdkConstants.CHECK_BOX,
          SdkConstants.RADIO_BUTTON,
<<<<<<< HEAD
          SdkConstants.TOGGLE_BUTTON
=======
          SdkConstants.TOGGLE_BUTTON,
>>>>>>> 0d09370c
        )
    }

    // Ensure that the component for which we get the suggestion is the first one in the list
    val currentComponentIndex = suggestions.indexOf(component.tagName)
    if (currentComponentIndex > 1) {
      val current = suggestions[currentComponentIndex]
      suggestions.removeAt(currentComponentIndex)
      suggestions.add(0, current)
    }

    return suggestions
  }
}<|MERGE_RESOLUTION|>--- conflicted
+++ resolved
@@ -33,11 +33,7 @@
           SdkConstants.LINEAR_LAYOUT,
           module.mapAndroidxName(AndroidXConstants.COORDINATOR_LAYOUT),
           SdkConstants.RELATIVE_LAYOUT,
-<<<<<<< HEAD
-          SdkConstants.FRAME_LAYOUT
-=======
           SdkConstants.FRAME_LAYOUT,
->>>>>>> 0d09370c
         )
     } else {
       suggestions =
@@ -48,11 +44,7 @@
           SdkConstants.EDIT_TEXT,
           SdkConstants.CHECK_BOX,
           SdkConstants.RADIO_BUTTON,
-<<<<<<< HEAD
-          SdkConstants.TOGGLE_BUTTON
-=======
           SdkConstants.TOGGLE_BUTTON,
->>>>>>> 0d09370c
         )
     }
 
