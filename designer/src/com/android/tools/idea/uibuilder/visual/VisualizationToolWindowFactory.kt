/*
 * Copyright (C) 2021 The Android Open Source Project
 *
 * Licensed under the Apache License, Version 2.0 (the "License");
 * you may not use this file except in compliance with the License.
 * You may obtain a copy of the License at
 *
 *      http://www.apache.org/licenses/LICENSE-2.0
 *
 * Unless required by applicable law or agreed to in writing, software
 * distributed under the License is distributed on an "AS IS" BASIS,
 * WITHOUT WARRANTIES OR CONDITIONS OF ANY KIND, either express or implied.
 * See the License for the specific language governing permissions and
 * limitations under the License.
 */
package com.android.tools.idea.uibuilder.visual

import com.android.resources.ResourceFolderType
import com.android.tools.idea.res.getFolderType
import com.intellij.ide.DataManager
import com.intellij.openapi.Disposable
import com.intellij.openapi.application.ApplicationManager
<<<<<<< HEAD
import com.intellij.openapi.application.EDT
=======
>>>>>>> de127946
import com.intellij.openapi.fileEditor.FileEditor
import com.intellij.openapi.fileEditor.FileEditorManager
import com.intellij.openapi.fileEditor.FileEditorManagerEvent
import com.intellij.openapi.fileEditor.FileEditorManagerListener
import com.intellij.openapi.project.Project
import com.intellij.openapi.util.Computable
import com.intellij.openapi.vfs.VirtualFile
import com.intellij.openapi.wm.ToolWindow
import com.intellij.openapi.wm.ToolWindowFactory
import com.intellij.openapi.wm.ToolWindowManager
import com.intellij.openapi.wm.ex.ToolWindowEx
import com.intellij.openapi.wm.ex.ToolWindowManagerListener
import com.intellij.psi.PsiFile
import com.intellij.psi.PsiManager
import com.intellij.util.ui.update.MergingUpdateQueue
import com.intellij.util.ui.update.Update
import kotlinx.coroutines.Dispatchers
import kotlinx.coroutines.launch
import kotlinx.coroutines.withContext

/**
 * [ToolWindowFactory] for the Layout Validation Tool. The tool is registered in designer.xml and the initialization is controlled by IJ's
 * framework.
 */
class VisualizationToolWindowFactory : ToolWindowFactory {

  companion object {
    // Must be same as the tool window id in designer.xml
    const val TOOL_WINDOW_ID = "Layout Validation"

    @JvmStatic
    fun hasVisibleValidationWindow(project: Project): Boolean {
      val validation = ToolWindowManager.getInstance(project).getToolWindow(TOOL_WINDOW_ID)
      return validation != null && validation.isVisible
    }

    @JvmStatic
    fun getVisualizationContent(project: Project): VisualizationContent? {
      val component = ToolWindowManager.getInstance(project).getToolWindow(TOOL_WINDOW_ID)?.contentManager?.component ?: return null
      return DataManager.getInstance().getDataContext(component).getData(VisualizationContent.VISUALIZATION_CONTENT)
    }

    /**
     * Open the validation tool and set the [ConfigurationSet].
     * If validation tool is open already, then this function changes the [ConfigurationSet].
     * If visualization tool is not activated (user cannot find the tab in the side toolbar), then this function does nothing.
     */
    fun openAndSetConfigurationSet(project: Project, config: ConfigurationSet) {
      val window = ToolWindowManager.getInstance(project).getToolWindow(TOOL_WINDOW_ID) ?: return
      if (!window.isAvailable) {
        return
      }
      window.show { getVisualizationContent(project)?.setConfigurationSet(config) }
    }
  }

  override fun init(toolWindow: ToolWindow) {
    val project = (toolWindow as ToolWindowEx).project
    project.messageBus.connect(toolWindow.disposable).subscribe(FileEditorManagerListener.FILE_EDITOR_MANAGER,
      object : FileEditorManagerListener {
        override fun fileOpened(source: FileEditorManager, file: VirtualFile) = updateAvailable(toolWindow, file)

        override fun fileClosed(source: FileEditorManager, file: VirtualFile) = updateAvailable(toolWindow, null)

        override fun selectionChanged(event: FileEditorManagerEvent) = updateAvailable(toolWindow, event.newFile)
      }
    )
<<<<<<< HEAD
    project.coroutineScope.launch {
      val editors = FileEditorManager.getInstance(project).selectedEditors
      withContext(Dispatchers.EDT) {
        toolWindow.isAvailable = editors.any { getFolderType(it.file) == ResourceFolderType.LAYOUT }
      }
    }
  }

  override fun shouldBeAvailable(project: Project): Boolean {
    // too early to check FileEditorManager.getInstance(project).selectedEditors here - editors not yet opened
    return false
=======
    // The file editor may be opened before the listener is registered. But we cannot change the availability in this init() function.
    // Add a oneshot listener to update the availability after the registration is completed.
    val connect = project.messageBus.connect(toolWindow.disposable)
    connect.subscribe(ToolWindowManagerListener.TOPIC, object : ToolWindowManagerListener {
      override fun toolWindowsRegistered(ids: MutableList<String>, toolWindowManager: ToolWindowManager) {
        if (ids.contains(TOOL_WINDOW_ID)) {
          toolWindow.isAvailable = hasSelectedLayoutFile(project)
          connect.disconnect()
        }
      }
    })
  }

  override fun shouldBeAvailable(project: Project): Boolean {
    return hasSelectedLayoutFile(project)
  }

  private fun hasSelectedLayoutFile(project: Project): Boolean {
    return FileEditorManager.getInstance(project).selectedEditors.any { getFolderType(it.file) == ResourceFolderType.LAYOUT }
>>>>>>> de127946
  }

  /**
   * Show Layout Validation Tool Tab when current editor is Layout editor, or hide otherwise.
   */
  private fun updateAvailable(toolWindow: ToolWindow, file: VirtualFile?) {
    toolWindow.isAvailable = file?.let { getFolderType(it) == ResourceFolderType.LAYOUT } ?: false
  }

  override fun createToolWindowContent(project: Project, toolWindow: ToolWindow) {
    val handler = AsyncVisualizationEditorChangeHandler(toolWindow.disposable,
                                                        SyncVisualizationEditorChangeHandler(VisualizationFormProvider))

    toolWindow.isAutoHide = false
    project.messageBus.connect(toolWindow.disposable).subscribe(FileEditorManagerListener.FILE_EDITOR_MANAGER,
                                                                MyFileEditorManagerListener(project, toolWindow, handler))
    // Process editor change task to have initial status.
    handler.onFileEditorChange(FileEditorManager.getInstance(project).selectedEditor, project, toolWindow)
  }
}

/**
 * Wrapped a [VisualizationEditorChangeHandler] with [MergingUpdateQueue] to make it run asynchronously.
 */
private class AsyncVisualizationEditorChangeHandler(parentDisposable: Disposable, private val delegator: VisualizationEditorChangeHandler)
  : VisualizationEditorChangeHandler by delegator {

  private val toolWindowUpdateQueue: MergingUpdateQueue by lazy {
    MergingUpdateQueue("android.layout.visual", 100, true, null, parentDisposable)
  }

  override fun onFileEditorChange(newEditor: FileEditor?, project: Project, toolWindow: ToolWindow) {
    toolWindowUpdateQueue.cancelAllUpdates()
    toolWindowUpdateQueue.queue(object : Update("update") {
      override fun run() {
        delegator.onFileEditorChange(newEditor, project, toolWindow)
      }
    })
  }
}

private class MyFileEditorManagerListener(private val project: Project,
                                          private val toolWindow: ToolWindow,
                                          private val visualizationEditorChangeHandler: VisualizationEditorChangeHandler)
  : FileEditorManagerListener {
  override fun fileOpened(source: FileEditorManager, file: VirtualFile) {
    if (!file.isValid) {
      return
    }
    val psiFile = PsiManager.getInstance(project).findFile(file)
    val fileEditor = getActiveLayoutEditor(psiFile)
    if (fileEditor != null) {
      visualizationEditorChangeHandler.onFileEditorChange(fileEditor, project, toolWindow)
    }
  }

  override fun fileClosed(source: FileEditorManager, file: VirtualFile) {
    visualizationEditorChangeHandler.onFileClose(source, toolWindow, file)
  }

  override fun selectionChanged(event: FileEditorManagerEvent) {
    var editorForLayout: FileEditor? = null
    val newEditor = event.newEditor
    if (newEditor != null) {
      val newVirtualFile = newEditor.file
      if (newVirtualFile != null) {
        val psiFile = PsiManager.getInstance(project).findFile(newVirtualFile)
        if (getFolderType(psiFile) == ResourceFolderType.LAYOUT) {
          // Visualization tool only works for layout files.
          editorForLayout = newEditor
        }
      }
    }
    visualizationEditorChangeHandler.onFileEditorChange(editorForLayout, project, toolWindow)
  }

  /**
   * Find an active editor for the specified file, or just the first active editor if file is null.
   */
  private fun getActiveLayoutEditor(file: PsiFile?): FileEditor? {
    return ApplicationManager.getApplication().runReadAction(Computable {
      FileEditorManager.getInstance(project).selectedEditors.firstOrNull { editor: FileEditor ->
        editor.file?.let { editorFile -> editorFile == file } ?: false
      }
    })
  }
}<|MERGE_RESOLUTION|>--- conflicted
+++ resolved
@@ -20,10 +20,6 @@
 import com.intellij.ide.DataManager
 import com.intellij.openapi.Disposable
 import com.intellij.openapi.application.ApplicationManager
-<<<<<<< HEAD
-import com.intellij.openapi.application.EDT
-=======
->>>>>>> de127946
 import com.intellij.openapi.fileEditor.FileEditor
 import com.intellij.openapi.fileEditor.FileEditorManager
 import com.intellij.openapi.fileEditor.FileEditorManagerEvent
@@ -40,9 +36,6 @@
 import com.intellij.psi.PsiManager
 import com.intellij.util.ui.update.MergingUpdateQueue
 import com.intellij.util.ui.update.Update
-import kotlinx.coroutines.Dispatchers
-import kotlinx.coroutines.launch
-import kotlinx.coroutines.withContext
 
 /**
  * [ToolWindowFactory] for the Layout Validation Tool. The tool is registered in designer.xml and the initialization is controlled by IJ's
@@ -80,6 +73,10 @@
     }
   }
 
+  override fun isApplicable(project: Project): Boolean {
+    return true
+  }
+
   override fun init(toolWindow: ToolWindow) {
     val project = (toolWindow as ToolWindowEx).project
     project.messageBus.connect(toolWindow.disposable).subscribe(FileEditorManagerListener.FILE_EDITOR_MANAGER,
@@ -91,19 +88,6 @@
         override fun selectionChanged(event: FileEditorManagerEvent) = updateAvailable(toolWindow, event.newFile)
       }
     )
-<<<<<<< HEAD
-    project.coroutineScope.launch {
-      val editors = FileEditorManager.getInstance(project).selectedEditors
-      withContext(Dispatchers.EDT) {
-        toolWindow.isAvailable = editors.any { getFolderType(it.file) == ResourceFolderType.LAYOUT }
-      }
-    }
-  }
-
-  override fun shouldBeAvailable(project: Project): Boolean {
-    // too early to check FileEditorManager.getInstance(project).selectedEditors here - editors not yet opened
-    return false
-=======
     // The file editor may be opened before the listener is registered. But we cannot change the availability in this init() function.
     // Add a oneshot listener to update the availability after the registration is completed.
     val connect = project.messageBus.connect(toolWindow.disposable)
@@ -123,7 +107,6 @@
 
   private fun hasSelectedLayoutFile(project: Project): Boolean {
     return FileEditorManager.getInstance(project).selectedEditors.any { getFolderType(it.file) == ResourceFolderType.LAYOUT }
->>>>>>> de127946
   }
 
   /**
