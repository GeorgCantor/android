/*
 * Copyright (C) 2020 The Android Open Source Project
 *
 * Licensed under the Apache License, Version 2.0 (the "License");
 * you may not use this file except in compliance with the License.
 * You may obtain a copy of the License at
 *
 *      http://www.apache.org/licenses/LICENSE-2.0
 *
 * Unless required by applicable law or agreed to in writing, software
 * distributed under the License is distributed on an "AS IS" BASIS,
 * WITHOUT WARRANTIES OR CONDITIONS OF ANY KIND, either express or implied.
 * See the License for the specific language governing permissions and
 * limitations under the License.
 */
package com.android.tools.idea.streaming.emulator

import com.android.annotations.concurrency.GuardedBy
import com.android.annotations.concurrency.Slow
import com.android.annotations.concurrency.UiThread
import com.android.emulator.ImageConverter
import com.android.emulator.control.DisplayConfiguration
import com.android.emulator.control.DisplayConfigurationsChangedNotification
import com.android.emulator.control.DisplayModeValue
import com.android.emulator.control.ImageFormat
import com.android.emulator.control.KeyboardEvent
import com.android.emulator.control.KeyboardEvent.KeyEventType
import com.android.emulator.control.Notification.EventType.DISPLAY_CONFIGURATIONS_CHANGED_UI
import com.android.emulator.control.Notification.EventType.VIRTUAL_SCENE_CAMERA_ACTIVE
import com.android.emulator.control.Notification.EventType.VIRTUAL_SCENE_CAMERA_INACTIVE
import com.android.emulator.control.Posture.PostureValue
import com.android.emulator.control.Rotation.SkinRotation
import com.android.emulator.control.RotationRadian
import com.android.emulator.control.Touch
import com.android.emulator.control.Touch.EventExpiration.NEVER_EXPIRE
import com.android.emulator.control.TouchEvent
import com.android.emulator.control.WheelEvent
import com.android.ide.common.util.Cancelable
import com.android.tools.adtui.actions.ZoomType
import com.android.tools.adtui.common.AdtUiCursorType
import com.android.tools.adtui.common.AdtUiCursorsProvider
import com.android.tools.analytics.toProto
import com.android.tools.idea.concurrency.executeOnPooledThread
import com.android.tools.idea.flags.StudioFlags
import com.android.tools.idea.flags.StudioFlags.EMBEDDED_EMULATOR_TRACE_NOTIFICATIONS
import com.android.tools.idea.flags.StudioFlags.EMBEDDED_EMULATOR_TRACE_SCREENSHOTS
import com.android.tools.idea.io.grpc.stub.StreamObserver
import com.android.tools.idea.protobuf.TextFormat.shortDebugString
import com.android.tools.idea.streaming.EmulatorSettings
import com.android.tools.idea.streaming.core.AbstractDisplayView
import com.android.tools.idea.streaming.core.DeviceId
import com.android.tools.idea.streaming.core.PRIMARY_DISPLAY_ID
import com.android.tools.idea.streaming.core.RUNNING_DEVICES_NOTIFICATION_GROUP
import com.android.tools.idea.streaming.core.isSameAspectRatio
import com.android.tools.idea.streaming.core.rotatedByQuadrants
import com.android.tools.idea.streaming.core.scaled
import com.android.tools.idea.streaming.core.scaledDown
import com.android.tools.idea.streaming.core.scaledUnbiased
import com.android.tools.idea.streaming.emulator.EmulatorConfiguration.DisplayMode
import com.android.tools.idea.streaming.emulator.EmulatorConfiguration.PostureDescriptor
import com.android.tools.idea.streaming.emulator.EmulatorController.ConnectionState
import com.android.tools.idea.streaming.emulator.EmulatorController.ConnectionStateListener
import com.google.protobuf.TextFormat.shortDebugString
import com.intellij.ide.ui.LafManagerListener
import com.intellij.notification.Notification
import com.intellij.notification.NotificationAction
import com.intellij.notification.NotificationType
import com.intellij.openapi.Disposable
import com.intellij.openapi.actionSystem.ActionManager
import com.intellij.openapi.actionSystem.AnActionEvent
import com.intellij.openapi.actionSystem.IdeActions.ACTION_COPY
import com.intellij.openapi.actionSystem.IdeActions.ACTION_CUT
import com.intellij.openapi.actionSystem.IdeActions.ACTION_EDITOR_MOVE_CARET_DOWN
import com.intellij.openapi.actionSystem.IdeActions.ACTION_EDITOR_MOVE_CARET_DOWN_WITH_SELECTION
import com.intellij.openapi.actionSystem.IdeActions.ACTION_EDITOR_MOVE_CARET_LEFT
import com.intellij.openapi.actionSystem.IdeActions.ACTION_EDITOR_MOVE_CARET_LEFT_WITH_SELECTION
import com.intellij.openapi.actionSystem.IdeActions.ACTION_EDITOR_MOVE_CARET_PAGE_DOWN
import com.intellij.openapi.actionSystem.IdeActions.ACTION_EDITOR_MOVE_CARET_PAGE_DOWN_WITH_SELECTION
import com.intellij.openapi.actionSystem.IdeActions.ACTION_EDITOR_MOVE_CARET_PAGE_UP
import com.intellij.openapi.actionSystem.IdeActions.ACTION_EDITOR_MOVE_CARET_PAGE_UP_WITH_SELECTION
import com.intellij.openapi.actionSystem.IdeActions.ACTION_EDITOR_MOVE_CARET_RIGHT
import com.intellij.openapi.actionSystem.IdeActions.ACTION_EDITOR_MOVE_CARET_RIGHT_WITH_SELECTION
import com.intellij.openapi.actionSystem.IdeActions.ACTION_EDITOR_MOVE_CARET_UP
import com.intellij.openapi.actionSystem.IdeActions.ACTION_EDITOR_MOVE_CARET_UP_WITH_SELECTION
import com.intellij.openapi.actionSystem.IdeActions.ACTION_EDITOR_MOVE_LINE_END
import com.intellij.openapi.actionSystem.IdeActions.ACTION_EDITOR_MOVE_LINE_END_WITH_SELECTION
import com.intellij.openapi.actionSystem.IdeActions.ACTION_EDITOR_MOVE_LINE_START
import com.intellij.openapi.actionSystem.IdeActions.ACTION_EDITOR_MOVE_LINE_START_WITH_SELECTION
import com.intellij.openapi.actionSystem.IdeActions.ACTION_EDITOR_NEXT_WORD
import com.intellij.openapi.actionSystem.IdeActions.ACTION_EDITOR_NEXT_WORD_WITH_SELECTION
import com.intellij.openapi.actionSystem.IdeActions.ACTION_EDITOR_PREVIOUS_WORD
import com.intellij.openapi.actionSystem.IdeActions.ACTION_EDITOR_PREVIOUS_WORD_WITH_SELECTION
import com.intellij.openapi.actionSystem.IdeActions.ACTION_EDITOR_TEXT_END
import com.intellij.openapi.actionSystem.IdeActions.ACTION_EDITOR_TEXT_END_WITH_SELECTION
import com.intellij.openapi.actionSystem.IdeActions.ACTION_EDITOR_TEXT_START
import com.intellij.openapi.actionSystem.IdeActions.ACTION_EDITOR_TEXT_START_WITH_SELECTION
import com.intellij.openapi.actionSystem.IdeActions.ACTION_PASTE
import com.intellij.openapi.actionSystem.IdeActions.ACTION_REDO
import com.intellij.openapi.actionSystem.IdeActions.ACTION_SELECT_ALL
import com.intellij.openapi.actionSystem.IdeActions.ACTION_UNDO
import com.intellij.openapi.application.ApplicationManager
import com.intellij.openapi.application.ModalityState
import com.intellij.openapi.diagnostic.Logger
import com.intellij.openapi.keymap.KeymapUtil
import com.intellij.openapi.util.Disposer
import com.intellij.openapi.util.SystemInfo
import com.intellij.openapi.wm.IdeGlassPaneUtil
import com.intellij.openapi.wm.impl.IdeGlassPaneEx
import com.intellij.util.Alarm
import com.intellij.util.SofterReference
import com.intellij.util.containers.ContainerUtil
import com.intellij.util.ui.UIUtil
import com.intellij.xml.util.XmlStringUtil
import org.HdrHistogram.Histogram
import org.jetbrains.annotations.VisibleForTesting
import java.awt.Dimension
import java.awt.EventQueue
import java.awt.Graphics
import java.awt.Graphics2D
import java.awt.MouseInfo
import java.awt.Point
import java.awt.Rectangle
import java.awt.color.ColorSpace
import java.awt.event.ComponentAdapter
import java.awt.event.ComponentEvent
import java.awt.event.FocusAdapter
import java.awt.event.FocusEvent
import java.awt.event.FocusListener
import java.awt.event.InputEvent
import java.awt.event.InputEvent.CTRL_DOWN_MASK
import java.awt.event.InputEvent.SHIFT_DOWN_MASK
import java.awt.event.KeyAdapter
import java.awt.event.KeyEvent
import java.awt.event.KeyEvent.CHAR_UNDEFINED
import java.awt.event.KeyEvent.KEY_PRESSED
import java.awt.event.KeyEvent.KEY_RELEASED
import java.awt.event.KeyEvent.VK_BACK_SPACE
import java.awt.event.KeyEvent.VK_DELETE
import java.awt.event.KeyEvent.VK_DOWN
import java.awt.event.KeyEvent.VK_END
import java.awt.event.KeyEvent.VK_ENTER
import java.awt.event.KeyEvent.VK_ESCAPE
import java.awt.event.KeyEvent.VK_HOME
import java.awt.event.KeyEvent.VK_KP_DOWN
import java.awt.event.KeyEvent.VK_KP_LEFT
import java.awt.event.KeyEvent.VK_KP_RIGHT
import java.awt.event.KeyEvent.VK_KP_UP
import java.awt.event.KeyEvent.VK_LEFT
import java.awt.event.KeyEvent.VK_PAGE_DOWN
import java.awt.event.KeyEvent.VK_PAGE_UP
import java.awt.event.KeyEvent.VK_RIGHT
import java.awt.event.KeyEvent.VK_TAB
import java.awt.event.KeyEvent.VK_UP
import java.awt.event.MouseAdapter
import java.awt.event.MouseEvent
import java.awt.event.MouseEvent.BUTTON1
import java.awt.event.MouseEvent.BUTTON2
import java.awt.event.MouseEvent.BUTTON3
import java.awt.event.MouseWheelEvent
import java.awt.event.MouseWheelEvent.WHEEL_UNIT_SCROLL
import java.awt.geom.AffineTransform
import java.awt.image.BufferedImage
import java.awt.image.DataBuffer
import java.awt.image.DataBufferInt
import java.awt.image.DirectColorModel
import java.awt.image.Raster
import java.awt.image.SinglePixelPackedSampleModel
import java.util.concurrent.atomic.AtomicReference
import javax.swing.KeyStroke
import kotlin.math.PI
import kotlin.math.abs
import kotlin.math.min
import kotlin.math.roundToInt
import com.android.emulator.control.Image as ImageMessage
import com.android.emulator.control.MouseEvent as MouseEventMessage
import com.android.emulator.control.Notification as EmulatorNotification

/**
 * A view of the Emulator display optionally encased in the device frame.
 *
 * @param disposableParent the disposable parent controlling the lifetime of this view
 * @param emulator the handle of the Emulator
 * @param displayId the ID of the device display
 * @param displaySize the size of the device display; a null value defaults to `emulator.emulatorConfig.displaySize`
 * @param deviceFrameVisible controls visibility of the device frame
 */
class EmulatorView(
  disposableParent: Disposable,
  val emulator: EmulatorController,
  displayId: Int,
  private val displaySize: Dimension?,
  deviceFrameVisible: Boolean
) : AbstractDisplayView(displayId), ConnectionStateListener {

  override var displayOrientationQuadrants: Int
    get() = screenshotShape.orientation
    internal set(value) {
      if (value != screenshotShape.orientation && deviceFrameVisible) {
        requestScreenshotFeed(deviceDisplaySize, value)
      }
    }
  override val apiLevel: Int
    get() = emulatorConfig.api

  private var lastScreenshot: Screenshot? = null
  private val displayTransform = AffineTransform()
  private val screenshotShape: DisplayShape
    get() = lastScreenshot?.displayShape ?: DisplayShape(0, 0, initialOrientation)
  private val initialOrientation: Int
    get() = if (displayId == PRIMARY_DISPLAY_ID) emulatorConfig.initialOrientation.number else SkinRotation.PORTRAIT.number
  private val deviceDisplayRegion: Rectangle
    get() = screenshotShape.activeDisplayRegion ?: Rectangle(deviceDisplaySize)
  internal val displayMode: DisplayMode?
    get() = screenshotShape.displayMode ?: emulatorConfig.displayModes.firstOrNull()
  override val deviceDisplaySize: Dimension
    get() = screenshotShape.activeDisplayRegion?.size ?: displaySize ?: emulatorConfig.displaySize
  override val deviceId: DeviceId = DeviceId.ofEmulator(emulator.emulatorId)

  @get:VisibleForTesting
  var frameTimestampMillis = 0L
    private set
  private var receivedFrameCount: Int = 0
  /** Time of the last frame update in milliseconds since epoch. */

  private var screenshotFeed: Cancelable? = null
  @Volatile
  private var screenshotReceiver: ScreenshotReceiver? = null

  private var notificationFeed: Cancelable? = null
  @Volatile
  private var notificationReceiver: NotificationReceiver? = null

  private var mouseWheelSender: StreamObserver<WheelEvent>? = null

  private val displayConfigurationListeners: MutableList<DisplayConfigurationListener> = ContainerUtil.createLockFreeCopyOnWriteList()
  private val postureListeners: MutableList<PostureListener> = ContainerUtil.createLockFreeCopyOnWriteList()
  @Volatile
  internal var currentPosture: PostureDescriptor? = null
    private set(value) {
      if (field != value) {
        field = value
        if (value != null) {
<<<<<<< HEAD
=======
          if (deviceFrameVisible) {
            requestScreenshotFeed()
          }
>>>>>>> 574fcae1
          for (listener in postureListeners) {
            listener.postureChanged(value)
          }
        }
      }
    }

  var deviceFrameVisible: Boolean = deviceFrameVisible
    set(value) {
      if (field != value) {
        field = value
        requestScreenshotFeed()
      }
    }

  private val isConnected
    get() = emulator.connectionState == ConnectionState.CONNECTED
  private val emulatorConfig
    get() = emulator.emulatorConfig
  private val streamingSessionTracker = EmulatorStreamingSessionTracker()

  /**
   * The size of the device including frame in device pixels.
   */
  val displaySizeWithFrame: Dimension
    get() = computeActualSize(screenshotShape.orientation)

  private var multiTouchMode = false
    set(value) {
      if (value != field) {
        if (!value) {
          mouseListener.terminateDragging()
        }
        field = value
        repaint()
      }
    }

  private val mouseListener = MyMouseListener()

  /**
   * Last coordinates of the mouse pointer while the first button was pressed.
   * Set to null when the first mouse button is released.
   */
  private var lastTouchCoordinates: Point? = null

  /**
   * Which MOUSE_ENTERED or MOUSE_EXITED is observed at the last time.
   */
  private var mouseIsInside: Boolean = false

  /**
   * Last observed modifier state.
   */
  private var lastModifiers: Int = 0

  private var virtualSceneCameraPrompt: String? = null
    set(value) {
      if (value != field) {
        field = value
        if (value != null) {
          if (EmulatorSettings.getInstance().showCameraControlPrompts) {
            showVirtualSceneCameraPrompt(value)
          }
        }
        else {
          hideVirtualSceneCameraPrompt()
        }
      }
    }

  private fun updateCameraPromptAndMultiTouchFeedback(event: InputEvent) = updateCameraPromptAndMultiTouchFeedback(event.modifiersEx)

  private fun updateCameraPromptAndMultiTouchFeedback(modifiers: Int = lastModifiers) {
    lastModifiers = modifiers

    val cameraReadyToOperate = virtualSceneCameraActive && isFocusOwner && !isHardwareInputEnabled()
    virtualSceneCameraOperating = cameraReadyToOperate && modifiers and SHIFT_DOWN_MASK != 0
    virtualSceneCameraPrompt = when {
      virtualSceneCameraOperating -> {
        val keys = EmulatorSettings.getInstance().cameraVelocityControls.keys
        "Move camera with $keys keys, rotate with mouse or arrow keys"
      }
      cameraReadyToOperate -> "Hold Shift to control camera"
      else -> null
    }

    multiTouchMode = mouseIsInside && !virtualSceneCameraActive && modifiers and CTRL_DOWN_MASK != 0 && !isHardwareInputEnabled()
  }

  private var virtualSceneCameraActive = false
    set(value) {
      if (value != field) {
        field = value
        updateCameraPromptAndMultiTouchFeedback()
      }
    }

  private var virtualSceneCameraOperating = false
    set(value) {
      if (field != value) {
        field = value
        if (value) {
          startOperatingVirtualSceneCamera()
        }
        else {
          stopOperatingVirtualSceneCamera()
        }
      }
    }

  private var virtualSceneCameraVelocityController: VirtualSceneCameraVelocityController? = null
  private val stats = if (StudioFlags.EMBEDDED_EMULATOR_SCREENSHOT_STATISTICS.get()) Stats() else null

  init {
    Disposer.register(disposableParent, this)

    emulator.addConnectionStateListener(this)
    addComponentListener(object : ComponentAdapter() {
      override fun componentShown(event: ComponentEvent) {
        requestScreenshotFeed()
        if (displayId == PRIMARY_DISPLAY_ID) {
          requestNotificationFeed()
        }
      }
    })

    // Forward mouse & keyboard events.
    addMouseListener(mouseListener)
    addMouseMotionListener(mouseListener)
    addMouseWheelListener(mouseListener)

    addKeyListener(MyKeyListener())

    if (displayId == PRIMARY_DISPLAY_ID) {
      streamingSessionTracker.streamingStarted()
      showLongRunningOperationIndicator("Connecting to the Emulator")

      addFocusListener(object : FocusListener {
        override fun focusGained(event: FocusEvent) {
          updateCameraPromptAndMultiTouchFeedback()
        }

        override fun focusLost(event: FocusEvent) {
          updateCameraPromptAndMultiTouchFeedback()
        }
      })
    }

    val connection = ApplicationManager.getApplication().messageBus.connect(this)
    connection.subscribe(LafManagerListener.TOPIC, LafManagerListener { lafManager ->
      if (isConnected) {
        emulator.setUiTheme(getEmulatorUiTheme(lafManager))
      }
    })

    updateConnectionState(emulator.connectionState)
  }

  override fun dispose() {
    mouseWheelSender?.onCompleted()
    mouseWheelSender = null
    cancelNotificationFeed()
    cancelScreenshotFeed()
    emulator.removeConnectionStateListener(this)
    virtualSceneCameraOperating = false
<<<<<<< HEAD
=======
    streamingSessionTracker.streamingEnded()
>>>>>>> 574fcae1
    stats?.let { Disposer.dispose(it) } // The stats object has to be disposed last.
  }

  fun addDisplayConfigurationListener(listener: DisplayConfigurationListener) {
    displayConfigurationListeners.add(listener)
  }

  fun removeDisplayConfigurationListener(listener: DisplayConfigurationListener) {
    displayConfigurationListeners.remove(listener)
  }

  fun addPostureListener(listener: PostureListener) {
    postureListeners.add(listener)
  }

  fun removePostureListener(listener: PostureListener) {
    postureListeners.remove(listener)
  }

  override fun canZoom(): Boolean = isConnected

  override fun computeActualSize(): Dimension =
    computeActualSize(screenshotShape.orientation)

  private fun computeActualSize(orientationQuadrants: Int): Dimension {
    val skin = emulator.getSkin(currentPosture?.posture)
    return if (skin != null && deviceFrameVisible) {
      skin.getRotatedFrameSize(orientationQuadrants, deviceDisplaySize)
    }
    else {
      deviceDisplaySize.rotatedByQuadrants(orientationQuadrants)
    }
  }

  override fun setBounds(x: Int, y: Int, width: Int, height: Int) {
    val resized = width != this.width || height != this.height
    super.setBounds(x, y, width, height)
    if (resized) {
      requestScreenshotFeed()
    }
  }

  override fun connectionStateChanged(emulator: EmulatorController, connectionState: ConnectionState) {
    EventQueue.invokeLater { // This is safe because this code doesn't touch PSI or VFS.
      updateConnectionState(connectionState)
    }
  }

  private fun updateConnectionState(connectionState: ConnectionState) {
    if (connectionState == ConnectionState.CONNECTED) {
      hideDisconnectedStateMessage()
      if (isVisible) {
        if (screenshotFeed == null) {
          requestScreenshotFeed()
        }
        if (displayId == PRIMARY_DISPLAY_ID) {
          if (notificationFeed == null) {
            requestNotificationFeed()
          }
        }
      }
    }
    else if (connectionState == ConnectionState.DISCONNECTED) {
      lastScreenshot = null
      hideLongRunningOperationIndicatorInstantly()
      showDisconnectedStateMessage("Disconnected from the Emulator")
    }

    repaint()
  }

  private fun notifyEmulatorIsOutOfDate() {
    if (emulatorOutOfDateNotificationShown) {
      return
    }
    val project = getProject() ?: return
    val title = "Emulator is out of date"
    val message = XmlStringUtil.wrapInHtml("Please update the Android Emulator")
    val notification = RUNNING_DEVICES_NOTIFICATION_GROUP.createNotification(title, message, NotificationType.WARNING)
    notification.collapseDirection = Notification.CollapseActionsDirection.KEEP_LEFTMOST
    notification.addAction(object : NotificationAction("Check for updates") {
      override fun actionPerformed(event: AnActionEvent, notification: Notification) {
        notification.expire()
        val action = ActionManager.getInstance().getAction("CheckForUpdate")
        action.actionPerformed(event)
      }
    })
    notification.notify(project)
    emulatorOutOfDateNotificationShown = true
  }

  override fun paintComponent(graphics: Graphics) {
    super.paintComponent(graphics)

    val screenshot = lastScreenshot ?: return
<<<<<<< HEAD
    if (frameNumber == 0) {
=======
    if (frameNumber == 0u) {
>>>>>>> 574fcae1
      hideLongRunningOperationIndicatorInstantly()
    }
    val skin = screenshot.skinLayout
    assert(screenshotShape.width != 0)
    assert(screenshotShape.height != 0)
    val displayRect = computeDisplayRectangle(skin)
    displayRectangle = displayRect

    val g = graphics.create() as Graphics2D
    val physicalToVirtualScale = 1.0 / screenScale
    g.scale(physicalToVirtualScale, physicalToVirtualScale) // Set the scale to draw in physical pixels.

    // Draw display.
    if (displayRect.width == screenshotShape.width && displayRect.height == screenshotShape.height) {
      g.drawImage(screenshot.image, null, displayRect.x, displayRect.y)
    }
    else {
      displayTransform.setToTranslation(displayRect.x.toDouble(), displayRect.y.toDouble())
      displayTransform.scale(displayRect.width.toDouble() / screenshotShape.width, displayRect.height.toDouble() / screenshotShape.height)
      g.drawImage(screenshot.image, displayTransform, null)
    }

    frameNumber = screenshotShape.frameNumber
    notifyFrameListeners(displayRect, screenshot.image)

    if (multiTouchMode) {
      // Draw multi-touch visual feedback.
      drawMultiTouchFeedback(g, displayRect, lastTouchCoordinates != null)
    }

    if (deviceFrameVisible) {
      // Draw device frame and mask.
      skin.drawFrameAndMask(g, displayRect)
    }

    if (!screenshot.painted) {
      screenshot.painted = true
      val paintTime = System.currentTimeMillis()
      stats?.recordLatencyEndToEnd(paintTime - screenshot.frameOriginationTime)
    }
  }

  private fun computeDisplayRectangle(skin: SkinLayout): Rectangle {
    // The roundScale call below is used to avoid scaling by a fractional factor larger than 1 or
    // by a factor that is only slightly below 1.
    val maxSize = computeMaxImageSize()
    val maxWidth = maxSize.width
    val maxHeight = maxSize.height
    return if (deviceFrameVisible) {
      val frameRectangle = skin.frameRectangle
      val scale = roundScale(min(maxWidth.toDouble() / frameRectangle.width, maxHeight.toDouble() / frameRectangle.height))
      val fw = frameRectangle.width.scaled(scale)
      val fh = frameRectangle.height.scaled(scale)
      val w = screenshotShape.width.scaled(scale)
      val h = screenshotShape.height.scaled(scale)
      Rectangle((physicalWidth - fw) / 2 - frameRectangle.x.scaled(scale), (physicalHeight - fh) / 2 - frameRectangle.y.scaled(scale),
                w, h)
    }
    else {
      val scale = roundScale(min(maxWidth.toDouble() / screenshotShape.width, maxHeight.toDouble() / screenshotShape.height))
      val w = screenshotShape.width.scaled(scale)
      val h = screenshotShape.height.scaled(scale)
      Rectangle((physicalWidth - w) / 2, (physicalHeight - h) / 2, w, h)
    }
  }

  private fun requestScreenshotFeed() {
    if (isConnected) {
      requestScreenshotFeed(deviceDisplaySize, displayOrientationQuadrants)
    }
  }

  private fun requestScreenshotFeed(displaySize: Dimension, orientationQuadrants: Int) {
    if (width != 0 && height != 0 && isConnected) {
      val maxSize = physicalSize.rotatedByQuadrants(-orientationQuadrants)
      val skin = emulator.getSkin(currentPosture?.posture)
      if (skin != null && deviceFrameVisible) {
        // Scale down to leave space for the device frame.
        val layout = skin.layout
        maxSize.width = maxSize.width.scaledDown(layout.displaySize.width, layout.frameRectangle.width)
        maxSize.height = maxSize.height.scaledDown(layout.displaySize.height, layout.frameRectangle.height)
      }

      // Limit by the display resolution.
      maxSize.width = maxSize.width.coerceAtMost(displaySize.width)
      maxSize.height = maxSize.height.coerceAtMost(displaySize.height)

      val maxImageSize = maxSize.rotatedByQuadrants(orientationQuadrants)

      val currentReceiver = screenshotReceiver
      if (currentReceiver != null &&
          currentReceiver.maxImageSize == maxImageSize && currentReceiver.orientationQuadrants == orientationQuadrants) {
        return // Keep the current screenshot feed because it is identical.
      }

      cancelScreenshotFeed()
      val imageFormat = ImageFormat.newBuilder()
        .setDisplay(displayId)
        .setFormat(ImageFormat.ImgFormat.RGB888)
        .setWidth(maxImageSize.width)
        .setHeight(maxImageSize.height)
        .build()
      val receiver = ScreenshotReceiver(maxImageSize, orientationQuadrants)
      screenshotReceiver = receiver
      screenshotFeed = emulator.streamScreenshot(imageFormat, receiver)
    }
  }

  private fun cancelScreenshotFeed() {
    screenshotReceiver?.let { Disposer.dispose(it) }
    screenshotReceiver = null
    screenshotFeed?.cancel()
    screenshotFeed = null
  }

  private fun requestNotificationFeed() {
    cancelNotificationFeed()
    if (isConnected) {
      val receiver = NotificationReceiver()
      notificationReceiver = receiver
      notificationFeed = emulator.streamNotification(receiver)
    }
  }

  private fun cancelNotificationFeed() {
    notificationReceiver = null
    notificationFeed?.cancel()
    notificationFeed = null
  }

  private fun showVirtualSceneCameraPrompt(prompt: String) {
    if (EmulatorSettings.getInstance().showCameraControlPrompts) {
      findNotificationHolderPanel()?.showFadeOutNotification(prompt)
    }
  }

  private fun hideVirtualSceneCameraPrompt() {
    findNotificationHolderPanel()?.hideFadeOutNotification()
  }

  private fun startOperatingVirtualSceneCamera() {
    val glass = IdeGlassPaneUtil.find(this) as IdeGlassPaneEx
    val cursor = AdtUiCursorsProvider.getInstance().getCursor(AdtUiCursorType.MOVE)
    val rootPane = glass.rootPane
    val scale = PI / min(rootPane.width, rootPane.height)
    UIUtil.setCursor(rootPane, cursor)
    glass.setCursor(cursor, this)
    val referencePoint = MouseInfo.getPointerInfo().location
    val mouseListener = object: MouseAdapter() {

      override fun mouseMoved(event: MouseEvent) {
        rotateVirtualSceneCamera(-(event.yOnScreen - referencePoint.y) * scale, (referencePoint.x - event.xOnScreen) * scale)
        referencePoint.setLocation(event.xOnScreen, event.yOnScreen)
        event.consume()
      }

      override fun mouseDragged(e: MouseEvent) {
        mouseMoved(e)
      }

      override fun mouseEntered(event: MouseEvent) {
        glass.setCursor(cursor, this)
      }
    }

    val velocityController = VirtualSceneCameraVelocityController(emulator, EmulatorSettings.getInstance().cameraVelocityControls.keys)
    virtualSceneCameraVelocityController = velocityController
    glass.addMousePreprocessor(mouseListener, velocityController)
    glass.addMouseMotionPreprocessor(mouseListener, velocityController)
  }

  private fun stopOperatingVirtualSceneCamera() {
    virtualSceneCameraVelocityController?.let(Disposer::dispose)
    virtualSceneCameraVelocityController = null
    val glass = IdeGlassPaneUtil.find(this) as IdeGlassPaneEx
    glass.setCursor(null, this)
    UIUtil.setCursor(glass.rootPane, null)
  }

  private fun rotateVirtualSceneCamera(rotationX: Double, rotationY: Double) {
    val cameraRotation = RotationRadian.newBuilder()
      .setX(rotationX.toFloat())
      .setY(rotationY.toFloat())
      .build()
    emulator.rotateVirtualSceneCamera(cameraRotation)
  }

  private fun getButtonBit(button: Int): Int {
    return when(button) {
      BUTTON1 -> ANDROID_BUTTON1_BIT
      BUTTON2 -> ANDROID_BUTTON2_BIT
      BUTTON3 -> ANDROID_BUTTON3_BIT
      else -> 0
    }
  }

  internal fun displayModeChanged(displayModeId: DisplayModeValue) {
    val displayMode = emulatorConfig.displayModes.firstOrNull { it.displayModeId == displayModeId } ?: return
    requestScreenshotFeed(displayMode.displaySize, displayOrientationQuadrants)
  }

  override fun hardwareInputStateChanged(event: AnActionEvent, enabled: Boolean) {
    super.hardwareInputStateChanged(event, enabled)
<<<<<<< HEAD
    event.inputEvent?.let { updateCameraPromptAndMultiTouchFeedback(it) }
=======
    updateCameraPromptAndMultiTouchFeedback(event.inputEvent!!)
>>>>>>> 574fcae1
  }

  private inner class NotificationReceiver : EmptyStreamObserver<EmulatorNotification>() {
    override fun onNext(response: EmulatorNotification) {
      if (EMBEDDED_EMULATOR_TRACE_NOTIFICATIONS.get()) {
        LOG.info("Received notification: ${shortDebugString(response)}")
      }

      if (notificationReceiver != this) {
        return // This notification feed has already been cancelled.
      }

      EventQueue.invokeLater { // This is safe because this code doesn't touch PSI or VFS.
        when {
          response.hasCameraNotification() -> virtualSceneCameraActive = response.cameraNotification.active
          response.hasDisplayConfigurationsChangedNotification() ->
              checkDisplayConfigurationsAndNotifyDisplayConfigurationListeners(response.displayConfigurationsChangedNotification)
          response.hasPosture() -> updateCurrentPosture(response.posture.value)
          else  -> {
            // Old style notifications.
            // TODO: Remove the following 'when' statement after January 1, 2024.
            when (response.event) {
              VIRTUAL_SCENE_CAMERA_ACTIVE -> virtualSceneCameraActive = true
              VIRTUAL_SCENE_CAMERA_INACTIVE -> virtualSceneCameraActive = false
              DISPLAY_CONFIGURATIONS_CHANGED_UI -> notifyDisplayConfigurationListeners(null)
              else -> {}
            }
          }
        }
      }
    }

    private fun checkDisplayConfigurationsAndNotifyDisplayConfigurationListeners(notification: DisplayConfigurationsChangedNotification) {
      val displayConfigs = notification.displayConfigurations.displaysList
      // Check for b/290831895.
      if (displayConfigs.find { it.width <= 0 || it.height <= 0 } != null) {
        LOG.error("Invalid display configuration in $notification")
        notifyDisplayConfigurationListeners(null)
      }
      else {
        notifyDisplayConfigurationListeners(displayConfigs)
      }
    }

    private fun notifyDisplayConfigurationListeners(displayConfigs: List<DisplayConfiguration>?) {
      for (listener in displayConfigurationListeners) {
        listener.displayConfigurationChanged(displayConfigs)
<<<<<<< HEAD
      }
    }

    private fun updateCurrentPosture(posture: PostureValue) {
      emulatorConfig.postures.find { it.posture == posture }?.let { currentPosture = it } ?: LOG.error("Unexpected posture: $posture")
    }
  }

  override val hardwareInput: HardwareInput = object : HardwareInput() {
    override fun sendToDevice(id: Int, keyCode: Int, modifierEx: Int) {
      if (!isConnected) {
        return
      }
      val keyName = VK_TO_DOM_KEY_NAME[keyCode] ?: return
      val eventType = when (id) {
        KeyEvent.KEY_PRESSED -> KeyEventType.keydown
        KeyEvent.KEY_RELEASED -> KeyEventType.keyup
        else -> return
=======
>>>>>>> 574fcae1
      }
      val grpcEvent = KeyboardEvent.newBuilder()
          .setKey(keyName)
          .setEventType(eventType)
          .build()
      emulator.sendKey(grpcEvent)
    }

    private fun updateCurrentPosture(posture: PostureValue) {
      emulatorConfig.postures.find { it.posture == posture }?.let { currentPosture = it } ?: LOG.error("Unexpected posture: $posture")
    }
  }

  override val hardwareInput: HardwareInput = object : HardwareInput() {
    override fun sendToDevice(id: Int, keyCode: Int, modifiersEx: Int) {
      if (!isConnected) {
        return
      }
      val keyName = VK_TO_DOM_KEY_NAME[keyCode] ?: return
      val eventType = when (id) {
        KEY_PRESSED -> KeyEventType.keydown
        KEY_RELEASED -> KeyEventType.keyup
        else -> return
      }
      val grpcEvent = KeyboardEvent.newBuilder()
          .setKey(keyName)
          .setEventType(eventType)
          .build()
      emulator.sendKey(grpcEvent)
    }
  }

  private inner class MyKeyListener  : KeyAdapter() {

    private var cachedKeyStrokeMap: Map<KeyStroke, EmulatorKeyStroke>? = null
    private val keyStrokeMap: Map<KeyStroke, EmulatorKeyStroke>
      get() {
        var map = cachedKeyStrokeMap
        if (map == null) {
          map = buildKeyStrokeMap()
          cachedKeyStrokeMap = map
        }
        return map
      }

    init {
      addFocusListener(object : FocusAdapter() {
        override fun focusGained(event: FocusEvent) {
          cachedKeyStrokeMap = null // Keyboard shortcuts may have changed while the view didn't have focus.
        }
      })
    }

    override fun keyTyped(event: KeyEvent) {
      if (isHardwareInputEnabled()) {
        return
      }

      if (virtualSceneCameraOperating) {
        return
      }

      if (event.isAltDown || event.isControlDown || event.isMetaDown) {
        return
      }

      val c = event.keyChar
      if (c == CHAR_UNDEFINED || Character.isISOControl(c)) {
        return
      }

      val keyboardEvent = KeyboardEvent.newBuilder().setText(c.toString()).build()
      emulator.sendKey(keyboardEvent)
      event.consume()
    }

    override fun keyPressed(event: KeyEvent) {
      updateCameraPromptAndMultiTouchFeedback(event)
      if (isHardwareInputEnabled()) {
        hardwareInput.forwardEvent(event)
        return
      }

      if (virtualSceneCameraOperating) {
        when (event.keyCode) {
          VK_LEFT, VK_KP_LEFT -> rotateVirtualSceneCamera(0.0, VIRTUAL_SCENE_CAMERA_ROTATION_STEP_RADIAN)
          VK_RIGHT, VK_KP_RIGHT -> rotateVirtualSceneCamera(0.0, -VIRTUAL_SCENE_CAMERA_ROTATION_STEP_RADIAN)
          VK_UP, VK_KP_UP -> rotateVirtualSceneCamera(VIRTUAL_SCENE_CAMERA_ROTATION_STEP_RADIAN, 0.0)
          VK_DOWN, VK_KP_DOWN -> rotateVirtualSceneCamera(-VIRTUAL_SCENE_CAMERA_ROTATION_STEP_RADIAN, 0.0)
          VK_HOME -> rotateVirtualSceneCamera(VIRTUAL_SCENE_CAMERA_ROTATION_STEP_RADIAN, VIRTUAL_SCENE_CAMERA_ROTATION_STEP_RADIAN)
          VK_END -> rotateVirtualSceneCamera(-VIRTUAL_SCENE_CAMERA_ROTATION_STEP_RADIAN, VIRTUAL_SCENE_CAMERA_ROTATION_STEP_RADIAN)
          VK_PAGE_UP -> rotateVirtualSceneCamera(VIRTUAL_SCENE_CAMERA_ROTATION_STEP_RADIAN, -VIRTUAL_SCENE_CAMERA_ROTATION_STEP_RADIAN)
          VK_PAGE_DOWN -> rotateVirtualSceneCamera(-VIRTUAL_SCENE_CAMERA_ROTATION_STEP_RADIAN, -VIRTUAL_SCENE_CAMERA_ROTATION_STEP_RADIAN)
          else -> virtualSceneCameraVelocityController?.keyPressed(event.keyCode)
        }
        return
      }

      keyPressedOrReleased(event)
    }

    override fun keyReleased(event: KeyEvent) {
      updateCameraPromptAndMultiTouchFeedback(event)

      if (isHardwareInputEnabled()) {
        hardwareInput.forwardEvent(event)
        return
      }

      virtualSceneCameraVelocityController?.keyReleased(event.keyCode)

      keyPressedOrReleased(event)
    }

    private fun keyPressedOrReleased(event: KeyEvent) {
      val keyCode = event.keyCode
      val modifiers = event.modifiersEx

      if (!isConnected) {
        return
      }
      val emulatorKeyStroke = hostKeyStrokeToEmulatorKeyStroke(keyCode, modifiers)
      if (emulatorKeyStroke == null) {
        val keyName = hostKeyCodeToEmulatorKeyName(keyCode)
        if (keyName != null) {
          emulator.pressModifierKeys(modifiers)
          val eventType = if (event.id == KEY_PRESSED) KeyEventType.keydown else KeyEventType.keyup
          emulator.sendKey(createKeyboardEvent(keyName, eventType))
          emulator.releaseModifierKeys(modifiers)
          event.consume()
        }
      }
      else if (event.id == KEY_PRESSED) {
        emulator.pressModifierKeys(emulatorKeyStroke.modifiers)
        emulator.sendKey(KeyboardEvent.newBuilder().setKey(emulatorKeyStroke.keyName).setEventType(KeyEventType.keypress).build())
        emulator.releaseModifierKeys(emulatorKeyStroke.modifiers)
        event.consume()
      }
    }

    private fun hostKeyStrokeToEmulatorKeyStroke(hostKeyCode: Int, modifiers: Int): EmulatorKeyStroke? {
      val canonicalKeyCode = when (hostKeyCode) {
        VK_KP_LEFT -> VK_LEFT
        VK_KP_RIGHT -> VK_RIGHT
        VK_KP_UP -> VK_UP
        VK_KP_DOWN -> VK_DOWN
        else -> hostKeyCode
      }

      return keyStrokeMap[KeyStroke.getKeyStroke(canonicalKeyCode, modifiers)]
    }

    private fun hostKeyCodeToEmulatorKeyName(hostKeyCode: Int): String? {
      return when (hostKeyCode) {
        VK_BACK_SPACE -> "Backspace"
        VK_DELETE -> if (SystemInfo.isMac) "Backspace" else "Delete"
        VK_ENTER -> "Enter"
        VK_ESCAPE -> "Escape"
        VK_TAB -> "Tab"
        else -> return null
      }
    }

    private fun buildKeyStrokeMap(): Map<KeyStroke, EmulatorKeyStroke> {
      return mutableMapOf<KeyStroke, EmulatorKeyStroke>().apply {
        addKeystrokesForAction(ACTION_CUT, EmulatorKeyStroke("Cut"))
        addKeystrokesForAction(ACTION_COPY, EmulatorKeyStroke("Copy"))
        addKeystrokesForAction(ACTION_PASTE, EmulatorKeyStroke("Paste"))
        addKeystrokesForAction(ACTION_SELECT_ALL, EmulatorKeyStroke("a", CTRL_DOWN_MASK))
        addKeystrokesForAction(ACTION_EDITOR_MOVE_CARET_LEFT, EmulatorKeyStroke("ArrowLeft"))
        addKeystrokesForAction(ACTION_EDITOR_MOVE_CARET_RIGHT, EmulatorKeyStroke("ArrowRight"))
        addKeystrokesForAction(ACTION_EDITOR_MOVE_CARET_LEFT_WITH_SELECTION, EmulatorKeyStroke("ArrowLeft", SHIFT_DOWN_MASK))
        addKeystrokesForAction(ACTION_EDITOR_MOVE_CARET_RIGHT_WITH_SELECTION, EmulatorKeyStroke("ArrowRight", SHIFT_DOWN_MASK))
        addKeystrokesForAction(ACTION_EDITOR_MOVE_CARET_UP, EmulatorKeyStroke("ArrowUp"))
        addKeystrokesForAction(ACTION_EDITOR_MOVE_CARET_DOWN, EmulatorKeyStroke("ArrowDown"))
        addKeystrokesForAction(ACTION_EDITOR_MOVE_CARET_UP_WITH_SELECTION, EmulatorKeyStroke("ArrowUp", SHIFT_DOWN_MASK))
        addKeystrokesForAction(ACTION_EDITOR_MOVE_CARET_DOWN_WITH_SELECTION, EmulatorKeyStroke("ArrowDown", SHIFT_DOWN_MASK))
        addKeystrokesForAction(ACTION_EDITOR_PREVIOUS_WORD, EmulatorKeyStroke("ArrowLeft", CTRL_DOWN_MASK))
        addKeystrokesForAction(ACTION_EDITOR_NEXT_WORD, EmulatorKeyStroke("ArrowRight", CTRL_DOWN_MASK))
        addKeystrokesForAction(ACTION_EDITOR_PREVIOUS_WORD_WITH_SELECTION, EmulatorKeyStroke("ArrowLeft", CTRL_SHIFT_DOWN_MASK))
        addKeystrokesForAction(ACTION_EDITOR_NEXT_WORD_WITH_SELECTION, EmulatorKeyStroke("ArrowRight", CTRL_SHIFT_DOWN_MASK))
        addKeystrokesForAction(ACTION_EDITOR_MOVE_LINE_START, EmulatorKeyStroke("Home"))
        addKeystrokesForAction(ACTION_EDITOR_MOVE_LINE_END, EmulatorKeyStroke("End"))
        addKeystrokesForAction(ACTION_EDITOR_MOVE_LINE_START_WITH_SELECTION, EmulatorKeyStroke("Home", SHIFT_DOWN_MASK))
        addKeystrokesForAction(ACTION_EDITOR_MOVE_LINE_END_WITH_SELECTION, EmulatorKeyStroke("End", SHIFT_DOWN_MASK))
        addKeystrokesForAction(ACTION_EDITOR_MOVE_CARET_PAGE_UP, EmulatorKeyStroke("PageUp"))
        addKeystrokesForAction(ACTION_EDITOR_MOVE_CARET_PAGE_DOWN, EmulatorKeyStroke("PageDown"))
        addKeystrokesForAction(ACTION_EDITOR_MOVE_CARET_PAGE_UP_WITH_SELECTION, EmulatorKeyStroke("PageUp", SHIFT_DOWN_MASK))
        addKeystrokesForAction(ACTION_EDITOR_MOVE_CARET_PAGE_DOWN_WITH_SELECTION, EmulatorKeyStroke("PageDown", SHIFT_DOWN_MASK))
        addKeystrokesForAction(ACTION_EDITOR_TEXT_START, EmulatorKeyStroke("Home", CTRL_DOWN_MASK))
        addKeystrokesForAction(ACTION_EDITOR_TEXT_END, EmulatorKeyStroke("End", CTRL_DOWN_MASK))
        addKeystrokesForAction(ACTION_EDITOR_TEXT_START_WITH_SELECTION, EmulatorKeyStroke("Home", CTRL_SHIFT_DOWN_MASK))
        addKeystrokesForAction(ACTION_EDITOR_TEXT_END_WITH_SELECTION, EmulatorKeyStroke("End", CTRL_SHIFT_DOWN_MASK))
        addKeystrokesForAction(ACTION_UNDO, EmulatorKeyStroke("z", CTRL_DOWN_MASK))
        addKeystrokesForAction(ACTION_REDO, EmulatorKeyStroke("z", CTRL_SHIFT_DOWN_MASK))
      }
    }

    private fun MutableMap<KeyStroke, EmulatorKeyStroke>.addKeystrokesForAction(actionId: String, androidKeystroke: EmulatorKeyStroke) {
      for (keyStroke in KeymapUtil.getKeyStrokes(KeymapUtil.getActiveKeymapShortcuts(actionId))) {
        put(keyStroke, androidKeystroke)
      }
    }
  }

  private inner class MyMouseListener : MouseAdapter() {

    /** A bit set indicating the current pressed buttons. */
    private var buttons = 0

    override fun mousePressed(event: MouseEvent) {
      requestFocusInWindow()
      buttons = buttons or getButtonBit(event.button)
      if (isInsideDisplay(event)) {
        lastTouchCoordinates = Point(event.x, event.y)
        updateMultiTouchMode(event)
        sendMouseEvent(event.x, event.y, buttons)
      }
    }

    override fun mouseReleased(event: MouseEvent) {
      buttons = buttons and getButtonBit(event.button).inv()
      if (event.button == BUTTON1) {
        lastTouchCoordinates = null
        updateMultiTouchMode(event)
      }
      sendMouseEvent(event.x, event.y, buttons)
    }

    override fun mouseEntered(event: MouseEvent) {
      mouseIsInside = true
      updateMultiTouchMode(event)
    }

    override fun mouseExited(event: MouseEvent) {
      if (lastTouchCoordinates != null) {
        // Moving over the edge of the display view will terminate the ongoing dragging.
        sendMouseEvent(event.x, event.y, 0)
      }
      lastTouchCoordinates = null
      mouseIsInside = false
      updateMultiTouchMode(event)
    }

    override fun mouseDragged(event: MouseEvent) {
      updateMultiTouchMode(event)
      if (!virtualSceneCameraOperating && lastTouchCoordinates != null) {
        sendMouseEvent(event.x, event.y, buttons, drag = true)
      }
    }

    override fun mouseMoved(event: MouseEvent) {
      updateMultiTouchMode(event)
      if (!virtualSceneCameraOperating && !multiTouchMode) {
        sendMouseEvent(event.x, event.y, 0)
      }
    }

    override fun mouseWheelMoved(event: MouseWheelEvent) {
      if (event.wheelRotation == 0 || event.scrollType != WHEEL_UNIT_SCROLL) {
        return
      }
      // Multiplying wheelRotation by -1 because AWT assigns the opposite sign to Qt/Android.
      getOrCreateMouseWheelSender().onNext(WheelEvent.newBuilder().setDy(-event.wheelRotation * 120).build())
    }

    private fun getOrCreateMouseWheelSender(): StreamObserver<WheelEvent> {
      return mouseWheelSender ?: emulator.injectWheel().also { mouseWheelSender = it }
    }

    private fun updateMultiTouchMode(event: MouseEvent) {
      val oldMultiTouchMode = multiTouchMode
      updateCameraPromptAndMultiTouchFeedback(event)
      if (multiTouchMode && oldMultiTouchMode) {
        repaint() // If multitouch mode changed above, the repaint method was already called.
      }
    }

    // Terminates ongoing dragging if any.
    fun terminateDragging() {
      lastTouchCoordinates?.let { sendMouseEvent(it.x, it.y, 0) }
    }

    private fun sendMouseEvent(x: Int, y: Int, buttons: Int, drag: Boolean = false) {
      val displayRectangle = displayRectangle ?: return
      // Mouse pointer coordinates compensated for the device display rotation.
      val normalizedX: Int
      val normalizedY: Int
      val imageWidth: Int
      val imageHeight: Int
      when (displayOrientationQuadrants) {
        0 -> {
          normalizedX = x.scaled(screenScale) - displayRectangle.x
          normalizedY = y.scaled(screenScale) - displayRectangle.y
          imageWidth = displayRectangle.width
          imageHeight = displayRectangle.height
        }
        1 -> {
          normalizedX = displayRectangle.y + displayRectangle.height - y.scaled(screenScale)
          normalizedY = x.scaled(screenScale) - displayRectangle.x
          imageWidth = displayRectangle.height
          imageHeight = displayRectangle.width
        }
        2 -> {
          normalizedX = displayRectangle.x + displayRectangle.width - x.scaled(screenScale)
          normalizedY = displayRectangle.y + displayRectangle.height - y.scaled(screenScale)
          imageWidth = displayRectangle.width
          imageHeight = displayRectangle.height
        }
        3 -> {
          normalizedX = y.scaled(screenScale) - displayRectangle.y
          normalizedY = displayRectangle.x + displayRectangle.width - x.scaled(screenScale)
          imageWidth = displayRectangle.height
          imageHeight = displayRectangle.width
        }
        else -> {
          assert(false) { "Invalid display orientation: $displayOrientationQuadrants" }
          return
        }
      }

      val deviceDisplayRegion = deviceDisplayRegion

      // Device display coordinates.
      val displayX = normalizedX.scaledUnbiased(imageWidth, deviceDisplayRegion.width)
      val displayY = normalizedY.scaledUnbiased(imageHeight, deviceDisplayRegion.height)

      if (deviceDisplayRegion.contains(displayX, displayY)) {
        // Within the bounds of the device display.
        sendMouseOrTouchEvent(displayX, displayY, buttons, deviceDisplayRegion)
      }
      else if (drag) {
        // Crossed the device display boundary while dragging.
        lastTouchCoordinates = null
        val adjustedX = displayX.coerceIn(deviceDisplayRegion.x, deviceDisplayRegion.width - 1)
        val adjustedY = displayY.coerceIn(deviceDisplayRegion.y, deviceDisplayRegion.height - 1)
        sendMouseOrTouchEvent(adjustedX, adjustedY, 0, deviceDisplayRegion)
      }
    }

    private fun sendMouseOrTouchEvent(displayX: Int, displayY: Int, buttons: Int, deviceDisplayRegion: Rectangle) {
      if (multiTouchMode) {
        val pressure = if (buttons == 0) 0 else PRESSURE_RANGE_MAX
        val touchEvent = TouchEvent.newBuilder()
          .setDisplay(displayId)
          .addTouches(createTouch(displayX, displayY, 0, pressure))
          .addTouches(createTouch(deviceDisplayRegion.width - 1 - displayX, deviceDisplayRegion.height - 1 - displayY, 1, pressure))
          .build()
        emulator.sendTouch(touchEvent)
      }
      else {
        val mouseEvent = MouseEventMessage.newBuilder()
          .setDisplay(displayId)
          .setX(displayX)
          .setY(displayY)
          .setButtons(buttons)
          .build()
        emulator.sendMouse(mouseEvent)
      }
    }

    private fun createTouch(x: Int, y: Int, identifier: Int, pressure: Int): Touch.Builder {
      return Touch.newBuilder()
        .setX(x)
        .setY(y)
        .setIdentifier(identifier)
        .setPressure(pressure)
        .setExpiration(NEVER_EXPIRE)
    }

    private fun isInsideDisplay(event: MouseEvent) =
      displayRectangle?.contains(event.x * screenScale, event.y * screenScale) ?: false
  }

  private inner class ScreenshotReceiver(
    val maxImageSize: Dimension,
    val orientationQuadrants: Int
  ) : EmptyStreamObserver<ImageMessage>(), Disposable {
    private val screenshotForProcessing = AtomicReference<Screenshot?>()
    private val screenshotForDisplay = AtomicReference<Screenshot?>()
    private val skinLayoutCache = SkinLayoutCache(emulator)
    private val recycledImage = AtomicReference<SofterReference<BufferedImage>?>()
    private val alarm = Alarm(this)
    private var expectedFrameNumber = -1

    override fun onNext(response: ImageMessage) {
      val arrivalTime = System.currentTimeMillis()
      val imageFormat = response.format
      val imageRotation = imageFormat.rotation.rotation.number
      val frameOriginationTime: Long = response.timestampUs / 1000
      val displayMode: DisplayMode? = emulatorConfig.displayModes.firstOrNull { it.displayModeId == imageFormat.displayMode }

      if (EMBEDDED_EMULATOR_TRACE_SCREENSHOTS.get()) {
        val latency = arrivalTime - frameOriginationTime
        val foldedState = if (imageFormat.hasFoldedDisplay()) " foldedDisplay={${shortDebugString(imageFormat.foldedDisplay)}}" else ""
        val mode = if (emulatorConfig.displayModes.size > 1) " ${imageFormat.displayMode}" else ""
        LOG.info("Screenshot for display ${imageFormat.display}: ${response.seq} ${imageFormat.width}x${imageFormat.height}" +
                 "$mode$foldedState ${imageRotation * 90}° $latency ms latency")
      }
      if (screenshotReceiver != this) {
        expectedFrameNumber++
        return // This screenshot feed has already been cancelled.
      }

      if (imageFormat.width == 0 || imageFormat.height == 0) {
        expectedFrameNumber++
        val adjective = if (imageFormat.width == 0 && imageFormat.height == 0) "empty" else "degenerate"
        LOG.error("Invalid ImageMessage for display ${imageFormat.display}: $adjective ${imageFormat.width}x${imageFormat.height} image")
        return // Ignore invalid screenshot.
      }

      if (response.image.size() != imageFormat.width * imageFormat.height * 3) {
        LOG.error("Inconsistent ImageMessage for display ${imageFormat.display}: ${imageFormat.width}x${imageFormat.height}" +
                  " image contains ${response.image.size()} bytes instead of ${imageFormat.width * imageFormat.height * 3}")
        return
      }

      streamingSessionTracker.firstFrameArrived()
      // It is possible that the snapshot feed was requested assuming an out of date device rotation.
      // If the received rotation is different from the assumed one, ignore this screenshot and request
      // a fresh feed for the accurate rotation.
      if (imageRotation != orientationQuadrants) {
        EventQueue.invokeLater { // This is safe because this code doesn't touch PSI or VFS.
          requestScreenshotFeed(deviceDisplaySize, imageRotation)
        }
        expectedFrameNumber++
        return
      }
      // It is possible that the snapshot feed was requested assuming an out of date device rotation.
      // If the received rotation is different from the assumed one, ignore this screenshot and request
      // a fresh feed for the accurate rotation.
      if (imageFormat.displayMode != displayMode?.displayModeId) {
        if (displayMode != null) {
          EventQueue.invokeLater { // This is safe because this code doesn't touch PSI or VFS.
            requestScreenshotFeed(displayMode.displaySize, imageRotation)
          }
          expectedFrameNumber++
          return
        }
      }

      alarm.cancelAllRequests()
      val recycledImage = recycledImage.getAndSet(null)?.get()
      val image = if (recycledImage?.width == imageFormat.width && recycledImage.height == imageFormat.height) {
        val pixels = (recycledImage.raster.dataBuffer as DataBufferInt).data
        ImageConverter.unpackRgb888(response.image, pixels)
        recycledImage
      }
      else {
        val pixels = IntArray(imageFormat.width * imageFormat.height)
        ImageConverter.unpackRgb888(response.image, pixels)
        val buffer = DataBufferInt(pixels, pixels.size)
        val sampleModel = SinglePixelPackedSampleModel(DataBuffer.TYPE_INT, imageFormat.width, imageFormat.height, SAMPLE_MODEL_BIT_MASKS)
        val raster = Raster.createWritableRaster(sampleModel, buffer, ZERO_POINT)
        @Suppress("UndesirableClassUsage")
        BufferedImage(COLOR_MODEL, raster, false, null)
      }

      val lostFrames = if (expectedFrameNumber > 0) response.seq - expectedFrameNumber else 0
      stats?.recordFrameArrival(arrivalTime - frameOriginationTime, lostFrames, imageFormat.width * imageFormat.height)
      expectedFrameNumber = response.seq + 1

      if (displayMode != null && !checkAspectRatioConsistency(imageFormat, displayMode)) {
        return
      }
      val foldedDisplay = imageFormat.foldedDisplay
      val activeDisplayRegion = when {
        foldedDisplay.width != 0 && foldedDisplay.height != 0 ->
            Rectangle(foldedDisplay.xOffset, foldedDisplay.yOffset, foldedDisplay.width, foldedDisplay.height)
        displayMode != null -> Rectangle(displayMode.displaySize)
        else -> null
      }
      val displayShape =
          DisplayShape(imageFormat.width, imageFormat.height, imageRotation, activeDisplayRegion, displayMode, response.seq.toUInt())
      val screenshot = Screenshot(displayShape, image, frameOriginationTime)
      val skinLayout = skinLayoutCache.getCached(displayShape, currentPosture?.posture)
      if (skinLayout == null) {
        computeSkinLayoutOnPooledThread(screenshot)
      }
      else {
        screenshot.skinLayout = skinLayout
        updateDisplayImageOnUiThread(screenshot)
      }
    }

    private fun checkAspectRatioConsistency(imageFormat: ImageFormat, displayMode: DisplayMode): Boolean {
      val imageAspectRatio = if (imageFormat.rotation.rotationValue % 2 == 0) imageFormat.width.toDouble() / imageFormat.height
                             else imageFormat.height.toDouble() / imageFormat.width
      val displayAspectRatio = when {
        displayMode.hasPostures && imageFormat.hasFoldedDisplay() ->
            imageFormat.foldedDisplay.width.toDouble() / imageFormat.foldedDisplay.height
        else -> displayMode.width.toDouble() / displayMode.height
      }
      val tolerance = 1.0 / imageFormat.width + 1.0 / imageFormat.height
      if (abs(imageAspectRatio / displayAspectRatio - 1) > tolerance) {
        val imageDimensions = if (imageFormat.rotation.rotationValue % 2 == 0) "${imageFormat.width}x${imageFormat.height}"
                              else "${imageFormat.height}x${imageFormat.width}"
        val foldedState = when {
          displayMode.hasPostures && imageFormat.hasFoldedDisplay() -> ", foldedDisplay={${shortDebugString(imageFormat.foldedDisplay)}}"
          displayMode.hasPostures -> ", foldedDisplay is not set"
          else -> ""
        }
        LOG.error("Inconsistent ImageMessage for display ${imageFormat.display}: the $imageDimensions display image has different aspect" +
                  " ratio than the ${displayMode.width}x${displayMode.height} display in the ${displayMode.displayModeId} mode$foldedState")
        return false
      }
      return true
    }

    private fun computeSkinLayoutOnPooledThread(screenshotWithoutSkin: Screenshot) {
      screenshotForProcessing.set(screenshotWithoutSkin)

      executeOnPooledThread {
        // If the screenshot feed has not been cancelled, update the skin and the display image.
        if (screenshotReceiver == this) {
          val screenshot = screenshotForProcessing.getAndSet(null)
          if (screenshot == null) {
            stats?.recordDroppedFrame()
          }
          else {
            screenshot.skinLayout = skinLayoutCache.get(screenshot.displayShape, currentPosture?.posture)
            updateDisplayImageOnUiThread(screenshot)
          }
        }
      }
    }

    private fun updateDisplayImageOnUiThread(screenshot: Screenshot) {
      screenshotForDisplay.set(screenshot)

      EventQueue.invokeLater { // This is safe because this code doesn't touch PSI or VFS.
        // If the screenshot feed has not been cancelled, update the display image.
        if (screenshotReceiver == this) {
          updateDisplayImage()
        }
      }
    }

    @UiThread
    private fun updateDisplayImage() {
      hideLongRunningOperationIndicatorInstantly()

      val screenshot = screenshotForDisplay.getAndSet(null)
      if (screenshot == null) {
        stats?.recordDroppedFrame()
        return
      }

      // Creation of a large BufferedImage is expensive. Recycle the old image if it has the proper size.
      lastScreenshot?.image?.let {
        if (it.width == screenshot.displayShape.width && it.height == screenshot.displayShape.height) {
          recycledImage.set(SofterReference(it))
          alarm.cancelAllRequests()
          alarm.addRequest({ recycledImage.set(null) }, CACHED_IMAGE_LIVE_TIME_MILLIS, ModalityState.any())
        }
        else if (!isSameAspectRatio(it.width, it.height, screenshot.displayShape.width, screenshot.displayShape.height, 0.01)) {
          zoom(ZoomType.FIT) // Display dimensions changed - reset zoom level.
        }
      }

      val lastDisplayMode = lastScreenshot?.displayShape?.displayMode
      lastScreenshot = screenshot

      receivedFrameCount++
      frameTimestampMillis = System.currentTimeMillis()
      repaint()

      if (screenshot.displayShape.displayMode != lastDisplayMode) {
        firePropertyChange(DISPLAY_MODE_PROPERTY, lastDisplayMode, screenshot.displayShape.displayMode)
      }
    }

    override fun dispose() {
    }
  }

  private class Screenshot(val displayShape: DisplayShape, val image: BufferedImage, val frameOriginationTime: Long) {
    lateinit var skinLayout: SkinLayout
    var painted = false
  }

  /**
   * Stores the last computed scaled [SkinLayout] together with the corresponding display
   * dimensions, orientation and posture.
   */
  private class SkinLayoutCache(val emulator: EmulatorController) {
    var width = 0
    var height = 0
    var orientation = -1
    var posture: PostureValue? = null
    var skinLayout: SkinLayout? = null

    @Synchronized
    fun getCached(display: DisplayShape, posture: PostureValue?): SkinLayout? {
      return when {
        display.width == width && display.height == height && display.orientation == orientation && posture == this.posture -> skinLayout
        else -> null
      }
    }

    @Slow
    @Synchronized
    fun get(display: DisplayShape, posture: PostureValue?): SkinLayout {
      var layout = skinLayout
      if (display.width != width ||
          display.height != height ||
          display.orientation != orientation ||
          posture == this.posture ||
          layout == null) {
        layout = emulator.getSkin(posture)?.createScaledLayout(display.width, display.height, display.orientation) ?:
                 SkinLayout(display.width, display.height)
        width = display.width
        height = display.height
        orientation = display.orientation
        this.posture = posture
        skinLayout = layout
      }
      return layout
    }
  }

  private data class DisplayShape(val width: Int,
                                  val height: Int,
                                  val orientation: Int,
                                  val activeDisplayRegion: Rectangle? = null,
                                  val displayMode: DisplayMode? = null,
                                  val frameNumber: UInt = 0u)

  private class Stats: Disposable {
    @GuardedBy("this")
    private var data = Data()
    private val alarm = Alarm(this)

    init {
      scheduleNextLogging()
    }

    @Synchronized
    fun recordFrameArrival(latencyOfArrival: Long, numberOfLostFrames: Int, numberOfPixels: Int) {
      data.frameCount += 1 + numberOfLostFrames
      data.pixelCount += (1 + numberOfLostFrames) * numberOfPixels
      data.latencyOfArrival.recordValue(latencyOfArrival)
      if (numberOfLostFrames != 0) {
        data.droppedFrameCount += numberOfLostFrames
        data.droppedFrameCountBeforeArrival += numberOfLostFrames
      }
    }

    @Synchronized
    fun recordDroppedFrame() {
      data.droppedFrameCount++
    }

    @Synchronized
    fun recordLatencyEndToEnd(latency: Long) {
      data.latencyEndToEnd.recordValue(latency)
    }

    @Synchronized
    override fun dispose() {
      data.log()
    }

    @Synchronized
    private fun getAndSetData(newData: Data): Data {
      val oldData = data
      data = newData
      return oldData
    }

    private fun scheduleNextLogging() {
      alarm.addRequest(::logAndReset, STATS_LOG_INTERVAL_MILLIS, ModalityState.any())
    }

    private fun logAndReset() {
      getAndSetData(Data()).log()
      scheduleNextLogging()
    }

    private class Data {
      var frameCount = 0
      var droppedFrameCount = 0
      var droppedFrameCountBeforeArrival = 0
      var pixelCount = 0L
      val latencyEndToEnd = Histogram(1)
      val latencyOfArrival = Histogram(1)
      val collectionStart = System.currentTimeMillis()

      fun log() {
        if (frameCount != 0) {
          val frameRate = String.format("%.2g", frameCount * 1000.0 / (System.currentTimeMillis() - collectionStart))
          val frameSize = (pixelCount.toDouble() / frameCount).roundToInt()
          val neverArrived = if (droppedFrameCountBeforeArrival != 0) " (${droppedFrameCountBeforeArrival} never arrived)" else ""
          val dropped = if (droppedFrameCount != 0) " dropped frames: $droppedFrameCount$neverArrived" else ""
          LOG.info("Frames: $frameCount $dropped average frame rate: $frameRate average frame size: $frameSize pixels\n" +
                   "latency: ${shortDebugString(latencyEndToEnd.toProto())}\n" +
                   "latency of arrival: ${shortDebugString(latencyOfArrival.toProto())}")
        }
      }
    }
  }
}

internal const val DISPLAY_MODE_PROPERTY = "displayMode"

private var emulatorOutOfDateNotificationShown = false

private const val VIRTUAL_SCENE_CAMERA_ROTATION_STEP_DEGREES = 5
private const val VIRTUAL_SCENE_CAMERA_ROTATION_STEP_RADIAN = VIRTUAL_SCENE_CAMERA_ROTATION_STEP_DEGREES * PI / 180

private val ZERO_POINT = Point()
private const val ALPHA_MASK = 0xFF shl 24
private val SAMPLE_MODEL_BIT_MASKS = intArrayOf(0xFF0000, 0xFF00, 0xFF, ALPHA_MASK)
private val COLOR_MODEL = DirectColorModel(ColorSpace.getInstance(ColorSpace.CS_sRGB),
                                           32, 0xFF0000, 0xFF00, 0xFF, ALPHA_MASK, false, DataBuffer.TYPE_INT)
private const val CACHED_IMAGE_LIVE_TIME_MILLIS = 2000

// Android (and the emulator gRPC) button bits corresponding to the AWT button definitions.
// The middle and the right buttons are ordered differently in Android compared to AWT.
private const val ANDROID_BUTTON1_BIT = 1 shl 0 // Left
private const val ANDROID_BUTTON2_BIT = 1 shl 2 // Middle
private const val ANDROID_BUTTON3_BIT = 1 shl 1 // Right

private const val CTRL_SHIFT_DOWN_MASK = CTRL_DOWN_MASK or SHIFT_DOWN_MASK

private val STATS_LOG_INTERVAL_MILLIS = StudioFlags.EMBEDDED_EMULATOR_STATISTICS_INTERVAL_SECONDS.get().toLong() * 1000

// The same as MTS_PRESSURE_RANGE_MAX defined in
// https://android.googlesource.com/platform/external/qemu/+/refs/heads/emu-master-dev/android/android-emu/android/multitouch-screen.h
private const val PRESSURE_RANGE_MAX = 0x400

private val LOG = Logger.getInstance(EmulatorView::class.java)<|MERGE_RESOLUTION|>--- conflicted
+++ resolved
@@ -240,12 +240,9 @@
       if (field != value) {
         field = value
         if (value != null) {
-<<<<<<< HEAD
-=======
           if (deviceFrameVisible) {
             requestScreenshotFeed()
           }
->>>>>>> 574fcae1
           for (listener in postureListeners) {
             listener.postureChanged(value)
           }
@@ -412,10 +409,7 @@
     cancelScreenshotFeed()
     emulator.removeConnectionStateListener(this)
     virtualSceneCameraOperating = false
-<<<<<<< HEAD
-=======
     streamingSessionTracker.streamingEnded()
->>>>>>> 574fcae1
     stats?.let { Disposer.dispose(it) } // The stats object has to be disposed last.
   }
 
@@ -511,11 +505,7 @@
     super.paintComponent(graphics)
 
     val screenshot = lastScreenshot ?: return
-<<<<<<< HEAD
-    if (frameNumber == 0) {
-=======
     if (frameNumber == 0u) {
->>>>>>> 574fcae1
       hideLongRunningOperationIndicatorInstantly()
     }
     val skin = screenshot.skinLayout
@@ -719,14 +709,11 @@
 
   override fun hardwareInputStateChanged(event: AnActionEvent, enabled: Boolean) {
     super.hardwareInputStateChanged(event, enabled)
-<<<<<<< HEAD
-    event.inputEvent?.let { updateCameraPromptAndMultiTouchFeedback(it) }
-=======
     updateCameraPromptAndMultiTouchFeedback(event.inputEvent!!)
->>>>>>> 574fcae1
   }
 
   private inner class NotificationReceiver : EmptyStreamObserver<EmulatorNotification>() {
+
     override fun onNext(response: EmulatorNotification) {
       if (EMBEDDED_EMULATOR_TRACE_NOTIFICATIONS.get()) {
         LOG.info("Received notification: ${shortDebugString(response)}")
@@ -771,33 +758,7 @@
     private fun notifyDisplayConfigurationListeners(displayConfigs: List<DisplayConfiguration>?) {
       for (listener in displayConfigurationListeners) {
         listener.displayConfigurationChanged(displayConfigs)
-<<<<<<< HEAD
-      }
-    }
-
-    private fun updateCurrentPosture(posture: PostureValue) {
-      emulatorConfig.postures.find { it.posture == posture }?.let { currentPosture = it } ?: LOG.error("Unexpected posture: $posture")
-    }
-  }
-
-  override val hardwareInput: HardwareInput = object : HardwareInput() {
-    override fun sendToDevice(id: Int, keyCode: Int, modifierEx: Int) {
-      if (!isConnected) {
-        return
-      }
-      val keyName = VK_TO_DOM_KEY_NAME[keyCode] ?: return
-      val eventType = when (id) {
-        KeyEvent.KEY_PRESSED -> KeyEventType.keydown
-        KeyEvent.KEY_RELEASED -> KeyEventType.keyup
-        else -> return
-=======
->>>>>>> 574fcae1
-      }
-      val grpcEvent = KeyboardEvent.newBuilder()
-          .setKey(keyName)
-          .setEventType(eventType)
-          .build()
-      emulator.sendKey(grpcEvent)
+      }
     }
 
     private fun updateCurrentPosture(posture: PostureValue) {
