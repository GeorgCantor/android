MODULE                        : My_First_App
MODULE                        : My_First_App.app
    Dir                           : <ROOT>/firstapp/app
    ModulePath                    : :app
    Type                          : APP
    MavenName                     : My First App:app:
    AGPVersion                    : <AGP_VERSION>
    BuildFolder                   : <ROOT>/firstapp/app/build [-]
    - BootClassPath               : <ANDROID_SDK>/platforms/android-<SDK_VERSION>/android.jar
    JavaSourceLevel               : 1.8
    CompileTarget                 : android-<SDK_VERSION>
    LintOptions
        AbortOnError                  : true
        AbsolutePaths                 : true
        ExplainIssues                 : true
        HtmlReport                    : true
        XmlReport                     : true
        CheckReleaseBuilds            : true
    LintModelVariant              : debug
        BuildFeatures
            ViewBinding                   : false
            CoreLibraryDesugaringEnabled  : false
            NamespacingMode               : DISABLED
        MainArtifact
            ApplicationId                 : com.example.firstapp
            - GeneratedResourceFolders    : <ROOT>/firstapp/app/build/generated/res/resValues/debug [-]
            - GeneratedSourceFolders      : <ROOT>/firstapp/app/build/generated/ap_generated_sources/debug/out [-]
            - DesugaredMethodFiles        : <GRADLE>/caches/<TRANSFORMS>/xxxxxxxxxxxxxxxxxxxxxxxxxxxxxxxx/transformed/D8BackportedDesugaredMethods.txt
            Dependencies
                CompileDependencies
                    androidx.annotation:annotation          : null => androidx.annotation:annotation:1.0.0
                    androidx.appcompat:appcompat  : null => androidx.appcompat:appcompat:1.0.2@aar
                    androidx.arch.core:core-common          : null => androidx.arch.core:core-common:2.0.0
                    androidx.arch.core:core-runtime         : null => androidx.arch.core:core-runtime:2.0.0@aar
                    androidx.asynclayoutinflater:asynclayoutinflater  : null => androidx.asynclayoutinflater:asynclayoutinflater:1.0.0@aar
                    androidx.collection:collection          : null => androidx.collection:collection:1.0.0
                    androidx.constraintlayout:constraintlayout        : null => androidx.constraintlayout:constraintlayout:1.1.3@aar
                    androidx.constraintlayout:constraintlayout-solver : null => androidx.constraintlayout:constraintlayout-solver:1.1.3
                    androidx.coordinatorlayout:coordinatorlayout      : null => androidx.coordinatorlayout:coordinatorlayout:1.0.0@aar
                    androidx.core:core            : null => androidx.core:core:1.0.1@aar
                    androidx.cursoradapter:cursoradapter    : null => androidx.cursoradapter:cursoradapter:1.0.0@aar
                    androidx.customview:customview          : null => androidx.customview:customview:1.0.0@aar
                    androidx.documentfile:documentfile      : null => androidx.documentfile:documentfile:1.0.0@aar
                    androidx.drawerlayout:drawerlayout      : null => androidx.drawerlayout:drawerlayout:1.0.0@aar
                    androidx.fragment:fragment    : null => androidx.fragment:fragment:1.0.0@aar
                    androidx.interpolator:interpolator      : null => androidx.interpolator:interpolator:1.0.0@aar
                    androidx.legacy:legacy-support-core-ui  : null => androidx.legacy:legacy-support-core-ui:1.0.0@aar
                    androidx.legacy:legacy-support-core-utils         : null => androidx.legacy:legacy-support-core-utils:1.0.0@aar
                    androidx.lifecycle:lifecycle-common     : null => androidx.lifecycle:lifecycle-common:2.0.0
                    androidx.lifecycle:lifecycle-livedata   : null => androidx.lifecycle:lifecycle-livedata:2.0.0@aar
                    androidx.lifecycle:lifecycle-livedata-core        : null => androidx.lifecycle:lifecycle-livedata-core:2.0.0@aar
                    androidx.lifecycle:lifecycle-runtime    : null => androidx.lifecycle:lifecycle-runtime:2.0.0@aar
                    androidx.lifecycle:lifecycle-viewmodel  : null => androidx.lifecycle:lifecycle-viewmodel:2.0.0@aar
                    androidx.loader:loader        : null => androidx.loader:loader:1.0.0@aar
                    androidx.localbroadcastmanager:localbroadcastmanager        : null => androidx.localbroadcastmanager:localbroadcastmanager:1.0.0@aar
                    androidx.print:print          : null => androidx.print:print:1.0.0@aar
                    androidx.slidingpanelayout:slidingpanelayout      : null => androidx.slidingpanelayout:slidingpanelayout:1.0.0@aar
                    androidx.swiperefreshlayout:swiperefreshlayout    : null => androidx.swiperefreshlayout:swiperefreshlayout:1.0.0@aar
                    androidx.vectordrawable:vectordrawable  : null => androidx.vectordrawable:vectordrawable:1.0.1@aar
                    androidx.vectordrawable:vectordrawable-animated   : null => androidx.vectordrawable:vectordrawable-animated:1.0.0@aar
                    androidx.versionedparcelable:versionedparcelable  : null => androidx.versionedparcelable:versionedparcelable:1.0.0@aar
                    androidx.viewpager:viewpager  : null => androidx.viewpager:viewpager:1.0.0@aar
                    artifacts::app:mysharedlibrary          : null => :app:mysharedlibrary@main
                    org.jetbrains.kotlin:kotlin-android-extensions-runtime      : null => org.jetbrains.kotlin:kotlin-android-extensions-runtime:<KOTLIN_VERSION>
                    org.jetbrains.kotlin:kotlin-stdlib      : null => org.jetbrains.kotlin:kotlin-stdlib:<KOTLIN_VERSION>
                    org.jetbrains.kotlin:kotlin-stdlib-jdk7 : null => org.jetbrains.kotlin:kotlin-stdlib-jdk7:<KOTLIN_VERSION>
                    org.jetbrains:annotations     : null => org.jetbrains:annotations:13.0
                PackageDependencies
                    androidx.annotation:annotation          : null => androidx.annotation:annotation:1.0.0
                    androidx.appcompat:appcompat  : null => androidx.appcompat:appcompat:1.0.2@aar
                    androidx.arch.core:core-common          : null => androidx.arch.core:core-common:2.0.0
                    androidx.arch.core:core-runtime         : null => androidx.arch.core:core-runtime:2.0.0@aar
                    androidx.asynclayoutinflater:asynclayoutinflater  : null => androidx.asynclayoutinflater:asynclayoutinflater:1.0.0@aar
                    androidx.collection:collection          : null => androidx.collection:collection:1.0.0
                    androidx.constraintlayout:constraintlayout        : null => androidx.constraintlayout:constraintlayout:1.1.3@aar
                    androidx.constraintlayout:constraintlayout-solver : null => androidx.constraintlayout:constraintlayout-solver:1.1.3
                    androidx.coordinatorlayout:coordinatorlayout      : null => androidx.coordinatorlayout:coordinatorlayout:1.0.0@aar
                    androidx.core:core            : null => androidx.core:core:1.0.1@aar
                    androidx.cursoradapter:cursoradapter    : null => androidx.cursoradapter:cursoradapter:1.0.0@aar
                    androidx.customview:customview          : null => androidx.customview:customview:1.0.0@aar
                    androidx.documentfile:documentfile      : null => androidx.documentfile:documentfile:1.0.0@aar
                    androidx.drawerlayout:drawerlayout      : null => androidx.drawerlayout:drawerlayout:1.0.0@aar
                    androidx.fragment:fragment    : null => androidx.fragment:fragment:1.0.0@aar
                    androidx.interpolator:interpolator      : null => androidx.interpolator:interpolator:1.0.0@aar
                    androidx.legacy:legacy-support-core-ui  : null => androidx.legacy:legacy-support-core-ui:1.0.0@aar
                    androidx.legacy:legacy-support-core-utils         : null => androidx.legacy:legacy-support-core-utils:1.0.0@aar
                    androidx.lifecycle:lifecycle-common     : null => androidx.lifecycle:lifecycle-common:2.0.0
                    androidx.lifecycle:lifecycle-livedata   : null => androidx.lifecycle:lifecycle-livedata:2.0.0@aar
                    androidx.lifecycle:lifecycle-livedata-core        : null => androidx.lifecycle:lifecycle-livedata-core:2.0.0@aar
                    androidx.lifecycle:lifecycle-runtime    : null => androidx.lifecycle:lifecycle-runtime:2.0.0@aar
                    androidx.lifecycle:lifecycle-viewmodel  : null => androidx.lifecycle:lifecycle-viewmodel:2.0.0@aar
                    androidx.loader:loader        : null => androidx.loader:loader:1.0.0@aar
                    androidx.localbroadcastmanager:localbroadcastmanager        : null => androidx.localbroadcastmanager:localbroadcastmanager:1.0.0@aar
                    androidx.print:print          : null => androidx.print:print:1.0.0@aar
                    androidx.slidingpanelayout:slidingpanelayout      : null => androidx.slidingpanelayout:slidingpanelayout:1.0.0@aar
                    androidx.swiperefreshlayout:swiperefreshlayout    : null => androidx.swiperefreshlayout:swiperefreshlayout:1.0.0@aar
                    androidx.vectordrawable:vectordrawable  : null => androidx.vectordrawable:vectordrawable:1.0.1@aar
                    androidx.vectordrawable:vectordrawable-animated   : null => androidx.vectordrawable:vectordrawable-animated:1.0.0@aar
                    androidx.versionedparcelable:versionedparcelable  : null => androidx.versionedparcelable:versionedparcelable:1.0.0@aar
                    androidx.viewpager:viewpager  : null => androidx.viewpager:viewpager:1.0.0@aar
                    artifacts::app:mysharedlibrary          : null => :app:mysharedlibrary@main
                    org.jetbrains.kotlin:kotlin-android-extensions-runtime      : null => org.jetbrains.kotlin:kotlin-android-extensions-runtime:<KOTLIN_VERSION>
                    org.jetbrains.kotlin:kotlin-stdlib      : null => org.jetbrains.kotlin:kotlin-stdlib:<KOTLIN_VERSION>
                    org.jetbrains.kotlin:kotlin-stdlib-jdk7 : null => org.jetbrains.kotlin:kotlin-stdlib-jdk7:<KOTLIN_VERSION>
                    org.jetbrains:annotations     : null => org.jetbrains:annotations:13.0
            - ClassOutputs                : <ROOT>/firstapp/app/build/intermediates/compile_and_runtime_not_namespaced_r_class_jar/debug/processDebugResources/R.jar [-]
            - ClassOutputs                : <ROOT>/firstapp/app/build/intermediates/javac/debug/compileDebugJavaWithJavac/classes [-]
            - ClassOutputs                : <ROOT>/firstapp/app/build/tmp/kotlin-classes/debug [-]
        TestArtifact
            Dependencies
                CompileDependencies
                    androidx.annotation:annotation          : null => androidx.annotation:annotation:1.0.0
                    androidx.appcompat:appcompat  : null => androidx.appcompat:appcompat:1.0.2@aar
                    androidx.arch.core:core-common          : null => androidx.arch.core:core-common:2.0.0
                    androidx.arch.core:core-runtime         : null => androidx.arch.core:core-runtime:2.0.0@aar
                    androidx.asynclayoutinflater:asynclayoutinflater  : null => androidx.asynclayoutinflater:asynclayoutinflater:1.0.0@aar
                    androidx.collection:collection          : null => androidx.collection:collection:1.0.0
                    androidx.constraintlayout:constraintlayout        : null => androidx.constraintlayout:constraintlayout:1.1.3@aar
                    androidx.constraintlayout:constraintlayout-solver : null => androidx.constraintlayout:constraintlayout-solver:1.1.3
                    androidx.coordinatorlayout:coordinatorlayout      : null => androidx.coordinatorlayout:coordinatorlayout:1.0.0@aar
                    androidx.core:core            : null => androidx.core:core:1.0.1@aar
                    androidx.cursoradapter:cursoradapter    : null => androidx.cursoradapter:cursoradapter:1.0.0@aar
                    androidx.customview:customview          : null => androidx.customview:customview:1.0.0@aar
                    androidx.documentfile:documentfile      : null => androidx.documentfile:documentfile:1.0.0@aar
                    androidx.drawerlayout:drawerlayout      : null => androidx.drawerlayout:drawerlayout:1.0.0@aar
                    androidx.fragment:fragment    : null => androidx.fragment:fragment:1.0.0@aar
                    androidx.interpolator:interpolator      : null => androidx.interpolator:interpolator:1.0.0@aar
                    androidx.legacy:legacy-support-core-ui  : null => androidx.legacy:legacy-support-core-ui:1.0.0@aar
                    androidx.legacy:legacy-support-core-utils         : null => androidx.legacy:legacy-support-core-utils:1.0.0@aar
                    androidx.lifecycle:lifecycle-common     : null => androidx.lifecycle:lifecycle-common:2.0.0
                    androidx.lifecycle:lifecycle-livedata   : null => androidx.lifecycle:lifecycle-livedata:2.0.0@aar
                    androidx.lifecycle:lifecycle-livedata-core        : null => androidx.lifecycle:lifecycle-livedata-core:2.0.0@aar
                    androidx.lifecycle:lifecycle-runtime    : null => androidx.lifecycle:lifecycle-runtime:2.0.0@aar
                    androidx.lifecycle:lifecycle-viewmodel  : null => androidx.lifecycle:lifecycle-viewmodel:2.0.0@aar
                    androidx.loader:loader        : null => androidx.loader:loader:1.0.0@aar
                    androidx.localbroadcastmanager:localbroadcastmanager        : null => androidx.localbroadcastmanager:localbroadcastmanager:1.0.0@aar
                    androidx.print:print          : null => androidx.print:print:1.0.0@aar
                    androidx.slidingpanelayout:slidingpanelayout      : null => androidx.slidingpanelayout:slidingpanelayout:1.0.0@aar
                    androidx.swiperefreshlayout:swiperefreshlayout    : null => androidx.swiperefreshlayout:swiperefreshlayout:1.0.0@aar
                    androidx.vectordrawable:vectordrawable  : null => androidx.vectordrawable:vectordrawable:1.0.1@aar
                    androidx.vectordrawable:vectordrawable-animated   : null => androidx.vectordrawable:vectordrawable-animated:1.0.0@aar
                    androidx.versionedparcelable:versionedparcelable  : null => androidx.versionedparcelable:versionedparcelable:1.0.0@aar
                    androidx.viewpager:viewpager  : null => androidx.viewpager:viewpager:1.0.0@aar
                    artifacts::app                : null => :app@main
                    artifacts::app:mysharedlibrary          : null => :app:mysharedlibrary@main
                    junit:junit                   : null => junit:junit:4.12
                    org.hamcrest:hamcrest-core    : null => org.hamcrest:hamcrest-core:1.3
                    org.jetbrains.kotlin:kotlin-android-extensions-runtime      : null => org.jetbrains.kotlin:kotlin-android-extensions-runtime:<KOTLIN_VERSION>
                    org.jetbrains.kotlin:kotlin-stdlib      : null => org.jetbrains.kotlin:kotlin-stdlib:<KOTLIN_VERSION>
                    org.jetbrains.kotlin:kotlin-stdlib-jdk7 : null => org.jetbrains.kotlin:kotlin-stdlib-jdk7:<KOTLIN_VERSION>
                    org.jetbrains:annotations     : null => org.jetbrains:annotations:13.0
                PackageDependencies
                    androidx.annotation:annotation          : null => androidx.annotation:annotation:1.0.0
                    androidx.appcompat:appcompat  : null => androidx.appcompat:appcompat:1.0.2@aar
                    androidx.arch.core:core-common          : null => androidx.arch.core:core-common:2.0.0
                    androidx.arch.core:core-runtime         : null => androidx.arch.core:core-runtime:2.0.0@aar
                    androidx.asynclayoutinflater:asynclayoutinflater  : null => androidx.asynclayoutinflater:asynclayoutinflater:1.0.0@aar
                    androidx.collection:collection          : null => androidx.collection:collection:1.0.0
                    androidx.constraintlayout:constraintlayout        : null => androidx.constraintlayout:constraintlayout:1.1.3@aar
                    androidx.constraintlayout:constraintlayout-solver : null => androidx.constraintlayout:constraintlayout-solver:1.1.3
                    androidx.coordinatorlayout:coordinatorlayout      : null => androidx.coordinatorlayout:coordinatorlayout:1.0.0@aar
                    androidx.core:core            : null => androidx.core:core:1.0.1@aar
                    androidx.cursoradapter:cursoradapter    : null => androidx.cursoradapter:cursoradapter:1.0.0@aar
                    androidx.customview:customview          : null => androidx.customview:customview:1.0.0@aar
                    androidx.documentfile:documentfile      : null => androidx.documentfile:documentfile:1.0.0@aar
                    androidx.drawerlayout:drawerlayout      : null => androidx.drawerlayout:drawerlayout:1.0.0@aar
                    androidx.fragment:fragment    : null => androidx.fragment:fragment:1.0.0@aar
                    androidx.interpolator:interpolator      : null => androidx.interpolator:interpolator:1.0.0@aar
                    androidx.legacy:legacy-support-core-ui  : null => androidx.legacy:legacy-support-core-ui:1.0.0@aar
                    androidx.legacy:legacy-support-core-utils         : null => androidx.legacy:legacy-support-core-utils:1.0.0@aar
                    androidx.lifecycle:lifecycle-common     : null => androidx.lifecycle:lifecycle-common:2.0.0
                    androidx.lifecycle:lifecycle-livedata   : null => androidx.lifecycle:lifecycle-livedata:2.0.0@aar
                    androidx.lifecycle:lifecycle-livedata-core        : null => androidx.lifecycle:lifecycle-livedata-core:2.0.0@aar
                    androidx.lifecycle:lifecycle-runtime    : null => androidx.lifecycle:lifecycle-runtime:2.0.0@aar
                    androidx.lifecycle:lifecycle-viewmodel  : null => androidx.lifecycle:lifecycle-viewmodel:2.0.0@aar
                    androidx.loader:loader        : null => androidx.loader:loader:1.0.0@aar
                    androidx.localbroadcastmanager:localbroadcastmanager        : null => androidx.localbroadcastmanager:localbroadcastmanager:1.0.0@aar
                    androidx.print:print          : null => androidx.print:print:1.0.0@aar
                    androidx.slidingpanelayout:slidingpanelayout      : null => androidx.slidingpanelayout:slidingpanelayout:1.0.0@aar
                    androidx.swiperefreshlayout:swiperefreshlayout    : null => androidx.swiperefreshlayout:swiperefreshlayout:1.0.0@aar
                    androidx.vectordrawable:vectordrawable  : null => androidx.vectordrawable:vectordrawable:1.0.1@aar
                    androidx.vectordrawable:vectordrawable-animated   : null => androidx.vectordrawable:vectordrawable-animated:1.0.0@aar
                    androidx.versionedparcelable:versionedparcelable  : null => androidx.versionedparcelable:versionedparcelable:1.0.0@aar
                    androidx.viewpager:viewpager  : null => androidx.viewpager:viewpager:1.0.0@aar
                    artifacts::app                : null => :app@main
                    artifacts::app:mysharedlibrary          : null => :app:mysharedlibrary@main
                    junit:junit                   : null => junit:junit:4.12
                    org.hamcrest:hamcrest-core    : null => org.hamcrest:hamcrest-core:1.3
                    org.jetbrains.kotlin:kotlin-android-extensions-runtime      : null => org.jetbrains.kotlin:kotlin-android-extensions-runtime:<KOTLIN_VERSION>
                    org.jetbrains.kotlin:kotlin-stdlib      : null => org.jetbrains.kotlin:kotlin-stdlib:<KOTLIN_VERSION>
                    org.jetbrains.kotlin:kotlin-stdlib-jdk7 : null => org.jetbrains.kotlin:kotlin-stdlib-jdk7:<KOTLIN_VERSION>
                    org.jetbrains:annotations     : null => org.jetbrains:annotations:13.0
            - ClassOutputs                : <ROOT>/firstapp/app/build/intermediates/compile_and_runtime_not_namespaced_r_class_jar/debug/processDebugResources/R.jar [-]
            - ClassOutputs                : <ROOT>/firstapp/app/build/intermediates/javac/debugUnitTest/compileDebugUnitTestJavaWithJavac/classes [-]
            - ClassOutputs                : <ROOT>/firstapp/app/build/tmp/kotlin-classes/debugUnitTest [-]
        ApplicationId                 : com.example.firstapp.test
        - GeneratedResourceFolders    : <ROOT>/firstapp/app/build/generated/res/resValues/androidTest/debug [-]
        - GeneratedSourceFolders      : <ROOT>/firstapp/app/build/generated/ap_generated_sources/debugAndroidTest/out [-]
        - DesugaredMethodFiles        : <GRADLE>/caches/<TRANSFORMS>/xxxxxxxxxxxxxxxxxxxxxxxxxxxxxxxx/transformed/D8BackportedDesugaredMethods.txt
        Dependencies
            CompileDependencies
                androidx.annotation:annotation          : null => androidx.annotation:annotation:1.0.0
                androidx.appcompat:appcompat  : null => androidx.appcompat:appcompat:1.0.2@aar
                androidx.arch.core:core-common          : null => androidx.arch.core:core-common:2.0.0
                androidx.arch.core:core-runtime         : null => androidx.arch.core:core-runtime:2.0.0@aar
                androidx.asynclayoutinflater:asynclayoutinflater  : null => androidx.asynclayoutinflater:asynclayoutinflater:1.0.0@aar
                androidx.collection:collection          : null => androidx.collection:collection:1.0.0
                androidx.constraintlayout:constraintlayout        : null => androidx.constraintlayout:constraintlayout:1.1.3@aar
                androidx.constraintlayout:constraintlayout-solver : null => androidx.constraintlayout:constraintlayout-solver:1.1.3
                androidx.coordinatorlayout:coordinatorlayout      : null => androidx.coordinatorlayout:coordinatorlayout:1.0.0@aar
                androidx.core:core            : null => androidx.core:core:1.0.1@aar
                androidx.cursoradapter:cursoradapter    : null => androidx.cursoradapter:cursoradapter:1.0.0@aar
                androidx.customview:customview          : null => androidx.customview:customview:1.0.0@aar
                androidx.documentfile:documentfile      : null => androidx.documentfile:documentfile:1.0.0@aar
                androidx.drawerlayout:drawerlayout      : null => androidx.drawerlayout:drawerlayout:1.0.0@aar
                androidx.fragment:fragment    : null => androidx.fragment:fragment:1.0.0@aar
                androidx.interpolator:interpolator      : null => androidx.interpolator:interpolator:1.0.0@aar
                androidx.legacy:legacy-support-core-ui  : null => androidx.legacy:legacy-support-core-ui:1.0.0@aar
                androidx.legacy:legacy-support-core-utils         : null => androidx.legacy:legacy-support-core-utils:1.0.0@aar
                androidx.lifecycle:lifecycle-common     : null => androidx.lifecycle:lifecycle-common:2.0.0
                androidx.lifecycle:lifecycle-livedata   : null => androidx.lifecycle:lifecycle-livedata:2.0.0@aar
                androidx.lifecycle:lifecycle-livedata-core        : null => androidx.lifecycle:lifecycle-livedata-core:2.0.0@aar
                androidx.lifecycle:lifecycle-runtime    : null => androidx.lifecycle:lifecycle-runtime:2.0.0@aar
                androidx.lifecycle:lifecycle-viewmodel  : null => androidx.lifecycle:lifecycle-viewmodel:2.0.0@aar
                androidx.loader:loader        : null => androidx.loader:loader:1.0.0@aar
                androidx.localbroadcastmanager:localbroadcastmanager        : null => androidx.localbroadcastmanager:localbroadcastmanager:1.0.0@aar
                androidx.print:print          : null => androidx.print:print:1.0.0@aar
                androidx.slidingpanelayout:slidingpanelayout      : null => androidx.slidingpanelayout:slidingpanelayout:1.0.0@aar
                androidx.swiperefreshlayout:swiperefreshlayout    : null => androidx.swiperefreshlayout:swiperefreshlayout:1.0.0@aar
                androidx.vectordrawable:vectordrawable  : null => androidx.vectordrawable:vectordrawable:1.0.1@aar
                androidx.vectordrawable:vectordrawable-animated   : null => androidx.vectordrawable:vectordrawable-animated:1.0.0@aar
                androidx.versionedparcelable:versionedparcelable  : null => androidx.versionedparcelable:versionedparcelable:1.0.0@aar
                androidx.viewpager:viewpager  : null => androidx.viewpager:viewpager:1.0.0@aar
                artifacts::app                : null => :app@main
                artifacts::app:mysharedlibrary          : null => :app:mysharedlibrary@main
                org.jetbrains.kotlin:kotlin-android-extensions-runtime      : null => org.jetbrains.kotlin:kotlin-android-extensions-runtime:<KOTLIN_VERSION>
                org.jetbrains.kotlin:kotlin-stdlib      : null => org.jetbrains.kotlin:kotlin-stdlib:<KOTLIN_VERSION>
                org.jetbrains.kotlin:kotlin-stdlib-jdk7 : null => org.jetbrains.kotlin:kotlin-stdlib-jdk7:<KOTLIN_VERSION>
                org.jetbrains:annotations     : null => org.jetbrains:annotations:13.0
            PackageDependencies
                artifacts::app                : null => :app@main
                artifacts::app:mysharedlibrary          : null => :app:mysharedlibrary@main
        - ClassOutputs                : <ROOT>/firstapp/app/build/intermediates/compile_and_runtime_not_namespaced_r_class_jar/debugAndroidTest/processDebugAndroidTestResources/R.jar [-]
        - ClassOutputs                : <ROOT>/firstapp/app/build/intermediates/javac/debugAndroidTest/compileDebugAndroidTestJavaWithJavac/classes [-]
        - ClassOutputs                : <ROOT>/firstapp/app/build/tmp/kotlin-classes/debugAndroidTest [-]
        MinSdkVersion                 : API 16
        TargetSdkVersion              : API <SDK_VERSION>
        SourceProviders
            - ManifestFiles               : <ROOT>/firstapp/app/src/main/AndroidManifest.xml
            - JavaDirectories             : <ROOT>/firstapp/app/src/main/java
            - JavaDirectories             : <ROOT>/firstapp/app/src/main/kotlin [-]
            - ResDirectories              : <ROOT>/firstapp/app/src/main/res
            - AssetsDirectories           : <ROOT>/firstapp/app/src/main/assets [-]
            - ManifestFiles               : <ROOT>/firstapp/app/src/debug/AndroidManifest.xml [-]
            - JavaDirectories             : <ROOT>/firstapp/app/src/debug/java [-]
            - JavaDirectories             : <ROOT>/firstapp/app/src/debug/kotlin [-]
            - ResDirectories              : <ROOT>/firstapp/app/src/debug/res [-]
            - AssetsDirectories           : <ROOT>/firstapp/app/src/debug/assets [-]
        TestSourceProviders
            - ManifestFiles               : <ROOT>/firstapp/app/src/androidTest/AndroidManifest.xml [-]
            - JavaDirectories             : <ROOT>/firstapp/app/src/androidTest/java
            - JavaDirectories             : <ROOT>/firstapp/app/src/androidTest/kotlin [-]
            - ResDirectories              : <ROOT>/firstapp/app/src/androidTest/res [-]
            - AssetsDirectories           : <ROOT>/firstapp/app/src/androidTest/assets [-]
            - ManifestFiles               : <ROOT>/firstapp/app/src/test/AndroidManifest.xml [-]
            - JavaDirectories             : <ROOT>/firstapp/app/src/test/java
            - JavaDirectories             : <ROOT>/firstapp/app/src/test/kotlin [-]
            - ResDirectories              : <ROOT>/firstapp/app/src/test/res [-]
            - AssetsDirectories           : <ROOT>/firstapp/app/src/test/assets [-]
            - ManifestFiles               : <ROOT>/firstapp/app/src/androidTestDebug/AndroidManifest.xml [-]
            - JavaDirectories             : <ROOT>/firstapp/app/src/androidTestDebug/java [-]
            - JavaDirectories             : <ROOT>/firstapp/app/src/androidTestDebug/kotlin [-]
            - ResDirectories              : <ROOT>/firstapp/app/src/androidTestDebug/res [-]
            - AssetsDirectories           : <ROOT>/firstapp/app/src/androidTestDebug/assets [-]
            - ManifestFiles               : <ROOT>/firstapp/app/src/testDebug/AndroidManifest.xml [-]
            - JavaDirectories             : <ROOT>/firstapp/app/src/testDebug/java [-]
            - JavaDirectories             : <ROOT>/firstapp/app/src/testDebug/kotlin [-]
            - ResDirectories              : <ROOT>/firstapp/app/src/testDebug/res [-]
            - AssetsDirectories           : <ROOT>/firstapp/app/src/testDebug/assets [-]
        Debuggable                    : true
        LibraryResolver
            LintModelLibrary              : LocalLibrary(:app:mysharedlibrary)
                Identifier                    : :app:mysharedlibrary@main
<<<<<<< HEAD
                LintJar                       : <ROOT>/shared/mysharedlibrary/build/intermediates/lint_publish_jar/global/prepareLintJarForPublish/lint.jar [-]
=======
>>>>>>> 0d09370c
                ProjectPath                   : :app:mysharedlibrary
            LintModelLibrary              : LocalLibrary(:app)
                Identifier                    : :app@main
                ProjectPath                   : :app
            LintModelLibrary              : JavaLibrary(androidx.annotation:annotation:1.0.0)
                - JarFiles                    : <M2>/androidx/annotation/annotation/1.0.0/annotation-1.0.0.jar
                Identifier                    : androidx.annotation:annotation:1.0.0
                ResolvedCoordinates           : androidx.annotation:annotation:1.0.0
            LintModelLibrary              : AndroidLibrary(androidx.appcompat:appcompat:1.0.2)
                - JarFiles                    : <GRADLE>/caches/<TRANSFORMS>/xxxxxxxxxxxxxxxxxxxxxxxxxxxxxxxx/transformed/appcompat-1.0.2/jars/classes.jar
                Identifier                    : androidx.appcompat:appcompat:1.0.2@aar
                Manifest                      : <GRADLE>/caches/<TRANSFORMS>/xxxxxxxxxxxxxxxxxxxxxxxxxxxxxxxx/transformed/appcompat-1.0.2/AndroidManifest.xml
                Folder                        : <GRADLE>/caches/<TRANSFORMS>/xxxxxxxxxxxxxxxxxxxxxxxxxxxxxxxx/transformed/appcompat-1.0.2
                ResFolder                     : <GRADLE>/caches/<TRANSFORMS>/xxxxxxxxxxxxxxxxxxxxxxxxxxxxxxxx/transformed/appcompat-1.0.2/res
                AssetsFolder                  : <GRADLE>/caches/<TRANSFORMS>/xxxxxxxxxxxxxxxxxxxxxxxxxxxxxxxx/transformed/appcompat-1.0.2/assets [-]
                PublicResources               : <GRADLE>/caches/<TRANSFORMS>/xxxxxxxxxxxxxxxxxxxxxxxxxxxxxxxx/transformed/appcompat-1.0.2/public.txt
                SymbolFile                    : <GRADLE>/caches/<TRANSFORMS>/xxxxxxxxxxxxxxxxxxxxxxxxxxxxxxxx/transformed/appcompat-1.0.2/R.txt
                ExternalAnnotations           : <GRADLE>/caches/<TRANSFORMS>/xxxxxxxxxxxxxxxxxxxxxxxxxxxxxxxx/transformed/appcompat-1.0.2/annotations.zip
                ProguardRules                 : <GRADLE>/caches/<TRANSFORMS>/xxxxxxxxxxxxxxxxxxxxxxxxxxxxxxxx/transformed/appcompat-1.0.2/proguard.txt
                ResolvedCoordinates           : androidx.appcompat:appcompat:1.0.2
            LintModelLibrary              : JavaLibrary(androidx.arch.core:core-common:2.0.0)
                - JarFiles                    : <M2>/androidx/arch/core/core-common/2.0.0/core-common-2.0.0.jar
                Identifier                    : androidx.arch.core:core-common:2.0.0
                ResolvedCoordinates           : androidx.arch.core:core-common:2.0.0
            LintModelLibrary              : AndroidLibrary(androidx.arch.core:core-runtime:2.0.0)
                - JarFiles                    : <GRADLE>/caches/<TRANSFORMS>/xxxxxxxxxxxxxxxxxxxxxxxxxxxxxxxx/transformed/core-runtime-2.0.0/jars/classes.jar
                Identifier                    : androidx.arch.core:core-runtime:2.0.0@aar
                Manifest                      : <GRADLE>/caches/<TRANSFORMS>/xxxxxxxxxxxxxxxxxxxxxxxxxxxxxxxx/transformed/core-runtime-2.0.0/AndroidManifest.xml
                Folder                        : <GRADLE>/caches/<TRANSFORMS>/xxxxxxxxxxxxxxxxxxxxxxxxxxxxxxxx/transformed/core-runtime-2.0.0
                ResFolder                     : <GRADLE>/caches/<TRANSFORMS>/xxxxxxxxxxxxxxxxxxxxxxxxxxxxxxxx/transformed/core-runtime-2.0.0/res [-]
                AssetsFolder                  : <GRADLE>/caches/<TRANSFORMS>/xxxxxxxxxxxxxxxxxxxxxxxxxxxxxxxx/transformed/core-runtime-2.0.0/assets [-]
                PublicResources               : <GRADLE>/caches/<TRANSFORMS>/xxxxxxxxxxxxxxxxxxxxxxxxxxxxxxxx/transformed/core-runtime-2.0.0/public.txt [-]
                SymbolFile                    : <GRADLE>/caches/<TRANSFORMS>/xxxxxxxxxxxxxxxxxxxxxxxxxxxxxxxx/transformed/core-runtime-2.0.0/R.txt
                ExternalAnnotations           : <GRADLE>/caches/<TRANSFORMS>/xxxxxxxxxxxxxxxxxxxxxxxxxxxxxxxx/transformed/core-runtime-2.0.0/annotations.zip [-]
                ProguardRules                 : <GRADLE>/caches/<TRANSFORMS>/xxxxxxxxxxxxxxxxxxxxxxxxxxxxxxxx/transformed/core-runtime-2.0.0/proguard.txt [-]
                ResolvedCoordinates           : androidx.arch.core:core-runtime:2.0.0
            LintModelLibrary              : AndroidLibrary(androidx.asynclayoutinflater:asynclayoutinflater:1.0.0)
                - JarFiles                    : <GRADLE>/caches/<TRANSFORMS>/xxxxxxxxxxxxxxxxxxxxxxxxxxxxxxxx/transformed/asynclayoutinflater-1.0.0/jars/classes.jar
                Identifier                    : androidx.asynclayoutinflater:asynclayoutinflater:1.0.0@aar
                Manifest                      : <GRADLE>/caches/<TRANSFORMS>/xxxxxxxxxxxxxxxxxxxxxxxxxxxxxxxx/transformed/asynclayoutinflater-1.0.0/AndroidManifest.xml
                Folder                        : <GRADLE>/caches/<TRANSFORMS>/xxxxxxxxxxxxxxxxxxxxxxxxxxxxxxxx/transformed/asynclayoutinflater-1.0.0
                ResFolder                     : <GRADLE>/caches/<TRANSFORMS>/xxxxxxxxxxxxxxxxxxxxxxxxxxxxxxxx/transformed/asynclayoutinflater-1.0.0/res [-]
                AssetsFolder                  : <GRADLE>/caches/<TRANSFORMS>/xxxxxxxxxxxxxxxxxxxxxxxxxxxxxxxx/transformed/asynclayoutinflater-1.0.0/assets [-]
                PublicResources               : <GRADLE>/caches/<TRANSFORMS>/xxxxxxxxxxxxxxxxxxxxxxxxxxxxxxxx/transformed/asynclayoutinflater-1.0.0/public.txt [-]
                SymbolFile                    : <GRADLE>/caches/<TRANSFORMS>/xxxxxxxxxxxxxxxxxxxxxxxxxxxxxxxx/transformed/asynclayoutinflater-1.0.0/R.txt
                ExternalAnnotations           : <GRADLE>/caches/<TRANSFORMS>/xxxxxxxxxxxxxxxxxxxxxxxxxxxxxxxx/transformed/asynclayoutinflater-1.0.0/annotations.zip [-]
                ProguardRules                 : <GRADLE>/caches/<TRANSFORMS>/xxxxxxxxxxxxxxxxxxxxxxxxxxxxxxxx/transformed/asynclayoutinflater-1.0.0/proguard.txt [-]
                ResolvedCoordinates           : androidx.asynclayoutinflater:asynclayoutinflater:1.0.0
            LintModelLibrary              : JavaLibrary(androidx.collection:collection:1.0.0)
                - JarFiles                    : <M2>/androidx/collection/collection/1.0.0/collection-1.0.0.jar
                Identifier                    : androidx.collection:collection:1.0.0
                ResolvedCoordinates           : androidx.collection:collection:1.0.0
            LintModelLibrary              : JavaLibrary(androidx.constraintlayout:constraintlayout-solver:1.1.3)
                - JarFiles                    : <M2>/androidx/constraintlayout/constraintlayout-solver/1.1.3/constraintlayout-solver-1.1.3.jar
                Identifier                    : androidx.constraintlayout:constraintlayout-solver:1.1.3
                ResolvedCoordinates           : androidx.constraintlayout:constraintlayout-solver:1.1.3
            LintModelLibrary              : AndroidLibrary(androidx.constraintlayout:constraintlayout:1.1.3)
                - JarFiles                    : <GRADLE>/caches/<TRANSFORMS>/xxxxxxxxxxxxxxxxxxxxxxxxxxxxxxxx/transformed/constraintlayout-1.1.3/jars/classes.jar
                Identifier                    : androidx.constraintlayout:constraintlayout:1.1.3@aar
                Manifest                      : <GRADLE>/caches/<TRANSFORMS>/xxxxxxxxxxxxxxxxxxxxxxxxxxxxxxxx/transformed/constraintlayout-1.1.3/AndroidManifest.xml
                Folder                        : <GRADLE>/caches/<TRANSFORMS>/xxxxxxxxxxxxxxxxxxxxxxxxxxxxxxxx/transformed/constraintlayout-1.1.3
                ResFolder                     : <GRADLE>/caches/<TRANSFORMS>/xxxxxxxxxxxxxxxxxxxxxxxxxxxxxxxx/transformed/constraintlayout-1.1.3/res
                AssetsFolder                  : <GRADLE>/caches/<TRANSFORMS>/xxxxxxxxxxxxxxxxxxxxxxxxxxxxxxxx/transformed/constraintlayout-1.1.3/assets [-]
                PublicResources               : <GRADLE>/caches/<TRANSFORMS>/xxxxxxxxxxxxxxxxxxxxxxxxxxxxxxxx/transformed/constraintlayout-1.1.3/public.txt [-]
                SymbolFile                    : <GRADLE>/caches/<TRANSFORMS>/xxxxxxxxxxxxxxxxxxxxxxxxxxxxxxxx/transformed/constraintlayout-1.1.3/R.txt
                ExternalAnnotations           : <GRADLE>/caches/<TRANSFORMS>/xxxxxxxxxxxxxxxxxxxxxxxxxxxxxxxx/transformed/constraintlayout-1.1.3/annotations.zip [-]
                ProguardRules                 : <GRADLE>/caches/<TRANSFORMS>/xxxxxxxxxxxxxxxxxxxxxxxxxxxxxxxx/transformed/constraintlayout-1.1.3/proguard.txt [-]
                ResolvedCoordinates           : androidx.constraintlayout:constraintlayout:1.1.3
            LintModelLibrary              : AndroidLibrary(androidx.coordinatorlayout:coordinatorlayout:1.0.0)
                - JarFiles                    : <GRADLE>/caches/<TRANSFORMS>/xxxxxxxxxxxxxxxxxxxxxxxxxxxxxxxx/transformed/coordinatorlayout-1.0.0/jars/classes.jar
                Identifier                    : androidx.coordinatorlayout:coordinatorlayout:1.0.0@aar
                Manifest                      : <GRADLE>/caches/<TRANSFORMS>/xxxxxxxxxxxxxxxxxxxxxxxxxxxxxxxx/transformed/coordinatorlayout-1.0.0/AndroidManifest.xml
                Folder                        : <GRADLE>/caches/<TRANSFORMS>/xxxxxxxxxxxxxxxxxxxxxxxxxxxxxxxx/transformed/coordinatorlayout-1.0.0
                ResFolder                     : <GRADLE>/caches/<TRANSFORMS>/xxxxxxxxxxxxxxxxxxxxxxxxxxxxxxxx/transformed/coordinatorlayout-1.0.0/res
                AssetsFolder                  : <GRADLE>/caches/<TRANSFORMS>/xxxxxxxxxxxxxxxxxxxxxxxxxxxxxxxx/transformed/coordinatorlayout-1.0.0/assets [-]
                PublicResources               : <GRADLE>/caches/<TRANSFORMS>/xxxxxxxxxxxxxxxxxxxxxxxxxxxxxxxx/transformed/coordinatorlayout-1.0.0/public.txt
                SymbolFile                    : <GRADLE>/caches/<TRANSFORMS>/xxxxxxxxxxxxxxxxxxxxxxxxxxxxxxxx/transformed/coordinatorlayout-1.0.0/R.txt
                ExternalAnnotations           : <GRADLE>/caches/<TRANSFORMS>/xxxxxxxxxxxxxxxxxxxxxxxxxxxxxxxx/transformed/coordinatorlayout-1.0.0/annotations.zip
                ProguardRules                 : <GRADLE>/caches/<TRANSFORMS>/xxxxxxxxxxxxxxxxxxxxxxxxxxxxxxxx/transformed/coordinatorlayout-1.0.0/proguard.txt
                ResolvedCoordinates           : androidx.coordinatorlayout:coordinatorlayout:1.0.0
            LintModelLibrary              : AndroidLibrary(androidx.core:core:1.0.1)
                - JarFiles                    : <GRADLE>/caches/<TRANSFORMS>/xxxxxxxxxxxxxxxxxxxxxxxxxxxxxxxx/transformed/core-1.0.1/jars/classes.jar
                Identifier                    : androidx.core:core:1.0.1@aar
                Manifest                      : <GRADLE>/caches/<TRANSFORMS>/xxxxxxxxxxxxxxxxxxxxxxxxxxxxxxxx/transformed/core-1.0.1/AndroidManifest.xml
                Folder                        : <GRADLE>/caches/<TRANSFORMS>/xxxxxxxxxxxxxxxxxxxxxxxxxxxxxxxx/transformed/core-1.0.1
                ResFolder                     : <GRADLE>/caches/<TRANSFORMS>/xxxxxxxxxxxxxxxxxxxxxxxxxxxxxxxx/transformed/core-1.0.1/res
                AssetsFolder                  : <GRADLE>/caches/<TRANSFORMS>/xxxxxxxxxxxxxxxxxxxxxxxxxxxxxxxx/transformed/core-1.0.1/assets [-]
                PublicResources               : <GRADLE>/caches/<TRANSFORMS>/xxxxxxxxxxxxxxxxxxxxxxxxxxxxxxxx/transformed/core-1.0.1/public.txt
                SymbolFile                    : <GRADLE>/caches/<TRANSFORMS>/xxxxxxxxxxxxxxxxxxxxxxxxxxxxxxxx/transformed/core-1.0.1/R.txt
                ExternalAnnotations           : <GRADLE>/caches/<TRANSFORMS>/xxxxxxxxxxxxxxxxxxxxxxxxxxxxxxxx/transformed/core-1.0.1/annotations.zip
                ProguardRules                 : <GRADLE>/caches/<TRANSFORMS>/xxxxxxxxxxxxxxxxxxxxxxxxxxxxxxxx/transformed/core-1.0.1/proguard.txt
                ResolvedCoordinates           : androidx.core:core:1.0.1
            LintModelLibrary              : AndroidLibrary(androidx.cursoradapter:cursoradapter:1.0.0)
                - JarFiles                    : <GRADLE>/caches/<TRANSFORMS>/xxxxxxxxxxxxxxxxxxxxxxxxxxxxxxxx/transformed/cursoradapter-1.0.0/jars/classes.jar
                Identifier                    : androidx.cursoradapter:cursoradapter:1.0.0@aar
                Manifest                      : <GRADLE>/caches/<TRANSFORMS>/xxxxxxxxxxxxxxxxxxxxxxxxxxxxxxxx/transformed/cursoradapter-1.0.0/AndroidManifest.xml
                Folder                        : <GRADLE>/caches/<TRANSFORMS>/xxxxxxxxxxxxxxxxxxxxxxxxxxxxxxxx/transformed/cursoradapter-1.0.0
                ResFolder                     : <GRADLE>/caches/<TRANSFORMS>/xxxxxxxxxxxxxxxxxxxxxxxxxxxxxxxx/transformed/cursoradapter-1.0.0/res [-]
                AssetsFolder                  : <GRADLE>/caches/<TRANSFORMS>/xxxxxxxxxxxxxxxxxxxxxxxxxxxxxxxx/transformed/cursoradapter-1.0.0/assets [-]
                PublicResources               : <GRADLE>/caches/<TRANSFORMS>/xxxxxxxxxxxxxxxxxxxxxxxxxxxxxxxx/transformed/cursoradapter-1.0.0/public.txt [-]
                SymbolFile                    : <GRADLE>/caches/<TRANSFORMS>/xxxxxxxxxxxxxxxxxxxxxxxxxxxxxxxx/transformed/cursoradapter-1.0.0/R.txt
                ExternalAnnotations           : <GRADLE>/caches/<TRANSFORMS>/xxxxxxxxxxxxxxxxxxxxxxxxxxxxxxxx/transformed/cursoradapter-1.0.0/annotations.zip [-]
                ProguardRules                 : <GRADLE>/caches/<TRANSFORMS>/xxxxxxxxxxxxxxxxxxxxxxxxxxxxxxxx/transformed/cursoradapter-1.0.0/proguard.txt [-]
                ResolvedCoordinates           : androidx.cursoradapter:cursoradapter:1.0.0
            LintModelLibrary              : AndroidLibrary(androidx.customview:customview:1.0.0)
                - JarFiles                    : <GRADLE>/caches/<TRANSFORMS>/xxxxxxxxxxxxxxxxxxxxxxxxxxxxxxxx/transformed/customview-1.0.0/jars/classes.jar
                Identifier                    : androidx.customview:customview:1.0.0@aar
                Manifest                      : <GRADLE>/caches/<TRANSFORMS>/xxxxxxxxxxxxxxxxxxxxxxxxxxxxxxxx/transformed/customview-1.0.0/AndroidManifest.xml
                Folder                        : <GRADLE>/caches/<TRANSFORMS>/xxxxxxxxxxxxxxxxxxxxxxxxxxxxxxxx/transformed/customview-1.0.0
                ResFolder                     : <GRADLE>/caches/<TRANSFORMS>/xxxxxxxxxxxxxxxxxxxxxxxxxxxxxxxx/transformed/customview-1.0.0/res [-]
                AssetsFolder                  : <GRADLE>/caches/<TRANSFORMS>/xxxxxxxxxxxxxxxxxxxxxxxxxxxxxxxx/transformed/customview-1.0.0/assets [-]
                PublicResources               : <GRADLE>/caches/<TRANSFORMS>/xxxxxxxxxxxxxxxxxxxxxxxxxxxxxxxx/transformed/customview-1.0.0/public.txt [-]
                SymbolFile                    : <GRADLE>/caches/<TRANSFORMS>/xxxxxxxxxxxxxxxxxxxxxxxxxxxxxxxx/transformed/customview-1.0.0/R.txt
                ExternalAnnotations           : <GRADLE>/caches/<TRANSFORMS>/xxxxxxxxxxxxxxxxxxxxxxxxxxxxxxxx/transformed/customview-1.0.0/annotations.zip [-]
                ProguardRules                 : <GRADLE>/caches/<TRANSFORMS>/xxxxxxxxxxxxxxxxxxxxxxxxxxxxxxxx/transformed/customview-1.0.0/proguard.txt [-]
                ResolvedCoordinates           : androidx.customview:customview:1.0.0
            LintModelLibrary              : AndroidLibrary(androidx.documentfile:documentfile:1.0.0)
                - JarFiles                    : <GRADLE>/caches/<TRANSFORMS>/xxxxxxxxxxxxxxxxxxxxxxxxxxxxxxxx/transformed/documentfile-1.0.0/jars/classes.jar
                Identifier                    : androidx.documentfile:documentfile:1.0.0@aar
                Manifest                      : <GRADLE>/caches/<TRANSFORMS>/xxxxxxxxxxxxxxxxxxxxxxxxxxxxxxxx/transformed/documentfile-1.0.0/AndroidManifest.xml
                Folder                        : <GRADLE>/caches/<TRANSFORMS>/xxxxxxxxxxxxxxxxxxxxxxxxxxxxxxxx/transformed/documentfile-1.0.0
                ResFolder                     : <GRADLE>/caches/<TRANSFORMS>/xxxxxxxxxxxxxxxxxxxxxxxxxxxxxxxx/transformed/documentfile-1.0.0/res [-]
                AssetsFolder                  : <GRADLE>/caches/<TRANSFORMS>/xxxxxxxxxxxxxxxxxxxxxxxxxxxxxxxx/transformed/documentfile-1.0.0/assets [-]
                PublicResources               : <GRADLE>/caches/<TRANSFORMS>/xxxxxxxxxxxxxxxxxxxxxxxxxxxxxxxx/transformed/documentfile-1.0.0/public.txt [-]
                SymbolFile                    : <GRADLE>/caches/<TRANSFORMS>/xxxxxxxxxxxxxxxxxxxxxxxxxxxxxxxx/transformed/documentfile-1.0.0/R.txt
                ExternalAnnotations           : <GRADLE>/caches/<TRANSFORMS>/xxxxxxxxxxxxxxxxxxxxxxxxxxxxxxxx/transformed/documentfile-1.0.0/annotations.zip [-]
                ProguardRules                 : <GRADLE>/caches/<TRANSFORMS>/xxxxxxxxxxxxxxxxxxxxxxxxxxxxxxxx/transformed/documentfile-1.0.0/proguard.txt [-]
                ResolvedCoordinates           : androidx.documentfile:documentfile:1.0.0
            LintModelLibrary              : AndroidLibrary(androidx.drawerlayout:drawerlayout:1.0.0)
                - JarFiles                    : <GRADLE>/caches/<TRANSFORMS>/xxxxxxxxxxxxxxxxxxxxxxxxxxxxxxxx/transformed/drawerlayout-1.0.0/jars/classes.jar
                Identifier                    : androidx.drawerlayout:drawerlayout:1.0.0@aar
                Manifest                      : <GRADLE>/caches/<TRANSFORMS>/xxxxxxxxxxxxxxxxxxxxxxxxxxxxxxxx/transformed/drawerlayout-1.0.0/AndroidManifest.xml
                Folder                        : <GRADLE>/caches/<TRANSFORMS>/xxxxxxxxxxxxxxxxxxxxxxxxxxxxxxxx/transformed/drawerlayout-1.0.0
                ResFolder                     : <GRADLE>/caches/<TRANSFORMS>/xxxxxxxxxxxxxxxxxxxxxxxxxxxxxxxx/transformed/drawerlayout-1.0.0/res [-]
                AssetsFolder                  : <GRADLE>/caches/<TRANSFORMS>/xxxxxxxxxxxxxxxxxxxxxxxxxxxxxxxx/transformed/drawerlayout-1.0.0/assets [-]
                PublicResources               : <GRADLE>/caches/<TRANSFORMS>/xxxxxxxxxxxxxxxxxxxxxxxxxxxxxxxx/transformed/drawerlayout-1.0.0/public.txt [-]
                SymbolFile                    : <GRADLE>/caches/<TRANSFORMS>/xxxxxxxxxxxxxxxxxxxxxxxxxxxxxxxx/transformed/drawerlayout-1.0.0/R.txt
                ExternalAnnotations           : <GRADLE>/caches/<TRANSFORMS>/xxxxxxxxxxxxxxxxxxxxxxxxxxxxxxxx/transformed/drawerlayout-1.0.0/annotations.zip
                ProguardRules                 : <GRADLE>/caches/<TRANSFORMS>/xxxxxxxxxxxxxxxxxxxxxxxxxxxxxxxx/transformed/drawerlayout-1.0.0/proguard.txt [-]
                ResolvedCoordinates           : androidx.drawerlayout:drawerlayout:1.0.0
            LintModelLibrary              : AndroidLibrary(androidx.fragment:fragment:1.0.0)
                - JarFiles                    : <GRADLE>/caches/<TRANSFORMS>/xxxxxxxxxxxxxxxxxxxxxxxxxxxxxxxx/transformed/fragment-1.0.0/jars/classes.jar
                Identifier                    : androidx.fragment:fragment:1.0.0@aar
                Manifest                      : <GRADLE>/caches/<TRANSFORMS>/xxxxxxxxxxxxxxxxxxxxxxxxxxxxxxxx/transformed/fragment-1.0.0/AndroidManifest.xml
                Folder                        : <GRADLE>/caches/<TRANSFORMS>/xxxxxxxxxxxxxxxxxxxxxxxxxxxxxxxx/transformed/fragment-1.0.0
                ResFolder                     : <GRADLE>/caches/<TRANSFORMS>/xxxxxxxxxxxxxxxxxxxxxxxxxxxxxxxx/transformed/fragment-1.0.0/res [-]
                AssetsFolder                  : <GRADLE>/caches/<TRANSFORMS>/xxxxxxxxxxxxxxxxxxxxxxxxxxxxxxxx/transformed/fragment-1.0.0/assets [-]
                PublicResources               : <GRADLE>/caches/<TRANSFORMS>/xxxxxxxxxxxxxxxxxxxxxxxxxxxxxxxx/transformed/fragment-1.0.0/public.txt [-]
                SymbolFile                    : <GRADLE>/caches/<TRANSFORMS>/xxxxxxxxxxxxxxxxxxxxxxxxxxxxxxxx/transformed/fragment-1.0.0/R.txt
                ExternalAnnotations           : <GRADLE>/caches/<TRANSFORMS>/xxxxxxxxxxxxxxxxxxxxxxxxxxxxxxxx/transformed/fragment-1.0.0/annotations.zip
                ProguardRules                 : <GRADLE>/caches/<TRANSFORMS>/xxxxxxxxxxxxxxxxxxxxxxxxxxxxxxxx/transformed/fragment-1.0.0/proguard.txt [-]
                ResolvedCoordinates           : androidx.fragment:fragment:1.0.0
            LintModelLibrary              : AndroidLibrary(androidx.interpolator:interpolator:1.0.0)
                - JarFiles                    : <GRADLE>/caches/<TRANSFORMS>/xxxxxxxxxxxxxxxxxxxxxxxxxxxxxxxx/transformed/interpolator-1.0.0/jars/classes.jar
                Identifier                    : androidx.interpolator:interpolator:1.0.0@aar
                Manifest                      : <GRADLE>/caches/<TRANSFORMS>/xxxxxxxxxxxxxxxxxxxxxxxxxxxxxxxx/transformed/interpolator-1.0.0/AndroidManifest.xml
                Folder                        : <GRADLE>/caches/<TRANSFORMS>/xxxxxxxxxxxxxxxxxxxxxxxxxxxxxxxx/transformed/interpolator-1.0.0
                ResFolder                     : <GRADLE>/caches/<TRANSFORMS>/xxxxxxxxxxxxxxxxxxxxxxxxxxxxxxxx/transformed/interpolator-1.0.0/res [-]
                AssetsFolder                  : <GRADLE>/caches/<TRANSFORMS>/xxxxxxxxxxxxxxxxxxxxxxxxxxxxxxxx/transformed/interpolator-1.0.0/assets [-]
                PublicResources               : <GRADLE>/caches/<TRANSFORMS>/xxxxxxxxxxxxxxxxxxxxxxxxxxxxxxxx/transformed/interpolator-1.0.0/public.txt [-]
                SymbolFile                    : <GRADLE>/caches/<TRANSFORMS>/xxxxxxxxxxxxxxxxxxxxxxxxxxxxxxxx/transformed/interpolator-1.0.0/R.txt
                ExternalAnnotations           : <GRADLE>/caches/<TRANSFORMS>/xxxxxxxxxxxxxxxxxxxxxxxxxxxxxxxx/transformed/interpolator-1.0.0/annotations.zip [-]
                ProguardRules                 : <GRADLE>/caches/<TRANSFORMS>/xxxxxxxxxxxxxxxxxxxxxxxxxxxxxxxx/transformed/interpolator-1.0.0/proguard.txt [-]
                ResolvedCoordinates           : androidx.interpolator:interpolator:1.0.0
            LintModelLibrary              : AndroidLibrary(androidx.legacy:legacy-support-core-ui:1.0.0)
                - JarFiles                    : <GRADLE>/caches/<TRANSFORMS>/xxxxxxxxxxxxxxxxxxxxxxxxxxxxxxxx/transformed/legacy-support-core-ui-1.0.0/jars/classes.jar
                Identifier                    : androidx.legacy:legacy-support-core-ui:1.0.0@aar
                Manifest                      : <GRADLE>/caches/<TRANSFORMS>/xxxxxxxxxxxxxxxxxxxxxxxxxxxxxxxx/transformed/legacy-support-core-ui-1.0.0/AndroidManifest.xml
                Folder                        : <GRADLE>/caches/<TRANSFORMS>/xxxxxxxxxxxxxxxxxxxxxxxxxxxxxxxx/transformed/legacy-support-core-ui-1.0.0
                ResFolder                     : <GRADLE>/caches/<TRANSFORMS>/xxxxxxxxxxxxxxxxxxxxxxxxxxxxxxxx/transformed/legacy-support-core-ui-1.0.0/res [-]
                AssetsFolder                  : <GRADLE>/caches/<TRANSFORMS>/xxxxxxxxxxxxxxxxxxxxxxxxxxxxxxxx/transformed/legacy-support-core-ui-1.0.0/assets [-]
                PublicResources               : <GRADLE>/caches/<TRANSFORMS>/xxxxxxxxxxxxxxxxxxxxxxxxxxxxxxxx/transformed/legacy-support-core-ui-1.0.0/public.txt [-]
                SymbolFile                    : <GRADLE>/caches/<TRANSFORMS>/xxxxxxxxxxxxxxxxxxxxxxxxxxxxxxxx/transformed/legacy-support-core-ui-1.0.0/R.txt
                ExternalAnnotations           : <GRADLE>/caches/<TRANSFORMS>/xxxxxxxxxxxxxxxxxxxxxxxxxxxxxxxx/transformed/legacy-support-core-ui-1.0.0/annotations.zip [-]
                ProguardRules                 : <GRADLE>/caches/<TRANSFORMS>/xxxxxxxxxxxxxxxxxxxxxxxxxxxxxxxx/transformed/legacy-support-core-ui-1.0.0/proguard.txt [-]
                ResolvedCoordinates           : androidx.legacy:legacy-support-core-ui:1.0.0
            LintModelLibrary              : AndroidLibrary(androidx.legacy:legacy-support-core-utils:1.0.0)
                - JarFiles                    : <GRADLE>/caches/<TRANSFORMS>/xxxxxxxxxxxxxxxxxxxxxxxxxxxxxxxx/transformed/legacy-support-core-utils-1.0.0/jars/classes.jar
                Identifier                    : androidx.legacy:legacy-support-core-utils:1.0.0@aar
                Manifest                      : <GRADLE>/caches/<TRANSFORMS>/xxxxxxxxxxxxxxxxxxxxxxxxxxxxxxxx/transformed/legacy-support-core-utils-1.0.0/AndroidManifest.xml
                Folder                        : <GRADLE>/caches/<TRANSFORMS>/xxxxxxxxxxxxxxxxxxxxxxxxxxxxxxxx/transformed/legacy-support-core-utils-1.0.0
                ResFolder                     : <GRADLE>/caches/<TRANSFORMS>/xxxxxxxxxxxxxxxxxxxxxxxxxxxxxxxx/transformed/legacy-support-core-utils-1.0.0/res [-]
                AssetsFolder                  : <GRADLE>/caches/<TRANSFORMS>/xxxxxxxxxxxxxxxxxxxxxxxxxxxxxxxx/transformed/legacy-support-core-utils-1.0.0/assets [-]
                PublicResources               : <GRADLE>/caches/<TRANSFORMS>/xxxxxxxxxxxxxxxxxxxxxxxxxxxxxxxx/transformed/legacy-support-core-utils-1.0.0/public.txt [-]
                SymbolFile                    : <GRADLE>/caches/<TRANSFORMS>/xxxxxxxxxxxxxxxxxxxxxxxxxxxxxxxx/transformed/legacy-support-core-utils-1.0.0/R.txt
                ExternalAnnotations           : <GRADLE>/caches/<TRANSFORMS>/xxxxxxxxxxxxxxxxxxxxxxxxxxxxxxxx/transformed/legacy-support-core-utils-1.0.0/annotations.zip [-]
                ProguardRules                 : <GRADLE>/caches/<TRANSFORMS>/xxxxxxxxxxxxxxxxxxxxxxxxxxxxxxxx/transformed/legacy-support-core-utils-1.0.0/proguard.txt [-]
                ResolvedCoordinates           : androidx.legacy:legacy-support-core-utils:1.0.0
            LintModelLibrary              : JavaLibrary(androidx.lifecycle:lifecycle-common:2.0.0)
                - JarFiles                    : <M2>/androidx/lifecycle/lifecycle-common/2.0.0/lifecycle-common-2.0.0.jar
                Identifier                    : androidx.lifecycle:lifecycle-common:2.0.0
                ResolvedCoordinates           : androidx.lifecycle:lifecycle-common:2.0.0
            LintModelLibrary              : AndroidLibrary(androidx.lifecycle:lifecycle-livedata-core:2.0.0)
                - JarFiles                    : <GRADLE>/caches/<TRANSFORMS>/xxxxxxxxxxxxxxxxxxxxxxxxxxxxxxxx/transformed/lifecycle-livedata-core-2.0.0/jars/classes.jar
                Identifier                    : androidx.lifecycle:lifecycle-livedata-core:2.0.0@aar
                Manifest                      : <GRADLE>/caches/<TRANSFORMS>/xxxxxxxxxxxxxxxxxxxxxxxxxxxxxxxx/transformed/lifecycle-livedata-core-2.0.0/AndroidManifest.xml
                Folder                        : <GRADLE>/caches/<TRANSFORMS>/xxxxxxxxxxxxxxxxxxxxxxxxxxxxxxxx/transformed/lifecycle-livedata-core-2.0.0
                ResFolder                     : <GRADLE>/caches/<TRANSFORMS>/xxxxxxxxxxxxxxxxxxxxxxxxxxxxxxxx/transformed/lifecycle-livedata-core-2.0.0/res [-]
                AssetsFolder                  : <GRADLE>/caches/<TRANSFORMS>/xxxxxxxxxxxxxxxxxxxxxxxxxxxxxxxx/transformed/lifecycle-livedata-core-2.0.0/assets [-]
                PublicResources               : <GRADLE>/caches/<TRANSFORMS>/xxxxxxxxxxxxxxxxxxxxxxxxxxxxxxxx/transformed/lifecycle-livedata-core-2.0.0/public.txt [-]
                SymbolFile                    : <GRADLE>/caches/<TRANSFORMS>/xxxxxxxxxxxxxxxxxxxxxxxxxxxxxxxx/transformed/lifecycle-livedata-core-2.0.0/R.txt
                ExternalAnnotations           : <GRADLE>/caches/<TRANSFORMS>/xxxxxxxxxxxxxxxxxxxxxxxxxxxxxxxx/transformed/lifecycle-livedata-core-2.0.0/annotations.zip [-]
                ProguardRules                 : <GRADLE>/caches/<TRANSFORMS>/xxxxxxxxxxxxxxxxxxxxxxxxxxxxxxxx/transformed/lifecycle-livedata-core-2.0.0/proguard.txt [-]
                ResolvedCoordinates           : androidx.lifecycle:lifecycle-livedata-core:2.0.0
            LintModelLibrary              : AndroidLibrary(androidx.lifecycle:lifecycle-livedata:2.0.0)
                - JarFiles                    : <GRADLE>/caches/<TRANSFORMS>/xxxxxxxxxxxxxxxxxxxxxxxxxxxxxxxx/transformed/lifecycle-livedata-2.0.0/jars/classes.jar
                Identifier                    : androidx.lifecycle:lifecycle-livedata:2.0.0@aar
                Manifest                      : <GRADLE>/caches/<TRANSFORMS>/xxxxxxxxxxxxxxxxxxxxxxxxxxxxxxxx/transformed/lifecycle-livedata-2.0.0/AndroidManifest.xml
                Folder                        : <GRADLE>/caches/<TRANSFORMS>/xxxxxxxxxxxxxxxxxxxxxxxxxxxxxxxx/transformed/lifecycle-livedata-2.0.0
                ResFolder                     : <GRADLE>/caches/<TRANSFORMS>/xxxxxxxxxxxxxxxxxxxxxxxxxxxxxxxx/transformed/lifecycle-livedata-2.0.0/res [-]
                AssetsFolder                  : <GRADLE>/caches/<TRANSFORMS>/xxxxxxxxxxxxxxxxxxxxxxxxxxxxxxxx/transformed/lifecycle-livedata-2.0.0/assets [-]
                PublicResources               : <GRADLE>/caches/<TRANSFORMS>/xxxxxxxxxxxxxxxxxxxxxxxxxxxxxxxx/transformed/lifecycle-livedata-2.0.0/public.txt [-]
                SymbolFile                    : <GRADLE>/caches/<TRANSFORMS>/xxxxxxxxxxxxxxxxxxxxxxxxxxxxxxxx/transformed/lifecycle-livedata-2.0.0/R.txt
                ExternalAnnotations           : <GRADLE>/caches/<TRANSFORMS>/xxxxxxxxxxxxxxxxxxxxxxxxxxxxxxxx/transformed/lifecycle-livedata-2.0.0/annotations.zip [-]
                ProguardRules                 : <GRADLE>/caches/<TRANSFORMS>/xxxxxxxxxxxxxxxxxxxxxxxxxxxxxxxx/transformed/lifecycle-livedata-2.0.0/proguard.txt [-]
                ResolvedCoordinates           : androidx.lifecycle:lifecycle-livedata:2.0.0
            LintModelLibrary              : AndroidLibrary(androidx.lifecycle:lifecycle-runtime:2.0.0)
                - JarFiles                    : <GRADLE>/caches/<TRANSFORMS>/xxxxxxxxxxxxxxxxxxxxxxxxxxxxxxxx/transformed/lifecycle-runtime-2.0.0/jars/classes.jar
                Identifier                    : androidx.lifecycle:lifecycle-runtime:2.0.0@aar
                Manifest                      : <GRADLE>/caches/<TRANSFORMS>/xxxxxxxxxxxxxxxxxxxxxxxxxxxxxxxx/transformed/lifecycle-runtime-2.0.0/AndroidManifest.xml
                Folder                        : <GRADLE>/caches/<TRANSFORMS>/xxxxxxxxxxxxxxxxxxxxxxxxxxxxxxxx/transformed/lifecycle-runtime-2.0.0
                ResFolder                     : <GRADLE>/caches/<TRANSFORMS>/xxxxxxxxxxxxxxxxxxxxxxxxxxxxxxxx/transformed/lifecycle-runtime-2.0.0/res [-]
                AssetsFolder                  : <GRADLE>/caches/<TRANSFORMS>/xxxxxxxxxxxxxxxxxxxxxxxxxxxxxxxx/transformed/lifecycle-runtime-2.0.0/assets [-]
                PublicResources               : <GRADLE>/caches/<TRANSFORMS>/xxxxxxxxxxxxxxxxxxxxxxxxxxxxxxxx/transformed/lifecycle-runtime-2.0.0/public.txt [-]
                SymbolFile                    : <GRADLE>/caches/<TRANSFORMS>/xxxxxxxxxxxxxxxxxxxxxxxxxxxxxxxx/transformed/lifecycle-runtime-2.0.0/R.txt
                ExternalAnnotations           : <GRADLE>/caches/<TRANSFORMS>/xxxxxxxxxxxxxxxxxxxxxxxxxxxxxxxx/transformed/lifecycle-runtime-2.0.0/annotations.zip [-]
                ProguardRules                 : <GRADLE>/caches/<TRANSFORMS>/xxxxxxxxxxxxxxxxxxxxxxxxxxxxxxxx/transformed/lifecycle-runtime-2.0.0/proguard.txt
                ResolvedCoordinates           : androidx.lifecycle:lifecycle-runtime:2.0.0
            LintModelLibrary              : AndroidLibrary(androidx.lifecycle:lifecycle-viewmodel:2.0.0)
                - JarFiles                    : <GRADLE>/caches/<TRANSFORMS>/xxxxxxxxxxxxxxxxxxxxxxxxxxxxxxxx/transformed/lifecycle-viewmodel-2.0.0/jars/classes.jar
                Identifier                    : androidx.lifecycle:lifecycle-viewmodel:2.0.0@aar
                Manifest                      : <GRADLE>/caches/<TRANSFORMS>/xxxxxxxxxxxxxxxxxxxxxxxxxxxxxxxx/transformed/lifecycle-viewmodel-2.0.0/AndroidManifest.xml
                Folder                        : <GRADLE>/caches/<TRANSFORMS>/xxxxxxxxxxxxxxxxxxxxxxxxxxxxxxxx/transformed/lifecycle-viewmodel-2.0.0
                ResFolder                     : <GRADLE>/caches/<TRANSFORMS>/xxxxxxxxxxxxxxxxxxxxxxxxxxxxxxxx/transformed/lifecycle-viewmodel-2.0.0/res [-]
                AssetsFolder                  : <GRADLE>/caches/<TRANSFORMS>/xxxxxxxxxxxxxxxxxxxxxxxxxxxxxxxx/transformed/lifecycle-viewmodel-2.0.0/assets [-]
                PublicResources               : <GRADLE>/caches/<TRANSFORMS>/xxxxxxxxxxxxxxxxxxxxxxxxxxxxxxxx/transformed/lifecycle-viewmodel-2.0.0/public.txt [-]
                SymbolFile                    : <GRADLE>/caches/<TRANSFORMS>/xxxxxxxxxxxxxxxxxxxxxxxxxxxxxxxx/transformed/lifecycle-viewmodel-2.0.0/R.txt
                ExternalAnnotations           : <GRADLE>/caches/<TRANSFORMS>/xxxxxxxxxxxxxxxxxxxxxxxxxxxxxxxx/transformed/lifecycle-viewmodel-2.0.0/annotations.zip [-]
                ProguardRules                 : <GRADLE>/caches/<TRANSFORMS>/xxxxxxxxxxxxxxxxxxxxxxxxxxxxxxxx/transformed/lifecycle-viewmodel-2.0.0/proguard.txt
                ResolvedCoordinates           : androidx.lifecycle:lifecycle-viewmodel:2.0.0
            LintModelLibrary              : AndroidLibrary(androidx.loader:loader:1.0.0)
                - JarFiles                    : <GRADLE>/caches/<TRANSFORMS>/xxxxxxxxxxxxxxxxxxxxxxxxxxxxxxxx/transformed/loader-1.0.0/jars/classes.jar
                Identifier                    : androidx.loader:loader:1.0.0@aar
                Manifest                      : <GRADLE>/caches/<TRANSFORMS>/xxxxxxxxxxxxxxxxxxxxxxxxxxxxxxxx/transformed/loader-1.0.0/AndroidManifest.xml
                Folder                        : <GRADLE>/caches/<TRANSFORMS>/xxxxxxxxxxxxxxxxxxxxxxxxxxxxxxxx/transformed/loader-1.0.0
                ResFolder                     : <GRADLE>/caches/<TRANSFORMS>/xxxxxxxxxxxxxxxxxxxxxxxxxxxxxxxx/transformed/loader-1.0.0/res [-]
                AssetsFolder                  : <GRADLE>/caches/<TRANSFORMS>/xxxxxxxxxxxxxxxxxxxxxxxxxxxxxxxx/transformed/loader-1.0.0/assets [-]
                PublicResources               : <GRADLE>/caches/<TRANSFORMS>/xxxxxxxxxxxxxxxxxxxxxxxxxxxxxxxx/transformed/loader-1.0.0/public.txt [-]
                SymbolFile                    : <GRADLE>/caches/<TRANSFORMS>/xxxxxxxxxxxxxxxxxxxxxxxxxxxxxxxx/transformed/loader-1.0.0/R.txt
                ExternalAnnotations           : <GRADLE>/caches/<TRANSFORMS>/xxxxxxxxxxxxxxxxxxxxxxxxxxxxxxxx/transformed/loader-1.0.0/annotations.zip [-]
                ProguardRules                 : <GRADLE>/caches/<TRANSFORMS>/xxxxxxxxxxxxxxxxxxxxxxxxxxxxxxxx/transformed/loader-1.0.0/proguard.txt [-]
                ResolvedCoordinates           : androidx.loader:loader:1.0.0
            LintModelLibrary              : AndroidLibrary(androidx.localbroadcastmanager:localbroadcastmanager:1.0.0)
                - JarFiles                    : <GRADLE>/caches/<TRANSFORMS>/xxxxxxxxxxxxxxxxxxxxxxxxxxxxxxxx/transformed/localbroadcastmanager-1.0.0/jars/classes.jar
                Identifier                    : androidx.localbroadcastmanager:localbroadcastmanager:1.0.0@aar
                Manifest                      : <GRADLE>/caches/<TRANSFORMS>/xxxxxxxxxxxxxxxxxxxxxxxxxxxxxxxx/transformed/localbroadcastmanager-1.0.0/AndroidManifest.xml
                Folder                        : <GRADLE>/caches/<TRANSFORMS>/xxxxxxxxxxxxxxxxxxxxxxxxxxxxxxxx/transformed/localbroadcastmanager-1.0.0
                ResFolder                     : <GRADLE>/caches/<TRANSFORMS>/xxxxxxxxxxxxxxxxxxxxxxxxxxxxxxxx/transformed/localbroadcastmanager-1.0.0/res [-]
                AssetsFolder                  : <GRADLE>/caches/<TRANSFORMS>/xxxxxxxxxxxxxxxxxxxxxxxxxxxxxxxx/transformed/localbroadcastmanager-1.0.0/assets [-]
                PublicResources               : <GRADLE>/caches/<TRANSFORMS>/xxxxxxxxxxxxxxxxxxxxxxxxxxxxxxxx/transformed/localbroadcastmanager-1.0.0/public.txt [-]
                SymbolFile                    : <GRADLE>/caches/<TRANSFORMS>/xxxxxxxxxxxxxxxxxxxxxxxxxxxxxxxx/transformed/localbroadcastmanager-1.0.0/R.txt
                ExternalAnnotations           : <GRADLE>/caches/<TRANSFORMS>/xxxxxxxxxxxxxxxxxxxxxxxxxxxxxxxx/transformed/localbroadcastmanager-1.0.0/annotations.zip [-]
                ProguardRules                 : <GRADLE>/caches/<TRANSFORMS>/xxxxxxxxxxxxxxxxxxxxxxxxxxxxxxxx/transformed/localbroadcastmanager-1.0.0/proguard.txt [-]
                ResolvedCoordinates           : androidx.localbroadcastmanager:localbroadcastmanager:1.0.0
            LintModelLibrary              : AndroidLibrary(androidx.print:print:1.0.0)
                - JarFiles                    : <GRADLE>/caches/<TRANSFORMS>/xxxxxxxxxxxxxxxxxxxxxxxxxxxxxxxx/transformed/print-1.0.0/jars/classes.jar
                Identifier                    : androidx.print:print:1.0.0@aar
                Manifest                      : <GRADLE>/caches/<TRANSFORMS>/xxxxxxxxxxxxxxxxxxxxxxxxxxxxxxxx/transformed/print-1.0.0/AndroidManifest.xml
                Folder                        : <GRADLE>/caches/<TRANSFORMS>/xxxxxxxxxxxxxxxxxxxxxxxxxxxxxxxx/transformed/print-1.0.0
                ResFolder                     : <GRADLE>/caches/<TRANSFORMS>/xxxxxxxxxxxxxxxxxxxxxxxxxxxxxxxx/transformed/print-1.0.0/res [-]
                AssetsFolder                  : <GRADLE>/caches/<TRANSFORMS>/xxxxxxxxxxxxxxxxxxxxxxxxxxxxxxxx/transformed/print-1.0.0/assets [-]
                PublicResources               : <GRADLE>/caches/<TRANSFORMS>/xxxxxxxxxxxxxxxxxxxxxxxxxxxxxxxx/transformed/print-1.0.0/public.txt [-]
                SymbolFile                    : <GRADLE>/caches/<TRANSFORMS>/xxxxxxxxxxxxxxxxxxxxxxxxxxxxxxxx/transformed/print-1.0.0/R.txt
                ExternalAnnotations           : <GRADLE>/caches/<TRANSFORMS>/xxxxxxxxxxxxxxxxxxxxxxxxxxxxxxxx/transformed/print-1.0.0/annotations.zip
                ProguardRules                 : <GRADLE>/caches/<TRANSFORMS>/xxxxxxxxxxxxxxxxxxxxxxxxxxxxxxxx/transformed/print-1.0.0/proguard.txt [-]
                ResolvedCoordinates           : androidx.print:print:1.0.0
            LintModelLibrary              : AndroidLibrary(androidx.slidingpanelayout:slidingpanelayout:1.0.0)
                - JarFiles                    : <GRADLE>/caches/<TRANSFORMS>/xxxxxxxxxxxxxxxxxxxxxxxxxxxxxxxx/transformed/slidingpanelayout-1.0.0/jars/classes.jar
                Identifier                    : androidx.slidingpanelayout:slidingpanelayout:1.0.0@aar
                Manifest                      : <GRADLE>/caches/<TRANSFORMS>/xxxxxxxxxxxxxxxxxxxxxxxxxxxxxxxx/transformed/slidingpanelayout-1.0.0/AndroidManifest.xml
                Folder                        : <GRADLE>/caches/<TRANSFORMS>/xxxxxxxxxxxxxxxxxxxxxxxxxxxxxxxx/transformed/slidingpanelayout-1.0.0
                ResFolder                     : <GRADLE>/caches/<TRANSFORMS>/xxxxxxxxxxxxxxxxxxxxxxxxxxxxxxxx/transformed/slidingpanelayout-1.0.0/res [-]
                AssetsFolder                  : <GRADLE>/caches/<TRANSFORMS>/xxxxxxxxxxxxxxxxxxxxxxxxxxxxxxxx/transformed/slidingpanelayout-1.0.0/assets [-]
                PublicResources               : <GRADLE>/caches/<TRANSFORMS>/xxxxxxxxxxxxxxxxxxxxxxxxxxxxxxxx/transformed/slidingpanelayout-1.0.0/public.txt [-]
                SymbolFile                    : <GRADLE>/caches/<TRANSFORMS>/xxxxxxxxxxxxxxxxxxxxxxxxxxxxxxxx/transformed/slidingpanelayout-1.0.0/R.txt
                ExternalAnnotations           : <GRADLE>/caches/<TRANSFORMS>/xxxxxxxxxxxxxxxxxxxxxxxxxxxxxxxx/transformed/slidingpanelayout-1.0.0/annotations.zip [-]
                ProguardRules                 : <GRADLE>/caches/<TRANSFORMS>/xxxxxxxxxxxxxxxxxxxxxxxxxxxxxxxx/transformed/slidingpanelayout-1.0.0/proguard.txt [-]
                ResolvedCoordinates           : androidx.slidingpanelayout:slidingpanelayout:1.0.0
            LintModelLibrary              : AndroidLibrary(androidx.swiperefreshlayout:swiperefreshlayout:1.0.0)
                - JarFiles                    : <GRADLE>/caches/<TRANSFORMS>/xxxxxxxxxxxxxxxxxxxxxxxxxxxxxxxx/transformed/swiperefreshlayout-1.0.0/jars/classes.jar
                Identifier                    : androidx.swiperefreshlayout:swiperefreshlayout:1.0.0@aar
                Manifest                      : <GRADLE>/caches/<TRANSFORMS>/xxxxxxxxxxxxxxxxxxxxxxxxxxxxxxxx/transformed/swiperefreshlayout-1.0.0/AndroidManifest.xml
                Folder                        : <GRADLE>/caches/<TRANSFORMS>/xxxxxxxxxxxxxxxxxxxxxxxxxxxxxxxx/transformed/swiperefreshlayout-1.0.0
                ResFolder                     : <GRADLE>/caches/<TRANSFORMS>/xxxxxxxxxxxxxxxxxxxxxxxxxxxxxxxx/transformed/swiperefreshlayout-1.0.0/res [-]
                AssetsFolder                  : <GRADLE>/caches/<TRANSFORMS>/xxxxxxxxxxxxxxxxxxxxxxxxxxxxxxxx/transformed/swiperefreshlayout-1.0.0/assets [-]
                PublicResources               : <GRADLE>/caches/<TRANSFORMS>/xxxxxxxxxxxxxxxxxxxxxxxxxxxxxxxx/transformed/swiperefreshlayout-1.0.0/public.txt [-]
                SymbolFile                    : <GRADLE>/caches/<TRANSFORMS>/xxxxxxxxxxxxxxxxxxxxxxxxxxxxxxxx/transformed/swiperefreshlayout-1.0.0/R.txt
                ExternalAnnotations           : <GRADLE>/caches/<TRANSFORMS>/xxxxxxxxxxxxxxxxxxxxxxxxxxxxxxxx/transformed/swiperefreshlayout-1.0.0/annotations.zip
                ProguardRules                 : <GRADLE>/caches/<TRANSFORMS>/xxxxxxxxxxxxxxxxxxxxxxxxxxxxxxxx/transformed/swiperefreshlayout-1.0.0/proguard.txt [-]
                ResolvedCoordinates           : androidx.swiperefreshlayout:swiperefreshlayout:1.0.0
            LintModelLibrary              : AndroidLibrary(androidx.vectordrawable:vectordrawable-animated:1.0.0)
                - JarFiles                    : <GRADLE>/caches/<TRANSFORMS>/xxxxxxxxxxxxxxxxxxxxxxxxxxxxxxxx/transformed/vectordrawable-animated-1.0.0/jars/classes.jar
                Identifier                    : androidx.vectordrawable:vectordrawable-animated:1.0.0@aar
                Manifest                      : <GRADLE>/caches/<TRANSFORMS>/xxxxxxxxxxxxxxxxxxxxxxxxxxxxxxxx/transformed/vectordrawable-animated-1.0.0/AndroidManifest.xml
                Folder                        : <GRADLE>/caches/<TRANSFORMS>/xxxxxxxxxxxxxxxxxxxxxxxxxxxxxxxx/transformed/vectordrawable-animated-1.0.0
                ResFolder                     : <GRADLE>/caches/<TRANSFORMS>/xxxxxxxxxxxxxxxxxxxxxxxxxxxxxxxx/transformed/vectordrawable-animated-1.0.0/res [-]
                AssetsFolder                  : <GRADLE>/caches/<TRANSFORMS>/xxxxxxxxxxxxxxxxxxxxxxxxxxxxxxxx/transformed/vectordrawable-animated-1.0.0/assets [-]
                PublicResources               : <GRADLE>/caches/<TRANSFORMS>/xxxxxxxxxxxxxxxxxxxxxxxxxxxxxxxx/transformed/vectordrawable-animated-1.0.0/public.txt [-]
                SymbolFile                    : <GRADLE>/caches/<TRANSFORMS>/xxxxxxxxxxxxxxxxxxxxxxxxxxxxxxxx/transformed/vectordrawable-animated-1.0.0/R.txt
                ExternalAnnotations           : <GRADLE>/caches/<TRANSFORMS>/xxxxxxxxxxxxxxxxxxxxxxxxxxxxxxxx/transformed/vectordrawable-animated-1.0.0/annotations.zip [-]
                ProguardRules                 : <GRADLE>/caches/<TRANSFORMS>/xxxxxxxxxxxxxxxxxxxxxxxxxxxxxxxx/transformed/vectordrawable-animated-1.0.0/proguard.txt
                ResolvedCoordinates           : androidx.vectordrawable:vectordrawable-animated:1.0.0
            LintModelLibrary              : AndroidLibrary(androidx.vectordrawable:vectordrawable:1.0.1)
                - JarFiles                    : <GRADLE>/caches/<TRANSFORMS>/xxxxxxxxxxxxxxxxxxxxxxxxxxxxxxxx/transformed/vectordrawable-1.0.1/jars/classes.jar
                Identifier                    : androidx.vectordrawable:vectordrawable:1.0.1@aar
                Manifest                      : <GRADLE>/caches/<TRANSFORMS>/xxxxxxxxxxxxxxxxxxxxxxxxxxxxxxxx/transformed/vectordrawable-1.0.1/AndroidManifest.xml
                Folder                        : <GRADLE>/caches/<TRANSFORMS>/xxxxxxxxxxxxxxxxxxxxxxxxxxxxxxxx/transformed/vectordrawable-1.0.1
                ResFolder                     : <GRADLE>/caches/<TRANSFORMS>/xxxxxxxxxxxxxxxxxxxxxxxxxxxxxxxx/transformed/vectordrawable-1.0.1/res [-]
                AssetsFolder                  : <GRADLE>/caches/<TRANSFORMS>/xxxxxxxxxxxxxxxxxxxxxxxxxxxxxxxx/transformed/vectordrawable-1.0.1/assets [-]
                PublicResources               : <GRADLE>/caches/<TRANSFORMS>/xxxxxxxxxxxxxxxxxxxxxxxxxxxxxxxx/transformed/vectordrawable-1.0.1/public.txt [-]
                SymbolFile                    : <GRADLE>/caches/<TRANSFORMS>/xxxxxxxxxxxxxxxxxxxxxxxxxxxxxxxx/transformed/vectordrawable-1.0.1/R.txt
                ExternalAnnotations           : <GRADLE>/caches/<TRANSFORMS>/xxxxxxxxxxxxxxxxxxxxxxxxxxxxxxxx/transformed/vectordrawable-1.0.1/annotations.zip [-]
                ProguardRules                 : <GRADLE>/caches/<TRANSFORMS>/xxxxxxxxxxxxxxxxxxxxxxxxxxxxxxxx/transformed/vectordrawable-1.0.1/proguard.txt [-]
                ResolvedCoordinates           : androidx.vectordrawable:vectordrawable:1.0.1
            LintModelLibrary              : AndroidLibrary(androidx.versionedparcelable:versionedparcelable:1.0.0)
                - JarFiles                    : <GRADLE>/caches/<TRANSFORMS>/xxxxxxxxxxxxxxxxxxxxxxxxxxxxxxxx/transformed/versionedparcelable-1.0.0/jars/classes.jar
                Identifier                    : androidx.versionedparcelable:versionedparcelable:1.0.0@aar
                Manifest                      : <GRADLE>/caches/<TRANSFORMS>/xxxxxxxxxxxxxxxxxxxxxxxxxxxxxxxx/transformed/versionedparcelable-1.0.0/AndroidManifest.xml
                Folder                        : <GRADLE>/caches/<TRANSFORMS>/xxxxxxxxxxxxxxxxxxxxxxxxxxxxxxxx/transformed/versionedparcelable-1.0.0
                ResFolder                     : <GRADLE>/caches/<TRANSFORMS>/xxxxxxxxxxxxxxxxxxxxxxxxxxxxxxxx/transformed/versionedparcelable-1.0.0/res [-]
                AssetsFolder                  : <GRADLE>/caches/<TRANSFORMS>/xxxxxxxxxxxxxxxxxxxxxxxxxxxxxxxx/transformed/versionedparcelable-1.0.0/assets [-]
                PublicResources               : <GRADLE>/caches/<TRANSFORMS>/xxxxxxxxxxxxxxxxxxxxxxxxxxxxxxxx/transformed/versionedparcelable-1.0.0/public.txt [-]
                SymbolFile                    : <GRADLE>/caches/<TRANSFORMS>/xxxxxxxxxxxxxxxxxxxxxxxxxxxxxxxx/transformed/versionedparcelable-1.0.0/R.txt
                ExternalAnnotations           : <GRADLE>/caches/<TRANSFORMS>/xxxxxxxxxxxxxxxxxxxxxxxxxxxxxxxx/transformed/versionedparcelable-1.0.0/annotations.zip [-]
                ProguardRules                 : <GRADLE>/caches/<TRANSFORMS>/xxxxxxxxxxxxxxxxxxxxxxxxxxxxxxxx/transformed/versionedparcelable-1.0.0/proguard.txt
                ResolvedCoordinates           : androidx.versionedparcelable:versionedparcelable:1.0.0
            LintModelLibrary              : AndroidLibrary(androidx.viewpager:viewpager:1.0.0)
                - JarFiles                    : <GRADLE>/caches/<TRANSFORMS>/xxxxxxxxxxxxxxxxxxxxxxxxxxxxxxxx/transformed/viewpager-1.0.0/jars/classes.jar
                Identifier                    : androidx.viewpager:viewpager:1.0.0@aar
                Manifest                      : <GRADLE>/caches/<TRANSFORMS>/xxxxxxxxxxxxxxxxxxxxxxxxxxxxxxxx/transformed/viewpager-1.0.0/AndroidManifest.xml
                Folder                        : <GRADLE>/caches/<TRANSFORMS>/xxxxxxxxxxxxxxxxxxxxxxxxxxxxxxxx/transformed/viewpager-1.0.0
                ResFolder                     : <GRADLE>/caches/<TRANSFORMS>/xxxxxxxxxxxxxxxxxxxxxxxxxxxxxxxx/transformed/viewpager-1.0.0/res [-]
                AssetsFolder                  : <GRADLE>/caches/<TRANSFORMS>/xxxxxxxxxxxxxxxxxxxxxxxxxxxxxxxx/transformed/viewpager-1.0.0/assets [-]
                PublicResources               : <GRADLE>/caches/<TRANSFORMS>/xxxxxxxxxxxxxxxxxxxxxxxxxxxxxxxx/transformed/viewpager-1.0.0/public.txt [-]
                SymbolFile                    : <GRADLE>/caches/<TRANSFORMS>/xxxxxxxxxxxxxxxxxxxxxxxxxxxxxxxx/transformed/viewpager-1.0.0/R.txt
                ExternalAnnotations           : <GRADLE>/caches/<TRANSFORMS>/xxxxxxxxxxxxxxxxxxxxxxxxxxxxxxxx/transformed/viewpager-1.0.0/annotations.zip [-]
                ProguardRules                 : <GRADLE>/caches/<TRANSFORMS>/xxxxxxxxxxxxxxxxxxxxxxxxxxxxxxxx/transformed/viewpager-1.0.0/proguard.txt [-]
                ResolvedCoordinates           : androidx.viewpager:viewpager:1.0.0
            LintModelLibrary              : JavaLibrary(junit:junit:4.12)
                - JarFiles                    : <M2>/junit/junit/4.12/junit-4.12.jar
                Identifier                    : junit:junit:4.12
                ResolvedCoordinates           : junit:junit:4.12
            LintModelLibrary              : JavaLibrary(org.hamcrest:hamcrest-core:1.3)
                - JarFiles                    : <M2>/org/hamcrest/hamcrest-core/1.3/hamcrest-core-1.3.jar
                Identifier                    : org.hamcrest:hamcrest-core:1.3
                ResolvedCoordinates           : org.hamcrest:hamcrest-core:1.3
            LintModelLibrary              : JavaLibrary(org.jetbrains.kotlin:kotlin-android-extensions-runtime:<KOTLIN_VERSION>)
                - JarFiles                    : <M2>/org/jetbrains/kotlin/kotlin-android-extensions-runtime/<KOTLIN_VERSION>/kotlin-android-extensions-runtime-<KOTLIN_VERSION>.jar
                Identifier                    : org.jetbrains.kotlin:kotlin-android-extensions-runtime:<KOTLIN_VERSION>
                ResolvedCoordinates           : org.jetbrains.kotlin:kotlin-android-extensions-runtime:<KOTLIN_VERSION>
            LintModelLibrary              : JavaLibrary(org.jetbrains.kotlin:kotlin-stdlib-jdk7:<KOTLIN_VERSION>)
                - JarFiles                    : <M2>/org/jetbrains/kotlin/kotlin-stdlib-jdk7/<KOTLIN_VERSION>/kotlin-stdlib-jdk7-<KOTLIN_VERSION>.jar
                Identifier                    : org.jetbrains.kotlin:kotlin-stdlib-jdk7:<KOTLIN_VERSION>
                ResolvedCoordinates           : org.jetbrains.kotlin:kotlin-stdlib-jdk7:<KOTLIN_VERSION>
            LintModelLibrary              : JavaLibrary(org.jetbrains.kotlin:kotlin-stdlib:<KOTLIN_VERSION>)
                - JarFiles                    : <M2>/org/jetbrains/kotlin/kotlin-stdlib/<KOTLIN_VERSION>/kotlin-stdlib-<KOTLIN_VERSION>.jar
                Identifier                    : org.jetbrains.kotlin:kotlin-stdlib:<KOTLIN_VERSION>
                ResolvedCoordinates           : org.jetbrains.kotlin:kotlin-stdlib:<KOTLIN_VERSION>
            LintModelLibrary              : JavaLibrary(org.jetbrains:annotations:13.0)
                - JarFiles                    : <M2>/org/jetbrains/annotations/13.0/annotations-13.0.jar
                Identifier                    : org.jetbrains:annotations:13.0
                ResolvedCoordinates           : org.jetbrains:annotations:13.0
MODULE                        : My_First_App.app.androidTest
MODULE                        : My_First_App.app.main
MODULE                        : My_First_App.app.mysharedlibrary
    Dir                           : <ROOT>/shared/mysharedlibrary
    ModulePath                    : :app:mysharedlibrary
    Type                          : LIBRARY
    MavenName                     : My First App.app:app:mysharedlibrary:
    AGPVersion                    : <AGP_VERSION>
    BuildFolder                   : <ROOT>/shared/mysharedlibrary/build [-]
    - BootClassPath               : <ANDROID_SDK>/platforms/android-<SDK_VERSION>/android.jar
    JavaSourceLevel               : 1.8
    CompileTarget                 : android-<SDK_VERSION>
    LintOptions
        AbortOnError                  : true
        AbsolutePaths                 : true
        ExplainIssues                 : true
        HtmlReport                    : true
        XmlReport                     : true
        CheckReleaseBuilds            : true
    LintModelVariant              : debug
        BuildFeatures
            ViewBinding                   : false
            CoreLibraryDesugaringEnabled  : false
            NamespacingMode               : DISABLED
        MainArtifact
            ApplicationId                 :
            - GeneratedResourceFolders    : <ROOT>/shared/mysharedlibrary/build/generated/res/resValues/debug [-]
            - GeneratedSourceFolders      : <ROOT>/shared/mysharedlibrary/build/generated/ap_generated_sources/debug/out [-]
            - DesugaredMethodFiles        : <GRADLE>/caches/<TRANSFORMS>/xxxxxxxxxxxxxxxxxxxxxxxxxxxxxxxx/transformed/D8BackportedDesugaredMethods.txt
            Dependencies
                CompileDependencies
                    androidx.annotation:annotation          : null => androidx.annotation:annotation:1.0.0
                    androidx.appcompat:appcompat  : null => androidx.appcompat:appcompat:1.0.2@aar
                    androidx.arch.core:core-common          : null => androidx.arch.core:core-common:2.0.0
                    androidx.arch.core:core-runtime         : null => androidx.arch.core:core-runtime:2.0.0@aar
                    androidx.asynclayoutinflater:asynclayoutinflater  : null => androidx.asynclayoutinflater:asynclayoutinflater:1.0.0@aar
                    androidx.collection:collection          : null => androidx.collection:collection:1.0.0
                    androidx.coordinatorlayout:coordinatorlayout      : null => androidx.coordinatorlayout:coordinatorlayout:1.0.0@aar
                    androidx.core:core            : null => androidx.core:core:1.0.1@aar
                    androidx.cursoradapter:cursoradapter    : null => androidx.cursoradapter:cursoradapter:1.0.0@aar
                    androidx.customview:customview          : null => androidx.customview:customview:1.0.0@aar
                    androidx.documentfile:documentfile      : null => androidx.documentfile:documentfile:1.0.0@aar
                    androidx.drawerlayout:drawerlayout      : null => androidx.drawerlayout:drawerlayout:1.0.0@aar
                    androidx.fragment:fragment    : null => androidx.fragment:fragment:1.0.0@aar
                    androidx.interpolator:interpolator      : null => androidx.interpolator:interpolator:1.0.0@aar
                    androidx.legacy:legacy-support-core-ui  : null => androidx.legacy:legacy-support-core-ui:1.0.0@aar
                    androidx.legacy:legacy-support-core-utils         : null => androidx.legacy:legacy-support-core-utils:1.0.0@aar
                    androidx.lifecycle:lifecycle-common     : null => androidx.lifecycle:lifecycle-common:2.0.0
                    androidx.lifecycle:lifecycle-livedata   : null => androidx.lifecycle:lifecycle-livedata:2.0.0@aar
                    androidx.lifecycle:lifecycle-livedata-core        : null => androidx.lifecycle:lifecycle-livedata-core:2.0.0@aar
                    androidx.lifecycle:lifecycle-runtime    : null => androidx.lifecycle:lifecycle-runtime:2.0.0@aar
                    androidx.lifecycle:lifecycle-viewmodel  : null => androidx.lifecycle:lifecycle-viewmodel:2.0.0@aar
                    androidx.loader:loader        : null => androidx.loader:loader:1.0.0@aar
                    androidx.localbroadcastmanager:localbroadcastmanager        : null => androidx.localbroadcastmanager:localbroadcastmanager:1.0.0@aar
                    androidx.print:print          : null => androidx.print:print:1.0.0@aar
                    androidx.slidingpanelayout:slidingpanelayout      : null => androidx.slidingpanelayout:slidingpanelayout:1.0.0@aar
                    androidx.swiperefreshlayout:swiperefreshlayout    : null => androidx.swiperefreshlayout:swiperefreshlayout:1.0.0@aar
                    androidx.vectordrawable:vectordrawable  : null => androidx.vectordrawable:vectordrawable:1.0.1@aar
                    androidx.vectordrawable:vectordrawable-animated   : null => androidx.vectordrawable:vectordrawable-animated:1.0.0@aar
                    androidx.versionedparcelable:versionedparcelable  : null => androidx.versionedparcelable:versionedparcelable:1.0.0@aar
                    androidx.viewpager:viewpager  : null => androidx.viewpager:viewpager:1.0.0@aar
                    org.jetbrains.kotlin:kotlin-android-extensions-runtime      : null => org.jetbrains.kotlin:kotlin-android-extensions-runtime:<KOTLIN_VERSION>
                    org.jetbrains.kotlin:kotlin-stdlib      : null => org.jetbrains.kotlin:kotlin-stdlib:<KOTLIN_VERSION>
                    org.jetbrains.kotlin:kotlin-stdlib-jdk7 : null => org.jetbrains.kotlin:kotlin-stdlib-jdk7:<KOTLIN_VERSION>
                    org.jetbrains:annotations     : null => org.jetbrains:annotations:13.0
                PackageDependencies
                    androidx.annotation:annotation          : null => androidx.annotation:annotation:1.0.0
                    androidx.appcompat:appcompat  : null => androidx.appcompat:appcompat:1.0.2@aar
                    androidx.arch.core:core-common          : null => androidx.arch.core:core-common:2.0.0
                    androidx.arch.core:core-runtime         : null => androidx.arch.core:core-runtime:2.0.0@aar
                    androidx.asynclayoutinflater:asynclayoutinflater  : null => androidx.asynclayoutinflater:asynclayoutinflater:1.0.0@aar
                    androidx.collection:collection          : null => androidx.collection:collection:1.0.0
                    androidx.coordinatorlayout:coordinatorlayout      : null => androidx.coordinatorlayout:coordinatorlayout:1.0.0@aar
                    androidx.core:core            : null => androidx.core:core:1.0.1@aar
                    androidx.cursoradapter:cursoradapter    : null => androidx.cursoradapter:cursoradapter:1.0.0@aar
                    androidx.customview:customview          : null => androidx.customview:customview:1.0.0@aar
                    androidx.documentfile:documentfile      : null => androidx.documentfile:documentfile:1.0.0@aar
                    androidx.drawerlayout:drawerlayout      : null => androidx.drawerlayout:drawerlayout:1.0.0@aar
                    androidx.fragment:fragment    : null => androidx.fragment:fragment:1.0.0@aar
                    androidx.interpolator:interpolator      : null => androidx.interpolator:interpolator:1.0.0@aar
                    androidx.legacy:legacy-support-core-ui  : null => androidx.legacy:legacy-support-core-ui:1.0.0@aar
                    androidx.legacy:legacy-support-core-utils         : null => androidx.legacy:legacy-support-core-utils:1.0.0@aar
                    androidx.lifecycle:lifecycle-common     : null => androidx.lifecycle:lifecycle-common:2.0.0
                    androidx.lifecycle:lifecycle-livedata   : null => androidx.lifecycle:lifecycle-livedata:2.0.0@aar
                    androidx.lifecycle:lifecycle-livedata-core        : null => androidx.lifecycle:lifecycle-livedata-core:2.0.0@aar
                    androidx.lifecycle:lifecycle-runtime    : null => androidx.lifecycle:lifecycle-runtime:2.0.0@aar
                    androidx.lifecycle:lifecycle-viewmodel  : null => androidx.lifecycle:lifecycle-viewmodel:2.0.0@aar
                    androidx.loader:loader        : null => androidx.loader:loader:1.0.0@aar
                    androidx.localbroadcastmanager:localbroadcastmanager        : null => androidx.localbroadcastmanager:localbroadcastmanager:1.0.0@aar
                    androidx.print:print          : null => androidx.print:print:1.0.0@aar
                    androidx.slidingpanelayout:slidingpanelayout      : null => androidx.slidingpanelayout:slidingpanelayout:1.0.0@aar
                    androidx.swiperefreshlayout:swiperefreshlayout    : null => androidx.swiperefreshlayout:swiperefreshlayout:1.0.0@aar
                    androidx.vectordrawable:vectordrawable  : null => androidx.vectordrawable:vectordrawable:1.0.1@aar
                    androidx.vectordrawable:vectordrawable-animated   : null => androidx.vectordrawable:vectordrawable-animated:1.0.0@aar
                    androidx.versionedparcelable:versionedparcelable  : null => androidx.versionedparcelable:versionedparcelable:1.0.0@aar
                    androidx.viewpager:viewpager  : null => androidx.viewpager:viewpager:1.0.0@aar
                    org.jetbrains.kotlin:kotlin-android-extensions-runtime      : null => org.jetbrains.kotlin:kotlin-android-extensions-runtime:<KOTLIN_VERSION>
                    org.jetbrains.kotlin:kotlin-stdlib      : null => org.jetbrains.kotlin:kotlin-stdlib:<KOTLIN_VERSION>
                    org.jetbrains.kotlin:kotlin-stdlib-jdk7 : null => org.jetbrains.kotlin:kotlin-stdlib-jdk7:<KOTLIN_VERSION>
                    org.jetbrains:annotations     : null => org.jetbrains:annotations:13.0
            - ClassOutputs                : <ROOT>/shared/mysharedlibrary/build/intermediates/compile_r_class_jar/debug/generateDebugRFile/R.jar [-]
            - ClassOutputs                : <ROOT>/shared/mysharedlibrary/build/intermediates/javac/debug/compileDebugJavaWithJavac/classes [-]
            - ClassOutputs                : <ROOT>/shared/mysharedlibrary/build/tmp/kotlin-classes/debug [-]
        TestArtifact
            Dependencies
                CompileDependencies
                    androidx.annotation:annotation          : null => androidx.annotation:annotation:1.0.0
                    androidx.appcompat:appcompat  : null => androidx.appcompat:appcompat:1.0.2@aar
                    androidx.arch.core:core-common          : null => androidx.arch.core:core-common:2.0.0
                    androidx.arch.core:core-runtime         : null => androidx.arch.core:core-runtime:2.0.0@aar
                    androidx.asynclayoutinflater:asynclayoutinflater  : null => androidx.asynclayoutinflater:asynclayoutinflater:1.0.0@aar
                    androidx.collection:collection          : null => androidx.collection:collection:1.0.0
                    androidx.coordinatorlayout:coordinatorlayout      : null => androidx.coordinatorlayout:coordinatorlayout:1.0.0@aar
                    androidx.core:core            : null => androidx.core:core:1.0.1@aar
                    androidx.cursoradapter:cursoradapter    : null => androidx.cursoradapter:cursoradapter:1.0.0@aar
                    androidx.customview:customview          : null => androidx.customview:customview:1.0.0@aar
                    androidx.documentfile:documentfile      : null => androidx.documentfile:documentfile:1.0.0@aar
                    androidx.drawerlayout:drawerlayout      : null => androidx.drawerlayout:drawerlayout:1.0.0@aar
                    androidx.fragment:fragment    : null => androidx.fragment:fragment:1.0.0@aar
                    androidx.interpolator:interpolator      : null => androidx.interpolator:interpolator:1.0.0@aar
                    androidx.legacy:legacy-support-core-ui  : null => androidx.legacy:legacy-support-core-ui:1.0.0@aar
                    androidx.legacy:legacy-support-core-utils         : null => androidx.legacy:legacy-support-core-utils:1.0.0@aar
                    androidx.lifecycle:lifecycle-common     : null => androidx.lifecycle:lifecycle-common:2.0.0
                    androidx.lifecycle:lifecycle-livedata   : null => androidx.lifecycle:lifecycle-livedata:2.0.0@aar
                    androidx.lifecycle:lifecycle-livedata-core        : null => androidx.lifecycle:lifecycle-livedata-core:2.0.0@aar
                    androidx.lifecycle:lifecycle-runtime    : null => androidx.lifecycle:lifecycle-runtime:2.0.0@aar
                    androidx.lifecycle:lifecycle-viewmodel  : null => androidx.lifecycle:lifecycle-viewmodel:2.0.0@aar
                    androidx.loader:loader        : null => androidx.loader:loader:1.0.0@aar
                    androidx.localbroadcastmanager:localbroadcastmanager        : null => androidx.localbroadcastmanager:localbroadcastmanager:1.0.0@aar
                    androidx.print:print          : null => androidx.print:print:1.0.0@aar
                    androidx.slidingpanelayout:slidingpanelayout      : null => androidx.slidingpanelayout:slidingpanelayout:1.0.0@aar
                    androidx.swiperefreshlayout:swiperefreshlayout    : null => androidx.swiperefreshlayout:swiperefreshlayout:1.0.0@aar
                    androidx.vectordrawable:vectordrawable  : null => androidx.vectordrawable:vectordrawable:1.0.1@aar
                    androidx.vectordrawable:vectordrawable-animated   : null => androidx.vectordrawable:vectordrawable-animated:1.0.0@aar
                    androidx.versionedparcelable:versionedparcelable  : null => androidx.versionedparcelable:versionedparcelable:1.0.0@aar
                    androidx.viewpager:viewpager  : null => androidx.viewpager:viewpager:1.0.0@aar
                    artifacts::app:mysharedlibrary          : null => :app:mysharedlibrary@main
                    junit:junit                   : null => junit:junit:4.12
                    org.hamcrest:hamcrest-core    : null => org.hamcrest:hamcrest-core:1.3
                    org.jetbrains.kotlin:kotlin-android-extensions-runtime      : null => org.jetbrains.kotlin:kotlin-android-extensions-runtime:<KOTLIN_VERSION>
                    org.jetbrains.kotlin:kotlin-stdlib      : null => org.jetbrains.kotlin:kotlin-stdlib:<KOTLIN_VERSION>
                    org.jetbrains.kotlin:kotlin-stdlib-jdk7 : null => org.jetbrains.kotlin:kotlin-stdlib-jdk7:<KOTLIN_VERSION>
                    org.jetbrains:annotations     : null => org.jetbrains:annotations:13.0
                PackageDependencies
                    androidx.annotation:annotation          : null => androidx.annotation:annotation:1.0.0
                    androidx.appcompat:appcompat  : null => androidx.appcompat:appcompat:1.0.2@aar
                    androidx.arch.core:core-common          : null => androidx.arch.core:core-common:2.0.0
                    androidx.arch.core:core-runtime         : null => androidx.arch.core:core-runtime:2.0.0@aar
                    androidx.asynclayoutinflater:asynclayoutinflater  : null => androidx.asynclayoutinflater:asynclayoutinflater:1.0.0@aar
                    androidx.collection:collection          : null => androidx.collection:collection:1.0.0
                    androidx.coordinatorlayout:coordinatorlayout      : null => androidx.coordinatorlayout:coordinatorlayout:1.0.0@aar
                    androidx.core:core            : null => androidx.core:core:1.0.1@aar
                    androidx.cursoradapter:cursoradapter    : null => androidx.cursoradapter:cursoradapter:1.0.0@aar
                    androidx.customview:customview          : null => androidx.customview:customview:1.0.0@aar
                    androidx.documentfile:documentfile      : null => androidx.documentfile:documentfile:1.0.0@aar
                    androidx.drawerlayout:drawerlayout      : null => androidx.drawerlayout:drawerlayout:1.0.0@aar
                    androidx.fragment:fragment    : null => androidx.fragment:fragment:1.0.0@aar
                    androidx.interpolator:interpolator      : null => androidx.interpolator:interpolator:1.0.0@aar
                    androidx.legacy:legacy-support-core-ui  : null => androidx.legacy:legacy-support-core-ui:1.0.0@aar
                    androidx.legacy:legacy-support-core-utils         : null => androidx.legacy:legacy-support-core-utils:1.0.0@aar
                    androidx.lifecycle:lifecycle-common     : null => androidx.lifecycle:lifecycle-common:2.0.0
                    androidx.lifecycle:lifecycle-livedata   : null => androidx.lifecycle:lifecycle-livedata:2.0.0@aar
                    androidx.lifecycle:lifecycle-livedata-core        : null => androidx.lifecycle:lifecycle-livedata-core:2.0.0@aar
                    androidx.lifecycle:lifecycle-runtime    : null => androidx.lifecycle:lifecycle-runtime:2.0.0@aar
                    androidx.lifecycle:lifecycle-viewmodel  : null => androidx.lifecycle:lifecycle-viewmodel:2.0.0@aar
                    androidx.loader:loader        : null => androidx.loader:loader:1.0.0@aar
                    androidx.localbroadcastmanager:localbroadcastmanager        : null => androidx.localbroadcastmanager:localbroadcastmanager:1.0.0@aar
                    androidx.print:print          : null => androidx.print:print:1.0.0@aar
                    androidx.slidingpanelayout:slidingpanelayout      : null => androidx.slidingpanelayout:slidingpanelayout:1.0.0@aar
                    androidx.swiperefreshlayout:swiperefreshlayout    : null => androidx.swiperefreshlayout:swiperefreshlayout:1.0.0@aar
                    androidx.vectordrawable:vectordrawable  : null => androidx.vectordrawable:vectordrawable:1.0.1@aar
                    androidx.vectordrawable:vectordrawable-animated   : null => androidx.vectordrawable:vectordrawable-animated:1.0.0@aar
                    androidx.versionedparcelable:versionedparcelable  : null => androidx.versionedparcelable:versionedparcelable:1.0.0@aar
                    androidx.viewpager:viewpager  : null => androidx.viewpager:viewpager:1.0.0@aar
                    artifacts::app:mysharedlibrary          : null => :app:mysharedlibrary@main
                    junit:junit                   : null => junit:junit:4.12
                    org.hamcrest:hamcrest-core    : null => org.hamcrest:hamcrest-core:1.3
                    org.jetbrains.kotlin:kotlin-android-extensions-runtime      : null => org.jetbrains.kotlin:kotlin-android-extensions-runtime:<KOTLIN_VERSION>
                    org.jetbrains.kotlin:kotlin-stdlib      : null => org.jetbrains.kotlin:kotlin-stdlib:<KOTLIN_VERSION>
                    org.jetbrains.kotlin:kotlin-stdlib-jdk7 : null => org.jetbrains.kotlin:kotlin-stdlib-jdk7:<KOTLIN_VERSION>
                    org.jetbrains:annotations     : null => org.jetbrains:annotations:13.0
            - ClassOutputs                : <ROOT>/shared/mysharedlibrary/build/intermediates/compile_and_runtime_not_namespaced_r_class_jar/debugUnitTest/generateDebugUnitTestStubRFile/R.jar [-]
            - ClassOutputs                : <ROOT>/shared/mysharedlibrary/build/intermediates/javac/debugUnitTest/compileDebugUnitTestJavaWithJavac/classes [-]
            - ClassOutputs                : <ROOT>/shared/mysharedlibrary/build/tmp/kotlin-classes/debugUnitTest [-]
        ApplicationId                 : com.example.mysharedlibrary.test
        - GeneratedResourceFolders    : <ROOT>/shared/mysharedlibrary/build/generated/res/resValues/androidTest/debug [-]
        - GeneratedSourceFolders      : <ROOT>/shared/mysharedlibrary/build/generated/ap_generated_sources/debugAndroidTest/out [-]
        - DesugaredMethodFiles        : <GRADLE>/caches/<TRANSFORMS>/xxxxxxxxxxxxxxxxxxxxxxxxxxxxxxxx/transformed/D8BackportedDesugaredMethods.txt
        Dependencies
            CompileDependencies
                androidx.annotation:annotation          : null => androidx.annotation:annotation:1.0.0
                androidx.appcompat:appcompat  : null => androidx.appcompat:appcompat:1.0.2@aar
                androidx.arch.core:core-common          : null => androidx.arch.core:core-common:2.0.0
                androidx.arch.core:core-runtime         : null => androidx.arch.core:core-runtime:2.0.0@aar
                androidx.asynclayoutinflater:asynclayoutinflater  : null => androidx.asynclayoutinflater:asynclayoutinflater:1.0.0@aar
                androidx.collection:collection          : null => androidx.collection:collection:1.0.0
                androidx.coordinatorlayout:coordinatorlayout      : null => androidx.coordinatorlayout:coordinatorlayout:1.0.0@aar
                androidx.core:core            : null => androidx.core:core:1.0.1@aar
                androidx.cursoradapter:cursoradapter    : null => androidx.cursoradapter:cursoradapter:1.0.0@aar
                androidx.customview:customview          : null => androidx.customview:customview:1.0.0@aar
                androidx.documentfile:documentfile      : null => androidx.documentfile:documentfile:1.0.0@aar
                androidx.drawerlayout:drawerlayout      : null => androidx.drawerlayout:drawerlayout:1.0.0@aar
                androidx.fragment:fragment    : null => androidx.fragment:fragment:1.0.0@aar
                androidx.interpolator:interpolator      : null => androidx.interpolator:interpolator:1.0.0@aar
                androidx.legacy:legacy-support-core-ui  : null => androidx.legacy:legacy-support-core-ui:1.0.0@aar
                androidx.legacy:legacy-support-core-utils         : null => androidx.legacy:legacy-support-core-utils:1.0.0@aar
                androidx.lifecycle:lifecycle-common     : null => androidx.lifecycle:lifecycle-common:2.0.0
                androidx.lifecycle:lifecycle-livedata   : null => androidx.lifecycle:lifecycle-livedata:2.0.0@aar
                androidx.lifecycle:lifecycle-livedata-core        : null => androidx.lifecycle:lifecycle-livedata-core:2.0.0@aar
                androidx.lifecycle:lifecycle-runtime    : null => androidx.lifecycle:lifecycle-runtime:2.0.0@aar
                androidx.lifecycle:lifecycle-viewmodel  : null => androidx.lifecycle:lifecycle-viewmodel:2.0.0@aar
                androidx.loader:loader        : null => androidx.loader:loader:1.0.0@aar
                androidx.localbroadcastmanager:localbroadcastmanager        : null => androidx.localbroadcastmanager:localbroadcastmanager:1.0.0@aar
                androidx.print:print          : null => androidx.print:print:1.0.0@aar
                androidx.slidingpanelayout:slidingpanelayout      : null => androidx.slidingpanelayout:slidingpanelayout:1.0.0@aar
                androidx.swiperefreshlayout:swiperefreshlayout    : null => androidx.swiperefreshlayout:swiperefreshlayout:1.0.0@aar
                androidx.vectordrawable:vectordrawable  : null => androidx.vectordrawable:vectordrawable:1.0.1@aar
                androidx.vectordrawable:vectordrawable-animated   : null => androidx.vectordrawable:vectordrawable-animated:1.0.0@aar
                androidx.versionedparcelable:versionedparcelable  : null => androidx.versionedparcelable:versionedparcelable:1.0.0@aar
                androidx.viewpager:viewpager  : null => androidx.viewpager:viewpager:1.0.0@aar
                artifacts::app:mysharedlibrary          : null => :app:mysharedlibrary@main
                org.jetbrains.kotlin:kotlin-android-extensions-runtime      : null => org.jetbrains.kotlin:kotlin-android-extensions-runtime:<KOTLIN_VERSION>
                org.jetbrains.kotlin:kotlin-stdlib      : null => org.jetbrains.kotlin:kotlin-stdlib:<KOTLIN_VERSION>
                org.jetbrains.kotlin:kotlin-stdlib-jdk7 : null => org.jetbrains.kotlin:kotlin-stdlib-jdk7:<KOTLIN_VERSION>
                org.jetbrains:annotations     : null => org.jetbrains:annotations:13.0
            PackageDependencies
                androidx.annotation:annotation          : null => androidx.annotation:annotation:1.0.0
                androidx.appcompat:appcompat  : null => androidx.appcompat:appcompat:1.0.2@aar
                androidx.arch.core:core-common          : null => androidx.arch.core:core-common:2.0.0
                androidx.arch.core:core-runtime         : null => androidx.arch.core:core-runtime:2.0.0@aar
                androidx.asynclayoutinflater:asynclayoutinflater  : null => androidx.asynclayoutinflater:asynclayoutinflater:1.0.0@aar
                androidx.collection:collection          : null => androidx.collection:collection:1.0.0
                androidx.coordinatorlayout:coordinatorlayout      : null => androidx.coordinatorlayout:coordinatorlayout:1.0.0@aar
                androidx.core:core            : null => androidx.core:core:1.0.1@aar
                androidx.cursoradapter:cursoradapter    : null => androidx.cursoradapter:cursoradapter:1.0.0@aar
                androidx.customview:customview          : null => androidx.customview:customview:1.0.0@aar
                androidx.documentfile:documentfile      : null => androidx.documentfile:documentfile:1.0.0@aar
                androidx.drawerlayout:drawerlayout      : null => androidx.drawerlayout:drawerlayout:1.0.0@aar
                androidx.fragment:fragment    : null => androidx.fragment:fragment:1.0.0@aar
                androidx.interpolator:interpolator      : null => androidx.interpolator:interpolator:1.0.0@aar
                androidx.legacy:legacy-support-core-ui  : null => androidx.legacy:legacy-support-core-ui:1.0.0@aar
                androidx.legacy:legacy-support-core-utils         : null => androidx.legacy:legacy-support-core-utils:1.0.0@aar
                androidx.lifecycle:lifecycle-common     : null => androidx.lifecycle:lifecycle-common:2.0.0
                androidx.lifecycle:lifecycle-livedata   : null => androidx.lifecycle:lifecycle-livedata:2.0.0@aar
                androidx.lifecycle:lifecycle-livedata-core        : null => androidx.lifecycle:lifecycle-livedata-core:2.0.0@aar
                androidx.lifecycle:lifecycle-runtime    : null => androidx.lifecycle:lifecycle-runtime:2.0.0@aar
                androidx.lifecycle:lifecycle-viewmodel  : null => androidx.lifecycle:lifecycle-viewmodel:2.0.0@aar
                androidx.loader:loader        : null => androidx.loader:loader:1.0.0@aar
                androidx.localbroadcastmanager:localbroadcastmanager        : null => androidx.localbroadcastmanager:localbroadcastmanager:1.0.0@aar
                androidx.print:print          : null => androidx.print:print:1.0.0@aar
                androidx.slidingpanelayout:slidingpanelayout      : null => androidx.slidingpanelayout:slidingpanelayout:1.0.0@aar
                androidx.swiperefreshlayout:swiperefreshlayout    : null => androidx.swiperefreshlayout:swiperefreshlayout:1.0.0@aar
                androidx.vectordrawable:vectordrawable  : null => androidx.vectordrawable:vectordrawable:1.0.1@aar
                androidx.vectordrawable:vectordrawable-animated   : null => androidx.vectordrawable:vectordrawable-animated:1.0.0@aar
                androidx.versionedparcelable:versionedparcelable  : null => androidx.versionedparcelable:versionedparcelable:1.0.0@aar
                androidx.viewpager:viewpager  : null => androidx.viewpager:viewpager:1.0.0@aar
                artifacts::app:mysharedlibrary          : null => :app:mysharedlibrary@main
                org.jetbrains.kotlin:kotlin-android-extensions-runtime      : null => org.jetbrains.kotlin:kotlin-android-extensions-runtime:<KOTLIN_VERSION>
                org.jetbrains.kotlin:kotlin-stdlib      : null => org.jetbrains.kotlin:kotlin-stdlib:<KOTLIN_VERSION>
                org.jetbrains.kotlin:kotlin-stdlib-jdk7 : null => org.jetbrains.kotlin:kotlin-stdlib-jdk7:<KOTLIN_VERSION>
                org.jetbrains:annotations     : null => org.jetbrains:annotations:13.0
        - ClassOutputs                : <ROOT>/shared/mysharedlibrary/build/intermediates/compile_and_runtime_not_namespaced_r_class_jar/debugAndroidTest/processDebugAndroidTestResources/R.jar [-]
        - ClassOutputs                : <ROOT>/shared/mysharedlibrary/build/intermediates/javac/debugAndroidTest/compileDebugAndroidTestJavaWithJavac/classes [-]
        - ClassOutputs                : <ROOT>/shared/mysharedlibrary/build/tmp/kotlin-classes/debugAndroidTest [-]
        MinSdkVersion                 : API 16
        TargetSdkVersion              : API <SDK_VERSION>
        - ConsumerProguardFiles       : <ROOT>/shared/mysharedlibrary/consumer-rules.pro
        SourceProviders
            - ManifestFiles               : <ROOT>/shared/mysharedlibrary/src/main/AndroidManifest.xml
            - JavaDirectories             : <ROOT>/shared/mysharedlibrary/src/main/java [-]
            - JavaDirectories             : <ROOT>/shared/mysharedlibrary/src/main/kotlin [-]
            - ResDirectories              : <ROOT>/shared/mysharedlibrary/src/main/res
            - AssetsDirectories           : <ROOT>/shared/mysharedlibrary/src/main/assets [-]
            - ManifestFiles               : <ROOT>/shared/mysharedlibrary/src/debug/AndroidManifest.xml [-]
            - JavaDirectories             : <ROOT>/shared/mysharedlibrary/src/debug/java [-]
            - JavaDirectories             : <ROOT>/shared/mysharedlibrary/src/debug/kotlin [-]
            - ResDirectories              : <ROOT>/shared/mysharedlibrary/src/debug/res [-]
            - AssetsDirectories           : <ROOT>/shared/mysharedlibrary/src/debug/assets [-]
        TestSourceProviders
            - ManifestFiles               : <ROOT>/shared/mysharedlibrary/src/androidTest/AndroidManifest.xml [-]
            - JavaDirectories             : <ROOT>/shared/mysharedlibrary/src/androidTest/java
            - JavaDirectories             : <ROOT>/shared/mysharedlibrary/src/androidTest/kotlin [-]
            - ResDirectories              : <ROOT>/shared/mysharedlibrary/src/androidTest/res [-]
            - AssetsDirectories           : <ROOT>/shared/mysharedlibrary/src/androidTest/assets [-]
            - ManifestFiles               : <ROOT>/shared/mysharedlibrary/src/test/AndroidManifest.xml [-]
            - JavaDirectories             : <ROOT>/shared/mysharedlibrary/src/test/java
            - JavaDirectories             : <ROOT>/shared/mysharedlibrary/src/test/kotlin [-]
            - ResDirectories              : <ROOT>/shared/mysharedlibrary/src/test/res [-]
            - AssetsDirectories           : <ROOT>/shared/mysharedlibrary/src/test/assets [-]
            - ManifestFiles               : <ROOT>/shared/mysharedlibrary/src/androidTestDebug/AndroidManifest.xml [-]
            - JavaDirectories             : <ROOT>/shared/mysharedlibrary/src/androidTestDebug/java [-]
            - JavaDirectories             : <ROOT>/shared/mysharedlibrary/src/androidTestDebug/kotlin [-]
            - ResDirectories              : <ROOT>/shared/mysharedlibrary/src/androidTestDebug/res [-]
            - AssetsDirectories           : <ROOT>/shared/mysharedlibrary/src/androidTestDebug/assets [-]
            - ManifestFiles               : <ROOT>/shared/mysharedlibrary/src/testDebug/AndroidManifest.xml [-]
            - JavaDirectories             : <ROOT>/shared/mysharedlibrary/src/testDebug/java [-]
            - JavaDirectories             : <ROOT>/shared/mysharedlibrary/src/testDebug/kotlin [-]
            - ResDirectories              : <ROOT>/shared/mysharedlibrary/src/testDebug/res [-]
            - AssetsDirectories           : <ROOT>/shared/mysharedlibrary/src/testDebug/assets [-]
        Debuggable                    : true
        LibraryResolver
            LintModelLibrary              : LocalLibrary(:app:mysharedlibrary)
                Identifier                    : :app:mysharedlibrary@main
<<<<<<< HEAD
                LintJar                       : <ROOT>/shared/mysharedlibrary/build/intermediates/lint_publish_jar/global/prepareLintJarForPublish/lint.jar [-]
=======
>>>>>>> 0d09370c
                ProjectPath                   : :app:mysharedlibrary
            LintModelLibrary              : JavaLibrary(androidx.annotation:annotation:1.0.0)
                - JarFiles                    : <M2>/androidx/annotation/annotation/1.0.0/annotation-1.0.0.jar
                Identifier                    : androidx.annotation:annotation:1.0.0
                ResolvedCoordinates           : androidx.annotation:annotation:1.0.0
            LintModelLibrary              : AndroidLibrary(androidx.appcompat:appcompat:1.0.2)
                - JarFiles                    : <GRADLE>/caches/<TRANSFORMS>/xxxxxxxxxxxxxxxxxxxxxxxxxxxxxxxx/transformed/appcompat-1.0.2/jars/classes.jar
                Identifier                    : androidx.appcompat:appcompat:1.0.2@aar
                Manifest                      : <GRADLE>/caches/<TRANSFORMS>/xxxxxxxxxxxxxxxxxxxxxxxxxxxxxxxx/transformed/appcompat-1.0.2/AndroidManifest.xml
                Folder                        : <GRADLE>/caches/<TRANSFORMS>/xxxxxxxxxxxxxxxxxxxxxxxxxxxxxxxx/transformed/appcompat-1.0.2
                ResFolder                     : <GRADLE>/caches/<TRANSFORMS>/xxxxxxxxxxxxxxxxxxxxxxxxxxxxxxxx/transformed/appcompat-1.0.2/res
                AssetsFolder                  : <GRADLE>/caches/<TRANSFORMS>/xxxxxxxxxxxxxxxxxxxxxxxxxxxxxxxx/transformed/appcompat-1.0.2/assets [-]
                PublicResources               : <GRADLE>/caches/<TRANSFORMS>/xxxxxxxxxxxxxxxxxxxxxxxxxxxxxxxx/transformed/appcompat-1.0.2/public.txt
                SymbolFile                    : <GRADLE>/caches/<TRANSFORMS>/xxxxxxxxxxxxxxxxxxxxxxxxxxxxxxxx/transformed/appcompat-1.0.2/R.txt
                ExternalAnnotations           : <GRADLE>/caches/<TRANSFORMS>/xxxxxxxxxxxxxxxxxxxxxxxxxxxxxxxx/transformed/appcompat-1.0.2/annotations.zip
                ProguardRules                 : <GRADLE>/caches/<TRANSFORMS>/xxxxxxxxxxxxxxxxxxxxxxxxxxxxxxxx/transformed/appcompat-1.0.2/proguard.txt
                ResolvedCoordinates           : androidx.appcompat:appcompat:1.0.2
            LintModelLibrary              : JavaLibrary(androidx.arch.core:core-common:2.0.0)
                - JarFiles                    : <M2>/androidx/arch/core/core-common/2.0.0/core-common-2.0.0.jar
                Identifier                    : androidx.arch.core:core-common:2.0.0
                ResolvedCoordinates           : androidx.arch.core:core-common:2.0.0
            LintModelLibrary              : AndroidLibrary(androidx.arch.core:core-runtime:2.0.0)
                - JarFiles                    : <GRADLE>/caches/<TRANSFORMS>/xxxxxxxxxxxxxxxxxxxxxxxxxxxxxxxx/transformed/core-runtime-2.0.0/jars/classes.jar
                Identifier                    : androidx.arch.core:core-runtime:2.0.0@aar
                Manifest                      : <GRADLE>/caches/<TRANSFORMS>/xxxxxxxxxxxxxxxxxxxxxxxxxxxxxxxx/transformed/core-runtime-2.0.0/AndroidManifest.xml
                Folder                        : <GRADLE>/caches/<TRANSFORMS>/xxxxxxxxxxxxxxxxxxxxxxxxxxxxxxxx/transformed/core-runtime-2.0.0
                ResFolder                     : <GRADLE>/caches/<TRANSFORMS>/xxxxxxxxxxxxxxxxxxxxxxxxxxxxxxxx/transformed/core-runtime-2.0.0/res [-]
                AssetsFolder                  : <GRADLE>/caches/<TRANSFORMS>/xxxxxxxxxxxxxxxxxxxxxxxxxxxxxxxx/transformed/core-runtime-2.0.0/assets [-]
                PublicResources               : <GRADLE>/caches/<TRANSFORMS>/xxxxxxxxxxxxxxxxxxxxxxxxxxxxxxxx/transformed/core-runtime-2.0.0/public.txt [-]
                SymbolFile                    : <GRADLE>/caches/<TRANSFORMS>/xxxxxxxxxxxxxxxxxxxxxxxxxxxxxxxx/transformed/core-runtime-2.0.0/R.txt
                ExternalAnnotations           : <GRADLE>/caches/<TRANSFORMS>/xxxxxxxxxxxxxxxxxxxxxxxxxxxxxxxx/transformed/core-runtime-2.0.0/annotations.zip [-]
                ProguardRules                 : <GRADLE>/caches/<TRANSFORMS>/xxxxxxxxxxxxxxxxxxxxxxxxxxxxxxxx/transformed/core-runtime-2.0.0/proguard.txt [-]
                ResolvedCoordinates           : androidx.arch.core:core-runtime:2.0.0
            LintModelLibrary              : AndroidLibrary(androidx.asynclayoutinflater:asynclayoutinflater:1.0.0)
                - JarFiles                    : <GRADLE>/caches/<TRANSFORMS>/xxxxxxxxxxxxxxxxxxxxxxxxxxxxxxxx/transformed/asynclayoutinflater-1.0.0/jars/classes.jar
                Identifier                    : androidx.asynclayoutinflater:asynclayoutinflater:1.0.0@aar
                Manifest                      : <GRADLE>/caches/<TRANSFORMS>/xxxxxxxxxxxxxxxxxxxxxxxxxxxxxxxx/transformed/asynclayoutinflater-1.0.0/AndroidManifest.xml
                Folder                        : <GRADLE>/caches/<TRANSFORMS>/xxxxxxxxxxxxxxxxxxxxxxxxxxxxxxxx/transformed/asynclayoutinflater-1.0.0
                ResFolder                     : <GRADLE>/caches/<TRANSFORMS>/xxxxxxxxxxxxxxxxxxxxxxxxxxxxxxxx/transformed/asynclayoutinflater-1.0.0/res [-]
                AssetsFolder                  : <GRADLE>/caches/<TRANSFORMS>/xxxxxxxxxxxxxxxxxxxxxxxxxxxxxxxx/transformed/asynclayoutinflater-1.0.0/assets [-]
                PublicResources               : <GRADLE>/caches/<TRANSFORMS>/xxxxxxxxxxxxxxxxxxxxxxxxxxxxxxxx/transformed/asynclayoutinflater-1.0.0/public.txt [-]
                SymbolFile                    : <GRADLE>/caches/<TRANSFORMS>/xxxxxxxxxxxxxxxxxxxxxxxxxxxxxxxx/transformed/asynclayoutinflater-1.0.0/R.txt
                ExternalAnnotations           : <GRADLE>/caches/<TRANSFORMS>/xxxxxxxxxxxxxxxxxxxxxxxxxxxxxxxx/transformed/asynclayoutinflater-1.0.0/annotations.zip [-]
                ProguardRules                 : <GRADLE>/caches/<TRANSFORMS>/xxxxxxxxxxxxxxxxxxxxxxxxxxxxxxxx/transformed/asynclayoutinflater-1.0.0/proguard.txt [-]
                ResolvedCoordinates           : androidx.asynclayoutinflater:asynclayoutinflater:1.0.0
            LintModelLibrary              : JavaLibrary(androidx.collection:collection:1.0.0)
                - JarFiles                    : <M2>/androidx/collection/collection/1.0.0/collection-1.0.0.jar
                Identifier                    : androidx.collection:collection:1.0.0
                ResolvedCoordinates           : androidx.collection:collection:1.0.0
            LintModelLibrary              : AndroidLibrary(androidx.coordinatorlayout:coordinatorlayout:1.0.0)
                - JarFiles                    : <GRADLE>/caches/<TRANSFORMS>/xxxxxxxxxxxxxxxxxxxxxxxxxxxxxxxx/transformed/coordinatorlayout-1.0.0/jars/classes.jar
                Identifier                    : androidx.coordinatorlayout:coordinatorlayout:1.0.0@aar
                Manifest                      : <GRADLE>/caches/<TRANSFORMS>/xxxxxxxxxxxxxxxxxxxxxxxxxxxxxxxx/transformed/coordinatorlayout-1.0.0/AndroidManifest.xml
                Folder                        : <GRADLE>/caches/<TRANSFORMS>/xxxxxxxxxxxxxxxxxxxxxxxxxxxxxxxx/transformed/coordinatorlayout-1.0.0
                ResFolder                     : <GRADLE>/caches/<TRANSFORMS>/xxxxxxxxxxxxxxxxxxxxxxxxxxxxxxxx/transformed/coordinatorlayout-1.0.0/res
                AssetsFolder                  : <GRADLE>/caches/<TRANSFORMS>/xxxxxxxxxxxxxxxxxxxxxxxxxxxxxxxx/transformed/coordinatorlayout-1.0.0/assets [-]
                PublicResources               : <GRADLE>/caches/<TRANSFORMS>/xxxxxxxxxxxxxxxxxxxxxxxxxxxxxxxx/transformed/coordinatorlayout-1.0.0/public.txt
                SymbolFile                    : <GRADLE>/caches/<TRANSFORMS>/xxxxxxxxxxxxxxxxxxxxxxxxxxxxxxxx/transformed/coordinatorlayout-1.0.0/R.txt
                ExternalAnnotations           : <GRADLE>/caches/<TRANSFORMS>/xxxxxxxxxxxxxxxxxxxxxxxxxxxxxxxx/transformed/coordinatorlayout-1.0.0/annotations.zip
                ProguardRules                 : <GRADLE>/caches/<TRANSFORMS>/xxxxxxxxxxxxxxxxxxxxxxxxxxxxxxxx/transformed/coordinatorlayout-1.0.0/proguard.txt
                ResolvedCoordinates           : androidx.coordinatorlayout:coordinatorlayout:1.0.0
            LintModelLibrary              : AndroidLibrary(androidx.core:core:1.0.1)
                - JarFiles                    : <GRADLE>/caches/<TRANSFORMS>/xxxxxxxxxxxxxxxxxxxxxxxxxxxxxxxx/transformed/core-1.0.1/jars/classes.jar
                Identifier                    : androidx.core:core:1.0.1@aar
                Manifest                      : <GRADLE>/caches/<TRANSFORMS>/xxxxxxxxxxxxxxxxxxxxxxxxxxxxxxxx/transformed/core-1.0.1/AndroidManifest.xml
                Folder                        : <GRADLE>/caches/<TRANSFORMS>/xxxxxxxxxxxxxxxxxxxxxxxxxxxxxxxx/transformed/core-1.0.1
                ResFolder                     : <GRADLE>/caches/<TRANSFORMS>/xxxxxxxxxxxxxxxxxxxxxxxxxxxxxxxx/transformed/core-1.0.1/res
                AssetsFolder                  : <GRADLE>/caches/<TRANSFORMS>/xxxxxxxxxxxxxxxxxxxxxxxxxxxxxxxx/transformed/core-1.0.1/assets [-]
                PublicResources               : <GRADLE>/caches/<TRANSFORMS>/xxxxxxxxxxxxxxxxxxxxxxxxxxxxxxxx/transformed/core-1.0.1/public.txt
                SymbolFile                    : <GRADLE>/caches/<TRANSFORMS>/xxxxxxxxxxxxxxxxxxxxxxxxxxxxxxxx/transformed/core-1.0.1/R.txt
                ExternalAnnotations           : <GRADLE>/caches/<TRANSFORMS>/xxxxxxxxxxxxxxxxxxxxxxxxxxxxxxxx/transformed/core-1.0.1/annotations.zip
                ProguardRules                 : <GRADLE>/caches/<TRANSFORMS>/xxxxxxxxxxxxxxxxxxxxxxxxxxxxxxxx/transformed/core-1.0.1/proguard.txt
                ResolvedCoordinates           : androidx.core:core:1.0.1
            LintModelLibrary              : AndroidLibrary(androidx.cursoradapter:cursoradapter:1.0.0)
                - JarFiles                    : <GRADLE>/caches/<TRANSFORMS>/xxxxxxxxxxxxxxxxxxxxxxxxxxxxxxxx/transformed/cursoradapter-1.0.0/jars/classes.jar
                Identifier                    : androidx.cursoradapter:cursoradapter:1.0.0@aar
                Manifest                      : <GRADLE>/caches/<TRANSFORMS>/xxxxxxxxxxxxxxxxxxxxxxxxxxxxxxxx/transformed/cursoradapter-1.0.0/AndroidManifest.xml
                Folder                        : <GRADLE>/caches/<TRANSFORMS>/xxxxxxxxxxxxxxxxxxxxxxxxxxxxxxxx/transformed/cursoradapter-1.0.0
                ResFolder                     : <GRADLE>/caches/<TRANSFORMS>/xxxxxxxxxxxxxxxxxxxxxxxxxxxxxxxx/transformed/cursoradapter-1.0.0/res [-]
                AssetsFolder                  : <GRADLE>/caches/<TRANSFORMS>/xxxxxxxxxxxxxxxxxxxxxxxxxxxxxxxx/transformed/cursoradapter-1.0.0/assets [-]
                PublicResources               : <GRADLE>/caches/<TRANSFORMS>/xxxxxxxxxxxxxxxxxxxxxxxxxxxxxxxx/transformed/cursoradapter-1.0.0/public.txt [-]
                SymbolFile                    : <GRADLE>/caches/<TRANSFORMS>/xxxxxxxxxxxxxxxxxxxxxxxxxxxxxxxx/transformed/cursoradapter-1.0.0/R.txt
                ExternalAnnotations           : <GRADLE>/caches/<TRANSFORMS>/xxxxxxxxxxxxxxxxxxxxxxxxxxxxxxxx/transformed/cursoradapter-1.0.0/annotations.zip [-]
                ProguardRules                 : <GRADLE>/caches/<TRANSFORMS>/xxxxxxxxxxxxxxxxxxxxxxxxxxxxxxxx/transformed/cursoradapter-1.0.0/proguard.txt [-]
                ResolvedCoordinates           : androidx.cursoradapter:cursoradapter:1.0.0
            LintModelLibrary              : AndroidLibrary(androidx.customview:customview:1.0.0)
                - JarFiles                    : <GRADLE>/caches/<TRANSFORMS>/xxxxxxxxxxxxxxxxxxxxxxxxxxxxxxxx/transformed/customview-1.0.0/jars/classes.jar
                Identifier                    : androidx.customview:customview:1.0.0@aar
                Manifest                      : <GRADLE>/caches/<TRANSFORMS>/xxxxxxxxxxxxxxxxxxxxxxxxxxxxxxxx/transformed/customview-1.0.0/AndroidManifest.xml
                Folder                        : <GRADLE>/caches/<TRANSFORMS>/xxxxxxxxxxxxxxxxxxxxxxxxxxxxxxxx/transformed/customview-1.0.0
                ResFolder                     : <GRADLE>/caches/<TRANSFORMS>/xxxxxxxxxxxxxxxxxxxxxxxxxxxxxxxx/transformed/customview-1.0.0/res [-]
                AssetsFolder                  : <GRADLE>/caches/<TRANSFORMS>/xxxxxxxxxxxxxxxxxxxxxxxxxxxxxxxx/transformed/customview-1.0.0/assets [-]
                PublicResources               : <GRADLE>/caches/<TRANSFORMS>/xxxxxxxxxxxxxxxxxxxxxxxxxxxxxxxx/transformed/customview-1.0.0/public.txt [-]
                SymbolFile                    : <GRADLE>/caches/<TRANSFORMS>/xxxxxxxxxxxxxxxxxxxxxxxxxxxxxxxx/transformed/customview-1.0.0/R.txt
                ExternalAnnotations           : <GRADLE>/caches/<TRANSFORMS>/xxxxxxxxxxxxxxxxxxxxxxxxxxxxxxxx/transformed/customview-1.0.0/annotations.zip [-]
                ProguardRules                 : <GRADLE>/caches/<TRANSFORMS>/xxxxxxxxxxxxxxxxxxxxxxxxxxxxxxxx/transformed/customview-1.0.0/proguard.txt [-]
                ResolvedCoordinates           : androidx.customview:customview:1.0.0
            LintModelLibrary              : AndroidLibrary(androidx.documentfile:documentfile:1.0.0)
                - JarFiles                    : <GRADLE>/caches/<TRANSFORMS>/xxxxxxxxxxxxxxxxxxxxxxxxxxxxxxxx/transformed/documentfile-1.0.0/jars/classes.jar
                Identifier                    : androidx.documentfile:documentfile:1.0.0@aar
                Manifest                      : <GRADLE>/caches/<TRANSFORMS>/xxxxxxxxxxxxxxxxxxxxxxxxxxxxxxxx/transformed/documentfile-1.0.0/AndroidManifest.xml
                Folder                        : <GRADLE>/caches/<TRANSFORMS>/xxxxxxxxxxxxxxxxxxxxxxxxxxxxxxxx/transformed/documentfile-1.0.0
                ResFolder                     : <GRADLE>/caches/<TRANSFORMS>/xxxxxxxxxxxxxxxxxxxxxxxxxxxxxxxx/transformed/documentfile-1.0.0/res [-]
                AssetsFolder                  : <GRADLE>/caches/<TRANSFORMS>/xxxxxxxxxxxxxxxxxxxxxxxxxxxxxxxx/transformed/documentfile-1.0.0/assets [-]
                PublicResources               : <GRADLE>/caches/<TRANSFORMS>/xxxxxxxxxxxxxxxxxxxxxxxxxxxxxxxx/transformed/documentfile-1.0.0/public.txt [-]
                SymbolFile                    : <GRADLE>/caches/<TRANSFORMS>/xxxxxxxxxxxxxxxxxxxxxxxxxxxxxxxx/transformed/documentfile-1.0.0/R.txt
                ExternalAnnotations           : <GRADLE>/caches/<TRANSFORMS>/xxxxxxxxxxxxxxxxxxxxxxxxxxxxxxxx/transformed/documentfile-1.0.0/annotations.zip [-]
                ProguardRules                 : <GRADLE>/caches/<TRANSFORMS>/xxxxxxxxxxxxxxxxxxxxxxxxxxxxxxxx/transformed/documentfile-1.0.0/proguard.txt [-]
                ResolvedCoordinates           : androidx.documentfile:documentfile:1.0.0
            LintModelLibrary              : AndroidLibrary(androidx.drawerlayout:drawerlayout:1.0.0)
                - JarFiles                    : <GRADLE>/caches/<TRANSFORMS>/xxxxxxxxxxxxxxxxxxxxxxxxxxxxxxxx/transformed/drawerlayout-1.0.0/jars/classes.jar
                Identifier                    : androidx.drawerlayout:drawerlayout:1.0.0@aar
                Manifest                      : <GRADLE>/caches/<TRANSFORMS>/xxxxxxxxxxxxxxxxxxxxxxxxxxxxxxxx/transformed/drawerlayout-1.0.0/AndroidManifest.xml
                Folder                        : <GRADLE>/caches/<TRANSFORMS>/xxxxxxxxxxxxxxxxxxxxxxxxxxxxxxxx/transformed/drawerlayout-1.0.0
                ResFolder                     : <GRADLE>/caches/<TRANSFORMS>/xxxxxxxxxxxxxxxxxxxxxxxxxxxxxxxx/transformed/drawerlayout-1.0.0/res [-]
                AssetsFolder                  : <GRADLE>/caches/<TRANSFORMS>/xxxxxxxxxxxxxxxxxxxxxxxxxxxxxxxx/transformed/drawerlayout-1.0.0/assets [-]
                PublicResources               : <GRADLE>/caches/<TRANSFORMS>/xxxxxxxxxxxxxxxxxxxxxxxxxxxxxxxx/transformed/drawerlayout-1.0.0/public.txt [-]
                SymbolFile                    : <GRADLE>/caches/<TRANSFORMS>/xxxxxxxxxxxxxxxxxxxxxxxxxxxxxxxx/transformed/drawerlayout-1.0.0/R.txt
                ExternalAnnotations           : <GRADLE>/caches/<TRANSFORMS>/xxxxxxxxxxxxxxxxxxxxxxxxxxxxxxxx/transformed/drawerlayout-1.0.0/annotations.zip
                ProguardRules                 : <GRADLE>/caches/<TRANSFORMS>/xxxxxxxxxxxxxxxxxxxxxxxxxxxxxxxx/transformed/drawerlayout-1.0.0/proguard.txt [-]
                ResolvedCoordinates           : androidx.drawerlayout:drawerlayout:1.0.0
            LintModelLibrary              : AndroidLibrary(androidx.fragment:fragment:1.0.0)
                - JarFiles                    : <GRADLE>/caches/<TRANSFORMS>/xxxxxxxxxxxxxxxxxxxxxxxxxxxxxxxx/transformed/fragment-1.0.0/jars/classes.jar
                Identifier                    : androidx.fragment:fragment:1.0.0@aar
                Manifest                      : <GRADLE>/caches/<TRANSFORMS>/xxxxxxxxxxxxxxxxxxxxxxxxxxxxxxxx/transformed/fragment-1.0.0/AndroidManifest.xml
                Folder                        : <GRADLE>/caches/<TRANSFORMS>/xxxxxxxxxxxxxxxxxxxxxxxxxxxxxxxx/transformed/fragment-1.0.0
                ResFolder                     : <GRADLE>/caches/<TRANSFORMS>/xxxxxxxxxxxxxxxxxxxxxxxxxxxxxxxx/transformed/fragment-1.0.0/res [-]
                AssetsFolder                  : <GRADLE>/caches/<TRANSFORMS>/xxxxxxxxxxxxxxxxxxxxxxxxxxxxxxxx/transformed/fragment-1.0.0/assets [-]
                PublicResources               : <GRADLE>/caches/<TRANSFORMS>/xxxxxxxxxxxxxxxxxxxxxxxxxxxxxxxx/transformed/fragment-1.0.0/public.txt [-]
                SymbolFile                    : <GRADLE>/caches/<TRANSFORMS>/xxxxxxxxxxxxxxxxxxxxxxxxxxxxxxxx/transformed/fragment-1.0.0/R.txt
                ExternalAnnotations           : <GRADLE>/caches/<TRANSFORMS>/xxxxxxxxxxxxxxxxxxxxxxxxxxxxxxxx/transformed/fragment-1.0.0/annotations.zip
                ProguardRules                 : <GRADLE>/caches/<TRANSFORMS>/xxxxxxxxxxxxxxxxxxxxxxxxxxxxxxxx/transformed/fragment-1.0.0/proguard.txt [-]
                ResolvedCoordinates           : androidx.fragment:fragment:1.0.0
            LintModelLibrary              : AndroidLibrary(androidx.interpolator:interpolator:1.0.0)
                - JarFiles                    : <GRADLE>/caches/<TRANSFORMS>/xxxxxxxxxxxxxxxxxxxxxxxxxxxxxxxx/transformed/interpolator-1.0.0/jars/classes.jar
                Identifier                    : androidx.interpolator:interpolator:1.0.0@aar
                Manifest                      : <GRADLE>/caches/<TRANSFORMS>/xxxxxxxxxxxxxxxxxxxxxxxxxxxxxxxx/transformed/interpolator-1.0.0/AndroidManifest.xml
                Folder                        : <GRADLE>/caches/<TRANSFORMS>/xxxxxxxxxxxxxxxxxxxxxxxxxxxxxxxx/transformed/interpolator-1.0.0
                ResFolder                     : <GRADLE>/caches/<TRANSFORMS>/xxxxxxxxxxxxxxxxxxxxxxxxxxxxxxxx/transformed/interpolator-1.0.0/res [-]
                AssetsFolder                  : <GRADLE>/caches/<TRANSFORMS>/xxxxxxxxxxxxxxxxxxxxxxxxxxxxxxxx/transformed/interpolator-1.0.0/assets [-]
                PublicResources               : <GRADLE>/caches/<TRANSFORMS>/xxxxxxxxxxxxxxxxxxxxxxxxxxxxxxxx/transformed/interpolator-1.0.0/public.txt [-]
                SymbolFile                    : <GRADLE>/caches/<TRANSFORMS>/xxxxxxxxxxxxxxxxxxxxxxxxxxxxxxxx/transformed/interpolator-1.0.0/R.txt
                ExternalAnnotations           : <GRADLE>/caches/<TRANSFORMS>/xxxxxxxxxxxxxxxxxxxxxxxxxxxxxxxx/transformed/interpolator-1.0.0/annotations.zip [-]
                ProguardRules                 : <GRADLE>/caches/<TRANSFORMS>/xxxxxxxxxxxxxxxxxxxxxxxxxxxxxxxx/transformed/interpolator-1.0.0/proguard.txt [-]
                ResolvedCoordinates           : androidx.interpolator:interpolator:1.0.0
            LintModelLibrary              : AndroidLibrary(androidx.legacy:legacy-support-core-ui:1.0.0)
                - JarFiles                    : <GRADLE>/caches/<TRANSFORMS>/xxxxxxxxxxxxxxxxxxxxxxxxxxxxxxxx/transformed/legacy-support-core-ui-1.0.0/jars/classes.jar
                Identifier                    : androidx.legacy:legacy-support-core-ui:1.0.0@aar
                Manifest                      : <GRADLE>/caches/<TRANSFORMS>/xxxxxxxxxxxxxxxxxxxxxxxxxxxxxxxx/transformed/legacy-support-core-ui-1.0.0/AndroidManifest.xml
                Folder                        : <GRADLE>/caches/<TRANSFORMS>/xxxxxxxxxxxxxxxxxxxxxxxxxxxxxxxx/transformed/legacy-support-core-ui-1.0.0
                ResFolder                     : <GRADLE>/caches/<TRANSFORMS>/xxxxxxxxxxxxxxxxxxxxxxxxxxxxxxxx/transformed/legacy-support-core-ui-1.0.0/res [-]
                AssetsFolder                  : <GRADLE>/caches/<TRANSFORMS>/xxxxxxxxxxxxxxxxxxxxxxxxxxxxxxxx/transformed/legacy-support-core-ui-1.0.0/assets [-]
                PublicResources               : <GRADLE>/caches/<TRANSFORMS>/xxxxxxxxxxxxxxxxxxxxxxxxxxxxxxxx/transformed/legacy-support-core-ui-1.0.0/public.txt [-]
                SymbolFile                    : <GRADLE>/caches/<TRANSFORMS>/xxxxxxxxxxxxxxxxxxxxxxxxxxxxxxxx/transformed/legacy-support-core-ui-1.0.0/R.txt
                ExternalAnnotations           : <GRADLE>/caches/<TRANSFORMS>/xxxxxxxxxxxxxxxxxxxxxxxxxxxxxxxx/transformed/legacy-support-core-ui-1.0.0/annotations.zip [-]
                ProguardRules                 : <GRADLE>/caches/<TRANSFORMS>/xxxxxxxxxxxxxxxxxxxxxxxxxxxxxxxx/transformed/legacy-support-core-ui-1.0.0/proguard.txt [-]
                ResolvedCoordinates           : androidx.legacy:legacy-support-core-ui:1.0.0
            LintModelLibrary              : AndroidLibrary(androidx.legacy:legacy-support-core-utils:1.0.0)
                - JarFiles                    : <GRADLE>/caches/<TRANSFORMS>/xxxxxxxxxxxxxxxxxxxxxxxxxxxxxxxx/transformed/legacy-support-core-utils-1.0.0/jars/classes.jar
                Identifier                    : androidx.legacy:legacy-support-core-utils:1.0.0@aar
                Manifest                      : <GRADLE>/caches/<TRANSFORMS>/xxxxxxxxxxxxxxxxxxxxxxxxxxxxxxxx/transformed/legacy-support-core-utils-1.0.0/AndroidManifest.xml
                Folder                        : <GRADLE>/caches/<TRANSFORMS>/xxxxxxxxxxxxxxxxxxxxxxxxxxxxxxxx/transformed/legacy-support-core-utils-1.0.0
                ResFolder                     : <GRADLE>/caches/<TRANSFORMS>/xxxxxxxxxxxxxxxxxxxxxxxxxxxxxxxx/transformed/legacy-support-core-utils-1.0.0/res [-]
                AssetsFolder                  : <GRADLE>/caches/<TRANSFORMS>/xxxxxxxxxxxxxxxxxxxxxxxxxxxxxxxx/transformed/legacy-support-core-utils-1.0.0/assets [-]
                PublicResources               : <GRADLE>/caches/<TRANSFORMS>/xxxxxxxxxxxxxxxxxxxxxxxxxxxxxxxx/transformed/legacy-support-core-utils-1.0.0/public.txt [-]
                SymbolFile                    : <GRADLE>/caches/<TRANSFORMS>/xxxxxxxxxxxxxxxxxxxxxxxxxxxxxxxx/transformed/legacy-support-core-utils-1.0.0/R.txt
                ExternalAnnotations           : <GRADLE>/caches/<TRANSFORMS>/xxxxxxxxxxxxxxxxxxxxxxxxxxxxxxxx/transformed/legacy-support-core-utils-1.0.0/annotations.zip [-]
                ProguardRules                 : <GRADLE>/caches/<TRANSFORMS>/xxxxxxxxxxxxxxxxxxxxxxxxxxxxxxxx/transformed/legacy-support-core-utils-1.0.0/proguard.txt [-]
                ResolvedCoordinates           : androidx.legacy:legacy-support-core-utils:1.0.0
            LintModelLibrary              : JavaLibrary(androidx.lifecycle:lifecycle-common:2.0.0)
                - JarFiles                    : <M2>/androidx/lifecycle/lifecycle-common/2.0.0/lifecycle-common-2.0.0.jar
                Identifier                    : androidx.lifecycle:lifecycle-common:2.0.0
                ResolvedCoordinates           : androidx.lifecycle:lifecycle-common:2.0.0
            LintModelLibrary              : AndroidLibrary(androidx.lifecycle:lifecycle-livedata-core:2.0.0)
                - JarFiles                    : <GRADLE>/caches/<TRANSFORMS>/xxxxxxxxxxxxxxxxxxxxxxxxxxxxxxxx/transformed/lifecycle-livedata-core-2.0.0/jars/classes.jar
                Identifier                    : androidx.lifecycle:lifecycle-livedata-core:2.0.0@aar
                Manifest                      : <GRADLE>/caches/<TRANSFORMS>/xxxxxxxxxxxxxxxxxxxxxxxxxxxxxxxx/transformed/lifecycle-livedata-core-2.0.0/AndroidManifest.xml
                Folder                        : <GRADLE>/caches/<TRANSFORMS>/xxxxxxxxxxxxxxxxxxxxxxxxxxxxxxxx/transformed/lifecycle-livedata-core-2.0.0
                ResFolder                     : <GRADLE>/caches/<TRANSFORMS>/xxxxxxxxxxxxxxxxxxxxxxxxxxxxxxxx/transformed/lifecycle-livedata-core-2.0.0/res [-]
                AssetsFolder                  : <GRADLE>/caches/<TRANSFORMS>/xxxxxxxxxxxxxxxxxxxxxxxxxxxxxxxx/transformed/lifecycle-livedata-core-2.0.0/assets [-]
                PublicResources               : <GRADLE>/caches/<TRANSFORMS>/xxxxxxxxxxxxxxxxxxxxxxxxxxxxxxxx/transformed/lifecycle-livedata-core-2.0.0/public.txt [-]
                SymbolFile                    : <GRADLE>/caches/<TRANSFORMS>/xxxxxxxxxxxxxxxxxxxxxxxxxxxxxxxx/transformed/lifecycle-livedata-core-2.0.0/R.txt
                ExternalAnnotations           : <GRADLE>/caches/<TRANSFORMS>/xxxxxxxxxxxxxxxxxxxxxxxxxxxxxxxx/transformed/lifecycle-livedata-core-2.0.0/annotations.zip [-]
                ProguardRules                 : <GRADLE>/caches/<TRANSFORMS>/xxxxxxxxxxxxxxxxxxxxxxxxxxxxxxxx/transformed/lifecycle-livedata-core-2.0.0/proguard.txt [-]
                ResolvedCoordinates           : androidx.lifecycle:lifecycle-livedata-core:2.0.0
            LintModelLibrary              : AndroidLibrary(androidx.lifecycle:lifecycle-livedata:2.0.0)
                - JarFiles                    : <GRADLE>/caches/<TRANSFORMS>/xxxxxxxxxxxxxxxxxxxxxxxxxxxxxxxx/transformed/lifecycle-livedata-2.0.0/jars/classes.jar
                Identifier                    : androidx.lifecycle:lifecycle-livedata:2.0.0@aar
                Manifest                      : <GRADLE>/caches/<TRANSFORMS>/xxxxxxxxxxxxxxxxxxxxxxxxxxxxxxxx/transformed/lifecycle-livedata-2.0.0/AndroidManifest.xml
                Folder                        : <GRADLE>/caches/<TRANSFORMS>/xxxxxxxxxxxxxxxxxxxxxxxxxxxxxxxx/transformed/lifecycle-livedata-2.0.0
                ResFolder                     : <GRADLE>/caches/<TRANSFORMS>/xxxxxxxxxxxxxxxxxxxxxxxxxxxxxxxx/transformed/lifecycle-livedata-2.0.0/res [-]
                AssetsFolder                  : <GRADLE>/caches/<TRANSFORMS>/xxxxxxxxxxxxxxxxxxxxxxxxxxxxxxxx/transformed/lifecycle-livedata-2.0.0/assets [-]
                PublicResources               : <GRADLE>/caches/<TRANSFORMS>/xxxxxxxxxxxxxxxxxxxxxxxxxxxxxxxx/transformed/lifecycle-livedata-2.0.0/public.txt [-]
                SymbolFile                    : <GRADLE>/caches/<TRANSFORMS>/xxxxxxxxxxxxxxxxxxxxxxxxxxxxxxxx/transformed/lifecycle-livedata-2.0.0/R.txt
                ExternalAnnotations           : <GRADLE>/caches/<TRANSFORMS>/xxxxxxxxxxxxxxxxxxxxxxxxxxxxxxxx/transformed/lifecycle-livedata-2.0.0/annotations.zip [-]
                ProguardRules                 : <GRADLE>/caches/<TRANSFORMS>/xxxxxxxxxxxxxxxxxxxxxxxxxxxxxxxx/transformed/lifecycle-livedata-2.0.0/proguard.txt [-]
                ResolvedCoordinates           : androidx.lifecycle:lifecycle-livedata:2.0.0
            LintModelLibrary              : AndroidLibrary(androidx.lifecycle:lifecycle-runtime:2.0.0)
                - JarFiles                    : <GRADLE>/caches/<TRANSFORMS>/xxxxxxxxxxxxxxxxxxxxxxxxxxxxxxxx/transformed/lifecycle-runtime-2.0.0/jars/classes.jar
                Identifier                    : androidx.lifecycle:lifecycle-runtime:2.0.0@aar
                Manifest                      : <GRADLE>/caches/<TRANSFORMS>/xxxxxxxxxxxxxxxxxxxxxxxxxxxxxxxx/transformed/lifecycle-runtime-2.0.0/AndroidManifest.xml
                Folder                        : <GRADLE>/caches/<TRANSFORMS>/xxxxxxxxxxxxxxxxxxxxxxxxxxxxxxxx/transformed/lifecycle-runtime-2.0.0
                ResFolder                     : <GRADLE>/caches/<TRANSFORMS>/xxxxxxxxxxxxxxxxxxxxxxxxxxxxxxxx/transformed/lifecycle-runtime-2.0.0/res [-]
                AssetsFolder                  : <GRADLE>/caches/<TRANSFORMS>/xxxxxxxxxxxxxxxxxxxxxxxxxxxxxxxx/transformed/lifecycle-runtime-2.0.0/assets [-]
                PublicResources               : <GRADLE>/caches/<TRANSFORMS>/xxxxxxxxxxxxxxxxxxxxxxxxxxxxxxxx/transformed/lifecycle-runtime-2.0.0/public.txt [-]
                SymbolFile                    : <GRADLE>/caches/<TRANSFORMS>/xxxxxxxxxxxxxxxxxxxxxxxxxxxxxxxx/transformed/lifecycle-runtime-2.0.0/R.txt
                ExternalAnnotations           : <GRADLE>/caches/<TRANSFORMS>/xxxxxxxxxxxxxxxxxxxxxxxxxxxxxxxx/transformed/lifecycle-runtime-2.0.0/annotations.zip [-]
                ProguardRules                 : <GRADLE>/caches/<TRANSFORMS>/xxxxxxxxxxxxxxxxxxxxxxxxxxxxxxxx/transformed/lifecycle-runtime-2.0.0/proguard.txt
                ResolvedCoordinates           : androidx.lifecycle:lifecycle-runtime:2.0.0
            LintModelLibrary              : AndroidLibrary(androidx.lifecycle:lifecycle-viewmodel:2.0.0)
                - JarFiles                    : <GRADLE>/caches/<TRANSFORMS>/xxxxxxxxxxxxxxxxxxxxxxxxxxxxxxxx/transformed/lifecycle-viewmodel-2.0.0/jars/classes.jar
                Identifier                    : androidx.lifecycle:lifecycle-viewmodel:2.0.0@aar
                Manifest                      : <GRADLE>/caches/<TRANSFORMS>/xxxxxxxxxxxxxxxxxxxxxxxxxxxxxxxx/transformed/lifecycle-viewmodel-2.0.0/AndroidManifest.xml
                Folder                        : <GRADLE>/caches/<TRANSFORMS>/xxxxxxxxxxxxxxxxxxxxxxxxxxxxxxxx/transformed/lifecycle-viewmodel-2.0.0
                ResFolder                     : <GRADLE>/caches/<TRANSFORMS>/xxxxxxxxxxxxxxxxxxxxxxxxxxxxxxxx/transformed/lifecycle-viewmodel-2.0.0/res [-]
                AssetsFolder                  : <GRADLE>/caches/<TRANSFORMS>/xxxxxxxxxxxxxxxxxxxxxxxxxxxxxxxx/transformed/lifecycle-viewmodel-2.0.0/assets [-]
                PublicResources               : <GRADLE>/caches/<TRANSFORMS>/xxxxxxxxxxxxxxxxxxxxxxxxxxxxxxxx/transformed/lifecycle-viewmodel-2.0.0/public.txt [-]
                SymbolFile                    : <GRADLE>/caches/<TRANSFORMS>/xxxxxxxxxxxxxxxxxxxxxxxxxxxxxxxx/transformed/lifecycle-viewmodel-2.0.0/R.txt
                ExternalAnnotations           : <GRADLE>/caches/<TRANSFORMS>/xxxxxxxxxxxxxxxxxxxxxxxxxxxxxxxx/transformed/lifecycle-viewmodel-2.0.0/annotations.zip [-]
                ProguardRules                 : <GRADLE>/caches/<TRANSFORMS>/xxxxxxxxxxxxxxxxxxxxxxxxxxxxxxxx/transformed/lifecycle-viewmodel-2.0.0/proguard.txt
                ResolvedCoordinates           : androidx.lifecycle:lifecycle-viewmodel:2.0.0
            LintModelLibrary              : AndroidLibrary(androidx.loader:loader:1.0.0)
                - JarFiles                    : <GRADLE>/caches/<TRANSFORMS>/xxxxxxxxxxxxxxxxxxxxxxxxxxxxxxxx/transformed/loader-1.0.0/jars/classes.jar
                Identifier                    : androidx.loader:loader:1.0.0@aar
                Manifest                      : <GRADLE>/caches/<TRANSFORMS>/xxxxxxxxxxxxxxxxxxxxxxxxxxxxxxxx/transformed/loader-1.0.0/AndroidManifest.xml
                Folder                        : <GRADLE>/caches/<TRANSFORMS>/xxxxxxxxxxxxxxxxxxxxxxxxxxxxxxxx/transformed/loader-1.0.0
                ResFolder                     : <GRADLE>/caches/<TRANSFORMS>/xxxxxxxxxxxxxxxxxxxxxxxxxxxxxxxx/transformed/loader-1.0.0/res [-]
                AssetsFolder                  : <GRADLE>/caches/<TRANSFORMS>/xxxxxxxxxxxxxxxxxxxxxxxxxxxxxxxx/transformed/loader-1.0.0/assets [-]
                PublicResources               : <GRADLE>/caches/<TRANSFORMS>/xxxxxxxxxxxxxxxxxxxxxxxxxxxxxxxx/transformed/loader-1.0.0/public.txt [-]
                SymbolFile                    : <GRADLE>/caches/<TRANSFORMS>/xxxxxxxxxxxxxxxxxxxxxxxxxxxxxxxx/transformed/loader-1.0.0/R.txt
                ExternalAnnotations           : <GRADLE>/caches/<TRANSFORMS>/xxxxxxxxxxxxxxxxxxxxxxxxxxxxxxxx/transformed/loader-1.0.0/annotations.zip [-]
                ProguardRules                 : <GRADLE>/caches/<TRANSFORMS>/xxxxxxxxxxxxxxxxxxxxxxxxxxxxxxxx/transformed/loader-1.0.0/proguard.txt [-]
                ResolvedCoordinates           : androidx.loader:loader:1.0.0
            LintModelLibrary              : AndroidLibrary(androidx.localbroadcastmanager:localbroadcastmanager:1.0.0)
                - JarFiles                    : <GRADLE>/caches/<TRANSFORMS>/xxxxxxxxxxxxxxxxxxxxxxxxxxxxxxxx/transformed/localbroadcastmanager-1.0.0/jars/classes.jar
                Identifier                    : androidx.localbroadcastmanager:localbroadcastmanager:1.0.0@aar
                Manifest                      : <GRADLE>/caches/<TRANSFORMS>/xxxxxxxxxxxxxxxxxxxxxxxxxxxxxxxx/transformed/localbroadcastmanager-1.0.0/AndroidManifest.xml
                Folder                        : <GRADLE>/caches/<TRANSFORMS>/xxxxxxxxxxxxxxxxxxxxxxxxxxxxxxxx/transformed/localbroadcastmanager-1.0.0
                ResFolder                     : <GRADLE>/caches/<TRANSFORMS>/xxxxxxxxxxxxxxxxxxxxxxxxxxxxxxxx/transformed/localbroadcastmanager-1.0.0/res [-]
                AssetsFolder                  : <GRADLE>/caches/<TRANSFORMS>/xxxxxxxxxxxxxxxxxxxxxxxxxxxxxxxx/transformed/localbroadcastmanager-1.0.0/assets [-]
                PublicResources               : <GRADLE>/caches/<TRANSFORMS>/xxxxxxxxxxxxxxxxxxxxxxxxxxxxxxxx/transformed/localbroadcastmanager-1.0.0/public.txt [-]
                SymbolFile                    : <GRADLE>/caches/<TRANSFORMS>/xxxxxxxxxxxxxxxxxxxxxxxxxxxxxxxx/transformed/localbroadcastmanager-1.0.0/R.txt
                ExternalAnnotations           : <GRADLE>/caches/<TRANSFORMS>/xxxxxxxxxxxxxxxxxxxxxxxxxxxxxxxx/transformed/localbroadcastmanager-1.0.0/annotations.zip [-]
                ProguardRules                 : <GRADLE>/caches/<TRANSFORMS>/xxxxxxxxxxxxxxxxxxxxxxxxxxxxxxxx/transformed/localbroadcastmanager-1.0.0/proguard.txt [-]
                ResolvedCoordinates           : androidx.localbroadcastmanager:localbroadcastmanager:1.0.0
            LintModelLibrary              : AndroidLibrary(androidx.print:print:1.0.0)
                - JarFiles                    : <GRADLE>/caches/<TRANSFORMS>/xxxxxxxxxxxxxxxxxxxxxxxxxxxxxxxx/transformed/print-1.0.0/jars/classes.jar
                Identifier                    : androidx.print:print:1.0.0@aar
                Manifest                      : <GRADLE>/caches/<TRANSFORMS>/xxxxxxxxxxxxxxxxxxxxxxxxxxxxxxxx/transformed/print-1.0.0/AndroidManifest.xml
                Folder                        : <GRADLE>/caches/<TRANSFORMS>/xxxxxxxxxxxxxxxxxxxxxxxxxxxxxxxx/transformed/print-1.0.0
                ResFolder                     : <GRADLE>/caches/<TRANSFORMS>/xxxxxxxxxxxxxxxxxxxxxxxxxxxxxxxx/transformed/print-1.0.0/res [-]
                AssetsFolder                  : <GRADLE>/caches/<TRANSFORMS>/xxxxxxxxxxxxxxxxxxxxxxxxxxxxxxxx/transformed/print-1.0.0/assets [-]
                PublicResources               : <GRADLE>/caches/<TRANSFORMS>/xxxxxxxxxxxxxxxxxxxxxxxxxxxxxxxx/transformed/print-1.0.0/public.txt [-]
                SymbolFile                    : <GRADLE>/caches/<TRANSFORMS>/xxxxxxxxxxxxxxxxxxxxxxxxxxxxxxxx/transformed/print-1.0.0/R.txt
                ExternalAnnotations           : <GRADLE>/caches/<TRANSFORMS>/xxxxxxxxxxxxxxxxxxxxxxxxxxxxxxxx/transformed/print-1.0.0/annotations.zip
                ProguardRules                 : <GRADLE>/caches/<TRANSFORMS>/xxxxxxxxxxxxxxxxxxxxxxxxxxxxxxxx/transformed/print-1.0.0/proguard.txt [-]
                ResolvedCoordinates           : androidx.print:print:1.0.0
            LintModelLibrary              : AndroidLibrary(androidx.slidingpanelayout:slidingpanelayout:1.0.0)
                - JarFiles                    : <GRADLE>/caches/<TRANSFORMS>/xxxxxxxxxxxxxxxxxxxxxxxxxxxxxxxx/transformed/slidingpanelayout-1.0.0/jars/classes.jar
                Identifier                    : androidx.slidingpanelayout:slidingpanelayout:1.0.0@aar
                Manifest                      : <GRADLE>/caches/<TRANSFORMS>/xxxxxxxxxxxxxxxxxxxxxxxxxxxxxxxx/transformed/slidingpanelayout-1.0.0/AndroidManifest.xml
                Folder                        : <GRADLE>/caches/<TRANSFORMS>/xxxxxxxxxxxxxxxxxxxxxxxxxxxxxxxx/transformed/slidingpanelayout-1.0.0
                ResFolder                     : <GRADLE>/caches/<TRANSFORMS>/xxxxxxxxxxxxxxxxxxxxxxxxxxxxxxxx/transformed/slidingpanelayout-1.0.0/res [-]
                AssetsFolder                  : <GRADLE>/caches/<TRANSFORMS>/xxxxxxxxxxxxxxxxxxxxxxxxxxxxxxxx/transformed/slidingpanelayout-1.0.0/assets [-]
                PublicResources               : <GRADLE>/caches/<TRANSFORMS>/xxxxxxxxxxxxxxxxxxxxxxxxxxxxxxxx/transformed/slidingpanelayout-1.0.0/public.txt [-]
                SymbolFile                    : <GRADLE>/caches/<TRANSFORMS>/xxxxxxxxxxxxxxxxxxxxxxxxxxxxxxxx/transformed/slidingpanelayout-1.0.0/R.txt
                ExternalAnnotations           : <GRADLE>/caches/<TRANSFORMS>/xxxxxxxxxxxxxxxxxxxxxxxxxxxxxxxx/transformed/slidingpanelayout-1.0.0/annotations.zip [-]
                ProguardRules                 : <GRADLE>/caches/<TRANSFORMS>/xxxxxxxxxxxxxxxxxxxxxxxxxxxxxxxx/transformed/slidingpanelayout-1.0.0/proguard.txt [-]
                ResolvedCoordinates           : androidx.slidingpanelayout:slidingpanelayout:1.0.0
            LintModelLibrary              : AndroidLibrary(androidx.swiperefreshlayout:swiperefreshlayout:1.0.0)
                - JarFiles                    : <GRADLE>/caches/<TRANSFORMS>/xxxxxxxxxxxxxxxxxxxxxxxxxxxxxxxx/transformed/swiperefreshlayout-1.0.0/jars/classes.jar
                Identifier                    : androidx.swiperefreshlayout:swiperefreshlayout:1.0.0@aar
                Manifest                      : <GRADLE>/caches/<TRANSFORMS>/xxxxxxxxxxxxxxxxxxxxxxxxxxxxxxxx/transformed/swiperefreshlayout-1.0.0/AndroidManifest.xml
                Folder                        : <GRADLE>/caches/<TRANSFORMS>/xxxxxxxxxxxxxxxxxxxxxxxxxxxxxxxx/transformed/swiperefreshlayout-1.0.0
                ResFolder                     : <GRADLE>/caches/<TRANSFORMS>/xxxxxxxxxxxxxxxxxxxxxxxxxxxxxxxx/transformed/swiperefreshlayout-1.0.0/res [-]
                AssetsFolder                  : <GRADLE>/caches/<TRANSFORMS>/xxxxxxxxxxxxxxxxxxxxxxxxxxxxxxxx/transformed/swiperefreshlayout-1.0.0/assets [-]
                PublicResources               : <GRADLE>/caches/<TRANSFORMS>/xxxxxxxxxxxxxxxxxxxxxxxxxxxxxxxx/transformed/swiperefreshlayout-1.0.0/public.txt [-]
                SymbolFile                    : <GRADLE>/caches/<TRANSFORMS>/xxxxxxxxxxxxxxxxxxxxxxxxxxxxxxxx/transformed/swiperefreshlayout-1.0.0/R.txt
                ExternalAnnotations           : <GRADLE>/caches/<TRANSFORMS>/xxxxxxxxxxxxxxxxxxxxxxxxxxxxxxxx/transformed/swiperefreshlayout-1.0.0/annotations.zip
                ProguardRules                 : <GRADLE>/caches/<TRANSFORMS>/xxxxxxxxxxxxxxxxxxxxxxxxxxxxxxxx/transformed/swiperefreshlayout-1.0.0/proguard.txt [-]
                ResolvedCoordinates           : androidx.swiperefreshlayout:swiperefreshlayout:1.0.0
            LintModelLibrary              : AndroidLibrary(androidx.vectordrawable:vectordrawable-animated:1.0.0)
                - JarFiles                    : <GRADLE>/caches/<TRANSFORMS>/xxxxxxxxxxxxxxxxxxxxxxxxxxxxxxxx/transformed/vectordrawable-animated-1.0.0/jars/classes.jar
                Identifier                    : androidx.vectordrawable:vectordrawable-animated:1.0.0@aar
                Manifest                      : <GRADLE>/caches/<TRANSFORMS>/xxxxxxxxxxxxxxxxxxxxxxxxxxxxxxxx/transformed/vectordrawable-animated-1.0.0/AndroidManifest.xml
                Folder                        : <GRADLE>/caches/<TRANSFORMS>/xxxxxxxxxxxxxxxxxxxxxxxxxxxxxxxx/transformed/vectordrawable-animated-1.0.0
                ResFolder                     : <GRADLE>/caches/<TRANSFORMS>/xxxxxxxxxxxxxxxxxxxxxxxxxxxxxxxx/transformed/vectordrawable-animated-1.0.0/res [-]
                AssetsFolder                  : <GRADLE>/caches/<TRANSFORMS>/xxxxxxxxxxxxxxxxxxxxxxxxxxxxxxxx/transformed/vectordrawable-animated-1.0.0/assets [-]
                PublicResources               : <GRADLE>/caches/<TRANSFORMS>/xxxxxxxxxxxxxxxxxxxxxxxxxxxxxxxx/transformed/vectordrawable-animated-1.0.0/public.txt [-]
                SymbolFile                    : <GRADLE>/caches/<TRANSFORMS>/xxxxxxxxxxxxxxxxxxxxxxxxxxxxxxxx/transformed/vectordrawable-animated-1.0.0/R.txt
                ExternalAnnotations           : <GRADLE>/caches/<TRANSFORMS>/xxxxxxxxxxxxxxxxxxxxxxxxxxxxxxxx/transformed/vectordrawable-animated-1.0.0/annotations.zip [-]
                ProguardRules                 : <GRADLE>/caches/<TRANSFORMS>/xxxxxxxxxxxxxxxxxxxxxxxxxxxxxxxx/transformed/vectordrawable-animated-1.0.0/proguard.txt
                ResolvedCoordinates           : androidx.vectordrawable:vectordrawable-animated:1.0.0
            LintModelLibrary              : AndroidLibrary(androidx.vectordrawable:vectordrawable:1.0.1)
                - JarFiles                    : <GRADLE>/caches/<TRANSFORMS>/xxxxxxxxxxxxxxxxxxxxxxxxxxxxxxxx/transformed/vectordrawable-1.0.1/jars/classes.jar
                Identifier                    : androidx.vectordrawable:vectordrawable:1.0.1@aar
                Manifest                      : <GRADLE>/caches/<TRANSFORMS>/xxxxxxxxxxxxxxxxxxxxxxxxxxxxxxxx/transformed/vectordrawable-1.0.1/AndroidManifest.xml
                Folder                        : <GRADLE>/caches/<TRANSFORMS>/xxxxxxxxxxxxxxxxxxxxxxxxxxxxxxxx/transformed/vectordrawable-1.0.1
                ResFolder                     : <GRADLE>/caches/<TRANSFORMS>/xxxxxxxxxxxxxxxxxxxxxxxxxxxxxxxx/transformed/vectordrawable-1.0.1/res [-]
                AssetsFolder                  : <GRADLE>/caches/<TRANSFORMS>/xxxxxxxxxxxxxxxxxxxxxxxxxxxxxxxx/transformed/vectordrawable-1.0.1/assets [-]
                PublicResources               : <GRADLE>/caches/<TRANSFORMS>/xxxxxxxxxxxxxxxxxxxxxxxxxxxxxxxx/transformed/vectordrawable-1.0.1/public.txt [-]
                SymbolFile                    : <GRADLE>/caches/<TRANSFORMS>/xxxxxxxxxxxxxxxxxxxxxxxxxxxxxxxx/transformed/vectordrawable-1.0.1/R.txt
                ExternalAnnotations           : <GRADLE>/caches/<TRANSFORMS>/xxxxxxxxxxxxxxxxxxxxxxxxxxxxxxxx/transformed/vectordrawable-1.0.1/annotations.zip [-]
                ProguardRules                 : <GRADLE>/caches/<TRANSFORMS>/xxxxxxxxxxxxxxxxxxxxxxxxxxxxxxxx/transformed/vectordrawable-1.0.1/proguard.txt [-]
                ResolvedCoordinates           : androidx.vectordrawable:vectordrawable:1.0.1
            LintModelLibrary              : AndroidLibrary(androidx.versionedparcelable:versionedparcelable:1.0.0)
                - JarFiles                    : <GRADLE>/caches/<TRANSFORMS>/xxxxxxxxxxxxxxxxxxxxxxxxxxxxxxxx/transformed/versionedparcelable-1.0.0/jars/classes.jar
                Identifier                    : androidx.versionedparcelable:versionedparcelable:1.0.0@aar
                Manifest                      : <GRADLE>/caches/<TRANSFORMS>/xxxxxxxxxxxxxxxxxxxxxxxxxxxxxxxx/transformed/versionedparcelable-1.0.0/AndroidManifest.xml
                Folder                        : <GRADLE>/caches/<TRANSFORMS>/xxxxxxxxxxxxxxxxxxxxxxxxxxxxxxxx/transformed/versionedparcelable-1.0.0
                ResFolder                     : <GRADLE>/caches/<TRANSFORMS>/xxxxxxxxxxxxxxxxxxxxxxxxxxxxxxxx/transformed/versionedparcelable-1.0.0/res [-]
                AssetsFolder                  : <GRADLE>/caches/<TRANSFORMS>/xxxxxxxxxxxxxxxxxxxxxxxxxxxxxxxx/transformed/versionedparcelable-1.0.0/assets [-]
                PublicResources               : <GRADLE>/caches/<TRANSFORMS>/xxxxxxxxxxxxxxxxxxxxxxxxxxxxxxxx/transformed/versionedparcelable-1.0.0/public.txt [-]
                SymbolFile                    : <GRADLE>/caches/<TRANSFORMS>/xxxxxxxxxxxxxxxxxxxxxxxxxxxxxxxx/transformed/versionedparcelable-1.0.0/R.txt
                ExternalAnnotations           : <GRADLE>/caches/<TRANSFORMS>/xxxxxxxxxxxxxxxxxxxxxxxxxxxxxxxx/transformed/versionedparcelable-1.0.0/annotations.zip [-]
                ProguardRules                 : <GRADLE>/caches/<TRANSFORMS>/xxxxxxxxxxxxxxxxxxxxxxxxxxxxxxxx/transformed/versionedparcelable-1.0.0/proguard.txt
                ResolvedCoordinates           : androidx.versionedparcelable:versionedparcelable:1.0.0
            LintModelLibrary              : AndroidLibrary(androidx.viewpager:viewpager:1.0.0)
                - JarFiles                    : <GRADLE>/caches/<TRANSFORMS>/xxxxxxxxxxxxxxxxxxxxxxxxxxxxxxxx/transformed/viewpager-1.0.0/jars/classes.jar
                Identifier                    : androidx.viewpager:viewpager:1.0.0@aar
                Manifest                      : <GRADLE>/caches/<TRANSFORMS>/xxxxxxxxxxxxxxxxxxxxxxxxxxxxxxxx/transformed/viewpager-1.0.0/AndroidManifest.xml
                Folder                        : <GRADLE>/caches/<TRANSFORMS>/xxxxxxxxxxxxxxxxxxxxxxxxxxxxxxxx/transformed/viewpager-1.0.0
                ResFolder                     : <GRADLE>/caches/<TRANSFORMS>/xxxxxxxxxxxxxxxxxxxxxxxxxxxxxxxx/transformed/viewpager-1.0.0/res [-]
                AssetsFolder                  : <GRADLE>/caches/<TRANSFORMS>/xxxxxxxxxxxxxxxxxxxxxxxxxxxxxxxx/transformed/viewpager-1.0.0/assets [-]
                PublicResources               : <GRADLE>/caches/<TRANSFORMS>/xxxxxxxxxxxxxxxxxxxxxxxxxxxxxxxx/transformed/viewpager-1.0.0/public.txt [-]
                SymbolFile                    : <GRADLE>/caches/<TRANSFORMS>/xxxxxxxxxxxxxxxxxxxxxxxxxxxxxxxx/transformed/viewpager-1.0.0/R.txt
                ExternalAnnotations           : <GRADLE>/caches/<TRANSFORMS>/xxxxxxxxxxxxxxxxxxxxxxxxxxxxxxxx/transformed/viewpager-1.0.0/annotations.zip [-]
                ProguardRules                 : <GRADLE>/caches/<TRANSFORMS>/xxxxxxxxxxxxxxxxxxxxxxxxxxxxxxxx/transformed/viewpager-1.0.0/proguard.txt [-]
                ResolvedCoordinates           : androidx.viewpager:viewpager:1.0.0
            LintModelLibrary              : JavaLibrary(junit:junit:4.12)
                - JarFiles                    : <M2>/junit/junit/4.12/junit-4.12.jar
                Identifier                    : junit:junit:4.12
                ResolvedCoordinates           : junit:junit:4.12
            LintModelLibrary              : JavaLibrary(org.hamcrest:hamcrest-core:1.3)
                - JarFiles                    : <M2>/org/hamcrest/hamcrest-core/1.3/hamcrest-core-1.3.jar
                Identifier                    : org.hamcrest:hamcrest-core:1.3
                ResolvedCoordinates           : org.hamcrest:hamcrest-core:1.3
            LintModelLibrary              : JavaLibrary(org.jetbrains.kotlin:kotlin-android-extensions-runtime:<KOTLIN_VERSION>)
                - JarFiles                    : <M2>/org/jetbrains/kotlin/kotlin-android-extensions-runtime/<KOTLIN_VERSION>/kotlin-android-extensions-runtime-<KOTLIN_VERSION>.jar
                Identifier                    : org.jetbrains.kotlin:kotlin-android-extensions-runtime:<KOTLIN_VERSION>
                ResolvedCoordinates           : org.jetbrains.kotlin:kotlin-android-extensions-runtime:<KOTLIN_VERSION>
            LintModelLibrary              : JavaLibrary(org.jetbrains.kotlin:kotlin-stdlib-jdk7:<KOTLIN_VERSION>)
                - JarFiles                    : <M2>/org/jetbrains/kotlin/kotlin-stdlib-jdk7/<KOTLIN_VERSION>/kotlin-stdlib-jdk7-<KOTLIN_VERSION>.jar
                Identifier                    : org.jetbrains.kotlin:kotlin-stdlib-jdk7:<KOTLIN_VERSION>
                ResolvedCoordinates           : org.jetbrains.kotlin:kotlin-stdlib-jdk7:<KOTLIN_VERSION>
            LintModelLibrary              : JavaLibrary(org.jetbrains.kotlin:kotlin-stdlib:<KOTLIN_VERSION>)
                - JarFiles                    : <M2>/org/jetbrains/kotlin/kotlin-stdlib/<KOTLIN_VERSION>/kotlin-stdlib-<KOTLIN_VERSION>.jar
                Identifier                    : org.jetbrains.kotlin:kotlin-stdlib:<KOTLIN_VERSION>
                ResolvedCoordinates           : org.jetbrains.kotlin:kotlin-stdlib:<KOTLIN_VERSION>
            LintModelLibrary              : JavaLibrary(org.jetbrains:annotations:13.0)
                - JarFiles                    : <M2>/org/jetbrains/annotations/13.0/annotations-13.0.jar
                Identifier                    : org.jetbrains:annotations:13.0
                ResolvedCoordinates           : org.jetbrains:annotations:13.0
MODULE                        : My_First_App.app.mysharedlibrary.androidTest
MODULE                        : My_First_App.app.mysharedlibrary.main
MODULE                        : My_First_App.app.mysharedlibrary.unitTest
MODULE                        : My_First_App.app.unitTest<|MERGE_RESOLUTION|>--- conflicted
+++ resolved
@@ -281,10 +281,6 @@
         LibraryResolver
             LintModelLibrary              : LocalLibrary(:app:mysharedlibrary)
                 Identifier                    : :app:mysharedlibrary@main
-<<<<<<< HEAD
-                LintJar                       : <ROOT>/shared/mysharedlibrary/build/intermediates/lint_publish_jar/global/prepareLintJarForPublish/lint.jar [-]
-=======
->>>>>>> 0d09370c
                 ProjectPath                   : :app:mysharedlibrary
             LintModelLibrary              : LocalLibrary(:app)
                 Identifier                    : :app@main
@@ -960,10 +956,6 @@
         LibraryResolver
             LintModelLibrary              : LocalLibrary(:app:mysharedlibrary)
                 Identifier                    : :app:mysharedlibrary@main
-<<<<<<< HEAD
-                LintJar                       : <ROOT>/shared/mysharedlibrary/build/intermediates/lint_publish_jar/global/prepareLintJarForPublish/lint.jar [-]
-=======
->>>>>>> 0d09370c
                 ProjectPath                   : :app:mysharedlibrary
             LintModelLibrary              : JavaLibrary(androidx.annotation:annotation:1.0.0)
                 - JarFiles                    : <M2>/androidx/annotation/annotation/1.0.0/annotation-1.0.0.jar
