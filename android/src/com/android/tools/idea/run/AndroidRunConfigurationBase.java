/*
 * Copyright 2000-2010 JetBrains s.r.o.
 *
 * Licensed under the Apache License, Version 2.0 (the "License");
 * you may not use this file except in compliance with the License.
 * You may obtain a copy of the License at
 *
 * http://www.apache.org/licenses/LICENSE-2.0
 *
 * Unless required by applicable law or agreed to in writing, software
 * distributed under the License is distributed on an "AS IS" BASIS,
 * WITHOUT WARRANTIES OR CONDITIONS OF ANY KIND, either express or implied.
 * See the License for the specific language governing permissions and
 * limitations under the License.
 */

package com.android.tools.idea.run;

import com.android.annotations.VisibleForTesting;
import com.android.ddmlib.IDevice;
import com.android.sdklib.AndroidVersion;
import com.android.sdklib.IAndroidTarget;
import com.android.sdklib.SdkVersionInfo;
import com.android.sdklib.repository.meta.DetailsTypes;
import com.android.tools.idea.fd.*;
import com.android.tools.idea.fd.gradle.InstantRunGradleSupport;
import com.android.tools.idea.fd.gradle.InstantRunGradleUtils;
import com.android.tools.idea.gradle.project.model.AndroidModuleModel;
import com.android.tools.idea.gradle.run.MakeBeforeRunTaskProvider;
import com.android.tools.idea.gradle.run.PostBuildModel;
import com.android.tools.idea.gradle.run.PostBuildModelProvider;
import com.android.tools.idea.project.AndroidProjectInfo;
import com.android.tools.idea.run.editor.*;
import com.android.tools.idea.run.tasks.InstantRunNotificationTask;
import com.android.tools.idea.run.tasks.LaunchTask;
import com.android.tools.idea.run.tasks.LaunchTasksProviderFactory;
import com.android.tools.idea.run.util.LaunchStatus;
import com.android.tools.idea.run.util.LaunchUtils;
import com.android.tools.idea.run.util.MultiUserUtils;
import com.android.tools.idea.sdk.wizard.SdkQuickfixUtils;
import com.android.tools.idea.wizard.model.ModelWizardDialog;
import com.google.common.collect.ImmutableList;
import com.google.common.collect.Lists;
import com.google.common.collect.Ordering;
import com.google.common.util.concurrent.Futures;
import com.google.common.util.concurrent.ListenableFuture;
import com.intellij.execution.ExecutionException;
import com.intellij.execution.Executor;
import com.intellij.execution.configurations.*;
import com.intellij.execution.executors.DefaultDebugExecutor;
import com.intellij.execution.process.ProcessHandler;
import com.intellij.execution.runners.ExecutionEnvironment;
import com.intellij.icons.AllIcons;
import com.intellij.ide.util.PropertiesComponent;
import com.intellij.openapi.diagnostic.Logger;
import com.intellij.openapi.module.Module;
import com.intellij.openapi.module.ModuleManager;
import com.intellij.openapi.project.Project;
import com.intellij.openapi.ui.DialogWrapper;
import com.intellij.openapi.ui.Messages;
import com.intellij.openapi.util.DefaultJDOMExternalizer;
import com.intellij.openapi.util.InvalidDataException;
import com.intellij.openapi.util.Pair;
import com.intellij.openapi.util.WriteExternalException;
import com.intellij.util.xmlb.annotations.Transient;
import org.jdom.Element;
import org.jetbrains.android.facet.AndroidFacet;
import org.jetbrains.android.sdk.AndroidPlatform;
import org.jetbrains.android.util.AndroidBundle;
import org.jetbrains.annotations.NotNull;
import org.jetbrains.annotations.Nullable;

import java.util.ArrayList;
import java.util.Collection;
import java.util.List;
import java.util.concurrent.TimeUnit;

import static com.android.builder.model.AndroidProject.*;
import static com.android.tools.idea.fd.gradle.InstantRunGradleSupport.*;

public abstract class AndroidRunConfigurationBase extends ModuleBasedConfiguration<JavaRunConfigurationModule> implements PreferGradleMake {

  private static final Logger LOG = Logger.getInstance(AndroidRunConfigurationBase.class);

  private static final String GRADLE_SYNC_FAILED_ERR_MSG = "Gradle project sync failed. Please fix your project and try again.";

  /**
   * Element name used to group the {@link ProfilerState} settings
   */
  private static final String PROFILERS_ELEMENT_NAME = "Profilers";

  private static final DialogWrapper.DoNotAskOption ourKillLaunchOption = new MyDoNotPromptOption();

  public boolean CLEAR_LOGCAT = false;
  public boolean SHOW_LOGCAT_AUTOMATICALLY = false;
  public boolean SKIP_NOOP_APK_INSTALLATIONS = true; // skip installation if the APK hasn't hasn't changed
  public boolean FORCE_STOP_RUNNING_APP = true; // if no new apk is being installed, then stop the app before launching it again

  private final ProfilerState myProfilerState;

  private final boolean myAndroidTests;

  private final DeployTargetContext myDeployTargetContext = new DeployTargetContext();
  private final AndroidDebuggerContext myAndroidDebuggerContext = new AndroidDebuggerContext(AndroidJavaDebugger.ID);

  @NotNull
  @Transient
  // This is needed instead of having the output model directly because the apk providers can be created before getting the model.
  protected transient final DefaultPostBuildModelProvider myOutputProvider = new DefaultPostBuildModelProvider();

  public AndroidRunConfigurationBase(final Project project, final ConfigurationFactory factory, boolean androidTests) {
    super(new JavaRunConfigurationModule(project, false), factory);

    myProfilerState = new ProfilerState();
    myAndroidTests = androidTests;
  }

  @Override
  public final void checkConfiguration() throws RuntimeConfigurationException {
    List<ValidationError> errors = validate(null);
    if (errors.isEmpty()) {
      return;
    }
    // TODO: Do something with the extra error information? Error count?
    ValidationError topError = Ordering.natural().max(errors);
    switch (topError.getSeverity()) {
      case FATAL:
        throw new RuntimeConfigurationError(topError.getMessage(), topError.getQuickfix());
      case WARNING:
        throw new RuntimeConfigurationWarning(topError.getMessage(), topError.getQuickfix());
      case INFO:
      default:
        break;
    }
  }

  /**
   * We collect errors rather than throwing to avoid missing fatal errors by exiting early for a warning.
   * We use a separate method for the collection so the compiler prevents us from accidentally throwing.
   */
  public List<ValidationError> validate(@Nullable Executor executor) {
    List<ValidationError> errors = Lists.newArrayList();
    JavaRunConfigurationModule configurationModule = getConfigurationModule();
    try {
      configurationModule.checkForWarning();
    }
    catch (RuntimeConfigurationException e) {
      errors.add(ValidationError.fromException(e));
    }
    final Module module = configurationModule.getModule();
    if (module == null) {
      // Can't proceed, and fatal error has been caught in ConfigurationModule#checkForWarnings
      return errors;
    }

    final Project project = module.getProject();
    if (AndroidProjectInfo.getInstance(project).requiredAndroidModelMissing()) {
      errors.add(ValidationError.fatal(GRADLE_SYNC_FAILED_ERR_MSG));
    }

    AndroidFacet facet = AndroidFacet.getInstance(module);
    if (facet == null) {
      // Can't proceed.
      return ImmutableList.of(ValidationError.fatal(AndroidBundle.message("no.facet.error", module.getName())));
    }
<<<<<<< HEAD
    if (!facet.getConfiguration().isAppProject() && facet.getConfiguration().getProjectType() != PROJECT_TYPE_TEST) {
      if (facet.getConfiguration().isLibraryProject() || facet.getConfiguration().getProjectType() == PROJECT_TYPE_FEATURE) {
=======
    if (!facet.isAppProject() && facet.getProjectType() != PROJECT_TYPE_TEST) {
      if (facet.isLibraryProject() || facet.getProjectType() == PROJECT_TYPE_FEATURE) {
>>>>>>> 39ff7b15
        Pair<Boolean, String> result = supportsRunningLibraryProjects(facet);
        if (!result.getFirst()) {
          errors.add(ValidationError.fatal(result.getSecond()));
        }
      }
      else {
        errors.add(ValidationError.fatal(AndroidBundle.message("run.error.apk.not.valid")));
      }
    }
    if (facet.getConfiguration().getAndroidPlatform() == null) {
      errors.add(ValidationError.fatal(AndroidBundle.message("select.platform.error")));
    }
<<<<<<< HEAD
    if (facet.getManifest() == null && facet.getConfiguration().getProjectType() != PROJECT_TYPE_INSTANTAPP) {
=======
    if (facet.getManifest() == null && facet.getProjectType() != PROJECT_TYPE_INSTANTAPP) {
>>>>>>> 39ff7b15
      errors.add(ValidationError.fatal(AndroidBundle.message("android.manifest.not.found.error")));
    }
    errors.addAll(getDeployTargetContext().getCurrentDeployTargetState().validate(facet));

    errors.addAll(getApkProvider(facet, getApplicationIdProvider(facet)).validate());

    errors.addAll(checkConfiguration(facet));
    AndroidDebuggerState androidDebuggerState = myAndroidDebuggerContext.getAndroidDebuggerState();
    if (androidDebuggerState != null) {
      errors.addAll(androidDebuggerState.validate(facet, executor));
    }

    errors.addAll(myProfilerState.validate());

    return errors;
  }

  /**
   * Returns whether the configuration supports running library projects, and if it doesn't, then an explanation as to why it doesn't.
   */
  protected abstract Pair<Boolean, String> supportsRunningLibraryProjects(@NotNull AndroidFacet facet);

  @NotNull
  protected abstract List<ValidationError> checkConfiguration(@NotNull AndroidFacet facet);

  /**
   * Subclasses should override to adjust the launch options.
   */
  @NotNull
  protected LaunchOptions.Builder getLaunchOptions() {
    return LaunchOptions.builder()
      .setClearLogcatBeforeStart(CLEAR_LOGCAT)
      .setSkipNoopApkInstallations(SKIP_NOOP_APK_INSTALLATIONS)
      .setForceStopRunningApp(FORCE_STOP_RUNNING_APP);
  }

  @Override
  public Collection<Module> getValidModules() {
    final List<Module> result = new ArrayList<>();
    Module[] modules = ModuleManager.getInstance(getProject()).getModules();
    for (Module module : modules) {
      if (AndroidFacet.getInstance(module) != null) {
        result.add(module);
      }
    }
    return result;
  }

  @NotNull
  public List<DeployTargetProvider> getApplicableDeployTargetProviders() {
    List<DeployTargetProvider> targets = Lists.newArrayList();

    for (DeployTargetProvider target : getDeployTargetContext().getDeployTargetProviders()) {
      if (target.isApplicable(myAndroidTests)) {
        targets.add(target);
      }
    }

    return targets;
  }

  protected void validateBeforeRun(@NotNull Executor executor) throws ExecutionException {
    List<ValidationError> errors = validate(executor);
    ValidationUtil.promptAndQuickFixErrors(getProject(), errors);
  }

  @Override
  public RunProfileState getState(@NotNull final Executor executor, @NotNull ExecutionEnvironment env) throws ExecutionException {
    validateBeforeRun(executor);

    final Module module = getConfigurationModule().getModule();
    assert module != null : "Enforced by fatal validation check in checkConfiguration.";
    final AndroidFacet facet = AndroidFacet.getInstance(module);
    assert facet != null : "Enforced by fatal validation check in checkConfiguration.";

    final Project project = env.getProject();
    final boolean forceColdswap = !InstantRunUtils.isInvokedViaHotswapAction(env);
    final boolean instantRunEnabled = InstantRunSettings.isInstantRunEnabled();
    final AndroidSessionInfo existingSessionInfo = AndroidSessionInfo.findOldSession(project, null, getUniqueID());

<<<<<<< HEAD
    boolean couldHaveHotswapped = false;
    DeviceFutures deviceFutures = null;

    final boolean isDebugging = executor instanceof DefaultDebugExecutor;
    // Figure out deploy target, prompt user if needed (ignore completely if user chose to hotswap).
    if (forceColdswap) {
      DeployTarget deployTarget = getDeployTarget(executor, env, isDebugging, facet);
      if (deployTarget == null) { // if user doesn't select a deploy target from the dialog
=======
    final boolean forceColdswap = !InstantRunUtils.isInvokedViaHotswapAction(env);
    boolean couldHaveHotswapped = false;
    final boolean instantRunEnabled = InstantRunSettings.isInstantRunEnabled();

    boolean debug = false;
    if (executor instanceof DefaultDebugExecutor) {
      if (!AndroidSdkUtils.activateDdmsIfNecessary(facet.getModule().getProject())) {
        throw new ExecutionException("Unable to obtain debug bridge. Please check if there is a different tool using adb that is active.");
      }
      debug = true;
    }

    DeviceFutures deviceFutures = null;
    AndroidSessionInfo info = AndroidSessionInfo.findOldSession(project, null, getUniqueID());
    // note: we look for this run config with any executor

    if (instantRunEnabled) {
      if (info != null && supportsInstantRun()) {
        // if there is an existing previous session, then see if we can detect devices to fast deploy to
        deviceFutures = getFastDeployDevices(executor, facet, info);
      }

      if (info != null && deviceFutures == null) {
        // If we should not be fast deploying, but there is an existing session, then terminate those sessions. Otherwise, we might end up
        // with 2 active sessions of the same launch, especially if we first think we can do a fast deploy, then end up doing a full launch
        if (!promptAndKillSession(executor, project, info)) {
          return null;
        }
      }
      else if (info != null && forceColdswap) {
        // the user could have invoked the hotswap action in this scenario, but they chose to force a coldswap (by pressing run)
        couldHaveHotswapped = true;

        // forcibly kill app in case of run action (which forces a cold swap)
        // normally, installing the apk will force kill the app, but we need to forcibly kill it in the case that there were no changes
        killSession(info);
      }
    }

    // If we are not fast deploying, then figure out (prompting user if needed) where to deploy
    if (deviceFutures == null) {
      DeployTarget deployTarget = getDeployTarget(executor, env, debug, facet);
      if (deployTarget == null) {
>>>>>>> 39ff7b15
        return null;
      }

      DeployTargetState deployTargetState = getDeployTargetContext().getCurrentDeployTargetState();
      if (deployTarget.hasCustomRunProfileState(executor)) {
        return deployTarget.getRunProfileState(executor, env, deployTargetState);
      }

      deviceFutures = deployTarget.getDevices(deployTargetState, facet, getDeviceCount(isDebugging), isDebugging, getUniqueID());
      if (deviceFutures == null) {
        // The user deliberately canceled, or some error was encountered and exposed by the chooser. Quietly exit.
        return null;
      }
    }

    // prepare instant run session based on chosen deploy target.
    if (supportsInstantRun() && instantRunEnabled && existingSessionInfo != null) {
      PrepareSessionResult result = prepareInstantRunSession(existingSessionInfo, executor, facet, project, deviceFutures, forceColdswap);
      // returns null if we prompt user and they choose to abort the Run
      if (result == null) {
        return null;
      }
      if (deviceFutures == null && !forceColdswap) { // if user used apply changes, then set deviceFutures based on session
        deviceFutures = result.futures;
      }
      couldHaveHotswapped = result.couldHaveHotswapped;
    }

    if (deviceFutures == null || deviceFutures.get().isEmpty()) {
      throw new ExecutionException(AndroidBundle.message("deployment.target.not.found"));
    }

    InstantRunContext instantRunContext = null;
    if (supportsInstantRun() && instantRunEnabled) {
      instantRunContext = ensureGradleSupport(executor, env, module, facet, project, existingSessionInfo, deviceFutures);
    }
    else {
      logInstantRunOffReason(instantRunEnabled);
    }

<<<<<<< HEAD
    if (isDebugging) {
      String error = canDebug(deviceFutures, facet, module.getName());
      if (error != null) {
        throw new ExecutionException(error);
=======
    if (supportsInstantRun() && instantRunEnabled) {
      InstantRunGradleSupport gradleSupport = canInstantRun(module, deviceFutures.getDevices());
      if (gradleSupport == TARGET_PLATFORM_NOT_INSTALLED) {
        AndroidVersion version = deviceFutures.getDevices().get(0).getVersion();
        String message = AndroidBundle.message("instant.run.quickfix.missing.platform", SdkVersionInfo.getVersionWithCodename(version));
        int result = Messages.showYesNoDialog(project,
                                              message,
                                              "Instant Run",
                                              "Install and Continue", // yes button
                                              "Proceed without Instant Run", // no button
                                              Messages.getQuestionIcon());
        if (result == Messages.OK) { // if ok, install platform and continue with instant run
          ModelWizardDialog dialog =
            SdkQuickfixUtils.createDialogForPaths(project, ImmutableList.of(DetailsTypes.getPlatformPath(version)));
          if (dialog == null) {
            LOG.warn("Unable to get quick fix wizard to install missing platform required for instant run.");
          }
          else if (dialog.showAndGet()) {
            gradleSupport = SUPPORTED;
          }
        }
>>>>>>> 39ff7b15
      }
    }

    ProcessHandler processHandler = null;
    if (existingSessionInfo != null && existingSessionInfo.getExecutorId().equals(executor.getId())) {
      processHandler = existingSessionInfo.getProcessHandler();
    }

<<<<<<< HEAD
    // Store the chosen target on the execution environment so before-run tasks can access it.
    env.putCopyableUserData(AndroidRunConfigContext.KEY,
                            createAndroidRunConfigContext(executor, forceColdswap, existingSessionInfo, couldHaveHotswapped, deviceFutures));
    // Save the instant run context so that before-run task can access it
    env.putCopyableUserData(InstantRunContext.KEY, instantRunContext);

    ApplicationIdProvider applicationIdProvider = getApplicationIdProvider(facet);

    LaunchOptions.Builder launchOptions = getLaunchOptions()
      .setDebug(isDebugging);

    if (executor instanceof LaunchOptionsProvider) {
      launchOptions.addExtraOptions(((LaunchOptionsProvider)executor).getLaunchOptions());
    }

    LaunchTasksProviderFactory providerFactory =
      createLaunchTasksProviderFactory(env, facet, deviceFutures,
                                       applicationIdProvider, launchOptions.build(), instantRunContext, processHandler);

    InstantRunStatsService.get(project).notifyBuildStarted();
    return new AndroidRunState(env, getName(), module, applicationIdProvider, getConsoleProvider(), deviceFutures, providerFactory,
                               processHandler);
  }

  /**
   * Checks Instant Run is supported based on gradle version and the chosen deploy target.
   * Prompts user to install required platform if not installed.
   */
  @Nullable
  private InstantRunContext ensureGradleSupport(@NotNull Executor executor,
                                                @NotNull ExecutionEnvironment env,
                                                @NotNull Module module,
                                                @NotNull AndroidFacet facet,
                                                @NotNull Project project,
                                                @Nullable AndroidSessionInfo info,
                                                @NotNull DeviceFutures deviceFutures) {
    InstantRunGradleSupport gradleSupport = canInstantRun(module, deviceFutures.getDevices());
    if (gradleSupport == TARGET_PLATFORM_NOT_INSTALLED) {
      if(promptInstallTargetPlatform(project, deviceFutures)) {
        gradleSupport = SUPPORTED;
=======
        InstantRunUtils.setInstantRunEnabled(env, true);
        instantRunContext = InstantRunGradleUtils.createGradleProjectContext(facet);
      }
      else {
        InstantRunManager.LOG.warn("Instant Run enabled, but not doing an instant run build since: " + gradleSupport);
        // IR is disabled, we only want to display IR notification on start of session to avoid spamming user on each run.
        if (!isSameExecutorAsPreviousSession(executor, info)) {
          String notificationText = gradleSupport.getUserNotification();
          if (notificationText != null) {
            InstantRunNotificationTask.showNotification(env.getProject(), null, notificationText);
          }
        }
>>>>>>> 39ff7b15
      }
    }

    if (gradleSupport == SUPPORTED) {
      InstantRunUtils.setInstantRunEnabled(env, true);
      return InstantRunGradleUtils.createGradleProjectContext(facet);
    }
    else {
<<<<<<< HEAD
      notifyInstantRunDisabled(executor, env, info, gradleSupport);
=======
      String msg = "Not using instant run for this launch: ";
      if (instantRunEnabled) {
        msg += getType().getDisplayName() + " does not support instant run";
      }
      else {
        msg += "instant run is disabled";
      }
      InstantRunManager.LOG.info(msg);
>>>>>>> 39ff7b15
    }
    return null;
  }

  @NotNull
  private LaunchTasksProviderFactory createLaunchTasksProviderFactory(@NotNull ExecutionEnvironment env,
                                                                      @NotNull AndroidFacet facet,
                                                                      @NotNull DeviceFutures deviceFutures,
                                                                      @NotNull ApplicationIdProvider applicationIdProvider,
                                                                      @NotNull LaunchOptions launchOptions,
                                                                      @Nullable InstantRunContext instantRunContext,
                                                                      @Nullable ProcessHandler processHandler) {
    return new AndroidLaunchTasksProviderFactory(this, env, facet, applicationIdProvider, getApkProvider(facet, applicationIdProvider),
                                                 deviceFutures, launchOptions,
                                                 processHandler, instantRunContext);
  }

  @NotNull
  private AndroidRunConfigContext createAndroidRunConfigContext(@NotNull Executor executor,
                                                                boolean forceColdswap,
                                                                @Nullable AndroidSessionInfo existingSessionInfo,
                                                                boolean couldHaveHotswapped,
                                                                @NotNull DeviceFutures deviceFutures) {
    AndroidRunConfigContext runConfigContext = new AndroidRunConfigContext();
    runConfigContext.setTargetDevices(deviceFutures);
<<<<<<< HEAD
    runConfigContext.setSameExecutorAsPreviousSession(isSameExecutorAsPreviousSession(executor, existingSessionInfo));
=======
    runConfigContext.setSameExecutorAsPreviousSession(isSameExecutorAsPreviousSession(executor, info));
>>>>>>> 39ff7b15
    runConfigContext.setForceColdSwap(forceColdswap, couldHaveHotswapped);
    return runConfigContext;
  }

  /**
   * There is an existing AndroidSessionInfo. Determines the deviceFutures based on previous session
   * and prepares the session for Instant Run.
   * @return a data class that holds the deviceFutures and boolean for if user could have
   * used hotswap button.
   */
  @VisibleForTesting
  @Nullable
  PrepareSessionResult prepareInstantRunSession(@NotNull final AndroidSessionInfo info,
                                                @NotNull final Executor executor,
                                                @NotNull final AndroidFacet facet,
                                                @NotNull final Project project,
                                                @Nullable final DeviceFutures chosenDeviceFutues,
                                                final boolean forceColdswap) {
    // Detect devices to fast deploy to from existing session
    final DeviceFutures sessionDeviceFutures = getFastDeployDevices(executor, AndroidModuleModel.get(facet), info);;
    boolean couldHaveHotswapped = false;

    if (sessionDeviceFutures == null && !forceColdswap) {
      // If we should not be fast deploying, but there is an existing session, then terminate those sessions. Otherwise, we might end up
      // with 2 active sessions of the same launch, especially if we first think we can do a fast deploy, then end up doing a full launch
      if (!promptAndKillSession(executor, project, info)) {
        return null;
      }
    }
    else if (sessionDeviceFutures != null && sessionDeviceFutures.allMatch(chosenDeviceFutues)) { // kill if forceColdswap to same device
      // the user could have invoked the hotswap action in this scenario, but they chose to force a coldswap (by pressing run)
      couldHaveHotswapped = true;

      // forcibly kill app in case of run action (which forces a cold swap)
      // normally, installing the apk will force kill the app, but we need to forcibly kill it in the case that there were no changes
      killSession(info);
    }

    return new PrepareSessionResult(sessionDeviceFutures, couldHaveHotswapped);
  }

  private void notifyInstantRunDisabled(@NotNull final Executor executor,
                                        @NotNull final ExecutionEnvironment env,
                                        @Nullable final AndroidSessionInfo info,
                                        @NotNull final InstantRunGradleSupport gradleSupport) {
    InstantRunManager.LOG.warn("Instant Run enabled, but not doing an instant run build since: " + gradleSupport);
    // IR is disabled, we only want to display IR notification on start of session to avoid spamming user on each run.
    if (!isSameExecutorAsPreviousSession(executor, info)) {
      String notificationText = gradleSupport.getUserNotification();
      if (notificationText != null) {
        InstantRunNotificationTask.showNotification(env.getProject(), null, notificationText);
      }
    }
  }

<<<<<<< HEAD
  /**
   * Request user ot install the target platform so Instant Run can be used.
   * Returns true if it is installed, false otherwise.
   */
  private boolean promptInstallTargetPlatform(@NotNull final Project project,
                                              @NotNull final DeviceFutures deviceFutures) {
    AndroidVersion version = deviceFutures.getDevices().get(0).getVersion();
    String message = AndroidBundle.message("instant.run.quickfix.missing.platform", SdkVersionInfo.getVersionWithCodename(version));
    int result = Messages.showYesNoDialog(project,
                                          message,
                                          "Instant Run",
                                          "Install and Continue", // yes button
                                          "Proceed without Instant Run", // no button
                                          Messages.getQuestionIcon());
    if (result == Messages.OK) { // if ok, install platform and continue with instant run
      ModelWizardDialog dialog =
        SdkQuickfixUtils.createDialogForPaths(project, ImmutableList.of(DetailsTypes.getPlatformPath(version)));
      if (dialog == null) {
        LOG.warn("Unable to get quick fix wizard to install missing platform required for instant run.");
      }
      else if (dialog.showAndGet()) {
        return true;
      }
    }
    return false;
  }
=======
    ApkProvider apkProvider = getApkProvider(facet, applicationIdProvider);
    LaunchTasksProviderFactory providerFactory =
      new AndroidLaunchTasksProviderFactory(this, env, facet, applicationIdProvider, apkProvider, deviceFutures, launchOptions,
                                            processHandler, instantRunContext);
>>>>>>> 39ff7b15

  private void logInstantRunOffReason(boolean instantRunEnabled) {
    String msg = "Not using instant run for this launch: ";
    if (instantRunEnabled) {
      msg += getType().getDisplayName() + " does not support instant run";
    }
    else {
      msg += "instant run is disabled";
    }
    InstantRunManager.LOG.info(msg);
  }


  private boolean isSameExecutorAsPreviousSession(@NotNull Executor executor, @Nullable AndroidSessionInfo info) {
    return info != null && executor.getId().equals(info.getExecutorId());
  }

  private boolean isSameExecutorAsPreviousSession(@NotNull Executor executor, @Nullable AndroidSessionInfo info) {
    return info != null && executor.getId().equals(info.getExecutorId());
  }

  private static void killSession(@NotNull AndroidSessionInfo info) {
    info.getProcessHandler().destroyProcess();
  }

  /**
   * Retrieves DeviceFutures based on the AndroidSessionInfo for Instant Run.
   */
  @VisibleForTesting
  @Nullable
  protected static DeviceFutures getFastDeployDevices(@NotNull Executor executor,
                                                      @Nullable AndroidModuleModel model,
                                                      @NotNull AndroidSessionInfo info) {

    if (!info.getExecutorId().equals(executor.getId())) {
      String msg =
        String.format("Cannot Instant Run since old executor (%1$s) doesn't match current executor (%2$s)", info.getExecutorId(),
                      executor.getId());
      InstantRunManager.LOG.info(msg);
      return null;
    }

    List<IDevice> devices = info.getDevices();
    if (devices.isEmpty()) {
      InstantRunManager.LOG.info("Cannot Instant Run since we could not locate the devices from the existing launch session");
      return null;
    }

    if (devices.size() > 1) {
      InstantRunManager.LOG.info("Last run was on > 1 device, not reusing devices and prompting again");
      return null;
    }

    AndroidVersion version = devices.get(0).getVersion();
    InstantRunGradleSupport status = InstantRunGradleUtils.getIrSupportStatus(model, version);
    if (status != SUPPORTED) {
      InstantRunManager.LOG.info("Cannot Instant Run: " + status);
      return null;
    }

    return DeviceFutures.forDevices(devices);
  }

  private static String canDebug(@NotNull DeviceFutures deviceFutures, @NotNull AndroidFacet facet, @NotNull String moduleName) {
    // If we are debugging on a device, then the app needs to be debuggable
    for (ListenableFuture<IDevice> future : deviceFutures.get()) {
      if (!future.isDone()) {
        // this is an emulator, and we assume that all emulators are debuggable
        continue;
      }

      IDevice device = Futures.getUnchecked(future);
      if (!LaunchUtils.canDebugAppOnDevice(facet, device)) {
        return AndroidBundle.message("android.cannot.debug.noDebugPermissions", moduleName, device.getName());
      }
    }

    return null;
  }

  @Nullable
  private DeployTarget getDeployTarget(@NotNull Executor executor,
                                       @NotNull ExecutionEnvironment env,
                                       boolean debug,
                                       @NotNull AndroidFacet facet) {
    DeployTargetProvider currentTargetProvider = getDeployTargetContext().getCurrentDeployTargetProvider();

    DeployTarget deployTarget;
    if (currentTargetProvider.requiresRuntimePrompt()) {
      deployTarget =
        currentTargetProvider.showPrompt(
          executor,
          env,
          facet,
          getDeviceCount(debug),
          myAndroidTests,
          getDeployTargetContext().getDeployTargetStates(),
          getUniqueID(),
          LaunchCompatibilityCheckerImpl.create(facet)
        );
      if (deployTarget == null) {
        return null;
      }
    }
    else {
      deployTarget = currentTargetProvider.getDeployTarget();
    }

    return deployTarget;
  }

<<<<<<< HEAD
  /**
   * Prompts user to kill the existing android session on the device
   * @return true if session is killed, false if user choose to not kill session.
   */
=======
>>>>>>> 39ff7b15
  private boolean promptAndKillSession(@NotNull Executor executor, @NotNull Project project, @NotNull AndroidSessionInfo info) {
    String previousExecutorId = info.getExecutorId();
    String currentExecutorId = executor.getId();

    if (ourKillLaunchOption.isToBeShown()) {
      String msg, noText;
      if (previousExecutorId.equals(currentExecutorId)) {
        msg = "Restart App?\nThe app is already running. Would you like to kill it and restart the session?";
        noText = "Cancel";
      }
      else {
        String previousExecutorActionName = info.getExecutorActionName();
        String currentExecutorActionName = executor.getActionName();
        msg = String
          .format("To switch from %1$s to %2$s, the app has to restart. Continue?", previousExecutorActionName, currentExecutorActionName);
        noText = "Cancel " + currentExecutorActionName;
      }

      String title = "Launching " + getName();
      String yesText = "Restart " + getName();
      if (Messages.NO ==
          Messages.showYesNoDialog(project, msg, title, yesText, noText, AllIcons.General.QuestionDialog, ourKillLaunchOption)) {
        return false;
      }
    }

    LOG.info("Disconnecting existing session of the same launch configuration");
    killSession(info);
    return true;
  }

  @NotNull
  protected ApplicationIdProvider getApplicationIdProvider(@NotNull AndroidFacet facet) {
<<<<<<< HEAD
    if (facet.getConfiguration().getModel() != null && facet.getConfiguration().getModel() instanceof AndroidModuleModel) {
=======
    if (facet.getAndroidModel() != null && facet.getAndroidModel() instanceof AndroidModuleModel) {
>>>>>>> 39ff7b15
      return new GradleApplicationIdProvider(facet, myOutputProvider);
    }
    return new NonGradleApplicationIdProvider(facet);
  }

  @NotNull
  protected abstract ApkProvider getApkProvider(@NotNull AndroidFacet facet, @NotNull ApplicationIdProvider applicationIdProvider);

  @NotNull
  protected abstract ConsoleProvider getConsoleProvider();

  @Nullable
  protected abstract LaunchTask getApplicationLaunchTask(@NotNull ApplicationIdProvider applicationIdProvider,
                                                         @NotNull AndroidFacet facet,
                                                         @NotNull String contributorsAmStartOptions,
                                                         boolean waitForDebugger,
                                                         @NotNull LaunchStatus launchStatus);

  public boolean monitorRemoteProcess() {
    return true;
  }

  @NotNull
  public final DeviceCount getDeviceCount(boolean debug) {
    return DeviceCount.fromBoolean(supportMultipleDevices() && !debug);
  }

  /**
   * @return true iff this run configuration supports deploying to multiple devices.
   */
  protected abstract boolean supportMultipleDevices();

  /**
   * @return true iff this run configuration supports instant run.
   */
  public boolean supportsInstantRun() {
    return false;
  }

  // Overridden in subclasses that allow customization of deployment user id
  public int getUserIdFromAmParameters() {
    return MultiUserUtils.PRIMARY_USERID;
  }

  @VisibleForTesting
  @NotNull
  InstantRunGradleSupport canInstantRun(@NotNull Module module,
                                        @NotNull List<AndroidDevice> targetDevices) {
    if (targetDevices.size() != 1) {
      return CANNOT_BUILD_FOR_MULTIPLE_DEVICES;
    }

    AndroidDevice device = targetDevices.get(0);
    AndroidVersion version = device.getVersion();
    if (!InstantRunManager.isInstantRunCapableDeviceVersion(version)) {
      return API_TOO_LOW_FOR_INSTANT_RUN;
    }

    IDevice targetDevice = MakeBeforeRunTaskProvider.getLaunchedDevice(device);
    if (targetDevice != null) {
      if (MultiUserUtils.hasMultipleUsers(targetDevice, 200, TimeUnit.MILLISECONDS, false)) {
        if (getUserIdFromAmParameters() != MultiUserUtils.PRIMARY_USERID || // run config explicitly specifies launching as a different user
            !MultiUserUtils.isCurrentUserThePrimaryUser(targetDevice, 200, TimeUnit.MILLISECONDS,
                                                        true)) { // activity manager says current user is not primary
          return CANNOT_DEPLOY_FOR_SECONDARY_USER;
        }
      }
    }

    InstantRunGradleSupport irSupportStatus =
      InstantRunGradleUtils.getIrSupportStatus(InstantRunGradleUtils.getAppModel(module), version);
    if (irSupportStatus != SUPPORTED) {
      return irSupportStatus;
    }

    if (!InstantRunGradleUtils.appHasCode(AndroidFacet.getInstance(module))) {
<<<<<<< HEAD
      return HAS_CODE_FALSE;
=======
      return InstantRunGradleSupport.HAS_CODE_FALSE;
>>>>>>> 39ff7b15
    }

    // Gradle will instrument against the runtime android.jar (see commit 353f46cbc7363e3fca44c53a6dc0b4d17347a6ac).
    // This means that the SDK platform corresponding to the device needs to be installed, otherwise the build will fail.
    // We do this as the last check because it is actually possible to recover from this failure. In the future, maybe issues
    // that have fixes will have to be handled in a more generic way.
    AndroidPlatform platform = AndroidPlatform.getInstance(module);
    if (platform == null) {
      return SUPPORTED;
    }

    IAndroidTarget[] targets = platform.getSdkData().getTargets();
    for (int i = targets.length - 1; i >= 0; i--) {
      if (!targets[i].isPlatform()) {
        continue;
      }

      if (targets[i].getVersion().equals(version)) {
        return SUPPORTED;
      }
    }

    return TARGET_PLATFORM_NOT_INSTALLED;
  }

  public void setOutputModel(@NotNull PostBuildModel outputModel) {
    myOutputProvider.setOutputModel(outputModel);
  }

  @Override
  public void readExternal(@NotNull Element element) throws InvalidDataException {
    super.readExternal(element);
    DefaultJDOMExternalizer.readExternal(this, element);

    myDeployTargetContext.readExternal(element);
    myAndroidDebuggerContext.readExternal(element);

    Element profilersElement = element.getChild(PROFILERS_ELEMENT_NAME);
    if (profilersElement != null) {
      myProfilerState.readExternal(profilersElement);
    }
  }

  @Override
  public void writeExternal(@NotNull Element element) throws WriteExternalException {
    super.writeExternal(element);
    DefaultJDOMExternalizer.writeExternal(this, element);

    myDeployTargetContext.writeExternal(element);
    myAndroidDebuggerContext.writeExternal(element);

    Element profilersElement = new Element(PROFILERS_ELEMENT_NAME);
    element.addContent(profilersElement);
    myProfilerState.writeExternal(profilersElement);
  }

  public boolean isNativeLaunch() {
    AndroidDebugger<?> androidDebugger = myAndroidDebuggerContext.getAndroidDebugger();
    if (androidDebugger == null) {
      return false;
    }
    return !androidDebugger.getId().equals(AndroidJavaDebugger.ID);
  }

  @NotNull
  public DeployTargetContext getDeployTargetContext() {
    return myDeployTargetContext;
  }

  @NotNull
  public AndroidDebuggerContext getAndroidDebuggerContext() {
    return myAndroidDebuggerContext;
  }

  /**
   * Returns the current {@link ProfilerState} for this configuration.
   */
  @NotNull
  public ProfilerState getProfilerState() {
    return myProfilerState;
  }

  private static class MyDoNotPromptOption implements DialogWrapper.DoNotAskOption {
    public static final String PROMPT_KEY = "android.show.prompt.kill.session";
    private boolean myShow = PropertiesComponent.getInstance().getBoolean(PROMPT_KEY, false);

    @Override
    public boolean isToBeShown() {
      return !myShow;
    }

    @Override
    public void setToBeShown(boolean toBeShown, int exitCode) {
      myShow = !toBeShown;
      PropertiesComponent.getInstance().setValue(PROMPT_KEY, myShow);
    }

    @Override
    public boolean canBeHidden() {
      return true;
    }

    @Override
    public boolean shouldSaveOptionsOnCancel() {
      return true;
    }

    @NotNull
    @Override
    public String getDoNotShowMessage() {
      return "Do not ask again";
    }
  }

  private static class DefaultPostBuildModelProvider implements PostBuildModelProvider {
    @Nullable
    @Transient
    private transient PostBuildModel myBuildOutputs = null;

    public void setOutputModel(@NotNull PostBuildModel postBuildModel) {
      myBuildOutputs = postBuildModel;
    }

    @Nullable
    @Override
    public PostBuildModel getPostBuildModel() {
      return myBuildOutputs;
    }
  }
<<<<<<< HEAD

  @VisibleForTesting
  static class PrepareSessionResult {
    DeviceFutures futures;
    boolean couldHaveHotswapped;

    public PrepareSessionResult(DeviceFutures futures, boolean couldHaveHotswapped) {
      this.futures = futures;
      this.couldHaveHotswapped = couldHaveHotswapped;
    }
  }
=======
>>>>>>> 39ff7b15
}<|MERGE_RESOLUTION|>--- conflicted
+++ resolved
@@ -163,13 +163,8 @@
       // Can't proceed.
       return ImmutableList.of(ValidationError.fatal(AndroidBundle.message("no.facet.error", module.getName())));
     }
-<<<<<<< HEAD
     if (!facet.getConfiguration().isAppProject() && facet.getConfiguration().getProjectType() != PROJECT_TYPE_TEST) {
       if (facet.getConfiguration().isLibraryProject() || facet.getConfiguration().getProjectType() == PROJECT_TYPE_FEATURE) {
-=======
-    if (!facet.isAppProject() && facet.getProjectType() != PROJECT_TYPE_TEST) {
-      if (facet.isLibraryProject() || facet.getProjectType() == PROJECT_TYPE_FEATURE) {
->>>>>>> 39ff7b15
         Pair<Boolean, String> result = supportsRunningLibraryProjects(facet);
         if (!result.getFirst()) {
           errors.add(ValidationError.fatal(result.getSecond()));
@@ -182,11 +177,7 @@
     if (facet.getConfiguration().getAndroidPlatform() == null) {
       errors.add(ValidationError.fatal(AndroidBundle.message("select.platform.error")));
     }
-<<<<<<< HEAD
     if (facet.getManifest() == null && facet.getConfiguration().getProjectType() != PROJECT_TYPE_INSTANTAPP) {
-=======
-    if (facet.getManifest() == null && facet.getProjectType() != PROJECT_TYPE_INSTANTAPP) {
->>>>>>> 39ff7b15
       errors.add(ValidationError.fatal(AndroidBundle.message("android.manifest.not.found.error")));
     }
     errors.addAll(getDeployTargetContext().getCurrentDeployTargetState().validate(facet));
@@ -267,7 +258,6 @@
     final boolean instantRunEnabled = InstantRunSettings.isInstantRunEnabled();
     final AndroidSessionInfo existingSessionInfo = AndroidSessionInfo.findOldSession(project, null, getUniqueID());
 
-<<<<<<< HEAD
     boolean couldHaveHotswapped = false;
     DeviceFutures deviceFutures = null;
 
@@ -276,51 +266,6 @@
     if (forceColdswap) {
       DeployTarget deployTarget = getDeployTarget(executor, env, isDebugging, facet);
       if (deployTarget == null) { // if user doesn't select a deploy target from the dialog
-=======
-    final boolean forceColdswap = !InstantRunUtils.isInvokedViaHotswapAction(env);
-    boolean couldHaveHotswapped = false;
-    final boolean instantRunEnabled = InstantRunSettings.isInstantRunEnabled();
-
-    boolean debug = false;
-    if (executor instanceof DefaultDebugExecutor) {
-      if (!AndroidSdkUtils.activateDdmsIfNecessary(facet.getModule().getProject())) {
-        throw new ExecutionException("Unable to obtain debug bridge. Please check if there is a different tool using adb that is active.");
-      }
-      debug = true;
-    }
-
-    DeviceFutures deviceFutures = null;
-    AndroidSessionInfo info = AndroidSessionInfo.findOldSession(project, null, getUniqueID());
-    // note: we look for this run config with any executor
-
-    if (instantRunEnabled) {
-      if (info != null && supportsInstantRun()) {
-        // if there is an existing previous session, then see if we can detect devices to fast deploy to
-        deviceFutures = getFastDeployDevices(executor, facet, info);
-      }
-
-      if (info != null && deviceFutures == null) {
-        // If we should not be fast deploying, but there is an existing session, then terminate those sessions. Otherwise, we might end up
-        // with 2 active sessions of the same launch, especially if we first think we can do a fast deploy, then end up doing a full launch
-        if (!promptAndKillSession(executor, project, info)) {
-          return null;
-        }
-      }
-      else if (info != null && forceColdswap) {
-        // the user could have invoked the hotswap action in this scenario, but they chose to force a coldswap (by pressing run)
-        couldHaveHotswapped = true;
-
-        // forcibly kill app in case of run action (which forces a cold swap)
-        // normally, installing the apk will force kill the app, but we need to forcibly kill it in the case that there were no changes
-        killSession(info);
-      }
-    }
-
-    // If we are not fast deploying, then figure out (prompting user if needed) where to deploy
-    if (deviceFutures == null) {
-      DeployTarget deployTarget = getDeployTarget(executor, env, debug, facet);
-      if (deployTarget == null) {
->>>>>>> 39ff7b15
         return null;
       }
 
@@ -361,34 +306,10 @@
       logInstantRunOffReason(instantRunEnabled);
     }
 
-<<<<<<< HEAD
     if (isDebugging) {
       String error = canDebug(deviceFutures, facet, module.getName());
       if (error != null) {
         throw new ExecutionException(error);
-=======
-    if (supportsInstantRun() && instantRunEnabled) {
-      InstantRunGradleSupport gradleSupport = canInstantRun(module, deviceFutures.getDevices());
-      if (gradleSupport == TARGET_PLATFORM_NOT_INSTALLED) {
-        AndroidVersion version = deviceFutures.getDevices().get(0).getVersion();
-        String message = AndroidBundle.message("instant.run.quickfix.missing.platform", SdkVersionInfo.getVersionWithCodename(version));
-        int result = Messages.showYesNoDialog(project,
-                                              message,
-                                              "Instant Run",
-                                              "Install and Continue", // yes button
-                                              "Proceed without Instant Run", // no button
-                                              Messages.getQuestionIcon());
-        if (result == Messages.OK) { // if ok, install platform and continue with instant run
-          ModelWizardDialog dialog =
-            SdkQuickfixUtils.createDialogForPaths(project, ImmutableList.of(DetailsTypes.getPlatformPath(version)));
-          if (dialog == null) {
-            LOG.warn("Unable to get quick fix wizard to install missing platform required for instant run.");
-          }
-          else if (dialog.showAndGet()) {
-            gradleSupport = SUPPORTED;
-          }
-        }
->>>>>>> 39ff7b15
       }
     }
 
@@ -397,7 +318,6 @@
       processHandler = existingSessionInfo.getProcessHandler();
     }
 
-<<<<<<< HEAD
     // Store the chosen target on the execution environment so before-run tasks can access it.
     env.putCopyableUserData(AndroidRunConfigContext.KEY,
                             createAndroidRunConfigContext(executor, forceColdswap, existingSessionInfo, couldHaveHotswapped, deviceFutures));
@@ -438,20 +358,6 @@
     if (gradleSupport == TARGET_PLATFORM_NOT_INSTALLED) {
       if(promptInstallTargetPlatform(project, deviceFutures)) {
         gradleSupport = SUPPORTED;
-=======
-        InstantRunUtils.setInstantRunEnabled(env, true);
-        instantRunContext = InstantRunGradleUtils.createGradleProjectContext(facet);
-      }
-      else {
-        InstantRunManager.LOG.warn("Instant Run enabled, but not doing an instant run build since: " + gradleSupport);
-        // IR is disabled, we only want to display IR notification on start of session to avoid spamming user on each run.
-        if (!isSameExecutorAsPreviousSession(executor, info)) {
-          String notificationText = gradleSupport.getUserNotification();
-          if (notificationText != null) {
-            InstantRunNotificationTask.showNotification(env.getProject(), null, notificationText);
-          }
-        }
->>>>>>> 39ff7b15
       }
     }
 
@@ -460,18 +366,7 @@
       return InstantRunGradleUtils.createGradleProjectContext(facet);
     }
     else {
-<<<<<<< HEAD
       notifyInstantRunDisabled(executor, env, info, gradleSupport);
-=======
-      String msg = "Not using instant run for this launch: ";
-      if (instantRunEnabled) {
-        msg += getType().getDisplayName() + " does not support instant run";
-      }
-      else {
-        msg += "instant run is disabled";
-      }
-      InstantRunManager.LOG.info(msg);
->>>>>>> 39ff7b15
     }
     return null;
   }
@@ -497,11 +392,7 @@
                                                                 @NotNull DeviceFutures deviceFutures) {
     AndroidRunConfigContext runConfigContext = new AndroidRunConfigContext();
     runConfigContext.setTargetDevices(deviceFutures);
-<<<<<<< HEAD
     runConfigContext.setSameExecutorAsPreviousSession(isSameExecutorAsPreviousSession(executor, existingSessionInfo));
-=======
-    runConfigContext.setSameExecutorAsPreviousSession(isSameExecutorAsPreviousSession(executor, info));
->>>>>>> 39ff7b15
     runConfigContext.setForceColdSwap(forceColdswap, couldHaveHotswapped);
     return runConfigContext;
   }
@@ -557,7 +448,6 @@
     }
   }
 
-<<<<<<< HEAD
   /**
    * Request user ot install the target platform so Instant Run can be used.
    * Returns true if it is installed, false otherwise.
@@ -584,12 +474,6 @@
     }
     return false;
   }
-=======
-    ApkProvider apkProvider = getApkProvider(facet, applicationIdProvider);
-    LaunchTasksProviderFactory providerFactory =
-      new AndroidLaunchTasksProviderFactory(this, env, facet, applicationIdProvider, apkProvider, deviceFutures, launchOptions,
-                                            processHandler, instantRunContext);
->>>>>>> 39ff7b15
 
   private void logInstantRunOffReason(boolean instantRunEnabled) {
     String msg = "Not using instant run for this launch: ";
@@ -602,10 +486,6 @@
     InstantRunManager.LOG.info(msg);
   }
 
-
-  private boolean isSameExecutorAsPreviousSession(@NotNull Executor executor, @Nullable AndroidSessionInfo info) {
-    return info != null && executor.getId().equals(info.getExecutorId());
-  }
 
   private boolean isSameExecutorAsPreviousSession(@NotNull Executor executor, @Nullable AndroidSessionInfo info) {
     return info != null && executor.getId().equals(info.getExecutorId());
@@ -701,13 +581,10 @@
     return deployTarget;
   }
 
-<<<<<<< HEAD
   /**
    * Prompts user to kill the existing android session on the device
    * @return true if session is killed, false if user choose to not kill session.
    */
-=======
->>>>>>> 39ff7b15
   private boolean promptAndKillSession(@NotNull Executor executor, @NotNull Project project, @NotNull AndroidSessionInfo info) {
     String previousExecutorId = info.getExecutorId();
     String currentExecutorId = executor.getId();
@@ -741,11 +618,7 @@
 
   @NotNull
   protected ApplicationIdProvider getApplicationIdProvider(@NotNull AndroidFacet facet) {
-<<<<<<< HEAD
     if (facet.getConfiguration().getModel() != null && facet.getConfiguration().getModel() instanceof AndroidModuleModel) {
-=======
-    if (facet.getAndroidModel() != null && facet.getAndroidModel() instanceof AndroidModuleModel) {
->>>>>>> 39ff7b15
       return new GradleApplicationIdProvider(facet, myOutputProvider);
     }
     return new NonGradleApplicationIdProvider(facet);
@@ -822,11 +695,7 @@
     }
 
     if (!InstantRunGradleUtils.appHasCode(AndroidFacet.getInstance(module))) {
-<<<<<<< HEAD
       return HAS_CODE_FALSE;
-=======
-      return InstantRunGradleSupport.HAS_CODE_FALSE;
->>>>>>> 39ff7b15
     }
 
     // Gradle will instrument against the runtime android.jar (see commit 353f46cbc7363e3fca44c53a6dc0b4d17347a6ac).
@@ -956,7 +825,6 @@
       return myBuildOutputs;
     }
   }
-<<<<<<< HEAD
 
   @VisibleForTesting
   static class PrepareSessionResult {
@@ -968,6 +836,4 @@
       this.couldHaveHotswapped = couldHaveHotswapped;
     }
   }
-=======
->>>>>>> 39ff7b15
 }