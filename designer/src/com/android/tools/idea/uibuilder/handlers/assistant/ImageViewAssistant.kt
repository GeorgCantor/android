/*
 * Copyright (C) 2018 The Android Open Source Project
 *
 * Licensed under the Apache License, Version 2.0 (the "License");
 * you may not use this file except in compliance with the License.
 * You may obtain a copy of the License at
 *
 *      http://www.apache.org/licenses/LICENSE-2.0
 *
 * Unless required by applicable law or agreed to in writing, software
 * distributed under the License is distributed on an "AS IS" BASIS,
 * WITHOUT WARRANTIES OR CONDITIONS OF ANY KIND, either express or implied.
 * See the License for the specific language governing permissions and
 * limitations under the License.
 */
package com.android.tools.idea.uibuilder.handlers.assistant

import com.android.ide.common.rendering.api.ResourceValue
import com.android.resources.ResourceType
import com.android.tools.adtui.model.stdui.DefaultCommonComboBoxModel
import com.android.tools.adtui.stdui.CommonComboBox
import com.android.tools.adtui.ui.ClickableLabel
import com.android.tools.idea.res.SampleDataResourceItem
import com.android.tools.idea.res.SampleDataResourceItem.ContentType.IMAGE
import com.android.tools.idea.res.StudioResourceRepositoryManager
import com.android.tools.idea.res.getDrawableResources
import com.android.tools.idea.res.getSampleDataOfType
import com.android.tools.idea.ui.resourcechooser.DrawableGrid
import com.android.tools.idea.ui.resourcechooser.util.createResourcePickerDialog
import com.android.tools.idea.uibuilder.assistant.AssistantPopupPanel
import com.android.tools.idea.uibuilder.assistant.ComponentAssistantFactory
import com.android.tools.idea.uibuilder.handlers.ImageViewHandler
<<<<<<< HEAD
=======
import com.intellij.openapi.application.ApplicationManager
import com.intellij.openapi.application.ModalityState
>>>>>>> 0d09370c
import com.intellij.openapi.util.text.StringUtil
import com.intellij.ui.components.JBCheckBox
import com.intellij.util.concurrency.AppExecutorUtil
import com.intellij.util.ui.JBUI
import com.intellij.util.ui.JBUI.Borders
import com.intellij.util.ui.JBUI.scale
import java.awt.BorderLayout
import java.util.EnumSet
import java.util.concurrent.CompletableFuture
import javax.swing.Box
import javax.swing.DefaultListModel
import javax.swing.JComboBox
import javax.swing.JPanel
import org.jetbrains.annotations.TestOnly

private const val ITEM_COUNT = 12
private val IMAGE_SIZE = scale(48)
private const val NONE_VALUE = "None"

/**
 * Assistant for the image view that display a grid of sample image that which the user can select
 * and will be applied to the provided [ComponentAssistantFactory.Context.component]
 */
class ImageViewAssistant(
  private val context: ComponentAssistantFactory.Context,
  private val imageHandler: ImageViewHandler,
) {
  private val nlComponent = context.component

  private var selectedSampleItem: SampleDataResourceItem? = null

  private val originalValue = imageHandler.getToolsSrc(nlComponent)

  private val itemNameLabel = assistantLabel(getSampleItemDisplayName(originalValue))

  /** [CompletableFuture] used to verify that the load of the sample data resources is complete. */
  @TestOnly val sampleDataLoaded: CompletableFuture<List<SampleDataResourceItem>>

  private var itemDisplayName: String?
    get() = itemNameLabel.text
    set(itemName) {
      itemNameLabel.text = StringUtil.shortenTextWithEllipsis(itemName.orEmpty(), 20, 15, true)
    }

  private val drawableGrid = createDrawableGrid()

  private var useAll = originalValue == null || isSampleValueAll(originalValue)
    set(value) {
      field = value
      drawableGrid.isEnabled = !value
      if (value) drawableGrid.clearSelection() else drawableGrid.selectedIndex = 0
    }

  private val useAllCheckBox = createUseAllCheckBox()

  private val bottomBar = createBottomBar()

  private val comboBoxModel = DefaultCommonComboBoxModel<SampleDataSetItem>(NONE_VALUE)

  private val sampleDataSetComboBox =
    CommonComboBox(comboBoxModel).apply {
      isOpaque = false
      isEnabled = false
      isEditable = false
      addActionListener { event ->
        val selectedItem = (event.source as JComboBox<*>).selectedItem as? SampleDataSetItem
        setSelectedSampleItem(selectedItem?.resource)
      }
    }

  private val content =
    JPanel(BorderLayout()).apply {
      isOpaque = false
      add(createHeader(), BorderLayout.NORTH)
      add(drawableGrid)
      add(bottomBar, BorderLayout.SOUTH)
    }

  val component = AssistantPopupPanel(content = content)

  init {
    displayResourceValues(null, -1)
    updateUIState()

    // Get SampleData drawables in background thread, then, update the widget on the EDT
    sampleDataLoaded =
      CompletableFuture.supplyAsync(
<<<<<<< HEAD
          {
            StudioResourceRepositoryManager.getAppResources(nlComponent.model.facet)
              .getSampleDataOfType(IMAGE)
              .toList()
          },
          AppExecutorUtil.getAppExecutorService()
        )
        .whenCompleteAsync(
          { sampleDataItems, _ -> populateWidget(sampleDataItems) },
          EdtExecutorService.getScheduledExecutorInstance()
        )
=======
        {
          val sampleDataItems =
            StudioResourceRepositoryManager.getAppResources(nlComponent.model.facet)
              .getSampleDataOfType(IMAGE)
              .toList()

          ApplicationManager.getApplication()
            .invokeAndWait({ populateWidget(sampleDataItems) }, ModalityState.nonModal())

          sampleDataItems
        },
        AppExecutorUtil.getAppExecutorService(),
      )
>>>>>>> 0d09370c
  }

  private fun isSampleValueAll(value: String?) = value?.endsWith(']')?.not() ?: false

  private fun populateWidget(sampleDataItems: List<SampleDataResourceItem>) {
    updateComboBox(sampleDataItems)
    updateUIState()
  }

  private fun createHeader(): JPanel {
    return JPanel(BorderLayout()).apply {
      isOpaque = false
      add(assistantLabel("srcCompat"), BorderLayout.NORTH)
      add(sampleDataSetComboBox)
      add(useAllCheckBox, BorderLayout.EAST)
      border = Borders.emptyBottom(2)
    }
  }

  private fun createBottomBar() =
    Box.createHorizontalBox().apply {
      border = Borders.emptyTop(4)
      add(itemNameLabel)
      add(Box.createHorizontalGlue())
      add(
        ClickableLabel("Browse").apply {
          border = null
          isOpaque = false
          foreground = JBUI.CurrentTheme.Link.Foreground.ENABLED
          addActionListener { pickFromResourceDialog() }
        }
      )
    }

  private fun createDrawableGrid() =
    DrawableGrid(
        nlComponent.model.facet.module,
        DefaultListModel<ResourceValue>(),
        IMAGE_SIZE,
<<<<<<< HEAD
        ITEM_COUNT.toLong()
=======
        ITEM_COUNT.toLong(),
>>>>>>> 0d09370c
      )
      .apply {
        isOpaque = false
        isEnabled = originalValue != null && !isSampleValueAll(originalValue)
        visibleRowCount = 3
        addListSelectionListener { _ ->
          applySampleItem(selectedSampleItem, if (useAll) -1 else selectedIndex)
        }
      }

  private fun createUseAllCheckBox() =
    JBCheckBox("Use as set").apply {
      setAssistantFont(this@apply)
      isSelected = useAll
      isOpaque = false
      addItemListener { event -> useAll = (event.source as JBCheckBox).isSelected }
    }

  private fun updateComboBox(sampleItems: List<SampleDataResourceItem>) {
    val sampleItemsWithNull = listOf(null) + sampleItems
    val elements = sampleItemsWithNull.map { it?.name ?: NONE_VALUE }
    val selectedIndex =
      elements.indexOfFirst { originalValue?.contains(it) ?: false }.coerceAtLeast(0)

    comboBoxModel.removeAllElements()
    sampleItemsWithNull.forEach { comboBoxModel.addElement(SampleDataSetItem(it)) }
    sampleDataSetComboBox.selectedIndex = selectedIndex
    selectedSampleItem = sampleItemsWithNull[selectedIndex]

    sampleDataSetComboBox.isEnabled = true
  }

  private fun updateUIState() {
    if (selectedSampleItem == null) {
      drawableGrid.isEnabled = false
      useAllCheckBox.isEnabled = false
    } else {
      drawableGrid.isEnabled = true && !useAll
      useAllCheckBox.isEnabled = true
    }
  }

  private fun getSampleItemDisplayName(attributeValue: String?) =
    attributeValue?.substringAfterLast("/").orEmpty()

  private fun setSelectedSampleItem(item: SampleDataResourceItem?) {
    if (item == selectedSampleItem) {
      return
    }
    selectedSampleItem = item
    val selectedIndex = drawableGrid.selectedIndex
    displayResourceValues(item, selectedIndex)
    if (drawableGrid.selectedIndex == -1) { // -1 to account for the None value
      applySampleItem(selectedSampleItem, -1)
    }
  }

  private fun displayResourceValues(item: SampleDataResourceItem?, selectedIndex: Int) {
    val listModel = drawableGrid.model as DefaultListModel<ResourceValue>
    listModel.removeAllElements()
    drawableGrid.resetCache()
    item?.getDrawableResources()?.take(ITEM_COUNT)?.forEach { listModel.addElement(it) }
    while (listModel.size() < ITEM_COUNT) {
      listModel.addElement(null)
    }
    drawableGrid.selectedIndex = Math.min(selectedIndex, drawableGrid.model.size - 1)
  }

  private fun applySampleItem(item: SampleDataResourceItem?, resourceValueIndex: Int) {
    val useAll = resourceValueIndex < 0 || item == null
    val itemName =
      if (item != null) item.name + if (useAll) "" else "[${resourceValueIndex}]" else ""
    itemDisplayName = itemName
    updateUIState()
    imageHandler.setToolsSrc(nlComponent, item, resourceValueIndex)
  }

  private fun pickFromResourceDialog() {
    val model = nlComponent.model
    val tag = nlComponent.backend.tag
    val virtualFile = tag?.containingFile?.virtualFile
    val dialog =
      createResourcePickerDialog(
        dialogTitle = "Pick a Drawable",
        currentValue = null,
        facet = model.facet,
        resourceTypes = EnumSet.of(ResourceType.DRAWABLE, ResourceType.MIPMAP),
        defaultResourceType = null,
        showColorStateLists = true,
        showSampleData = true,
        showThemeAttributes = true,
<<<<<<< HEAD
        file = virtualFile
=======
        file = virtualFile,
>>>>>>> 0d09370c
      )

    if (dialog.showAndGet()) {
      imageHandler.setToolsSrc(nlComponent, dialog.resourceName)
      context.doClose(false)
    }
  }
}

/**
 * Class for the SampleData ComboBox model, which uses [Any.toString] to display data in the
 * ComboBox, this makes sure that it displays the SampleData resource name.
 */
private data class SampleDataSetItem(val resource: SampleDataResourceItem?) {
  override fun toString(): String {
    return resource?.name ?: NONE_VALUE
  }
}<|MERGE_RESOLUTION|>--- conflicted
+++ resolved
@@ -30,11 +30,8 @@
 import com.android.tools.idea.uibuilder.assistant.AssistantPopupPanel
 import com.android.tools.idea.uibuilder.assistant.ComponentAssistantFactory
 import com.android.tools.idea.uibuilder.handlers.ImageViewHandler
-<<<<<<< HEAD
-=======
 import com.intellij.openapi.application.ApplicationManager
 import com.intellij.openapi.application.ModalityState
->>>>>>> 0d09370c
 import com.intellij.openapi.util.text.StringUtil
 import com.intellij.ui.components.JBCheckBox
 import com.intellij.util.concurrency.AppExecutorUtil
@@ -122,19 +119,6 @@
     // Get SampleData drawables in background thread, then, update the widget on the EDT
     sampleDataLoaded =
       CompletableFuture.supplyAsync(
-<<<<<<< HEAD
-          {
-            StudioResourceRepositoryManager.getAppResources(nlComponent.model.facet)
-              .getSampleDataOfType(IMAGE)
-              .toList()
-          },
-          AppExecutorUtil.getAppExecutorService()
-        )
-        .whenCompleteAsync(
-          { sampleDataItems, _ -> populateWidget(sampleDataItems) },
-          EdtExecutorService.getScheduledExecutorInstance()
-        )
-=======
         {
           val sampleDataItems =
             StudioResourceRepositoryManager.getAppResources(nlComponent.model.facet)
@@ -148,7 +132,6 @@
         },
         AppExecutorUtil.getAppExecutorService(),
       )
->>>>>>> 0d09370c
   }
 
   private fun isSampleValueAll(value: String?) = value?.endsWith(']')?.not() ?: false
@@ -188,11 +171,7 @@
         nlComponent.model.facet.module,
         DefaultListModel<ResourceValue>(),
         IMAGE_SIZE,
-<<<<<<< HEAD
-        ITEM_COUNT.toLong()
-=======
         ITEM_COUNT.toLong(),
->>>>>>> 0d09370c
       )
       .apply {
         isOpaque = false
@@ -284,11 +263,7 @@
         showColorStateLists = true,
         showSampleData = true,
         showThemeAttributes = true,
-<<<<<<< HEAD
-        file = virtualFile
-=======
         file = virtualFile,
->>>>>>> 0d09370c
       )
 
     if (dialog.showAndGet()) {
