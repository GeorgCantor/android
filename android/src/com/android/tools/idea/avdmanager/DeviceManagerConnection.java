--- conflicted
+++ resolved
@@ -22,13 +22,8 @@
 import com.android.sdklib.devices.DeviceParser;
 import com.android.sdklib.devices.DeviceWriter;
 import com.android.sdklib.repository.AndroidSdkHandler;
-import com.android.tools.idea.log.LogWrapper;
 import com.android.tools.idea.sdk.AndroidSdks;
 import com.android.tools.sdk.DeviceManagers;
-<<<<<<< HEAD
-import com.android.utils.ILogger;
-=======
->>>>>>> 574fcae1
 import com.intellij.openapi.diagnostic.Logger;
 import java.io.File;
 import java.io.FileInputStream;
@@ -48,10 +43,7 @@
 import javax.xml.transform.TransformerFactoryConfigurationError;
 import org.jetbrains.annotations.NotNull;
 import org.jetbrains.annotations.Nullable;
-<<<<<<< HEAD
-=======
 import org.jetbrains.annotations.VisibleForTesting;
->>>>>>> 574fcae1
 
 /**
  * A wrapper class which manages a {@link DeviceManager} instance and provides convenience functions
@@ -100,26 +92,12 @@
   }
 
   @NotNull
-<<<<<<< HEAD
-  public Collection<Device> getDevices() {
-    return getDevices(DeviceManager.ALL_DEVICES);
-  }
-
-  @NotNull
   Collection<Device> getDevices(@NotNull Collection<DeviceFilter> filters) {
-    if (!initIfNecessary()) {
+    if (!hasDeviceManager()) {
       return List.of();
     }
 
-    return ourDeviceManager.getDevices(filters);
-=======
-  Collection<Device> getDevices(@NotNull Collection<DeviceFilter> filters) {
-    if (!hasDeviceManager()) {
-      return List.of();
-    }
-
     return deviceManager.getDevices(filters);
->>>>>>> 574fcae1
   }
 
   /**
@@ -143,11 +121,7 @@
     if (!hasDeviceManager()) {
       return baseId;
     }
-<<<<<<< HEAD
-    var devices = ourDeviceManager.getDevices(DeviceFilter.USER);
-=======
     var devices = deviceManager.getDevices(DeviceFilter.USER);
->>>>>>> 574fcae1
     String candidate = baseId;
     int i = 0;
     while (anyIdMatches(candidate, devices)) {
@@ -226,11 +200,7 @@
       return false;
     }
 
-<<<<<<< HEAD
-    return ourDeviceManager.getDevices(DeviceFilter.USER).stream()
-=======
     return deviceManager.getDevices(DeviceFilter.USER).stream()
->>>>>>> 574fcae1
       .map(Device::getId)
       .anyMatch(device.getId()::equalsIgnoreCase);
   }
