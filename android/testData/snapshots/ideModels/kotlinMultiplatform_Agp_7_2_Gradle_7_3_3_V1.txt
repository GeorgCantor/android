MODULE                        : kotlinMultiPlatform
    ExternalModuleGroup           :
    ExternalModuleVersion         : unspecified
    LinkedProjectId               : kotlinMultiPlatform
    LinkedProjectPath             : <ROOT>
    RootProjectPath               : <ROOT>
    COMPILER_MODULE_EXTENSION
        compilerSourceOutputPath      : file://<ROOT>/build/classes/production/kotlinMultiPlatform [-]
        compilerTestOutputPath        : file://<ROOT>/build/classes/test/kotlinMultiPlatform [-]
        isCompilerPathInherited       : true
        isExcludeOutput               : true
    ModuleFile                    : <ROOT>/.idea/modules/kotlinMultiPlatform.iml [-]
    ModuleTypeName                : JAVA_MODULE
    CONENT_ENTRY                  : file://<ROOT>
        EXCLUDE_FOLDER                : file://<ROOT>/.gradle
        EXCLUDE_FOLDER                : file://<ROOT>/build [-]
    JDK                           : <NAME_CUT> JavaSDK
    *isInherited                  : true
    ORDER_ENTRY                   : <Module source>
    BUILD_TASKS
        TEST_COMPILE_MODE             : All
        TEST_COMPILE_MODE             : Android tests
        TEST_COMPILE_MODE             : Unit tests
        TEST_COMPILE_MODE             : None
LIBRARY_TABLE
<<<<<<< HEAD
    - library                     : <ROOT>::module2@debug (IdeModuleLibraryImpl)
        buildId                       : <ROOT>
        lintJar                       : <ROOT>/module2/build/intermediates/lint_publish_jar/global/lint.jar [-]
        projectPath                   : :module2
        sourceSet                     : MAIN
        variant                       : debug
    - library                     : <ROOT>::module2@debug/commonMain (IdeModuleLibraryImpl)
        buildId                       : <ROOT>
        lintJar                       : <ROOT>/module2/build/intermediates/lint_publish_jar/global/lint.jar [-]
        projectPath                   : :module2
        sourceSet                     : commonMain (IdeModuleSourceSetImpl)
            canBeConsumed                 : true
        variant                       : debug
    - library                     : com.android.support:appcompat-v7:28.0.0@aar (IdeAndroidLibraryImpl)
        aidlFolder                    : <GRADLE>/caches/transforms-3/xxxxxxxxxxxxxxxxxxxxxxxxxxxxxxxx/transformed/appcompat-v7-28.0.0/aidl [-]
        artifact                      : <M2>/com/android/support/appcompat-v7/28.0.0/appcompat-v7-28.0.0.aar
        artifactAddress               : com.android.support:appcompat-v7:28.0.0@aar
        assetsFolder                  : <GRADLE>/caches/transforms-3/xxxxxxxxxxxxxxxxxxxxxxxxxxxxxxxx/transformed/appcompat-v7-28.0.0/assets [-]
        - compileJarFiles             : <GRADLE>/caches/transforms-3/xxxxxxxxxxxxxxxxxxxxxxxxxxxxxxxx/transformed/appcompat-v7-28.0.0/jars/classes.jar
        component                     : com.android.support:appcompat-v7:28.0.0
        externalAnnotations           : <GRADLE>/caches/transforms-3/xxxxxxxxxxxxxxxxxxxxxxxxxxxxxxxx/transformed/appcompat-v7-28.0.0/annotations.zip
        folder                        : <GRADLE>/caches/transforms-3/xxxxxxxxxxxxxxxxxxxxxxxxxxxxxxxx/transformed/appcompat-v7-28.0.0
        jniFolder                     : <GRADLE>/caches/transforms-3/xxxxxxxxxxxxxxxxxxxxxxxxxxxxxxxx/transformed/appcompat-v7-28.0.0/jni [-]
        lintJar                       : <GRADLE>/caches/transforms-3/xxxxxxxxxxxxxxxxxxxxxxxxxxxxxxxx/transformed/appcompat-v7-28.0.0/jars/lint.jar [-]
        manifest                      : <GRADLE>/caches/transforms-3/xxxxxxxxxxxxxxxxxxxxxxxxxxxxxxxx/transformed/appcompat-v7-28.0.0/AndroidManifest.xml
        proguardRules                 : <GRADLE>/caches/transforms-3/xxxxxxxxxxxxxxxxxxxxxxxxxxxxxxxx/transformed/appcompat-v7-28.0.0/proguard.txt
        publicResources               : <GRADLE>/caches/transforms-3/xxxxxxxxxxxxxxxxxxxxxxxxxxxxxxxx/transformed/appcompat-v7-28.0.0/public.txt
        renderscriptFolder            : <GRADLE>/caches/transforms-3/xxxxxxxxxxxxxxxxxxxxxxxxxxxxxxxx/transformed/appcompat-v7-28.0.0/rs [-]
        resFolder                     : <GRADLE>/caches/transforms-3/xxxxxxxxxxxxxxxxxxxxxxxxxxxxxxxx/transformed/appcompat-v7-28.0.0/res
        resStaticLibrary              : <GRADLE>/caches/transforms-3/xxxxxxxxxxxxxxxxxxxxxxxxxxxxxxxx/transformed/appcompat-v7-28.0.0/res.apk [-]
        - runtimeJarFiles             : <GRADLE>/caches/transforms-3/xxxxxxxxxxxxxxxxxxxxxxxxxxxxxxxx/transformed/appcompat-v7-28.0.0/jars/classes.jar
        symbolFile                    : <GRADLE>/caches/transforms-3/xxxxxxxxxxxxxxxxxxxxxxxxxxxxxxxx/transformed/appcompat-v7-28.0.0/R.txt
    - library                     : com.android.support:support-fragment:28.0.0@aar (IdeAndroidLibraryImpl)
        aidlFolder                    : <GRADLE>/caches/transforms-3/xxxxxxxxxxxxxxxxxxxxxxxxxxxxxxxx/transformed/support-fragment-28.0.0/aidl [-]
        artifact                      : <M2>/com/android/support/support-fragment/28.0.0/support-fragment-28.0.0.aar
        artifactAddress               : com.android.support:support-fragment:28.0.0@aar
        assetsFolder                  : <GRADLE>/caches/transforms-3/xxxxxxxxxxxxxxxxxxxxxxxxxxxxxxxx/transformed/support-fragment-28.0.0/assets [-]
        - compileJarFiles             : <GRADLE>/caches/transforms-3/xxxxxxxxxxxxxxxxxxxxxxxxxxxxxxxx/transformed/support-fragment-28.0.0/jars/classes.jar
        component                     : com.android.support:support-fragment:28.0.0
        externalAnnotations           : <GRADLE>/caches/transforms-3/xxxxxxxxxxxxxxxxxxxxxxxxxxxxxxxx/transformed/support-fragment-28.0.0/annotations.zip
        folder                        : <GRADLE>/caches/transforms-3/xxxxxxxxxxxxxxxxxxxxxxxxxxxxxxxx/transformed/support-fragment-28.0.0
        jniFolder                     : <GRADLE>/caches/transforms-3/xxxxxxxxxxxxxxxxxxxxxxxxxxxxxxxx/transformed/support-fragment-28.0.0/jni [-]
        lintJar                       : <GRADLE>/caches/transforms-3/xxxxxxxxxxxxxxxxxxxxxxxxxxxxxxxx/transformed/support-fragment-28.0.0/jars/lint.jar [-]
        manifest                      : <GRADLE>/caches/transforms-3/xxxxxxxxxxxxxxxxxxxxxxxxxxxxxxxx/transformed/support-fragment-28.0.0/AndroidManifest.xml
        proguardRules                 : <GRADLE>/caches/transforms-3/xxxxxxxxxxxxxxxxxxxxxxxxxxxxxxxx/transformed/support-fragment-28.0.0/proguard.txt [-]
        publicResources               : <GRADLE>/caches/transforms-3/xxxxxxxxxxxxxxxxxxxxxxxxxxxxxxxx/transformed/support-fragment-28.0.0/public.txt [-]
        renderscriptFolder            : <GRADLE>/caches/transforms-3/xxxxxxxxxxxxxxxxxxxxxxxxxxxxxxxx/transformed/support-fragment-28.0.0/rs [-]
        resFolder                     : <GRADLE>/caches/transforms-3/xxxxxxxxxxxxxxxxxxxxxxxxxxxxxxxx/transformed/support-fragment-28.0.0/res [-]
        resStaticLibrary              : <GRADLE>/caches/transforms-3/xxxxxxxxxxxxxxxxxxxxxxxxxxxxxxxx/transformed/support-fragment-28.0.0/res.apk [-]
        - runtimeJarFiles             : <GRADLE>/caches/transforms-3/xxxxxxxxxxxxxxxxxxxxxxxxxxxxxxxx/transformed/support-fragment-28.0.0/jars/classes.jar
        symbolFile                    : <GRADLE>/caches/transforms-3/xxxxxxxxxxxxxxxxxxxxxxxxxxxxxxxx/transformed/support-fragment-28.0.0/R.txt
=======
    - library                     : android.arch.core:runtime:1.1.1@aar (IdeAndroidLibraryImpl)
        aidlFolder                    : <GRADLE>/caches/transforms-3/xxxxxxxxxxxxxxxxxxxxxxxxxxxxxxxx/transformed/runtime-1.1.1/aidl [-]
        artifact                      : <M2>/android/arch/core/runtime/1.1.1/runtime-1.1.1.aar
        artifactAddress               : android.arch.core:runtime:1.1.1@aar
        assetsFolder                  : <GRADLE>/caches/transforms-3/xxxxxxxxxxxxxxxxxxxxxxxxxxxxxxxx/transformed/runtime-1.1.1/assets [-]
        - compileJarFiles             : <GRADLE>/caches/transforms-3/xxxxxxxxxxxxxxxxxxxxxxxxxxxxxxxx/transformed/runtime-1.1.1/jars/classes.jar
        component                     : android.arch.core:runtime:1.1.1
        externalAnnotations           : <GRADLE>/caches/transforms-3/xxxxxxxxxxxxxxxxxxxxxxxxxxxxxxxx/transformed/runtime-1.1.1/annotations.zip [-]
        folder                        : <GRADLE>/caches/transforms-3/xxxxxxxxxxxxxxxxxxxxxxxxxxxxxxxx/transformed/runtime-1.1.1
        jniFolder                     : <GRADLE>/caches/transforms-3/xxxxxxxxxxxxxxxxxxxxxxxxxxxxxxxx/transformed/runtime-1.1.1/jni [-]
        lintJar                       : <GRADLE>/caches/transforms-3/xxxxxxxxxxxxxxxxxxxxxxxxxxxxxxxx/transformed/runtime-1.1.1/jars/lint.jar [-]
        manifest                      : <GRADLE>/caches/transforms-3/xxxxxxxxxxxxxxxxxxxxxxxxxxxxxxxx/transformed/runtime-1.1.1/AndroidManifest.xml
        proguardRules                 : <GRADLE>/caches/transforms-3/xxxxxxxxxxxxxxxxxxxxxxxxxxxxxxxx/transformed/runtime-1.1.1/proguard.txt [-]
        publicResources               : <GRADLE>/caches/transforms-3/xxxxxxxxxxxxxxxxxxxxxxxxxxxxxxxx/transformed/runtime-1.1.1/public.txt [-]
        renderscriptFolder            : <GRADLE>/caches/transforms-3/xxxxxxxxxxxxxxxxxxxxxxxxxxxxxxxx/transformed/runtime-1.1.1/rs [-]
        resFolder                     : <GRADLE>/caches/transforms-3/xxxxxxxxxxxxxxxxxxxxxxxxxxxxxxxx/transformed/runtime-1.1.1/res [-]
        resStaticLibrary              : <GRADLE>/caches/transforms-3/xxxxxxxxxxxxxxxxxxxxxxxxxxxxxxxx/transformed/runtime-1.1.1/res.apk [-]
        - runtimeJarFiles             : <GRADLE>/caches/transforms-3/xxxxxxxxxxxxxxxxxxxxxxxxxxxxxxxx/transformed/runtime-1.1.1/jars/classes.jar
        symbolFile                    : <GRADLE>/caches/transforms-3/xxxxxxxxxxxxxxxxxxxxxxxxxxxxxxxx/transformed/runtime-1.1.1/R.txt
    - library                     : android.arch.lifecycle:livedata-core:1.1.1@aar (IdeAndroidLibraryImpl)
        aidlFolder                    : <GRADLE>/caches/transforms-3/xxxxxxxxxxxxxxxxxxxxxxxxxxxxxxxx/transformed/livedata-core-1.1.1/aidl [-]
        artifact                      : <M2>/android/arch/lifecycle/livedata-core/1.1.1/livedata-core-1.1.1.aar
        artifactAddress               : android.arch.lifecycle:livedata-core:1.1.1@aar
        assetsFolder                  : <GRADLE>/caches/transforms-3/xxxxxxxxxxxxxxxxxxxxxxxxxxxxxxxx/transformed/livedata-core-1.1.1/assets [-]
        - compileJarFiles             : <GRADLE>/caches/transforms-3/xxxxxxxxxxxxxxxxxxxxxxxxxxxxxxxx/transformed/livedata-core-1.1.1/jars/classes.jar
        component                     : android.arch.lifecycle:livedata-core:1.1.1
        externalAnnotations           : <GRADLE>/caches/transforms-3/xxxxxxxxxxxxxxxxxxxxxxxxxxxxxxxx/transformed/livedata-core-1.1.1/annotations.zip [-]
        folder                        : <GRADLE>/caches/transforms-3/xxxxxxxxxxxxxxxxxxxxxxxxxxxxxxxx/transformed/livedata-core-1.1.1
        jniFolder                     : <GRADLE>/caches/transforms-3/xxxxxxxxxxxxxxxxxxxxxxxxxxxxxxxx/transformed/livedata-core-1.1.1/jni [-]
        lintJar                       : <GRADLE>/caches/transforms-3/xxxxxxxxxxxxxxxxxxxxxxxxxxxxxxxx/transformed/livedata-core-1.1.1/jars/lint.jar [-]
        manifest                      : <GRADLE>/caches/transforms-3/xxxxxxxxxxxxxxxxxxxxxxxxxxxxxxxx/transformed/livedata-core-1.1.1/AndroidManifest.xml
        proguardRules                 : <GRADLE>/caches/transforms-3/xxxxxxxxxxxxxxxxxxxxxxxxxxxxxxxx/transformed/livedata-core-1.1.1/proguard.txt [-]
        publicResources               : <GRADLE>/caches/transforms-3/xxxxxxxxxxxxxxxxxxxxxxxxxxxxxxxx/transformed/livedata-core-1.1.1/public.txt [-]
        renderscriptFolder            : <GRADLE>/caches/transforms-3/xxxxxxxxxxxxxxxxxxxxxxxxxxxxxxxx/transformed/livedata-core-1.1.1/rs [-]
        resFolder                     : <GRADLE>/caches/transforms-3/xxxxxxxxxxxxxxxxxxxxxxxxxxxxxxxx/transformed/livedata-core-1.1.1/res [-]
        resStaticLibrary              : <GRADLE>/caches/transforms-3/xxxxxxxxxxxxxxxxxxxxxxxxxxxxxxxx/transformed/livedata-core-1.1.1/res.apk [-]
        - runtimeJarFiles             : <GRADLE>/caches/transforms-3/xxxxxxxxxxxxxxxxxxxxxxxxxxxxxxxx/transformed/livedata-core-1.1.1/jars/classes.jar
        symbolFile                    : <GRADLE>/caches/transforms-3/xxxxxxxxxxxxxxxxxxxxxxxxxxxxxxxx/transformed/livedata-core-1.1.1/R.txt
    - library                     : android.arch.lifecycle:livedata:1.1.1@aar (IdeAndroidLibraryImpl)
        aidlFolder                    : <GRADLE>/caches/transforms-3/xxxxxxxxxxxxxxxxxxxxxxxxxxxxxxxx/transformed/livedata-1.1.1/aidl [-]
        artifact                      : <M2>/android/arch/lifecycle/livedata/1.1.1/livedata-1.1.1.aar
        artifactAddress               : android.arch.lifecycle:livedata:1.1.1@aar
        assetsFolder                  : <GRADLE>/caches/transforms-3/xxxxxxxxxxxxxxxxxxxxxxxxxxxxxxxx/transformed/livedata-1.1.1/assets [-]
        - compileJarFiles             : <GRADLE>/caches/transforms-3/xxxxxxxxxxxxxxxxxxxxxxxxxxxxxxxx/transformed/livedata-1.1.1/jars/classes.jar
        component                     : android.arch.lifecycle:livedata:1.1.1
        externalAnnotations           : <GRADLE>/caches/transforms-3/xxxxxxxxxxxxxxxxxxxxxxxxxxxxxxxx/transformed/livedata-1.1.1/annotations.zip [-]
        folder                        : <GRADLE>/caches/transforms-3/xxxxxxxxxxxxxxxxxxxxxxxxxxxxxxxx/transformed/livedata-1.1.1
        jniFolder                     : <GRADLE>/caches/transforms-3/xxxxxxxxxxxxxxxxxxxxxxxxxxxxxxxx/transformed/livedata-1.1.1/jni [-]
        lintJar                       : <GRADLE>/caches/transforms-3/xxxxxxxxxxxxxxxxxxxxxxxxxxxxxxxx/transformed/livedata-1.1.1/jars/lint.jar [-]
        manifest                      : <GRADLE>/caches/transforms-3/xxxxxxxxxxxxxxxxxxxxxxxxxxxxxxxx/transformed/livedata-1.1.1/AndroidManifest.xml
        proguardRules                 : <GRADLE>/caches/transforms-3/xxxxxxxxxxxxxxxxxxxxxxxxxxxxxxxx/transformed/livedata-1.1.1/proguard.txt [-]
        publicResources               : <GRADLE>/caches/transforms-3/xxxxxxxxxxxxxxxxxxxxxxxxxxxxxxxx/transformed/livedata-1.1.1/public.txt [-]
        renderscriptFolder            : <GRADLE>/caches/transforms-3/xxxxxxxxxxxxxxxxxxxxxxxxxxxxxxxx/transformed/livedata-1.1.1/rs [-]
        resFolder                     : <GRADLE>/caches/transforms-3/xxxxxxxxxxxxxxxxxxxxxxxxxxxxxxxx/transformed/livedata-1.1.1/res [-]
        resStaticLibrary              : <GRADLE>/caches/transforms-3/xxxxxxxxxxxxxxxxxxxxxxxxxxxxxxxx/transformed/livedata-1.1.1/res.apk [-]
        - runtimeJarFiles             : <GRADLE>/caches/transforms-3/xxxxxxxxxxxxxxxxxxxxxxxxxxxxxxxx/transformed/livedata-1.1.1/jars/classes.jar
        symbolFile                    : <GRADLE>/caches/transforms-3/xxxxxxxxxxxxxxxxxxxxxxxxxxxxxxxx/transformed/livedata-1.1.1/R.txt
    - library                     : android.arch.lifecycle:runtime:1.1.1@aar (IdeAndroidLibraryImpl)
        aidlFolder                    : <GRADLE>/caches/transforms-3/xxxxxxxxxxxxxxxxxxxxxxxxxxxxxxxx/transformed/runtime-1.1.1/aidl [-]
        artifact                      : <M2>/android/arch/lifecycle/runtime/1.1.1/runtime-1.1.1.aar
        artifactAddress               : android.arch.lifecycle:runtime:1.1.1@aar
        assetsFolder                  : <GRADLE>/caches/transforms-3/xxxxxxxxxxxxxxxxxxxxxxxxxxxxxxxx/transformed/runtime-1.1.1/assets [-]
        - compileJarFiles             : <GRADLE>/caches/transforms-3/xxxxxxxxxxxxxxxxxxxxxxxxxxxxxxxx/transformed/runtime-1.1.1/jars/classes.jar
        component                     : android.arch.lifecycle:runtime:1.1.1
        externalAnnotations           : <GRADLE>/caches/transforms-3/xxxxxxxxxxxxxxxxxxxxxxxxxxxxxxxx/transformed/runtime-1.1.1/annotations.zip [-]
        folder                        : <GRADLE>/caches/transforms-3/xxxxxxxxxxxxxxxxxxxxxxxxxxxxxxxx/transformed/runtime-1.1.1
        jniFolder                     : <GRADLE>/caches/transforms-3/xxxxxxxxxxxxxxxxxxxxxxxxxxxxxxxx/transformed/runtime-1.1.1/jni [-]
        lintJar                       : <GRADLE>/caches/transforms-3/xxxxxxxxxxxxxxxxxxxxxxxxxxxxxxxx/transformed/runtime-1.1.1/jars/lint.jar [-]
        manifest                      : <GRADLE>/caches/transforms-3/xxxxxxxxxxxxxxxxxxxxxxxxxxxxxxxx/transformed/runtime-1.1.1/AndroidManifest.xml
        proguardRules                 : <GRADLE>/caches/transforms-3/xxxxxxxxxxxxxxxxxxxxxxxxxxxxxxxx/transformed/runtime-1.1.1/proguard.txt
        publicResources               : <GRADLE>/caches/transforms-3/xxxxxxxxxxxxxxxxxxxxxxxxxxxxxxxx/transformed/runtime-1.1.1/public.txt [-]
        renderscriptFolder            : <GRADLE>/caches/transforms-3/xxxxxxxxxxxxxxxxxxxxxxxxxxxxxxxx/transformed/runtime-1.1.1/rs [-]
        resFolder                     : <GRADLE>/caches/transforms-3/xxxxxxxxxxxxxxxxxxxxxxxxxxxxxxxx/transformed/runtime-1.1.1/res [-]
        resStaticLibrary              : <GRADLE>/caches/transforms-3/xxxxxxxxxxxxxxxxxxxxxxxxxxxxxxxx/transformed/runtime-1.1.1/res.apk [-]
        - runtimeJarFiles             : <GRADLE>/caches/transforms-3/xxxxxxxxxxxxxxxxxxxxxxxxxxxxxxxx/transformed/runtime-1.1.1/jars/classes.jar
        symbolFile                    : <GRADLE>/caches/transforms-3/xxxxxxxxxxxxxxxxxxxxxxxxxxxxxxxx/transformed/runtime-1.1.1/R.txt
    - library                     : android.arch.lifecycle:viewmodel:1.1.1@aar (IdeAndroidLibraryImpl)
        aidlFolder                    : <GRADLE>/caches/transforms-3/xxxxxxxxxxxxxxxxxxxxxxxxxxxxxxxx/transformed/viewmodel-1.1.1/aidl [-]
        artifact                      : <M2>/android/arch/lifecycle/viewmodel/1.1.1/viewmodel-1.1.1.aar
        artifactAddress               : android.arch.lifecycle:viewmodel:1.1.1@aar
        assetsFolder                  : <GRADLE>/caches/transforms-3/xxxxxxxxxxxxxxxxxxxxxxxxxxxxxxxx/transformed/viewmodel-1.1.1/assets [-]
        - compileJarFiles             : <GRADLE>/caches/transforms-3/xxxxxxxxxxxxxxxxxxxxxxxxxxxxxxxx/transformed/viewmodel-1.1.1/jars/classes.jar
        component                     : android.arch.lifecycle:viewmodel:1.1.1
        externalAnnotations           : <GRADLE>/caches/transforms-3/xxxxxxxxxxxxxxxxxxxxxxxxxxxxxxxx/transformed/viewmodel-1.1.1/annotations.zip [-]
        folder                        : <GRADLE>/caches/transforms-3/xxxxxxxxxxxxxxxxxxxxxxxxxxxxxxxx/transformed/viewmodel-1.1.1
        jniFolder                     : <GRADLE>/caches/transforms-3/xxxxxxxxxxxxxxxxxxxxxxxxxxxxxxxx/transformed/viewmodel-1.1.1/jni [-]
        lintJar                       : <GRADLE>/caches/transforms-3/xxxxxxxxxxxxxxxxxxxxxxxxxxxxxxxx/transformed/viewmodel-1.1.1/jars/lint.jar [-]
        manifest                      : <GRADLE>/caches/transforms-3/xxxxxxxxxxxxxxxxxxxxxxxxxxxxxxxx/transformed/viewmodel-1.1.1/AndroidManifest.xml
        proguardRules                 : <GRADLE>/caches/transforms-3/xxxxxxxxxxxxxxxxxxxxxxxxxxxxxxxx/transformed/viewmodel-1.1.1/proguard.txt
        publicResources               : <GRADLE>/caches/transforms-3/xxxxxxxxxxxxxxxxxxxxxxxxxxxxxxxx/transformed/viewmodel-1.1.1/public.txt [-]
        renderscriptFolder            : <GRADLE>/caches/transforms-3/xxxxxxxxxxxxxxxxxxxxxxxxxxxxxxxx/transformed/viewmodel-1.1.1/rs [-]
        resFolder                     : <GRADLE>/caches/transforms-3/xxxxxxxxxxxxxxxxxxxxxxxxxxxxxxxx/transformed/viewmodel-1.1.1/res [-]
        resStaticLibrary              : <GRADLE>/caches/transforms-3/xxxxxxxxxxxxxxxxxxxxxxxxxxxxxxxx/transformed/viewmodel-1.1.1/res.apk [-]
        - runtimeJarFiles             : <GRADLE>/caches/transforms-3/xxxxxxxxxxxxxxxxxxxxxxxxxxxxxxxx/transformed/viewmodel-1.1.1/jars/classes.jar
        symbolFile                    : <GRADLE>/caches/transforms-3/xxxxxxxxxxxxxxxxxxxxxxxxxxxxxxxx/transformed/viewmodel-1.1.1/R.txt
    - library                     : com.android.support.test:monitor:1.0.2@aar (IdeAndroidLibraryImpl)
        aidlFolder                    : <GRADLE>/caches/transforms-3/xxxxxxxxxxxxxxxxxxxxxxxxxxxxxxxx/transformed/monitor-1.0.2/aidl [-]
        artifact                      : <M2>/com/android/support/test/monitor/1.0.2/monitor-1.0.2.aar
        artifactAddress               : com.android.support.test:monitor:1.0.2@aar
        assetsFolder                  : <GRADLE>/caches/transforms-3/xxxxxxxxxxxxxxxxxxxxxxxxxxxxxxxx/transformed/monitor-1.0.2/assets [-]
        - compileJarFiles             : <GRADLE>/caches/transforms-3/xxxxxxxxxxxxxxxxxxxxxxxxxxxxxxxx/transformed/monitor-1.0.2/jars/classes.jar
        component                     : com.android.support.test:monitor:1.0.2
        externalAnnotations           : <GRADLE>/caches/transforms-3/xxxxxxxxxxxxxxxxxxxxxxxxxxxxxxxx/transformed/monitor-1.0.2/annotations.zip [-]
        folder                        : <GRADLE>/caches/transforms-3/xxxxxxxxxxxxxxxxxxxxxxxxxxxxxxxx/transformed/monitor-1.0.2
        jniFolder                     : <GRADLE>/caches/transforms-3/xxxxxxxxxxxxxxxxxxxxxxxxxxxxxxxx/transformed/monitor-1.0.2/jni [-]
        lintJar                       : <GRADLE>/caches/transforms-3/xxxxxxxxxxxxxxxxxxxxxxxxxxxxxxxx/transformed/monitor-1.0.2/jars/lint.jar [-]
        manifest                      : <GRADLE>/caches/transforms-3/xxxxxxxxxxxxxxxxxxxxxxxxxxxxxxxx/transformed/monitor-1.0.2/AndroidManifest.xml
        proguardRules                 : <GRADLE>/caches/transforms-3/xxxxxxxxxxxxxxxxxxxxxxxxxxxxxxxx/transformed/monitor-1.0.2/proguard.txt
        publicResources               : <GRADLE>/caches/transforms-3/xxxxxxxxxxxxxxxxxxxxxxxxxxxxxxxx/transformed/monitor-1.0.2/public.txt [-]
        renderscriptFolder            : <GRADLE>/caches/transforms-3/xxxxxxxxxxxxxxxxxxxxxxxxxxxxxxxx/transformed/monitor-1.0.2/rs [-]
        resFolder                     : <GRADLE>/caches/transforms-3/xxxxxxxxxxxxxxxxxxxxxxxxxxxxxxxx/transformed/monitor-1.0.2/res [-]
        resStaticLibrary              : <GRADLE>/caches/transforms-3/xxxxxxxxxxxxxxxxxxxxxxxxxxxxxxxx/transformed/monitor-1.0.2/res.apk [-]
        - runtimeJarFiles             : <GRADLE>/caches/transforms-3/xxxxxxxxxxxxxxxxxxxxxxxxxxxxxxxx/transformed/monitor-1.0.2/jars/classes.jar
        symbolFile                    : <GRADLE>/caches/transforms-3/xxxxxxxxxxxxxxxxxxxxxxxxxxxxxxxx/transformed/monitor-1.0.2/R.txt
    - library                     : com.android.support.test:runner:1.0.2@aar (IdeAndroidLibraryImpl)
        aidlFolder                    : <GRADLE>/caches/transforms-3/xxxxxxxxxxxxxxxxxxxxxxxxxxxxxxxx/transformed/runner-1.0.2/aidl [-]
        artifact                      : <M2>/com/android/support/test/runner/1.0.2/runner-1.0.2.aar
        artifactAddress               : com.android.support.test:runner:1.0.2@aar
        assetsFolder                  : <GRADLE>/caches/transforms-3/xxxxxxxxxxxxxxxxxxxxxxxxxxxxxxxx/transformed/runner-1.0.2/assets [-]
        - compileJarFiles             : <GRADLE>/caches/transforms-3/xxxxxxxxxxxxxxxxxxxxxxxxxxxxxxxx/transformed/runner-1.0.2/jars/classes.jar
        component                     : com.android.support.test:runner:1.0.2
        externalAnnotations           : <GRADLE>/caches/transforms-3/xxxxxxxxxxxxxxxxxxxxxxxxxxxxxxxx/transformed/runner-1.0.2/annotations.zip [-]
        folder                        : <GRADLE>/caches/transforms-3/xxxxxxxxxxxxxxxxxxxxxxxxxxxxxxxx/transformed/runner-1.0.2
        jniFolder                     : <GRADLE>/caches/transforms-3/xxxxxxxxxxxxxxxxxxxxxxxxxxxxxxxx/transformed/runner-1.0.2/jni [-]
        lintJar                       : <GRADLE>/caches/transforms-3/xxxxxxxxxxxxxxxxxxxxxxxxxxxxxxxx/transformed/runner-1.0.2/jars/lint.jar [-]
        manifest                      : <GRADLE>/caches/transforms-3/xxxxxxxxxxxxxxxxxxxxxxxxxxxxxxxx/transformed/runner-1.0.2/AndroidManifest.xml
        proguardRules                 : <GRADLE>/caches/transforms-3/xxxxxxxxxxxxxxxxxxxxxxxxxxxxxxxx/transformed/runner-1.0.2/proguard.txt
        publicResources               : <GRADLE>/caches/transforms-3/xxxxxxxxxxxxxxxxxxxxxxxxxxxxxxxx/transformed/runner-1.0.2/public.txt [-]
        renderscriptFolder            : <GRADLE>/caches/transforms-3/xxxxxxxxxxxxxxxxxxxxxxxxxxxxxxxx/transformed/runner-1.0.2/rs [-]
        resFolder                     : <GRADLE>/caches/transforms-3/xxxxxxxxxxxxxxxxxxxxxxxxxxxxxxxx/transformed/runner-1.0.2/res [-]
        resStaticLibrary              : <GRADLE>/caches/transforms-3/xxxxxxxxxxxxxxxxxxxxxxxxxxxxxxxx/transformed/runner-1.0.2/res.apk [-]
        - runtimeJarFiles             : <GRADLE>/caches/transforms-3/xxxxxxxxxxxxxxxxxxxxxxxxxxxxxxxx/transformed/runner-1.0.2/jars/classes.jar
        symbolFile                    : <GRADLE>/caches/transforms-3/xxxxxxxxxxxxxxxxxxxxxxxxxxxxxxxx/transformed/runner-1.0.2/R.txt
>>>>>>> 574fcae1
    - library                     : com.android.support:animated-vector-drawable:28.0.0@aar (IdeAndroidLibraryImpl)
        aidlFolder                    : <GRADLE>/caches/transforms-3/xxxxxxxxxxxxxxxxxxxxxxxxxxxxxxxx/transformed/animated-vector-drawable-28.0.0/aidl [-]
        artifact                      : <M2>/com/android/support/animated-vector-drawable/28.0.0/animated-vector-drawable-28.0.0.aar
        artifactAddress               : com.android.support:animated-vector-drawable:28.0.0@aar
        assetsFolder                  : <GRADLE>/caches/transforms-3/xxxxxxxxxxxxxxxxxxxxxxxxxxxxxxxx/transformed/animated-vector-drawable-28.0.0/assets [-]
        - compileJarFiles             : <GRADLE>/caches/transforms-3/xxxxxxxxxxxxxxxxxxxxxxxxxxxxxxxx/transformed/animated-vector-drawable-28.0.0/jars/classes.jar
        component                     : com.android.support:animated-vector-drawable:28.0.0
        externalAnnotations           : <GRADLE>/caches/transforms-3/xxxxxxxxxxxxxxxxxxxxxxxxxxxxxxxx/transformed/animated-vector-drawable-28.0.0/annotations.zip [-]
        folder                        : <GRADLE>/caches/transforms-3/xxxxxxxxxxxxxxxxxxxxxxxxxxxxxxxx/transformed/animated-vector-drawable-28.0.0
        jniFolder                     : <GRADLE>/caches/transforms-3/xxxxxxxxxxxxxxxxxxxxxxxxxxxxxxxx/transformed/animated-vector-drawable-28.0.0/jni [-]
        lintJar                       : <GRADLE>/caches/transforms-3/xxxxxxxxxxxxxxxxxxxxxxxxxxxxxxxx/transformed/animated-vector-drawable-28.0.0/jars/lint.jar [-]
        manifest                      : <GRADLE>/caches/transforms-3/xxxxxxxxxxxxxxxxxxxxxxxxxxxxxxxx/transformed/animated-vector-drawable-28.0.0/AndroidManifest.xml
        proguardRules                 : <GRADLE>/caches/transforms-3/xxxxxxxxxxxxxxxxxxxxxxxxxxxxxxxx/transformed/animated-vector-drawable-28.0.0/proguard.txt
        publicResources               : <GRADLE>/caches/transforms-3/xxxxxxxxxxxxxxxxxxxxxxxxxxxxxxxx/transformed/animated-vector-drawable-28.0.0/public.txt [-]
        renderscriptFolder            : <GRADLE>/caches/transforms-3/xxxxxxxxxxxxxxxxxxxxxxxxxxxxxxxx/transformed/animated-vector-drawable-28.0.0/rs [-]
        resFolder                     : <GRADLE>/caches/transforms-3/xxxxxxxxxxxxxxxxxxxxxxxxxxxxxxxx/transformed/animated-vector-drawable-28.0.0/res [-]
        resStaticLibrary              : <GRADLE>/caches/transforms-3/xxxxxxxxxxxxxxxxxxxxxxxxxxxxxxxx/transformed/animated-vector-drawable-28.0.0/res.apk [-]
        - runtimeJarFiles             : <GRADLE>/caches/transforms-3/xxxxxxxxxxxxxxxxxxxxxxxxxxxxxxxx/transformed/animated-vector-drawable-28.0.0/jars/classes.jar
        symbolFile                    : <GRADLE>/caches/transforms-3/xxxxxxxxxxxxxxxxxxxxxxxxxxxxxxxx/transformed/animated-vector-drawable-28.0.0/R.txt
<<<<<<< HEAD
    - library                     : com.android.support:support-core-ui:28.0.0@aar (IdeAndroidLibraryImpl)
        aidlFolder                    : <GRADLE>/caches/transforms-3/xxxxxxxxxxxxxxxxxxxxxxxxxxxxxxxx/transformed/support-core-ui-28.0.0/aidl [-]
        artifact                      : <M2>/com/android/support/support-core-ui/28.0.0/support-core-ui-28.0.0.aar
        artifactAddress               : com.android.support:support-core-ui:28.0.0@aar
        assetsFolder                  : <GRADLE>/caches/transforms-3/xxxxxxxxxxxxxxxxxxxxxxxxxxxxxxxx/transformed/support-core-ui-28.0.0/assets [-]
        - compileJarFiles             : <GRADLE>/caches/transforms-3/xxxxxxxxxxxxxxxxxxxxxxxxxxxxxxxx/transformed/support-core-ui-28.0.0/jars/classes.jar
        component                     : com.android.support:support-core-ui:28.0.0
        externalAnnotations           : <GRADLE>/caches/transforms-3/xxxxxxxxxxxxxxxxxxxxxxxxxxxxxxxx/transformed/support-core-ui-28.0.0/annotations.zip [-]
        folder                        : <GRADLE>/caches/transforms-3/xxxxxxxxxxxxxxxxxxxxxxxxxxxxxxxx/transformed/support-core-ui-28.0.0
        jniFolder                     : <GRADLE>/caches/transforms-3/xxxxxxxxxxxxxxxxxxxxxxxxxxxxxxxx/transformed/support-core-ui-28.0.0/jni [-]
        lintJar                       : <GRADLE>/caches/transforms-3/xxxxxxxxxxxxxxxxxxxxxxxxxxxxxxxx/transformed/support-core-ui-28.0.0/jars/lint.jar [-]
        manifest                      : <GRADLE>/caches/transforms-3/xxxxxxxxxxxxxxxxxxxxxxxxxxxxxxxx/transformed/support-core-ui-28.0.0/AndroidManifest.xml
        proguardRules                 : <GRADLE>/caches/transforms-3/xxxxxxxxxxxxxxxxxxxxxxxxxxxxxxxx/transformed/support-core-ui-28.0.0/proguard.txt [-]
        publicResources               : <GRADLE>/caches/transforms-3/xxxxxxxxxxxxxxxxxxxxxxxxxxxxxxxx/transformed/support-core-ui-28.0.0/public.txt [-]
        renderscriptFolder            : <GRADLE>/caches/transforms-3/xxxxxxxxxxxxxxxxxxxxxxxxxxxxxxxx/transformed/support-core-ui-28.0.0/rs [-]
        resFolder                     : <GRADLE>/caches/transforms-3/xxxxxxxxxxxxxxxxxxxxxxxxxxxxxxxx/transformed/support-core-ui-28.0.0/res [-]
        resStaticLibrary              : <GRADLE>/caches/transforms-3/xxxxxxxxxxxxxxxxxxxxxxxxxxxxxxxx/transformed/support-core-ui-28.0.0/res.apk [-]
        - runtimeJarFiles             : <GRADLE>/caches/transforms-3/xxxxxxxxxxxxxxxxxxxxxxxxxxxxxxxx/transformed/support-core-ui-28.0.0/jars/classes.jar
        symbolFile                    : <GRADLE>/caches/transforms-3/xxxxxxxxxxxxxxxxxxxxxxxxxxxxxxxx/transformed/support-core-ui-28.0.0/R.txt
    - library                     : com.android.support:support-core-utils:28.0.0@aar (IdeAndroidLibraryImpl)
        aidlFolder                    : <GRADLE>/caches/transforms-3/xxxxxxxxxxxxxxxxxxxxxxxxxxxxxxxx/transformed/support-core-utils-28.0.0/aidl [-]
        artifact                      : <M2>/com/android/support/support-core-utils/28.0.0/support-core-utils-28.0.0.aar
        artifactAddress               : com.android.support:support-core-utils:28.0.0@aar
        assetsFolder                  : <GRADLE>/caches/transforms-3/xxxxxxxxxxxxxxxxxxxxxxxxxxxxxxxx/transformed/support-core-utils-28.0.0/assets [-]
        - compileJarFiles             : <GRADLE>/caches/transforms-3/xxxxxxxxxxxxxxxxxxxxxxxxxxxxxxxx/transformed/support-core-utils-28.0.0/jars/classes.jar
        component                     : com.android.support:support-core-utils:28.0.0
        externalAnnotations           : <GRADLE>/caches/transforms-3/xxxxxxxxxxxxxxxxxxxxxxxxxxxxxxxx/transformed/support-core-utils-28.0.0/annotations.zip [-]
        folder                        : <GRADLE>/caches/transforms-3/xxxxxxxxxxxxxxxxxxxxxxxxxxxxxxxx/transformed/support-core-utils-28.0.0
        jniFolder                     : <GRADLE>/caches/transforms-3/xxxxxxxxxxxxxxxxxxxxxxxxxxxxxxxx/transformed/support-core-utils-28.0.0/jni [-]
        lintJar                       : <GRADLE>/caches/transforms-3/xxxxxxxxxxxxxxxxxxxxxxxxxxxxxxxx/transformed/support-core-utils-28.0.0/jars/lint.jar [-]
        manifest                      : <GRADLE>/caches/transforms-3/xxxxxxxxxxxxxxxxxxxxxxxxxxxxxxxx/transformed/support-core-utils-28.0.0/AndroidManifest.xml
        proguardRules                 : <GRADLE>/caches/transforms-3/xxxxxxxxxxxxxxxxxxxxxxxxxxxxxxxx/transformed/support-core-utils-28.0.0/proguard.txt [-]
        publicResources               : <GRADLE>/caches/transforms-3/xxxxxxxxxxxxxxxxxxxxxxxxxxxxxxxx/transformed/support-core-utils-28.0.0/public.txt [-]
        renderscriptFolder            : <GRADLE>/caches/transforms-3/xxxxxxxxxxxxxxxxxxxxxxxxxxxxxxxx/transformed/support-core-utils-28.0.0/rs [-]
        resFolder                     : <GRADLE>/caches/transforms-3/xxxxxxxxxxxxxxxxxxxxxxxxxxxxxxxx/transformed/support-core-utils-28.0.0/res [-]
        resStaticLibrary              : <GRADLE>/caches/transforms-3/xxxxxxxxxxxxxxxxxxxxxxxxxxxxxxxx/transformed/support-core-utils-28.0.0/res.apk [-]
        - runtimeJarFiles             : <GRADLE>/caches/transforms-3/xxxxxxxxxxxxxxxxxxxxxxxxxxxxxxxx/transformed/support-core-utils-28.0.0/jars/classes.jar
        symbolFile                    : <GRADLE>/caches/transforms-3/xxxxxxxxxxxxxxxxxxxxxxxxxxxxxxxx/transformed/support-core-utils-28.0.0/R.txt
    - library                     : com.android.support:support-vector-drawable:28.0.0@aar (IdeAndroidLibraryImpl)
        aidlFolder                    : <GRADLE>/caches/transforms-3/xxxxxxxxxxxxxxxxxxxxxxxxxxxxxxxx/transformed/support-vector-drawable-28.0.0/aidl [-]
        artifact                      : <M2>/com/android/support/support-vector-drawable/28.0.0/support-vector-drawable-28.0.0.aar
        artifactAddress               : com.android.support:support-vector-drawable:28.0.0@aar
        assetsFolder                  : <GRADLE>/caches/transforms-3/xxxxxxxxxxxxxxxxxxxxxxxxxxxxxxxx/transformed/support-vector-drawable-28.0.0/assets [-]
        - compileJarFiles             : <GRADLE>/caches/transforms-3/xxxxxxxxxxxxxxxxxxxxxxxxxxxxxxxx/transformed/support-vector-drawable-28.0.0/jars/classes.jar
        component                     : com.android.support:support-vector-drawable:28.0.0
        externalAnnotations           : <GRADLE>/caches/transforms-3/xxxxxxxxxxxxxxxxxxxxxxxxxxxxxxxx/transformed/support-vector-drawable-28.0.0/annotations.zip [-]
        folder                        : <GRADLE>/caches/transforms-3/xxxxxxxxxxxxxxxxxxxxxxxxxxxxxxxx/transformed/support-vector-drawable-28.0.0
        jniFolder                     : <GRADLE>/caches/transforms-3/xxxxxxxxxxxxxxxxxxxxxxxxxxxxxxxx/transformed/support-vector-drawable-28.0.0/jni [-]
        lintJar                       : <GRADLE>/caches/transforms-3/xxxxxxxxxxxxxxxxxxxxxxxxxxxxxxxx/transformed/support-vector-drawable-28.0.0/jars/lint.jar [-]
        manifest                      : <GRADLE>/caches/transforms-3/xxxxxxxxxxxxxxxxxxxxxxxxxxxxxxxx/transformed/support-vector-drawable-28.0.0/AndroidManifest.xml
        proguardRules                 : <GRADLE>/caches/transforms-3/xxxxxxxxxxxxxxxxxxxxxxxxxxxxxxxx/transformed/support-vector-drawable-28.0.0/proguard.txt [-]
        publicResources               : <GRADLE>/caches/transforms-3/xxxxxxxxxxxxxxxxxxxxxxxxxxxxxxxx/transformed/support-vector-drawable-28.0.0/public.txt [-]
        renderscriptFolder            : <GRADLE>/caches/transforms-3/xxxxxxxxxxxxxxxxxxxxxxxxxxxxxxxx/transformed/support-vector-drawable-28.0.0/rs [-]
        resFolder                     : <GRADLE>/caches/transforms-3/xxxxxxxxxxxxxxxxxxxxxxxxxxxxxxxx/transformed/support-vector-drawable-28.0.0/res [-]
        resStaticLibrary              : <GRADLE>/caches/transforms-3/xxxxxxxxxxxxxxxxxxxxxxxxxxxxxxxx/transformed/support-vector-drawable-28.0.0/res.apk [-]
        - runtimeJarFiles             : <GRADLE>/caches/transforms-3/xxxxxxxxxxxxxxxxxxxxxxxxxxxxxxxx/transformed/support-vector-drawable-28.0.0/jars/classes.jar
        symbolFile                    : <GRADLE>/caches/transforms-3/xxxxxxxxxxxxxxxxxxxxxxxxxxxxxxxx/transformed/support-vector-drawable-28.0.0/R.txt
    - library                     : com.android.support:loader:28.0.0@aar (IdeAndroidLibraryImpl)
        aidlFolder                    : <GRADLE>/caches/transforms-3/xxxxxxxxxxxxxxxxxxxxxxxxxxxxxxxx/transformed/loader-28.0.0/aidl [-]
        artifact                      : <M2>/com/android/support/loader/28.0.0/loader-28.0.0.aar
        artifactAddress               : com.android.support:loader:28.0.0@aar
        assetsFolder                  : <GRADLE>/caches/transforms-3/xxxxxxxxxxxxxxxxxxxxxxxxxxxxxxxx/transformed/loader-28.0.0/assets [-]
        - compileJarFiles             : <GRADLE>/caches/transforms-3/xxxxxxxxxxxxxxxxxxxxxxxxxxxxxxxx/transformed/loader-28.0.0/jars/classes.jar
        component                     : com.android.support:loader:28.0.0
        externalAnnotations           : <GRADLE>/caches/transforms-3/xxxxxxxxxxxxxxxxxxxxxxxxxxxxxxxx/transformed/loader-28.0.0/annotations.zip [-]
        folder                        : <GRADLE>/caches/transforms-3/xxxxxxxxxxxxxxxxxxxxxxxxxxxxxxxx/transformed/loader-28.0.0
        jniFolder                     : <GRADLE>/caches/transforms-3/xxxxxxxxxxxxxxxxxxxxxxxxxxxxxxxx/transformed/loader-28.0.0/jni [-]
        lintJar                       : <GRADLE>/caches/transforms-3/xxxxxxxxxxxxxxxxxxxxxxxxxxxxxxxx/transformed/loader-28.0.0/jars/lint.jar [-]
        manifest                      : <GRADLE>/caches/transforms-3/xxxxxxxxxxxxxxxxxxxxxxxxxxxxxxxx/transformed/loader-28.0.0/AndroidManifest.xml
        proguardRules                 : <GRADLE>/caches/transforms-3/xxxxxxxxxxxxxxxxxxxxxxxxxxxxxxxx/transformed/loader-28.0.0/proguard.txt [-]
        publicResources               : <GRADLE>/caches/transforms-3/xxxxxxxxxxxxxxxxxxxxxxxxxxxxxxxx/transformed/loader-28.0.0/public.txt [-]
        renderscriptFolder            : <GRADLE>/caches/transforms-3/xxxxxxxxxxxxxxxxxxxxxxxxxxxxxxxx/transformed/loader-28.0.0/rs [-]
        resFolder                     : <GRADLE>/caches/transforms-3/xxxxxxxxxxxxxxxxxxxxxxxxxxxxxxxx/transformed/loader-28.0.0/res [-]
        resStaticLibrary              : <GRADLE>/caches/transforms-3/xxxxxxxxxxxxxxxxxxxxxxxxxxxxxxxx/transformed/loader-28.0.0/res.apk [-]
        - runtimeJarFiles             : <GRADLE>/caches/transforms-3/xxxxxxxxxxxxxxxxxxxxxxxxxxxxxxxx/transformed/loader-28.0.0/jars/classes.jar
        symbolFile                    : <GRADLE>/caches/transforms-3/xxxxxxxxxxxxxxxxxxxxxxxxxxxxxxxx/transformed/loader-28.0.0/R.txt
    - library                     : com.android.support:viewpager:28.0.0@aar (IdeAndroidLibraryImpl)
        aidlFolder                    : <GRADLE>/caches/transforms-3/xxxxxxxxxxxxxxxxxxxxxxxxxxxxxxxx/transformed/viewpager-28.0.0/aidl [-]
        artifact                      : <M2>/com/android/support/viewpager/28.0.0/viewpager-28.0.0.aar
        artifactAddress               : com.android.support:viewpager:28.0.0@aar
        assetsFolder                  : <GRADLE>/caches/transforms-3/xxxxxxxxxxxxxxxxxxxxxxxxxxxxxxxx/transformed/viewpager-28.0.0/assets [-]
        - compileJarFiles             : <GRADLE>/caches/transforms-3/xxxxxxxxxxxxxxxxxxxxxxxxxxxxxxxx/transformed/viewpager-28.0.0/jars/classes.jar
        component                     : com.android.support:viewpager:28.0.0
        externalAnnotations           : <GRADLE>/caches/transforms-3/xxxxxxxxxxxxxxxxxxxxxxxxxxxxxxxx/transformed/viewpager-28.0.0/annotations.zip [-]
        folder                        : <GRADLE>/caches/transforms-3/xxxxxxxxxxxxxxxxxxxxxxxxxxxxxxxx/transformed/viewpager-28.0.0
        jniFolder                     : <GRADLE>/caches/transforms-3/xxxxxxxxxxxxxxxxxxxxxxxxxxxxxxxx/transformed/viewpager-28.0.0/jni [-]
        lintJar                       : <GRADLE>/caches/transforms-3/xxxxxxxxxxxxxxxxxxxxxxxxxxxxxxxx/transformed/viewpager-28.0.0/jars/lint.jar [-]
        manifest                      : <GRADLE>/caches/transforms-3/xxxxxxxxxxxxxxxxxxxxxxxxxxxxxxxx/transformed/viewpager-28.0.0/AndroidManifest.xml
        proguardRules                 : <GRADLE>/caches/transforms-3/xxxxxxxxxxxxxxxxxxxxxxxxxxxxxxxx/transformed/viewpager-28.0.0/proguard.txt [-]
        publicResources               : <GRADLE>/caches/transforms-3/xxxxxxxxxxxxxxxxxxxxxxxxxxxxxxxx/transformed/viewpager-28.0.0/public.txt [-]
        renderscriptFolder            : <GRADLE>/caches/transforms-3/xxxxxxxxxxxxxxxxxxxxxxxxxxxxxxxx/transformed/viewpager-28.0.0/rs [-]
        resFolder                     : <GRADLE>/caches/transforms-3/xxxxxxxxxxxxxxxxxxxxxxxxxxxxxxxx/transformed/viewpager-28.0.0/res [-]
        resStaticLibrary              : <GRADLE>/caches/transforms-3/xxxxxxxxxxxxxxxxxxxxxxxxxxxxxxxx/transformed/viewpager-28.0.0/res.apk [-]
        - runtimeJarFiles             : <GRADLE>/caches/transforms-3/xxxxxxxxxxxxxxxxxxxxxxxxxxxxxxxx/transformed/viewpager-28.0.0/jars/classes.jar
        symbolFile                    : <GRADLE>/caches/transforms-3/xxxxxxxxxxxxxxxxxxxxxxxxxxxxxxxx/transformed/viewpager-28.0.0/R.txt
    - library                     : com.android.support:coordinatorlayout:28.0.0@aar (IdeAndroidLibraryImpl)
        aidlFolder                    : <GRADLE>/caches/transforms-3/xxxxxxxxxxxxxxxxxxxxxxxxxxxxxxxx/transformed/coordinatorlayout-28.0.0/aidl [-]
        artifact                      : <M2>/com/android/support/coordinatorlayout/28.0.0/coordinatorlayout-28.0.0.aar
        artifactAddress               : com.android.support:coordinatorlayout:28.0.0@aar
        assetsFolder                  : <GRADLE>/caches/transforms-3/xxxxxxxxxxxxxxxxxxxxxxxxxxxxxxxx/transformed/coordinatorlayout-28.0.0/assets [-]
        - compileJarFiles             : <GRADLE>/caches/transforms-3/xxxxxxxxxxxxxxxxxxxxxxxxxxxxxxxx/transformed/coordinatorlayout-28.0.0/jars/classes.jar
        component                     : com.android.support:coordinatorlayout:28.0.0
        externalAnnotations           : <GRADLE>/caches/transforms-3/xxxxxxxxxxxxxxxxxxxxxxxxxxxxxxxx/transformed/coordinatorlayout-28.0.0/annotations.zip
        folder                        : <GRADLE>/caches/transforms-3/xxxxxxxxxxxxxxxxxxxxxxxxxxxxxxxx/transformed/coordinatorlayout-28.0.0
        jniFolder                     : <GRADLE>/caches/transforms-3/xxxxxxxxxxxxxxxxxxxxxxxxxxxxxxxx/transformed/coordinatorlayout-28.0.0/jni [-]
        lintJar                       : <GRADLE>/caches/transforms-3/xxxxxxxxxxxxxxxxxxxxxxxxxxxxxxxx/transformed/coordinatorlayout-28.0.0/jars/lint.jar [-]
        manifest                      : <GRADLE>/caches/transforms-3/xxxxxxxxxxxxxxxxxxxxxxxxxxxxxxxx/transformed/coordinatorlayout-28.0.0/AndroidManifest.xml
        proguardRules                 : <GRADLE>/caches/transforms-3/xxxxxxxxxxxxxxxxxxxxxxxxxxxxxxxx/transformed/coordinatorlayout-28.0.0/proguard.txt
        publicResources               : <GRADLE>/caches/transforms-3/xxxxxxxxxxxxxxxxxxxxxxxxxxxxxxxx/transformed/coordinatorlayout-28.0.0/public.txt
        renderscriptFolder            : <GRADLE>/caches/transforms-3/xxxxxxxxxxxxxxxxxxxxxxxxxxxxxxxx/transformed/coordinatorlayout-28.0.0/rs [-]
        resFolder                     : <GRADLE>/caches/transforms-3/xxxxxxxxxxxxxxxxxxxxxxxxxxxxxxxx/transformed/coordinatorlayout-28.0.0/res
        resStaticLibrary              : <GRADLE>/caches/transforms-3/xxxxxxxxxxxxxxxxxxxxxxxxxxxxxxxx/transformed/coordinatorlayout-28.0.0/res.apk [-]
        - runtimeJarFiles             : <GRADLE>/caches/transforms-3/xxxxxxxxxxxxxxxxxxxxxxxxxxxxxxxx/transformed/coordinatorlayout-28.0.0/jars/classes.jar
        symbolFile                    : <GRADLE>/caches/transforms-3/xxxxxxxxxxxxxxxxxxxxxxxxxxxxxxxx/transformed/coordinatorlayout-28.0.0/R.txt
    - library                     : com.android.support:drawerlayout:28.0.0@aar (IdeAndroidLibraryImpl)
        aidlFolder                    : <GRADLE>/caches/transforms-3/xxxxxxxxxxxxxxxxxxxxxxxxxxxxxxxx/transformed/drawerlayout-28.0.0/aidl [-]
        artifact                      : <M2>/com/android/support/drawerlayout/28.0.0/drawerlayout-28.0.0.aar
        artifactAddress               : com.android.support:drawerlayout:28.0.0@aar
        assetsFolder                  : <GRADLE>/caches/transforms-3/xxxxxxxxxxxxxxxxxxxxxxxxxxxxxxxx/transformed/drawerlayout-28.0.0/assets [-]
        - compileJarFiles             : <GRADLE>/caches/transforms-3/xxxxxxxxxxxxxxxxxxxxxxxxxxxxxxxx/transformed/drawerlayout-28.0.0/jars/classes.jar
        component                     : com.android.support:drawerlayout:28.0.0
        externalAnnotations           : <GRADLE>/caches/transforms-3/xxxxxxxxxxxxxxxxxxxxxxxxxxxxxxxx/transformed/drawerlayout-28.0.0/annotations.zip
        folder                        : <GRADLE>/caches/transforms-3/xxxxxxxxxxxxxxxxxxxxxxxxxxxxxxxx/transformed/drawerlayout-28.0.0
        jniFolder                     : <GRADLE>/caches/transforms-3/xxxxxxxxxxxxxxxxxxxxxxxxxxxxxxxx/transformed/drawerlayout-28.0.0/jni [-]
        lintJar                       : <GRADLE>/caches/transforms-3/xxxxxxxxxxxxxxxxxxxxxxxxxxxxxxxx/transformed/drawerlayout-28.0.0/jars/lint.jar [-]
        manifest                      : <GRADLE>/caches/transforms-3/xxxxxxxxxxxxxxxxxxxxxxxxxxxxxxxx/transformed/drawerlayout-28.0.0/AndroidManifest.xml
        proguardRules                 : <GRADLE>/caches/transforms-3/xxxxxxxxxxxxxxxxxxxxxxxxxxxxxxxx/transformed/drawerlayout-28.0.0/proguard.txt [-]
        publicResources               : <GRADLE>/caches/transforms-3/xxxxxxxxxxxxxxxxxxxxxxxxxxxxxxxx/transformed/drawerlayout-28.0.0/public.txt [-]
        renderscriptFolder            : <GRADLE>/caches/transforms-3/xxxxxxxxxxxxxxxxxxxxxxxxxxxxxxxx/transformed/drawerlayout-28.0.0/rs [-]
        resFolder                     : <GRADLE>/caches/transforms-3/xxxxxxxxxxxxxxxxxxxxxxxxxxxxxxxx/transformed/drawerlayout-28.0.0/res [-]
        resStaticLibrary              : <GRADLE>/caches/transforms-3/xxxxxxxxxxxxxxxxxxxxxxxxxxxxxxxx/transformed/drawerlayout-28.0.0/res.apk [-]
        - runtimeJarFiles             : <GRADLE>/caches/transforms-3/xxxxxxxxxxxxxxxxxxxxxxxxxxxxxxxx/transformed/drawerlayout-28.0.0/jars/classes.jar
        symbolFile                    : <GRADLE>/caches/transforms-3/xxxxxxxxxxxxxxxxxxxxxxxxxxxxxxxx/transformed/drawerlayout-28.0.0/R.txt
    - library                     : com.android.support:slidingpanelayout:28.0.0@aar (IdeAndroidLibraryImpl)
        aidlFolder                    : <GRADLE>/caches/transforms-3/xxxxxxxxxxxxxxxxxxxxxxxxxxxxxxxx/transformed/slidingpanelayout-28.0.0/aidl [-]
        artifact                      : <M2>/com/android/support/slidingpanelayout/28.0.0/slidingpanelayout-28.0.0.aar
        artifactAddress               : com.android.support:slidingpanelayout:28.0.0@aar
        assetsFolder                  : <GRADLE>/caches/transforms-3/xxxxxxxxxxxxxxxxxxxxxxxxxxxxxxxx/transformed/slidingpanelayout-28.0.0/assets [-]
        - compileJarFiles             : <GRADLE>/caches/transforms-3/xxxxxxxxxxxxxxxxxxxxxxxxxxxxxxxx/transformed/slidingpanelayout-28.0.0/jars/classes.jar
        component                     : com.android.support:slidingpanelayout:28.0.0
        externalAnnotations           : <GRADLE>/caches/transforms-3/xxxxxxxxxxxxxxxxxxxxxxxxxxxxxxxx/transformed/slidingpanelayout-28.0.0/annotations.zip [-]
        folder                        : <GRADLE>/caches/transforms-3/xxxxxxxxxxxxxxxxxxxxxxxxxxxxxxxx/transformed/slidingpanelayout-28.0.0
        jniFolder                     : <GRADLE>/caches/transforms-3/xxxxxxxxxxxxxxxxxxxxxxxxxxxxxxxx/transformed/slidingpanelayout-28.0.0/jni [-]
        lintJar                       : <GRADLE>/caches/transforms-3/xxxxxxxxxxxxxxxxxxxxxxxxxxxxxxxx/transformed/slidingpanelayout-28.0.0/jars/lint.jar [-]
        manifest                      : <GRADLE>/caches/transforms-3/xxxxxxxxxxxxxxxxxxxxxxxxxxxxxxxx/transformed/slidingpanelayout-28.0.0/AndroidManifest.xml
        proguardRules                 : <GRADLE>/caches/transforms-3/xxxxxxxxxxxxxxxxxxxxxxxxxxxxxxxx/transformed/slidingpanelayout-28.0.0/proguard.txt [-]
        publicResources               : <GRADLE>/caches/transforms-3/xxxxxxxxxxxxxxxxxxxxxxxxxxxxxxxx/transformed/slidingpanelayout-28.0.0/public.txt [-]
        renderscriptFolder            : <GRADLE>/caches/transforms-3/xxxxxxxxxxxxxxxxxxxxxxxxxxxxxxxx/transformed/slidingpanelayout-28.0.0/rs [-]
        resFolder                     : <GRADLE>/caches/transforms-3/xxxxxxxxxxxxxxxxxxxxxxxxxxxxxxxx/transformed/slidingpanelayout-28.0.0/res [-]
        resStaticLibrary              : <GRADLE>/caches/transforms-3/xxxxxxxxxxxxxxxxxxxxxxxxxxxxxxxx/transformed/slidingpanelayout-28.0.0/res.apk [-]
        - runtimeJarFiles             : <GRADLE>/caches/transforms-3/xxxxxxxxxxxxxxxxxxxxxxxxxxxxxxxx/transformed/slidingpanelayout-28.0.0/jars/classes.jar
        symbolFile                    : <GRADLE>/caches/transforms-3/xxxxxxxxxxxxxxxxxxxxxxxxxxxxxxxx/transformed/slidingpanelayout-28.0.0/R.txt
    - library                     : com.android.support:customview:28.0.0@aar (IdeAndroidLibraryImpl)
        aidlFolder                    : <GRADLE>/caches/transforms-3/xxxxxxxxxxxxxxxxxxxxxxxxxxxxxxxx/transformed/customview-28.0.0/aidl [-]
        artifact                      : <M2>/com/android/support/customview/28.0.0/customview-28.0.0.aar
        artifactAddress               : com.android.support:customview:28.0.0@aar
        assetsFolder                  : <GRADLE>/caches/transforms-3/xxxxxxxxxxxxxxxxxxxxxxxxxxxxxxxx/transformed/customview-28.0.0/assets [-]
        - compileJarFiles             : <GRADLE>/caches/transforms-3/xxxxxxxxxxxxxxxxxxxxxxxxxxxxxxxx/transformed/customview-28.0.0/jars/classes.jar
        component                     : com.android.support:customview:28.0.0
        externalAnnotations           : <GRADLE>/caches/transforms-3/xxxxxxxxxxxxxxxxxxxxxxxxxxxxxxxx/transformed/customview-28.0.0/annotations.zip [-]
        folder                        : <GRADLE>/caches/transforms-3/xxxxxxxxxxxxxxxxxxxxxxxxxxxxxxxx/transformed/customview-28.0.0
        jniFolder                     : <GRADLE>/caches/transforms-3/xxxxxxxxxxxxxxxxxxxxxxxxxxxxxxxx/transformed/customview-28.0.0/jni [-]
        lintJar                       : <GRADLE>/caches/transforms-3/xxxxxxxxxxxxxxxxxxxxxxxxxxxxxxxx/transformed/customview-28.0.0/jars/lint.jar [-]
        manifest                      : <GRADLE>/caches/transforms-3/xxxxxxxxxxxxxxxxxxxxxxxxxxxxxxxx/transformed/customview-28.0.0/AndroidManifest.xml
        proguardRules                 : <GRADLE>/caches/transforms-3/xxxxxxxxxxxxxxxxxxxxxxxxxxxxxxxx/transformed/customview-28.0.0/proguard.txt [-]
        publicResources               : <GRADLE>/caches/transforms-3/xxxxxxxxxxxxxxxxxxxxxxxxxxxxxxxx/transformed/customview-28.0.0/public.txt [-]
        renderscriptFolder            : <GRADLE>/caches/transforms-3/xxxxxxxxxxxxxxxxxxxxxxxxxxxxxxxx/transformed/customview-28.0.0/rs [-]
        resFolder                     : <GRADLE>/caches/transforms-3/xxxxxxxxxxxxxxxxxxxxxxxxxxxxxxxx/transformed/customview-28.0.0/res [-]
        resStaticLibrary              : <GRADLE>/caches/transforms-3/xxxxxxxxxxxxxxxxxxxxxxxxxxxxxxxx/transformed/customview-28.0.0/res.apk [-]
        - runtimeJarFiles             : <GRADLE>/caches/transforms-3/xxxxxxxxxxxxxxxxxxxxxxxxxxxxxxxx/transformed/customview-28.0.0/jars/classes.jar
        symbolFile                    : <GRADLE>/caches/transforms-3/xxxxxxxxxxxxxxxxxxxxxxxxxxxxxxxx/transformed/customview-28.0.0/R.txt
    - library                     : com.android.support:swiperefreshlayout:28.0.0@aar (IdeAndroidLibraryImpl)
        aidlFolder                    : <GRADLE>/caches/transforms-3/xxxxxxxxxxxxxxxxxxxxxxxxxxxxxxxx/transformed/swiperefreshlayout-28.0.0/aidl [-]
        artifact                      : <M2>/com/android/support/swiperefreshlayout/28.0.0/swiperefreshlayout-28.0.0.aar
        artifactAddress               : com.android.support:swiperefreshlayout:28.0.0@aar
        assetsFolder                  : <GRADLE>/caches/transforms-3/xxxxxxxxxxxxxxxxxxxxxxxxxxxxxxxx/transformed/swiperefreshlayout-28.0.0/assets [-]
        - compileJarFiles             : <GRADLE>/caches/transforms-3/xxxxxxxxxxxxxxxxxxxxxxxxxxxxxxxx/transformed/swiperefreshlayout-28.0.0/jars/classes.jar
        component                     : com.android.support:swiperefreshlayout:28.0.0
        externalAnnotations           : <GRADLE>/caches/transforms-3/xxxxxxxxxxxxxxxxxxxxxxxxxxxxxxxx/transformed/swiperefreshlayout-28.0.0/annotations.zip
        folder                        : <GRADLE>/caches/transforms-3/xxxxxxxxxxxxxxxxxxxxxxxxxxxxxxxx/transformed/swiperefreshlayout-28.0.0
        jniFolder                     : <GRADLE>/caches/transforms-3/xxxxxxxxxxxxxxxxxxxxxxxxxxxxxxxx/transformed/swiperefreshlayout-28.0.0/jni [-]
        lintJar                       : <GRADLE>/caches/transforms-3/xxxxxxxxxxxxxxxxxxxxxxxxxxxxxxxx/transformed/swiperefreshlayout-28.0.0/jars/lint.jar [-]
        manifest                      : <GRADLE>/caches/transforms-3/xxxxxxxxxxxxxxxxxxxxxxxxxxxxxxxx/transformed/swiperefreshlayout-28.0.0/AndroidManifest.xml
        proguardRules                 : <GRADLE>/caches/transforms-3/xxxxxxxxxxxxxxxxxxxxxxxxxxxxxxxx/transformed/swiperefreshlayout-28.0.0/proguard.txt [-]
        publicResources               : <GRADLE>/caches/transforms-3/xxxxxxxxxxxxxxxxxxxxxxxxxxxxxxxx/transformed/swiperefreshlayout-28.0.0/public.txt [-]
        renderscriptFolder            : <GRADLE>/caches/transforms-3/xxxxxxxxxxxxxxxxxxxxxxxxxxxxxxxx/transformed/swiperefreshlayout-28.0.0/rs [-]
        resFolder                     : <GRADLE>/caches/transforms-3/xxxxxxxxxxxxxxxxxxxxxxxxxxxxxxxx/transformed/swiperefreshlayout-28.0.0/res [-]
        resStaticLibrary              : <GRADLE>/caches/transforms-3/xxxxxxxxxxxxxxxxxxxxxxxxxxxxxxxx/transformed/swiperefreshlayout-28.0.0/res.apk [-]
        - runtimeJarFiles             : <GRADLE>/caches/transforms-3/xxxxxxxxxxxxxxxxxxxxxxxxxxxxxxxx/transformed/swiperefreshlayout-28.0.0/jars/classes.jar
        symbolFile                    : <GRADLE>/caches/transforms-3/xxxxxxxxxxxxxxxxxxxxxxxxxxxxxxxx/transformed/swiperefreshlayout-28.0.0/R.txt
=======
    - library                     : com.android.support:appcompat-v7:28.0.0@aar (IdeAndroidLibraryImpl)
        aidlFolder                    : <GRADLE>/caches/transforms-3/xxxxxxxxxxxxxxxxxxxxxxxxxxxxxxxx/transformed/appcompat-v7-28.0.0/aidl [-]
        artifact                      : <M2>/com/android/support/appcompat-v7/28.0.0/appcompat-v7-28.0.0.aar
        artifactAddress               : com.android.support:appcompat-v7:28.0.0@aar
        assetsFolder                  : <GRADLE>/caches/transforms-3/xxxxxxxxxxxxxxxxxxxxxxxxxxxxxxxx/transformed/appcompat-v7-28.0.0/assets [-]
        - compileJarFiles             : <GRADLE>/caches/transforms-3/xxxxxxxxxxxxxxxxxxxxxxxxxxxxxxxx/transformed/appcompat-v7-28.0.0/jars/classes.jar
        component                     : com.android.support:appcompat-v7:28.0.0
        externalAnnotations           : <GRADLE>/caches/transforms-3/xxxxxxxxxxxxxxxxxxxxxxxxxxxxxxxx/transformed/appcompat-v7-28.0.0/annotations.zip
        folder                        : <GRADLE>/caches/transforms-3/xxxxxxxxxxxxxxxxxxxxxxxxxxxxxxxx/transformed/appcompat-v7-28.0.0
        jniFolder                     : <GRADLE>/caches/transforms-3/xxxxxxxxxxxxxxxxxxxxxxxxxxxxxxxx/transformed/appcompat-v7-28.0.0/jni [-]
        lintJar                       : <GRADLE>/caches/transforms-3/xxxxxxxxxxxxxxxxxxxxxxxxxxxxxxxx/transformed/appcompat-v7-28.0.0/jars/lint.jar [-]
        manifest                      : <GRADLE>/caches/transforms-3/xxxxxxxxxxxxxxxxxxxxxxxxxxxxxxxx/transformed/appcompat-v7-28.0.0/AndroidManifest.xml
        proguardRules                 : <GRADLE>/caches/transforms-3/xxxxxxxxxxxxxxxxxxxxxxxxxxxxxxxx/transformed/appcompat-v7-28.0.0/proguard.txt
        publicResources               : <GRADLE>/caches/transforms-3/xxxxxxxxxxxxxxxxxxxxxxxxxxxxxxxx/transformed/appcompat-v7-28.0.0/public.txt
        renderscriptFolder            : <GRADLE>/caches/transforms-3/xxxxxxxxxxxxxxxxxxxxxxxxxxxxxxxx/transformed/appcompat-v7-28.0.0/rs [-]
        resFolder                     : <GRADLE>/caches/transforms-3/xxxxxxxxxxxxxxxxxxxxxxxxxxxxxxxx/transformed/appcompat-v7-28.0.0/res
        resStaticLibrary              : <GRADLE>/caches/transforms-3/xxxxxxxxxxxxxxxxxxxxxxxxxxxxxxxx/transformed/appcompat-v7-28.0.0/res.apk [-]
        - runtimeJarFiles             : <GRADLE>/caches/transforms-3/xxxxxxxxxxxxxxxxxxxxxxxxxxxxxxxx/transformed/appcompat-v7-28.0.0/jars/classes.jar
        symbolFile                    : <GRADLE>/caches/transforms-3/xxxxxxxxxxxxxxxxxxxxxxxxxxxxxxxx/transformed/appcompat-v7-28.0.0/R.txt
>>>>>>> 574fcae1
    - library                     : com.android.support:asynclayoutinflater:28.0.0@aar (IdeAndroidLibraryImpl)
        aidlFolder                    : <GRADLE>/caches/transforms-3/xxxxxxxxxxxxxxxxxxxxxxxxxxxxxxxx/transformed/asynclayoutinflater-28.0.0/aidl [-]
        artifact                      : <M2>/com/android/support/asynclayoutinflater/28.0.0/asynclayoutinflater-28.0.0.aar
        artifactAddress               : com.android.support:asynclayoutinflater:28.0.0@aar
        assetsFolder                  : <GRADLE>/caches/transforms-3/xxxxxxxxxxxxxxxxxxxxxxxxxxxxxxxx/transformed/asynclayoutinflater-28.0.0/assets [-]
        - compileJarFiles             : <GRADLE>/caches/transforms-3/xxxxxxxxxxxxxxxxxxxxxxxxxxxxxxxx/transformed/asynclayoutinflater-28.0.0/jars/classes.jar
        component                     : com.android.support:asynclayoutinflater:28.0.0
        externalAnnotations           : <GRADLE>/caches/transforms-3/xxxxxxxxxxxxxxxxxxxxxxxxxxxxxxxx/transformed/asynclayoutinflater-28.0.0/annotations.zip [-]
        folder                        : <GRADLE>/caches/transforms-3/xxxxxxxxxxxxxxxxxxxxxxxxxxxxxxxx/transformed/asynclayoutinflater-28.0.0
        jniFolder                     : <GRADLE>/caches/transforms-3/xxxxxxxxxxxxxxxxxxxxxxxxxxxxxxxx/transformed/asynclayoutinflater-28.0.0/jni [-]
        lintJar                       : <GRADLE>/caches/transforms-3/xxxxxxxxxxxxxxxxxxxxxxxxxxxxxxxx/transformed/asynclayoutinflater-28.0.0/jars/lint.jar [-]
        manifest                      : <GRADLE>/caches/transforms-3/xxxxxxxxxxxxxxxxxxxxxxxxxxxxxxxx/transformed/asynclayoutinflater-28.0.0/AndroidManifest.xml
        proguardRules                 : <GRADLE>/caches/transforms-3/xxxxxxxxxxxxxxxxxxxxxxxxxxxxxxxx/transformed/asynclayoutinflater-28.0.0/proguard.txt [-]
        publicResources               : <GRADLE>/caches/transforms-3/xxxxxxxxxxxxxxxxxxxxxxxxxxxxxxxx/transformed/asynclayoutinflater-28.0.0/public.txt [-]
        renderscriptFolder            : <GRADLE>/caches/transforms-3/xxxxxxxxxxxxxxxxxxxxxxxxxxxxxxxx/transformed/asynclayoutinflater-28.0.0/rs [-]
        resFolder                     : <GRADLE>/caches/transforms-3/xxxxxxxxxxxxxxxxxxxxxxxxxxxxxxxx/transformed/asynclayoutinflater-28.0.0/res [-]
        resStaticLibrary              : <GRADLE>/caches/transforms-3/xxxxxxxxxxxxxxxxxxxxxxxxxxxxxxxx/transformed/asynclayoutinflater-28.0.0/res.apk [-]
        - runtimeJarFiles             : <GRADLE>/caches/transforms-3/xxxxxxxxxxxxxxxxxxxxxxxxxxxxxxxx/transformed/asynclayoutinflater-28.0.0/jars/classes.jar
        symbolFile                    : <GRADLE>/caches/transforms-3/xxxxxxxxxxxxxxxxxxxxxxxxxxxxxxxx/transformed/asynclayoutinflater-28.0.0/R.txt
<<<<<<< HEAD
    - library                     : com.android.support:support-compat:28.0.0@aar (IdeAndroidLibraryImpl)
        aidlFolder                    : <GRADLE>/caches/transforms-3/xxxxxxxxxxxxxxxxxxxxxxxxxxxxxxxx/transformed/support-compat-28.0.0/aidl
        artifact                      : <M2>/com/android/support/support-compat/28.0.0/support-compat-28.0.0.aar
        artifactAddress               : com.android.support:support-compat:28.0.0@aar
        assetsFolder                  : <GRADLE>/caches/transforms-3/xxxxxxxxxxxxxxxxxxxxxxxxxxxxxxxx/transformed/support-compat-28.0.0/assets [-]
        - compileJarFiles             : <GRADLE>/caches/transforms-3/xxxxxxxxxxxxxxxxxxxxxxxxxxxxxxxx/transformed/support-compat-28.0.0/jars/classes.jar
        component                     : com.android.support:support-compat:28.0.0
        externalAnnotations           : <GRADLE>/caches/transforms-3/xxxxxxxxxxxxxxxxxxxxxxxxxxxxxxxx/transformed/support-compat-28.0.0/annotations.zip
        folder                        : <GRADLE>/caches/transforms-3/xxxxxxxxxxxxxxxxxxxxxxxxxxxxxxxx/transformed/support-compat-28.0.0
        jniFolder                     : <GRADLE>/caches/transforms-3/xxxxxxxxxxxxxxxxxxxxxxxxxxxxxxxx/transformed/support-compat-28.0.0/jni [-]
        lintJar                       : <GRADLE>/caches/transforms-3/xxxxxxxxxxxxxxxxxxxxxxxxxxxxxxxx/transformed/support-compat-28.0.0/jars/lint.jar [-]
        manifest                      : <GRADLE>/caches/transforms-3/xxxxxxxxxxxxxxxxxxxxxxxxxxxxxxxx/transformed/support-compat-28.0.0/AndroidManifest.xml
        proguardRules                 : <GRADLE>/caches/transforms-3/xxxxxxxxxxxxxxxxxxxxxxxxxxxxxxxx/transformed/support-compat-28.0.0/proguard.txt
        publicResources               : <GRADLE>/caches/transforms-3/xxxxxxxxxxxxxxxxxxxxxxxxxxxxxxxx/transformed/support-compat-28.0.0/public.txt
        renderscriptFolder            : <GRADLE>/caches/transforms-3/xxxxxxxxxxxxxxxxxxxxxxxxxxxxxxxx/transformed/support-compat-28.0.0/rs [-]
        resFolder                     : <GRADLE>/caches/transforms-3/xxxxxxxxxxxxxxxxxxxxxxxxxxxxxxxx/transformed/support-compat-28.0.0/res
        resStaticLibrary              : <GRADLE>/caches/transforms-3/xxxxxxxxxxxxxxxxxxxxxxxxxxxxxxxx/transformed/support-compat-28.0.0/res.apk [-]
        - runtimeJarFiles             : <GRADLE>/caches/transforms-3/xxxxxxxxxxxxxxxxxxxxxxxxxxxxxxxx/transformed/support-compat-28.0.0/jars/classes.jar
        symbolFile                    : <GRADLE>/caches/transforms-3/xxxxxxxxxxxxxxxxxxxxxxxxxxxxxxxx/transformed/support-compat-28.0.0/R.txt
    - library                     : com.android.support:versionedparcelable:28.0.0@aar (IdeAndroidLibraryImpl)
        aidlFolder                    : <GRADLE>/caches/transforms-3/xxxxxxxxxxxxxxxxxxxxxxxxxxxxxxxx/transformed/versionedparcelable-28.0.0/aidl
        artifact                      : <M2>/com/android/support/versionedparcelable/28.0.0/versionedparcelable-28.0.0.aar
        artifactAddress               : com.android.support:versionedparcelable:28.0.0@aar
        assetsFolder                  : <GRADLE>/caches/transforms-3/xxxxxxxxxxxxxxxxxxxxxxxxxxxxxxxx/transformed/versionedparcelable-28.0.0/assets [-]
        - compileJarFiles             : <GRADLE>/caches/transforms-3/xxxxxxxxxxxxxxxxxxxxxxxxxxxxxxxx/transformed/versionedparcelable-28.0.0/jars/classes.jar
        component                     : com.android.support:versionedparcelable:28.0.0
        externalAnnotations           : <GRADLE>/caches/transforms-3/xxxxxxxxxxxxxxxxxxxxxxxxxxxxxxxx/transformed/versionedparcelable-28.0.0/annotations.zip [-]
        folder                        : <GRADLE>/caches/transforms-3/xxxxxxxxxxxxxxxxxxxxxxxxxxxxxxxx/transformed/versionedparcelable-28.0.0
        jniFolder                     : <GRADLE>/caches/transforms-3/xxxxxxxxxxxxxxxxxxxxxxxxxxxxxxxx/transformed/versionedparcelable-28.0.0/jni [-]
        lintJar                       : <GRADLE>/caches/transforms-3/xxxxxxxxxxxxxxxxxxxxxxxxxxxxxxxx/transformed/versionedparcelable-28.0.0/jars/lint.jar [-]
        manifest                      : <GRADLE>/caches/transforms-3/xxxxxxxxxxxxxxxxxxxxxxxxxxxxxxxx/transformed/versionedparcelable-28.0.0/AndroidManifest.xml
        proguardRules                 : <GRADLE>/caches/transforms-3/xxxxxxxxxxxxxxxxxxxxxxxxxxxxxxxx/transformed/versionedparcelable-28.0.0/proguard.txt
        publicResources               : <GRADLE>/caches/transforms-3/xxxxxxxxxxxxxxxxxxxxxxxxxxxxxxxx/transformed/versionedparcelable-28.0.0/public.txt [-]
        renderscriptFolder            : <GRADLE>/caches/transforms-3/xxxxxxxxxxxxxxxxxxxxxxxxxxxxxxxx/transformed/versionedparcelable-28.0.0/rs [-]
        resFolder                     : <GRADLE>/caches/transforms-3/xxxxxxxxxxxxxxxxxxxxxxxxxxxxxxxx/transformed/versionedparcelable-28.0.0/res [-]
        resStaticLibrary              : <GRADLE>/caches/transforms-3/xxxxxxxxxxxxxxxxxxxxxxxxxxxxxxxx/transformed/versionedparcelable-28.0.0/res.apk [-]
        - runtimeJarFiles             : <GRADLE>/caches/transforms-3/xxxxxxxxxxxxxxxxxxxxxxxxxxxxxxxx/transformed/versionedparcelable-28.0.0/jars/classes.jar
        symbolFile                    : <GRADLE>/caches/transforms-3/xxxxxxxxxxxxxxxxxxxxxxxxxxxxxxxx/transformed/versionedparcelable-28.0.0/R.txt
=======
    - library                     : com.android.support:coordinatorlayout:28.0.0@aar (IdeAndroidLibraryImpl)
        aidlFolder                    : <GRADLE>/caches/transforms-3/xxxxxxxxxxxxxxxxxxxxxxxxxxxxxxxx/transformed/coordinatorlayout-28.0.0/aidl [-]
        artifact                      : <M2>/com/android/support/coordinatorlayout/28.0.0/coordinatorlayout-28.0.0.aar
        artifactAddress               : com.android.support:coordinatorlayout:28.0.0@aar
        assetsFolder                  : <GRADLE>/caches/transforms-3/xxxxxxxxxxxxxxxxxxxxxxxxxxxxxxxx/transformed/coordinatorlayout-28.0.0/assets [-]
        - compileJarFiles             : <GRADLE>/caches/transforms-3/xxxxxxxxxxxxxxxxxxxxxxxxxxxxxxxx/transformed/coordinatorlayout-28.0.0/jars/classes.jar
        component                     : com.android.support:coordinatorlayout:28.0.0
        externalAnnotations           : <GRADLE>/caches/transforms-3/xxxxxxxxxxxxxxxxxxxxxxxxxxxxxxxx/transformed/coordinatorlayout-28.0.0/annotations.zip
        folder                        : <GRADLE>/caches/transforms-3/xxxxxxxxxxxxxxxxxxxxxxxxxxxxxxxx/transformed/coordinatorlayout-28.0.0
        jniFolder                     : <GRADLE>/caches/transforms-3/xxxxxxxxxxxxxxxxxxxxxxxxxxxxxxxx/transformed/coordinatorlayout-28.0.0/jni [-]
        lintJar                       : <GRADLE>/caches/transforms-3/xxxxxxxxxxxxxxxxxxxxxxxxxxxxxxxx/transformed/coordinatorlayout-28.0.0/jars/lint.jar [-]
        manifest                      : <GRADLE>/caches/transforms-3/xxxxxxxxxxxxxxxxxxxxxxxxxxxxxxxx/transformed/coordinatorlayout-28.0.0/AndroidManifest.xml
        proguardRules                 : <GRADLE>/caches/transforms-3/xxxxxxxxxxxxxxxxxxxxxxxxxxxxxxxx/transformed/coordinatorlayout-28.0.0/proguard.txt
        publicResources               : <GRADLE>/caches/transforms-3/xxxxxxxxxxxxxxxxxxxxxxxxxxxxxxxx/transformed/coordinatorlayout-28.0.0/public.txt
        renderscriptFolder            : <GRADLE>/caches/transforms-3/xxxxxxxxxxxxxxxxxxxxxxxxxxxxxxxx/transformed/coordinatorlayout-28.0.0/rs [-]
        resFolder                     : <GRADLE>/caches/transforms-3/xxxxxxxxxxxxxxxxxxxxxxxxxxxxxxxx/transformed/coordinatorlayout-28.0.0/res
        resStaticLibrary              : <GRADLE>/caches/transforms-3/xxxxxxxxxxxxxxxxxxxxxxxxxxxxxxxx/transformed/coordinatorlayout-28.0.0/res.apk [-]
        - runtimeJarFiles             : <GRADLE>/caches/transforms-3/xxxxxxxxxxxxxxxxxxxxxxxxxxxxxxxx/transformed/coordinatorlayout-28.0.0/jars/classes.jar
        symbolFile                    : <GRADLE>/caches/transforms-3/xxxxxxxxxxxxxxxxxxxxxxxxxxxxxxxx/transformed/coordinatorlayout-28.0.0/R.txt
>>>>>>> 574fcae1
    - library                     : com.android.support:cursoradapter:28.0.0@aar (IdeAndroidLibraryImpl)
        aidlFolder                    : <GRADLE>/caches/transforms-3/xxxxxxxxxxxxxxxxxxxxxxxxxxxxxxxx/transformed/cursoradapter-28.0.0/aidl [-]
        artifact                      : <M2>/com/android/support/cursoradapter/28.0.0/cursoradapter-28.0.0.aar
        artifactAddress               : com.android.support:cursoradapter:28.0.0@aar
        assetsFolder                  : <GRADLE>/caches/transforms-3/xxxxxxxxxxxxxxxxxxxxxxxxxxxxxxxx/transformed/cursoradapter-28.0.0/assets [-]
        - compileJarFiles             : <GRADLE>/caches/transforms-3/xxxxxxxxxxxxxxxxxxxxxxxxxxxxxxxx/transformed/cursoradapter-28.0.0/jars/classes.jar
        component                     : com.android.support:cursoradapter:28.0.0
        externalAnnotations           : <GRADLE>/caches/transforms-3/xxxxxxxxxxxxxxxxxxxxxxxxxxxxxxxx/transformed/cursoradapter-28.0.0/annotations.zip [-]
        folder                        : <GRADLE>/caches/transforms-3/xxxxxxxxxxxxxxxxxxxxxxxxxxxxxxxx/transformed/cursoradapter-28.0.0
        jniFolder                     : <GRADLE>/caches/transforms-3/xxxxxxxxxxxxxxxxxxxxxxxxxxxxxxxx/transformed/cursoradapter-28.0.0/jni [-]
        lintJar                       : <GRADLE>/caches/transforms-3/xxxxxxxxxxxxxxxxxxxxxxxxxxxxxxxx/transformed/cursoradapter-28.0.0/jars/lint.jar [-]
        manifest                      : <GRADLE>/caches/transforms-3/xxxxxxxxxxxxxxxxxxxxxxxxxxxxxxxx/transformed/cursoradapter-28.0.0/AndroidManifest.xml
        proguardRules                 : <GRADLE>/caches/transforms-3/xxxxxxxxxxxxxxxxxxxxxxxxxxxxxxxx/transformed/cursoradapter-28.0.0/proguard.txt [-]
        publicResources               : <GRADLE>/caches/transforms-3/xxxxxxxxxxxxxxxxxxxxxxxxxxxxxxxx/transformed/cursoradapter-28.0.0/public.txt [-]
        renderscriptFolder            : <GRADLE>/caches/transforms-3/xxxxxxxxxxxxxxxxxxxxxxxxxxxxxxxx/transformed/cursoradapter-28.0.0/rs [-]
        resFolder                     : <GRADLE>/caches/transforms-3/xxxxxxxxxxxxxxxxxxxxxxxxxxxxxxxx/transformed/cursoradapter-28.0.0/res [-]
        resStaticLibrary              : <GRADLE>/caches/transforms-3/xxxxxxxxxxxxxxxxxxxxxxxxxxxxxxxx/transformed/cursoradapter-28.0.0/res.apk [-]
        - runtimeJarFiles             : <GRADLE>/caches/transforms-3/xxxxxxxxxxxxxxxxxxxxxxxxxxxxxxxx/transformed/cursoradapter-28.0.0/jars/classes.jar
        symbolFile                    : <GRADLE>/caches/transforms-3/xxxxxxxxxxxxxxxxxxxxxxxxxxxxxxxx/transformed/cursoradapter-28.0.0/R.txt
<<<<<<< HEAD
    - library                     : android.arch.lifecycle:runtime:1.1.1@aar (IdeAndroidLibraryImpl)
        aidlFolder                    : <GRADLE>/caches/transforms-3/xxxxxxxxxxxxxxxxxxxxxxxxxxxxxxxx/transformed/runtime-1.1.1/aidl [-]
        artifact                      : <M2>/android/arch/lifecycle/runtime/1.1.1/runtime-1.1.1.aar
        artifactAddress               : android.arch.lifecycle:runtime:1.1.1@aar
        assetsFolder                  : <GRADLE>/caches/transforms-3/xxxxxxxxxxxxxxxxxxxxxxxxxxxxxxxx/transformed/runtime-1.1.1/assets [-]
        - compileJarFiles             : <GRADLE>/caches/transforms-3/xxxxxxxxxxxxxxxxxxxxxxxxxxxxxxxx/transformed/runtime-1.1.1/jars/classes.jar
        component                     : android.arch.lifecycle:runtime:1.1.1
        externalAnnotations           : <GRADLE>/caches/transforms-3/xxxxxxxxxxxxxxxxxxxxxxxxxxxxxxxx/transformed/runtime-1.1.1/annotations.zip [-]
        folder                        : <GRADLE>/caches/transforms-3/xxxxxxxxxxxxxxxxxxxxxxxxxxxxxxxx/transformed/runtime-1.1.1
        jniFolder                     : <GRADLE>/caches/transforms-3/xxxxxxxxxxxxxxxxxxxxxxxxxxxxxxxx/transformed/runtime-1.1.1/jni [-]
        lintJar                       : <GRADLE>/caches/transforms-3/xxxxxxxxxxxxxxxxxxxxxxxxxxxxxxxx/transformed/runtime-1.1.1/jars/lint.jar [-]
        manifest                      : <GRADLE>/caches/transforms-3/xxxxxxxxxxxxxxxxxxxxxxxxxxxxxxxx/transformed/runtime-1.1.1/AndroidManifest.xml
        proguardRules                 : <GRADLE>/caches/transforms-3/xxxxxxxxxxxxxxxxxxxxxxxxxxxxxxxx/transformed/runtime-1.1.1/proguard.txt
        publicResources               : <GRADLE>/caches/transforms-3/xxxxxxxxxxxxxxxxxxxxxxxxxxxxxxxx/transformed/runtime-1.1.1/public.txt [-]
        renderscriptFolder            : <GRADLE>/caches/transforms-3/xxxxxxxxxxxxxxxxxxxxxxxxxxxxxxxx/transformed/runtime-1.1.1/rs [-]
        resFolder                     : <GRADLE>/caches/transforms-3/xxxxxxxxxxxxxxxxxxxxxxxxxxxxxxxx/transformed/runtime-1.1.1/res [-]
        resStaticLibrary              : <GRADLE>/caches/transforms-3/xxxxxxxxxxxxxxxxxxxxxxxxxxxxxxxx/transformed/runtime-1.1.1/res.apk [-]
        - runtimeJarFiles             : <GRADLE>/caches/transforms-3/xxxxxxxxxxxxxxxxxxxxxxxxxxxxxxxx/transformed/runtime-1.1.1/jars/classes.jar
        symbolFile                    : <GRADLE>/caches/transforms-3/xxxxxxxxxxxxxxxxxxxxxxxxxxxxxxxx/transformed/runtime-1.1.1/R.txt
=======
    - library                     : com.android.support:customview:28.0.0@aar (IdeAndroidLibraryImpl)
        aidlFolder                    : <GRADLE>/caches/transforms-3/xxxxxxxxxxxxxxxxxxxxxxxxxxxxxxxx/transformed/customview-28.0.0/aidl [-]
        artifact                      : <M2>/com/android/support/customview/28.0.0/customview-28.0.0.aar
        artifactAddress               : com.android.support:customview:28.0.0@aar
        assetsFolder                  : <GRADLE>/caches/transforms-3/xxxxxxxxxxxxxxxxxxxxxxxxxxxxxxxx/transformed/customview-28.0.0/assets [-]
        - compileJarFiles             : <GRADLE>/caches/transforms-3/xxxxxxxxxxxxxxxxxxxxxxxxxxxxxxxx/transformed/customview-28.0.0/jars/classes.jar
        component                     : com.android.support:customview:28.0.0
        externalAnnotations           : <GRADLE>/caches/transforms-3/xxxxxxxxxxxxxxxxxxxxxxxxxxxxxxxx/transformed/customview-28.0.0/annotations.zip [-]
        folder                        : <GRADLE>/caches/transforms-3/xxxxxxxxxxxxxxxxxxxxxxxxxxxxxxxx/transformed/customview-28.0.0
        jniFolder                     : <GRADLE>/caches/transforms-3/xxxxxxxxxxxxxxxxxxxxxxxxxxxxxxxx/transformed/customview-28.0.0/jni [-]
        lintJar                       : <GRADLE>/caches/transforms-3/xxxxxxxxxxxxxxxxxxxxxxxxxxxxxxxx/transformed/customview-28.0.0/jars/lint.jar [-]
        manifest                      : <GRADLE>/caches/transforms-3/xxxxxxxxxxxxxxxxxxxxxxxxxxxxxxxx/transformed/customview-28.0.0/AndroidManifest.xml
        proguardRules                 : <GRADLE>/caches/transforms-3/xxxxxxxxxxxxxxxxxxxxxxxxxxxxxxxx/transformed/customview-28.0.0/proguard.txt [-]
        publicResources               : <GRADLE>/caches/transforms-3/xxxxxxxxxxxxxxxxxxxxxxxxxxxxxxxx/transformed/customview-28.0.0/public.txt [-]
        renderscriptFolder            : <GRADLE>/caches/transforms-3/xxxxxxxxxxxxxxxxxxxxxxxxxxxxxxxx/transformed/customview-28.0.0/rs [-]
        resFolder                     : <GRADLE>/caches/transforms-3/xxxxxxxxxxxxxxxxxxxxxxxxxxxxxxxx/transformed/customview-28.0.0/res [-]
        resStaticLibrary              : <GRADLE>/caches/transforms-3/xxxxxxxxxxxxxxxxxxxxxxxxxxxxxxxx/transformed/customview-28.0.0/res.apk [-]
        - runtimeJarFiles             : <GRADLE>/caches/transforms-3/xxxxxxxxxxxxxxxxxxxxxxxxxxxxxxxx/transformed/customview-28.0.0/jars/classes.jar
        symbolFile                    : <GRADLE>/caches/transforms-3/xxxxxxxxxxxxxxxxxxxxxxxxxxxxxxxx/transformed/customview-28.0.0/R.txt
>>>>>>> 574fcae1
    - library                     : com.android.support:documentfile:28.0.0@aar (IdeAndroidLibraryImpl)
        aidlFolder                    : <GRADLE>/caches/transforms-3/xxxxxxxxxxxxxxxxxxxxxxxxxxxxxxxx/transformed/documentfile-28.0.0/aidl [-]
        artifact                      : <M2>/com/android/support/documentfile/28.0.0/documentfile-28.0.0.aar
        artifactAddress               : com.android.support:documentfile:28.0.0@aar
        assetsFolder                  : <GRADLE>/caches/transforms-3/xxxxxxxxxxxxxxxxxxxxxxxxxxxxxxxx/transformed/documentfile-28.0.0/assets [-]
        - compileJarFiles             : <GRADLE>/caches/transforms-3/xxxxxxxxxxxxxxxxxxxxxxxxxxxxxxxx/transformed/documentfile-28.0.0/jars/classes.jar
        component                     : com.android.support:documentfile:28.0.0
        externalAnnotations           : <GRADLE>/caches/transforms-3/xxxxxxxxxxxxxxxxxxxxxxxxxxxxxxxx/transformed/documentfile-28.0.0/annotations.zip [-]
        folder                        : <GRADLE>/caches/transforms-3/xxxxxxxxxxxxxxxxxxxxxxxxxxxxxxxx/transformed/documentfile-28.0.0
        jniFolder                     : <GRADLE>/caches/transforms-3/xxxxxxxxxxxxxxxxxxxxxxxxxxxxxxxx/transformed/documentfile-28.0.0/jni [-]
        lintJar                       : <GRADLE>/caches/transforms-3/xxxxxxxxxxxxxxxxxxxxxxxxxxxxxxxx/transformed/documentfile-28.0.0/jars/lint.jar [-]
        manifest                      : <GRADLE>/caches/transforms-3/xxxxxxxxxxxxxxxxxxxxxxxxxxxxxxxx/transformed/documentfile-28.0.0/AndroidManifest.xml
        proguardRules                 : <GRADLE>/caches/transforms-3/xxxxxxxxxxxxxxxxxxxxxxxxxxxxxxxx/transformed/documentfile-28.0.0/proguard.txt [-]
        publicResources               : <GRADLE>/caches/transforms-3/xxxxxxxxxxxxxxxxxxxxxxxxxxxxxxxx/transformed/documentfile-28.0.0/public.txt [-]
        renderscriptFolder            : <GRADLE>/caches/transforms-3/xxxxxxxxxxxxxxxxxxxxxxxxxxxxxxxx/transformed/documentfile-28.0.0/rs [-]
        resFolder                     : <GRADLE>/caches/transforms-3/xxxxxxxxxxxxxxxxxxxxxxxxxxxxxxxx/transformed/documentfile-28.0.0/res [-]
        resStaticLibrary              : <GRADLE>/caches/transforms-3/xxxxxxxxxxxxxxxxxxxxxxxxxxxxxxxx/transformed/documentfile-28.0.0/res.apk [-]
        - runtimeJarFiles             : <GRADLE>/caches/transforms-3/xxxxxxxxxxxxxxxxxxxxxxxxxxxxxxxx/transformed/documentfile-28.0.0/jars/classes.jar
        symbolFile                    : <GRADLE>/caches/transforms-3/xxxxxxxxxxxxxxxxxxxxxxxxxxxxxxxx/transformed/documentfile-28.0.0/R.txt
    - library                     : com.android.support:drawerlayout:28.0.0@aar (IdeAndroidLibraryImpl)
        aidlFolder                    : <GRADLE>/caches/transforms-3/xxxxxxxxxxxxxxxxxxxxxxxxxxxxxxxx/transformed/drawerlayout-28.0.0/aidl [-]
        artifact                      : <M2>/com/android/support/drawerlayout/28.0.0/drawerlayout-28.0.0.aar
        artifactAddress               : com.android.support:drawerlayout:28.0.0@aar
        assetsFolder                  : <GRADLE>/caches/transforms-3/xxxxxxxxxxxxxxxxxxxxxxxxxxxxxxxx/transformed/drawerlayout-28.0.0/assets [-]
        - compileJarFiles             : <GRADLE>/caches/transforms-3/xxxxxxxxxxxxxxxxxxxxxxxxxxxxxxxx/transformed/drawerlayout-28.0.0/jars/classes.jar
        component                     : com.android.support:drawerlayout:28.0.0
        externalAnnotations           : <GRADLE>/caches/transforms-3/xxxxxxxxxxxxxxxxxxxxxxxxxxxxxxxx/transformed/drawerlayout-28.0.0/annotations.zip
        folder                        : <GRADLE>/caches/transforms-3/xxxxxxxxxxxxxxxxxxxxxxxxxxxxxxxx/transformed/drawerlayout-28.0.0
        jniFolder                     : <GRADLE>/caches/transforms-3/xxxxxxxxxxxxxxxxxxxxxxxxxxxxxxxx/transformed/drawerlayout-28.0.0/jni [-]
        lintJar                       : <GRADLE>/caches/transforms-3/xxxxxxxxxxxxxxxxxxxxxxxxxxxxxxxx/transformed/drawerlayout-28.0.0/jars/lint.jar [-]
        manifest                      : <GRADLE>/caches/transforms-3/xxxxxxxxxxxxxxxxxxxxxxxxxxxxxxxx/transformed/drawerlayout-28.0.0/AndroidManifest.xml
        proguardRules                 : <GRADLE>/caches/transforms-3/xxxxxxxxxxxxxxxxxxxxxxxxxxxxxxxx/transformed/drawerlayout-28.0.0/proguard.txt [-]
        publicResources               : <GRADLE>/caches/transforms-3/xxxxxxxxxxxxxxxxxxxxxxxxxxxxxxxx/transformed/drawerlayout-28.0.0/public.txt [-]
        renderscriptFolder            : <GRADLE>/caches/transforms-3/xxxxxxxxxxxxxxxxxxxxxxxxxxxxxxxx/transformed/drawerlayout-28.0.0/rs [-]
        resFolder                     : <GRADLE>/caches/transforms-3/xxxxxxxxxxxxxxxxxxxxxxxxxxxxxxxx/transformed/drawerlayout-28.0.0/res [-]
        resStaticLibrary              : <GRADLE>/caches/transforms-3/xxxxxxxxxxxxxxxxxxxxxxxxxxxxxxxx/transformed/drawerlayout-28.0.0/res.apk [-]
        - runtimeJarFiles             : <GRADLE>/caches/transforms-3/xxxxxxxxxxxxxxxxxxxxxxxxxxxxxxxx/transformed/drawerlayout-28.0.0/jars/classes.jar
        symbolFile                    : <GRADLE>/caches/transforms-3/xxxxxxxxxxxxxxxxxxxxxxxxxxxxxxxx/transformed/drawerlayout-28.0.0/R.txt
    - library                     : com.android.support:interpolator:28.0.0@aar (IdeAndroidLibraryImpl)
        aidlFolder                    : <GRADLE>/caches/transforms-3/xxxxxxxxxxxxxxxxxxxxxxxxxxxxxxxx/transformed/interpolator-28.0.0/aidl [-]
        artifact                      : <M2>/com/android/support/interpolator/28.0.0/interpolator-28.0.0.aar
        artifactAddress               : com.android.support:interpolator:28.0.0@aar
        assetsFolder                  : <GRADLE>/caches/transforms-3/xxxxxxxxxxxxxxxxxxxxxxxxxxxxxxxx/transformed/interpolator-28.0.0/assets [-]
        - compileJarFiles             : <GRADLE>/caches/transforms-3/xxxxxxxxxxxxxxxxxxxxxxxxxxxxxxxx/transformed/interpolator-28.0.0/jars/classes.jar
        component                     : com.android.support:interpolator:28.0.0
        externalAnnotations           : <GRADLE>/caches/transforms-3/xxxxxxxxxxxxxxxxxxxxxxxxxxxxxxxx/transformed/interpolator-28.0.0/annotations.zip [-]
        folder                        : <GRADLE>/caches/transforms-3/xxxxxxxxxxxxxxxxxxxxxxxxxxxxxxxx/transformed/interpolator-28.0.0
        jniFolder                     : <GRADLE>/caches/transforms-3/xxxxxxxxxxxxxxxxxxxxxxxxxxxxxxxx/transformed/interpolator-28.0.0/jni [-]
        lintJar                       : <GRADLE>/caches/transforms-3/xxxxxxxxxxxxxxxxxxxxxxxxxxxxxxxx/transformed/interpolator-28.0.0/jars/lint.jar [-]
        manifest                      : <GRADLE>/caches/transforms-3/xxxxxxxxxxxxxxxxxxxxxxxxxxxxxxxx/transformed/interpolator-28.0.0/AndroidManifest.xml
        proguardRules                 : <GRADLE>/caches/transforms-3/xxxxxxxxxxxxxxxxxxxxxxxxxxxxxxxx/transformed/interpolator-28.0.0/proguard.txt [-]
        publicResources               : <GRADLE>/caches/transforms-3/xxxxxxxxxxxxxxxxxxxxxxxxxxxxxxxx/transformed/interpolator-28.0.0/public.txt [-]
        renderscriptFolder            : <GRADLE>/caches/transforms-3/xxxxxxxxxxxxxxxxxxxxxxxxxxxxxxxx/transformed/interpolator-28.0.0/rs [-]
        resFolder                     : <GRADLE>/caches/transforms-3/xxxxxxxxxxxxxxxxxxxxxxxxxxxxxxxx/transformed/interpolator-28.0.0/res [-]
        resStaticLibrary              : <GRADLE>/caches/transforms-3/xxxxxxxxxxxxxxxxxxxxxxxxxxxxxxxx/transformed/interpolator-28.0.0/res.apk [-]
        - runtimeJarFiles             : <GRADLE>/caches/transforms-3/xxxxxxxxxxxxxxxxxxxxxxxxxxxxxxxx/transformed/interpolator-28.0.0/jars/classes.jar
        symbolFile                    : <GRADLE>/caches/transforms-3/xxxxxxxxxxxxxxxxxxxxxxxxxxxxxxxx/transformed/interpolator-28.0.0/R.txt
    - library                     : com.android.support:loader:28.0.0@aar (IdeAndroidLibraryImpl)
        aidlFolder                    : <GRADLE>/caches/transforms-3/xxxxxxxxxxxxxxxxxxxxxxxxxxxxxxxx/transformed/loader-28.0.0/aidl [-]
        artifact                      : <M2>/com/android/support/loader/28.0.0/loader-28.0.0.aar
        artifactAddress               : com.android.support:loader:28.0.0@aar
        assetsFolder                  : <GRADLE>/caches/transforms-3/xxxxxxxxxxxxxxxxxxxxxxxxxxxxxxxx/transformed/loader-28.0.0/assets [-]
        - compileJarFiles             : <GRADLE>/caches/transforms-3/xxxxxxxxxxxxxxxxxxxxxxxxxxxxxxxx/transformed/loader-28.0.0/jars/classes.jar
        component                     : com.android.support:loader:28.0.0
        externalAnnotations           : <GRADLE>/caches/transforms-3/xxxxxxxxxxxxxxxxxxxxxxxxxxxxxxxx/transformed/loader-28.0.0/annotations.zip [-]
        folder                        : <GRADLE>/caches/transforms-3/xxxxxxxxxxxxxxxxxxxxxxxxxxxxxxxx/transformed/loader-28.0.0
        jniFolder                     : <GRADLE>/caches/transforms-3/xxxxxxxxxxxxxxxxxxxxxxxxxxxxxxxx/transformed/loader-28.0.0/jni [-]
        lintJar                       : <GRADLE>/caches/transforms-3/xxxxxxxxxxxxxxxxxxxxxxxxxxxxxxxx/transformed/loader-28.0.0/jars/lint.jar [-]
        manifest                      : <GRADLE>/caches/transforms-3/xxxxxxxxxxxxxxxxxxxxxxxxxxxxxxxx/transformed/loader-28.0.0/AndroidManifest.xml
        proguardRules                 : <GRADLE>/caches/transforms-3/xxxxxxxxxxxxxxxxxxxxxxxxxxxxxxxx/transformed/loader-28.0.0/proguard.txt [-]
        publicResources               : <GRADLE>/caches/transforms-3/xxxxxxxxxxxxxxxxxxxxxxxxxxxxxxxx/transformed/loader-28.0.0/public.txt [-]
        renderscriptFolder            : <GRADLE>/caches/transforms-3/xxxxxxxxxxxxxxxxxxxxxxxxxxxxxxxx/transformed/loader-28.0.0/rs [-]
        resFolder                     : <GRADLE>/caches/transforms-3/xxxxxxxxxxxxxxxxxxxxxxxxxxxxxxxx/transformed/loader-28.0.0/res [-]
        resStaticLibrary              : <GRADLE>/caches/transforms-3/xxxxxxxxxxxxxxxxxxxxxxxxxxxxxxxx/transformed/loader-28.0.0/res.apk [-]
        - runtimeJarFiles             : <GRADLE>/caches/transforms-3/xxxxxxxxxxxxxxxxxxxxxxxxxxxxxxxx/transformed/loader-28.0.0/jars/classes.jar
        symbolFile                    : <GRADLE>/caches/transforms-3/xxxxxxxxxxxxxxxxxxxxxxxxxxxxxxxx/transformed/loader-28.0.0/R.txt
    - library                     : com.android.support:localbroadcastmanager:28.0.0@aar (IdeAndroidLibraryImpl)
        aidlFolder                    : <GRADLE>/caches/transforms-3/xxxxxxxxxxxxxxxxxxxxxxxxxxxxxxxx/transformed/localbroadcastmanager-28.0.0/aidl [-]
        artifact                      : <M2>/com/android/support/localbroadcastmanager/28.0.0/localbroadcastmanager-28.0.0.aar
        artifactAddress               : com.android.support:localbroadcastmanager:28.0.0@aar
        assetsFolder                  : <GRADLE>/caches/transforms-3/xxxxxxxxxxxxxxxxxxxxxxxxxxxxxxxx/transformed/localbroadcastmanager-28.0.0/assets [-]
        - compileJarFiles             : <GRADLE>/caches/transforms-3/xxxxxxxxxxxxxxxxxxxxxxxxxxxxxxxx/transformed/localbroadcastmanager-28.0.0/jars/classes.jar
        component                     : com.android.support:localbroadcastmanager:28.0.0
        externalAnnotations           : <GRADLE>/caches/transforms-3/xxxxxxxxxxxxxxxxxxxxxxxxxxxxxxxx/transformed/localbroadcastmanager-28.0.0/annotations.zip [-]
        folder                        : <GRADLE>/caches/transforms-3/xxxxxxxxxxxxxxxxxxxxxxxxxxxxxxxx/transformed/localbroadcastmanager-28.0.0
        jniFolder                     : <GRADLE>/caches/transforms-3/xxxxxxxxxxxxxxxxxxxxxxxxxxxxxxxx/transformed/localbroadcastmanager-28.0.0/jni [-]
        lintJar                       : <GRADLE>/caches/transforms-3/xxxxxxxxxxxxxxxxxxxxxxxxxxxxxxxx/transformed/localbroadcastmanager-28.0.0/jars/lint.jar [-]
        manifest                      : <GRADLE>/caches/transforms-3/xxxxxxxxxxxxxxxxxxxxxxxxxxxxxxxx/transformed/localbroadcastmanager-28.0.0/AndroidManifest.xml
        proguardRules                 : <GRADLE>/caches/transforms-3/xxxxxxxxxxxxxxxxxxxxxxxxxxxxxxxx/transformed/localbroadcastmanager-28.0.0/proguard.txt [-]
        publicResources               : <GRADLE>/caches/transforms-3/xxxxxxxxxxxxxxxxxxxxxxxxxxxxxxxx/transformed/localbroadcastmanager-28.0.0/public.txt [-]
        renderscriptFolder            : <GRADLE>/caches/transforms-3/xxxxxxxxxxxxxxxxxxxxxxxxxxxxxxxx/transformed/localbroadcastmanager-28.0.0/rs [-]
        resFolder                     : <GRADLE>/caches/transforms-3/xxxxxxxxxxxxxxxxxxxxxxxxxxxxxxxx/transformed/localbroadcastmanager-28.0.0/res [-]
        resStaticLibrary              : <GRADLE>/caches/transforms-3/xxxxxxxxxxxxxxxxxxxxxxxxxxxxxxxx/transformed/localbroadcastmanager-28.0.0/res.apk [-]
        - runtimeJarFiles             : <GRADLE>/caches/transforms-3/xxxxxxxxxxxxxxxxxxxxxxxxxxxxxxxx/transformed/localbroadcastmanager-28.0.0/jars/classes.jar
        symbolFile                    : <GRADLE>/caches/transforms-3/xxxxxxxxxxxxxxxxxxxxxxxxxxxxxxxx/transformed/localbroadcastmanager-28.0.0/R.txt
    - library                     : com.android.support:print:28.0.0@aar (IdeAndroidLibraryImpl)
        aidlFolder                    : <GRADLE>/caches/transforms-3/xxxxxxxxxxxxxxxxxxxxxxxxxxxxxxxx/transformed/print-28.0.0/aidl [-]
        artifact                      : <M2>/com/android/support/print/28.0.0/print-28.0.0.aar
        artifactAddress               : com.android.support:print:28.0.0@aar
        assetsFolder                  : <GRADLE>/caches/transforms-3/xxxxxxxxxxxxxxxxxxxxxxxxxxxxxxxx/transformed/print-28.0.0/assets [-]
        - compileJarFiles             : <GRADLE>/caches/transforms-3/xxxxxxxxxxxxxxxxxxxxxxxxxxxxxxxx/transformed/print-28.0.0/jars/classes.jar
        component                     : com.android.support:print:28.0.0
        externalAnnotations           : <GRADLE>/caches/transforms-3/xxxxxxxxxxxxxxxxxxxxxxxxxxxxxxxx/transformed/print-28.0.0/annotations.zip
        folder                        : <GRADLE>/caches/transforms-3/xxxxxxxxxxxxxxxxxxxxxxxxxxxxxxxx/transformed/print-28.0.0
        jniFolder                     : <GRADLE>/caches/transforms-3/xxxxxxxxxxxxxxxxxxxxxxxxxxxxxxxx/transformed/print-28.0.0/jni [-]
        lintJar                       : <GRADLE>/caches/transforms-3/xxxxxxxxxxxxxxxxxxxxxxxxxxxxxxxx/transformed/print-28.0.0/jars/lint.jar [-]
        manifest                      : <GRADLE>/caches/transforms-3/xxxxxxxxxxxxxxxxxxxxxxxxxxxxxxxx/transformed/print-28.0.0/AndroidManifest.xml
        proguardRules                 : <GRADLE>/caches/transforms-3/xxxxxxxxxxxxxxxxxxxxxxxxxxxxxxxx/transformed/print-28.0.0/proguard.txt [-]
        publicResources               : <GRADLE>/caches/transforms-3/xxxxxxxxxxxxxxxxxxxxxxxxxxxxxxxx/transformed/print-28.0.0/public.txt [-]
        renderscriptFolder            : <GRADLE>/caches/transforms-3/xxxxxxxxxxxxxxxxxxxxxxxxxxxxxxxx/transformed/print-28.0.0/rs [-]
        resFolder                     : <GRADLE>/caches/transforms-3/xxxxxxxxxxxxxxxxxxxxxxxxxxxxxxxx/transformed/print-28.0.0/res [-]
        resStaticLibrary              : <GRADLE>/caches/transforms-3/xxxxxxxxxxxxxxxxxxxxxxxxxxxxxxxx/transformed/print-28.0.0/res.apk [-]
        - runtimeJarFiles             : <GRADLE>/caches/transforms-3/xxxxxxxxxxxxxxxxxxxxxxxxxxxxxxxx/transformed/print-28.0.0/jars/classes.jar
        symbolFile                    : <GRADLE>/caches/transforms-3/xxxxxxxxxxxxxxxxxxxxxxxxxxxxxxxx/transformed/print-28.0.0/R.txt
<<<<<<< HEAD
    - library                     : android.arch.lifecycle:viewmodel:1.1.1@aar (IdeAndroidLibraryImpl)
        aidlFolder                    : <GRADLE>/caches/transforms-3/xxxxxxxxxxxxxxxxxxxxxxxxxxxxxxxx/transformed/viewmodel-1.1.1/aidl [-]
        artifact                      : <M2>/android/arch/lifecycle/viewmodel/1.1.1/viewmodel-1.1.1.aar
        artifactAddress               : android.arch.lifecycle:viewmodel:1.1.1@aar
        assetsFolder                  : <GRADLE>/caches/transforms-3/xxxxxxxxxxxxxxxxxxxxxxxxxxxxxxxx/transformed/viewmodel-1.1.1/assets [-]
        - compileJarFiles             : <GRADLE>/caches/transforms-3/xxxxxxxxxxxxxxxxxxxxxxxxxxxxxxxx/transformed/viewmodel-1.1.1/jars/classes.jar
        component                     : android.arch.lifecycle:viewmodel:1.1.1
        externalAnnotations           : <GRADLE>/caches/transforms-3/xxxxxxxxxxxxxxxxxxxxxxxxxxxxxxxx/transformed/viewmodel-1.1.1/annotations.zip [-]
        folder                        : <GRADLE>/caches/transforms-3/xxxxxxxxxxxxxxxxxxxxxxxxxxxxxxxx/transformed/viewmodel-1.1.1
        jniFolder                     : <GRADLE>/caches/transforms-3/xxxxxxxxxxxxxxxxxxxxxxxxxxxxxxxx/transformed/viewmodel-1.1.1/jni [-]
        lintJar                       : <GRADLE>/caches/transforms-3/xxxxxxxxxxxxxxxxxxxxxxxxxxxxxxxx/transformed/viewmodel-1.1.1/jars/lint.jar [-]
        manifest                      : <GRADLE>/caches/transforms-3/xxxxxxxxxxxxxxxxxxxxxxxxxxxxxxxx/transformed/viewmodel-1.1.1/AndroidManifest.xml
        proguardRules                 : <GRADLE>/caches/transforms-3/xxxxxxxxxxxxxxxxxxxxxxxxxxxxxxxx/transformed/viewmodel-1.1.1/proguard.txt
        publicResources               : <GRADLE>/caches/transforms-3/xxxxxxxxxxxxxxxxxxxxxxxxxxxxxxxx/transformed/viewmodel-1.1.1/public.txt [-]
        renderscriptFolder            : <GRADLE>/caches/transforms-3/xxxxxxxxxxxxxxxxxxxxxxxxxxxxxxxx/transformed/viewmodel-1.1.1/rs [-]
        resFolder                     : <GRADLE>/caches/transforms-3/xxxxxxxxxxxxxxxxxxxxxxxxxxxxxxxx/transformed/viewmodel-1.1.1/res [-]
        resStaticLibrary              : <GRADLE>/caches/transforms-3/xxxxxxxxxxxxxxxxxxxxxxxxxxxxxxxx/transformed/viewmodel-1.1.1/res.apk [-]
        - runtimeJarFiles             : <GRADLE>/caches/transforms-3/xxxxxxxxxxxxxxxxxxxxxxxxxxxxxxxx/transformed/viewmodel-1.1.1/jars/classes.jar
        symbolFile                    : <GRADLE>/caches/transforms-3/xxxxxxxxxxxxxxxxxxxxxxxxxxxxxxxx/transformed/viewmodel-1.1.1/R.txt
    - library                     : android.arch.lifecycle:livedata:1.1.1@aar (IdeAndroidLibraryImpl)
        aidlFolder                    : <GRADLE>/caches/transforms-3/xxxxxxxxxxxxxxxxxxxxxxxxxxxxxxxx/transformed/livedata-1.1.1/aidl [-]
        artifact                      : <M2>/android/arch/lifecycle/livedata/1.1.1/livedata-1.1.1.aar
        artifactAddress               : android.arch.lifecycle:livedata:1.1.1@aar
        assetsFolder                  : <GRADLE>/caches/transforms-3/xxxxxxxxxxxxxxxxxxxxxxxxxxxxxxxx/transformed/livedata-1.1.1/assets [-]
        - compileJarFiles             : <GRADLE>/caches/transforms-3/xxxxxxxxxxxxxxxxxxxxxxxxxxxxxxxx/transformed/livedata-1.1.1/jars/classes.jar
        component                     : android.arch.lifecycle:livedata:1.1.1
        externalAnnotations           : <GRADLE>/caches/transforms-3/xxxxxxxxxxxxxxxxxxxxxxxxxxxxxxxx/transformed/livedata-1.1.1/annotations.zip [-]
        folder                        : <GRADLE>/caches/transforms-3/xxxxxxxxxxxxxxxxxxxxxxxxxxxxxxxx/transformed/livedata-1.1.1
        jniFolder                     : <GRADLE>/caches/transforms-3/xxxxxxxxxxxxxxxxxxxxxxxxxxxxxxxx/transformed/livedata-1.1.1/jni [-]
        lintJar                       : <GRADLE>/caches/transforms-3/xxxxxxxxxxxxxxxxxxxxxxxxxxxxxxxx/transformed/livedata-1.1.1/jars/lint.jar [-]
        manifest                      : <GRADLE>/caches/transforms-3/xxxxxxxxxxxxxxxxxxxxxxxxxxxxxxxx/transformed/livedata-1.1.1/AndroidManifest.xml
        proguardRules                 : <GRADLE>/caches/transforms-3/xxxxxxxxxxxxxxxxxxxxxxxxxxxxxxxx/transformed/livedata-1.1.1/proguard.txt [-]
        publicResources               : <GRADLE>/caches/transforms-3/xxxxxxxxxxxxxxxxxxxxxxxxxxxxxxxx/transformed/livedata-1.1.1/public.txt [-]
        renderscriptFolder            : <GRADLE>/caches/transforms-3/xxxxxxxxxxxxxxxxxxxxxxxxxxxxxxxx/transformed/livedata-1.1.1/rs [-]
        resFolder                     : <GRADLE>/caches/transforms-3/xxxxxxxxxxxxxxxxxxxxxxxxxxxxxxxx/transformed/livedata-1.1.1/res [-]
        resStaticLibrary              : <GRADLE>/caches/transforms-3/xxxxxxxxxxxxxxxxxxxxxxxxxxxxxxxx/transformed/livedata-1.1.1/res.apk [-]
        - runtimeJarFiles             : <GRADLE>/caches/transforms-3/xxxxxxxxxxxxxxxxxxxxxxxxxxxxxxxx/transformed/livedata-1.1.1/jars/classes.jar
        symbolFile                    : <GRADLE>/caches/transforms-3/xxxxxxxxxxxxxxxxxxxxxxxxxxxxxxxx/transformed/livedata-1.1.1/R.txt
    - library                     : android.arch.lifecycle:livedata-core:1.1.1@aar (IdeAndroidLibraryImpl)
        aidlFolder                    : <GRADLE>/caches/transforms-3/xxxxxxxxxxxxxxxxxxxxxxxxxxxxxxxx/transformed/livedata-core-1.1.1/aidl [-]
        artifact                      : <M2>/android/arch/lifecycle/livedata-core/1.1.1/livedata-core-1.1.1.aar
        artifactAddress               : android.arch.lifecycle:livedata-core:1.1.1@aar
        assetsFolder                  : <GRADLE>/caches/transforms-3/xxxxxxxxxxxxxxxxxxxxxxxxxxxxxxxx/transformed/livedata-core-1.1.1/assets [-]
        - compileJarFiles             : <GRADLE>/caches/transforms-3/xxxxxxxxxxxxxxxxxxxxxxxxxxxxxxxx/transformed/livedata-core-1.1.1/jars/classes.jar
        component                     : android.arch.lifecycle:livedata-core:1.1.1
        externalAnnotations           : <GRADLE>/caches/transforms-3/xxxxxxxxxxxxxxxxxxxxxxxxxxxxxxxx/transformed/livedata-core-1.1.1/annotations.zip [-]
        folder                        : <GRADLE>/caches/transforms-3/xxxxxxxxxxxxxxxxxxxxxxxxxxxxxxxx/transformed/livedata-core-1.1.1
        jniFolder                     : <GRADLE>/caches/transforms-3/xxxxxxxxxxxxxxxxxxxxxxxxxxxxxxxx/transformed/livedata-core-1.1.1/jni [-]
        lintJar                       : <GRADLE>/caches/transforms-3/xxxxxxxxxxxxxxxxxxxxxxxxxxxxxxxx/transformed/livedata-core-1.1.1/jars/lint.jar [-]
        manifest                      : <GRADLE>/caches/transforms-3/xxxxxxxxxxxxxxxxxxxxxxxxxxxxxxxx/transformed/livedata-core-1.1.1/AndroidManifest.xml
        proguardRules                 : <GRADLE>/caches/transforms-3/xxxxxxxxxxxxxxxxxxxxxxxxxxxxxxxx/transformed/livedata-core-1.1.1/proguard.txt [-]
        publicResources               : <GRADLE>/caches/transforms-3/xxxxxxxxxxxxxxxxxxxxxxxxxxxxxxxx/transformed/livedata-core-1.1.1/public.txt [-]
        renderscriptFolder            : <GRADLE>/caches/transforms-3/xxxxxxxxxxxxxxxxxxxxxxxxxxxxxxxx/transformed/livedata-core-1.1.1/rs [-]
        resFolder                     : <GRADLE>/caches/transforms-3/xxxxxxxxxxxxxxxxxxxxxxxxxxxxxxxx/transformed/livedata-core-1.1.1/res [-]
        resStaticLibrary              : <GRADLE>/caches/transforms-3/xxxxxxxxxxxxxxxxxxxxxxxxxxxxxxxx/transformed/livedata-core-1.1.1/res.apk [-]
        - runtimeJarFiles             : <GRADLE>/caches/transforms-3/xxxxxxxxxxxxxxxxxxxxxxxxxxxxxxxx/transformed/livedata-core-1.1.1/jars/classes.jar
        symbolFile                    : <GRADLE>/caches/transforms-3/xxxxxxxxxxxxxxxxxxxxxxxxxxxxxxxx/transformed/livedata-core-1.1.1/R.txt
    - library                     : android.arch.core:runtime:1.1.1@aar (IdeAndroidLibraryImpl)
        aidlFolder                    : <GRADLE>/caches/transforms-3/xxxxxxxxxxxxxxxxxxxxxxxxxxxxxxxx/transformed/runtime-1.1.1/aidl [-]
        artifact                      : <M2>/android/arch/core/runtime/1.1.1/runtime-1.1.1.aar
        artifactAddress               : android.arch.core:runtime:1.1.1@aar
        assetsFolder                  : <GRADLE>/caches/transforms-3/xxxxxxxxxxxxxxxxxxxxxxxxxxxxxxxx/transformed/runtime-1.1.1/assets [-]
        - compileJarFiles             : <GRADLE>/caches/transforms-3/xxxxxxxxxxxxxxxxxxxxxxxxxxxxxxxx/transformed/runtime-1.1.1/jars/classes.jar
        component                     : android.arch.core:runtime:1.1.1
        externalAnnotations           : <GRADLE>/caches/transforms-3/xxxxxxxxxxxxxxxxxxxxxxxxxxxxxxxx/transformed/runtime-1.1.1/annotations.zip [-]
        folder                        : <GRADLE>/caches/transforms-3/xxxxxxxxxxxxxxxxxxxxxxxxxxxxxxxx/transformed/runtime-1.1.1
        jniFolder                     : <GRADLE>/caches/transforms-3/xxxxxxxxxxxxxxxxxxxxxxxxxxxxxxxx/transformed/runtime-1.1.1/jni [-]
        lintJar                       : <GRADLE>/caches/transforms-3/xxxxxxxxxxxxxxxxxxxxxxxxxxxxxxxx/transformed/runtime-1.1.1/jars/lint.jar [-]
        manifest                      : <GRADLE>/caches/transforms-3/xxxxxxxxxxxxxxxxxxxxxxxxxxxxxxxx/transformed/runtime-1.1.1/AndroidManifest.xml
        proguardRules                 : <GRADLE>/caches/transforms-3/xxxxxxxxxxxxxxxxxxxxxxxxxxxxxxxx/transformed/runtime-1.1.1/proguard.txt [-]
        publicResources               : <GRADLE>/caches/transforms-3/xxxxxxxxxxxxxxxxxxxxxxxxxxxxxxxx/transformed/runtime-1.1.1/public.txt [-]
        renderscriptFolder            : <GRADLE>/caches/transforms-3/xxxxxxxxxxxxxxxxxxxxxxxxxxxxxxxx/transformed/runtime-1.1.1/rs [-]
        resFolder                     : <GRADLE>/caches/transforms-3/xxxxxxxxxxxxxxxxxxxxxxxxxxxxxxxx/transformed/runtime-1.1.1/res [-]
        resStaticLibrary              : <GRADLE>/caches/transforms-3/xxxxxxxxxxxxxxxxxxxxxxxxxxxxxxxx/transformed/runtime-1.1.1/res.apk [-]
        - runtimeJarFiles             : <GRADLE>/caches/transforms-3/xxxxxxxxxxxxxxxxxxxxxxxxxxxxxxxx/transformed/runtime-1.1.1/jars/classes.jar
        symbolFile                    : <GRADLE>/caches/transforms-3/xxxxxxxxxxxxxxxxxxxxxxxxxxxxxxxx/transformed/runtime-1.1.1/R.txt
    - library                     : com.android.support:interpolator:28.0.0@aar (IdeAndroidLibraryImpl)
        aidlFolder                    : <GRADLE>/caches/transforms-3/xxxxxxxxxxxxxxxxxxxxxxxxxxxxxxxx/transformed/interpolator-28.0.0/aidl [-]
        artifact                      : <M2>/com/android/support/interpolator/28.0.0/interpolator-28.0.0.aar
        artifactAddress               : com.android.support:interpolator:28.0.0@aar
        assetsFolder                  : <GRADLE>/caches/transforms-3/xxxxxxxxxxxxxxxxxxxxxxxxxxxxxxxx/transformed/interpolator-28.0.0/assets [-]
        - compileJarFiles             : <GRADLE>/caches/transforms-3/xxxxxxxxxxxxxxxxxxxxxxxxxxxxxxxx/transformed/interpolator-28.0.0/jars/classes.jar
        component                     : com.android.support:interpolator:28.0.0
        externalAnnotations           : <GRADLE>/caches/transforms-3/xxxxxxxxxxxxxxxxxxxxxxxxxxxxxxxx/transformed/interpolator-28.0.0/annotations.zip [-]
        folder                        : <GRADLE>/caches/transforms-3/xxxxxxxxxxxxxxxxxxxxxxxxxxxxxxxx/transformed/interpolator-28.0.0
        jniFolder                     : <GRADLE>/caches/transforms-3/xxxxxxxxxxxxxxxxxxxxxxxxxxxxxxxx/transformed/interpolator-28.0.0/jni [-]
        lintJar                       : <GRADLE>/caches/transforms-3/xxxxxxxxxxxxxxxxxxxxxxxxxxxxxxxx/transformed/interpolator-28.0.0/jars/lint.jar [-]
        manifest                      : <GRADLE>/caches/transforms-3/xxxxxxxxxxxxxxxxxxxxxxxxxxxxxxxx/transformed/interpolator-28.0.0/AndroidManifest.xml
        proguardRules                 : <GRADLE>/caches/transforms-3/xxxxxxxxxxxxxxxxxxxxxxxxxxxxxxxx/transformed/interpolator-28.0.0/proguard.txt [-]
        publicResources               : <GRADLE>/caches/transforms-3/xxxxxxxxxxxxxxxxxxxxxxxxxxxxxxxx/transformed/interpolator-28.0.0/public.txt [-]
        renderscriptFolder            : <GRADLE>/caches/transforms-3/xxxxxxxxxxxxxxxxxxxxxxxxxxxxxxxx/transformed/interpolator-28.0.0/rs [-]
        resFolder                     : <GRADLE>/caches/transforms-3/xxxxxxxxxxxxxxxxxxxxxxxxxxxxxxxx/transformed/interpolator-28.0.0/res [-]
        resStaticLibrary              : <GRADLE>/caches/transforms-3/xxxxxxxxxxxxxxxxxxxxxxxxxxxxxxxx/transformed/interpolator-28.0.0/res.apk [-]
        - runtimeJarFiles             : <GRADLE>/caches/transforms-3/xxxxxxxxxxxxxxxxxxxxxxxxxxxxxxxx/transformed/interpolator-28.0.0/jars/classes.jar
        symbolFile                    : <GRADLE>/caches/transforms-3/xxxxxxxxxxxxxxxxxxxxxxxxxxxxxxxx/transformed/interpolator-28.0.0/R.txt
    - library                     : org.jetbrains.kotlin:kotlin-stdlib-jdk8:<KOTLIN_VERSION> (IdeJavaLibraryImpl)
        artifact                      : <M2>/org/jetbrains/kotlin/kotlin-stdlib-jdk8/<KOTLIN_VERSION>/kotlin-stdlib-jdk8-<KOTLIN_VERSION>.jar
        artifactAddress               : org.jetbrains.kotlin:kotlin-stdlib-jdk8:<KOTLIN_VERSION>@jar
        component                     : org.jetbrains.kotlin:kotlin-stdlib-jdk8:<KOTLIN_VERSION>
    - library                     : org.jetbrains.kotlin:kotlin-stdlib-jdk7:<KOTLIN_VERSION> (IdeJavaLibraryImpl)
        artifact                      : <M2>/org/jetbrains/kotlin/kotlin-stdlib-jdk7/<KOTLIN_VERSION>/kotlin-stdlib-jdk7-<KOTLIN_VERSION>.jar
        artifactAddress               : org.jetbrains.kotlin:kotlin-stdlib-jdk7:<KOTLIN_VERSION>@jar
        component                     : org.jetbrains.kotlin:kotlin-stdlib-jdk7:<KOTLIN_VERSION>
    - library                     : org.jetbrains.kotlin:kotlin-stdlib:<KOTLIN_VERSION> (IdeJavaLibraryImpl)
        artifact                      : <M2>/org/jetbrains/kotlin/kotlin-stdlib/<KOTLIN_VERSION>/kotlin-stdlib-<KOTLIN_VERSION>.jar
        artifactAddress               : org.jetbrains.kotlin:kotlin-stdlib:<KOTLIN_VERSION>@jar
        component                     : org.jetbrains.kotlin:kotlin-stdlib:<KOTLIN_VERSION>
    - library                     : org.jetbrains.kotlin:kotlin-stdlib-common:<KOTLIN_VERSION> (IdeJavaLibraryImpl)
        artifact                      : <M2>/org/jetbrains/kotlin/kotlin-stdlib-common/<KOTLIN_VERSION>/kotlin-stdlib-common-<KOTLIN_VERSION>.jar
        artifactAddress               : org.jetbrains.kotlin:kotlin-stdlib-common:<KOTLIN_VERSION>@jar
        component                     : org.jetbrains.kotlin:kotlin-stdlib-common:<KOTLIN_VERSION>
    - library                     : org.jetbrains:annotations:13.0 (IdeJavaLibraryImpl)
        artifact                      : <M2>/org/jetbrains/annotations/13.0/annotations-13.0.jar
        artifactAddress               : org.jetbrains:annotations:13.0@jar
        component                     : org.jetbrains:annotations:13.0
    - library                     : com.android.support:collections:28.0.0 (IdeJavaLibraryImpl)
        artifact                      : <M2>/com/android/support/collections/<VERSION>/collections-<VERSION>.jar
        artifactAddress               : com.android.support:collections:28.0.0@jar
        component                     : com.android.support:collections:28.0.0
    - library                     : android.arch.lifecycle:common:1.1.1 (IdeJavaLibraryImpl)
        artifact                      : <M2>/android/arch/lifecycle/common/1.1.1/common-1.1.1.jar
        artifactAddress               : android.arch.lifecycle:common:1.1.1@jar
        component                     : android.arch.lifecycle:common:1.1.1
=======
    - library                     : com.android.support:slidingpanelayout:28.0.0@aar (IdeAndroidLibraryImpl)
        aidlFolder                    : <GRADLE>/caches/transforms-3/xxxxxxxxxxxxxxxxxxxxxxxxxxxxxxxx/transformed/slidingpanelayout-28.0.0/aidl [-]
        artifact                      : <M2>/com/android/support/slidingpanelayout/28.0.0/slidingpanelayout-28.0.0.aar
        artifactAddress               : com.android.support:slidingpanelayout:28.0.0@aar
        assetsFolder                  : <GRADLE>/caches/transforms-3/xxxxxxxxxxxxxxxxxxxxxxxxxxxxxxxx/transformed/slidingpanelayout-28.0.0/assets [-]
        - compileJarFiles             : <GRADLE>/caches/transforms-3/xxxxxxxxxxxxxxxxxxxxxxxxxxxxxxxx/transformed/slidingpanelayout-28.0.0/jars/classes.jar
        component                     : com.android.support:slidingpanelayout:28.0.0
        externalAnnotations           : <GRADLE>/caches/transforms-3/xxxxxxxxxxxxxxxxxxxxxxxxxxxxxxxx/transformed/slidingpanelayout-28.0.0/annotations.zip [-]
        folder                        : <GRADLE>/caches/transforms-3/xxxxxxxxxxxxxxxxxxxxxxxxxxxxxxxx/transformed/slidingpanelayout-28.0.0
        jniFolder                     : <GRADLE>/caches/transforms-3/xxxxxxxxxxxxxxxxxxxxxxxxxxxxxxxx/transformed/slidingpanelayout-28.0.0/jni [-]
        lintJar                       : <GRADLE>/caches/transforms-3/xxxxxxxxxxxxxxxxxxxxxxxxxxxxxxxx/transformed/slidingpanelayout-28.0.0/jars/lint.jar [-]
        manifest                      : <GRADLE>/caches/transforms-3/xxxxxxxxxxxxxxxxxxxxxxxxxxxxxxxx/transformed/slidingpanelayout-28.0.0/AndroidManifest.xml
        proguardRules                 : <GRADLE>/caches/transforms-3/xxxxxxxxxxxxxxxxxxxxxxxxxxxxxxxx/transformed/slidingpanelayout-28.0.0/proguard.txt [-]
        publicResources               : <GRADLE>/caches/transforms-3/xxxxxxxxxxxxxxxxxxxxxxxxxxxxxxxx/transformed/slidingpanelayout-28.0.0/public.txt [-]
        renderscriptFolder            : <GRADLE>/caches/transforms-3/xxxxxxxxxxxxxxxxxxxxxxxxxxxxxxxx/transformed/slidingpanelayout-28.0.0/rs [-]
        resFolder                     : <GRADLE>/caches/transforms-3/xxxxxxxxxxxxxxxxxxxxxxxxxxxxxxxx/transformed/slidingpanelayout-28.0.0/res [-]
        resStaticLibrary              : <GRADLE>/caches/transforms-3/xxxxxxxxxxxxxxxxxxxxxxxxxxxxxxxx/transformed/slidingpanelayout-28.0.0/res.apk [-]
        - runtimeJarFiles             : <GRADLE>/caches/transforms-3/xxxxxxxxxxxxxxxxxxxxxxxxxxxxxxxx/transformed/slidingpanelayout-28.0.0/jars/classes.jar
        symbolFile                    : <GRADLE>/caches/transforms-3/xxxxxxxxxxxxxxxxxxxxxxxxxxxxxxxx/transformed/slidingpanelayout-28.0.0/R.txt
    - library                     : com.android.support:support-compat:28.0.0@aar (IdeAndroidLibraryImpl)
        aidlFolder                    : <GRADLE>/caches/transforms-3/xxxxxxxxxxxxxxxxxxxxxxxxxxxxxxxx/transformed/support-compat-28.0.0/aidl
        artifact                      : <M2>/com/android/support/support-compat/28.0.0/support-compat-28.0.0.aar
        artifactAddress               : com.android.support:support-compat:28.0.0@aar
        assetsFolder                  : <GRADLE>/caches/transforms-3/xxxxxxxxxxxxxxxxxxxxxxxxxxxxxxxx/transformed/support-compat-28.0.0/assets [-]
        - compileJarFiles             : <GRADLE>/caches/transforms-3/xxxxxxxxxxxxxxxxxxxxxxxxxxxxxxxx/transformed/support-compat-28.0.0/jars/classes.jar
        component                     : com.android.support:support-compat:28.0.0
        externalAnnotations           : <GRADLE>/caches/transforms-3/xxxxxxxxxxxxxxxxxxxxxxxxxxxxxxxx/transformed/support-compat-28.0.0/annotations.zip
        folder                        : <GRADLE>/caches/transforms-3/xxxxxxxxxxxxxxxxxxxxxxxxxxxxxxxx/transformed/support-compat-28.0.0
        jniFolder                     : <GRADLE>/caches/transforms-3/xxxxxxxxxxxxxxxxxxxxxxxxxxxxxxxx/transformed/support-compat-28.0.0/jni [-]
        lintJar                       : <GRADLE>/caches/transforms-3/xxxxxxxxxxxxxxxxxxxxxxxxxxxxxxxx/transformed/support-compat-28.0.0/jars/lint.jar [-]
        manifest                      : <GRADLE>/caches/transforms-3/xxxxxxxxxxxxxxxxxxxxxxxxxxxxxxxx/transformed/support-compat-28.0.0/AndroidManifest.xml
        proguardRules                 : <GRADLE>/caches/transforms-3/xxxxxxxxxxxxxxxxxxxxxxxxxxxxxxxx/transformed/support-compat-28.0.0/proguard.txt
        publicResources               : <GRADLE>/caches/transforms-3/xxxxxxxxxxxxxxxxxxxxxxxxxxxxxxxx/transformed/support-compat-28.0.0/public.txt
        renderscriptFolder            : <GRADLE>/caches/transforms-3/xxxxxxxxxxxxxxxxxxxxxxxxxxxxxxxx/transformed/support-compat-28.0.0/rs [-]
        resFolder                     : <GRADLE>/caches/transforms-3/xxxxxxxxxxxxxxxxxxxxxxxxxxxxxxxx/transformed/support-compat-28.0.0/res
        resStaticLibrary              : <GRADLE>/caches/transforms-3/xxxxxxxxxxxxxxxxxxxxxxxxxxxxxxxx/transformed/support-compat-28.0.0/res.apk [-]
        - runtimeJarFiles             : <GRADLE>/caches/transforms-3/xxxxxxxxxxxxxxxxxxxxxxxxxxxxxxxx/transformed/support-compat-28.0.0/jars/classes.jar
        symbolFile                    : <GRADLE>/caches/transforms-3/xxxxxxxxxxxxxxxxxxxxxxxxxxxxxxxx/transformed/support-compat-28.0.0/R.txt
    - library                     : com.android.support:support-core-ui:28.0.0@aar (IdeAndroidLibraryImpl)
        aidlFolder                    : <GRADLE>/caches/transforms-3/xxxxxxxxxxxxxxxxxxxxxxxxxxxxxxxx/transformed/support-core-ui-28.0.0/aidl [-]
        artifact                      : <M2>/com/android/support/support-core-ui/28.0.0/support-core-ui-28.0.0.aar
        artifactAddress               : com.android.support:support-core-ui:28.0.0@aar
        assetsFolder                  : <GRADLE>/caches/transforms-3/xxxxxxxxxxxxxxxxxxxxxxxxxxxxxxxx/transformed/support-core-ui-28.0.0/assets [-]
        - compileJarFiles             : <GRADLE>/caches/transforms-3/xxxxxxxxxxxxxxxxxxxxxxxxxxxxxxxx/transformed/support-core-ui-28.0.0/jars/classes.jar
        component                     : com.android.support:support-core-ui:28.0.0
        externalAnnotations           : <GRADLE>/caches/transforms-3/xxxxxxxxxxxxxxxxxxxxxxxxxxxxxxxx/transformed/support-core-ui-28.0.0/annotations.zip [-]
        folder                        : <GRADLE>/caches/transforms-3/xxxxxxxxxxxxxxxxxxxxxxxxxxxxxxxx/transformed/support-core-ui-28.0.0
        jniFolder                     : <GRADLE>/caches/transforms-3/xxxxxxxxxxxxxxxxxxxxxxxxxxxxxxxx/transformed/support-core-ui-28.0.0/jni [-]
        lintJar                       : <GRADLE>/caches/transforms-3/xxxxxxxxxxxxxxxxxxxxxxxxxxxxxxxx/transformed/support-core-ui-28.0.0/jars/lint.jar [-]
        manifest                      : <GRADLE>/caches/transforms-3/xxxxxxxxxxxxxxxxxxxxxxxxxxxxxxxx/transformed/support-core-ui-28.0.0/AndroidManifest.xml
        proguardRules                 : <GRADLE>/caches/transforms-3/xxxxxxxxxxxxxxxxxxxxxxxxxxxxxxxx/transformed/support-core-ui-28.0.0/proguard.txt [-]
        publicResources               : <GRADLE>/caches/transforms-3/xxxxxxxxxxxxxxxxxxxxxxxxxxxxxxxx/transformed/support-core-ui-28.0.0/public.txt [-]
        renderscriptFolder            : <GRADLE>/caches/transforms-3/xxxxxxxxxxxxxxxxxxxxxxxxxxxxxxxx/transformed/support-core-ui-28.0.0/rs [-]
        resFolder                     : <GRADLE>/caches/transforms-3/xxxxxxxxxxxxxxxxxxxxxxxxxxxxxxxx/transformed/support-core-ui-28.0.0/res [-]
        resStaticLibrary              : <GRADLE>/caches/transforms-3/xxxxxxxxxxxxxxxxxxxxxxxxxxxxxxxx/transformed/support-core-ui-28.0.0/res.apk [-]
        - runtimeJarFiles             : <GRADLE>/caches/transforms-3/xxxxxxxxxxxxxxxxxxxxxxxxxxxxxxxx/transformed/support-core-ui-28.0.0/jars/classes.jar
        symbolFile                    : <GRADLE>/caches/transforms-3/xxxxxxxxxxxxxxxxxxxxxxxxxxxxxxxx/transformed/support-core-ui-28.0.0/R.txt
    - library                     : com.android.support:support-core-utils:28.0.0@aar (IdeAndroidLibraryImpl)
        aidlFolder                    : <GRADLE>/caches/transforms-3/xxxxxxxxxxxxxxxxxxxxxxxxxxxxxxxx/transformed/support-core-utils-28.0.0/aidl [-]
        artifact                      : <M2>/com/android/support/support-core-utils/28.0.0/support-core-utils-28.0.0.aar
        artifactAddress               : com.android.support:support-core-utils:28.0.0@aar
        assetsFolder                  : <GRADLE>/caches/transforms-3/xxxxxxxxxxxxxxxxxxxxxxxxxxxxxxxx/transformed/support-core-utils-28.0.0/assets [-]
        - compileJarFiles             : <GRADLE>/caches/transforms-3/xxxxxxxxxxxxxxxxxxxxxxxxxxxxxxxx/transformed/support-core-utils-28.0.0/jars/classes.jar
        component                     : com.android.support:support-core-utils:28.0.0
        externalAnnotations           : <GRADLE>/caches/transforms-3/xxxxxxxxxxxxxxxxxxxxxxxxxxxxxxxx/transformed/support-core-utils-28.0.0/annotations.zip [-]
        folder                        : <GRADLE>/caches/transforms-3/xxxxxxxxxxxxxxxxxxxxxxxxxxxxxxxx/transformed/support-core-utils-28.0.0
        jniFolder                     : <GRADLE>/caches/transforms-3/xxxxxxxxxxxxxxxxxxxxxxxxxxxxxxxx/transformed/support-core-utils-28.0.0/jni [-]
        lintJar                       : <GRADLE>/caches/transforms-3/xxxxxxxxxxxxxxxxxxxxxxxxxxxxxxxx/transformed/support-core-utils-28.0.0/jars/lint.jar [-]
        manifest                      : <GRADLE>/caches/transforms-3/xxxxxxxxxxxxxxxxxxxxxxxxxxxxxxxx/transformed/support-core-utils-28.0.0/AndroidManifest.xml
        proguardRules                 : <GRADLE>/caches/transforms-3/xxxxxxxxxxxxxxxxxxxxxxxxxxxxxxxx/transformed/support-core-utils-28.0.0/proguard.txt [-]
        publicResources               : <GRADLE>/caches/transforms-3/xxxxxxxxxxxxxxxxxxxxxxxxxxxxxxxx/transformed/support-core-utils-28.0.0/public.txt [-]
        renderscriptFolder            : <GRADLE>/caches/transforms-3/xxxxxxxxxxxxxxxxxxxxxxxxxxxxxxxx/transformed/support-core-utils-28.0.0/rs [-]
        resFolder                     : <GRADLE>/caches/transforms-3/xxxxxxxxxxxxxxxxxxxxxxxxxxxxxxxx/transformed/support-core-utils-28.0.0/res [-]
        resStaticLibrary              : <GRADLE>/caches/transforms-3/xxxxxxxxxxxxxxxxxxxxxxxxxxxxxxxx/transformed/support-core-utils-28.0.0/res.apk [-]
        - runtimeJarFiles             : <GRADLE>/caches/transforms-3/xxxxxxxxxxxxxxxxxxxxxxxxxxxxxxxx/transformed/support-core-utils-28.0.0/jars/classes.jar
        symbolFile                    : <GRADLE>/caches/transforms-3/xxxxxxxxxxxxxxxxxxxxxxxxxxxxxxxx/transformed/support-core-utils-28.0.0/R.txt
    - library                     : com.android.support:support-fragment:28.0.0@aar (IdeAndroidLibraryImpl)
        aidlFolder                    : <GRADLE>/caches/transforms-3/xxxxxxxxxxxxxxxxxxxxxxxxxxxxxxxx/transformed/support-fragment-28.0.0/aidl [-]
        artifact                      : <M2>/com/android/support/support-fragment/28.0.0/support-fragment-28.0.0.aar
        artifactAddress               : com.android.support:support-fragment:28.0.0@aar
        assetsFolder                  : <GRADLE>/caches/transforms-3/xxxxxxxxxxxxxxxxxxxxxxxxxxxxxxxx/transformed/support-fragment-28.0.0/assets [-]
        - compileJarFiles             : <GRADLE>/caches/transforms-3/xxxxxxxxxxxxxxxxxxxxxxxxxxxxxxxx/transformed/support-fragment-28.0.0/jars/classes.jar
        component                     : com.android.support:support-fragment:28.0.0
        externalAnnotations           : <GRADLE>/caches/transforms-3/xxxxxxxxxxxxxxxxxxxxxxxxxxxxxxxx/transformed/support-fragment-28.0.0/annotations.zip
        folder                        : <GRADLE>/caches/transforms-3/xxxxxxxxxxxxxxxxxxxxxxxxxxxxxxxx/transformed/support-fragment-28.0.0
        jniFolder                     : <GRADLE>/caches/transforms-3/xxxxxxxxxxxxxxxxxxxxxxxxxxxxxxxx/transformed/support-fragment-28.0.0/jni [-]
        lintJar                       : <GRADLE>/caches/transforms-3/xxxxxxxxxxxxxxxxxxxxxxxxxxxxxxxx/transformed/support-fragment-28.0.0/jars/lint.jar [-]
        manifest                      : <GRADLE>/caches/transforms-3/xxxxxxxxxxxxxxxxxxxxxxxxxxxxxxxx/transformed/support-fragment-28.0.0/AndroidManifest.xml
        proguardRules                 : <GRADLE>/caches/transforms-3/xxxxxxxxxxxxxxxxxxxxxxxxxxxxxxxx/transformed/support-fragment-28.0.0/proguard.txt [-]
        publicResources               : <GRADLE>/caches/transforms-3/xxxxxxxxxxxxxxxxxxxxxxxxxxxxxxxx/transformed/support-fragment-28.0.0/public.txt [-]
        renderscriptFolder            : <GRADLE>/caches/transforms-3/xxxxxxxxxxxxxxxxxxxxxxxxxxxxxxxx/transformed/support-fragment-28.0.0/rs [-]
        resFolder                     : <GRADLE>/caches/transforms-3/xxxxxxxxxxxxxxxxxxxxxxxxxxxxxxxx/transformed/support-fragment-28.0.0/res [-]
        resStaticLibrary              : <GRADLE>/caches/transforms-3/xxxxxxxxxxxxxxxxxxxxxxxxxxxxxxxx/transformed/support-fragment-28.0.0/res.apk [-]
        - runtimeJarFiles             : <GRADLE>/caches/transforms-3/xxxxxxxxxxxxxxxxxxxxxxxxxxxxxxxx/transformed/support-fragment-28.0.0/jars/classes.jar
        symbolFile                    : <GRADLE>/caches/transforms-3/xxxxxxxxxxxxxxxxxxxxxxxxxxxxxxxx/transformed/support-fragment-28.0.0/R.txt
    - library                     : com.android.support:support-vector-drawable:28.0.0@aar (IdeAndroidLibraryImpl)
        aidlFolder                    : <GRADLE>/caches/transforms-3/xxxxxxxxxxxxxxxxxxxxxxxxxxxxxxxx/transformed/support-vector-drawable-28.0.0/aidl [-]
        artifact                      : <M2>/com/android/support/support-vector-drawable/28.0.0/support-vector-drawable-28.0.0.aar
        artifactAddress               : com.android.support:support-vector-drawable:28.0.0@aar
        assetsFolder                  : <GRADLE>/caches/transforms-3/xxxxxxxxxxxxxxxxxxxxxxxxxxxxxxxx/transformed/support-vector-drawable-28.0.0/assets [-]
        - compileJarFiles             : <GRADLE>/caches/transforms-3/xxxxxxxxxxxxxxxxxxxxxxxxxxxxxxxx/transformed/support-vector-drawable-28.0.0/jars/classes.jar
        component                     : com.android.support:support-vector-drawable:28.0.0
        externalAnnotations           : <GRADLE>/caches/transforms-3/xxxxxxxxxxxxxxxxxxxxxxxxxxxxxxxx/transformed/support-vector-drawable-28.0.0/annotations.zip [-]
        folder                        : <GRADLE>/caches/transforms-3/xxxxxxxxxxxxxxxxxxxxxxxxxxxxxxxx/transformed/support-vector-drawable-28.0.0
        jniFolder                     : <GRADLE>/caches/transforms-3/xxxxxxxxxxxxxxxxxxxxxxxxxxxxxxxx/transformed/support-vector-drawable-28.0.0/jni [-]
        lintJar                       : <GRADLE>/caches/transforms-3/xxxxxxxxxxxxxxxxxxxxxxxxxxxxxxxx/transformed/support-vector-drawable-28.0.0/jars/lint.jar [-]
        manifest                      : <GRADLE>/caches/transforms-3/xxxxxxxxxxxxxxxxxxxxxxxxxxxxxxxx/transformed/support-vector-drawable-28.0.0/AndroidManifest.xml
        proguardRules                 : <GRADLE>/caches/transforms-3/xxxxxxxxxxxxxxxxxxxxxxxxxxxxxxxx/transformed/support-vector-drawable-28.0.0/proguard.txt [-]
        publicResources               : <GRADLE>/caches/transforms-3/xxxxxxxxxxxxxxxxxxxxxxxxxxxxxxxx/transformed/support-vector-drawable-28.0.0/public.txt [-]
        renderscriptFolder            : <GRADLE>/caches/transforms-3/xxxxxxxxxxxxxxxxxxxxxxxxxxxxxxxx/transformed/support-vector-drawable-28.0.0/rs [-]
        resFolder                     : <GRADLE>/caches/transforms-3/xxxxxxxxxxxxxxxxxxxxxxxxxxxxxxxx/transformed/support-vector-drawable-28.0.0/res [-]
        resStaticLibrary              : <GRADLE>/caches/transforms-3/xxxxxxxxxxxxxxxxxxxxxxxxxxxxxxxx/transformed/support-vector-drawable-28.0.0/res.apk [-]
        - runtimeJarFiles             : <GRADLE>/caches/transforms-3/xxxxxxxxxxxxxxxxxxxxxxxxxxxxxxxx/transformed/support-vector-drawable-28.0.0/jars/classes.jar
        symbolFile                    : <GRADLE>/caches/transforms-3/xxxxxxxxxxxxxxxxxxxxxxxxxxxxxxxx/transformed/support-vector-drawable-28.0.0/R.txt
    - library                     : com.android.support:swiperefreshlayout:28.0.0@aar (IdeAndroidLibraryImpl)
        aidlFolder                    : <GRADLE>/caches/transforms-3/xxxxxxxxxxxxxxxxxxxxxxxxxxxxxxxx/transformed/swiperefreshlayout-28.0.0/aidl [-]
        artifact                      : <M2>/com/android/support/swiperefreshlayout/28.0.0/swiperefreshlayout-28.0.0.aar
        artifactAddress               : com.android.support:swiperefreshlayout:28.0.0@aar
        assetsFolder                  : <GRADLE>/caches/transforms-3/xxxxxxxxxxxxxxxxxxxxxxxxxxxxxxxx/transformed/swiperefreshlayout-28.0.0/assets [-]
        - compileJarFiles             : <GRADLE>/caches/transforms-3/xxxxxxxxxxxxxxxxxxxxxxxxxxxxxxxx/transformed/swiperefreshlayout-28.0.0/jars/classes.jar
        component                     : com.android.support:swiperefreshlayout:28.0.0
        externalAnnotations           : <GRADLE>/caches/transforms-3/xxxxxxxxxxxxxxxxxxxxxxxxxxxxxxxx/transformed/swiperefreshlayout-28.0.0/annotations.zip
        folder                        : <GRADLE>/caches/transforms-3/xxxxxxxxxxxxxxxxxxxxxxxxxxxxxxxx/transformed/swiperefreshlayout-28.0.0
        jniFolder                     : <GRADLE>/caches/transforms-3/xxxxxxxxxxxxxxxxxxxxxxxxxxxxxxxx/transformed/swiperefreshlayout-28.0.0/jni [-]
        lintJar                       : <GRADLE>/caches/transforms-3/xxxxxxxxxxxxxxxxxxxxxxxxxxxxxxxx/transformed/swiperefreshlayout-28.0.0/jars/lint.jar [-]
        manifest                      : <GRADLE>/caches/transforms-3/xxxxxxxxxxxxxxxxxxxxxxxxxxxxxxxx/transformed/swiperefreshlayout-28.0.0/AndroidManifest.xml
        proguardRules                 : <GRADLE>/caches/transforms-3/xxxxxxxxxxxxxxxxxxxxxxxxxxxxxxxx/transformed/swiperefreshlayout-28.0.0/proguard.txt [-]
        publicResources               : <GRADLE>/caches/transforms-3/xxxxxxxxxxxxxxxxxxxxxxxxxxxxxxxx/transformed/swiperefreshlayout-28.0.0/public.txt [-]
        renderscriptFolder            : <GRADLE>/caches/transforms-3/xxxxxxxxxxxxxxxxxxxxxxxxxxxxxxxx/transformed/swiperefreshlayout-28.0.0/rs [-]
        resFolder                     : <GRADLE>/caches/transforms-3/xxxxxxxxxxxxxxxxxxxxxxxxxxxxxxxx/transformed/swiperefreshlayout-28.0.0/res [-]
        resStaticLibrary              : <GRADLE>/caches/transforms-3/xxxxxxxxxxxxxxxxxxxxxxxxxxxxxxxx/transformed/swiperefreshlayout-28.0.0/res.apk [-]
        - runtimeJarFiles             : <GRADLE>/caches/transforms-3/xxxxxxxxxxxxxxxxxxxxxxxxxxxxxxxx/transformed/swiperefreshlayout-28.0.0/jars/classes.jar
        symbolFile                    : <GRADLE>/caches/transforms-3/xxxxxxxxxxxxxxxxxxxxxxxxxxxxxxxx/transformed/swiperefreshlayout-28.0.0/R.txt
    - library                     : com.android.support:versionedparcelable:28.0.0@aar (IdeAndroidLibraryImpl)
        aidlFolder                    : <GRADLE>/caches/transforms-3/xxxxxxxxxxxxxxxxxxxxxxxxxxxxxxxx/transformed/versionedparcelable-28.0.0/aidl
        artifact                      : <M2>/com/android/support/versionedparcelable/28.0.0/versionedparcelable-28.0.0.aar
        artifactAddress               : com.android.support:versionedparcelable:28.0.0@aar
        assetsFolder                  : <GRADLE>/caches/transforms-3/xxxxxxxxxxxxxxxxxxxxxxxxxxxxxxxx/transformed/versionedparcelable-28.0.0/assets [-]
        - compileJarFiles             : <GRADLE>/caches/transforms-3/xxxxxxxxxxxxxxxxxxxxxxxxxxxxxxxx/transformed/versionedparcelable-28.0.0/jars/classes.jar
        component                     : com.android.support:versionedparcelable:28.0.0
        externalAnnotations           : <GRADLE>/caches/transforms-3/xxxxxxxxxxxxxxxxxxxxxxxxxxxxxxxx/transformed/versionedparcelable-28.0.0/annotations.zip [-]
        folder                        : <GRADLE>/caches/transforms-3/xxxxxxxxxxxxxxxxxxxxxxxxxxxxxxxx/transformed/versionedparcelable-28.0.0
        jniFolder                     : <GRADLE>/caches/transforms-3/xxxxxxxxxxxxxxxxxxxxxxxxxxxxxxxx/transformed/versionedparcelable-28.0.0/jni [-]
        lintJar                       : <GRADLE>/caches/transforms-3/xxxxxxxxxxxxxxxxxxxxxxxxxxxxxxxx/transformed/versionedparcelable-28.0.0/jars/lint.jar [-]
        manifest                      : <GRADLE>/caches/transforms-3/xxxxxxxxxxxxxxxxxxxxxxxxxxxxxxxx/transformed/versionedparcelable-28.0.0/AndroidManifest.xml
        proguardRules                 : <GRADLE>/caches/transforms-3/xxxxxxxxxxxxxxxxxxxxxxxxxxxxxxxx/transformed/versionedparcelable-28.0.0/proguard.txt
        publicResources               : <GRADLE>/caches/transforms-3/xxxxxxxxxxxxxxxxxxxxxxxxxxxxxxxx/transformed/versionedparcelable-28.0.0/public.txt [-]
        renderscriptFolder            : <GRADLE>/caches/transforms-3/xxxxxxxxxxxxxxxxxxxxxxxxxxxxxxxx/transformed/versionedparcelable-28.0.0/rs [-]
        resFolder                     : <GRADLE>/caches/transforms-3/xxxxxxxxxxxxxxxxxxxxxxxxxxxxxxxx/transformed/versionedparcelable-28.0.0/res [-]
        resStaticLibrary              : <GRADLE>/caches/transforms-3/xxxxxxxxxxxxxxxxxxxxxxxxxxxxxxxx/transformed/versionedparcelable-28.0.0/res.apk [-]
        - runtimeJarFiles             : <GRADLE>/caches/transforms-3/xxxxxxxxxxxxxxxxxxxxxxxxxxxxxxxx/transformed/versionedparcelable-28.0.0/jars/classes.jar
        symbolFile                    : <GRADLE>/caches/transforms-3/xxxxxxxxxxxxxxxxxxxxxxxxxxxxxxxx/transformed/versionedparcelable-28.0.0/R.txt
    - library                     : com.android.support:viewpager:28.0.0@aar (IdeAndroidLibraryImpl)
        aidlFolder                    : <GRADLE>/caches/transforms-3/xxxxxxxxxxxxxxxxxxxxxxxxxxxxxxxx/transformed/viewpager-28.0.0/aidl [-]
        artifact                      : <M2>/com/android/support/viewpager/28.0.0/viewpager-28.0.0.aar
        artifactAddress               : com.android.support:viewpager:28.0.0@aar
        assetsFolder                  : <GRADLE>/caches/transforms-3/xxxxxxxxxxxxxxxxxxxxxxxxxxxxxxxx/transformed/viewpager-28.0.0/assets [-]
        - compileJarFiles             : <GRADLE>/caches/transforms-3/xxxxxxxxxxxxxxxxxxxxxxxxxxxxxxxx/transformed/viewpager-28.0.0/jars/classes.jar
        component                     : com.android.support:viewpager:28.0.0
        externalAnnotations           : <GRADLE>/caches/transforms-3/xxxxxxxxxxxxxxxxxxxxxxxxxxxxxxxx/transformed/viewpager-28.0.0/annotations.zip [-]
        folder                        : <GRADLE>/caches/transforms-3/xxxxxxxxxxxxxxxxxxxxxxxxxxxxxxxx/transformed/viewpager-28.0.0
        jniFolder                     : <GRADLE>/caches/transforms-3/xxxxxxxxxxxxxxxxxxxxxxxxxxxxxxxx/transformed/viewpager-28.0.0/jni [-]
        lintJar                       : <GRADLE>/caches/transforms-3/xxxxxxxxxxxxxxxxxxxxxxxxxxxxxxxx/transformed/viewpager-28.0.0/jars/lint.jar [-]
        manifest                      : <GRADLE>/caches/transforms-3/xxxxxxxxxxxxxxxxxxxxxxxxxxxxxxxx/transformed/viewpager-28.0.0/AndroidManifest.xml
        proguardRules                 : <GRADLE>/caches/transforms-3/xxxxxxxxxxxxxxxxxxxxxxxxxxxxxxxx/transformed/viewpager-28.0.0/proguard.txt [-]
        publicResources               : <GRADLE>/caches/transforms-3/xxxxxxxxxxxxxxxxxxxxxxxxxxxxxxxx/transformed/viewpager-28.0.0/public.txt [-]
        renderscriptFolder            : <GRADLE>/caches/transforms-3/xxxxxxxxxxxxxxxxxxxxxxxxxxxxxxxx/transformed/viewpager-28.0.0/rs [-]
        resFolder                     : <GRADLE>/caches/transforms-3/xxxxxxxxxxxxxxxxxxxxxxxxxxxxxxxx/transformed/viewpager-28.0.0/res [-]
        resStaticLibrary              : <GRADLE>/caches/transforms-3/xxxxxxxxxxxxxxxxxxxxxxxxxxxxxxxx/transformed/viewpager-28.0.0/res.apk [-]
        - runtimeJarFiles             : <GRADLE>/caches/transforms-3/xxxxxxxxxxxxxxxxxxxxxxxxxxxxxxxx/transformed/viewpager-28.0.0/jars/classes.jar
        symbolFile                    : <GRADLE>/caches/transforms-3/xxxxxxxxxxxxxxxxxxxxxxxxxxxxxxxx/transformed/viewpager-28.0.0/R.txt
>>>>>>> 574fcae1
    - library                     : android.arch.core:common:1.1.1 (IdeJavaLibraryImpl)
        artifact                      : <M2>/android/arch/core/common/1.1.1/common-1.1.1.jar
        artifactAddress               : android.arch.core:common:1.1.1@jar
        component                     : android.arch.core:common:1.1.1
<<<<<<< HEAD
=======
    - library                     : android.arch.lifecycle:common:1.1.1 (IdeJavaLibraryImpl)
        artifact                      : <M2>/android/arch/lifecycle/common/1.1.1/common-1.1.1.jar
        artifactAddress               : android.arch.lifecycle:common:1.1.1@jar
        component                     : android.arch.lifecycle:common:1.1.1
    - library                     : com.android.support:collections:28.0.0 (IdeJavaLibraryImpl)
        artifact                      : <M2>/com/android/support/collections/<VERSION>/collections-<VERSION>.jar
        artifactAddress               : com.android.support:collections:28.0.0@jar
        component                     : com.android.support:collections:28.0.0
    - library                     : com.android.support:support-annotations:27.1.1 (IdeJavaLibraryImpl)
        artifact                      : <M2>/com/android/support/support-annotations/<VERSION>/support-annotations-<VERSION>.jar
        artifactAddress               : com.android.support:support-annotations:27.1.1@jar
        component                     : com.android.support:support-annotations:27.1.1
>>>>>>> 574fcae1
    - library                     : com.android.support:support-annotations:28.0.0 (IdeJavaLibraryImpl)
        artifact                      : <M2>/com/android/support/support-annotations/<VERSION>/support-annotations-<VERSION>.jar
        artifactAddress               : com.android.support:support-annotations:28.0.0@jar
        component                     : com.android.support:support-annotations:28.0.0
    - library                     : junit:junit:4.12 (IdeJavaLibraryImpl)
        artifact                      : <M2>/junit/junit/4.12/junit-4.12.jar
        artifactAddress               : junit:junit:4.12@jar
        component                     : junit:junit:4.12
<<<<<<< HEAD
=======
    - library                     : net.sf.kxml:kxml2:2.3.0 (IdeJavaLibraryImpl)
        artifact                      : <M2>/net/sf/kxml/kxml2/2.3.0/kxml2-2.3.0.jar
        artifactAddress               : net.sf.kxml:kxml2:2.3.0@jar
        component                     : net.sf.kxml:kxml2:2.3.0
>>>>>>> 574fcae1
    - library                     : org.hamcrest:hamcrest-core:1.3 (IdeJavaLibraryImpl)
        artifact                      : <M2>/org/hamcrest/hamcrest-core/1.3/hamcrest-core-1.3.jar
        artifactAddress               : org.hamcrest:hamcrest-core:1.3@jar
        component                     : org.hamcrest:hamcrest-core:1.3
<<<<<<< HEAD
=======
    - library                     : org.jetbrains.kotlin:kotlin-stdlib-jdk7:<KOTLIN_VERSION> (IdeJavaLibraryImpl)
        artifact                      : <M2>/org/jetbrains/kotlin/kotlin-stdlib-jdk7/<KOTLIN_VERSION>/kotlin-stdlib-jdk7-<KOTLIN_VERSION>.jar
        artifactAddress               : org.jetbrains.kotlin:kotlin-stdlib-jdk7:<KOTLIN_VERSION>@jar
        component                     : org.jetbrains.kotlin:kotlin-stdlib-jdk7:<KOTLIN_VERSION>
    - library                     : org.jetbrains.kotlin:kotlin-stdlib:<KOTLIN_VERSION> (IdeJavaLibraryImpl)
        artifact                      : <M2>/org/jetbrains/kotlin/kotlin-stdlib/<KOTLIN_VERSION>/kotlin-stdlib-<KOTLIN_VERSION>.jar
        artifactAddress               : org.jetbrains.kotlin:kotlin-stdlib:<KOTLIN_VERSION>@jar
        component                     : org.jetbrains.kotlin:kotlin-stdlib:<KOTLIN_VERSION>
    - library                     : org.jetbrains:annotations:13.0 (IdeJavaLibraryImpl)
        artifact                      : <M2>/org/jetbrains/annotations/13.0/annotations-13.0.jar
        artifactAddress               : org.jetbrains:annotations:13.0@jar
        component                     : org.jetbrains:annotations:13.0
>>>>>>> 574fcae1
    - library                     : <ROOT>::app@debug (IdeModuleLibraryImpl)
        buildId                       : <ROOT>
        projectPath                   : :app
        sourceSet                     : MAIN
        variant                       : debug
<<<<<<< HEAD
    - library                     : com.android.support.test:runner:1.0.2@aar (IdeAndroidLibraryImpl)
        aidlFolder                    : <GRADLE>/caches/transforms-3/xxxxxxxxxxxxxxxxxxxxxxxxxxxxxxxx/transformed/runner-1.0.2/aidl [-]
        artifact                      : <M2>/com/android/support/test/runner/1.0.2/runner-1.0.2.aar
        artifactAddress               : com.android.support.test:runner:1.0.2@aar
        assetsFolder                  : <GRADLE>/caches/transforms-3/xxxxxxxxxxxxxxxxxxxxxxxxxxxxxxxx/transformed/runner-1.0.2/assets [-]
        - compileJarFiles             : <GRADLE>/caches/transforms-3/xxxxxxxxxxxxxxxxxxxxxxxxxxxxxxxx/transformed/runner-1.0.2/jars/classes.jar
        component                     : com.android.support.test:runner:1.0.2
        externalAnnotations           : <GRADLE>/caches/transforms-3/xxxxxxxxxxxxxxxxxxxxxxxxxxxxxxxx/transformed/runner-1.0.2/annotations.zip [-]
        folder                        : <GRADLE>/caches/transforms-3/xxxxxxxxxxxxxxxxxxxxxxxxxxxxxxxx/transformed/runner-1.0.2
        jniFolder                     : <GRADLE>/caches/transforms-3/xxxxxxxxxxxxxxxxxxxxxxxxxxxxxxxx/transformed/runner-1.0.2/jni [-]
        lintJar                       : <GRADLE>/caches/transforms-3/xxxxxxxxxxxxxxxxxxxxxxxxxxxxxxxx/transformed/runner-1.0.2/jars/lint.jar [-]
        manifest                      : <GRADLE>/caches/transforms-3/xxxxxxxxxxxxxxxxxxxxxxxxxxxxxxxx/transformed/runner-1.0.2/AndroidManifest.xml
        proguardRules                 : <GRADLE>/caches/transforms-3/xxxxxxxxxxxxxxxxxxxxxxxxxxxxxxxx/transformed/runner-1.0.2/proguard.txt
        publicResources               : <GRADLE>/caches/transforms-3/xxxxxxxxxxxxxxxxxxxxxxxxxxxxxxxx/transformed/runner-1.0.2/public.txt [-]
        renderscriptFolder            : <GRADLE>/caches/transforms-3/xxxxxxxxxxxxxxxxxxxxxxxxxxxxxxxx/transformed/runner-1.0.2/rs [-]
        resFolder                     : <GRADLE>/caches/transforms-3/xxxxxxxxxxxxxxxxxxxxxxxxxxxxxxxx/transformed/runner-1.0.2/res [-]
        resStaticLibrary              : <GRADLE>/caches/transforms-3/xxxxxxxxxxxxxxxxxxxxxxxxxxxxxxxx/transformed/runner-1.0.2/res.apk [-]
        - runtimeJarFiles             : <GRADLE>/caches/transforms-3/xxxxxxxxxxxxxxxxxxxxxxxxxxxxxxxx/transformed/runner-1.0.2/jars/classes.jar
        symbolFile                    : <GRADLE>/caches/transforms-3/xxxxxxxxxxxxxxxxxxxxxxxxxxxxxxxx/transformed/runner-1.0.2/R.txt
    - library                     : com.android.support.test:monitor:1.0.2@aar (IdeAndroidLibraryImpl)
        aidlFolder                    : <GRADLE>/caches/transforms-3/xxxxxxxxxxxxxxxxxxxxxxxxxxxxxxxx/transformed/monitor-1.0.2/aidl [-]
        artifact                      : <M2>/com/android/support/test/monitor/1.0.2/monitor-1.0.2.aar
        artifactAddress               : com.android.support.test:monitor:1.0.2@aar
        assetsFolder                  : <GRADLE>/caches/transforms-3/xxxxxxxxxxxxxxxxxxxxxxxxxxxxxxxx/transformed/monitor-1.0.2/assets [-]
        - compileJarFiles             : <GRADLE>/caches/transforms-3/xxxxxxxxxxxxxxxxxxxxxxxxxxxxxxxx/transformed/monitor-1.0.2/jars/classes.jar
        component                     : com.android.support.test:monitor:1.0.2
        externalAnnotations           : <GRADLE>/caches/transforms-3/xxxxxxxxxxxxxxxxxxxxxxxxxxxxxxxx/transformed/monitor-1.0.2/annotations.zip [-]
        folder                        : <GRADLE>/caches/transforms-3/xxxxxxxxxxxxxxxxxxxxxxxxxxxxxxxx/transformed/monitor-1.0.2
        jniFolder                     : <GRADLE>/caches/transforms-3/xxxxxxxxxxxxxxxxxxxxxxxxxxxxxxxx/transformed/monitor-1.0.2/jni [-]
        lintJar                       : <GRADLE>/caches/transforms-3/xxxxxxxxxxxxxxxxxxxxxxxxxxxxxxxx/transformed/monitor-1.0.2/jars/lint.jar [-]
        manifest                      : <GRADLE>/caches/transforms-3/xxxxxxxxxxxxxxxxxxxxxxxxxxxxxxxx/transformed/monitor-1.0.2/AndroidManifest.xml
        proguardRules                 : <GRADLE>/caches/transforms-3/xxxxxxxxxxxxxxxxxxxxxxxxxxxxxxxx/transformed/monitor-1.0.2/proguard.txt
        publicResources               : <GRADLE>/caches/transforms-3/xxxxxxxxxxxxxxxxxxxxxxxxxxxxxxxx/transformed/monitor-1.0.2/public.txt [-]
        renderscriptFolder            : <GRADLE>/caches/transforms-3/xxxxxxxxxxxxxxxxxxxxxxxxxxxxxxxx/transformed/monitor-1.0.2/rs [-]
        resFolder                     : <GRADLE>/caches/transforms-3/xxxxxxxxxxxxxxxxxxxxxxxxxxxxxxxx/transformed/monitor-1.0.2/res [-]
        resStaticLibrary              : <GRADLE>/caches/transforms-3/xxxxxxxxxxxxxxxxxxxxxxxxxxxxxxxx/transformed/monitor-1.0.2/res.apk [-]
        - runtimeJarFiles             : <GRADLE>/caches/transforms-3/xxxxxxxxxxxxxxxxxxxxxxxxxxxxxxxx/transformed/monitor-1.0.2/jars/classes.jar
        symbolFile                    : <GRADLE>/caches/transforms-3/xxxxxxxxxxxxxxxxxxxxxxxxxxxxxxxx/transformed/monitor-1.0.2/R.txt
    - library                     : net.sf.kxml:kxml2:2.3.0 (IdeJavaLibraryImpl)
        artifact                      : <M2>/net/sf/kxml/kxml2/2.3.0/kxml2-2.3.0.jar
        artifactAddress               : net.sf.kxml:kxml2:2.3.0@jar
        component                     : net.sf.kxml:kxml2:2.3.0
    - library                     : com.android.support:support-annotations:27.1.1 (IdeJavaLibraryImpl)
        artifact                      : <M2>/com/android/support/support-annotations/<VERSION>/support-annotations-<VERSION>.jar
        artifactAddress               : com.android.support:support-annotations:27.1.1@jar
        component                     : com.android.support:support-annotations:27.1.1
=======
    - library                     : <ROOT>::module2@debug (IdeModuleLibraryImpl)
        buildId                       : <ROOT>
        lintJar                       : <ROOT>/module2/build/intermediates/lint_publish_jar/global/lint.jar [-]
        projectPath                   : :module2
        sourceSet                     : MAIN
        variant                       : debug
>>>>>>> 574fcae1
MODULE                        : kotlinMultiPlatform
    externalProject               : kotlinMultiPlatform (DefaultExternalProject)
        path                          : : [-]
        identityPath                  : : [-]
        name                          : kotlinMultiPlatform
        qName                         : kotlinMultiPlatform
        version                       : unspecified
        childProjects
            app                           : :app (DefaultExternalProject)
                path                          : :app [-]
                identityPath                  : :app [-]
                name                          : app
                qName                         : :app
                group                         : kotlinMultiPlatform
                version                       : unspecified
                sourceCompatibility           : <PROJECT_JDK_FEATURE_LEVEL>
                targetCompatibility           : <PROJECT_JDK_FEATURE_LEVEL>
                projectDir                    : <ROOT>/app
                buildDir                      : <ROOT>/app/build [-]
                buildFile                     : <ROOT>/app/build.gradle
                tasks
                    testDebugUnitTest             : testDebugUnitTest (DefaultExternalTask)
                        qName                         : :app:testDebugUnitTest
                    testReleaseUnitTest           : testReleaseUnitTest (DefaultExternalTask)
                        qName                         : :app:testReleaseUnitTest
                externalSystemId              : GRADLE
                artifactsByConfiguration
                    androidApis                   : <empty>
                    androidJacocoAnt              : <empty>
                    androidJdkImage               : <empty>
                    androidTestAnnotationProcessor          : <empty>
                    androidTestApi                : <empty>
                    androidTestApiDependenciesMetadata      : <empty>
                    androidTestCompileOnly        : <empty>
                    androidTestCompileOnlyDependenciesMetadata        : <empty>
                    androidTestDebugAnnotationProcessor     : <empty>
                    androidTestDebugApi           : <empty>
                    androidTestDebugApiDependenciesMetadata : <empty>
                    androidTestDebugCompileOnly   : <empty>
                    androidTestDebugCompileOnlyDependenciesMetadata   : <empty>
                    androidTestDebugImplementation          : <empty>
                    androidTestDebugImplementationDependenciesMetadata          : <empty>
                    androidTestDebugIntransitiveDependenciesMetadata  : <empty>
                    androidTestDebugRuntimeOnly   : <empty>
                    androidTestDebugWearApp       : <empty>
                    androidTestImplementation     : <empty>
                    androidTestImplementationDependenciesMetadata     : <empty>
                    androidTestIntransitiveDependenciesMetadata       : <empty>
                    androidTestReleaseAnnotationProcessor   : <empty>
                    androidTestReleaseApi         : <empty>
                    androidTestReleaseApiDependenciesMetadata         : <empty>
                    androidTestReleaseCompileOnly : <empty>
                    androidTestReleaseCompileOnlyDependenciesMetadata : <empty>
                    androidTestReleaseImplementation        : <empty>
                    androidTestReleaseImplementationDependenciesMetadata        : <empty>
                    androidTestReleaseIntransitiveDependenciesMetadata          : <empty>
                    androidTestReleaseRuntimeOnly : <empty>
                    androidTestReleaseWearApp     : <empty>
                    androidTestRuntimeOnly        : <empty>
                    androidTestUtil               : <empty>
                    androidTestWearApp            : <empty>
                    annotationProcessor           : <empty>
                    api                           : <empty>
                    apiDependenciesMetadata       : <empty>
                    archives                      : <empty>
                    compileOnly                   : <empty>
                    compileOnlyDependenciesMetadata         : <empty>
                    coreLibraryDesugaring         : <empty>
                    - debugAabPublication         : <ROOT>/app/build/outputs/bundle/debug/app-debug.aab [-]
                    debugAndroidTestAnnotationProcessorClasspath      : <empty>
                    debugAndroidTestApi           : <empty>
                    debugAndroidTestApiDependenciesMetadata : <empty>
                    debugAndroidTestCompilationApi          : <empty>
                    debugAndroidTestCompilationCompileOnly  : <empty>
                    debugAndroidTestCompilationImplementation         : <empty>
                    debugAndroidTestCompilationRuntimeOnly  : <empty>
                    debugAndroidTestCompileClasspath        : <empty>
                    debugAndroidTestCompileOnly   : <empty>
                    debugAndroidTestCompileOnlyDependenciesMetadata   : <empty>
                    debugAndroidTestImplementation          : <empty>
                    debugAndroidTestImplementationDependenciesMetadata          : <empty>
                    debugAndroidTestIntransitiveDependenciesMetadata  : <empty>
                    debugAndroidTestRuntimeClasspath        : <empty>
                    debugAndroidTestRuntimeOnly   : <empty>
                    debugAnnotationProcessor      : <empty>
                    debugAnnotationProcessorClasspath       : <empty>
                    debugApi                      : <empty>
                    debugApiDependenciesMetadata  : <empty>
                    debugApiElements              : <empty>
                    - debugApkPublication         : <ROOT>/app/build/outputs/apk-zips/debug/apks.zip [-]
                    debugCompilationApi           : <empty>
                    debugCompilationCompileOnly   : <empty>
                    debugCompilationImplementation          : <empty>
                    debugCompilationRuntimeOnly   : <empty>
                    debugCompileClasspath         : <empty>
                    debugCompileOnly              : <empty>
                    debugCompileOnlyDependenciesMetadata    : <empty>
                    debugImplementation           : <empty>
                    debugImplementationDependenciesMetadata : <empty>
                    debugIntransitiveDependenciesMetadata   : <empty>
                    debugReverseMetadataValues    : <empty>
                    debugRuntimeClasspath         : <empty>
                    debugRuntimeElements          : <empty>
                    debugRuntimeOnly              : <empty>
                    debugUnitTestAnnotationProcessorClasspath         : <empty>
                    debugUnitTestApi              : <empty>
                    debugUnitTestApiDependenciesMetadata    : <empty>
                    debugUnitTestCompilationApi   : <empty>
                    debugUnitTestCompilationCompileOnly     : <empty>
                    debugUnitTestCompilationImplementation  : <empty>
                    debugUnitTestCompilationRuntimeOnly     : <empty>
                    debugUnitTestCompileClasspath : <empty>
                    debugUnitTestCompileOnly      : <empty>
                    debugUnitTestCompileOnlyDependenciesMetadata      : <empty>
                    debugUnitTestImplementation   : <empty>
                    debugUnitTestImplementationDependenciesMetadata   : <empty>
                    debugUnitTestIntransitiveDependenciesMetadata     : <empty>
                    debugUnitTestRuntimeClasspath : <empty>
                    debugUnitTestRuntimeOnly      : <empty>
                    debugWearApp                  : <empty>
                    debugWearBundling             : <empty>
                    default                       : <empty>
                    implementation                : <empty>
                    implementationDependenciesMetadata      : <empty>
                    intransitiveDependenciesMetadata        : <empty>
                    kotlinBuildToolsApiClasspath  : <empty>
                    kotlinCompilerClasspath       : <empty>
                    kotlinCompilerPluginClasspath : <empty>
                    kotlinCompilerPluginClasspathDebug      : <empty>
                    kotlinCompilerPluginClasspathDebugAndroidTest     : <empty>
                    kotlinCompilerPluginClasspathDebugUnitTest        : <empty>
                    kotlinCompilerPluginClasspathRelease    : <empty>
                    kotlinCompilerPluginClasspathReleaseUnitTest      : <empty>
                    kotlinKlibCommonizerClasspath : <empty>
                    kotlinNativeCompilerPluginClasspath     : <empty>
                    lintChecks                    : <empty>
                    lintPublish                   : <empty>
                    - releaseAabPublication       : <ROOT>/app/build/outputs/bundle/release/app-release.aab [-]
                    releaseAnnotationProcessor    : <empty>
                    releaseAnnotationProcessorClasspath     : <empty>
                    releaseApi                    : <empty>
                    releaseApiDependenciesMetadata          : <empty>
                    releaseApiElements            : <empty>
                    - releaseApkPublication       : <ROOT>/app/build/outputs/apk-zips/release/apks.zip [-]
                    releaseCompilationApi         : <empty>
                    releaseCompilationCompileOnly : <empty>
                    releaseCompilationImplementation        : <empty>
                    releaseCompilationRuntimeOnly : <empty>
                    releaseCompileClasspath       : <empty>
                    releaseCompileOnly            : <empty>
                    releaseCompileOnlyDependenciesMetadata  : <empty>
                    releaseImplementation         : <empty>
                    releaseImplementationDependenciesMetadata         : <empty>
                    releaseIntransitiveDependenciesMetadata : <empty>
                    releaseReverseMetadataValues  : <empty>
                    releaseRuntimeClasspath       : <empty>
                    releaseRuntimeElements        : <empty>
                    releaseRuntimeOnly            : <empty>
                    releaseUnitTestAnnotationProcessorClasspath       : <empty>
                    releaseUnitTestApi            : <empty>
                    releaseUnitTestApiDependenciesMetadata  : <empty>
                    releaseUnitTestCompilationApi : <empty>
                    releaseUnitTestCompilationCompileOnly   : <empty>
                    releaseUnitTestCompilationImplementation          : <empty>
                    releaseUnitTestCompilationRuntimeOnly   : <empty>
                    releaseUnitTestCompileClasspath         : <empty>
                    releaseUnitTestCompileOnly    : <empty>
                    releaseUnitTestCompileOnlyDependenciesMetadata    : <empty>
                    releaseUnitTestImplementation : <empty>
                    releaseUnitTestImplementationDependenciesMetadata : <empty>
                    releaseUnitTestIntransitiveDependenciesMetadata   : <empty>
                    releaseUnitTestRuntimeClasspath         : <empty>
                    releaseUnitTestRuntimeOnly    : <empty>
                    releaseWearApp                : <empty>
                    releaseWearBundling           : <empty>
                    runtimeOnly                   : <empty>
                    testAnnotationProcessor       : <empty>
                    testApi                       : <empty>
                    testApiDependenciesMetadata   : <empty>
                    testCompileOnly               : <empty>
                    testCompileOnlyDependenciesMetadata     : <empty>
                    testDebugAnnotationProcessor  : <empty>
                    testDebugApi                  : <empty>
                    testDebugApiDependenciesMetadata        : <empty>
                    testDebugCompileOnly          : <empty>
                    testDebugCompileOnlyDependenciesMetadata          : <empty>
                    testDebugImplementation       : <empty>
                    testDebugImplementationDependenciesMetadata       : <empty>
                    testDebugIntransitiveDependenciesMetadata         : <empty>
                    testDebugRuntimeOnly          : <empty>
                    testDebugWearApp              : <empty>
                    testFixturesAnnotationProcessor         : <empty>
                    testFixturesApi               : <empty>
                    testFixturesApiDependenciesMetadata     : <empty>
                    testFixturesCompileOnly       : <empty>
                    testFixturesCompileOnlyDependenciesMetadata       : <empty>
                    testFixturesDebugAnnotationProcessor    : <empty>
                    testFixturesDebugApi          : <empty>
                    testFixturesDebugApiDependenciesMetadata          : <empty>
                    testFixturesDebugCompileOnly  : <empty>
                    testFixturesDebugCompileOnlyDependenciesMetadata  : <empty>
                    testFixturesDebugImplementation         : <empty>
                    testFixturesDebugImplementationDependenciesMetadata         : <empty>
                    testFixturesDebugIntransitiveDependenciesMetadata : <empty>
                    testFixturesDebugRuntimeOnly  : <empty>
                    testFixturesDebugWearApp      : <empty>
                    testFixturesImplementation    : <empty>
                    testFixturesImplementationDependenciesMetadata    : <empty>
                    testFixturesIntransitiveDependenciesMetadata      : <empty>
                    testFixturesReleaseAnnotationProcessor  : <empty>
                    testFixturesReleaseApi        : <empty>
                    testFixturesReleaseApiDependenciesMetadata        : <empty>
                    testFixturesReleaseCompileOnly          : <empty>
                    testFixturesReleaseCompileOnlyDependenciesMetadata          : <empty>
                    testFixturesReleaseImplementation       : <empty>
                    testFixturesReleaseImplementationDependenciesMetadata       : <empty>
                    testFixturesReleaseIntransitiveDependenciesMetadata         : <empty>
                    testFixturesReleaseRuntimeOnly          : <empty>
                    testFixturesReleaseWearApp    : <empty>
                    testFixturesRuntimeOnly       : <empty>
                    testFixturesWearApp           : <empty>
                    testImplementation            : <empty>
                    testImplementationDependenciesMetadata  : <empty>
                    testIntransitiveDependenciesMetadata    : <empty>
                    testReleaseAnnotationProcessor          : <empty>
                    testReleaseApi                : <empty>
                    testReleaseApiDependenciesMetadata      : <empty>
                    testReleaseCompileOnly        : <empty>
                    testReleaseCompileOnlyDependenciesMetadata        : <empty>
                    testReleaseImplementation     : <empty>
                    testReleaseImplementationDependenciesMetadata     : <empty>
                    testReleaseIntransitiveDependenciesMetadata       : <empty>
                    testReleaseRuntimeOnly        : <empty>
                    testReleaseWearApp            : <empty>
                    testRuntimeOnly               : <empty>
                    testWearApp                   : <empty>
                    wearApp                       : <empty>
            module2                       : :module2 (DefaultExternalProject)
                path                          : :module2 [-]
                identityPath                  : :module2 [-]
                name                          : module2
                qName                         : :module2
                group                         : kotlinMultiPlatform
                version                       : unspecified
                sourceCompatibility           : <PROJECT_JDK_FEATURE_LEVEL>
                targetCompatibility           : <PROJECT_JDK_FEATURE_LEVEL>
                projectDir                    : <ROOT>/module2
                buildDir                      : <ROOT>/module2/build [-]
                buildFile                     : <ROOT>/module2/build.gradle
                tasks
                    testDebugUnitTest             : testDebugUnitTest (DefaultExternalTask)
                        qName                         : :module2:testDebugUnitTest
                    testReleaseUnitTest           : testReleaseUnitTest (DefaultExternalTask)
                        qName                         : :module2:testReleaseUnitTest
                externalSystemId              : GRADLE
                - artifacts                   : <ROOT>/module2/build/libs/module2-metadata.jar [-]
                artifactsByConfiguration
                    _internal-unified-test-platform-android-device-provider-ddmlib        : <empty>
                    _internal-unified-test-platform-android-device-provider-gradle        : <empty>
                    _internal-unified-test-platform-android-driver-instrumentation        : <empty>
                    _internal-unified-test-platform-android-test-plugin         : <empty>
                    _internal-unified-test-platform-android-test-plugin-host-additional-test-output : <empty>
                    _internal-unified-test-platform-android-test-plugin-host-coverage     : <empty>
                    _internal-unified-test-platform-android-test-plugin-host-device-info  : <empty>
                    _internal-unified-test-platform-android-test-plugin-host-logcat       : <empty>
                    _internal-unified-test-platform-android-test-plugin-host-retention    : <empty>
                    _internal-unified-test-platform-android-test-plugin-result-listener-gradle      : <empty>
                    _internal-unified-test-platform-core    : <empty>
                    _internal-unified-test-platform-launcher          : <empty>
                    allSourceSetsCompileDependenciesMetadata          : <empty>
                    androidApis                   : <empty>
                    androidDebugAndroidTestCompilationApi   : <empty>
                    androidDebugAndroidTestCompilationCompileOnly     : <empty>
                    androidDebugAndroidTestCompilationImplementation  : <empty>
                    androidDebugAndroidTestCompilationRuntimeOnly     : <empty>
                    androidDebugAndroidTestCompileClasspath : <empty>
                    androidDebugAndroidTestRuntimeClasspath : <empty>
                    androidDebugApi               : <empty>
                    androidDebugApiDependenciesMetadata     : <empty>
                    - androidDebugArchives        : <ROOT>/module2/build/outputs/aar/module2-debug.aar [-]
                    androidDebugCompilationApi    : <empty>
                    androidDebugCompilationCompileOnly      : <empty>
                    androidDebugCompilationImplementation   : <empty>
                    androidDebugCompilationRuntimeOnly      : <empty>
                    androidDebugCompileClasspath  : <empty>
                    androidDebugCompileOnly       : <empty>
                    androidDebugCompileOnlyDependenciesMetadata       : <empty>
                    androidDebugImplementation    : <empty>
                    androidDebugImplementationDependenciesMetadata    : <empty>
                    androidDebugIntransitiveDependenciesMetadata      : <empty>
                    androidDebugResolvableDependenciesMetadata        : <empty>
                    androidDebugRuntimeClasspath  : <empty>
                    androidDebugRuntimeOnly       : <empty>
                    androidDebugUnitTestCompilationApi      : <empty>
                    androidDebugUnitTestCompilationCompileOnly        : <empty>
                    androidDebugUnitTestCompilationImplementation     : <empty>
                    androidDebugUnitTestCompilationRuntimeOnly        : <empty>
                    androidDebugUnitTestCompileClasspath    : <empty>
                    androidDebugUnitTestRuntimeClasspath    : <empty>
                    androidInstrumentedTestApi    : <empty>
                    androidInstrumentedTestApiDependenciesMetadata    : <empty>
                    androidInstrumentedTestCompileOnly      : <empty>
                    androidInstrumentedTestCompileOnlyDependenciesMetadata      : <empty>
                    androidInstrumentedTestDebugApi         : <empty>
                    androidInstrumentedTestDebugApiDependenciesMetadata         : <empty>
                    androidInstrumentedTestDebugCompileOnly : <empty>
                    androidInstrumentedTestDebugCompileOnlyDependenciesMetadata : <empty>
                    androidInstrumentedTestDebugImplementation        : <empty>
                    androidInstrumentedTestDebugImplementationDependenciesMetadata        : <empty>
                    androidInstrumentedTestDebugIntransitiveDependenciesMetadata          : <empty>
                    androidInstrumentedTestDebugResolvableDependenciesMetadata  : <empty>
                    androidInstrumentedTestDebugRuntimeOnly : <empty>
                    androidInstrumentedTestImplementation   : <empty>
                    androidInstrumentedTestImplementationDependenciesMetadata   : <empty>
                    androidInstrumentedTestIntransitiveDependenciesMetadata     : <empty>
                    androidInstrumentedTestResolvableDependenciesMetadata       : <empty>
                    androidInstrumentedTestRuntimeOnly      : <empty>
                    androidJacocoAnt              : <empty>
                    androidJdkImage               : <empty>
                    androidMainApi                : <empty>
                    androidMainApiDependenciesMetadata      : <empty>
                    androidMainCompileOnly        : <empty>
                    androidMainCompileOnlyDependenciesMetadata        : <empty>
                    androidMainImplementation     : <empty>
                    androidMainImplementationDependenciesMetadata     : <empty>
                    androidMainIntransitiveDependenciesMetadata       : <empty>
                    androidMainResolvableDependenciesMetadata         : <empty>
                    androidMainRuntimeOnly        : <empty>
                    androidReleaseApi             : <empty>
                    androidReleaseApiDependenciesMetadata   : <empty>
                    - androidReleaseArchives      : <ROOT>/module2/build/outputs/aar/module2-release.aar [-]
                    androidReleaseCompilationApi  : <empty>
                    androidReleaseCompilationCompileOnly    : <empty>
                    androidReleaseCompilationImplementation : <empty>
                    androidReleaseCompilationRuntimeOnly    : <empty>
                    androidReleaseCompileClasspath          : <empty>
                    androidReleaseCompileOnly     : <empty>
                    androidReleaseCompileOnlyDependenciesMetadata     : <empty>
                    androidReleaseImplementation  : <empty>
                    androidReleaseImplementationDependenciesMetadata  : <empty>
                    androidReleaseIntransitiveDependenciesMetadata    : <empty>
                    androidReleaseResolvableDependenciesMetadata      : <empty>
                    androidReleaseRuntimeClasspath          : <empty>
                    androidReleaseRuntimeOnly     : <empty>
                    androidReleaseUnitTestCompilationApi    : <empty>
                    androidReleaseUnitTestCompilationCompileOnly      : <empty>
                    androidReleaseUnitTestCompilationImplementation   : <empty>
                    androidReleaseUnitTestCompilationRuntimeOnly      : <empty>
                    androidReleaseUnitTestCompileClasspath  : <empty>
                    androidReleaseUnitTestRuntimeClasspath  : <empty>
                    androidTestAnnotationProcessor          : <empty>
                    androidTestCompileOnly        : <empty>
                    androidTestDebugAnnotationProcessor     : <empty>
                    androidTestDebugCompileOnly   : <empty>
                    androidTestDebugImplementation          : <empty>
                    androidTestDebugRuntimeOnly   : <empty>
                    androidTestDebugWearApp       : <empty>
                    androidTestImplementation     : <empty>
                    androidTestReleaseAnnotationProcessor   : <empty>
                    androidTestReleaseCompileOnly : <empty>
                    androidTestReleaseImplementation        : <empty>
                    androidTestReleaseRuntimeOnly : <empty>
                    androidTestReleaseWearApp     : <empty>
                    androidTestRuntimeOnly        : <empty>
                    androidTestUtil               : <empty>
                    androidTestWearApp            : <empty>
                    androidUnitTestApi            : <empty>
                    androidUnitTestApiDependenciesMetadata  : <empty>
                    androidUnitTestCompileOnly    : <empty>
                    androidUnitTestCompileOnlyDependenciesMetadata    : <empty>
                    androidUnitTestDebugApi       : <empty>
                    androidUnitTestDebugApiDependenciesMetadata       : <empty>
                    androidUnitTestDebugCompileOnly         : <empty>
                    androidUnitTestDebugCompileOnlyDependenciesMetadata         : <empty>
                    androidUnitTestDebugImplementation      : <empty>
                    androidUnitTestDebugImplementationDependenciesMetadata      : <empty>
                    androidUnitTestDebugIntransitiveDependenciesMetadata        : <empty>
                    androidUnitTestDebugResolvableDependenciesMetadata          : <empty>
                    androidUnitTestDebugRuntimeOnly         : <empty>
                    androidUnitTestImplementation : <empty>
                    androidUnitTestImplementationDependenciesMetadata : <empty>
                    androidUnitTestIntransitiveDependenciesMetadata   : <empty>
                    androidUnitTestReleaseApi     : <empty>
                    androidUnitTestReleaseApiDependenciesMetadata     : <empty>
                    androidUnitTestReleaseCompileOnly       : <empty>
                    androidUnitTestReleaseCompileOnlyDependenciesMetadata       : <empty>
                    androidUnitTestReleaseImplementation    : <empty>
                    androidUnitTestReleaseImplementationDependenciesMetadata    : <empty>
                    androidUnitTestReleaseIntransitiveDependenciesMetadata      : <empty>
                    androidUnitTestReleaseResolvableDependenciesMetadata        : <empty>
                    androidUnitTestReleaseRuntimeOnly       : <empty>
                    androidUnitTestResolvableDependenciesMetadata     : <empty>
                    androidUnitTestRuntimeOnly    : <empty>
                    annotationProcessor           : <empty>
                    api                           : <empty>
                    - archives                    : <ROOT>/module2/build/libs/module2-metadata.jar [-]
                    - archives                    : <ROOT>/module2/build/outputs/aar/module2-debug.aar [-]
                    - archives                    : <ROOT>/module2/build/outputs/aar/module2-release.aar [-]
                    commonMainApi                 : <empty>
                    commonMainApiDependenciesMetadata       : <empty>
                    commonMainCompileOnly         : <empty>
                    commonMainCompileOnlyDependenciesMetadata         : <empty>
                    commonMainImplementation      : <empty>
                    commonMainImplementationDependenciesMetadata      : <empty>
                    commonMainIntransitiveDependenciesMetadata        : <empty>
                    commonMainResolvableDependenciesMetadata          : <empty>
                    commonMainRuntimeOnly         : <empty>
                    commonTestApi                 : <empty>
                    commonTestApiDependenciesMetadata       : <empty>
                    commonTestCompileOnly         : <empty>
                    commonTestCompileOnlyDependenciesMetadata         : <empty>
                    commonTestImplementation      : <empty>
                    commonTestImplementationDependenciesMetadata      : <empty>
                    commonTestIntransitiveDependenciesMetadata        : <empty>
                    commonTestResolvableDependenciesMetadata          : <empty>
                    commonTestRuntimeOnly         : <empty>
                    compileOnly                   : <empty>
                    coreLibraryDesugaring         : <empty>
                    debugAndroidTestAnnotationProcessorClasspath      : <empty>
                    debugAndroidTestCompileClasspath        : <empty>
                    debugAndroidTestRuntimeClasspath        : <empty>
                    debugAnnotationProcessor      : <empty>
                    debugAnnotationProcessorClasspath       : <empty>
                    debugApi                      : <empty>
                    debugApiElements              : <empty>
                    - debugApiElements-published  : <ROOT>/module2/build/outputs/aar/module2-debug.aar [-]
                    debugCompileClasspath         : <empty>
                    debugCompileOnly              : <empty>
                    debugImplementation           : <empty>
                    debugRuntimeClasspath         : <empty>
                    debugRuntimeElements          : <empty>
                    - debugRuntimeElements-published        : <ROOT>/module2/build/outputs/aar/module2-debug.aar [-]
                    debugRuntimeOnly              : <empty>
                    - debugSourcesElements        : <ROOT>/module2/build/libs/module2-android-debug-sources.jar [-]
                    - debugSourcesElements-published        : <ROOT>/module2/build/libs/module2-android-debug-sources.jar [-]
                    debugUnitTestAnnotationProcessorClasspath         : <empty>
                    debugUnitTestCompileClasspath : <empty>
                    debugUnitTestRuntimeClasspath : <empty>
                    - debugVariantAllApiPublication         : <ROOT>/module2/build/outputs/aar/module2-debug.aar [-]
                    - debugVariantAllRuntimePublication     : <ROOT>/module2/build/outputs/aar/module2-debug.aar [-]
                    - debugVariantDebugApiPublication       : <ROOT>/module2/build/outputs/aar/module2-debug.aar [-]
                    - debugVariantDebugRuntimePublication   : <ROOT>/module2/build/outputs/aar/module2-debug.aar [-]
                    debugWearApp                  : <empty>
                    default                       : <empty>
                    implementation                : <empty>
                    kotlinBuildToolsApiClasspath  : <empty>
                    kotlinCompilerClasspath       : <empty>
                    kotlinCompilerPluginClasspath : <empty>
                    kotlinCompilerPluginClasspathAndroidDebug         : <empty>
                    kotlinCompilerPluginClasspathAndroidDebugAndroidTest        : <empty>
                    kotlinCompilerPluginClasspathAndroidDebugUnitTest : <empty>
                    kotlinCompilerPluginClasspathAndroidRelease       : <empty>
                    kotlinCompilerPluginClasspathAndroidReleaseUnitTest         : <empty>
                    kotlinCompilerPluginClasspathMetadataMain         : <empty>
                    kotlinKlibCommonizerClasspath : <empty>
                    kotlinNativeCompilerPluginClasspath     : <empty>
                    lintChecks                    : <empty>
                    lintPublish                   : <empty>
                    - metadataApiElements         : <ROOT>/module2/build/libs/module2-metadata.jar [-]
                    metadataCompilationApi        : <empty>
                    metadataCompilationCompileOnly          : <empty>
                    metadataCompilationImplementation       : <empty>
                    metadataCompilationRuntimeOnly          : <empty>
                    metadataCompileClasspath      : <empty>
                    metadataSourcesElements       : <empty>
                    releaseAnnotationProcessor    : <empty>
                    releaseAnnotationProcessorClasspath     : <empty>
                    releaseApi                    : <empty>
                    releaseApiElements            : <empty>
                    - releaseApiElements-published          : <ROOT>/module2/build/outputs/aar/module2-release.aar [-]
                    releaseCompileClasspath       : <empty>
                    releaseCompileOnly            : <empty>
                    releaseImplementation         : <empty>
                    releaseRuntimeClasspath       : <empty>
                    releaseRuntimeElements        : <empty>
                    - releaseRuntimeElements-published      : <ROOT>/module2/build/outputs/aar/module2-release.aar [-]
                    releaseRuntimeOnly            : <empty>
                    - releaseSourcesElements      : <ROOT>/module2/build/libs/module2-android-sources.jar [-]
                    - releaseSourcesElements-published      : <ROOT>/module2/build/libs/module2-android-sources.jar [-]
                    releaseUnitTestAnnotationProcessorClasspath       : <empty>
                    releaseUnitTestCompileClasspath         : <empty>
                    releaseUnitTestRuntimeClasspath         : <empty>
                    - releaseVariantAllApiPublication       : <ROOT>/module2/build/outputs/aar/module2-release.aar [-]
                    - releaseVariantAllRuntimePublication   : <ROOT>/module2/build/outputs/aar/module2-release.aar [-]
                    - releaseVariantReleaseApiPublication   : <ROOT>/module2/build/outputs/aar/module2-release.aar [-]
                    - releaseVariantReleaseRuntimePublication         : <ROOT>/module2/build/outputs/aar/module2-release.aar [-]
                    releaseWearApp                : <empty>
                    runtimeOnly                   : <empty>
                    testAnnotationProcessor       : <empty>
                    testCompileOnly               : <empty>
                    testDebugAnnotationProcessor  : <empty>
                    testDebugCompileOnly          : <empty>
                    testDebugImplementation       : <empty>
                    testDebugRuntimeOnly          : <empty>
                    testDebugWearApp              : <empty>
                    testFixturesAnnotationProcessor         : <empty>
                    testFixturesApi               : <empty>
                    testFixturesCompileOnly       : <empty>
                    testFixturesDebugAnnotationProcessor    : <empty>
                    testFixturesDebugApi          : <empty>
                    testFixturesDebugCompileOnly  : <empty>
                    testFixturesDebugImplementation         : <empty>
                    testFixturesDebugRuntimeOnly  : <empty>
                    testFixturesDebugWearApp      : <empty>
                    testFixturesImplementation    : <empty>
                    testFixturesReleaseAnnotationProcessor  : <empty>
                    testFixturesReleaseApi        : <empty>
                    testFixturesReleaseCompileOnly          : <empty>
                    testFixturesReleaseImplementation       : <empty>
                    testFixturesReleaseRuntimeOnly          : <empty>
                    testFixturesReleaseWearApp    : <empty>
                    testFixturesRuntimeOnly       : <empty>
                    testFixturesWearApp           : <empty>
                    testImplementation            : <empty>
                    testReleaseAnnotationProcessor          : <empty>
                    testReleaseCompileOnly        : <empty>
                    testReleaseImplementation     : <empty>
                    testReleaseRuntimeOnly        : <empty>
                    testReleaseWearApp            : <empty>
                    testRuntimeOnly               : <empty>
                    testWearApp                   : <empty>
                    wearApp                       : <empty>
        projectDir                    : <ROOT>
        buildDir                      : <ROOT>/build [-]
        buildFile                     : <ROOT>/build.gradle
        externalSystemId              : GRADLE
MODULE                        : kotlinMultiPlatform.app
    GradleModuleModel
        agpVersion                    : 7.2.0
        gradlePath                    : :app
        gradleVersion                 : 7.3.3
        buildFile                     : <ROOT>/app/build.gradle
        buildFilePath                 : <ROOT>/app/build.gradle
        rootFolderPath                : <ROOT>
        hasSafeArgsJava               : false
        hasSafeArgsKotlin             : false
    CurrentVariantReportedVersions
        minSdk
            ApiLevel                      : 16
            ApiString                     : 16
        runtimeMinSdk
            ApiLevel                      : 16
            ApiString                     : 16
        targetSdk
            ApiLevel                      : <SDK_VERSION>
            ApiString                     : <SDK_VERSION>
    RootBuildId                   : <ROOT>
    BuildId                       : <ROOT>
    ProjectPath                   : :app
    ModelVersion                  : 7.2.0
    ProjectType                   : PROJECT_TYPE_APP
    CompileTarget                 : android-32
    BuildFolder                   : <ROOT>/app/build [-]
    buildToolsVersion             : 30.0.3
    IsBaseSplit                   : true
    GroupId                       : kotlinMultiPlatform
    Namespace                     : com.example.android.kotlin
    TestNamespace                 : com.example.android.kotlin.test
    AaptOptions
        NameSpacing                   : DISABLED
    LintOptions
        IsCheckTestSources            : false
        IsCheckDependencies           : false
        IsAbortOnError                : true
        IsAbsolutePaths               : true
        IsNoLines                     : false
        IsQuiet                       : false
        IsCheckAllWarnings            : false
        IsIgnoreWarnings              : false
        IsWarningsAsErrors            : false
        IsIgnoreTestSources           : false
        IsIgnoreTestFixturesSources   : false
        IsCheckGeneratedSources       : false
        IsCheckReleaseBuilds          : true
        IsExplainIssues               : true
        IsShowAll                     : false
        TextReport                    : false
        HtmlReport                    : true
        XmlReport                     : true
        SarifReport                   : false
    JavaCompileOptions
        Encoding                      : UTF-8
        SourceCompatibility           : 1.8
        TargetCompatibility           : 1.8
        IsCoreLibraryDesugaringEnabled          : false
    AgpFlags
        ApplicationRClassConstantIds  : true
        AestRClassConstantIds         : true
        TransitiveRClasses            : true
        UseAndroidX                   : false
        UsesCompose                   : false
        MlModelBindingEnabled         : false
        EnableVcsInfo                 : false
    - basicVariant:               : debug
        applicationId                 : com.example.android.kotlin
        testApplicationId             : com.example.android.kotlin.test
    - basicVariant:               : release
        applicationId                 : com.example.android.kotlin
    BootClassPath                 : <ANDROID_SDK>/platforms/android-32/android.jar
    ViewBindingOptions
        Enabled                       : false
    DependenciesInfo
        IncludeInApk                  : true
        IncludeInBundle               : true
    DefaultConfig
        ProductFlavor
            Name                          : main
            ApplicationId                 : com.example.android.kotlin
            VersionCode                   : 1
            VersionName                   : 1.0
            TestInstrumentationRunner     : android.support.test.runner.AndroidJUnitRunner
            MinSdkVersion
                ApiLevel                      : 16
                ApiString                     : 16
            TargetSdkVersion
                ApiLevel                      : <SDK_VERSION>
                ApiString                     : <SDK_VERSION>
            VectorDrawables
                UseSupportLibrary             : false
        SourceProvider
            Name                          : main
            Manifest                      : <ROOT>/app/src/main/AndroidManifest.xml
            JavaDirectories               : <ROOT>/app/src/main/java
            KotlinDirectories             : <ROOT>/app/src/main/kotlin [-]
            KotlinDirectories             : <ROOT>/app/src/main/java
            ResourcesDirectories          : <ROOT>/app/src/main/resources [-]
            AidlDirectories               : <ROOT>/app/src/main/aidl [-]
            RenderscriptDirectories       : <ROOT>/app/src/main/rs [-]
            ResDirectories                : <ROOT>/app/src/main/res [-]
            AssetsDirectories             : <ROOT>/app/src/main/assets [-]
            JniLibsDirectories            : <ROOT>/app/src/main/jniLibs [-]
            ShadersDirectories            : <ROOT>/app/src/main/shaders [-]
        ExtraSourceProviders
            ExtraSourceProvider
                ArtifactName                  : _android_test_
                SourceProvider
                    Name                          : androidTest
                    Manifest                      : <ROOT>/app/src/androidTest/AndroidManifest.xml [-]
                    JavaDirectories               : <ROOT>/app/src/androidTest/java
                    KotlinDirectories             : <ROOT>/app/src/androidTest/kotlin [-]
                    KotlinDirectories             : <ROOT>/app/src/androidTest/java
                    ResourcesDirectories          : <ROOT>/app/src/androidTest/resources [-]
                    AidlDirectories               : <ROOT>/app/src/androidTest/aidl [-]
                    RenderscriptDirectories       : <ROOT>/app/src/androidTest/rs [-]
                    ResDirectories                : <ROOT>/app/src/androidTest/res [-]
                    AssetsDirectories             : <ROOT>/app/src/androidTest/assets [-]
                    JniLibsDirectories            : <ROOT>/app/src/androidTest/jniLibs [-]
                    ShadersDirectories            : <ROOT>/app/src/androidTest/shaders [-]
            ExtraSourceProvider
                ArtifactName                  : _unit_test_
                SourceProvider
                    Name                          : test
                    Manifest                      : <ROOT>/app/src/test/AndroidManifest.xml [-]
                    JavaDirectories               : <ROOT>/app/src/test/java
                    KotlinDirectories             : <ROOT>/app/src/test/kotlin [-]
                    KotlinDirectories             : <ROOT>/app/src/test/java
                    ResourcesDirectories          : <ROOT>/app/src/test/resources [-]
                    AidlDirectories               : <ROOT>/app/src/test/aidl [-]
                    RenderscriptDirectories       : <ROOT>/app/src/test/rs [-]
                    ResDirectories                : <ROOT>/app/src/test/res [-]
                    AssetsDirectories             : <ROOT>/app/src/test/assets [-]
                    JniLibsDirectories            : <ROOT>/app/src/test/jniLibs [-]
                    ShadersDirectories            : <ROOT>/app/src/test/shaders [-]
    BuildTypes
        BuildType
            Name                          : debug
            IsDebuggable                  : true
            IsJniDebuggable               : false
            IsRenderscriptDebuggable      : false
            RenderscriptOptimLevel        : 3
            IsMinifyEnabled               : false
            IsZipAlignEnabled             : true
        SourceProvider
            Name                          : debug
            Manifest                      : <ROOT>/app/src/debug/AndroidManifest.xml [-]
            JavaDirectories               : <ROOT>/app/src/debug/java [-]
            KotlinDirectories             : <ROOT>/app/src/debug/kotlin [-]
            KotlinDirectories             : <ROOT>/app/src/debug/java [-]
            ResourcesDirectories          : <ROOT>/app/src/debug/resources [-]
            AidlDirectories               : <ROOT>/app/src/debug/aidl [-]
            RenderscriptDirectories       : <ROOT>/app/src/debug/rs [-]
            ResDirectories                : <ROOT>/app/src/debug/res [-]
            AssetsDirectories             : <ROOT>/app/src/debug/assets [-]
            JniLibsDirectories            : <ROOT>/app/src/debug/jniLibs [-]
            ShadersDirectories            : <ROOT>/app/src/debug/shaders [-]
        ExtraSourceProviders
            ExtraSourceProvider
                ArtifactName                  : _android_test_
                SourceProvider
                    Name                          : androidTestDebug
                    Manifest                      : <ROOT>/app/src/androidTestDebug/AndroidManifest.xml [-]
                    JavaDirectories               : <ROOT>/app/src/androidTestDebug/java [-]
                    KotlinDirectories             : <ROOT>/app/src/androidTestDebug/kotlin [-]
                    KotlinDirectories             : <ROOT>/app/src/androidTestDebug/java [-]
                    ResourcesDirectories          : <ROOT>/app/src/androidTestDebug/resources [-]
                    AidlDirectories               : <ROOT>/app/src/androidTestDebug/aidl [-]
                    RenderscriptDirectories       : <ROOT>/app/src/androidTestDebug/rs [-]
                    ResDirectories                : <ROOT>/app/src/androidTestDebug/res [-]
                    AssetsDirectories             : <ROOT>/app/src/androidTestDebug/assets [-]
                    JniLibsDirectories            : <ROOT>/app/src/androidTestDebug/jniLibs [-]
                    ShadersDirectories            : <ROOT>/app/src/androidTestDebug/shaders [-]
        ExtraSourceProviders
            ExtraSourceProvider
                ArtifactName                  : _unit_test_
                SourceProvider
                    Name                          : testDebug
                    Manifest                      : <ROOT>/app/src/testDebug/AndroidManifest.xml [-]
                    JavaDirectories               : <ROOT>/app/src/testDebug/java [-]
                    KotlinDirectories             : <ROOT>/app/src/testDebug/kotlin [-]
                    KotlinDirectories             : <ROOT>/app/src/testDebug/java [-]
                    ResourcesDirectories          : <ROOT>/app/src/testDebug/resources [-]
                    AidlDirectories               : <ROOT>/app/src/testDebug/aidl [-]
                    RenderscriptDirectories       : <ROOT>/app/src/testDebug/rs [-]
                    ResDirectories                : <ROOT>/app/src/testDebug/res [-]
                    AssetsDirectories             : <ROOT>/app/src/testDebug/assets [-]
                    JniLibsDirectories            : <ROOT>/app/src/testDebug/jniLibs [-]
                    ShadersDirectories            : <ROOT>/app/src/testDebug/shaders [-]
        BuildType
            Name                          : release
            IsDebuggable                  : false
            IsJniDebuggable               : false
            IsRenderscriptDebuggable      : false
            RenderscriptOptimLevel        : 3
            IsMinifyEnabled               : false
            IsZipAlignEnabled             : true
        SourceProvider
            Name                          : release
            Manifest                      : <ROOT>/app/src/release/AndroidManifest.xml [-]
            JavaDirectories               : <ROOT>/app/src/release/java [-]
            KotlinDirectories             : <ROOT>/app/src/release/kotlin [-]
            KotlinDirectories             : <ROOT>/app/src/release/java [-]
            ResourcesDirectories          : <ROOT>/app/src/release/resources [-]
            AidlDirectories               : <ROOT>/app/src/release/aidl [-]
            RenderscriptDirectories       : <ROOT>/app/src/release/rs [-]
            ResDirectories                : <ROOT>/app/src/release/res [-]
            AssetsDirectories             : <ROOT>/app/src/release/assets [-]
            JniLibsDirectories            : <ROOT>/app/src/release/jniLibs [-]
            ShadersDirectories            : <ROOT>/app/src/release/shaders [-]
        ExtraSourceProviders
            ExtraSourceProvider
                ArtifactName                  : _unit_test_
                SourceProvider
                    Name                          : testRelease
                    Manifest                      : <ROOT>/app/src/testRelease/AndroidManifest.xml [-]
                    JavaDirectories               : <ROOT>/app/src/testRelease/java [-]
                    KotlinDirectories             : <ROOT>/app/src/testRelease/kotlin [-]
                    KotlinDirectories             : <ROOT>/app/src/testRelease/java [-]
                    ResourcesDirectories          : <ROOT>/app/src/testRelease/resources [-]
                    AidlDirectories               : <ROOT>/app/src/testRelease/aidl [-]
                    RenderscriptDirectories       : <ROOT>/app/src/testRelease/rs [-]
                    ResDirectories                : <ROOT>/app/src/testRelease/res [-]
                    AssetsDirectories             : <ROOT>/app/src/testRelease/assets [-]
                    JniLibsDirectories            : <ROOT>/app/src/testRelease/jniLibs [-]
                    ShadersDirectories            : <ROOT>/app/src/testRelease/shaders [-]
    SigningConfigs
        SigningConfig
            Name                          : debug
            StoreFile                     : debug.keystore
            StorePassword                 : android
            KeyAlias                      : AndroidDebugKey
    VariantBuildInformation
        VariantBuildInformation
            VariantName                   : debug
            BuildTasksAndOutputInformation
                AssembleTaskName              : assembleDebug
                AssembleTaskOutputListingFile : <ROOT>/app/build/intermediates/apk_ide_redirect_file/debug/redirect.txt [-]
                BundleTaskName                : bundleDebug
                BundleTaskOutputListingFile   : <ROOT>/app/build/intermediates/bundle_ide_redirect_file/debug/redirect.txt [-]
                ApkFromBundleTaskName         : extractApksForDebug
                ApkFromBundleTaskOutputListingFile      : <ROOT>/app/build/intermediates/apk_from_bundle_ide_redirect_file/debug/redirect.txt [-]
        VariantBuildInformation
            VariantName                   : release
            BuildTasksAndOutputInformation
                AssembleTaskName              : assembleRelease
                AssembleTaskOutputListingFile : <ROOT>/app/build/intermediates/apk_ide_redirect_file/release/redirect.txt [-]
                BundleTaskName                : bundleRelease
                BundleTaskOutputListingFile   : <ROOT>/app/build/intermediates/bundle_ide_redirect_file/release/redirect.txt [-]
                ApkFromBundleTaskName         : extractApksForRelease
                ApkFromBundleTaskOutputListingFile      : <ROOT>/app/build/intermediates/apk_from_bundle_ide_redirect_file/release/redirect.txt [-]
    IdeVariants
        IdeVariant
            Name                          : debug
            BuildType                     : debug
            DisplayName                   : debug
            InstantAppCompatible          : false
            MinSdkVersion
                ApiLevel                      : 16
                ApiString                     : 16
            TargetSdkVersion
                ApiLevel                      : <SDK_VERSION>
                ApiString                     : <SDK_VERSION>
            VersionCode                   : 1
            VersionNameWithSuffix         : 1.0
            DeprecatedPreMergedApplicationId        : com.example.android.kotlin
            TestInstrumentationRunner     : android.support.test.runner.AndroidJUnitRunner
            MainArtifact
                Name                          : MAIN
                CompileTaskName               : compileDebugSources
                AssembleTaskName              : assembleDebug
                IsTestArtifact                : false
                IdeSetupTaskNames             : generateDebugSources
                GeneratedSourceFolders        : <ROOT>/app/build/generated/aidl_source_output_dir/debug/out [-]
                GeneratedSourceFolders        : <ROOT>/app/build/generated/ap_generated_sources/debug/out [-]
                GeneratedSourceFolders        : <ROOT>/app/build/generated/renderscript_source_output_dir/debug/out [-]
                GeneratedSourceFolders        : <ROOT>/app/build/generated/source/buildConfig/debug [-]
                ClassesFolder                 : <ROOT>/app/build/intermediates/compile_and_runtime_not_namespaced_r_class_jar/debug/R.jar [-]
                ClassesFolder                 : <ROOT>/app/build/intermediates/javac/debug/classes [-]
                ClassesFolder                 : <ROOT>/app/build/tmp/kotlin-classes/debug [-]
                Dependencies
                    compileClasspath
                        module                        : <ROOT>-:module2-MAIN
                        androidLibrary                : com.android.support:appcompat-v7:28.0.0@aar
                        androidLibrary                : com.android.support:support-fragment:28.0.0@aar
                        androidLibrary                : com.android.support:animated-vector-drawable:28.0.0@aar
                        androidLibrary                : com.android.support:support-core-ui:28.0.0@aar
                        androidLibrary                : com.android.support:support-core-utils:28.0.0@aar
                        androidLibrary                : com.android.support:support-vector-drawable:28.0.0@aar
                        androidLibrary                : com.android.support:loader:28.0.0@aar
                        androidLibrary                : com.android.support:viewpager:28.0.0@aar
                        androidLibrary                : com.android.support:coordinatorlayout:28.0.0@aar
                        androidLibrary                : com.android.support:drawerlayout:28.0.0@aar
                        androidLibrary                : com.android.support:slidingpanelayout:28.0.0@aar
                        androidLibrary                : com.android.support:customview:28.0.0@aar
                        androidLibrary                : com.android.support:swiperefreshlayout:28.0.0@aar
                        androidLibrary                : com.android.support:asynclayoutinflater:28.0.0@aar
                        androidLibrary                : com.android.support:support-compat:28.0.0@aar
                        androidLibrary                : com.android.support:versionedparcelable:28.0.0@aar
                        androidLibrary                : com.android.support:cursoradapter:28.0.0@aar
                        androidLibrary                : android.arch.lifecycle:runtime:1.1.1@aar
                        androidLibrary                : com.android.support:documentfile:28.0.0@aar
                        androidLibrary                : com.android.support:localbroadcastmanager:28.0.0@aar
                        androidLibrary                : com.android.support:print:28.0.0@aar
                        androidLibrary                : android.arch.lifecycle:viewmodel:1.1.1@aar
                        androidLibrary                : android.arch.lifecycle:livedata:1.1.1@aar
                        androidLibrary                : android.arch.lifecycle:livedata-core:1.1.1@aar
                        androidLibrary                : android.arch.core:runtime:1.1.1@aar
                        androidLibrary                : com.android.support:interpolator:28.0.0@aar
                        javaLibrary                   : org.jetbrains.kotlin:kotlin-stdlib-jdk7:<KOTLIN_VERSION>@jar
                        javaLibrary                   : org.jetbrains.kotlin:kotlin-stdlib:<KOTLIN_VERSION>@jar
                        javaLibrary                   : org.jetbrains:annotations:13.0@jar
                        javaLibrary                   : com.android.support:collections:28.0.0@jar
                        javaLibrary                   : android.arch.lifecycle:common:1.1.1@jar
                        javaLibrary                   : android.arch.core:common:1.1.1@jar
                        javaLibrary                   : com.android.support:support-annotations:28.0.0@jar
                    runtimeClasspath
                        module                        : <ROOT>-:module2-MAIN
                        androidLibrary                : com.android.support:appcompat-v7:28.0.0@aar
                        androidLibrary                : com.android.support:support-fragment:28.0.0@aar
                        androidLibrary                : com.android.support:animated-vector-drawable:28.0.0@aar
                        androidLibrary                : com.android.support:support-core-ui:28.0.0@aar
                        androidLibrary                : com.android.support:support-core-utils:28.0.0@aar
                        androidLibrary                : com.android.support:support-vector-drawable:28.0.0@aar
                        androidLibrary                : com.android.support:loader:28.0.0@aar
                        androidLibrary                : com.android.support:viewpager:28.0.0@aar
                        androidLibrary                : com.android.support:coordinatorlayout:28.0.0@aar
                        androidLibrary                : com.android.support:drawerlayout:28.0.0@aar
                        androidLibrary                : com.android.support:slidingpanelayout:28.0.0@aar
                        androidLibrary                : com.android.support:customview:28.0.0@aar
                        androidLibrary                : com.android.support:swiperefreshlayout:28.0.0@aar
                        androidLibrary                : com.android.support:asynclayoutinflater:28.0.0@aar
                        androidLibrary                : com.android.support:support-compat:28.0.0@aar
                        androidLibrary                : com.android.support:versionedparcelable:28.0.0@aar
                        androidLibrary                : com.android.support:cursoradapter:28.0.0@aar
                        androidLibrary                : android.arch.lifecycle:runtime:1.1.1@aar
                        androidLibrary                : com.android.support:documentfile:28.0.0@aar
                        androidLibrary                : com.android.support:localbroadcastmanager:28.0.0@aar
                        androidLibrary                : com.android.support:print:28.0.0@aar
                        androidLibrary                : android.arch.lifecycle:viewmodel:1.1.1@aar
                        androidLibrary                : android.arch.lifecycle:livedata:1.1.1@aar
                        androidLibrary                : android.arch.lifecycle:livedata-core:1.1.1@aar
                        androidLibrary                : android.arch.core:runtime:1.1.1@aar
                        androidLibrary                : com.android.support:interpolator:28.0.0@aar
                        javaLibrary                   : org.jetbrains.kotlin:kotlin-stdlib-jdk7:<KOTLIN_VERSION>@jar
                        javaLibrary                   : org.jetbrains.kotlin:kotlin-stdlib:<KOTLIN_VERSION>@jar
                        javaLibrary                   : org.jetbrains:annotations:13.0@jar
                        javaLibrary                   : com.android.support:collections:28.0.0@jar
                        javaLibrary                   : android.arch.lifecycle:common:1.1.1@jar
                        javaLibrary                   : android.arch.core:common:1.1.1@jar
                        javaLibrary                   : com.android.support:support-annotations:28.0.0@jar
                ApplicationId                 : com.example.android.kotlin
                SigningConfigName             : debug
                IsSigned                      : true
                CodeShrinker                  : null
                BuildTasksAndOutputInformation
                    AssembleTaskName              : assembleDebug
                    AssembleTaskOutputListingFile : <ROOT>/app/build/intermediates/apk_ide_redirect_file/debug/redirect.txt [-]
                    BundleTaskName                : bundleDebug
                    BundleTaskOutputListingFile   : <ROOT>/app/build/intermediates/bundle_ide_redirect_file/debug/redirect.txt [-]
                    ApkFromBundleTaskName         : extractApksForDebug
                    ApkFromBundleTaskOutputListingFile      : <ROOT>/app/build/intermediates/apk_from_bundle_ide_redirect_file/debug/redirect.txt [-]
                GeneratedResourceFolders      : <ROOT>/app/build/generated/res/rs/debug [-]
                GeneratedResourceFolders      : <ROOT>/app/build/generated/res/resValues/debug [-]
            AndroidTestArtifact
                Name                          : ANDROID_TEST
                CompileTaskName               : compileDebugAndroidTestSources
                AssembleTaskName              : assembleDebugAndroidTest
                IsTestArtifact                : true
                IdeSetupTaskNames             : generateDebugAndroidTestSources
                GeneratedSourceFolders        : <ROOT>/app/build/generated/aidl_source_output_dir/debugAndroidTest/out [-]
                GeneratedSourceFolders        : <ROOT>/app/build/generated/ap_generated_sources/debugAndroidTest/out [-]
                GeneratedSourceFolders        : <ROOT>/app/build/generated/renderscript_source_output_dir/debugAndroidTest/out [-]
                GeneratedSourceFolders        : <ROOT>/app/build/generated/source/buildConfig/androidTest/debug [-]
                ClassesFolder                 : <ROOT>/app/build/intermediates/compile_and_runtime_not_namespaced_r_class_jar/debugAndroidTest/R.jar [-]
                ClassesFolder                 : <ROOT>/app/build/intermediates/javac/debugAndroidTest/classes [-]
                ClassesFolder                 : <ROOT>/app/build/tmp/kotlin-classes/debugAndroidTest [-]
                Dependencies
                    compileClasspath
                        androidLibrary                : com.android.support.test:runner:1.0.2@aar
                        module                        : <ROOT>-:module2-MAIN
                        androidLibrary                : com.android.support:appcompat-v7:28.0.0@aar
                        androidLibrary                : com.android.support.test:monitor:1.0.2@aar
                        androidLibrary                : com.android.support:support-fragment:28.0.0@aar
                        androidLibrary                : com.android.support:animated-vector-drawable:28.0.0@aar
                        androidLibrary                : com.android.support:support-core-ui:28.0.0@aar
                        androidLibrary                : com.android.support:support-core-utils:28.0.0@aar
                        androidLibrary                : com.android.support:support-vector-drawable:28.0.0@aar
                        androidLibrary                : com.android.support:loader:28.0.0@aar
                        androidLibrary                : com.android.support:viewpager:28.0.0@aar
                        androidLibrary                : com.android.support:coordinatorlayout:28.0.0@aar
                        androidLibrary                : com.android.support:drawerlayout:28.0.0@aar
                        androidLibrary                : com.android.support:slidingpanelayout:28.0.0@aar
                        androidLibrary                : com.android.support:customview:28.0.0@aar
                        androidLibrary                : com.android.support:swiperefreshlayout:28.0.0@aar
                        androidLibrary                : com.android.support:asynclayoutinflater:28.0.0@aar
                        androidLibrary                : com.android.support:support-compat:28.0.0@aar
                        androidLibrary                : com.android.support:versionedparcelable:28.0.0@aar
                        androidLibrary                : com.android.support:cursoradapter:28.0.0@aar
                        androidLibrary                : android.arch.lifecycle:runtime:1.1.1@aar
                        androidLibrary                : com.android.support:documentfile:28.0.0@aar
                        androidLibrary                : com.android.support:localbroadcastmanager:28.0.0@aar
                        androidLibrary                : com.android.support:print:28.0.0@aar
                        androidLibrary                : android.arch.lifecycle:viewmodel:1.1.1@aar
                        androidLibrary                : android.arch.lifecycle:livedata:1.1.1@aar
                        androidLibrary                : android.arch.lifecycle:livedata-core:1.1.1@aar
                        androidLibrary                : android.arch.core:runtime:1.1.1@aar
                        androidLibrary                : com.android.support:interpolator:28.0.0@aar
                        javaLibrary                   : org.jetbrains.kotlin:kotlin-stdlib:<KOTLIN_VERSION>@jar
                        javaLibrary                   : org.jetbrains.kotlin:kotlin-stdlib-jdk7:<KOTLIN_VERSION>@jar
                        javaLibrary                   : com.android.support:collections:28.0.0@jar
                        javaLibrary                   : android.arch.lifecycle:common:1.1.1@jar
                        javaLibrary                   : android.arch.core:common:1.1.1@jar
                        javaLibrary                   : com.android.support:support-annotations:28.0.0@jar
                        javaLibrary                   : junit:junit:4.12@jar
                        javaLibrary                   : org.hamcrest:hamcrest-core:1.3@jar
                        javaLibrary                   : net.sf.kxml:kxml2:2.3.0@jar
                        javaLibrary                   : org.jetbrains:annotations:13.0@jar
                        module                        : <ROOT>-:app-MAIN
                    runtimeClasspath
                        androidLibrary                : com.android.support.test:runner:1.0.2@aar
                        module                        : <ROOT>-:module2-MAIN
                        androidLibrary                : com.android.support.test:monitor:1.0.2@aar
                        javaLibrary                   : com.android.support:support-annotations:28.0.0@jar
                        javaLibrary                   : junit:junit:4.12@jar
                        javaLibrary                   : org.hamcrest:hamcrest-core:1.3@jar
                        javaLibrary                   : net.sf.kxml:kxml2:2.3.0@jar
                        module                        : <ROOT>-:app-MAIN
                ProvidedDependencies
                    - provided                    : android.arch.core:common:1.1.1
                    - provided                    : android.arch.core:runtime:1.1.1@aar
                    - provided                    : android.arch.lifecycle:common:1.1.1
                    - provided                    : android.arch.lifecycle:livedata-core:1.1.1@aar
                    - provided                    : android.arch.lifecycle:livedata:1.1.1@aar
                    - provided                    : android.arch.lifecycle:runtime:1.1.1@aar
                    - provided                    : android.arch.lifecycle:viewmodel:1.1.1@aar
                    - provided                    : com.android.support:animated-vector-drawable:28.0.0@aar
                    - provided                    : com.android.support:appcompat-v7:28.0.0@aar
                    - provided                    : com.android.support:asynclayoutinflater:28.0.0@aar
                    - provided                    : com.android.support:collections:28.0.0
                    - provided                    : com.android.support:coordinatorlayout:28.0.0@aar
                    - provided                    : com.android.support:cursoradapter:28.0.0@aar
                    - provided                    : com.android.support:customview:28.0.0@aar
                    - provided                    : com.android.support:documentfile:28.0.0@aar
                    - provided                    : com.android.support:drawerlayout:28.0.0@aar
                    - provided                    : com.android.support:interpolator:28.0.0@aar
                    - provided                    : com.android.support:loader:28.0.0@aar
                    - provided                    : com.android.support:localbroadcastmanager:28.0.0@aar
                    - provided                    : com.android.support:print:28.0.0@aar
                    - provided                    : com.android.support:slidingpanelayout:28.0.0@aar
                    - provided                    : com.android.support:support-compat:28.0.0@aar
                    - provided                    : com.android.support:support-core-ui:28.0.0@aar
                    - provided                    : com.android.support:support-core-utils:28.0.0@aar
                    - provided                    : com.android.support:support-fragment:28.0.0@aar
                    - provided                    : com.android.support:support-vector-drawable:28.0.0@aar
                    - provided                    : com.android.support:swiperefreshlayout:28.0.0@aar
                    - provided                    : com.android.support:versionedparcelable:28.0.0@aar
                    - provided                    : com.android.support:viewpager:28.0.0@aar
                    - provided                    : org.jetbrains.kotlin:kotlin-stdlib-jdk7:<KOTLIN_VERSION>
                    - provided                    : org.jetbrains.kotlin:kotlin-stdlib:<KOTLIN_VERSION>
                    - provided                    : org.jetbrains:annotations:13.0
                ApplicationId                 : com.example.android.kotlin.test
                SigningConfigName             : debug
                IsSigned                      : true
                CodeShrinker                  : null
                BuildTasksAndOutputInformation
                    AssembleTaskName              : assembleDebugAndroidTest
                    AssembleTaskOutputListingFile : <ROOT>/app/build/intermediates/apk_ide_redirect_file/debugAndroidTest/redirect.txt [-]
                GeneratedResourceFolders      : <ROOT>/app/build/generated/res/rs/androidTest/debug [-]
                GeneratedResourceFolders      : <ROOT>/app/build/generated/res/resValues/androidTest/debug [-]
                TestOptions
                    AnimationsDisabled            : false
                    Execution                     : HOST
            UnitTestArtifact
                Name                          : UNIT_TEST
                CompileTaskName               : compileDebugUnitTestSources
                AssembleTaskName              : assembleDebugUnitTest
                IsTestArtifact                : true
                IdeSetupTaskNames             : createMockableJar
                GeneratedSourceFolders        : <ROOT>/app/build/generated/ap_generated_sources/debugUnitTest/out [-]
                ClassesFolder                 : <ROOT>/app/build/intermediates/compile_and_runtime_not_namespaced_r_class_jar/debug/R.jar [-]
                ClassesFolder                 : <ROOT>/app/build/intermediates/javac/debugUnitTest/classes [-]
                ClassesFolder                 : <ROOT>/app/build/tmp/kotlin-classes/debugUnitTest [-]
                Dependencies
                    compileClasspath
                        module                        : <ROOT>-:module2-MAIN
                        androidLibrary                : com.android.support:appcompat-v7:28.0.0@aar
                        androidLibrary                : com.android.support:support-fragment:28.0.0@aar
                        androidLibrary                : com.android.support:animated-vector-drawable:28.0.0@aar
                        androidLibrary                : com.android.support:support-core-ui:28.0.0@aar
                        androidLibrary                : com.android.support:support-core-utils:28.0.0@aar
                        androidLibrary                : com.android.support:support-vector-drawable:28.0.0@aar
                        androidLibrary                : com.android.support:loader:28.0.0@aar
                        androidLibrary                : com.android.support:viewpager:28.0.0@aar
                        androidLibrary                : com.android.support:coordinatorlayout:28.0.0@aar
                        androidLibrary                : com.android.support:drawerlayout:28.0.0@aar
                        androidLibrary                : com.android.support:slidingpanelayout:28.0.0@aar
                        androidLibrary                : com.android.support:customview:28.0.0@aar
                        androidLibrary                : com.android.support:swiperefreshlayout:28.0.0@aar
                        androidLibrary                : com.android.support:asynclayoutinflater:28.0.0@aar
                        androidLibrary                : com.android.support:support-compat:28.0.0@aar
                        androidLibrary                : com.android.support:versionedparcelable:28.0.0@aar
                        androidLibrary                : com.android.support:cursoradapter:28.0.0@aar
                        androidLibrary                : android.arch.lifecycle:runtime:1.1.1@aar
                        androidLibrary                : com.android.support:documentfile:28.0.0@aar
                        androidLibrary                : com.android.support:localbroadcastmanager:28.0.0@aar
                        androidLibrary                : com.android.support:print:28.0.0@aar
                        androidLibrary                : android.arch.lifecycle:viewmodel:1.1.1@aar
                        androidLibrary                : android.arch.lifecycle:livedata:1.1.1@aar
                        androidLibrary                : android.arch.lifecycle:livedata-core:1.1.1@aar
                        androidLibrary                : android.arch.core:runtime:1.1.1@aar
                        androidLibrary                : com.android.support:interpolator:28.0.0@aar
                        javaLibrary                   : org.jetbrains.kotlin:kotlin-stdlib:<KOTLIN_VERSION>@jar
                        javaLibrary                   : org.jetbrains.kotlin:kotlin-stdlib-jdk7:<KOTLIN_VERSION>@jar
                        javaLibrary                   : junit:junit:4.12@jar
                        javaLibrary                   : org.hamcrest:hamcrest-core:1.3@jar
                        javaLibrary                   : org.jetbrains:annotations:13.0@jar
                        javaLibrary                   : com.android.support:collections:28.0.0@jar
                        javaLibrary                   : android.arch.lifecycle:common:1.1.1@jar
                        javaLibrary                   : android.arch.core:common:1.1.1@jar
                        javaLibrary                   : com.android.support:support-annotations:28.0.0@jar
                        module                        : <ROOT>-:app-MAIN
                    runtimeClasspath
                        module                        : <ROOT>-:module2-MAIN
                        androidLibrary                : com.android.support:appcompat-v7:28.0.0@aar
                        androidLibrary                : com.android.support:support-fragment:28.0.0@aar
                        androidLibrary                : com.android.support:animated-vector-drawable:28.0.0@aar
                        androidLibrary                : com.android.support:support-core-ui:28.0.0@aar
                        androidLibrary                : com.android.support:support-core-utils:28.0.0@aar
                        androidLibrary                : com.android.support:support-vector-drawable:28.0.0@aar
                        androidLibrary                : com.android.support:loader:28.0.0@aar
                        androidLibrary                : com.android.support:viewpager:28.0.0@aar
                        androidLibrary                : com.android.support:coordinatorlayout:28.0.0@aar
                        androidLibrary                : com.android.support:drawerlayout:28.0.0@aar
                        androidLibrary                : com.android.support:slidingpanelayout:28.0.0@aar
                        androidLibrary                : com.android.support:customview:28.0.0@aar
                        androidLibrary                : com.android.support:swiperefreshlayout:28.0.0@aar
                        androidLibrary                : com.android.support:asynclayoutinflater:28.0.0@aar
                        androidLibrary                : com.android.support:support-compat:28.0.0@aar
                        androidLibrary                : com.android.support:versionedparcelable:28.0.0@aar
                        androidLibrary                : com.android.support:cursoradapter:28.0.0@aar
                        androidLibrary                : android.arch.lifecycle:runtime:1.1.1@aar
                        androidLibrary                : com.android.support:documentfile:28.0.0@aar
                        androidLibrary                : com.android.support:localbroadcastmanager:28.0.0@aar
                        androidLibrary                : com.android.support:print:28.0.0@aar
                        androidLibrary                : android.arch.lifecycle:viewmodel:1.1.1@aar
                        androidLibrary                : android.arch.lifecycle:livedata:1.1.1@aar
                        androidLibrary                : android.arch.lifecycle:livedata-core:1.1.1@aar
                        androidLibrary                : android.arch.core:runtime:1.1.1@aar
                        androidLibrary                : com.android.support:interpolator:28.0.0@aar
                        javaLibrary                   : org.jetbrains.kotlin:kotlin-stdlib:<KOTLIN_VERSION>@jar
                        javaLibrary                   : org.jetbrains.kotlin:kotlin-stdlib-jdk7:<KOTLIN_VERSION>@jar
                        javaLibrary                   : junit:junit:4.12@jar
                        javaLibrary                   : org.hamcrest:hamcrest-core:1.3@jar
                        javaLibrary                   : org.jetbrains:annotations:13.0@jar
                        javaLibrary                   : com.android.support:collections:28.0.0@jar
                        javaLibrary                   : android.arch.lifecycle:common:1.1.1@jar
                        javaLibrary                   : android.arch.core:common:1.1.1@jar
                        javaLibrary                   : com.android.support:support-annotations:28.0.0@jar
                        module                        : <ROOT>-:app-MAIN
                MockablePlatformJar           : <GRADLE>/caches/transforms-3/xxxxxxxxxxxxxxxxxxxxxxxxxxxxxxxx/transformed/android.jar
    kotlinGradleModel             : KotlinGradleModelImpl
        additionalVisibleSourceSets
            debug                         : <empty>
            - debugAndroidTest            : debug
            - debugAndroidTest            : main
            - debugUnitTest               : debug
            - debugUnitTest               : main
        compilerArgumentsBySourceSet
            debug
                compilerArguments             : K2JVMCompilerArguments
                    allowNoSourceFiles            : true
                    assertionsMode                : legacy
                    backendThreads                : 1
                    destination                   : <ROOT>/app/build/tmp/kotlin-classes/debug
                    jvmDefault                    : disable
                    jvmTarget                     : 1.8
                    moduleName                    : app_debug
                    noJdk                         : true
                    noReflect                     : true
                    noStdlib                      : true
                    serializeIr                   : none
                    autoAdvanceApiVersion         : true
                    autoAdvanceLanguageVersion    : true
                    enableSignatureClashChecks    : true
                    explicitApi                   : disable
                    useFirLT                      : true
            debugAndroidTest
                compilerArguments             : K2JVMCompilerArguments
                    allowNoSourceFiles            : true
                    assertionsMode                : legacy
                    backendThreads                : 1
                    destination                   : <ROOT>/app/build/tmp/kotlin-classes/debugAndroidTest
                    jvmDefault                    : disable
                    jvmTarget                     : 1.8
                    moduleName                    : app_debugAndroidTest
                    noJdk                         : true
                    noReflect                     : true
                    noStdlib                      : true
                    serializeIr                   : none
                    autoAdvanceApiVersion         : true
                    autoAdvanceLanguageVersion    : true
                    enableSignatureClashChecks    : true
                    explicitApi                   : disable
                    useFirLT                      : true
            debugUnitTest
                compilerArguments             : K2JVMCompilerArguments
                    allowNoSourceFiles            : true
                    assertionsMode                : legacy
                    backendThreads                : 1
                    destination                   : <ROOT>/app/build/tmp/kotlin-classes/debugUnitTest
                    jvmDefault                    : disable
                    jvmTarget                     : 1.8
                    moduleName                    : app_debugUnitTest
                    noJdk                         : true
                    noReflect                     : true
                    noStdlib                      : true
                    serializeIr                   : none
                    autoAdvanceApiVersion         : true
                    autoAdvanceLanguageVersion    : true
                    enableSignatureClashChecks    : true
                    explicitApi                   : disable
                    useFirLT                      : true
        gradleUserHome                : <GRADLE>
        hasKotlinPlugin               : true
        kotlinTarget                  : kotlin-android
        kotlinTaskProperties
            debug                         : KotlinTaskPropertiesImpl
                incremental                   : true
                pluginVersion                 : <CUT>
                - pureKotlinSourceFolders     : <ROOT>/app/src/debug/kotlin [-]
                - pureKotlinSourceFolders     : <ROOT>/app/src/debug/java [-]
            debugAndroidTest              : KotlinTaskPropertiesImpl
                incremental                   : true
                pluginVersion                 : <CUT>
                - pureKotlinSourceFolders     : <ROOT>/app/src/debugAndroidTest/kotlin [-]
            debugUnitTest                 : KotlinTaskPropertiesImpl
                incremental                   : true
                pluginVersion                 : <CUT>
                - pureKotlinSourceFolders     : <ROOT>/app/src/debugUnitTest/kotlin [-]
    externalProject               : :app (DefaultExternalProject) (*seen*)
MODULE                        : kotlinMultiPlatform.app.androidTest
MODULE                        : kotlinMultiPlatform.app.main
MODULE                        : kotlinMultiPlatform.app.unitTest
MODULE                        : kotlinMultiPlatform.module2
    GradleModuleModel
        agpVersion                    : 7.2.0
        gradlePath                    : :module2
        gradleVersion                 : 7.3.3
        buildFile                     : <ROOT>/module2/build.gradle
        buildFilePath                 : <ROOT>/module2/build.gradle
        rootFolderPath                : <ROOT>
        hasSafeArgsJava               : false
        hasSafeArgsKotlin             : false
    CurrentVariantReportedVersions
        minSdk
            ApiLevel                      : 16
            ApiString                     : 16
        runtimeMinSdk
            ApiLevel                      : 16
            ApiString                     : 16
        targetSdk
            ApiLevel                      : <SDK_VERSION>
            ApiString                     : <SDK_VERSION>
    RootBuildId                   : <ROOT>
    BuildId                       : <ROOT>
    ProjectPath                   : :module2
    ModelVersion                  : 7.2.0
    ProjectType                   : PROJECT_TYPE_LIBRARY
    CompileTarget                 : android-32
    BuildFolder                   : <ROOT>/module2/build [-]
    buildToolsVersion             : 30.0.3
    IsBaseSplit                   : false
    GroupId                       : kotlinMultiPlatform
    Namespace                     : com.example.test.multiproject.module2
    TestNamespace                 : com.example.test.multiproject.module2.test
    AaptOptions
        NameSpacing                   : DISABLED
    LintOptions
        IsCheckTestSources            : false
        IsCheckDependencies           : false
        IsAbortOnError                : true
        IsAbsolutePaths               : true
        IsNoLines                     : false
        IsQuiet                       : false
        IsCheckAllWarnings            : false
        IsIgnoreWarnings              : false
        IsWarningsAsErrors            : false
        IsIgnoreTestSources           : false
        IsIgnoreTestFixturesSources   : false
        IsCheckGeneratedSources       : false
        IsCheckReleaseBuilds          : true
        IsExplainIssues               : true
        IsShowAll                     : false
        TextReport                    : false
        HtmlReport                    : true
        XmlReport                     : true
        SarifReport                   : false
    JavaCompileOptions
        Encoding                      : UTF-8
        SourceCompatibility           : 1.8
        TargetCompatibility           : 1.8
        IsCoreLibraryDesugaringEnabled          : false
    AgpFlags
        ApplicationRClassConstantIds  : true
        AestRClassConstantIds         : true
        TransitiveRClasses            : true
        UseAndroidX                   : false
        UsesCompose                   : false
        MlModelBindingEnabled         : false
        EnableVcsInfo                 : false
    - basicVariant:               : debug
        testApplicationId             : com.example.test.multiproject.module2.test
    - basicVariant:               : release
    BootClassPath                 : <ANDROID_SDK>/platforms/android-32/android.jar
    ViewBindingOptions
        Enabled                       : false
    DefaultConfig
        ProductFlavor
            Name                          : main
            MinSdkVersion
                ApiLevel                      : 16
                ApiString                     : 16
            TargetSdkVersion
                ApiLevel                      : <SDK_VERSION>
                ApiString                     : <SDK_VERSION>
            VectorDrawables
                UseSupportLibrary             : false
        SourceProvider
            Name                          : main
            Manifest                      : <ROOT>/module2/src/androidMain/AndroidManifest.xml
            JavaDirectories               : <ROOT>/module2/src/main/java [-]
            KotlinDirectories             : <ROOT>/module2/src/androidMain/kotlin
            KotlinDirectories             : <ROOT>/module2/src/main/java [-]
            KotlinDirectories             : <ROOT>/module2/src/main/kotlin [-]
            ResourcesDirectories          : <ROOT>/module2/src/main/resources [-]
            ResourcesDirectories          : <ROOT>/module2/src/androidMain/resources [-]
            AidlDirectories               : <ROOT>/module2/src/main/aidl [-]
            AidlDirectories               : <ROOT>/module2/src/androidMain/aidl [-]
            RenderscriptDirectories       : <ROOT>/module2/src/main/rs [-]
            RenderscriptDirectories       : <ROOT>/module2/src/androidMain/rs [-]
            ResDirectories                : <ROOT>/module2/src/main/res [-]
            ResDirectories                : <ROOT>/module2/src/androidMain/res [-]
            AssetsDirectories             : <ROOT>/module2/src/main/assets [-]
            AssetsDirectories             : <ROOT>/module2/src/androidMain/assets [-]
            JniLibsDirectories            : <ROOT>/module2/src/main/jniLibs [-]
            JniLibsDirectories            : <ROOT>/module2/src/androidMain/jniLibs [-]
            ShadersDirectories            : <ROOT>/module2/src/main/shaders [-]
            ShadersDirectories            : <ROOT>/module2/src/androidMain/shaders [-]
        ExtraSourceProviders
            ExtraSourceProvider
                ArtifactName                  : _android_test_
                SourceProvider
                    Name                          : androidTest
                    Manifest                      : <ROOT>/module2/src/androidInstrumentedTest/AndroidManifest.xml [-]
                    JavaDirectories               : <ROOT>/module2/src/androidTest/java [-]
                    KotlinDirectories             : <ROOT>/module2/src/androidInstrumentedTest/kotlin [-]
                    KotlinDirectories             : <ROOT>/module2/src/androidTest/java [-]
                    KotlinDirectories             : <ROOT>/module2/src/androidTest/kotlin
                    ResourcesDirectories          : <ROOT>/module2/src/androidTest/resources [-]
                    ResourcesDirectories          : <ROOT>/module2/src/androidInstrumentedTest/resources [-]
                    AidlDirectories               : <ROOT>/module2/src/androidTest/aidl [-]
                    AidlDirectories               : <ROOT>/module2/src/androidInstrumentedTest/aidl [-]
                    RenderscriptDirectories       : <ROOT>/module2/src/androidTest/rs [-]
                    RenderscriptDirectories       : <ROOT>/module2/src/androidInstrumentedTest/rs [-]
                    ResDirectories                : <ROOT>/module2/src/androidTest/res [-]
                    ResDirectories                : <ROOT>/module2/src/androidInstrumentedTest/res [-]
                    AssetsDirectories             : <ROOT>/module2/src/androidTest/assets [-]
                    AssetsDirectories             : <ROOT>/module2/src/androidInstrumentedTest/assets [-]
                    JniLibsDirectories            : <ROOT>/module2/src/androidTest/jniLibs [-]
                    JniLibsDirectories            : <ROOT>/module2/src/androidInstrumentedTest/jniLibs [-]
                    ShadersDirectories            : <ROOT>/module2/src/androidTest/shaders [-]
                    ShadersDirectories            : <ROOT>/module2/src/androidInstrumentedTest/shaders [-]
            ExtraSourceProvider
                ArtifactName                  : _unit_test_
                SourceProvider
                    Name                          : test
                    Manifest                      : <ROOT>/module2/src/androidUnitTest/AndroidManifest.xml [-]
                    JavaDirectories               : <ROOT>/module2/src/test/java [-]
                    KotlinDirectories             : <ROOT>/module2/src/androidUnitTest/kotlin [-]
                    KotlinDirectories             : <ROOT>/module2/src/test/java [-]
                    KotlinDirectories             : <ROOT>/module2/src/test/kotlin [-]
                    ResourcesDirectories          : <ROOT>/module2/src/test/resources [-]
                    ResourcesDirectories          : <ROOT>/module2/src/androidUnitTest/resources [-]
                    AidlDirectories               : <ROOT>/module2/src/test/aidl [-]
                    AidlDirectories               : <ROOT>/module2/src/androidUnitTest/aidl [-]
                    RenderscriptDirectories       : <ROOT>/module2/src/test/rs [-]
                    RenderscriptDirectories       : <ROOT>/module2/src/androidUnitTest/rs [-]
                    ResDirectories                : <ROOT>/module2/src/test/res [-]
                    ResDirectories                : <ROOT>/module2/src/androidUnitTest/res [-]
                    AssetsDirectories             : <ROOT>/module2/src/test/assets [-]
                    AssetsDirectories             : <ROOT>/module2/src/androidUnitTest/assets [-]
                    JniLibsDirectories            : <ROOT>/module2/src/test/jniLibs [-]
                    JniLibsDirectories            : <ROOT>/module2/src/androidUnitTest/jniLibs [-]
                    ShadersDirectories            : <ROOT>/module2/src/test/shaders [-]
                    ShadersDirectories            : <ROOT>/module2/src/androidUnitTest/shaders [-]
    BuildTypes
        BuildType
            Name                          : debug
            IsDebuggable                  : true
            IsJniDebuggable               : false
            IsRenderscriptDebuggable      : false
            RenderscriptOptimLevel        : 3
            IsMinifyEnabled               : false
            IsZipAlignEnabled             : true
        SourceProvider
            Name                          : debug
            Manifest                      : <ROOT>/module2/src/androidDebug/AndroidManifest.xml [-]
            JavaDirectories               : <ROOT>/module2/src/debug/java [-]
            KotlinDirectories             : <ROOT>/module2/src/androidDebug/kotlin [-]
            KotlinDirectories             : <ROOT>/module2/src/debug/java [-]
            KotlinDirectories             : <ROOT>/module2/src/debug/kotlin [-]
            ResourcesDirectories          : <ROOT>/module2/src/debug/resources [-]
            ResourcesDirectories          : <ROOT>/module2/src/androidDebug/resources [-]
            AidlDirectories               : <ROOT>/module2/src/debug/aidl [-]
            AidlDirectories               : <ROOT>/module2/src/androidDebug/aidl [-]
            RenderscriptDirectories       : <ROOT>/module2/src/debug/rs [-]
            RenderscriptDirectories       : <ROOT>/module2/src/androidDebug/rs [-]
            ResDirectories                : <ROOT>/module2/src/debug/res [-]
            ResDirectories                : <ROOT>/module2/src/androidDebug/res [-]
            AssetsDirectories             : <ROOT>/module2/src/debug/assets [-]
            AssetsDirectories             : <ROOT>/module2/src/androidDebug/assets [-]
            JniLibsDirectories            : <ROOT>/module2/src/debug/jniLibs [-]
            JniLibsDirectories            : <ROOT>/module2/src/androidDebug/jniLibs [-]
            ShadersDirectories            : <ROOT>/module2/src/debug/shaders [-]
            ShadersDirectories            : <ROOT>/module2/src/androidDebug/shaders [-]
        ExtraSourceProviders
            ExtraSourceProvider
                ArtifactName                  : _android_test_
                SourceProvider
                    Name                          : androidTestDebug
                    Manifest                      : <ROOT>/module2/src/androidInstrumentedTestDebug/AndroidManifest.xml [-]
                    JavaDirectories               : <ROOT>/module2/src/androidTestDebug/java [-]
                    KotlinDirectories             : <ROOT>/module2/src/androidInstrumentedTestDebug/kotlin [-]
                    KotlinDirectories             : <ROOT>/module2/src/androidTestDebug/java [-]
                    KotlinDirectories             : <ROOT>/module2/src/androidTestDebug/kotlin [-]
                    ResourcesDirectories          : <ROOT>/module2/src/androidTestDebug/resources [-]
                    ResourcesDirectories          : <ROOT>/module2/src/androidInstrumentedTestDebug/resources [-]
                    AidlDirectories               : <ROOT>/module2/src/androidTestDebug/aidl [-]
                    AidlDirectories               : <ROOT>/module2/src/androidInstrumentedTestDebug/aidl [-]
                    RenderscriptDirectories       : <ROOT>/module2/src/androidTestDebug/rs [-]
                    RenderscriptDirectories       : <ROOT>/module2/src/androidInstrumentedTestDebug/rs [-]
                    ResDirectories                : <ROOT>/module2/src/androidTestDebug/res [-]
                    ResDirectories                : <ROOT>/module2/src/androidInstrumentedTestDebug/res [-]
                    AssetsDirectories             : <ROOT>/module2/src/androidTestDebug/assets [-]
                    AssetsDirectories             : <ROOT>/module2/src/androidInstrumentedTestDebug/assets [-]
                    JniLibsDirectories            : <ROOT>/module2/src/androidTestDebug/jniLibs [-]
                    JniLibsDirectories            : <ROOT>/module2/src/androidInstrumentedTestDebug/jniLibs [-]
                    ShadersDirectories            : <ROOT>/module2/src/androidTestDebug/shaders [-]
                    ShadersDirectories            : <ROOT>/module2/src/androidInstrumentedTestDebug/shaders [-]
        ExtraSourceProviders
            ExtraSourceProvider
                ArtifactName                  : _unit_test_
                SourceProvider
                    Name                          : testDebug
                    Manifest                      : <ROOT>/module2/src/androidUnitTestDebug/AndroidManifest.xml [-]
                    JavaDirectories               : <ROOT>/module2/src/testDebug/java [-]
                    KotlinDirectories             : <ROOT>/module2/src/androidUnitTestDebug/kotlin [-]
                    KotlinDirectories             : <ROOT>/module2/src/testDebug/java [-]
                    KotlinDirectories             : <ROOT>/module2/src/testDebug/kotlin [-]
                    ResourcesDirectories          : <ROOT>/module2/src/testDebug/resources [-]
                    ResourcesDirectories          : <ROOT>/module2/src/androidUnitTestDebug/resources [-]
                    AidlDirectories               : <ROOT>/module2/src/testDebug/aidl [-]
                    AidlDirectories               : <ROOT>/module2/src/androidUnitTestDebug/aidl [-]
                    RenderscriptDirectories       : <ROOT>/module2/src/testDebug/rs [-]
                    RenderscriptDirectories       : <ROOT>/module2/src/androidUnitTestDebug/rs [-]
                    ResDirectories                : <ROOT>/module2/src/testDebug/res [-]
                    ResDirectories                : <ROOT>/module2/src/androidUnitTestDebug/res [-]
                    AssetsDirectories             : <ROOT>/module2/src/testDebug/assets [-]
                    AssetsDirectories             : <ROOT>/module2/src/androidUnitTestDebug/assets [-]
                    JniLibsDirectories            : <ROOT>/module2/src/testDebug/jniLibs [-]
                    JniLibsDirectories            : <ROOT>/module2/src/androidUnitTestDebug/jniLibs [-]
                    ShadersDirectories            : <ROOT>/module2/src/testDebug/shaders [-]
                    ShadersDirectories            : <ROOT>/module2/src/androidUnitTestDebug/shaders [-]
        BuildType
            Name                          : release
            IsDebuggable                  : false
            IsJniDebuggable               : false
            IsRenderscriptDebuggable      : false
            RenderscriptOptimLevel        : 3
            IsMinifyEnabled               : false
            IsZipAlignEnabled             : true
        SourceProvider
            Name                          : release
            Manifest                      : <ROOT>/module2/src/androidRelease/AndroidManifest.xml [-]
            JavaDirectories               : <ROOT>/module2/src/release/java [-]
            KotlinDirectories             : <ROOT>/module2/src/androidRelease/kotlin [-]
            KotlinDirectories             : <ROOT>/module2/src/release/java [-]
            KotlinDirectories             : <ROOT>/module2/src/release/kotlin [-]
            ResourcesDirectories          : <ROOT>/module2/src/release/resources [-]
            ResourcesDirectories          : <ROOT>/module2/src/androidRelease/resources [-]
            AidlDirectories               : <ROOT>/module2/src/release/aidl [-]
            AidlDirectories               : <ROOT>/module2/src/androidRelease/aidl [-]
            RenderscriptDirectories       : <ROOT>/module2/src/release/rs [-]
            RenderscriptDirectories       : <ROOT>/module2/src/androidRelease/rs [-]
            ResDirectories                : <ROOT>/module2/src/release/res [-]
            ResDirectories                : <ROOT>/module2/src/androidRelease/res [-]
            AssetsDirectories             : <ROOT>/module2/src/release/assets [-]
            AssetsDirectories             : <ROOT>/module2/src/androidRelease/assets [-]
            JniLibsDirectories            : <ROOT>/module2/src/release/jniLibs [-]
            JniLibsDirectories            : <ROOT>/module2/src/androidRelease/jniLibs [-]
            ShadersDirectories            : <ROOT>/module2/src/release/shaders [-]
            ShadersDirectories            : <ROOT>/module2/src/androidRelease/shaders [-]
        ExtraSourceProviders
            ExtraSourceProvider
                ArtifactName                  : _unit_test_
                SourceProvider
                    Name                          : testRelease
                    Manifest                      : <ROOT>/module2/src/androidUnitTestRelease/AndroidManifest.xml [-]
                    JavaDirectories               : <ROOT>/module2/src/testRelease/java [-]
                    KotlinDirectories             : <ROOT>/module2/src/androidUnitTestRelease/kotlin [-]
                    KotlinDirectories             : <ROOT>/module2/src/testRelease/java [-]
                    KotlinDirectories             : <ROOT>/module2/src/testRelease/kotlin [-]
                    ResourcesDirectories          : <ROOT>/module2/src/testRelease/resources [-]
                    ResourcesDirectories          : <ROOT>/module2/src/androidUnitTestRelease/resources [-]
                    AidlDirectories               : <ROOT>/module2/src/testRelease/aidl [-]
                    AidlDirectories               : <ROOT>/module2/src/androidUnitTestRelease/aidl [-]
                    RenderscriptDirectories       : <ROOT>/module2/src/testRelease/rs [-]
                    RenderscriptDirectories       : <ROOT>/module2/src/androidUnitTestRelease/rs [-]
                    ResDirectories                : <ROOT>/module2/src/testRelease/res [-]
                    ResDirectories                : <ROOT>/module2/src/androidUnitTestRelease/res [-]
                    AssetsDirectories             : <ROOT>/module2/src/testRelease/assets [-]
                    AssetsDirectories             : <ROOT>/module2/src/androidUnitTestRelease/assets [-]
                    JniLibsDirectories            : <ROOT>/module2/src/testRelease/jniLibs [-]
                    JniLibsDirectories            : <ROOT>/module2/src/androidUnitTestRelease/jniLibs [-]
                    ShadersDirectories            : <ROOT>/module2/src/testRelease/shaders [-]
                    ShadersDirectories            : <ROOT>/module2/src/androidUnitTestRelease/shaders [-]
    SigningConfigs
        SigningConfig
            Name                          : debug
            StoreFile                     : debug.keystore
            StorePassword                 : android
            KeyAlias                      : AndroidDebugKey
    VariantBuildInformation
        VariantBuildInformation
            VariantName                   : debug
            BuildTasksAndOutputInformation
                AssembleTaskName              : assembleDebug
        VariantBuildInformation
            VariantName                   : release
            BuildTasksAndOutputInformation
                AssembleTaskName              : assembleRelease
    IdeVariants
        IdeVariant
            Name                          : debug
            BuildType                     : debug
            DisplayName                   : debug
            InstantAppCompatible          : false
            MinSdkVersion
                ApiLevel                      : 16
                ApiString                     : 16
            TargetSdkVersion
                ApiLevel                      : <SDK_VERSION>
                ApiString                     : <SDK_VERSION>
            DeprecatedPreMergedApplicationId        : com.example.test.multiproject.module2
            MainArtifact
                Name                          : MAIN
                CompileTaskName               : compileDebugSources
                AssembleTaskName              : assembleDebug
                IsTestArtifact                : false
                IdeSetupTaskNames             : generateDebugSources
                GeneratedSourceFolders        : <ROOT>/module2/build/generated/aidl_source_output_dir/debug/out [-]
                GeneratedSourceFolders        : <ROOT>/module2/build/generated/ap_generated_sources/debug/out [-]
                GeneratedSourceFolders        : <ROOT>/module2/build/generated/renderscript_source_output_dir/debug/out [-]
                GeneratedSourceFolders        : <ROOT>/module2/build/generated/source/buildConfig/debug [-]
                ClassesFolder                 : <ROOT>/module2/build/intermediates/compile_r_class_jar/debug/R.jar [-]
                ClassesFolder                 : <ROOT>/module2/build/intermediates/javac/debug/classes [-]
                ClassesFolder                 : <ROOT>/module2/build/tmp/kotlin-classes/debug [-]
                VariantSourceProvider
                    Name                          : debug_KotlinMPP
                    Manifest                      : <ROOT>/module2/src/androidMain/__KotlinMPP__/AndroidManifest.xml [-]
                    JavaDirectories               : <ROOT>/module2/src/commonMain/kotlin [-]
                    ResourcesDirectories          : <ROOT>/module2/src/commonMain/resources [-]
                Dependencies
                    compileClasspath
                        javaLibrary                   : org.jetbrains.kotlin:kotlin-stdlib:<KOTLIN_VERSION>@jar
                        javaLibrary                   : org.jetbrains:annotations:13.0@jar
                    runtimeClasspath
                        javaLibrary                   : org.jetbrains.kotlin:kotlin-stdlib:<KOTLIN_VERSION>@jar
                        javaLibrary                   : org.jetbrains:annotations:13.0@jar
                IsSigned                      : false
                CodeShrinker                  : null
                BuildTasksAndOutputInformation
                    AssembleTaskName              : assembleDebug
                GeneratedResourceFolders      : <ROOT>/module2/build/generated/res/rs/debug [-]
                GeneratedResourceFolders      : <ROOT>/module2/build/generated/res/resValues/debug [-]
            AndroidTestArtifact
                Name                          : ANDROID_TEST
                CompileTaskName               : compileDebugAndroidTestSources
                AssembleTaskName              : assembleDebugAndroidTest
                IsTestArtifact                : true
                IdeSetupTaskNames             : generateDebugAndroidTestSources
                GeneratedSourceFolders        : <ROOT>/module2/build/generated/aidl_source_output_dir/debugAndroidTest/out [-]
                GeneratedSourceFolders        : <ROOT>/module2/build/generated/ap_generated_sources/debugAndroidTest/out [-]
                GeneratedSourceFolders        : <ROOT>/module2/build/generated/renderscript_source_output_dir/debugAndroidTest/out [-]
                GeneratedSourceFolders        : <ROOT>/module2/build/generated/source/buildConfig/androidTest/debug [-]
                ClassesFolder                 : <ROOT>/module2/build/intermediates/compile_and_runtime_not_namespaced_r_class_jar/debugAndroidTest/R.jar [-]
                ClassesFolder                 : <ROOT>/module2/build/intermediates/javac/debugAndroidTest/classes [-]
                ClassesFolder                 : <ROOT>/module2/build/tmp/kotlin-classes/debugAndroidTest [-]
                Dependencies
                    compileClasspath
                        module                        : <ROOT>-:module2-MAIN
                        androidLibrary                : com.android.support.test:runner:1.0.2@aar
                        androidLibrary                : com.android.support.test:monitor:1.0.2@aar
<<<<<<< HEAD
                        javaLibrary                   : org.jetbrains.kotlin:kotlin-stdlib-jdk8:<KOTLIN_VERSION>@jar
=======
                        javaLibrary                   : org.jetbrains.kotlin:kotlin-stdlib:<KOTLIN_VERSION>@jar
>>>>>>> 574fcae1
                        javaLibrary                   : com.android.support:support-annotations:27.1.1@jar
                        javaLibrary                   : junit:junit:4.12@jar
                        javaLibrary                   : org.hamcrest:hamcrest-core:1.3@jar
                        javaLibrary                   : net.sf.kxml:kxml2:2.3.0@jar
                        javaLibrary                   : org.jetbrains:annotations:13.0@jar
                    runtimeClasspath
                        module                        : <ROOT>-:module2-MAIN
                        androidLibrary                : com.android.support.test:runner:1.0.2@aar
                        androidLibrary                : com.android.support.test:monitor:1.0.2@aar
<<<<<<< HEAD
                        javaLibrary                   : org.jetbrains.kotlin:kotlin-stdlib-jdk8:<KOTLIN_VERSION>@jar
=======
                        javaLibrary                   : org.jetbrains.kotlin:kotlin-stdlib:<KOTLIN_VERSION>@jar
>>>>>>> 574fcae1
                        javaLibrary                   : com.android.support:support-annotations:27.1.1@jar
                        javaLibrary                   : junit:junit:4.12@jar
                        javaLibrary                   : org.hamcrest:hamcrest-core:1.3@jar
                        javaLibrary                   : net.sf.kxml:kxml2:2.3.0@jar
                        javaLibrary                   : org.jetbrains:annotations:13.0@jar
                ApplicationId                 : com.example.test.multiproject.module2.test
                SigningConfigName             : debug
                IsSigned                      : true
                CodeShrinker                  : null
                BuildTasksAndOutputInformation
                    AssembleTaskName              : assembleDebugAndroidTest
                    AssembleTaskOutputListingFile : <ROOT>/module2/build/intermediates/apk_ide_redirect_file/debugAndroidTest/redirect.txt [-]
                GeneratedResourceFolders      : <ROOT>/module2/build/generated/res/rs/androidTest/debug [-]
                GeneratedResourceFolders      : <ROOT>/module2/build/generated/res/resValues/androidTest/debug [-]
                TestOptions
                    AnimationsDisabled            : false
                    Execution                     : HOST
            UnitTestArtifact
                Name                          : UNIT_TEST
                CompileTaskName               : compileDebugUnitTestSources
                AssembleTaskName              : assembleDebugUnitTest
                IsTestArtifact                : true
                IdeSetupTaskNames             : createMockableJar
                GeneratedSourceFolders        : <ROOT>/module2/build/generated/ap_generated_sources/debugUnitTest/out [-]
                ClassesFolder                 : <ROOT>/module2/build/intermediates/compile_and_runtime_not_namespaced_r_class_jar/debugUnitTest/R.jar [-]
                ClassesFolder                 : <ROOT>/module2/build/intermediates/javac/debugUnitTest/classes [-]
                ClassesFolder                 : <ROOT>/module2/build/tmp/kotlin-classes/debugUnitTest [-]
<<<<<<< HEAD
                Dependencies
                    compileClasspath
                        module                        : <ROOT>-:module2-MAIN
                        module                        : <ROOT>-:module2-commonMain
                        javaLibrary                   : org.jetbrains.kotlin:kotlin-stdlib-jdk8:<KOTLIN_VERSION>@jar
                        javaLibrary                   : junit:junit:4.12@jar
                        javaLibrary                   : org.hamcrest:hamcrest-core:1.3@jar
                        javaLibrary                   : org.jetbrains.kotlin:kotlin-stdlib-jdk7:<KOTLIN_VERSION>@jar
                        javaLibrary                   : org.jetbrains.kotlin:kotlin-stdlib:<KOTLIN_VERSION>@jar
                        javaLibrary                   : org.jetbrains:annotations:13.0@jar
                    runtimeClasspath
                        module                        : <ROOT>-:module2-MAIN
                        module                        : <ROOT>-:module2-commonMain
                        javaLibrary                   : org.jetbrains.kotlin:kotlin-stdlib-jdk8:<KOTLIN_VERSION>@jar
                        javaLibrary                   : junit:junit:4.12@jar
                        javaLibrary                   : org.hamcrest:hamcrest-core:1.3@jar
                        javaLibrary                   : org.jetbrains.kotlin:kotlin-stdlib-jdk7:<KOTLIN_VERSION>@jar
                        javaLibrary                   : org.jetbrains.kotlin:kotlin-stdlib:<KOTLIN_VERSION>@jar
                        javaLibrary                   : org.jetbrains:annotations:13.0@jar
                MockablePlatformJar           : <GRADLE>/caches/transforms-3/xxxxxxxxxxxxxxxxxxxxxxxxxxxxxxxx/transformed/android.jar
    kotlinMppGradleModel          : {androidInstrumentedTest=androidInstrumentedTest, androidMain=androidMain, androidUnitTest=androidUnitTest, commonMain=commonMain, commonTest=commonTest} (KotlinMPPGradleModelImpl)
        dependencies                  : IdeaKotlinDeserializedDependenciesContainer
        extraFeatures                 : ExtraFeaturesImpl
        kotlinGradlePluginVersion     : KotlinGradlePluginVersionImpl
            major                         : 1
            minor                         : 9
            patch                         : 0
            versionString                 : 1.9.0
        - targets                     : android (KotlinTargetImpl)
            - compilations                : debug (KotlinCompilationImpl)
                - allSourceSets               : commonMain (KotlinSourceSetImpl)
                    actualPlatforms               : KotlinPlatformContainerImpl
                        - platforms                   : COMMON
                    languageSettings              : KotlinLanguageSettingsImpl
                        - compilerPluginClasspath     : <M2>/org/jetbrains/kotlin/kotlin-scripting-compiler-embeddable/<KOTLIN_VERSION>/kotlin-scripting-compiler-embeddable-<KOTLIN_VERSION>.jar
                        - compilerPluginClasspath     : <M2>/org/jetbrains/kotlin/kotlin-scripting-compiler-impl-embeddable/<KOTLIN_VERSION>/kotlin-scripting-compiler-impl-embeddable-<KOTLIN_VERSION>.jar
                        - compilerPluginClasspath     : <M2>/org/jetbrains/kotlin/kotlin-scripting-jvm/<KOTLIN_VERSION>/kotlin-scripting-jvm-<KOTLIN_VERSION>.jar
                        - compilerPluginClasspath     : <M2>/org/jetbrains/kotlin/kotlin-scripting-common/<KOTLIN_VERSION>/kotlin-scripting-common-<KOTLIN_VERSION>.jar
                        - compilerPluginClasspath     : <M2>/org/jetbrains/kotlin/kotlin-stdlib/<KOTLIN_VERSION>/kotlin-stdlib-<KOTLIN_VERSION>.jar
                        - compilerPluginClasspath     : <M2>/org/jetbrains/kotlin/kotlin-stdlib-common/<KOTLIN_VERSION>/kotlin-stdlib-common-<KOTLIN_VERSION>.jar
                        - compilerPluginClasspath     : <M2>/org/jetbrains/annotations/13.0/annotations-13.0.jar
                        - compilerPluginClasspath     : <M2>/org/jetbrains/kotlin/kotlin-script-runtime/<KOTLIN_VERSION>/kotlin-script-runtime-<KOTLIN_VERSION>.jar
                    - resourceDirs                : <ROOT>/module2/src/commonMain/resources [-]
                    - sourceDirs                  : <ROOT>/module2/src/commonMain/kotlin [-]
                    platform                      : COMMON
=======
                VariantSourceProvider
                    Name                          : debug_KotlinMPP
                    Manifest                      : <ROOT>/module2/src/androidUnitTest/__KotlinMPP__/AndroidManifest.xml [-]
                    JavaDirectories               : <ROOT>/module2/src/commonTest/kotlin [-]
                    ResourcesDirectories          : <ROOT>/module2/src/commonTest/resources [-]
                Dependencies
                    compileClasspath
                        module                        : <ROOT>-:module2-MAIN
                        javaLibrary                   : org.jetbrains.kotlin:kotlin-stdlib:<KOTLIN_VERSION>@jar
                        javaLibrary                   : junit:junit:4.12@jar
                        javaLibrary                   : org.hamcrest:hamcrest-core:1.3@jar
                        javaLibrary                   : org.jetbrains:annotations:13.0@jar
                    runtimeClasspath
                        module                        : <ROOT>-:module2-MAIN
                        javaLibrary                   : org.jetbrains.kotlin:kotlin-stdlib:<KOTLIN_VERSION>@jar
                        javaLibrary                   : junit:junit:4.12@jar
                        javaLibrary                   : org.hamcrest:hamcrest-core:1.3@jar
                        javaLibrary                   : org.jetbrains:annotations:13.0@jar
                MockablePlatformJar           : <GRADLE>/caches/transforms-3/xxxxxxxxxxxxxxxxxxxxxxxxxxxxxxxx/transformed/android.jar
    kotlinMppGradleModel          : {androidInstrumentedTest=androidInstrumentedTest, androidMain=androidMain, androidUnitTest=androidUnitTest} (KotlinMPPGradleModelImpl)
        dependencies
            androidInstrumentedTest
                - dependency                  : :module2/androidDebug
                - dependency                  : :module2/androidMain
                - dependency                  : :module2/commonMain
            androidMain
                - dependency                  : :module2/commonMain
            androidUnitTest
                - dependency                  : :module2/androidMain
                - dependency                  : :module2/commonMain
                - dependency                  : :module2/commonTest
        extraFeatures                 : ExtraFeaturesImpl
            isHMPPEnabled                 : true
        kotlinGradlePluginVersion
            versionString                 : <KGP_VERSION>
        - targets                     : android (KotlinTargetImpl)
            - compilations                : debug (KotlinCompilationImpl)
>>>>>>> 574fcae1
                - allSourceSets               : androidMain (KotlinSourceSetImpl)
                    actualPlatforms               : KotlinPlatformContainerImpl
                        arePlatformsInitialized       : true
                        - platforms                   : ANDROID
                    androidSourceSetInfo          : KotlinAndroidSourceSetInfoImpl
                        androidSourceSetName          : main
                        - androidVariantNames         : debug
                        - androidVariantNames         : release
                        kotlinSourceSetName           : androidMain
<<<<<<< HEAD
                    - declaredDependsOnSourceSets : commonMain
=======
>>>>>>> 574fcae1
                    languageSettings              : KotlinLanguageSettingsImpl
                        - compilerPluginClasspath     : <M2>/org/jetbrains/kotlin/kotlin-scripting-compiler-embeddable/<KOTLIN_VERSION>/kotlin-scripting-compiler-embeddable-<KOTLIN_VERSION>.jar
                        - compilerPluginClasspath     : <M2>/org/jetbrains/kotlin/kotlin-scripting-compiler-impl-embeddable/<KOTLIN_VERSION>/kotlin-scripting-compiler-impl-embeddable-<KOTLIN_VERSION>.jar
                        - compilerPluginClasspath     : <M2>/org/jetbrains/kotlin/kotlin-scripting-jvm/<KOTLIN_VERSION>/kotlin-scripting-jvm-<KOTLIN_VERSION>.jar
                        - compilerPluginClasspath     : <M2>/org/jetbrains/kotlin/kotlin-scripting-common/<KOTLIN_VERSION>/kotlin-scripting-common-<KOTLIN_VERSION>.jar
                        - compilerPluginClasspath     : <M2>/org/jetbrains/kotlin/kotlin-stdlib/<KOTLIN_VERSION>/kotlin-stdlib-<KOTLIN_VERSION>.jar
                        - compilerPluginClasspath     : <M2>/org/jetbrains/annotations/13.0/annotations-13.0.jar
                        - compilerPluginClasspath     : <M2>/org/jetbrains/kotlin/kotlin-script-runtime/<KOTLIN_VERSION>/kotlin-script-runtime-<KOTLIN_VERSION>.jar
                    - resourceDirs                : <ROOT>/module2/src/androidMain/resources [-]
                    - resourceDirs                : <ROOT>/module2/src/main/resources [-]
                    - resourceDirs                : <ROOT>/module2/src/commonMain/resources [-]
                    - resourceDirs                : <ROOT>/module2/src/androidDebug/resources [-]
                    - resourceDirs                : <ROOT>/module2/src/debug/resources [-]
                    - sourceDirs                  : <ROOT>/module2/src/androidMain/kotlin
                    - sourceDirs                  : <ROOT>/module2/src/main/java [-]
                    - sourceDirs                  : <ROOT>/module2/src/main/kotlin [-]
<<<<<<< HEAD
=======
                    - sourceDirs                  : <ROOT>/module2/src/commonMain/kotlin [-]
>>>>>>> 574fcae1
                    - sourceDirs                  : <ROOT>/module2/src/androidDebug/kotlin [-]
                    - sourceDirs                  : <ROOT>/module2/src/debug/java [-]
                    - sourceDirs                  : <ROOT>/module2/src/debug/kotlin [-]
                    platform                      : ANDROID
<<<<<<< HEAD
                arguments                     : KotlinCompilationArgumentsImpl
                cachedArgsInfo
                    compilerArguments             : K2JVMCompilerArguments
                        allowNoSourceFiles            : true
                        assertionsMode                : legacy
                        backendThreads                : 1
                        destination                   : <ROOT>/module2/build/tmp/kotlin-classes/debug
                        jvmDefault                    : disable
                        jvmTarget                     : 1.8
                        moduleName                    : module2_debug
                        noReflect                     : true
                        noStdlib                      : true
                        serializeIr                   : none
                        autoAdvanceApiVersion         : true
                        autoAdvanceLanguageVersion    : true
                        enableSignatureClashChecks    : true
                        explicitApi                   : disable
                        multiPlatform                 : true
                        - pluginClasspaths            : <M2>/org/jetbrains/kotlin/kotlin-scripting-compiler-embeddable/<KOTLIN_VERSION>/kotlin-scripting-compiler-embeddable-<KOTLIN_VERSION>.jar
                        - pluginClasspaths            : <M2>/org/jetbrains/kotlin/kotlin-scripting-compiler-impl-embeddable/<KOTLIN_VERSION>/kotlin-scripting-compiler-impl-embeddable-<KOTLIN_VERSION>.jar
                        - pluginClasspaths            : <M2>/org/jetbrains/kotlin/kotlin-scripting-jvm/<KOTLIN_VERSION>/kotlin-scripting-jvm-<KOTLIN_VERSION>.jar
                        - pluginClasspaths            : <M2>/org/jetbrains/kotlin/kotlin-scripting-common/<KOTLIN_VERSION>/kotlin-scripting-common-<KOTLIN_VERSION>.jar
                        - pluginClasspaths            : <M2>/org/jetbrains/kotlin/kotlin-stdlib/<KOTLIN_VERSION>/kotlin-stdlib-<KOTLIN_VERSION>.jar
                        - pluginClasspaths            : <M2>/org/jetbrains/kotlin/kotlin-stdlib-common/<KOTLIN_VERSION>/kotlin-stdlib-common-<KOTLIN_VERSION>.jar
                        - pluginClasspaths            : <M2>/org/jetbrains/annotations/13.0/annotations-13.0.jar
                        - pluginClasspaths            : <M2>/org/jetbrains/kotlin/kotlin-script-runtime/<KOTLIN_VERSION>/kotlin-script-runtime-<KOTLIN_VERSION>.jar
                        useFirLT                      : true
=======
                compilerArguments             : K2JVMCompilerArguments
                    allowNoSourceFiles            : true
                    assertionsMode                : legacy
                    backendThreads                : 1
                    destination                   : <ROOT>/module2/build/tmp/kotlin-classes/debug
                    jvmDefault                    : disable
                    jvmTarget                     : 1.8
                    moduleName                    : module2_debug
                    noReflect                     : true
                    noStdlib                      : true
                    serializeIr                   : none
                    autoAdvanceApiVersion         : true
                    autoAdvanceLanguageVersion    : true
                    enableSignatureClashChecks    : true
                    explicitApi                   : disable
                    multiPlatform                 : true
                    - pluginClasspaths            : <M2>/org/jetbrains/kotlin/kotlin-scripting-compiler-embeddable/<KOTLIN_VERSION>/kotlin-scripting-compiler-embeddable-<KOTLIN_VERSION>.jar
                    - pluginClasspaths            : <M2>/org/jetbrains/kotlin/kotlin-scripting-compiler-impl-embeddable/<KOTLIN_VERSION>/kotlin-scripting-compiler-impl-embeddable-<KOTLIN_VERSION>.jar
                    - pluginClasspaths            : <M2>/org/jetbrains/kotlin/kotlin-scripting-jvm/<KOTLIN_VERSION>/kotlin-scripting-jvm-<KOTLIN_VERSION>.jar
                    - pluginClasspaths            : <M2>/org/jetbrains/kotlin/kotlin-scripting-common/<KOTLIN_VERSION>/kotlin-scripting-common-<KOTLIN_VERSION>.jar
                    - pluginClasspaths            : <M2>/org/jetbrains/kotlin/kotlin-stdlib/<KOTLIN_VERSION>/kotlin-stdlib-<KOTLIN_VERSION>.jar
                    - pluginClasspaths            : <M2>/org/jetbrains/annotations/13.0/annotations-13.0.jar
                    - pluginClasspaths            : <M2>/org/jetbrains/kotlin/kotlin-script-runtime/<KOTLIN_VERSION>/kotlin-script-runtime-<KOTLIN_VERSION>.jar
                    useFirLT                      : true
>>>>>>> 574fcae1
                - declaredSourceSets          : androidMain (KotlinSourceSetImpl) (*seen*)
                disambiguationClassifier      : android
                kotlinTaskProperties          : KotlinTaskPropertiesImpl
                    incremental                   : true
                    pluginVersion                 : <CUT>
                    - pureKotlinSourceFolders     : <ROOT>/module2/src/androidDebug/kotlin [-]
                    - pureKotlinSourceFolders     : <ROOT>/module2/src/debug/java [-]
                    - pureKotlinSourceFolders     : <ROOT>/module2/src/debug/kotlin [-]
                output                        : KotlinCompilationOutputImpl
                    - classesDirs                 : <ROOT>/module2/build/tmp/kotlin-classes/debug [-]
                    - classesDirs                 : <ROOT>/module2/build/intermediates/javac/debug/classes [-]
                    effectiveClassesDir           : <ROOT>/module2/build/tmp/kotlin-classes/debug [-]
                    resourcesDir                  : <ROOT>/module2/build/processedResources/android/debug [-]
                platform                      : ANDROID
            - compilations                : debugAndroidTest (KotlinCompilationImpl)
                - allSourceSets               : androidInstrumentedTest (KotlinSourceSetImpl)
                    actualPlatforms               : KotlinPlatformContainerImpl
                        arePlatformsInitialized       : true
                        - platforms                   : ANDROID
                    - additionalVisibleSourceSets : androidMain
<<<<<<< HEAD
                    - additionalVisibleSourceSets : commonMain
=======
>>>>>>> 574fcae1
                    androidSourceSetInfo          : KotlinAndroidSourceSetInfoImpl
                        androidSourceSetName          : androidTest
                        - androidVariantNames         : debugAndroidTest
                        kotlinSourceSetName           : androidInstrumentedTest
                    isTestComponent               : true
                    languageSettings              : KotlinLanguageSettingsImpl
                        - compilerPluginClasspath     : <M2>/org/jetbrains/kotlin/kotlin-scripting-compiler-embeddable/<KOTLIN_VERSION>/kotlin-scripting-compiler-embeddable-<KOTLIN_VERSION>.jar
                        - compilerPluginClasspath     : <M2>/org/jetbrains/kotlin/kotlin-scripting-compiler-impl-embeddable/<KOTLIN_VERSION>/kotlin-scripting-compiler-impl-embeddable-<KOTLIN_VERSION>.jar
                        - compilerPluginClasspath     : <M2>/org/jetbrains/kotlin/kotlin-scripting-jvm/<KOTLIN_VERSION>/kotlin-scripting-jvm-<KOTLIN_VERSION>.jar
                        - compilerPluginClasspath     : <M2>/org/jetbrains/kotlin/kotlin-scripting-common/<KOTLIN_VERSION>/kotlin-scripting-common-<KOTLIN_VERSION>.jar
                        - compilerPluginClasspath     : <M2>/org/jetbrains/kotlin/kotlin-stdlib/<KOTLIN_VERSION>/kotlin-stdlib-<KOTLIN_VERSION>.jar
                        - compilerPluginClasspath     : <M2>/org/jetbrains/annotations/13.0/annotations-13.0.jar
                        - compilerPluginClasspath     : <M2>/org/jetbrains/kotlin/kotlin-script-runtime/<KOTLIN_VERSION>/kotlin-script-runtime-<KOTLIN_VERSION>.jar
                    - resourceDirs                : <ROOT>/module2/src/androidInstrumentedTest/resources [-]
                    - resourceDirs                : <ROOT>/module2/src/androidTest/resources [-]
                    - resourceDirs                : <ROOT>/module2/src/androidInstrumentedTestDebug/resources [-]
                    - resourceDirs                : <ROOT>/module2/src/androidTestDebug/resources [-]
                    - sourceDirs                  : <ROOT>/module2/src/androidInstrumentedTest/kotlin [-]
                    - sourceDirs                  : <ROOT>/module2/src/androidTest/java [-]
                    - sourceDirs                  : <ROOT>/module2/src/androidTest/kotlin
                    - sourceDirs                  : <ROOT>/module2/src/androidInstrumentedTestDebug/kotlin [-]
                    - sourceDirs                  : <ROOT>/module2/src/androidTestDebug/java [-]
                    - sourceDirs                  : <ROOT>/module2/src/androidTestDebug/kotlin [-]
                    platform                      : ANDROID
                - associateCompilations       : KotlinCompilationCoordinatesImpl
                    compilationName               : debug
                    targetName                    : android
<<<<<<< HEAD
                cachedArgsInfo
                    compilerArguments             : K2JVMCompilerArguments
                        allowNoSourceFiles            : true
                        assertionsMode                : legacy
                        backendThreads                : 1
                        destination                   : <ROOT>/module2/build/tmp/kotlin-classes/debugAndroidTest
                        jvmDefault                    : disable
                        jvmTarget                     : 1.8
                        moduleName                    : module2_debugAndroidTest
                        noReflect                     : true
                        noStdlib                      : true
                        serializeIr                   : none
                        autoAdvanceApiVersion         : true
                        autoAdvanceLanguageVersion    : true
                        enableSignatureClashChecks    : true
                        explicitApi                   : disable
                        multiPlatform                 : true
                        - pluginClasspaths            : <M2>/org/jetbrains/kotlin/kotlin-scripting-compiler-embeddable/<KOTLIN_VERSION>/kotlin-scripting-compiler-embeddable-<KOTLIN_VERSION>.jar
                        - pluginClasspaths            : <M2>/org/jetbrains/kotlin/kotlin-scripting-compiler-impl-embeddable/<KOTLIN_VERSION>/kotlin-scripting-compiler-impl-embeddable-<KOTLIN_VERSION>.jar
                        - pluginClasspaths            : <M2>/org/jetbrains/kotlin/kotlin-scripting-jvm/<KOTLIN_VERSION>/kotlin-scripting-jvm-<KOTLIN_VERSION>.jar
                        - pluginClasspaths            : <M2>/org/jetbrains/kotlin/kotlin-scripting-common/<KOTLIN_VERSION>/kotlin-scripting-common-<KOTLIN_VERSION>.jar
                        - pluginClasspaths            : <M2>/org/jetbrains/kotlin/kotlin-stdlib/<KOTLIN_VERSION>/kotlin-stdlib-<KOTLIN_VERSION>.jar
                        - pluginClasspaths            : <M2>/org/jetbrains/kotlin/kotlin-stdlib-common/<KOTLIN_VERSION>/kotlin-stdlib-common-<KOTLIN_VERSION>.jar
                        - pluginClasspaths            : <M2>/org/jetbrains/annotations/13.0/annotations-13.0.jar
                        - pluginClasspaths            : <M2>/org/jetbrains/kotlin/kotlin-script-runtime/<KOTLIN_VERSION>/kotlin-script-runtime-<KOTLIN_VERSION>.jar
                        useFirLT                      : true
=======
                compilerArguments             : K2JVMCompilerArguments
                    allowNoSourceFiles            : true
                    assertionsMode                : legacy
                    backendThreads                : 1
                    destination                   : <ROOT>/module2/build/tmp/kotlin-classes/debugAndroidTest
                    jvmDefault                    : disable
                    jvmTarget                     : 1.8
                    moduleName                    : module2_debugAndroidTest
                    noReflect                     : true
                    noStdlib                      : true
                    serializeIr                   : none
                    autoAdvanceApiVersion         : true
                    autoAdvanceLanguageVersion    : true
                    enableSignatureClashChecks    : true
                    explicitApi                   : disable
                    multiPlatform                 : true
                    - pluginClasspaths            : <M2>/org/jetbrains/kotlin/kotlin-scripting-compiler-embeddable/<KOTLIN_VERSION>/kotlin-scripting-compiler-embeddable-<KOTLIN_VERSION>.jar
                    - pluginClasspaths            : <M2>/org/jetbrains/kotlin/kotlin-scripting-compiler-impl-embeddable/<KOTLIN_VERSION>/kotlin-scripting-compiler-impl-embeddable-<KOTLIN_VERSION>.jar
                    - pluginClasspaths            : <M2>/org/jetbrains/kotlin/kotlin-scripting-jvm/<KOTLIN_VERSION>/kotlin-scripting-jvm-<KOTLIN_VERSION>.jar
                    - pluginClasspaths            : <M2>/org/jetbrains/kotlin/kotlin-scripting-common/<KOTLIN_VERSION>/kotlin-scripting-common-<KOTLIN_VERSION>.jar
                    - pluginClasspaths            : <M2>/org/jetbrains/kotlin/kotlin-stdlib/<KOTLIN_VERSION>/kotlin-stdlib-<KOTLIN_VERSION>.jar
                    - pluginClasspaths            : <M2>/org/jetbrains/annotations/13.0/annotations-13.0.jar
                    - pluginClasspaths            : <M2>/org/jetbrains/kotlin/kotlin-script-runtime/<KOTLIN_VERSION>/kotlin-script-runtime-<KOTLIN_VERSION>.jar
                    useFirLT                      : true
>>>>>>> 574fcae1
                - declaredSourceSets          : androidInstrumentedTest (KotlinSourceSetImpl) (*seen*)
                disambiguationClassifier      : android
                isTestComponent               : true
                kotlinTaskProperties          : KotlinTaskPropertiesImpl
                    incremental                   : true
                    pluginVersion                 : <CUT>
                output                        : KotlinCompilationOutputImpl
                    - classesDirs                 : <ROOT>/module2/build/tmp/kotlin-classes/debugAndroidTest [-]
                    - classesDirs                 : <ROOT>/module2/build/intermediates/javac/debugAndroidTest/classes [-]
                    effectiveClassesDir           : <ROOT>/module2/build/tmp/kotlin-classes/debugAndroidTest [-]
                    resourcesDir                  : <ROOT>/module2/build/processedResources/android/debugAndroidTest [-]
                platform                      : ANDROID
            - compilations                : debugUnitTest (KotlinCompilationImpl)
<<<<<<< HEAD
                - allSourceSets               : commonTest (KotlinSourceSetImpl)
                    actualPlatforms               : KotlinPlatformContainerImpl
                        - platforms                   : COMMON
                    - additionalVisibleSourceSets : androidMain
                    - additionalVisibleSourceSets : commonMain
                    isTestComponent               : true
                    languageSettings              : KotlinLanguageSettingsImpl
                        - compilerPluginClasspath     : <M2>/org/jetbrains/kotlin/kotlin-scripting-compiler-embeddable/<KOTLIN_VERSION>/kotlin-scripting-compiler-embeddable-<KOTLIN_VERSION>.jar
                        - compilerPluginClasspath     : <M2>/org/jetbrains/kotlin/kotlin-scripting-compiler-impl-embeddable/<KOTLIN_VERSION>/kotlin-scripting-compiler-impl-embeddable-<KOTLIN_VERSION>.jar
                        - compilerPluginClasspath     : <M2>/org/jetbrains/kotlin/kotlin-scripting-jvm/<KOTLIN_VERSION>/kotlin-scripting-jvm-<KOTLIN_VERSION>.jar
                        - compilerPluginClasspath     : <M2>/org/jetbrains/kotlin/kotlin-scripting-common/<KOTLIN_VERSION>/kotlin-scripting-common-<KOTLIN_VERSION>.jar
                        - compilerPluginClasspath     : <M2>/org/jetbrains/kotlin/kotlin-stdlib/<KOTLIN_VERSION>/kotlin-stdlib-<KOTLIN_VERSION>.jar
                        - compilerPluginClasspath     : <M2>/org/jetbrains/kotlin/kotlin-stdlib-common/<KOTLIN_VERSION>/kotlin-stdlib-common-<KOTLIN_VERSION>.jar
                        - compilerPluginClasspath     : <M2>/org/jetbrains/annotations/13.0/annotations-13.0.jar
                        - compilerPluginClasspath     : <M2>/org/jetbrains/kotlin/kotlin-script-runtime/<KOTLIN_VERSION>/kotlin-script-runtime-<KOTLIN_VERSION>.jar
                    - resourceDirs                : <ROOT>/module2/src/commonTest/resources [-]
                    - sourceDirs                  : <ROOT>/module2/src/commonTest/kotlin [-]
                    platform                      : COMMON
=======
>>>>>>> 574fcae1
                - allSourceSets               : androidUnitTest (KotlinSourceSetImpl)
                    actualPlatforms               : KotlinPlatformContainerImpl
                        arePlatformsInitialized       : true
                        - platforms                   : ANDROID
                    - additionalVisibleSourceSets : androidMain
                    androidSourceSetInfo          : KotlinAndroidSourceSetInfoImpl
                        androidSourceSetName          : test
                        - androidVariantNames         : debugUnitTest
                        - androidVariantNames         : releaseUnitTest
                        kotlinSourceSetName           : androidUnitTest
<<<<<<< HEAD
                    - declaredDependsOnSourceSets : commonTest
=======
>>>>>>> 574fcae1
                    isTestComponent               : true
                    languageSettings              : KotlinLanguageSettingsImpl
                        - compilerPluginClasspath     : <M2>/org/jetbrains/kotlin/kotlin-scripting-compiler-embeddable/<KOTLIN_VERSION>/kotlin-scripting-compiler-embeddable-<KOTLIN_VERSION>.jar
                        - compilerPluginClasspath     : <M2>/org/jetbrains/kotlin/kotlin-scripting-compiler-impl-embeddable/<KOTLIN_VERSION>/kotlin-scripting-compiler-impl-embeddable-<KOTLIN_VERSION>.jar
                        - compilerPluginClasspath     : <M2>/org/jetbrains/kotlin/kotlin-scripting-jvm/<KOTLIN_VERSION>/kotlin-scripting-jvm-<KOTLIN_VERSION>.jar
                        - compilerPluginClasspath     : <M2>/org/jetbrains/kotlin/kotlin-scripting-common/<KOTLIN_VERSION>/kotlin-scripting-common-<KOTLIN_VERSION>.jar
                        - compilerPluginClasspath     : <M2>/org/jetbrains/kotlin/kotlin-stdlib/<KOTLIN_VERSION>/kotlin-stdlib-<KOTLIN_VERSION>.jar
                        - compilerPluginClasspath     : <M2>/org/jetbrains/annotations/13.0/annotations-13.0.jar
                        - compilerPluginClasspath     : <M2>/org/jetbrains/kotlin/kotlin-script-runtime/<KOTLIN_VERSION>/kotlin-script-runtime-<KOTLIN_VERSION>.jar
                    - resourceDirs                : <ROOT>/module2/src/androidUnitTest/resources [-]
                    - resourceDirs                : <ROOT>/module2/src/test/resources [-]
<<<<<<< HEAD
=======
                    - resourceDirs                : <ROOT>/module2/src/commonTest/resources [-]
>>>>>>> 574fcae1
                    - resourceDirs                : <ROOT>/module2/src/androidUnitTestDebug/resources [-]
                    - resourceDirs                : <ROOT>/module2/src/testDebug/resources [-]
                    - sourceDirs                  : <ROOT>/module2/src/androidUnitTest/kotlin [-]
                    - sourceDirs                  : <ROOT>/module2/src/test/java [-]
                    - sourceDirs                  : <ROOT>/module2/src/test/kotlin [-]
<<<<<<< HEAD
=======
                    - sourceDirs                  : <ROOT>/module2/src/commonTest/kotlin [-]
>>>>>>> 574fcae1
                    - sourceDirs                  : <ROOT>/module2/src/androidUnitTestDebug/kotlin [-]
                    - sourceDirs                  : <ROOT>/module2/src/testDebug/java [-]
                    - sourceDirs                  : <ROOT>/module2/src/testDebug/kotlin [-]
                    platform                      : ANDROID
                - associateCompilations       : KotlinCompilationCoordinatesImpl
                    compilationName               : debug
                    targetName                    : android
<<<<<<< HEAD
                cachedArgsInfo
                    compilerArguments             : K2JVMCompilerArguments
                        allowNoSourceFiles            : true
                        assertionsMode                : legacy
                        backendThreads                : 1
                        destination                   : <ROOT>/module2/build/tmp/kotlin-classes/debugUnitTest
                        jvmDefault                    : disable
                        jvmTarget                     : 1.8
                        moduleName                    : module2_debugUnitTest
                        noReflect                     : true
                        noStdlib                      : true
                        serializeIr                   : none
                        autoAdvanceApiVersion         : true
                        autoAdvanceLanguageVersion    : true
                        enableSignatureClashChecks    : true
                        explicitApi                   : disable
                        multiPlatform                 : true
                        - pluginClasspaths            : <M2>/org/jetbrains/kotlin/kotlin-scripting-compiler-embeddable/<KOTLIN_VERSION>/kotlin-scripting-compiler-embeddable-<KOTLIN_VERSION>.jar
                        - pluginClasspaths            : <M2>/org/jetbrains/kotlin/kotlin-scripting-compiler-impl-embeddable/<KOTLIN_VERSION>/kotlin-scripting-compiler-impl-embeddable-<KOTLIN_VERSION>.jar
                        - pluginClasspaths            : <M2>/org/jetbrains/kotlin/kotlin-scripting-jvm/<KOTLIN_VERSION>/kotlin-scripting-jvm-<KOTLIN_VERSION>.jar
                        - pluginClasspaths            : <M2>/org/jetbrains/kotlin/kotlin-scripting-common/<KOTLIN_VERSION>/kotlin-scripting-common-<KOTLIN_VERSION>.jar
                        - pluginClasspaths            : <M2>/org/jetbrains/kotlin/kotlin-stdlib/<KOTLIN_VERSION>/kotlin-stdlib-<KOTLIN_VERSION>.jar
                        - pluginClasspaths            : <M2>/org/jetbrains/kotlin/kotlin-stdlib-common/<KOTLIN_VERSION>/kotlin-stdlib-common-<KOTLIN_VERSION>.jar
                        - pluginClasspaths            : <M2>/org/jetbrains/annotations/13.0/annotations-13.0.jar
                        - pluginClasspaths            : <M2>/org/jetbrains/kotlin/kotlin-script-runtime/<KOTLIN_VERSION>/kotlin-script-runtime-<KOTLIN_VERSION>.jar
                        useFirLT                      : true
=======
                compilerArguments             : K2JVMCompilerArguments
                    allowNoSourceFiles            : true
                    assertionsMode                : legacy
                    backendThreads                : 1
                    destination                   : <ROOT>/module2/build/tmp/kotlin-classes/debugUnitTest
                    jvmDefault                    : disable
                    jvmTarget                     : 1.8
                    moduleName                    : module2_debugUnitTest
                    noReflect                     : true
                    noStdlib                      : true
                    serializeIr                   : none
                    autoAdvanceApiVersion         : true
                    autoAdvanceLanguageVersion    : true
                    enableSignatureClashChecks    : true
                    explicitApi                   : disable
                    multiPlatform                 : true
                    - pluginClasspaths            : <M2>/org/jetbrains/kotlin/kotlin-scripting-compiler-embeddable/<KOTLIN_VERSION>/kotlin-scripting-compiler-embeddable-<KOTLIN_VERSION>.jar
                    - pluginClasspaths            : <M2>/org/jetbrains/kotlin/kotlin-scripting-compiler-impl-embeddable/<KOTLIN_VERSION>/kotlin-scripting-compiler-impl-embeddable-<KOTLIN_VERSION>.jar
                    - pluginClasspaths            : <M2>/org/jetbrains/kotlin/kotlin-scripting-jvm/<KOTLIN_VERSION>/kotlin-scripting-jvm-<KOTLIN_VERSION>.jar
                    - pluginClasspaths            : <M2>/org/jetbrains/kotlin/kotlin-scripting-common/<KOTLIN_VERSION>/kotlin-scripting-common-<KOTLIN_VERSION>.jar
                    - pluginClasspaths            : <M2>/org/jetbrains/kotlin/kotlin-stdlib/<KOTLIN_VERSION>/kotlin-stdlib-<KOTLIN_VERSION>.jar
                    - pluginClasspaths            : <M2>/org/jetbrains/annotations/13.0/annotations-13.0.jar
                    - pluginClasspaths            : <M2>/org/jetbrains/kotlin/kotlin-script-runtime/<KOTLIN_VERSION>/kotlin-script-runtime-<KOTLIN_VERSION>.jar
                    useFirLT                      : true
>>>>>>> 574fcae1
                - declaredSourceSets          : androidUnitTest (KotlinSourceSetImpl) (*seen*)
                disambiguationClassifier      : android
                isTestComponent               : true
                kotlinTaskProperties          : KotlinTaskPropertiesImpl
                    incremental                   : true
                    pluginVersion                 : <CUT>
                output                        : KotlinCompilationOutputImpl
                    - classesDirs                 : <ROOT>/module2/build/tmp/kotlin-classes/debugUnitTest [-]
                    - classesDirs                 : <ROOT>/module2/build/intermediates/javac/debugUnitTest/classes [-]
                    effectiveClassesDir           : <ROOT>/module2/build/tmp/kotlin-classes/debugUnitTest [-]
                    resourcesDir                  : <ROOT>/module2/build/processedResources/android/debugUnitTest [-]
                platform                      : ANDROID
            disambiguationClassifier      : android
            platform                      : ANDROID
            presetName                    : android
            - testRunTasks                : KotlinTestRunTaskImpl
                compilationName               : test
                taskName                      : testDebugUnitTest
            - testRunTasks                : KotlinTestRunTaskImpl
                compilationName               : test
                taskName                      : testReleaseUnitTest
        sourceSets
            androidInstrumentedTest       : androidInstrumentedTest (KotlinSourceSetImpl) (*seen*)
            androidMain                   : androidMain (KotlinSourceSetImpl) (*seen*)
            androidUnitTest               : androidUnitTest (KotlinSourceSetImpl) (*seen*)
<<<<<<< HEAD
            commonMain                    : commonMain (KotlinSourceSetImpl) (*seen*)
            commonTest                    : commonTest (KotlinSourceSetImpl) (*seen*)
=======
>>>>>>> 574fcae1
    externalProject               : :module2 (DefaultExternalProject) (*seen*)
MODULE                        : kotlinMultiPlatform.module2.androidTest
MODULE                        : kotlinMultiPlatform.module2.main
MODULE                        : kotlinMultiPlatform.module2.unitTest<|MERGE_RESOLUTION|>--- conflicted
+++ resolved
@@ -23,59 +23,6 @@
         TEST_COMPILE_MODE             : Unit tests
         TEST_COMPILE_MODE             : None
 LIBRARY_TABLE
-<<<<<<< HEAD
-    - library                     : <ROOT>::module2@debug (IdeModuleLibraryImpl)
-        buildId                       : <ROOT>
-        lintJar                       : <ROOT>/module2/build/intermediates/lint_publish_jar/global/lint.jar [-]
-        projectPath                   : :module2
-        sourceSet                     : MAIN
-        variant                       : debug
-    - library                     : <ROOT>::module2@debug/commonMain (IdeModuleLibraryImpl)
-        buildId                       : <ROOT>
-        lintJar                       : <ROOT>/module2/build/intermediates/lint_publish_jar/global/lint.jar [-]
-        projectPath                   : :module2
-        sourceSet                     : commonMain (IdeModuleSourceSetImpl)
-            canBeConsumed                 : true
-        variant                       : debug
-    - library                     : com.android.support:appcompat-v7:28.0.0@aar (IdeAndroidLibraryImpl)
-        aidlFolder                    : <GRADLE>/caches/transforms-3/xxxxxxxxxxxxxxxxxxxxxxxxxxxxxxxx/transformed/appcompat-v7-28.0.0/aidl [-]
-        artifact                      : <M2>/com/android/support/appcompat-v7/28.0.0/appcompat-v7-28.0.0.aar
-        artifactAddress               : com.android.support:appcompat-v7:28.0.0@aar
-        assetsFolder                  : <GRADLE>/caches/transforms-3/xxxxxxxxxxxxxxxxxxxxxxxxxxxxxxxx/transformed/appcompat-v7-28.0.0/assets [-]
-        - compileJarFiles             : <GRADLE>/caches/transforms-3/xxxxxxxxxxxxxxxxxxxxxxxxxxxxxxxx/transformed/appcompat-v7-28.0.0/jars/classes.jar
-        component                     : com.android.support:appcompat-v7:28.0.0
-        externalAnnotations           : <GRADLE>/caches/transforms-3/xxxxxxxxxxxxxxxxxxxxxxxxxxxxxxxx/transformed/appcompat-v7-28.0.0/annotations.zip
-        folder                        : <GRADLE>/caches/transforms-3/xxxxxxxxxxxxxxxxxxxxxxxxxxxxxxxx/transformed/appcompat-v7-28.0.0
-        jniFolder                     : <GRADLE>/caches/transforms-3/xxxxxxxxxxxxxxxxxxxxxxxxxxxxxxxx/transformed/appcompat-v7-28.0.0/jni [-]
-        lintJar                       : <GRADLE>/caches/transforms-3/xxxxxxxxxxxxxxxxxxxxxxxxxxxxxxxx/transformed/appcompat-v7-28.0.0/jars/lint.jar [-]
-        manifest                      : <GRADLE>/caches/transforms-3/xxxxxxxxxxxxxxxxxxxxxxxxxxxxxxxx/transformed/appcompat-v7-28.0.0/AndroidManifest.xml
-        proguardRules                 : <GRADLE>/caches/transforms-3/xxxxxxxxxxxxxxxxxxxxxxxxxxxxxxxx/transformed/appcompat-v7-28.0.0/proguard.txt
-        publicResources               : <GRADLE>/caches/transforms-3/xxxxxxxxxxxxxxxxxxxxxxxxxxxxxxxx/transformed/appcompat-v7-28.0.0/public.txt
-        renderscriptFolder            : <GRADLE>/caches/transforms-3/xxxxxxxxxxxxxxxxxxxxxxxxxxxxxxxx/transformed/appcompat-v7-28.0.0/rs [-]
-        resFolder                     : <GRADLE>/caches/transforms-3/xxxxxxxxxxxxxxxxxxxxxxxxxxxxxxxx/transformed/appcompat-v7-28.0.0/res
-        resStaticLibrary              : <GRADLE>/caches/transforms-3/xxxxxxxxxxxxxxxxxxxxxxxxxxxxxxxx/transformed/appcompat-v7-28.0.0/res.apk [-]
-        - runtimeJarFiles             : <GRADLE>/caches/transforms-3/xxxxxxxxxxxxxxxxxxxxxxxxxxxxxxxx/transformed/appcompat-v7-28.0.0/jars/classes.jar
-        symbolFile                    : <GRADLE>/caches/transforms-3/xxxxxxxxxxxxxxxxxxxxxxxxxxxxxxxx/transformed/appcompat-v7-28.0.0/R.txt
-    - library                     : com.android.support:support-fragment:28.0.0@aar (IdeAndroidLibraryImpl)
-        aidlFolder                    : <GRADLE>/caches/transforms-3/xxxxxxxxxxxxxxxxxxxxxxxxxxxxxxxx/transformed/support-fragment-28.0.0/aidl [-]
-        artifact                      : <M2>/com/android/support/support-fragment/28.0.0/support-fragment-28.0.0.aar
-        artifactAddress               : com.android.support:support-fragment:28.0.0@aar
-        assetsFolder                  : <GRADLE>/caches/transforms-3/xxxxxxxxxxxxxxxxxxxxxxxxxxxxxxxx/transformed/support-fragment-28.0.0/assets [-]
-        - compileJarFiles             : <GRADLE>/caches/transforms-3/xxxxxxxxxxxxxxxxxxxxxxxxxxxxxxxx/transformed/support-fragment-28.0.0/jars/classes.jar
-        component                     : com.android.support:support-fragment:28.0.0
-        externalAnnotations           : <GRADLE>/caches/transforms-3/xxxxxxxxxxxxxxxxxxxxxxxxxxxxxxxx/transformed/support-fragment-28.0.0/annotations.zip
-        folder                        : <GRADLE>/caches/transforms-3/xxxxxxxxxxxxxxxxxxxxxxxxxxxxxxxx/transformed/support-fragment-28.0.0
-        jniFolder                     : <GRADLE>/caches/transforms-3/xxxxxxxxxxxxxxxxxxxxxxxxxxxxxxxx/transformed/support-fragment-28.0.0/jni [-]
-        lintJar                       : <GRADLE>/caches/transforms-3/xxxxxxxxxxxxxxxxxxxxxxxxxxxxxxxx/transformed/support-fragment-28.0.0/jars/lint.jar [-]
-        manifest                      : <GRADLE>/caches/transforms-3/xxxxxxxxxxxxxxxxxxxxxxxxxxxxxxxx/transformed/support-fragment-28.0.0/AndroidManifest.xml
-        proguardRules                 : <GRADLE>/caches/transforms-3/xxxxxxxxxxxxxxxxxxxxxxxxxxxxxxxx/transformed/support-fragment-28.0.0/proguard.txt [-]
-        publicResources               : <GRADLE>/caches/transforms-3/xxxxxxxxxxxxxxxxxxxxxxxxxxxxxxxx/transformed/support-fragment-28.0.0/public.txt [-]
-        renderscriptFolder            : <GRADLE>/caches/transforms-3/xxxxxxxxxxxxxxxxxxxxxxxxxxxxxxxx/transformed/support-fragment-28.0.0/rs [-]
-        resFolder                     : <GRADLE>/caches/transforms-3/xxxxxxxxxxxxxxxxxxxxxxxxxxxxxxxx/transformed/support-fragment-28.0.0/res [-]
-        resStaticLibrary              : <GRADLE>/caches/transforms-3/xxxxxxxxxxxxxxxxxxxxxxxxxxxxxxxx/transformed/support-fragment-28.0.0/res.apk [-]
-        - runtimeJarFiles             : <GRADLE>/caches/transforms-3/xxxxxxxxxxxxxxxxxxxxxxxxxxxxxxxx/transformed/support-fragment-28.0.0/jars/classes.jar
-        symbolFile                    : <GRADLE>/caches/transforms-3/xxxxxxxxxxxxxxxxxxxxxxxxxxxxxxxx/transformed/support-fragment-28.0.0/R.txt
-=======
     - library                     : android.arch.core:runtime:1.1.1@aar (IdeAndroidLibraryImpl)
         aidlFolder                    : <GRADLE>/caches/transforms-3/xxxxxxxxxxxxxxxxxxxxxxxxxxxxxxxx/transformed/runtime-1.1.1/aidl [-]
         artifact                      : <M2>/android/arch/core/runtime/1.1.1/runtime-1.1.1.aar
@@ -209,7 +156,6 @@
         resStaticLibrary              : <GRADLE>/caches/transforms-3/xxxxxxxxxxxxxxxxxxxxxxxxxxxxxxxx/transformed/runner-1.0.2/res.apk [-]
         - runtimeJarFiles             : <GRADLE>/caches/transforms-3/xxxxxxxxxxxxxxxxxxxxxxxxxxxxxxxx/transformed/runner-1.0.2/jars/classes.jar
         symbolFile                    : <GRADLE>/caches/transforms-3/xxxxxxxxxxxxxxxxxxxxxxxxxxxxxxxx/transformed/runner-1.0.2/R.txt
->>>>>>> 574fcae1
     - library                     : com.android.support:animated-vector-drawable:28.0.0@aar (IdeAndroidLibraryImpl)
         aidlFolder                    : <GRADLE>/caches/transforms-3/xxxxxxxxxxxxxxxxxxxxxxxxxxxxxxxx/transformed/animated-vector-drawable-28.0.0/aidl [-]
         artifact                      : <M2>/com/android/support/animated-vector-drawable/28.0.0/animated-vector-drawable-28.0.0.aar
@@ -229,102 +175,44 @@
         resStaticLibrary              : <GRADLE>/caches/transforms-3/xxxxxxxxxxxxxxxxxxxxxxxxxxxxxxxx/transformed/animated-vector-drawable-28.0.0/res.apk [-]
         - runtimeJarFiles             : <GRADLE>/caches/transforms-3/xxxxxxxxxxxxxxxxxxxxxxxxxxxxxxxx/transformed/animated-vector-drawable-28.0.0/jars/classes.jar
         symbolFile                    : <GRADLE>/caches/transforms-3/xxxxxxxxxxxxxxxxxxxxxxxxxxxxxxxx/transformed/animated-vector-drawable-28.0.0/R.txt
-<<<<<<< HEAD
-    - library                     : com.android.support:support-core-ui:28.0.0@aar (IdeAndroidLibraryImpl)
-        aidlFolder                    : <GRADLE>/caches/transforms-3/xxxxxxxxxxxxxxxxxxxxxxxxxxxxxxxx/transformed/support-core-ui-28.0.0/aidl [-]
-        artifact                      : <M2>/com/android/support/support-core-ui/28.0.0/support-core-ui-28.0.0.aar
-        artifactAddress               : com.android.support:support-core-ui:28.0.0@aar
-        assetsFolder                  : <GRADLE>/caches/transforms-3/xxxxxxxxxxxxxxxxxxxxxxxxxxxxxxxx/transformed/support-core-ui-28.0.0/assets [-]
-        - compileJarFiles             : <GRADLE>/caches/transforms-3/xxxxxxxxxxxxxxxxxxxxxxxxxxxxxxxx/transformed/support-core-ui-28.0.0/jars/classes.jar
-        component                     : com.android.support:support-core-ui:28.0.0
-        externalAnnotations           : <GRADLE>/caches/transforms-3/xxxxxxxxxxxxxxxxxxxxxxxxxxxxxxxx/transformed/support-core-ui-28.0.0/annotations.zip [-]
-        folder                        : <GRADLE>/caches/transforms-3/xxxxxxxxxxxxxxxxxxxxxxxxxxxxxxxx/transformed/support-core-ui-28.0.0
-        jniFolder                     : <GRADLE>/caches/transforms-3/xxxxxxxxxxxxxxxxxxxxxxxxxxxxxxxx/transformed/support-core-ui-28.0.0/jni [-]
-        lintJar                       : <GRADLE>/caches/transforms-3/xxxxxxxxxxxxxxxxxxxxxxxxxxxxxxxx/transformed/support-core-ui-28.0.0/jars/lint.jar [-]
-        manifest                      : <GRADLE>/caches/transforms-3/xxxxxxxxxxxxxxxxxxxxxxxxxxxxxxxx/transformed/support-core-ui-28.0.0/AndroidManifest.xml
-        proguardRules                 : <GRADLE>/caches/transforms-3/xxxxxxxxxxxxxxxxxxxxxxxxxxxxxxxx/transformed/support-core-ui-28.0.0/proguard.txt [-]
-        publicResources               : <GRADLE>/caches/transforms-3/xxxxxxxxxxxxxxxxxxxxxxxxxxxxxxxx/transformed/support-core-ui-28.0.0/public.txt [-]
-        renderscriptFolder            : <GRADLE>/caches/transforms-3/xxxxxxxxxxxxxxxxxxxxxxxxxxxxxxxx/transformed/support-core-ui-28.0.0/rs [-]
-        resFolder                     : <GRADLE>/caches/transforms-3/xxxxxxxxxxxxxxxxxxxxxxxxxxxxxxxx/transformed/support-core-ui-28.0.0/res [-]
-        resStaticLibrary              : <GRADLE>/caches/transforms-3/xxxxxxxxxxxxxxxxxxxxxxxxxxxxxxxx/transformed/support-core-ui-28.0.0/res.apk [-]
-        - runtimeJarFiles             : <GRADLE>/caches/transforms-3/xxxxxxxxxxxxxxxxxxxxxxxxxxxxxxxx/transformed/support-core-ui-28.0.0/jars/classes.jar
-        symbolFile                    : <GRADLE>/caches/transforms-3/xxxxxxxxxxxxxxxxxxxxxxxxxxxxxxxx/transformed/support-core-ui-28.0.0/R.txt
-    - library                     : com.android.support:support-core-utils:28.0.0@aar (IdeAndroidLibraryImpl)
-        aidlFolder                    : <GRADLE>/caches/transforms-3/xxxxxxxxxxxxxxxxxxxxxxxxxxxxxxxx/transformed/support-core-utils-28.0.0/aidl [-]
-        artifact                      : <M2>/com/android/support/support-core-utils/28.0.0/support-core-utils-28.0.0.aar
-        artifactAddress               : com.android.support:support-core-utils:28.0.0@aar
-        assetsFolder                  : <GRADLE>/caches/transforms-3/xxxxxxxxxxxxxxxxxxxxxxxxxxxxxxxx/transformed/support-core-utils-28.0.0/assets [-]
-        - compileJarFiles             : <GRADLE>/caches/transforms-3/xxxxxxxxxxxxxxxxxxxxxxxxxxxxxxxx/transformed/support-core-utils-28.0.0/jars/classes.jar
-        component                     : com.android.support:support-core-utils:28.0.0
-        externalAnnotations           : <GRADLE>/caches/transforms-3/xxxxxxxxxxxxxxxxxxxxxxxxxxxxxxxx/transformed/support-core-utils-28.0.0/annotations.zip [-]
-        folder                        : <GRADLE>/caches/transforms-3/xxxxxxxxxxxxxxxxxxxxxxxxxxxxxxxx/transformed/support-core-utils-28.0.0
-        jniFolder                     : <GRADLE>/caches/transforms-3/xxxxxxxxxxxxxxxxxxxxxxxxxxxxxxxx/transformed/support-core-utils-28.0.0/jni [-]
-        lintJar                       : <GRADLE>/caches/transforms-3/xxxxxxxxxxxxxxxxxxxxxxxxxxxxxxxx/transformed/support-core-utils-28.0.0/jars/lint.jar [-]
-        manifest                      : <GRADLE>/caches/transforms-3/xxxxxxxxxxxxxxxxxxxxxxxxxxxxxxxx/transformed/support-core-utils-28.0.0/AndroidManifest.xml
-        proguardRules                 : <GRADLE>/caches/transforms-3/xxxxxxxxxxxxxxxxxxxxxxxxxxxxxxxx/transformed/support-core-utils-28.0.0/proguard.txt [-]
-        publicResources               : <GRADLE>/caches/transforms-3/xxxxxxxxxxxxxxxxxxxxxxxxxxxxxxxx/transformed/support-core-utils-28.0.0/public.txt [-]
-        renderscriptFolder            : <GRADLE>/caches/transforms-3/xxxxxxxxxxxxxxxxxxxxxxxxxxxxxxxx/transformed/support-core-utils-28.0.0/rs [-]
-        resFolder                     : <GRADLE>/caches/transforms-3/xxxxxxxxxxxxxxxxxxxxxxxxxxxxxxxx/transformed/support-core-utils-28.0.0/res [-]
-        resStaticLibrary              : <GRADLE>/caches/transforms-3/xxxxxxxxxxxxxxxxxxxxxxxxxxxxxxxx/transformed/support-core-utils-28.0.0/res.apk [-]
-        - runtimeJarFiles             : <GRADLE>/caches/transforms-3/xxxxxxxxxxxxxxxxxxxxxxxxxxxxxxxx/transformed/support-core-utils-28.0.0/jars/classes.jar
-        symbolFile                    : <GRADLE>/caches/transforms-3/xxxxxxxxxxxxxxxxxxxxxxxxxxxxxxxx/transformed/support-core-utils-28.0.0/R.txt
-    - library                     : com.android.support:support-vector-drawable:28.0.0@aar (IdeAndroidLibraryImpl)
-        aidlFolder                    : <GRADLE>/caches/transforms-3/xxxxxxxxxxxxxxxxxxxxxxxxxxxxxxxx/transformed/support-vector-drawable-28.0.0/aidl [-]
-        artifact                      : <M2>/com/android/support/support-vector-drawable/28.0.0/support-vector-drawable-28.0.0.aar
-        artifactAddress               : com.android.support:support-vector-drawable:28.0.0@aar
-        assetsFolder                  : <GRADLE>/caches/transforms-3/xxxxxxxxxxxxxxxxxxxxxxxxxxxxxxxx/transformed/support-vector-drawable-28.0.0/assets [-]
-        - compileJarFiles             : <GRADLE>/caches/transforms-3/xxxxxxxxxxxxxxxxxxxxxxxxxxxxxxxx/transformed/support-vector-drawable-28.0.0/jars/classes.jar
-        component                     : com.android.support:support-vector-drawable:28.0.0
-        externalAnnotations           : <GRADLE>/caches/transforms-3/xxxxxxxxxxxxxxxxxxxxxxxxxxxxxxxx/transformed/support-vector-drawable-28.0.0/annotations.zip [-]
-        folder                        : <GRADLE>/caches/transforms-3/xxxxxxxxxxxxxxxxxxxxxxxxxxxxxxxx/transformed/support-vector-drawable-28.0.0
-        jniFolder                     : <GRADLE>/caches/transforms-3/xxxxxxxxxxxxxxxxxxxxxxxxxxxxxxxx/transformed/support-vector-drawable-28.0.0/jni [-]
-        lintJar                       : <GRADLE>/caches/transforms-3/xxxxxxxxxxxxxxxxxxxxxxxxxxxxxxxx/transformed/support-vector-drawable-28.0.0/jars/lint.jar [-]
-        manifest                      : <GRADLE>/caches/transforms-3/xxxxxxxxxxxxxxxxxxxxxxxxxxxxxxxx/transformed/support-vector-drawable-28.0.0/AndroidManifest.xml
-        proguardRules                 : <GRADLE>/caches/transforms-3/xxxxxxxxxxxxxxxxxxxxxxxxxxxxxxxx/transformed/support-vector-drawable-28.0.0/proguard.txt [-]
-        publicResources               : <GRADLE>/caches/transforms-3/xxxxxxxxxxxxxxxxxxxxxxxxxxxxxxxx/transformed/support-vector-drawable-28.0.0/public.txt [-]
-        renderscriptFolder            : <GRADLE>/caches/transforms-3/xxxxxxxxxxxxxxxxxxxxxxxxxxxxxxxx/transformed/support-vector-drawable-28.0.0/rs [-]
-        resFolder                     : <GRADLE>/caches/transforms-3/xxxxxxxxxxxxxxxxxxxxxxxxxxxxxxxx/transformed/support-vector-drawable-28.0.0/res [-]
-        resStaticLibrary              : <GRADLE>/caches/transforms-3/xxxxxxxxxxxxxxxxxxxxxxxxxxxxxxxx/transformed/support-vector-drawable-28.0.0/res.apk [-]
-        - runtimeJarFiles             : <GRADLE>/caches/transforms-3/xxxxxxxxxxxxxxxxxxxxxxxxxxxxxxxx/transformed/support-vector-drawable-28.0.0/jars/classes.jar
-        symbolFile                    : <GRADLE>/caches/transforms-3/xxxxxxxxxxxxxxxxxxxxxxxxxxxxxxxx/transformed/support-vector-drawable-28.0.0/R.txt
-    - library                     : com.android.support:loader:28.0.0@aar (IdeAndroidLibraryImpl)
-        aidlFolder                    : <GRADLE>/caches/transforms-3/xxxxxxxxxxxxxxxxxxxxxxxxxxxxxxxx/transformed/loader-28.0.0/aidl [-]
-        artifact                      : <M2>/com/android/support/loader/28.0.0/loader-28.0.0.aar
-        artifactAddress               : com.android.support:loader:28.0.0@aar
-        assetsFolder                  : <GRADLE>/caches/transforms-3/xxxxxxxxxxxxxxxxxxxxxxxxxxxxxxxx/transformed/loader-28.0.0/assets [-]
-        - compileJarFiles             : <GRADLE>/caches/transforms-3/xxxxxxxxxxxxxxxxxxxxxxxxxxxxxxxx/transformed/loader-28.0.0/jars/classes.jar
-        component                     : com.android.support:loader:28.0.0
-        externalAnnotations           : <GRADLE>/caches/transforms-3/xxxxxxxxxxxxxxxxxxxxxxxxxxxxxxxx/transformed/loader-28.0.0/annotations.zip [-]
-        folder                        : <GRADLE>/caches/transforms-3/xxxxxxxxxxxxxxxxxxxxxxxxxxxxxxxx/transformed/loader-28.0.0
-        jniFolder                     : <GRADLE>/caches/transforms-3/xxxxxxxxxxxxxxxxxxxxxxxxxxxxxxxx/transformed/loader-28.0.0/jni [-]
-        lintJar                       : <GRADLE>/caches/transforms-3/xxxxxxxxxxxxxxxxxxxxxxxxxxxxxxxx/transformed/loader-28.0.0/jars/lint.jar [-]
-        manifest                      : <GRADLE>/caches/transforms-3/xxxxxxxxxxxxxxxxxxxxxxxxxxxxxxxx/transformed/loader-28.0.0/AndroidManifest.xml
-        proguardRules                 : <GRADLE>/caches/transforms-3/xxxxxxxxxxxxxxxxxxxxxxxxxxxxxxxx/transformed/loader-28.0.0/proguard.txt [-]
-        publicResources               : <GRADLE>/caches/transforms-3/xxxxxxxxxxxxxxxxxxxxxxxxxxxxxxxx/transformed/loader-28.0.0/public.txt [-]
-        renderscriptFolder            : <GRADLE>/caches/transforms-3/xxxxxxxxxxxxxxxxxxxxxxxxxxxxxxxx/transformed/loader-28.0.0/rs [-]
-        resFolder                     : <GRADLE>/caches/transforms-3/xxxxxxxxxxxxxxxxxxxxxxxxxxxxxxxx/transformed/loader-28.0.0/res [-]
-        resStaticLibrary              : <GRADLE>/caches/transforms-3/xxxxxxxxxxxxxxxxxxxxxxxxxxxxxxxx/transformed/loader-28.0.0/res.apk [-]
-        - runtimeJarFiles             : <GRADLE>/caches/transforms-3/xxxxxxxxxxxxxxxxxxxxxxxxxxxxxxxx/transformed/loader-28.0.0/jars/classes.jar
-        symbolFile                    : <GRADLE>/caches/transforms-3/xxxxxxxxxxxxxxxxxxxxxxxxxxxxxxxx/transformed/loader-28.0.0/R.txt
-    - library                     : com.android.support:viewpager:28.0.0@aar (IdeAndroidLibraryImpl)
-        aidlFolder                    : <GRADLE>/caches/transforms-3/xxxxxxxxxxxxxxxxxxxxxxxxxxxxxxxx/transformed/viewpager-28.0.0/aidl [-]
-        artifact                      : <M2>/com/android/support/viewpager/28.0.0/viewpager-28.0.0.aar
-        artifactAddress               : com.android.support:viewpager:28.0.0@aar
-        assetsFolder                  : <GRADLE>/caches/transforms-3/xxxxxxxxxxxxxxxxxxxxxxxxxxxxxxxx/transformed/viewpager-28.0.0/assets [-]
-        - compileJarFiles             : <GRADLE>/caches/transforms-3/xxxxxxxxxxxxxxxxxxxxxxxxxxxxxxxx/transformed/viewpager-28.0.0/jars/classes.jar
-        component                     : com.android.support:viewpager:28.0.0
-        externalAnnotations           : <GRADLE>/caches/transforms-3/xxxxxxxxxxxxxxxxxxxxxxxxxxxxxxxx/transformed/viewpager-28.0.0/annotations.zip [-]
-        folder                        : <GRADLE>/caches/transforms-3/xxxxxxxxxxxxxxxxxxxxxxxxxxxxxxxx/transformed/viewpager-28.0.0
-        jniFolder                     : <GRADLE>/caches/transforms-3/xxxxxxxxxxxxxxxxxxxxxxxxxxxxxxxx/transformed/viewpager-28.0.0/jni [-]
-        lintJar                       : <GRADLE>/caches/transforms-3/xxxxxxxxxxxxxxxxxxxxxxxxxxxxxxxx/transformed/viewpager-28.0.0/jars/lint.jar [-]
-        manifest                      : <GRADLE>/caches/transforms-3/xxxxxxxxxxxxxxxxxxxxxxxxxxxxxxxx/transformed/viewpager-28.0.0/AndroidManifest.xml
-        proguardRules                 : <GRADLE>/caches/transforms-3/xxxxxxxxxxxxxxxxxxxxxxxxxxxxxxxx/transformed/viewpager-28.0.0/proguard.txt [-]
-        publicResources               : <GRADLE>/caches/transforms-3/xxxxxxxxxxxxxxxxxxxxxxxxxxxxxxxx/transformed/viewpager-28.0.0/public.txt [-]
-        renderscriptFolder            : <GRADLE>/caches/transforms-3/xxxxxxxxxxxxxxxxxxxxxxxxxxxxxxxx/transformed/viewpager-28.0.0/rs [-]
-        resFolder                     : <GRADLE>/caches/transforms-3/xxxxxxxxxxxxxxxxxxxxxxxxxxxxxxxx/transformed/viewpager-28.0.0/res [-]
-        resStaticLibrary              : <GRADLE>/caches/transforms-3/xxxxxxxxxxxxxxxxxxxxxxxxxxxxxxxx/transformed/viewpager-28.0.0/res.apk [-]
-        - runtimeJarFiles             : <GRADLE>/caches/transforms-3/xxxxxxxxxxxxxxxxxxxxxxxxxxxxxxxx/transformed/viewpager-28.0.0/jars/classes.jar
-        symbolFile                    : <GRADLE>/caches/transforms-3/xxxxxxxxxxxxxxxxxxxxxxxxxxxxxxxx/transformed/viewpager-28.0.0/R.txt
+    - library                     : com.android.support:appcompat-v7:28.0.0@aar (IdeAndroidLibraryImpl)
+        aidlFolder                    : <GRADLE>/caches/transforms-3/xxxxxxxxxxxxxxxxxxxxxxxxxxxxxxxx/transformed/appcompat-v7-28.0.0/aidl [-]
+        artifact                      : <M2>/com/android/support/appcompat-v7/28.0.0/appcompat-v7-28.0.0.aar
+        artifactAddress               : com.android.support:appcompat-v7:28.0.0@aar
+        assetsFolder                  : <GRADLE>/caches/transforms-3/xxxxxxxxxxxxxxxxxxxxxxxxxxxxxxxx/transformed/appcompat-v7-28.0.0/assets [-]
+        - compileJarFiles             : <GRADLE>/caches/transforms-3/xxxxxxxxxxxxxxxxxxxxxxxxxxxxxxxx/transformed/appcompat-v7-28.0.0/jars/classes.jar
+        component                     : com.android.support:appcompat-v7:28.0.0
+        externalAnnotations           : <GRADLE>/caches/transforms-3/xxxxxxxxxxxxxxxxxxxxxxxxxxxxxxxx/transformed/appcompat-v7-28.0.0/annotations.zip
+        folder                        : <GRADLE>/caches/transforms-3/xxxxxxxxxxxxxxxxxxxxxxxxxxxxxxxx/transformed/appcompat-v7-28.0.0
+        jniFolder                     : <GRADLE>/caches/transforms-3/xxxxxxxxxxxxxxxxxxxxxxxxxxxxxxxx/transformed/appcompat-v7-28.0.0/jni [-]
+        lintJar                       : <GRADLE>/caches/transforms-3/xxxxxxxxxxxxxxxxxxxxxxxxxxxxxxxx/transformed/appcompat-v7-28.0.0/jars/lint.jar [-]
+        manifest                      : <GRADLE>/caches/transforms-3/xxxxxxxxxxxxxxxxxxxxxxxxxxxxxxxx/transformed/appcompat-v7-28.0.0/AndroidManifest.xml
+        proguardRules                 : <GRADLE>/caches/transforms-3/xxxxxxxxxxxxxxxxxxxxxxxxxxxxxxxx/transformed/appcompat-v7-28.0.0/proguard.txt
+        publicResources               : <GRADLE>/caches/transforms-3/xxxxxxxxxxxxxxxxxxxxxxxxxxxxxxxx/transformed/appcompat-v7-28.0.0/public.txt
+        renderscriptFolder            : <GRADLE>/caches/transforms-3/xxxxxxxxxxxxxxxxxxxxxxxxxxxxxxxx/transformed/appcompat-v7-28.0.0/rs [-]
+        resFolder                     : <GRADLE>/caches/transforms-3/xxxxxxxxxxxxxxxxxxxxxxxxxxxxxxxx/transformed/appcompat-v7-28.0.0/res
+        resStaticLibrary              : <GRADLE>/caches/transforms-3/xxxxxxxxxxxxxxxxxxxxxxxxxxxxxxxx/transformed/appcompat-v7-28.0.0/res.apk [-]
+        - runtimeJarFiles             : <GRADLE>/caches/transforms-3/xxxxxxxxxxxxxxxxxxxxxxxxxxxxxxxx/transformed/appcompat-v7-28.0.0/jars/classes.jar
+        symbolFile                    : <GRADLE>/caches/transforms-3/xxxxxxxxxxxxxxxxxxxxxxxxxxxxxxxx/transformed/appcompat-v7-28.0.0/R.txt
+    - library                     : com.android.support:asynclayoutinflater:28.0.0@aar (IdeAndroidLibraryImpl)
+        aidlFolder                    : <GRADLE>/caches/transforms-3/xxxxxxxxxxxxxxxxxxxxxxxxxxxxxxxx/transformed/asynclayoutinflater-28.0.0/aidl [-]
+        artifact                      : <M2>/com/android/support/asynclayoutinflater/28.0.0/asynclayoutinflater-28.0.0.aar
+        artifactAddress               : com.android.support:asynclayoutinflater:28.0.0@aar
+        assetsFolder                  : <GRADLE>/caches/transforms-3/xxxxxxxxxxxxxxxxxxxxxxxxxxxxxxxx/transformed/asynclayoutinflater-28.0.0/assets [-]
+        - compileJarFiles             : <GRADLE>/caches/transforms-3/xxxxxxxxxxxxxxxxxxxxxxxxxxxxxxxx/transformed/asynclayoutinflater-28.0.0/jars/classes.jar
+        component                     : com.android.support:asynclayoutinflater:28.0.0
+        externalAnnotations           : <GRADLE>/caches/transforms-3/xxxxxxxxxxxxxxxxxxxxxxxxxxxxxxxx/transformed/asynclayoutinflater-28.0.0/annotations.zip [-]
+        folder                        : <GRADLE>/caches/transforms-3/xxxxxxxxxxxxxxxxxxxxxxxxxxxxxxxx/transformed/asynclayoutinflater-28.0.0
+        jniFolder                     : <GRADLE>/caches/transforms-3/xxxxxxxxxxxxxxxxxxxxxxxxxxxxxxxx/transformed/asynclayoutinflater-28.0.0/jni [-]
+        lintJar                       : <GRADLE>/caches/transforms-3/xxxxxxxxxxxxxxxxxxxxxxxxxxxxxxxx/transformed/asynclayoutinflater-28.0.0/jars/lint.jar [-]
+        manifest                      : <GRADLE>/caches/transforms-3/xxxxxxxxxxxxxxxxxxxxxxxxxxxxxxxx/transformed/asynclayoutinflater-28.0.0/AndroidManifest.xml
+        proguardRules                 : <GRADLE>/caches/transforms-3/xxxxxxxxxxxxxxxxxxxxxxxxxxxxxxxx/transformed/asynclayoutinflater-28.0.0/proguard.txt [-]
+        publicResources               : <GRADLE>/caches/transforms-3/xxxxxxxxxxxxxxxxxxxxxxxxxxxxxxxx/transformed/asynclayoutinflater-28.0.0/public.txt [-]
+        renderscriptFolder            : <GRADLE>/caches/transforms-3/xxxxxxxxxxxxxxxxxxxxxxxxxxxxxxxx/transformed/asynclayoutinflater-28.0.0/rs [-]
+        resFolder                     : <GRADLE>/caches/transforms-3/xxxxxxxxxxxxxxxxxxxxxxxxxxxxxxxx/transformed/asynclayoutinflater-28.0.0/res [-]
+        resStaticLibrary              : <GRADLE>/caches/transforms-3/xxxxxxxxxxxxxxxxxxxxxxxxxxxxxxxx/transformed/asynclayoutinflater-28.0.0/res.apk [-]
+        - runtimeJarFiles             : <GRADLE>/caches/transforms-3/xxxxxxxxxxxxxxxxxxxxxxxxxxxxxxxx/transformed/asynclayoutinflater-28.0.0/jars/classes.jar
+        symbolFile                    : <GRADLE>/caches/transforms-3/xxxxxxxxxxxxxxxxxxxxxxxxxxxxxxxx/transformed/asynclayoutinflater-28.0.0/R.txt
     - library                     : com.android.support:coordinatorlayout:28.0.0@aar (IdeAndroidLibraryImpl)
         aidlFolder                    : <GRADLE>/caches/transforms-3/xxxxxxxxxxxxxxxxxxxxxxxxxxxxxxxx/transformed/coordinatorlayout-28.0.0/aidl [-]
         artifact                      : <M2>/com/android/support/coordinatorlayout/28.0.0/coordinatorlayout-28.0.0.aar
@@ -344,44 +232,25 @@
         resStaticLibrary              : <GRADLE>/caches/transforms-3/xxxxxxxxxxxxxxxxxxxxxxxxxxxxxxxx/transformed/coordinatorlayout-28.0.0/res.apk [-]
         - runtimeJarFiles             : <GRADLE>/caches/transforms-3/xxxxxxxxxxxxxxxxxxxxxxxxxxxxxxxx/transformed/coordinatorlayout-28.0.0/jars/classes.jar
         symbolFile                    : <GRADLE>/caches/transforms-3/xxxxxxxxxxxxxxxxxxxxxxxxxxxxxxxx/transformed/coordinatorlayout-28.0.0/R.txt
-    - library                     : com.android.support:drawerlayout:28.0.0@aar (IdeAndroidLibraryImpl)
-        aidlFolder                    : <GRADLE>/caches/transforms-3/xxxxxxxxxxxxxxxxxxxxxxxxxxxxxxxx/transformed/drawerlayout-28.0.0/aidl [-]
-        artifact                      : <M2>/com/android/support/drawerlayout/28.0.0/drawerlayout-28.0.0.aar
-        artifactAddress               : com.android.support:drawerlayout:28.0.0@aar
-        assetsFolder                  : <GRADLE>/caches/transforms-3/xxxxxxxxxxxxxxxxxxxxxxxxxxxxxxxx/transformed/drawerlayout-28.0.0/assets [-]
-        - compileJarFiles             : <GRADLE>/caches/transforms-3/xxxxxxxxxxxxxxxxxxxxxxxxxxxxxxxx/transformed/drawerlayout-28.0.0/jars/classes.jar
-        component                     : com.android.support:drawerlayout:28.0.0
-        externalAnnotations           : <GRADLE>/caches/transforms-3/xxxxxxxxxxxxxxxxxxxxxxxxxxxxxxxx/transformed/drawerlayout-28.0.0/annotations.zip
-        folder                        : <GRADLE>/caches/transforms-3/xxxxxxxxxxxxxxxxxxxxxxxxxxxxxxxx/transformed/drawerlayout-28.0.0
-        jniFolder                     : <GRADLE>/caches/transforms-3/xxxxxxxxxxxxxxxxxxxxxxxxxxxxxxxx/transformed/drawerlayout-28.0.0/jni [-]
-        lintJar                       : <GRADLE>/caches/transforms-3/xxxxxxxxxxxxxxxxxxxxxxxxxxxxxxxx/transformed/drawerlayout-28.0.0/jars/lint.jar [-]
-        manifest                      : <GRADLE>/caches/transforms-3/xxxxxxxxxxxxxxxxxxxxxxxxxxxxxxxx/transformed/drawerlayout-28.0.0/AndroidManifest.xml
-        proguardRules                 : <GRADLE>/caches/transforms-3/xxxxxxxxxxxxxxxxxxxxxxxxxxxxxxxx/transformed/drawerlayout-28.0.0/proguard.txt [-]
-        publicResources               : <GRADLE>/caches/transforms-3/xxxxxxxxxxxxxxxxxxxxxxxxxxxxxxxx/transformed/drawerlayout-28.0.0/public.txt [-]
-        renderscriptFolder            : <GRADLE>/caches/transforms-3/xxxxxxxxxxxxxxxxxxxxxxxxxxxxxxxx/transformed/drawerlayout-28.0.0/rs [-]
-        resFolder                     : <GRADLE>/caches/transforms-3/xxxxxxxxxxxxxxxxxxxxxxxxxxxxxxxx/transformed/drawerlayout-28.0.0/res [-]
-        resStaticLibrary              : <GRADLE>/caches/transforms-3/xxxxxxxxxxxxxxxxxxxxxxxxxxxxxxxx/transformed/drawerlayout-28.0.0/res.apk [-]
-        - runtimeJarFiles             : <GRADLE>/caches/transforms-3/xxxxxxxxxxxxxxxxxxxxxxxxxxxxxxxx/transformed/drawerlayout-28.0.0/jars/classes.jar
-        symbolFile                    : <GRADLE>/caches/transforms-3/xxxxxxxxxxxxxxxxxxxxxxxxxxxxxxxx/transformed/drawerlayout-28.0.0/R.txt
-    - library                     : com.android.support:slidingpanelayout:28.0.0@aar (IdeAndroidLibraryImpl)
-        aidlFolder                    : <GRADLE>/caches/transforms-3/xxxxxxxxxxxxxxxxxxxxxxxxxxxxxxxx/transformed/slidingpanelayout-28.0.0/aidl [-]
-        artifact                      : <M2>/com/android/support/slidingpanelayout/28.0.0/slidingpanelayout-28.0.0.aar
-        artifactAddress               : com.android.support:slidingpanelayout:28.0.0@aar
-        assetsFolder                  : <GRADLE>/caches/transforms-3/xxxxxxxxxxxxxxxxxxxxxxxxxxxxxxxx/transformed/slidingpanelayout-28.0.0/assets [-]
-        - compileJarFiles             : <GRADLE>/caches/transforms-3/xxxxxxxxxxxxxxxxxxxxxxxxxxxxxxxx/transformed/slidingpanelayout-28.0.0/jars/classes.jar
-        component                     : com.android.support:slidingpanelayout:28.0.0
-        externalAnnotations           : <GRADLE>/caches/transforms-3/xxxxxxxxxxxxxxxxxxxxxxxxxxxxxxxx/transformed/slidingpanelayout-28.0.0/annotations.zip [-]
-        folder                        : <GRADLE>/caches/transforms-3/xxxxxxxxxxxxxxxxxxxxxxxxxxxxxxxx/transformed/slidingpanelayout-28.0.0
-        jniFolder                     : <GRADLE>/caches/transforms-3/xxxxxxxxxxxxxxxxxxxxxxxxxxxxxxxx/transformed/slidingpanelayout-28.0.0/jni [-]
-        lintJar                       : <GRADLE>/caches/transforms-3/xxxxxxxxxxxxxxxxxxxxxxxxxxxxxxxx/transformed/slidingpanelayout-28.0.0/jars/lint.jar [-]
-        manifest                      : <GRADLE>/caches/transforms-3/xxxxxxxxxxxxxxxxxxxxxxxxxxxxxxxx/transformed/slidingpanelayout-28.0.0/AndroidManifest.xml
-        proguardRules                 : <GRADLE>/caches/transforms-3/xxxxxxxxxxxxxxxxxxxxxxxxxxxxxxxx/transformed/slidingpanelayout-28.0.0/proguard.txt [-]
-        publicResources               : <GRADLE>/caches/transforms-3/xxxxxxxxxxxxxxxxxxxxxxxxxxxxxxxx/transformed/slidingpanelayout-28.0.0/public.txt [-]
-        renderscriptFolder            : <GRADLE>/caches/transforms-3/xxxxxxxxxxxxxxxxxxxxxxxxxxxxxxxx/transformed/slidingpanelayout-28.0.0/rs [-]
-        resFolder                     : <GRADLE>/caches/transforms-3/xxxxxxxxxxxxxxxxxxxxxxxxxxxxxxxx/transformed/slidingpanelayout-28.0.0/res [-]
-        resStaticLibrary              : <GRADLE>/caches/transforms-3/xxxxxxxxxxxxxxxxxxxxxxxxxxxxxxxx/transformed/slidingpanelayout-28.0.0/res.apk [-]
-        - runtimeJarFiles             : <GRADLE>/caches/transforms-3/xxxxxxxxxxxxxxxxxxxxxxxxxxxxxxxx/transformed/slidingpanelayout-28.0.0/jars/classes.jar
-        symbolFile                    : <GRADLE>/caches/transforms-3/xxxxxxxxxxxxxxxxxxxxxxxxxxxxxxxx/transformed/slidingpanelayout-28.0.0/R.txt
+    - library                     : com.android.support:cursoradapter:28.0.0@aar (IdeAndroidLibraryImpl)
+        aidlFolder                    : <GRADLE>/caches/transforms-3/xxxxxxxxxxxxxxxxxxxxxxxxxxxxxxxx/transformed/cursoradapter-28.0.0/aidl [-]
+        artifact                      : <M2>/com/android/support/cursoradapter/28.0.0/cursoradapter-28.0.0.aar
+        artifactAddress               : com.android.support:cursoradapter:28.0.0@aar
+        assetsFolder                  : <GRADLE>/caches/transforms-3/xxxxxxxxxxxxxxxxxxxxxxxxxxxxxxxx/transformed/cursoradapter-28.0.0/assets [-]
+        - compileJarFiles             : <GRADLE>/caches/transforms-3/xxxxxxxxxxxxxxxxxxxxxxxxxxxxxxxx/transformed/cursoradapter-28.0.0/jars/classes.jar
+        component                     : com.android.support:cursoradapter:28.0.0
+        externalAnnotations           : <GRADLE>/caches/transforms-3/xxxxxxxxxxxxxxxxxxxxxxxxxxxxxxxx/transformed/cursoradapter-28.0.0/annotations.zip [-]
+        folder                        : <GRADLE>/caches/transforms-3/xxxxxxxxxxxxxxxxxxxxxxxxxxxxxxxx/transformed/cursoradapter-28.0.0
+        jniFolder                     : <GRADLE>/caches/transforms-3/xxxxxxxxxxxxxxxxxxxxxxxxxxxxxxxx/transformed/cursoradapter-28.0.0/jni [-]
+        lintJar                       : <GRADLE>/caches/transforms-3/xxxxxxxxxxxxxxxxxxxxxxxxxxxxxxxx/transformed/cursoradapter-28.0.0/jars/lint.jar [-]
+        manifest                      : <GRADLE>/caches/transforms-3/xxxxxxxxxxxxxxxxxxxxxxxxxxxxxxxx/transformed/cursoradapter-28.0.0/AndroidManifest.xml
+        proguardRules                 : <GRADLE>/caches/transforms-3/xxxxxxxxxxxxxxxxxxxxxxxxxxxxxxxx/transformed/cursoradapter-28.0.0/proguard.txt [-]
+        publicResources               : <GRADLE>/caches/transforms-3/xxxxxxxxxxxxxxxxxxxxxxxxxxxxxxxx/transformed/cursoradapter-28.0.0/public.txt [-]
+        renderscriptFolder            : <GRADLE>/caches/transforms-3/xxxxxxxxxxxxxxxxxxxxxxxxxxxxxxxx/transformed/cursoradapter-28.0.0/rs [-]
+        resFolder                     : <GRADLE>/caches/transforms-3/xxxxxxxxxxxxxxxxxxxxxxxxxxxxxxxx/transformed/cursoradapter-28.0.0/res [-]
+        resStaticLibrary              : <GRADLE>/caches/transforms-3/xxxxxxxxxxxxxxxxxxxxxxxxxxxxxxxx/transformed/cursoradapter-28.0.0/res.apk [-]
+        - runtimeJarFiles             : <GRADLE>/caches/transforms-3/xxxxxxxxxxxxxxxxxxxxxxxxxxxxxxxx/transformed/cursoradapter-28.0.0/jars/classes.jar
+        symbolFile                    : <GRADLE>/caches/transforms-3/xxxxxxxxxxxxxxxxxxxxxxxxxxxxxxxx/transformed/cursoradapter-28.0.0/R.txt
     - library                     : com.android.support:customview:28.0.0@aar (IdeAndroidLibraryImpl)
         aidlFolder                    : <GRADLE>/caches/transforms-3/xxxxxxxxxxxxxxxxxxxxxxxxxxxxxxxx/transformed/customview-28.0.0/aidl [-]
         artifact                      : <M2>/com/android/support/customview/28.0.0/customview-28.0.0.aar
@@ -401,185 +270,6 @@
         resStaticLibrary              : <GRADLE>/caches/transforms-3/xxxxxxxxxxxxxxxxxxxxxxxxxxxxxxxx/transformed/customview-28.0.0/res.apk [-]
         - runtimeJarFiles             : <GRADLE>/caches/transforms-3/xxxxxxxxxxxxxxxxxxxxxxxxxxxxxxxx/transformed/customview-28.0.0/jars/classes.jar
         symbolFile                    : <GRADLE>/caches/transforms-3/xxxxxxxxxxxxxxxxxxxxxxxxxxxxxxxx/transformed/customview-28.0.0/R.txt
-    - library                     : com.android.support:swiperefreshlayout:28.0.0@aar (IdeAndroidLibraryImpl)
-        aidlFolder                    : <GRADLE>/caches/transforms-3/xxxxxxxxxxxxxxxxxxxxxxxxxxxxxxxx/transformed/swiperefreshlayout-28.0.0/aidl [-]
-        artifact                      : <M2>/com/android/support/swiperefreshlayout/28.0.0/swiperefreshlayout-28.0.0.aar
-        artifactAddress               : com.android.support:swiperefreshlayout:28.0.0@aar
-        assetsFolder                  : <GRADLE>/caches/transforms-3/xxxxxxxxxxxxxxxxxxxxxxxxxxxxxxxx/transformed/swiperefreshlayout-28.0.0/assets [-]
-        - compileJarFiles             : <GRADLE>/caches/transforms-3/xxxxxxxxxxxxxxxxxxxxxxxxxxxxxxxx/transformed/swiperefreshlayout-28.0.0/jars/classes.jar
-        component                     : com.android.support:swiperefreshlayout:28.0.0
-        externalAnnotations           : <GRADLE>/caches/transforms-3/xxxxxxxxxxxxxxxxxxxxxxxxxxxxxxxx/transformed/swiperefreshlayout-28.0.0/annotations.zip
-        folder                        : <GRADLE>/caches/transforms-3/xxxxxxxxxxxxxxxxxxxxxxxxxxxxxxxx/transformed/swiperefreshlayout-28.0.0
-        jniFolder                     : <GRADLE>/caches/transforms-3/xxxxxxxxxxxxxxxxxxxxxxxxxxxxxxxx/transformed/swiperefreshlayout-28.0.0/jni [-]
-        lintJar                       : <GRADLE>/caches/transforms-3/xxxxxxxxxxxxxxxxxxxxxxxxxxxxxxxx/transformed/swiperefreshlayout-28.0.0/jars/lint.jar [-]
-        manifest                      : <GRADLE>/caches/transforms-3/xxxxxxxxxxxxxxxxxxxxxxxxxxxxxxxx/transformed/swiperefreshlayout-28.0.0/AndroidManifest.xml
-        proguardRules                 : <GRADLE>/caches/transforms-3/xxxxxxxxxxxxxxxxxxxxxxxxxxxxxxxx/transformed/swiperefreshlayout-28.0.0/proguard.txt [-]
-        publicResources               : <GRADLE>/caches/transforms-3/xxxxxxxxxxxxxxxxxxxxxxxxxxxxxxxx/transformed/swiperefreshlayout-28.0.0/public.txt [-]
-        renderscriptFolder            : <GRADLE>/caches/transforms-3/xxxxxxxxxxxxxxxxxxxxxxxxxxxxxxxx/transformed/swiperefreshlayout-28.0.0/rs [-]
-        resFolder                     : <GRADLE>/caches/transforms-3/xxxxxxxxxxxxxxxxxxxxxxxxxxxxxxxx/transformed/swiperefreshlayout-28.0.0/res [-]
-        resStaticLibrary              : <GRADLE>/caches/transforms-3/xxxxxxxxxxxxxxxxxxxxxxxxxxxxxxxx/transformed/swiperefreshlayout-28.0.0/res.apk [-]
-        - runtimeJarFiles             : <GRADLE>/caches/transforms-3/xxxxxxxxxxxxxxxxxxxxxxxxxxxxxxxx/transformed/swiperefreshlayout-28.0.0/jars/classes.jar
-        symbolFile                    : <GRADLE>/caches/transforms-3/xxxxxxxxxxxxxxxxxxxxxxxxxxxxxxxx/transformed/swiperefreshlayout-28.0.0/R.txt
-=======
-    - library                     : com.android.support:appcompat-v7:28.0.0@aar (IdeAndroidLibraryImpl)
-        aidlFolder                    : <GRADLE>/caches/transforms-3/xxxxxxxxxxxxxxxxxxxxxxxxxxxxxxxx/transformed/appcompat-v7-28.0.0/aidl [-]
-        artifact                      : <M2>/com/android/support/appcompat-v7/28.0.0/appcompat-v7-28.0.0.aar
-        artifactAddress               : com.android.support:appcompat-v7:28.0.0@aar
-        assetsFolder                  : <GRADLE>/caches/transforms-3/xxxxxxxxxxxxxxxxxxxxxxxxxxxxxxxx/transformed/appcompat-v7-28.0.0/assets [-]
-        - compileJarFiles             : <GRADLE>/caches/transforms-3/xxxxxxxxxxxxxxxxxxxxxxxxxxxxxxxx/transformed/appcompat-v7-28.0.0/jars/classes.jar
-        component                     : com.android.support:appcompat-v7:28.0.0
-        externalAnnotations           : <GRADLE>/caches/transforms-3/xxxxxxxxxxxxxxxxxxxxxxxxxxxxxxxx/transformed/appcompat-v7-28.0.0/annotations.zip
-        folder                        : <GRADLE>/caches/transforms-3/xxxxxxxxxxxxxxxxxxxxxxxxxxxxxxxx/transformed/appcompat-v7-28.0.0
-        jniFolder                     : <GRADLE>/caches/transforms-3/xxxxxxxxxxxxxxxxxxxxxxxxxxxxxxxx/transformed/appcompat-v7-28.0.0/jni [-]
-        lintJar                       : <GRADLE>/caches/transforms-3/xxxxxxxxxxxxxxxxxxxxxxxxxxxxxxxx/transformed/appcompat-v7-28.0.0/jars/lint.jar [-]
-        manifest                      : <GRADLE>/caches/transforms-3/xxxxxxxxxxxxxxxxxxxxxxxxxxxxxxxx/transformed/appcompat-v7-28.0.0/AndroidManifest.xml
-        proguardRules                 : <GRADLE>/caches/transforms-3/xxxxxxxxxxxxxxxxxxxxxxxxxxxxxxxx/transformed/appcompat-v7-28.0.0/proguard.txt
-        publicResources               : <GRADLE>/caches/transforms-3/xxxxxxxxxxxxxxxxxxxxxxxxxxxxxxxx/transformed/appcompat-v7-28.0.0/public.txt
-        renderscriptFolder            : <GRADLE>/caches/transforms-3/xxxxxxxxxxxxxxxxxxxxxxxxxxxxxxxx/transformed/appcompat-v7-28.0.0/rs [-]
-        resFolder                     : <GRADLE>/caches/transforms-3/xxxxxxxxxxxxxxxxxxxxxxxxxxxxxxxx/transformed/appcompat-v7-28.0.0/res
-        resStaticLibrary              : <GRADLE>/caches/transforms-3/xxxxxxxxxxxxxxxxxxxxxxxxxxxxxxxx/transformed/appcompat-v7-28.0.0/res.apk [-]
-        - runtimeJarFiles             : <GRADLE>/caches/transforms-3/xxxxxxxxxxxxxxxxxxxxxxxxxxxxxxxx/transformed/appcompat-v7-28.0.0/jars/classes.jar
-        symbolFile                    : <GRADLE>/caches/transforms-3/xxxxxxxxxxxxxxxxxxxxxxxxxxxxxxxx/transformed/appcompat-v7-28.0.0/R.txt
->>>>>>> 574fcae1
-    - library                     : com.android.support:asynclayoutinflater:28.0.0@aar (IdeAndroidLibraryImpl)
-        aidlFolder                    : <GRADLE>/caches/transforms-3/xxxxxxxxxxxxxxxxxxxxxxxxxxxxxxxx/transformed/asynclayoutinflater-28.0.0/aidl [-]
-        artifact                      : <M2>/com/android/support/asynclayoutinflater/28.0.0/asynclayoutinflater-28.0.0.aar
-        artifactAddress               : com.android.support:asynclayoutinflater:28.0.0@aar
-        assetsFolder                  : <GRADLE>/caches/transforms-3/xxxxxxxxxxxxxxxxxxxxxxxxxxxxxxxx/transformed/asynclayoutinflater-28.0.0/assets [-]
-        - compileJarFiles             : <GRADLE>/caches/transforms-3/xxxxxxxxxxxxxxxxxxxxxxxxxxxxxxxx/transformed/asynclayoutinflater-28.0.0/jars/classes.jar
-        component                     : com.android.support:asynclayoutinflater:28.0.0
-        externalAnnotations           : <GRADLE>/caches/transforms-3/xxxxxxxxxxxxxxxxxxxxxxxxxxxxxxxx/transformed/asynclayoutinflater-28.0.0/annotations.zip [-]
-        folder                        : <GRADLE>/caches/transforms-3/xxxxxxxxxxxxxxxxxxxxxxxxxxxxxxxx/transformed/asynclayoutinflater-28.0.0
-        jniFolder                     : <GRADLE>/caches/transforms-3/xxxxxxxxxxxxxxxxxxxxxxxxxxxxxxxx/transformed/asynclayoutinflater-28.0.0/jni [-]
-        lintJar                       : <GRADLE>/caches/transforms-3/xxxxxxxxxxxxxxxxxxxxxxxxxxxxxxxx/transformed/asynclayoutinflater-28.0.0/jars/lint.jar [-]
-        manifest                      : <GRADLE>/caches/transforms-3/xxxxxxxxxxxxxxxxxxxxxxxxxxxxxxxx/transformed/asynclayoutinflater-28.0.0/AndroidManifest.xml
-        proguardRules                 : <GRADLE>/caches/transforms-3/xxxxxxxxxxxxxxxxxxxxxxxxxxxxxxxx/transformed/asynclayoutinflater-28.0.0/proguard.txt [-]
-        publicResources               : <GRADLE>/caches/transforms-3/xxxxxxxxxxxxxxxxxxxxxxxxxxxxxxxx/transformed/asynclayoutinflater-28.0.0/public.txt [-]
-        renderscriptFolder            : <GRADLE>/caches/transforms-3/xxxxxxxxxxxxxxxxxxxxxxxxxxxxxxxx/transformed/asynclayoutinflater-28.0.0/rs [-]
-        resFolder                     : <GRADLE>/caches/transforms-3/xxxxxxxxxxxxxxxxxxxxxxxxxxxxxxxx/transformed/asynclayoutinflater-28.0.0/res [-]
-        resStaticLibrary              : <GRADLE>/caches/transforms-3/xxxxxxxxxxxxxxxxxxxxxxxxxxxxxxxx/transformed/asynclayoutinflater-28.0.0/res.apk [-]
-        - runtimeJarFiles             : <GRADLE>/caches/transforms-3/xxxxxxxxxxxxxxxxxxxxxxxxxxxxxxxx/transformed/asynclayoutinflater-28.0.0/jars/classes.jar
-        symbolFile                    : <GRADLE>/caches/transforms-3/xxxxxxxxxxxxxxxxxxxxxxxxxxxxxxxx/transformed/asynclayoutinflater-28.0.0/R.txt
-<<<<<<< HEAD
-    - library                     : com.android.support:support-compat:28.0.0@aar (IdeAndroidLibraryImpl)
-        aidlFolder                    : <GRADLE>/caches/transforms-3/xxxxxxxxxxxxxxxxxxxxxxxxxxxxxxxx/transformed/support-compat-28.0.0/aidl
-        artifact                      : <M2>/com/android/support/support-compat/28.0.0/support-compat-28.0.0.aar
-        artifactAddress               : com.android.support:support-compat:28.0.0@aar
-        assetsFolder                  : <GRADLE>/caches/transforms-3/xxxxxxxxxxxxxxxxxxxxxxxxxxxxxxxx/transformed/support-compat-28.0.0/assets [-]
-        - compileJarFiles             : <GRADLE>/caches/transforms-3/xxxxxxxxxxxxxxxxxxxxxxxxxxxxxxxx/transformed/support-compat-28.0.0/jars/classes.jar
-        component                     : com.android.support:support-compat:28.0.0
-        externalAnnotations           : <GRADLE>/caches/transforms-3/xxxxxxxxxxxxxxxxxxxxxxxxxxxxxxxx/transformed/support-compat-28.0.0/annotations.zip
-        folder                        : <GRADLE>/caches/transforms-3/xxxxxxxxxxxxxxxxxxxxxxxxxxxxxxxx/transformed/support-compat-28.0.0
-        jniFolder                     : <GRADLE>/caches/transforms-3/xxxxxxxxxxxxxxxxxxxxxxxxxxxxxxxx/transformed/support-compat-28.0.0/jni [-]
-        lintJar                       : <GRADLE>/caches/transforms-3/xxxxxxxxxxxxxxxxxxxxxxxxxxxxxxxx/transformed/support-compat-28.0.0/jars/lint.jar [-]
-        manifest                      : <GRADLE>/caches/transforms-3/xxxxxxxxxxxxxxxxxxxxxxxxxxxxxxxx/transformed/support-compat-28.0.0/AndroidManifest.xml
-        proguardRules                 : <GRADLE>/caches/transforms-3/xxxxxxxxxxxxxxxxxxxxxxxxxxxxxxxx/transformed/support-compat-28.0.0/proguard.txt
-        publicResources               : <GRADLE>/caches/transforms-3/xxxxxxxxxxxxxxxxxxxxxxxxxxxxxxxx/transformed/support-compat-28.0.0/public.txt
-        renderscriptFolder            : <GRADLE>/caches/transforms-3/xxxxxxxxxxxxxxxxxxxxxxxxxxxxxxxx/transformed/support-compat-28.0.0/rs [-]
-        resFolder                     : <GRADLE>/caches/transforms-3/xxxxxxxxxxxxxxxxxxxxxxxxxxxxxxxx/transformed/support-compat-28.0.0/res
-        resStaticLibrary              : <GRADLE>/caches/transforms-3/xxxxxxxxxxxxxxxxxxxxxxxxxxxxxxxx/transformed/support-compat-28.0.0/res.apk [-]
-        - runtimeJarFiles             : <GRADLE>/caches/transforms-3/xxxxxxxxxxxxxxxxxxxxxxxxxxxxxxxx/transformed/support-compat-28.0.0/jars/classes.jar
-        symbolFile                    : <GRADLE>/caches/transforms-3/xxxxxxxxxxxxxxxxxxxxxxxxxxxxxxxx/transformed/support-compat-28.0.0/R.txt
-    - library                     : com.android.support:versionedparcelable:28.0.0@aar (IdeAndroidLibraryImpl)
-        aidlFolder                    : <GRADLE>/caches/transforms-3/xxxxxxxxxxxxxxxxxxxxxxxxxxxxxxxx/transformed/versionedparcelable-28.0.0/aidl
-        artifact                      : <M2>/com/android/support/versionedparcelable/28.0.0/versionedparcelable-28.0.0.aar
-        artifactAddress               : com.android.support:versionedparcelable:28.0.0@aar
-        assetsFolder                  : <GRADLE>/caches/transforms-3/xxxxxxxxxxxxxxxxxxxxxxxxxxxxxxxx/transformed/versionedparcelable-28.0.0/assets [-]
-        - compileJarFiles             : <GRADLE>/caches/transforms-3/xxxxxxxxxxxxxxxxxxxxxxxxxxxxxxxx/transformed/versionedparcelable-28.0.0/jars/classes.jar
-        component                     : com.android.support:versionedparcelable:28.0.0
-        externalAnnotations           : <GRADLE>/caches/transforms-3/xxxxxxxxxxxxxxxxxxxxxxxxxxxxxxxx/transformed/versionedparcelable-28.0.0/annotations.zip [-]
-        folder                        : <GRADLE>/caches/transforms-3/xxxxxxxxxxxxxxxxxxxxxxxxxxxxxxxx/transformed/versionedparcelable-28.0.0
-        jniFolder                     : <GRADLE>/caches/transforms-3/xxxxxxxxxxxxxxxxxxxxxxxxxxxxxxxx/transformed/versionedparcelable-28.0.0/jni [-]
-        lintJar                       : <GRADLE>/caches/transforms-3/xxxxxxxxxxxxxxxxxxxxxxxxxxxxxxxx/transformed/versionedparcelable-28.0.0/jars/lint.jar [-]
-        manifest                      : <GRADLE>/caches/transforms-3/xxxxxxxxxxxxxxxxxxxxxxxxxxxxxxxx/transformed/versionedparcelable-28.0.0/AndroidManifest.xml
-        proguardRules                 : <GRADLE>/caches/transforms-3/xxxxxxxxxxxxxxxxxxxxxxxxxxxxxxxx/transformed/versionedparcelable-28.0.0/proguard.txt
-        publicResources               : <GRADLE>/caches/transforms-3/xxxxxxxxxxxxxxxxxxxxxxxxxxxxxxxx/transformed/versionedparcelable-28.0.0/public.txt [-]
-        renderscriptFolder            : <GRADLE>/caches/transforms-3/xxxxxxxxxxxxxxxxxxxxxxxxxxxxxxxx/transformed/versionedparcelable-28.0.0/rs [-]
-        resFolder                     : <GRADLE>/caches/transforms-3/xxxxxxxxxxxxxxxxxxxxxxxxxxxxxxxx/transformed/versionedparcelable-28.0.0/res [-]
-        resStaticLibrary              : <GRADLE>/caches/transforms-3/xxxxxxxxxxxxxxxxxxxxxxxxxxxxxxxx/transformed/versionedparcelable-28.0.0/res.apk [-]
-        - runtimeJarFiles             : <GRADLE>/caches/transforms-3/xxxxxxxxxxxxxxxxxxxxxxxxxxxxxxxx/transformed/versionedparcelable-28.0.0/jars/classes.jar
-        symbolFile                    : <GRADLE>/caches/transforms-3/xxxxxxxxxxxxxxxxxxxxxxxxxxxxxxxx/transformed/versionedparcelable-28.0.0/R.txt
-=======
-    - library                     : com.android.support:coordinatorlayout:28.0.0@aar (IdeAndroidLibraryImpl)
-        aidlFolder                    : <GRADLE>/caches/transforms-3/xxxxxxxxxxxxxxxxxxxxxxxxxxxxxxxx/transformed/coordinatorlayout-28.0.0/aidl [-]
-        artifact                      : <M2>/com/android/support/coordinatorlayout/28.0.0/coordinatorlayout-28.0.0.aar
-        artifactAddress               : com.android.support:coordinatorlayout:28.0.0@aar
-        assetsFolder                  : <GRADLE>/caches/transforms-3/xxxxxxxxxxxxxxxxxxxxxxxxxxxxxxxx/transformed/coordinatorlayout-28.0.0/assets [-]
-        - compileJarFiles             : <GRADLE>/caches/transforms-3/xxxxxxxxxxxxxxxxxxxxxxxxxxxxxxxx/transformed/coordinatorlayout-28.0.0/jars/classes.jar
-        component                     : com.android.support:coordinatorlayout:28.0.0
-        externalAnnotations           : <GRADLE>/caches/transforms-3/xxxxxxxxxxxxxxxxxxxxxxxxxxxxxxxx/transformed/coordinatorlayout-28.0.0/annotations.zip
-        folder                        : <GRADLE>/caches/transforms-3/xxxxxxxxxxxxxxxxxxxxxxxxxxxxxxxx/transformed/coordinatorlayout-28.0.0
-        jniFolder                     : <GRADLE>/caches/transforms-3/xxxxxxxxxxxxxxxxxxxxxxxxxxxxxxxx/transformed/coordinatorlayout-28.0.0/jni [-]
-        lintJar                       : <GRADLE>/caches/transforms-3/xxxxxxxxxxxxxxxxxxxxxxxxxxxxxxxx/transformed/coordinatorlayout-28.0.0/jars/lint.jar [-]
-        manifest                      : <GRADLE>/caches/transforms-3/xxxxxxxxxxxxxxxxxxxxxxxxxxxxxxxx/transformed/coordinatorlayout-28.0.0/AndroidManifest.xml
-        proguardRules                 : <GRADLE>/caches/transforms-3/xxxxxxxxxxxxxxxxxxxxxxxxxxxxxxxx/transformed/coordinatorlayout-28.0.0/proguard.txt
-        publicResources               : <GRADLE>/caches/transforms-3/xxxxxxxxxxxxxxxxxxxxxxxxxxxxxxxx/transformed/coordinatorlayout-28.0.0/public.txt
-        renderscriptFolder            : <GRADLE>/caches/transforms-3/xxxxxxxxxxxxxxxxxxxxxxxxxxxxxxxx/transformed/coordinatorlayout-28.0.0/rs [-]
-        resFolder                     : <GRADLE>/caches/transforms-3/xxxxxxxxxxxxxxxxxxxxxxxxxxxxxxxx/transformed/coordinatorlayout-28.0.0/res
-        resStaticLibrary              : <GRADLE>/caches/transforms-3/xxxxxxxxxxxxxxxxxxxxxxxxxxxxxxxx/transformed/coordinatorlayout-28.0.0/res.apk [-]
-        - runtimeJarFiles             : <GRADLE>/caches/transforms-3/xxxxxxxxxxxxxxxxxxxxxxxxxxxxxxxx/transformed/coordinatorlayout-28.0.0/jars/classes.jar
-        symbolFile                    : <GRADLE>/caches/transforms-3/xxxxxxxxxxxxxxxxxxxxxxxxxxxxxxxx/transformed/coordinatorlayout-28.0.0/R.txt
->>>>>>> 574fcae1
-    - library                     : com.android.support:cursoradapter:28.0.0@aar (IdeAndroidLibraryImpl)
-        aidlFolder                    : <GRADLE>/caches/transforms-3/xxxxxxxxxxxxxxxxxxxxxxxxxxxxxxxx/transformed/cursoradapter-28.0.0/aidl [-]
-        artifact                      : <M2>/com/android/support/cursoradapter/28.0.0/cursoradapter-28.0.0.aar
-        artifactAddress               : com.android.support:cursoradapter:28.0.0@aar
-        assetsFolder                  : <GRADLE>/caches/transforms-3/xxxxxxxxxxxxxxxxxxxxxxxxxxxxxxxx/transformed/cursoradapter-28.0.0/assets [-]
-        - compileJarFiles             : <GRADLE>/caches/transforms-3/xxxxxxxxxxxxxxxxxxxxxxxxxxxxxxxx/transformed/cursoradapter-28.0.0/jars/classes.jar
-        component                     : com.android.support:cursoradapter:28.0.0
-        externalAnnotations           : <GRADLE>/caches/transforms-3/xxxxxxxxxxxxxxxxxxxxxxxxxxxxxxxx/transformed/cursoradapter-28.0.0/annotations.zip [-]
-        folder                        : <GRADLE>/caches/transforms-3/xxxxxxxxxxxxxxxxxxxxxxxxxxxxxxxx/transformed/cursoradapter-28.0.0
-        jniFolder                     : <GRADLE>/caches/transforms-3/xxxxxxxxxxxxxxxxxxxxxxxxxxxxxxxx/transformed/cursoradapter-28.0.0/jni [-]
-        lintJar                       : <GRADLE>/caches/transforms-3/xxxxxxxxxxxxxxxxxxxxxxxxxxxxxxxx/transformed/cursoradapter-28.0.0/jars/lint.jar [-]
-        manifest                      : <GRADLE>/caches/transforms-3/xxxxxxxxxxxxxxxxxxxxxxxxxxxxxxxx/transformed/cursoradapter-28.0.0/AndroidManifest.xml
-        proguardRules                 : <GRADLE>/caches/transforms-3/xxxxxxxxxxxxxxxxxxxxxxxxxxxxxxxx/transformed/cursoradapter-28.0.0/proguard.txt [-]
-        publicResources               : <GRADLE>/caches/transforms-3/xxxxxxxxxxxxxxxxxxxxxxxxxxxxxxxx/transformed/cursoradapter-28.0.0/public.txt [-]
-        renderscriptFolder            : <GRADLE>/caches/transforms-3/xxxxxxxxxxxxxxxxxxxxxxxxxxxxxxxx/transformed/cursoradapter-28.0.0/rs [-]
-        resFolder                     : <GRADLE>/caches/transforms-3/xxxxxxxxxxxxxxxxxxxxxxxxxxxxxxxx/transformed/cursoradapter-28.0.0/res [-]
-        resStaticLibrary              : <GRADLE>/caches/transforms-3/xxxxxxxxxxxxxxxxxxxxxxxxxxxxxxxx/transformed/cursoradapter-28.0.0/res.apk [-]
-        - runtimeJarFiles             : <GRADLE>/caches/transforms-3/xxxxxxxxxxxxxxxxxxxxxxxxxxxxxxxx/transformed/cursoradapter-28.0.0/jars/classes.jar
-        symbolFile                    : <GRADLE>/caches/transforms-3/xxxxxxxxxxxxxxxxxxxxxxxxxxxxxxxx/transformed/cursoradapter-28.0.0/R.txt
-<<<<<<< HEAD
-    - library                     : android.arch.lifecycle:runtime:1.1.1@aar (IdeAndroidLibraryImpl)
-        aidlFolder                    : <GRADLE>/caches/transforms-3/xxxxxxxxxxxxxxxxxxxxxxxxxxxxxxxx/transformed/runtime-1.1.1/aidl [-]
-        artifact                      : <M2>/android/arch/lifecycle/runtime/1.1.1/runtime-1.1.1.aar
-        artifactAddress               : android.arch.lifecycle:runtime:1.1.1@aar
-        assetsFolder                  : <GRADLE>/caches/transforms-3/xxxxxxxxxxxxxxxxxxxxxxxxxxxxxxxx/transformed/runtime-1.1.1/assets [-]
-        - compileJarFiles             : <GRADLE>/caches/transforms-3/xxxxxxxxxxxxxxxxxxxxxxxxxxxxxxxx/transformed/runtime-1.1.1/jars/classes.jar
-        component                     : android.arch.lifecycle:runtime:1.1.1
-        externalAnnotations           : <GRADLE>/caches/transforms-3/xxxxxxxxxxxxxxxxxxxxxxxxxxxxxxxx/transformed/runtime-1.1.1/annotations.zip [-]
-        folder                        : <GRADLE>/caches/transforms-3/xxxxxxxxxxxxxxxxxxxxxxxxxxxxxxxx/transformed/runtime-1.1.1
-        jniFolder                     : <GRADLE>/caches/transforms-3/xxxxxxxxxxxxxxxxxxxxxxxxxxxxxxxx/transformed/runtime-1.1.1/jni [-]
-        lintJar                       : <GRADLE>/caches/transforms-3/xxxxxxxxxxxxxxxxxxxxxxxxxxxxxxxx/transformed/runtime-1.1.1/jars/lint.jar [-]
-        manifest                      : <GRADLE>/caches/transforms-3/xxxxxxxxxxxxxxxxxxxxxxxxxxxxxxxx/transformed/runtime-1.1.1/AndroidManifest.xml
-        proguardRules                 : <GRADLE>/caches/transforms-3/xxxxxxxxxxxxxxxxxxxxxxxxxxxxxxxx/transformed/runtime-1.1.1/proguard.txt
-        publicResources               : <GRADLE>/caches/transforms-3/xxxxxxxxxxxxxxxxxxxxxxxxxxxxxxxx/transformed/runtime-1.1.1/public.txt [-]
-        renderscriptFolder            : <GRADLE>/caches/transforms-3/xxxxxxxxxxxxxxxxxxxxxxxxxxxxxxxx/transformed/runtime-1.1.1/rs [-]
-        resFolder                     : <GRADLE>/caches/transforms-3/xxxxxxxxxxxxxxxxxxxxxxxxxxxxxxxx/transformed/runtime-1.1.1/res [-]
-        resStaticLibrary              : <GRADLE>/caches/transforms-3/xxxxxxxxxxxxxxxxxxxxxxxxxxxxxxxx/transformed/runtime-1.1.1/res.apk [-]
-        - runtimeJarFiles             : <GRADLE>/caches/transforms-3/xxxxxxxxxxxxxxxxxxxxxxxxxxxxxxxx/transformed/runtime-1.1.1/jars/classes.jar
-        symbolFile                    : <GRADLE>/caches/transforms-3/xxxxxxxxxxxxxxxxxxxxxxxxxxxxxxxx/transformed/runtime-1.1.1/R.txt
-=======
-    - library                     : com.android.support:customview:28.0.0@aar (IdeAndroidLibraryImpl)
-        aidlFolder                    : <GRADLE>/caches/transforms-3/xxxxxxxxxxxxxxxxxxxxxxxxxxxxxxxx/transformed/customview-28.0.0/aidl [-]
-        artifact                      : <M2>/com/android/support/customview/28.0.0/customview-28.0.0.aar
-        artifactAddress               : com.android.support:customview:28.0.0@aar
-        assetsFolder                  : <GRADLE>/caches/transforms-3/xxxxxxxxxxxxxxxxxxxxxxxxxxxxxxxx/transformed/customview-28.0.0/assets [-]
-        - compileJarFiles             : <GRADLE>/caches/transforms-3/xxxxxxxxxxxxxxxxxxxxxxxxxxxxxxxx/transformed/customview-28.0.0/jars/classes.jar
-        component                     : com.android.support:customview:28.0.0
-        externalAnnotations           : <GRADLE>/caches/transforms-3/xxxxxxxxxxxxxxxxxxxxxxxxxxxxxxxx/transformed/customview-28.0.0/annotations.zip [-]
-        folder                        : <GRADLE>/caches/transforms-3/xxxxxxxxxxxxxxxxxxxxxxxxxxxxxxxx/transformed/customview-28.0.0
-        jniFolder                     : <GRADLE>/caches/transforms-3/xxxxxxxxxxxxxxxxxxxxxxxxxxxxxxxx/transformed/customview-28.0.0/jni [-]
-        lintJar                       : <GRADLE>/caches/transforms-3/xxxxxxxxxxxxxxxxxxxxxxxxxxxxxxxx/transformed/customview-28.0.0/jars/lint.jar [-]
-        manifest                      : <GRADLE>/caches/transforms-3/xxxxxxxxxxxxxxxxxxxxxxxxxxxxxxxx/transformed/customview-28.0.0/AndroidManifest.xml
-        proguardRules                 : <GRADLE>/caches/transforms-3/xxxxxxxxxxxxxxxxxxxxxxxxxxxxxxxx/transformed/customview-28.0.0/proguard.txt [-]
-        publicResources               : <GRADLE>/caches/transforms-3/xxxxxxxxxxxxxxxxxxxxxxxxxxxxxxxx/transformed/customview-28.0.0/public.txt [-]
-        renderscriptFolder            : <GRADLE>/caches/transforms-3/xxxxxxxxxxxxxxxxxxxxxxxxxxxxxxxx/transformed/customview-28.0.0/rs [-]
-        resFolder                     : <GRADLE>/caches/transforms-3/xxxxxxxxxxxxxxxxxxxxxxxxxxxxxxxx/transformed/customview-28.0.0/res [-]
-        resStaticLibrary              : <GRADLE>/caches/transforms-3/xxxxxxxxxxxxxxxxxxxxxxxxxxxxxxxx/transformed/customview-28.0.0/res.apk [-]
-        - runtimeJarFiles             : <GRADLE>/caches/transforms-3/xxxxxxxxxxxxxxxxxxxxxxxxxxxxxxxx/transformed/customview-28.0.0/jars/classes.jar
-        symbolFile                    : <GRADLE>/caches/transforms-3/xxxxxxxxxxxxxxxxxxxxxxxxxxxxxxxx/transformed/customview-28.0.0/R.txt
->>>>>>> 574fcae1
     - library                     : com.android.support:documentfile:28.0.0@aar (IdeAndroidLibraryImpl)
         aidlFolder                    : <GRADLE>/caches/transforms-3/xxxxxxxxxxxxxxxxxxxxxxxxxxxxxxxx/transformed/documentfile-28.0.0/aidl [-]
         artifact                      : <M2>/com/android/support/documentfile/28.0.0/documentfile-28.0.0.aar
@@ -694,131 +384,6 @@
         resStaticLibrary              : <GRADLE>/caches/transforms-3/xxxxxxxxxxxxxxxxxxxxxxxxxxxxxxxx/transformed/print-28.0.0/res.apk [-]
         - runtimeJarFiles             : <GRADLE>/caches/transforms-3/xxxxxxxxxxxxxxxxxxxxxxxxxxxxxxxx/transformed/print-28.0.0/jars/classes.jar
         symbolFile                    : <GRADLE>/caches/transforms-3/xxxxxxxxxxxxxxxxxxxxxxxxxxxxxxxx/transformed/print-28.0.0/R.txt
-<<<<<<< HEAD
-    - library                     : android.arch.lifecycle:viewmodel:1.1.1@aar (IdeAndroidLibraryImpl)
-        aidlFolder                    : <GRADLE>/caches/transforms-3/xxxxxxxxxxxxxxxxxxxxxxxxxxxxxxxx/transformed/viewmodel-1.1.1/aidl [-]
-        artifact                      : <M2>/android/arch/lifecycle/viewmodel/1.1.1/viewmodel-1.1.1.aar
-        artifactAddress               : android.arch.lifecycle:viewmodel:1.1.1@aar
-        assetsFolder                  : <GRADLE>/caches/transforms-3/xxxxxxxxxxxxxxxxxxxxxxxxxxxxxxxx/transformed/viewmodel-1.1.1/assets [-]
-        - compileJarFiles             : <GRADLE>/caches/transforms-3/xxxxxxxxxxxxxxxxxxxxxxxxxxxxxxxx/transformed/viewmodel-1.1.1/jars/classes.jar
-        component                     : android.arch.lifecycle:viewmodel:1.1.1
-        externalAnnotations           : <GRADLE>/caches/transforms-3/xxxxxxxxxxxxxxxxxxxxxxxxxxxxxxxx/transformed/viewmodel-1.1.1/annotations.zip [-]
-        folder                        : <GRADLE>/caches/transforms-3/xxxxxxxxxxxxxxxxxxxxxxxxxxxxxxxx/transformed/viewmodel-1.1.1
-        jniFolder                     : <GRADLE>/caches/transforms-3/xxxxxxxxxxxxxxxxxxxxxxxxxxxxxxxx/transformed/viewmodel-1.1.1/jni [-]
-        lintJar                       : <GRADLE>/caches/transforms-3/xxxxxxxxxxxxxxxxxxxxxxxxxxxxxxxx/transformed/viewmodel-1.1.1/jars/lint.jar [-]
-        manifest                      : <GRADLE>/caches/transforms-3/xxxxxxxxxxxxxxxxxxxxxxxxxxxxxxxx/transformed/viewmodel-1.1.1/AndroidManifest.xml
-        proguardRules                 : <GRADLE>/caches/transforms-3/xxxxxxxxxxxxxxxxxxxxxxxxxxxxxxxx/transformed/viewmodel-1.1.1/proguard.txt
-        publicResources               : <GRADLE>/caches/transforms-3/xxxxxxxxxxxxxxxxxxxxxxxxxxxxxxxx/transformed/viewmodel-1.1.1/public.txt [-]
-        renderscriptFolder            : <GRADLE>/caches/transforms-3/xxxxxxxxxxxxxxxxxxxxxxxxxxxxxxxx/transformed/viewmodel-1.1.1/rs [-]
-        resFolder                     : <GRADLE>/caches/transforms-3/xxxxxxxxxxxxxxxxxxxxxxxxxxxxxxxx/transformed/viewmodel-1.1.1/res [-]
-        resStaticLibrary              : <GRADLE>/caches/transforms-3/xxxxxxxxxxxxxxxxxxxxxxxxxxxxxxxx/transformed/viewmodel-1.1.1/res.apk [-]
-        - runtimeJarFiles             : <GRADLE>/caches/transforms-3/xxxxxxxxxxxxxxxxxxxxxxxxxxxxxxxx/transformed/viewmodel-1.1.1/jars/classes.jar
-        symbolFile                    : <GRADLE>/caches/transforms-3/xxxxxxxxxxxxxxxxxxxxxxxxxxxxxxxx/transformed/viewmodel-1.1.1/R.txt
-    - library                     : android.arch.lifecycle:livedata:1.1.1@aar (IdeAndroidLibraryImpl)
-        aidlFolder                    : <GRADLE>/caches/transforms-3/xxxxxxxxxxxxxxxxxxxxxxxxxxxxxxxx/transformed/livedata-1.1.1/aidl [-]
-        artifact                      : <M2>/android/arch/lifecycle/livedata/1.1.1/livedata-1.1.1.aar
-        artifactAddress               : android.arch.lifecycle:livedata:1.1.1@aar
-        assetsFolder                  : <GRADLE>/caches/transforms-3/xxxxxxxxxxxxxxxxxxxxxxxxxxxxxxxx/transformed/livedata-1.1.1/assets [-]
-        - compileJarFiles             : <GRADLE>/caches/transforms-3/xxxxxxxxxxxxxxxxxxxxxxxxxxxxxxxx/transformed/livedata-1.1.1/jars/classes.jar
-        component                     : android.arch.lifecycle:livedata:1.1.1
-        externalAnnotations           : <GRADLE>/caches/transforms-3/xxxxxxxxxxxxxxxxxxxxxxxxxxxxxxxx/transformed/livedata-1.1.1/annotations.zip [-]
-        folder                        : <GRADLE>/caches/transforms-3/xxxxxxxxxxxxxxxxxxxxxxxxxxxxxxxx/transformed/livedata-1.1.1
-        jniFolder                     : <GRADLE>/caches/transforms-3/xxxxxxxxxxxxxxxxxxxxxxxxxxxxxxxx/transformed/livedata-1.1.1/jni [-]
-        lintJar                       : <GRADLE>/caches/transforms-3/xxxxxxxxxxxxxxxxxxxxxxxxxxxxxxxx/transformed/livedata-1.1.1/jars/lint.jar [-]
-        manifest                      : <GRADLE>/caches/transforms-3/xxxxxxxxxxxxxxxxxxxxxxxxxxxxxxxx/transformed/livedata-1.1.1/AndroidManifest.xml
-        proguardRules                 : <GRADLE>/caches/transforms-3/xxxxxxxxxxxxxxxxxxxxxxxxxxxxxxxx/transformed/livedata-1.1.1/proguard.txt [-]
-        publicResources               : <GRADLE>/caches/transforms-3/xxxxxxxxxxxxxxxxxxxxxxxxxxxxxxxx/transformed/livedata-1.1.1/public.txt [-]
-        renderscriptFolder            : <GRADLE>/caches/transforms-3/xxxxxxxxxxxxxxxxxxxxxxxxxxxxxxxx/transformed/livedata-1.1.1/rs [-]
-        resFolder                     : <GRADLE>/caches/transforms-3/xxxxxxxxxxxxxxxxxxxxxxxxxxxxxxxx/transformed/livedata-1.1.1/res [-]
-        resStaticLibrary              : <GRADLE>/caches/transforms-3/xxxxxxxxxxxxxxxxxxxxxxxxxxxxxxxx/transformed/livedata-1.1.1/res.apk [-]
-        - runtimeJarFiles             : <GRADLE>/caches/transforms-3/xxxxxxxxxxxxxxxxxxxxxxxxxxxxxxxx/transformed/livedata-1.1.1/jars/classes.jar
-        symbolFile                    : <GRADLE>/caches/transforms-3/xxxxxxxxxxxxxxxxxxxxxxxxxxxxxxxx/transformed/livedata-1.1.1/R.txt
-    - library                     : android.arch.lifecycle:livedata-core:1.1.1@aar (IdeAndroidLibraryImpl)
-        aidlFolder                    : <GRADLE>/caches/transforms-3/xxxxxxxxxxxxxxxxxxxxxxxxxxxxxxxx/transformed/livedata-core-1.1.1/aidl [-]
-        artifact                      : <M2>/android/arch/lifecycle/livedata-core/1.1.1/livedata-core-1.1.1.aar
-        artifactAddress               : android.arch.lifecycle:livedata-core:1.1.1@aar
-        assetsFolder                  : <GRADLE>/caches/transforms-3/xxxxxxxxxxxxxxxxxxxxxxxxxxxxxxxx/transformed/livedata-core-1.1.1/assets [-]
-        - compileJarFiles             : <GRADLE>/caches/transforms-3/xxxxxxxxxxxxxxxxxxxxxxxxxxxxxxxx/transformed/livedata-core-1.1.1/jars/classes.jar
-        component                     : android.arch.lifecycle:livedata-core:1.1.1
-        externalAnnotations           : <GRADLE>/caches/transforms-3/xxxxxxxxxxxxxxxxxxxxxxxxxxxxxxxx/transformed/livedata-core-1.1.1/annotations.zip [-]
-        folder                        : <GRADLE>/caches/transforms-3/xxxxxxxxxxxxxxxxxxxxxxxxxxxxxxxx/transformed/livedata-core-1.1.1
-        jniFolder                     : <GRADLE>/caches/transforms-3/xxxxxxxxxxxxxxxxxxxxxxxxxxxxxxxx/transformed/livedata-core-1.1.1/jni [-]
-        lintJar                       : <GRADLE>/caches/transforms-3/xxxxxxxxxxxxxxxxxxxxxxxxxxxxxxxx/transformed/livedata-core-1.1.1/jars/lint.jar [-]
-        manifest                      : <GRADLE>/caches/transforms-3/xxxxxxxxxxxxxxxxxxxxxxxxxxxxxxxx/transformed/livedata-core-1.1.1/AndroidManifest.xml
-        proguardRules                 : <GRADLE>/caches/transforms-3/xxxxxxxxxxxxxxxxxxxxxxxxxxxxxxxx/transformed/livedata-core-1.1.1/proguard.txt [-]
-        publicResources               : <GRADLE>/caches/transforms-3/xxxxxxxxxxxxxxxxxxxxxxxxxxxxxxxx/transformed/livedata-core-1.1.1/public.txt [-]
-        renderscriptFolder            : <GRADLE>/caches/transforms-3/xxxxxxxxxxxxxxxxxxxxxxxxxxxxxxxx/transformed/livedata-core-1.1.1/rs [-]
-        resFolder                     : <GRADLE>/caches/transforms-3/xxxxxxxxxxxxxxxxxxxxxxxxxxxxxxxx/transformed/livedata-core-1.1.1/res [-]
-        resStaticLibrary              : <GRADLE>/caches/transforms-3/xxxxxxxxxxxxxxxxxxxxxxxxxxxxxxxx/transformed/livedata-core-1.1.1/res.apk [-]
-        - runtimeJarFiles             : <GRADLE>/caches/transforms-3/xxxxxxxxxxxxxxxxxxxxxxxxxxxxxxxx/transformed/livedata-core-1.1.1/jars/classes.jar
-        symbolFile                    : <GRADLE>/caches/transforms-3/xxxxxxxxxxxxxxxxxxxxxxxxxxxxxxxx/transformed/livedata-core-1.1.1/R.txt
-    - library                     : android.arch.core:runtime:1.1.1@aar (IdeAndroidLibraryImpl)
-        aidlFolder                    : <GRADLE>/caches/transforms-3/xxxxxxxxxxxxxxxxxxxxxxxxxxxxxxxx/transformed/runtime-1.1.1/aidl [-]
-        artifact                      : <M2>/android/arch/core/runtime/1.1.1/runtime-1.1.1.aar
-        artifactAddress               : android.arch.core:runtime:1.1.1@aar
-        assetsFolder                  : <GRADLE>/caches/transforms-3/xxxxxxxxxxxxxxxxxxxxxxxxxxxxxxxx/transformed/runtime-1.1.1/assets [-]
-        - compileJarFiles             : <GRADLE>/caches/transforms-3/xxxxxxxxxxxxxxxxxxxxxxxxxxxxxxxx/transformed/runtime-1.1.1/jars/classes.jar
-        component                     : android.arch.core:runtime:1.1.1
-        externalAnnotations           : <GRADLE>/caches/transforms-3/xxxxxxxxxxxxxxxxxxxxxxxxxxxxxxxx/transformed/runtime-1.1.1/annotations.zip [-]
-        folder                        : <GRADLE>/caches/transforms-3/xxxxxxxxxxxxxxxxxxxxxxxxxxxxxxxx/transformed/runtime-1.1.1
-        jniFolder                     : <GRADLE>/caches/transforms-3/xxxxxxxxxxxxxxxxxxxxxxxxxxxxxxxx/transformed/runtime-1.1.1/jni [-]
-        lintJar                       : <GRADLE>/caches/transforms-3/xxxxxxxxxxxxxxxxxxxxxxxxxxxxxxxx/transformed/runtime-1.1.1/jars/lint.jar [-]
-        manifest                      : <GRADLE>/caches/transforms-3/xxxxxxxxxxxxxxxxxxxxxxxxxxxxxxxx/transformed/runtime-1.1.1/AndroidManifest.xml
-        proguardRules                 : <GRADLE>/caches/transforms-3/xxxxxxxxxxxxxxxxxxxxxxxxxxxxxxxx/transformed/runtime-1.1.1/proguard.txt [-]
-        publicResources               : <GRADLE>/caches/transforms-3/xxxxxxxxxxxxxxxxxxxxxxxxxxxxxxxx/transformed/runtime-1.1.1/public.txt [-]
-        renderscriptFolder            : <GRADLE>/caches/transforms-3/xxxxxxxxxxxxxxxxxxxxxxxxxxxxxxxx/transformed/runtime-1.1.1/rs [-]
-        resFolder                     : <GRADLE>/caches/transforms-3/xxxxxxxxxxxxxxxxxxxxxxxxxxxxxxxx/transformed/runtime-1.1.1/res [-]
-        resStaticLibrary              : <GRADLE>/caches/transforms-3/xxxxxxxxxxxxxxxxxxxxxxxxxxxxxxxx/transformed/runtime-1.1.1/res.apk [-]
-        - runtimeJarFiles             : <GRADLE>/caches/transforms-3/xxxxxxxxxxxxxxxxxxxxxxxxxxxxxxxx/transformed/runtime-1.1.1/jars/classes.jar
-        symbolFile                    : <GRADLE>/caches/transforms-3/xxxxxxxxxxxxxxxxxxxxxxxxxxxxxxxx/transformed/runtime-1.1.1/R.txt
-    - library                     : com.android.support:interpolator:28.0.0@aar (IdeAndroidLibraryImpl)
-        aidlFolder                    : <GRADLE>/caches/transforms-3/xxxxxxxxxxxxxxxxxxxxxxxxxxxxxxxx/transformed/interpolator-28.0.0/aidl [-]
-        artifact                      : <M2>/com/android/support/interpolator/28.0.0/interpolator-28.0.0.aar
-        artifactAddress               : com.android.support:interpolator:28.0.0@aar
-        assetsFolder                  : <GRADLE>/caches/transforms-3/xxxxxxxxxxxxxxxxxxxxxxxxxxxxxxxx/transformed/interpolator-28.0.0/assets [-]
-        - compileJarFiles             : <GRADLE>/caches/transforms-3/xxxxxxxxxxxxxxxxxxxxxxxxxxxxxxxx/transformed/interpolator-28.0.0/jars/classes.jar
-        component                     : com.android.support:interpolator:28.0.0
-        externalAnnotations           : <GRADLE>/caches/transforms-3/xxxxxxxxxxxxxxxxxxxxxxxxxxxxxxxx/transformed/interpolator-28.0.0/annotations.zip [-]
-        folder                        : <GRADLE>/caches/transforms-3/xxxxxxxxxxxxxxxxxxxxxxxxxxxxxxxx/transformed/interpolator-28.0.0
-        jniFolder                     : <GRADLE>/caches/transforms-3/xxxxxxxxxxxxxxxxxxxxxxxxxxxxxxxx/transformed/interpolator-28.0.0/jni [-]
-        lintJar                       : <GRADLE>/caches/transforms-3/xxxxxxxxxxxxxxxxxxxxxxxxxxxxxxxx/transformed/interpolator-28.0.0/jars/lint.jar [-]
-        manifest                      : <GRADLE>/caches/transforms-3/xxxxxxxxxxxxxxxxxxxxxxxxxxxxxxxx/transformed/interpolator-28.0.0/AndroidManifest.xml
-        proguardRules                 : <GRADLE>/caches/transforms-3/xxxxxxxxxxxxxxxxxxxxxxxxxxxxxxxx/transformed/interpolator-28.0.0/proguard.txt [-]
-        publicResources               : <GRADLE>/caches/transforms-3/xxxxxxxxxxxxxxxxxxxxxxxxxxxxxxxx/transformed/interpolator-28.0.0/public.txt [-]
-        renderscriptFolder            : <GRADLE>/caches/transforms-3/xxxxxxxxxxxxxxxxxxxxxxxxxxxxxxxx/transformed/interpolator-28.0.0/rs [-]
-        resFolder                     : <GRADLE>/caches/transforms-3/xxxxxxxxxxxxxxxxxxxxxxxxxxxxxxxx/transformed/interpolator-28.0.0/res [-]
-        resStaticLibrary              : <GRADLE>/caches/transforms-3/xxxxxxxxxxxxxxxxxxxxxxxxxxxxxxxx/transformed/interpolator-28.0.0/res.apk [-]
-        - runtimeJarFiles             : <GRADLE>/caches/transforms-3/xxxxxxxxxxxxxxxxxxxxxxxxxxxxxxxx/transformed/interpolator-28.0.0/jars/classes.jar
-        symbolFile                    : <GRADLE>/caches/transforms-3/xxxxxxxxxxxxxxxxxxxxxxxxxxxxxxxx/transformed/interpolator-28.0.0/R.txt
-    - library                     : org.jetbrains.kotlin:kotlin-stdlib-jdk8:<KOTLIN_VERSION> (IdeJavaLibraryImpl)
-        artifact                      : <M2>/org/jetbrains/kotlin/kotlin-stdlib-jdk8/<KOTLIN_VERSION>/kotlin-stdlib-jdk8-<KOTLIN_VERSION>.jar
-        artifactAddress               : org.jetbrains.kotlin:kotlin-stdlib-jdk8:<KOTLIN_VERSION>@jar
-        component                     : org.jetbrains.kotlin:kotlin-stdlib-jdk8:<KOTLIN_VERSION>
-    - library                     : org.jetbrains.kotlin:kotlin-stdlib-jdk7:<KOTLIN_VERSION> (IdeJavaLibraryImpl)
-        artifact                      : <M2>/org/jetbrains/kotlin/kotlin-stdlib-jdk7/<KOTLIN_VERSION>/kotlin-stdlib-jdk7-<KOTLIN_VERSION>.jar
-        artifactAddress               : org.jetbrains.kotlin:kotlin-stdlib-jdk7:<KOTLIN_VERSION>@jar
-        component                     : org.jetbrains.kotlin:kotlin-stdlib-jdk7:<KOTLIN_VERSION>
-    - library                     : org.jetbrains.kotlin:kotlin-stdlib:<KOTLIN_VERSION> (IdeJavaLibraryImpl)
-        artifact                      : <M2>/org/jetbrains/kotlin/kotlin-stdlib/<KOTLIN_VERSION>/kotlin-stdlib-<KOTLIN_VERSION>.jar
-        artifactAddress               : org.jetbrains.kotlin:kotlin-stdlib:<KOTLIN_VERSION>@jar
-        component                     : org.jetbrains.kotlin:kotlin-stdlib:<KOTLIN_VERSION>
-    - library                     : org.jetbrains.kotlin:kotlin-stdlib-common:<KOTLIN_VERSION> (IdeJavaLibraryImpl)
-        artifact                      : <M2>/org/jetbrains/kotlin/kotlin-stdlib-common/<KOTLIN_VERSION>/kotlin-stdlib-common-<KOTLIN_VERSION>.jar
-        artifactAddress               : org.jetbrains.kotlin:kotlin-stdlib-common:<KOTLIN_VERSION>@jar
-        component                     : org.jetbrains.kotlin:kotlin-stdlib-common:<KOTLIN_VERSION>
-    - library                     : org.jetbrains:annotations:13.0 (IdeJavaLibraryImpl)
-        artifact                      : <M2>/org/jetbrains/annotations/13.0/annotations-13.0.jar
-        artifactAddress               : org.jetbrains:annotations:13.0@jar
-        component                     : org.jetbrains:annotations:13.0
-    - library                     : com.android.support:collections:28.0.0 (IdeJavaLibraryImpl)
-        artifact                      : <M2>/com/android/support/collections/<VERSION>/collections-<VERSION>.jar
-        artifactAddress               : com.android.support:collections:28.0.0@jar
-        component                     : com.android.support:collections:28.0.0
-    - library                     : android.arch.lifecycle:common:1.1.1 (IdeJavaLibraryImpl)
-        artifact                      : <M2>/android/arch/lifecycle/common/1.1.1/common-1.1.1.jar
-        artifactAddress               : android.arch.lifecycle:common:1.1.1@jar
-        component                     : android.arch.lifecycle:common:1.1.1
-=======
     - library                     : com.android.support:slidingpanelayout:28.0.0@aar (IdeAndroidLibraryImpl)
         aidlFolder                    : <GRADLE>/caches/transforms-3/xxxxxxxxxxxxxxxxxxxxxxxxxxxxxxxx/transformed/slidingpanelayout-28.0.0/aidl [-]
         artifact                      : <M2>/com/android/support/slidingpanelayout/28.0.0/slidingpanelayout-28.0.0.aar
@@ -990,13 +555,10 @@
         resStaticLibrary              : <GRADLE>/caches/transforms-3/xxxxxxxxxxxxxxxxxxxxxxxxxxxxxxxx/transformed/viewpager-28.0.0/res.apk [-]
         - runtimeJarFiles             : <GRADLE>/caches/transforms-3/xxxxxxxxxxxxxxxxxxxxxxxxxxxxxxxx/transformed/viewpager-28.0.0/jars/classes.jar
         symbolFile                    : <GRADLE>/caches/transforms-3/xxxxxxxxxxxxxxxxxxxxxxxxxxxxxxxx/transformed/viewpager-28.0.0/R.txt
->>>>>>> 574fcae1
     - library                     : android.arch.core:common:1.1.1 (IdeJavaLibraryImpl)
         artifact                      : <M2>/android/arch/core/common/1.1.1/common-1.1.1.jar
         artifactAddress               : android.arch.core:common:1.1.1@jar
         component                     : android.arch.core:common:1.1.1
-<<<<<<< HEAD
-=======
     - library                     : android.arch.lifecycle:common:1.1.1 (IdeJavaLibraryImpl)
         artifact                      : <M2>/android/arch/lifecycle/common/1.1.1/common-1.1.1.jar
         artifactAddress               : android.arch.lifecycle:common:1.1.1@jar
@@ -1009,7 +571,6 @@
         artifact                      : <M2>/com/android/support/support-annotations/<VERSION>/support-annotations-<VERSION>.jar
         artifactAddress               : com.android.support:support-annotations:27.1.1@jar
         component                     : com.android.support:support-annotations:27.1.1
->>>>>>> 574fcae1
     - library                     : com.android.support:support-annotations:28.0.0 (IdeJavaLibraryImpl)
         artifact                      : <M2>/com/android/support/support-annotations/<VERSION>/support-annotations-<VERSION>.jar
         artifactAddress               : com.android.support:support-annotations:28.0.0@jar
@@ -1018,19 +579,14 @@
         artifact                      : <M2>/junit/junit/4.12/junit-4.12.jar
         artifactAddress               : junit:junit:4.12@jar
         component                     : junit:junit:4.12
-<<<<<<< HEAD
-=======
     - library                     : net.sf.kxml:kxml2:2.3.0 (IdeJavaLibraryImpl)
         artifact                      : <M2>/net/sf/kxml/kxml2/2.3.0/kxml2-2.3.0.jar
         artifactAddress               : net.sf.kxml:kxml2:2.3.0@jar
         component                     : net.sf.kxml:kxml2:2.3.0
->>>>>>> 574fcae1
     - library                     : org.hamcrest:hamcrest-core:1.3 (IdeJavaLibraryImpl)
         artifact                      : <M2>/org/hamcrest/hamcrest-core/1.3/hamcrest-core-1.3.jar
         artifactAddress               : org.hamcrest:hamcrest-core:1.3@jar
         component                     : org.hamcrest:hamcrest-core:1.3
-<<<<<<< HEAD
-=======
     - library                     : org.jetbrains.kotlin:kotlin-stdlib-jdk7:<KOTLIN_VERSION> (IdeJavaLibraryImpl)
         artifact                      : <M2>/org/jetbrains/kotlin/kotlin-stdlib-jdk7/<KOTLIN_VERSION>/kotlin-stdlib-jdk7-<KOTLIN_VERSION>.jar
         artifactAddress               : org.jetbrains.kotlin:kotlin-stdlib-jdk7:<KOTLIN_VERSION>@jar
@@ -1043,67 +599,17 @@
         artifact                      : <M2>/org/jetbrains/annotations/13.0/annotations-13.0.jar
         artifactAddress               : org.jetbrains:annotations:13.0@jar
         component                     : org.jetbrains:annotations:13.0
->>>>>>> 574fcae1
     - library                     : <ROOT>::app@debug (IdeModuleLibraryImpl)
         buildId                       : <ROOT>
         projectPath                   : :app
         sourceSet                     : MAIN
         variant                       : debug
-<<<<<<< HEAD
-    - library                     : com.android.support.test:runner:1.0.2@aar (IdeAndroidLibraryImpl)
-        aidlFolder                    : <GRADLE>/caches/transforms-3/xxxxxxxxxxxxxxxxxxxxxxxxxxxxxxxx/transformed/runner-1.0.2/aidl [-]
-        artifact                      : <M2>/com/android/support/test/runner/1.0.2/runner-1.0.2.aar
-        artifactAddress               : com.android.support.test:runner:1.0.2@aar
-        assetsFolder                  : <GRADLE>/caches/transforms-3/xxxxxxxxxxxxxxxxxxxxxxxxxxxxxxxx/transformed/runner-1.0.2/assets [-]
-        - compileJarFiles             : <GRADLE>/caches/transforms-3/xxxxxxxxxxxxxxxxxxxxxxxxxxxxxxxx/transformed/runner-1.0.2/jars/classes.jar
-        component                     : com.android.support.test:runner:1.0.2
-        externalAnnotations           : <GRADLE>/caches/transforms-3/xxxxxxxxxxxxxxxxxxxxxxxxxxxxxxxx/transformed/runner-1.0.2/annotations.zip [-]
-        folder                        : <GRADLE>/caches/transforms-3/xxxxxxxxxxxxxxxxxxxxxxxxxxxxxxxx/transformed/runner-1.0.2
-        jniFolder                     : <GRADLE>/caches/transforms-3/xxxxxxxxxxxxxxxxxxxxxxxxxxxxxxxx/transformed/runner-1.0.2/jni [-]
-        lintJar                       : <GRADLE>/caches/transforms-3/xxxxxxxxxxxxxxxxxxxxxxxxxxxxxxxx/transformed/runner-1.0.2/jars/lint.jar [-]
-        manifest                      : <GRADLE>/caches/transforms-3/xxxxxxxxxxxxxxxxxxxxxxxxxxxxxxxx/transformed/runner-1.0.2/AndroidManifest.xml
-        proguardRules                 : <GRADLE>/caches/transforms-3/xxxxxxxxxxxxxxxxxxxxxxxxxxxxxxxx/transformed/runner-1.0.2/proguard.txt
-        publicResources               : <GRADLE>/caches/transforms-3/xxxxxxxxxxxxxxxxxxxxxxxxxxxxxxxx/transformed/runner-1.0.2/public.txt [-]
-        renderscriptFolder            : <GRADLE>/caches/transforms-3/xxxxxxxxxxxxxxxxxxxxxxxxxxxxxxxx/transformed/runner-1.0.2/rs [-]
-        resFolder                     : <GRADLE>/caches/transforms-3/xxxxxxxxxxxxxxxxxxxxxxxxxxxxxxxx/transformed/runner-1.0.2/res [-]
-        resStaticLibrary              : <GRADLE>/caches/transforms-3/xxxxxxxxxxxxxxxxxxxxxxxxxxxxxxxx/transformed/runner-1.0.2/res.apk [-]
-        - runtimeJarFiles             : <GRADLE>/caches/transforms-3/xxxxxxxxxxxxxxxxxxxxxxxxxxxxxxxx/transformed/runner-1.0.2/jars/classes.jar
-        symbolFile                    : <GRADLE>/caches/transforms-3/xxxxxxxxxxxxxxxxxxxxxxxxxxxxxxxx/transformed/runner-1.0.2/R.txt
-    - library                     : com.android.support.test:monitor:1.0.2@aar (IdeAndroidLibraryImpl)
-        aidlFolder                    : <GRADLE>/caches/transforms-3/xxxxxxxxxxxxxxxxxxxxxxxxxxxxxxxx/transformed/monitor-1.0.2/aidl [-]
-        artifact                      : <M2>/com/android/support/test/monitor/1.0.2/monitor-1.0.2.aar
-        artifactAddress               : com.android.support.test:monitor:1.0.2@aar
-        assetsFolder                  : <GRADLE>/caches/transforms-3/xxxxxxxxxxxxxxxxxxxxxxxxxxxxxxxx/transformed/monitor-1.0.2/assets [-]
-        - compileJarFiles             : <GRADLE>/caches/transforms-3/xxxxxxxxxxxxxxxxxxxxxxxxxxxxxxxx/transformed/monitor-1.0.2/jars/classes.jar
-        component                     : com.android.support.test:monitor:1.0.2
-        externalAnnotations           : <GRADLE>/caches/transforms-3/xxxxxxxxxxxxxxxxxxxxxxxxxxxxxxxx/transformed/monitor-1.0.2/annotations.zip [-]
-        folder                        : <GRADLE>/caches/transforms-3/xxxxxxxxxxxxxxxxxxxxxxxxxxxxxxxx/transformed/monitor-1.0.2
-        jniFolder                     : <GRADLE>/caches/transforms-3/xxxxxxxxxxxxxxxxxxxxxxxxxxxxxxxx/transformed/monitor-1.0.2/jni [-]
-        lintJar                       : <GRADLE>/caches/transforms-3/xxxxxxxxxxxxxxxxxxxxxxxxxxxxxxxx/transformed/monitor-1.0.2/jars/lint.jar [-]
-        manifest                      : <GRADLE>/caches/transforms-3/xxxxxxxxxxxxxxxxxxxxxxxxxxxxxxxx/transformed/monitor-1.0.2/AndroidManifest.xml
-        proguardRules                 : <GRADLE>/caches/transforms-3/xxxxxxxxxxxxxxxxxxxxxxxxxxxxxxxx/transformed/monitor-1.0.2/proguard.txt
-        publicResources               : <GRADLE>/caches/transforms-3/xxxxxxxxxxxxxxxxxxxxxxxxxxxxxxxx/transformed/monitor-1.0.2/public.txt [-]
-        renderscriptFolder            : <GRADLE>/caches/transforms-3/xxxxxxxxxxxxxxxxxxxxxxxxxxxxxxxx/transformed/monitor-1.0.2/rs [-]
-        resFolder                     : <GRADLE>/caches/transforms-3/xxxxxxxxxxxxxxxxxxxxxxxxxxxxxxxx/transformed/monitor-1.0.2/res [-]
-        resStaticLibrary              : <GRADLE>/caches/transforms-3/xxxxxxxxxxxxxxxxxxxxxxxxxxxxxxxx/transformed/monitor-1.0.2/res.apk [-]
-        - runtimeJarFiles             : <GRADLE>/caches/transforms-3/xxxxxxxxxxxxxxxxxxxxxxxxxxxxxxxx/transformed/monitor-1.0.2/jars/classes.jar
-        symbolFile                    : <GRADLE>/caches/transforms-3/xxxxxxxxxxxxxxxxxxxxxxxxxxxxxxxx/transformed/monitor-1.0.2/R.txt
-    - library                     : net.sf.kxml:kxml2:2.3.0 (IdeJavaLibraryImpl)
-        artifact                      : <M2>/net/sf/kxml/kxml2/2.3.0/kxml2-2.3.0.jar
-        artifactAddress               : net.sf.kxml:kxml2:2.3.0@jar
-        component                     : net.sf.kxml:kxml2:2.3.0
-    - library                     : com.android.support:support-annotations:27.1.1 (IdeJavaLibraryImpl)
-        artifact                      : <M2>/com/android/support/support-annotations/<VERSION>/support-annotations-<VERSION>.jar
-        artifactAddress               : com.android.support:support-annotations:27.1.1@jar
-        component                     : com.android.support:support-annotations:27.1.1
-=======
     - library                     : <ROOT>::module2@debug (IdeModuleLibraryImpl)
         buildId                       : <ROOT>
         lintJar                       : <ROOT>/module2/build/intermediates/lint_publish_jar/global/lint.jar [-]
         projectPath                   : :module2
         sourceSet                     : MAIN
         variant                       : debug
->>>>>>> 574fcae1
 MODULE                        : kotlinMultiPlatform
     externalProject               : kotlinMultiPlatform (DefaultExternalProject)
         path                          : : [-]
@@ -1696,7 +1202,6 @@
         UseAndroidX                   : false
         UsesCompose                   : false
         MlModelBindingEnabled         : false
-        EnableVcsInfo                 : false
     - basicVariant:               : debug
         applicationId                 : com.example.android.kotlin
         testApplicationId             : com.example.android.kotlin.test
@@ -2342,7 +1847,6 @@
         UseAndroidX                   : false
         UsesCompose                   : false
         MlModelBindingEnabled         : false
-        EnableVcsInfo                 : false
     - basicVariant:               : debug
         testApplicationId             : com.example.test.multiproject.module2.test
     - basicVariant:               : release
@@ -2636,11 +2140,7 @@
                         module                        : <ROOT>-:module2-MAIN
                         androidLibrary                : com.android.support.test:runner:1.0.2@aar
                         androidLibrary                : com.android.support.test:monitor:1.0.2@aar
-<<<<<<< HEAD
-                        javaLibrary                   : org.jetbrains.kotlin:kotlin-stdlib-jdk8:<KOTLIN_VERSION>@jar
-=======
                         javaLibrary                   : org.jetbrains.kotlin:kotlin-stdlib:<KOTLIN_VERSION>@jar
->>>>>>> 574fcae1
                         javaLibrary                   : com.android.support:support-annotations:27.1.1@jar
                         javaLibrary                   : junit:junit:4.12@jar
                         javaLibrary                   : org.hamcrest:hamcrest-core:1.3@jar
@@ -2650,11 +2150,7 @@
                         module                        : <ROOT>-:module2-MAIN
                         androidLibrary                : com.android.support.test:runner:1.0.2@aar
                         androidLibrary                : com.android.support.test:monitor:1.0.2@aar
-<<<<<<< HEAD
-                        javaLibrary                   : org.jetbrains.kotlin:kotlin-stdlib-jdk8:<KOTLIN_VERSION>@jar
-=======
                         javaLibrary                   : org.jetbrains.kotlin:kotlin-stdlib:<KOTLIN_VERSION>@jar
->>>>>>> 574fcae1
                         javaLibrary                   : com.android.support:support-annotations:27.1.1@jar
                         javaLibrary                   : junit:junit:4.12@jar
                         javaLibrary                   : org.hamcrest:hamcrest-core:1.3@jar
@@ -2682,53 +2178,6 @@
                 ClassesFolder                 : <ROOT>/module2/build/intermediates/compile_and_runtime_not_namespaced_r_class_jar/debugUnitTest/R.jar [-]
                 ClassesFolder                 : <ROOT>/module2/build/intermediates/javac/debugUnitTest/classes [-]
                 ClassesFolder                 : <ROOT>/module2/build/tmp/kotlin-classes/debugUnitTest [-]
-<<<<<<< HEAD
-                Dependencies
-                    compileClasspath
-                        module                        : <ROOT>-:module2-MAIN
-                        module                        : <ROOT>-:module2-commonMain
-                        javaLibrary                   : org.jetbrains.kotlin:kotlin-stdlib-jdk8:<KOTLIN_VERSION>@jar
-                        javaLibrary                   : junit:junit:4.12@jar
-                        javaLibrary                   : org.hamcrest:hamcrest-core:1.3@jar
-                        javaLibrary                   : org.jetbrains.kotlin:kotlin-stdlib-jdk7:<KOTLIN_VERSION>@jar
-                        javaLibrary                   : org.jetbrains.kotlin:kotlin-stdlib:<KOTLIN_VERSION>@jar
-                        javaLibrary                   : org.jetbrains:annotations:13.0@jar
-                    runtimeClasspath
-                        module                        : <ROOT>-:module2-MAIN
-                        module                        : <ROOT>-:module2-commonMain
-                        javaLibrary                   : org.jetbrains.kotlin:kotlin-stdlib-jdk8:<KOTLIN_VERSION>@jar
-                        javaLibrary                   : junit:junit:4.12@jar
-                        javaLibrary                   : org.hamcrest:hamcrest-core:1.3@jar
-                        javaLibrary                   : org.jetbrains.kotlin:kotlin-stdlib-jdk7:<KOTLIN_VERSION>@jar
-                        javaLibrary                   : org.jetbrains.kotlin:kotlin-stdlib:<KOTLIN_VERSION>@jar
-                        javaLibrary                   : org.jetbrains:annotations:13.0@jar
-                MockablePlatformJar           : <GRADLE>/caches/transforms-3/xxxxxxxxxxxxxxxxxxxxxxxxxxxxxxxx/transformed/android.jar
-    kotlinMppGradleModel          : {androidInstrumentedTest=androidInstrumentedTest, androidMain=androidMain, androidUnitTest=androidUnitTest, commonMain=commonMain, commonTest=commonTest} (KotlinMPPGradleModelImpl)
-        dependencies                  : IdeaKotlinDeserializedDependenciesContainer
-        extraFeatures                 : ExtraFeaturesImpl
-        kotlinGradlePluginVersion     : KotlinGradlePluginVersionImpl
-            major                         : 1
-            minor                         : 9
-            patch                         : 0
-            versionString                 : 1.9.0
-        - targets                     : android (KotlinTargetImpl)
-            - compilations                : debug (KotlinCompilationImpl)
-                - allSourceSets               : commonMain (KotlinSourceSetImpl)
-                    actualPlatforms               : KotlinPlatformContainerImpl
-                        - platforms                   : COMMON
-                    languageSettings              : KotlinLanguageSettingsImpl
-                        - compilerPluginClasspath     : <M2>/org/jetbrains/kotlin/kotlin-scripting-compiler-embeddable/<KOTLIN_VERSION>/kotlin-scripting-compiler-embeddable-<KOTLIN_VERSION>.jar
-                        - compilerPluginClasspath     : <M2>/org/jetbrains/kotlin/kotlin-scripting-compiler-impl-embeddable/<KOTLIN_VERSION>/kotlin-scripting-compiler-impl-embeddable-<KOTLIN_VERSION>.jar
-                        - compilerPluginClasspath     : <M2>/org/jetbrains/kotlin/kotlin-scripting-jvm/<KOTLIN_VERSION>/kotlin-scripting-jvm-<KOTLIN_VERSION>.jar
-                        - compilerPluginClasspath     : <M2>/org/jetbrains/kotlin/kotlin-scripting-common/<KOTLIN_VERSION>/kotlin-scripting-common-<KOTLIN_VERSION>.jar
-                        - compilerPluginClasspath     : <M2>/org/jetbrains/kotlin/kotlin-stdlib/<KOTLIN_VERSION>/kotlin-stdlib-<KOTLIN_VERSION>.jar
-                        - compilerPluginClasspath     : <M2>/org/jetbrains/kotlin/kotlin-stdlib-common/<KOTLIN_VERSION>/kotlin-stdlib-common-<KOTLIN_VERSION>.jar
-                        - compilerPluginClasspath     : <M2>/org/jetbrains/annotations/13.0/annotations-13.0.jar
-                        - compilerPluginClasspath     : <M2>/org/jetbrains/kotlin/kotlin-script-runtime/<KOTLIN_VERSION>/kotlin-script-runtime-<KOTLIN_VERSION>.jar
-                    - resourceDirs                : <ROOT>/module2/src/commonMain/resources [-]
-                    - sourceDirs                  : <ROOT>/module2/src/commonMain/kotlin [-]
-                    platform                      : COMMON
-=======
                 VariantSourceProvider
                     Name                          : debug_KotlinMPP
                     Manifest                      : <ROOT>/module2/src/androidUnitTest/__KotlinMPP__/AndroidManifest.xml [-]
@@ -2766,7 +2215,6 @@
             versionString                 : <KGP_VERSION>
         - targets                     : android (KotlinTargetImpl)
             - compilations                : debug (KotlinCompilationImpl)
->>>>>>> 574fcae1
                 - allSourceSets               : androidMain (KotlinSourceSetImpl)
                     actualPlatforms               : KotlinPlatformContainerImpl
                         arePlatformsInitialized       : true
@@ -2776,10 +2224,6 @@
                         - androidVariantNames         : debug
                         - androidVariantNames         : release
                         kotlinSourceSetName           : androidMain
-<<<<<<< HEAD
-                    - declaredDependsOnSourceSets : commonMain
-=======
->>>>>>> 574fcae1
                     languageSettings              : KotlinLanguageSettingsImpl
                         - compilerPluginClasspath     : <M2>/org/jetbrains/kotlin/kotlin-scripting-compiler-embeddable/<KOTLIN_VERSION>/kotlin-scripting-compiler-embeddable-<KOTLIN_VERSION>.jar
                         - compilerPluginClasspath     : <M2>/org/jetbrains/kotlin/kotlin-scripting-compiler-impl-embeddable/<KOTLIN_VERSION>/kotlin-scripting-compiler-impl-embeddable-<KOTLIN_VERSION>.jar
@@ -2796,43 +2240,11 @@
                     - sourceDirs                  : <ROOT>/module2/src/androidMain/kotlin
                     - sourceDirs                  : <ROOT>/module2/src/main/java [-]
                     - sourceDirs                  : <ROOT>/module2/src/main/kotlin [-]
-<<<<<<< HEAD
-=======
                     - sourceDirs                  : <ROOT>/module2/src/commonMain/kotlin [-]
->>>>>>> 574fcae1
                     - sourceDirs                  : <ROOT>/module2/src/androidDebug/kotlin [-]
                     - sourceDirs                  : <ROOT>/module2/src/debug/java [-]
                     - sourceDirs                  : <ROOT>/module2/src/debug/kotlin [-]
                     platform                      : ANDROID
-<<<<<<< HEAD
-                arguments                     : KotlinCompilationArgumentsImpl
-                cachedArgsInfo
-                    compilerArguments             : K2JVMCompilerArguments
-                        allowNoSourceFiles            : true
-                        assertionsMode                : legacy
-                        backendThreads                : 1
-                        destination                   : <ROOT>/module2/build/tmp/kotlin-classes/debug
-                        jvmDefault                    : disable
-                        jvmTarget                     : 1.8
-                        moduleName                    : module2_debug
-                        noReflect                     : true
-                        noStdlib                      : true
-                        serializeIr                   : none
-                        autoAdvanceApiVersion         : true
-                        autoAdvanceLanguageVersion    : true
-                        enableSignatureClashChecks    : true
-                        explicitApi                   : disable
-                        multiPlatform                 : true
-                        - pluginClasspaths            : <M2>/org/jetbrains/kotlin/kotlin-scripting-compiler-embeddable/<KOTLIN_VERSION>/kotlin-scripting-compiler-embeddable-<KOTLIN_VERSION>.jar
-                        - pluginClasspaths            : <M2>/org/jetbrains/kotlin/kotlin-scripting-compiler-impl-embeddable/<KOTLIN_VERSION>/kotlin-scripting-compiler-impl-embeddable-<KOTLIN_VERSION>.jar
-                        - pluginClasspaths            : <M2>/org/jetbrains/kotlin/kotlin-scripting-jvm/<KOTLIN_VERSION>/kotlin-scripting-jvm-<KOTLIN_VERSION>.jar
-                        - pluginClasspaths            : <M2>/org/jetbrains/kotlin/kotlin-scripting-common/<KOTLIN_VERSION>/kotlin-scripting-common-<KOTLIN_VERSION>.jar
-                        - pluginClasspaths            : <M2>/org/jetbrains/kotlin/kotlin-stdlib/<KOTLIN_VERSION>/kotlin-stdlib-<KOTLIN_VERSION>.jar
-                        - pluginClasspaths            : <M2>/org/jetbrains/kotlin/kotlin-stdlib-common/<KOTLIN_VERSION>/kotlin-stdlib-common-<KOTLIN_VERSION>.jar
-                        - pluginClasspaths            : <M2>/org/jetbrains/annotations/13.0/annotations-13.0.jar
-                        - pluginClasspaths            : <M2>/org/jetbrains/kotlin/kotlin-script-runtime/<KOTLIN_VERSION>/kotlin-script-runtime-<KOTLIN_VERSION>.jar
-                        useFirLT                      : true
-=======
                 compilerArguments             : K2JVMCompilerArguments
                     allowNoSourceFiles            : true
                     assertionsMode                : legacy
@@ -2857,7 +2269,6 @@
                     - pluginClasspaths            : <M2>/org/jetbrains/annotations/13.0/annotations-13.0.jar
                     - pluginClasspaths            : <M2>/org/jetbrains/kotlin/kotlin-script-runtime/<KOTLIN_VERSION>/kotlin-script-runtime-<KOTLIN_VERSION>.jar
                     useFirLT                      : true
->>>>>>> 574fcae1
                 - declaredSourceSets          : androidMain (KotlinSourceSetImpl) (*seen*)
                 disambiguationClassifier      : android
                 kotlinTaskProperties          : KotlinTaskPropertiesImpl
@@ -2878,10 +2289,6 @@
                         arePlatformsInitialized       : true
                         - platforms                   : ANDROID
                     - additionalVisibleSourceSets : androidMain
-<<<<<<< HEAD
-                    - additionalVisibleSourceSets : commonMain
-=======
->>>>>>> 574fcae1
                     androidSourceSetInfo          : KotlinAndroidSourceSetInfoImpl
                         androidSourceSetName          : androidTest
                         - androidVariantNames         : debugAndroidTest
@@ -2909,34 +2316,6 @@
                 - associateCompilations       : KotlinCompilationCoordinatesImpl
                     compilationName               : debug
                     targetName                    : android
-<<<<<<< HEAD
-                cachedArgsInfo
-                    compilerArguments             : K2JVMCompilerArguments
-                        allowNoSourceFiles            : true
-                        assertionsMode                : legacy
-                        backendThreads                : 1
-                        destination                   : <ROOT>/module2/build/tmp/kotlin-classes/debugAndroidTest
-                        jvmDefault                    : disable
-                        jvmTarget                     : 1.8
-                        moduleName                    : module2_debugAndroidTest
-                        noReflect                     : true
-                        noStdlib                      : true
-                        serializeIr                   : none
-                        autoAdvanceApiVersion         : true
-                        autoAdvanceLanguageVersion    : true
-                        enableSignatureClashChecks    : true
-                        explicitApi                   : disable
-                        multiPlatform                 : true
-                        - pluginClasspaths            : <M2>/org/jetbrains/kotlin/kotlin-scripting-compiler-embeddable/<KOTLIN_VERSION>/kotlin-scripting-compiler-embeddable-<KOTLIN_VERSION>.jar
-                        - pluginClasspaths            : <M2>/org/jetbrains/kotlin/kotlin-scripting-compiler-impl-embeddable/<KOTLIN_VERSION>/kotlin-scripting-compiler-impl-embeddable-<KOTLIN_VERSION>.jar
-                        - pluginClasspaths            : <M2>/org/jetbrains/kotlin/kotlin-scripting-jvm/<KOTLIN_VERSION>/kotlin-scripting-jvm-<KOTLIN_VERSION>.jar
-                        - pluginClasspaths            : <M2>/org/jetbrains/kotlin/kotlin-scripting-common/<KOTLIN_VERSION>/kotlin-scripting-common-<KOTLIN_VERSION>.jar
-                        - pluginClasspaths            : <M2>/org/jetbrains/kotlin/kotlin-stdlib/<KOTLIN_VERSION>/kotlin-stdlib-<KOTLIN_VERSION>.jar
-                        - pluginClasspaths            : <M2>/org/jetbrains/kotlin/kotlin-stdlib-common/<KOTLIN_VERSION>/kotlin-stdlib-common-<KOTLIN_VERSION>.jar
-                        - pluginClasspaths            : <M2>/org/jetbrains/annotations/13.0/annotations-13.0.jar
-                        - pluginClasspaths            : <M2>/org/jetbrains/kotlin/kotlin-script-runtime/<KOTLIN_VERSION>/kotlin-script-runtime-<KOTLIN_VERSION>.jar
-                        useFirLT                      : true
-=======
                 compilerArguments             : K2JVMCompilerArguments
                     allowNoSourceFiles            : true
                     assertionsMode                : legacy
@@ -2961,7 +2340,6 @@
                     - pluginClasspaths            : <M2>/org/jetbrains/annotations/13.0/annotations-13.0.jar
                     - pluginClasspaths            : <M2>/org/jetbrains/kotlin/kotlin-script-runtime/<KOTLIN_VERSION>/kotlin-script-runtime-<KOTLIN_VERSION>.jar
                     useFirLT                      : true
->>>>>>> 574fcae1
                 - declaredSourceSets          : androidInstrumentedTest (KotlinSourceSetImpl) (*seen*)
                 disambiguationClassifier      : android
                 isTestComponent               : true
@@ -2975,27 +2353,6 @@
                     resourcesDir                  : <ROOT>/module2/build/processedResources/android/debugAndroidTest [-]
                 platform                      : ANDROID
             - compilations                : debugUnitTest (KotlinCompilationImpl)
-<<<<<<< HEAD
-                - allSourceSets               : commonTest (KotlinSourceSetImpl)
-                    actualPlatforms               : KotlinPlatformContainerImpl
-                        - platforms                   : COMMON
-                    - additionalVisibleSourceSets : androidMain
-                    - additionalVisibleSourceSets : commonMain
-                    isTestComponent               : true
-                    languageSettings              : KotlinLanguageSettingsImpl
-                        - compilerPluginClasspath     : <M2>/org/jetbrains/kotlin/kotlin-scripting-compiler-embeddable/<KOTLIN_VERSION>/kotlin-scripting-compiler-embeddable-<KOTLIN_VERSION>.jar
-                        - compilerPluginClasspath     : <M2>/org/jetbrains/kotlin/kotlin-scripting-compiler-impl-embeddable/<KOTLIN_VERSION>/kotlin-scripting-compiler-impl-embeddable-<KOTLIN_VERSION>.jar
-                        - compilerPluginClasspath     : <M2>/org/jetbrains/kotlin/kotlin-scripting-jvm/<KOTLIN_VERSION>/kotlin-scripting-jvm-<KOTLIN_VERSION>.jar
-                        - compilerPluginClasspath     : <M2>/org/jetbrains/kotlin/kotlin-scripting-common/<KOTLIN_VERSION>/kotlin-scripting-common-<KOTLIN_VERSION>.jar
-                        - compilerPluginClasspath     : <M2>/org/jetbrains/kotlin/kotlin-stdlib/<KOTLIN_VERSION>/kotlin-stdlib-<KOTLIN_VERSION>.jar
-                        - compilerPluginClasspath     : <M2>/org/jetbrains/kotlin/kotlin-stdlib-common/<KOTLIN_VERSION>/kotlin-stdlib-common-<KOTLIN_VERSION>.jar
-                        - compilerPluginClasspath     : <M2>/org/jetbrains/annotations/13.0/annotations-13.0.jar
-                        - compilerPluginClasspath     : <M2>/org/jetbrains/kotlin/kotlin-script-runtime/<KOTLIN_VERSION>/kotlin-script-runtime-<KOTLIN_VERSION>.jar
-                    - resourceDirs                : <ROOT>/module2/src/commonTest/resources [-]
-                    - sourceDirs                  : <ROOT>/module2/src/commonTest/kotlin [-]
-                    platform                      : COMMON
-=======
->>>>>>> 574fcae1
                 - allSourceSets               : androidUnitTest (KotlinSourceSetImpl)
                     actualPlatforms               : KotlinPlatformContainerImpl
                         arePlatformsInitialized       : true
@@ -3006,10 +2363,6 @@
                         - androidVariantNames         : debugUnitTest
                         - androidVariantNames         : releaseUnitTest
                         kotlinSourceSetName           : androidUnitTest
-<<<<<<< HEAD
-                    - declaredDependsOnSourceSets : commonTest
-=======
->>>>>>> 574fcae1
                     isTestComponent               : true
                     languageSettings              : KotlinLanguageSettingsImpl
                         - compilerPluginClasspath     : <M2>/org/jetbrains/kotlin/kotlin-scripting-compiler-embeddable/<KOTLIN_VERSION>/kotlin-scripting-compiler-embeddable-<KOTLIN_VERSION>.jar
@@ -3021,19 +2374,13 @@
                         - compilerPluginClasspath     : <M2>/org/jetbrains/kotlin/kotlin-script-runtime/<KOTLIN_VERSION>/kotlin-script-runtime-<KOTLIN_VERSION>.jar
                     - resourceDirs                : <ROOT>/module2/src/androidUnitTest/resources [-]
                     - resourceDirs                : <ROOT>/module2/src/test/resources [-]
-<<<<<<< HEAD
-=======
                     - resourceDirs                : <ROOT>/module2/src/commonTest/resources [-]
->>>>>>> 574fcae1
                     - resourceDirs                : <ROOT>/module2/src/androidUnitTestDebug/resources [-]
                     - resourceDirs                : <ROOT>/module2/src/testDebug/resources [-]
                     - sourceDirs                  : <ROOT>/module2/src/androidUnitTest/kotlin [-]
                     - sourceDirs                  : <ROOT>/module2/src/test/java [-]
                     - sourceDirs                  : <ROOT>/module2/src/test/kotlin [-]
-<<<<<<< HEAD
-=======
                     - sourceDirs                  : <ROOT>/module2/src/commonTest/kotlin [-]
->>>>>>> 574fcae1
                     - sourceDirs                  : <ROOT>/module2/src/androidUnitTestDebug/kotlin [-]
                     - sourceDirs                  : <ROOT>/module2/src/testDebug/java [-]
                     - sourceDirs                  : <ROOT>/module2/src/testDebug/kotlin [-]
@@ -3041,34 +2388,6 @@
                 - associateCompilations       : KotlinCompilationCoordinatesImpl
                     compilationName               : debug
                     targetName                    : android
-<<<<<<< HEAD
-                cachedArgsInfo
-                    compilerArguments             : K2JVMCompilerArguments
-                        allowNoSourceFiles            : true
-                        assertionsMode                : legacy
-                        backendThreads                : 1
-                        destination                   : <ROOT>/module2/build/tmp/kotlin-classes/debugUnitTest
-                        jvmDefault                    : disable
-                        jvmTarget                     : 1.8
-                        moduleName                    : module2_debugUnitTest
-                        noReflect                     : true
-                        noStdlib                      : true
-                        serializeIr                   : none
-                        autoAdvanceApiVersion         : true
-                        autoAdvanceLanguageVersion    : true
-                        enableSignatureClashChecks    : true
-                        explicitApi                   : disable
-                        multiPlatform                 : true
-                        - pluginClasspaths            : <M2>/org/jetbrains/kotlin/kotlin-scripting-compiler-embeddable/<KOTLIN_VERSION>/kotlin-scripting-compiler-embeddable-<KOTLIN_VERSION>.jar
-                        - pluginClasspaths            : <M2>/org/jetbrains/kotlin/kotlin-scripting-compiler-impl-embeddable/<KOTLIN_VERSION>/kotlin-scripting-compiler-impl-embeddable-<KOTLIN_VERSION>.jar
-                        - pluginClasspaths            : <M2>/org/jetbrains/kotlin/kotlin-scripting-jvm/<KOTLIN_VERSION>/kotlin-scripting-jvm-<KOTLIN_VERSION>.jar
-                        - pluginClasspaths            : <M2>/org/jetbrains/kotlin/kotlin-scripting-common/<KOTLIN_VERSION>/kotlin-scripting-common-<KOTLIN_VERSION>.jar
-                        - pluginClasspaths            : <M2>/org/jetbrains/kotlin/kotlin-stdlib/<KOTLIN_VERSION>/kotlin-stdlib-<KOTLIN_VERSION>.jar
-                        - pluginClasspaths            : <M2>/org/jetbrains/kotlin/kotlin-stdlib-common/<KOTLIN_VERSION>/kotlin-stdlib-common-<KOTLIN_VERSION>.jar
-                        - pluginClasspaths            : <M2>/org/jetbrains/annotations/13.0/annotations-13.0.jar
-                        - pluginClasspaths            : <M2>/org/jetbrains/kotlin/kotlin-script-runtime/<KOTLIN_VERSION>/kotlin-script-runtime-<KOTLIN_VERSION>.jar
-                        useFirLT                      : true
-=======
                 compilerArguments             : K2JVMCompilerArguments
                     allowNoSourceFiles            : true
                     assertionsMode                : legacy
@@ -3093,7 +2412,6 @@
                     - pluginClasspaths            : <M2>/org/jetbrains/annotations/13.0/annotations-13.0.jar
                     - pluginClasspaths            : <M2>/org/jetbrains/kotlin/kotlin-script-runtime/<KOTLIN_VERSION>/kotlin-script-runtime-<KOTLIN_VERSION>.jar
                     useFirLT                      : true
->>>>>>> 574fcae1
                 - declaredSourceSets          : androidUnitTest (KotlinSourceSetImpl) (*seen*)
                 disambiguationClassifier      : android
                 isTestComponent               : true
@@ -3119,11 +2437,6 @@
             androidInstrumentedTest       : androidInstrumentedTest (KotlinSourceSetImpl) (*seen*)
             androidMain                   : androidMain (KotlinSourceSetImpl) (*seen*)
             androidUnitTest               : androidUnitTest (KotlinSourceSetImpl) (*seen*)
-<<<<<<< HEAD
-            commonMain                    : commonMain (KotlinSourceSetImpl) (*seen*)
-            commonTest                    : commonTest (KotlinSourceSetImpl) (*seen*)
-=======
->>>>>>> 574fcae1
     externalProject               : :module2 (DefaultExternalProject) (*seen*)
 MODULE                        : kotlinMultiPlatform.module2.androidTest
 MODULE                        : kotlinMultiPlatform.module2.main
