--- conflicted
+++ resolved
@@ -50,17 +50,10 @@
     val action = ShowInspectionTooltipsAction()
     manager.isInspectionTooltipEnabled = false
 
-<<<<<<< HEAD
-    action.setSelected(TestActionEvent.createTestToolbarEvent(Presentation()), true)
-    assertTrue(manager.isInspectionTooltipEnabled)
-
-    action.setSelected(TestActionEvent.createTestToolbarEvent(Presentation()), false)
-=======
     action.setSelected(TestActionEvent.createTestEvent(context), true)
     assertTrue(manager.isInspectionTooltipEnabled)
 
     action.setSelected(TestActionEvent.createTestEvent(context), false)
->>>>>>> 574fcae1
     assertFalse(manager.isInspectionTooltipEnabled)
   }
 }