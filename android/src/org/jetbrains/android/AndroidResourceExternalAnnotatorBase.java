/*
 * Copyright (C) 2019 The Android Open Source Project
 *
 * Licensed under the Apache License, Version 2.0 (the "License");
 * you may not use this file except in compliance with the License.
 * You may obtain a copy of the License at
 *
 *      http://www.apache.org/licenses/LICENSE-2.0
 *
 * Unless required by applicable law or agreed to in writing, software
 * distributed under the License is distributed on an "AS IS" BASIS,
 * WITHOUT WARRANTIES OR CONDITIONS OF ANY KIND, either express or implied.
 * See the License for the specific language governing permissions and
 * limitations under the License.
 */
package org.jetbrains.android;

import com.android.ide.common.rendering.api.ResourceReference;
import com.android.ide.common.rendering.api.ResourceValue;
import com.android.ide.common.resources.ResourceResolver;
import com.android.resources.ResourceType;
import com.android.tools.configurations.Configuration;
import com.android.tools.idea.rendering.GutterIconCache;
import com.android.tools.idea.res.IdeResourcesUtil;
import com.intellij.codeInsight.daemon.LineMarkerInfo;
import com.intellij.codeInsight.daemon.LineMarkerProviderDescriptor;
import com.intellij.codeInsight.daemon.LineMarkerSettings;
import com.intellij.ide.highlighter.XmlFileType;
import com.intellij.lang.annotation.AnnotationHolder;
import com.intellij.lang.annotation.ExternalAnnotator;
import com.intellij.lang.annotation.HighlightSeverity;
import com.intellij.openapi.application.ReadAction;
import com.intellij.openapi.diagnostic.Logger;
import com.intellij.openapi.editor.Document;
import com.intellij.openapi.editor.Editor;
import com.intellij.openapi.editor.markup.GutterIconRenderer;
import com.intellij.openapi.progress.ProgressManager;
import com.intellij.openapi.vfs.VirtualFile;
import com.intellij.psi.PsiElement;
import com.intellij.psi.PsiFile;
import java.awt.Color;
import java.util.ArrayList;
import java.util.HashMap;
import java.util.List;
import java.util.Map;

import org.jetbrains.android.AndroidAnnotatorUtil.ColorRenderer;
import org.jetbrains.android.facet.AndroidFacet;
import org.jetbrains.annotations.NotNull;
import org.jetbrains.annotations.Nullable;

/**
 * Base class for external annotators that place resource icons in the gutter of the editor.
 */
public abstract class AndroidResourceExternalAnnotatorBase
  extends ExternalAnnotator<AndroidResourceExternalAnnotatorBase.FileAnnotationInfo, Map<PsiElement, GutterIconRenderer>> {

  private static final Logger LOG = Logger.getInstance(AndroidResourceExternalAnnotatorBase.class);

  private final LineMarkerProvider lineMarkerProvider = new LineMarkerProvider();

  @Nullable
  @Override
  public final FileAnnotationInfo collectInformation(@NotNull PsiFile file, @NotNull Editor editor, boolean hasErrors) {
    if (!LineMarkerSettings.getSettings().isEnabled(lineMarkerProvider)) {
      return null;
    }

    return collectInformation(file, editor);
  }

  @Nullable
  protected abstract FileAnnotationInfo collectInformation(@NotNull PsiFile file, @NotNull Editor editor);

  @Nullable
  @Override
  public final FileAnnotationInfo collectInformation(@NotNull PsiFile file) {
    // External annotators can also be run in batch mode for analysis, but we do nothing if there's no Editor.
    return null;
  }

  @Nullable
  @Override
  public Map<PsiElement, GutterIconRenderer> doAnnotate(@NotNull FileAnnotationInfo fileAnnotationsInfo) {
    AndroidFacet facet = fileAnnotationsInfo.getFacet();
    Editor editor = fileAnnotationsInfo.getEditor();
    long timestamp = fileAnnotationsInfo.getTimestamp();
    Document document = editor.getDocument();

    Map<PsiElement, GutterIconRenderer> rendererMap = new HashMap<>();
    Configuration configuration = AndroidAnnotatorUtil.pickConfiguration(fileAnnotationsInfo.getFile(), facet);
    if (configuration == null) {
      return null;
    }
    ResourceResolver resolver = configuration.getResourceResolver();
    for (FileAnnotationInfo.AnnotatableElement element : fileAnnotationsInfo.getElements()) {
      ProgressManager.checkCanceled();
      if (editor.isDisposed() || document.getModificationStamp() > timestamp) {
        return null;
      }

      if (LOG.isDebugEnabled()) {
        LOG.debug(String.format("Rendering icon for %s in %s.", element.getResource(), fileAnnotationsInfo.getFile()));
      }

      GutterIconRenderer gutterIconRenderer;
      if (element.getResource() != null) {
        gutterIconRenderer =
          getResourceGutterIconRenderer(element.getResource(), element.getPsiElement(), resolver, facet, configuration);
      }
      else {
        // Inline color
        assert (element.getColor() != null);
        Color color = element.getColor();
<<<<<<< HEAD

        gutterIconRenderer = ReadAction
          .nonBlocking(() -> buildInlineColorRenderer(element, color, resolver, configuration))
          .executeSynchronously();
=======
        gutterIconRenderer =
          new AndroidAnnotatorUtil.ColorRenderer(element.getPsiElement(), color, resolver, null, true, facet);
>>>>>>> 574fcae1
      }
      if (gutterIconRenderer != null) {
        rendererMap.put(element.getPsiElement(), gutterIconRenderer);
      }
    }
    return rendererMap;
  }

  private static @NotNull ColorRenderer buildInlineColorRenderer(FileAnnotationInfo.AnnotatableElement element,
                                                                 Color color,
                                                                 ResourceResolver resolver,
                                                                 Configuration configuration) {
    return new ColorRenderer(element.getPsiElement(), color, resolver, null, true, configuration);
  }

  @Nullable
  private static GutterIconRenderer getResourceGutterIconRenderer(@NotNull ResourceReference reference,
                                                                  @NotNull PsiElement element,
                                                                  @NotNull ResourceResolver resolver,
                                                                  @NotNull AndroidFacet facet,
                                                                  @NotNull Configuration configuration) {
    ResourceValue resolvedResource = null;
    if (reference.getResourceType() == ResourceType.ATTR) {
      // Resolve the theme attribute
      ResourceValue resolvedAttribute = resolver.findItemInTheme(reference);
      if (resolvedAttribute == null || resolvedAttribute.getValue() == null) {
        return null;
      }
      ResourceValue resourceValue = resolver.resolveResValue(resolvedAttribute);
      if (resourceValue == null) {
        return null;
      }
      ResourceType resourceValueType = resourceValue.getResourceType();
      if (resourceValueType == ResourceType.DRAWABLE ||
          resourceValueType == ResourceType.MIPMAP ||
          resourceValueType == ResourceType.COLOR ||
          resourceValueType == ResourceType.STYLE_ITEM ||
          resourceValueType == ResourceType.MACRO) {
        resolvedResource = resourceValue;
      }
      else {
        return null;
      }
    }

    ResourceValue renderableValue = resolvedResource == null ? resolver.getResolvedResource(reference) : resolvedResource;
    if (renderableValue == null) {
      return null;
    }

    ResourceType renderableValueResourceType = renderableValue.getResourceType();
    if (renderableValueResourceType == ResourceType.COLOR ||
        renderableValueResourceType == ResourceType.STYLE_ITEM ||
        renderableValueResourceType == ResourceType.MACRO) {
<<<<<<< HEAD

      return ReadAction
        .nonBlocking(() -> getColorGutterIconRenderer(resolver, renderableValue, facet, element, configuration))
        .executeSynchronously();
=======
      return getColorGutterIconRenderer(resolver, renderableValue, facet, element);
>>>>>>> 574fcae1
    }
    else if (renderableValueResourceType == ResourceType.DRAWABLE || renderableValueResourceType == ResourceType.MIPMAP) {
      return getDrawableGutterIconRenderer(element, resolver, renderableValue, facet, configuration);
    }
    else {
      return null;
    }
  }

  @NotNull
  private static GutterIconRenderer getDrawableGutterIconRenderer(@NotNull PsiElement element,
                                                                  @NotNull ResourceResolver resourceResolver,
                                                                  @NotNull ResourceValue resourceValue,
                                                                  @NotNull AndroidFacet facet,
                                                                  @NotNull Configuration configuration) {
    VirtualFile resourceFile = AndroidAnnotatorUtil.resolveDrawableFile(resourceValue, resourceResolver, facet);
    if (resourceFile != null) {
      // Updating the GutterIconCache in the background thread to include the icon.
      GutterIconCache.getInstance(facet.getModule().getProject()).getIcon(resourceFile, resourceResolver, facet);
    }
    return new com.android.tools.idea.rendering.GutterIconRenderer(element, resourceResolver, facet, resourceFile, configuration);
  }

  @Nullable
  private static GutterIconRenderer getColorGutterIconRenderer(@NotNull ResourceResolver resourceResolver,
                                                               @NotNull ResourceValue resourceValue,
                                                               @NotNull AndroidFacet facet,
                                                               @NotNull PsiElement element) {
    Color color = IdeResourcesUtil.resolveColor(resourceResolver, resourceValue, facet.getModule().getProject());
    if (color == null) {
      return null;
    }
    // This adds the gutter icon for color reference in xml, java, and kotlin files.
    // For java and kotlin files, it opens color resource picker only and set R.color.[resource_name] or android.R.color.[resource_name].
    // For xml files, it opens custom color palette and color resource picker. (which shows as 2 tabs)
    boolean withCustomColorPalette = AndroidAnnotatorUtil.getFileType(element) == XmlFileType.INSTANCE;
<<<<<<< HEAD
    return new ColorRenderer(element, color, resourceResolver, resourceValue, withCustomColorPalette, configuration);
=======
    return new AndroidAnnotatorUtil.ColorRenderer(element, color, resourceResolver, resourceValue, withCustomColorPalette, facet);
>>>>>>> 574fcae1
  }

  @Override
  public void apply(@NotNull PsiFile file,
                    @NotNull Map<PsiElement, GutterIconRenderer> iconRendererMap,
                    @NotNull AnnotationHolder holder) {
    iconRendererMap.forEach((k, v) -> {
      if (k.isValid()) {
        holder.newSilentAnnotation(HighlightSeverity.INFORMATION).range(k).gutterIconRenderer(v).create();
      }
    });
  }

  protected static class FileAnnotationInfo {
    @NotNull private final AndroidFacet myFacet;
    @NotNull private final PsiFile myFile;
    @NotNull private final Editor myEditor;
    private final long myTimestamp;
    @NotNull private final List<AnnotatableElement> myElements;

    public FileAnnotationInfo(@NotNull AndroidFacet facet, @NotNull PsiFile file, @NotNull Editor editor) {
      myFacet = facet;
      myFile = file;
      myEditor = editor;
      myTimestamp = myEditor.getDocument().getModificationStamp();
      myElements = new ArrayList<>();
    }

    @NotNull
    public AndroidFacet getFacet() {
      return myFacet;
    }

    @NotNull
    public PsiFile getFile() {
      return myFile;
    }

    @NotNull
    public List<AnnotatableElement> getElements() {
      return myElements;
    }

    @NotNull
    public Editor getEditor() {
      return myEditor;
    }

    public long getTimestamp() {
      return myTimestamp;
    }

    public static class AnnotatableElement {
      @Nullable private final ResourceReference myReference;
      @NotNull private final PsiElement myPsiElement;
      @Nullable private final Color myColor;

      public AnnotatableElement(@NotNull ResourceReference reference, @NotNull PsiElement element) {
        myReference = reference;
        myPsiElement = element;
        myColor = null;
      }

      AnnotatableElement(@NotNull Color color, @NotNull PsiElement element) {
        myReference = null;
        myPsiElement = element;
        myColor = color;
      }

      @Nullable
      public ResourceReference getResource() {
        return myReference;
      }

      @NotNull
      public PsiElement getPsiElement() {
        return myPsiElement;
      }

      @Nullable
      public Color getColor() {
        return myColor;
      }
    }
  }

  /**
   * Provider used to enable/disable Android resource gutter icons.
   *
   * <p>This provider doesn't directly provide any of the resource gutter icons; that's done by subclasses of
   * {@link AndroidResourceExternalAnnotatorBase}. But since those are {@link ExternalAnnotator}s, they don't show up in Gutter icon
   * settings. This provider does show up in settings, and the other annotators check its value to determine if they should be enabled.
   */
  public static class LineMarkerProvider extends LineMarkerProviderDescriptor {
    @Override
    public String getName() {
      return "Resource preview";
    }

    @Override
    public LineMarkerInfo<?> getLineMarkerInfo(@NotNull PsiElement element) {
      return null;
    }
  }
}<|MERGE_RESOLUTION|>--- conflicted
+++ resolved
@@ -112,15 +112,10 @@
         // Inline color
         assert (element.getColor() != null);
         Color color = element.getColor();
-<<<<<<< HEAD
 
         gutterIconRenderer = ReadAction
-          .nonBlocking(() -> buildInlineColorRenderer(element, color, resolver, configuration))
+          .nonBlocking(() -> buildInlineColorRenderer(element, color, resolver, facet))
           .executeSynchronously();
-=======
-        gutterIconRenderer =
-          new AndroidAnnotatorUtil.ColorRenderer(element.getPsiElement(), color, resolver, null, true, facet);
->>>>>>> 574fcae1
       }
       if (gutterIconRenderer != null) {
         rendererMap.put(element.getPsiElement(), gutterIconRenderer);
@@ -132,8 +127,8 @@
   private static @NotNull ColorRenderer buildInlineColorRenderer(FileAnnotationInfo.AnnotatableElement element,
                                                                  Color color,
                                                                  ResourceResolver resolver,
-                                                                 Configuration configuration) {
-    return new ColorRenderer(element.getPsiElement(), color, resolver, null, true, configuration);
+                                                                 AndroidFacet facet) {
+    return new AndroidAnnotatorUtil.ColorRenderer(element.getPsiElement(), color, resolver, null, true, facet);
   }
 
   @Nullable
@@ -175,14 +170,10 @@
     if (renderableValueResourceType == ResourceType.COLOR ||
         renderableValueResourceType == ResourceType.STYLE_ITEM ||
         renderableValueResourceType == ResourceType.MACRO) {
-<<<<<<< HEAD
 
       return ReadAction
-        .nonBlocking(() -> getColorGutterIconRenderer(resolver, renderableValue, facet, element, configuration))
+        .nonBlocking(() -> getColorGutterIconRenderer(resolver, renderableValue, facet, element))
         .executeSynchronously();
-=======
-      return getColorGutterIconRenderer(resolver, renderableValue, facet, element);
->>>>>>> 574fcae1
     }
     else if (renderableValueResourceType == ResourceType.DRAWABLE || renderableValueResourceType == ResourceType.MIPMAP) {
       return getDrawableGutterIconRenderer(element, resolver, renderableValue, facet, configuration);
@@ -219,11 +210,7 @@
     // For java and kotlin files, it opens color resource picker only and set R.color.[resource_name] or android.R.color.[resource_name].
     // For xml files, it opens custom color palette and color resource picker. (which shows as 2 tabs)
     boolean withCustomColorPalette = AndroidAnnotatorUtil.getFileType(element) == XmlFileType.INSTANCE;
-<<<<<<< HEAD
-    return new ColorRenderer(element, color, resourceResolver, resourceValue, withCustomColorPalette, configuration);
-=======
     return new AndroidAnnotatorUtil.ColorRenderer(element, color, resourceResolver, resourceValue, withCustomColorPalette, facet);
->>>>>>> 574fcae1
   }
 
   @Override
