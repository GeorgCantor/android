/*
 * Copyright (C) 2019 The Android Open Source Project
 *
 * Licensed under the Apache License, Version 2.0 (the "License");
 * you may not use this file except in compliance with the License.
 * You may obtain a copy of the License at
 *
 *      http://www.apache.org/licenses/LICENSE-2.0
 *
 * Unless required by applicable law or agreed to in writing, software
 * distributed under the License is distributed on an "AS IS" BASIS,
 * WITHOUT WARRANTIES OR CONDITIONS OF ANY KIND, either express or implied.
 * See the License for the specific language governing permissions and
 * limitations under the License.
 */
package com.android.tools.idea.common.surface

import com.android.tools.adtui.PANNABLE_KEY
import com.android.tools.adtui.Pannable
<<<<<<< HEAD
=======
import com.android.tools.adtui.actions.ZoomType
>>>>>>> b5f40ffd
import com.android.tools.adtui.common.SwingCoordinate
import com.android.tools.idea.common.api.DragType
import com.android.tools.idea.common.editor.DesignToolsSplitEditor
import com.android.tools.idea.common.editor.showPopup
import com.android.tools.idea.common.model.Coordinates
import com.android.tools.idea.common.model.Coordinates.getAndroidXDip
import com.android.tools.idea.common.model.Coordinates.getAndroidYDip
import com.android.tools.idea.common.model.DnDTransferItem
import com.android.tools.idea.common.model.NlComponent
import com.android.tools.idea.flags.StudioFlags
import com.android.tools.idea.uibuilder.handlers.constraint.ConstraintComponentUtilities
import com.android.tools.idea.uibuilder.model.NlDropEvent
import com.android.tools.idea.uibuilder.surface.DragDropInteraction
import com.android.tools.idea.uibuilder.surface.PanInteraction
import com.intellij.ide.util.PsiNavigationSupport
import com.intellij.openapi.command.WriteCommandAction
import com.intellij.openapi.fileEditor.FileEditorManager
import com.intellij.pom.Navigatable
import org.intellij.lang.annotations.JdkConstants
import java.awt.Cursor
import java.awt.Toolkit
import java.awt.dnd.DnDConstants
import java.awt.dnd.DropTargetDragEvent
import java.awt.event.InputEvent
import java.awt.event.KeyEvent
import java.awt.event.MouseEvent
import java.awt.event.MouseWheelEvent
import java.util.concurrent.locks.ReentrantReadWriteLock
import kotlin.concurrent.read
import kotlin.concurrent.write

/**
 * Handles the interaction events of [DesignSurface]. The events are dispatched from [InteractionManager].
 */
interface InteractionHandler {

  /**
   * Called when [InteractionManager] has a single click event. ([mouseX], [mouseY]) is the clicked point, and [modifiersEx] is the pressed
   * modifiers when mouse is pressed.
   */
  fun createInteractionOnPressed(@SwingCoordinate mouseX: Int,
                                 @SwingCoordinate mouseY: Int,
                                 @JdkConstants.InputEventMask modifiersEx: Int): Interaction?

  /**
   * Called when [InteractionManager] has the dragging event and there is no interactive [Interaction]. ([mouseX], [mouseY]) is the position
   * and [modifiersEx] is the pressed modifiers when dragging starts.
   */
  fun createInteractionOnDrag(@SwingCoordinate mouseX: Int,
                              @SwingCoordinate mouseY: Int,
                              @JdkConstants.InputEventMask modifiersEx: Int): Interaction?

  /**
   * Called when user dragging the [java.awt.Component] into [DesignSurface]. For example, dragging a widget from Palette or ComponentTree
   * into [DesignSurface]
   */
  fun createInteractionOnDragEnter(dragEvent: DropTargetDragEvent): Interaction?

  /**
   * Called when [InteractionManager] has the mouse wheel scrolling event and there is no active [Interaction].
   */
  fun createInteractionOnMouseWheelMoved(mouseWheelEvent: MouseWheelEvent): Interaction?

  /**
   * Called by [InteractionManager] when mouse is released without any active [Interaction].
   */
  fun mouseReleaseWhenNoInteraction(@SwingCoordinate x: Int, @SwingCoordinate y: Int, @JdkConstants.InputEventMask modifiersEx: Int)

  /**
   * Called by [InteractionManager] when left mouse is clicked without shift and control (cmd on mac). ([x], [y]) is the clicked point of
   * mouse, and [modifiersEx] is the pressed modifiers when clicked.
   *
   * This event happens when mouse is pressed and released at the same position without any dragging.
   */
  fun singleClick(@SwingCoordinate x: Int, @SwingCoordinate y: Int, @JdkConstants.InputEventMask modifiersEx: Int)

  /**
   * Called by [InteractionManager] when left mouse is double clicked (even the shift or control (cmd on mac) is pressed). ([x], [y]) is the
   * clicked point of mouse, and [modifiersEx] is the pressed modifiers when clicking.
   *
   * This event happens when mouse is pressed and released at the same position without any dragging, before this event is triggered the
   * [singleClick] will be triggered first.
   */
  fun doubleClick(@SwingCoordinate x: Int, @SwingCoordinate y: Int, @JdkConstants.InputEventMask modifiersEx: Int)


  /**
   * Called by [InteractionManager] when a zooming event happens.
   */
  fun zoom(type: ZoomType, mouseX: Int, mouseY: Int)

  /**
   * Called when [InteractionManager] has no active [Interaction] but mouse is moved. ([mouseX], [mouseY]) is the mouse position , and
   * [modifiersEx] is the pressed modifiers when mouse moves.
   */
  fun hoverWhenNoInteraction(@SwingCoordinate mouseX: Int,
                             @SwingCoordinate mouseY: Int,
                             @JdkConstants.InputEventMask modifiersEx: Int)

  /**
   * Called by [InteractionManager] when mouse doesn't move for [InteractionManager.HOVER_DELAY_MS] milliseconds. This function does not
   * repeat even the mouse is still not moving.
   */
  fun stayHovering(@SwingCoordinate mouseX: Int, @SwingCoordinate mouseY: Int)

  /**
   * Called by [InteractionManager] when the popup context menu event is triggered (e.g. right click on a component). Note that the event
   * may be triggered by different mouse events in different platforms. For example, on Mac and Linux, this event is triggered when
   * **pressing** right mouse button on [DesignSurface]. On Windows, this event is triggered when **releasing** right mouse button.
   */
  fun popupMenuTrigger(mouseEvent: MouseEvent)

  /**
   * Get Cursor by [InteractionManager] when there is no active [Interaction].
   */
  fun getCursorWhenNoInteraction(@SwingCoordinate mouseX: Int,
                                 @SwingCoordinate mouseY: Int,
                                 @JdkConstants.InputEventMask modifiersEx: Int): Cursor?

  /**
   * Called by [InteractionManager] when a key is pressed without any active [Interaction]. Return an [Interaction] if pressing the given
   * key should start it, or null otherwise.
   */
  fun keyPressedWithoutInteraction(keyEvent: KeyEvent): Interaction?

  /**
   * Called by [InteractionManager] when a key is released without any active [Interaction].
   */
  fun keyReleasedWithoutInteraction(keyEvent: KeyEvent)

  /**
   * Called by [InteractionManager] when the mouse exits the [DesignSurface]
   */
  fun mouseExited()
}

abstract class InteractionHandlerBase(private val surface: DesignSurface<*>) : InteractionHandler {
  private var cursorWhenNoInteraction: Cursor? = null

  override fun createInteractionOnDragEnter(dragEvent: DropTargetDragEvent): Interaction? {
    val event = NlDropEvent(dragEvent)
    val location = dragEvent.location
    val mouseX = location.x
    val mouseY = location.y
    val sceneView = surface.getSceneViewAtOrPrimary(mouseX, mouseY)
    if (sceneView == null) {
      event.reject()
      return null
    }

    val model = sceneView.sceneManager.model
    val item = DnDTransferItem.getTransferItem(event.getTransferable(), true /* allow placeholders */)
    if (item == null) {
      event.reject()
      return null
    }
    val dragType = if (event.dropAction == DnDConstants.ACTION_COPY) DragType.COPY else DragType.MOVE
    val insertType = model.determineInsertType(dragType, item, true /* preview */)

    val dragged: List<NlComponent>
    if (StudioFlags.NELE_DRAG_PLACEHOLDER.get() && !item.isFromPalette) {
      // When dragging from ComponentTree, it should reuse the existing NlComponents rather than creating the new ones.
      // This impacts some Handlers, using StudioFlag to protect for now.
      // Most of Handlers should be removed once this flag is removed.
      dragged = ArrayList<NlComponent>(surface.selectionModel.selection)
    }
    else {
      if (item.isFromPalette) {
        // remove selection when dragging from Palette.
        surface.selectionModel.clear()
      }
      dragged = model.createComponents(item, insertType)
    }

    if (dragged.isEmpty()) {
      event.reject()
      return null
    }

    val interaction = DragDropInteraction(surface, dragged)
    interaction.setType(dragType)
    interaction.setTransferItem(item)
    // This determines the icon presented to the user while dragging.
    // If we are dragging a component from the palette then use the icon for a copy, otherwise show the icon
    // that reflects the users choice i.e. controlled by the modifier key.
    event.accept(insertType)
    return interaction
  }

  override fun mouseReleaseWhenNoInteraction(@SwingCoordinate x: Int,
                                             @SwingCoordinate y: Int,
                                             @JdkConstants.InputEventMask modifiersEx: Int) {
    val allowToggle = modifiersEx and (InputEvent.SHIFT_MASK or Toolkit.getDefaultToolkit().menuShortcutKeyMask) != 0
    surface.getSceneViewAtOrPrimary(x, y)?.selectComponentAt(x, y, modifiersEx, allowToggle, false)
<<<<<<< HEAD
=======
  }

  override fun zoom(type: ZoomType, mouseX: Int, mouseY: Int) {
    surface.zoom(type, mouseX, mouseY)
>>>>>>> b5f40ffd
  }

  override fun hoverWhenNoInteraction(@SwingCoordinate mouseX: Int,
                                      @SwingCoordinate mouseY: Int,
                                      @JdkConstants.InputEventMask modifiersEx: Int) {
    val sceneView = surface.getSceneViewAtOrPrimary(mouseX, mouseY)
    if (sceneView != null) {
      val context = sceneView.context
      context.setMouseLocation(mouseX, mouseY)
      sceneView.scene.mouseHover(context, getAndroidXDip(sceneView, mouseX), getAndroidYDip(sceneView, mouseY), modifiersEx)
      cursorWhenNoInteraction = sceneView.scene.mouseCursor
    }
    else {
      cursorWhenNoInteraction = null
    }

    surface.sceneManagers.map { it.sceneView }.forEach { it.onHover(mouseX, mouseY) }
  }

  override fun stayHovering(mouseX: Int, mouseY: Int) {
    for (sceneView in surface.sceneViews) {
      sceneView.onHover(mouseX, mouseY)
    }
  }

  override fun popupMenuTrigger(mouseEvent: MouseEvent) {
    val x = mouseEvent.x
    val y = mouseEvent.y
    val modifiersEx = mouseEvent.modifiersEx
    val sceneView = surface.getSceneViewAtOrPrimary(x, y)
    if (sceneView != null) {
      val component = sceneView.selectComponentAt(x, y, modifiersEx, false, true)
      val actions = surface.actionManager.getPopupMenuActions(component)
      // TODO (b/151315668): extract the hardcoded value "LayoutEditor". Be aware this value is used by [SetZoomAction#update].
      surface.showPopup(mouseEvent, actions, "LayoutEditor")
    }
  }

  override fun createInteractionOnMouseWheelMoved(mouseWheelEvent: MouseWheelEvent): Interaction? {
    val x = mouseWheelEvent.x
    val y = mouseWheelEvent.y
    val sceneView = surface.getSceneViewAtOrPrimary(x, y) ?: return null
    val component = Coordinates.findComponent(sceneView, x, y) ?: return null // There is no component consuming the scroll
    return ScrollInteraction.createScrollInteraction(sceneView, component)
  }

  override fun singleClick(@SwingCoordinate x: Int, @SwingCoordinate y: Int, @JdkConstants.InputEventMask modifiersEx: Int) {
    val selectedEditor = FileEditorManager.getInstance(surface.project).selectedEditor
    if (selectedEditor is DesignToolsSplitEditor) {
      val splitEditor = selectedEditor as DesignToolsSplitEditor?
      if (splitEditor!!.isSplitMode()) {
        // If we're in split mode, we want to select the component in the text editor.
        val sceneView = surface.getSceneViewAtOrPrimary(x, y) ?: return
        // TODO: Use {@link SceneViewHelper#selectComponentAt() instead.
        val component = Coordinates.findComponent(sceneView, x, y)
        if (component != null) {
          navigateToComponent(component, false)
        }
      }
    }
  }

  override fun doubleClick(@SwingCoordinate x: Int, @SwingCoordinate y: Int, @JdkConstants.InputEventMask modifiersEx: Int) {
    val sceneView = surface.getSceneViewAtOrPrimary(x, y) ?: return

    // TODO: Use {@link SceneViewHelper#selectComponentAt() instead.
    val component = Coordinates.findComponent(sceneView, x, y)
    if (component != null) {
      // Notify that the user is interested in a component.
      // A properties manager may move the focus to the most important attribute of the component.
      // Such as the text attribute of a TextView
      surface.notifyComponentActivate(component, Coordinates.getAndroidX(sceneView, x), Coordinates.getAndroidY(sceneView, y))
    }
  }

  override fun getCursorWhenNoInteraction(@SwingCoordinate mouseX: Int,
                                          @SwingCoordinate mouseY: Int,
                                          @JdkConstants.InputEventMask modifiersEx: Int): Cursor? {
    return cursorWhenNoInteraction
  }

  override fun keyPressedWithoutInteraction(keyEvent: KeyEvent): Interaction? {
    val keyCode = keyEvent.keyCode
    if (keyCode == DesignSurfaceShortcut.PAN.keyCode) {
      return PanInteraction(surface.getData(PANNABLE_KEY.name) as? Pannable ?: surface)
    }

    // The deletion only applies without modifier keys.
    if (keyEvent.isAltDown || keyEvent.isMetaDown || keyEvent.isShiftDown || keyEvent.isControlDown) {
      return null
    }

    if (keyCode == KeyEvent.VK_DELETE || keyCode == KeyEvent.VK_BACK_SPACE) {
      // Try to delete selected Constraints first.
      if (!ConstraintComponentUtilities.clearSelectedConstraint(surface)) {
        // If there is no Constraint to delete, delete the selected NlComponent(s).
        val selection: List<NlComponent> = surface.selectionModel.selection
        // It is possible that different NlComponents are form different NlModels, group them first.
        val modelComponentsMap = selection.groupBy { it.model }

        // Use WriteCommandAction to wrap deletions so this operation only has one undo stack.
        WriteCommandAction.runWriteCommandAction(surface.project, "Delete Components", null, {
          modelComponentsMap.forEach { (model, nlComponents) -> model.delete(nlComponents) }
        }, *modelComponentsMap.keys.map { it.file }.toTypedArray())
      }
    }
    return null
  }

  override fun keyReleasedWithoutInteraction(keyEvent: KeyEvent) = Unit

  override fun mouseExited() {
    // Call onHover on each SceneView, with coordinates that are sure to be outside.
    surface.sceneManagers.map { it.sceneView }.forEach {
      it.scene.mouseHover(it.context, Int.MIN_VALUE, Int.MIN_VALUE, 0)
      it.onHover(Int.MIN_VALUE, Int.MIN_VALUE)
    }
  }
}

internal fun navigateToComponent(component: NlComponent, needsFocusEditor: Boolean) {
  val componentBackend = component.backend
  val element = (if (componentBackend.tag == null) null else componentBackend.tag!!.navigationElement) ?: return
  if (PsiNavigationSupport.getInstance().canNavigate(element) && element is Navigatable) {
    (element as Navigatable).navigate(needsFocusEditor)
  }
}

/**
 * [InteractionManager] that ignores all interactions.
 */
object NopInteractionHandler: InteractionHandler {
  override fun createInteractionOnPressed(mouseX: Int, mouseY: Int, modifiersEx: Int): Interaction? = null
  override fun createInteractionOnDrag(mouseX: Int, mouseY: Int, modifiersEx: Int): Interaction? = null

  override fun createInteractionOnDragEnter(dragEvent: DropTargetDragEvent): Interaction?  = null
  override fun createInteractionOnMouseWheelMoved(mouseWheelEvent: MouseWheelEvent): Interaction?  = null
  override fun mouseReleaseWhenNoInteraction(x: Int, y: Int, modifiersEx: Int) {}
  override fun singleClick(x: Int, y: Int, modifiersEx: Int) {}
  override fun doubleClick(x: Int, y: Int, modifiersEx: Int) {}
<<<<<<< HEAD
  override fun hoverWhenNoInteraction(mouseX: Int, mouseY: Int, modifiersEx: Int) {}
=======
  override fun zoom(type: ZoomType, x: Int, y: Int) {}
  override fun hoverWhenNoInteraction(mouseX: Int, mouseY: Int, modifiersEx: Int) {}
  override fun stayHovering(mouseX: Int, mouseY: Int) {}

>>>>>>> b5f40ffd
  override fun popupMenuTrigger(mouseEvent: MouseEvent) {}
  override fun getCursorWhenNoInteraction(mouseX: Int, mouseY: Int, modifiersEx: Int): Cursor? = null
  override fun keyPressedWithoutInteraction(keyEvent: KeyEvent): Interaction? = null
  override fun keyReleasedWithoutInteraction(keyEvent: KeyEvent) {}
  override fun mouseExited() {}
}

/**
 * An [InteractionHandler] that allows delegating the operations to another [InteractionHandler]. The [delegate] can be switched at runtime
 * and the switch is thread-safe.
 */
class DelegateInteractionHandler(initialDelegate: InteractionHandler = NopInteractionHandler): InteractionHandler {
  private val delegateLock = ReentrantReadWriteLock()
  var delegate: InteractionHandler = initialDelegate
    get() = delegateLock.read { field }
    set(value) = delegateLock.write { field = value}

  override fun createInteractionOnPressed(mouseX: Int, mouseY: Int, modifiersEx: Int): Interaction? =
    delegate.createInteractionOnPressed(mouseX, mouseY, modifiersEx)

  override fun createInteractionOnDrag(mouseX: Int, mouseY: Int, modifiersEx: Int): Interaction? =
    delegate.createInteractionOnDrag(mouseX, mouseY, modifiersEx)

  override fun createInteractionOnDragEnter(dragEvent: DropTargetDragEvent): Interaction? =
    delegate.createInteractionOnDragEnter(dragEvent)

  override fun createInteractionOnMouseWheelMoved(mouseWheelEvent: MouseWheelEvent): Interaction? =
    delegate.createInteractionOnMouseWheelMoved(mouseWheelEvent)

<<<<<<< HEAD
  override fun mouseReleaseWhenNoInteraction(x: Int, y: Int, modifiersEx: Int) =
    delegate.mouseReleaseWhenNoInteraction(x, y, modifiersEx)

=======
  override fun zoom(type: ZoomType, mouseX: Int, mouseY: Int) =
    delegate.zoom(type, mouseX, mouseY)

  override fun mouseReleaseWhenNoInteraction(x: Int, y: Int, modifiersEx: Int) =
    delegate.mouseReleaseWhenNoInteraction(x, y, modifiersEx)

  override fun stayHovering(mouseX: Int, mouseY: Int) =
    delegate.stayHovering(mouseX, mouseY)

>>>>>>> b5f40ffd
  override fun singleClick(x: Int, y: Int, modifiersEx: Int) =
    delegate.singleClick(x, y, modifiersEx)

  override fun doubleClick(x: Int, y: Int, modifiersEx: Int) =
    delegate.doubleClick(x, y, modifiersEx)

  override fun hoverWhenNoInteraction(mouseX: Int, mouseY: Int, modifiersEx: Int) =
    delegate.hoverWhenNoInteraction(mouseX, mouseY, modifiersEx)

  override fun popupMenuTrigger(mouseEvent: MouseEvent) =
    delegate.popupMenuTrigger(mouseEvent)

  override fun getCursorWhenNoInteraction(mouseX: Int, mouseY: Int, modifiersEx: Int): Cursor? =
    delegate.getCursorWhenNoInteraction(mouseX, mouseY, modifiersEx)

  override fun keyPressedWithoutInteraction(keyEvent: KeyEvent): Interaction? =
    delegate.keyPressedWithoutInteraction(keyEvent)

  override fun keyReleasedWithoutInteraction(keyEvent: KeyEvent) =
    delegate.keyReleasedWithoutInteraction(keyEvent)

  override fun mouseExited() =
    delegate.mouseExited()
}<|MERGE_RESOLUTION|>--- conflicted
+++ resolved
@@ -17,10 +17,7 @@
 
 import com.android.tools.adtui.PANNABLE_KEY
 import com.android.tools.adtui.Pannable
-<<<<<<< HEAD
-=======
 import com.android.tools.adtui.actions.ZoomType
->>>>>>> b5f40ffd
 import com.android.tools.adtui.common.SwingCoordinate
 import com.android.tools.idea.common.api.DragType
 import com.android.tools.idea.common.editor.DesignToolsSplitEditor
@@ -215,13 +212,10 @@
                                              @JdkConstants.InputEventMask modifiersEx: Int) {
     val allowToggle = modifiersEx and (InputEvent.SHIFT_MASK or Toolkit.getDefaultToolkit().menuShortcutKeyMask) != 0
     surface.getSceneViewAtOrPrimary(x, y)?.selectComponentAt(x, y, modifiersEx, allowToggle, false)
-<<<<<<< HEAD
-=======
   }
 
   override fun zoom(type: ZoomType, mouseX: Int, mouseY: Int) {
     surface.zoom(type, mouseX, mouseY)
->>>>>>> b5f40ffd
   }
 
   override fun hoverWhenNoInteraction(@SwingCoordinate mouseX: Int,
@@ -362,14 +356,10 @@
   override fun mouseReleaseWhenNoInteraction(x: Int, y: Int, modifiersEx: Int) {}
   override fun singleClick(x: Int, y: Int, modifiersEx: Int) {}
   override fun doubleClick(x: Int, y: Int, modifiersEx: Int) {}
-<<<<<<< HEAD
-  override fun hoverWhenNoInteraction(mouseX: Int, mouseY: Int, modifiersEx: Int) {}
-=======
   override fun zoom(type: ZoomType, x: Int, y: Int) {}
   override fun hoverWhenNoInteraction(mouseX: Int, mouseY: Int, modifiersEx: Int) {}
   override fun stayHovering(mouseX: Int, mouseY: Int) {}
 
->>>>>>> b5f40ffd
   override fun popupMenuTrigger(mouseEvent: MouseEvent) {}
   override fun getCursorWhenNoInteraction(mouseX: Int, mouseY: Int, modifiersEx: Int): Cursor? = null
   override fun keyPressedWithoutInteraction(keyEvent: KeyEvent): Interaction? = null
@@ -399,21 +389,15 @@
   override fun createInteractionOnMouseWheelMoved(mouseWheelEvent: MouseWheelEvent): Interaction? =
     delegate.createInteractionOnMouseWheelMoved(mouseWheelEvent)
 
-<<<<<<< HEAD
+  override fun zoom(type: ZoomType, mouseX: Int, mouseY: Int) =
+    delegate.zoom(type, mouseX, mouseY)
+
   override fun mouseReleaseWhenNoInteraction(x: Int, y: Int, modifiersEx: Int) =
     delegate.mouseReleaseWhenNoInteraction(x, y, modifiersEx)
 
-=======
-  override fun zoom(type: ZoomType, mouseX: Int, mouseY: Int) =
-    delegate.zoom(type, mouseX, mouseY)
-
-  override fun mouseReleaseWhenNoInteraction(x: Int, y: Int, modifiersEx: Int) =
-    delegate.mouseReleaseWhenNoInteraction(x, y, modifiersEx)
-
   override fun stayHovering(mouseX: Int, mouseY: Int) =
     delegate.stayHovering(mouseX, mouseY)
 
->>>>>>> b5f40ffd
   override fun singleClick(x: Int, y: Int, modifiersEx: Int) =
     delegate.singleClick(x, y, modifiersEx)
 
