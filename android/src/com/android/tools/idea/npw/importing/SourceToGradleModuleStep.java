/*
 * Copyright (C) 2016 The Android Open Source Project
 *
 * Licensed under the Apache License, Version 2.0 (the "License");
 * you may not use this file except in compliance with the License.
 * You may obtain a copy of the License at
 *
 *      http://www.apache.org/licenses/LICENSE-2.0
 *
 * Unless required by applicable law or agreed to in writing, software
 * distributed under the License is distributed on an "AS IS" BASIS,
 * WITHOUT WARRANTIES OR CONDITIONS OF ANY KIND, either express or implied.
 * See the License for the specific language governing permissions and
 * limitations under the License.
 */
package com.android.tools.idea.npw.importing;

import static com.android.tools.idea.ui.wizard.WizardUtils.WIZARD_BORDER.SMALL;
import static com.android.tools.idea.ui.wizard.WizardUtils.wrapWithVScroll;
import static com.intellij.openapi.project.ProjectUtil.guessProjectDir;
import static org.jetbrains.android.util.AndroidBundle.message;

import com.android.tools.adtui.util.FormScalingUtil;
import com.android.tools.adtui.validation.Validator;
import com.android.tools.adtui.validation.ValidatorPanel;
import com.android.tools.idea.gradle.project.ModuleImporter;
import com.android.tools.idea.gradle.project.ModuleToImport;
import com.android.tools.idea.observable.BindingsManager;
import com.android.tools.idea.observable.core.BoolProperty;
import com.android.tools.idea.observable.core.BoolValueProperty;
import com.android.tools.idea.observable.core.ObservableBool;
import com.android.tools.idea.observable.ui.TextProperty;
import com.android.tools.idea.ui.wizard.WizardUtils;
import com.android.tools.idea.util.FormatUtil;
import com.android.tools.idea.wizard.model.ModelWizard.Facade;
import com.android.tools.idea.wizard.model.ModelWizardStep;
import com.android.tools.idea.wizard.model.SkippableWizardStep;
import com.google.common.annotations.VisibleForTesting;
import com.google.common.base.Strings;
import com.intellij.ide.util.projectWizard.ModuleWizardStep;
import com.intellij.ide.util.projectWizard.WizardContext;
import com.intellij.openapi.application.ApplicationManager;
import com.intellij.openapi.diagnostic.Logger;
import com.intellij.openapi.fileChooser.FileChooserDescriptorFactory;
import com.intellij.openapi.module.Module;
import com.intellij.openapi.module.ModuleManager;
import com.intellij.openapi.module.ModuleUtilCore;
import com.intellij.openapi.project.Project;
import com.intellij.openapi.ui.TextFieldWithBrowseButton;
import com.intellij.openapi.util.Computable;
import com.intellij.openapi.vfs.VfsUtil;
import com.intellij.openapi.vfs.VirtualFile;
import com.intellij.ui.components.JBLabel;
import com.intellij.ui.components.JBScrollPane;
import java.io.File;
import java.io.IOException;
import java.util.ArrayList;
import java.util.Collection;
import java.util.Set;
<<<<<<< HEAD
import java.util.TreeSet;
import javax.swing.*;
=======
import javax.swing.JComponent;
import javax.swing.JLabel;
import javax.swing.JPanel;
import javax.swing.JTextField;
>>>>>>> cdc83e4e
import org.jetbrains.annotations.NotNull;
import org.jetbrains.annotations.Nullable;

/**
 * Wizard Step that allows the user to point to an existing source directory (ADT or Gradle) to import as a new Android Gradle module.
 * Also allows selection of sub-modules to import. Most functionality is contained within existing {@link ModulesTable} class.
 */
public final class SourceToGradleModuleStep extends SkippableWizardStep<SourceToGradleModuleModel> {
  private final BindingsManager myBindings = new BindingsManager();

  @NotNull private final JComponent myRootPanel;
  @NotNull private final ValidatorPanel myValidatorPanel;

  private final BoolProperty myCanGoForward = new BoolValueProperty();

  // Facade is initialised dynamically
  @Nullable private Facade myFacade;

  private JPanel myPanel;
  private TextFieldWithBrowseButton mySourceLocation;
  private JBScrollPane myModulesScroller;
  private ModulesTable myModulesPanel;
  private JLabel myRequiredModulesLabel;
  private JBLabel mySourceDirTitle;
  private PrimaryModuleImportSettings myPrimaryModel;
  private JBLabel myModuleNameLabel;
  private JTextField myModuleNameField;
  private JBLabel myPrimaryModuleState;

  @Nullable private VirtualFile myVFile;
  @Nullable private ModuleImporter myImporter;
  @Nullable private Collection<ModuleToImport> myModules;

  public SourceToGradleModuleStep(@NotNull SourceToGradleModuleModel model) {
    super(model, message("android.wizard.module.import.source.title"));

    mySourceLocation.addBrowseFolderListener(message("android.wizard.module.import.source.browse.title"),
                                             message("android.wizard.module.import.source.browse.description"),
                                             getModel().getProject(),
                                             FileChooserDescriptorFactory.createSingleFileOrFolderDescriptor());

    myBindings.bindTwoWay(new TextProperty(mySourceLocation.getTextField()), model.sourceLocation);

<<<<<<< HEAD
=======
    myValidatorPanel = new ValidatorPanel(this, myPanel);
    myValidatorPanel.registerValidator(model.sourceLocation, value -> updateForwardStatus(model.sourceLocation.get()));

>>>>>>> cdc83e4e
    myModulesPanel.bindPrimaryModuleEntryComponents(myPrimaryModel, myRequiredModulesLabel);
    myModulesPanel.addPropertyChangeListener(ModulesTable.PROPERTY_SELECTED_MODULES, event -> {
      if (ModulesTable.PROPERTY_SELECTED_MODULES.equals(event.getPropertyName())) {
        updateForwardStatus(!myValidatorPanel.hasErrors().get());
      }
    });

<<<<<<< HEAD
    myValidatorPanel = new ValidatorPanel(this, myPanel);
    myValidatorPanel.registerValidator(model.sourceLocation, value -> updateStepStatus(model.sourceLocation.get()));

    if (StudioFlags.NPW_NEW_MODULE_WITH_SIDE_BAR.get()) {
      myRootPanel = wrapWithVScroll(myValidatorPanel, SMALL);
    }
    else {
      mySourceDirTitle.setVisible(false);
      myRootPanel = wrapWithVScroll(myValidatorPanel);
    }
=======
    myRootPanel = wrapWithVScroll(myValidatorPanel, SMALL);
>>>>>>> cdc83e4e
    FormScalingUtil.scaleComponentTree(this.getClass(), myRootPanel);
  }

  @Override
  protected void onWizardStarting(@NotNull Facade wizard) {
    myFacade = wizard;
  }

  @Override
  protected void onProceeding() {
    getModel().setModulesToImport(myModulesPanel.getSelectedModulesMap());
  }

  @Override
  public void dispose() {
    myBindings.releaseAll();
  }

  @NotNull
  @Override
  protected ObservableBool canGoForward() {
    return myCanGoForward;
  }

  @NotNull
  @Override
  protected JComponent getComponent() {
    return myRootPanel;
  }

  @Nullable
  @Override
  protected JComponent getPreferredFocusComponent() {
    return mySourceLocation;
  }

  @NotNull
  @Override
  protected Collection<? extends ModelWizardStep<ModuleWizardStepAdapter.AdapterModel>> createDependentSteps() {
    WizardContext context = getModel().getContext();
    ArrayList<ModelWizardStep<ModuleWizardStepAdapter.AdapterModel>> wrappedSteps = new ArrayList<>();

    for (ModuleImporter importer : ModuleImporter.getAllImporters(context)) {
      for (ModuleWizardStep inputStep : importer.createWizardSteps()) {
        wrappedSteps.add(new ModuleWizardStepAdapter(context, inputStep));
      }
    }

    return wrappedSteps;
  }

  @NotNull
  @VisibleForTesting
<<<<<<< HEAD
  Validator.Result updateStepStatus(@NotNull String path) {
=======
  Validator.Result updateForwardStatus(@NotNull String path) {
>>>>>>> cdc83e4e
    // Hide modules UI. They will be enabled again if all validation is OK.
    myPrimaryModel.setVisible(false);
    myRequiredModulesLabel.setVisible(false);
    myModulesScroller.setVisible(false);

    if (Strings.isNullOrEmpty(path)) {
      // Don't validate default empty input: jetbrains.github.io/ui/principles/validation_errors/#23
      myCanGoForward.set(false);
      return Validator.Result.OK;
    }

    Validator.Result result = checkPath(path);
<<<<<<< HEAD
    if (result.getSeverity() != Validator.Severity.ERROR) {
      updateModuleValidation();
    }

    updateStepStatus();
=======
    boolean hasValidPath = result.getSeverity() != Validator.Severity.ERROR;
    if (hasValidPath) {
      updateModuleValidation();
    }

    updateForwardStatus(hasValidPath);
>>>>>>> cdc83e4e

    return result;
  }

  private void updateModuleValidation() {
    myModulesPanel.setModules(getModel().getProject(), myVFile, myModules);
    myModulesScroller.setVisible(myModulesPanel.getComponentCount() > 0);
    myRootPanel.revalidate(); // We may have added new UI
    myRootPanel.repaint();

    // Setting the active importer affects the visibility of other steps in the wizard so we need to call updateNavigationProperties
    // to make sure Finish / Next is displayed correctly
    ModuleImporter.setImporter(getModel().getContext(), myImporter);
    assert myFacade != null;
    myFacade.updateNavigationProperties();
  }

  private void updateForwardStatus(boolean hasValidPath) {
    // Validation of import location can be superseded by lack of modules selected for import
<<<<<<< HEAD
    if (myModulesPanel.getSelectedModules().isEmpty()) {
      myCanGoForward.set(false);
      return;
    }

    myCanGoForward.set(!myValidatorPanel.hasErrors().get() && myModulesPanel.canImport());
=======
    myCanGoForward.set(hasValidPath && myModulesPanel.canImport() && myModulesPanel.getSelectedModules().isEmpty());
>>>>>>> cdc83e4e
  }

  @NotNull
  @VisibleForTesting
  Validator.Result checkPath(@NotNull String path) {
    myVFile = VfsUtil.findFileByIoFile(new File(path), false);
    if (myVFile == null || !myVFile.exists()) {
      return new Validator.Result(Validator.Severity.ERROR, message("android.wizard.module.import.source.browse.invalid.location"));
    }
    else if (isProjectOrModule(myVFile)) {
      return new Validator.Result(Validator.Severity.ERROR, message("android.wizard.module.import.source.browse.taken.location"));
    }
    myImporter = ModuleImporter.importerForLocation(getModel().getContext(), myVFile);
    if (!myImporter.isValid()) {
      return new Validator.Result(Validator.Severity.ERROR, message("android.wizard.module.import.source.browse.cant.import"));
    }
    myModules = ApplicationManager.getApplication().runReadAction((Computable<Collection<ModuleToImport>>)() -> {
      try {
        return myImporter.findModules(myVFile);
      }
      catch (IOException e) {
        Logger.getInstance(SourceToGradleModuleStep.class).error(e);
        return null;
      }
    });
    if (myModules == null) {
      return new Validator.Result(Validator.Severity.ERROR, message("android.wizard.module.import.source.browse.error"));
    }
    Set<String> missingSourceModuleNames = new TreeSet<>();
    for (ModuleToImport module : myModules) {
      if (module.location == null || !module.location.exists()) {
        missingSourceModuleNames.add(module.name);
      }
    }
    if (!missingSourceModuleNames.isEmpty()) {
      final String formattedMessage = FormatUtil.formatElementListString(
        missingSourceModuleNames,
        message("android.wizard.module.import.source.browse.bad.modules.1"),
        message("android.wizard.module.import.source.browse.bad.modules.2"),
        message("android.wizard.module.import.source.browse.bad.modules.more")
      );
      String htmlFormattedMessage =  WizardUtils.toHtmlString(formattedMessage);
      return new Validator.Result(Validator.Severity.WARNING, htmlFormattedMessage);
    }
    return Validator.Result.OK;
  }

  private boolean isProjectOrModule(@NotNull VirtualFile dir) {
    Project project = getModel().getProject();
    if (dir.equals(guessProjectDir(project))) {
      return true;
    }

    for (Module module : ModuleManager.getInstance(project).getModules()) {
      if (ModuleUtilCore.isModuleDir(module, dir)) {
        return true;
      }
    }

    return false;
  }

  private void createUIComponents() {
    myPrimaryModel = new PrimaryModuleImportSettings();
    myModuleNameLabel = myPrimaryModel.getModuleNameLabel();
    myModuleNameField = myPrimaryModel.getModuleNameField();
    myPrimaryModuleState = myPrimaryModel.getPrimaryModuleState();
  }
}<|MERGE_RESOLUTION|>--- conflicted
+++ resolved
@@ -57,15 +57,8 @@
 import java.util.ArrayList;
 import java.util.Collection;
 import java.util.Set;
-<<<<<<< HEAD
 import java.util.TreeSet;
 import javax.swing.*;
-=======
-import javax.swing.JComponent;
-import javax.swing.JLabel;
-import javax.swing.JPanel;
-import javax.swing.JTextField;
->>>>>>> cdc83e4e
 import org.jetbrains.annotations.NotNull;
 import org.jetbrains.annotations.Nullable;
 
@@ -109,12 +102,9 @@
 
     myBindings.bindTwoWay(new TextProperty(mySourceLocation.getTextField()), model.sourceLocation);
 
-<<<<<<< HEAD
-=======
     myValidatorPanel = new ValidatorPanel(this, myPanel);
     myValidatorPanel.registerValidator(model.sourceLocation, value -> updateForwardStatus(model.sourceLocation.get()));
 
->>>>>>> cdc83e4e
     myModulesPanel.bindPrimaryModuleEntryComponents(myPrimaryModel, myRequiredModulesLabel);
     myModulesPanel.addPropertyChangeListener(ModulesTable.PROPERTY_SELECTED_MODULES, event -> {
       if (ModulesTable.PROPERTY_SELECTED_MODULES.equals(event.getPropertyName())) {
@@ -122,20 +112,7 @@
       }
     });
 
-<<<<<<< HEAD
-    myValidatorPanel = new ValidatorPanel(this, myPanel);
-    myValidatorPanel.registerValidator(model.sourceLocation, value -> updateStepStatus(model.sourceLocation.get()));
-
-    if (StudioFlags.NPW_NEW_MODULE_WITH_SIDE_BAR.get()) {
-      myRootPanel = wrapWithVScroll(myValidatorPanel, SMALL);
-    }
-    else {
-      mySourceDirTitle.setVisible(false);
-      myRootPanel = wrapWithVScroll(myValidatorPanel);
-    }
-=======
     myRootPanel = wrapWithVScroll(myValidatorPanel, SMALL);
->>>>>>> cdc83e4e
     FormScalingUtil.scaleComponentTree(this.getClass(), myRootPanel);
   }
 
@@ -189,11 +166,7 @@
 
   @NotNull
   @VisibleForTesting
-<<<<<<< HEAD
-  Validator.Result updateStepStatus(@NotNull String path) {
-=======
   Validator.Result updateForwardStatus(@NotNull String path) {
->>>>>>> cdc83e4e
     // Hide modules UI. They will be enabled again if all validation is OK.
     myPrimaryModel.setVisible(false);
     myRequiredModulesLabel.setVisible(false);
@@ -206,20 +179,12 @@
     }
 
     Validator.Result result = checkPath(path);
-<<<<<<< HEAD
-    if (result.getSeverity() != Validator.Severity.ERROR) {
-      updateModuleValidation();
-    }
-
-    updateStepStatus();
-=======
     boolean hasValidPath = result.getSeverity() != Validator.Severity.ERROR;
     if (hasValidPath) {
       updateModuleValidation();
     }
 
     updateForwardStatus(hasValidPath);
->>>>>>> cdc83e4e
 
     return result;
   }
@@ -239,16 +204,7 @@
 
   private void updateForwardStatus(boolean hasValidPath) {
     // Validation of import location can be superseded by lack of modules selected for import
-<<<<<<< HEAD
-    if (myModulesPanel.getSelectedModules().isEmpty()) {
-      myCanGoForward.set(false);
-      return;
-    }
-
-    myCanGoForward.set(!myValidatorPanel.hasErrors().get() && myModulesPanel.canImport());
-=======
     myCanGoForward.set(hasValidPath && myModulesPanel.canImport() && myModulesPanel.getSelectedModules().isEmpty());
->>>>>>> cdc83e4e
   }
 
   @NotNull
