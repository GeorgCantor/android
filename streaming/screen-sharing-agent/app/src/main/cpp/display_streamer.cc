/*
 * Copyright (C) 2021 The Android Open Source Project
 *
 * Licensed under the Apache License, Version 2.0 (the "License");
 * you may not use this file except in compliance with the License.
 * You may obtain a copy of the License at
 *
 *      http://www.apache.org/licenses/LICENSE-2.0
 *
 * Unless required by applicable law or agreed to in writing, software
 * distributed under the License is distributed on an "AS IS" BASIS,
 * WITHOUT WARRANTIES OR CONDITIONS OF ANY KIND, either express or implied.
 * See the License for the specific language governing permissions and
 * limitations under the License.
 */

#include "display_streamer.h"

<<<<<<< HEAD
#include <sys/uio.h>
#include <unistd.h>

#include <cassert>
#include <cerrno>
=======
>>>>>>> 0d09370c
#include <chrono>
#include <cmath>

#include "accessors/surface_control.h"
#include "agent.h"
#include "codec_output_buffer.h"
#include "jvm.h"
#include "log.h"
#include "string_printf.h"

namespace screensharing {

using namespace std;
using namespace std::chrono;

namespace {

constexpr int MAX_SUBSEQUENT_ERRORS = 5;
constexpr int MIN_VIDEO_RESOLUTION = 128;
constexpr int COLOR_FormatSurface = 0x7F000789;  // See android.media.MediaCodecInfo.CodecCapabilities.COLOR_FormatSurface.
constexpr int MAX_FRAME_RATE = 60;
constexpr int REDUCED_FRAME_RATE = 30;  // Frame rate used for watches.
constexpr int DEFAULT_BIT_RATE = 10000000;
constexpr int MIN_BIT_RATE = 100000;
constexpr int I_FRAME_INTERVAL_SECONDS = 10;
constexpr int REPEAT_FRAME_DELAY_MILLIS = 100;
constexpr char const* AMEDIACODEC_KEY_REQUEST_SYNC_FRAME = "request-sync";  // Introduced in API 31.
constexpr char const* AMEDIAFORMAT_KEY_COLOR_STANDARD = "color-standard";  // Introduced in API 28.
constexpr int COLOR_STANDARD_BT601_NTSC = 4;  // See android.media.MediaFormat.COLOR_STANDARD_BT601_NTSC.
constexpr double SQRT_2 = 1.41421356237;
constexpr double SQRT_10 = 3.16227766017;
<<<<<<< HEAD
=======
constexpr int SOCKET_TIMEOUT_MICROS = 10000000;
>>>>>>> 0d09370c

// Rounds the given number to the closest on logarithmic scale value of the for n * 10^k,
// where n is one of 1, 2 or 5 and k is integer number.
int32_t RoundToOneTwoFiveScale(double x) {
  double exp = floor(log10(x));
  double u = pow(10, exp);
  double f = x / u;
  int n =
      f < SQRT_2 ?
        1 :
      f < SQRT_10 ?
        2 :
      f < 5 * SQRT_2 ?
        5 :
        10;
<<<<<<< HEAD
  return n * round<int32_t>(u);
=======
  return n * round<int32_t>(u); // NOLINT(*-narrowing-conversions)
>>>>>>> 0d09370c
}

AMediaFormat* CreateMediaFormat(const string& mime_type) {
  AMediaFormat* media_format = AMediaFormat_new();
  AMediaFormat_setString(media_format, AMEDIAFORMAT_KEY_MIME, mime_type.c_str());
  AMediaFormat_setInt32(media_format, AMEDIAFORMAT_KEY_COLOR_FORMAT, COLOR_FormatSurface);
  AMediaFormat_setInt32(media_format, AMEDIAFORMAT_KEY_I_FRAME_INTERVAL, I_FRAME_INTERVAL_SECONDS);
  AMediaFormat_setInt64(media_format, AMEDIAFORMAT_KEY_REPEAT_PREVIOUS_FRAME_AFTER, REPEAT_FRAME_DELAY_MILLIS * 1000);
  if (mime_type == "video/x-vnd.on2.vp8") {
    // Workaround for b/247802881.
    AMediaFormat_setInt32(media_format, AMEDIAFORMAT_KEY_COLOR_STANDARD, COLOR_STANDARD_BT601_NTSC);
  }
  return media_format;
}

string GetVideoEncoderDetails(const CodecInfo& codec_info, int32_t width, int32_t height) {
  string codec_name = codec_info.name;
  string mime_type = codec_info.mime_type;
  Jni jni = Jvm::GetJni();
  JClass clazz = jni.GetClass("com/android/tools/screensharing/CodecInfo");
  jmethodID method = clazz.GetStaticMethod("getVideoEncoderDetails", "(Ljava/lang/String;Ljava/lang/String;II)Ljava/lang/String;");
  JObject details = clazz.CallStaticObjectMethod(method, JString(jni, codec_name).ref(), JString(jni, mime_type).ref(), width, height);
  if (details.IsNull()) {
    return "Failed to obtain parameters of " + codec_info.name;
  }
  return details.ToString();
}

int32_t RoundUpToMultipleOf(int32_t value, int32_t power_of_two) {
  return (value + power_of_two - 1) & ~(power_of_two - 1);
}

Size ComputeVideoSize(Size rotated_display_size, const CodecInfo& codec_info, Size max_video_resolution) {
  int32_t max_width = max_video_resolution.width;
  int32_t max_height = max_video_resolution.height;
  if (max_width < min(rotated_display_size.width, codec_info.max_resolution.width) / 2 ||
      max_height < min(rotated_display_size.height, codec_info.max_resolution.height) / 2) {
    // The size of the host display image is less than half of the display size.
    // Produce video in double resolution to have better quality after scaling down.
    max_width *= 2;
    max_height *= 2;
  }
  max_width = min(max_width, codec_info.max_resolution.width);
  max_height = min(max_height, codec_info.max_resolution.height);
  double display_width = rotated_display_size.width;
  double display_height = rotated_display_size.height;
  double scale = max(min(1.0, min(max_width / display_width, max_height / display_height)),
                     max(MIN_VIDEO_RESOLUTION / display_width, MIN_VIDEO_RESOLUTION / display_height));
  // The horizontal size alignment is multiple of 8 to accommodate FFmpeg video decoder.
  int32_t alignment_width = RoundUpToMultipleOf(codec_info.size_alignment.width, 8);
  int32_t alignment_height = codec_info.size_alignment.height;
  // Video width is computed first and height is computed based on the width to make sure that,
  // if the video has a sightly different aspect ratio than the display, it is taller rather than
  // wider.
  int32_t width = RoundUpToMultipleOf(lround(display_width * scale), alignment_width);
  int32_t height;
  while (width > codec_info.max_resolution.width ||
      (height = RoundUpToMultipleOf(lround(width * display_height / display_width), alignment_height)) > codec_info.max_resolution.height) {
    width -= alignment_width;  // Reduce video size to stay within maximum resolution of the codec.
  }
  return Size { width, height };
}

Size ConfigureCodec(AMediaCodec* codec, const CodecInfo& codec_info, Size max_video_resolution, int32_t bit_rate,
                    AMediaFormat* media_format, const DisplayInfo& display_info, int32_t display_id) {
  Size video_size = ComputeVideoSize(display_info.logical_size, codec_info, max_video_resolution);
  AMediaFormat_setInt32(media_format, AMEDIAFORMAT_KEY_WIDTH, video_size.width);
  AMediaFormat_setInt32(media_format, AMEDIAFORMAT_KEY_HEIGHT, video_size.height);
  AMediaFormat_setInt32(media_format, AMEDIAFORMAT_KEY_FRAME_RATE,
<<<<<<< HEAD
                        min(codec_info.max_frame_rate, Agent::IsWatch() ? REDUCED_FRAME_RATE : MAX_FRAME_RATE));
=======
                        min(codec_info.max_frame_rate, Agent::is_watch() ? REDUCED_FRAME_RATE : MAX_FRAME_RATE));
>>>>>>> 0d09370c
  AMediaFormat_setInt32(media_format, AMEDIAFORMAT_KEY_BIT_RATE, bit_rate);
  media_status_t status = AMediaCodec_configure(codec, media_format, nullptr, nullptr, AMEDIACODEC_CONFIGURE_FLAG_ENCODE);
  if (status != AMEDIA_OK) {
    Log::Fatal(VIDEO_ENCODER_CONFIGURATION_ERROR, "Display %d: AMediaCodec_configure returned %d for video size %dx%d bit rate %d",
               display_id, status, video_size.width, video_size.height, bit_rate);
  }
  Log::I("Display %d: configured %s video size %dx%d bit_rate %d",
         display_id, codec_info.name.c_str(), video_size.width, video_size.height, bit_rate);
  return video_size;
}

}  // namespace

DisplayStreamer::DisplayStreamer(int32_t display_id, const CodecInfo* codec_info, Size max_video_resolution,
                                 int32_t initial_video_orientation, int32_t max_bit_rate, int socket_fd)
    : display_rotation_watcher_(this),
      display_id_(display_id),
      codec_info_(codec_info),
<<<<<<< HEAD
      socket_fd_(socket_fd),
      bit_rate_(max_bit_rate > 0 ? max_bit_rate : DEFAULT_BIT_RATE),
      max_video_resolution_(max_video_resolution),
      video_orientation_(initial_video_orientation) {
  assert(socket_fd > 0);
=======
      writer_(socket_fd, "video"),
      bit_rate_(max_bit_rate > 0 ? max_bit_rate : DEFAULT_BIT_RATE),
      max_video_resolution_(max_video_resolution),
      video_orientation_(initial_video_orientation) {
>>>>>>> 0d09370c
}

DisplayStreamer::~DisplayStreamer() {
  if (thread_.get_id() != this_thread::get_id() && thread_.joinable()) {
    thread_.join();
  }
}

void DisplayStreamer::Start() {
  if (streamer_stopped_.exchange(false)) {
    Log::D("Display %d: starting video stream", display_id_);
    thread_ = thread([this]() {
      Jvm::AttachCurrentThread((string("DisplayStreamer ") + to_string(display_id_)).c_str());
      Run();
      Jvm::DetachCurrentThread();
      Log::D("Display %d: streaming terminated", display_id_);
    });
  }
}

void DisplayStreamer::Stop() {
  if (!streamer_stopped_.exchange(true)) {
    Log::D("Display %d: stopping video stream", display_id_);
    StopCodec();
    if (thread_.get_id() != this_thread::get_id() && thread_.joinable()) {
      thread_.join();
    }
    DeleteCodec();
    ReleaseVirtualDisplay(Jvm::GetJni());
  }
}

void DisplayStreamer::OnDisplayAdded(int32_t display_id) {
}

void DisplayStreamer::OnDisplayRemoved(int32_t display_id) {
}

void DisplayStreamer::OnDisplayChanged(int32_t display_id) {
  if (display_id == display_id_) {
    Log::D("DisplayStreamer::OnDisplayChanged(%d)", display_id);
    StopCodec();
  }
}

void DisplayStreamer::Run() {
  Jni jni = Jvm::GetJni();
  WindowManager::WatchRotation(jni, display_id_, &display_rotation_watcher_);
  DisplayManager::AddDisplayListener(jni, this);

  AMediaFormat* media_format = CreateMediaFormat(codec_info_->mime_type);
  VideoPacketHeader packet_header = { .display_id = display_id_, .frame_number = 0};
  bool continue_streaming = true;
  consequent_deque_error_count_ = 0;

  while (continue_streaming && !streamer_stopped_ && !Agent::IsShuttingDown()) {
    DisplayInfo display_info = DisplayManager::GetDisplayInfo(jni, display_id_);
    if (!display_info.IsValid()) {
      break;
    }
    Log::D("Display %d: display_info: %s", display_id_, display_info.ToDebugString().c_str());
<<<<<<< HEAD
    AMediaCodec* codec = AMediaCodec_createCodecByName(codec_info_->name.c_str());
    if (codec == nullptr) {
      Log::Fatal(VIDEO_ENCODER_INITIALIZATION_ERROR, "Display %d: unable to create a %s video encoder",
                 display_id_, codec_info_->name.c_str());
    }
    VirtualDisplay virtual_display;
    JObject display_token;
    string display_name = StringPrintf("studio.screen.sharing:%d", display_id_);
    if (Agent::feature_level() >= 34) {
      virtual_display = DisplayManager::CreateVirtualDisplay(
          jni, display_name.c_str(), display_info.logical_size.width, display_info.logical_size.height, display_id_, nullptr);
    } else {
      bool secure = Agent::feature_level() < 31;  // Creation of secure displays is not allowed on API 31+.
      display_token = SurfaceControl::CreateDisplay(jni, display_name.c_str(), secure);
      if (display_token.IsNull()) {
=======
    CreateCodec();
    string display_name = StringPrintf("studio.screen.sharing:%d", display_id_);
    if (Agent::feature_level() >= 34) {
      virtual_display_ = DisplayManager::CreateVirtualDisplay(
          jni, display_name.c_str(), display_info.logical_size.width, display_info.logical_size.height, display_id_, nullptr);
    } else {
      bool secure = Agent::feature_level() < 31;  // Creation of secure displays is not allowed on API 31+.
      display_token_ = SurfaceControl::CreateDisplay(jni, display_name.c_str(), secure);
      if (display_token_.IsNull()) {
>>>>>>> 0d09370c
        Log::Fatal(VIRTUAL_DISPLAY_CREATION_ERROR, "Display %d: unable to create a virtual display", display_id_);
      }
    }
    ANativeWindow* surface = nullptr;
    {
      unique_lock lock(mutex_);
<<<<<<< HEAD
      if (codec_stop_pending_) {
        codec_stop_pending_ = false;
=======
      if (codec_ == nullptr || codec_stop_pending_) {
        codec_stop_pending_ = false;
        ReleaseVirtualDisplay(jni);
        DeleteCodec();
>>>>>>> 0d09370c
        continue;  // Start another loop to refresh display information.
      }
      display_info_ = display_info;
      int32_t rotation_correction = video_orientation_ >= 0 ? NormalizeRotation(video_orientation_ - display_info.rotation) : 0;
<<<<<<< HEAD
      if (display_info.rotation == 2 && rotation_correction == 0) {
=======
      if (display_info.rotation == 2 && rotation_correction == 0 && !Agent::is_watch()) {
>>>>>>> 0d09370c
        // Simulated rotation is not capable of distinguishing between regular and upside down
        // display orientation. Compensate for that using rotation_correction.
        display_info.rotation = 0;
        rotation_correction = 2;
      }
      Size video_size = ConfigureCodec(
<<<<<<< HEAD
          codec, *codec_info_, max_video_resolution_.Rotated(rotation_correction), bit_rate_, media_format, display_info, display_id_);
      Log::D("Display %d: rotation=%d rotation_correction=%d video_size=%dx%d",
             display_id_, display_info.rotation, rotation_correction, video_size.width, video_size.height);
      media_status_t status = AMediaCodec_createInputSurface(codec, &surface);  // Requires API 26.
=======
          codec_, *codec_info_, max_video_resolution_.Rotated(rotation_correction), bit_rate_, media_format, display_info, display_id_);
      Log::D("Display %d: rotation=%d rotation_correction=%d video_size=%dx%d",
             display_id_, display_info.rotation, rotation_correction, video_size.width, video_size.height);
      media_status_t status = AMediaCodec_createInputSurface(codec_, &surface);  // Requires API 26.
>>>>>>> 0d09370c
      if (status != AMEDIA_OK) {
        Log::Fatal(INPUT_SURFACE_CREATION_ERROR, "Display %d: AMediaCodec_createInputSurface returned %d", display_id_, status);
      }
      if (Agent::feature_level() >= 34) {
<<<<<<< HEAD
        virtual_display.Resize(video_size.width, video_size.height, display_info_.logical_density_dpi);
        virtual_display.SetSurface(surface);
      } else {
        int32_t height = lround(static_cast<double>(video_size.width) * display_info.logical_size.height / display_info.logical_size.width);
        int32_t y = (video_size.height - height) / 2;
        SurfaceControl::ConfigureProjection(jni, display_token, surface, display_info, { 0, y, video_size.width, height });
=======
        virtual_display_.Resize(video_size.width, video_size.height, display_info_.logical_density_dpi);
        virtual_display_.SetSurface(surface);
      } else {
        int32_t height = lround(static_cast<double>(video_size.width) * display_info.logical_size.height / display_info.logical_size.width);
        int32_t y = (video_size.height - height) / 2;
        SurfaceControl::ConfigureProjection(jni, display_token_, surface, display_info, {0, y, video_size.width, height });
>>>>>>> 0d09370c
      }
      StartCodecUnlocked();
      codec_running_ = true;
      Size display_size = display_info.NaturalSize();  // The display dimensions in the canonical orientation.
      packet_header.display_width = display_size.width;
      packet_header.display_height = display_size.height;
      packet_header.display_orientation = NormalizeRotation(display_info.rotation + rotation_correction);
      packet_header.display_orientation_correction = NormalizeRotation(rotation_correction);
      packet_header.flags =
<<<<<<< HEAD
          ((display_info.flags & DisplayInfo::FLAG_ROUND) ? VideoPacketHeader::FLAG_DISPLAY_ROUND : 0) |
=======
          ((display_info.flags & DisplayInfo::FLAG_ROUND) ? VideoPacketHeader::FLAG_DISPLAY_ROUND : 0) | // NOLINT(*-narrowing-conversions)
>>>>>>> 0d09370c
          (bit_rate_reduced_ ? VideoPacketHeader::FLAG_BIT_RATE_REDUCED : 0);
      packet_header.bit_rate = bit_rate_;
    }
    AMediaFormat* sync_frame_request = AMediaFormat_new();
    AMediaFormat_setInt32(sync_frame_request, AMEDIACODEC_KEY_REQUEST_SYNC_FRAME, 0);
<<<<<<< HEAD
    continue_streaming = ProcessFramesUntilCodecStopped(codec, &packet_header, sync_frame_request);
=======
    continue_streaming = ProcessFramesUntilCodecStopped(&packet_header, sync_frame_request);
>>>>>>> 0d09370c
    StopCodec();
    AMediaFormat_delete(sync_frame_request);
    DeleteCodec();
    ReleaseVirtualDisplay(jni);
    ANativeWindow_release(surface);
  }

  AMediaFormat_delete(media_format);
  WindowManager::RemoveRotationWatcher(jni, display_id_, &display_rotation_watcher_);
  DisplayManager::RemoveDisplayListener(this);

  if (!continue_streaming) {
    Agent::Shutdown();
  }
}

<<<<<<< HEAD
bool DisplayStreamer::ProcessFramesUntilCodecStopped(AMediaCodec* codec, VideoPacketHeader* packet_header,
                                                     const AMediaFormat* sync_frame_request) {
  bool continue_streaming = true;
  bool first_frame_after_start = true;
  while (continue_streaming && IsCodecRunning()) {
    CodecOutputBuffer codec_buffer(codec, StringPrintf("Display %d: ", display_id_));
=======
bool DisplayStreamer::ProcessFramesUntilCodecStopped(VideoPacketHeader* packet_header, const AMediaFormat* sync_frame_request) {
  bool continue_streaming = true;
  bool request_sync_frame = true;
  while (continue_streaming && IsCodecRunning()) {
    CodecOutputBuffer codec_buffer(codec_, StringPrintf("Display %d: ", display_id_));
>>>>>>> 0d09370c
    if (!codec_buffer.Deque(-1)) {
      if (++consequent_deque_error_count_ >= MAX_SUBSEQUENT_ERRORS && !ReduceBitRate()) {
        ExitCode exitCode = bit_rate_ <= MIN_BIT_RATE ? WEAK_VIDEO_ENCODER : REPEATED_VIDEO_ENCODER_ERRORS;
        Log::Fatal(exitCode, "Display %d: too many video encoder errors:\n%s", display_id_,
                   GetVideoEncoderDetails(*codec_info_, packet_header->display_width, packet_header->display_height).c_str());
      }
      continue;
    }

    consequent_deque_error_count_ = 0;
    continue_streaming = !codec_buffer.IsEndOfStream();
    if (!IsCodecRunning()) {
      return true;
    }
    // Skip an AV1-specific data packet that is not a part of AV1 bitstream.
    // See https://aomediacodec.github.io/av1-spec/#obu-header-semantics.
    if (codec_info_->mime_type == "video/av01" && (*codec_buffer.buffer() & 0x80) != 0) {
      continue;
    }

<<<<<<< HEAD
    if (first_frame_after_start) {
=======
    if (packet_header->frame_number == 0) {
      Log::D("Display %d: first video frame produced by the encoder", display_id_) ;
    }

    if (request_sync_frame) {
>>>>>>> 0d09370c
      // Request another sync frame to prevent a green bar that sometimes appears at the bottom
      // of the first frame.
      media_status_t status = AMediaCodec_setParameters(codec_, sync_frame_request);
      if (status != AMEDIA_OK) {
        Log::E("Display %d: AMediaCodec_setParameters returned %d", display_id_, status);
      }
      request_sync_frame = false;
    }
    int64_t delta = duration_cast<milliseconds>(steady_clock::now().time_since_epoch()).count() - Agent::GetLastTouchEventTime();
    if (delta < 1000) {
      Log::D("Display %d: video packet of %d bytes at %" PRIi64 " ms since last touch event", display_id_, codec_buffer.size(), delta);
    }
    packet_header->origination_timestamp_us = duration_cast<microseconds>(system_clock::now().time_since_epoch()).count();
    if (codec_buffer.IsConfig()) {
      packet_header->presentation_timestamp_us = 0;
    } else {
      if (presentation_timestamp_offset_ == 0) {
        presentation_timestamp_offset_ = codec_buffer.presentation_time_us() - 1;
      }
      packet_header->presentation_timestamp_us = codec_buffer.presentation_time_us() - presentation_timestamp_offset_;
    }
    packet_header->packet_size = codec_buffer.size();
    if (Log::IsEnabled(Log::Level::VERBOSE)) {
      Log::V("Display %d: writing video packet: %s", display_id_, packet_header->ToDebugString().c_str());
    }
<<<<<<< HEAD
    iovec buffers[] = { { packet_header, VideoPacketHeader::SIZE }, { codec_buffer.buffer(), static_cast<size_t>(codec_buffer.size()) } };
    if (writev(socket_fd_, buffers, 2) != buffers[0].iov_len + buffers[1].iov_len) {
      if (errno != EBADF && errno != EPIPE) {
        Log::Fatal(SOCKET_IO_ERROR, "Error writing to video socket - %s", strerror(errno));
      }
=======
    auto res = writer_.Write(packet_header, VideoPacketHeader::SIZE, codec_buffer.buffer(), codec_buffer.size(), SOCKET_TIMEOUT_MICROS);
    if (res == SocketWriter::Result::SUCCESS_AFTER_BLOCKING) {
      request_sync_frame = true;
    } else if (res != SocketWriter::Result::SUCCESS) {
>>>>>>> 0d09370c
      continue_streaming = false;
    }
    if (!codec_buffer.IsConfig()) {
      packet_header->frame_number++;
    }
    bit_rate_reduced_ = false;
<<<<<<< HEAD
=======
    packet_header->flags &= ~VideoPacketHeader::FLAG_BIT_RATE_REDUCED;
>>>>>>> 0d09370c
  }
  return continue_streaming;
}

void DisplayStreamer::SetVideoOrientation(int32_t orientation) {
  Log::D("Display %d: setting video orientation %d", display_id_, orientation);
  if (orientation == CURRENT_DISPLAY_ORIENTATION) {
    unique_lock lock(mutex_);
    if (video_orientation_ >= 0) {
      Agent::session_environment().RestoreAccelerometerRotation();
      video_orientation_ = -1;
      StopCodecUnlocked();
    }
    return;
  }

  Agent::session_environment().DisableAccelerometerRotation();

  Jni jni = Jvm::GetJni();
  bool rotation_was_frozen = WindowManager::IsRotationFrozen(jni, display_id_);

  unique_lock lock(mutex_);
  if (orientation == CURRENT_VIDEO_ORIENTATION) {
    orientation = video_orientation_;
  }
  if (orientation >= 0) {
    WindowManager::FreezeRotation(jni, display_id_, orientation);
    // Restore the original state of auto-display_rotation.
    if (!rotation_was_frozen) {
      WindowManager::ThawRotation(jni, display_id_);
    }

    if (video_orientation_ != orientation) {
      video_orientation_ = orientation;
      StopCodecUnlocked();
    }
  }
}

void DisplayStreamer::SetMaxVideoResolution(Size max_video_resolution) {
  unique_lock lock(mutex_);
  if (max_video_resolution_ != max_video_resolution) {
    max_video_resolution_ = max_video_resolution;
    StopCodecUnlocked();
  }
}

DisplayInfo DisplayStreamer::GetDisplayInfo() {
  unique_lock lock(mutex_);
  return display_info_;
}

<<<<<<< HEAD
=======
void DisplayStreamer::CreateCodec() {
  if (codec_ != nullptr) {
    Log::Fatal(VIDEO_ENCODER_INITIALIZATION_ERROR, "Display %d: video encoder already created", display_id_);
  }
  Log::D("Display %d: creating codec", display_id_);
  codec_ = AMediaCodec_createCodecByName(codec_info_->name.c_str());
  if (codec_ == nullptr) {
    Log::Fatal(VIDEO_ENCODER_INITIALIZATION_ERROR, "Display %d: unable to create a %s video encoder",
               display_id_, codec_info_->name.c_str());
  }
}

void DisplayStreamer::DeleteCodec() {
  if (codec_ != nullptr) {
    Log::D("Display %d: deleting codec", display_id_);
    media_status_t status = AMediaCodec_delete(codec_);
    codec_ = nullptr;
    if (status != AMEDIA_OK) {
      Log::W("Display %d: AMediaCodec_delete returned %d", display_id_, status);
    }
  }
}

void DisplayStreamer::StartCodecUnlocked() {
  Log::D("Display %d: starting codec", display_id_);
  media_status_t status = AMediaCodec_start(codec_);
  if (status != AMEDIA_OK) {
    Log::Fatal(VIDEO_ENCODER_START_ERROR, "Display %d: AMediaCodec_start returned %d", display_id_, status);
  }
  codec_running_ = true;
}

>>>>>>> 0d09370c
void DisplayStreamer::StopCodec() {
  unique_lock lock(mutex_);
  StopCodecUnlocked();
}

void DisplayStreamer::StopCodecUnlocked() {
<<<<<<< HEAD
  if (running_codec_ == nullptr) {
    codec_stop_pending_ = true;
  } else {
    Log::D("Display %d: stopping codec", display_id_);
    AMediaCodec_stop(running_codec_);
    running_codec_ = nullptr;
=======
  if (codec_running_) {
    Log::D("Display %d: stopping codec", display_id_);
    media_status_t status = AMediaCodec_stop(codec_);
    if (status != AMEDIA_OK) {
      Log::W("Display %d: AMediaCodec_stop returned %d", display_id_, status);
    }
    codec_running_ = false;
>>>>>>> 0d09370c
    consequent_deque_error_count_ = 0;
  } else {
    codec_stop_pending_ = true;
  }
}

bool DisplayStreamer::IsCodecRunning() {
  unique_lock lock(mutex_);
<<<<<<< HEAD
  return running_codec_ != nullptr;
=======
  return codec_running_;
}

bool DisplayStreamer::ReduceBitRate() {
  if (bit_rate_ <= MIN_BIT_RATE) {
    return false;
  }
  StopCodec();
  bit_rate_ = RoundToOneTwoFiveScale(bit_rate_ / 2); // NOLINT(*-integer-division)
  bit_rate_reduced_ = true;
  Log::I("Display %d: bit rate reduced to %d", display_id_, bit_rate_);
  return true;
}

void DisplayStreamer::ReleaseVirtualDisplay(Jni jni) {
  virtual_display_.ReleaseDisplay(jni);
  if (display_token_.IsNotNull()) {
    SurfaceControl::DestroyDisplay(jni, display_token_.Release());
  }
>>>>>>> 0d09370c
}

bool DisplayStreamer::ReduceBitRate() {
  if (bit_rate_ <= MIN_BIT_RATE) {
    return false;
  }
  StopCodec();
  bit_rate_ = RoundToOneTwoFiveScale(bit_rate_ / 2);
  bit_rate_reduced_ = true;
  Log::I("Display %d: bit rate reduced to %d", display_id_, bit_rate_);
  return true;
}

DisplayStreamer::DisplayRotationWatcher::DisplayRotationWatcher(DisplayStreamer* display_streamer)
    : display_streamer(display_streamer),
      display_rotation(-1) {
}

void DisplayStreamer::DisplayRotationWatcher::OnRotationChanged(int32_t new_rotation) {
  auto old_rotation = display_rotation.exchange(new_rotation);
  Log::D("Display %d: DisplayRotationWatcher::OnRotationChanged: new_rotation=%d old_rotation=%d",
         display_streamer->display_id_, new_rotation, old_rotation);
  if (new_rotation != old_rotation) {
    display_streamer->StopCodec();
  }
}

}  // namespace screensharing<|MERGE_RESOLUTION|>--- conflicted
+++ resolved
@@ -16,14 +16,6 @@
 
 #include "display_streamer.h"
 
-<<<<<<< HEAD
-#include <sys/uio.h>
-#include <unistd.h>
-
-#include <cassert>
-#include <cerrno>
-=======
->>>>>>> 0d09370c
 #include <chrono>
 #include <cmath>
 
@@ -55,10 +47,7 @@
 constexpr int COLOR_STANDARD_BT601_NTSC = 4;  // See android.media.MediaFormat.COLOR_STANDARD_BT601_NTSC.
 constexpr double SQRT_2 = 1.41421356237;
 constexpr double SQRT_10 = 3.16227766017;
-<<<<<<< HEAD
-=======
 constexpr int SOCKET_TIMEOUT_MICROS = 10000000;
->>>>>>> 0d09370c
 
 // Rounds the given number to the closest on logarithmic scale value of the for n * 10^k,
 // where n is one of 1, 2 or 5 and k is integer number.
@@ -74,11 +63,7 @@
       f < 5 * SQRT_2 ?
         5 :
         10;
-<<<<<<< HEAD
-  return n * round<int32_t>(u);
-=======
   return n * round<int32_t>(u); // NOLINT(*-narrowing-conversions)
->>>>>>> 0d09370c
 }
 
 AMediaFormat* CreateMediaFormat(const string& mime_type) {
@@ -148,11 +133,7 @@
   AMediaFormat_setInt32(media_format, AMEDIAFORMAT_KEY_WIDTH, video_size.width);
   AMediaFormat_setInt32(media_format, AMEDIAFORMAT_KEY_HEIGHT, video_size.height);
   AMediaFormat_setInt32(media_format, AMEDIAFORMAT_KEY_FRAME_RATE,
-<<<<<<< HEAD
-                        min(codec_info.max_frame_rate, Agent::IsWatch() ? REDUCED_FRAME_RATE : MAX_FRAME_RATE));
-=======
                         min(codec_info.max_frame_rate, Agent::is_watch() ? REDUCED_FRAME_RATE : MAX_FRAME_RATE));
->>>>>>> 0d09370c
   AMediaFormat_setInt32(media_format, AMEDIAFORMAT_KEY_BIT_RATE, bit_rate);
   media_status_t status = AMediaCodec_configure(codec, media_format, nullptr, nullptr, AMEDIACODEC_CONFIGURE_FLAG_ENCODE);
   if (status != AMEDIA_OK) {
@@ -171,18 +152,10 @@
     : display_rotation_watcher_(this),
       display_id_(display_id),
       codec_info_(codec_info),
-<<<<<<< HEAD
-      socket_fd_(socket_fd),
-      bit_rate_(max_bit_rate > 0 ? max_bit_rate : DEFAULT_BIT_RATE),
-      max_video_resolution_(max_video_resolution),
-      video_orientation_(initial_video_orientation) {
-  assert(socket_fd > 0);
-=======
       writer_(socket_fd, "video"),
       bit_rate_(max_bit_rate > 0 ? max_bit_rate : DEFAULT_BIT_RATE),
       max_video_resolution_(max_video_resolution),
       video_orientation_(initial_video_orientation) {
->>>>>>> 0d09370c
 }
 
 DisplayStreamer::~DisplayStreamer() {
@@ -244,23 +217,6 @@
       break;
     }
     Log::D("Display %d: display_info: %s", display_id_, display_info.ToDebugString().c_str());
-<<<<<<< HEAD
-    AMediaCodec* codec = AMediaCodec_createCodecByName(codec_info_->name.c_str());
-    if (codec == nullptr) {
-      Log::Fatal(VIDEO_ENCODER_INITIALIZATION_ERROR, "Display %d: unable to create a %s video encoder",
-                 display_id_, codec_info_->name.c_str());
-    }
-    VirtualDisplay virtual_display;
-    JObject display_token;
-    string display_name = StringPrintf("studio.screen.sharing:%d", display_id_);
-    if (Agent::feature_level() >= 34) {
-      virtual_display = DisplayManager::CreateVirtualDisplay(
-          jni, display_name.c_str(), display_info.logical_size.width, display_info.logical_size.height, display_id_, nullptr);
-    } else {
-      bool secure = Agent::feature_level() < 31;  // Creation of secure displays is not allowed on API 31+.
-      display_token = SurfaceControl::CreateDisplay(jni, display_name.c_str(), secure);
-      if (display_token.IsNull()) {
-=======
     CreateCodec();
     string display_name = StringPrintf("studio.screen.sharing:%d", display_id_);
     if (Agent::feature_level() >= 34) {
@@ -270,67 +226,41 @@
       bool secure = Agent::feature_level() < 31;  // Creation of secure displays is not allowed on API 31+.
       display_token_ = SurfaceControl::CreateDisplay(jni, display_name.c_str(), secure);
       if (display_token_.IsNull()) {
->>>>>>> 0d09370c
         Log::Fatal(VIRTUAL_DISPLAY_CREATION_ERROR, "Display %d: unable to create a virtual display", display_id_);
       }
     }
     ANativeWindow* surface = nullptr;
     {
       unique_lock lock(mutex_);
-<<<<<<< HEAD
-      if (codec_stop_pending_) {
-        codec_stop_pending_ = false;
-=======
       if (codec_ == nullptr || codec_stop_pending_) {
         codec_stop_pending_ = false;
         ReleaseVirtualDisplay(jni);
         DeleteCodec();
->>>>>>> 0d09370c
         continue;  // Start another loop to refresh display information.
       }
       display_info_ = display_info;
       int32_t rotation_correction = video_orientation_ >= 0 ? NormalizeRotation(video_orientation_ - display_info.rotation) : 0;
-<<<<<<< HEAD
-      if (display_info.rotation == 2 && rotation_correction == 0) {
-=======
       if (display_info.rotation == 2 && rotation_correction == 0 && !Agent::is_watch()) {
->>>>>>> 0d09370c
         // Simulated rotation is not capable of distinguishing between regular and upside down
         // display orientation. Compensate for that using rotation_correction.
         display_info.rotation = 0;
         rotation_correction = 2;
       }
       Size video_size = ConfigureCodec(
-<<<<<<< HEAD
-          codec, *codec_info_, max_video_resolution_.Rotated(rotation_correction), bit_rate_, media_format, display_info, display_id_);
-      Log::D("Display %d: rotation=%d rotation_correction=%d video_size=%dx%d",
-             display_id_, display_info.rotation, rotation_correction, video_size.width, video_size.height);
-      media_status_t status = AMediaCodec_createInputSurface(codec, &surface);  // Requires API 26.
-=======
           codec_, *codec_info_, max_video_resolution_.Rotated(rotation_correction), bit_rate_, media_format, display_info, display_id_);
       Log::D("Display %d: rotation=%d rotation_correction=%d video_size=%dx%d",
              display_id_, display_info.rotation, rotation_correction, video_size.width, video_size.height);
       media_status_t status = AMediaCodec_createInputSurface(codec_, &surface);  // Requires API 26.
->>>>>>> 0d09370c
       if (status != AMEDIA_OK) {
         Log::Fatal(INPUT_SURFACE_CREATION_ERROR, "Display %d: AMediaCodec_createInputSurface returned %d", display_id_, status);
       }
       if (Agent::feature_level() >= 34) {
-<<<<<<< HEAD
-        virtual_display.Resize(video_size.width, video_size.height, display_info_.logical_density_dpi);
-        virtual_display.SetSurface(surface);
-      } else {
-        int32_t height = lround(static_cast<double>(video_size.width) * display_info.logical_size.height / display_info.logical_size.width);
-        int32_t y = (video_size.height - height) / 2;
-        SurfaceControl::ConfigureProjection(jni, display_token, surface, display_info, { 0, y, video_size.width, height });
-=======
         virtual_display_.Resize(video_size.width, video_size.height, display_info_.logical_density_dpi);
         virtual_display_.SetSurface(surface);
       } else {
         int32_t height = lround(static_cast<double>(video_size.width) * display_info.logical_size.height / display_info.logical_size.width);
         int32_t y = (video_size.height - height) / 2;
         SurfaceControl::ConfigureProjection(jni, display_token_, surface, display_info, {0, y, video_size.width, height });
->>>>>>> 0d09370c
       }
       StartCodecUnlocked();
       codec_running_ = true;
@@ -340,21 +270,13 @@
       packet_header.display_orientation = NormalizeRotation(display_info.rotation + rotation_correction);
       packet_header.display_orientation_correction = NormalizeRotation(rotation_correction);
       packet_header.flags =
-<<<<<<< HEAD
-          ((display_info.flags & DisplayInfo::FLAG_ROUND) ? VideoPacketHeader::FLAG_DISPLAY_ROUND : 0) |
-=======
           ((display_info.flags & DisplayInfo::FLAG_ROUND) ? VideoPacketHeader::FLAG_DISPLAY_ROUND : 0) | // NOLINT(*-narrowing-conversions)
->>>>>>> 0d09370c
           (bit_rate_reduced_ ? VideoPacketHeader::FLAG_BIT_RATE_REDUCED : 0);
       packet_header.bit_rate = bit_rate_;
     }
     AMediaFormat* sync_frame_request = AMediaFormat_new();
     AMediaFormat_setInt32(sync_frame_request, AMEDIACODEC_KEY_REQUEST_SYNC_FRAME, 0);
-<<<<<<< HEAD
-    continue_streaming = ProcessFramesUntilCodecStopped(codec, &packet_header, sync_frame_request);
-=======
     continue_streaming = ProcessFramesUntilCodecStopped(&packet_header, sync_frame_request);
->>>>>>> 0d09370c
     StopCodec();
     AMediaFormat_delete(sync_frame_request);
     DeleteCodec();
@@ -371,20 +293,11 @@
   }
 }
 
-<<<<<<< HEAD
-bool DisplayStreamer::ProcessFramesUntilCodecStopped(AMediaCodec* codec, VideoPacketHeader* packet_header,
-                                                     const AMediaFormat* sync_frame_request) {
-  bool continue_streaming = true;
-  bool first_frame_after_start = true;
-  while (continue_streaming && IsCodecRunning()) {
-    CodecOutputBuffer codec_buffer(codec, StringPrintf("Display %d: ", display_id_));
-=======
 bool DisplayStreamer::ProcessFramesUntilCodecStopped(VideoPacketHeader* packet_header, const AMediaFormat* sync_frame_request) {
   bool continue_streaming = true;
   bool request_sync_frame = true;
   while (continue_streaming && IsCodecRunning()) {
     CodecOutputBuffer codec_buffer(codec_, StringPrintf("Display %d: ", display_id_));
->>>>>>> 0d09370c
     if (!codec_buffer.Deque(-1)) {
       if (++consequent_deque_error_count_ >= MAX_SUBSEQUENT_ERRORS && !ReduceBitRate()) {
         ExitCode exitCode = bit_rate_ <= MIN_BIT_RATE ? WEAK_VIDEO_ENCODER : REPEATED_VIDEO_ENCODER_ERRORS;
@@ -405,15 +318,11 @@
       continue;
     }
 
-<<<<<<< HEAD
-    if (first_frame_after_start) {
-=======
     if (packet_header->frame_number == 0) {
       Log::D("Display %d: first video frame produced by the encoder", display_id_) ;
     }
 
     if (request_sync_frame) {
->>>>>>> 0d09370c
       // Request another sync frame to prevent a green bar that sometimes appears at the bottom
       // of the first frame.
       media_status_t status = AMediaCodec_setParameters(codec_, sync_frame_request);
@@ -439,28 +348,17 @@
     if (Log::IsEnabled(Log::Level::VERBOSE)) {
       Log::V("Display %d: writing video packet: %s", display_id_, packet_header->ToDebugString().c_str());
     }
-<<<<<<< HEAD
-    iovec buffers[] = { { packet_header, VideoPacketHeader::SIZE }, { codec_buffer.buffer(), static_cast<size_t>(codec_buffer.size()) } };
-    if (writev(socket_fd_, buffers, 2) != buffers[0].iov_len + buffers[1].iov_len) {
-      if (errno != EBADF && errno != EPIPE) {
-        Log::Fatal(SOCKET_IO_ERROR, "Error writing to video socket - %s", strerror(errno));
-      }
-=======
     auto res = writer_.Write(packet_header, VideoPacketHeader::SIZE, codec_buffer.buffer(), codec_buffer.size(), SOCKET_TIMEOUT_MICROS);
     if (res == SocketWriter::Result::SUCCESS_AFTER_BLOCKING) {
       request_sync_frame = true;
     } else if (res != SocketWriter::Result::SUCCESS) {
->>>>>>> 0d09370c
       continue_streaming = false;
     }
     if (!codec_buffer.IsConfig()) {
       packet_header->frame_number++;
     }
     bit_rate_reduced_ = false;
-<<<<<<< HEAD
-=======
     packet_header->flags &= ~VideoPacketHeader::FLAG_BIT_RATE_REDUCED;
->>>>>>> 0d09370c
   }
   return continue_streaming;
 }
@@ -513,8 +411,6 @@
   return display_info_;
 }
 
-<<<<<<< HEAD
-=======
 void DisplayStreamer::CreateCodec() {
   if (codec_ != nullptr) {
     Log::Fatal(VIDEO_ENCODER_INITIALIZATION_ERROR, "Display %d: video encoder already created", display_id_);
@@ -547,21 +443,12 @@
   codec_running_ = true;
 }
 
->>>>>>> 0d09370c
 void DisplayStreamer::StopCodec() {
   unique_lock lock(mutex_);
   StopCodecUnlocked();
 }
 
 void DisplayStreamer::StopCodecUnlocked() {
-<<<<<<< HEAD
-  if (running_codec_ == nullptr) {
-    codec_stop_pending_ = true;
-  } else {
-    Log::D("Display %d: stopping codec", display_id_);
-    AMediaCodec_stop(running_codec_);
-    running_codec_ = nullptr;
-=======
   if (codec_running_) {
     Log::D("Display %d: stopping codec", display_id_);
     media_status_t status = AMediaCodec_stop(codec_);
@@ -569,7 +456,6 @@
       Log::W("Display %d: AMediaCodec_stop returned %d", display_id_, status);
     }
     codec_running_ = false;
->>>>>>> 0d09370c
     consequent_deque_error_count_ = 0;
   } else {
     codec_stop_pending_ = true;
@@ -578,9 +464,6 @@
 
 bool DisplayStreamer::IsCodecRunning() {
   unique_lock lock(mutex_);
-<<<<<<< HEAD
-  return running_codec_ != nullptr;
-=======
   return codec_running_;
 }
 
@@ -600,18 +483,6 @@
   if (display_token_.IsNotNull()) {
     SurfaceControl::DestroyDisplay(jni, display_token_.Release());
   }
->>>>>>> 0d09370c
-}
-
-bool DisplayStreamer::ReduceBitRate() {
-  if (bit_rate_ <= MIN_BIT_RATE) {
-    return false;
-  }
-  StopCodec();
-  bit_rate_ = RoundToOneTwoFiveScale(bit_rate_ / 2);
-  bit_rate_reduced_ = true;
-  Log::I("Display %d: bit rate reduced to %d", display_id_, bit_rate_);
-  return true;
 }
 
 DisplayStreamer::DisplayRotationWatcher::DisplayRotationWatcher(DisplayStreamer* display_streamer)
