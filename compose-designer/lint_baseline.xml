--- conflicted
+++ resolved
@@ -1,97 +1,5 @@
 <?xml version="1.0" encoding="UTF-8"?>
-<<<<<<< HEAD
-<issues format="5" by="lint 8.2.0-dev">
-
-    <issue
-        id="AvoidByLazy"
-        message="Avoid `by lazy` for simple lazy initialization">
-        <location
-            file="src/com/android/tools/idea/compose/preview/animation/AnimationClock.kt"
-            line="94"/>
-    </issue>
-
-    <issue
-        id="AvoidByLazy"
-        message="Avoid `by lazy` for simple lazy initialization">
-        <location
-            file="src/com/android/tools/idea/compose/preview/animation/AnimationClock.kt"
-            line="101"/>
-    </issue>
-
-    <issue
-        id="AvoidByLazy"
-        message="Avoid `by lazy` for simple lazy initialization">
-        <location
-            file="src/com/android/tools/idea/compose/preview/animation/AnimationClock.kt"
-            line="104"/>
-    </issue>
-
-    <issue
-        id="AvoidByLazy"
-        message="Avoid `by lazy` for simple lazy initialization">
-        <location
-            file="src/com/android/tools/idea/compose/preview/animation/AnimationClock.kt"
-            line="107"/>
-    </issue>
-
-    <issue
-        id="AvoidByLazy"
-        message="Avoid `by lazy` for simple lazy initialization">
-        <location
-            file="src/com/android/tools/idea/compose/preview/animation/AnimationClock.kt"
-            line="110"/>
-    </issue>
-
-    <issue
-        id="AvoidByLazy"
-        message="Avoid `by lazy` for simple lazy initialization">
-        <location
-            file="src/com/android/tools/idea/compose/preview/animation/AnimationClock.kt"
-            line="113"/>
-    </issue>
-
-    <issue
-        id="AvoidByLazy"
-        message="Avoid `by lazy` for simple lazy initialization">
-        <location
-            file="src/com/android/tools/idea/compose/preview/animation/AnimationClock.kt"
-            line="116"/>
-    </issue>
-
-    <issue
-        id="AvoidByLazy"
-        message="Avoid `by lazy` for simple lazy initialization">
-        <location
-            file="src/com/android/tools/idea/compose/preview/animation/AnimationClock.kt"
-            line="126"/>
-    </issue>
-
-    <issue
-        id="AvoidByLazy"
-        message="Avoid `by lazy` for simple lazy initialization">
-        <location
-            file="src/com/android/tools/idea/compose/preview/animation/AnimationClock.kt"
-            line="138"/>
-    </issue>
-
-    <issue
-        id="AvoidByLazy"
-        message="Avoid `by lazy` for simple lazy initialization">
-        <location
-            file="src/com/android/tools/idea/compose/preview/Notifications.kt"
-            line="42"/>
-    </issue>
-
-    <issue
-        id="AvoidByLazy"
-        message="Avoid `by lazy` for simple lazy initialization">
-        <location
-            file="src/com/android/tools/idea/compose/annotator/PreviewAnnotationCheck.kt"
-            line="328"/>
-    </issue>
-=======
 <issues format="6" by="lint 8.3.0-dev" type="baseline" client="" dependencies="true" name="" variant="all" version="8.3.0-dev">
->>>>>>> 574fcae1
 
     <issue
         id="VisibleForTests"
@@ -100,12 +8,8 @@
         errorLine2="               ~~~~~~~">
         <location
             file="src/com/android/tools/idea/compose/preview/scene/ComposeSceneComponentProvider.kt"
-<<<<<<< HEAD
-            line="57"/>
-=======
             line="55"
             column="16"/>
->>>>>>> 574fcae1
     </issue>
 
 </issues>