--- conflicted
+++ resolved
@@ -6,18 +6,13 @@
       <sourceFolder url="file://$MODULE_DIR$/testSrc" isTestSource="true" />
       <sourceFolder url="file://$MODULE_DIR$/testData" type="java-test-resource" />
     </content>
-    <orderEntry type="inheritedJdk" />
-    <orderEntry type="sourceFolder" forTests="false" />
-<<<<<<< HEAD
+    <orderEntry type="library" name="studio-platform" level="project" />
+    <orderEntry type="library" scope="TEST" name="studio-test-platform" level="project" />
     <orderEntry type="library" name="kotlin-stdlib" level="project" />
     <orderEntry type="library" scope="TEST" name="JUnit4" level="project" />
     <orderEntry type="library" scope="TEST" name="layoutlib" level="project" />
-=======
-    <orderEntry type="library" name="studio-sdk" level="project" />
-    <orderEntry type="library" name="studio-plugin-com.intellij.java" level="project" />
-    <orderEntry type="library" name="studio-plugin-com.intellij.gradle" level="project" />
->>>>>>> 0d09370c
-    <orderEntry type="module" module-name="android.sdktools.testutils" scope="TEST" />
+    <orderEntry type="inheritedJdk" />
+    <orderEntry type="sourceFolder" forTests="false" />
     <orderEntry type="module" module-name="intellij.android.adt.testutils" scope="TEST" />
     <orderEntry type="module" module-name="intellij.android.common" scope="TEST" />
     <orderEntry type="module" module-name="intellij.android.core" scope="TEST" />
