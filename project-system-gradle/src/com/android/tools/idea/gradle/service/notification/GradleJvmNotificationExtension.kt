--- conflicted
+++ resolved
@@ -15,25 +15,14 @@
  */
 package com.android.tools.idea.gradle.service.notification
 
-<<<<<<< HEAD
-import com.android.tools.idea.gradle.project.extensions.externalProjectFile
-=======
->>>>>>> 574fcae1
 import com.android.tools.idea.gradle.project.sync.jdk.GradleJdkValidationManager
 import com.android.tools.idea.gradle.project.sync.jdk.exceptions.cause.InvalidGradleJdkCause
 import com.android.tools.idea.sdk.IdeSdks
 import com.android.utils.FileUtils
 import com.intellij.openapi.externalSystem.service.notification.NotificationData
-import com.intellij.openapi.externalSystem.util.ExternalSystemBundle
-import com.intellij.openapi.externalSystem.util.ExternalSystemUtil
 import com.intellij.openapi.project.Project
-<<<<<<< HEAD
-import org.jetbrains.annotations.SystemIndependent
-=======
->>>>>>> 574fcae1
 import org.jetbrains.plugins.gradle.service.notification.GradleNotificationExtension
 import org.jetbrains.plugins.gradle.util.GradleBundle
-import org.jetbrains.plugins.gradle.util.GradleConstants
 import java.io.File
 import java.nio.file.Paths
 
@@ -63,18 +52,6 @@
  */
 class GradleJvmNotificationExtension: GradleNotificationExtension() {
 
-<<<<<<< HEAD
-  override fun customize(notificationData: NotificationData, project: Project, error: Throwable?) {
-    super.customize(notificationData, project, error)
-    val expectedPrefix = GradleBundle.message("gradle.jvm.is.invalid")
-    if (notificationData.message.startsWith(expectedPrefix)) {
-      val ideSdks = IdeSdks.getInstance()
-      val messageBuilder = StringBuilder()
-      messageBuilder.appendLine(expectedPrefix)
-      // Add more information on why it is not valid
-      val gradleRootPath = getGradleProjectRootFromNotification(notificationData, project)
-      GradleJdkValidationManager.getInstance(project).validateProjectGradleJvmPath(project, gradleRootPath)?.let { exception ->
-=======
   override fun customize(notificationData: NotificationData, project: Project, externalProjectPath: String, error: Throwable?) {
     super.customize(notificationData, project, externalProjectPath, error)
     val expectedJvmInvalidPrefix = GradleBundle.message("gradle.jvm.is.invalid")
@@ -85,7 +62,6 @@
       messageBuilder.appendLine(expectedJvmInvalidPrefix)
       // Add more information on why it is not valid
       GradleJdkValidationManager.getInstance(project).validateProjectGradleJvmPath(project, externalProjectPath)?.let { exception ->
->>>>>>> 574fcae1
         messageBuilder.appendLine(exception.message)
         notificationData.filePath = exception.jdkPathLocationFile?.absolutePath
       }
@@ -119,11 +95,7 @@
       }
       // Add change JDK location link
       if ((registeredListeners != null) && (!registeredListeners.contains(OpenProjectJdkLocationListener.ID))) {
-<<<<<<< HEAD
-        OpenProjectJdkLocationListener.create(project, gradleRootPath)?.let { listener ->
-=======
         OpenProjectJdkLocationListener.create(project, externalProjectPath)?.let { listener ->
->>>>>>> 574fcae1
           messageBuilder.appendLine("<a href=\"${OpenProjectJdkLocationListener.ID}\">Change Gradle JDK location</a>")
           notificationData.setListener(OpenProjectJdkLocationListener.ID, listener)
         }
@@ -132,21 +104,4 @@
       notificationData.message = messageBuilder.toString().trim()
     }
   }
-<<<<<<< HEAD
-
-  /**
-   * Obtain the gradle project root path from notification. This is a workaround added to be able to extract the path from the
-   * notification title given that IntelliJ doesn't forward it from [ExternalSystemUtil.createFailureResult] b/271082369
-   */
-  private fun getGradleProjectRootFromNotification(notificationData: NotificationData, project: Project): @SystemIndependent String {
-    val gradleRootPattern = Regex(ExternalSystemBundle.message("notification.project.refresh.fail.title", GradleConstants.GRADLE_NAME, "(.+)"))
-    gradleRootPattern.find(notificationData.title)?.groupValues?.get(1)?.let { gradleRootName ->
-      GradleSettings.getInstance(project).linkedProjectsSettings
-        .firstOrNull { it.externalProjectFile.endsWith(gradleRootName) }
-        ?.let { return it.externalProjectPath }
-    }
-    return project.basePath.orEmpty()
-  }
-=======
->>>>>>> 574fcae1
 }