--- conflicted
+++ resolved
@@ -207,37 +207,6 @@
   }
 
   @Test
-<<<<<<< HEAD
-  @Throws(Exception::class)
-  fun testAddAdditionalPreview() {
-    val fixture = getSyncedProjectFixture()
-    val composePreview = openComposePreview(fixture)
-
-    assertFalse(composePreview.hasRenderErrors())
-    composePreview.waitForSceneViewsCount(1)
-
-    val editor = fixture.editor
-    editor.invokeAction(EditorFixture.EditorAction.TEXT_END)
-      .pressAndReleaseKeys(KeyEvent.VK_ENTER)
-      // The closing braces are not needed since they are added by the editor automatically
-      .typeText("""
-        @Preview(name = "Second")
-        @Composable
-        fun SecondPreview() {
-          MaterialTheme {
-            Text(text = "A second preview")
-      """.trimIndent())
-
-    composePreview.waitForRenderToFinish()
-
-    // Check the new preview has been added
-    composePreview.waitForSceneViewsCount(2)
-    editor.close()
-  }
-
-  @Test
-=======
->>>>>>> 574fcae1
   @Throws(Exception::class)
   fun testInteractivePreview() {
     val fixture = getSyncedProjectFixture()
