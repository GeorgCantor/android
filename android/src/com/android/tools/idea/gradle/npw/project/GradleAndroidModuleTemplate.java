/*
 * Copyright (C) 2017 The Android Open Source Project
 *
 * Licensed under the Apache License, Version 2.0 (the "License");
 * you may not use this file except in compliance with the License.
 * You may obtain a copy of the License at
 *
 *      http://www.apache.org/licenses/LICENSE-2.0
 *
 * Unless required by applicable law or agreed to in writing, software
 * distributed under the License is distributed on an "AS IS" BASIS,
 * WITHOUT WARRANTIES OR CONDITIONS OF ANY KIND, either express or implied.
 * See the License for the specific language governing permissions and
 * limitations under the License.
 */
package com.android.tools.idea.gradle.npw.project;

import static com.android.SdkConstants.FD_AIDL;
import static com.android.SdkConstants.FD_JAVA;
import static com.android.SdkConstants.FD_MAIN;
import static com.android.SdkConstants.FD_RESOURCES;
import static com.android.SdkConstants.FD_SOURCES;
import static com.android.SdkConstants.FD_TEST;
import static com.android.SdkConstants.FD_UNIT_TEST;
import static com.android.tools.idea.templates.SourceProviderUtilKt.getSourceProvidersForFile;

import com.android.builder.model.SourceProvider;
import com.android.tools.idea.npw.module.ModuleModelKt;
import com.android.tools.idea.projectsystem.AndroidModulePaths;
import com.android.tools.idea.projectsystem.NamedIdeaSourceProvider;
import com.android.tools.idea.projectsystem.NamedModuleTemplate;
import com.google.common.collect.ImmutableList;
import com.google.common.collect.Iterables;
import com.intellij.openapi.module.Module;
import com.intellij.openapi.roots.ModuleRootManager;
import com.intellij.openapi.vfs.VfsUtilCore;
import com.intellij.openapi.vfs.VirtualFile;
import java.io.File;
import java.util.ArrayList;
import java.util.Collection;
import java.util.Collections;
import java.util.List;
import java.util.stream.Collectors;
import org.jetbrains.android.facet.AndroidFacet;
import org.jetbrains.android.facet.SourceProviderManager;
import org.jetbrains.annotations.NotNull;
import org.jetbrains.annotations.Nullable;
import org.jetbrains.jps.model.java.JavaModuleSourceRootTypes;

/**
 * Project paths for a Gradle Android project.
 *
 * <p>Generally looks like this:
 *
 * <pre>
 * app/ (module root)
 * `-src/
 *  |-main/ (manifest directory)
 *  | |-AndroidManifest.xml
 *  | |-java/... (src root)
 *  | | `-com/google/foo/bar/... (src directory of package com.google.foo.bar)
 *  | |-res/... (res directory)
 *  | `-aidl/... (aidl directory)
 *  `-test/
 *    `-java/... (test root)
 *      `-com/google/foo/bar/... (test directory of package com.google.foo.bar)
 * </pre>
 */
public class GradleAndroidModuleTemplate implements AndroidModulePaths {
  @Nullable private File myModuleRoot;
  @Nullable private File mySrcRoot;
  @Nullable private File myTestRoot;
  @Nullable private File myUnitTestRoot;
  @NotNull private List<File> myResDirectories = Collections.emptyList();
  @Nullable private File myAidlRoot;
  @Nullable private File myManifestDirectory;

  @Override
  @Nullable
  public File getModuleRoot() {
    return myModuleRoot;
  }

  @Nullable
  private static File appendPackageToRoot(@Nullable File root, @Nullable String packageName) {
    if (root == null || packageName == null) {
      return root;
    }
    String packagePath = packageName.replace('.', File.separatorChar);
    return new File(root, packagePath);
  }

  @Override
  @Nullable
  public File getSrcDirectory(@Nullable String packageName) {
    return appendPackageToRoot(mySrcRoot, packageName);
  }

  @Override
  @Nullable
  public File getTestDirectory(@Nullable String packageName) {
    return appendPackageToRoot(myTestRoot, packageName);
  }

  @Override
  @Nullable
  public File getUnitTestDirectory(@Nullable String packageName) {
    return appendPackageToRoot(myUnitTestRoot, packageName);
  }

  @Override
  @NotNull
  public List<File> getResDirectories() {
    return myResDirectories;
  }

  @Override
  @Nullable
  public File getAidlDirectory(@Nullable String packageName) {
    return appendPackageToRoot(myAidlRoot, packageName);
  }

  @Override
  @Nullable
  public File getManifestDirectory() {
    return myManifestDirectory;
  }

  public static NamedModuleTemplate createDummyTemplate() {
    return createDefaultTemplateAt("", "");
  }

  /**
   * Create an {@link NamedModuleTemplate} with default values.
   * Assumes the 'main' flavor and default android locations for the source, test, res,
   * aidl and manifest.
   */
  public static NamedModuleTemplate createDefaultTemplateAt(@NotNull String projectPath, @NotNull String moduleName) {
    // Note: Module name may have ":", needs to be converted to a path
    File moduleRoot = ModuleModelKt.getModuleRoot(projectPath, moduleName);
    File baseSrcDir = new File(moduleRoot, FD_SOURCES);
    File baseFlavorDir = new File(baseSrcDir, FD_MAIN);
    GradleAndroidModuleTemplate paths = new GradleAndroidModuleTemplate();
    paths.myModuleRoot = moduleRoot;
    paths.mySrcRoot = new File(baseFlavorDir, FD_JAVA);
    paths.myTestRoot = new File(baseSrcDir.getPath(), FD_TEST + File.separatorChar + FD_JAVA);
    paths.myUnitTestRoot = new File(baseSrcDir.getPath(), FD_UNIT_TEST + File.separatorChar + FD_JAVA);
    paths.myResDirectories = ImmutableList.of(new File(baseFlavorDir, FD_RESOURCES));
    paths.myAidlRoot = new File(baseFlavorDir, FD_AIDL);
    paths.myManifestDirectory = baseFlavorDir;
    return new NamedModuleTemplate("main", paths);
  }

  /**
   * Convenience method to get {@link SourceProvider}s from the current project which can be used
   * to instantiate an instance of this class.
   */
  @NotNull
  private static Collection<NamedIdeaSourceProvider> getSourceProviders(@NotNull AndroidFacet androidFacet,
                                                                   @Nullable VirtualFile targetDirectory) {
    List<NamedIdeaSourceProvider> providersForFile = null;
    if (targetDirectory != null) {
      providersForFile = getSourceProvidersForFile(androidFacet, targetDirectory);
    }
    if (providersForFile == null) {
      providersForFile = SourceProviderManager.getInstance(androidFacet).getAllSourceProviders();
    }
    return providersForFile;
  }

  /**
   * @param androidFacet    from which we receive {@link SourceProvider}s.
   * @param targetDirectory to filter the relevant {@link SourceProvider}s from the {@code androidFacet}.
   * @return a list of {@link NamedModuleTemplate}s created from each of {@code androidFacet}'s {@link SourceProvider}s.
   * In cases where the source provider returns multiple paths, we always take the first match.
   */
  @NotNull
  public static List<NamedModuleTemplate> getModuleTemplates(@NotNull Module module, @Nullable VirtualFile targetDirectory) {
    AndroidFacet facet = AndroidFacet.getInstance(module);
    if (facet == null) {
      return Collections.emptyList();
    }
    List<NamedModuleTemplate> templates = new ArrayList<>();
<<<<<<< HEAD
    for (SourceProvider sourceProvider : getSourceProviders(facet, targetDirectory)) {
=======
    for (NamedIdeaSourceProvider sourceProvider : getSourceProviders(facet, targetDirectory)) {
>>>>>>> c50c8b87
      GradleAndroidModuleTemplate paths = new GradleAndroidModuleTemplate();
      VirtualFile[] roots = ModuleRootManager.getInstance(module).getContentRoots();
      if (roots.length > 0) {
        paths.myModuleRoot = VfsUtilCore.virtualToIoFile(roots[0]);
      }
      paths.mySrcRoot = new File(VfsUtilCore.urlToPath(Iterables.getFirst(sourceProvider.getJavaDirectoryUrls(), null)));
      List<VirtualFile> testsRoot = ModuleRootManager.getInstance(module).getSourceRoots(JavaModuleSourceRootTypes.TESTS);
      if (testsRoot.size() == 1) {
        paths.myUnitTestRoot = VfsUtilCore.virtualToIoFile(testsRoot.get(0));
      }
      else if (!testsRoot.isEmpty()) {
        paths.myTestRoot = VfsUtilCore.virtualToIoFile(testsRoot.get(0));
        paths.myUnitTestRoot = VfsUtilCore.virtualToIoFile(testsRoot.get(1));
      }
      paths.myResDirectories =
        ImmutableList.copyOf(
          sourceProvider.getResDirectoryUrls().stream().map(it -> new File(VfsUtilCore.urlToPath(it))).collect(Collectors.toList()));
      paths.myAidlRoot = new File(VfsUtilCore.urlToPath(Iterables.getFirst(sourceProvider.getAidlDirectoryUrls(), null)));
      paths.myManifestDirectory =
        sourceProvider.getManifestDirectoryUrls().stream().map(it -> new File(VfsUtilCore.urlToPath(it))).findFirst().get();
      templates.add(new NamedModuleTemplate(sourceProvider.getName(), paths));
    }
    return templates;
  }
}<|MERGE_RESOLUTION|>--- conflicted
+++ resolved
@@ -181,11 +181,7 @@
       return Collections.emptyList();
     }
     List<NamedModuleTemplate> templates = new ArrayList<>();
-<<<<<<< HEAD
-    for (SourceProvider sourceProvider : getSourceProviders(facet, targetDirectory)) {
-=======
     for (NamedIdeaSourceProvider sourceProvider : getSourceProviders(facet, targetDirectory)) {
->>>>>>> c50c8b87
       GradleAndroidModuleTemplate paths = new GradleAndroidModuleTemplate();
       VirtualFile[] roots = ModuleRootManager.getInstance(module).getContentRoots();
       if (roots.length > 0) {
