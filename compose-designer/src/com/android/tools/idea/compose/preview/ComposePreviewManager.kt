--- conflicted
+++ resolved
@@ -22,42 +22,12 @@
 import com.intellij.psi.PsiFile
 import kotlinx.coroutines.flow.MutableStateFlow
 import kotlinx.coroutines.flow.StateFlow
-<<<<<<< HEAD
-=======
 import kotlinx.coroutines.flow.asStateFlow
->>>>>>> 574fcae1
 import org.jetbrains.annotations.ApiStatus
 
 /** Interface that provides access to the Compose Preview logic. */
 interface ComposePreviewManager : Disposable, PreviewModeManager {
-<<<<<<< HEAD
-  /**
-   * Enum that determines the current status of the interactive preview.
-   *
-   * The transitions are like:
-   *
-   * DISABLED -> STARTED -> READY -> STOPPING
-   *
-   * ```
-   *    ^                               +
-   *    |                               |
-   *    +-------------------------------+
-   * ```
-   */
-  enum class InteractiveMode {
-    DISABLED,
-    /** Status when interactive has been started but the first render has not happened yet. */
-    STARTING,
-    /** Interactive is ready and running. */
-    READY,
-    /** The interactive preview is stopping but it has not been fully disposed yet. */
-    STOPPING;
 
-    fun isStartingOrStopping() = this == STARTING || this == STOPPING
-  }
-=======
-
->>>>>>> 574fcae1
   /**
    * Status of the preview.
    *
@@ -83,10 +53,6 @@
 
   fun status(): Status
 
-<<<<<<< HEAD
-  /** Return to previously selected [PreviewMode]. */
-  fun back()
-
   /**
    * [StateFlow] of available named groups in this preview. The editor can contain multiple groups
    * and only one will be displayed at a given time.
@@ -96,30 +62,10 @@
   /** [StateFlow] of available elements in this preview with no filters applied. */
   val allPreviewElementsInFileFlow: StateFlow<Collection<ComposePreviewElementInstance>>
 
-=======
-  /**
-   * [StateFlow] of available named groups in this preview. The editor can contain multiple groups
-   * and only one will be displayed at a given time.
-   */
-  val availableGroupsFlow: StateFlow<Set<PreviewGroup.Named>>
-
-  /** [StateFlow] of available elements in this preview with no filters applied. */
-  val allPreviewElementsInFileFlow: StateFlow<Collection<ComposePreviewElementInstance>>
-
->>>>>>> 574fcae1
   /**
    * Currently selected group from [availableGroupsFlow] or [PreviewGroup.All] if none is selected.
    */
   var groupFilter: PreviewGroup
-<<<<<<< HEAD
-
-  /**
-   * When true, the ComposeViewAdapter will search for Composables that can return a DesignInfo
-   * object.
-   */
-  val hasDesignInfoProviders: Boolean
-=======
->>>>>>> 574fcae1
 
   /**
    * The [PsiFile] that this preview is representing, if any. For cases where the preview is
@@ -133,26 +79,6 @@
   /** Flag to indicate if the preview filter is enabled or not. */
   var isFilterEnabled: Boolean
 
-<<<<<<< HEAD
-  /** Flag to indicate whether ATF checks should be run on the preview. */
-  val atfChecksEnabled: Boolean
-    get() = (currentOrNextMode as? PreviewMode.UiCheck)?.atfChecksEnabled ?: false
-
-  /** Flag to indicate whether Visual Lint checks should be run on the preview. */
-  val visualLintingEnabled: Boolean
-    get() = (currentOrNextMode as? PreviewMode.UiCheck)?.visualLintingEnabled ?: false
-
-  /**
-   * Indicates whether the preview is in its default mode by opposition to one of the special modes
-   * (interactive, animation, UI check). Both [PreviewMode.Default] and [PreviewMode.Gallery] are
-   * normal modes.
-   */
-  val isInNormalMode: Boolean
-    get() = mode is PreviewMode.Default || mode is PreviewMode.Gallery
-
-  val isUiCheckPreview: Boolean
-    get() = mode is PreviewMode.UiCheck
-=======
   /** Flag to indicate if the UI Check filter is enabled or not. */
   var isUiCheckFilterEnabled: Boolean
 
@@ -163,7 +89,6 @@
   /** Flag to indicate whether Visual Lint checks should be run on the preview. */
   val visualLintingEnabled: Boolean
     get() = (mode.value as? PreviewMode.UiCheck)?.visualLintingEnabled ?: false
->>>>>>> 574fcae1
 
   /**
    * Invalidates the cached preview status. This ensures that the @Preview annotations lookup
@@ -180,10 +105,6 @@
       isOutOfDate = false,
       areResourcesOutOfDate = false,
       isRefreshing = false,
-<<<<<<< HEAD
-      ComposePreviewManager.InteractiveMode.DISABLED
-=======
->>>>>>> 574fcae1
     )
 
   override val availableGroupsFlow: StateFlow<Set<PreviewGroup.Named>> =
@@ -191,20 +112,6 @@
   override val allPreviewElementsInFileFlow: StateFlow<Collection<ComposePreviewElementInstance>> =
     MutableStateFlow(emptySet())
   override var groupFilter: PreviewGroup = PreviewGroup.All
-<<<<<<< HEAD
-  override val hasDesignInfoProviders: Boolean = false
-  override val previewedFile: PsiFile? = null
-  override var isInspectionTooltipEnabled: Boolean = false
-  override var isFilterEnabled: Boolean = false
-  override var mode: PreviewMode = PreviewMode.Default
-  override fun setMode(newMode: PreviewMode.Settable) {
-    mode = newMode
-  }
-
-  override fun invalidate() {}
-  override fun back() {}
-  override fun dispose() {}
-=======
   override val previewedFile: PsiFile? = null
   override var isInspectionTooltipEnabled: Boolean = false
   override var isFilterEnabled: Boolean = false
@@ -221,7 +128,6 @@
   override fun setMode(mode: PreviewMode) {
     _mode.value = mode
   }
->>>>>>> 574fcae1
 }
 
 /**
