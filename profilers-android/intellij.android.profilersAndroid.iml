<?xml version="1.0" encoding="UTF-8"?>
<module type="JAVA_MODULE" version="4">
  <component name="NewModuleRootManager" inherit-compiler-output="true">
    <exclude-output />
    <content url="file://$MODULE_DIR$">
      <sourceFolder url="file://$MODULE_DIR$/src" isTestSource="false" />
      <sourceFolder url="file://$MODULE_DIR$/testSrc" isTestSource="true" />
      <sourceFolder url="file://$MODULE_DIR$/testResources" type="java-test-resource" />
    </content>
    <orderEntry type="inheritedJdk" />
    <orderEntry type="sourceFolder" forTests="false" />
    <orderEntry type="module" module-name="intellij.platform.core" />
    <orderEntry type="module" module-name="intellij.platform.ide" />
    <orderEntry type="module" module-name="intellij.android.profilers.ui" />
    <orderEntry type="module" module-name="intellij.android.profilers" />
    <orderEntry type="module" module-name="intellij.android.adt.ui" />
    <orderEntry type="module" module-name="intellij.android.adt.ui.model" />
    <orderEntry type="module" module-name="intellij.android.transportDatabase" />
    <orderEntry type="library" name="studio-profiler-grpc-1.0-jarjar" level="project" />
    <orderEntry type="library" name="Guava" level="project" />
    <orderEntry type="module" module-name="intellij.java.psi" />
    <orderEntry type="module" module-name="intellij.android.core" />
    <orderEntry type="module" module-name="intellij.android.common" />
    <orderEntry type="library" scope="TEST" name="mockito" level="project" />
    <orderEntry type="module" module-name="intellij.platform.lang" />
    <orderEntry type="module" module-name="intellij.platform.lang.impl" />
    <orderEntry type="module" module-name="android.sdktools.ddmlib" />
    <orderEntry type="module" module-name="intellij.platform.ide.impl" />
<<<<<<< HEAD
    <orderEntry type="module" module-name="analytics-tracker" />
    <orderEntry type="module" module-name="android.sdktools.flags" />
=======
>>>>>>> 5e1369d6
    <orderEntry type="library" scope="TEST" name="truth" level="project" />
    <orderEntry type="module" module-name="intellij.android.artwork" />
    <orderEntry type="module" module-name="intellij.android.adb" />
    <orderEntry type="module" module-name="intellij.xml.dom" />
    <orderEntry type="module" module-name="native-symbolizer" />
    <orderEntry type="library" name="protobuf" level="project" />
    <orderEntry type="library" name="studio-analytics-proto" level="project" />
    <orderEntry type="module" module-name="intellij.android.deploy" />
    <orderEntry type="module" module-name="android.sdktools.testutils" scope="TEST" />
    <orderEntry type="module" module-name="intellij.android.adt.testutils" scope="TEST" />
    <orderEntry type="module" module-name="intellij.json" scope="TEST" />
    <orderEntry type="module" module-name="intellij.java.testFramework" scope="TEST" />
    <orderEntry type="module" module-name="intellij.android.transport" />
  </component>
</module><|MERGE_RESOLUTION|>--- conflicted
+++ resolved
@@ -24,13 +24,9 @@
     <orderEntry type="library" scope="TEST" name="mockito" level="project" />
     <orderEntry type="module" module-name="intellij.platform.lang" />
     <orderEntry type="module" module-name="intellij.platform.lang.impl" />
-    <orderEntry type="module" module-name="android.sdktools.ddmlib" />
     <orderEntry type="module" module-name="intellij.platform.ide.impl" />
-<<<<<<< HEAD
     <orderEntry type="module" module-name="analytics-tracker" />
     <orderEntry type="module" module-name="android.sdktools.flags" />
-=======
->>>>>>> 5e1369d6
     <orderEntry type="library" scope="TEST" name="truth" level="project" />
     <orderEntry type="module" module-name="intellij.android.artwork" />
     <orderEntry type="module" module-name="intellij.android.adb" />
@@ -39,10 +35,16 @@
     <orderEntry type="library" name="protobuf" level="project" />
     <orderEntry type="library" name="studio-analytics-proto" level="project" />
     <orderEntry type="module" module-name="intellij.android.deploy" />
-    <orderEntry type="module" module-name="android.sdktools.testutils" scope="TEST" />
     <orderEntry type="module" module-name="intellij.android.adt.testutils" scope="TEST" />
     <orderEntry type="module" module-name="intellij.json" scope="TEST" />
     <orderEntry type="module" module-name="intellij.java.testFramework" scope="TEST" />
     <orderEntry type="module" module-name="intellij.android.transport" />
+    <orderEntry type="library" name="com.android.tools:annotations" level="project" />
+    <orderEntry type="library" name="com.android.tools.ddms:ddmlib" level="project" />
+    <orderEntry type="library" name="com.android.tools:sdklib" level="project" />
+    <orderEntry type="library" name="com.android.tools:common" level="project" />
+    <orderEntry type="library" name="com.android.tools.analytics-library:tracker" level="project" />
+    <orderEntry type="library" name="com.android.tools.analytics-library:protos" level="project" />
+    <orderEntry type="library" scope="TEST" name="com.android.tools:testutils" level="project" />
   </component>
 </module>