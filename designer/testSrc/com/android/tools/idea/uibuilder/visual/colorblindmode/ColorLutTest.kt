--- conflicted
+++ resolved
@@ -37,17 +37,6 @@
 
       assertTrue(
         "Red comparison between ${getColorString(color1)} vs ${getColorString(color2)}",
-<<<<<<< HEAD
-        Math.abs(r(color1) - r(color2)) <= threshhold
-      )
-      assertTrue(
-        "Green comparison between ${getColorString(color1)} vs ${getColorString(color2)}",
-        Math.abs(g(color1) - g(color2)) <= threshhold
-      )
-      assertTrue(
-        "Blue comparison between ${getColorString(color1)} vs ${getColorString(color2)}",
-        Math.abs(b(color1) - b(color2)) <= threshhold
-=======
         Math.abs(r(color1) - r(color2)) <= threshhold,
       )
       assertTrue(
@@ -57,7 +46,6 @@
       assertTrue(
         "Blue comparison between ${getColorString(color1)} vs ${getColorString(color2)}",
         Math.abs(b(color1) - b(color2)) <= threshhold,
->>>>>>> 0d09370c
       )
     }
   }
