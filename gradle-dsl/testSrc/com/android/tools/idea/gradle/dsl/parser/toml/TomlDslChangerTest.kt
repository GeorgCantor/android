--- conflicted
+++ resolved
@@ -83,23 +83,6 @@
     doTest(toml, expected) { removeProperty("two") }
   }
 
-  fun testDeleteFromArrayTable() {
-    val toml = """
-      [[a]]
-      foo = "foo"
-      bar = "bar"
-    """.trimIndent()
-    val expected = """
-      [[a]]
-      foo = "foo"
-
-    """.trimIndent()
-    doTest(toml, expected) {
-      val map = ((elements["a"] as GradleDslExpressionList).getElementAt(0) as GradleDslExpressionMap)
-      map.removeProperty("bar")
-    }
-  }
-
   @Test
   fun testRenameMiddleLiteral() {
     val toml = """
@@ -116,38 +99,6 @@
   }
 
   @Test
-<<<<<<< HEAD
-  fun testDeleteSingleLiteralInTable() {
-    val toml = """
-      [table]
-      foo = "bar"
-    """.trimIndent()
-    val expected = """
-      [table]
-
-    """.trimIndent()
-    doTest(toml, expected) { (getPropertyElement("table") as? GradleDslExpressionMap)?.removeProperty("foo") }
-  }
-
-  @Test
-  fun testDeleteSingleLiteralInSegmentedTable() {
-    val toml = """
-      [table1.table2]
-      foo = "bar"
-    """.trimIndent()
-    val expected = """
-      [table1.table2]
-
-    """.trimIndent()
-    doTest(toml, expected) {
-      val table1 = (getPropertyElement("table1") as? GradleDslExpressionMap)
-      val table2  = table1?.getPropertyElement("table2") as? GradleDslExpressionMap
-      table2?.removeProperty("foo")
-    }
-  }
-  @Test
-=======
->>>>>>> 574fcae1
   fun testRenameSingleLiteralInTable() {
     val toml = """
       [table]
@@ -270,64 +221,6 @@
   }
 
   @Test
-<<<<<<< HEAD
-  fun testDeleteLastFromSegmentedTable() {
-    val toml = """
-      [a.b]
-      foo = "foo"
-      bar = "bar"
-    """.trimIndent()
-    val expected = """
-      [a.b]
-      foo = "foo"
-
-    """.trimIndent()
-    doTest(toml, expected) {
-      ((elements["a"] as GradleDslExpressionMap)
-        .getElement("b") as GradleDslExpressionMap)
-        .removeProperty("bar")
-    }
-  }
-
-  fun testDeleteFirstFromSegmentedTable() {
-    val toml = """
-      [a.b]
-      foo = "foo"
-      bar = "bar"
-    """.trimIndent()
-    val expected = """
-      [a.b]
-      bar = "bar"
-    """.trimIndent()
-    doTest(toml, expected) {
-      ((elements["a"] as GradleDslExpressionMap)
-        .getElement("b") as GradleDslExpressionMap)
-        .removeProperty("foo")
-    }
-  }
-
-  fun testDeleteMiddleFromSegmentedTable() {
-    val toml = """
-      [a.b]
-      foo = "foo"
-      bar = "bar"
-      baz = "baz"
-    """.trimIndent()
-    val expected = """
-      [a.b]
-      foo = "foo"
-      baz = "baz"
-    """.trimIndent()
-    doTest(toml, expected) {
-      ((elements["a"] as GradleDslExpressionMap)
-        .getElement("b") as GradleDslExpressionMap)
-        .removeProperty("bar")
-    }
-  }
-
-  @Test
-=======
->>>>>>> 574fcae1
   fun testAddSecondTable() {
     val toml = """
        [table]
@@ -383,23 +276,6 @@
   }
 
   @Test
-  fun testAddToArrayTable() {
-    val toml = """
-      [[a]]
-      foo = "foo"
-    """.trimIndent()
-    val expected = """
-      [[a]]
-      foo = "foo"
-      bar = "bar"
-    """.trimIndent()
-    doTest(toml, expected) {
-      val map = ((elements["a"] as GradleDslExpressionList).getElementAt(0) as GradleDslExpressionMap)
-      map.addNewLiteral("bar","bar")
-    }
-  }
-
-  @Test
   fun testInsertLiteralLastInInlineTable() {
     val toml = """
       foo = { two = "two" }
@@ -444,89 +320,6 @@
       val three = GradleDslLiteral(foo, GradleNameElement.empty())
       three.setValue(3)
       foo.addNewElementAt(1, three)
-    }
-  }
-
-  // Toml does not allow to have duplicate tables - so next cases are mostly about that we don't crash
-  @Test
-  fun testUpdateInSplitElement() {
-    val toml = """
-      [a]
-      foo = "foo"
-      [a]
-      bar = "bar"
-    """.trimIndent()
-    val expected = """
-      [a]
-      foo = "foo_updated"
-      [a]
-      bar = "bar"
-    """.trimIndent()
-    doTest(toml, expected) {
-      ((elements["a"] as GradleDslExpressionMap).getElement("foo") as GradleDslLiteral).setValue("foo_updated")
-    }
-  }
-  @Test
-  fun testUpdateInSplitElement2() {
-    val toml = """
-      [a]
-      foo = "foo"
-      [a]
-      bar = "bar"
-    """.trimIndent()
-    val expected = """
-      [a]
-      foo = "foo"
-      [a]
-      bar = "bar_updated"
-    """.trimIndent()
-    doTest(toml, expected) {
-      ((elements["a"] as GradleDslExpressionMap).getElement("bar") as GradleDslLiteral).setValue("bar_updated")
-    }
-  }
-
-  fun testAddIntoASplitElement() {
-    val toml = """
-      [a]
-      foo = "foo"
-      [a]
-      bar = "bar"
-    """.trimIndent()
-    val expected = """
-      [a]
-      foo = "foo"
-      [a]
-      bar = "bar"
-      baz = "baz"
-    """.trimIndent()
-    doTest(toml, expected) {
-      val a = getPropertyElement("a") as GradleDslExpressionMap
-      val baz = GradleDslLiteral(a, GradleNameElement.create("baz"))
-      baz.setValue("baz")
-      a.setNewElement(baz)
-    }
-  }
-
-  fun testAddIntoASplitElement2() {
-    val toml = """
-      [a.b]
-      foo = "foo"
-      [a.b]
-      bar = "bar"
-    """.trimIndent()
-    val expected = """
-      [a.b]
-      foo = "foo"
-      [a.b]
-      bar = "bar"
-      baz = "baz"
-    """.trimIndent()
-    doTest(toml, expected) {
-      val a = getPropertyElement("a") as GradleDslExpressionMap
-      val b = a.getPropertyElement("b") as GradleDslExpressionMap
-      val baz = GradleDslLiteral(b, GradleNameElement.create("baz"))
-      baz.setValue("baz")
-      b.setNewElement(baz)
     }
   }
 
