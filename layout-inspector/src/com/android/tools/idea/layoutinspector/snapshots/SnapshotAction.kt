/*
 * Copyright (C) 2021 The Android Open Source Project
 *
 * Licensed under the Apache License, Version 2.0 (the "License");
 * you may not use this file except in compliance with the License.
 * You may obtain a copy of the License at
 *
 *      http://www.apache.org/licenses/LICENSE-2.0
 *
 * Unless required by applicable law or agreed to in writing, software
 * distributed under the License is distributed on an "AS IS" BASIS,
 * WITHOUT WARRANTIES OR CONDITIONS OF ANY KIND, either express or implied.
 * See the License for the specific language governing permissions and
 * limitations under the License.
 */
package com.android.tools.idea.layoutinspector.snapshots

import com.android.tools.adtui.actions.DropDownAction
import com.android.tools.idea.layoutinspector.LAYOUT_INSPECTOR_DATA_KEY
import com.intellij.icons.AllIcons
import com.intellij.openapi.actionSystem.ActionUpdateThread
import com.intellij.openapi.actionSystem.AnAction
import com.intellij.openapi.actionSystem.AnActionEvent
import com.intellij.openapi.actionSystem.ex.TooltipDescriptionProvider
import com.intellij.openapi.application.ApplicationManager
import com.intellij.openapi.fileChooser.FileChooserDescriptorFactory
import com.intellij.openapi.fileChooser.FileChooserDialog
import com.intellij.openapi.fileChooser.FileChooserFactory
import com.intellij.openapi.fileChooser.FileSaverDescriptor
import com.intellij.openapi.fileChooser.FileSaverDialog
import com.intellij.openapi.fileEditor.FileEditorManager
import com.intellij.openapi.fileEditor.OpenFileDescriptor
import com.intellij.openapi.progress.ProgressManager
import com.intellij.openapi.util.SystemInfo
import com.intellij.openapi.vfs.VfsUtil
import icons.StudioIcons
import java.text.SimpleDateFormat
import java.util.Date
import java.util.Locale
import org.jetbrains.kotlin.idea.util.application.invokeLater

object SnapshotAction :
<<<<<<< HEAD
  DropDownAction(null, "Snapshot Export/Import", StudioIcons.LayoutInspector.SNAPSHOT),
=======
  DropDownAction(null, "Snapshot Export/Import", StudioIcons.LayoutInspector.Toolbar.SNAPSHOT),
>>>>>>> 574fcae1
  TooltipDescriptionProvider {
  init {
    add(ExportSnapshotAction)
    add(ImportSnapshotAction)
  }
}

object ExportSnapshotAction :
  AnAction(
    "Export Snapshot",
    "Export a snapshot of Layout inspector to share, inspect, and use offline.",
    AllIcons.ToolbarDecorator.Export
  ),
  TooltipDescriptionProvider {
<<<<<<< HEAD
=======

  override fun getActionUpdateThread() = ActionUpdateThread.BGT

>>>>>>> 574fcae1
  override fun update(event: AnActionEvent) {
    super.update(event)
    event.presentation.isEnabled =
      event.getData(LAYOUT_INSPECTOR_DATA_KEY)?.currentClient?.isConnected ?: false
  }

  override fun actionPerformed(event: AnActionEvent) {
    val inspector = event.getData(LAYOUT_INSPECTOR_DATA_KEY) ?: return
    val project = inspector.inspectorModel.project
    val outputDir = VfsUtil.getUserHomeDir()

    // Configure title, description and extension
    val descriptor =
      FileSaverDescriptor(
        "Save Layout Snapshot",
        "Save layout inspector snapshot",
        EXT_LAYOUT_INSPECTOR
      )

    // Open the Dialog which returns a VirtualFileWrapper when closed
    val saveFileDialog: FileSaverDialog =
      FileChooserFactory.getInstance().createSaveFileDialog(descriptor, project)

    var fileName: String =
      inspector.currentClient.process.name +
        "_" +
        SimpleDateFormat("yyyy.MM.dd_HH.mm", Locale.US).format(Date())
    fileName = fileName.replace(Regex("[^._A-Za-z0-9]"), "")
    // Append extension manually to file name on MacOS because FileSaverDialog does not do it
    // automatically.
    fileName += if (SystemInfo.isMac) DOT_EXT_LAYOUT_INSPECTOR else ""
    val result = saveFileDialog.save(outputDir, fileName) ?: return
    val vFile = result.getVirtualFile(true)
    val path = vFile?.toNioPath() ?: return
    val saveAndOpenSnapshot = Runnable {
      inspector.currentClient.saveSnapshot(path)
      invokeLater {
        FileEditorManager.getInstance(project).openEditor(OpenFileDescriptor(project, vFile), false)
      }
    }
    ProgressManager.getInstance()
      .runProcessWithProgressSynchronously(saveAndOpenSnapshot, "Saving snapshot", true, project)
  }
}

object ImportSnapshotAction :
  AnAction(
    "Import Snapshot",
    "Import a snapshot, open into an editor.",
    AllIcons.ToolbarDecorator.Import
  ),
  TooltipDescriptionProvider {
  override fun actionPerformed(event: AnActionEvent) {
    val inspector = event.getData(LAYOUT_INSPECTOR_DATA_KEY) ?: return
    val project = inspector.inspectorModel.project

    // Configure title, description and extension
    val descriptor =
      FileChooserDescriptorFactory.createSingleFileDescriptor(EXT_LAYOUT_INSPECTOR)
        .withTitle("Load LayoutSnapshot")
        .withDescription("Load layout inspector snapshot")

    // Open the Dialog which returns a VirtualFileWrapper when closed
    val openFileDialog: FileChooserDialog =
      FileChooserFactory.getInstance().createFileChooser(descriptor, project, null)

    val vFiles = openFileDialog.choose(project, VfsUtil.getUserHomeDir())
    if (vFiles.isEmpty()) return
    val vFile = vFiles[0]
    val saveAndOpenSnapshot = Runnable {
<<<<<<< HEAD
      ApplicationManager.getApplication().invokeLater {
=======
      invokeLater {
>>>>>>> 574fcae1
        FileEditorManager.getInstance(project).openEditor(OpenFileDescriptor(project, vFile), true)
      }
    }
    ProgressManager.getInstance()
      .runProcessWithProgressSynchronously(saveAndOpenSnapshot, "Opening snapshot", true, project)
  }
}<|MERGE_RESOLUTION|>--- conflicted
+++ resolved
@@ -22,7 +22,6 @@
 import com.intellij.openapi.actionSystem.AnAction
 import com.intellij.openapi.actionSystem.AnActionEvent
 import com.intellij.openapi.actionSystem.ex.TooltipDescriptionProvider
-import com.intellij.openapi.application.ApplicationManager
 import com.intellij.openapi.fileChooser.FileChooserDescriptorFactory
 import com.intellij.openapi.fileChooser.FileChooserDialog
 import com.intellij.openapi.fileChooser.FileChooserFactory
@@ -34,17 +33,13 @@
 import com.intellij.openapi.util.SystemInfo
 import com.intellij.openapi.vfs.VfsUtil
 import icons.StudioIcons
+import org.jetbrains.kotlin.idea.util.application.invokeLater
 import java.text.SimpleDateFormat
 import java.util.Date
 import java.util.Locale
-import org.jetbrains.kotlin.idea.util.application.invokeLater
 
 object SnapshotAction :
-<<<<<<< HEAD
-  DropDownAction(null, "Snapshot Export/Import", StudioIcons.LayoutInspector.SNAPSHOT),
-=======
   DropDownAction(null, "Snapshot Export/Import", StudioIcons.LayoutInspector.Toolbar.SNAPSHOT),
->>>>>>> 574fcae1
   TooltipDescriptionProvider {
   init {
     add(ExportSnapshotAction)
@@ -59,12 +54,9 @@
     AllIcons.ToolbarDecorator.Export
   ),
   TooltipDescriptionProvider {
-<<<<<<< HEAD
-=======
 
   override fun getActionUpdateThread() = ActionUpdateThread.BGT
 
->>>>>>> 574fcae1
   override fun update(event: AnActionEvent) {
     super.update(event)
     event.presentation.isEnabled =
@@ -135,11 +127,7 @@
     if (vFiles.isEmpty()) return
     val vFile = vFiles[0]
     val saveAndOpenSnapshot = Runnable {
-<<<<<<< HEAD
-      ApplicationManager.getApplication().invokeLater {
-=======
       invokeLater {
->>>>>>> 574fcae1
         FileEditorManager.getInstance(project).openEditor(OpenFileDescriptor(project, vFile), true)
       }
     }
