--- conflicted
+++ resolved
@@ -24,11 +24,7 @@
   val condition: (NlAttributesReader) -> Boolean,
   val displayName: String,
   val boldTextFunc: (NlAttributesReader) -> String?,
-<<<<<<< HEAD
-  val fadingTextFuc: (NlAttributesReader) -> String?
-=======
   val fadingTextFuc: (NlAttributesReader) -> String?,
->>>>>>> 0d09370c
 )
 
 private class ConstraintWidgetItem(displayName: String, attribute: String, margin: String?) :
@@ -44,11 +40,7 @@
         it.getAndroidAttribute(SdkConstants.ATTR_LAYOUT_MARGIN)
           ?: it.getAndroidAttribute(margin)
           ?: "0dp"
-<<<<<<< HEAD
-    }
-=======
     },
->>>>>>> 0d09370c
   )
 
 private val CONSTRAINT_ATTRIBUTES_ITEMS: Array<WidgetItem> =
@@ -56,121 +48,68 @@
     ConstraintWidgetItem(
       "Start → StartOf",
       SdkConstants.ATTR_LAYOUT_START_TO_START_OF,
-<<<<<<< HEAD
-      SdkConstants.ATTR_LAYOUT_MARGIN_START
-=======
       SdkConstants.ATTR_LAYOUT_MARGIN_START,
->>>>>>> 0d09370c
     ),
     ConstraintWidgetItem(
       "Start → EndOf",
       SdkConstants.ATTR_LAYOUT_START_TO_END_OF,
-<<<<<<< HEAD
-      SdkConstants.ATTR_LAYOUT_MARGIN_START
-=======
       SdkConstants.ATTR_LAYOUT_MARGIN_START,
->>>>>>> 0d09370c
     ),
     ConstraintWidgetItem(
       "End → StartOf",
       SdkConstants.ATTR_LAYOUT_END_TO_START_OF,
-<<<<<<< HEAD
-      SdkConstants.ATTR_LAYOUT_MARGIN_END
-=======
       SdkConstants.ATTR_LAYOUT_MARGIN_END,
->>>>>>> 0d09370c
     ),
     ConstraintWidgetItem(
       "End → EndOf",
       SdkConstants.ATTR_LAYOUT_END_TO_END_OF,
-<<<<<<< HEAD
-      SdkConstants.ATTR_LAYOUT_MARGIN_END
-=======
       SdkConstants.ATTR_LAYOUT_MARGIN_END,
->>>>>>> 0d09370c
     ),
     ConstraintWidgetItem(
       "Left → LeftOf",
       SdkConstants.ATTR_LAYOUT_LEFT_TO_LEFT_OF,
-<<<<<<< HEAD
-      SdkConstants.ATTR_LAYOUT_MARGIN_LEFT
-=======
       SdkConstants.ATTR_LAYOUT_MARGIN_LEFT,
->>>>>>> 0d09370c
     ),
     ConstraintWidgetItem(
       "Left → RightOf",
       SdkConstants.ATTR_LAYOUT_LEFT_TO_RIGHT_OF,
-<<<<<<< HEAD
-      SdkConstants.ATTR_LAYOUT_MARGIN_LEFT
-=======
       SdkConstants.ATTR_LAYOUT_MARGIN_LEFT,
->>>>>>> 0d09370c
     ),
     ConstraintWidgetItem(
       "Right → LeftOf",
       SdkConstants.ATTR_LAYOUT_RIGHT_TO_LEFT_OF,
-<<<<<<< HEAD
-      SdkConstants.ATTR_LAYOUT_MARGIN_RIGHT
-=======
       SdkConstants.ATTR_LAYOUT_MARGIN_RIGHT,
->>>>>>> 0d09370c
     ),
     ConstraintWidgetItem(
       "Right → RightOf",
       SdkConstants.ATTR_LAYOUT_RIGHT_TO_RIGHT_OF,
-<<<<<<< HEAD
-      SdkConstants.ATTR_LAYOUT_MARGIN_RIGHT
-=======
       SdkConstants.ATTR_LAYOUT_MARGIN_RIGHT,
->>>>>>> 0d09370c
     ),
     ConstraintWidgetItem(
       "Top → TopOf",
       SdkConstants.ATTR_LAYOUT_TOP_TO_TOP_OF,
-<<<<<<< HEAD
-      SdkConstants.ATTR_LAYOUT_MARGIN_TOP
-=======
       SdkConstants.ATTR_LAYOUT_MARGIN_TOP,
->>>>>>> 0d09370c
     ),
     ConstraintWidgetItem(
       "Top → BottomOf",
       SdkConstants.ATTR_LAYOUT_TOP_TO_BOTTOM_OF,
-<<<<<<< HEAD
-      SdkConstants.ATTR_LAYOUT_MARGIN_TOP
-=======
       SdkConstants.ATTR_LAYOUT_MARGIN_TOP,
->>>>>>> 0d09370c
     ),
     ConstraintWidgetItem(
       "Bottom → TopOf",
       SdkConstants.ATTR_LAYOUT_BOTTOM_TO_TOP_OF,
-<<<<<<< HEAD
-      SdkConstants.ATTR_LAYOUT_MARGIN_BOTTOM
-=======
       SdkConstants.ATTR_LAYOUT_MARGIN_BOTTOM,
->>>>>>> 0d09370c
     ),
     ConstraintWidgetItem(
       "Bottom → BottomOf",
       SdkConstants.ATTR_LAYOUT_BOTTOM_TO_BOTTOM_OF,
-<<<<<<< HEAD
-      SdkConstants.ATTR_LAYOUT_MARGIN_BOTTOM
-=======
       SdkConstants.ATTR_LAYOUT_MARGIN_BOTTOM,
->>>>>>> 0d09370c
     ),
     ConstraintWidgetItem(
       "Baseline → BaselineOf",
       SdkConstants.ATTR_LAYOUT_BASELINE_TO_BASELINE_OF,
-<<<<<<< HEAD
-      null
-    )
-=======
       null,
     ),
->>>>>>> 0d09370c
   )
 
 private class ConstraintValueWidgetItem(displayName: String, attribute: String) :
@@ -180,33 +119,21 @@
     { it.getAttribute(SdkConstants.SHERPA_URI, attribute) != null },
     displayName,
     { null },
-<<<<<<< HEAD
-    { it.getAttribute(SdkConstants.SHERPA_URI, attribute) }
-=======
     { it.getAttribute(SdkConstants.SHERPA_URI, attribute) },
->>>>>>> 0d09370c
   )
 
 private val DIMENSION_ATTRIBUTES_ITEMS: Array<WidgetItem> =
   arrayOf(
     ConstraintValueWidgetItem("Vertical Bias", SdkConstants.ATTR_LAYOUT_VERTICAL_BIAS),
     ConstraintValueWidgetItem("Horizontal Bias", SdkConstants.ATTR_LAYOUT_HORIZONTAL_BIAS),
-<<<<<<< HEAD
-    ConstraintValueWidgetItem("Dimension Ratio", SdkConstants.ATTR_LAYOUT_DIMENSION_RATIO)
-=======
     ConstraintValueWidgetItem("Dimension Ratio", SdkConstants.ATTR_LAYOUT_DIMENSION_RATIO),
->>>>>>> 0d09370c
   )
 
 private class ConstraintCircleWidgetItem(
   displayName: String,
   attribute: String,
   radius: String,
-<<<<<<< HEAD
-  angle: String
-=======
   angle: String,
->>>>>>> 0d09370c
 ) :
   WidgetItem(
     SdkConstants.SHERPA_URI,
@@ -216,11 +143,7 @@
     { it.getAttribute(SdkConstants.SHERPA_URI, attribute) },
     {
       "${it.getAttribute(SdkConstants.SHERPA_URI, radius) ?: "0"}, ${it.getAttribute(SdkConstants.SHERPA_URI, angle) ?: "0"}"
-<<<<<<< HEAD
-    }
-=======
     },
->>>>>>> 0d09370c
   )
 
 private val CONSTRAINT_CIRCLE_ATTRIBUTES_ITEMS: Array<WidgetItem> =
@@ -229,11 +152,7 @@
       "Constraint Circle",
       SdkConstants.ATTR_LAYOUT_CONSTRAINT_CIRCLE,
       SdkConstants.ATTR_LAYOUT_CONSTRAINT_CIRCLE_ANGLE,
-<<<<<<< HEAD
-      SdkConstants.ATTR_LAYOUT_CONSTRAINT_CIRCLE_RADIUS
-=======
       SdkConstants.ATTR_LAYOUT_CONSTRAINT_CIRCLE_RADIUS,
->>>>>>> 0d09370c
     )
   )
 
@@ -244,11 +163,7 @@
     { it.getAndroidAttribute(attribute) != null },
     displayName,
     { null },
-<<<<<<< HEAD
-    { it.getAndroidAttribute(attribute) }
-=======
     { it.getAndroidAttribute(attribute) },
->>>>>>> 0d09370c
   )
 
 private val CONSTRAINT_GUIDELINE_ATTRIBUTES_ITEMS: Array<WidgetItem> =
@@ -256,11 +171,7 @@
     ConstraintValueWidgetItem("Guideline Begin", SdkConstants.LAYOUT_CONSTRAINT_GUIDE_BEGIN),
     ConstraintValueWidgetItem("Guideline End", SdkConstants.LAYOUT_CONSTRAINT_GUIDE_END),
     ConstraintValueWidgetItem("Guideline %", SdkConstants.LAYOUT_CONSTRAINT_GUIDE_PERCENT),
-<<<<<<< HEAD
-    AndroidAttributeWidgetItem("Orientation", SdkConstants.ATTR_ORIENTATION)
-=======
     AndroidAttributeWidgetItem("Orientation", SdkConstants.ATTR_ORIENTATION),
->>>>>>> 0d09370c
   )
 
 // TODO: add some attributes into SdkConstants
@@ -273,11 +184,7 @@
     ConstraintValueWidgetItem("Constraint Width Percent", "layout_constraintWidth_percent"),
     ConstraintValueWidgetItem("Constraint Width Weight", "layout_constraintHorizontal_weight"),
     AndroidAttributeWidgetItem("Min Width", SdkConstants.ATTR_MIN_WIDTH),
-<<<<<<< HEAD
-    AndroidAttributeWidgetItem("Max Width", SdkConstants.ATTR_MAX_WIDTH)
-=======
     AndroidAttributeWidgetItem("Max Width", SdkConstants.ATTR_MAX_WIDTH),
->>>>>>> 0d09370c
   )
 
 // TODO: add some attributes into SdkConstants
@@ -290,26 +197,13 @@
     ConstraintValueWidgetItem("Constraint Height Percent", "layout_constraintHeight_percent"),
     ConstraintValueWidgetItem("Constraint Height Weight", "layout_constraintVertical_weight"),
     AndroidAttributeWidgetItem("Min Height", SdkConstants.ATTR_MIN_HEIGHT),
-<<<<<<< HEAD
-    AndroidAttributeWidgetItem("Max Height", SdkConstants.ATTR_MAX_HEIGHT)
-=======
     AndroidAttributeWidgetItem("Max Height", SdkConstants.ATTR_MAX_HEIGHT),
->>>>>>> 0d09370c
   )
 
 private val CONSTRAINT_CHAIN_STYLE_ATTRIBUTE_ITEMS: Array<WidgetItem> =
   arrayOf(
     ConstraintValueWidgetItem(
       "Horizontal Chain Style",
-<<<<<<< HEAD
-      SdkConstants.ATTR_LAYOUT_HORIZONTAL_CHAIN_STYLE
-    ),
-    ConstraintValueWidgetItem(
-      "Vertical Chain Style",
-      SdkConstants.ATTR_LAYOUT_VERTICAL_CHAIN_STYLE
-    ),
-    ConstraintValueWidgetItem("Chain Uses RTL", SdkConstants.ATTR_LAYOUT_CHAIN_HELPER_USE_RTL)
-=======
       SdkConstants.ATTR_LAYOUT_HORIZONTAL_CHAIN_STYLE,
     ),
     ConstraintValueWidgetItem(
@@ -317,7 +211,6 @@
       SdkConstants.ATTR_LAYOUT_VERTICAL_CHAIN_STYLE,
     ),
     ConstraintValueWidgetItem("Chain Uses RTL", SdkConstants.ATTR_LAYOUT_CHAIN_HELPER_USE_RTL),
->>>>>>> 0d09370c
   )
 
 private class ReferencedIdsWidgetItem(displayName: String) :
@@ -327,28 +220,17 @@
     { it.getAttribute(SdkConstants.SHERPA_URI, SdkConstants.CONSTRAINT_REFERENCED_IDS) != null },
     displayName,
     { it.getAttribute(SdkConstants.SHERPA_URI, SdkConstants.CONSTRAINT_REFERENCED_IDS) },
-<<<<<<< HEAD
-    { null }
-=======
     { null },
->>>>>>> 0d09370c
   )
 
 private val CONSTRAINT_BARRIER_ATTRIBUTES_ITEMS: Array<WidgetItem> =
   arrayOf(
     ConstraintValueWidgetItem(
       "Barrier Allows Gone Widgets",
-<<<<<<< HEAD
-      SdkConstants.ATTR_BARRIER_ALLOWS_GONE_WIDGETS
-    ),
-    ReferencedIdsWidgetItem("Constraint Referenced Ids"),
-    ConstraintValueWidgetItem("Barrier Direction", SdkConstants.ATTR_BARRIER_DIRECTION)
-=======
       SdkConstants.ATTR_BARRIER_ALLOWS_GONE_WIDGETS,
     ),
     ReferencedIdsWidgetItem("Constraint Referenced Ids"),
     ConstraintValueWidgetItem("Barrier Direction", SdkConstants.ATTR_BARRIER_DIRECTION),
->>>>>>> 0d09370c
   )
 
 val CONSTRAINT_WIDGET_SECTION_ITEMS: Array<WidgetItem> =
