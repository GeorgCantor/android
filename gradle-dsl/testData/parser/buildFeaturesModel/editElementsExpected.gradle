android {
  buildFeatures {
    compose true
    dataBinding true
    mlModelBinding true
    viewBinding true
<<<<<<< HEAD
=======
    prefab true
>>>>>>> b5f40ffd
  }
}<|MERGE_RESOLUTION|>--- conflicted
+++ resolved
@@ -4,9 +4,6 @@
     dataBinding true
     mlModelBinding true
     viewBinding true
-<<<<<<< HEAD
-=======
     prefab true
->>>>>>> b5f40ffd
   }
 }