--- conflicted
+++ resolved
@@ -22,6 +22,7 @@
 import com.intellij.openapi.options.ConfigurableGroup;
 import com.intellij.openapi.options.newEditor.SettingsDialog;
 import com.intellij.openapi.options.newEditor.SettingsTreeView;
+import com.intellij.openapi.util.SystemInfo;
 import com.intellij.ui.TabbedPaneWrapper;
 import com.intellij.ui.components.JBTextField;
 import com.intellij.ui.tabs.impl.TabLabel;
@@ -61,14 +62,6 @@
 
   @NotNull
   public static IdeSettingsDialogFixture find(@NotNull Robot robot) {
-<<<<<<< HEAD
-    return new IdeSettingsDialogFixture(robot, find(robot, SettingsDialog.class, new GenericTypeMatcher<JDialog>(JDialog.class) {
-      @Override
-      protected boolean isMatching(@NotNull JDialog component) {
-        return component.getTitle().matches("Settings.*");
-      }
-    }));
-=======
     if (SystemInfo.isMac) {
       return new IdeSettingsDialogFixture(robot, find(robot, SettingsDialog.class, new GenericTypeMatcher<JDialog>(JDialog.class) {
         @Override
@@ -85,7 +78,6 @@
         }
       }));
     }
->>>>>>> 0d09370c
   }
 
   private IdeSettingsDialogFixture(@NotNull Robot robot, @NotNull DialogAndWrapper<SettingsDialog> dialogAndWrapper) {
