<?xml version="1.0" encoding="UTF-8"?>
<module relativePaths="true" type="JAVA_MODULE" version="4">
  <component name="NewModuleRootManager" inherit-compiler-output="true">
    <exclude-output />
    <content url="file://$MODULE_DIR$">
      <sourceFolder url="file://$MODULE_DIR$/resources" isTestSource="false" />
      <sourceFolder url="file://$MODULE_DIR$/src" isTestSource="false" />
    </content>
    <orderEntry type="inheritedJdk" />
    <orderEntry type="library" name="studio-sdk" level="project" />
    <orderEntry type="library" name="studio-plugin-Kotlin" level="project" />
    <orderEntry type="library" name="studio-plugin-gradle" level="project" />
    <orderEntry type="library" name="studio-plugin-gradle-java" level="project" />
    <orderEntry type="library" name="studio-plugin-Groovy" level="project" />
    <orderEntry type="library" name="studio-plugin-properties" level="project" />
    <orderEntry type="library" name="studio-plugin-junit" level="project" />
    <orderEntry type="library" name="studio-plugin-platform-images" level="project" />
    <orderEntry type="library" name="studio-plugin-webp" level="project" />
    <orderEntry type="sourceFolder" forTests="false" />
    <orderEntry type="module" module-name="intellij.java" />
    <orderEntry type="module" module-name="intellij.xml.dom" />
    <orderEntry type="module" module-name="intellij.java.execution.impl" />
    <orderEntry type="module" module-name="intellij.xml.dom.impl" />
    <orderEntry type="module" module-name="intellij.java.compiler.impl" />
    <orderEntry type="module" module-name="intellij.xml.impl" />
    <orderEntry type="module" module-name="intellij.java.debugger.impl" />
    <orderEntry type="module" module-name="intellij.platform.debugger.impl" />
    <orderEntry type="module" module-name="intellij.java.execution" />
    <orderEntry type="module" module-name="intellij.platform.smRunner" />
    <orderEntry type="module" module-name="intellij.platform.core" />
    <orderEntry type="module" module-name="analytics" />
    <orderEntry type="module" module-name="analytics-publisher" />
    <orderEntry type="module" module-name="intellij.junit" />
    <orderEntry type="module" module-name="intellij.java.ui" />
    <orderEntry type="module" module-name="intellij.json" />
    <orderEntry type="module" module-name="intellij.java.impl" />
    <orderEntry type="library" name="StreamEx" level="project" />
    <orderEntry type="module" module-name="intellij.platform.statistics" />
    <orderEntry type="module" module-name="intellij.properties" />
    <orderEntry type="module" module-name="intellij.testng" />
    <orderEntry type="module" module-name="intellij.android.buildCommon" exported="" />
    <orderEntry type="module" module-name="intellij.android.common" />
    <orderEntry type="module" module-name="intellij.java.indexing" />
    <orderEntry type="module" module-name="intellij.platform.jps.build" />
    <orderEntry type="module" module-name="intellij.spellchecker" />
    <orderEntry type="module" module-name="android.sdktools.draw9patch" />
    <orderEntry type="module" module-name="android.sdktools.manifest-merger" />
    <orderEntry type="module" module-name="intellij.platform.images" />
    <orderEntry type="module" module-name="intellij.platform.ide" />
    <orderEntry type="module" module-name="intellij.platform.serviceContainer" />
    <orderEntry type="module" module-name="intellij.platform.externalSystem" />
    <orderEntry type="library" name="gson" level="project" />
    <orderEntry type="module" module-name="intellij.groovy" />
    <orderEntry type="module" module-name="android.sdktools.perflib" />
    <orderEntry type="library" name="swingx" level="project" />
    <orderEntry type="module" module-name="intellij.platform.util" />
    <orderEntry type="library" name="Trove4j" level="project" />
    <orderEntry type="library" name="fastutil-min" level="project" />
    <orderEntry type="module" module-name="intellij.properties.psi" />
    <orderEntry type="module" module-name="intellij.platform.bootstrap" />
    <orderEntry type="library" name="jcip" level="project" />
    <orderEntry type="module" module-name="intellij.android.adt.ui" />
    <orderEntry type="module" module-name="intellij.android.adt.ui.model" />
    <orderEntry type="module-library">
      <library>
        <CLASSES>
          <root url="jar://$MODULE_DIR$/lib/spantable.jar!/" />
        </CLASSES>
        <JAVADOC />
        <SOURCES>
          <root url="jar://$MODULE_DIR$/lib/src/spantable-src.jar!/" />
        </SOURCES>
      </library>
    </orderEntry>
    <orderEntry type="module-library">
      <library name="okio" type="repository">
        <properties maven-id="com.squareup.okio:okio:1.14.0" />
        <CLASSES>
          <root url="jar://$MAVEN_REPOSITORY$/com/squareup/okio/okio/1.14.0/okio-1.14.0.jar!/" />
        </CLASSES>
        <JAVADOC />
        <SOURCES />
      </library>
    </orderEntry>
    <orderEntry type="module-library">
      <library name="moshi" type="repository">
        <properties maven-id="com.squareup.moshi:moshi:1.6.0" />
        <CLASSES>
          <root url="jar://$MAVEN_REPOSITORY$/com/squareup/moshi/moshi/1.6.0/moshi-1.6.0.jar!/" />
          <root url="jar://$MAVEN_REPOSITORY$/com/squareup/okio/okio/1.14.0/okio-1.14.0.jar!/" />
        </CLASSES>
        <JAVADOC />
        <SOURCES />
      </library>
    </orderEntry>
    <orderEntry type="module" module-name="android.sdktools.repository" />
    <orderEntry type="library" name="jna" level="project" />
    <orderEntry type="module" module-name="db-baseLibrary" />
    <orderEntry type="module" module-name="db-baseLibrarySupport" />
    <orderEntry type="module" module-name="db-compilerCommon" />
    <orderEntry type="module" module-name="db-compiler" />
    <orderEntry type="module" module-name="intellij.platform.externalSystem.impl" />
    <orderEntry type="library" name="Gradle" level="project" />
    <orderEntry type="module" module-name="intellij.gradle" />
    <orderEntry type="module" module-name="intellij.gradle.java" />
    <orderEntry type="module" module-name="intellij.android.layoutlib-loader" />
    <orderEntry type="library" name="baksmali" level="project" />
    <orderEntry type="library" name="dexlib2" level="project" />
    <orderEntry type="module" module-name="android.sdktools.binary-resources" />
    <orderEntry type="module" module-name="android.sdktools.analyzer" />
    <orderEntry type="module" module-name="android.sdktools.pixelprobe" />
    <orderEntry type="module" module-name="analytics-tracker" />
    <orderEntry type="module" module-name="analytics-shared" />
    <orderEntry type="module" module-name="android.sdktools.common" />
    <orderEntry type="module" module-name="intellij.android.observable" />
    <orderEntry type="module" module-name="intellij.gradle.toolingExtension.impl" />
    <orderEntry type="module" module-name="intellij.android.wizard" />
    <orderEntry type="module" module-name="intellij.android.wizard.model" />
    <orderEntry type="library" name="commons-io" level="project" />
    <orderEntry type="module" module-name="intellij.android.smali" />
    <orderEntry type="module" module-name="intellij.android.gradle-tooling.api" />
    <orderEntry type="module" module-name="intellij.android.gradle-tooling.impl" />
    <orderEntry type="module" module-name="android.sdktools.sdk-common" />
    <orderEntry type="module" module-name="android.sdktools.flags" />
    <orderEntry type="module" module-name="intellij.platform.lang" />
    <orderEntry type="module" module-name="intellij.android.observable.ui" />
    <orderEntry type="module" module-name="intellij.android.artwork" />
    <orderEntry type="module" module-name="intellij.android.projectSystem" />
    <orderEntry type="module" module-name="intellij.android.apkanalyzer" />
    <orderEntry type="module" module-name="intellij.android.lang" />
    <orderEntry type="module" module-name="intellij.android.adb" />
    <orderEntry type="module-library">
      <library name="instantapps-api">
        <CLASSES>
          <root url="jar://$MODULE_DIR$/lib/instantapps-api-1.8.jar!/" />
        </CLASSES>
        <JAVADOC />
        <SOURCES />
      </library>
    </orderEntry>
    <orderEntry type="library" name="batik-transcoder" level="project" />
    <orderEntry type="library" name="xml-apis-ext" level="project" />
    <orderEntry type="module" module-name="analytics-crash" />
    <orderEntry type="library" name="aapt-proto" level="project" />
    <orderEntry type="module-library">
      <library name="pepk">
        <CLASSES>
          <root url="jar://$MODULE_DIR$/lib/pepk.jar!/" />
        </CLASSES>
        <JAVADOC />
        <SOURCES />
      </library>
    </orderEntry>
    <orderEntry type="library" name="emulator-proto" level="project" />
    <orderEntry type="library" name="protobuf" level="project" />
    <orderEntry type="library" name="studio-analytics-proto" level="project" />
    <orderEntry type="module" module-name="intellij.android.deploy" />
    <orderEntry type="module" module-name="android.sdktools.deployer" />
    <orderEntry type="library" name="HdrHistogram" level="project" />
    <orderEntry type="module" module-name="intellij.kotlin.plugin.community.main" scope="PROVIDED" />
    <orderEntry type="library" name="kotlin-reflect" level="project" />
    <orderEntry type="library" name="Java Compatibility" level="project" />
    <orderEntry type="module" module-name="android.sdktools.tracer" />
    <orderEntry type="module" module-name="intellij.android.resources-base" />
    <orderEntry type="library" name="NanoXML" level="project" />
    <orderEntry type="library" name="studio-proto" level="project" />
    <orderEntry type="library" name="perfetto-proto" level="project" />
    <orderEntry type="module-library" scope="PROVIDED">
      <library type="repository">
        <properties include-transitive-deps="false" maven-id="org.jetbrains.intellij.deps.android.tools.base:jb-layoutlib-native-jdk11:27.1.1.0" />
        <CLASSES>
          <root url="jar://$MAVEN_REPOSITORY$/org/jetbrains/intellij/deps/android/tools/base/jb-layoutlib-native-jdk11/27.1.1.0/jb-layoutlib-native-jdk11-27.1.1.0.jar!/" />
        </CLASSES>
        <JAVADOC />
        <SOURCES />
      </library>
    </orderEntry>
    <orderEntry type="module" module-name="intellij.platform.objectSerializer.annotations" />
    <orderEntry type="module" module-name="intellij.android.wizardTemplate.plugin" />
    <orderEntry type="module" module-name="intellij.terminal" />
    <orderEntry type="module" module-name="intellij.lint" />
    <orderEntry type="module" module-name="intellij.android.dagger" />
<<<<<<< HEAD
    <orderEntry type="library" name="jaxb-api" level="project" />
    <orderEntry type="library" name="fastutil-min" level="project" />
    <orderEntry type="module" module-name="intellij.webp" />
    <orderEntry type="library" scope="PROVIDED" name="bouncy-castle-provider" level="project" />
    <orderEntry type="library" scope="PROVIDED" name="jaxb-runtime" level="project" />
    <orderEntry type="module" module-name="intellij.platform.util.classLoader" />
    <orderEntry type="library" name="javax.activation" level="project" />
    <orderEntry type="module" module-name="intellij.platform.core.ui" />
    <orderEntry type="module" module-name="intellij.android.gradle.dsl" />
    <orderEntry type="module" module-name="intellij.android.gradle.dsl.impl" />
    <orderEntry type="module" module-name="intellij.properties.psi.impl" />
    <orderEntry type="module" module-name="intellij.platform.codeStyle.impl" />
    <orderEntry type="module" module-name="intellij.platform.ide.util.io" />
    <orderEntry type="library" name="Trove4j" level="project" />
=======
    <orderEntry type="module-library">
      <library name="androidx-test-core-proto" type="repository">
        <properties maven-id="com.google.testing.platform:core-proto:0.0.8-alpha01" />
        <CLASSES>
          <root url="jar://$MAVEN_REPOSITORY$/com/google/testing/platform/core-proto/0.0.8-alpha01/core-proto-0.0.8-alpha01.jar!/" />
        </CLASSES>
        <JAVADOC />
        <SOURCES />
      </library>
    </orderEntry>
    <orderEntry type="library" name="xml-apis" level="project" />
    <orderEntry type="module" module-name="intellij.webp" />
    <orderEntry type="library" name="ini4j" level="project" />
    <orderEntry type="module-library">
      <library name="android-core-proto">
        <CLASSES>
          <root url="jar://$MODULE_DIR$/../../../../bazel-bin/tools/adt/idea/android/libandroid-core-proto.jar!/" />
        </CLASSES>
        <JAVADOC />
        <SOURCES />
      </library>
    </orderEntry>
    <orderEntry type="module" module-name="android.sdktools.zipflinger" />
>>>>>>> 799703f0
  </component>
</module><|MERGE_RESOLUTION|>--- conflicted
+++ resolved
@@ -166,10 +166,9 @@
     <orderEntry type="library" name="studio-proto" level="project" />
     <orderEntry type="library" name="perfetto-proto" level="project" />
     <orderEntry type="module-library" scope="PROVIDED">
-      <library type="repository">
-        <properties include-transitive-deps="false" maven-id="org.jetbrains.intellij.deps.android.tools.base:jb-layoutlib-native-jdk11:27.1.1.0" />
-        <CLASSES>
-          <root url="jar://$MAVEN_REPOSITORY$/org/jetbrains/intellij/deps/android/tools/base/jb-layoutlib-native-jdk11/27.1.1.0/jb-layoutlib-native-jdk11-27.1.1.0.jar!/" />
+      <library>
+        <CLASSES>
+          <root url="jar://$MODULE_DIR$/../../../../prebuilts/studio/layoutlib/data/layoutlib_native.jar!/" />
         </CLASSES>
         <JAVADOC />
         <SOURCES />
@@ -180,22 +179,6 @@
     <orderEntry type="module" module-name="intellij.terminal" />
     <orderEntry type="module" module-name="intellij.lint" />
     <orderEntry type="module" module-name="intellij.android.dagger" />
-<<<<<<< HEAD
-    <orderEntry type="library" name="jaxb-api" level="project" />
-    <orderEntry type="library" name="fastutil-min" level="project" />
-    <orderEntry type="module" module-name="intellij.webp" />
-    <orderEntry type="library" scope="PROVIDED" name="bouncy-castle-provider" level="project" />
-    <orderEntry type="library" scope="PROVIDED" name="jaxb-runtime" level="project" />
-    <orderEntry type="module" module-name="intellij.platform.util.classLoader" />
-    <orderEntry type="library" name="javax.activation" level="project" />
-    <orderEntry type="module" module-name="intellij.platform.core.ui" />
-    <orderEntry type="module" module-name="intellij.android.gradle.dsl" />
-    <orderEntry type="module" module-name="intellij.android.gradle.dsl.impl" />
-    <orderEntry type="module" module-name="intellij.properties.psi.impl" />
-    <orderEntry type="module" module-name="intellij.platform.codeStyle.impl" />
-    <orderEntry type="module" module-name="intellij.platform.ide.util.io" />
-    <orderEntry type="library" name="Trove4j" level="project" />
-=======
     <orderEntry type="module-library">
       <library name="androidx-test-core-proto" type="repository">
         <properties maven-id="com.google.testing.platform:core-proto:0.0.8-alpha01" />
@@ -219,6 +202,5 @@
       </library>
     </orderEntry>
     <orderEntry type="module" module-name="android.sdktools.zipflinger" />
->>>>>>> 799703f0
   </component>
 </module>