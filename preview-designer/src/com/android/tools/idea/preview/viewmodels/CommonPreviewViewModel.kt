--- conflicted
+++ resolved
@@ -37,10 +37,6 @@
 import com.intellij.psi.SmartPsiElementPointer
 import com.intellij.ui.EditorNotifications
 import com.intellij.util.ui.UIUtil
-<<<<<<< HEAD
-import org.apache.commons.lang3.time.DurationFormatUtils
-=======
->>>>>>> 0d09370c
 import java.time.Duration
 import java.util.concurrent.atomic.AtomicBoolean
 import org.apache.commons.lang3.time.DurationFormatUtils
@@ -195,7 +191,7 @@
 
 /**
  * Converts the given duration to a display string that contains minutes (if the duration is greater
- * than 60s), seconds, and milliseconds.
+ * than 60s), seconds and milliseconds.
  */
 private fun Duration.toDisplayString(): String {
   val durationMs = toMillis()
