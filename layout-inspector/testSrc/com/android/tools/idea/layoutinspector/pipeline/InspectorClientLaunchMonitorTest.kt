--- conflicted
+++ resolved
@@ -48,10 +48,6 @@
 import com.intellij.xdebugger.XDebugProcess
 import com.intellij.xdebugger.XDebugSession
 import com.intellij.xdebugger.XDebuggerManager
-import java.io.File
-import java.util.concurrent.TimeUnit
-import kotlin.time.Duration
-import kotlin.time.Duration.Companion.seconds
 import kotlinx.coroutines.ExperimentalCoroutinesApi
 import kotlinx.coroutines.test.StandardTestDispatcher
 import kotlinx.coroutines.test.TestCoroutineScheduler
@@ -61,6 +57,10 @@
 import org.junit.Test
 import org.mockito.Mockito.never
 import org.mockito.Mockito.verify
+import java.io.File
+import java.util.concurrent.TimeUnit
+import kotlin.time.Duration
+import kotlin.time.Duration.Companion.seconds
 
 private enum class DebuggerType {
   JAVA,
@@ -81,10 +81,6 @@
   @Test
   fun monitorOffersUserToStopsStuckConnection() {
     val project = projectRule.project
-<<<<<<< HEAD
-    val scheduler = VirtualTimeScheduler()
-=======
->>>>>>> 574fcae1
     val model = NotificationModel(project)
     val stats = SessionStatisticsImpl(ClientType.APP_INSPECTION_CLIENT) { false }
     val unused = TestScope(StandardTestDispatcher(TestCoroutineScheduler()))
@@ -127,50 +123,6 @@
           model,
           ListenerCollection.createWithDirectExecutor(),
           stats,
-<<<<<<< HEAD
-          scheduler
-        )
-      val client = mock<InspectorClient>()
-      monitor.start(client)
-      scheduler.advanceBy(CONNECT_TIMEOUT_SECONDS + 1, TimeUnit.SECONDS)
-      assertThat(model.notifications.single().message)
-        .isEqualTo(LayoutInspectorBundle.message(CONNECT_TIMEOUT_MESSAGE_KEY))
-      assertThat(stats.currentProgress).isEqualTo(AttachErrorState.NOT_STARTED)
-      model.clear()
-    }
-    run {
-      val monitor =
-        InspectorClientLaunchMonitor(
-          project,
-          model,
-          ListenerCollection.createWithDirectExecutor(),
-          stats,
-          scheduler
-        )
-      val client = mock<InspectorClient>()
-      monitor.start(client)
-      scheduler.advanceBy(CONNECT_TIMEOUT_SECONDS - 1, TimeUnit.SECONDS)
-      monitor.updateProgress(AttachErrorState.START_REQUEST_SENT)
-      scheduler.advanceBy(CONNECT_TIMEOUT_SECONDS - 1, TimeUnit.SECONDS)
-      assertThat(model.notifications).isEmpty()
-      assertThat(stats.currentProgress).isEqualTo(AttachErrorState.START_REQUEST_SENT)
-      scheduler.advanceBy(2, TimeUnit.SECONDS)
-      assertThat(model.notifications.single().message)
-        .isEqualTo(LayoutInspectorBundle.message(CONNECT_TIMEOUT_MESSAGE_KEY))
-      model.clear()
-    }
-    run {
-      val monitor =
-        InspectorClientLaunchMonitor(
-          project,
-          model,
-          ListenerCollection.createWithDirectExecutor(),
-          stats,
-          scheduler
-        )
-      monitor.updateProgress(CONNECTED_STATE)
-      scheduler.advanceBy(CONNECT_TIMEOUT_SECONDS + 1, TimeUnit.SECONDS)
-=======
           unused,
           timeoutScope,
           debuggerScope,
@@ -180,7 +132,6 @@
       timeoutScope.advanceTimeBy(5.seconds)
       monitor.updateProgress(CONNECTED_STATE)
       timeoutScope.testScheduler.advanceUntilIdle()
->>>>>>> 574fcae1
       assertThat(model.notifications).isEmpty()
     }
   }
@@ -193,12 +144,8 @@
 
     val model = NotificationModel(projectRule.project)
     val stats = SessionStatisticsImpl(ClientType.APP_INSPECTION_CLIENT) { false }
-<<<<<<< HEAD
-    val monitor = InspectorClientLaunchMonitor(projectRule.project, model, listeners, stats)
-=======
     val scope = AndroidCoroutineScope(projectRule.testRootDisposable)
     val monitor = InspectorClientLaunchMonitor(projectRule.project, model, listeners, stats, scope)
->>>>>>> 574fcae1
     monitor.updateProgress(AttachErrorState.ADB_PING)
 
     verify(mockListener).invoke(AttachErrorState.ADB_PING)
@@ -233,28 +180,19 @@
     moduleSystem.usesCompose = true
 
     val model = NotificationModel(projectRule.project)
-<<<<<<< HEAD
-    val scheduler = VirtualTimeScheduler()
-    val stats = SessionStatisticsImpl(ClientType.APP_INSPECTION_CLIENT) { false }
-=======
-    val stats = SessionStatisticsImpl(ClientType.APP_INSPECTION_CLIENT) { false }
-    val unused = TestScope(StandardTestDispatcher(TestCoroutineScheduler()))
-    val timeoutScope = TestScope(StandardTestDispatcher(TestCoroutineScheduler()))
-    val debuggerScope = TestScope(StandardTestDispatcher(TestCoroutineScheduler()))
->>>>>>> 574fcae1
+    val stats = SessionStatisticsImpl(ClientType.APP_INSPECTION_CLIENT) { false }
+    val unused = TestScope(StandardTestDispatcher(TestCoroutineScheduler()))
+    val timeoutScope = TestScope(StandardTestDispatcher(TestCoroutineScheduler()))
+    val debuggerScope = TestScope(StandardTestDispatcher(TestCoroutineScheduler()))
     val monitor =
       InspectorClientLaunchMonitor(
         project,
         model,
         ListenerCollection.createWithDirectExecutor(),
         stats,
-<<<<<<< HEAD
-        scheduler
-=======
         unused,
         timeoutScope,
         debuggerScope
->>>>>>> 574fcae1
       )
     monitor.start(client)
     timeoutScope.testScheduler.advanceUntilIdle()
@@ -304,28 +242,19 @@
     moduleSystem.usesCompose = true
 
     val model = NotificationModel(projectRule.project)
-<<<<<<< HEAD
-    val scheduler = VirtualTimeScheduler()
-    val stats = SessionStatisticsImpl(ClientType.APP_INSPECTION_CLIENT) { false }
-=======
-    val stats = SessionStatisticsImpl(ClientType.APP_INSPECTION_CLIENT) { false }
-    val unused = TestScope(StandardTestDispatcher(TestCoroutineScheduler()))
-    val timeoutScope = TestScope(StandardTestDispatcher(TestCoroutineScheduler()))
-    val debuggerScope = TestScope(StandardTestDispatcher(TestCoroutineScheduler()))
->>>>>>> 574fcae1
+    val stats = SessionStatisticsImpl(ClientType.APP_INSPECTION_CLIENT) { false }
+    val unused = TestScope(StandardTestDispatcher(TestCoroutineScheduler()))
+    val timeoutScope = TestScope(StandardTestDispatcher(TestCoroutineScheduler()))
+    val debuggerScope = TestScope(StandardTestDispatcher(TestCoroutineScheduler()))
     val monitor =
       InspectorClientLaunchMonitor(
         project,
         model,
         ListenerCollection.createWithDirectExecutor(),
         stats,
-<<<<<<< HEAD
-        scheduler
-=======
         unused,
         timeoutScope,
         debuggerScope
->>>>>>> 574fcae1
       )
     val client = mock<InspectorClient>()
     monitor.start(client)
@@ -338,10 +267,7 @@
     assertThat(notification1.actions.last().name).isEqualTo("Disconnect")
 
     monitor.updateProgress(CONNECTED_STATE)
-<<<<<<< HEAD
-=======
-    timeoutScope.testScheduler.advanceUntilIdle()
->>>>>>> 574fcae1
+    timeoutScope.testScheduler.advanceUntilIdle()
     assertThat(model.notifications).isEmpty()
     assertThat(stats.currentProgress).isEqualTo(AttachErrorState.MODEL_UPDATED)
   }
@@ -355,38 +281,25 @@
     moduleSystem.usesCompose = true
 
     val model = NotificationModel(projectRule.project)
-<<<<<<< HEAD
-    val scheduler = VirtualTimeScheduler()
-    val stats = SessionStatisticsImpl(ClientType.APP_INSPECTION_CLIENT) { false }
-=======
-    val stats = SessionStatisticsImpl(ClientType.APP_INSPECTION_CLIENT) { false }
-    val unused = TestScope(StandardTestDispatcher(TestCoroutineScheduler()))
-    val timeoutScope = TestScope(StandardTestDispatcher(TestCoroutineScheduler()))
-    val debuggerScope = TestScope(StandardTestDispatcher(TestCoroutineScheduler()))
->>>>>>> 574fcae1
+    val stats = SessionStatisticsImpl(ClientType.APP_INSPECTION_CLIENT) { false }
+    val unused = TestScope(StandardTestDispatcher(TestCoroutineScheduler()))
+    val timeoutScope = TestScope(StandardTestDispatcher(TestCoroutineScheduler()))
+    val debuggerScope = TestScope(StandardTestDispatcher(TestCoroutineScheduler()))
     val monitor =
       InspectorClientLaunchMonitor(
         project,
         model,
         ListenerCollection.createWithDirectExecutor(),
         stats,
-<<<<<<< HEAD
-        scheduler
-=======
         unused,
         timeoutScope,
         debuggerScope
->>>>>>> 574fcae1
       )
     val client = mock<InspectorClient>()
     monitor.start(client)
     monitor.stop()
     monitor.updateProgress(AttachErrorState.ADB_PING)
-<<<<<<< HEAD
-    scheduler.advanceBy(CONNECT_TIMEOUT_SECONDS + 1, TimeUnit.SECONDS)
-=======
-    timeoutScope.testScheduler.advanceUntilIdle()
->>>>>>> 574fcae1
+    timeoutScope.testScheduler.advanceUntilIdle()
     assertThat(model.notifications).isEmpty()
     assertThat(stats.currentProgress).isEqualTo(AttachErrorState.ADB_PING)
   }
@@ -395,10 +308,6 @@
   fun debuggerPausedInJava() {
     val client = setupDebuggingProcess(DebuggerType.JAVA, pausedInJava = true)
     val project = projectRule.project
-<<<<<<< HEAD
-    val scheduler = VirtualTimeScheduler()
-=======
->>>>>>> 574fcae1
     val model = NotificationModel(projectRule.project)
     val stats = SessionStatisticsImpl(ClientType.APP_INSPECTION_CLIENT) { false }
     val unused = TestScope(StandardTestDispatcher(TestCoroutineScheduler()))
@@ -411,12 +320,6 @@
           model,
           ListenerCollection.createWithDirectExecutor(),
           stats,
-<<<<<<< HEAD
-          scheduler
-        )
-      monitor.start(client)
-      scheduler.advanceBy(DEBUGGER_CHECK_SECONDS + 1, TimeUnit.SECONDS)
-=======
           unused,
           timeoutScope,
           debuggerScope
@@ -424,17 +327,12 @@
       monitor.start(client)
       debuggerScope.advanceTimeBy(DEBUGGER_CHECK_SECONDS.seconds)
       debuggerScope.testScheduler.runCurrent()
->>>>>>> 574fcae1
       assertThat(model.notifications.single().message)
         .isEqualTo(LayoutInspectorBundle.message(DEBUGGER_CHECK_MESSAGE_KEY))
 
       // Check that the timeout warning is not shown when the debugger warning is shown
-<<<<<<< HEAD
-      scheduler.advanceBy(CONNECT_TIMEOUT_SECONDS - DEBUGGER_CHECK_SECONDS + 1, TimeUnit.SECONDS)
-=======
       timeoutScope.advanceUntilIdle()
       timeoutScope.testScheduler.runCurrent()
->>>>>>> 574fcae1
       assertThat(model.notifications.single().message)
         .isEqualTo(LayoutInspectorBundle.message(DEBUGGER_CHECK_MESSAGE_KEY))
       assertThat(model.notifications.single().actions.first().name).isEqualTo("Resume Debugger")
@@ -458,10 +356,6 @@
   fun debuggerPausedInNative() {
     val client = setupDebuggingProcess(DebuggerType.HYBRID, pausedInJava = false)
     val project = projectRule.project
-<<<<<<< HEAD
-    val scheduler = VirtualTimeScheduler()
-=======
->>>>>>> 574fcae1
     val model = NotificationModel(projectRule.project)
     val stats = SessionStatisticsImpl(ClientType.APP_INSPECTION_CLIENT) { false }
     val unused = TestScope(StandardTestDispatcher(TestCoroutineScheduler()))
@@ -474,12 +368,6 @@
           model,
           ListenerCollection.createWithDirectExecutor(),
           stats,
-<<<<<<< HEAD
-          scheduler
-        )
-      monitor.start(client)
-      scheduler.advanceBy(DEBUGGER_CHECK_SECONDS + 1, TimeUnit.SECONDS)
-=======
           unused,
           timeoutScope,
           debuggerScope
@@ -487,17 +375,12 @@
       monitor.start(client)
       debuggerScope.advanceTimeBy(DEBUGGER_CHECK_SECONDS.seconds)
       debuggerScope.testScheduler.runCurrent()
->>>>>>> 574fcae1
       assertThat(model.notifications.single().message)
         .isEqualTo(LayoutInspectorBundle.message(DEBUGGER_CHECK_MESSAGE_KEY))
 
       // Check that the timeout warning is not shown when the debugger warning is shown
-<<<<<<< HEAD
-      scheduler.advanceBy(CONNECT_TIMEOUT_SECONDS - DEBUGGER_CHECK_SECONDS + 1, TimeUnit.SECONDS)
-=======
       timeoutScope.advanceUntilIdle()
       timeoutScope.testScheduler.runCurrent()
->>>>>>> 574fcae1
       assertThat(model.notifications.single().message)
         .isEqualTo(LayoutInspectorBundle.message(DEBUGGER_CHECK_MESSAGE_KEY))
 
@@ -590,10 +473,7 @@
       override val pid = 1234
       override val streamId = 4321L
     }
-<<<<<<< HEAD
-=======
 
   private fun TestScope.advanceTimeBy(duration: Duration) =
     testScheduler.advanceTimeBy(duration.inWholeMilliseconds)
->>>>>>> 574fcae1
 }