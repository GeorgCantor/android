/*
 * Copyright (C) 2020 The Android Open Source Project
 *
 * Licensed under the Apache License, Version 2.0 (the "License");
 * you may not use this file except in compliance with the License.
 * You may obtain a copy of the License at
 *
 *      http://www.apache.org/licenses/LICENSE-2.0
 *
 * Unless required by applicable law or agreed to in writing, software
 * distributed under the License is distributed on an "AS IS" BASIS,
 * WITHOUT WARRANTIES OR CONDITIONS OF ANY KIND, either express or implied.
 * See the License for the specific language governing permissions and
 * limitations under the License.
 */
package com.android.tools.idea.layoutinspector.tree

import com.android.testutils.MockitoKt.mock
import com.android.testutils.MockitoKt.whenever
import com.android.test.testutils.TestUtils.resolveWorkspacePath
import com.android.tools.idea.concurrency.AndroidCoroutineScope
import com.android.tools.idea.layoutinspector.LAYOUT_INSPECTOR_DATA_KEY
import com.android.tools.idea.layoutinspector.LayoutInspector
import com.android.tools.idea.layoutinspector.metrics.statistics.SessionStatistics
import com.android.tools.idea.layoutinspector.metrics.statistics.SessionStatisticsImpl
import com.android.tools.idea.layoutinspector.model
import com.android.tools.idea.layoutinspector.model.InspectorModel
import com.android.tools.idea.layoutinspector.model.NotificationModel
import com.android.tools.idea.layoutinspector.model.SelectionOrigin
import com.android.tools.idea.layoutinspector.model.ViewNode
import com.android.tools.idea.layoutinspector.pipeline.InspectorClient
import com.android.tools.idea.layoutinspector.pipeline.InspectorClientSettings
import com.android.tools.idea.layoutinspector.util.DemoExample
import com.android.tools.idea.layoutinspector.util.FakeTreeSettings
import com.android.tools.idea.testing.AndroidProjectRule
import com.android.tools.idea.testing.ui.FileOpenCaptureRule
import com.google.common.truth.Truth.assertThat
import com.google.wireless.android.sdk.stats.DynamicLayoutInspectorAttachToProcess.ClientType.APP_INSPECTION_CLIENT
import com.google.wireless.android.sdk.stats.DynamicLayoutInspectorSession
import com.intellij.openapi.actionSystem.ActionManager
import com.intellij.openapi.actionSystem.ActionPlaces
import com.intellij.openapi.actionSystem.AnActionEvent
import com.intellij.openapi.actionSystem.DataContext
import com.intellij.openapi.actionSystem.Presentation
import com.intellij.testFramework.runInEdtAndGet
<<<<<<< HEAD
=======
import java.awt.Dimension
import java.awt.event.KeyEvent
import java.awt.event.MouseEvent
>>>>>>> 0d09370c
import kotlinx.coroutines.runBlocking
import org.junit.Before
import org.junit.Rule
import org.junit.Test
import org.junit.rules.RuleChain
<<<<<<< HEAD
import java.awt.Dimension
import java.awt.event.InputEvent
import java.awt.event.KeyEvent
=======
>>>>>>> 0d09370c

class GotoDeclarationActionTest {

  private val projectRule = AndroidProjectRule.withSdk()
  private val fileOpenCaptureRule = FileOpenCaptureRule(projectRule)

  @get:Rule val ruleChain = RuleChain.outerRule(projectRule).around(fileOpenCaptureRule)!!

  @Before
  fun setup() {
    loadComposeFiles()
  }

  @Test
  fun testViewNode() {
    val model = runInEdtAndGet { createModel() }
    model.setSelection(model["title"], SelectionOrigin.INTERNAL)
    val stats = SessionStatisticsImpl(APP_INSPECTION_CLIENT)
    val event = createEvent(model, stats)
    GotoDeclarationAction.update(event)
    assertThat(event.presentation.isEnabled).isTrue()
    GotoDeclarationAction.actionPerformed(event)
    runBlocking { GotoDeclarationAction.lastAction?.join() }
    fileOpenCaptureRule.checkEditor("demo.xml", 9, "<TextView")
    checkStats(stats, clickCount = 1)
  }

  @Test
  fun testOnlyOneNotFoundMessage() {
    val model = runInEdtAndGet { createModel() }
    model.setSelection(model[8], SelectionOrigin.INTERNAL)
    val stats = SessionStatisticsImpl(APP_INSPECTION_CLIENT)
    val notificationModel = NotificationModel(projectRule.project)
    val event = createEvent(model, stats, notificationModel)
    GotoDeclarationAction.actionPerformed(event)
    runBlocking { GotoDeclarationAction.lastAction?.join() }
    assertThat(notificationModel.notifications).hasSize(1)
    assertThat(notificationModel.notifications.first().message)
      .isEqualTo(
        "Cannot navigate to source because LinearLayout in the layout demo.xml doesn't have an id."
      )
    model.setSelection(model[5], SelectionOrigin.INTERNAL)
    GotoDeclarationAction.actionPerformed(event)
    runBlocking { GotoDeclarationAction.lastAction?.join() }
    assertThat(notificationModel.notifications).hasSize(1)
    assertThat(notificationModel.notifications.first().message)
      .isEqualTo(
        "Cannot navigate to source because TextView in the layout demo.xml doesn't have an id."
      )
  }

  @Test
  fun testComposeViewNode() {
    val model = runInEdtAndGet { createModel() }
    model.setSelection(model[-2], SelectionOrigin.INTERNAL)
    val stats = SessionStatisticsImpl(APP_INSPECTION_CLIENT)
    val event = createEvent(model, stats, fromShortcut = true)
    GotoDeclarationAction.update(event)
    assertThat(event.presentation.isEnabled).isTrue()
    GotoDeclarationAction.actionPerformed(event)
    runBlocking { GotoDeclarationAction.lastAction?.join() }
    fileOpenCaptureRule.checkEditor(
      "MyCompose.kt",
      17,
<<<<<<< HEAD
      "modifier = Modifier.padding(20.dp).clickable(onClick = { selectColumn() }),"
=======
      "modifier = Modifier.padding(20.dp).clickable(onClick = { selectColumn() }),",
>>>>>>> 0d09370c
    )
    checkStats(stats, keyStrokeCount = 1)
  }

  @Test
  fun testComposeViewNodeInOtherFileWithSameName() {
    val model = runInEdtAndGet { createModel() }
    model.setSelection(model[-5], SelectionOrigin.INTERNAL)
    val stats = SessionStatisticsImpl(APP_INSPECTION_CLIENT)
    val event = createEvent(model, stats)
    GotoDeclarationAction.update(event)
    assertThat(event.presentation.isEnabled).isTrue()
    GotoDeclarationAction.actionPerformed(event)
    runBlocking { GotoDeclarationAction.lastAction?.join() }
    fileOpenCaptureRule.checkEditor("MyCompose.kt", 8, "Text(text = \"Hello \$name!\")")
    checkStats(stats, clickCount = 1)
  }

  @Test
  fun testGoToDeclarationDisabledWhenNoResolver() {
    val model = runInEdtAndGet { createModel() }
    model.setSelection(model[-5], SelectionOrigin.INTERNAL)
    model.resourceLookup.updateConfiguration(420, 1f, Dimension(1080, 2400))
    val stats = SessionStatisticsImpl(APP_INSPECTION_CLIENT)
    val event = createEvent(model, stats)
    GotoDeclarationAction.update(event)
    assertThat(event.presentation.isEnabled).isFalse()
  }

  private fun loadComposeFiles() {
    val fixture = projectRule.fixture
    fixture.testDataPath =
      resolveWorkspacePath("tools/adt/idea/layout-inspector/testData/compose").toString()
    fixture.copyFileToProject("java/com/example/MyCompose.kt")
    fixture.copyFileToProject("java/com/example/composable/MyCompose.kt")
  }

  private fun createModel(): InspectorModel =
    model(
<<<<<<< HEAD
=======
      projectRule.testRootDisposable,
>>>>>>> 0d09370c
      projectRule.project,
      FakeTreeSettings(),
      body =
        DemoExample.setUpDemo(projectRule.fixture) {
          view(0, qualifiedName = "androidx.ui.core.AndroidComposeView") {
            compose(-2, "Column", "MyCompose.kt", 49835523, 540, 17) {
              compose(-3, "Text", "MyCompose.kt", 49835523, 593, 18)
              compose(-4, "Greeting", "MyCompose.kt", 49835523, 622, 19) {
                compose(-5, "Text", "MyCompose.kt", 1216697758, 164, 3)
              }
            }
          }
<<<<<<< HEAD
        }
=======
        },
>>>>>>> 0d09370c
    )

  private fun createEvent(
    model: InspectorModel,
    stats: SessionStatistics,
    notificationModel: NotificationModel = mock(),
<<<<<<< HEAD
    fromShortcut: Boolean = false
=======
    fromShortcut: Boolean = false,
>>>>>>> 0d09370c
  ): AnActionEvent {
    val client: InspectorClient = mock()
    whenever(client.stats).thenReturn(stats)
    val coroutineScope = AndroidCoroutineScope(projectRule.testRootDisposable)
    val clientSettings = InspectorClientSettings(projectRule.project)
    val inspector =
      LayoutInspector(coroutineScope, clientSettings, client, model, notificationModel, mock())
    val dataContext: DataContext = mock()
    whenever(dataContext.getData(LAYOUT_INSPECTOR_DATA_KEY)).thenReturn(inspector)
    val actionManager: ActionManager = mock()
<<<<<<< HEAD
    val inputEvent = if (fromShortcut) mock<KeyEvent>() else mock<InputEvent>()
=======
    val inputEvent = if (fromShortcut) mock<KeyEvent>() else mock<MouseEvent>()
>>>>>>> 0d09370c
    return AnActionEvent(
      inputEvent,
      dataContext,
      ActionPlaces.UNKNOWN,
      Presentation(),
      actionManager,
<<<<<<< HEAD
      0
=======
      0,
>>>>>>> 0d09370c
    )
  }

  private fun checkStats(stats: SessionStatistics, clickCount: Int = 0, keyStrokeCount: Int = 0) {
    val data = DynamicLayoutInspectorSession.newBuilder()
    stats.save(data)
    assertThat(data.gotoDeclaration.clicksMenuAction).isEqualTo(clickCount)
    assertThat(data.gotoDeclaration.keyStrokesShortcut).isEqualTo(keyStrokeCount)
  }

  private fun InspectorModel.findByTagName(tagName: String): ViewNode? =
    ViewNode.readAccess { root.flatten().firstOrNull { it.qualifiedName == tagName } }
}<|MERGE_RESOLUTION|>--- conflicted
+++ resolved
@@ -17,7 +17,7 @@
 
 import com.android.testutils.MockitoKt.mock
 import com.android.testutils.MockitoKt.whenever
-import com.android.test.testutils.TestUtils.resolveWorkspacePath
+import com.android.testutils.TestUtils.resolveWorkspacePath
 import com.android.tools.idea.concurrency.AndroidCoroutineScope
 import com.android.tools.idea.layoutinspector.LAYOUT_INSPECTOR_DATA_KEY
 import com.android.tools.idea.layoutinspector.LayoutInspector
@@ -43,23 +43,14 @@
 import com.intellij.openapi.actionSystem.DataContext
 import com.intellij.openapi.actionSystem.Presentation
 import com.intellij.testFramework.runInEdtAndGet
-<<<<<<< HEAD
-=======
 import java.awt.Dimension
 import java.awt.event.KeyEvent
 import java.awt.event.MouseEvent
->>>>>>> 0d09370c
 import kotlinx.coroutines.runBlocking
 import org.junit.Before
 import org.junit.Rule
 import org.junit.Test
 import org.junit.rules.RuleChain
-<<<<<<< HEAD
-import java.awt.Dimension
-import java.awt.event.InputEvent
-import java.awt.event.KeyEvent
-=======
->>>>>>> 0d09370c
 
 class GotoDeclarationActionTest {
 
@@ -124,11 +115,7 @@
     fileOpenCaptureRule.checkEditor(
       "MyCompose.kt",
       17,
-<<<<<<< HEAD
-      "modifier = Modifier.padding(20.dp).clickable(onClick = { selectColumn() }),"
-=======
       "modifier = Modifier.padding(20.dp).clickable(onClick = { selectColumn() }),",
->>>>>>> 0d09370c
     )
     checkStats(stats, keyStrokeCount = 1)
   }
@@ -168,10 +155,7 @@
 
   private fun createModel(): InspectorModel =
     model(
-<<<<<<< HEAD
-=======
       projectRule.testRootDisposable,
->>>>>>> 0d09370c
       projectRule.project,
       FakeTreeSettings(),
       body =
@@ -184,22 +168,14 @@
               }
             }
           }
-<<<<<<< HEAD
-        }
-=======
         },
->>>>>>> 0d09370c
     )
 
   private fun createEvent(
     model: InspectorModel,
     stats: SessionStatistics,
     notificationModel: NotificationModel = mock(),
-<<<<<<< HEAD
-    fromShortcut: Boolean = false
-=======
     fromShortcut: Boolean = false,
->>>>>>> 0d09370c
   ): AnActionEvent {
     val client: InspectorClient = mock()
     whenever(client.stats).thenReturn(stats)
@@ -210,22 +186,14 @@
     val dataContext: DataContext = mock()
     whenever(dataContext.getData(LAYOUT_INSPECTOR_DATA_KEY)).thenReturn(inspector)
     val actionManager: ActionManager = mock()
-<<<<<<< HEAD
-    val inputEvent = if (fromShortcut) mock<KeyEvent>() else mock<InputEvent>()
-=======
     val inputEvent = if (fromShortcut) mock<KeyEvent>() else mock<MouseEvent>()
->>>>>>> 0d09370c
     return AnActionEvent(
       inputEvent,
       dataContext,
       ActionPlaces.UNKNOWN,
       Presentation(),
       actionManager,
-<<<<<<< HEAD
-      0
-=======
       0,
->>>>>>> 0d09370c
     )
   }
 
