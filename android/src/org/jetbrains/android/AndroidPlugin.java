// Copyright 2000-2022 JetBrains s.r.o. and contributors. Use of this source code is governed by the Apache 2.0 license.
package org.jetbrains.android;

import com.android.tools.analytics.AnalyticsSettings;
import com.android.tools.analytics.UsageTracker;
import com.android.tools.idea.IdeInfo;
import com.android.tools.idea.flags.StudioFlags;
import com.android.tools.idea.projectsystem.ProjectSystemUtil;
import com.android.tools.idea.startup.Actions;
import com.android.tools.idea.util.VirtualFileSystemOpener;
import com.google.wireless.android.sdk.stats.AndroidStudioEvent;
import com.intellij.ide.ApplicationInitializedListener;
import com.intellij.openapi.actionSystem.ActionManager;
import com.intellij.openapi.actionSystem.AnAction;
import com.intellij.openapi.actionSystem.AnActionEvent;
import com.intellij.openapi.actionSystem.Anchor;
import com.intellij.openapi.actionSystem.Constraints;
import com.intellij.openapi.actionSystem.DefaultActionGroup;
import com.intellij.openapi.actionSystem.impl.ActionConfigurationCustomizer;
import com.intellij.openapi.project.Project;
import org.jetbrains.annotations.NotNull;

public final class AndroidPlugin {

  public AndroidPlugin() {
    VirtualFileSystemOpener.INSTANCE.mount();
  }

  static final class AndroidPluginAppInitializer implements ApplicationInitializedListener {
    @Override
    public void componentsInitialized() {
      if (!IdeInfo.getInstance().isAndroidStudio()) {
        initializeForNonStudio();
      }
    }
  }

<<<<<<< HEAD
  static final class ActionCustomizer implements ActionConfigurationCustomizer {
    @Override
    public void customize(@NotNull ActionManager actionManager) {
      setUpActionsUnderFlag(actionManager);
    }
  }

=======
>>>>>>> b5f40ffd
  /**
   * Initializes the Android plug-in when it runs outside of Android Studio.
   * Reduces prominence of the Android related UI elements to keep low profile.
   */
  private static void initializeForNonStudio() {
    AnalyticsSettings.disable();
    UsageTracker.disable();
    UsageTracker.setIdeBrand(AndroidStudioEvent.IdeBrand.INTELLIJ);
  }

  private static void setUpActionsUnderFlag(@NotNull ActionManager actionManager) {
    // TODO: Once the StudioFlag is removed, the configuration type registration should move to the
    // android-plugin.xml file.
    if (StudioFlags.RUNDEBUG_ANDROID_BUILD_BUNDLE_ENABLED.get()) {
      AnAction parentGroup = actionManager.getAction("BuildMenu");
      if (parentGroup instanceof DefaultActionGroup) {
        // Create new "Build Bundle(s) / APK(s)" group
        final String groupId = "Android.BuildApkOrBundle";
        DefaultActionGroup group = new DefaultActionGroup("Build Bundle(s) / APK(s)", true) {
          @Override
          public void update(@NotNull AnActionEvent e) {
            Project project = e.getProject();
            e.getPresentation().setEnabledAndVisible(project != null && ProjectSystemUtil.requiresAndroidModel(project));
          }
        };
        actionManager.registerAction(groupId, group);
        ((DefaultActionGroup)parentGroup).add(group, new Constraints(Anchor.BEFORE, "Android.GenerateSignedApk"), actionManager);

        // Move "Build" actions to new "Build Bundle(s) / APK(s)" group
        Actions.moveAction(actionManager, "Android.BuildApk", "BuildMenu", groupId, new Constraints(Anchor.FIRST, null));
        Actions.moveAction(actionManager, "Android.BuildBundle", "BuildMenu", groupId, new Constraints(Anchor.AFTER, null));
      }
    }
  }
}<|MERGE_RESOLUTION|>--- conflicted
+++ resolved
@@ -35,7 +35,6 @@
     }
   }
 
-<<<<<<< HEAD
   static final class ActionCustomizer implements ActionConfigurationCustomizer {
     @Override
     public void customize(@NotNull ActionManager actionManager) {
@@ -43,8 +42,6 @@
     }
   }
 
-=======
->>>>>>> b5f40ffd
   /**
    * Initializes the Android plug-in when it runs outside of Android Studio.
    * Reduces prominence of the Android related UI elements to keep low profile.
