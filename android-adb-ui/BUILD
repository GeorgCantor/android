--- conflicted
+++ resolved
@@ -19,17 +19,11 @@
         "//tools/adt/idea/android:intellij.android.core[module]",
         "//tools/base/flags:studio.android.sdktools.flags[module]",
         "//tools/analytics-library/tracker:analytics-tracker[module]",
-<<<<<<< HEAD
-        "//prebuilts/studio/intellij-sdk:studio-sdk-plugin-platform-images",
-        "//prebuilts/studio/intellij-sdk:studio-sdk",
-        "//tools/adt/idea/.idea/libraries:studio-analytics-proto",
-=======
         "@intellij//:com.intellij.platform.images",
         "@intellij//:intellij-sdk",
         "@intellij//:com.intellij.java",
         "//tools/adt/idea/.idea/libraries:studio-analytics-proto",
         "//tools/base/device-provisioner:studio.android.sdktools.device-provisioner[module]",
->>>>>>> 0d09370c
     ],
 )
 
@@ -65,9 +59,6 @@
         "//tools/adt/idea/.idea/libraries:truth[test]",
         "//tools/analytics-library/testing:android.sdktools.analytics-testing[module, test]",
         "//tools/adt/idea/.idea/libraries:studio-analytics-proto[test]",
-<<<<<<< HEAD
-=======
         "//tools/base/device-provisioner:studio.android.sdktools.device-provisioner[module, test]",
->>>>>>> 0d09370c
     ],
 )