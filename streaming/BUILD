--- conflicted
+++ resolved
@@ -5,10 +5,6 @@
     name = "intellij.android.streaming",
     srcs = ["src"],
     iml_files = ["intellij.android.streaming.iml"],
-<<<<<<< HEAD
-    lint_baseline = "//tools/base/lint:studio-checks/empty_baseline.xml",
-=======
->>>>>>> 0d09370c
     resources = ["resources"],
     visibility = ["//visibility:public"],
     # do not sort: must match IML order
