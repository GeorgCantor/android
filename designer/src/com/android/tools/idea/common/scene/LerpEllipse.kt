/*
 * Copyright (C) 2019 The Android Open Source Project
 *
 * Licensed under the Apache License, Version 2.0 (the "License");
 * you may not use this file except in compliance with the License.
 * You may obtain a copy of the License at
 *
 *      http://www.apache.org/licenses/LICENSE-2.0
 *
 * Unless required by applicable law or agreed to in writing, software
 * distributed under the License is distributed on an "AS IS" BASIS,
 * WITHOUT WARRANTIES OR CONDITIONS OF ANY KIND, either express or implied.
 * See the License for the specific language governing permissions and
 * limitations under the License.
 */
package com.android.tools.idea.common.scene

import com.android.tools.adtui.common.SwingEllipse
import com.android.tools.adtui.common.interpolate

class LerpEllipse(start: SwingEllipse, end: SwingEllipse, duration: Int) :
  LerpValue<SwingEllipse>(start, end, duration) {
  override fun interpolate(fraction: Float): SwingEllipse {
    return SwingEllipse(
      interpolate(start.x, end.x, fraction),
      interpolate(start.y, end.y, fraction),
      interpolate(start.width, end.width, fraction),
<<<<<<< HEAD
      interpolate(start.height, end.height, fraction)
=======
      interpolate(start.height, end.height, fraction),
>>>>>>> 0d09370c
    )
  }
}<|MERGE_RESOLUTION|>--- conflicted
+++ resolved
@@ -25,11 +25,7 @@
       interpolate(start.x, end.x, fraction),
       interpolate(start.y, end.y, fraction),
       interpolate(start.width, end.width, fraction),
-<<<<<<< HEAD
-      interpolate(start.height, end.height, fraction)
-=======
       interpolate(start.height, end.height, fraction),
->>>>>>> 0d09370c
     )
   }
 }