--- conflicted
+++ resolved
@@ -20,18 +20,12 @@
 import com.android.tools.idea.actions.SetScreenViewProviderAction;
 import com.android.tools.idea.common.actions.IssueNotificationAction;
 import com.android.tools.idea.common.actions.NextDeviceAction;
-<<<<<<< HEAD
 import com.android.tools.idea.common.actions.RefreshRenderAction;
-=======
->>>>>>> b5f40ffd
 import com.android.tools.idea.common.actions.ToggleDeviceNightModeAction;
 import com.android.tools.idea.common.actions.ToggleDeviceOrientationAction;
 import com.android.tools.idea.common.editor.ToolbarActionGroups;
 import com.android.tools.idea.common.model.NlModel;
-<<<<<<< HEAD
-=======
 import com.android.tools.idea.common.surface.DesignSurface;
->>>>>>> b5f40ffd
 import com.android.tools.idea.configurations.DeviceMenuAction;
 import com.android.tools.idea.configurations.DeviceMenuAction2;
 import com.android.tools.idea.configurations.LocaleMenuAction;
@@ -40,10 +34,6 @@
 import com.android.tools.idea.configurations.TargetMenuAction;
 import com.android.tools.idea.configurations.ThemeMenuAction;
 import com.android.tools.idea.flags.StudioFlags;
-<<<<<<< HEAD
-=======
-import com.android.tools.idea.common.actions.RefreshRenderAction;
->>>>>>> b5f40ffd
 import com.android.tools.idea.ui.designer.overlays.OverlayConfiguration;
 import com.android.tools.idea.ui.designer.overlays.OverlayMenuAction;
 import com.android.tools.idea.uibuilder.actions.LayoutEditorHelpAssistantAction;
@@ -96,16 +86,6 @@
     }
 
     List<NlModel> models = mySurface.getModels();
-<<<<<<< HEAD
-    String fileName;
-    if (!models.isEmpty()) {
-      fileName = models.get(0).getFile().getName();
-    }
-    else {
-      fileName = "unknown file";
-    }
-    LayoutQualifierDropdownMenu dropdown = new LayoutQualifierDropdownMenu(fileName);
-=======
     VirtualFile file;
     if (!models.isEmpty()) {
       file = models.get(0).getVirtualFile();
@@ -114,7 +94,6 @@
       file = null;
     }
     LayoutQualifierDropdownMenu dropdown = new LayoutQualifierDropdownMenu(file);
->>>>>>> b5f40ffd
     group.add(dropdown);
     group.addSeparator();
 
@@ -134,21 +113,12 @@
       group.add(overlayAction);
     }
 
-<<<<<<< HEAD
     group.addSeparator();
     NightModeMenuAction nightModeAction = new NightModeMenuAction(mySurface::getConfiguration);
     appendShortcutText(nightModeAction, ToggleDeviceNightModeAction.getInstance());
     group.add(nightModeAction);
 
     group.addSeparator();
-=======
-    group.addSeparator();
-    NightModeMenuAction nightModeAction = new NightModeMenuAction(mySurface::getConfiguration);
-    appendShortcutText(nightModeAction, ToggleDeviceNightModeAction.getInstance());
-    group.add(nightModeAction);
-
-    group.addSeparator();
->>>>>>> b5f40ffd
     if (StudioFlags.NELE_NEW_DEVICE_MENU.get()) {
       DeviceMenuAction2 menuAction2 = new DeviceMenuAction2(() -> mySurface.getConfigurations().stream().findFirst().orElse(null),
                                                             (oldDevice, newDevice) -> mySurface.zoomToFit());
