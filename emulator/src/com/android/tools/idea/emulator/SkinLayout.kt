/*
 * Copyright (C) 2020 The Android Open Source Project
 *
 * Licensed under the Apache License, Version 2.0 (the "License");
 * you may not use this file except in compliance with the License.
 * You may obtain a copy of the License at
 *
 *      http://www.apache.org/licenses/LICENSE-2.0
 *
 * Unless required by applicable law or agreed to in writing, software
 * distributed under the License is distributed on an "AS IS" BASIS,
 * WITHOUT WARRANTIES OR CONDITIONS OF ANY KIND, either express or implied.
 * See the License for the specific language governing permissions and
 * limitations under the License.
 */
package com.android.tools.idea.emulator

import com.android.tools.adtui.ImageUtils
import java.awt.Dimension
import java.awt.Graphics2D
import java.awt.Point
import java.awt.Rectangle
import java.awt.geom.AffineTransform
import java.awt.image.BufferedImage

/**
 * Layout of the device frame and mask for a particular display orientation.
 *
 * @param displaySize the size of the display
 * @param frameRectangle the frame boundary rectangle relative to the upper left corner of the display
 * @param frameImages the images constituting the device frame
 * @param maskImages the images constituting the device display mask
 */
class SkinLayout(val displaySize: Dimension, val frameRectangle: Rectangle,
                 val frameImages: List<AnchoredImage>, val maskImages: List<AnchoredImage>) {

  /**
   * Creates a layout without a frame or mask.
   */
  constructor(width: Int, height: Int) : this(Dimension(width, height), Rectangle(0, 0, width, height), emptyList(), emptyList())

  /**
   * Draws frame and mask to the given graphics context. The [displayRectangle]  parameter defines
   * the coordinates and the scaled size of the display.
   */
  fun drawFrameAndMask(g: Graphics2D, displayRectangle: Rectangle) {
    if (frameImages.isNotEmpty() || maskImages.isNotEmpty()) {
      val scaleX = displayRectangle.width.toDouble() / displaySize.width
      val scaleY = displayRectangle.height.toDouble() / displaySize.height
      val transform = AffineTransform()
      // Draw frame.
      for (image in frameImages) {
        drawImage(g, image, displayRectangle, scaleX, scaleY, transform)
      }
      for (image in maskImages) {
        drawImage(g, image, displayRectangle, scaleX, scaleY, transform)
      }
    }
  }

  private fun drawImage(g: Graphics2D, anchoredImage: AnchoredImage, displayRectangle: Rectangle, scaleX: Double, scaleY: Double,
                        transform: AffineTransform) {
    val x = displayRectangle.x + anchoredImage.anchorPoint.x * displayRectangle.width + anchoredImage.offset.x.scaled(scaleX)
    val y = displayRectangle.y + anchoredImage.anchorPoint.y * displayRectangle.height + anchoredImage.offset.y.scaled(scaleY)
    transform.setToTranslation(x.toDouble(), y.toDouble())
    transform.scale(scaleX, scaleY)
    g.drawImage(anchoredImage.image, transform, null)
  }
}

/**
 * Image attached to a rectangle.
 *
 * @param image the graphic image
 * @param size the size of the image
 * @param anchorPoint the point on the boundary of the display rectangle the image is attached to
 * @param offset the offset of the upper left corner of the image relative to the anchor point
 */
class AnchoredImage(val image: BufferedImage, val size: Dimension, val anchorPoint: AnchorPoint, val offset: Point) {
  /**
   * Creates another [AnchoredImage] that is result of rotating and scaling this one. Returns null
   * if the scaled image has zero width or height.
   *
   * @param orientationQuadrants the rotation that is applied to the image and the display rectangle
   * @param scaleX the X-axis scale factor applied to the rotated image
   * @param scaleY the Y-axis scale factor applied to the rotated image
   */
<<<<<<< HEAD
  fun rotatedAndScaled(rotation: SkinRotation, scaleX: Double, scaleY: Double): AnchoredImage? {
    val rotatedSize = size.rotated(rotation)
=======
  fun rotatedAndScaled(orientationQuadrants: Int, scaleX: Double, scaleY: Double): AnchoredImage? {
    val rotatedSize = size.rotatedByQuadrants(orientationQuadrants)
>>>>>>> b5f40ffd
    val width = rotatedSize.width.scaled(scaleX)
    val height = rotatedSize.height.scaled(scaleY)
    if (width == 0 || height == 0) {
      return null // Degenerate image.
    }
<<<<<<< HEAD
    val rotatedAnchorPoint = anchorPoint.rotated(rotation)
    val rotatedOffset = offset.rotated(rotation)
=======
    val rotatedAnchorPoint = anchorPoint.rotatedByQuadrants(orientationQuadrants)
    val rotatedOffset = offset.rotatedByQuadrants(orientationQuadrants)
>>>>>>> b5f40ffd
    val transformedOffset =
      when (orientationQuadrants) {
        1 -> Point(rotatedOffset.x.scaled(scaleX), rotatedOffset.y.scaled(scaleY) - height)
        2 -> Point(rotatedOffset.x.scaled(scaleX) - width, rotatedOffset.y.scaled(scaleY) - height)
        3 -> Point(rotatedOffset.x.scaled(scaleX) - width, rotatedOffset.y.scaled(scaleY))
        else -> Point(rotatedOffset.x.scaled(scaleX), rotatedOffset.y.scaled(scaleY))
      }
    val transformedImage = ImageUtils.rotateByQuadrantsAndScale(image, orientationQuadrants, width, height)
    return AnchoredImage(transformedImage, Dimension(width, height), rotatedAnchorPoint, transformedOffset)
  }
}

/**
 * One of the four corners of the display rectangle.
 *
 * @param x the normalized X coordinate, with the value of 0 or 1
 * @param y the normalized Y coordinate, with the value of 0 or 1
 */
enum class AnchorPoint(val x: Int, val y: Int) {
  TOP_LEFT(0, 0), BOTTOM_LEFT(0, 1), BOTTOM_RIGHT(1, 1), TOP_RIGHT(1, 0);

  /**
   * Returns the anchor point corresponding to this one after rotating the display rectangle.
   *
   * @param rotation the rotation of the display rectangle in quadrants counterclockwise
   */
  fun rotatedByQuadrants(rotation: Int): AnchorPoint {
    return values()[(ordinal + rotation) % values().size]
  }
}<|MERGE_RESOLUTION|>--- conflicted
+++ resolved
@@ -85,25 +85,15 @@
    * @param scaleX the X-axis scale factor applied to the rotated image
    * @param scaleY the Y-axis scale factor applied to the rotated image
    */
-<<<<<<< HEAD
-  fun rotatedAndScaled(rotation: SkinRotation, scaleX: Double, scaleY: Double): AnchoredImage? {
-    val rotatedSize = size.rotated(rotation)
-=======
   fun rotatedAndScaled(orientationQuadrants: Int, scaleX: Double, scaleY: Double): AnchoredImage? {
     val rotatedSize = size.rotatedByQuadrants(orientationQuadrants)
->>>>>>> b5f40ffd
     val width = rotatedSize.width.scaled(scaleX)
     val height = rotatedSize.height.scaled(scaleY)
     if (width == 0 || height == 0) {
       return null // Degenerate image.
     }
-<<<<<<< HEAD
-    val rotatedAnchorPoint = anchorPoint.rotated(rotation)
-    val rotatedOffset = offset.rotated(rotation)
-=======
     val rotatedAnchorPoint = anchorPoint.rotatedByQuadrants(orientationQuadrants)
     val rotatedOffset = offset.rotatedByQuadrants(orientationQuadrants)
->>>>>>> b5f40ffd
     val transformedOffset =
       when (orientationQuadrants) {
         1 -> Point(rotatedOffset.x.scaled(scaleX), rotatedOffset.y.scaled(scaleY) - height)
