/*
 * Copyright (C) 2014 The Android Open Source Project
 *
 * Licensed under the Apache License, Version 2.0 (the "License");
 * you may not use this file except in compliance with the License.
 * You may obtain a copy of the License at
 *
 *      http://www.apache.org/licenses/LICENSE-2.0
 *
 * Unless required by applicable law or agreed to in writing, software
 * distributed under the License is distributed on an "AS IS" BASIS,
 * WITHOUT WARRANTIES OR CONDITIONS OF ANY KIND, either express or implied.
 * See the License for the specific language governing permissions and
 * limitations under the License.
 */
package com.android.tools.idea.gradle.project.build;

import static com.android.tools.idea.gradle.util.BuildMode.CLEAN;
import static com.android.tools.idea.gradle.util.BuildMode.COMPILE_JAVA;
import static com.android.tools.idea.gradle.util.BuildMode.SOURCE_GEN;

import com.android.tools.idea.gradle.project.BuildSettings;
import com.android.tools.idea.gradle.project.GradleProjectInfo;
import com.android.tools.idea.gradle.project.build.invoker.GradleBuildInvoker;
import com.android.tools.idea.gradle.project.build.invoker.TestCompileType;
import com.android.tools.idea.gradle.util.BuildMode;
import com.android.tools.idea.project.AndroidProjectInfo;
import com.intellij.openapi.compiler.CompilerManager;
import com.intellij.openapi.components.ServiceManager;
import com.intellij.openapi.module.Module;
import com.intellij.openapi.module.ModuleManager;
import com.intellij.openapi.project.Project;
import org.jetbrains.annotations.NotNull;

/**
 * Builds a project, regardless of the compiler strategy being used (JPS or "direct Gradle invocation.")
 */
public final class GradleProjectBuilder {
  @NotNull private final Project myProject;

  @NotNull
  public static GradleProjectBuilder getInstance(@NotNull Project project) {
    return ServiceManager.getService(project, GradleProjectBuilder.class);
  }

  public GradleProjectBuilder(@NotNull Project project) {
    myProject = project;
  }

  public void compileJava() {
    if (AndroidProjectInfo.getInstance(myProject).requiresAndroidModel()) {
      if (GradleProjectInfo.getInstance(myProject).isDirectGradleBuildEnabled()) {
        Module[] modules = ModuleManager.getInstance(myProject).getModules();
        GradleBuildInvoker.getInstance(myProject).compileJava(modules, TestCompileType.ALL);
        return;
      }
      buildProjectWithJps(COMPILE_JAVA);
    }
  }

  public void clean() {
    if (AndroidProjectInfo.getInstance(myProject).requiresAndroidModel()) {
      if (GradleProjectInfo.getInstance(myProject).isDirectGradleBuildEnabled()) {
        GradleBuildInvoker.getInstance(myProject).cleanProject();
        return;
      }
      buildProjectWithJps(CLEAN);
    }
  }

  public void cleanAndGenerateSources() {
    doGenerateSources(true /* clean project */);
  }

  public void generateSources() {
    doGenerateSources(false /* do not clean project */);
  }

  private void doGenerateSources(boolean cleanProject) {
<<<<<<< HEAD
    if (myAndroidProjectInfo.requiresAndroidModel()) {
      if (myGradleProjectInfo.isDirectGradleBuildEnabled()) {
=======
    if (!isSourceGenerationEnabled()) {
      return;
    }
    if (AndroidProjectInfo.getInstance(myProject).requiresAndroidModel()) {
      if (GradleProjectInfo.getInstance(myProject).isDirectGradleBuildEnabled()) {
>>>>>>> f305d7b8
        if (cleanProject) {
          GradleBuildInvoker.getInstance(myProject).cleanAndGenerateSources();
          return;
        }
        GradleBuildInvoker.getInstance(myProject).generateSources();
        return;
      }
      buildProjectWithJps(SOURCE_GEN);
    }
  }

<<<<<<< HEAD
=======
  public boolean isSourceGenerationEnabled() {
    if (AndroidProjectInfo.getInstance(myProject).requiresAndroidModel()) {
      int moduleCount = ModuleManager.getInstance(myProject).getModules().length;
      GradleExperimentalSettings settings = GradleExperimentalSettings.getInstance();
      return isSourceGenerationEnabled(settings, moduleCount);
    }
    return false;
  }

  @VisibleForTesting
  @Contract(pure = true)
  static boolean isSourceGenerationEnabled(@NotNull GradleExperimentalSettings settings, int moduleCount) {
    return !settings.SKIP_SOURCE_GEN_ON_PROJECT_SYNC || moduleCount <= settings.MAX_MODULE_COUNT_FOR_SOURCE_GEN;
  }

>>>>>>> f305d7b8
  private void buildProjectWithJps(@NotNull BuildMode buildMode) {
    BuildSettings.getInstance(myProject).setBuildMode(buildMode);
    CompilerManager.getInstance(myProject).make(null);
  }
}<|MERGE_RESOLUTION|>--- conflicted
+++ resolved
@@ -77,16 +77,8 @@
   }
 
   private void doGenerateSources(boolean cleanProject) {
-<<<<<<< HEAD
-    if (myAndroidProjectInfo.requiresAndroidModel()) {
-      if (myGradleProjectInfo.isDirectGradleBuildEnabled()) {
-=======
-    if (!isSourceGenerationEnabled()) {
-      return;
-    }
     if (AndroidProjectInfo.getInstance(myProject).requiresAndroidModel()) {
       if (GradleProjectInfo.getInstance(myProject).isDirectGradleBuildEnabled()) {
->>>>>>> f305d7b8
         if (cleanProject) {
           GradleBuildInvoker.getInstance(myProject).cleanAndGenerateSources();
           return;
@@ -98,24 +90,6 @@
     }
   }
 
-<<<<<<< HEAD
-=======
-  public boolean isSourceGenerationEnabled() {
-    if (AndroidProjectInfo.getInstance(myProject).requiresAndroidModel()) {
-      int moduleCount = ModuleManager.getInstance(myProject).getModules().length;
-      GradleExperimentalSettings settings = GradleExperimentalSettings.getInstance();
-      return isSourceGenerationEnabled(settings, moduleCount);
-    }
-    return false;
-  }
-
-  @VisibleForTesting
-  @Contract(pure = true)
-  static boolean isSourceGenerationEnabled(@NotNull GradleExperimentalSettings settings, int moduleCount) {
-    return !settings.SKIP_SOURCE_GEN_ON_PROJECT_SYNC || moduleCount <= settings.MAX_MODULE_COUNT_FOR_SOURCE_GEN;
-  }
-
->>>>>>> f305d7b8
   private void buildProjectWithJps(@NotNull BuildMode buildMode) {
     BuildSettings.getInstance(myProject).setBuildMode(buildMode);
     CompilerManager.getInstance(myProject).make(null);
