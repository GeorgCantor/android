--- conflicted
+++ resolved
@@ -15,7 +15,6 @@
  */
 package com.android.tools.idea.uibuilder.editor;
 
-<<<<<<< HEAD
 import com.android.SdkConstants;
 import com.android.resources.Density;
 import com.android.sdklib.devices.Device;
@@ -38,21 +37,6 @@
 import com.android.tools.idea.uibuilder.surface.NlDesignSurface;
 import com.android.tools.idea.uibuilder.surface.SceneMode;
 import com.google.common.collect.ImmutableList;
-=======
-import com.android.tools.adtui.workbench.AutoHide;
-import com.android.tools.adtui.workbench.Side;
-import com.android.tools.adtui.workbench.Split;
-import com.android.tools.adtui.workbench.WorkBench;
-import com.android.tools.idea.rendering.RenderResult;
-import com.android.tools.idea.uibuilder.model.ModelListener;
-import com.android.tools.idea.uibuilder.model.NlComponent;
-import com.android.tools.idea.uibuilder.model.NlModel;
-import com.android.tools.idea.uibuilder.model.SelectionModel;
-import com.android.tools.idea.uibuilder.palette.NlPaletteDefinition;
-import com.android.tools.idea.uibuilder.surface.DesignSurface;
-import com.android.tools.idea.uibuilder.surface.DesignSurfaceListener;
-import com.android.tools.idea.uibuilder.surface.ScreenView;
->>>>>>> 6d222f2e
 import com.intellij.openapi.Disposable;
 import com.intellij.openapi.application.ApplicationManager;
 import com.intellij.openapi.editor.CaretModel;
@@ -61,10 +45,7 @@
 import com.intellij.openapi.fileEditor.TextEditor;
 import com.intellij.openapi.project.Project;
 import com.intellij.openapi.util.Disposer;
-<<<<<<< HEAD
 import com.intellij.psi.PsiDocumentManager;
-=======
->>>>>>> 6d222f2e
 import com.intellij.psi.PsiFile;
 import com.intellij.psi.xml.XmlFile;
 import com.intellij.util.Alarm;
@@ -77,7 +58,6 @@
 
 import javax.swing.*;
 import java.awt.*;
-<<<<<<< HEAD
 import java.util.ArrayList;
 import java.util.List;
 
@@ -88,14 +68,6 @@
   private final NlPreviewManager myManager;
   private final Project myProject;
   private final NlDesignSurface mySurface;
-=======
-import java.util.Collections;
-import java.util.List;
-
-public class NlPreviewForm implements Disposable, CaretListener {
-  private final NlPreviewManager myManager;
-  private final DesignSurface mySurface;
->>>>>>> 6d222f2e
   private final WorkBench<DesignSurface> myWorkBench;
   private final MergingUpdateQueue myRenderingQueue =
     new MergingUpdateQueue("android.layout.preview.caret", 250/*ms*/, true, null, this, null, Alarm.ThreadToUse.SWING_THREAD);
@@ -104,15 +76,11 @@
   private RenderResult myRenderResult;
   private XmlFile myFile;
   private boolean isActive = true;
-<<<<<<< HEAD
   private ActionsToolbar myActionsToolbar;
   private JComponent myContentPanel;
   @Nullable private AnimationToolbar myAnimationToolbar;
 
   private NlModel myModel;
-=======
-  private final NlActionsToolbar myActionsToolbar;
->>>>>>> 6d222f2e
 
   /**
    * Contains the file that is currently being loaded (it might take a while to get a preview rendered).
@@ -126,21 +94,12 @@
   private TextEditor myPendingEditor;
   private TextEditor myEditor;
   private CaretModel myCaretModel;
-<<<<<<< HEAD
   private SceneMode mySceneMode;
 
   public NlPreviewForm(NlPreviewManager manager) {
     myManager = manager;
     myProject = myManager.getProject();
     mySurface = new NlDesignSurface(myProject, true, this);
-=======
-  private DesignSurface.ScreenMode myScreenMode;
-
-  public NlPreviewForm(NlPreviewManager manager) {
-    myManager = manager;
-    Project project = myManager.getProject();
-    mySurface = new DesignSurface(project, true);
->>>>>>> 6d222f2e
     Disposer.register(this, mySurface);
     mySurface.setCentered(true);
     mySurface.setScreenMode(SceneMode.SCREEN_ONLY, false);
@@ -148,7 +107,6 @@
 
     myRenderingQueue.setRestartTimerOnAdd(true);
 
-<<<<<<< HEAD
     myWorkBench = new WorkBench<>(myProject, "Preview", null);
     myWorkBench.setLoadingText("Waiting for build to finish...");
 
@@ -158,17 +116,6 @@
   private void createContentPanel() {
     myContentPanel = new JPanel(new BorderLayout());
     myContentPanel.add(mySurface, BorderLayout.CENTER);
-=======
-
-    myActionsToolbar = new NlActionsToolbar(mySurface);
-    JPanel contentPanel = new JPanel(new BorderLayout());
-    contentPanel.add(myActionsToolbar.getToolbarComponent(), BorderLayout.NORTH);
-    contentPanel.add(mySurface, BorderLayout.CENTER);
-
-    myWorkBench = new WorkBench<>(project, "Preview", null);
-    myWorkBench.init(contentPanel, mySurface, Collections.singletonList(
-      new NlPaletteDefinition(project, Side.LEFT, Split.TOP, AutoHide.AUTO_HIDE)));
->>>>>>> 6d222f2e
   }
 
   private void setEditor(@Nullable TextEditor editor) {
@@ -188,32 +135,6 @@
     }
   }
 
-<<<<<<< HEAD
-=======
-  private void selectComponent(@Nullable NlComponent component) {
-    ScreenView screenView = mySurface.getCurrentScreenView();
-    if (screenView == null) {
-      return;
-    }
-
-    if (myEditor != null && component != null && component.getTag().isValid() && myUseInteractiveSelector && !myIgnoreListener) {
-      int offset = component.getTag().getTextOffset();
-      if (offset != -1) {
-        Editor editor = myEditor.getEditor();
-        myIgnoreListener = true;
-        try {
-          screenView.getSelectionModel().setSelection(Collections.singletonList(component));
-          editor.getCaretModel().moveToOffset(offset);
-          editor.getScrollingModel().scrollToCaret(ScrollType.MAKE_VISIBLE);
-        }
-        finally {
-          myIgnoreListener = false;
-        }
-      }
-    }
-  }
-
->>>>>>> 6d222f2e
   private void updateCaret() {
     if (myCaretModel != null && !myIgnoreListener && myUseInteractiveSelector) {
       SceneView screenView = mySurface.getCurrentSceneView();
@@ -269,10 +190,6 @@
 
   @Nullable
   public XmlFile getFile() {
-    if (myFile == null && myPendingFile != null) {
-      return myPendingFile.file;
-    }
-
     return myFile;
   }
 
@@ -284,16 +201,12 @@
   @Override
   public void dispose() {
     deactivate();
-<<<<<<< HEAD
     disposeActionsToolbar();
 
     if (myModel != null) {
       Disposer.dispose(myModel);
       myModel = null;
     }
-=======
-    myInactiveFile = null;
->>>>>>> 6d222f2e
   }
 
   public void setUseInteractiveSelector(boolean useInteractiveSelector) {
@@ -309,7 +222,6 @@
     public Pending(XmlFile file, NlModel model) {
       this.file = file;
       this.model = model;
-<<<<<<< HEAD
       screenView = mySurface.getCurrentSceneView();
       if (screenView != null) {
         screenView.getSceneManager().addRenderListener(this);
@@ -322,26 +234,6 @@
       if (screenView != null) {
         screenView.getSceneManager().removeRenderListener(this);
       }
-=======
-      model.addListener(this);
-      model.requestRender(); // on file switches, render as soon as possible; the delay is for edits
-    }
-
-    @Override
-    public void modelChanged(@NotNull NlModel model) {
-      // This won't be called in the dispatch thread so, to avoid a 10ms delay in requestRender
-      model.render();
-    }
-
-    @Override
-    public void modelChangedOnLayout(@NotNull NlModel model, boolean animate) {
-      // do nothing
-    }
-
-    @Override
-    public void modelRendered(@NotNull NlModel model) {
-      model.removeListener(this);
->>>>>>> 6d222f2e
       if (valid) {
         valid = false;
         ApplicationManager.getApplication().invokeLater(this, model.getProject().getDisposed());
@@ -382,7 +274,6 @@
     if (myPendingFile != null) {
       myPendingFile.invalidate();
       // Set the model to null so the progressbar is displayed
-<<<<<<< HEAD
       // TODO: find another way to decide that the progress indicator should be shown, so that the design surface model can be non-null
       // mySurface.setModel(null);
     }
@@ -470,12 +361,6 @@
           }
         }, 16, 500L, maxTimeMs + 500L);
       }
-=======
-      mySurface.setModel(null);
-    }
-    else if (file == myFile) {
-      return false;
->>>>>>> 6d222f2e
     }
 
     if (myAnimationToolbar == null) {
@@ -497,14 +382,6 @@
     if (!isActive || facet == null || xmlFile.getVirtualFile() == null) {
       myPendingFile = null;
       setActiveModel(null);
-<<<<<<< HEAD
-=======
-    }
-    else {
-      XmlFile xmlFile = (XmlFile)file;
-      NlModel model = NlModel.create(mySurface, null, facet, xmlFile.getVirtualFile());
-      myPendingFile = new Pending(xmlFile, model);
->>>>>>> 6d222f2e
     }
     else {
       if (myModel != null) {
@@ -539,11 +416,8 @@
 
     if (model == null) {
       setEditor(null);
-<<<<<<< HEAD
       disposeActionsToolbar();
 
-=======
->>>>>>> 6d222f2e
       myWorkBench.setToolContext(null);
     }
     else {
@@ -556,7 +430,6 @@
       else {
         mySurface.updateScrolledAreaSize();
       }
-<<<<<<< HEAD
       setEditor(myPendingEditor);
       myPendingEditor = null;
 
@@ -581,34 +454,10 @@
         myWorkBench.setMinimizePanelsVisible(true);
       }
     }
-=======
-      setEditor(myManager.getActiveLayoutXmlEditor());
-      model.activate();
-      myWorkBench.setToolContext(mySurface);
-      myWorkBench.setFileEditor(myEditor);
-      myActionsToolbar.setModel(model);
-      if (!model.getType().isSupportedByDesigner()) {
-        myScreenMode = mySurface.getScreenMode();
-        mySurface.setScreenMode(DesignSurface.ScreenMode.SCREEN_ONLY, false);
-        myWorkBench.setMinimizePanelsVisible(false);
-      }
-      else if (myScreenMode != null && mySurface.getScreenMode() == DesignSurface.ScreenMode.SCREEN_ONLY) {
-        mySurface.setScreenMode(myScreenMode, false);
-        myWorkBench.setMinimizePanelsVisible(true);
-      }
-    }
-  }
-
-  @Nullable
-  public RenderResult getRenderResult() {
-    return myRenderResult;
-  }
->>>>>>> 6d222f2e
 
     initAnimationsToolbar();
   }
 
-<<<<<<< HEAD
   private void disposeActionsToolbar() {
     if (myActionsToolbar == null) {
       return;
@@ -620,8 +469,6 @@
     myActionsToolbar = null;
   }
 
-=======
->>>>>>> 6d222f2e
   @NotNull
   public NlDesignSurface getSurface() {
     return mySurface;
@@ -638,19 +485,6 @@
     }
   }
 
-<<<<<<< HEAD
-  @Override
-  public void caretAdded(CaretEvent e) {
-
-  }
-
-  @Override
-  public void caretRemoved(CaretEvent e) {
-
-  }
-
-=======
->>>>>>> 6d222f2e
   /**
    * Re-enables updates for this preview form. See {@link #deactivate()}
    */
@@ -675,22 +509,10 @@
       return;
     }
 
-<<<<<<< HEAD
     mySurface.deactivate();
     isActive = false;
     if (myContentPanel != null) {
       initNeleModel();
     }
-=======
-    if (myFile != null) {
-      myInactiveFile = myFile;
-    }
-    else {
-      // The file might still be rendering
-      myInactiveFile = myPendingFile != null ? myPendingFile.file : null;
-    }
-    setFile(null);
-    isActive = false;
->>>>>>> 6d222f2e
   }
 }