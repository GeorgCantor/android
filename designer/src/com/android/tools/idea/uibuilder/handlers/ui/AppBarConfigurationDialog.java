--- conflicted
+++ resolved
@@ -28,7 +28,6 @@
 import com.intellij.openapi.command.WriteCommandAction;
 import com.intellij.openapi.diagnostic.Logger;
 import com.intellij.openapi.project.Project;
-import com.intellij.openapi.wm.IdeFocusManager;
 import com.intellij.psi.PsiFile;
 import com.intellij.psi.PsiFileFactory;
 import com.intellij.psi.XmlElementFactory;
@@ -281,13 +280,7 @@
     Rectangle screen = getGraphicsConfiguration().getBounds();
     setLocation(screen.x + (screen.width - size.width) / 2, screen.y + (screen.height - size.height) / 2);
     updateControls();
-<<<<<<< HEAD
-    IdeFocusManager.getGlobalInstance().doWhenFocusSettlesDown(() -> {
-      IdeFocusManager.getGlobalInstance().requestFocus(myButtonOK, true);
-    });
-=======
     myButtonOK.requestFocus();
->>>>>>> 02229574
     generatePreviews();
 
     setVisible(true);
@@ -335,8 +328,6 @@
     myCollapsedPreviewFuture = application.executeOnPooledThread(() -> updateCollapsedImage(collapsedFile));
   }
 
-<<<<<<< HEAD
-=======
   @Nullable
   private static Future<?> cancel(@Nullable Future<?> future) {
     if (future != null) {
@@ -345,7 +336,6 @@
     return null;
   }
 
->>>>>>> 02229574
   private PsiFile generateXml(boolean collapsed) {
     StringBuilder text = new StringBuilder(DUMMY_REPETITION * DUMMY_TEXT.length());
     for (int i = 0; i < DUMMY_REPETITION; i++) {
@@ -362,17 +352,10 @@
   private void updatePreviewImages() {
     if (myCollapsedImage != null) {
       updatePreviewImage(myCollapsedImage, myCollapsedPreview);
-<<<<<<< HEAD
     }
     if (myExpandedImage != null) {
       updatePreviewImage(myExpandedImage, myExpandedPreview);
     }
-=======
-    }
-    if (myExpandedImage != null) {
-      updatePreviewImage(myExpandedImage, myExpandedPreview);
-    }
->>>>>>> 02229574
   }
 
   private void applyChanges(@NotNull XmlFile file) {
@@ -491,6 +474,15 @@
   }
 
   @NotNull
+  private static String getScrollPos(boolean collapsed, @NotNull Map<String, String> namespaces) {
+    if (!collapsed) {
+      return "";
+    }
+    return String.format("        %1$s:scrollY=\"830px\"\n",
+                         namespaces.get(TOOLS_URI));
+  }
+
+  @NotNull
   private String getBackgroundImageCollapseMode(@NotNull Map<String, String> namespaces) {
     if (myParallax.isSelected()) {
       return "";
@@ -507,93 +499,6 @@
     return String.format(TAG_FLOATING_ACTION_BUTTON, namespaces.get(ANDROID_URI),
                          namespaces.get(AUTO_URI),
                          myFloatingActionButtonImage);
-  }
-
-  private void updateCollapsedImage(@NotNull PsiFile collapsedXmlFile) {
-    BufferedImage image = updateImage(collapsedXmlFile, myCollapsedPreview);
-    if (image != null) {
-      myCollapsedImage = image;
-    }
-  }
-
-  private void updateExpandedImage(@NotNull PsiFile expandedXmlFile) {
-    BufferedImage image = updateImage(expandedXmlFile, myExpandedPreview);
-    if (image != null) {
-      myExpandedImage = image;
-    }
-  }
-
-  @Nullable
-  private BufferedImage updateImage(@NotNull PsiFile xmlFile, @NotNull JBLabel preview) {
-    BufferedImage image = null;
-    try {
-      image = renderImage(xmlFile);
-      if (image == null) {
-        return null;
-      }
-    }
-    catch (RuntimeInterruptedException ex) {
-      // Will happen if several rendering calls are stacked.
-      return null;
-    }
-    catch (RuntimeException ex) {
-      getLogger().error(ex);
-    }
-    BufferedImage finalImage = image;
-    ApplicationManager.getApplication().invokeLater(() -> updatePreviewImage(finalImage, preview));
-    return image;
-  }
-
-  private BufferedImage renderImage(@NotNull PsiFile xmlFile) {
-    AndroidFacet facet = myEditor.getModel().getFacet();
-    RenderService renderService = RenderService.get(facet);
-    RenderLogger logger = renderService.createLogger();
-    final RenderTask task = renderService.createTask(xmlFile, myEditor.getConfiguration(), logger, null);
-    RenderResult result = null;
-    if (task != null) {
-      task.setRenderingMode(SessionParams.RenderingMode.NORMAL);
-      task.setFolderType(ResourceFolderType.LAYOUT);
-      //noinspection deprecation
-      result = task.render();
-      task.dispose();
-    }
-    BufferedImage image = result != null ? result.getRenderedImage() : null;
-    return image != null && image.getHeight() >= MIN_HEIGHT && image.getWidth() >= MIN_WIDTH ? image : null;
-  }
-
-  private void updatePreviewImage(@Nullable BufferedImage image, @NotNull JBLabel view) {
-    if (image == null) {
-      view.setIcon(null);
-      myPreview.setText(RENDER_ERROR);
-      return;
-    }
-    double width = myPreviewPanel.getWidth() / 2.0;
-    double height =
-      myPreviewPanel.getHeight() - myPreview.getHeight() - Math.max(myExpandedLabel.getHeight(), myCollapsedLabel.getHeight());
-    if (width < MIN_WIDTH || height < MIN_HEIGHT) {
-      view.setIcon(null);
-    }
-    double scale = Math.min(width / image.getWidth(), height / image.getHeight()) * FUDGE_FACTOR;
-    image = ImageUtils.scale(image, scale, scale);
-    view.setIcon(new ImageIcon(image));
-    myPreview.setText(PREVIEW_HEADER);
-  }
-
-  @Nullable
-  private static Future<?> cancel(@Nullable Future<?> future) {
-    if (future != null) {
-      future.cancel(true);
-    }
-    return null;
-  }
-
-  @NotNull
-  private static String getScrollPos(boolean collapsed, @NotNull Map<String, String> namespaces) {
-    if (!collapsed) {
-      return "";
-    }
-    return String.format("        %1$s:scrollY=\"830px\"\n",
-                         namespaces.get(TOOLS_URI));
   }
 
   @NotNull
@@ -659,8 +564,6 @@
     return content.getText();
   }
 
-<<<<<<< HEAD
-=======
   private void updateCollapsedImage(@NotNull PsiFile collapsedXmlFile) {
     BufferedImage image = updateImage(collapsedXmlFile, myCollapsedPreview);
     if (image != null) {
@@ -740,7 +643,6 @@
     myPreview.setText(PREVIEW_HEADER);
   }
 
->>>>>>> 02229574
   private static Logger getLogger() {
     return Logger.getInstance(AppBarConfigurationDialog.class);
   }
