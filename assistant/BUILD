load("//tools/base/bazel:bazel.bzl", "iml_module")

# managed by go/iml_to_build
iml_module(
    name = "assistant",
    srcs = ["src"],
    iml_files = ["assistant.iml"],
<<<<<<< HEAD
    lint_baseline = "//tools/base/lint:studio-checks/empty_baseline.xml",
=======
    lint_baseline = "lint_baseline.xml",
>>>>>>> b5f40ffd
    visibility = ["//visibility:public"],
    # do not sort: must match IML order
    deps = [
        "//prebuilts/studio/intellij-sdk:studio-sdk",
        "//prebuilts/studio/intellij-sdk:studio-sdk-plugin-Groovy",
        "//tools/adt/idea/android-common:intellij.android.common[module]",
        "//tools/adt/idea/android:intellij.android.core[module]",
        "//tools/adt/idea/artwork:intellij.android.artwork[module]",
        "//tools/base/wizard/template-plugin:studio.intellij.android.wizardTemplate.plugin[module]",
        "//tools/adt/idea/android-npw:intellij.android.newProjectWizard[module]",
        "//tools/adt/idea/android-templates:intellij.android.templates[module]",
    ],
)

# managed by go/iml_to_build
iml_module(
    name = "assistant-test",
    iml_files = ["assistant-test.iml"],
    tags = ["no_test_windows"],
    test_class = "com.android.tools.idea.assistant.view.AssistantTestSuite",
    # keep sorted
    test_data = [
        "//prebuilts/studio/sdk:platforms/latest",
        "//tools/adt/idea/android/annotations",
        "//tools/adt/idea/android/testData",
    ],
    test_srcs = ["testSrc"],
    visibility = ["//visibility:public"],
    # do not sort: must match IML order
    deps = [
        "//prebuilts/studio/intellij-sdk:studio-sdk",
        "//prebuilts/studio/intellij-sdk:studio-sdk-plugin-gradle",
        "//tools/adt/idea/android:intellij.android.core[module]",
        "//tools/adt/idea/artwork:intellij.android.artwork[module]",
        "//tools/adt/idea/assistant[module, test]",
        "//tools/adt/idea/android-test-framework:intellij.android.testFramework[module, test]",
        "//tools/adt/idea/.idea/libraries:mockito[test]",
        "//tools/adt/idea/.idea/libraries:truth[test]",
        "//tools/base/testutils:studio.android.sdktools.testutils[module, test]",
        "//tools/adt/idea/adt-testutils:intellij.android.adt.testutils[module, test]",
        "//tools/adt/idea/android-kotlin:intellij.android.kotlin.extensions[module, test]",
        "//tools/adt/idea/observable:intellij.android.observable[module, test]",
        "//tools/adt/idea/adt-ui:intellij.android.adt.ui[module, test]",
        "//prebuilts/tools/common/m2:junit-4.12[test]",
    ],
)<|MERGE_RESOLUTION|>--- conflicted
+++ resolved
@@ -5,11 +5,7 @@
     name = "assistant",
     srcs = ["src"],
     iml_files = ["assistant.iml"],
-<<<<<<< HEAD
-    lint_baseline = "//tools/base/lint:studio-checks/empty_baseline.xml",
-=======
     lint_baseline = "lint_baseline.xml",
->>>>>>> b5f40ffd
     visibility = ["//visibility:public"],
     # do not sort: must match IML order
     deps = [
