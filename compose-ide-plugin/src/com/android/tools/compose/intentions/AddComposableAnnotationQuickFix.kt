/*
 * Copyright (C) 2023 The Android Open Source Project
 *
 * Licensed under the Apache License, Version 2.0 (the "License");
 * you may not use this file except in compliance with the License.
 * You may obtain a copy of the License at
 *
 *      http://www.apache.org/licenses/LICENSE-2.0
 *
 * Unless required by applicable law or agreed to in writing, software
 * distributed under the License is distributed on an "AS IS" BASIS,
 * WITHOUT WARRANTIES OR CONDITIONS OF ANY KIND, either express or implied.
 * See the License for the specific language governing permissions and
 * limitations under the License.
 */
package com.android.tools.compose.intentions

import androidx.compose.compiler.plugins.kotlin.ComposeClassIds
import androidx.compose.compiler.plugins.kotlin.k1.ComposeErrors
import com.android.tools.compose.ComposeBundle
import com.android.tools.compose.expectedComposableAnnotationHolder
import com.intellij.codeInsight.intention.IntentionAction
import com.intellij.openapi.diagnostic.thisLogger
import com.intellij.openapi.editor.Editor
import com.intellij.openapi.project.Project
import com.intellij.psi.PsiElement
import org.jetbrains.kotlin.analysis.api.KaIdeApi
<<<<<<< HEAD
import org.jetbrains.kotlin.analysis.api.fir.diagnostics.KaFirDiagnostic
=======
import org.jetbrains.kotlin.analysis.api.fir.diagnostics.KtCompilerPluginDiagnostic0
>>>>>>> ad897288
import org.jetbrains.kotlin.diagnostics.Diagnostic
import org.jetbrains.kotlin.idea.base.analysis.api.utils.shortenReferences
import org.jetbrains.kotlin.idea.base.plugin.KotlinPluginModeProvider
import org.jetbrains.kotlin.idea.codeinsight.api.applicators.fixes.KotlinQuickFixFactory
import org.jetbrains.kotlin.idea.codeinsight.api.classic.quickfixes.KotlinQuickFixAction
import org.jetbrains.kotlin.idea.quickfix.KotlinSingleIntentionActionFactory
import org.jetbrains.kotlin.idea.quickfix.QuickFixContributor
import org.jetbrains.kotlin.idea.quickfix.QuickFixes
import org.jetbrains.kotlin.idea.util.addAnnotation
import org.jetbrains.kotlin.psi.KtElement
import org.jetbrains.kotlin.psi.KtFile
import org.jetbrains.kotlin.psi.KtFunctionLiteral
import org.jetbrains.kotlin.psi.KtModifierListOwner
import org.jetbrains.kotlin.psi.KtNamedFunction
import org.jetbrains.kotlin.psi.KtParameter
import org.jetbrains.kotlin.psi.KtProperty
import org.jetbrains.kotlin.psi.KtPropertyAccessor
import org.jetbrains.kotlin.psi.KtTypeReference

/**
 * Quick fix addressing @Composable function invocations from non-@Composable scopes.
 *
 * As an example:
 * ```kotlin
 * @Composable
 * fun ComposableFunction() {}
 *
 * fun NonComposableFunction() {
 *     ComposableFunction()
 * }
 * ```
 *
 * The call to `ComposableFunction()` within `NonComposableFunction` is not allowed. Both the
 * invocation `ComposableFunction()` and the function declaration `NonComposableFunction` will have
 * an error.
 *
 * This quick fix appears on both errors, and offers to add `@Composable` to
 * `NonComposableFunction`.
 */
class AddComposableAnnotationQuickFix
private constructor(element: KtModifierListOwner, private val displayText: String) :
  KotlinQuickFixAction<KtModifierListOwner>(element) {

  override fun getFamilyName(): String = ComposeBundle.message("add.composable.annotation")

  override fun getText(): String = displayText

  @OptIn(KaIdeApi::class)
  override fun invoke(project: Project, editor: Editor?, file: KtFile) {
    element?.addAnnotation(ComposeClassIds.Composable)

    // TODO(311812857): `addAnnotation()` internally calls the reference shortener, but the target
    //                  element to shorten seems to be wrong. It will be fixed in the upstream.
    //                  After fixing it, remove the following reference shortener call.
    if (KotlinPluginModeProvider.isK2Mode()) {
      @OptIn(KaIdeApi::class)
      (element?.parent as? KtElement)?.let { parent -> shortenReferences(parent) }
    }
  }

  /**
   * Creates a fix for the COMPOSABLE_INVOCATION error, which appears on a Composable function call
   * from within a non-Composable scope.
   */
  object ComposableInvocationFactory : KotlinSingleIntentionActionFactory() {
    override fun createAction(diagnostic: Diagnostic): IntentionAction? =
      createAction(diagnostic.psiElement)

    fun createAction(psiElement: PsiElement): AddComposableAnnotationQuickFix? {
      val node = (psiElement as? KtElement)?.expectedComposableAnnotationHolder()
      return node?.takeIf(PsiElement::isWritable)?.toDisplayText()?.let {
        AddComposableAnnotationQuickFix(node, it)
      }
    }
  }

  /**
   * Creates a fix for the COMPOSABLE_EXPECTED error, which appears on a non-Composable scope that
   * contains a Composable function call.
   */
  object ComposableExpectedFactory : KotlinSingleIntentionActionFactory() {
    override fun createAction(diagnostic: Diagnostic): IntentionAction? =
      createAction(diagnostic.psiElement.parent)

    fun createAction(psiElement: PsiElement): AddComposableAnnotationQuickFix? {
      val node: KtModifierListOwner? =
        when (psiElement) {
          // If there is only one accessor, and it is a getter, then we can figure out what to
          // fix.
          is KtProperty ->
            psiElement.accessors.singleOrNull()?.takeIf(KtPropertyAccessor::isGetter)
              ?: (psiElement.initializer as? KtNamedFunction)
          is KtNamedFunction -> psiElement
          // These are currently the only cases we handle.
          else -> {
            thisLogger()
              .warn("Saw COMPOSABLE_EXPECTED on unhandled element type: ${psiElement.javaClass}")
            null
          }
        }
      return node?.toDisplayText()?.let { AddComposableAnnotationQuickFix(node, it) }
    }
  }

  companion object {
<<<<<<< HEAD
    val k2DiagnosticFixFactory = KotlinQuickFixFactory.IntentionBased { diagnostic: KaFirDiagnostic.UnresolvedReference ->
=======
    val k2DiagnosticFixFactory = KotlinQuickFixFactory.IntentionBased<KtCompilerPluginDiagnostic0> { diagnostic ->
>>>>>>> ad897288
      val psiElement = diagnostic.psi
      listOfNotNull(
        when (diagnostic.factoryName) {
          "COMPOSABLE_INVOCATION" -> ComposableInvocationFactory.createAction(psiElement)
          "COMPOSABLE_EXPECTED" -> ComposableExpectedFactory.createAction(psiElement)
          else -> null
        }
      )
    }

    private fun KtModifierListOwner.toDisplayText(): String? =
      when (this) {
        is KtTypeReference -> toDisplayText()
        is KtNamedFunction ->
          name?.let { ComposeBundle.message("add.composable.to.element.with.name", name) }
            ?: ComposeBundle.message("add.composable.to.anonymous.function")
        is KtFunctionLiteral -> ComposeBundle.message("add.composable.to.enclosing.lambda")
        is KtPropertyAccessor ->
          takeIf(KtPropertyAccessor::isGetter)?.property?.name?.let {
            ComposeBundle.message("add.composable.to.element.with.name", "$it.get()")
          }
        else -> name?.let { ComposeBundle.message("add.composable.to.element.with.name", it) }
      }

    private fun KtTypeReference.toDisplayText(): String? {
      // First case - this is a type for a function's lambda parameter.
      val param = parent as? KtParameter
      if (param != null) {
        // Traversing parents twice: KtParameter -> KtParameterList -> KtNamedFunction
        val functionName = (param.parent?.parent as? KtNamedFunction)?.name
        val paramName = param.name ?: return null
        if (functionName != null) {
          return ComposeBundle.message(
            "add.composable.to.lambda.parameter",
            functionName,
            paramName,
          )
        }
        return ComposeBundle.message(
          "add.composable.to.lambda.parameter.of.anonymous.function",
          paramName,
        )
      }
      // Second case - this is a type of a property (with a functional type).
      val propertyName = (parent as? KtProperty)?.name ?: return null
      return ComposeBundle.message("add.composable.to.property.type", propertyName)
    }
  }

  class Contributor : QuickFixContributor {
    override fun registerQuickFixes(quickFixes: QuickFixes) {
      // COMPOSABLE_INVOCATION: error goes on the Composable call in a non-Composable function
      quickFixes.register(ComposeErrors.COMPOSABLE_INVOCATION, ComposableInvocationFactory)

      // COMPOSABLE_EXPECTED: error goes on the non-Composable function with Composable calls
      quickFixes.register(ComposeErrors.COMPOSABLE_EXPECTED, ComposableExpectedFactory)
    }
  }
}<|MERGE_RESOLUTION|>--- conflicted
+++ resolved
@@ -25,11 +25,7 @@
 import com.intellij.openapi.project.Project
 import com.intellij.psi.PsiElement
 import org.jetbrains.kotlin.analysis.api.KaIdeApi
-<<<<<<< HEAD
 import org.jetbrains.kotlin.analysis.api.fir.diagnostics.KaFirDiagnostic
-=======
-import org.jetbrains.kotlin.analysis.api.fir.diagnostics.KtCompilerPluginDiagnostic0
->>>>>>> ad897288
 import org.jetbrains.kotlin.diagnostics.Diagnostic
 import org.jetbrains.kotlin.idea.base.analysis.api.utils.shortenReferences
 import org.jetbrains.kotlin.idea.base.plugin.KotlinPluginModeProvider
@@ -77,7 +73,6 @@
 
   override fun getText(): String = displayText
 
-  @OptIn(KaIdeApi::class)
   override fun invoke(project: Project, editor: Editor?, file: KtFile) {
     element?.addAnnotation(ComposeClassIds.Composable)
 
@@ -135,11 +130,7 @@
   }
 
   companion object {
-<<<<<<< HEAD
     val k2DiagnosticFixFactory = KotlinQuickFixFactory.IntentionBased { diagnostic: KaFirDiagnostic.UnresolvedReference ->
-=======
-    val k2DiagnosticFixFactory = KotlinQuickFixFactory.IntentionBased<KtCompilerPluginDiagnostic0> { diagnostic ->
->>>>>>> ad897288
       val psiElement = diagnostic.psi
       listOfNotNull(
         when (diagnostic.factoryName) {
