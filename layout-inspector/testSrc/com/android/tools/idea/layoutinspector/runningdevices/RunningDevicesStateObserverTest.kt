/*
 * Copyright (C) 2023 The Android Open Source Project
 *
 * Licensed under the Apache License, Version 2.0 (the "License");
 * you may not use this file except in compliance with the License.
 * You may obtain a copy of the License at
 *
 *      http://www.apache.org/licenses/LICENSE-2.0
 *
 * Unless required by applicable law or agreed to in writing, software
 * distributed under the License is distributed on an "AS IS" BASIS,
 * WITHOUT WARRANTIES OR CONDITIONS OF ANY KIND, either express or implied.
 * See the License for the specific language governing permissions and
 * limitations under the License.
 */
package com.android.tools.idea.layoutinspector.runningdevices

import com.android.tools.idea.streaming.core.DeviceId
import com.android.tools.idea.streaming.emulator.EmulatorViewRule
import com.google.common.truth.Truth.assertThat
import com.intellij.openapi.wm.ToolWindowManager
import com.intellij.testFramework.EdtRule
import com.intellij.testFramework.PlatformTestUtil
import com.intellij.testFramework.RunsInEdt
import com.intellij.testFramework.replaceService
<<<<<<< HEAD
import kotlinx.coroutines.test.StandardTestDispatcher
import kotlinx.coroutines.test.TestCoroutineScheduler
import kotlinx.coroutines.test.TestScope
=======
import javax.swing.JPanel
>>>>>>> 0d09370c
import org.junit.Before
import org.junit.Rule
import org.junit.Test

@RunsInEdt
class RunningDevicesStateObserverTest {

  @get:Rule val edtRule = EdtRule()

<<<<<<< HEAD
  private val scheduler = TestCoroutineScheduler()
  private val dispatcher = StandardTestDispatcher(scheduler)
  private val testScope = TestScope(dispatcher)

=======
>>>>>>> 0d09370c
  @get:Rule val displayViewRule = EmulatorViewRule()

  private lateinit var fakeToolWindowManager: FakeToolWindowManager

  private lateinit var tab1: TabInfo
  private lateinit var tab2: TabInfo

  @Before
  fun setUp() {
    tab1 =
      TabInfo(
        DeviceId.ofPhysicalDevice("tab1"),
        JPanel(),
        JPanel(),
<<<<<<< HEAD
        displayViewRule.newEmulatorView()
=======
        displayViewRule.newEmulatorView(),
>>>>>>> 0d09370c
      )
    tab2 =
      TabInfo(
        DeviceId.ofPhysicalDevice("tab2"),
        JPanel(),
        JPanel(),
<<<<<<< HEAD
        displayViewRule.newEmulatorView()
=======
        displayViewRule.newEmulatorView(),
>>>>>>> 0d09370c
      )

    fakeToolWindowManager = FakeToolWindowManager(displayViewRule.project, emptyList())

    // replace ToolWindowManager with fake one
    displayViewRule.project.replaceService(
      ToolWindowManager::class.java,
      fakeToolWindowManager,
<<<<<<< HEAD
      displayViewRule.disposable
=======
      displayViewRule.disposable,
>>>>>>> 0d09370c
    )
  }

  @Test
  fun testListenerIsCalledWithExistingState() {
    val runningDevicesStateObserver =
      RunningDevicesStateObserver.getInstance(displayViewRule.project)

    fakeToolWindowManager.toolWindow.show()

    fakeToolWindowManager.addContent(tab1)
    fakeToolWindowManager.addContent(tab2)

<<<<<<< HEAD
    val runningDevicesStateObserver =
      RunningDevicesStateObserver.getInstance(displayViewRule.project)
    runningDevicesStateObserver.update(true)

    val observedSelectedTabs = mutableListOf<DeviceId?>()
    val observedExistingTabs = mutableListOf<List<DeviceId>>()

    val listener =
      object : RunningDevicesStateObserver.Listener {
        override fun onSelectedTabChanged(tabId: DeviceId?) {
          observedSelectedTabs.add(tabId)
        }

        override fun onExistingTabsChanged(existingTabs: List<DeviceId>) {
          observedExistingTabs.add(existingTabs)
        }

        override fun onToolWindowHidden() {}

        override fun onToolWindowShown(selectedDeviceId: DeviceId?) {}
      }

    runningDevicesStateObserver.addListener(listener)

    println("Selected tabs: $observedSelectedTabs")
    println("Existing tabs: $observedExistingTabs")
    assertThat(observedSelectedTabs).containsExactly(tab1.deviceId)
=======
    val observedVisibleTabs = mutableListOf<List<DeviceId>>()
    val observedExistingTabs = mutableListOf<List<DeviceId>>()

    val listener =
      object : RunningDevicesStateObserver.Listener {
        override fun onVisibleTabsChanged(visibleTabs: List<DeviceId>) {
          observedVisibleTabs.add(visibleTabs)
        }

        override fun onExistingTabsChanged(existingTabs: List<DeviceId>) {
          observedExistingTabs.add(existingTabs)
        }
      }

    runningDevicesStateObserver.addListener(listener)

    assertThat(observedVisibleTabs).containsExactly(listOf(tab1.deviceId))
>>>>>>> 0d09370c
    assertThat(observedExistingTabs).containsExactly(listOf(tab1.deviceId, tab2.deviceId))
  }

  @Test
  fun testListenerIsCalledWhenAddingAndRemovingContent() {
    val runningDevicesStateObserver =
      RunningDevicesStateObserver.getInstance(displayViewRule.project)
<<<<<<< HEAD
    runningDevicesStateObserver.update(true)

    val observedSelectedTabs = mutableListOf<DeviceId?>()
    val observedExistingTabs = mutableListOf<List<DeviceId>>()

    val listener =
      object : RunningDevicesStateObserver.Listener {
        override fun onSelectedTabChanged(tabId: DeviceId?) {
          observedSelectedTabs.add(tabId)
        }

        override fun onExistingTabsChanged(existingTabs: List<DeviceId>) {
          observedExistingTabs.add(existingTabs)
        }

        override fun onToolWindowHidden() {}

        override fun onToolWindowShown(selectedDeviceId: DeviceId?) {}
=======

    fakeToolWindowManager.toolWindow.show()

    val observedVisibleTabs = mutableListOf<List<DeviceId>>()
    val observedExistingTabs = mutableListOf<List<DeviceId>>()

    val listener =
      object : RunningDevicesStateObserver.Listener {
        override fun onVisibleTabsChanged(selectedTabs: List<DeviceId>) {
          observedVisibleTabs.add(selectedTabs)
        }

        override fun onExistingTabsChanged(existingTabs: List<DeviceId>) {
          observedExistingTabs.add(existingTabs)
        }
>>>>>>> 0d09370c
      }

    runningDevicesStateObserver.addListener(listener)

    fakeToolWindowManager.addContent(tab1)
    PlatformTestUtil.dispatchAllEventsInIdeEventQueue()

    fakeToolWindowManager.addContent(tab2)
    PlatformTestUtil.dispatchAllEventsInIdeEventQueue()

    fakeToolWindowManager.removeContent(tab1)
    PlatformTestUtil.dispatchAllEventsInIdeEventQueue()

<<<<<<< HEAD
    assertThat(observedSelectedTabs).containsExactly(null, tab1.deviceId, tab2.deviceId)
=======
    assertThat(observedVisibleTabs)
      .containsExactly(emptyList<DeviceId>(), listOf(tab1.deviceId), listOf(tab2.deviceId))
>>>>>>> 0d09370c
    assertThat(observedExistingTabs)
      .containsExactly(
        emptyList<DeviceId>(),
        listOf(tab1.deviceId),
        listOf(tab1.deviceId, tab2.deviceId),
<<<<<<< HEAD
        listOf(tab2.deviceId)
=======
        listOf(tab2.deviceId),
>>>>>>> 0d09370c
      )
  }

  @Test
  fun testListenerIsCalledWhenSelectedTabChanges() {
    val runningDevicesStateObserver =
      RunningDevicesStateObserver.getInstance(displayViewRule.project)
<<<<<<< HEAD
    runningDevicesStateObserver.update(true)

    val observedSelectedTabs = mutableListOf<DeviceId?>()
=======

    val observedVisibleTabs = mutableListOf<List<DeviceId>>()
>>>>>>> 0d09370c
    val observedExistingTabs = mutableListOf<List<DeviceId>>()

    val listener =
      object : RunningDevicesStateObserver.Listener {
<<<<<<< HEAD
        override fun onSelectedTabChanged(tabId: DeviceId?) {
          observedSelectedTabs.add(tabId)
        }

        override fun onExistingTabsChanged(existingTabs: List<DeviceId>) {
          observedExistingTabs.add(existingTabs)
        }

        override fun onToolWindowHidden() {}

        override fun onToolWindowShown(selectedDeviceId: DeviceId?) {}
      }
=======
        override fun onVisibleTabsChanged(visibleTabs: List<DeviceId>) {
          observedVisibleTabs.add(visibleTabs)
        }

        override fun onExistingTabsChanged(existingTabs: List<DeviceId>) {
          observedExistingTabs.add(existingTabs)
        }
      }

    fakeToolWindowManager.toolWindow.show()
>>>>>>> 0d09370c

    runningDevicesStateObserver.addListener(listener)

    fakeToolWindowManager.toolWindow.show()

    fakeToolWindowManager.addContent(tab1)
    PlatformTestUtil.dispatchAllEventsInIdeEventQueue()

    fakeToolWindowManager.addContent(tab2)
    PlatformTestUtil.dispatchAllEventsInIdeEventQueue()

    fakeToolWindowManager.setSelectedContent(tab2)
    PlatformTestUtil.dispatchAllEventsInIdeEventQueue()

    fakeToolWindowManager.setSelectedContent(tab1)
    PlatformTestUtil.dispatchAllEventsInIdeEventQueue()

    fakeToolWindowManager.setSelectedContent(tab1)
    PlatformTestUtil.dispatchAllEventsInIdeEventQueue()

<<<<<<< HEAD
    assertThat(observedSelectedTabs)
      .containsExactly(null, tab1.deviceId, tab2.deviceId, tab1.deviceId)
=======
    assertThat(observedVisibleTabs)
      .containsExactly(
        emptyList<DeviceId>(),
        listOf(tab1.deviceId),
        listOf(tab2.deviceId),
        listOf(tab1.deviceId),
      )
>>>>>>> 0d09370c
    assertThat(observedExistingTabs)
      .containsExactly(
        emptyList<DeviceId>(),
        listOf(tab1.deviceId),
        listOf(tab1.deviceId, tab2.deviceId),
      )
  }

  @Test
  fun testToolWindowStateChange() {
    val runningDevicesStateObserver =
      RunningDevicesStateObserver.getInstance(displayViewRule.project)
<<<<<<< HEAD
    runningDevicesStateObserver.update(true)

    val toolWindowOpenDeviceIds = mutableListOf<DeviceId?>()
    var toolWindowClosedCount = 0

    val listener =
      object : RunningDevicesStateObserver.Listener {
        override fun onSelectedTabChanged(deviceId: DeviceId?) {}

        override fun onExistingTabsChanged(existingTabs: List<DeviceId>) {}

        override fun onToolWindowHidden() {
          toolWindowClosedCount += 1
        }

        override fun onToolWindowShown(selectedDeviceId: DeviceId?) {
          toolWindowOpenDeviceIds.add(selectedDeviceId)
        }
=======

    val observedVisibleTabs = mutableListOf<List<DeviceId>>()

    val listener =
      object : RunningDevicesStateObserver.Listener {
        override fun onVisibleTabsChanged(visibleTabs: List<DeviceId>) {
          observedVisibleTabs.add(visibleTabs)
        }

        override fun onExistingTabsChanged(existingTabs: List<DeviceId>) {}
>>>>>>> 0d09370c
      }

    runningDevicesStateObserver.addListener(listener)

    fakeToolWindowManager.toolWindow.show()
    fakeToolWindowManager.toolWindow.hide()

<<<<<<< HEAD
    assertThat(toolWindowOpenDeviceIds).containsExactly(null)
    assertThat(toolWindowClosedCount).isEqualTo(1)
=======
    assertThat(observedVisibleTabs).containsExactly(emptyList<DeviceId>())
>>>>>>> 0d09370c

    fakeToolWindowManager.addContent(tab1)
    PlatformTestUtil.dispatchAllEventsInIdeEventQueue()
    fakeToolWindowManager.setSelectedContent(tab1)

    fakeToolWindowManager.toolWindow.show()
    fakeToolWindowManager.toolWindow.hide()

<<<<<<< HEAD
    assertThat(toolWindowOpenDeviceIds).containsExactly(null, tab1.deviceId)
    assertThat(toolWindowClosedCount).isEqualTo(2)
=======
    assertThat(observedVisibleTabs)
      .containsExactly(emptyList<DeviceId>(), listOf(tab1.deviceId), emptyList<DeviceId>())
>>>>>>> 0d09370c
  }
}<|MERGE_RESOLUTION|>--- conflicted
+++ resolved
@@ -23,13 +23,7 @@
 import com.intellij.testFramework.PlatformTestUtil
 import com.intellij.testFramework.RunsInEdt
 import com.intellij.testFramework.replaceService
-<<<<<<< HEAD
-import kotlinx.coroutines.test.StandardTestDispatcher
-import kotlinx.coroutines.test.TestCoroutineScheduler
-import kotlinx.coroutines.test.TestScope
-=======
 import javax.swing.JPanel
->>>>>>> 0d09370c
 import org.junit.Before
 import org.junit.Rule
 import org.junit.Test
@@ -39,13 +33,6 @@
 
   @get:Rule val edtRule = EdtRule()
 
-<<<<<<< HEAD
-  private val scheduler = TestCoroutineScheduler()
-  private val dispatcher = StandardTestDispatcher(scheduler)
-  private val testScope = TestScope(dispatcher)
-
-=======
->>>>>>> 0d09370c
   @get:Rule val displayViewRule = EmulatorViewRule()
 
   private lateinit var fakeToolWindowManager: FakeToolWindowManager
@@ -60,22 +47,14 @@
         DeviceId.ofPhysicalDevice("tab1"),
         JPanel(),
         JPanel(),
-<<<<<<< HEAD
-        displayViewRule.newEmulatorView()
-=======
         displayViewRule.newEmulatorView(),
->>>>>>> 0d09370c
       )
     tab2 =
       TabInfo(
         DeviceId.ofPhysicalDevice("tab2"),
         JPanel(),
         JPanel(),
-<<<<<<< HEAD
-        displayViewRule.newEmulatorView()
-=======
         displayViewRule.newEmulatorView(),
->>>>>>> 0d09370c
       )
 
     fakeToolWindowManager = FakeToolWindowManager(displayViewRule.project, emptyList())
@@ -84,11 +63,7 @@
     displayViewRule.project.replaceService(
       ToolWindowManager::class.java,
       fakeToolWindowManager,
-<<<<<<< HEAD
-      displayViewRule.disposable
-=======
       displayViewRule.disposable,
->>>>>>> 0d09370c
     )
   }
 
@@ -102,42 +77,40 @@
     fakeToolWindowManager.addContent(tab1)
     fakeToolWindowManager.addContent(tab2)
 
-<<<<<<< HEAD
-    val runningDevicesStateObserver =
-      RunningDevicesStateObserver.getInstance(displayViewRule.project)
-    runningDevicesStateObserver.update(true)
-
-    val observedSelectedTabs = mutableListOf<DeviceId?>()
+    val observedVisibleTabs = mutableListOf<List<DeviceId>>()
     val observedExistingTabs = mutableListOf<List<DeviceId>>()
 
     val listener =
       object : RunningDevicesStateObserver.Listener {
-        override fun onSelectedTabChanged(tabId: DeviceId?) {
-          observedSelectedTabs.add(tabId)
+        override fun onVisibleTabsChanged(visibleTabs: List<DeviceId>) {
+          observedVisibleTabs.add(visibleTabs)
         }
 
         override fun onExistingTabsChanged(existingTabs: List<DeviceId>) {
           observedExistingTabs.add(existingTabs)
         }
-
-        override fun onToolWindowHidden() {}
-
-        override fun onToolWindowShown(selectedDeviceId: DeviceId?) {}
-      }
-
-    runningDevicesStateObserver.addListener(listener)
-
-    println("Selected tabs: $observedSelectedTabs")
-    println("Existing tabs: $observedExistingTabs")
-    assertThat(observedSelectedTabs).containsExactly(tab1.deviceId)
-=======
+      }
+
+    runningDevicesStateObserver.addListener(listener)
+
+    assertThat(observedVisibleTabs).containsExactly(listOf(tab1.deviceId))
+    assertThat(observedExistingTabs).containsExactly(listOf(tab1.deviceId, tab2.deviceId))
+  }
+
+  @Test
+  fun testListenerIsCalledWhenAddingAndRemovingContent() {
+    val runningDevicesStateObserver =
+      RunningDevicesStateObserver.getInstance(displayViewRule.project)
+
+    fakeToolWindowManager.toolWindow.show()
+
     val observedVisibleTabs = mutableListOf<List<DeviceId>>()
     val observedExistingTabs = mutableListOf<List<DeviceId>>()
 
     val listener =
       object : RunningDevicesStateObserver.Listener {
-        override fun onVisibleTabsChanged(visibleTabs: List<DeviceId>) {
-          observedVisibleTabs.add(visibleTabs)
+        override fun onVisibleTabsChanged(selectedTabs: List<DeviceId>) {
+          observedVisibleTabs.add(selectedTabs)
         }
 
         override fun onExistingTabsChanged(existingTabs: List<DeviceId>) {
@@ -147,55 +120,6 @@
 
     runningDevicesStateObserver.addListener(listener)
 
-    assertThat(observedVisibleTabs).containsExactly(listOf(tab1.deviceId))
->>>>>>> 0d09370c
-    assertThat(observedExistingTabs).containsExactly(listOf(tab1.deviceId, tab2.deviceId))
-  }
-
-  @Test
-  fun testListenerIsCalledWhenAddingAndRemovingContent() {
-    val runningDevicesStateObserver =
-      RunningDevicesStateObserver.getInstance(displayViewRule.project)
-<<<<<<< HEAD
-    runningDevicesStateObserver.update(true)
-
-    val observedSelectedTabs = mutableListOf<DeviceId?>()
-    val observedExistingTabs = mutableListOf<List<DeviceId>>()
-
-    val listener =
-      object : RunningDevicesStateObserver.Listener {
-        override fun onSelectedTabChanged(tabId: DeviceId?) {
-          observedSelectedTabs.add(tabId)
-        }
-
-        override fun onExistingTabsChanged(existingTabs: List<DeviceId>) {
-          observedExistingTabs.add(existingTabs)
-        }
-
-        override fun onToolWindowHidden() {}
-
-        override fun onToolWindowShown(selectedDeviceId: DeviceId?) {}
-=======
-
-    fakeToolWindowManager.toolWindow.show()
-
-    val observedVisibleTabs = mutableListOf<List<DeviceId>>()
-    val observedExistingTabs = mutableListOf<List<DeviceId>>()
-
-    val listener =
-      object : RunningDevicesStateObserver.Listener {
-        override fun onVisibleTabsChanged(selectedTabs: List<DeviceId>) {
-          observedVisibleTabs.add(selectedTabs)
-        }
-
-        override fun onExistingTabsChanged(existingTabs: List<DeviceId>) {
-          observedExistingTabs.add(existingTabs)
-        }
->>>>>>> 0d09370c
-      }
-
-    runningDevicesStateObserver.addListener(listener)
-
     fakeToolWindowManager.addContent(tab1)
     PlatformTestUtil.dispatchAllEventsInIdeEventQueue()
 
@@ -205,22 +129,14 @@
     fakeToolWindowManager.removeContent(tab1)
     PlatformTestUtil.dispatchAllEventsInIdeEventQueue()
 
-<<<<<<< HEAD
-    assertThat(observedSelectedTabs).containsExactly(null, tab1.deviceId, tab2.deviceId)
-=======
     assertThat(observedVisibleTabs)
       .containsExactly(emptyList<DeviceId>(), listOf(tab1.deviceId), listOf(tab2.deviceId))
->>>>>>> 0d09370c
     assertThat(observedExistingTabs)
       .containsExactly(
         emptyList<DeviceId>(),
         listOf(tab1.deviceId),
         listOf(tab1.deviceId, tab2.deviceId),
-<<<<<<< HEAD
-        listOf(tab2.deviceId)
-=======
         listOf(tab2.deviceId),
->>>>>>> 0d09370c
       )
   }
 
@@ -228,43 +144,22 @@
   fun testListenerIsCalledWhenSelectedTabChanges() {
     val runningDevicesStateObserver =
       RunningDevicesStateObserver.getInstance(displayViewRule.project)
-<<<<<<< HEAD
-    runningDevicesStateObserver.update(true)
-
-    val observedSelectedTabs = mutableListOf<DeviceId?>()
-=======
-
-    val observedVisibleTabs = mutableListOf<List<DeviceId>>()
->>>>>>> 0d09370c
+
+    val observedVisibleTabs = mutableListOf<List<DeviceId>>()
     val observedExistingTabs = mutableListOf<List<DeviceId>>()
 
     val listener =
       object : RunningDevicesStateObserver.Listener {
-<<<<<<< HEAD
-        override fun onSelectedTabChanged(tabId: DeviceId?) {
-          observedSelectedTabs.add(tabId)
+        override fun onVisibleTabsChanged(visibleTabs: List<DeviceId>) {
+          observedVisibleTabs.add(visibleTabs)
         }
 
         override fun onExistingTabsChanged(existingTabs: List<DeviceId>) {
           observedExistingTabs.add(existingTabs)
         }
-
-        override fun onToolWindowHidden() {}
-
-        override fun onToolWindowShown(selectedDeviceId: DeviceId?) {}
-      }
-=======
-        override fun onVisibleTabsChanged(visibleTabs: List<DeviceId>) {
-          observedVisibleTabs.add(visibleTabs)
-        }
-
-        override fun onExistingTabsChanged(existingTabs: List<DeviceId>) {
-          observedExistingTabs.add(existingTabs)
-        }
-      }
-
-    fakeToolWindowManager.toolWindow.show()
->>>>>>> 0d09370c
+      }
+
+    fakeToolWindowManager.toolWindow.show()
 
     runningDevicesStateObserver.addListener(listener)
 
@@ -285,10 +180,6 @@
     fakeToolWindowManager.setSelectedContent(tab1)
     PlatformTestUtil.dispatchAllEventsInIdeEventQueue()
 
-<<<<<<< HEAD
-    assertThat(observedSelectedTabs)
-      .containsExactly(null, tab1.deviceId, tab2.deviceId, tab1.deviceId)
-=======
     assertThat(observedVisibleTabs)
       .containsExactly(
         emptyList<DeviceId>(),
@@ -296,7 +187,6 @@
         listOf(tab2.deviceId),
         listOf(tab1.deviceId),
       )
->>>>>>> 0d09370c
     assertThat(observedExistingTabs)
       .containsExactly(
         emptyList<DeviceId>(),
@@ -309,26 +199,6 @@
   fun testToolWindowStateChange() {
     val runningDevicesStateObserver =
       RunningDevicesStateObserver.getInstance(displayViewRule.project)
-<<<<<<< HEAD
-    runningDevicesStateObserver.update(true)
-
-    val toolWindowOpenDeviceIds = mutableListOf<DeviceId?>()
-    var toolWindowClosedCount = 0
-
-    val listener =
-      object : RunningDevicesStateObserver.Listener {
-        override fun onSelectedTabChanged(deviceId: DeviceId?) {}
-
-        override fun onExistingTabsChanged(existingTabs: List<DeviceId>) {}
-
-        override fun onToolWindowHidden() {
-          toolWindowClosedCount += 1
-        }
-
-        override fun onToolWindowShown(selectedDeviceId: DeviceId?) {
-          toolWindowOpenDeviceIds.add(selectedDeviceId)
-        }
-=======
 
     val observedVisibleTabs = mutableListOf<List<DeviceId>>()
 
@@ -339,7 +209,6 @@
         }
 
         override fun onExistingTabsChanged(existingTabs: List<DeviceId>) {}
->>>>>>> 0d09370c
       }
 
     runningDevicesStateObserver.addListener(listener)
@@ -347,12 +216,7 @@
     fakeToolWindowManager.toolWindow.show()
     fakeToolWindowManager.toolWindow.hide()
 
-<<<<<<< HEAD
-    assertThat(toolWindowOpenDeviceIds).containsExactly(null)
-    assertThat(toolWindowClosedCount).isEqualTo(1)
-=======
     assertThat(observedVisibleTabs).containsExactly(emptyList<DeviceId>())
->>>>>>> 0d09370c
 
     fakeToolWindowManager.addContent(tab1)
     PlatformTestUtil.dispatchAllEventsInIdeEventQueue()
@@ -361,12 +225,7 @@
     fakeToolWindowManager.toolWindow.show()
     fakeToolWindowManager.toolWindow.hide()
 
-<<<<<<< HEAD
-    assertThat(toolWindowOpenDeviceIds).containsExactly(null, tab1.deviceId)
-    assertThat(toolWindowClosedCount).isEqualTo(2)
-=======
     assertThat(observedVisibleTabs)
       .containsExactly(emptyList<DeviceId>(), listOf(tab1.deviceId), emptyList<DeviceId>())
->>>>>>> 0d09370c
   }
 }