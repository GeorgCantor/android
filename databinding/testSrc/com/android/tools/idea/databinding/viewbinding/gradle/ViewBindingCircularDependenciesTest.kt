--- conflicted
+++ resolved
@@ -73,13 +73,8 @@
     val module2BindingClassName = "com.example.module2.databinding.ActivityMainBinding"
 
     // Trigger initialization
-<<<<<<< HEAD
-    ResourceRepositoryManager.getModuleResources(facet)
+    StudioResourceRepositoryManager.getModuleResources(facet)
     val javaPsiFacade = JavaPsiFacade.getInstance(project)
-=======
-    StudioResourceRepositoryManager.getModuleResources(facet);
-    val javaPsiFacade = JavaPsiFacade.getInstance(project);
->>>>>>> de127946
 
     // Everything viewable from app module
     assertThat(javaPsiFacade.findClass(appBindingClassName, appScope)).isNotNull()
