/*
 * Copyright (C) 2020 The Android Open Source Project
 *
 * Licensed under the Apache License, Version 2.0 (the "License");
 * you may not use this file except in compliance with the License.
 * You may obtain a copy of the License at
 *
 *      http://www.apache.org/licenses/LICENSE-2.0
 *
 * Unless required by applicable law or agreed to in writing, software
 * distributed under the License is distributed on an "AS IS" BASIS,
 * WITHOUT WARRANTIES OR CONDITIONS OF ANY KIND, either express or implied.
 * See the License for the specific language governing permissions and
 * limitations under the License.
 */
@file:JvmName("HeadlessDialogTester")
package com.android.tools.adtui.swing

import com.android.annotations.concurrency.GuardedBy
import com.google.common.util.concurrent.ListenableFutureTask
import com.intellij.ide.DataManager
import com.intellij.ide.IdeEventQueue
import com.intellij.openapi.Disposable
import com.intellij.openapi.actionSystem.AnAction
import com.intellij.openapi.actionSystem.AnActionEvent
import com.intellij.openapi.actionSystem.CommonDataKeys
import com.intellij.openapi.actionSystem.CommonShortcuts
import com.intellij.openapi.actionSystem.DataProvider
import com.intellij.openapi.actionSystem.PlatformDataKeys
import com.intellij.openapi.application.ApplicationManager.getApplication
import com.intellij.openapi.application.ModalityState
import com.intellij.openapi.application.impl.LaterInvocator
import com.intellij.openapi.application.invokeLater
import com.intellij.openapi.command.CommandProcessor
import com.intellij.openapi.command.CommandProcessorEx
import com.intellij.openapi.diagnostic.Logger
import com.intellij.openapi.project.DumbAware
import com.intellij.openapi.project.Project
import com.intellij.openapi.ui.DialogWrapper
import com.intellij.openapi.ui.DialogWrapper.CANCEL_EXIT_CODE
import com.intellij.openapi.ui.DialogWrapper.IdeModalityType
import com.intellij.openapi.ui.DialogWrapperDialog
import com.intellij.openapi.ui.DialogWrapperPeer
import com.intellij.openapi.ui.DialogWrapperPeerFactory
import com.intellij.openapi.ui.popup.StackingPopupDispatcher
import com.intellij.openapi.util.ActionCallback
import com.intellij.openapi.util.Disposer
import com.intellij.openapi.util.SystemInfo
import com.intellij.openapi.wm.ex.WindowManagerEx
import com.intellij.openapi.wm.impl.IdeFrameImpl
import com.intellij.openapi.wm.impl.IdeGlassPaneImpl
import com.intellij.testFramework.PlatformTestUtil
import com.intellij.testFramework.replaceService
import com.intellij.ui.ComponentUtil
import com.intellij.ui.ScreenUtil
import com.intellij.ui.SpeedSearchBase
import com.intellij.ui.components.JBLayeredPane
import com.intellij.util.Consumer
import com.intellij.util.IJSwingUtilities
import com.intellij.util.ui.JBInsets
import com.intellij.util.ui.UIUtil
import org.jetbrains.annotations.NonNls
import java.awt.Component
import java.awt.Container
import java.awt.Dimension
import java.awt.EventQueue
import java.awt.GraphicsEnvironment
import java.awt.KeyboardFocusManager
import java.awt.Point
import java.awt.Window
import java.awt.event.KeyListener
import java.awt.event.MouseListener
import java.awt.event.MouseMotionAdapter
import java.awt.event.MouseMotionListener
import java.util.concurrent.CountDownLatch
import java.util.concurrent.TimeUnit
import java.util.concurrent.locks.ReentrantLock
import javax.swing.JComponent
import javax.swing.JDialog
import javax.swing.JLayeredPane
import javax.swing.JPanel
import javax.swing.JRootPane
import javax.swing.JTable
import javax.swing.JTree
import javax.swing.UIManager

/**
 * Enables showing of modal dialogs in a headless test environment.
 */
fun enableHeadlessDialogs(disposable: Disposable) {
  getApplication().replaceService(DialogWrapperPeerFactory::class.java, HeadlessDialogWrapperPeerFactory(), disposable)
}

/**
 * Calls the [dialogCreator] function that opens a modal dialog and then the [dialogInteractor]
 * function that interacts with it. This function returns when the dialog is closed.
 *
 * @param dialogCreator user code that opens a modal dialog
 * @param dialogInteractor user code for interacting with the dialog
 */
fun createDialogAndInteractWithIt(dialogCreator: () -> Unit, dialogInteractor: (DialogWrapper) -> Unit) {
  createDialogAndInteractWithIt(modalDialogStack.size + 1, dialogCreator, dialogInteractor)
}

/**
 * Executes a [dialogCreator] runnable that opens a modal dialog and then a [Consumer] that interacts with it.
 * The function returns when the dialog is closed. This version of the method is intended to be called from Java.
 *
 * @param dialogCreator user code that opens a modal dialog
 * @param dialogInteractor user code for interacting with the dialog
 */
fun createDialogAndInteractWithIt(dialogCreator: Runnable, dialogInteractor: Consumer<DialogWrapper>) {
  createDialogAndInteractWithIt(dialogCreator::run, dialogInteractor::consume)
}

private fun createDialogAndInteractWithIt(modalDepth: Int, dialogCreator: () -> Unit, dialogInteractor: (DialogWrapper) -> Unit) {
  val dialogClosed = CountDownLatch(1)

  val futureTask = ListenableFutureTask.create {
    modalityChangeLock.lock()
    try {
      while (true) {
        if (modalDialogStack.size == modalDepth) {
          val dialog = modalDialogStack.last()
          invokeLater(ModalityState.any()) {
            try {
              dialogInteractor(dialog)
            }
            finally {
              if (dialog.isShowing) {
                dialog.close(CANCEL_EXIT_CODE)
              }
              dialogClosed.countDown()
            }
          }
          break
        }
        modalityChangeCondition.await()
      }
    }
    finally {
      modalityChangeLock.unlock()
    }
  }
  getApplication().executeOnPooledThread(futureTask)

  try {
    dialogCreator()

    while (dialogClosed.count > 0) {
      UIUtil.dispatchAllInvocationEvents()
      dialogClosed.await(10, TimeUnit.MILLISECONDS)
    }
  }
  finally {
    futureTask.cancel(true)
  }

  PlatformTestUtil.dispatchAllEventsInIdeEventQueue()
}

private val modalityChangeLock = ReentrantLock()
@GuardedBy("modalityChangeLock")
private val modalityChangeCondition = modalityChangeLock.newCondition()
@GuardedBy("modalityChangeLock")
private val modalDialogStack = mutableListOf<DialogWrapper>()

private val LOG
  get() = Logger.getInstance(DialogWrapper::class.java)

/**
 * Implementation of [DialogWrapperPeerFactory] for headless tests involving modal dialogs.
 */
class HeadlessDialogWrapperPeerFactory : DialogWrapperPeerFactory() {

  override fun createPeer(wrapper: DialogWrapper, project: Project?, canBeParent: Boolean): DialogWrapperPeer {
    return HeadlessDialogWrapperPeer(wrapper, project, canBeParent)
  }

  override fun createPeer(wrapper: DialogWrapper,
                          project: Project?,
                          canBeParent: Boolean,
                          ideModalityType: IdeModalityType): DialogWrapperPeer {
    return HeadlessDialogWrapperPeer(wrapper, project, canBeParent, ideModalityType)
  }

  override fun createPeer(wrapper: DialogWrapper, canBeParent: Boolean): DialogWrapperPeer {
    return HeadlessDialogWrapperPeer(wrapper, canBeParent)
  }

  override fun createPeer(wrapper: DialogWrapper, parent: Component, canBeParent: Boolean): DialogWrapperPeer {
    return HeadlessDialogWrapperPeer(wrapper, parent, canBeParent)
  }

  override fun createPeer(wrapper: DialogWrapper, canBeParent: Boolean, ideModalityType: IdeModalityType): DialogWrapperPeer {
    return HeadlessDialogWrapperPeer(wrapper, null as Window?, canBeParent, ideModalityType)
  }

  override fun createPeer(wrapper: DialogWrapper,
                          owner: Window,
                          canBeParent: Boolean,
                          ideModalityType: IdeModalityType): DialogWrapperPeer {
    return HeadlessDialogWrapperPeer(wrapper, owner, canBeParent, ideModalityType)
  }
}

/**
 * Semi-realistic implementation of [DialogWrapperPeer] for headless tests involving modal dialogs.
 *
 * Derived from DialogWrapperPeerImpl and undoubtedly contains a significant amount of redundant
 * code. This redundant code is preserved in hope that it may be used in future to implement more
 * behaviors mimicking real dialogs.
 */
private class HeadlessDialogWrapperPeer : DialogWrapperPeer {
  private val wrapper: DialogWrapper
  private val canBeParent: Boolean
  private val disposeActions = arrayListOf<Runnable>()
  private var project: Project? = null
  private val rootPane = createRootPane()
  private var modal = true
  private var size = Dimension(0, 0)
  private var location = Point()
  private var title: String? = null
  private var visible = false
  private var nestedEventLoopLatch: CountDownLatch? = null

  /**
   * Creates modal [DialogWrapper]. The currently active window will be the dialog's parent.
   *
   * @param proj parent window for the dialog will be calculated based on focused window for
   *     the specified project. This parameter can be null. In this case parent window will
   *     be suggested based on current focused window.
   * @param canBeParent specifies whether the dialog can be parent for other windows.
   *     This parameter is used by the window manager.
   */
  constructor(wrapper: DialogWrapper, proj: Project?, canBeParent: Boolean, ideModalityType: IdeModalityType = IdeModalityType.IDE) {
    project = proj
    val headless = isHeadlessEnv
    this.wrapper = wrapper
    val windowManager = windowManager
    if (windowManager != null) {
      if (project == null) {
        project = CommonDataKeys.PROJECT.getData(DataManager.getInstance().dataContext)
      }
      var window = windowManager.suggestParentWindow(project)
      if (window == null) {
        val focusedWindow = windowManager.mostRecentFocusedWindow
        if (focusedWindow is IdeFrameImpl) {
          window = focusedWindow
        }
      }
      if (window == null) {
        for (frameHelper in windowManager.projectFrameHelpers) {
          if (frameHelper.frame!!.isActive) {
            break
          }
        }
      }
    }
    this.canBeParent = headless || canBeParent
  }

  constructor(wrapper: DialogWrapper, canBeParent: Boolean) : this(wrapper, null as Project?, canBeParent)

  constructor(wrapper: DialogWrapper, parent: Component, canBeParent: Boolean) {
    val headless = isHeadlessEnv
    this.wrapper = wrapper
    this.canBeParent = headless || canBeParent
  }

  constructor(wrapper: DialogWrapper, owner: Window?, canBeParent: Boolean, ideModalityType: IdeModalityType) {
    val headless = isHeadlessEnv
    this.wrapper = wrapper
    this.canBeParent = headless || canBeParent
  }

  override fun isHeadless(): Boolean {
    return true
  }

  override fun getCurrentModalEntities(): Array<Any> {
    return LaterInvocator.getCurrentModalEntities()
  }

  override fun setUndecorated(undecorated: Boolean) {}

  override fun addMouseListener(listener: MouseListener) {}

  override fun addMouseListener(listener: MouseMotionListener) {}

  override fun addKeyListener(listener: KeyListener) {}

  override fun toFront() {}

  override fun toBack() {}

  override fun dispose() {
    check(EventQueue.isDispatchThread())
    nestedEventLoopLatch?.countDown()
    for (runnable in disposeActions) {
      runnable.run()
    }
    disposeActions.clear()
    val disposer = Runnable { project = null }
    UIUtil.invokeLaterIfNeeded(disposer)
  }

  override fun getContentPane(): Container? {
    return rootPane.contentPane
  }

  override fun validate() {}

  override fun repaint() {}

  override fun getOwner(): Window? {
    return null
  }

  override fun getWindow(): Window? {
    return null
  }

  override fun getRootPane(): JRootPane {
    return rootPane
  }

  override fun getSize(): Dimension {
    return size
  }

  override fun setSize(width: Int, height: Int) {
    size = Dimension(width, height)
  }

  override fun getTitle(): String {
    return title!!
  }

  override fun setTitle(title: String) {
    this.title = title
  }

  override fun pack() {}

  override fun setAppIcons() {}

  override fun setModal(modal: Boolean) {
    this.modal = modal
  }

  override fun isModal(): Boolean {
    return modal
  }

  override fun isVisible(): Boolean {
    return visible
  }

  override fun isShowing(): Boolean {
    return visible
  }

  override fun getPreferredSize(): Dimension {
    return rootPane.preferredSize
  }

  override fun isResizable() = false

  override fun setResizable(resizable: Boolean) {}

  override fun getLocation(): Point {
    return location
  }

  override fun setLocation(p: Point) {
    location = p
  }

  override fun setLocation(x: Int, y: Int) {
    setLocation(Point(x, y))
  }

  override fun show(): ActionCallback {
    check(EventQueue.isDispatchThread())
    val result = ActionCallback()
    val anCancelAction = AnCancelAction()
    val rootPane = getRootPane()
    UIUtil.decorateWindowHeader(rootPane)
    val window = window
    if (window is JDialog && !window.isUndecorated) {
      UIUtil.setCustomTitleBar(window, rootPane) { runnable: Runnable ->
        Disposer.register(wrapper.disposable, Disposable { runnable.run() })
      }
    }
<<<<<<< HEAD
    // FIXME-ank4: CustomFrameDialogContent is internal class. What is this `updateLayout` for?
    //val contentPane = contentPane
    //if (contentPane is CustomFrameDialogContent) {
    //  contentPane.updateLayout()
    //}
=======

    val dialog = MyDialog()
    dialog.add(rootPane)

    val contentPane = contentPane
    if (contentPane is CustomFrameDialogContent) {
      contentPane.updateLayout()
    }
>>>>>>> 799703f0
    rootPane.size = rootPane.preferredSize
    anCancelAction.registerCustomShortcutSet(CommonShortcuts.ESCAPE, rootPane)
    disposeActions.add(Runnable { anCancelAction.unregisterCustomShortcutSet(rootPane) })
    val commandProcessor = if (getApplication() != null) CommandProcessor.getInstance() as CommandProcessorEx else null
    val appStarted = commandProcessor != null

    val changeModalityState = appStarted && isModal && !wrapper.isModalProgress // ProgressWindow starts a modality state itself.

    if (changeModalityState) {
      commandProcessor!!.enterModal()
      LaterInvocator.enterModal(wrapper)
    }

    if (appStarted) {
      hidePopupsIfNeeded()
    }

    try {
      visible = true
      nestedEventLoop()
    }
    finally {
      if (changeModalityState) {
        commandProcessor!!.leaveModal()
        LaterInvocator.leaveModal(wrapper)
      }
      result.createSetDoneRunnable().run()
    }
    return result
  }

  override fun setContentPane(content: JComponent) {
    rootPane.contentPane = content
  }

  override fun centerInParent() {}

  private fun createRootPane(): JRootPane {
    val pane = DialogRootPane()
    pane.isOpaque = true
    return pane
  }

  private fun nestedEventLoop() {
    val latch = CountDownLatch(1)
    nestedEventLoopLatch = latch

    modalityChangeLock.lock()
    modalDialogStack.add(wrapper)
    modalityChangeCondition.signalAll()
    modalityChangeLock.unlock()

    val eventQueue = IdeEventQueue.getInstance()
    while (latch.count > 0 && PlatformTestUtil.dispatchNextEventIfAny(eventQueue) != null) {
      latch.await(10, TimeUnit.MILLISECONDS)
    }

    modalityChangeLock.lock()
    modalDialogStack.removeAt(modalDialogStack.size - 1)
    modalityChangeCondition.signalAll()
    modalityChangeLock.unlock()

    nestedEventLoopLatch = null
  }

  private fun hidePopupsIfNeeded() {
    if (SystemInfo.isMac) {
      StackingPopupDispatcher.getInstance().hidePersistentPopups()
      disposeActions.add(Runnable { StackingPopupDispatcher.getInstance().restorePersistentPopups() })
    }
  }

  private val isHeadlessEnv: Boolean
    get() {
      val app = getApplication()
      return if (app == null) GraphicsEnvironment.isHeadless() else app.isUnitTestMode || app.isHeadlessEnvironment
    }

  private val windowManager: WindowManagerEx?
    get() {
      var windowManager: WindowManagerEx? = null
      val application = getApplication()
      if (application != null) {
        windowManager = WindowManagerEx.getInstanceEx()
      }
      return windowManager
    }

  private inner class AnCancelAction : AnAction(), DumbAware {
    override fun update(event: AnActionEvent) {
      val focusOwner = KeyboardFocusManager.getCurrentKeyboardFocusManager().focusOwner
      event.presentation.isEnabled = false
      if (focusOwner is JComponent && SpeedSearchBase.hasActiveSpeedSearch(focusOwner)) {
        return
      }
      if (StackingPopupDispatcher.getInstance().isPopupFocused) {
        return
      }
      val tree = ComponentUtil.getParentOfType(JTree::class.java as Class<out JTree?>, focusOwner)
      val table = ComponentUtil.getParentOfType(JTable::class.java as Class<out JTable?>, focusOwner)
      if (tree != null || table != null) {
        if (hasNoEditingTreesOrTablesUpward(focusOwner)) {
          event.presentation.isEnabled = true
        }
      }
    }

    private fun hasNoEditingTreesOrTablesUpward(component: Component): Boolean {
      var comp: Component? = component
      while (comp != null) {
        if (isEditingTreeOrTable(comp)) return false
        comp = comp.parent
      }
      return true
    }

    private fun isEditingTreeOrTable(comp: Component): Boolean {
      if (comp is JTree) {
        return comp.isEditing
      }
      else if (comp is JTable) {
        return comp.isEditing
      }
      return false
    }

    override fun actionPerformed(e: AnActionEvent) {
      wrapper.doCancelAction(e.inputEvent)
    }
  }

  private inner class DialogRootPane : JRootPane(), DataProvider {
    private val myGlassPaneIsSet: Boolean
    private var myLastMinimumSize: Dimension? = null

    override fun createLayeredPane(): JLayeredPane {
      val p: JLayeredPane = JBLayeredPane()
      p.name = this.name + ".layeredPane"
      return p
    }

    override fun validate() {
      super.validate()
      if (wrapper.isAutoAdjustable) {
        val window = wrapper.window
        if (window != null) {
          val size = minimumSize
          if (size != myLastMinimumSize) {
            // Update window minimum size only if root pane minimum size is changed.
            if (size == null) {
              myLastMinimumSize = null
            }
            else {
              myLastMinimumSize = Dimension(size)
              JBInsets.addTo(size, window.insets)
              val screen = ScreenUtil.getScreenRectangle(window)
              if (size.width > screen.width || size.height > screen.height) {
                val application = getApplication()
                if (application != null && application.isInternal) {
                  val sb = StringBuilder("dialog minimum size is bigger than screen: ")
                  sb.append(size.width).append("x").append(size.height)
                  IJSwingUtilities.appendComponentClassNames(sb, this)
                  LOG.warn(sb.toString())
                }
                if (size.width > screen.width) size.width = screen.width
                if (size.height > screen.height) size.height = screen.height
              }
            }
            window.minimumSize = size
          }
        }
      }
    }

    override fun setGlassPane(glass: Component) {
      if (myGlassPaneIsSet) {
        LOG.warn("Setting of glass pane for DialogWrapper is prohibited", Exception())
        return
      }
      super.setGlassPane(glass)
    }

    override fun setContentPane(contentPane: Container) {
      super.setContentPane(contentPane)
      contentPane.addMouseMotionListener(object : MouseMotionAdapter() {})
    }

    override fun getData(@NonNls dataId: String): Any? {
      return if (PlatformDataKeys.UI_DISPOSABLE.`is`(dataId)) wrapper.disposable else null
    }

    init {
      setGlassPane(IdeGlassPaneImpl(this))
      myGlassPaneIsSet = true
      putClientProperty("DIALOG_ROOT_PANE", true)
      border = UIManager.getBorder("Window.border")
    }
  }

  private inner class MyDialog : JPanel(), DialogWrapperDialog {

    override fun getDialogWrapper(): DialogWrapper {
      return wrapper
    }
  }
}<|MERGE_RESOLUTION|>--- conflicted
+++ resolved
@@ -393,22 +393,15 @@
         Disposer.register(wrapper.disposable, Disposable { runnable.run() })
       }
     }
-<<<<<<< HEAD
+
+    val dialog = MyDialog()
+    dialog.add(rootPane)
+
     // FIXME-ank4: CustomFrameDialogContent is internal class. What is this `updateLayout` for?
     //val contentPane = contentPane
     //if (contentPane is CustomFrameDialogContent) {
     //  contentPane.updateLayout()
     //}
-=======
-
-    val dialog = MyDialog()
-    dialog.add(rootPane)
-
-    val contentPane = contentPane
-    if (contentPane is CustomFrameDialogContent) {
-      contentPane.updateLayout()
-    }
->>>>>>> 799703f0
     rootPane.size = rootPane.preferredSize
     anCancelAction.registerCustomShortcutSet(CommonShortcuts.ESCAPE, rootPane)
     disposeActions.add(Runnable { anCancelAction.unregisterCustomShortcutSet(rootPane) })
