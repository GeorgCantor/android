--- conflicted
+++ resolved
@@ -40,18 +40,12 @@
 @RunsInEdt
 class LightViewBindingClassTest {
   private val projectRule =
-<<<<<<< HEAD
-    AndroidProjectRule.withAndroidModel(AndroidProjectBuilder(
-      namespace = { "test.db" },
-      viewBindingOptions = { IdeViewBindingOptionsImpl(enabled = true) }))
-=======
     AndroidProjectRule.withAndroidModel(
       AndroidProjectBuilder(
         namespace = { "test.db" },
         viewBindingOptions = { IdeViewBindingOptionsImpl(enabled = true) }
       )
     )
->>>>>>> 574fcae1
 
   @get:Rule val ruleChain = RuleChain.outerRule(projectRule).around(EdtRule())!!
 
