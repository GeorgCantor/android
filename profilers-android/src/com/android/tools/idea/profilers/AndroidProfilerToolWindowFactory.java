--- conflicted
+++ resolved
@@ -60,8 +60,8 @@
     toolWindow.setStripeTitle(PROFILER_TOOL_WINDOW_TITLE);
     // Android Studio wants to always show the stripe button for profiler. It's a common entry point into
     // profiler for Studio users.
-    // FIXME-ank6: Double check that we don't show strip in non-android IDEA projects
-    toolWindow.setShowStripeButton(true);
+    // In IDEA there is JAVA profiler which should have priority
+    toolWindow.setShowStripeButton(false);
 
     // When we initialize the ToolWindow we call to the profiler service to also make sure it is initialized.
     // The default behavior for intellij is to lazy load services so having this call here forces intellij to
@@ -69,19 +69,14 @@
     // Note: The AndroidProfilerService is where all application level components should be managed. This means if
     // we have something that impacts the TransportPipeline or should be done only once for X instances of
     // profilers or projects it will need to be handled there.
-    AndroidProfilerService.getInstance(); // FIXME-ank2: too early!
+    AndroidProfilerService.getInstance();
   }
 
   private static void createContent(@NotNull Project project, @NotNull ToolWindow toolWindow) {
-<<<<<<< HEAD
     ToolWindowWrapper wrapper = new ToolWindowWrapperImpl(project, toolWindow);
     AndroidProfilerToolWindow view = new AndroidProfilerToolWindow(wrapper, project);
 
-    ContentFactory contentFactory = ContentFactory.SERVICE.getInstance();
-=======
-    AndroidProfilerToolWindow view = new AndroidProfilerToolWindow(new ToolWindowWrapperImpl(project, toolWindow), project);
     ContentFactory contentFactory = ContentFactory.getInstance();
->>>>>>> 44b500f2
     Content content = contentFactory.createContent(view.getComponent(), "", false);
     Disposer.register(project, view);
     toolWindow.getContentManager().addContent(content);
@@ -106,7 +101,7 @@
     }
 
     ContentManager contentManager = window.getContentManager();
-    if (contentManager.getContentCount() == 0) {
+    if (contentManager == null || contentManager.getContentCount() == 0) {
       return null;
     }
 
