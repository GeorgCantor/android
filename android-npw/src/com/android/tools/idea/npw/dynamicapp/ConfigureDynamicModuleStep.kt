--- conflicted
+++ resolved
@@ -37,10 +37,6 @@
 import com.intellij.ui.dsl.builder.AlignX
 import com.intellij.ui.dsl.builder.TopGap
 import com.intellij.ui.dsl.builder.panel
-<<<<<<< HEAD
-=======
-import com.intellij.ui.dsl.gridLayout.HorizontalAlign
->>>>>>> de127946
 import com.intellij.util.ui.JBUI.Borders.empty
 import org.jetbrains.android.util.AndroidBundle
 import javax.swing.JCheckBox
@@ -87,25 +83,13 @@
       }
     }
 
-<<<<<<< HEAD
-    row {
-      cell(fusingCheckbox)
-    }.topGap(TopGap.SMALL)
-
-    if (StudioFlags.NPW_SHOW_GRADLE_KTS_OPTION.get()  || model.useGradleKts.get()) {
-      row {
-        cell(gradleKtsCheck)
-      }
-    }
-=======
-    if (StudioFlags.NPW_SHOW_KTS_GRADLE_COMBO_BOX.get()) {
+    if (StudioFlags.NPW_SHOW_KTS_GRADLE_COMBO_BOX.get() || model.useGradleKts.get())  {
       generateBuildConfigurationLanguageRow(buildConfigurationLanguageCombo)
     }
 
     row {
       cell(fusingCheckbox)
     }.topGap(TopGap.SMALL)
->>>>>>> de127946
   }.withBorder(empty(6))
 
   init {
@@ -129,5 +113,5 @@
   override fun createDependentSteps(): Collection<ModelWizardStep<*>> =
     listOf(ConfigureModuleDownloadOptionsStep(model)) + super.createDependentSteps()
 
-  override fun getPreferredFocusComponent(): JComponent = moduleName
+  override fun getPreferredFocusComponent(): JComponent? = moduleName
 }