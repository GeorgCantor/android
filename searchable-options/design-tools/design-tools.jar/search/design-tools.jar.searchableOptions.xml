<options>
  <configurable id="preferences.keymap" configurable_name="Keymap">
    <option name="" path="ActionManager" hit="" />
    <option name="action" path="ActionManager" hit="Action to switch and create qualifiers for layout files" />
    <option name="and" path="ActionManager" hit="Action to switch and create qualifiers for layout files" />
    <option name="create" path="ActionManager" hit="Action to switch and create qualifiers for layout files" />
    <option name="files" path="ActionManager" hit="Action to switch and create qualifiers for layout files" />
    <option name="for" path="ActionManager" hit="Action to switch and create qualifiers for layout files" />
    <option name="layout" path="ActionManager" hit="Action to switch and create qualifiers for layout files" />
    <option name="qualifiers" path="ActionManager" hit="Action to switch and create qualifiers for layout files" />
    <option name="switch" path="ActionManager" hit="Action to switch and create qualifiers for layout files" />
    <option name="to" path="ActionManager" hit="Action to switch and create qualifiers for layout files" />
    <option name="action" path="ActionManager" hit="Add Action" />
    <option name="add" path="ActionManager" hit="Add Action" />
    <option name="add" path="ActionManager" hit="Add Deep Link" />
    <option name="deep" path="ActionManager" hit="Add Deep Link" />
    <option name="link" path="ActionManager" hit="Add Deep Link" />
    <option name="action" path="ActionManager" hit="Add action to the selected item" />
    <option name="add" path="ActionManager" hit="Add action to the selected item" />
    <option name="item" path="ActionManager" hit="Add action to the selected item" />
    <option name="selected" path="ActionManager" hit="Add action to the selected item" />
    <option name="the" path="ActionManager" hit="Add action to the selected item" />
    <option name="to" path="ActionManager" hit="Add action to the selected item" />
    <option name="add" path="ActionManager" hit="Add deep link to the selected item" />
    <option name="deep" path="ActionManager" hit="Add deep link to the selected item" />
    <option name="item" path="ActionManager" hit="Add deep link to the selected item" />
    <option name="link" path="ActionManager" hit="Add deep link to the selected item" />
    <option name="selected" path="ActionManager" hit="Add deep link to the selected item" />
    <option name="the" path="ActionManager" hit="Add deep link to the selected item" />
    <option name="to" path="ActionManager" hit="Add deep link to the selected item" />
    <option name="assign" path="ActionManager" hit="Assign Start Destination" />
    <option name="destination" path="ActionManager" hit="Assign Start Destination" />
    <option name="start" path="ActionManager" hit="Assign Start Destination" />
    <option name="assign" path="ActionManager" hit="Assign the start point of navigation graph" />
    <option name="graph" path="ActionManager" hit="Assign the start point of navigation graph" />
    <option name="navigation" path="ActionManager" hit="Assign the start point of navigation graph" />
    <option name="of" path="ActionManager" hit="Assign the start point of navigation graph" />
    <option name="point" path="ActionManager" hit="Assign the start point of navigation graph" />
    <option name="start" path="ActionManager" hit="Assign the start point of navigation graph" />
    <option name="the" path="ActionManager" hit="Assign the start point of navigation graph" />
    <option name="arrange" path="ActionManager" hit="Auto Arrange" />
    <option name="auto" path="ActionManager" hit="Auto Arrange" />
    <option name="build" path="ActionManager" hit="Build &amp; Refresh" />
    <option name="refresh" path="ActionManager" hit="Build &amp; Refresh" />
    <option name="change" path="ActionManager" hit="Change to next device in the device menu" />
    <option name="device" path="ActionManager" hit="Change to next device in the device menu" />
    <option name="in" path="ActionManager" hit="Change to next device in the device menu" />
    <option name="menu" path="ActionManager" hit="Change to next device in the device menu" />
    <option name="next" path="ActionManager" hit="Change to next device in the device menu" />
    <option name="the" path="ActionManager" hit="Change to next device in the device menu" />
    <option name="to" path="ActionManager" hit="Change to next device in the device menu" />
    <option name="change" path="ActionManager" hit="Change to previous device in the device menu" />
    <option name="device" path="ActionManager" hit="Change to previous device in the device menu" />
    <option name="in" path="ActionManager" hit="Change to previous device in the device menu" />
    <option name="menu" path="ActionManager" hit="Change to previous device in the device menu" />
    <option name="previous" path="ActionManager" hit="Change to previous device in the device menu" />
    <option name="the" path="ActionManager" hit="Change to previous device in the device menu" />
    <option name="to" path="ActionManager" hit="Change to previous device in the device menu" />
    <option name="compose" path="ActionManager" hit="Compose Preview" />
    <option name="preview" path="ActionManager" hit="Compose Preview" />
    <option name="constraint" path="ActionManager" hit="Constraint Layout Help Panel" />
    <option name="help" path="ActionManager" hit="Constraint Layout Help Panel" />
    <option name="layout" path="ActionManager" hit="Constraint Layout Help Panel" />
    <option name="panel" path="ActionManager" hit="Constraint Layout Help Panel" />
    <option name="copy" path="ActionManager" hit="Copy Problem Description" />
    <option name="description" path="ActionManager" hit="Copy Problem Description" />
    <option name="problem" path="ActionManager" hit="Copy Problem Description" />
    <option name="constraint" path="ActionManager" hit="Create Help Panel for Constraint Layout Editor" />
    <option name="create" path="ActionManager" hit="Create Help Panel for Constraint Layout Editor" />
    <option name="editor" path="ActionManager" hit="Create Help Panel for Constraint Layout Editor" />
    <option name="for" path="ActionManager" hit="Create Help Panel for Constraint Layout Editor" />
    <option name="help" path="ActionManager" hit="Create Help Panel for Constraint Layout Editor" />
    <option name="layout" path="ActionManager" hit="Create Help Panel for Constraint Layout Editor" />
    <option name="panel" path="ActionManager" hit="Create Help Panel for Constraint Layout Editor" />
    <option name="create" path="ActionManager" hit="Create Help Panel for Motion Layout Editor" />
    <option name="editor" path="ActionManager" hit="Create Help Panel for Motion Layout Editor" />
    <option name="for" path="ActionManager" hit="Create Help Panel for Motion Layout Editor" />
    <option name="help" path="ActionManager" hit="Create Help Panel for Motion Layout Editor" />
    <option name="layout" path="ActionManager" hit="Create Help Panel for Motion Layout Editor" />
    <option name="motion" path="ActionManager" hit="Create Help Panel for Motion Layout Editor" />
    <option name="panel" path="ActionManager" hit="Create Help Panel for Motion Layout Editor" />
    <option name="create" path="ActionManager" hit="Create new Sample Data directory" />
    <option name="data" path="ActionManager" hit="Create new Sample Data directory" />
    <option name="directory" path="ActionManager" hit="Create new Sample Data directory" />
    <option name="new" path="ActionManager" hit="Create new Sample Data directory" />
    <option name="sample" path="ActionManager" hit="Create new Sample Data directory" />
    <option name="disable" path="ActionManager" hit="Enable or disable the Night mode of preview" />
    <option name="enable" path="ActionManager" hit="Enable or disable the Night mode of preview" />
    <option name="mode" path="ActionManager" hit="Enable or disable the Night mode of preview" />
    <option name="night" path="ActionManager" hit="Enable or disable the Night mode of preview" />
    <option name="of" path="ActionManager" hit="Enable or disable the Night mode of preview" />
    <option name="or" path="ActionManager" hit="Enable or disable the Night mode of preview" />
    <option name="preview" path="ActionManager" hit="Enable or disable the Night mode of preview" />
    <option name="the" path="ActionManager" hit="Enable or disable the Night mode of preview" />
    <option name="force" path="ActionManager" hit="Force Refresh Layout" />
    <option name="layout" path="ActionManager" hit="Force Refresh Layout" />
    <option name="refresh" path="ActionManager" hit="Force Refresh Layout" />
    <option name="compose" path="ActionManager" hit="Generate Compose Preview" />
    <option name="generate" path="ActionManager" hit="Generate Compose Preview" />
    <option name="preview" path="ActionManager" hit="Generate Compose Preview" />
    <option name="help" path="ActionManager" hit="Motion Layout Help Panel" />
    <option name="layout" path="ActionManager" hit="Motion Layout Help Panel" />
    <option name="motion" path="ActionManager" hit="Motion Layout Help Panel" />
    <option name="panel" path="ActionManager" hit="Motion Layout Help Panel" />
    <option name="and" path="ActionManager" hit="Paste Views from Clipboard and generate new ids" />
    <option name="clipboard" path="ActionManager" hit="Paste Views from Clipboard and generate new ids" />
    <option name="from" path="ActionManager" hit="Paste Views from Clipboard and generate new ids" />
    <option name="generate" path="ActionManager" hit="Paste Views from Clipboard and generate new ids" />
    <option name="ids" path="ActionManager" hit="Paste Views from Clipboard and generate new ids" />
    <option name="new" path="ActionManager" hit="Paste Views from Clipboard and generate new ids" />
    <option name="paste" path="ActionManager" hit="Paste Views from Clipboard and generate new ids" />
    <option name="views" path="ActionManager" hit="Paste Views from Clipboard and generate new ids" />
    <option name="ids" path="ActionManager" hit="Paste with New Ids" />
    <option name="new" path="ActionManager" hit="Paste with New Ids" />
    <option name="paste" path="ActionManager" hit="Paste with New Ids" />
    <option name="with" path="ActionManager" hit="Paste with New Ids" />
    <option name="device" path="ActionManager" hit="Preview Next Device" />
    <option name="next" path="ActionManager" hit="Preview Next Device" />
    <option name="preview" path="ActionManager" hit="Preview Next Device" />
    <option name="device" path="ActionManager" hit="Preview Previous Device" />
    <option name="preview" path="ActionManager" hit="Preview Previous Device" />
    <option name="previous" path="ActionManager" hit="Preview Previous Device" />
    <option name="items" path="ActionManager" hit="Rearrange the items" />
    <option name="rearrange" path="ActionManager" hit="Rearrange the items" />
    <option name="the" path="ActionManager" hit="Rearrange the items" />
    <option name="preview" path="ActionManager" hit="Refresh preview(s)" />
    <option name="refresh" path="ActionManager" hit="Refresh preview(s)" />
    <option name="s" path="ActionManager" hit="Refresh preview(s)" />
    <option name="default" path="ActionManager" hit="Restore Default Layout" />
    <option name="layout" path="ActionManager" hit="Restore Default Layout" />
    <option name="restore" path="ActionManager" hit="Restore Default Layout" />
    <option name="data" path="ActionManager" hit="Sample Data Directory" />
    <option name="directory" path="ActionManager" hit="Sample Data Directory" />
    <option name="sample" path="ActionManager" hit="Sample Data Directory" />
    <option name="help" path="ActionManager" hit="Show Help Panel" />
    <option name="panel" path="ActionManager" hit="Show Help Panel" />
    <option name="show" path="ActionManager" hit="Show Help Panel" />
    <option name="editor" path="ActionManager" hit="Show Help Panel for Navigation Editor" />
    <option name="for" path="ActionManager" hit="Show Help Panel for Navigation Editor" />
    <option name="help" path="ActionManager" hit="Show Help Panel for Navigation Editor" />
    <option name="navigation" path="ActionManager" hit="Show Help Panel for Navigation Editor" />
    <option name="panel" path="ActionManager" hit="Show Help Panel for Navigation Editor" />
    <option name="show" path="ActionManager" hit="Show Help Panel for Navigation Editor" />
    <option name="detail" path="ActionManager" hit="Show Issue Detail" />
    <option name="issue" path="ActionManager" hit="Show Issue Detail" />
    <option name="show" path="ActionManager" hit="Show Issue Detail" />
    <option name="fixes" path="ActionManager" hit="Show Quick Fixes" />
    <option name="quick" path="ActionManager" hit="Show Quick Fixes" />
    <option name="show" path="ActionManager" hit="Show Quick Fixes" />
    <option name="editor" path="ActionManager" hit="Show/Hide Help Panel for Layout Editor" />
    <option name="for" path="ActionManager" hit="Show/Hide Help Panel for Layout Editor" />
    <option name="help" path="ActionManager" hit="Show/Hide Help Panel for Layout Editor" />
    <option name="hide" path="ActionManager" hit="Show/Hide Help Panel for Layout Editor" />
    <option name="layout" path="ActionManager" hit="Show/Hide Help Panel for Layout Editor" />
    <option name="panel" path="ActionManager" hit="Show/Hide Help Panel for Layout Editor" />
    <option name="show" path="ActionManager" hit="Show/Hide Help Panel for Layout Editor" />
    <option name="as" path="ActionManager" hit="Store Current Layout as Default" />
    <option name="current" path="ActionManager" hit="Store Current Layout as Default" />
    <option name="default" path="ActionManager" hit="Store Current Layout as Default" />
    <option name="layout" path="ActionManager" hit="Store Current Layout as Default" />
    <option name="store" path="ActionManager" hit="Store Current Layout as Default" />
    <option name="design" path="ActionManager" hit="Switch Design Mode" />
    <option name="mode" path="ActionManager" hit="Switch Design Mode" />
    <option name="switch" path="ActionManager" hit="Switch Design Mode" />
    <option name="layout" path="ActionManager" hit="Switch Layout Qualifier" />
    <option name="qualifier" path="ActionManager" hit="Switch Layout Qualifier" />
    <option name="switch" path="ActionManager" hit="Switch Layout Qualifier" />
    <option name="+" path="ActionManager" hit="Switch the design mode cycling within Design, Blueprint, and Design + Blueprint" />
    <option name="and" path="ActionManager" hit="Switch the design mode cycling within Design, Blueprint, and Design + Blueprint" />
    <option name="blueprint" path="ActionManager" hit="Switch the design mode cycling within Design, Blueprint, and Design + Blueprint" />
    <option name="cycling" path="ActionManager" hit="Switch the design mode cycling within Design, Blueprint, and Design + Blueprint" />
    <option name="design" path="ActionManager" hit="Switch the design mode cycling within Design, Blueprint, and Design + Blueprint" />
    <option name="mode" path="ActionManager" hit="Switch the design mode cycling within Design, Blueprint, and Design + Blueprint" />
    <option name="switch" path="ActionManager" hit="Switch the design mode cycling within Design, Blueprint, and Design + Blueprint" />
    <option name="the" path="ActionManager" hit="Switch the design mode cycling within Design, Blueprint, and Design + Blueprint" />
    <option name="within" path="ActionManager" hit="Switch the design mode cycling within Design, Blueprint, and Design + Blueprint" />
    <option name="device" path="ActionManager" hit="Toggle Device Night Mode" />
    <option name="mode" path="ActionManager" hit="Toggle Device Night Mode" />
    <option name="night" path="ActionManager" hit="Toggle Device Night Mode" />
    <option name="toggle" path="ActionManager" hit="Toggle Device Night Mode" />
    <option name="device" path="ActionManager" hit="Toggle Device Orientation" />
    <option name="orientation" path="ActionManager" hit="Toggle Device Orientation" />
    <option name="toggle" path="ActionManager" hit="Toggle Device Orientation" />
    <option name="issue" path="ActionManager" hit="Toggle Issue Panel" />
    <option name="panel" path="ActionManager" hit="Toggle Issue Panel" />
    <option name="toggle" path="ActionManager" hit="Toggle Issue Panel" />
    <option name="and" path="ActionManager" hit="Toggle the preview orientation between portrait and landscape" />
    <option name="between" path="ActionManager" hit="Toggle the preview orientation between portrait and landscape" />
    <option name="landscape" path="ActionManager" hit="Toggle the preview orientation between portrait and landscape" />
    <option name="orientation" path="ActionManager" hit="Toggle the preview orientation between portrait and landscape" />
    <option name="portrait" path="ActionManager" hit="Toggle the preview orientation between portrait and landscape" />
    <option name="preview" path="ActionManager" hit="Toggle the preview orientation between portrait and landscape" />
    <option name="the" path="ActionManager" hit="Toggle the preview orientation between portrait and landscape" />
    <option name="toggle" path="ActionManager" hit="Toggle the preview orientation between portrait and landscape" />
    <option name="issue" path="ActionManager" hit="Toggle the visibility of Issue Panel" />
    <option name="of" path="ActionManager" hit="Toggle the visibility of Issue Panel" />
    <option name="panel" path="ActionManager" hit="Toggle the visibility of Issue Panel" />
    <option name="the" path="ActionManager" hit="Toggle the visibility of Issue Panel" />
    <option name="toggle" path="ActionManager" hit="Toggle the visibility of Issue Panel" />
    <option name="visibility" path="ActionManager" hit="Toggle the visibility of Issue Panel" />
    <option name="change" path="ActionManager" hit="Update the preview to latest code change" />
    <option name="code" path="ActionManager" hit="Update the preview to latest code change" />
    <option name="latest" path="ActionManager" hit="Update the preview to latest code change" />
    <option name="preview" path="ActionManager" hit="Update the preview to latest code change" />
    <option name="the" path="ActionManager" hit="Update the preview to latest code change" />
    <option name="to" path="ActionManager" hit="Update the preview to latest code change" />
    <option name="update" path="ActionManager" hit="Update the preview to latest code change" />
    <option name="options" path="ActionManager" hit="View Options" />
    <option name="view" path="ActionManager" hit="View Options" />
  </configurable>
  <configurable id="nele.options" configurable_name="UI Tools">
    <option name="code" hit="Code" />
<<<<<<< HEAD
    <option name="compose" hit="Compose Preview" />
    <option name="preview" hit="Compose Preview" />
=======
>>>>>>> 0d09370c
    <option name="compose" hit="Compose files with previews:" />
    <option name="files" hit="Compose files with previews:" />
    <option name="previews" hit="Compose files with previews:" />
    <option name="with" hit="Compose files with previews:" />
    <option name="compose" hit="Compose files without previews:" />
    <option name="files" hit="Compose files without previews:" />
    <option name="previews" hit="Compose files without previews:" />
    <option name="without" hit="Compose files without previews:" />
<<<<<<< HEAD
=======
    <option name="default" hit="Default" />
>>>>>>> 0d09370c
    <option name="default" hit="Default Editor Mode" />
    <option name="editor" hit="Default Editor Mode" />
    <option name="mode" hit="Default Editor Mode" />
    <option name="design" hit="Design" />
    <option name="drawables" hit="Drawables:" />
    <option name="enable" hit="Enable live updates" />
    <option name="live" hit="Enable live updates" />
    <option name="updates" hit="Enable live updates" />
<<<<<<< HEAD
=======
    <option name="essentials" hit="Essentials" />
>>>>>>> 0d09370c
    <option name="files" hit="Other Kotlin files:" />
    <option name="kotlin" hit="Other Kotlin files:" />
    <option name="other" hit="Other Kotlin files:" />
    <option name="e" hit="Other Resources (e.g. Layout, Menu, Navigation):" />
    <option name="g" hit="Other Resources (e.g. Layout, Menu, Navigation):" />
    <option name="layout" hit="Other Resources (e.g. Layout, Menu, Navigation):" />
    <option name="menu" hit="Other Resources (e.g. Layout, Menu, Navigation):" />
    <option name="navigation" hit="Other Resources (e.g. Layout, Menu, Navigation):" />
    <option name="other" hit="Other Resources (e.g. Layout, Menu, Navigation):" />
    <option name="resources" hit="Other Resources (e.g. Layout, Menu, Navigation):" />
<<<<<<< HEAD
=======
    <option name="preview" hit="Preview Settings" />
    <option name="settings" hit="Preview Settings" />
    <option name="resource" hit="Resource Usage:" />
    <option name="usage" hit="Resource Usage:" />
>>>>>>> 0d09370c
    <option name="split" hit="Split" />
    <option name="tools" hit="UI Tools" />
    <option name="ui" hit="UI Tools" />
  </configurable>
</options><|MERGE_RESOLUTION|>--- conflicted
+++ resolved
@@ -1,6 +1,5 @@
 <options>
   <configurable id="preferences.keymap" configurable_name="Keymap">
-    <option name="" path="ActionManager" hit="" />
     <option name="action" path="ActionManager" hit="Action to switch and create qualifiers for layout files" />
     <option name="and" path="ActionManager" hit="Action to switch and create qualifiers for layout files" />
     <option name="create" path="ActionManager" hit="Action to switch and create qualifiers for layout files" />
@@ -210,11 +209,6 @@
   </configurable>
   <configurable id="nele.options" configurable_name="UI Tools">
     <option name="code" hit="Code" />
-<<<<<<< HEAD
-    <option name="compose" hit="Compose Preview" />
-    <option name="preview" hit="Compose Preview" />
-=======
->>>>>>> 0d09370c
     <option name="compose" hit="Compose files with previews:" />
     <option name="files" hit="Compose files with previews:" />
     <option name="previews" hit="Compose files with previews:" />
@@ -223,10 +217,6 @@
     <option name="files" hit="Compose files without previews:" />
     <option name="previews" hit="Compose files without previews:" />
     <option name="without" hit="Compose files without previews:" />
-<<<<<<< HEAD
-=======
-    <option name="default" hit="Default" />
->>>>>>> 0d09370c
     <option name="default" hit="Default Editor Mode" />
     <option name="editor" hit="Default Editor Mode" />
     <option name="mode" hit="Default Editor Mode" />
@@ -235,10 +225,6 @@
     <option name="enable" hit="Enable live updates" />
     <option name="live" hit="Enable live updates" />
     <option name="updates" hit="Enable live updates" />
-<<<<<<< HEAD
-=======
-    <option name="essentials" hit="Essentials" />
->>>>>>> 0d09370c
     <option name="files" hit="Other Kotlin files:" />
     <option name="kotlin" hit="Other Kotlin files:" />
     <option name="other" hit="Other Kotlin files:" />
@@ -249,13 +235,10 @@
     <option name="navigation" hit="Other Resources (e.g. Layout, Menu, Navigation):" />
     <option name="other" hit="Other Resources (e.g. Layout, Menu, Navigation):" />
     <option name="resources" hit="Other Resources (e.g. Layout, Menu, Navigation):" />
-<<<<<<< HEAD
-=======
     <option name="preview" hit="Preview Settings" />
     <option name="settings" hit="Preview Settings" />
     <option name="resource" hit="Resource Usage:" />
     <option name="usage" hit="Resource Usage:" />
->>>>>>> 0d09370c
     <option name="split" hit="Split" />
     <option name="tools" hit="UI Tools" />
     <option name="ui" hit="UI Tools" />
