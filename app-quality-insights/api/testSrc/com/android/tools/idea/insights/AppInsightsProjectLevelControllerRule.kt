/*
 * Copyright (C) 2023 The Android Open Source Project
 *
 * Licensed under the Apache License, Version 2.0 (the "License");
 * you may not use this file except in compliance with the License.
 * You may obtain a copy of the License at
 *
 *      http://www.apache.org/licenses/LICENSE-2.0
 *
 * Unless required by applicable law or agreed to in writing, software
 * distributed under the License is distributed on an "AS IS" BASIS,
 * WITHOUT WARRANTIES OR CONDITIONS OF ANY KIND, either express or implied.
 * See the License for the specific language governing permissions and
 * limitations under the License.
 */
package com.android.tools.idea.insights

import com.android.testutils.MockitoKt
import com.android.testutils.time.FakeClock
import com.android.tools.idea.concurrency.AndroidCoroutineScope
import com.android.tools.idea.concurrency.AndroidDispatchers
import com.android.tools.idea.flags.StudioFlags
import com.android.tools.idea.insights.analytics.AppInsightsTracker
import com.android.tools.idea.insights.analytics.IssueSelectionSource
import com.android.tools.idea.insights.client.AppConnection
import com.android.tools.idea.insights.client.AppInsightsCache
import com.android.tools.idea.insights.client.AppInsightsCacheImpl
import com.android.tools.idea.insights.client.AppInsightsClient
import com.android.tools.idea.insights.client.IssueRequest
import com.android.tools.idea.insights.client.IssueResponse
import com.android.tools.idea.testing.AndroidProjectRule
import com.android.tools.idea.testing.NamedExternalResource
import com.google.common.truth.Truth.assertThat
import com.google.gct.login.GoogleLogin
import com.google.wireless.android.sdk.stats.AppQualityInsightsUsageEvent.AppQualityInsightsFetchDetails.FetchSource
import com.intellij.openapi.Disposable
import com.intellij.openapi.application.ApplicationManager
import com.intellij.openapi.project.Project
import com.intellij.testFramework.DisposableRule
import com.intellij.testFramework.ProjectRule
import com.intellij.testFramework.registerOrReplaceServiceInstance
import com.intellij.testFramework.runInEdtAndWait
import java.util.concurrent.atomic.AtomicBoolean
import javax.swing.event.HyperlinkListener
import kotlinx.coroutines.CoroutineScope
import kotlinx.coroutines.channels.Channel
import kotlinx.coroutines.channels.ReceiveChannel
import kotlinx.coroutines.flow.MutableSharedFlow
import kotlinx.coroutines.flow.SharingStarted
import kotlinx.coroutines.launch
import kotlinx.coroutines.withTimeout
import org.junit.runner.Description
import org.mockito.Mockito
import org.mockito.Mockito.mock
import org.mockito.Mockito.`when`

private suspend fun <T> ReceiveChannel<T>.receiveWithTimeout(): T = withTimeout(5000) { receive() }

class AppInsightsProjectLevelControllerRule(
  private val projectProvider: () -> Project,
  private val key: InsightsProviderKey,
  private val onErrorAction: (String, HyperlinkListener?) -> Unit = { _, _ -> }
) : NamedExternalResource() {
  constructor(
    projectRule: ProjectRule,
    key: InsightsProviderKey = TEST_KEY,
    onErrorAction: (String, HyperlinkListener?) -> Unit = { _, _ -> }
  ) : this({ projectRule.project }, key, onErrorAction)

  constructor(
    androidProjectRule: AndroidProjectRule,
    key: InsightsProviderKey = TEST_KEY,
    onErrorAction: (String, HyperlinkListener?) -> Unit = { _, _ -> }
  ) : this({ androidProjectRule.project }, key, onErrorAction)

  private val disposableRule = DisposableRule()
  val disposable: Disposable
    get() = disposableRule.disposable

  private lateinit var scope: CoroutineScope
  lateinit var clock: FakeClock
  lateinit var client: TestAppInsightsClient
  lateinit var controller: AppInsightsProjectLevelController
  private lateinit var connections: MutableSharedFlow<List<Connection>>
  private lateinit var internalState: Channel<AppInsightsState>
  lateinit var tracker: AppInsightsTracker
  private lateinit var cache: AppInsightsCache

  override fun before(description: Description) {
<<<<<<< HEAD
=======
    StudioFlags.CRASHLYTICS_J_UI.override(true)
>>>>>>> 574fcae1
    val offlineStatusManager = OfflineStatusManagerImpl()
    scope = AndroidCoroutineScope(disposable, AndroidDispatchers.uiThread)
    clock = FakeClock(NOW)
    cache = AppInsightsCacheImpl()
    client = Mockito.spy(TestAppInsightsClient(cache))
    connections = MutableSharedFlow(replay = 1)
    tracker = mock(AppInsightsTracker::class.java)
    ApplicationManager.getApplication()
      .registerOrReplaceServiceInstance(
        GoogleLogin::class.java,
        MockitoKt.mock<GoogleLogin>().apply {
          `when`(this.getEmail()).thenReturn("testuser@gmail.com")
        },
        disposable
      )
    controller =
      AppInsightsProjectLevelControllerImpl(
<<<<<<< HEAD
        InsightsProviderKey("Fake provider"),
=======
        key,
>>>>>>> 574fcae1
        scope,
        AndroidDispatchers.workerThread,
        client,
        appConnection = connections,
        offlineStatusManager,
        flowStart = SharingStarted.Lazily,
        tracker = tracker,
        clock = clock,
        project = projectProvider(),
        onErrorAction = onErrorAction,
        defaultFilters = TEST_FILTERS,
        cache = cache
      )
    internalState = Channel(capacity = 3)
    scope.launch { controller.state.collect { internalState.send(it) } }
  }

  override fun after(description: Description) {
    runInEdtAndWait { disposableRule.after() }
    internalState.close()
<<<<<<< HEAD
=======
    StudioFlags.CRASHLYTICS_J_UI.clearOverride()
>>>>>>> 574fcae1
  }

  suspend fun consumeFetchState(
    state: LoadingState.Ready<IssueResponse> =
      LoadingState.Ready(
        IssueResponse(
          emptyList(),
          listOf(DEFAULT_FETCHED_VERSIONS),
          listOf(DEFAULT_FETCHED_DEVICES),
          listOf(DEFAULT_FETCHED_OSES),
          DEFAULT_FETCHED_PERMISSIONS
        )
      ),
    issueVariantsState: LoadingState.Done<List<IssueVariant>> = LoadingState.Ready(emptyList()),
    eventsState: LoadingState.Done<EventPage> = LoadingState.Ready(EventPage.EMPTY),
    detailsState: LoadingState.Done<DetailedIssueStats?> = LoadingState.Ready(null),
    notesState: LoadingState.Done<List<Note>> = LoadingState.Ready(emptyList()),
    isTransitionToOnlineMode: Boolean = false
  ): AppInsightsState {
    client.completeIssuesCallWith(state)
    if (isTransitionToOnlineMode) {
      assertThat(consumeNext().mode == ConnectionMode.ONLINE).isTrue()
    }
    var resultState = consumeNext()
    if (state.value.issues.isNotEmpty()) {
      if (resultState.mode == ConnectionMode.ONLINE) {
        client.completeDetailsCallWith(detailsState)
        if (key != VITALS_KEY) {
          client.completeIssueVariantsCallWith(issueVariantsState)
          client.completeListEvents(eventsState)
        }
      }
      if (key != VITALS_KEY) {
        consumeNext()
        consumeNext()
        consumeNext()
        client.completeListNotesCallWith(notesState)
      }
      resultState = consumeNext()
    }
    return resultState
  }

  suspend fun consumeInitialState(
    state: LoadingState.Ready<IssueResponse> =
      LoadingState.Ready(
        IssueResponse(
          emptyList(),
          listOf(DEFAULT_FETCHED_VERSIONS),
          listOf(DEFAULT_FETCHED_DEVICES),
          listOf(DEFAULT_FETCHED_OSES),
          DEFAULT_FETCHED_PERMISSIONS
        )
      ),
    issueVariantsState: LoadingState.Done<List<IssueVariant>> = LoadingState.Ready(emptyList()),
    eventsState: LoadingState.Done<EventPage> = LoadingState.Ready(EventPage.EMPTY),
    detailsState: LoadingState.Done<DetailedIssueStats?> = LoadingState.Ready(null),
    notesState: LoadingState.Done<List<Note>> = LoadingState.Ready(emptyList()),
    connectionsState: List<Connection> = listOf(CONNECTION1, CONNECTION2, PLACEHOLDER_CONNECTION)
  ): AppInsightsState {
    connections.emit(connectionsState)
    val loadingState = consumeNext()
    assertThat(loadingState.connections)
      .isEqualTo(Selection(connectionsState.firstOrNull(), connectionsState))
    assertThat(loadingState.issues).isInstanceOf(LoadingState.Loading::class.java)
    assertThat(loadingState.currentIssueVariants).isEqualTo(LoadingState.Ready(null))
    assertThat(loadingState.currentIssueDetails).isEqualTo(LoadingState.Ready(null))
    assertThat(loadingState.currentNotes).isEqualTo(LoadingState.Ready(null))
    return consumeFetchState(state, issueVariantsState, eventsState, detailsState, notesState)
  }

  suspend fun consumeNext() = internalState.receiveWithTimeout()

  private suspend fun consumeLoading(): AppInsightsState {
    return internalState.receiveWithTimeout().also {
      assertThat(it.issues).isInstanceOf(LoadingState.Loading::class.java)
    }
  }

  suspend fun refreshAndConsumeLoadingState(): AppInsightsState {
    controller.refresh()
    return consumeLoading()
  }

  fun revertToSnapshot(state: AppInsightsState) = controller.revertToSnapshot(state)

  fun selectIssue(value: AppInsightsIssue?, source: IssueSelectionSource) =
    controller.selectIssue(value, source)

  fun selectVersions(values: Set<Version>) = controller.selectVersions(values)

  fun selectTimeInterval(value: TimeIntervalFilter) = controller.selectTimeInterval(value)

  fun selectSignal(value: SignalType) = controller.selectSignal(value)
<<<<<<< HEAD
  fun selectOsVersion(value: Set<OperatingSystemInfo>) = controller.selectOperatingSystems(value)
  fun selectDevices(values: Set<Device>) = controller.selectDevices(values)
  fun selectFirebaseConnection(value: Connection) = controller.selectConnection(value)
  fun toggleFatality(value: FailureType) = controller.toggleFailureType(value)
  fun updateConnections(connections: List<Connection>) = this.connections.tryEmit(connections)
  fun enterOfflineMode() = controller.enterOfflineMode()
=======

  fun selectOsVersion(value: Set<OperatingSystemInfo>) = controller.selectOperatingSystems(value)

  fun selectDevices(values: Set<Device>) = controller.selectDevices(values)

  fun selectFirebaseConnection(value: Connection) = controller.selectConnection(value)

  fun toggleFatality(value: FailureType) = controller.toggleFailureType(value)

  fun updateConnections(connections: List<Connection>) = this.connections.tryEmit(connections)

  fun enterOfflineMode() = controller.enterOfflineMode()

>>>>>>> 574fcae1
  fun selectVisibilityType(value: VisibilityType) = controller.selectVisibilityType(value)
}

/** Utility class that allows suspending functions until `completeWith` is called. */
class CallInProgress<T> {
  private val channel = Channel<T>()
  private val inProgress = AtomicBoolean()

  suspend fun initiateCall(): T {
    if (!inProgress.compareAndSet(false, true)) {
      throw IllegalStateException("A call is already in progress")
    }
    return channel.receiveWithTimeout()
  }

  suspend fun completeWith(value: T) {
    channel.send(value)
    if (!inProgress.compareAndSet(true, false)) {
      throw IllegalStateException("No call is in progress")
    }
  }
}

/** Test client that gives precise control and synchronization useful in tests. */
class TestAppInsightsClient(private val cache: AppInsightsCache) : AppInsightsClient {
  private val listConnections = CallInProgress<LoadingState.Done<List<AppConnection>>>()
  private val topIssuesCall = CallInProgress<LoadingState.Done<IssueResponse>>()
  private val issueVariantsCall = CallInProgress<LoadingState.Done<List<IssueVariant>>>()
  private val detailsCall = CallInProgress<LoadingState.Done<DetailedIssueStats?>>()
  private val setIssueStateCall = CallInProgress<LoadingState.Done<Unit>>()
  private val listNotesCall = CallInProgress<LoadingState.Done<List<Note>>>()
  private val createNoteCall = CallInProgress<LoadingState.Done<Note>>()
  private val deleteNoteCall = CallInProgress<LoadingState.Done<Unit>>()
<<<<<<< HEAD
=======
  private val listEventsCall = CallInProgress<LoadingState.Done<EventPage>>()

>>>>>>> 574fcae1
  override suspend fun listConnections(): LoadingState.Done<List<AppConnection>> =
    listConnections.initiateCall()

  suspend fun completeConnectionsCallWith(value: LoadingState.Done<List<AppConnection>>) =
    listConnections.completeWith(value)

  override suspend fun listTopOpenIssues(
    request: IssueRequest,
    fetchSource: FetchSource?,
    mode: ConnectionMode,
    permission: Permission
  ): LoadingState.Done<IssueResponse> =
    topIssuesCall.initiateCall().also {
      if (it is LoadingState.Ready) {
        cache.populateIssues(request.connection, it.value.issues)
      }
    }

  suspend fun completeIssuesCallWith(value: LoadingState.Done<IssueResponse>) {
    topIssuesCall.completeWith(value)
  }

  override suspend fun getIssueVariants(request: IssueRequest, issueId: IssueId) =
    issueVariantsCall.initiateCall()

  suspend fun completeIssueVariantsCallWith(value: LoadingState.Done<List<IssueVariant>>) {
    issueVariantsCall.completeWith(value)
  }

  override suspend fun getIssueDetails(
    issueId: IssueId,
    request: IssueRequest,
    variantId: String?
  ): LoadingState.Done<DetailedIssueStats?> = detailsCall.initiateCall()

  override suspend fun listEvents(
    issueId: IssueId,
    variantId: String?,
    request: IssueRequest,
    token: String?
  ): LoadingState.Done<EventPage> = listEventsCall.initiateCall()

  suspend fun completeListEvents(value: LoadingState.Done<EventPage>) =
    listEventsCall.completeWith(value)

  suspend fun completeDetailsCallWith(value: LoadingState.Done<DetailedIssueStats?>) {
    detailsCall.completeWith(value)
  }

  override suspend fun updateIssueState(
    connection: Connection,
    issueId: IssueId,
    state: IssueState
  ): LoadingState.Done<Unit> = setIssueStateCall.initiateCall()

  suspend fun completeUpdateIssueStateCallWith(value: LoadingState.Done<Unit>) {
    setIssueStateCall.completeWith(value)
  }

  override suspend fun listNotes(
    connection: Connection,
    issueId: IssueId,
    mode: ConnectionMode
  ): LoadingState.Done<List<Note>> =
    listNotesCall.initiateCall().also {
      if (it is LoadingState.Ready) {
        cache.populateNotes(connection, issueId, it.value)
      }
    }

  suspend fun completeListNotesCallWith(value: LoadingState.Done<List<Note>>) {
    listNotesCall.completeWith(value)
  }

  override suspend fun createNote(
    connection: Connection,
    issueId: IssueId,
    message: String
  ): LoadingState.Done<Note> =
    createNoteCall.initiateCall().also {
      if (it is LoadingState.Ready) {
        cache.addNote(connection, issueId, it.value)
      }
    }

  suspend fun completeCreateNoteCallWith(value: LoadingState.Done<Note>) {
    createNoteCall.completeWith(value)
  }

  override suspend fun deleteNote(connection: Connection, id: NoteId): LoadingState.Done<Unit> =
    deleteNoteCall.initiateCall().also {
      if (it is LoadingState.Ready) {
        cache.removeNote(connection, id)
      }
    }

  suspend fun completeDeleteNoteCallWith(value: LoadingState.Done<Unit>) {
    deleteNoteCall.completeWith(value)
  }
}<|MERGE_RESOLUTION|>--- conflicted
+++ resolved
@@ -87,10 +87,7 @@
   private lateinit var cache: AppInsightsCache
 
   override fun before(description: Description) {
-<<<<<<< HEAD
-=======
     StudioFlags.CRASHLYTICS_J_UI.override(true)
->>>>>>> 574fcae1
     val offlineStatusManager = OfflineStatusManagerImpl()
     scope = AndroidCoroutineScope(disposable, AndroidDispatchers.uiThread)
     clock = FakeClock(NOW)
@@ -108,11 +105,7 @@
       )
     controller =
       AppInsightsProjectLevelControllerImpl(
-<<<<<<< HEAD
-        InsightsProviderKey("Fake provider"),
-=======
         key,
->>>>>>> 574fcae1
         scope,
         AndroidDispatchers.workerThread,
         client,
@@ -133,10 +126,7 @@
   override fun after(description: Description) {
     runInEdtAndWait { disposableRule.after() }
     internalState.close()
-<<<<<<< HEAD
-=======
     StudioFlags.CRASHLYTICS_J_UI.clearOverride()
->>>>>>> 574fcae1
   }
 
   suspend fun consumeFetchState(
@@ -231,28 +221,19 @@
   fun selectTimeInterval(value: TimeIntervalFilter) = controller.selectTimeInterval(value)
 
   fun selectSignal(value: SignalType) = controller.selectSignal(value)
-<<<<<<< HEAD
+
   fun selectOsVersion(value: Set<OperatingSystemInfo>) = controller.selectOperatingSystems(value)
+
   fun selectDevices(values: Set<Device>) = controller.selectDevices(values)
+
   fun selectFirebaseConnection(value: Connection) = controller.selectConnection(value)
+
   fun toggleFatality(value: FailureType) = controller.toggleFailureType(value)
+
   fun updateConnections(connections: List<Connection>) = this.connections.tryEmit(connections)
+
   fun enterOfflineMode() = controller.enterOfflineMode()
-=======
-
-  fun selectOsVersion(value: Set<OperatingSystemInfo>) = controller.selectOperatingSystems(value)
-
-  fun selectDevices(values: Set<Device>) = controller.selectDevices(values)
-
-  fun selectFirebaseConnection(value: Connection) = controller.selectConnection(value)
-
-  fun toggleFatality(value: FailureType) = controller.toggleFailureType(value)
-
-  fun updateConnections(connections: List<Connection>) = this.connections.tryEmit(connections)
-
-  fun enterOfflineMode() = controller.enterOfflineMode()
-
->>>>>>> 574fcae1
+
   fun selectVisibilityType(value: VisibilityType) = controller.selectVisibilityType(value)
 }
 
@@ -286,11 +267,8 @@
   private val listNotesCall = CallInProgress<LoadingState.Done<List<Note>>>()
   private val createNoteCall = CallInProgress<LoadingState.Done<Note>>()
   private val deleteNoteCall = CallInProgress<LoadingState.Done<Unit>>()
-<<<<<<< HEAD
-=======
   private val listEventsCall = CallInProgress<LoadingState.Done<EventPage>>()
 
->>>>>>> 574fcae1
   override suspend fun listConnections(): LoadingState.Done<List<AppConnection>> =
     listConnections.initiateCall()
 
