--- conflicted
+++ resolved
@@ -64,16 +64,9 @@
         rule.project,
         model,
         { LayoutValidationNodeFactory },
-<<<<<<< HEAD
-        provider
-      ) {
-        ""
-      }
-=======
         provider,
         { "" }
       )
->>>>>>> 574fcae1
     IdeEventQueue.getInstance().flushQueue()
     val tree = UIUtil.findComponentOfType(panel.getComponent(), Tree::class.java)!!
 
@@ -111,16 +104,9 @@
         rule.project,
         model,
         { LayoutValidationNodeFactory },
-<<<<<<< HEAD
-        provider
-      ) {
-        ""
-      }
-=======
         provider,
         { "" }
       )
->>>>>>> 574fcae1
     IdeEventQueue.getInstance().flushQueue()
     val tree = UIUtil.findComponentOfType(panel.getComponent(), Tree::class.java)!!
 
@@ -158,16 +144,9 @@
         rule.project,
         model,
         { LayoutValidationNodeFactory },
-<<<<<<< HEAD
-        provider
-      ) {
-        ""
-      }
-=======
         provider,
         { "" }
       )
->>>>>>> 574fcae1
     IdeEventQueue.getInstance().flushQueue()
     val tree = UIUtil.findComponentOfType(panel.getComponent(), Tree::class.java)!!
 
@@ -206,16 +185,9 @@
         rule.project,
         model,
         { LayoutValidationNodeFactory },
-<<<<<<< HEAD
-        provider
-      ) {
-        ""
-      }
-=======
         provider,
         { "" }
       )
->>>>>>> 574fcae1
     IdeEventQueue.getInstance().flushQueue()
     val tree = UIUtil.findComponentOfType(panel.getComponent(), Tree::class.java)!!
 
