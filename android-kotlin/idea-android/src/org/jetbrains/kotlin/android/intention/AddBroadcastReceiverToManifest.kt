--- conflicted
+++ resolved
@@ -17,49 +17,12 @@
 package org.jetbrains.kotlin.android.intention
 
 import com.android.SdkConstants
-import com.android.tools.idea.kotlin.isSubclassOf
 import com.intellij.psi.PsiClass
 import org.jetbrains.android.dom.AndroidAttributeValue
 import org.jetbrains.android.dom.manifest.Application
-import org.jetbrains.android.dom.manifest.Manifest
 import org.jetbrains.android.dom.manifest.Receiver
-import org.jetbrains.kotlin.analysis.api.KtAllowAnalysisOnEdt
-import org.jetbrains.kotlin.analysis.api.analyze
-import org.jetbrains.kotlin.analysis.api.lifetime.allowAnalysisOnEdt
-import org.jetbrains.kotlin.android.isSubclassOf
-import org.jetbrains.kotlin.asJava.toLightClass
-import org.jetbrains.kotlin.descriptors.ClassDescriptor
-import org.jetbrains.kotlin.idea.base.plugin.KotlinPluginModeProvider
-import org.jetbrains.kotlin.idea.search.usagesSearch.descriptor
-import org.jetbrains.kotlin.psi.KtClass
 
 
-<<<<<<< HEAD
-class AddBroadcastReceiverToManifest : AbstractRegisterComponentAction("Add broadcast receiver to manifest") {
-    override fun isApplicableTo(element: KtClass, manifest: Manifest): Boolean =
-            element.isSubclassOfBroadcastReceiver() && !element.isRegisteredBroadcastReceiver(manifest)
-
-    override fun applyTo(element: KtClass, manifest: Manifest) {
-        val psiClass = element.toLightClass() ?: return
-        manifest.application.addReceiver().receiverClass.value = psiClass
-    }
-
-    private fun KtClass.isRegisteredBroadcastReceiver(manifest: Manifest) = manifest.application.receivers.any {
-        it.receiverClass.value?.qualifiedName == fqName?.asString()
-    }
-
-    @OptIn(KtAllowAnalysisOnEdt::class)
-    private fun KtClass.isSubclassOfBroadcastReceiver() = if (KotlinPluginModeProvider.isK2Mode()) {
-        allowAnalysisOnEdt {
-            analyze(this@isSubclassOfBroadcastReceiver) {
-                isSubclassOf(this@isSubclassOfBroadcastReceiver, SdkConstants.CLASS_BROADCASTRECEIVER, strict = true)
-            }
-        }
-    }
-    else {
-        (descriptor as? ClassDescriptor)?.defaultType?.isSubclassOf(SdkConstants.CLASS_BROADCASTRECEIVER, strict = true) ?: false
-    }
-=======
 class AddBroadcastReceiverToManifest : AbstractRegisterComponentAction<Receiver>(
     text = "Add broadcast receiver to manifest",
     componentClassName = SdkConstants.CLASS_BROADCASTRECEIVER,
@@ -67,5 +30,4 @@
     override fun Application.getCurrentComponents(): List<Receiver> = receivers
     override fun Application.addComponent(): Receiver = addReceiver()
     override fun Receiver.getComponentClass(): AndroidAttributeValue<PsiClass> = receiverClass
->>>>>>> 574fcae1
 }