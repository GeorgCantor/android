--- conflicted
+++ resolved
@@ -52,11 +52,7 @@
     private JComboBox comboBox;
     private Function<Object, Boolean> mySkipItem;
 
-<<<<<<< HEAD
-    Actions(String name, JComboBox comboBox) {
-=======
     public Actions(String name, JComboBox comboBox, Function<Object, Boolean> skipItem) {
->>>>>>> 2cd46877
       super(name);
       this.comboBox = comboBox;
       this.mySkipItem = skipItem;
