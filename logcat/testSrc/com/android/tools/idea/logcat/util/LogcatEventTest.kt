--- conflicted
+++ resolved
@@ -23,11 +23,7 @@
     RuleChain(
       ApplicationRule(),
       ApplicationServiceRule(TempFileFactory::class.java, TestTempFileFactory()),
-<<<<<<< HEAD
-      TestLoggerRule()
-=======
       TestLoggerRule(),
->>>>>>> 0d09370c
     )
 
   private val channel = Channel<LogcatEvent>()
