--- conflicted
+++ resolved
@@ -34,11 +34,6 @@
 import org.toml.lang.psi.TomlTable
 import java.nio.file.Paths
 import java.util.function.Consumer
-<<<<<<< HEAD
-import java.util.regex.Matcher
-import java.util.regex.Pattern
-=======
->>>>>>> 0d09370c
 
 class TomlErrorParser : BuildOutputParser {
   override fun parse(line: String, reader: BuildOutputInstantReader, messageConsumer: Consumer<in BuildEvent>): Boolean {
@@ -66,15 +61,10 @@
       val problemLine = reader.readLine() ?: return false
       val catalogName = PROBLEM_LINE_PATTERN.matchEntire(problemLine)?.groupValues?.get(1) ?: return false
       description.appendLine(problemLine)
-<<<<<<< HEAD
-      val event = extractIssueInformation(catalogName, description, reader)
-      return event != null.also { event?.let { messageConsumer.accept(it) } }
-=======
       val event = extractIssueInformation(catalogName, description, reader) ?: return false
       messageConsumer.accept(event)
       BuildOutputParserUtils.consumeRestOfOutput(reader)
       return true
->>>>>>> 0d09370c
     } else if (firstDescriptionLine.endsWith("Invalid catalog definition:")) {
       val description = StringBuilder().appendLine("Invalid catalog definition.")
       val problemLine = reader.readLine() ?: return false
@@ -83,15 +73,10 @@
       val tomlTableName = TYPE_NAMING_PARSING[type] ?: return false
       val event = extractAliasInformation(
         catalog, tomlTableName, alias, description, reader
-<<<<<<< HEAD
-      )
-      return event != null.also { event?.let { messageConsumer.accept(it) } }
-=======
       ) ?: return false
       messageConsumer.accept(event)
       BuildOutputParserUtils.consumeRestOfOutput(reader)
       return true
->>>>>>> 0d09370c
     }
     return false
   }
@@ -105,31 +90,12 @@
     while (true) {
       val descriptionLine = reader.readLine() ?: return null
       if (descriptionLine.startsWith("> Invalid catalog definition")) break
-<<<<<<< HEAD
-      description.appendln(descriptionLine)
-=======
       description.appendLine(descriptionLine)
->>>>>>> 0d09370c
     }
 
     val buildIssue = object : BuildIssue {
       override val description: String = description.toString().trimEnd()
       override val quickFixes: List<BuildIssueQuickFix> = emptyList()
-<<<<<<< HEAD
-      override val title: String = "Invalid TOML catalog definition."
-
-      override fun getNavigatable(project: Project): Navigatable? {
-        val file = project.findCatalogFile(catalog) ?: return null
-        val psiFile = PsiManager.getInstance(project).findFile(file) ?: return null
-        val element = psiFile.childrenOfType<TomlTable>()
-          .filter { it.header.key?.text == type }
-          .flatMap { table -> table.childrenOfType<TomlKeyValue>() }
-          .find { it.key.text == alias } ?: return null
-        val document = psiFile.viewProvider.document
-        val lineNumber = document.getLineNumber(element.textOffset)
-        val column = element.textOffset - document.getLineStartOffset(lineNumber)
-        return OpenFileDescriptor(project, file, lineNumber, column)
-=======
       override val title: String = BUILD_ISSUE_TITLE
 
       private fun computeNavigatable(project: Project, virtualFile: VirtualFile): OpenFileDescriptor {
@@ -150,7 +116,6 @@
         return runReadAction {
           computeNavigatable(project, file)
         }
->>>>>>> 0d09370c
       }
     }
     return BuildIssueEventImpl(reader.parentEventId, buildIssue, MessageEvent.Kind.ERROR)
@@ -196,10 +161,7 @@
     baseDir?.findChild("gradle")?.findChild("$catalog.versions.toml")
 
   companion object {
-<<<<<<< HEAD
-=======
     const val BUILD_ISSUE_TITLE: String = "Invalid TOML catalog definition."
->>>>>>> 0d09370c
     val PROBLEM_LINE_PATTERN: Regex = "  - Problem: In version catalog ([^ ]+), parsing failed with [0-9]+ error(?:s)?.".toRegex()
     val PROBLEM_ALIAS_PATTERN: Regex =  "  - Problem: In version catalog ([^ ]+), invalid ([^ ]+) alias '([^ ]+)'.".toRegex()
     val REASON_POSITION_PATTERN: Regex = "\\s+Reason: At line ([0-9]+), column ([0-9]+):.*".toRegex()
