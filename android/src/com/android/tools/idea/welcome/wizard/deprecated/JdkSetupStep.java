--- conflicted
+++ resolved
@@ -179,15 +179,9 @@
     if (!isValidJdkPath()) {
       return false;
     }
-<<<<<<< HEAD
     Path path = getJdkLocation();
-    ApplicationManager.getApplication().runWriteAction(() -> IdeSdks.getInstance().setJdkPath(path));
+    ApplicationManager.getApplication().runWriteAction(() -> {IdeSdks.getInstance().setJdkPath(path);});
     myState.put(KEY_JDK_LOCATION, path.toString());
-=======
-    File path = toSystemDependentPath(getJdkLocation().getPath());
-    ApplicationManager.getApplication().runWriteAction(() -> {IdeSdks.getInstance().setJdkPath(path);});
-    myState.put(KEY_JDK_LOCATION, path.getPath());
->>>>>>> 799703f0
     return true;
   }
 
