/*
 * Copyright (C) 2015 The Android Open Source Project
 *
 * Licensed under the Apache License, Version 2.0 (the "License");
 * you may not use this file except in compliance with the License.
 * You may obtain a copy of the License at
 *
 *      http://www.apache.org/licenses/LICENSE-2.0
 *
 * Unless required by applicable law or agreed to in writing, software
 * distributed under the License is distributed on an "AS IS" BASIS,
 * WITHOUT WARRANTIES OR CONDITIONS OF ANY KIND, either express or implied.
 * See the License for the specific language governing permissions and
 * limitations under the License.
 */
package com.android.tools.idea.editors.gfxtrace.renderers;

import com.android.tools.idea.editors.gfxtrace.widgets.ImageCellList;
import com.android.tools.idea.editors.gfxtrace.widgets.LoadingIndicator;
import com.intellij.icons.AllIcons;
import com.intellij.ui.RoundedLineBorder;
import com.intellij.util.ui.JBUI;
import com.intellij.util.ui.UIUtil;
import org.jetbrains.annotations.NotNull;

import javax.swing.*;
import javax.swing.border.Border;
import java.awt.*;
import java.awt.geom.AffineTransform;

public class ImageCellRenderer<T extends ImageCellList.Data> extends CellRenderer<T> {
  public static final int BORDER_SIZE = JBUI.scale(5);
  private static final int INNER_BORDER_SIZE = JBUI.scale(2);
  private static final int CORNER_RADIUS = JBUI.scale(4);
  private static final int MIN_HEIGHT = JBUI.scale(30);
  @NotNull private static final Dimension INITIAL_SIZE = new Dimension(JBUI.scale(192) + BORDER_SIZE, JBUI.scale(108) + BORDER_SIZE);
  @NotNull private static final Border DEFAULT_BORDER = new RoundedLineBorder(UIUtil.getBoundsColor(), BORDER_SIZE, INNER_BORDER_SIZE);
  @NotNull private static final Border SELECTED_BORDER = new RoundedLineBorder(UIUtil.getListSelectionBackground(), BORDER_SIZE, BORDER_SIZE);
  @NotNull private static final ImageCellList.Data NULL_CELL = new ImageCellList.Data(null) {{
    loadingState = LoadingState.LOADED;
  }};

  @NotNull private final ImageComponent myCellComponent = new ImageComponent(Layout.CENTERED_WITH_OVERLAY, getInitialCellSize());
  @NotNull private final Dimension myLargestKnownIconDimension = new Dimension(0, 0);
  @NotNull private final Dimension myMaxSize;

  public ImageCellRenderer(CellLoader<T> loader, @NotNull Dimension maxSize) {
    super(loader);
    myMaxSize = maxSize;
  }

  @Override
  protected T createNullCell() {
    return (T)NULL_CELL;
  }

  @Override
  protected Component getRendererComponent(@NotNull JList list, @NotNull T cell) {
    myCellComponent.setCell(cell);
    if (cell.isLoading()) {
      LoadingIndicator.scheduleForRedraw(getRepaintable(list));
    }
    return myCellComponent;
  }

  public void setMinimumIconSize(Dimension dimension) {
    myLargestKnownIconDimension.width = Math.max(myLargestKnownIconDimension.width, dimension.width);
    myLargestKnownIconDimension.height = Math.max(myLargestKnownIconDimension.height, dimension.height);
    myCellComponent.setImageSize(myLargestKnownIconDimension);
  }

  @Override
  public Dimension getInitialCellSize() {
    return INITIAL_SIZE;
  }

  public void setLayout(Layout layout) {
    myCellComponent.setLayout(layout);
  }

  @Override
  protected void onCellLoaded(JList list, T cell) {
    boolean updated = false;
    if (myLargestKnownIconDimension.width < Math.min(myMaxSize.width, cell.icon.getIconWidth())) {
      updated = true;
      myLargestKnownIconDimension.width = Math.min(myMaxSize.width, cell.icon.getIconWidth());
    }
    if (myLargestKnownIconDimension.height < Math.min(myMaxSize.height, cell.icon.getIconHeight())) {
      updated = true;
      myLargestKnownIconDimension.height = Math.min(myMaxSize.height, cell.icon.getIconHeight());
    }
    if (updated) {
      list.setFixedCellWidth(2 * BORDER_SIZE + myLargestKnownIconDimension.width);
      list.setFixedCellHeight(2 * BORDER_SIZE + myLargestKnownIconDimension.height);
      myCellComponent.setImageSize(myLargestKnownIconDimension);
    }
  }

  public void setFlipImage(boolean flipImage) {
    myCellComponent.myFlipImage = flipImage;
  }

  public void setNoItemText(String noItemText) {
    myCellComponent.myNoItemText = noItemText;
  }

  private static class ImageComponent extends JComponent {
    private Layout myLayout;
    private Dimension myImageSize;
    private ImageCellList.Data myCell;
    private boolean myFlipImage;
    private String myNoItemText;

    public ImageComponent(Layout layout, Dimension imageSize) {
      myLayout = layout;
      myImageSize = imageSize;
    }

    public void setLayout(Layout layout) {
      myLayout = layout;
    }

    public void setImageSize(Dimension imageSize) {
      myImageSize = imageSize;
    }

    public void setCell(ImageCellList.Data cell) {
      myCell = cell;
    }

    @Override
    public Dimension getPreferredSize() {
      return new Dimension(myImageSize.width + 2 * BORDER_SIZE, myImageSize.height + 2 * BORDER_SIZE);
    }

    @Override
    protected void paintComponent(Graphics graphics) {
      if (myCell == NULL_CELL) {
        if (myNoItemText != null) {
          paintLabel(graphics, BORDER_SIZE, myNoItemText);
        }
        return;
      }

      if (getHeight() < MIN_HEIGHT) {
        graphics.setColor(UIUtil.getListBackground());
        graphics.fillRect(0, 0, getWidth(), getHeight());
        if (myCell.getLabel() != null) {
<<<<<<< HEAD
          paintLabel(graphics, BORDER_SIZE);
=======
          paintLabel(graphics, BORDER_SIZE, myCell.getLabel());
>>>>>>> a001a568
        }
        return;
      }

      int w = getWidth() - 2 * BORDER_SIZE, h = getHeight() - 2 * BORDER_SIZE;
      graphics.setColor(UIUtil.getListBackground());
      graphics.fillRect(BORDER_SIZE, BORDER_SIZE, w, h);

      int imageWidth, imageHeight;
      if (myLayout == Layout.CENTERED_WITH_OVERLAY) {
        imageWidth = w;
        imageHeight = h;
      } else {
        imageWidth = myImageSize.width;
        imageHeight = myImageSize.height;
      }

      if (myCell.isLoaded()) {
        AffineTransform transform = ((Graphics2D)graphics).getTransform();
        if (myFlipImage) {
          ((Graphics2D)graphics).transform(new AffineTransform(1, 0, 0, -1, 0, getHeight()));
        }

        if (myLayout == Layout.CENTERED_WITH_OVERLAY) {
          RenderUtils.drawImage(this, graphics, myCell.icon.getImage(), BORDER_SIZE, BORDER_SIZE, imageWidth, imageHeight);
        } else {
          RenderUtils.drawCroppedImage(this, graphics, myCell.icon.getImage(), BORDER_SIZE, BORDER_SIZE, imageWidth, imageHeight);
        }

        ((Graphics2D)graphics).setTransform(transform);
      }
      else if (myCell.hasFailed()) {
        RenderUtils.drawIcon(this, graphics, AllIcons.General.Warning, BORDER_SIZE, BORDER_SIZE, imageWidth, imageHeight);
      }
      else {
        LoadingIndicator.paint(this, graphics, BORDER_SIZE, BORDER_SIZE, imageWidth, imageHeight);
      }

      if (myCell.isSelected) {
        SELECTED_BORDER.paintBorder(this, graphics, 0, 0, getWidth(), getHeight());
      }
      else {
        int d = BORDER_SIZE - INNER_BORDER_SIZE;
        DEFAULT_BORDER.paintBorder(this, graphics, d, d, getWidth() - 2 * d, getHeight() - 2 * d);
      }

      if (myCell.getLabel() != null) {
<<<<<<< HEAD
        paintLabel(graphics, myImageSize.width + 2 * BORDER_SIZE);
=======
        setForeground(myCell.hasFailed() ? UIUtil.getLabelDisabledForeground() : UIUtil.getLabelForeground());
        paintLabel(graphics, myImageSize.width + 2 * BORDER_SIZE, myCell.getLabel());
>>>>>>> a001a568
      }
    }

    protected void paintLabel(Graphics g, int offset, String label) {
      final int OFFSET = 7;
      final int PADDING = 2;

      String label = myCell.getLabel();
      FontMetrics metrics = g.getFontMetrics();
      int fontHeight = metrics.getHeight();
      int frameStringWidth = metrics.stringWidth(label);

      if (myLayout == Layout.CENTERED_WITH_OVERLAY) {
        g.setColor(UIUtil.getDecoratedRowColor());
        g.fillRoundRect(OFFSET, OFFSET, frameStringWidth + 2 * PADDING + 1, fontHeight + 2 * PADDING + 1, CORNER_RADIUS, CORNER_RADIUS);
        g.setColor(getForeground());
        g.drawString(label, OFFSET + PADDING + 1, OFFSET + PADDING + fontHeight - metrics.getDescent());
      } else {
        g.setColor(getForeground());
        g.drawString(label, PADDING + offset, (getHeight() + fontHeight) / 2 - metrics.getDescent());
      }
    }
  }

  public enum Layout {
    CENTERED_WITH_OVERLAY, LEFT_TO_RIGHT;
  }
}<|MERGE_RESOLUTION|>--- conflicted
+++ resolved
@@ -146,11 +146,7 @@
         graphics.setColor(UIUtil.getListBackground());
         graphics.fillRect(0, 0, getWidth(), getHeight());
         if (myCell.getLabel() != null) {
-<<<<<<< HEAD
-          paintLabel(graphics, BORDER_SIZE);
-=======
           paintLabel(graphics, BORDER_SIZE, myCell.getLabel());
->>>>>>> a001a568
         }
         return;
       }
@@ -198,12 +194,8 @@
       }
 
       if (myCell.getLabel() != null) {
-<<<<<<< HEAD
-        paintLabel(graphics, myImageSize.width + 2 * BORDER_SIZE);
-=======
         setForeground(myCell.hasFailed() ? UIUtil.getLabelDisabledForeground() : UIUtil.getLabelForeground());
         paintLabel(graphics, myImageSize.width + 2 * BORDER_SIZE, myCell.getLabel());
->>>>>>> a001a568
       }
     }
 
@@ -211,7 +203,6 @@
       final int OFFSET = 7;
       final int PADDING = 2;
 
-      String label = myCell.getLabel();
       FontMetrics metrics = g.getFontMetrics();
       int fontHeight = metrics.getHeight();
       int frameStringWidth = metrics.stringWidth(label);
