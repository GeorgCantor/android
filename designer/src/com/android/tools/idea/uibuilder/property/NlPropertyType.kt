/*
 * Copyright (C) 2018 The Android Open Source Project
 *
 * Licensed under the Apache License, Version 2.0 (the "License");
 * you may not use this file except in compliance with the License.
 * You may obtain a copy of the License at
 *
 *      http://www.apache.org/licenses/LICENSE-2.0
 *
 * Unless required by applicable law or agreed to in writing, software
 * distributed under the License is distributed on an "AS IS" BASIS,
 * WITHOUT WARRANTIES OR CONDITIONS OF ANY KIND, either express or implied.
 * See the License for the specific language governing permissions and
 * limitations under the License.
 */
package com.android.tools.idea.uibuilder.property

import com.android.SdkConstants
import com.android.ide.common.resources.parseColor
import com.android.resources.ResourceType
import com.intellij.psi.util.PsiLiteralUtil
import java.util.EnumSet
import org.jetbrains.android.dom.converters.DimensionConverter

/** Types of a [NlPropertyItem]. */
enum class NlPropertyType {
  UNKNOWN,
  ANIM,
  ANIMATOR,
  ARRAY,
  BOOLEAN,
  CLASS_NAME,
  COLOR,
  COLOR_STATE_LIST,
  DIMENSION,
  DIMENSION_PIXEL, // Dimension in pixels (motion layout)
  DIMENSION_UNIT_LESS, // Dimension or unit less float (motion layout)
  DESTINATION,
  DRAWABLE,
  ENUM,
  FLAGS,
  FLOAT,
  FONT,
  FONT_SIZE,
  FRACTION,
  FRAGMENT,
  ID,
  ID_OR_STRING, // id or string (motion layout)
  INTEGER,
  INTERPOLATOR,
  LAYOUT,
  LIST,
  MENU,
  NAVIGATION,
  READONLY_STRING,
  STRING,
  STRING_ARRAY,
  STYLE,
  THREE_STATE_BOOLEAN,
  TEXT_APPEARANCE,
  XML;

  val resourceTypes: EnumSet<ResourceType>
    get() =
      when (this) {
        ANIM -> EnumSet.of(ResourceType.ANIM)
        ANIMATOR -> EnumSet.of(ResourceType.ANIMATOR, ResourceType.ANIM)
        ARRAY -> EnumSet.of(ResourceType.ARRAY)
        BOOLEAN -> EnumSet.of(ResourceType.BOOL)
        COLOR -> EnumSet.of(ResourceType.COLOR)
        COLOR_STATE_LIST -> EnumSet.of(ResourceType.COLOR)
        DESTINATION -> EnumSet.of(ResourceType.ID)
        DIMENSION_PIXEL,
        DIMENSION -> EnumSet.of(ResourceType.DIMEN)
        DRAWABLE -> EnumSet.of(ResourceType.COLOR, ResourceType.DRAWABLE, ResourceType.MIPMAP)
        FLAGS -> EnumSet.of(ResourceType.STRING)
        FLOAT -> EnumSet.of(ResourceType.DIMEN)
        FONT -> EnumSet.of(ResourceType.FONT)
        FRACTION -> EnumSet.of(ResourceType.FRACTION)
        FONT_SIZE -> EnumSet.of(ResourceType.DIMEN)
        ID -> EnumSet.of(ResourceType.ID)
        ID_OR_STRING -> EnumSet.of(ResourceType.ID, ResourceType.STRING)
        INTEGER -> EnumSet.of(ResourceType.INTEGER)
        INTERPOLATOR -> EnumSet.of(ResourceType.INTERPOLATOR)
        LAYOUT -> EnumSet.of(ResourceType.LAYOUT)
        LIST -> EnumSet.noneOf(ResourceType.ID.javaClass)
        MENU -> EnumSet.of(ResourceType.MENU)
        NAVIGATION -> EnumSet.of(ResourceType.NAVIGATION)
        READONLY_STRING -> EnumSet.noneOf(ResourceType.ID.javaClass)
        STRING -> EnumSet.of(ResourceType.STRING)
        STRING_ARRAY -> EnumSet.of(ResourceType.ARRAY)
        STYLE -> EnumSet.of(ResourceType.STYLE)
        TEXT_APPEARANCE -> EnumSet.of(ResourceType.STYLE)
        THREE_STATE_BOOLEAN -> EnumSet.of(ResourceType.BOOL)
        XML -> EnumSet.of(ResourceType.XML)
        else -> EnumSet.noneOf(ResourceType.BOOL.javaClass)
      }

  /**
   * Check the specified [literal] value and return the error if any or null.
   *
   * This method does not check resource values, theme values, and enum values. Those checks should
   * be made BEFORE calling this method.
   */
  fun validateLiteral(literal: String): String? {
    if (literal.isEmpty()) {
      return null
    }
    return when (this) {
      THREE_STATE_BOOLEAN,
      BOOLEAN ->
        error(literal != SdkConstants.VALUE_TRUE && literal != SdkConstants.VALUE_FALSE) {
          "Invalid bool value: '$literal'"
        }
      COLOR_STATE_LIST,
      COLOR,
      DRAWABLE -> error(parseColor(literal) == null) { "Invalid color value: '$literal'" }
      ENUM -> "Invalid value: '$literal'"
      FONT_SIZE,
      DIMENSION_PIXEL,
      DIMENSION ->
<<<<<<< HEAD
        error(DimensionConverter.INSTANCE.doFromString(literal) == null) {
=======
        error(DimensionConverter.INSTANCE.fromString(literal, null) == null) {
>>>>>>> 0d09370c
          getDimensionError(literal)
        }
      DIMENSION_UNIT_LESS -> checkUnitLessDimension(literal)
      FLOAT -> error(PsiLiteralUtil.parseDouble(literal) == null) { "Invalid float: '$literal'" }
      FRACTION -> error(parseFraction(literal) == null) { "Invalid fraction: '$literal'" }
      INTEGER ->
        error(PsiLiteralUtil.parseInteger(literal) == null) { "Invalid integer: '$literal'" }
      ID -> "Invalid id: '$literal'"
      else -> null
    }
  }

  val allowCustomValues: Boolean
    get() =
      when (this) {
        THREE_STATE_BOOLEAN,
        BOOLEAN,
        ENUM -> false
        else -> true
      }

  private fun error(condition: Boolean, message: () -> String): String? {
    return if (condition) message() else null
  }

  private fun getDimensionError(literal: String): String {
    val unit = DimensionConverter.getUnitFromValue(literal)
    return if (unit == null) "Cannot resolve: '$literal'" else "Unknown units '$unit'"
  }

  private fun checkUnitLessDimension(literal: String): String? {
    val hasLetters = literal.indexOfFirst { Character.isLetter(it) } >= 0
    return if (hasLetters) DIMENSION.validateLiteral(literal) else FLOAT.validateLiteral(literal)
  }

  private fun parseFraction(literal: String): Double? {
    val isPercent = literal.endsWith('?')
    val text = if (isPercent) literal.substring(0, literal.length - 1) else literal
    val value = PsiLiteralUtil.parseDouble(text) ?: return null
    return if (isPercent) value / 100.0 else value
  }
}<|MERGE_RESOLUTION|>--- conflicted
+++ resolved
@@ -19,6 +19,7 @@
 import com.android.ide.common.resources.parseColor
 import com.android.resources.ResourceType
 import com.intellij.psi.util.PsiLiteralUtil
+import com.intellij.util.xml.ConvertContext
 import java.util.EnumSet
 import org.jetbrains.android.dom.converters.DimensionConverter
 
@@ -119,11 +120,7 @@
       FONT_SIZE,
       DIMENSION_PIXEL,
       DIMENSION ->
-<<<<<<< HEAD
-        error(DimensionConverter.INSTANCE.doFromString(literal) == null) {
-=======
-        error(DimensionConverter.INSTANCE.fromString(literal, null) == null) {
->>>>>>> 0d09370c
+        error(DimensionConverter.INSTANCE.fromString(literal, unchecked<ConvertContext>(null)) == null) {
           getDimensionError(literal)
         }
       DIMENSION_UNIT_LESS -> checkUnitLessDimension(literal)
@@ -165,4 +162,7 @@
     val value = PsiLiteralUtil.parseDouble(text) ?: return null
     return if (isPercent) value / 100.0 else value
   }
-}+}
+
+@Suppress("UNCHECKED_CAST")
+private fun<T> unchecked(value: Any?): T = value as T