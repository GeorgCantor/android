/*
 * Copyright (C) 2013 The Android Open Source Project
 *
 * Licensed under the Apache License, Version 2.0 (the "License");
 * you may not use this file except in compliance with the License.
 * You may obtain a copy of the License at
 *
 *      http://www.apache.org/licenses/LICENSE-2.0
 *
 * Unless required by applicable law or agreed to in writing, software
 * distributed under the License is distributed on an "AS IS" BASIS,
 * WITHOUT WARRANTIES OR CONDITIONS OF ANY KIND, either express or implied.
 * See the License for the specific language governing permissions and
 * limitations under the License.
 */
package com.android.tools.idea.rendering;

import static com.android.SdkConstants.CLASS_COMPOSE;
import static com.android.SdkConstants.CLASS_COMPOSE_VIEW_ADAPTER;
import static com.intellij.lang.annotation.HighlightSeverity.ERROR;

import com.android.SdkConstants;
import com.android.ide.common.rendering.HardwareConfigHelper;
import com.android.ide.common.rendering.api.DrawableParams;
import com.android.ide.common.rendering.api.HardwareConfig;
import com.android.ide.common.rendering.api.IImageFactory;
import com.android.ide.common.rendering.api.ILayoutPullParser;
import com.android.ide.common.rendering.api.RenderResources;
import com.android.ide.common.rendering.api.RenderSession;
import com.android.ide.common.rendering.api.ResourceNamespace;
import com.android.ide.common.rendering.api.ResourceValue;
import com.android.ide.common.rendering.api.Result;
import com.android.ide.common.rendering.api.SessionParams;
import com.android.ide.common.rendering.api.SessionParams.RenderingMode;
import com.android.ide.common.rendering.api.ViewInfo;
import com.android.ide.common.resources.ResourceResolver;
import com.android.ide.common.resources.configuration.LayoutDirectionQualifier;
import com.android.ide.common.util.PathString;
import com.android.resources.LayoutDirection;
import com.android.resources.ResourceFolderType;
import com.android.resources.ScreenOrientation;
import com.android.sdklib.IAndroidTarget;
import com.android.sdklib.devices.Device;
import com.android.tools.analytics.crash.CrashReporter;
import com.android.tools.idea.AndroidPsiUtils;
import com.android.tools.idea.configurations.Configuration;
import com.android.tools.idea.diagnostics.crash.StudioExceptionReport;
import com.android.tools.idea.layoutlib.LayoutLibrary;
import com.android.tools.idea.layoutlib.RenderParamsFlags;
import com.android.tools.idea.model.ActivityAttributesSnapshot;
import com.android.tools.idea.model.AndroidModuleInfo;
import com.android.tools.idea.model.MergedManifestManager;
import com.android.tools.idea.model.MergedManifestSnapshot;
import com.android.tools.idea.projectsystem.GoogleMavenArtifactId;
import com.android.tools.idea.rendering.imagepool.ImagePool;
import com.android.tools.idea.rendering.multi.CompatibilityRenderTarget;
import com.android.tools.idea.rendering.parsers.ILayoutPullParserFactory;
import com.android.tools.idea.rendering.parsers.LayoutFilePullParser;
import com.android.tools.idea.rendering.parsers.LayoutPsiPullParser;
import com.android.tools.idea.rendering.parsers.LayoutPullParsers;
import com.android.tools.idea.res.AssetRepositoryImpl;
import com.android.tools.idea.res.LocalResourceRepository;
import com.android.tools.idea.res.ResourceHelper;
import com.android.tools.idea.res.ResourceIdManager;
import com.android.tools.idea.res.ResourceRepositoryManager;
import com.android.tools.idea.util.DependencyManagementUtil;
import com.google.common.annotations.VisibleForTesting;
import com.google.common.util.concurrent.Futures;
import com.intellij.openapi.application.ReadAction;
import com.intellij.openapi.diagnostic.Logger;
import com.intellij.openapi.module.Module;
import com.intellij.openapi.util.Comparing;
import com.intellij.openapi.vfs.VirtualFile;
import com.intellij.psi.PsiFile;
import com.intellij.psi.xml.XmlFile;
import com.intellij.psi.xml.XmlTag;
import com.intellij.util.concurrency.AppExecutorUtil;
import java.awt.image.BufferedImage;
import java.lang.reflect.Field;
import java.util.Collections;
import java.util.HashMap;
import java.util.LinkedList;
import java.util.List;
import java.util.Map;
import java.util.WeakHashMap;
import java.util.concurrent.Callable;
import java.util.concurrent.CompletableFuture;
import java.util.concurrent.ExecutionException;
import java.util.concurrent.ExecutorService;
import java.util.concurrent.Future;
import java.util.concurrent.TimeUnit;
import java.util.concurrent.atomic.AtomicBoolean;
import java.util.function.Supplier;
import org.jetbrains.android.facet.AndroidFacet;
import org.jetbrains.android.util.AndroidUtils;
import org.jetbrains.annotations.NotNull;
import org.jetbrains.annotations.Nullable;

/**
 * The {@link RenderTask} provides rendering and layout information for
 * Android layouts. This is a wrapper around the layout library.
 */
public class RenderTask {
  private static final Logger LOG = Logger.getInstance(RenderTask.class);

  /**
   * When an element in Layoutlib does not take any space, it will ask for a 0px X 0px image. This will throw an exception so we limit the
   * min size of the returned bitmap to 1x1.
   */
  private static final int MIN_BITMAP_SIZE_PX = 1;

  /**
   * {@link IImageFactory} that returns a new image exactly of the requested size. It does not do caching or resizing.
   */
  private static final IImageFactory SIMPLE_IMAGE_FACTORY = new IImageFactory() {
    @NotNull
    @Override
    public BufferedImage getImage(int width, int height) {
      @SuppressWarnings("UndesirableClassUsage")
      BufferedImage image =
        new BufferedImage(Math.max(MIN_BITMAP_SIZE_PX, width), Math.max(MIN_BITMAP_SIZE_PX, height), BufferedImage.TYPE_INT_ARGB);
      image.setAccelerationPriority(1f);

      return image;
    }
  };

  /**
   * Minimum downscaling factor used. The quality can go from [0, 1] but that setting is actually mapped into [MIN_DOWNSCALING_FACTOR, 1]
   * since below MIN_DOWNSCALING_FACTOR the quality is not good enough.
   */
  private static final float MIN_DOWNSCALING_FACTOR = .5f;
  /**
   * When quality < 1.0, the max allowed size for the rendering is DOWNSCALED_IMAGE_MAX_BYTES * downscalingFactor
   */
  private static final int DOWNSCALED_IMAGE_MAX_BYTES = 2_500_000; // 2.5MB

  /**
   * Executor to run the dispose tasks. The thread will run them sequentially.
   */
  @VisibleForTesting
<<<<<<< HEAD
  static final ExecutorService ourDisposeService = new ThreadPoolExecutor(0, 1, 10, TimeUnit.SECONDS, new LinkedBlockingQueue<>(),
                                                                                  new ThreadFactory() {
                                                                                    @Override
                                                                                    public Thread newThread(@NotNull Runnable runnable) {
                                                                                      return new Thread(runnable,
                                                                                                        "RenderTask dispose thread");
                                                                                    }
                                                                                  });
=======
  static final ExecutorService ourDisposeService =
    AppExecutorUtil.createBoundedApplicationPoolExecutor("RenderTask Dispose Thread", 1);
>>>>>>> c50c8b87
  public static final String GAP_WORKER_CLASS_NAME = "androidx.recyclerview.widget.GapWorker";

  @NotNull private final ImagePool myImagePool;
  @NotNull private final RenderTaskContext myContext;
  @NotNull private final RenderLogger myLogger;
  @NotNull private final LayoutlibCallbackImpl myLayoutlibCallback;
  @NotNull private final LayoutLibrary myLayoutLib;
  @NotNull private final HardwareConfigHelper myHardwareConfigHelper;
  private final float myDefaultQuality;
  @Nullable private IncludeReference myIncludedWithin;
  @NotNull private RenderingMode myRenderingMode = RenderingMode.NORMAL;
  private boolean mySetTransparentBackground = false;
  private boolean myShowDecorations = true;
  private boolean myShadowEnabled = true;
  private boolean myHighQualityShadow = true;
  private boolean myShowWithToolsAttributes = true;
  private AssetRepositoryImpl myAssetRepository;
  private long myTimeout;
  @NotNull private final Locale myLocale;
  @NotNull private final Object myCredential;
  private boolean myProvideCookiesForIncludedViews = false;
  @Nullable private RenderSession myRenderSession;
  @NotNull private IImageFactory myCachingImageFactory = SIMPLE_IMAGE_FACTORY;
  @Nullable private IImageFactory myImageFactoryDelegate;
  private final boolean isSecurityManagerEnabled;
  @NotNull private CrashReporter myCrashReporter;
  private final List<CompletableFuture<?>> myRunningFutures = new LinkedList<>();
  @NotNull private final AtomicBoolean isDisposed = new AtomicBoolean(false);
  @Nullable private XmlFile myXmlFile;

  /**
   * Don't create this task directly; obtain via {@link RenderService}
   *
   * @param quality Factor from 0 to 1 used to downscale the rendered image. A lower value means smaller images used
   *                during rendering at the expense of quality. 1 means that downscaling is disabled.
   */
  RenderTask(@NotNull AndroidFacet facet,
             @NotNull RenderService renderService,
             @NotNull Configuration configuration,
             @NotNull RenderLogger logger,
             @NotNull LayoutLibrary layoutLib,
             @NotNull Device device,
             @NotNull Object credential,
             @NotNull CrashReporter crashReporter,
             @NotNull ImagePool imagePool,
             @Nullable ILayoutPullParserFactory parserFactory,
             boolean isSecurityManagerEnabled,
             float quality,
             @NotNull AllocationStackTrace allocationStackTraceElement) {
    this.isSecurityManagerEnabled = isSecurityManagerEnabled;

    if (!isSecurityManagerEnabled) {
      LOG.debug("Security manager was disabled");
    }

    myLogger = logger;
    myCredential = credential;
    myCrashReporter = crashReporter;
    myImagePool = imagePool;
    myAssetRepository = new AssetRepositoryImpl(facet);
    myHardwareConfigHelper = new HardwareConfigHelper(device);

    ScreenOrientation orientation = configuration.getFullConfig().getScreenOrientationQualifier() != null ?
                                    configuration.getFullConfig().getScreenOrientationQualifier().getValue() :
                                    ScreenOrientation.PORTRAIT;
    myHardwareConfigHelper.setOrientation(orientation);
    myLayoutLib = layoutLib;
    LocalResourceRepository appResources = ResourceRepositoryManager.getAppResources(facet);
    ActionBarHandler actionBarHandler = new ActionBarHandler(this, myCredential);
    Module module = facet.getModule();
    myLayoutlibCallback =
        new LayoutlibCallbackImpl(this, myLayoutLib, appResources, module, facet, myLogger, myCredential, actionBarHandler, parserFactory);
    if (ResourceIdManager.get(module).finalIdsUsed()) {
      myLayoutlibCallback.loadAndParseRClass();
    }
    AndroidModuleInfo moduleInfo = AndroidModuleInfo.getInstance(facet);
    myLocale = configuration.getLocale();
    myContext = new RenderTaskContext(module.getProject(),
                                      module,
                                      configuration,
                                      moduleInfo,
                                      renderService.getPlatform(facet));
    myDefaultQuality = quality;
    restoreDefaultQuality();

    allocationStackTraceElement.bind(this);
  }

  public void setQuality(float quality) {
    if (quality >= 1.f) {
      myCachingImageFactory = SIMPLE_IMAGE_FACTORY;
      return;
    }

    float actualSamplingFactor = MIN_DOWNSCALING_FACTOR + Math.max(Math.min(quality, 1f), 0f) * (1f - MIN_DOWNSCALING_FACTOR);
    long maxSize = (long)((float)DOWNSCALED_IMAGE_MAX_BYTES * actualSamplingFactor);
    myCachingImageFactory = new CachingImageFactory(((width, height) -> {
      int downscaleWidth = width;
      int downscaleHeight = height;
      int size = width * height;
      if (size > maxSize) {
        double scale = maxSize / (double)size;
        downscaleWidth *= scale;
        downscaleHeight *= scale;
      }

      return SIMPLE_IMAGE_FACTORY.getImage(downscaleWidth, downscaleHeight);
    }));
  }

  public void restoreDefaultQuality() {
    setQuality(myDefaultQuality);
  }

  public void setXmlFile(@NotNull XmlFile file) {
    myXmlFile = file;
    ReadAction.run(() -> getContext().setFolderType(ResourceHelper.getFolderType(file)));
  }

  @Nullable
  public XmlFile getXmlFile() {
    return myXmlFile;
  }

  @NotNull
  public IRenderLogger getLogger() {
    return myLogger;
  }

  @NotNull
  public HardwareConfigHelper getHardwareConfigHelper() {
    return myHardwareConfigHelper;
  }

  public boolean getShowDecorations() {
    return myShowDecorations;
  }

  public boolean getShowWithToolsAttributes() {
    return myShowWithToolsAttributes;
  }

  public boolean isDisposed() {
    return isDisposed.get();
  }

  private void clearGapWorkerCache() {
    if (!myLayoutlibCallback.hasLoadedClass(SdkConstants.RECYCLER_VIEW.newName()) &&
        !myLayoutlibCallback.hasLoadedClass(SdkConstants.RECYCLER_VIEW.oldName())) {
      // If RecyclerView has not been loaded, we do not need to care about the GapWorker cache
      return;
    }

    try {
      Class<?> gapWorkerClass = myLayoutlibCallback.findClass(GAP_WORKER_CLASS_NAME);
      Field gapWorkerField = gapWorkerClass.getDeclaredField("sGapWorker");
      gapWorkerField.setAccessible(true);

      // Because we are clearing-up a ThreadLocal, the code must run on the Layoutlib Thread
      RenderService.runAsyncRenderAction(() -> {
        try {
          ThreadLocal<?> gapWorkerFieldValue = (ThreadLocal<?>)gapWorkerField.get(null);
          gapWorkerFieldValue.set(null);
          LOG.debug("GapWorker was cleared");
        }
        catch (IllegalAccessException e) {
          LOG.debug(e);
        }
      });
    } catch(Throwable t) {
      LOG.debug(t);
    }
  }

<<<<<<< HEAD
=======
  // Workaround for http://b/153570299
  private void clearCallbacks() {
    try {
      Class<?> handlerDelegateClass = myLayoutlibCallback.findClass("android.os.Handler_Delegate");
      Field runnablesMapField = handlerDelegateClass.getDeclaredField("sRunnablesMap");
      runnablesMapField.setAccessible(true);
      RenderService.runAsyncRenderAction(() -> {
        try {
          WeakHashMap runnablesMap = (WeakHashMap)runnablesMapField.get(null);
          runnablesMap.clear();
        }
        catch (IllegalAccessException e) {
          LOG.debug(e);
        }
      });
    } catch (Throwable t) {
      LOG.debug(t);
    }
  }

  // Workaround for http://b/143378087
  private void clearCompose() {
    if (!myLayoutlibCallback.hasLoadedClass(CLASS_COMPOSE_VIEW_ADAPTER)) {
      // If Compose has not been loaded, we do not need to care about disposing it
      return;
    }

    try {
      Class<?> composeClass = myLayoutlibCallback.findClass(CLASS_COMPOSE);
      Field emittableRootField = composeClass.getDeclaredField("EMITTABLE_ROOT_COMPONENT");
      Field viewGroupRootField = composeClass.getDeclaredField("VIEWGROUP_ROOT_COMPONENT");

      emittableRootField.setAccessible(true);
      viewGroupRootField.setAccessible(true);

      // Because we are clearing-up a ThreadLocal, the code must run on the Layoutlib Thread
      RenderService.runAsyncRenderAction(() -> {
        try {
          WeakHashMap emittable = (WeakHashMap)emittableRootField.get(null);
          emittable.clear();

          WeakHashMap viewGroup = (WeakHashMap)viewGroupRootField.get(null);
          viewGroup.clear();
        }
        catch (IllegalAccessException e) {
          LOG.debug(e);
        }
      });
    }
    catch (Throwable t) {
      LOG.debug(t);
    }
  }

>>>>>>> c50c8b87
  /**
   * Disposes the RenderTask and releases the allocated resources. The execution of the dispose operation will run asynchronously.
   * The returned {@link Future} can be used to wait for the dispose operation to complete.
   */
  public Future<?> dispose() {
    if (isDisposed.getAndSet(true)) {
      assert false : "RenderTask was already disposed";
      return Futures.immediateFailedFuture(new IllegalStateException("RenderTask was already disposed"));
    }

    return ourDisposeService.submit(() -> {
      try {
        CompletableFuture<?>[] currentRunningFutures;
        synchronized (myRunningFutures) {
          currentRunningFutures = myRunningFutures.toArray(new CompletableFuture<?>[0]);
          myRunningFutures.clear();
        }
        // Wait for all current running operations to complete
        CompletableFuture.allOf(currentRunningFutures).get(5, TimeUnit.SECONDS);
      }
      catch (InterruptedException | ExecutionException e) {
        // We do not care about these exceptions since we are disposing the task anyway
        LOG.debug(e);
      }
      myLayoutlibCallback.setLogger(IRenderLogger.NULL_LOGGER);
      if (myRenderSession != null) {
        try {
          RenderService.runAsyncRenderAction(myRenderSession::dispose);
          myRenderSession = null;
        }
        catch (Exception ignored) {
        }
      }
      myImageFactoryDelegate = null;
      myAssetRepository = null;

      clearCompose();
      clearCallbacks();

      return null;
    });
  }

  /**
   * Overrides the width and height to be used during rendering (which might be adjusted if
   * the {@link #setRenderingMode(RenderingMode)} is {@link RenderingMode#FULL_EXPAND}.
   * <p/>
   * A value of -1 will make the rendering use the normal width and height coming from the
   * {@link Configuration#getDevice()} object.
   *
   * @param overrideRenderWidth  the width in pixels of the layout to be rendered
   * @param overrideRenderHeight the height in pixels of the layout to be rendered
   * @return this (such that chains of setters can be stringed together)
   */
  @SuppressWarnings("UnusedReturnValue")
  @NotNull
  public RenderTask setOverrideRenderSize(int overrideRenderWidth, int overrideRenderHeight) {
    myHardwareConfigHelper.setOverrideRenderSize(overrideRenderWidth, overrideRenderHeight);
    return this;
  }

  /**
   * Sets the max width and height to be used during rendering (which might be adjusted if
   * the {@link #setRenderingMode(RenderingMode)} is {@link RenderingMode#FULL_EXPAND}.
   * <p/>
   * A value of -1 will make the rendering use the normal width and height coming from the
   * {@link Configuration#getDevice()} object.
   *
   * @param maxRenderWidth  the max width in pixels of the layout to be rendered
   * @param maxRenderHeight the max height in pixels of the layout to be rendered
   * @return this (such that chains of setters can be stringed together)
   */
  @SuppressWarnings("UnusedReturnValue")
  @NotNull
  public RenderTask setMaxRenderSize(int maxRenderWidth, int maxRenderHeight) {
    myHardwareConfigHelper.setMaxRenderSize(maxRenderWidth, maxRenderHeight);
    return this;
  }

  /**
   * Sets the {@link RenderingMode} to be used during rendering. If none is specified, the default is
   * {@link RenderingMode#NORMAL}.
   *
   * @param renderingMode the rendering mode to be used
   * @return this (such that chains of setters can be stringed together)
   */
  @SuppressWarnings("UnusedReturnValue")
  @NotNull
  public RenderTask setRenderingMode(@NotNull RenderingMode renderingMode) {
    myRenderingMode = renderingMode;
    return this;
  }

  @SuppressWarnings("UnusedReturnValue")
  @NotNull
  public RenderTask setTimeout(long timeout) {
    myTimeout = timeout;
    return this;
  }

  /**
   * Sets the transparent background to be used.
   *
   * @return this (such that chains of setters can be stringed together)
   */
  @SuppressWarnings("UnusedReturnValue")
  @NotNull
  public RenderTask setTransparentBackground() {
    mySetTransparentBackground = true;
    return this;
  }

  /**
   * Sets whether the rendering should include decorations such as a system bar, an
   * application bar etc depending on the SDK target and theme. The default is true.
   *
   * @param showDecorations true if the rendering should include system bars etc.
   * @return this (such that chains of setters can be stringed together)
   */
  @SuppressWarnings("UnusedReturnValue")
  @NotNull
  public RenderTask setDecorations(boolean showDecorations) {
    myShowDecorations = showDecorations;
    return this;
  }

  /**
   * Sets the value of the {@link com.android.layoutlib.bridge.android.RenderParamsFlags#FLAG_ENABLE_SHADOW}
   * which dictates if shadows will be rendered or not by layout lib.
   * <p>
   * Default is {@code true}.
   */
  public RenderTask setShadowEnabled(boolean shadowEnabled) {
    myShadowEnabled = shadowEnabled;
    return this;
  }

  /**
   * Sets the value of the {@link com.android.layoutlib.bridge.android.RenderParamsFlags#FLAG_RENDER_HIGH_QUALITY_SHADOW}
   * which dictates if shadows will be rendered using the high quality algorithm by layout lib.
   * <p>
   * Default is {@code true}.
   */
  public RenderTask setHighQualityShadows(boolean highQualityShadows) {
    myHighQualityShadow = highQualityShadows;
    return this;
  }

  /**
   * Sets whether the rendering should use 'tools' namespaced attributes. Including substituting 'android' and 'app' attributes with their
   * 'tools' variants.
   * <p>
   * Default is {@code true}.
   */
  @SuppressWarnings("UnusedReturnValue")
  @NotNull
  public RenderTask setShowWithToolsAttributes(boolean showWithToolsAttributes) {
    myShowWithToolsAttributes = showWithToolsAttributes;
    return this;
  }

  /** Returns whether this parser will provide view cookies for included views. */
  public boolean getProvideCookiesForIncludedViews() {
    return myProvideCookiesForIncludedViews;
  }

  /**
   * Renders the model and returns the result as a {@link RenderSession}.
   *
   * @param factory Factory for images which would be used to render layouts to.
   * @return the {@link RenderResult resulting from rendering the current model
   */
  @Nullable
  private RenderResult createRenderSession(@NotNull IImageFactory factory) {
    PsiFile psiFile = getXmlFile();
    if (psiFile == null) {
      throw new IllegalStateException("createRenderSession shouldn't be called on RenderTask without PsiFile");
    }
    if (isDisposed.get()) {
      return null;
    }

    ResourceResolver resolver = ResourceResolver.copy(getContext().getConfiguration().getResourceResolver());
    if (resolver == null) {
      // Abort the rendering if the resources are not found.
      return null;
    }

    ILayoutPullParser modelParser = LayoutPullParsers.create(this);
    if (modelParser == null) {
      return null;
    }

    myLayoutlibCallback.reset();

    if (modelParser instanceof LayoutPsiPullParser) {
      // For regular layouts, if we use appcompat, we have to emulat the app:srcCompat attribute behaviour.
      boolean useSrcCompat = DependencyManagementUtil.dependsOn(getContext().getModule(), GoogleMavenArtifactId.APP_COMPAT_V7) ||
                             DependencyManagementUtil.dependsOn(getContext().getModule(), GoogleMavenArtifactId.ANDROIDX_APP_COMPAT_V7);
      ((LayoutPsiPullParser)modelParser).setUseSrcCompat(useSrcCompat);
      myLayoutlibCallback.setAaptDeclaredResources(((LayoutPsiPullParser)modelParser).getAaptDeclaredAttrs());
    }


    ILayoutPullParser includingParser = getIncludingLayoutParser(resolver, modelParser);
    if (includingParser != null) {
      modelParser = includingParser;
    }

    RenderTaskContext context = getContext();
    IAndroidTarget target = context.getConfiguration().getTarget();
    int simulatedPlatform = target instanceof CompatibilityRenderTarget ? target.getVersion().getApiLevel() : 0;

    Module module = context.getModule();
    HardwareConfig hardwareConfig = myHardwareConfigHelper.getConfig();
    SessionParams params =
        new SessionParams(modelParser, myRenderingMode, module /* projectKey */, hardwareConfig, resolver,
                          myLayoutlibCallback, context.getMinSdkVersion().getApiLevel(), context.getTargetSdkVersion().getApiLevel(),
                          myLogger, simulatedPlatform);
    params.setAssetRepository(myAssetRepository);

    params.setFlag(RenderParamsFlags.FLAG_KEY_ROOT_TAG, AndroidUtils.getRootTagName(psiFile));
    params.setFlag(RenderParamsFlags.FLAG_KEY_RECYCLER_VIEW_SUPPORT, true);
    params.setFlag(RenderParamsFlags.FLAG_KEY_DISABLE_BITMAP_CACHING, true);
    params.setFlag(RenderParamsFlags.FLAG_DO_NOT_RENDER_ON_CREATE, true);
    params.setFlag(RenderParamsFlags.FLAG_KEY_RESULT_IMAGE_AUTO_SCALE, true);
    params.setFlag(RenderParamsFlags.FLAG_KEY_ENABLE_SHADOW, myShadowEnabled);
    params.setFlag(RenderParamsFlags.FLAG_KEY_RENDER_HIGH_QUALITY_SHADOW, myHighQualityShadow);


    // Request margin and baseline information.
    // TODO: Be smarter about setting this; start without it, and on the first request
    // for an extended view info, re-render in the same session, and then set a flag
    // which will cause this to create extended view info each time from then on in the
    // same session.
    params.setExtendedViewInfoMode(true);

    MergedManifestSnapshot manifestInfo = MergedManifestManager.getSnapshot(module);

    Configuration configuration = context.getConfiguration();
    LayoutDirectionQualifier qualifier = configuration.getFullConfig().getLayoutDirectionQualifier();
    if (qualifier != null && qualifier.getValue() == LayoutDirection.RTL && !getLayoutLib().isRtl(myLocale.toLocaleId())) {
      // We don't have a flag to force RTL regardless of locale, so just pick a RTL locale (note that
      // this is decoupled from resource lookup)
      params.setLocale("ur");
    } else {
      params.setLocale(myLocale.toLocaleId());
    }
    try {
      params.setRtlSupport(manifestInfo.isRtlSupported());
    } catch (Exception e) {
      // ignore.
    }

    // Don't show navigation buttons on older platforms.
    Device device = configuration.getDevice();
    if (!myShowDecorations || HardwareConfigHelper.isWear(device)) {
      params.setForceNoDecor();
    }
    else {
      try {
        ResourceValue appLabel = manifestInfo.getApplicationLabel();
        params.setAppIcon(manifestInfo.getApplicationIcon());
        String activity = configuration.getActivity();
        if (activity != null) {
          params.setActivityName(activity);
          ActivityAttributesSnapshot attributes = manifestInfo.getActivityAttributes(activity);
          if (attributes != null) {
            if (attributes.getLabel() != null) {
              appLabel = attributes.getLabel();
            }
            if (attributes.getIcon() != null) {
              params.setAppIcon(attributes.getIcon());
            }
          }
        }
        ResourceValue resource = params.getResources().resolveResValue(appLabel);
        if (resource != null) {
          params.setAppLabel(resource.getValue());
        }
      }
      catch (Exception ignored) {
      }
    }

    if (mySetTransparentBackground || requiresTransparency()) {
      params.setTransparentBackground();
    }

    params.setImageFactory(factory);

    if (myTimeout > 0) {
      params.setTimeout(myTimeout);
    }

    params.setFontScale(configuration.getFontScale());

    try {
      myLayoutlibCallback.setLogger(myLogger);

      RenderSecurityManager securityManager =
          isSecurityManagerEnabled ? RenderSecurityManagerFactory.create(module, getContext().getPlatform()) : null;
      if (securityManager != null) {
        securityManager.setActive(true, myCredential);
      }

      try {
        RenderSession session = myLayoutLib.createSession(params);

        if (session.getResult().isSuccess()) {
          long now = System.nanoTime();
          session.setSystemBootTimeNanos(now);
          session.setSystemTimeNanos(now);
          // Advance the frame time to display the material progress bars
          session.setElapsedFrameTimeNanos(TimeUnit.MILLISECONDS.toNanos(500));
        }
        RenderResult result = RenderResult.create(this, session, psiFile, myLogger, myImagePool.copyOf(session.getImage()));
        myRenderSession = session;
        addDiagnostics(result.getRenderResult());
        return result;
      }
      finally {
        if (securityManager != null) {
          securityManager.dispose(myCredential);
        }
      }
    }
    catch (RuntimeException t) {
      // Exceptions from the bridge
      myLogger.error(null, t.getLocalizedMessage(), t, null, null);
      throw t;
    }
  }

  @Nullable
  private ILayoutPullParser getIncludingLayoutParser(RenderResources resolver, ILayoutPullParser modelParser) {
    XmlFile xmlFile = getXmlFile();
    if (xmlFile == null) {
      throw new IllegalStateException("getIncludingLayoutParser shouldn't be called on RenderTask without PsiFile");
    }

    if (!myShowWithToolsAttributes) {
      // Don't support 'showIn' when 'tools' attributes are ignored for rendering.
      return null;
    }

    // Code to support editing included layout.
    if (myIncludedWithin == null) {
      String layout = IncludeReference.getIncludingLayout(xmlFile);
      Module module = getContext().getModule();
      myIncludedWithin = layout != null ? IncludeReference.get(module, xmlFile, resolver) : IncludeReference.NONE;
    }

    ILayoutPullParser topParser = null;
    if (myIncludedWithin != IncludeReference.NONE) {
      assert Comparing.equal(myIncludedWithin.getToFile(), xmlFile.getVirtualFile());
      // TODO: Validate that we're really including the same layout here!
      //ResourceValue contextLayout = resolver.findResValue(myIncludedWithin.getFromResourceUrl(), false  /* forceFrameworkOnly*/);
      //if (contextLayout != null) {
      //  File layoutFile = new File(contextLayout.getValue());
      //  if (layoutFile.isFile()) {
      //
      VirtualFile layoutVirtualFile = myIncludedWithin.getFromFile();

      // Get the name of the layout actually being edited, without the extension
      // as it's what IXmlPullParser.getParser(String) will receive.
      String queryLayoutName = ResourceHelper.getResourceName(xmlFile);
      myLayoutlibCallback.setLayoutParser(queryLayoutName, modelParser);

      // Attempt to read from PSI.
      PsiFile psiFile = AndroidPsiUtils.getPsiFileSafely(getContext().getProject(), layoutVirtualFile);
      if (psiFile instanceof XmlFile) {
        LayoutPsiPullParser parser = LayoutPsiPullParser.create((XmlFile)psiFile, myLogger);
        // For included layouts, we don't normally see view cookies; we want the leaf to point back to the include tag
        parser.setProvideViewCookies(myProvideCookiesForIncludedViews);
        topParser = parser;
      } else {
        // TODO(namespaces, b/74003372): figure out where to get the namespace from.
        topParser = LayoutFilePullParser.create(new PathString(myIncludedWithin.getFromPath()), ResourceNamespace.TODO());
        if (topParser == null) {
          myLogger.error(null, String.format("Could not read layout file %1$s", myIncludedWithin.getFromPath()), null, null, null);
        }
      }
    }

    return topParser;
  }

  private static <T> CompletableFuture<T> immediateFailedFuture(Throwable exception) {
    CompletableFuture<T> future = new CompletableFuture<>();
    future.completeExceptionally(exception);
    return future;
  }

  /**
   * Executes the passed {@link Callable} as an async render action and keeps track of it. If {@link #dispose()} is called, the call will
   * wait until all the async actions have finished running.
   * See {@link RenderService#runAsyncRenderAction(Supplier)}.
   */
  @VisibleForTesting
  @NotNull
  <V> CompletableFuture<V> runAsyncRenderAction(@NotNull Supplier<V> callable) {
    if (isDisposed.get()) {
      return immediateFailedFuture(new IllegalStateException("RenderTask was already disposed"));
    }

    synchronized (myRunningFutures) {
      CompletableFuture<V> newFuture = RenderService.runAsyncRenderAction(callable);
      myRunningFutures.add(newFuture);
      newFuture
        .whenCompleteAsync((result, ex) -> {
          synchronized (myRunningFutures) {
            myRunningFutures.remove(newFuture);
          }
        });

      return newFuture;
    }
  }

  /**
   * Inflates the layout but does not render it.
   * @return A {@link RenderResult} with the result of inflating the inflate call. The result might not contain a result bitmap.
   */
  @NotNull
  public CompletableFuture<RenderResult> inflate() {
    // During development only:
    //assert !ApplicationManager.getApplication().isReadAccessAllowed() : "Do not hold read lock during inflate!";

    XmlFile xmlFile = getXmlFile();
    if (xmlFile == null) {
      return immediateFailedFuture(new IllegalStateException("inflate shouldn't be called on RenderTask without PsiFile"));
    }
    if (xmlFile.getProject().isDisposed()) {
      return CompletableFuture.completedFuture(null);
    }

    try {
      return runAsyncRenderAction(() -> createRenderSession((width, height) -> {
        if (myImageFactoryDelegate != null) {
          return myImageFactoryDelegate.getImage(width, height);
        }

        return new BufferedImage(width, height, BufferedImage.TYPE_INT_ARGB);
      }));
    }
    catch (Exception e) {
      String message = e.getMessage();
      if (message == null) {
        message = e.toString();
      }
      myLogger.addMessage(RenderProblem.createPlain(ERROR, message, myLogger.getProject(), myLogger.getLinkManager(), e));
      return CompletableFuture.completedFuture(RenderResult.createSessionInitializationError(this, xmlFile, myLogger, e));
    }
  }

  /**
   * Only do a measure pass using the current render session.
   */
  @NotNull
  public CompletableFuture<RenderResult> layout() {
    if (myRenderSession == null) {
      return CompletableFuture.completedFuture(null);
    }

    assert getXmlFile() != null;
    try {
      // runAsyncRenderAction might not run immediately so we need to capture the current myRenderSession and myPsiFile values
      RenderSession renderSession = myRenderSession;
      PsiFile psiFile = getXmlFile();
      return runAsyncRenderAction(() -> {
        myRenderSession.measure();
        return RenderResult.create(this, renderSession, psiFile, myLogger, ImagePool.NULL_POOLED_IMAGE);
      });
    }
    catch (Exception e) {
      // nothing
    }
    return CompletableFuture.completedFuture(null);
  }

  /**
   * Method used to report unhandled layoutlib exceptions to the crash reporter
   */
  private void reportException(@NotNull Throwable e) {
    // This in an unhandled layoutlib exception, pass it to the crash reporter
    myCrashReporter.submit(new StudioExceptionReport.Builder().setThrowable(e, false).build());
  }

  /**
   * Renders the layout to the current {@link IImageFactory} set in {@link #myImageFactoryDelegate}
   */
  @NotNull
  private CompletableFuture<RenderResult> renderInner() {
    // During development only:
    //assert !ApplicationManager.getApplication().isReadAccessAllowed() : "Do not hold read lock during render!";

    PsiFile psiFile = getXmlFile();
    assert psiFile != null;

    CompletableFuture<RenderResult> inflateCompletableResult;
    if (myRenderSession == null) {
      inflateCompletableResult = inflate()
        .whenComplete((renderResult, exception) -> {
          Result result = renderResult != null ? renderResult.getRenderResult() : null;
          if (result == null || !result.isSuccess()) {
            Throwable e = result != null ? result.getException() : exception;
            if (e != null) {
              reportException(e);
            }
            if (result != null) {
              myLogger.error(null, result.getErrorMessage(), e, null, null);
            }
          }
        });
    }
    else {
      inflateCompletableResult = CompletableFuture.completedFuture(null);
    }

    return inflateCompletableResult.thenCompose(ignored -> {
      try {
        return runAsyncRenderAction(() -> {
          myRenderSession.render();
          RenderResult result =
            RenderResult.create(this, myRenderSession, psiFile, myLogger, myImagePool.copyOf(myRenderSession.getImage()));
          Result renderResult = result.getRenderResult();
          if (renderResult.getException() != null) {
            reportException(renderResult.getException());
            myLogger.error(null, renderResult.getErrorMessage(), renderResult.getException(), null, null);
          }
          return result;
        }).whenComplete((result, ex) -> {
          // After render clean-up. Dispose the GapWorker cache and the Choreographer queued tasks.
          clearGapWorkerCache();
          RenderService.runAsyncRenderAction(() -> {
            android.view.Choreographer.releaseInstance();
          });
        });
      }
      catch (Exception e) {
        reportException(e);
        String message = e.getMessage();
        if (message == null) {
          message = e.toString();
        }
        myLogger.addMessage(RenderProblem.createPlain(ERROR, message, myLogger.getProject(), myLogger.getLinkManager(), e));
        return CompletableFuture.completedFuture(RenderResult.createSessionInitializationError(this, psiFile, myLogger, e));
      }
    });
  }

  /**
   * Method that renders the layout to a bitmap using the given {@link IImageFactory}. This render call will render the image to a
   * bitmap that can be accessed via the returned {@link RenderResult}.
   * <p/>
   * If {@link #inflate()} hasn't been called before, this method will implicitly call it.
   */
  @NotNull
  CompletableFuture<RenderResult> render(@NotNull IImageFactory factory) {
    myImageFactoryDelegate = factory;

    return renderInner();
  }

  /**
   * Run rendering with default IImageFactory implementation provided by RenderTask. This render call will render the image to a bitmap
   * that can be accessed via the returned {@link RenderResult}
   * <p/>
   * If {@link #inflate()} hasn't been called before, this method will implicitly call it.
   */
  @NotNull
  public CompletableFuture<RenderResult> render() {
    return render(myCachingImageFactory);
  }

  /**
   * Sets the time for which the next frame will be selected. The time is the elapsed time from
   * the current system nanos time.
   */
  public void setElapsedFrameTimeNanos(long nanos) {
    if (myRenderSession != null) {
      myRenderSession.setElapsedFrameTimeNanos(nanos);
    }
  }

  @SuppressWarnings("ThrowableResultOfMethodCallIgnored")
  private void addDiagnostics(@NotNull Result result) {
    if (!myLogger.hasProblems() && !result.isSuccess()) {
      if (result.getException() != null || result.getErrorMessage() != null) {
        myLogger.error(null, result.getErrorMessage(), result.getException(), null, null);
      } else if (result.getStatus() == Result.Status.ERROR_TIMEOUT) {
        myLogger.error(null, "Rendering timed out.", null, null, null);
      } else {
        myLogger.error(null, "Unknown render problem: " + result.getStatus(), null, null, null);
      }
    } else if (myIncludedWithin != null && myIncludedWithin != IncludeReference.NONE) {
      ILayoutPullParser layoutEmbeddedParser = myLayoutlibCallback.getLayoutEmbeddedParser();
      if (layoutEmbeddedParser != null) {  // Should have been nulled out if used
        myLogger.error(null, String.format("The surrounding layout (%1$s) did not actually include this layout. " +
                                           "Remove tools:" + SdkConstants.ATTR_SHOW_IN + "=... from the root tag.",
                                           myIncludedWithin.getFromResourceUrl()), null, null, null);
      }
    }
  }

  /**
   * Asynchronously renders the given resource value (which should refer to a drawable)
   * and returns it as an image.
   *
   * @param drawableResourceValue the drawable resource value to be rendered
   * @return a {@link CompletableFuture} with the BufferedImage of the passed drawable.
   */
  @NotNull
  public CompletableFuture<BufferedImage> renderDrawable(@NotNull ResourceValue drawableResourceValue) {
    HardwareConfig hardwareConfig = myHardwareConfigHelper.getConfig();

    RenderTaskContext context = getContext();
    Module module = getContext().getModule();
    DrawableParams params =
        new DrawableParams(drawableResourceValue, module, hardwareConfig, context.getConfiguration().getResourceResolver(),
                           myLayoutlibCallback, context.getMinSdkVersion().getApiLevel(), context.getTargetSdkVersion().getApiLevel(),
                           myLogger);
    params.setForceNoDecor();
    params.setAssetRepository(myAssetRepository);

    return runAsyncRenderAction(() -> myLayoutLib.renderDrawable(params))
        .thenCompose(result -> {
          if (result != null && result.isSuccess()) {
            Object data = result.getData();
            if (!(data instanceof BufferedImage)) {
              data = null;
            }
            return CompletableFuture.completedFuture((BufferedImage)data);
          }
          else {
            if (result.getStatus() == Result.Status.ERROR_NOT_A_DRAWABLE) {
              LOG.debug("renderDrawable called with a non-drawable resource" + drawableResourceValue);
              return CompletableFuture.completedFuture(null);
            }

            Throwable exception = result == null ? new RuntimeException("Rendering failed - null result") : result.getException();
            if (exception == null) {
              String message = result.getErrorMessage();
              exception = new RuntimeException(message == null ? "Rendering failed" : "Rendering failed - " + message);
            }
            reportException(exception);
            return immediateFailedFuture(exception);
          }

        });
  }

  /**
   * Renders the given resource value (which should refer to a drawable) and returns it
   * as an image
   *
   * @param drawableResourceValue the drawable resource value to be rendered, or null
   * @return the image, or null if something went wrong
   */
  @NotNull
  @SuppressWarnings("unchecked")
  public List<BufferedImage> renderDrawableAllStates(@Nullable ResourceValue drawableResourceValue) {
    if (drawableResourceValue == null) {
      return Collections.emptyList();
    }

    HardwareConfig hardwareConfig = myHardwareConfigHelper.getConfig();

    RenderTaskContext context = getContext();
    Module module = context.getModule();
    DrawableParams params =
        new DrawableParams(drawableResourceValue, module, hardwareConfig, context.getConfiguration().getResourceResolver(),
                           myLayoutlibCallback, context.getMinSdkVersion().getApiLevel(), context.getTargetSdkVersion().getApiLevel(),
                           myLogger);
    params.setForceNoDecor();
    params.setAssetRepository(myAssetRepository);
    params.setFlag(RenderParamsFlags.FLAG_KEY_RENDER_ALL_DRAWABLE_STATES, Boolean.TRUE);

    try {
      Result result = RenderService.runRenderAction(() -> myLayoutLib.renderDrawable(params));

      if (result != null && result.isSuccess()) {
        Object data = result.getData();
        if (data instanceof List) {
          return (List<BufferedImage>)data;
        }
      }
    }
    catch (Exception e) {
      // ignore
    }

    return Collections.emptyList();
  }

  @NotNull
  private LayoutLibrary getLayoutLib() {
    return myLayoutLib;
  }

  @NotNull
  public LayoutlibCallbackImpl getLayoutlibCallback() {
    return myLayoutlibCallback;
  }

  /** Returns true if this service can render a non-rectangular shape */
  private boolean isNonRectangular() {
    ResourceFolderType folderType = getContext().getFolderType();
    // Drawable images can have non-rectangular shapes; we need to ensure that we blank out the
    // background with full alpha
    return folderType == ResourceFolderType.DRAWABLE || folderType == ResourceFolderType.MIPMAP;
  }

  /** Returns true if this service requires rendering into a transparent/alpha channel image */
  private boolean requiresTransparency() {
    // Drawable images can have non-rectangular shapes; we need to ensure that we blank out the
    // background with full alpha
    return isNonRectangular();
  }

  /**
   * Measure the children of the given parent tag, applying the given filter to the pull parser's
   * attribute values.
   *
   * @param parent the parent tag to measure children for
   * @param filter the filter to apply to the attribute values
   * @return a map from the children of the parent to new bounds of the children
   */
  @NotNull
  public CompletableFuture<Map<XmlTag, ViewInfo>> measureChildren(@NotNull XmlTag parent, @Nullable AttributeFilter filter) {
    ILayoutPullParser modelParser = LayoutPsiPullParser.create(filter, parent, myLogger);
    Map<XmlTag, ViewInfo> map = new HashMap<>();
    return RenderService.runAsyncRenderAction(() -> measure(modelParser))
        .thenComposeAsync(session -> {
          if (session != null) {
            try {
              Result result = session.getResult();

              if (result != null && result.isSuccess()) {
                assert session.getRootViews().size() == 1;
                ViewInfo root = session.getRootViews().get(0);
                List<ViewInfo> children = root.getChildren();
                for (ViewInfo info : children) {
                  XmlTag tag = RenderService.getXmlTag(info);
                  if (tag != null) {
                    map.put(tag, info);
                  }
                }
              }

              return CompletableFuture.completedFuture(map);
            }
            finally {
              RenderService.runAsyncRenderAction(session::dispose);
            }
          }

          return CompletableFuture.completedFuture(Collections.emptyMap());
        }, AppExecutorUtil.getAppExecutorService());
  }

  /**
   * Measure the given child in context, applying the given filter to the
   * pull parser's attribute values.
   *
   * @param tag the child to measure
   * @param filter the filter to apply to the attribute values
   * @return a view info, if found
   */
  @Nullable
  public ViewInfo measureChild(@NotNull XmlTag tag, @Nullable AttributeFilter filter) {
    XmlTag parent = tag.getParentTag();
    if (parent != null) {
      // This should be asynchronous too
      Map<XmlTag, ViewInfo> map = Futures.getUnchecked(measureChildren(parent, filter));
      if (map != null) {
        for (Map.Entry<XmlTag, ViewInfo> entry : map.entrySet()) {
          if (entry.getKey() == tag) {
            return entry.getValue();
          }
        }
      }
    }

    return null;
  }

  @Nullable
  private RenderSession measure(ILayoutPullParser parser) {
    RenderTaskContext context = getContext();
    ResourceResolver resolver = context.getConfiguration().getResourceResolver();

    myLayoutlibCallback.reset();

    HardwareConfig hardwareConfig = myHardwareConfigHelper.getConfig();
    Module module = getContext().getModule();
    SessionParams params = new SessionParams(parser,
                                             RenderingMode.NORMAL,
                                             module /* projectKey */,
                                             hardwareConfig,
                                             resolver,
                                             myLayoutlibCallback,
                                             context.getMinSdkVersion().getApiLevel(),
                                             context.getTargetSdkVersion().getApiLevel(),
                                             myLogger);
    //noinspection deprecation We want to measure while creating the session. RenderSession.measure would require a second call.
    params.setLayoutOnly();
    params.setForceNoDecor();
    params.setExtendedViewInfoMode(true);
    params.setLocale(myLocale.toLocaleId());
    params.setAssetRepository(myAssetRepository);
    params.setFlag(RenderParamsFlags.FLAG_KEY_RECYCLER_VIEW_SUPPORT, true);
    MergedManifestSnapshot manifestInfo = MergedManifestManager.getSnapshot(module);
    try {
      params.setRtlSupport(manifestInfo.isRtlSupported());
    } catch (Exception ignore) {
    }

    try {
      myLayoutlibCallback.setLogger(myLogger);

      return myLayoutLib.createSession(params);
    }
    catch (RuntimeException t) {
      // Exceptions from the bridge.
      myLogger.error(null, t.getLocalizedMessage(), t, null, null);
      throw t;
    }
  }

  @VisibleForTesting
  void setCrashReporter(@NotNull CrashReporter crashReporter) {
    myCrashReporter = crashReporter;
  }

  /**
   * Returns the context used in this render task. The context includes things like platform information, file or module.
   */
  @NotNull
  public RenderTaskContext getContext() {
    return myContext;
  }

  /**
   * The {@link AttributeFilter} allows a client of {@link #measureChildren} to modify the actual
   * XML values of the nodes being rendered, for example to force width and height values to
   * wrap_content when measuring preferred size.
   */
  public interface AttributeFilter {
    /**
     * Returns the attribute value for the given node and attribute name. This filter
     * allows a client to adjust the attribute values that a node presents to the
     * layout library.
     * <p/>
     * Returns "" to unset an attribute. Returns null to return the unfiltered value.
     *
     * @param node      the node for which the attribute value should be returned
     * @param namespace the attribute namespace
     * @param localName the attribute local name
     * @return an override value, or null to return the unfiltered value
     */
    @Nullable
    String getAttribute(@NotNull XmlTag node, @Nullable String namespace, @NotNull String localName);
  }
}<|MERGE_RESOLUTION|>--- conflicted
+++ resolved
@@ -139,19 +139,8 @@
    * Executor to run the dispose tasks. The thread will run them sequentially.
    */
   @VisibleForTesting
-<<<<<<< HEAD
-  static final ExecutorService ourDisposeService = new ThreadPoolExecutor(0, 1, 10, TimeUnit.SECONDS, new LinkedBlockingQueue<>(),
-                                                                                  new ThreadFactory() {
-                                                                                    @Override
-                                                                                    public Thread newThread(@NotNull Runnable runnable) {
-                                                                                      return new Thread(runnable,
-                                                                                                        "RenderTask dispose thread");
-                                                                                    }
-                                                                                  });
-=======
   static final ExecutorService ourDisposeService =
     AppExecutorUtil.createBoundedApplicationPoolExecutor("RenderTask Dispose Thread", 1);
->>>>>>> c50c8b87
   public static final String GAP_WORKER_CLASS_NAME = "androidx.recyclerview.widget.GapWorker";
 
   @NotNull private final ImagePool myImagePool;
@@ -326,8 +315,6 @@
     }
   }
 
-<<<<<<< HEAD
-=======
   // Workaround for http://b/153570299
   private void clearCallbacks() {
     try {
@@ -382,7 +369,6 @@
     }
   }
 
->>>>>>> c50c8b87
   /**
    * Disposes the RenderTask and releases the allocated resources. The execution of the dispose operation will run asynchronously.
    * The returned {@link Future} can be used to wait for the dispose operation to complete.
