--- conflicted
+++ resolved
@@ -16,12 +16,8 @@
 <idea-plugin>
   <extensions defaultExtensionNs="org.jetbrains.kotlin">
     <kaResolveExtensionProvider implementation="com.android.tools.idea.nav.safeargs.kotlin.k2.SafeArgsResolveExtensionProvider" />
-<<<<<<< HEAD
-    <supportsKotlinPluginMode supportsK2="true"/>
-=======
     <!-- This is temporary mechanism to mark certain plugins as K2-compatible. See IntelliJ commit cf213fb139 for details. -->
     <!--suppress PluginXmlValidity -->
-    <supportsKotlinK2Mode/>
->>>>>>> ad897288
+    <supportsKotlinPluginMode supportsK2="true"/>
   </extensions>
 </idea-plugin>