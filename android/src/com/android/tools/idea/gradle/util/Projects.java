/*
 * Copyright (C) 2013 The Android Open Source Project
 *
 * Licensed under the Apache License, Version 2.0 (the "License");
 * you may not use this file except in compliance with the License.
 * You may obtain a copy of the License at
 *
 *      http://www.apache.org/licenses/LICENSE-2.0
 *
 * Unless required by applicable law or agreed to in writing, software
 * distributed under the License is distributed on an "AS IS" BASIS,
 * WITHOUT WARRANTIES OR CONDITIONS OF ANY KIND, either express or implied.
 * See the License for the specific language governing permissions and
 * limitations under the License.
 */
package com.android.tools.idea.gradle.util;

import com.android.tools.idea.gradle.GradleSyncState;
import com.android.tools.idea.gradle.JavaModel;
import com.android.tools.idea.gradle.compiler.AndroidGradleBuildConfiguration;
import com.android.tools.idea.gradle.dependency.DependencySetupErrors;
import com.android.tools.idea.gradle.dependency.LibraryDependency;
import com.android.tools.idea.gradle.facet.AndroidGradleFacet;
import com.android.tools.idea.gradle.facet.JavaGradleFacet;
import com.android.tools.idea.gradle.messages.ProjectSyncMessages;
import com.android.tools.idea.gradle.project.PostProjectSetupTasksExecutor;
import com.intellij.ide.DataManager;
import com.intellij.ide.projectView.ProjectView;
import com.intellij.ide.projectView.impl.AbstractProjectViewPane;
import com.intellij.openapi.actionSystem.DataContext;
import com.intellij.openapi.application.ApplicationManager;
import com.intellij.openapi.components.ServiceManager;
import com.intellij.openapi.externalSystem.model.DataNode;
import com.intellij.openapi.externalSystem.model.ProjectKeys;
import com.intellij.openapi.externalSystem.model.project.ModuleData;
import com.intellij.openapi.externalSystem.service.project.manage.ProjectDataManager;
import com.intellij.openapi.module.Module;
import com.intellij.openapi.module.ModuleManager;
import com.intellij.openapi.project.Project;
import com.intellij.openapi.project.ex.ProjectManagerEx;
import com.intellij.openapi.roots.ex.ProjectRootManagerEx;
import com.intellij.openapi.util.Key;
import com.intellij.openapi.wm.IdeFocusManager;
import com.intellij.openapi.wm.IdeFrame;
import com.intellij.openapi.wm.WindowManager;
import com.intellij.openapi.wm.ex.IdeFrameEx;
import org.jetbrains.android.facet.AndroidFacet;
import org.jetbrains.annotations.NotNull;
import org.jetbrains.annotations.Nullable;
import org.jetbrains.plugins.gradle.settings.GradleSettings;

import javax.swing.*;
import java.io.File;
import java.util.Collection;

import static com.android.tools.idea.gradle.messages.CommonMessageGroupNames.*;
import static com.android.tools.idea.startup.AndroidStudioSpecificInitializer.isAndroidStudio;
import static com.intellij.ide.impl.ProjectUtil.updateLastProjectLocation;
import static com.intellij.openapi.actionSystem.LangDataKeys.MODULE;
import static com.intellij.openapi.actionSystem.LangDataKeys.MODULE_CONTEXT_ARRAY;
import static com.intellij.openapi.util.io.FileUtil.*;
import static com.intellij.openapi.util.text.StringUtil.isNotEmpty;
import static com.intellij.openapi.wm.impl.IdeFrameImpl.SHOULD_OPEN_IN_FULL_SCREEN;
import static com.intellij.util.ui.UIUtil.invokeAndWaitIfNeeded;
import static java.lang.Boolean.TRUE;

/**
 * Utility methods for {@link Project}s.
 */
public final class Projects {
<<<<<<< HEAD
  public static final Key<Boolean> HAS_SYNC_ERRORS = Key.create("has.unresolved.dependencies");
  public static final Key<Boolean> HAS_WRONG_JDK = Key.create("has.wrong.jdk");

  private static final Logger LOG = Logger.getInstance(Projects.class);
  private static final Module[] NO_MODULES = new Module[0];
=======
  private static final Key<String> GRADLE_VERSION = Key.create("project.gradle.version");
  private static final Key<LibraryDependency> MODULE_COMPILED_ARTIFACT = Key.create("module.compiled.artifact");
  private static final Key<Boolean> HAS_SYNC_ERRORS = Key.create("project.has.sync.errors");
  private static final Key<Boolean> HAS_WRONG_JDK = Key.create("project.has.wrong.jdk");
  private static final Key<DependencySetupErrors> DEPENDENCY_SETUP_ERRORS = Key.create("project.dependency.setup.errors");
>>>>>>> 2d94ae1a

  private Projects() {
  }

  @NotNull
  public static File getBaseDirPath(@NotNull Project project) {
    String basePath = project.getBasePath();
    assert basePath != null;
    return new File(toCanonicalPath(basePath));
  }

  public static void setGradleVersionUsed(@NotNull Project project, @Nullable String gradleVersion) {
    project.putUserData(GRADLE_VERSION, gradleVersion);
  }

  @Nullable
  public static String getGradleVersionUsed(@NotNull Project project) {
    return project.getUserData(GRADLE_VERSION);
  }

  public static void removeAllModuleCompiledArtifacts(@NotNull Project project) {
    ModuleManager moduleManager = ModuleManager.getInstance(project);
    for (Module module : moduleManager.getModules()) {
      setModuleCompiledArtifact(module, null);
    }
  }

  public static void setModuleCompiledArtifact(@NotNull Module module, @Nullable LibraryDependency compiledArtifact) {
    module.putUserData(MODULE_COMPILED_ARTIFACT, compiledArtifact);
  }

  @Nullable
  public static LibraryDependency getModuleCompiledArtifact(@NotNull Module module) {
    return module.getUserData(MODULE_COMPILED_ARTIFACT);
  }

  public static void populate(@NotNull final Project project, @NotNull final Collection<DataNode<ModuleData>> modules) {
    invokeAndWaitIfNeeded(new Runnable() {
      @Override
      public void run() {
        ProjectSyncMessages messages = ProjectSyncMessages.getInstance(project);
        messages.removeMessages(PROJECT_STRUCTURE_ISSUES, MISSING_DEPENDENCIES_BETWEEN_MODULES, FAILED_TO_SET_UP_DEPENDENCIES,
                                VARIANT_SELECTION_CONFLICTS, EXTRA_GENERATED_SOURCES);

        ApplicationManager.getApplication().runWriteAction(new Runnable() {
          @Override
          public void run() {
            if (!project.isDisposed()) {
              ProjectRootManagerEx.getInstanceEx(project).mergeRootsChangesDuring(new Runnable() {
                @Override
                public void run() {
                  ProjectDataManager dataManager = ServiceManager.getService(ProjectDataManager.class);
                  dataManager.importData(ProjectKeys.MODULE, modules, project, true /* synchronous */);
                }
              });
            }
          }
        });
        // We need to call this method here, otherwise the IDE will think the project is not a Gradle project and it won't generate
        // sources for it. This happens on new projects.
        PostProjectSetupTasksExecutor.getInstance(project).onProjectSyncCompletion();
      }
    });
  }

  public static void executeProjectChanges(@NotNull final Project project, @NotNull final Runnable changes) {
    Runnable task = new Runnable() {
      @Override
      public void run() {
        ApplicationManager.getApplication().runWriteAction(new Runnable() {
          @Override
          public void run() {
            if (!project.isDisposed()) {
              ProjectRootManagerEx.getInstanceEx(project).mergeRootsChangesDuring(changes);
            }
          }
        });
      }
    };
    invokeAndWaitIfNeeded(task);
  }

  public static void setHasSyncErrors(@NotNull Project project, boolean hasSyncErrors) {
    project.putUserData(HAS_SYNC_ERRORS, hasSyncErrors);
  }

  public static void setHasWrongJdk(@NotNull Project project, boolean hasWrongJdk) {
    project.putUserData(HAS_WRONG_JDK, hasWrongJdk);
  }

  /**
   * Indicates whether the last sync with Gradle failed.
   */
  public static boolean lastGradleSyncFailed(@NotNull Project project) {
    return !GradleSyncState.getInstance(project).isSyncInProgress() && isGradleProjectWithoutModel(project);
  }

  public static boolean hasErrors(@NotNull Project project) {
    if (hasSyncErrors(project) || hasWrongJdk(project)) {
      return true;
    }
    ProjectSyncMessages messages = ProjectSyncMessages.getInstance(project);
    int errorCount = messages.getErrorCount();
    if (errorCount > 0) {
      return false;
    }
    // Variant selection errors do not count as "sync failed" errors.
    int variantSelectionErrorCount = messages.getMessageCount(VARIANT_SELECTION_CONFLICTS);
    return errorCount != variantSelectionErrorCount;
  }

  private static boolean hasSyncErrors(@NotNull Project project) {
    return getBoolean(project, HAS_SYNC_ERRORS);
  }

  private static boolean hasWrongJdk(@NotNull Project project) {
    return getBoolean(project, HAS_WRONG_JDK);
  }

  private static boolean getBoolean(@NotNull Project project, @NotNull Key<Boolean> key) {
    Boolean val = project.getUserData(key);
    return val != null && val.booleanValue();
  }

  /**
   * Indicates the given project is an Gradle-based Android project that does not contain any Gradle model. Possible causes for this
   * scenario to happen are:
   * <ul>
   * <li>the last sync with Gradle failed</li>
   * <li>Studio just started up and it has not synced the project yet</li>
   * </ul>
   *
   * @param project the project.
   * @return {@code true} if the project is a Gradle-based Android project that does not contain any Gradle model.
   */
  public static boolean isGradleProjectWithoutModel(@NotNull Project project) {
    for (Module module : ModuleManager.getInstance(project).getModules()) {
      AndroidFacet facet = AndroidFacet.getInstance(module);
      if (facet != null && facet.isGradleProject() && facet.getIdeaAndroidProject() == null) {
        return true;
      }
    }
    return false;
  }

  /**
   * Opens the given project in the IDE.
   *
   * @param project the project to open.
   */
  public static void open(@NotNull Project project) {
    updateLastProjectLocation(project.getBasePath());
    if (WindowManager.getInstance().isFullScreenSupportedInCurrentOS()) {
      IdeFocusManager instance = IdeFocusManager.findInstance();
      IdeFrame lastFocusedFrame = instance.getLastFocusedFrame();
      if (lastFocusedFrame instanceof IdeFrameEx) {
        boolean fullScreen = ((IdeFrameEx)lastFocusedFrame).isInFullScreen();
        if (fullScreen) {
          project.putUserData(SHOULD_OPEN_IN_FULL_SCREEN, TRUE);
        }
      }
    }
    ProjectManagerEx.getInstanceEx().openProject(project);
  }

  public static boolean isDirectGradleInvocationEnabled(@NotNull Project project) {
    AndroidGradleBuildConfiguration buildConfiguration = AndroidGradleBuildConfiguration.getInstance(project);
    return buildConfiguration.USE_EXPERIMENTAL_FASTER_BUILD;
  }

  public static boolean isOfflineBuildModeEnabled(@NotNull Project project) {
    return GradleSettings.getInstance(project).isOfflineWork();
  }

  public static boolean isGradleProject(@NotNull Project project) {
    ModuleManager moduleManager = ModuleManager.getInstance(project);
    for (Module module : moduleManager.getModules()) {
      AndroidFacet androidFacet = AndroidFacet.getInstance(module);
      if (androidFacet != null && androidFacet.isGradleProject()) {
        return true;
      }
    }
    return false;
  }

  /**
   * Indicates whether the give project is a legacy IDEA Android project (which is deprecated in Android Studio.)
   *
   * @param project the given project.
   * @return {@code true} if the given project is a legacy IDEA Android project; {@code false} otherwise.
   */
  public static boolean isIdeaAndroidProject(@NotNull Project project) {
    ModuleManager moduleManager = ModuleManager.getInstance(project);
    for (Module module : moduleManager.getModules()) {
      if (AndroidFacet.getInstance(module) != null && !isBuildWithGradle(module)) {
        return true;
      }
    }
    return false;
  }

  /**
   * Ensures that "External Build" is enabled for the given Gradle-based project. External build is the type of build that delegates project
   * building to Gradle.
   *
   * @param project the given project. This method does not do anything if the given project is not a Gradle-based project.
   */
  public static void enforceExternalBuild(@NotNull Project project) {
    if (isGradleProject(project)) {
      // We only enforce JPS usage when the 'android' plug-in is not being used in Android Studio.
      if (!isAndroidStudio()) {
        AndroidGradleBuildConfiguration.getInstance(project).USE_EXPERIMENTAL_FASTER_BUILD = false;
      }
    }
  }

  /**
   * Returns the modules to build based on the current selection in the 'Project' tool window. If the module that corresponds to the project
   * is selected, all the modules in such projects are returned. If there is no selection, an empty array is returned.
   *
   * @param project     the given project.
   * @param dataContext knows the modules that are selected. If {@code null}, this method gets the {@code DataContext} from the 'Project'
   *                    tool window directly.
   * @return the modules to build based on the current selection in the 'Project' tool window.
   */
  @NotNull
  public static Module[] getModulesToBuildFromSelection(@NotNull Project project, @Nullable DataContext dataContext) {
    if (dataContext == null) {
      ProjectView projectView = ProjectView.getInstance(project);
      AbstractProjectViewPane pane = projectView.getCurrentProjectViewPane();

      if (pane != null) {
        JComponent treeComponent = pane.getComponentToFocus();
        dataContext = DataManager.getInstance().getDataContext(treeComponent);
      }
      else {
        return Module.EMPTY_ARRAY;
      }
    }
    Module[] modules = MODULE_CONTEXT_ARRAY.getData(dataContext);
    if (modules != null) {
      if (modules.length == 1 && isProjectModule(modules[0])) {
        return ModuleManager.getInstance(project).getModules();
      }
      return modules;
    }

    Module module = MODULE.getData(dataContext);
    if (module != null) {
      return isProjectModule(module) ? ModuleManager.getInstance(project).getModules() : new Module[]{module};
    }

    return Module.EMPTY_ARRAY;
  }

  public static boolean isProjectModule(@NotNull Module module) {
    // if we got here is because we are dealing with a Gradle project, but if there is only one module selected and this module is the
    // module that corresponds to the project itself, it won't have an android-gradle facet. In this case we treat it as if we were going
    // to build the whole project.
    File moduleFilePath = new File(toSystemDependentName(module.getModuleFilePath()));
    File moduleRootDirPath = moduleFilePath.getParentFile();
    if (moduleRootDirPath == null) {
      return false;
    }
<<<<<<< HEAD
    return FileUtil.filesEqual(moduleRootDirPath, new File(project.getBasePath())) && !isBuildWithGradle(module);
  }

  /**
   * Indicates whether Gradle is used to build the module.
   */
  public static boolean isBuildWithGradle(@NotNull Module module) {
    return AndroidGradleFacet.getInstance(module) != null;
=======
    String basePath = module.getProject().getBasePath();
    return basePath != null && filesEqual(moduleRootDirPath, new File(basePath)) && !isBuildWithGradle(module);
>>>>>>> 2d94ae1a
  }

  /**
   * Indicates whether Gradle is used to build this project.
   * Note: {@link #isGradleProject(Project)} indicates whether a project has a IdeaAndroidProject model.
   * That method should be preferred in almost all cases. Use this method only if you explicitly need to check whether the model was
   * generated by Gradle (this will exclude models generated by other build systems.)
   */
  public static boolean isBuildWithGradle(@NotNull Project project) {
    ModuleManager moduleManager = ModuleManager.getInstance(project);
    for (Module module : moduleManager.getModules()) {
      if (isBuildWithGradle(module)) {
        return true;
      }
    }
    return false;
  }

  /**
   * Indicates whether Gradle is used to build the module.
   */
  public static boolean isBuildWithGradle(@NotNull Module module) {
    return AndroidGradleFacet.getInstance(module) != null;
  }

  /**
   * @see #isGradleProjectModule(Module)
   */
  @Nullable
  public static Module findGradleProjectModule(@NotNull Project project) {
    ModuleManager moduleManager = ModuleManager.getInstance(project);
    Module[] modules = moduleManager.getModules();
    if (modules.length == 1) {
      return modules[0];
    }
    for (Module module : modules) {
      if (isGradleProjectModule(module)) {
        return module;
      }
    }
    return null;
  }

  /**
   * Indicates whether the given module is the one that represents the project.
   * <p>
   * For example, in this project:
   * <pre>
   * project1
   * - module1
   *   - module1.iml
   * - module2
   *   - module2.iml
   * -project1.iml
   * </pre>
   * "project1" is the module that represents the project.
   * </p>
   *
   * @param module the given module.
   * @return {@code true} if the given module is the one that represents the project, {@code false} otherwise.
   */
  public static boolean isGradleProjectModule(@NotNull Module module) {
    AndroidFacet androidFacet = AndroidFacet.getInstance(module);
    if (androidFacet != null && androidFacet.isGradleProject()) {
      // If the module is an Android project, check that the module's path is the same as the project's.
      File moduleRootDirPath = new File(toSystemDependentName(module.getModuleFilePath())).getParentFile();
      return pathsEqual(moduleRootDirPath.getPath(), module.getProject().getBasePath());
    }
    // For non-Android project modules, the top-level one is the one without an "Android-Gradle" facet.
    return !isBuildWithGradle(module);
  }

  @Nullable
  public static File getBuildFolderPath(@NotNull Module module) {
    if (module.isDisposed() || !isGradleProject(module.getProject())) {
      return null;
    }
    AndroidFacet androidFacet = AndroidFacet.getInstance(module);
    if (androidFacet != null && androidFacet.getIdeaAndroidProject() != null) {
      return androidFacet.getIdeaAndroidProject().getDelegate().getBuildFolder();
    }
    JavaGradleFacet javaFacet = JavaGradleFacet.getInstance(module);
    if (javaFacet != null) {
      JavaModel javaModel = javaFacet.getJavaModel();
      if (javaModel != null) {
        return javaFacet.getJavaModel().getBuildFolderPath();
      }
      String path = javaFacet.getConfiguration().BUILD_FOLDER_PATH;
      if (isNotEmpty(path)) {
        return new File(toSystemDependentName(path));
      }
    }
    return null;
  }

  @Nullable
  public static DependencySetupErrors getDependencySetupErrors(@NotNull Project project) {
    return project.getUserData(DEPENDENCY_SETUP_ERRORS);
  }

  public static void setDependencySetupErrors(@NotNull Project project, @Nullable DependencySetupErrors errors) {
    project.putUserData(DEPENDENCY_SETUP_ERRORS, errors);
  }
}<|MERGE_RESOLUTION|>--- conflicted
+++ resolved
@@ -68,19 +68,11 @@
  * Utility methods for {@link Project}s.
  */
 public final class Projects {
-<<<<<<< HEAD
-  public static final Key<Boolean> HAS_SYNC_ERRORS = Key.create("has.unresolved.dependencies");
-  public static final Key<Boolean> HAS_WRONG_JDK = Key.create("has.wrong.jdk");
-
-  private static final Logger LOG = Logger.getInstance(Projects.class);
-  private static final Module[] NO_MODULES = new Module[0];
-=======
   private static final Key<String> GRADLE_VERSION = Key.create("project.gradle.version");
   private static final Key<LibraryDependency> MODULE_COMPILED_ARTIFACT = Key.create("module.compiled.artifact");
   private static final Key<Boolean> HAS_SYNC_ERRORS = Key.create("project.has.sync.errors");
   private static final Key<Boolean> HAS_WRONG_JDK = Key.create("project.has.wrong.jdk");
   private static final Key<DependencySetupErrors> DEPENDENCY_SETUP_ERRORS = Key.create("project.dependency.setup.errors");
->>>>>>> 2d94ae1a
 
   private Projects() {
   }
@@ -345,19 +337,8 @@
     if (moduleRootDirPath == null) {
       return false;
     }
-<<<<<<< HEAD
-    return FileUtil.filesEqual(moduleRootDirPath, new File(project.getBasePath())) && !isBuildWithGradle(module);
-  }
-
-  /**
-   * Indicates whether Gradle is used to build the module.
-   */
-  public static boolean isBuildWithGradle(@NotNull Module module) {
-    return AndroidGradleFacet.getInstance(module) != null;
-=======
     String basePath = module.getProject().getBasePath();
     return basePath != null && filesEqual(moduleRootDirPath, new File(basePath)) && !isBuildWithGradle(module);
->>>>>>> 2d94ae1a
   }
 
   /**
