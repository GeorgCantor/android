/*
 * Copyright (C) 2022 The Android Open Source Project
 *
 * Licensed under the Apache License, Version 2.0 (the "License");
 * you may not use this file except in compliance with the License.
 * You may obtain a copy of the License at
 *
 *      http://www.apache.org/licenses/LICENSE-2.0
 *
 * Unless required by applicable law or agreed to in writing, software
 * distributed under the License is distributed on an "AS IS" BASIS,
 * WITHOUT WARRANTIES OR CONDITIONS OF ANY KIND, either express or implied.
 * See the License for the specific language governing permissions and
 * limitations under the License.
 */
package com.android.tools.idea.compose.preview.actions

import com.android.testutils.MockitoKt.mock
import com.android.testutils.MockitoKt.whenever
import com.android.tools.adtui.actions.prettyPrintActions
import com.android.tools.idea.actions.ColorBlindModeAction
import com.android.tools.idea.actions.DESIGN_SURFACE
<<<<<<< HEAD
=======
import com.android.tools.idea.common.layout.SurfaceLayoutOption
>>>>>>> 0d09370c
import com.android.tools.idea.common.surface.layout.EmptySurfaceLayoutManager
import com.android.tools.idea.compose.preview.ComposePreviewManager
import com.android.tools.idea.compose.preview.TestComposePreviewManager
import com.android.tools.idea.flags.StudioFlags
<<<<<<< HEAD
import com.android.tools.idea.preview.modes.SurfaceLayoutManagerOption
=======
import com.android.tools.idea.preview.mvvm.PREVIEW_VIEW_MODEL_STATUS
>>>>>>> 0d09370c
import com.android.tools.idea.testing.AndroidProjectRule
import com.android.tools.idea.testing.onEdt
import com.android.tools.idea.uibuilder.surface.NlDesignSurface
import com.android.tools.idea.uibuilder.surface.NlScreenViewProvider
import com.android.tools.idea.uibuilder.surface.ScreenViewProvider
import com.android.tools.idea.uibuilder.visual.colorblindmode.ColorBlindMode
import com.intellij.openapi.actionSystem.DataContext
import com.intellij.openapi.actionSystem.Presentation
import com.intellij.openapi.actionSystem.impl.Utils
import com.intellij.testFramework.TestActionEvent
import org.junit.After
import org.junit.Assert.assertEquals
import org.junit.Assert.assertFalse
import org.junit.Assert.assertTrue
import org.junit.Before
import org.junit.Rule
import org.junit.Test

class ComposeViewControlActionTest {

  @JvmField @Rule val rule = AndroidProjectRule.inMemory().onEdt()

  @Before
  fun setup() {
    StudioFlags.COMPOSE_VIEW_FILTER.override(false)
    StudioFlags.COMPOSE_VIEW_INSPECTOR.override(true)
  }

  @After
  fun tearDown() {
    StudioFlags.COMPOSE_VIEW_INSPECTOR.clearOverride()
    StudioFlags.COMPOSE_VIEW_FILTER.clearOverride()
    StudioFlags.COMPOSE_ZOOM_CONTROLS_DROPDOWN.clearOverride()
  }

  @Suppress("SpellCheckingInspection")
  @Test
  fun testZoomActionsWithFlagDisabled() {
    StudioFlags.COMPOSE_ZOOM_CONTROLS_DROPDOWN.override(false)
    val options =
      listOf(
        SurfaceLayoutOption("Layout A", EmptySurfaceLayoutManager()),
        SurfaceLayoutOption("Layout B", EmptySurfaceLayoutManager()),
        SurfaceLayoutOption("Layout C", EmptySurfaceLayoutManager()),
      )

    val viewControlAction =
<<<<<<< HEAD
      ComposeViewControlAction(
        options,
        updateMode = { _, _ -> },
        additionalActionProvider = ColorBlindModeAction()
      )
=======
      ComposeViewControlAction(options, additionalActionProvider = ColorBlindModeAction())
>>>>>>> 0d09370c

    val expected =
      """View Control
    Switch Layout
    Layout A
    Layout B
    Layout C
    ------------------------------------------------------
    Show Inspection Tooltips
    ------------------------------------------------------
    Color Blind Modes
        ✔ Original
        Protanopes
        Protanomaly
        Deuteranopes
        Deuteranomaly
        Tritanopes
        Tritanomaly
"""

    val designSurfaceMock = mock<NlDesignSurface>()
    whenever(designSurfaceMock.screenViewProvider).thenReturn(NlScreenViewProvider.RENDER)
    val dataContext = DataContext { if (DESIGN_SURFACE.`is`(it)) designSurfaceMock else null }

    val actionContent = prettyPrintActions(viewControlAction, dataContext = dataContext)
    assertEquals(expected, actionContent)
  }

  @Suppress("SpellCheckingInspection")
  @Test
  fun testZoomActionsWithFlagEnabled() {
    StudioFlags.COMPOSE_ZOOM_CONTROLS_DROPDOWN.override(true)
    val options =
      listOf(
        SurfaceLayoutOption("Layout A", EmptySurfaceLayoutManager()),
        SurfaceLayoutOption("Layout B", EmptySurfaceLayoutManager()),
        SurfaceLayoutOption("Layout C", EmptySurfaceLayoutManager()),
      )

    val viewControlAction =
<<<<<<< HEAD
      ComposeViewControlAction(
        options,
        updateMode = { _, _ -> },
        additionalActionProvider = ColorBlindModeAction()
      )
=======
      ComposeViewControlAction(options, additionalActionProvider = ColorBlindModeAction())
>>>>>>> 0d09370c

    val expected =
      """View Control
    Switch Layout
    Layout A
    Layout B
    Layout C
    ------------------------------------------------------
    Zoom In
    Zoom Out
    Zoom to 100%
    ------------------------------------------------------
    Show Inspection Tooltips
    ------------------------------------------------------
    Color Blind Modes
        ✔ Original
        Protanopes
        Protanomaly
        Deuteranopes
        Deuteranomaly
        Tritanopes
        Tritanomaly
"""

    val designSurfaceMock = mock<NlDesignSurface>()
    whenever(designSurfaceMock.screenViewProvider).thenReturn(NlScreenViewProvider.RENDER)
    val dataContext = DataContext { if (DESIGN_SURFACE.`is`(it)) designSurfaceMock else null }

    val actionContent = prettyPrintActions(viewControlAction, dataContext = dataContext)
    assertEquals(expected, actionContent)
  }

  @Suppress("SpellCheckingInspection")
  @Test
  fun testColorBlindModeIsSelectedBasedOnTheScreenViewProvider() {
    StudioFlags.COMPOSE_ZOOM_CONTROLS_DROPDOWN.override(true)
    val options =
      listOf(
        SurfaceLayoutOption("Layout A", EmptySurfaceLayoutManager()),
        SurfaceLayoutOption("Layout B", EmptySurfaceLayoutManager()),
        SurfaceLayoutOption("Layout C", EmptySurfaceLayoutManager()),
      )

    val viewControlAction =
<<<<<<< HEAD
      ComposeViewControlAction(
        options,
        updateMode = { _, _ -> },
        additionalActionProvider = ColorBlindModeAction()
      )
=======
      ComposeViewControlAction(options, additionalActionProvider = ColorBlindModeAction())
>>>>>>> 0d09370c

    val expected =
      """View Control
    Switch Layout
    Layout A
    Layout B
    Layout C
    ------------------------------------------------------
    Zoom In
    Zoom Out
    Zoom to 100%
    ------------------------------------------------------
    Show Inspection Tooltips
    ------------------------------------------------------
    Color Blind Modes
        Original
        Protanopes
        ✔ Protanomaly
        Deuteranopes
        Deuteranomaly
        Tritanopes
        Tritanomaly
"""

    val screenViewProviderMock = mock<ScreenViewProvider>()

    val designSurfaceMock = mock<NlDesignSurface>()
    whenever(designSurfaceMock.screenViewProvider).thenReturn(screenViewProviderMock)
    whenever(screenViewProviderMock.colorBlindFilter).thenReturn(ColorBlindMode.PROTANOMALY)
    val dataContext = DataContext { if (DESIGN_SURFACE.`is`(it)) designSurfaceMock else null }

    val actionContent = prettyPrintActions(viewControlAction, dataContext = dataContext)
    assertEquals(expected, actionContent)
  }

  @Test
  fun testNotEnabledWhenRefreshing() {
    val manager = TestComposePreviewManager()
    val refreshingStatus =
      ComposePreviewManager.Status(
        hasErrorsAndNeedsBuild = false,
        hasSyntaxErrors = false,
        isOutOfDate = false,
        isRefreshing = true,
        areResourcesOutOfDate = false,
<<<<<<< HEAD
=======
        previewedFile = null,
>>>>>>> 0d09370c
      )
    val nonRefreshingStatus =
      ComposePreviewManager.Status(
        hasErrorsAndNeedsBuild = false,
        hasSyntaxErrors = false,
        isOutOfDate = false,
        isRefreshing = false,
        areResourcesOutOfDate = false,
<<<<<<< HEAD
=======
        previewedFile = null,
>>>>>>> 0d09370c
      )
    val context = DataContext {
      when {
        PREVIEW_VIEW_MODEL_STATUS.`is`(it) -> manager.currentStatus
        else -> null
      }
    }
    val event = TestActionEvent.createTestEvent(context)
    val viewControlAction =
<<<<<<< HEAD
      ComposeViewControlAction(
        listOf(createOption("Layout A", EmptySurfaceLayoutManager())),
        updateMode = { _, _ -> }
      )
=======
      ComposeViewControlAction(listOf(SurfaceLayoutOption("Layout A", EmptySurfaceLayoutManager())))
>>>>>>> 0d09370c

    manager.currentStatus = nonRefreshingStatus
    viewControlAction.update(event)
    assertTrue(event.presentation.isEnabled)

    manager.currentStatus = refreshingStatus
    viewControlAction.update(event)
    assertFalse(event.presentation.isEnabled)

    manager.currentStatus = nonRefreshingStatus
    viewControlAction.update(event)
    assertTrue(event.presentation.isEnabled)
  }

  @Suppress("UnstableApiUsage")
  @Test
  fun testNotMultiChoiceAction() {
<<<<<<< HEAD
    val option = listOf(SurfaceLayoutManagerOption("Layout A", EmptySurfaceLayoutManager()))

    var enabled = true
    val action = ComposeViewControlAction(option, { enabled }, { _, _ -> })
=======
    val option = listOf(SurfaceLayoutOption("Layout A", EmptySurfaceLayoutManager()))

    var enabled = true
    val action = ComposeViewControlAction(option, { enabled })
>>>>>>> 0d09370c
    val presentation = Presentation()

    // It should always not be multi-choice no matter it is enabled or not.
    action.update(TestActionEvent.createTestToolbarEvent(presentation))
    assertFalse(Utils.isMultiChoiceGroup(action))
    enabled = false
    action.update(TestActionEvent.createTestToolbarEvent(presentation))
    assertFalse(Utils.isMultiChoiceGroup(action))
  }
<<<<<<< HEAD
}

private fun createOption(
  displayText: String,
  layoutManager: SurfaceLayoutManager
): SurfaceLayoutManagerOption {
  return SurfaceLayoutManagerOption(displayText, layoutManager)
=======
>>>>>>> 0d09370c
}<|MERGE_RESOLUTION|>--- conflicted
+++ resolved
@@ -20,19 +20,12 @@
 import com.android.tools.adtui.actions.prettyPrintActions
 import com.android.tools.idea.actions.ColorBlindModeAction
 import com.android.tools.idea.actions.DESIGN_SURFACE
-<<<<<<< HEAD
-=======
 import com.android.tools.idea.common.layout.SurfaceLayoutOption
->>>>>>> 0d09370c
 import com.android.tools.idea.common.surface.layout.EmptySurfaceLayoutManager
 import com.android.tools.idea.compose.preview.ComposePreviewManager
 import com.android.tools.idea.compose.preview.TestComposePreviewManager
 import com.android.tools.idea.flags.StudioFlags
-<<<<<<< HEAD
-import com.android.tools.idea.preview.modes.SurfaceLayoutManagerOption
-=======
 import com.android.tools.idea.preview.mvvm.PREVIEW_VIEW_MODEL_STATUS
->>>>>>> 0d09370c
 import com.android.tools.idea.testing.AndroidProjectRule
 import com.android.tools.idea.testing.onEdt
 import com.android.tools.idea.uibuilder.surface.NlDesignSurface
@@ -80,15 +73,7 @@
       )
 
     val viewControlAction =
-<<<<<<< HEAD
-      ComposeViewControlAction(
-        options,
-        updateMode = { _, _ -> },
-        additionalActionProvider = ColorBlindModeAction()
-      )
-=======
       ComposeViewControlAction(options, additionalActionProvider = ColorBlindModeAction())
->>>>>>> 0d09370c
 
     val expected =
       """View Control
@@ -129,15 +114,7 @@
       )
 
     val viewControlAction =
-<<<<<<< HEAD
-      ComposeViewControlAction(
-        options,
-        updateMode = { _, _ -> },
-        additionalActionProvider = ColorBlindModeAction()
-      )
-=======
       ComposeViewControlAction(options, additionalActionProvider = ColorBlindModeAction())
->>>>>>> 0d09370c
 
     val expected =
       """View Control
@@ -182,15 +159,7 @@
       )
 
     val viewControlAction =
-<<<<<<< HEAD
-      ComposeViewControlAction(
-        options,
-        updateMode = { _, _ -> },
-        additionalActionProvider = ColorBlindModeAction()
-      )
-=======
       ComposeViewControlAction(options, additionalActionProvider = ColorBlindModeAction())
->>>>>>> 0d09370c
 
     val expected =
       """View Control
@@ -236,10 +205,7 @@
         isOutOfDate = false,
         isRefreshing = true,
         areResourcesOutOfDate = false,
-<<<<<<< HEAD
-=======
         previewedFile = null,
->>>>>>> 0d09370c
       )
     val nonRefreshingStatus =
       ComposePreviewManager.Status(
@@ -248,10 +214,7 @@
         isOutOfDate = false,
         isRefreshing = false,
         areResourcesOutOfDate = false,
-<<<<<<< HEAD
-=======
         previewedFile = null,
->>>>>>> 0d09370c
       )
     val context = DataContext {
       when {
@@ -261,14 +224,7 @@
     }
     val event = TestActionEvent.createTestEvent(context)
     val viewControlAction =
-<<<<<<< HEAD
-      ComposeViewControlAction(
-        listOf(createOption("Layout A", EmptySurfaceLayoutManager())),
-        updateMode = { _, _ -> }
-      )
-=======
       ComposeViewControlAction(listOf(SurfaceLayoutOption("Layout A", EmptySurfaceLayoutManager())))
->>>>>>> 0d09370c
 
     manager.currentStatus = nonRefreshingStatus
     viewControlAction.update(event)
@@ -286,17 +242,10 @@
   @Suppress("UnstableApiUsage")
   @Test
   fun testNotMultiChoiceAction() {
-<<<<<<< HEAD
-    val option = listOf(SurfaceLayoutManagerOption("Layout A", EmptySurfaceLayoutManager()))
-
-    var enabled = true
-    val action = ComposeViewControlAction(option, { enabled }, { _, _ -> })
-=======
     val option = listOf(SurfaceLayoutOption("Layout A", EmptySurfaceLayoutManager()))
 
     var enabled = true
     val action = ComposeViewControlAction(option, { enabled })
->>>>>>> 0d09370c
     val presentation = Presentation()
 
     // It should always not be multi-choice no matter it is enabled or not.
@@ -306,14 +255,4 @@
     action.update(TestActionEvent.createTestToolbarEvent(presentation))
     assertFalse(Utils.isMultiChoiceGroup(action))
   }
-<<<<<<< HEAD
-}
-
-private fun createOption(
-  displayText: String,
-  layoutManager: SurfaceLayoutManager
-): SurfaceLayoutManagerOption {
-  return SurfaceLayoutManagerOption(displayText, layoutManager)
-=======
->>>>>>> 0d09370c
 }