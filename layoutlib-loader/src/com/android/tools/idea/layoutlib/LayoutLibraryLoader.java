--- conflicted
+++ resolved
@@ -35,11 +35,6 @@
 import java.io.File;
 import java.nio.file.Path;
 import java.util.Collections;
-<<<<<<< HEAD
-=======
-import org.jetbrains.annotations.NotNull;
-
->>>>>>> b5f40ffd
 import java.util.Map;
 import com.intellij.util.system.CpuArch;
 import org.jetbrains.annotations.NotNull;
@@ -88,11 +83,7 @@
     LayoutLibrary library = LayoutLibraryProvider.EP_NAME.computeSafeIfAny(LayoutLibraryProvider::getLibrary);
     if (library == null ||
         !library.init(buildPropMap != null ? buildPropMap : Collections.emptyMap(), new File(fontFolder.getPath()),
-<<<<<<< HEAD
-                      getNativeLibraryPath(dataPath), dataPath + "/icu/icudt68l.dat", enumMap, layoutLog)) {
-=======
                       getNativeLibraryPath(dataPath), dataPath + "/icu/icudt70l.dat", enumMap, layoutLog)) {
->>>>>>> b5f40ffd
       throw new RenderingException(LayoutlibBundle.message("layoutlib.init.failed"));
     }
     return library;
