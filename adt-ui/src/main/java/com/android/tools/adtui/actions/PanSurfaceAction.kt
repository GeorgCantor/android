/*
 * Copyright (C) 2019 The Android Open Source Project
 *
 * Licensed under the Apache License, Version 2.0 (the "License");
 * you may not use this file except in compliance with the License.
 * You may obtain a copy of the License at
 *
 *      http://www.apache.org/licenses/LICENSE-2.0
 *
 * Unless required by applicable law or agreed to in writing, software
 * distributed under the License is distributed on an "AS IS" BASIS,
 * WITHOUT WARRANTIES OR CONDITIONS OF ANY KIND, either express or implied.
 * See the License for the specific language governing permissions and
 * limitations under the License.
 */
package com.android.tools.adtui.actions

import com.android.tools.adtui.PANNABLE_KEY
import com.intellij.openapi.actionSystem.AnActionEvent
import com.intellij.openapi.actionSystem.ToggleAction
import icons.StudioIcons.LayoutEditor.Toolbar.PAN_TOOL
import icons.StudioIcons.LayoutEditor.Toolbar.PAN_TOOL_SELECTED

object PanSurfaceAction : ToggleAction("Pan screen (hold SPACE bar and drag)", "Click and drag the surface.", PAN_TOOL) {
  override fun update(event: AnActionEvent) {
    super.update(event)
    val pannable = event.getData(PANNABLE_KEY)
<<<<<<< HEAD
    event.presentation.isEnabledAndVisible = pannable != null
=======
>>>>>>> b5f40ffd
    event.presentation.isEnabled = pannable?.isPannable == true
    // setSelectedIcon doesn't work as expected, so instead we manually change the regular Icon when the Toggle is Selected
    event.presentation.icon = if (isSelected(event)) PAN_TOOL_SELECTED else PAN_TOOL
  }

  override fun setSelected(event: AnActionEvent, state: Boolean) {
    event.getData(PANNABLE_KEY)?.let { pannable -> pannable.isPanning = state }
  }

  override fun isSelected(event: AnActionEvent): Boolean {
    val pannable = event.getData(PANNABLE_KEY)
    return pannable?.isPanning ?: false
  }
}<|MERGE_RESOLUTION|>--- conflicted
+++ resolved
@@ -25,10 +25,6 @@
   override fun update(event: AnActionEvent) {
     super.update(event)
     val pannable = event.getData(PANNABLE_KEY)
-<<<<<<< HEAD
-    event.presentation.isEnabledAndVisible = pannable != null
-=======
->>>>>>> b5f40ffd
     event.presentation.isEnabled = pannable?.isPannable == true
     // setSelectedIcon doesn't work as expected, so instead we manually change the regular Icon when the Toggle is Selected
     event.presentation.icon = if (isSelected(event)) PAN_TOOL_SELECTED else PAN_TOOL
