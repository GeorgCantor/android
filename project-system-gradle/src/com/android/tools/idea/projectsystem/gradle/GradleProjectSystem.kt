/*
 * Copyright (C) 2017 The Android Open Source Project
 *
 * Licensed under the Apache License, Version 2.0 (the "License");
 * you may not use this file except in compliance with the License.
 * You may obtain a copy of the License at
 *
 *      http://www.apache.org/licenses/LICENSE-2.0
 *
 * Unless required by applicable law or agreed to in writing, software
 * distributed under the License is distributed on an "AS IS" BASIS,
 * WITHOUT WARRANTIES OR CONDITIONS OF ANY KIND, either express or implied.
 * See the License for the specific language governing permissions and
 * limitations under the License.
 */
package com.android.tools.idea.projectsystem.gradle

<<<<<<< HEAD
import com.android.sdklib.AndroidVersion
import com.android.tools.apk.analyzer.AaptInvoker
=======
import com.android.AndroidProjectTypes
import com.android.sdklib.AndroidVersion
import com.android.tools.apk.analyzer.AaptInvoker
import com.android.tools.idea.gradle.AndroidGradleClassJarProvider
>>>>>>> b5f40ffd
import com.android.tools.idea.gradle.model.IdeAndroidArtifact
import com.android.tools.idea.gradle.model.IdeAndroidProjectType
import com.android.tools.idea.gradle.model.IdeArtifactName
import com.android.tools.idea.gradle.model.IdeJavaArtifact
import com.android.tools.idea.gradle.model.IdeSourceProvider
import com.android.tools.idea.gradle.project.build.invoker.AssembleInvocationResult
import com.android.tools.idea.gradle.project.model.GradleAndroidModel
import com.android.tools.idea.gradle.run.OutputBuildAction
import com.android.tools.idea.gradle.run.PostBuildModel
import com.android.tools.idea.gradle.run.PostBuildModelProvider
import com.android.tools.idea.gradle.util.BuildMode
import com.android.tools.idea.gradle.util.GradleProjectSystemUtil.getGeneratedSourceFoldersToUse
import com.android.tools.idea.gradle.util.OutputType
<<<<<<< HEAD
import com.android.tools.idea.gradle.util.getOutputFilesFromListingFileOrLogError
=======
import com.android.tools.idea.gradle.util.getOutputFilesFromListingFile
>>>>>>> b5f40ffd
import com.android.tools.idea.gradle.util.getOutputListingFile
import com.android.tools.idea.log.LogWrapper
import com.android.tools.idea.model.AndroidManifestIndex
import com.android.tools.idea.model.AndroidModel
import com.android.tools.idea.model.ClassJarProvider
import com.android.tools.idea.model.logManifestIndexQueryError
import com.android.tools.idea.projectsystem.AndroidModuleSystem
import com.android.tools.idea.projectsystem.AndroidProjectSystem
<<<<<<< HEAD
import com.android.tools.idea.projectsystem.IdeaSourceProvider
import com.android.tools.idea.projectsystem.IdeaSourceProviderImpl
import com.android.tools.idea.projectsystem.NamedIdeaSourceProvider
=======
import com.android.tools.idea.projectsystem.BuildConfigurationSourceProvider
import com.android.tools.idea.projectsystem.IdeaSourceProvider
import com.android.tools.idea.projectsystem.IdeaSourceProviderImpl
import com.android.tools.idea.projectsystem.NamedIdeaSourceProvider
import com.android.tools.idea.projectsystem.NamedIdeaSourceProviderImpl
>>>>>>> b5f40ffd
import com.android.tools.idea.projectsystem.ProjectSystemBuildManager
import com.android.tools.idea.projectsystem.ProjectSystemSyncManager
import com.android.tools.idea.projectsystem.ScopeType
import com.android.tools.idea.projectsystem.SourceProviders
import com.android.tools.idea.projectsystem.SourceProvidersFactory
import com.android.tools.idea.projectsystem.SourceProvidersImpl
import com.android.tools.idea.projectsystem.createSourceProvidersForLegacyModule
import com.android.tools.idea.projectsystem.emptySourceProvider
import com.android.tools.idea.projectsystem.getModuleSystem
import com.android.tools.idea.projectsystem.getProjectSystem
import com.android.tools.idea.res.AndroidInnerClassFinder
import com.android.tools.idea.res.AndroidManifestClassPsiElementFinder
import com.android.tools.idea.res.AndroidResourceClassPsiElementFinder
import com.android.tools.idea.res.ProjectLightResourceClassService
<<<<<<< HEAD
import com.android.tools.idea.run.AndroidRunConfiguration
import com.android.tools.idea.run.AndroidRunConfiguration.shouldDeployApkFromBundle
=======
>>>>>>> b5f40ffd
import com.android.tools.idea.run.AndroidRunConfigurationBase
import com.android.tools.idea.run.ApkInfo
import com.android.tools.idea.run.ApkProvider
import com.android.tools.idea.run.GradleApkProvider
import com.android.tools.idea.run.GradleApplicationIdProvider
<<<<<<< HEAD
=======
import com.android.tools.idea.run.ValidationError
>>>>>>> b5f40ffd
import com.android.tools.idea.run.configuration.AndroidWearConfiguration
import com.android.tools.idea.sdk.AndroidSdks
import com.android.tools.idea.util.androidFacet
import com.intellij.execution.configurations.ModuleBasedConfiguration
import com.intellij.execution.configurations.RunConfiguration
import com.intellij.facet.ProjectFacetManager
import com.intellij.openapi.module.Module
import com.intellij.openapi.module.ModuleManager
import com.intellij.openapi.project.DumbService
import com.intellij.openapi.project.IndexNotReadyException
import com.intellij.openapi.project.Project
<<<<<<< HEAD
=======
import com.intellij.openapi.roots.ProjectRootModificationTracker
>>>>>>> b5f40ffd
import com.intellij.openapi.util.UserDataHolder
import com.intellij.openapi.vfs.VfsUtil
import com.intellij.openapi.vfs.VirtualFile
import com.intellij.psi.PsiElementFinder
import com.intellij.psi.search.GlobalSearchScope
<<<<<<< HEAD
import org.jetbrains.android.facet.AndroidFacet
import org.jetbrains.android.facet.createIdeaSourceProviderFromModelSourceProvider
import org.jetbrains.kotlin.utils.addToStdlib.safeAs
=======
import com.intellij.psi.util.CachedValueProvider
import com.intellij.psi.util.CachedValuesManager
import org.jetbrains.android.facet.AndroidFacet
import org.jetbrains.kotlin.utils.addToStdlib.safeAs
import java.io.File
>>>>>>> b5f40ffd
import java.nio.file.Path

class GradleProjectSystem(val project: Project) : AndroidProjectSystem {
  private val moduleHierarchyProvider: GradleModuleHierarchyProvider = GradleModuleHierarchyProvider(project)
  private val mySyncManager: ProjectSystemSyncManager = GradleProjectSystemSyncManager(project)
  private val myBuildManager: ProjectSystemBuildManager = GradleProjectSystemBuildManager(project)
  private val myProjectBuildModelHandler: ProjectBuildModelHandler = ProjectBuildModelHandler.getInstance(project)

  private val myPsiElementFinders: List<PsiElementFinder> = run {
    listOf(
      AndroidInnerClassFinder.INSTANCE,
      AndroidManifestClassPsiElementFinder.getInstance(project),
      AndroidResourceClassPsiElementFinder(getLightResourceClassService())
    )
  }

  override fun getSyncManager(): ProjectSystemSyncManager = mySyncManager
  override fun getBuildManager(): ProjectSystemBuildManager = myBuildManager

  override fun getPathToAapt(): Path {
    return AaptInvoker.getPathToAapt(AndroidSdks.getInstance().tryToChooseSdkHandler(), LogWrapper(GradleProjectSystem::class.java))
  }

  override fun allowsFileCreation() = true

  override fun getDefaultApkFile(): VirtualFile? {
    return ModuleManager.getInstance(project).modules.asSequence()
      .mapNotNull { GradleAndroidModel.get(it) }
      .filter { it.androidProject.projectType == IdeAndroidProjectType.PROJECT_TYPE_APP }
      .flatMap { androidModel ->
        if (androidModel.features.isBuildOutputFileSupported) {
          androidModel
            .selectedVariant
            .mainArtifact
            .buildInformation
            .getOutputListingFile(OutputType.Apk)
<<<<<<< HEAD
            ?.let { getOutputFilesFromListingFileOrLogError(it) }
=======
            ?.let { getOutputFilesFromListingFile(it) }
>>>>>>> b5f40ffd
            ?.asSequence()
            .orEmpty()
        }
        else {
          emptySequence()
        }
      }
      .filterNotNull()
      .find { it.exists() }
      ?.let { VfsUtil.findFileByIoFile(it, true) }
  }

  override fun getModuleSystem(module: Module): AndroidModuleSystem {
    return GradleModuleSystem(module, myProjectBuildModelHandler, moduleHierarchyProvider.createForModule(module))
  }

  override fun getApplicationIdProvider(runConfiguration: RunConfiguration): GradleApplicationIdProvider? {
    if (runConfiguration !is AndroidRunConfigurationBase &&
        runConfiguration !is AndroidWearConfiguration) return null
    val androidFacet = runConfiguration.safeAs<ModuleBasedConfiguration<*, *>>()?.configurationModule?.module?.androidFacet ?: return null
    val androidModel = GradleAndroidModel.get(androidFacet) ?: return null
    val isTestConfiguration = if (runConfiguration is AndroidRunConfigurationBase) runConfiguration.isTestConfiguration else false

    return GradleApplicationIdProvider(
      androidFacet,
      isTestConfiguration,
      androidModel,
      androidModel.selectedVariant
    )
  }

  override fun getApkProvider(runConfiguration: RunConfiguration): ApkProvider? {
<<<<<<< HEAD
    if (runConfiguration !is AndroidRunConfigurationBase &&
        runConfiguration !is AndroidWearConfiguration) return null
    val androidFacet = runConfiguration.safeAs<ModuleBasedConfiguration<*, *>>()?.configurationModule?.module?.androidFacet ?: return null
    val isTestConfiguration = if (runConfiguration is AndroidRunConfigurationBase) runConfiguration.isTestConfiguration else false
    val alwaysDeployApkFromBundle = (runConfiguration as? AndroidRunConfiguration)?.let(::shouldDeployApkFromBundle) ?: false

    return GradleApkProvider(
      androidFacet,
      getApplicationIdProvider(runConfiguration) ?: return null,
      PostBuildModelProvider { (runConfiguration as? UserDataHolder)?.getUserData(GradleApkProvider.POST_BUILD_MODEL) },
      isTestConfiguration,
      alwaysDeployApkFromBundle
    )
  }

=======
    val context = runConfiguration.getGradleContext() ?: return null
    return GradleApkProvider(
      context.androidFacet,
      getApplicationIdProvider(runConfiguration) ?: return null,
      PostBuildModelProvider { (runConfiguration as? UserDataHolder)?.getUserData(GradleApkProvider.POST_BUILD_MODEL) },
      context.isTestConfiguration,
      context.alwaysDeployApkFromBundle
    )
  }

  override fun validateRunConfiguration(runConfiguration: RunConfiguration): List<ValidationError> {
    val context = runConfiguration.getGradleContext() ?: return super.validateRunConfiguration(runConfiguration)
    return GradleApkProvider.doValidate(context.androidFacet, context.isTestConfiguration, context.alwaysDeployApkFromBundle)
  }

>>>>>>> b5f40ffd
  internal fun getBuiltApksForSelectedVariant(
    androidFacet: AndroidFacet,
    assembleResult: AssembleInvocationResult,
    forTests: Boolean = false
  ): List<ApkInfo>? {
    val androidModel = GradleAndroidModel.get(androidFacet) ?: return null

    // Composite builds are not properly supported with AGPs 3.x and we ignore a possibility of receiving multiple models here.
    // `PostBuildModel`s were not designed to handle this.
    val postBuildModel: PostBuildModel? =
      (assembleResult.invocationResult.models.firstOrNull() as? OutputBuildAction.PostBuildProjectModels)
        ?.let { PostBuildModel(it) }

    val postBuildModelProvider = PostBuildModelProvider { postBuildModel }

<<<<<<< HEAD
    return object : GradleApkProvider(
=======
    return GradleApkProvider(
>>>>>>> b5f40ffd
      androidFacet,
      GradleApplicationIdProvider(
        androidFacet,
        forTests,
        androidModel,
        androidModel.selectedVariant
      ),
      postBuildModelProvider,
      forTests,
      false // Overriden and doesn't matter.
<<<<<<< HEAD
    ) {
      override fun getOutputKind(targetDevicesMinVersion: AndroidVersion?): OutputKind {
        return when (assembleResult.buildMode) {
          BuildMode.APK_FROM_BUNDLE -> OutputKind.AppBundleOutputModel
          BuildMode.ASSEMBLE -> OutputKind.Default
          else -> error("Unsupported build mode: ${assembleResult.buildMode}")
        }
      }
    }
=======
    )
>>>>>>> b5f40ffd
      .getApks(
        emptyList(),
        AndroidVersion(30),
        androidModel,
<<<<<<< HEAD
        androidModel.selectedVariant
=======
        androidModel.selectedVariant,
        when (assembleResult.buildMode) {
          BuildMode.APK_FROM_BUNDLE -> GradleApkProvider.OutputKind.AppBundleOutputModel
          BuildMode.ASSEMBLE -> GradleApkProvider.OutputKind.Default
          else -> error("Unsupported build mode: ${assembleResult.buildMode}")
        }
>>>>>>> b5f40ffd
      )
  }

  override fun getPsiElementFinders(): List<PsiElementFinder> = myPsiElementFinders

  override fun getLightResourceClassService() = ProjectLightResourceClassService.getInstance(project)

  override val submodules: Collection<Module>
    get() = moduleHierarchyProvider.forProject.submodules

  override fun getSourceProvidersFactory(): SourceProvidersFactory = object : SourceProvidersFactory {
<<<<<<< HEAD
    override fun createSourceProvidersFor(facet: AndroidFacet): SourceProviders {
=======
    override fun createSourceProvidersFor(facet: AndroidFacet): SourceProviders? {
>>>>>>> b5f40ffd
      val model = GradleAndroidModel.get(facet)
      return if (model != null) createSourceProvidersFromModel(model) else createSourceProvidersForLegacyModule(facet)
    }
  }

<<<<<<< HEAD
=======
  override fun getBuildConfigurationSourceProvider(): BuildConfigurationSourceProvider {
    return CachedValuesManager.getManager(project).getCachedValue(project) {
      CachedValueProvider.Result.create(
        GradleBuildConfigurationSourceProvider(project),
        ProjectRootModificationTracker.getInstance(project)
      )
    }
  }

  override fun getClassJarProvider(): ClassJarProvider {
    return AndroidGradleClassJarProvider()
  }

>>>>>>> b5f40ffd
  override fun getAndroidFacetsWithPackageName(project: Project, packageName: String): List<AndroidFacet> {
    val androidFacets = ProjectFacetManager.getInstance(project).getFacets(AndroidFacet.ID)
    val shouldQueryIndex = androidFacets.any { GradleAndroidModel.get(it)?.androidProject?.namespace == null }
    val facetsFromModuleSystem = androidFacets.filter { GradleAndroidModel.get(it)?.androidProject?.namespace == packageName }
    if (!shouldQueryIndex) {
      return facetsFromModuleSystem
<<<<<<< HEAD
=======
    }

    val projectScope = GlobalSearchScope.projectScope(project)
    try {
      val facetsFromManifestIndex = DumbService.getInstance(project).runReadActionInSmartMode<List<AndroidFacet>> {
        AndroidManifestIndex.queryByPackageName(project, packageName, projectScope)
      }.filter {
        // Filter out any facets that have a manifest override for package name, as that takes priority.
        GradleAndroidModel.get(it)?.androidProject?.namespace == null
      }
      return facetsFromManifestIndex + facetsFromModuleSystem
>>>>>>> b5f40ffd
    }
    catch (e: IndexNotReadyException) {
      // TODO(147116755): runReadActionInSmartMode doesn't work if we already have read access.
      //  We need to refactor the callers of this to require a *smart*
      //  read action, at which point we can remove this try-catch.
      logManifestIndexQueryError(e)
    }
    // If the index is unavailable fall back to direct filtering of the package names returned by the module system which is supposed
    // to work in the dumb mode (i.e. it fallback to slow manifest parsing if the index is not available).
    return androidFacets.filter { it.getModuleSystem().getPackageName() == packageName }
  }

<<<<<<< HEAD
    val projectScope = GlobalSearchScope.projectScope(project)
    try {
      val facetsFromManifestIndex = DumbService.getInstance(project).runReadActionInSmartMode<List<AndroidFacet>> {
        AndroidManifestIndex.queryByPackageName(project, packageName, projectScope)
      }.filter {
        // Filter out any facets that have a manifest override for package name, as that takes priority.
        GradleAndroidModel.get(it)?.androidProject?.namespace == null
      }
      return facetsFromManifestIndex + facetsFromModuleSystem
    }
    catch (e: IndexNotReadyException) {
      // TODO(147116755): runReadActionInSmartMode doesn't work if we already have read access.
      //  We need to refactor the callers of this to require a *smart*
      //  read action, at which point we can remove this try-catch.
      logManifestIndexQueryError(e)
    }
    // If the index is unavailable fall back to direct filtering of the package names returned by the module system which is supposed
    // to work in the dumb mode (i.e. it fallback to slow manifest parsing if the index is not available).
    return androidFacets.filter { it.getModuleSystem().getPackageName() == packageName }
=======
  override fun getKnownApplicationIds(project: Project): Set<String> {
    val model = getModel(project) ?: return emptySet()

    val ids = model.allApplicationIds
    ids.add(model.applicationId)
    return ids
  }

  // TODO(b/228120633) reimplement this in a more efficient way
  private fun getModel(project: Project): AndroidModel? {
    if (project.isDisposed) {
      return null
    }

    val module = ModuleManager.getInstance(project).modules.firstOrNull {
      !it.isDisposed && AndroidFacet.getInstance(it)?.let { facet ->
        facet.properties.PROJECT_TYPE == AndroidProjectTypes.PROJECT_TYPE_APP
      } == true
    } ?: return null

    return AndroidModel.get(module)
>>>>>>> b5f40ffd
  }
}

private val IdeAndroidArtifact.scopeType: ScopeType
  get() = when (this.name) {
    IdeArtifactName.ANDROID_TEST -> ScopeType.ANDROID_TEST
    IdeArtifactName.MAIN -> ScopeType.MAIN
    IdeArtifactName.TEST_FIXTURES -> ScopeType.TEST_FIXTURES
    IdeArtifactName.UNIT_TEST -> ScopeType.UNIT_TEST
  }

fun createSourceProvidersFromModel(model: GradleAndroidModel): SourceProviders {
  val all =
    (
      model.allSourceProviders.associateWith { createIdeaSourceProviderFromModelSourceProvider(it, ScopeType.MAIN) } +
      model.allUnitTestSourceProviders.associateWith { createIdeaSourceProviderFromModelSourceProvider(it, ScopeType.UNIT_TEST) } +
      model.allAndroidTestSourceProviders.associateWith { createIdeaSourceProviderFromModelSourceProvider(it, ScopeType.ANDROID_TEST) } +
      model.allTestFixturesSourceProviders.associateWith { createIdeaSourceProviderFromModelSourceProvider(it, ScopeType.TEST_FIXTURES) }
<<<<<<< HEAD
    )

  fun IdeSourceProvider.toIdeaSourceProvider(): NamedIdeaSourceProvider {
    if (!all.containsKey(this)) {
      println("Does not contain: $this")
    }
    return all.getValue(this)
  }

  fun IdeAndroidArtifact.toGeneratedIdeaSourceProvider(): IdeaSourceProvider {
    val sourceFolders = getGeneratedSourceFoldersToUse(this, model)
    return IdeaSourceProviderImpl(
      scopeType,
      object: IdeaSourceProviderImpl.Core {
        override val manifestFileUrls: Sequence<String> = emptySequence()
        override val manifestDirectoryUrls: Sequence<String> = emptySequence()
        override val javaDirectoryUrls: Sequence<String> =
          sourceFolders.map { VfsUtil.fileToUrl(it) }.asSequence()
        override val kotlinDirectoryUrls: Sequence<String> = emptySequence()
        override val resourcesDirectoryUrls: Sequence<String> = emptySequence()
        override val aidlDirectoryUrls: Sequence<String> = emptySequence()
        override val renderscriptDirectoryUrls: Sequence<String> = emptySequence()
        override val jniLibsDirectoryUrls: Sequence<String> = emptySequence()
        override val resDirectoryUrls: Sequence<String> =
          this@toGeneratedIdeaSourceProvider.generatedResourceFolders.map { VfsUtil.fileToUrl(it) }.asSequence()
        override val assetsDirectoryUrls: Sequence<String> = emptySequence()
        override val shadersDirectoryUrls: Sequence<String> = emptySequence()
        override val mlModelsDirectoryUrls: Sequence<String> = emptySequence()
        override val customSourceDirectories: Map<String, Sequence<String>> = emptyMap()
      }
=======
>>>>>>> b5f40ffd
    )
  }

<<<<<<< HEAD
  fun IdeJavaArtifact.toGeneratedIdeaSourceProvider(): IdeaSourceProvider {
    val sourceFolders = getGeneratedSourceFoldersToUse(this, model)
    return IdeaSourceProviderImpl(
      ScopeType.UNIT_TEST,
      object: IdeaSourceProviderImpl.Core {
=======
  fun IdeSourceProvider.toIdeaSourceProvider(): NamedIdeaSourceProvider {
    if (!all.containsKey(this)) {
      println("Does not contain: $this")
    }
    return all.getValue(this)
  }

  fun IdeAndroidArtifact.toGeneratedIdeaSourceProvider(): IdeaSourceProvider {
    val sourceFolders = getGeneratedSourceFoldersToUse(this, model.data)
    return IdeaSourceProviderImpl(
      scopeType,
      object : IdeaSourceProviderImpl.Core {
        override val manifestFileUrls: Sequence<String> = emptySequence()
        override val manifestDirectoryUrls: Sequence<String> = emptySequence()
        override val javaDirectoryUrls: Sequence<String> =
          sourceFolders.map { VfsUtil.fileToUrl(it) }.asSequence()
        override val kotlinDirectoryUrls: Sequence<String> = emptySequence()
        override val resourcesDirectoryUrls: Sequence<String> = emptySequence()
        override val aidlDirectoryUrls: Sequence<String> = emptySequence()
        override val renderscriptDirectoryUrls: Sequence<String> = emptySequence()
        override val jniLibsDirectoryUrls: Sequence<String> = emptySequence()
        override val resDirectoryUrls: Sequence<String> =
          this@toGeneratedIdeaSourceProvider.generatedResourceFolders.map { VfsUtil.fileToUrl(it) }.asSequence()
        override val assetsDirectoryUrls: Sequence<String> = emptySequence()
        override val shadersDirectoryUrls: Sequence<String> = emptySequence()
        override val mlModelsDirectoryUrls: Sequence<String> = emptySequence()
        override val customSourceDirectories: Map<String, Sequence<String>> = emptyMap()
      }
    )
  }

  fun IdeJavaArtifact.toGeneratedIdeaSourceProvider(): IdeaSourceProvider {
    val sourceFolders = getGeneratedSourceFoldersToUse(this, model.data)
    return IdeaSourceProviderImpl(
      ScopeType.UNIT_TEST,
      object : IdeaSourceProviderImpl.Core {
>>>>>>> b5f40ffd
        override val manifestFileUrls: Sequence<String> = emptySequence()
        override val manifestDirectoryUrls: Sequence<String> = emptySequence()
        override val javaDirectoryUrls: Sequence<String> =
          sourceFolders.map { VfsUtil.fileToUrl(it) }.asSequence()
        override val kotlinDirectoryUrls: Sequence<String> = emptySequence()
        override val resourcesDirectoryUrls: Sequence<String> = emptySequence()
        override val aidlDirectoryUrls: Sequence<String> = emptySequence()
        override val renderscriptDirectoryUrls: Sequence<String> = emptySequence()
        override val jniLibsDirectoryUrls: Sequence<String> = emptySequence()
        override val resDirectoryUrls: Sequence<String> = emptySequence()
        override val assetsDirectoryUrls: Sequence<String> = emptySequence()
        override val shadersDirectoryUrls: Sequence<String> = emptySequence()
        override val mlModelsDirectoryUrls: Sequence<String> = emptySequence()
        override val customSourceDirectories: Map<String, Sequence<String>> = emptyMap()
      }
    )
  }

  return SourceProvidersImpl(
    mainIdeaSourceProvider = model.defaultSourceProvider.toIdeaSourceProvider(),
    currentSourceProviders = model.activeSourceProviders.map { it.toIdeaSourceProvider() },
    currentUnitTestSourceProviders = model.unitTestSourceProviders.map { it.toIdeaSourceProvider() },
    currentAndroidTestSourceProviders = model.androidTestSourceProviders.map { it.toIdeaSourceProvider() },
    currentTestFixturesSourceProviders = model.testFixturesSourceProviders.map { it.toIdeaSourceProvider() },
    currentAndSomeFrequentlyUsedInactiveSourceProviders = model.allSourceProviders.map { it.toIdeaSourceProvider() },
    mainAndFlavorSourceProviders =
    run {
      val flavorNames = model.selectedVariant.productFlavors.toSet()
      listOf(model.defaultSourceProvider.toIdeaSourceProvider()) +
      model.androidProject.productFlavors
        .filter { it.productFlavor.name in flavorNames }
        .mapNotNull { it.sourceProvider?.toIdeaSourceProvider() }
    },
    generatedSources = model.selectedVariant.mainArtifact.toGeneratedIdeaSourceProvider(),
<<<<<<< HEAD
    generatedUnitTestSources = model.selectedVariant.unitTestArtifact?.toGeneratedIdeaSourceProvider() ?: emptySourceProvider(ScopeType.UNIT_TEST),
    generatedAndroidTestSources = model.selectedVariant.androidTestArtifact?.toGeneratedIdeaSourceProvider() ?: emptySourceProvider(ScopeType.ANDROID_TEST),
    generatedTestFixturesSources = model.selectedVariant.testFixturesArtifact?.toGeneratedIdeaSourceProvider() ?: emptySourceProvider(ScopeType.TEST_FIXTURES)
  )
}

=======
    generatedUnitTestSources = model.selectedVariant.unitTestArtifact?.toGeneratedIdeaSourceProvider() ?: emptySourceProvider(
      ScopeType.UNIT_TEST),
    generatedAndroidTestSources = model.selectedVariant.androidTestArtifact?.toGeneratedIdeaSourceProvider() ?: emptySourceProvider(
      ScopeType.ANDROID_TEST),
    generatedTestFixturesSources = model.selectedVariant.testFixturesArtifact?.toGeneratedIdeaSourceProvider() ?: emptySourceProvider(
      ScopeType.TEST_FIXTURES)
  )
}

private fun createIdeaSourceProviderFromModelSourceProvider(it: IdeSourceProvider, scopeType: ScopeType = ScopeType.MAIN): NamedIdeaSourceProvider {
  return NamedIdeaSourceProviderImpl(
    it.name,
    scopeType,
    core = object : NamedIdeaSourceProviderImpl.Core {
      override val manifestFileUrl: String get() = VfsUtil.fileToUrl(it.manifestFile)
      override val javaDirectoryUrls: Sequence<String> get() = it.javaDirectories.asSequence().toUrls()
      override val kotlinDirectoryUrls: Sequence<String> get() = it.kotlinDirectories.asSequence().toUrls()
      override val resourcesDirectoryUrls: Sequence<String> get() = it.resourcesDirectories.asSequence().toUrls()
      override val aidlDirectoryUrls: Sequence<String> get() = it.aidlDirectories.asSequence().toUrls()
      override val renderscriptDirectoryUrls: Sequence<String> get() = it.renderscriptDirectories.asSequence().toUrls()
      override val jniLibsDirectoryUrls: Sequence<String> get() = it.jniLibsDirectories.asSequence().toUrls()
      override val resDirectoryUrls: Sequence<String> get() = it.resDirectories.asSequence().toUrls()
      override val assetsDirectoryUrls: Sequence<String> get() = it.assetsDirectories.asSequence().toUrls()
      override val shadersDirectoryUrls: Sequence<String> get() = it.shadersDirectories.asSequence().toUrls()
      override val mlModelsDirectoryUrls: Sequence<String> get() = it.mlModelsDirectories.asSequence().toUrls()
      override val customSourceDirectories: Map<String, Sequence<String>>
        get() = it.customSourceDirectories.associateBy({ it.sourceTypeName }) { f -> sequenceOf(f.directory).toUrls() }
    }
  )
}

/** Convert a set of IO files into a set of IDEA file urls referring to equivalent virtual files  */
private fun Sequence<File>.toUrls(): Sequence<String> = map { VfsUtil.fileToUrl(it) }

>>>>>>> b5f40ffd
fun AssembleInvocationResult.getBuiltApksForSelectedVariant(androidFacet: AndroidFacet, forTests: Boolean = false): List<ApkInfo>? {
  val projectSystem = androidFacet.module.project.getProjectSystem() as? GradleProjectSystem
                      ?: error("The supplied facet does not represent a project managed by the Gradle project system. " +
                               "Module: ${androidFacet.module.name}")
  return projectSystem.getBuiltApksForSelectedVariant(androidFacet, this, forTests)
}<|MERGE_RESOLUTION|>--- conflicted
+++ resolved
@@ -15,15 +15,10 @@
  */
 package com.android.tools.idea.projectsystem.gradle
 
-<<<<<<< HEAD
-import com.android.sdklib.AndroidVersion
-import com.android.tools.apk.analyzer.AaptInvoker
-=======
 import com.android.AndroidProjectTypes
 import com.android.sdklib.AndroidVersion
 import com.android.tools.apk.analyzer.AaptInvoker
 import com.android.tools.idea.gradle.AndroidGradleClassJarProvider
->>>>>>> b5f40ffd
 import com.android.tools.idea.gradle.model.IdeAndroidArtifact
 import com.android.tools.idea.gradle.model.IdeAndroidProjectType
 import com.android.tools.idea.gradle.model.IdeArtifactName
@@ -37,11 +32,7 @@
 import com.android.tools.idea.gradle.util.BuildMode
 import com.android.tools.idea.gradle.util.GradleProjectSystemUtil.getGeneratedSourceFoldersToUse
 import com.android.tools.idea.gradle.util.OutputType
-<<<<<<< HEAD
-import com.android.tools.idea.gradle.util.getOutputFilesFromListingFileOrLogError
-=======
 import com.android.tools.idea.gradle.util.getOutputFilesFromListingFile
->>>>>>> b5f40ffd
 import com.android.tools.idea.gradle.util.getOutputListingFile
 import com.android.tools.idea.log.LogWrapper
 import com.android.tools.idea.model.AndroidManifestIndex
@@ -50,17 +41,11 @@
 import com.android.tools.idea.model.logManifestIndexQueryError
 import com.android.tools.idea.projectsystem.AndroidModuleSystem
 import com.android.tools.idea.projectsystem.AndroidProjectSystem
-<<<<<<< HEAD
-import com.android.tools.idea.projectsystem.IdeaSourceProvider
-import com.android.tools.idea.projectsystem.IdeaSourceProviderImpl
-import com.android.tools.idea.projectsystem.NamedIdeaSourceProvider
-=======
 import com.android.tools.idea.projectsystem.BuildConfigurationSourceProvider
 import com.android.tools.idea.projectsystem.IdeaSourceProvider
 import com.android.tools.idea.projectsystem.IdeaSourceProviderImpl
 import com.android.tools.idea.projectsystem.NamedIdeaSourceProvider
 import com.android.tools.idea.projectsystem.NamedIdeaSourceProviderImpl
->>>>>>> b5f40ffd
 import com.android.tools.idea.projectsystem.ProjectSystemBuildManager
 import com.android.tools.idea.projectsystem.ProjectSystemSyncManager
 import com.android.tools.idea.projectsystem.ScopeType
@@ -75,20 +60,12 @@
 import com.android.tools.idea.res.AndroidManifestClassPsiElementFinder
 import com.android.tools.idea.res.AndroidResourceClassPsiElementFinder
 import com.android.tools.idea.res.ProjectLightResourceClassService
-<<<<<<< HEAD
-import com.android.tools.idea.run.AndroidRunConfiguration
-import com.android.tools.idea.run.AndroidRunConfiguration.shouldDeployApkFromBundle
-=======
->>>>>>> b5f40ffd
 import com.android.tools.idea.run.AndroidRunConfigurationBase
 import com.android.tools.idea.run.ApkInfo
 import com.android.tools.idea.run.ApkProvider
 import com.android.tools.idea.run.GradleApkProvider
 import com.android.tools.idea.run.GradleApplicationIdProvider
-<<<<<<< HEAD
-=======
 import com.android.tools.idea.run.ValidationError
->>>>>>> b5f40ffd
 import com.android.tools.idea.run.configuration.AndroidWearConfiguration
 import com.android.tools.idea.sdk.AndroidSdks
 import com.android.tools.idea.util.androidFacet
@@ -100,26 +77,17 @@
 import com.intellij.openapi.project.DumbService
 import com.intellij.openapi.project.IndexNotReadyException
 import com.intellij.openapi.project.Project
-<<<<<<< HEAD
-=======
 import com.intellij.openapi.roots.ProjectRootModificationTracker
->>>>>>> b5f40ffd
 import com.intellij.openapi.util.UserDataHolder
 import com.intellij.openapi.vfs.VfsUtil
 import com.intellij.openapi.vfs.VirtualFile
 import com.intellij.psi.PsiElementFinder
 import com.intellij.psi.search.GlobalSearchScope
-<<<<<<< HEAD
-import org.jetbrains.android.facet.AndroidFacet
-import org.jetbrains.android.facet.createIdeaSourceProviderFromModelSourceProvider
-import org.jetbrains.kotlin.utils.addToStdlib.safeAs
-=======
 import com.intellij.psi.util.CachedValueProvider
 import com.intellij.psi.util.CachedValuesManager
 import org.jetbrains.android.facet.AndroidFacet
 import org.jetbrains.kotlin.utils.addToStdlib.safeAs
 import java.io.File
->>>>>>> b5f40ffd
 import java.nio.file.Path
 
 class GradleProjectSystem(val project: Project) : AndroidProjectSystem {
@@ -156,11 +124,7 @@
             .mainArtifact
             .buildInformation
             .getOutputListingFile(OutputType.Apk)
-<<<<<<< HEAD
-            ?.let { getOutputFilesFromListingFileOrLogError(it) }
-=======
             ?.let { getOutputFilesFromListingFile(it) }
->>>>>>> b5f40ffd
             ?.asSequence()
             .orEmpty()
         }
@@ -193,23 +157,6 @@
   }
 
   override fun getApkProvider(runConfiguration: RunConfiguration): ApkProvider? {
-<<<<<<< HEAD
-    if (runConfiguration !is AndroidRunConfigurationBase &&
-        runConfiguration !is AndroidWearConfiguration) return null
-    val androidFacet = runConfiguration.safeAs<ModuleBasedConfiguration<*, *>>()?.configurationModule?.module?.androidFacet ?: return null
-    val isTestConfiguration = if (runConfiguration is AndroidRunConfigurationBase) runConfiguration.isTestConfiguration else false
-    val alwaysDeployApkFromBundle = (runConfiguration as? AndroidRunConfiguration)?.let(::shouldDeployApkFromBundle) ?: false
-
-    return GradleApkProvider(
-      androidFacet,
-      getApplicationIdProvider(runConfiguration) ?: return null,
-      PostBuildModelProvider { (runConfiguration as? UserDataHolder)?.getUserData(GradleApkProvider.POST_BUILD_MODEL) },
-      isTestConfiguration,
-      alwaysDeployApkFromBundle
-    )
-  }
-
-=======
     val context = runConfiguration.getGradleContext() ?: return null
     return GradleApkProvider(
       context.androidFacet,
@@ -225,7 +172,6 @@
     return GradleApkProvider.doValidate(context.androidFacet, context.isTestConfiguration, context.alwaysDeployApkFromBundle)
   }
 
->>>>>>> b5f40ffd
   internal fun getBuiltApksForSelectedVariant(
     androidFacet: AndroidFacet,
     assembleResult: AssembleInvocationResult,
@@ -241,11 +187,7 @@
 
     val postBuildModelProvider = PostBuildModelProvider { postBuildModel }
 
-<<<<<<< HEAD
-    return object : GradleApkProvider(
-=======
     return GradleApkProvider(
->>>>>>> b5f40ffd
       androidFacet,
       GradleApplicationIdProvider(
         androidFacet,
@@ -256,33 +198,17 @@
       postBuildModelProvider,
       forTests,
       false // Overriden and doesn't matter.
-<<<<<<< HEAD
-    ) {
-      override fun getOutputKind(targetDevicesMinVersion: AndroidVersion?): OutputKind {
-        return when (assembleResult.buildMode) {
-          BuildMode.APK_FROM_BUNDLE -> OutputKind.AppBundleOutputModel
-          BuildMode.ASSEMBLE -> OutputKind.Default
-          else -> error("Unsupported build mode: ${assembleResult.buildMode}")
-        }
-      }
-    }
-=======
-    )
->>>>>>> b5f40ffd
+    )
       .getApks(
         emptyList(),
         AndroidVersion(30),
         androidModel,
-<<<<<<< HEAD
-        androidModel.selectedVariant
-=======
         androidModel.selectedVariant,
         when (assembleResult.buildMode) {
           BuildMode.APK_FROM_BUNDLE -> GradleApkProvider.OutputKind.AppBundleOutputModel
           BuildMode.ASSEMBLE -> GradleApkProvider.OutputKind.Default
           else -> error("Unsupported build mode: ${assembleResult.buildMode}")
         }
->>>>>>> b5f40ffd
       )
   }
 
@@ -294,18 +220,12 @@
     get() = moduleHierarchyProvider.forProject.submodules
 
   override fun getSourceProvidersFactory(): SourceProvidersFactory = object : SourceProvidersFactory {
-<<<<<<< HEAD
     override fun createSourceProvidersFor(facet: AndroidFacet): SourceProviders {
-=======
-    override fun createSourceProvidersFor(facet: AndroidFacet): SourceProviders? {
->>>>>>> b5f40ffd
       val model = GradleAndroidModel.get(facet)
       return if (model != null) createSourceProvidersFromModel(model) else createSourceProvidersForLegacyModule(facet)
     }
   }
 
-<<<<<<< HEAD
-=======
   override fun getBuildConfigurationSourceProvider(): BuildConfigurationSourceProvider {
     return CachedValuesManager.getManager(project).getCachedValue(project) {
       CachedValueProvider.Result.create(
@@ -319,15 +239,12 @@
     return AndroidGradleClassJarProvider()
   }
 
->>>>>>> b5f40ffd
   override fun getAndroidFacetsWithPackageName(project: Project, packageName: String): List<AndroidFacet> {
     val androidFacets = ProjectFacetManager.getInstance(project).getFacets(AndroidFacet.ID)
     val shouldQueryIndex = androidFacets.any { GradleAndroidModel.get(it)?.androidProject?.namespace == null }
     val facetsFromModuleSystem = androidFacets.filter { GradleAndroidModel.get(it)?.androidProject?.namespace == packageName }
     if (!shouldQueryIndex) {
       return facetsFromModuleSystem
-<<<<<<< HEAD
-=======
     }
 
     val projectScope = GlobalSearchScope.projectScope(project)
@@ -339,7 +256,6 @@
         GradleAndroidModel.get(it)?.androidProject?.namespace == null
       }
       return facetsFromManifestIndex + facetsFromModuleSystem
->>>>>>> b5f40ffd
     }
     catch (e: IndexNotReadyException) {
       // TODO(147116755): runReadActionInSmartMode doesn't work if we already have read access.
@@ -352,27 +268,6 @@
     return androidFacets.filter { it.getModuleSystem().getPackageName() == packageName }
   }
 
-<<<<<<< HEAD
-    val projectScope = GlobalSearchScope.projectScope(project)
-    try {
-      val facetsFromManifestIndex = DumbService.getInstance(project).runReadActionInSmartMode<List<AndroidFacet>> {
-        AndroidManifestIndex.queryByPackageName(project, packageName, projectScope)
-      }.filter {
-        // Filter out any facets that have a manifest override for package name, as that takes priority.
-        GradleAndroidModel.get(it)?.androidProject?.namespace == null
-      }
-      return facetsFromManifestIndex + facetsFromModuleSystem
-    }
-    catch (e: IndexNotReadyException) {
-      // TODO(147116755): runReadActionInSmartMode doesn't work if we already have read access.
-      //  We need to refactor the callers of this to require a *smart*
-      //  read action, at which point we can remove this try-catch.
-      logManifestIndexQueryError(e)
-    }
-    // If the index is unavailable fall back to direct filtering of the package names returned by the module system which is supposed
-    // to work in the dumb mode (i.e. it fallback to slow manifest parsing if the index is not available).
-    return androidFacets.filter { it.getModuleSystem().getPackageName() == packageName }
-=======
   override fun getKnownApplicationIds(project: Project): Set<String> {
     val model = getModel(project) ?: return emptySet()
 
@@ -394,7 +289,6 @@
     } ?: return null
 
     return AndroidModel.get(module)
->>>>>>> b5f40ffd
   }
 }
 
@@ -413,49 +307,8 @@
       model.allUnitTestSourceProviders.associateWith { createIdeaSourceProviderFromModelSourceProvider(it, ScopeType.UNIT_TEST) } +
       model.allAndroidTestSourceProviders.associateWith { createIdeaSourceProviderFromModelSourceProvider(it, ScopeType.ANDROID_TEST) } +
       model.allTestFixturesSourceProviders.associateWith { createIdeaSourceProviderFromModelSourceProvider(it, ScopeType.TEST_FIXTURES) }
-<<<<<<< HEAD
-    )
-
-  fun IdeSourceProvider.toIdeaSourceProvider(): NamedIdeaSourceProvider {
-    if (!all.containsKey(this)) {
-      println("Does not contain: $this")
-    }
-    return all.getValue(this)
-  }
-
-  fun IdeAndroidArtifact.toGeneratedIdeaSourceProvider(): IdeaSourceProvider {
-    val sourceFolders = getGeneratedSourceFoldersToUse(this, model)
-    return IdeaSourceProviderImpl(
-      scopeType,
-      object: IdeaSourceProviderImpl.Core {
-        override val manifestFileUrls: Sequence<String> = emptySequence()
-        override val manifestDirectoryUrls: Sequence<String> = emptySequence()
-        override val javaDirectoryUrls: Sequence<String> =
-          sourceFolders.map { VfsUtil.fileToUrl(it) }.asSequence()
-        override val kotlinDirectoryUrls: Sequence<String> = emptySequence()
-        override val resourcesDirectoryUrls: Sequence<String> = emptySequence()
-        override val aidlDirectoryUrls: Sequence<String> = emptySequence()
-        override val renderscriptDirectoryUrls: Sequence<String> = emptySequence()
-        override val jniLibsDirectoryUrls: Sequence<String> = emptySequence()
-        override val resDirectoryUrls: Sequence<String> =
-          this@toGeneratedIdeaSourceProvider.generatedResourceFolders.map { VfsUtil.fileToUrl(it) }.asSequence()
-        override val assetsDirectoryUrls: Sequence<String> = emptySequence()
-        override val shadersDirectoryUrls: Sequence<String> = emptySequence()
-        override val mlModelsDirectoryUrls: Sequence<String> = emptySequence()
-        override val customSourceDirectories: Map<String, Sequence<String>> = emptyMap()
-      }
-=======
->>>>>>> b5f40ffd
-    )
-  }
-
-<<<<<<< HEAD
-  fun IdeJavaArtifact.toGeneratedIdeaSourceProvider(): IdeaSourceProvider {
-    val sourceFolders = getGeneratedSourceFoldersToUse(this, model)
-    return IdeaSourceProviderImpl(
-      ScopeType.UNIT_TEST,
-      object: IdeaSourceProviderImpl.Core {
-=======
+    )
+
   fun IdeSourceProvider.toIdeaSourceProvider(): NamedIdeaSourceProvider {
     if (!all.containsKey(this)) {
       println("Does not contain: $this")
@@ -492,7 +345,6 @@
     return IdeaSourceProviderImpl(
       ScopeType.UNIT_TEST,
       object : IdeaSourceProviderImpl.Core {
->>>>>>> b5f40ffd
         override val manifestFileUrls: Sequence<String> = emptySequence()
         override val manifestDirectoryUrls: Sequence<String> = emptySequence()
         override val javaDirectoryUrls: Sequence<String> =
@@ -527,14 +379,6 @@
         .mapNotNull { it.sourceProvider?.toIdeaSourceProvider() }
     },
     generatedSources = model.selectedVariant.mainArtifact.toGeneratedIdeaSourceProvider(),
-<<<<<<< HEAD
-    generatedUnitTestSources = model.selectedVariant.unitTestArtifact?.toGeneratedIdeaSourceProvider() ?: emptySourceProvider(ScopeType.UNIT_TEST),
-    generatedAndroidTestSources = model.selectedVariant.androidTestArtifact?.toGeneratedIdeaSourceProvider() ?: emptySourceProvider(ScopeType.ANDROID_TEST),
-    generatedTestFixturesSources = model.selectedVariant.testFixturesArtifact?.toGeneratedIdeaSourceProvider() ?: emptySourceProvider(ScopeType.TEST_FIXTURES)
-  )
-}
-
-=======
     generatedUnitTestSources = model.selectedVariant.unitTestArtifact?.toGeneratedIdeaSourceProvider() ?: emptySourceProvider(
       ScopeType.UNIT_TEST),
     generatedAndroidTestSources = model.selectedVariant.androidTestArtifact?.toGeneratedIdeaSourceProvider() ?: emptySourceProvider(
@@ -569,7 +413,6 @@
 /** Convert a set of IO files into a set of IDEA file urls referring to equivalent virtual files  */
 private fun Sequence<File>.toUrls(): Sequence<String> = map { VfsUtil.fileToUrl(it) }
 
->>>>>>> b5f40ffd
 fun AssembleInvocationResult.getBuiltApksForSelectedVariant(androidFacet: AndroidFacet, forTests: Boolean = false): List<ApkInfo>? {
   val projectSystem = androidFacet.module.project.getProjectSystem() as? GradleProjectSystem
                       ?: error("The supplied facet does not represent a project managed by the Gradle project system. " +
