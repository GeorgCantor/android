/*
 * Copyright (C) 2019 The Android Open Source Project
 *
 * Licensed under the Apache License, Version 2.0 (the "License");
 * you may not use this file except in compliance with the License.
 * You may obtain a copy of the License at
 *
 *      http://www.apache.org/licenses/LICENSE-2.0
 *
 * Unless required by applicable law or agreed to in writing, software
 * distributed under the License is distributed on an "AS IS" BASIS,
 * WITHOUT WARRANTIES OR CONDITIONS OF ANY KIND, either express or implied.
 * See the License for the specific language governing permissions and
 * limitations under the License.
 */
package com.android.tools.idea.uibuilder.visual

import com.android.tools.adtui.actions.DropDownAction
import com.android.tools.idea.uibuilder.visual.VisualizationForm.Companion.VISUALIZATION_FORM
import com.intellij.openapi.actionSystem.ActionUpdateThread
import com.intellij.openapi.actionSystem.AnActionEvent
import com.intellij.openapi.actionSystem.ToggleAction

/** The dropdown action used to choose the configuration set in visualization tool. */
<<<<<<< HEAD
class ConfigurationSetMenuAction(
  private val listener: ConfigurationSetListener,
  defaultSet: ConfigurationSet
) : DropDownAction(null, "Configuration Set", null) {
=======
class ConfigurationSetMenuAction(defaultSet: ConfigurationSet) :
  DropDownAction(null, "Configuration Set", null) {
>>>>>>> 574fcae1

  private var currentConfigurationSet = defaultSet

  init {
    var isPreviousGroupEmpty = true
    for (group in ConfigurationSetProvider.getGroupedConfigurationSets()) {
      if (!isPreviousGroupEmpty) {
        addSeparator()
      }
      val groupItems = group.filter { it.visible }
      groupItems.forEach { add(SetConfigurationSetAction(it)) }
      isPreviousGroupEmpty = groupItems.isEmpty()
    }
  }

  override fun displayTextInToolbar() = true

  override fun update(e: AnActionEvent) {
    e.presentation.text = currentConfigurationSet.name
  }

  override fun getActionUpdateThread(): ActionUpdateThread = ActionUpdateThread.BGT

  private inner class SetConfigurationSetAction(private val configurationSet: ConfigurationSet) :
    ToggleAction(configurationSet.name, "Set configuration set to ${configurationSet.name}", null) {

<<<<<<< HEAD
  private inner class SetConfigurationSetAction(private val configurationSet: ConfigurationSet) :
    AnAction(
      configurationSet.name,
      "Set configuration set to ${configurationSet.name}",
      if (currentConfigurationSet === configurationSet) StudioIcons.Common.CHECKED else null
    ) {

    override fun actionPerformed(e: AnActionEvent) {
      selectConfigurationSet(configurationSet)
    }

    override fun update(e: AnActionEvent) {
      e.presentation.icon =
        if (currentConfigurationSet.id === configurationSet.id) StudioIcons.Common.CHECKED else null
=======
    override fun isSelected(e: AnActionEvent) = currentConfigurationSet.id === configurationSet.id

    override fun setSelected(e: AnActionEvent, state: Boolean) {
      if (state && configurationSet !== currentConfigurationSet) {
        currentConfigurationSet = configurationSet
        e.getData(VISUALIZATION_FORM)?.onSelectedConfigurationSetChanged(configurationSet)
      }
>>>>>>> 574fcae1
    }

    override fun getActionUpdateThread(): ActionUpdateThread = ActionUpdateThread.BGT
  }
}<|MERGE_RESOLUTION|>--- conflicted
+++ resolved
@@ -22,15 +22,8 @@
 import com.intellij.openapi.actionSystem.ToggleAction
 
 /** The dropdown action used to choose the configuration set in visualization tool. */
-<<<<<<< HEAD
-class ConfigurationSetMenuAction(
-  private val listener: ConfigurationSetListener,
-  defaultSet: ConfigurationSet
-) : DropDownAction(null, "Configuration Set", null) {
-=======
 class ConfigurationSetMenuAction(defaultSet: ConfigurationSet) :
   DropDownAction(null, "Configuration Set", null) {
->>>>>>> 574fcae1
 
   private var currentConfigurationSet = defaultSet
 
@@ -57,22 +50,6 @@
   private inner class SetConfigurationSetAction(private val configurationSet: ConfigurationSet) :
     ToggleAction(configurationSet.name, "Set configuration set to ${configurationSet.name}", null) {
 
-<<<<<<< HEAD
-  private inner class SetConfigurationSetAction(private val configurationSet: ConfigurationSet) :
-    AnAction(
-      configurationSet.name,
-      "Set configuration set to ${configurationSet.name}",
-      if (currentConfigurationSet === configurationSet) StudioIcons.Common.CHECKED else null
-    ) {
-
-    override fun actionPerformed(e: AnActionEvent) {
-      selectConfigurationSet(configurationSet)
-    }
-
-    override fun update(e: AnActionEvent) {
-      e.presentation.icon =
-        if (currentConfigurationSet.id === configurationSet.id) StudioIcons.Common.CHECKED else null
-=======
     override fun isSelected(e: AnActionEvent) = currentConfigurationSet.id === configurationSet.id
 
     override fun setSelected(e: AnActionEvent, state: Boolean) {
@@ -80,7 +57,6 @@
         currentConfigurationSet = configurationSet
         e.getData(VISUALIZATION_FORM)?.onSelectedConfigurationSetChanged(configurationSet)
       }
->>>>>>> 574fcae1
     }
 
     override fun getActionUpdateThread(): ActionUpdateThread = ActionUpdateThread.BGT
