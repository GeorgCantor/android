/*
 * Copyright (C) 2018 The Android Open Source Project
 *
 * Licensed under the Apache License, Version 2.0 (the "License");
 * you may not use this file except in compliance with the License.
 * You may obtain a copy of the License at
 *
 *      http://www.apache.org/licenses/LICENSE-2.0
 *
 * Unless required by applicable law or agreed to in writing, software
 * distributed under the License is distributed on an "AS IS" BASIS,
 * WITHOUT WARRANTIES OR CONDITIONS OF ANY KIND, either express or implied.
 * See the License for the specific language governing permissions and
 * limitations under the License.
 */
package com.android.tools.idea.uibuilder.property.inspector

import com.android.AndroidXConstants.BOTTOM_NAVIGATION_VIEW
import com.android.AndroidXConstants.FLOATING_ACTION_BUTTON
import com.android.AndroidXConstants.TAB_LAYOUT
import com.android.AndroidXConstants.TEXT_INPUT_LAYOUT
import com.android.SdkConstants.ANDROID_URI
import com.android.SdkConstants.ATTR_ADDITIONAL_PADDING_END_FOR_ICON
import com.android.SdkConstants.ATTR_ADDITIONAL_PADDING_START_FOR_ICON
import com.android.SdkConstants.ATTR_ADJUST_VIEW_BOUNDS
import com.android.SdkConstants.ATTR_BACKGROUND
import com.android.SdkConstants.ATTR_BACKGROUND_TINT
import com.android.SdkConstants.ATTR_BACKGROUND_TINT_MODE
import com.android.SdkConstants.ATTR_BORDER_WIDTH
import com.android.SdkConstants.ATTR_BOX_BACKGROUND_COLOR
import com.android.SdkConstants.ATTR_BOX_BACKGROUND_MODE
import com.android.SdkConstants.ATTR_BOX_COLLAPSED_PADDING_TOP
import com.android.SdkConstants.ATTR_BOX_STROKE_COLOR
import com.android.SdkConstants.ATTR_BOX_STROKE_WIDTH
import com.android.SdkConstants.ATTR_CHECKABLE
import com.android.SdkConstants.ATTR_CHECKED_CHIP
import com.android.SdkConstants.ATTR_CHECKED_ICON
import com.android.SdkConstants.ATTR_CHECKED_ICON_VISIBLE
import com.android.SdkConstants.ATTR_CHIP_ICON
import com.android.SdkConstants.ATTR_CHIP_ICON_VISIBLE
import com.android.SdkConstants.ATTR_CHIP_SPACING
import com.android.SdkConstants.ATTR_CHIP_SPACING_HORIZONTAL
import com.android.SdkConstants.ATTR_CHIP_SPACING_VERTICAL
import com.android.SdkConstants.ATTR_CLOSE_ICON
import com.android.SdkConstants.ATTR_CLOSE_ICON_VISIBLE
import com.android.SdkConstants.ATTR_COMPAT_PADDING
import com.android.SdkConstants.ATTR_CONTENT_DESCRIPTION
import com.android.SdkConstants.ATTR_CORNER_RADIUS
import com.android.SdkConstants.ATTR_COUNTER_ENABLED
import com.android.SdkConstants.ATTR_COUNTER_MAX_LENGTH
import com.android.SdkConstants.ATTR_COUNTER_OVERFLOW_TEXT_APPEARANCE
import com.android.SdkConstants.ATTR_COUNTER_TEXT_APPEARANCE
import com.android.SdkConstants.ATTR_CROP_TO_PADDING
import com.android.SdkConstants.ATTR_ELEVATION
import com.android.SdkConstants.ATTR_ERROR_ENABLED
import com.android.SdkConstants.ATTR_ERROR_TEXT_APPEARANCE
import com.android.SdkConstants.ATTR_FAB_ALIGNMENT_MODE
import com.android.SdkConstants.ATTR_FAB_ANIMATION_MODE
import com.android.SdkConstants.ATTR_FAB_CRADLE_MARGIN
import com.android.SdkConstants.ATTR_FAB_CRADLE_ROUNDED_CORNER_RADIUS
import com.android.SdkConstants.ATTR_FAB_CRADLE_VERTICAL_OFFSET
import com.android.SdkConstants.ATTR_FAB_CUSTOM_SIZE
import com.android.SdkConstants.ATTR_FAB_SIZE
import com.android.SdkConstants.ATTR_HELPER_TEXT
import com.android.SdkConstants.ATTR_HELPER_TEXT_ENABLED
import com.android.SdkConstants.ATTR_HELPER_TEXT_TEXT_APPEARANCE
import com.android.SdkConstants.ATTR_HIDE_MOTION_SPEC
import com.android.SdkConstants.ATTR_HINT
import com.android.SdkConstants.ATTR_HINT_ANIMATION_ENABLED
import com.android.SdkConstants.ATTR_HINT_ENABLED
import com.android.SdkConstants.ATTR_HINT_TEXT_APPEARANCE
import com.android.SdkConstants.ATTR_HOVERED_FOCUSED_TRANSLATION_Z
import com.android.SdkConstants.ATTR_ICON
import com.android.SdkConstants.ATTR_ICON_PADDING
import com.android.SdkConstants.ATTR_ICON_TINT
import com.android.SdkConstants.ATTR_ICON_TINT_MODE
import com.android.SdkConstants.ATTR_INSET_BOTTOM
import com.android.SdkConstants.ATTR_INSET_LEFT
import com.android.SdkConstants.ATTR_INSET_RIGHT
import com.android.SdkConstants.ATTR_INSET_TOP
import com.android.SdkConstants.ATTR_ITEM_BACKGROUND
import com.android.SdkConstants.ATTR_ITEM_HORIZONTAL_TRANSLATION_ENABLED
import com.android.SdkConstants.ATTR_ITEM_ICON_TINT
import com.android.SdkConstants.ATTR_ITEM_TEXT_COLOR
import com.android.SdkConstants.ATTR_LABEL_VISIBILITY_MODE
import com.android.SdkConstants.ATTR_MAX_IMAGE_SIZE
import com.android.SdkConstants.ATTR_MENU
import com.android.SdkConstants.ATTR_ON_CLICK
import com.android.SdkConstants.ATTR_PASSWORD_TOGGLE_CONTENT_DESCRIPTION
import com.android.SdkConstants.ATTR_PASSWORD_TOGGLE_DRAWABLE
import com.android.SdkConstants.ATTR_PASSWORD_TOGGLE_ENABLED
import com.android.SdkConstants.ATTR_PASSWORD_TOGGLE_TINT
import com.android.SdkConstants.ATTR_PASSWORD_TOGGLE_TINT_MODE
import com.android.SdkConstants.ATTR_PRESSED_TRANSLATION_Z
import com.android.SdkConstants.ATTR_RIPPLE_COLOR
import com.android.SdkConstants.ATTR_SCALE_TYPE
import com.android.SdkConstants.ATTR_SHOW_MOTION_SPEC
import com.android.SdkConstants.ATTR_SINGLE_LINE
import com.android.SdkConstants.ATTR_SINGLE_SELECTION
import com.android.SdkConstants.ATTR_SRC
import com.android.SdkConstants.ATTR_SRC_COMPAT
import com.android.SdkConstants.ATTR_STATE_LIST_ANIMATOR
import com.android.SdkConstants.ATTR_STROKE_COLOR
import com.android.SdkConstants.ATTR_STROKE_WIDTH
import com.android.SdkConstants.ATTR_STYLE
import com.android.SdkConstants.ATTR_TAB_BACKGROUND
import com.android.SdkConstants.ATTR_TAB_CONTENT_START
import com.android.SdkConstants.ATTR_TAB_GRAVITY
import com.android.SdkConstants.ATTR_TAB_ICON_TINT
import com.android.SdkConstants.ATTR_TAB_ICON_TINT_MODE
import com.android.SdkConstants.ATTR_TAB_INDICATOR
import com.android.SdkConstants.ATTR_TAB_INDICATOR_ANIMATION_DURATION
import com.android.SdkConstants.ATTR_TAB_INDICATOR_COLOR
import com.android.SdkConstants.ATTR_TAB_INDICATOR_FULL_WIDTH
import com.android.SdkConstants.ATTR_TAB_INDICATOR_GRAVITY
import com.android.SdkConstants.ATTR_TAB_INDICATOR_HEIGHT
import com.android.SdkConstants.ATTR_TAB_INLINE_LABEL
import com.android.SdkConstants.ATTR_TAB_MAX_WIDTH
import com.android.SdkConstants.ATTR_TAB_MIN_WIDTH
import com.android.SdkConstants.ATTR_TAB_MODE
import com.android.SdkConstants.ATTR_TAB_PADDING
import com.android.SdkConstants.ATTR_TAB_PADDING_BOTTOM
import com.android.SdkConstants.ATTR_TAB_PADDING_END
import com.android.SdkConstants.ATTR_TAB_PADDING_START
import com.android.SdkConstants.ATTR_TAB_PADDING_TOP
import com.android.SdkConstants.ATTR_TAB_RIPPLE_COLOR
import com.android.SdkConstants.ATTR_TAB_SELECTED_TEXT_COLOR
import com.android.SdkConstants.ATTR_TAB_TEXT_APPEARANCE
import com.android.SdkConstants.ATTR_TAB_TEXT_COLOR
import com.android.SdkConstants.ATTR_TAB_UNBOUNDED_RIPPLE
import com.android.SdkConstants.ATTR_TEXT
import com.android.SdkConstants.ATTR_TEXT_COLOR_HINT
import com.android.SdkConstants.ATTR_THEME
import com.android.SdkConstants.ATTR_TINT
import com.android.SdkConstants.ATTR_VISIBILITY
import com.android.SdkConstants.AUTO_URI
import com.android.SdkConstants.BOTTOM_APP_BAR
import com.android.SdkConstants.BUTTON
import com.android.SdkConstants.CHIP
import com.android.SdkConstants.CHIP_GROUP
import com.android.SdkConstants.IMAGE_VIEW
import com.android.SdkConstants.LINEAR_LAYOUT
import com.android.SdkConstants.MATERIAL_BUTTON
import com.android.SdkConstants.TOOLS_URI
import com.android.test.testutils.TestUtils.resolveWorkspacePath
import com.android.tools.idea.testing.AndroidProjectRule
import com.android.tools.idea.testing.addManifest
import com.android.tools.idea.uibuilder.property.NlPropertyType
import com.android.tools.idea.uibuilder.property.testutils.InspectorTestUtil
import com.google.common.truth.Truth.assertThat
import com.intellij.openapi.application.runReadAction
import org.junit.Before
import org.junit.Rule
import org.junit.Test

class ViewInspectorBuilderTest {

  @get:Rule val projectRule = AndroidProjectRule.withSdk()

  @Before
  fun setUp() {
    projectRule.fixture.testDataPath =
      resolveWorkspacePath("tools/adt/idea/designer/testData/property/").toString()
    addManifest(projectRule.fixture)
  }

  @Test
  fun testAllButtonProperties() {
    val util = InspectorTestUtil(projectRule, BUTTON)
    val builder = ViewInspectorBuilder(projectRule.project, util.editorProvider)
    val generator = CommonAttributesInspectorBuilder.TitleGenerator(util.inspector)
    util.loadProperties()
    runReadAction { builder.attachToInspector(util.inspector, util.properties) { generator.title } }
    util.checkTitle(0, InspectorSection.COMMON.title)
    util.checkEditor(1, "", ATTR_STYLE)
    util.checkEditor(2, ANDROID_URI, ATTR_STATE_LIST_ANIMATOR)
    util.checkEditor(3, ANDROID_URI, ATTR_ON_CLICK)
    util.checkEditor(4, ANDROID_URI, ATTR_ELEVATION)
    util.checkEditor(5, ANDROID_URI, ATTR_BACKGROUND)
    util.checkEditor(6, ANDROID_URI, ATTR_BACKGROUND_TINT)
    util.checkEditor(7, ANDROID_URI, ATTR_BACKGROUND_TINT_MODE)
    assertThat(util.inspector.lines).hasSize(8)
  }

  @Test
  fun testButtonWithSomeMissingProperties() {
    val util = InspectorTestUtil(projectRule, BUTTON)
    val builder = ViewInspectorBuilder(projectRule.project, util.editorProvider)
    val generator = CommonAttributesInspectorBuilder.TitleGenerator(util.inspector)
    util.loadProperties()
    util.removeProperty(ANDROID_URI, ATTR_BACKGROUND)
    util.removeProperty(ANDROID_URI, ATTR_BACKGROUND_TINT)
    util.removeProperty(ANDROID_URI, ATTR_ON_CLICK)
    runReadAction { builder.attachToInspector(util.inspector, util.properties) { generator.title } }
    util.checkTitle(0, InspectorSection.COMMON.title)
    util.checkEditor(1, "", ATTR_STYLE)
    util.checkEditor(2, ANDROID_URI, ATTR_STATE_LIST_ANIMATOR)
    util.checkEditor(3, ANDROID_URI, ATTR_ELEVATION)
    util.checkEditor(4, ANDROID_URI, ATTR_BACKGROUND_TINT_MODE)
    assertThat(util.inspector.lines).hasSize(5)
  }

  @Test
  fun testImageViewWithAppCompatProperties() {
    val util = InspectorTestUtil(projectRule, IMAGE_VIEW)
    val builder = ViewInspectorBuilder(projectRule.project, util.editorProvider)
    val generator = CommonAttributesInspectorBuilder.TitleGenerator(util.inspector)
    addImageViewProperties(util, true)
    runReadAction { builder.attachToInspector(util.inspector, util.properties) { generator.title } }
    util.checkTitle(0, InspectorSection.COMMON.title)
    util.checkEditor(1, AUTO_URI, ATTR_SRC_COMPAT)
    util.checkEditor(2, TOOLS_URI, ATTR_SRC_COMPAT)
    util.checkEditor(3, ANDROID_URI, ATTR_CONTENT_DESCRIPTION)
    util.checkEditor(4, ANDROID_URI, ATTR_BACKGROUND)
    util.checkEditor(5, ANDROID_URI, ATTR_SCALE_TYPE)
    util.checkEditor(6, ANDROID_URI, ATTR_ADJUST_VIEW_BOUNDS)
    util.checkEditor(7, ANDROID_URI, ATTR_CROP_TO_PADDING)
    assertThat(util.inspector.lines).hasSize(8)
  }

  @Test
  fun testImageViewWithoutAppCompatProperties() {
    val util = InspectorTestUtil(projectRule, IMAGE_VIEW)
    val builder = ViewInspectorBuilder(projectRule.project, util.editorProvider)
    val generator = CommonAttributesInspectorBuilder.TitleGenerator(util.inspector)
    addImageViewProperties(util, false)
    runReadAction { builder.attachToInspector(util.inspector, util.properties) { generator.title } }
    util.checkTitle(0, InspectorSection.COMMON.title)
    util.checkEditor(1, ANDROID_URI, ATTR_SRC)
    util.checkEditor(2, TOOLS_URI, ATTR_SRC)
    util.checkEditor(3, ANDROID_URI, ATTR_CONTENT_DESCRIPTION)
    util.checkEditor(4, ANDROID_URI, ATTR_BACKGROUND)
    util.checkEditor(5, ANDROID_URI, ATTR_SCALE_TYPE)
    util.checkEditor(6, ANDROID_URI, ATTR_ADJUST_VIEW_BOUNDS)
    util.checkEditor(7, ANDROID_URI, ATTR_CROP_TO_PADDING)
    assertThat(util.inspector.lines).hasSize(8)
  }

  @Test
  fun testBottomAppBar() {
    projectRule.fixture.copyFileToProject("material.xml", "res/values/material.xml")
    projectRule.fixture.copyFileToProject(
      "BottomAppBar.java",
<<<<<<< HEAD
      "src/java/com/google/android/material/bottomappbar/BottomAppBar.java"
=======
      "src/java/com/google/android/material/bottomappbar/BottomAppBar.java",
>>>>>>> 0d09370c
    )
    val util = InspectorTestUtil(projectRule, BOTTOM_APP_BAR, parentTag = LINEAR_LAYOUT)
    val builder = ViewInspectorBuilder(projectRule.project, util.editorProvider)
    val generator = CommonAttributesInspectorBuilder.TitleGenerator(util.inspector)
    util.loadProperties()
    runReadAction { builder.attachToInspector(util.inspector, util.properties) { generator.title } }
    util.checkTitle(0, InspectorSection.COMMON.title)
    util.checkEditor(1, "", ATTR_STYLE)
    util.checkEditor(2, AUTO_URI, ATTR_BACKGROUND_TINT)
    util.checkEditor(3, AUTO_URI, ATTR_FAB_ALIGNMENT_MODE)
    util.checkEditor(4, AUTO_URI, ATTR_FAB_ANIMATION_MODE)
    util.checkEditor(5, AUTO_URI, ATTR_FAB_CRADLE_MARGIN)
    util.checkEditor(6, AUTO_URI, ATTR_FAB_CRADLE_ROUNDED_CORNER_RADIUS)
    util.checkEditor(7, AUTO_URI, ATTR_FAB_CRADLE_VERTICAL_OFFSET)
    assertThat(util.inspector.lines).hasSize(8)
  }

  @Test
  fun testMaterialButton() {
    projectRule.fixture.copyFileToProject("material.xml", "res/values/material.xml")
    projectRule.fixture.copyFileToProject(
      "AppCompatButton.java",
<<<<<<< HEAD
      "src/java/android/support/v7/widget/MaterialButton.java"
    )
    projectRule.fixture.copyFileToProject(
      "MaterialButton.java",
      "src/java/com/google/android/material/button/MaterialButton.java"
=======
      "src/java/android/support/v7/widget/MaterialButton.java",
    )
    projectRule.fixture.copyFileToProject(
      "MaterialButton.java",
      "src/java/com/google/android/material/button/MaterialButton.java",
>>>>>>> 0d09370c
    )
    val util = InspectorTestUtil(projectRule, MATERIAL_BUTTON, parentTag = LINEAR_LAYOUT)
    val builder = ViewInspectorBuilder(projectRule.project, util.editorProvider)
    val generator = CommonAttributesInspectorBuilder.TitleGenerator(util.inspector)
    util.loadProperties()
    runReadAction { builder.attachToInspector(util.inspector, util.properties) { generator.title } }
    assertThat(util.inspector.lines).hasSize(22)
    util.checkTitle(0, InspectorSection.COMMON.title)
    util.checkEditor(1, "", ATTR_STYLE)
    util.checkEditor(2, ANDROID_URI, ATTR_STATE_LIST_ANIMATOR)
    util.checkEditor(3, ANDROID_URI, ATTR_ON_CLICK)
    util.checkEditor(4, ANDROID_URI, ATTR_ELEVATION)
    util.checkEditor(5, ANDROID_URI, ATTR_INSET_LEFT)
    util.checkEditor(6, ANDROID_URI, ATTR_INSET_RIGHT)
    util.checkEditor(7, ANDROID_URI, ATTR_INSET_TOP)
    util.checkEditor(8, ANDROID_URI, ATTR_INSET_BOTTOM)
    util.checkEditor(9, ANDROID_URI, ATTR_BACKGROUND)
    util.checkEditor(10, AUTO_URI, ATTR_BACKGROUND_TINT)
    util.checkEditor(11, AUTO_URI, ATTR_BACKGROUND_TINT_MODE)
    util.checkEditor(12, AUTO_URI, ATTR_ICON)
    util.checkEditor(13, AUTO_URI, ATTR_ICON_PADDING)
    util.checkEditor(14, AUTO_URI, ATTR_ICON_TINT)
    util.checkEditor(15, AUTO_URI, ATTR_ICON_TINT_MODE)
    util.checkEditor(16, AUTO_URI, ATTR_ADDITIONAL_PADDING_START_FOR_ICON)
    util.checkEditor(17, AUTO_URI, ATTR_ADDITIONAL_PADDING_END_FOR_ICON)
    util.checkEditor(18, AUTO_URI, ATTR_STROKE_COLOR)
    util.checkEditor(19, AUTO_URI, ATTR_STROKE_WIDTH)
    util.checkEditor(20, AUTO_URI, ATTR_CORNER_RADIUS)
    util.checkEditor(21, AUTO_URI, ATTR_RIPPLE_COLOR)
  }

  @Test
  fun testChipGroup() {
    projectRule.fixture.copyFileToProject("material.xml", "res/values/material.xml")
    projectRule.fixture.copyFileToProject(
      "ChipGroup.java",
<<<<<<< HEAD
      "src/java/com/google/android/material/chip/ChipGroup.java"
=======
      "src/java/com/google/android/material/chip/ChipGroup.java",
>>>>>>> 0d09370c
    )
    val util = InspectorTestUtil(projectRule, CHIP_GROUP, parentTag = LINEAR_LAYOUT)
    val builder = ViewInspectorBuilder(projectRule.project, util.editorProvider)
    val generator = CommonAttributesInspectorBuilder.TitleGenerator(util.inspector)
    util.loadProperties()
    runReadAction { builder.attachToInspector(util.inspector, util.properties) { generator.title } }
    util.checkTitle(0, InspectorSection.COMMON.title)
    util.checkEditor(1, "", ATTR_STYLE)
    util.checkEditor(2, AUTO_URI, ATTR_CHIP_SPACING)
    util.checkEditor(3, AUTO_URI, ATTR_CHIP_SPACING_HORIZONTAL)
    util.checkEditor(4, AUTO_URI, ATTR_CHIP_SPACING_VERTICAL)
    util.checkEditor(5, AUTO_URI, ATTR_SINGLE_LINE)
    util.checkEditor(6, AUTO_URI, ATTR_SINGLE_SELECTION)
    util.checkEditor(7, AUTO_URI, ATTR_CHECKED_CHIP)
    assertThat(util.inspector.lines).hasSize(8)
  }

  @Test
  fun testChip() {
    projectRule.fixture.copyFileToProject("material.xml", "res/values/material.xml")
    projectRule.fixture.copyFileToProject(
      "AppCompatCheckBox.java",
<<<<<<< HEAD
      "src/java/android/support/v7/widget/AppCompatCheckBox.java"
    )
    projectRule.fixture.copyFileToProject(
      "Chip.java",
      "src/java/com/google/android/material/chip/Chip.java"
    )
    projectRule.fixture.copyFileToProject(
      "ChipGroup.java",
      "src/java/com/google/android/material/chip/ChipGroup.java"
=======
      "src/java/android/support/v7/widget/AppCompatCheckBox.java",
    )
    projectRule.fixture.copyFileToProject(
      "Chip.java",
      "src/java/com/google/android/material/chip/Chip.java",
    )
    projectRule.fixture.copyFileToProject(
      "ChipGroup.java",
      "src/java/com/google/android/material/chip/ChipGroup.java",
>>>>>>> 0d09370c
    )
    val util = InspectorTestUtil(projectRule, CHIP, parentTag = CHIP_GROUP)
    val builder = ViewInspectorBuilder(projectRule.project, util.editorProvider)
    val generator = CommonAttributesInspectorBuilder.TitleGenerator(util.inspector)
    util.loadProperties()
    runReadAction { builder.attachToInspector(util.inspector, util.properties) { generator.title } }
    util.checkTitle(0, InspectorSection.COMMON.title)
    util.checkEditor(1, "", ATTR_STYLE)
    util.checkEditor(2, ANDROID_URI, ATTR_CHECKABLE)
    util.checkEditor(3, ANDROID_URI, ATTR_TEXT)
    util.checkEditor(4, AUTO_URI, ATTR_CHIP_ICON)
    util.checkEditor(5, AUTO_URI, ATTR_CHIP_ICON_VISIBLE)
    util.checkEditor(6, AUTO_URI, ATTR_CHECKED_ICON)
    util.checkEditor(7, AUTO_URI, ATTR_CHECKED_ICON_VISIBLE)
    util.checkEditor(8, AUTO_URI, ATTR_CLOSE_ICON)
    util.checkEditor(9, AUTO_URI, ATTR_CLOSE_ICON_VISIBLE)
    assertThat(util.inspector.lines).hasSize(10)
  }

  @Test
  fun testBottomNavigationView() {
    projectRule.fixture.copyFileToProject("material.xml", "res/values/material.xml")
    projectRule.fixture.copyFileToProject(
      "BottomNavigationView.java",
<<<<<<< HEAD
      "src/java/android/support/design/widget/BottomNavigationView.java"
=======
      "src/java/android/support/design/widget/BottomNavigationView.java",
>>>>>>> 0d09370c
    )
    val util =
      InspectorTestUtil(projectRule, BOTTOM_NAVIGATION_VIEW.oldName(), parentTag = LINEAR_LAYOUT)
    val builder = ViewInspectorBuilder(projectRule.project, util.editorProvider)
    val generator = CommonAttributesInspectorBuilder.TitleGenerator(util.inspector)
    util.loadProperties()
    runReadAction { builder.attachToInspector(util.inspector, util.properties) { generator.title } }
    util.checkTitle(0, InspectorSection.COMMON.title)
    util.checkEditor(1, "", ATTR_STYLE)
    util.checkEditor(2, AUTO_URI, ATTR_ITEM_HORIZONTAL_TRANSLATION_ENABLED)
    util.checkEditor(3, AUTO_URI, ATTR_LABEL_VISIBILITY_MODE)
    util.checkEditor(4, AUTO_URI, ATTR_ITEM_ICON_TINT)
    util.checkEditor(5, AUTO_URI, ATTR_MENU)
    util.checkEditor(6, AUTO_URI, ATTR_ITEM_BACKGROUND)
    util.checkEditor(7, AUTO_URI, ATTR_ITEM_TEXT_COLOR)
    util.checkEditor(8, AUTO_URI, ATTR_ELEVATION)
    assertThat(util.inspector.lines).hasSize(9)
  }

  @Test
  fun testBottomNavigationViewX() {
    projectRule.fixture.copyFileToProject("material.xml", "res/values/material.xml")
    projectRule.fixture.copyFileToProject(
      "BottomNavigationViewX.java",
<<<<<<< HEAD
      "src/java/com/google/android/material/bottomnavigation/BottomNavigationView.java"
=======
      "src/java/com/google/android/material/bottomnavigation/BottomNavigationView.java",
>>>>>>> 0d09370c
    )
    val util =
      InspectorTestUtil(projectRule, BOTTOM_NAVIGATION_VIEW.newName(), parentTag = LINEAR_LAYOUT)
    val builder = ViewInspectorBuilder(projectRule.project, util.editorProvider)
    val generator = CommonAttributesInspectorBuilder.TitleGenerator(util.inspector)
    util.loadProperties()
    runReadAction { builder.attachToInspector(util.inspector, util.properties) { generator.title } }
    util.checkTitle(0, InspectorSection.COMMON.title)
    util.checkEditor(1, "", ATTR_STYLE)
    util.checkEditor(2, AUTO_URI, ATTR_ITEM_HORIZONTAL_TRANSLATION_ENABLED)
    util.checkEditor(3, AUTO_URI, ATTR_LABEL_VISIBILITY_MODE)
    util.checkEditor(4, AUTO_URI, ATTR_ITEM_ICON_TINT)
    util.checkEditor(5, AUTO_URI, ATTR_MENU)
    util.checkEditor(6, AUTO_URI, ATTR_ITEM_BACKGROUND)
    util.checkEditor(7, AUTO_URI, ATTR_ITEM_TEXT_COLOR)
    util.checkEditor(8, AUTO_URI, ATTR_ELEVATION)
    assertThat(util.inspector.lines).hasSize(9)
  }

  @Test
  fun testFloatingActionButton() {
    projectRule.fixture.copyFileToProject("material.xml", "res/values/material.xml")
    projectRule.fixture.copyFileToProject(
      "FloatingActionButton.java",
<<<<<<< HEAD
      "src/java/android/support/design/floatingactionbutton/FloatingActionButton.java"
=======
      "src/java/android/support/design/floatingactionbutton/FloatingActionButton.java",
>>>>>>> 0d09370c
    )
    val util =
      InspectorTestUtil(projectRule, FLOATING_ACTION_BUTTON.oldName(), parentTag = LINEAR_LAYOUT)
    val builder = ViewInspectorBuilder(projectRule.project, util.editorProvider)
    val generator = CommonAttributesInspectorBuilder.TitleGenerator(util.inspector)
    util.loadProperties()
    runReadAction { builder.attachToInspector(util.inspector, util.properties) { generator.title } }
    util.checkTitle(0, InspectorSection.COMMON.title)
    util.checkEditor(1, ANDROID_URI, ATTR_SRC)
    util.checkEditor(2, "", ATTR_STYLE)
    util.checkEditor(3, AUTO_URI, ATTR_BACKGROUND_TINT)
    util.checkEditor(4, AUTO_URI, ATTR_BACKGROUND_TINT_MODE)
    util.checkEditor(5, AUTO_URI, ATTR_RIPPLE_COLOR)
    util.checkEditor(6, ANDROID_URI, ATTR_TINT)
    util.checkEditor(7, AUTO_URI, ATTR_FAB_SIZE)
    util.checkEditor(8, AUTO_URI, ATTR_FAB_CUSTOM_SIZE)
    util.checkEditor(9, AUTO_URI, ATTR_ELEVATION)
    util.checkEditor(10, AUTO_URI, ATTR_HOVERED_FOCUSED_TRANSLATION_Z)
    util.checkEditor(11, AUTO_URI, ATTR_PRESSED_TRANSLATION_Z)
    util.checkEditor(12, AUTO_URI, ATTR_BORDER_WIDTH)
    util.checkEditor(13, AUTO_URI, ATTR_COMPAT_PADDING)
    util.checkEditor(14, AUTO_URI, ATTR_MAX_IMAGE_SIZE)
    util.checkEditor(15, AUTO_URI, ATTR_SHOW_MOTION_SPEC)
    util.checkEditor(16, AUTO_URI, ATTR_HIDE_MOTION_SPEC)
    assertThat(util.inspector.lines).hasSize(17)
  }

  @Test
  fun testFloatingActionButtonX() {
    projectRule.fixture.copyFileToProject("material.xml", "res/values/material.xml")
    projectRule.fixture.copyFileToProject(
      "FloatingActionButtonX.java",
<<<<<<< HEAD
      "src/java/com/google/android/material/floatingactionbutton/FloatingActionButton.java"
=======
      "src/java/com/google/android/material/floatingactionbutton/FloatingActionButton.java",
>>>>>>> 0d09370c
    )
    val util =
      InspectorTestUtil(projectRule, FLOATING_ACTION_BUTTON.newName(), parentTag = LINEAR_LAYOUT)
    val builder = ViewInspectorBuilder(projectRule.project, util.editorProvider)
    val generator = CommonAttributesInspectorBuilder.TitleGenerator(util.inspector)
    util.loadProperties()
    runReadAction { builder.attachToInspector(util.inspector, util.properties) { generator.title } }
    util.checkTitle(0, InspectorSection.COMMON.title)
    util.checkEditor(1, ANDROID_URI, ATTR_SRC)
    util.checkEditor(2, "", ATTR_STYLE)
    util.checkEditor(3, AUTO_URI, ATTR_BACKGROUND_TINT)
    util.checkEditor(4, AUTO_URI, ATTR_BACKGROUND_TINT_MODE)
    util.checkEditor(5, AUTO_URI, ATTR_RIPPLE_COLOR)
    util.checkEditor(6, ANDROID_URI, ATTR_TINT)
    util.checkEditor(7, AUTO_URI, ATTR_FAB_SIZE)
    util.checkEditor(8, AUTO_URI, ATTR_FAB_CUSTOM_SIZE)
    util.checkEditor(9, AUTO_URI, ATTR_ELEVATION)
    util.checkEditor(10, AUTO_URI, ATTR_HOVERED_FOCUSED_TRANSLATION_Z)
    util.checkEditor(11, AUTO_URI, ATTR_PRESSED_TRANSLATION_Z)
    util.checkEditor(12, AUTO_URI, ATTR_BORDER_WIDTH)
    util.checkEditor(13, AUTO_URI, ATTR_COMPAT_PADDING)
    util.checkEditor(14, AUTO_URI, ATTR_MAX_IMAGE_SIZE)
    util.checkEditor(15, AUTO_URI, ATTR_SHOW_MOTION_SPEC)
    util.checkEditor(16, AUTO_URI, ATTR_HIDE_MOTION_SPEC)
    assertThat(util.inspector.lines).hasSize(17)
  }

  @Test
  fun testTabLayout() {
    projectRule.fixture.copyFileToProject("material.xml", "res/values/material.xml")
    projectRule.fixture.copyFileToProject(
      "TabLayout.java",
<<<<<<< HEAD
      "src/java/android/support/design/TabLayout.java"
=======
      "src/java/android/support/design/TabLayout.java",
>>>>>>> 0d09370c
    )
    val util = InspectorTestUtil(projectRule, TAB_LAYOUT.oldName(), parentTag = LINEAR_LAYOUT)
    val builder = ViewInspectorBuilder(projectRule.project, util.editorProvider)
    val generator = CommonAttributesInspectorBuilder.TitleGenerator(util.inspector)
    util.loadProperties()
    runReadAction { builder.attachToInspector(util.inspector, util.properties) { generator.title } }
    util.checkTitle(0, InspectorSection.COMMON.title)
    util.checkEditor(1, "", ATTR_STYLE)
    util.checkEditor(2, AUTO_URI, ATTR_TAB_INDICATOR_COLOR)
    util.checkEditor(3, AUTO_URI, ATTR_TAB_INDICATOR_HEIGHT)
    util.checkEditor(4, AUTO_URI, ATTR_TAB_CONTENT_START)
    util.checkEditor(5, AUTO_URI, ATTR_TAB_BACKGROUND)
    util.checkEditor(6, AUTO_URI, ATTR_TAB_INDICATOR)
    util.checkEditor(7, AUTO_URI, ATTR_TAB_INDICATOR_GRAVITY)
    util.checkEditor(8, AUTO_URI, ATTR_TAB_INDICATOR_ANIMATION_DURATION)
    util.checkEditor(9, AUTO_URI, ATTR_TAB_INDICATOR_FULL_WIDTH)
    util.checkEditor(10, AUTO_URI, ATTR_TAB_MODE)
    util.checkEditor(11, AUTO_URI, ATTR_TAB_GRAVITY)
    util.checkEditor(12, AUTO_URI, ATTR_TAB_INLINE_LABEL)
    util.checkEditor(13, AUTO_URI, ATTR_TAB_MIN_WIDTH)
    util.checkEditor(14, AUTO_URI, ATTR_TAB_MAX_WIDTH)
    util.checkEditor(15, AUTO_URI, ATTR_TAB_TEXT_APPEARANCE)
    util.checkEditor(16, AUTO_URI, ATTR_TAB_TEXT_COLOR)
    util.checkEditor(17, AUTO_URI, ATTR_TAB_SELECTED_TEXT_COLOR)
    util.checkEditor(18, AUTO_URI, ATTR_TAB_PADDING)
    util.checkEditor(19, AUTO_URI, ATTR_TAB_PADDING_START)
    util.checkEditor(20, AUTO_URI, ATTR_TAB_PADDING_END)
    util.checkEditor(21, AUTO_URI, ATTR_TAB_PADDING_TOP)
    util.checkEditor(22, AUTO_URI, ATTR_TAB_PADDING_BOTTOM)
    util.checkEditor(23, AUTO_URI, ATTR_TAB_ICON_TINT)
    util.checkEditor(24, AUTO_URI, ATTR_TAB_ICON_TINT_MODE)
    util.checkEditor(25, AUTO_URI, ATTR_TAB_RIPPLE_COLOR)
    util.checkEditor(26, AUTO_URI, ATTR_TAB_UNBOUNDED_RIPPLE)
    util.checkEditor(27, ANDROID_URI, ATTR_THEME)
    util.checkEditor(28, ANDROID_URI, ATTR_BACKGROUND)
    assertThat(util.inspector.lines).hasSize(29)
  }

  @Test
  fun testTabLayoutX() {
    projectRule.fixture.copyFileToProject("material.xml", "res/values/material.xml")
    projectRule.fixture.copyFileToProject(
      "TabLayoutX.java",
<<<<<<< HEAD
      "src/java/com/google/android/material/tabs/TabLayout.java"
=======
      "src/java/com/google/android/material/tabs/TabLayout.java",
>>>>>>> 0d09370c
    )
    val util = InspectorTestUtil(projectRule, TAB_LAYOUT.newName(), parentTag = LINEAR_LAYOUT)
    val builder = ViewInspectorBuilder(projectRule.project, util.editorProvider)
    val generator = CommonAttributesInspectorBuilder.TitleGenerator(util.inspector)
    util.loadProperties()
    runReadAction { builder.attachToInspector(util.inspector, util.properties) { generator.title } }
    util.checkTitle(0, InspectorSection.COMMON.title)
    util.checkEditor(1, "", ATTR_STYLE)
    util.checkEditor(2, AUTO_URI, ATTR_TAB_INDICATOR_COLOR)
    util.checkEditor(3, AUTO_URI, ATTR_TAB_INDICATOR_HEIGHT)
    util.checkEditor(4, AUTO_URI, ATTR_TAB_CONTENT_START)
    util.checkEditor(5, AUTO_URI, ATTR_TAB_BACKGROUND)
    util.checkEditor(6, AUTO_URI, ATTR_TAB_INDICATOR)
    util.checkEditor(7, AUTO_URI, ATTR_TAB_INDICATOR_GRAVITY)
    util.checkEditor(8, AUTO_URI, ATTR_TAB_INDICATOR_ANIMATION_DURATION)
    util.checkEditor(9, AUTO_URI, ATTR_TAB_INDICATOR_FULL_WIDTH)
    util.checkEditor(10, AUTO_URI, ATTR_TAB_MODE)
    util.checkEditor(11, AUTO_URI, ATTR_TAB_GRAVITY)
    util.checkEditor(12, AUTO_URI, ATTR_TAB_INLINE_LABEL)
    util.checkEditor(13, AUTO_URI, ATTR_TAB_MIN_WIDTH)
    util.checkEditor(14, AUTO_URI, ATTR_TAB_MAX_WIDTH)
    util.checkEditor(15, AUTO_URI, ATTR_TAB_TEXT_APPEARANCE)
    util.checkEditor(16, AUTO_URI, ATTR_TAB_TEXT_COLOR)
    util.checkEditor(17, AUTO_URI, ATTR_TAB_SELECTED_TEXT_COLOR)
    util.checkEditor(18, AUTO_URI, ATTR_TAB_PADDING)
    util.checkEditor(19, AUTO_URI, ATTR_TAB_PADDING_START)
    util.checkEditor(20, AUTO_URI, ATTR_TAB_PADDING_END)
    util.checkEditor(21, AUTO_URI, ATTR_TAB_PADDING_TOP)
    util.checkEditor(22, AUTO_URI, ATTR_TAB_PADDING_BOTTOM)
    util.checkEditor(23, AUTO_URI, ATTR_TAB_ICON_TINT)
    util.checkEditor(24, AUTO_URI, ATTR_TAB_ICON_TINT_MODE)
    util.checkEditor(25, AUTO_URI, ATTR_TAB_RIPPLE_COLOR)
    util.checkEditor(26, AUTO_URI, ATTR_TAB_UNBOUNDED_RIPPLE)
    util.checkEditor(27, ANDROID_URI, ATTR_THEME)
    util.checkEditor(28, ANDROID_URI, ATTR_BACKGROUND)
    assertThat(util.inspector.lines).hasSize(29)
  }

  @Test
  fun testTextInputLayout() {
    projectRule.fixture.copyFileToProject("material.xml", "res/values/material.xml")
    projectRule.fixture.copyFileToProject(
      "TextInputLayout.java",
<<<<<<< HEAD
      "src/java/android/support/design/text/TextInputLayout.java"
=======
      "src/java/android/support/design/text/TextInputLayout.java",
>>>>>>> 0d09370c
    )
    val util =
      InspectorTestUtil(projectRule, TEXT_INPUT_LAYOUT.oldName(), parentTag = LINEAR_LAYOUT)
    val builder = ViewInspectorBuilder(projectRule.project, util.editorProvider)
    val generator = CommonAttributesInspectorBuilder.TitleGenerator(util.inspector)
    util.loadProperties()
    runReadAction { builder.attachToInspector(util.inspector, util.properties) { generator.title } }
    util.checkTitle(0, InspectorSection.COMMON.title)
    util.checkEditor(1, ANDROID_URI, ATTR_TEXT_COLOR_HINT)
    util.checkEditor(2, ANDROID_URI, ATTR_HINT)
    util.checkEditor(3, AUTO_URI, ATTR_HINT_ENABLED)
    util.checkEditor(4, AUTO_URI, ATTR_HINT_ANIMATION_ENABLED)
    util.checkEditor(5, AUTO_URI, ATTR_HINT_TEXT_APPEARANCE)
    util.checkEditor(6, AUTO_URI, ATTR_HELPER_TEXT)
    util.checkEditor(7, AUTO_URI, ATTR_HELPER_TEXT_ENABLED)
    util.checkEditor(8, AUTO_URI, ATTR_HELPER_TEXT_TEXT_APPEARANCE)
    util.checkEditor(9, AUTO_URI, ATTR_ERROR_ENABLED)
    util.checkEditor(10, AUTO_URI, ATTR_ERROR_TEXT_APPEARANCE)
    util.checkEditor(11, AUTO_URI, ATTR_COUNTER_ENABLED)
    util.checkEditor(12, AUTO_URI, ATTR_COUNTER_MAX_LENGTH)
    util.checkEditor(13, AUTO_URI, ATTR_COUNTER_TEXT_APPEARANCE)
    util.checkEditor(14, AUTO_URI, ATTR_COUNTER_OVERFLOW_TEXT_APPEARANCE)
    util.checkEditor(15, AUTO_URI, ATTR_PASSWORD_TOGGLE_ENABLED)
    util.checkEditor(16, AUTO_URI, ATTR_PASSWORD_TOGGLE_DRAWABLE)
    util.checkEditor(17, AUTO_URI, ATTR_PASSWORD_TOGGLE_CONTENT_DESCRIPTION)
    util.checkEditor(18, AUTO_URI, ATTR_PASSWORD_TOGGLE_TINT)
    util.checkEditor(19, AUTO_URI, ATTR_PASSWORD_TOGGLE_TINT_MODE)
    util.checkEditor(20, AUTO_URI, ATTR_BOX_BACKGROUND_MODE)
    util.checkEditor(21, AUTO_URI, ATTR_BOX_COLLAPSED_PADDING_TOP)
    util.checkEditor(22, AUTO_URI, ATTR_BOX_STROKE_COLOR)
    util.checkEditor(23, AUTO_URI, ATTR_BOX_BACKGROUND_COLOR)
    util.checkEditor(24, AUTO_URI, ATTR_BOX_STROKE_WIDTH)
    assertThat(util.inspector.lines).hasSize(25)
  }

  @Test
  fun testTextInputLayoutX() {
    projectRule.fixture.copyFileToProject("material.xml", "res/values/material.xml")
    projectRule.fixture.copyFileToProject(
      "TextInputLayoutX.java",
<<<<<<< HEAD
      "src/java/com/google/android/material/textfield/TextInputLayout.java"
=======
      "src/java/com/google/android/material/textfield/TextInputLayout.java",
>>>>>>> 0d09370c
    )
    val util =
      InspectorTestUtil(projectRule, TEXT_INPUT_LAYOUT.newName(), parentTag = LINEAR_LAYOUT)
    val builder = ViewInspectorBuilder(projectRule.project, util.editorProvider)
    val generator = CommonAttributesInspectorBuilder.TitleGenerator(util.inspector)
    util.loadProperties()
    runReadAction { builder.attachToInspector(util.inspector, util.properties) { generator.title } }
    util.checkTitle(0, InspectorSection.COMMON.title)
    util.checkEditor(1, ANDROID_URI, ATTR_TEXT_COLOR_HINT)
    util.checkEditor(2, ANDROID_URI, ATTR_HINT)
    util.checkEditor(3, AUTO_URI, ATTR_HINT_ENABLED)
    util.checkEditor(4, AUTO_URI, ATTR_HINT_ANIMATION_ENABLED)
    util.checkEditor(5, AUTO_URI, ATTR_HINT_TEXT_APPEARANCE)
    util.checkEditor(6, AUTO_URI, ATTR_HELPER_TEXT)
    util.checkEditor(7, AUTO_URI, ATTR_HELPER_TEXT_ENABLED)
    util.checkEditor(8, AUTO_URI, ATTR_HELPER_TEXT_TEXT_APPEARANCE)
    util.checkEditor(9, AUTO_URI, ATTR_ERROR_ENABLED)
    util.checkEditor(10, AUTO_URI, ATTR_ERROR_TEXT_APPEARANCE)
    util.checkEditor(11, AUTO_URI, ATTR_COUNTER_ENABLED)
    util.checkEditor(12, AUTO_URI, ATTR_COUNTER_MAX_LENGTH)
    util.checkEditor(13, AUTO_URI, ATTR_COUNTER_TEXT_APPEARANCE)
    util.checkEditor(14, AUTO_URI, ATTR_COUNTER_OVERFLOW_TEXT_APPEARANCE)
    util.checkEditor(15, AUTO_URI, ATTR_PASSWORD_TOGGLE_ENABLED)
    util.checkEditor(16, AUTO_URI, ATTR_PASSWORD_TOGGLE_DRAWABLE)
    util.checkEditor(17, AUTO_URI, ATTR_PASSWORD_TOGGLE_CONTENT_DESCRIPTION)
    util.checkEditor(18, AUTO_URI, ATTR_PASSWORD_TOGGLE_TINT)
    util.checkEditor(19, AUTO_URI, ATTR_PASSWORD_TOGGLE_TINT_MODE)
    util.checkEditor(20, AUTO_URI, ATTR_BOX_BACKGROUND_MODE)
    util.checkEditor(21, AUTO_URI, ATTR_BOX_COLLAPSED_PADDING_TOP)
    util.checkEditor(22, AUTO_URI, ATTR_BOX_STROKE_COLOR)
    util.checkEditor(23, AUTO_URI, ATTR_BOX_BACKGROUND_COLOR)
    util.checkEditor(24, AUTO_URI, ATTR_BOX_STROKE_WIDTH)
    assertThat(util.inspector.lines).hasSize(25)
  }

  private fun addImageViewProperties(util: InspectorTestUtil, withAppCompat: Boolean) {
    if (withAppCompat) {
      util.addProperty(AUTO_URI, ATTR_SRC_COMPAT, NlPropertyType.DRAWABLE)
    } else {
      util.addProperty(ANDROID_URI, ATTR_SRC, NlPropertyType.DRAWABLE)
    }
    util.addProperty(ANDROID_URI, ATTR_CONTENT_DESCRIPTION, NlPropertyType.STRING)
    util.addProperty(ANDROID_URI, ATTR_BACKGROUND, NlPropertyType.DRAWABLE)
    util.addProperty(ANDROID_URI, ATTR_SCALE_TYPE, NlPropertyType.INTEGER)
    util.addProperty(ANDROID_URI, ATTR_ADJUST_VIEW_BOUNDS, NlPropertyType.THREE_STATE_BOOLEAN)
    util.addProperty(ANDROID_URI, ATTR_CROP_TO_PADDING, NlPropertyType.THREE_STATE_BOOLEAN)
    util.addProperty(ANDROID_URI, ATTR_VISIBILITY, NlPropertyType.ENUM)
  }
}<|MERGE_RESOLUTION|>--- conflicted
+++ resolved
@@ -241,11 +241,7 @@
     projectRule.fixture.copyFileToProject("material.xml", "res/values/material.xml")
     projectRule.fixture.copyFileToProject(
       "BottomAppBar.java",
-<<<<<<< HEAD
-      "src/java/com/google/android/material/bottomappbar/BottomAppBar.java"
-=======
       "src/java/com/google/android/material/bottomappbar/BottomAppBar.java",
->>>>>>> 0d09370c
     )
     val util = InspectorTestUtil(projectRule, BOTTOM_APP_BAR, parentTag = LINEAR_LAYOUT)
     val builder = ViewInspectorBuilder(projectRule.project, util.editorProvider)
@@ -268,19 +264,11 @@
     projectRule.fixture.copyFileToProject("material.xml", "res/values/material.xml")
     projectRule.fixture.copyFileToProject(
       "AppCompatButton.java",
-<<<<<<< HEAD
-      "src/java/android/support/v7/widget/MaterialButton.java"
-    )
-    projectRule.fixture.copyFileToProject(
-      "MaterialButton.java",
-      "src/java/com/google/android/material/button/MaterialButton.java"
-=======
       "src/java/android/support/v7/widget/MaterialButton.java",
     )
     projectRule.fixture.copyFileToProject(
       "MaterialButton.java",
       "src/java/com/google/android/material/button/MaterialButton.java",
->>>>>>> 0d09370c
     )
     val util = InspectorTestUtil(projectRule, MATERIAL_BUTTON, parentTag = LINEAR_LAYOUT)
     val builder = ViewInspectorBuilder(projectRule.project, util.editorProvider)
@@ -317,11 +305,7 @@
     projectRule.fixture.copyFileToProject("material.xml", "res/values/material.xml")
     projectRule.fixture.copyFileToProject(
       "ChipGroup.java",
-<<<<<<< HEAD
-      "src/java/com/google/android/material/chip/ChipGroup.java"
-=======
       "src/java/com/google/android/material/chip/ChipGroup.java",
->>>>>>> 0d09370c
     )
     val util = InspectorTestUtil(projectRule, CHIP_GROUP, parentTag = LINEAR_LAYOUT)
     val builder = ViewInspectorBuilder(projectRule.project, util.editorProvider)
@@ -344,17 +328,6 @@
     projectRule.fixture.copyFileToProject("material.xml", "res/values/material.xml")
     projectRule.fixture.copyFileToProject(
       "AppCompatCheckBox.java",
-<<<<<<< HEAD
-      "src/java/android/support/v7/widget/AppCompatCheckBox.java"
-    )
-    projectRule.fixture.copyFileToProject(
-      "Chip.java",
-      "src/java/com/google/android/material/chip/Chip.java"
-    )
-    projectRule.fixture.copyFileToProject(
-      "ChipGroup.java",
-      "src/java/com/google/android/material/chip/ChipGroup.java"
-=======
       "src/java/android/support/v7/widget/AppCompatCheckBox.java",
     )
     projectRule.fixture.copyFileToProject(
@@ -364,7 +337,6 @@
     projectRule.fixture.copyFileToProject(
       "ChipGroup.java",
       "src/java/com/google/android/material/chip/ChipGroup.java",
->>>>>>> 0d09370c
     )
     val util = InspectorTestUtil(projectRule, CHIP, parentTag = CHIP_GROUP)
     val builder = ViewInspectorBuilder(projectRule.project, util.editorProvider)
@@ -389,11 +361,7 @@
     projectRule.fixture.copyFileToProject("material.xml", "res/values/material.xml")
     projectRule.fixture.copyFileToProject(
       "BottomNavigationView.java",
-<<<<<<< HEAD
-      "src/java/android/support/design/widget/BottomNavigationView.java"
-=======
       "src/java/android/support/design/widget/BottomNavigationView.java",
->>>>>>> 0d09370c
     )
     val util =
       InspectorTestUtil(projectRule, BOTTOM_NAVIGATION_VIEW.oldName(), parentTag = LINEAR_LAYOUT)
@@ -418,11 +386,7 @@
     projectRule.fixture.copyFileToProject("material.xml", "res/values/material.xml")
     projectRule.fixture.copyFileToProject(
       "BottomNavigationViewX.java",
-<<<<<<< HEAD
-      "src/java/com/google/android/material/bottomnavigation/BottomNavigationView.java"
-=======
       "src/java/com/google/android/material/bottomnavigation/BottomNavigationView.java",
->>>>>>> 0d09370c
     )
     val util =
       InspectorTestUtil(projectRule, BOTTOM_NAVIGATION_VIEW.newName(), parentTag = LINEAR_LAYOUT)
@@ -447,11 +411,7 @@
     projectRule.fixture.copyFileToProject("material.xml", "res/values/material.xml")
     projectRule.fixture.copyFileToProject(
       "FloatingActionButton.java",
-<<<<<<< HEAD
-      "src/java/android/support/design/floatingactionbutton/FloatingActionButton.java"
-=======
       "src/java/android/support/design/floatingactionbutton/FloatingActionButton.java",
->>>>>>> 0d09370c
     )
     val util =
       InspectorTestUtil(projectRule, FLOATING_ACTION_BUTTON.oldName(), parentTag = LINEAR_LAYOUT)
@@ -484,11 +444,7 @@
     projectRule.fixture.copyFileToProject("material.xml", "res/values/material.xml")
     projectRule.fixture.copyFileToProject(
       "FloatingActionButtonX.java",
-<<<<<<< HEAD
-      "src/java/com/google/android/material/floatingactionbutton/FloatingActionButton.java"
-=======
       "src/java/com/google/android/material/floatingactionbutton/FloatingActionButton.java",
->>>>>>> 0d09370c
     )
     val util =
       InspectorTestUtil(projectRule, FLOATING_ACTION_BUTTON.newName(), parentTag = LINEAR_LAYOUT)
@@ -521,11 +477,7 @@
     projectRule.fixture.copyFileToProject("material.xml", "res/values/material.xml")
     projectRule.fixture.copyFileToProject(
       "TabLayout.java",
-<<<<<<< HEAD
-      "src/java/android/support/design/TabLayout.java"
-=======
       "src/java/android/support/design/TabLayout.java",
->>>>>>> 0d09370c
     )
     val util = InspectorTestUtil(projectRule, TAB_LAYOUT.oldName(), parentTag = LINEAR_LAYOUT)
     val builder = ViewInspectorBuilder(projectRule.project, util.editorProvider)
@@ -569,11 +521,7 @@
     projectRule.fixture.copyFileToProject("material.xml", "res/values/material.xml")
     projectRule.fixture.copyFileToProject(
       "TabLayoutX.java",
-<<<<<<< HEAD
-      "src/java/com/google/android/material/tabs/TabLayout.java"
-=======
       "src/java/com/google/android/material/tabs/TabLayout.java",
->>>>>>> 0d09370c
     )
     val util = InspectorTestUtil(projectRule, TAB_LAYOUT.newName(), parentTag = LINEAR_LAYOUT)
     val builder = ViewInspectorBuilder(projectRule.project, util.editorProvider)
@@ -617,11 +565,7 @@
     projectRule.fixture.copyFileToProject("material.xml", "res/values/material.xml")
     projectRule.fixture.copyFileToProject(
       "TextInputLayout.java",
-<<<<<<< HEAD
-      "src/java/android/support/design/text/TextInputLayout.java"
-=======
       "src/java/android/support/design/text/TextInputLayout.java",
->>>>>>> 0d09370c
     )
     val util =
       InspectorTestUtil(projectRule, TEXT_INPUT_LAYOUT.oldName(), parentTag = LINEAR_LAYOUT)
@@ -662,11 +606,7 @@
     projectRule.fixture.copyFileToProject("material.xml", "res/values/material.xml")
     projectRule.fixture.copyFileToProject(
       "TextInputLayoutX.java",
-<<<<<<< HEAD
-      "src/java/com/google/android/material/textfield/TextInputLayout.java"
-=======
       "src/java/com/google/android/material/textfield/TextInputLayout.java",
->>>>>>> 0d09370c
     )
     val util =
       InspectorTestUtil(projectRule, TEXT_INPUT_LAYOUT.newName(), parentTag = LINEAR_LAYOUT)
