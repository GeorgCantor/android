load("//tools/adt/idea/adt-testutils:old-agp-test.bzl", "generate_old_agp_tests_from_list")
load("//tools/adt/idea/old-agp-tests:agp_versions.bzl", "AGP_7_4")
load("//tools/base/bazel:bazel.bzl", "iml_module")
load("//tools/base/bazel:jvm_import.bzl", "jvm_import")
load("//tools/base/bazel:maven.bzl", "maven_repository")
<<<<<<< HEAD
=======
load("//tools/base/build-system/integration-test:common-dependencies.bzl", "KGP_VERSION_FOR_TESTS")
>>>>>>> 0d09370c

# managed by go/iml_to_build
iml_module(
    name = "intellij.android.projectSystem.gradle",
    srcs = ["src"],
    iml_files = ["intellij.android.projectSystem.gradle.iml"],
    lint_baseline = "lint_baseline.xml",
<<<<<<< HEAD
=======
    module_visibility = [
        # Gradle Project System tools
        "//tools/adt/idea/build-attribution:intellij.android.build-attribution",
        "//tools/adt/idea/project-system-gradle-psd:intellij.android.projectSystem.gradle.psd",
        "//tools/adt/idea/project-system-gradle-upgrade:intellij.android.projectSystem.gradle.upgrade",
        "//tools/vendor/google/focus-plugin:declarative-gradle.focus-plugin",
        # Project System Token implementation modules
        "//tools/adt/idea/native-symbolizer/gradle:native-symbolizer.gradle",
        "//tools/adt/idea/nav/safeargs/common/gradle:intellij.android.nav.safeargs.common.gradle",
        "//tools/adt/idea/app-inspection/ide/gradle:app-inspection.ide.gradle",
        "//tools/adt/idea/layout-inspector:intellij.android.layout-inspector.gradle",
        "//tools/adt/idea/nav/editor:intellij.android.nav.editor.gradle",
        "//tools/adt/idea/profilers-android/gradle:intellij.android.profilersAndroid.gradle",
        # Templates and Wizards
        "//tools/adt/idea/android-npw:intellij.android.newProjectWizard",
        "//tools/adt/idea/android-templates:intellij.android.templates",
        # Kotlin Android Gradle Configurator
        "//tools/adt/idea/android-kotlin:intellij.android.kotlin.idea.common",
        # TODO(b/316555700), Kotlin Intrinsics deprecation schedule, AndroidModuleInfoProviderImpl
        "//tools/adt/idea/android-kotlin:intellij.android.kotlin.extensions",
        # TODO(xof): investigate
        "//tools/adt/idea/android-lint:intellij.android.lint",
        "//tools/adt/idea/app-quality-insights/play-vitals/ide:intellij.android.app-quality-insights.play-vitals.ide",
        "//tools/adt/idea/android-navigator:intellij.android.navigator",
        "//tools/adt/idea/mlkit:intellij.android.mlkit",
        "//tools/vendor/google/ml/aiplugin/android:aiplugin.android",
        "//tools/vendor/google/android-ndk:android-ndk",
        "//tools/adt/idea/compose-designer:intellij.android.compose-designer",
        "//tools/adt/idea/designer:intellij.android.designer",
        "//tools/vendor/google/firebase:firebase",
        "//tools/adt/idea/gmd-code-completion:intellij.android.gmd-code-completion",
        "//tools/studio/google/cloud/tools/android-studio-plugin:google-cloud-tools-as",
        "//tools/studio/google/cloud/testing/test-recorder:test-recorder",
        "//tools/vendor/google/url-assistant:url-assistant",
    ],
>>>>>>> 0d09370c
    resources = ["resources"],
    visibility = ["//visibility:public"],
    # do not sort: must match IML order
    deps = [
        "@intellij//:intellij-sdk",
        "@intellij//:com.intellij.java",
        "@intellij//:com.intellij.gradle",
        "@intellij//:org.jetbrains.plugins.gradle",
        "@intellij//:com.intellij.properties",
        "//tools/adt/idea/utp[module]",
        "//tools/analytics-library/shared:analytics-shared[module]",
        "//tools/adt/idea/project-system:intellij.android.projectSystem[module]",
        "//tools/adt/idea/project-system-gradle-models:intellij.android.projectSystem.gradle.models[module]",
        "//tools/adt/idea/project-system-gradle-repository-search:intellij.android.projectSystem.gradle.repositorySearch[module]",
        "//tools/adt/idea/project-system-gradle-sync:intellij.android.projectSystem.gradle.sync[module]",
        "//tools/adt/idea/gradle-tooling/studio-gradle-tooling-api:intellij.android.gradle-tooling.api[module]",
        "//tools/adt/idea/android:intellij.android.core[module]",
        "//tools/adt/idea/android-common:intellij.android.common[module]",
        "//tools/adt/idea/jps-model:intellij.android.jps.model[module]",
        "//tools/adt/idea/adt-ui:intellij.android.adt.ui[module]",
        "//tools/adt/idea/render-resources:intellij.android.render-resources[module]",
        "//tools/adt/idea/wizard:intellij.android.wizard[module]",
        "//tools/adt/idea/wizard-model:intellij.android.wizard.model[module]",
        "//tools/base/apkparser/analyzer:studio.android.sdktools.analyzer[module]",
        "//tools/base/deploy/deployer:studio.android.sdktools.deployer[module]",
        "//tools/base/sdk-common:studio.android.sdktools.sdk-common[module]",
        "//tools/adt/idea/.idea/libraries:studio-analytics-proto",
        "//tools/base/flags:studio.android.sdktools.flags[module]",
        "//tools/adt/idea/gradle-dsl:intellij.android.gradle.dsl[module]",
        "//tools/adt/idea/deploy:intellij.android.deploy[module]",
        "//tools/adt/idea/artwork:intellij.android.artwork[module]",
        "//tools/adt/idea/apkanalyzer:intellij.android.apkanalyzer[module]",
        "//tools/adt/idea/lint:intellij.lint[module]",
        "//tools/adt/idea/.idea/libraries:studio-proto",
        "@intellij//:org.jetbrains.kotlin",
        "@intellij//:JUnit",
        "//tools/analytics-library/tracker:analytics-tracker[module]",
        "//tools/base/tracer:studio.android.sdktools.tracer[module]",
        "//tools/base/kotlin-multiplatform-models:studio.android.kotlin-multiplatform-models[module]",
        "//tools/adt/idea/.idea/libraries:kotlin-multiplatform-android-models-proto",
        "//tools/adt/idea/.idea/libraries:utp-core-proto-jarjar",
<<<<<<< HEAD
        "//prebuilts/studio/intellij-sdk:studio-sdk-plugin-Groovy",
=======
        "@intellij//:org.intellij.groovy",
>>>>>>> 0d09370c
        "//tools/base/lint:studio.android.sdktools.lint-checks[module]",
        "@intellij//:org.toml.lang",
        "//tools/adt/idea/gradle-tooling/studio-gradle-tooling-impl:intellij.android.gradle-tooling.impl[module]",
        "//tools/adt/idea/execution/common:intellij.android.execution.common[module]",
<<<<<<< HEAD
        "//tools/adt/idea/explainer:intellij.android.explainer[module]",
        "//tools/adt/idea/analytics[module]",
        "//tools/adt/idea/server-flags:intellij.android.server-flags[module]",
        "//tools/adt/idea/project-system-gradle:libandroid-core-proto",
=======
        "//tools/adt/idea/ml-api:intellij.android.ml-api[module]",
        "//tools/adt/idea/analytics[module]",
        "//tools/adt/idea/server-flags:intellij.android.server-flags[module]",
        "//tools/adt/idea/project-system-gradle:libandroid-core-proto",
        "//tools/base/sdk-common/gradle:studio.android.sdktools.sdk-common.gradle[module]",
        "//tools/adt/idea/.idea/libraries:agp-version",
>>>>>>> 0d09370c
    ],
)

# managed by go/iml_to_build
iml_module(
    name = "intellij.android.projectSystem.gradle.tests",
    iml_files = ["intellij.android.projectSystem.gradle.tests.iml"],
    split_test_targets = {
        "jdk.integration": {
            "data": [
                "//prebuilts/studio/jdk/jdk11:jdk11",
                "//prebuilts/studio/jdk/jdk17:jdk17_runtime_files",
                "//tools/base/build-system:android_gradle_plugin.zip",
                "//tools/base/build-system:android_gradle_plugin_runtime_dependencies",
                "//tools/base/build-system:gradle-distrib",
                "//tools/base/build-system/integration-test:kotlin_gradle_plugin_prebuilts",
            ],
            "test_filter": "com.android.tools.idea.gradle.project.sync.jdk.integration",
        },
<<<<<<< HEAD
        "kts.indexes": {
            "test_filter": "com.android.tools.idea.gradle.navigation.DeclarativeGotoApiDeclarationHandlerTest",
            "shard_count": 2,
=======
        "errors.integration": {
            "test_filter": "com.android.tools.idea.gradle.project.sync.errors.integration",
            "data": [
                "//tools/base/build-system:android_gradle_plugin.zip",
                "//tools/base/build-system:android_gradle_plugin_runtime_dependencies",
                "//tools/base/build-system:gradle-distrib",
                "//tools/base/build-system/integration-test:kotlin_gradle_plugin_prebuilts",
            ],
        },
        "providers.integration": {
            "test_filter": "com.android.tools.idea.gradle.project.sync.ProviderIntegrationTestCase",
            "data": [
                "//tools/base/build-system:android_gradle_plugin.zip",
                "//tools/base/build-system:android_gradle_plugin_runtime_dependencies",
                "//tools/base/build-system:gradle-distrib",
                "//tools/base/build-system/integration-test:kotlin_gradle_plugin_prebuilts",
            ],
        },
        # This is split out because it (should) require kts indexing, which is otherwise incredibly slow in tests: we try to turn the
        # indexing off elsewhere by masking the KotlinScriptWorkspaceFileIndexContributor extension, but it has to stay on here.
        "kts.highlighting": {
            "test_filter": "com.android.tools.idea.gradle.project.sync.highlighting.GradleKtsResolveSymbolsTest",
            "data": [
                "//tools/base/build-system:android_gradle_plugin.zip",
                "//tools/base/build-system:android_gradle_plugin_runtime_dependencies",
                "//tools/base/build-system:gradle-distrib",
                "//tools/base/build-system/integration-test:kotlin_gradle_plugin_prebuilts",
            ],
        },
        "runs_gradle": {
            "test_filter": ".runsGradle",
            "shard_count": 15,
            "data": [
                "//tools/base/build-system:android_gradle_plugin.zip",
                "//tools/base/build-system:android_gradle_plugin_runtime_dependencies",
                "//tools/base/build-system:gradle-distrib",
                "//tools/base/build-system/integration-test:kotlin_gradle_plugin_prebuilts",
            ],
>>>>>>> 0d09370c
        },
        "other": {
            # Note: we do not include AGP/Gradle artifacts in this test target, to enforce the separation between tests which require Gradle
            # to run (in split targets above) and this catch-all target.
            "data": [],
        },
    },
    tags = ["no_test_windows"],
    test_class = "com.android.tools.idea.projectsystem.GradleProjectSystemTestSuite",
    test_data = [
        ":test_deps",
        "//prebuilts/studio/jdk:jdk_1_8",
        "//prebuilts/studio/sdk:build-tools/latest",
        "//prebuilts/studio/sdk:cmake",
        "//prebuilts/studio/sdk:ndk",
        "//prebuilts/studio/sdk:platform-tools",
        "//prebuilts/studio/sdk:platforms/android-33",
        "//prebuilts/studio/sdk:platforms/latest",
<<<<<<< HEAD
        "//prebuilts/studio/sdk:platforms/android-33",
        # TODO: Update and use platforms/latest-preview instead
        "//prebuilts/studio/sdk:platforms/android-TiramisuPrivacySandbox",
=======
>>>>>>> 0d09370c
        "//tools/adt/idea/android/annotations",
        "//tools/adt/idea/android/testData",
        "//tools/adt/idea/designer/testData",
        "//tools/adt/idea/project-system-gradle/testData",
    ],
    test_resources = ["testSrc/resources"],
    test_srcs = ["testSrc"],
    test_tags = [
        "block-network",
        "cpu:3",
        "no_test_mac",
    ],
    test_timeout = "long",
    visibility = ["//visibility:public"],
    # do not sort: must match IML order
    runtime_deps = [
        "//tools/adt/idea/gradle-dsl-kotlin:intellij.android.gradle.dsl.kotlin",
        "//tools/adt/idea/gradle-dsl-toml:intellij.android.gradle.dsl.toml",
        "//tools/adt/idea/android-kotlin:intellij.android.kotlin.idea",
        "//tools/adt/idea/android-kotlin:intellij.android.kotlin.idea.common",
        "//tools/adt/idea/android-kotlin:intellij.android.kotlin.extensions",
    ],
    # do not sort: must match IML order
    deps = [
        "@intellij//:intellij-sdk",
        "@intellij//:com.intellij.java",
        "//tools/adt/idea/.idea/libraries:kotlin-test[test]",
<<<<<<< HEAD
        "//prebuilts/studio/intellij-sdk:studio-sdk-plugin-gradle",
        "//prebuilts/studio/intellij-sdk:studio-sdk-plugin-gradle-java",
        "//prebuilts/studio/intellij-sdk:studio-sdk-plugin-Kotlin",
        "//prebuilts/studio/intellij-sdk:studio-sdk-plugin-java-i18n",
        "//prebuilts/studio/intellij-sdk:studio-sdk-plugin-java-ide-customization",
=======
        "@intellij//:com.intellij.gradle",
        "@intellij//:org.jetbrains.plugins.gradle",
        "@intellij//:org.jetbrains.kotlin",
        "@intellij//:com.intellij.java-i18n",
        "@intellij//:com.intellij.java.ide",
>>>>>>> 0d09370c
        "//tools/adt/idea/android-common:intellij.android.common[module, test]",
        "//tools/adt/idea/jps-model:intellij.android.jps.model[module, test]",
        "//tools/adt/idea/android:intellij.android.core[module, test]",
        "//tools/adt/idea/project-system:intellij.android.projectSystem[module, test]",
        "//tools/adt/idea/project-system-gradle:intellij.android.projectSystem.gradle[module, test]",
        "//tools/adt/idea/android-test-framework:intellij.android.testFramework[module, test]",
        "//tools/base/flags:studio.android.sdktools.flags[module, test]",
        "//tools/base/testutils:studio.android.sdktools.testutils[module, test]",
        "//tools/adt/idea/.idea/libraries:mockito[test]",
        "//tools/adt/idea/.idea/libraries:truth[test]",
        "//tools/adt/idea/adt-testutils:intellij.android.adt.testutils[module, test]",
        "//tools/adt/idea/gradle-dsl:intellij.android.gradle.dsl[module, test]",
        "//tools/adt/idea/.idea/libraries:studio-analytics-proto[test]",
        "//tools/adt/idea/.idea/libraries:studio-proto[test]",
        "//tools/adt/idea/deploy:intellij.android.deploy[module, test]",
        "//tools/adt/idea/android-lint:intellij.android.lint[module, test]",
        "//tools/adt/idea/ml-api:intellij.android.ml-api[module, test]",
        "//tools/adt/idea/android-navigator:intellij.android.navigator.testutils[module, test]",
        "//tools/adt/idea/project-system-gradle-models:intellij.android.projectSystem.gradle.models[module, test]",
        "//tools/adt/idea/project-system-gradle-psd:intellij.android.projectSystem.gradle.psd[module, test]",
        "//tools/adt/idea/project-system-gradle-repository-search:intellij.android.projectSystem.gradle.repositorySearch[module, test]",
        "//tools/adt/idea/project-system-gradle-sync:intellij.android.projectSystem.gradle.sync[module, test]",
        "//tools/adt/idea/project-system-gradle-sync-test-utils:intellij.android.projectSystem.gradle.sync.testUtils[module, test]",
        "//tools/adt/idea/project-system-gradle-upgrade:intellij.android.projectSystem.gradle.upgrade[module, test]",
        "//tools/analytics-library/testing:android.sdktools.analytics-testing[module, test]",
        "//tools/analytics-library/tracker:analytics-tracker[module, test]",
        "//tools/adt/idea/adt-ui:intellij.android.adt.ui[module, test]",
        "@intellij//:org.intellij.groovy[test]",
        "//tools/base/build-system:studio.android.sdktools.manifest-merger[module, test]",
        "//tools/base/lint:studio.android.sdktools.lint-checks[module, test]",
        "//tools/analytics-library/shared:analytics-shared[module, test]",
        "//tools/adt/idea/build-attribution:intellij.android.build-attribution[module, test]",
        "//tools/adt/idea/execution/common:intellij.android.execution.common[module, test]",
        "//tools/adt/idea/render-resources:intellij.android.render-resources[module, test]",
<<<<<<< HEAD
        "//prebuilts/studio/intellij-sdk:studio-sdk-plugin-toml",
=======
        "@intellij//:org.toml.lang",
        "@intellij//:com.intellij.properties[test]",
        "//tools/adt/idea/.idea/libraries:agp-version[test]",
        "//tools/adt/idea/gradle-dsl:intellij.android.gradle.dsl.testutils[module, test]",
        "//tools/adt/idea/gradle-dsl-declarative:intellij.android.gradle.dsl.declarative[module, test]",
>>>>>>> 0d09370c
    ],
)

generate_old_agp_tests_from_list(
    name = "MultipleGradleRootsSyncUpdatesProjectJdkIntegrationTest",
    iml_module = ":intellij.android.projectSystem.gradle.tests",
    tests_list = [
        dict(
            timeout = "long",
            agp_version = AGP_7_4,
            data = [
                "//prebuilts/studio/jdk/jdk11",
<<<<<<< HEAD
=======
                "//prebuilts/studio/jdk/jdk17:jdk17_runtime_files",
>>>>>>> 0d09370c
                "//prebuilts/studio/sdk:build-tools/30.0.3",
                "//prebuilts/studio/sdk:build-tools/latest",
                "//prebuilts/studio/sdk:platforms/android-32",
                "//prebuilts/studio/sdk:platforms/latest",
                "//tools/adt/idea/android/testData",
                "//tools/adt/idea/project-system-gradle/testData",
                "//tools/base/build-system:gradle-distrib",
                "//tools/base/build-system:gradle-distrib-7.5",
            ],
            gradle_version = "7.5",
            ignore_other_tests = True,
            maven_deps = [
                "//tools/base/build-system/previous-versions:7.4.1",
                "//tools/base/build-system/previous-versions:kgp1.3.72",
                ":test_deps",
            ],
            tags = [
                "block-network",
                "no_test_mac",
                "no_test_windows",
            ],
            test_class = "com.android.tools.idea.projectsystem.GradleProjectSystemOldAgpTestSuite",
        ),
    ],
)

maven_repository(
    name = "test_deps",
    # keep sorted: for buildifier
    artifacts = [
        "@maven//:androidx.annotation.annotation-jvm_1.6.0",
        "@maven//:androidx.annotation.annotation_1.2.0-rc01",
        "@maven//:androidx.annotation.annotation_1.3.0",
        "@maven//:androidx.appcompat.appcompat_1.0.2",
        "@maven//:androidx.appcompat.appcompat_1.3.0",
        "@maven//:androidx.appcompat.appcompat_1.4.1",
        "@maven//:androidx.constraintlayout.constraintlayout_1.1.3",
        "@maven//:androidx.constraintlayout.constraintlayout_2.1.3",
        "@maven//:androidx.core.core-ktx_1.0.1",
        "@maven//:androidx.core.core-ktx_1.2.0",
        "@maven//:androidx.core.core-ktx_1.6.0",
        "@maven//:androidx.core.core-ktx_1.9.0",
        "@maven//:androidx.core.core_1.5.0-beta01",
        "@maven//:androidx.core.core_1.5.0-rc02",
        "@maven//:androidx.legacy.legacy-support-v4_1.0.0",
        "@maven//:androidx.lifecycle.lifecycle-common_2.3.0-rc01",
        "@maven//:androidx.lifecycle.lifecycle-livedata-ktx_2.3.1",
        "@maven//:androidx.lifecycle.lifecycle-viewmodel-ktx_2.3.1",
        "@maven//:androidx.navigation.navigation-fragment-ktx_2.3.5",
        "@maven//:androidx.navigation.navigation-fragment_2.3.5",
        "@maven//:androidx.navigation.navigation-ui-ktx_2.3.5",
        "@maven//:androidx.navigation.navigation-ui_2.3.5",
<<<<<<< HEAD
        "@maven//:androidx.privacysandbox.tools.tools-apicompiler_1.0.0-alpha03",
        "@maven//:androidx.privacysandbox.tools.tools-apigenerator_1.0.0-alpha03",
        "@maven//:androidx.privacysandbox.tools.tools-apipackager_1.0.0-alpha03",
        "@maven//:androidx.privacysandbox.tools.tools_1.0.0-alpha03",
=======
        "@maven//:androidx.privacysandbox.tools.tools-apicompiler_1.0.0-alpha08",
        "@maven//:androidx.privacysandbox.tools.tools-apigenerator_1.0.0-alpha08",
        "@maven//:androidx.privacysandbox.tools.tools-apipackager_1.0.0-alpha08",
        "@maven//:androidx.privacysandbox.tools.tools_1.0.0-alpha08",
        "@maven//:androidx.privacysandbox.ui.ui-client_1.0.0-alpha07",
        "@maven//:androidx.privacysandbox.ui.ui-core_1.0.0-alpha07",
>>>>>>> 0d09370c
        "@maven//:androidx.savedstate.savedstate_1.1.0-rc01",
        "@maven//:androidx.test.core_1.4.0-alpha06",
        "@maven//:androidx.test.espresso.espresso-core_3.1.0",
        "@maven//:androidx.test.espresso.espresso-core_3.2.0",
        "@maven//:androidx.test.espresso.espresso-core_3.4.0",
        "@maven//:androidx.test.ext.junit_1.1.2",
        "@maven//:androidx.test.ext.junit_1.1.3",
        "@maven//:androidx.test.ext.junit_1.1.3-alpha02",
        "@maven//:androidx.test.rules_1.3.0",
        "@maven//:androidx.test.rules_1.4.0-alpha06",
        "@maven//:androidx.test.runner_1.4.0-alpha06",
        "@maven//:androidx.wear.watchface.watchface-guava_1.1.0",
        "@maven//:com.android.support.appcompat-v7_25.4.0",
        "@maven//:com.android.support.appcompat-v7_28.0.0",
        "@maven//:com.android.support.constraint.constraint-layout_1.0.2",
        "@maven//:com.android.support.constraint.constraint-layout_1.1.0",
        "@maven//:com.android.support.multidex-instrumentation_1.0.2",
        "@maven//:com.android.support.support-v13_28.0.0",
        "@maven//:com.android.support.test.espresso.espresso-core_3.0.2",
        "@maven//:com.android.tools.desugar_jdk_libs_1.1.5",
        "@maven//:com.google.android.material.material_1.4.0",
        "@maven//:com.google.auto.value.auto-value_1.6.2",
        "@maven//:com.google.code.gson.gson_2.2.4",
        "@maven//:com.google.dagger.dagger-compiler_2.6",
        "@maven//:com.google.devtools.ksp.com.google.devtools.ksp.gradle.plugin_1.7.10-1.0.6",
        "@maven//:com.google.errorprone.error_prone_annotations_2.3.2",
        "@maven//:com.google.firebase.firebase-common_12.0.1",
        "@maven//:com.google.guava.guava_19.0",
        "@maven//:com.google.guava.guava_23.0",
        "@maven//:com.google.jimfs.jimfs_1.1",
        "@maven//:com.google.protobuf.protobuf-bom_3.17.2",
        "@maven//:com.google.protobuf.protobuf-bom_3.19.3",
        "@maven//:com.google.protobuf.protobuf-bom_3.21.8",
        "@maven//:com.google.protobuf.protobuf-java-util_3.17.2",
        "@maven//:com.google.protobuf.protobuf-java-util_3.19.3",
        "@maven//:com.google.protobuf.protobuf-java_3.17.2",
        "@maven//:com.google.protobuf.protobuf-java_3.19.3",
        "@maven//:com.google.truth.truth_0.44",
        "@maven//:com.linkedin.testbutler.test-butler-app_1.3.1",
        "@maven//:com.sun.activation.javax.activation_1.2.0",
        "@maven//:commons-io.commons-io_2.4",
        "@maven//:commons-lang.commons-lang_2.4",
        "@maven//:commons-logging.commons-logging_1.1.1",
        "@maven//:org.codehaus.mojo.animal-sniffer-annotations_1.17",
        "@maven//:org.jacoco.org.jacoco.ant_0.8.11",
        "@maven//:org.jdeferred.jdeferred-android-aar_1.2.3",
        "@maven//:org.jetbrains.kotlin.kotlin-android-extensions-runtime_1.6.21",
        "@maven//:org.jetbrains.kotlin.kotlin-gradle-plugin_1.6.21",
        "@maven//:org.jetbrains.kotlin.kotlin-gradle-plugin_1.9.22",
        "@maven//:org.jetbrains.kotlin.kotlin-klib-commonizer-embeddable_" + KGP_VERSION_FOR_TESTS,
        "@maven//:org.jetbrains.kotlin.kotlin-native-prebuilt_" + KGP_VERSION_FOR_TESTS,
        "@maven//:org.jetbrains.kotlin.kotlin-reflect_1.4.32",
        "@maven//:org.jetbrains.kotlin.kotlin-reflect_1.6.21",
        "@maven//:org.jetbrains.kotlin.kotlin-reflect_1.9.0",
        "@maven//:org.jetbrains.kotlin.kotlin-script-runtime_1.6.21",
        "@maven//:org.jetbrains.kotlin.kotlin-stdlib-jdk7_1.4.32",
        "@maven//:org.jetbrains.kotlin.kotlin-stdlib-jdk8_1.5.0",
        "@maven//:org.jetbrains.kotlin.kotlin-stdlib-jdk8_1.6.21",
<<<<<<< HEAD
        "@maven//:org.jetbrains.kotlin.kotlin-test-junit_1.9.20",
=======
        "@maven//:org.jetbrains.kotlin.kotlin-stdlib-jdk8_1.9.22",
        "@maven//:org.jetbrains.kotlin.kotlin-test-junit_" + KGP_VERSION_FOR_TESTS,
>>>>>>> 0d09370c
        "@maven//:org.jetbrains.kotlinx.kotlinx-coroutines-android_1.5.2",
        "@maven//:org.jetbrains.kotlinx.kotlinx-coroutines-android_1.6.4",
        "@maven//:org.jetbrains.kotlinx.kotlinx-coroutines-core_1.5.2",
        "@maven//:org.jetbrains.kotlinx.kotlinx-coroutines-core_1.6.1",
        "@maven//:org.jetbrains.kotlinx.kotlinx-coroutines-core_1.6.3",
        "@maven//:org.jetbrains.kotlinx.kotlinx-coroutines-core_1.6.4",
        "@maven//:org.mockito.mockito-core_5.6.0",
        "@maven//:xmlpull.xmlpull_1.1.3.1",
    ],
)

# managed by go/iml_to_build
jvm_import(
    name = "libandroid-core-proto",
    jars = ["//tools/adt/idea/android:libandroid-core-proto.jar"],
    visibility = ["//visibility:public"],
)<|MERGE_RESOLUTION|>--- conflicted
+++ resolved
@@ -3,10 +3,7 @@
 load("//tools/base/bazel:bazel.bzl", "iml_module")
 load("//tools/base/bazel:jvm_import.bzl", "jvm_import")
 load("//tools/base/bazel:maven.bzl", "maven_repository")
-<<<<<<< HEAD
-=======
 load("//tools/base/build-system/integration-test:common-dependencies.bzl", "KGP_VERSION_FOR_TESTS")
->>>>>>> 0d09370c
 
 # managed by go/iml_to_build
 iml_module(
@@ -14,8 +11,6 @@
     srcs = ["src"],
     iml_files = ["intellij.android.projectSystem.gradle.iml"],
     lint_baseline = "lint_baseline.xml",
-<<<<<<< HEAD
-=======
     module_visibility = [
         # Gradle Project System tools
         "//tools/adt/idea/build-attribution:intellij.android.build-attribution",
@@ -51,7 +46,6 @@
         "//tools/studio/google/cloud/testing/test-recorder:test-recorder",
         "//tools/vendor/google/url-assistant:url-assistant",
     ],
->>>>>>> 0d09370c
     resources = ["resources"],
     visibility = ["//visibility:public"],
     # do not sort: must match IML order
@@ -93,28 +87,17 @@
         "//tools/base/kotlin-multiplatform-models:studio.android.kotlin-multiplatform-models[module]",
         "//tools/adt/idea/.idea/libraries:kotlin-multiplatform-android-models-proto",
         "//tools/adt/idea/.idea/libraries:utp-core-proto-jarjar",
-<<<<<<< HEAD
-        "//prebuilts/studio/intellij-sdk:studio-sdk-plugin-Groovy",
-=======
         "@intellij//:org.intellij.groovy",
->>>>>>> 0d09370c
         "//tools/base/lint:studio.android.sdktools.lint-checks[module]",
         "@intellij//:org.toml.lang",
         "//tools/adt/idea/gradle-tooling/studio-gradle-tooling-impl:intellij.android.gradle-tooling.impl[module]",
         "//tools/adt/idea/execution/common:intellij.android.execution.common[module]",
-<<<<<<< HEAD
-        "//tools/adt/idea/explainer:intellij.android.explainer[module]",
-        "//tools/adt/idea/analytics[module]",
-        "//tools/adt/idea/server-flags:intellij.android.server-flags[module]",
-        "//tools/adt/idea/project-system-gradle:libandroid-core-proto",
-=======
         "//tools/adt/idea/ml-api:intellij.android.ml-api[module]",
         "//tools/adt/idea/analytics[module]",
         "//tools/adt/idea/server-flags:intellij.android.server-flags[module]",
         "//tools/adt/idea/project-system-gradle:libandroid-core-proto",
         "//tools/base/sdk-common/gradle:studio.android.sdktools.sdk-common.gradle[module]",
         "//tools/adt/idea/.idea/libraries:agp-version",
->>>>>>> 0d09370c
     ],
 )
 
@@ -134,11 +117,6 @@
             ],
             "test_filter": "com.android.tools.idea.gradle.project.sync.jdk.integration",
         },
-<<<<<<< HEAD
-        "kts.indexes": {
-            "test_filter": "com.android.tools.idea.gradle.navigation.DeclarativeGotoApiDeclarationHandlerTest",
-            "shard_count": 2,
-=======
         "errors.integration": {
             "test_filter": "com.android.tools.idea.gradle.project.sync.errors.integration",
             "data": [
@@ -177,7 +155,6 @@
                 "//tools/base/build-system:gradle-distrib",
                 "//tools/base/build-system/integration-test:kotlin_gradle_plugin_prebuilts",
             ],
->>>>>>> 0d09370c
         },
         "other": {
             # Note: we do not include AGP/Gradle artifacts in this test target, to enforce the separation between tests which require Gradle
@@ -196,12 +173,6 @@
         "//prebuilts/studio/sdk:platform-tools",
         "//prebuilts/studio/sdk:platforms/android-33",
         "//prebuilts/studio/sdk:platforms/latest",
-<<<<<<< HEAD
-        "//prebuilts/studio/sdk:platforms/android-33",
-        # TODO: Update and use platforms/latest-preview instead
-        "//prebuilts/studio/sdk:platforms/android-TiramisuPrivacySandbox",
-=======
->>>>>>> 0d09370c
         "//tools/adt/idea/android/annotations",
         "//tools/adt/idea/android/testData",
         "//tools/adt/idea/designer/testData",
@@ -229,19 +200,11 @@
         "@intellij//:intellij-sdk",
         "@intellij//:com.intellij.java",
         "//tools/adt/idea/.idea/libraries:kotlin-test[test]",
-<<<<<<< HEAD
-        "//prebuilts/studio/intellij-sdk:studio-sdk-plugin-gradle",
-        "//prebuilts/studio/intellij-sdk:studio-sdk-plugin-gradle-java",
-        "//prebuilts/studio/intellij-sdk:studio-sdk-plugin-Kotlin",
-        "//prebuilts/studio/intellij-sdk:studio-sdk-plugin-java-i18n",
-        "//prebuilts/studio/intellij-sdk:studio-sdk-plugin-java-ide-customization",
-=======
         "@intellij//:com.intellij.gradle",
         "@intellij//:org.jetbrains.plugins.gradle",
         "@intellij//:org.jetbrains.kotlin",
         "@intellij//:com.intellij.java-i18n",
         "@intellij//:com.intellij.java.ide",
->>>>>>> 0d09370c
         "//tools/adt/idea/android-common:intellij.android.common[module, test]",
         "//tools/adt/idea/jps-model:intellij.android.jps.model[module, test]",
         "//tools/adt/idea/android:intellij.android.core[module, test]",
@@ -276,15 +239,11 @@
         "//tools/adt/idea/build-attribution:intellij.android.build-attribution[module, test]",
         "//tools/adt/idea/execution/common:intellij.android.execution.common[module, test]",
         "//tools/adt/idea/render-resources:intellij.android.render-resources[module, test]",
-<<<<<<< HEAD
-        "//prebuilts/studio/intellij-sdk:studio-sdk-plugin-toml",
-=======
         "@intellij//:org.toml.lang",
         "@intellij//:com.intellij.properties[test]",
         "//tools/adt/idea/.idea/libraries:agp-version[test]",
         "//tools/adt/idea/gradle-dsl:intellij.android.gradle.dsl.testutils[module, test]",
         "//tools/adt/idea/gradle-dsl-declarative:intellij.android.gradle.dsl.declarative[module, test]",
->>>>>>> 0d09370c
     ],
 )
 
@@ -297,10 +256,7 @@
             agp_version = AGP_7_4,
             data = [
                 "//prebuilts/studio/jdk/jdk11",
-<<<<<<< HEAD
-=======
                 "//prebuilts/studio/jdk/jdk17:jdk17_runtime_files",
->>>>>>> 0d09370c
                 "//prebuilts/studio/sdk:build-tools/30.0.3",
                 "//prebuilts/studio/sdk:build-tools/latest",
                 "//prebuilts/studio/sdk:platforms/android-32",
@@ -353,19 +309,12 @@
         "@maven//:androidx.navigation.navigation-fragment_2.3.5",
         "@maven//:androidx.navigation.navigation-ui-ktx_2.3.5",
         "@maven//:androidx.navigation.navigation-ui_2.3.5",
-<<<<<<< HEAD
-        "@maven//:androidx.privacysandbox.tools.tools-apicompiler_1.0.0-alpha03",
-        "@maven//:androidx.privacysandbox.tools.tools-apigenerator_1.0.0-alpha03",
-        "@maven//:androidx.privacysandbox.tools.tools-apipackager_1.0.0-alpha03",
-        "@maven//:androidx.privacysandbox.tools.tools_1.0.0-alpha03",
-=======
         "@maven//:androidx.privacysandbox.tools.tools-apicompiler_1.0.0-alpha08",
         "@maven//:androidx.privacysandbox.tools.tools-apigenerator_1.0.0-alpha08",
         "@maven//:androidx.privacysandbox.tools.tools-apipackager_1.0.0-alpha08",
         "@maven//:androidx.privacysandbox.tools.tools_1.0.0-alpha08",
         "@maven//:androidx.privacysandbox.ui.ui-client_1.0.0-alpha07",
         "@maven//:androidx.privacysandbox.ui.ui-core_1.0.0-alpha07",
->>>>>>> 0d09370c
         "@maven//:androidx.savedstate.savedstate_1.1.0-rc01",
         "@maven//:androidx.test.core_1.4.0-alpha06",
         "@maven//:androidx.test.espresso.espresso-core_3.1.0",
@@ -424,12 +373,8 @@
         "@maven//:org.jetbrains.kotlin.kotlin-stdlib-jdk7_1.4.32",
         "@maven//:org.jetbrains.kotlin.kotlin-stdlib-jdk8_1.5.0",
         "@maven//:org.jetbrains.kotlin.kotlin-stdlib-jdk8_1.6.21",
-<<<<<<< HEAD
-        "@maven//:org.jetbrains.kotlin.kotlin-test-junit_1.9.20",
-=======
         "@maven//:org.jetbrains.kotlin.kotlin-stdlib-jdk8_1.9.22",
         "@maven//:org.jetbrains.kotlin.kotlin-test-junit_" + KGP_VERSION_FOR_TESTS,
->>>>>>> 0d09370c
         "@maven//:org.jetbrains.kotlinx.kotlinx-coroutines-android_1.5.2",
         "@maven//:org.jetbrains.kotlinx.kotlinx-coroutines-android_1.6.4",
         "@maven//:org.jetbrains.kotlinx.kotlinx-coroutines-core_1.5.2",
