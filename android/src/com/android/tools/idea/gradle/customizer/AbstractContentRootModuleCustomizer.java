--- conflicted
+++ resolved
@@ -37,26 +37,17 @@
 
 public abstract class AbstractContentRootModuleCustomizer<T> implements ModuleCustomizer<T> {
   @Override
-<<<<<<< HEAD
-  public void customizeModule(@NotNull Project project, @NotNull ModifiableRootModel moduleModel, @Nullable T externalProjectModel) {
-=======
   public void customizeModule(@NotNull Project project,
                               @NotNull Module module,
                               @NotNull IdeModifiableModelsProvider modelsProvider,
                               @Nullable T externalProjectModel) {
->>>>>>> bcd6dbd2
     if (externalProjectModel == null) {
       return;
     }
 
-<<<<<<< HEAD
+    final ModifiableRootModel moduleModel = modelsProvider.getModifiableRootModel(module);
     for (ContentEntry contentEntry : moduleModel.getContentEntries()) {
       moduleModel.removeContentEntry(contentEntry);
-=======
-    final ModifiableRootModel ideaModuleModel = modelsProvider.getModifiableRootModel(module);
-    for (ContentEntry contentEntry : ideaModuleModel.getContentEntries()) {
-      ideaModuleModel.removeContentEntry(contentEntry);
->>>>>>> bcd6dbd2
     }
 
     Collection<ContentEntry> contentEntries = findOrCreateContentEntries(moduleModel, externalProjectModel);
