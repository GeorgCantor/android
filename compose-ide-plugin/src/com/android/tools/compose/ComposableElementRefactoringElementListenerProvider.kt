/*
 * Copyright (C) 2021 The Android Open Source Project
 *
 * Licensed under the Apache License, Version 2.0 (the "License");
 * you may not use this file except in compliance with the License.
 * You may obtain a copy of the License at
 *
 *      http://www.apache.org/licenses/LICENSE-2.0
 *
 * Unless required by applicable law or agreed to in writing, software
 * distributed under the License is distributed on an "AS IS" BASIS,
 * WITHOUT WARRANTIES OR CONDITIONS OF ANY KIND, either express or implied.
 * See the License for the specific language governing permissions and
 * limitations under the License.
 */
package com.android.tools.compose

import com.android.tools.idea.projectsystem.getModuleSystem
import com.intellij.psi.PsiElement
import com.intellij.refactoring.rename.naming.AutomaticRenamer
import com.intellij.refactoring.rename.naming.AutomaticRenamerFactory
import com.intellij.usageView.UsageInfo
import org.jetbrains.kotlin.idea.KotlinFileType
import org.jetbrains.kotlin.psi.KtFile
import org.jetbrains.kotlin.psi.KtNamedFunction

/** Renames KtFile if a @Composable function with the same name was renamed. */
class ComposableElementAutomaticRenamerFactory : AutomaticRenamerFactory {

  override fun isApplicable(element: PsiElement): Boolean {
    if (
      element.getModuleSystem()?.usesCompose != true ||
        element !is KtNamedFunction ||
        element.parent !is KtFile ||
        !element.isComposableFunction()
    )
      return false

    val virtualFile = element.containingKtFile.virtualFile
    return virtualFile?.nameWithoutExtension == element.name
  }

  override fun getOptionName() = null

  override fun isEnabled() = true

  override fun setEnabled(enabled: Boolean) {}

  override fun createRenamer(
    element: PsiElement,
    newName: String?,
<<<<<<< HEAD
    usages: MutableCollection<UsageInfo>?
=======
    usages: MutableCollection<UsageInfo>?,
>>>>>>> 0d09370c
  ): AutomaticRenamer {
    return object : AutomaticRenamer() {
      init {
        val file = element.containingFile
        myElements.add(file)
        suggestAllNames(file.name, newName + "." + KotlinFileType.EXTENSION)
      }

      override fun getDialogTitle() = ComposeBundle.message("rename.file")

      override fun getDialogDescription() =
        ComposeBundle.message("rename.files.with.following.names")

      override fun entityName() = ComposeBundle.message("file.name")
    }
  }
}<|MERGE_RESOLUTION|>--- conflicted
+++ resolved
@@ -49,11 +49,7 @@
   override fun createRenamer(
     element: PsiElement,
     newName: String?,
-<<<<<<< HEAD
-    usages: MutableCollection<UsageInfo>?
-=======
     usages: MutableCollection<UsageInfo>?,
->>>>>>> 0d09370c
   ): AutomaticRenamer {
     return object : AutomaticRenamer() {
       init {
