--- conflicted
+++ resolved
@@ -88,34 +88,6 @@
     boolean hasLink = false;
     StringBuilder warningTextBuilder = new StringBuilder();
 
-<<<<<<< HEAD
-    if (Haxm.canRun() || SystemInfo.isUnix) {
-      if (!myImageDescription.getAbiType().startsWith(Abi.X86.toString())) {
-        warningTextBuilder.append("Consider using an x86 system image for better emulation performance.<br>");
-      } else {
-        HaxmState haxmState = getHaxmState(false);
-        if (haxmState == HaxmState.NOT_INSTALLED) {
-          if (SystemInfo.isLinux) {
-            warningTextBuilder.append("Enable Linux KVM for better emulation performance.<br>");
-            myErrorInstructionsLink.setHyperlinkTarget(FirstRunWizardDefaults.KVM_LINUX_INSTALL_URL);
-            myErrorInstructionsLink.setHtmlText("<a>KVM Instructions</a>");
-            if (myErrorLinkListener != null) {
-              myErrorInstructionsLink.removeHyperlinkListener(myErrorLinkListener);
-            }
-            hasLink = true;
-          }
-          else {
-            warningTextBuilder.append("Install Intel HAXM for better emulation performance.<br>");
-            setupDownloadLink();
-            hasLink = true;
-          }
-        }
-        else if (haxmState == HaxmState.NOT_LATEST) {
-          warningTextBuilder.append("Newer HAXM Version Available<br>");
-          setupDownloadLink();
-          hasLink = true;
-        }
-=======
     AccelerationErrorCode accelerationError = getAccelerationState(false);
     if (accelerationError != AccelerationErrorCode.ALREADY_INSTALLED) {
       hasLink = true;
@@ -124,7 +96,6 @@
       myErrorInstructionsLink.setHyperlinkText(accelerationError.getSolution().getDescription());
       if (myErrorLinkListener != null) {
         myErrorInstructionsLink.removeHyperlinkListener(myErrorLinkListener);
->>>>>>> 30e1f6eb
       }
       Runnable refresh = new Runnable() {
         @Override
@@ -186,73 +157,8 @@
     return myAccelerationErrorCode;
   }
 
-<<<<<<< HEAD
-  public enum HaxmState { NOT_INITIALIZED, INSTALLED, NOT_INSTALLED, NOT_LATEST }
-  private static HaxmState ourHaxmState = HaxmState.NOT_INITIALIZED;
-
-  public static HaxmState getHaxmState(boolean forceRefresh) {
-    if (ourHaxmState == HaxmState.NOT_INITIALIZED || forceRefresh) {
-      ourHaxmState = computeHaxmState();
-    }
-    return ourHaxmState;
-  }
-
-  private static HaxmState computeHaxmState() {
-    boolean found = false;
-    try {
-      if (SystemInfo.isMac) {
-        @SuppressWarnings("SpellCheckingInspection")
-        String output = ExecUtil.execAndReadLine("/usr/sbin/kextstat", "-l", "-b", "com.intel.kext.intelhaxm");
-        if (output != null && !output.isEmpty()) {
-          Pattern pattern = Pattern.compile("com\\.intel\\.kext\\.intelhaxm( \\((.+)\\))?");
-          Matcher matcher = pattern.matcher(output);
-          if (matcher.find()) {
-            found = true;
-          }
-        }
-      } else if (SystemInfo.isWindows) {
-        @SuppressWarnings("SpellCheckingInspection") ProcessOutput
-          processOutput = ExecUtil.execAndGetOutput(ImmutableList.of("sc", "query", "intelhaxm"), null);
-        found = Iterables.all(processOutput.getStdoutLines(), new Predicate<String>() {
-          @Override
-          public boolean apply(String input) {
-            return input == null || !input.contains("does not exist");
-          }
-        });
-      } else if (SystemInfo.isUnix) {
-        File kvm = new File("/dev/kvm");
-        return kvm.exists() ? HaxmState.INSTALLED : HaxmState.NOT_INSTALLED;
-      } else {
-        assert !SystemInfo.isLinux; // should be covered by SystemInfo.isUnix
-        return HaxmState.NOT_INSTALLED;
-      }
-    } catch (ExecutionException e) {
-      return HaxmState.NOT_INSTALLED;
-    }
-
-    if (found) {
-      try {
-        FullRevision revision = Haxm.getInstalledVersion(AndroidSdkUtils.tryToChooseAndroidSdk().getLocation());
-        // TODO: Use value from remote repository instead
-        FullRevision current = new FullRevision(1, 1, 5);
-        if (revision.compareTo(current) < 0) {
-          // We have the new version number, as well as the currently installed
-          // version number here, which we could use to make a better error message.
-          // However, these versions do not correspond to the version number we show
-          // in the SDK manager (e.g. in the SDK version manager we show "5"
-          // and the corresponding kernel stat version number is 1.1.1.
-          return HaxmState.NOT_LATEST;
-        }
-      } catch (WizardException e) {
-        return HaxmState.NOT_INSTALLED;
-      }
-      return HaxmState.INSTALLED;
-    }
-    return HaxmState.NOT_INSTALLED;
-=======
   private static AccelerationErrorCode computeAccelerationState() {
     AvdManagerConnection manager = AvdManagerConnection.getDefaultAvdManagerConnection();
     return manager.checkAcceration();
->>>>>>> 30e1f6eb
   }
 }