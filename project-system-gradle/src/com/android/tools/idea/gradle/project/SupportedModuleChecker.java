--- conflicted
+++ resolved
@@ -15,21 +15,12 @@
  */
 package com.android.tools.idea.gradle.project;
 
-<<<<<<< HEAD
-import static com.android.tools.idea.gradle.util.GradleUtil.GRADLE_SYSTEM_ID;
-import static com.google.wireless.android.sdk.stats.GradleSyncStats.Trigger.TRIGGER_PROJECT_MODIFIED;
-=======
 import static com.android.tools.idea.gradle.util.GradleProjectSystemUtil.GRADLE_SYSTEM_ID;
 import static com.google.wireless.android.sdk.stats.GradleSyncStats.Trigger.TRIGGER_QF_REMOVE_UNSUPPORTED_MODULES;
->>>>>>> 574fcae1
 import static com.intellij.notification.NotificationType.ERROR;
 import static com.intellij.openapi.util.text.StringUtil.join;
 
 import com.android.tools.idea.gradle.project.sync.GradleSyncInvoker;
-<<<<<<< HEAD
-import com.android.tools.idea.IdeInfo;
-=======
->>>>>>> 574fcae1
 import com.android.tools.idea.project.AndroidNotification;
 import com.android.tools.idea.project.hyperlink.NotificationHyperlink;
 import com.intellij.openapi.application.ApplicationManager;
@@ -62,13 +53,7 @@
    */
   public void checkForSupportedModules(@NotNull Project project) {
     Module[] modules = ModuleManager.getInstance(project).getModules();
-<<<<<<< HEAD
-    if (modules.length == 0 || !GradleProjectInfo.getInstance(project).isBuildWithGradle()
-        || !IdeInfo.getInstance().isAndroidStudio()) {
-      // it is allowed to have Android module as a linked Gradle project in JPS project
-=======
     if (modules.length == 0 || !Info.getInstance(project).isBuildWithGradle()) {
->>>>>>> 574fcae1
       return;
     }
     List<Module> unsupportedModules = new ArrayList<>();
@@ -123,11 +108,7 @@
         unsupportedModules.forEach(modifiableModule::disposeModule);
         modifiableModule.commit();
       });
-<<<<<<< HEAD
-      GradleSyncInvoker.getInstance().requestProjectSync(project, new GradleSyncInvoker.Request(TRIGGER_PROJECT_MODIFIED), null);
-=======
       GradleSyncInvoker.getInstance().requestProjectSync(project, new GradleSyncInvoker.Request(TRIGGER_QF_REMOVE_UNSUPPORTED_MODULES), null);
->>>>>>> 574fcae1
     }
   }
 }