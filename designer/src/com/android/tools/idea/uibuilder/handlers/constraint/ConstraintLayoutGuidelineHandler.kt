--- conflicted
+++ resolved
@@ -49,11 +49,7 @@
     return ImmutableList.of(
       LAYOUT_CONSTRAINT_GUIDE_BEGIN,
       LAYOUT_CONSTRAINT_GUIDE_END,
-<<<<<<< HEAD
-      LAYOUT_CONSTRAINT_GUIDE_PERCENT
-=======
       LAYOUT_CONSTRAINT_GUIDE_PERCENT,
->>>>>>> 0d09370c
     )
   }
 }