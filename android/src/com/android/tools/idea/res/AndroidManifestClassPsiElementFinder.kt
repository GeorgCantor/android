/*
 * Copyright (C) 2018 The Android Open Source Project
 *
 * Licensed under the Apache License, Version 2.0 (the "License");
 * you may not use this file except in compliance with the License.
 * You may obtain a copy of the License at
 *
 *      http://www.apache.org/licenses/LICENSE-2.0
 *
 * Unless required by applicable law or agreed to in writing, software
 * distributed under the License is distributed on an "AS IS" BASIS,
 * WITHOUT WARRANTIES OR CONDITIONS OF ANY KIND, either express or implied.
 * See the License for the specific language governing permissions and
 * limitations under the License.
 */
package com.android.tools.idea.res

import com.android.SdkConstants
import com.android.tools.idea.projectsystem.getProjectSystem
import com.android.tools.idea.util.androidFacet
import com.android.tools.idea.util.computeUserDataIfAbsent
import com.intellij.openapi.module.Module
import com.intellij.openapi.project.Project
import com.intellij.openapi.util.Key
import com.intellij.psi.PsiClass
import com.intellij.psi.PsiElementFinder
import com.intellij.psi.PsiManager
import com.intellij.psi.PsiPackage
import com.intellij.psi.search.GlobalSearchScope
import com.intellij.psi.search.PsiSearchScopeUtil
import org.jetbrains.android.augment.ManifestClass
import org.jetbrains.android.dom.manifest.getCustomPermissionGroups
import org.jetbrains.android.dom.manifest.getCustomPermissions
import org.jetbrains.android.facet.AndroidFacet

/**
 * [PsiElementFinder] that provides light Manifest classes.
 *
<<<<<<< HEAD
 * This class is a project service, but it's not declared as [PsiElementFinder.EP] extension. The reason for that is that it's up to
 * the project system to decide whether to use this logic (see [ProjectSystemPsiElementFinder]).
=======
 * This class is a project service, but it's not declared as [PsiElementFinder.EP_NAME] extension.
 * The reason for that is that it's up to the project system to decide whether to use this logic
 * (see [ProjectSystemPsiElementFinder]).
>>>>>>> 574fcae1
 */
class AndroidManifestClassPsiElementFinder(private val project: Project) : PsiElementFinder() {

  companion object {
    private const val SUFFIX = "." + SdkConstants.FN_MANIFEST_BASE
    private val MODULE_MANIFEST_CLASS =
      Key<PsiClass>(
        AndroidManifestClassPsiElementFinder::class.qualifiedName!! + ".MODULE_MANIFEST_CLASS"
      )

    @JvmStatic
<<<<<<< HEAD
    fun getInstance(project: Project) = project.getService(AndroidManifestClassPsiElementFinder::class.java)!!
=======
    fun getInstance(project: Project) =
      project.getService(AndroidManifestClassPsiElementFinder::class.java)!!
>>>>>>> 574fcae1
  }

  override fun findClass(qualifiedName: String, scope: GlobalSearchScope) =
    findClasses(qualifiedName, scope).firstOrNull()

  override fun getClasses(psiPackage: PsiPackage, scope: GlobalSearchScope): Array<PsiClass> {
    val targetPackageName = psiPackage.qualifiedName
    return if (targetPackageName.isEmpty()) {
      PsiClass.EMPTY_ARRAY
    } else {
      findClasses("$targetPackageName.${SdkConstants.FN_MANIFEST_BASE}", scope)
    }
  }

  override fun findClasses(qualifiedName: String, scope: GlobalSearchScope): Array<PsiClass> {
    if (!qualifiedName.endsWith(SUFFIX)) {
      return PsiClass.EMPTY_ARRAY
    }
    val packageName = qualifiedName.dropLast(SUFFIX.length)

    return project
      .getProjectSystem()
      .getAndroidFacetsWithPackageName(project, packageName)
      .mapNotNull { facet ->
        getManifestClassForFacet(facet)?.takeIf { PsiSearchScopeUtil.isInScope(scope, it) }
      }
      .toTypedArray()
  }

  fun getManifestClassForFacet(facet: AndroidFacet): PsiClass? {
    return if (facet.hasManifestClass()) {
      facet.computeUserDataIfAbsent(MODULE_MANIFEST_CLASS) {
        ManifestClass(facet, PsiManager.getInstance(project))
      }
    } else {
      null
    }
  }

  override fun findPackage(qualifiedName: String): PsiPackage? {
<<<<<<< HEAD
    val isNamespaceOrParentPackage = project.getProjectSystem().isNamespaceOrParentPackage(qualifiedName)
=======
    val isNamespaceOrParentPackage =
      project.getProjectSystem().isNamespaceOrParentPackage(qualifiedName)
>>>>>>> 574fcae1
    return if (isNamespaceOrParentPackage) {
      AndroidLightPackage.withName(qualifiedName, project)
    } else {
      null
    }
  }

  fun getManifestClassesAccessibleFromModule(module: Module): Collection<PsiClass> {
    val androidFacet = module.androidFacet ?: return emptySet()

    val result = mutableListOf<PsiClass>()
    getManifestClassForFacet(androidFacet)?.let(result::add)
    for (dependency in AndroidDependenciesCache.getAllAndroidDependencies(module, false)) {
      getManifestClassForFacet(dependency)?.let(result::add)
    }

    return result
  }

  private fun AndroidFacet.hasManifestClass(): Boolean {
    return !getCustomPermissions(this).isNullOrEmpty() ||
      !getCustomPermissionGroups(this).isNullOrEmpty()
  }
}<|MERGE_RESOLUTION|>--- conflicted
+++ resolved
@@ -36,16 +36,11 @@
 /**
  * [PsiElementFinder] that provides light Manifest classes.
  *
-<<<<<<< HEAD
- * This class is a project service, but it's not declared as [PsiElementFinder.EP] extension. The reason for that is that it's up to
- * the project system to decide whether to use this logic (see [ProjectSystemPsiElementFinder]).
-=======
- * This class is a project service, but it's not declared as [PsiElementFinder.EP_NAME] extension.
+ * This class is a project service, but it's not declared as [PsiElementFinder.EP] extension.
  * The reason for that is that it's up to the project system to decide whether to use this logic
  * (see [ProjectSystemPsiElementFinder]).
->>>>>>> 574fcae1
  */
-class AndroidManifestClassPsiElementFinder(private val project: Project) : PsiElementFinder() {
+class AndroidManifestClassPsiElementFinder(val project: Project) : PsiElementFinder() {
 
   companion object {
     private const val SUFFIX = "." + SdkConstants.FN_MANIFEST_BASE
@@ -55,12 +50,8 @@
       )
 
     @JvmStatic
-<<<<<<< HEAD
-    fun getInstance(project: Project) = project.getService(AndroidManifestClassPsiElementFinder::class.java)!!
-=======
     fun getInstance(project: Project) =
       project.getService(AndroidManifestClassPsiElementFinder::class.java)!!
->>>>>>> 574fcae1
   }
 
   override fun findClass(qualifiedName: String, scope: GlobalSearchScope) =
@@ -101,12 +92,8 @@
   }
 
   override fun findPackage(qualifiedName: String): PsiPackage? {
-<<<<<<< HEAD
-    val isNamespaceOrParentPackage = project.getProjectSystem().isNamespaceOrParentPackage(qualifiedName)
-=======
     val isNamespaceOrParentPackage =
       project.getProjectSystem().isNamespaceOrParentPackage(qualifiedName)
->>>>>>> 574fcae1
     return if (isNamespaceOrParentPackage) {
       AndroidLightPackage.withName(qualifiedName, project)
     } else {
