--- conflicted
+++ resolved
@@ -45,11 +45,7 @@
   private static final String SDK_PACKAGE_CLEANUP_FAILED =
     "HAXM installer cleanup failed. The status of the package in the SDK manager may " +
     "be reflected incorrectly. Reinstalling the package may solve the issue" +
-<<<<<<< HEAD
-    (SystemInfo.isWindows ? " (is the SDK folder opened in another program?)." : ".");
-=======
     (SystemInfo.isWindows ? " (is the SDK folder opened in another program?)" : ".");
->>>>>>> 1e5b25b8
 
   HaxmPath myHaxmPath;
   boolean myInvokedToUninstall;
@@ -83,11 +79,7 @@
         sdkHandler.getSdkManager(progress).reloadLocalIfNeeded(progress);
         componentInstaller.ensureSdkPackagesUninstalled(myHaxmPath.myHaxm.getRequiredSdkPackages(), progress);
       }
-<<<<<<< HEAD
-      catch(Exception e) {
-=======
       catch (Exception e) {
->>>>>>> 1e5b25b8
         Messages.showErrorDialog(SDK_PACKAGE_CLEANUP_FAILED, "Cleanup Error");
         LOG.warn("Failed to make sure HAXM SDK package is uninstalled after HAXM wizard was cancelled", e);
       }
