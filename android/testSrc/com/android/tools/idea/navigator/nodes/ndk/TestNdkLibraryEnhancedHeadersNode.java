/*
 * Copyright (C) 2018 The Android Open Source Project
 *
 * Licensed under the Apache License, Version 2.0 (the "License");
 * you may not use this file except in compliance with the License.
 * You may obtain a copy of the License at
 *
 *      http://www.apache.org/licenses/LICENSE-2.0
 *
 * Unless required by applicable law or agreed to in writing, software
 * distributed under the License is distributed on an "AS IS" BASIS,
 * WITHOUT WARRANTIES OR CONDITIONS OF ANY KIND, either express or implied.
 * See the License for the specific language governing permissions and
 * limitations under the License.
 */
package com.android.tools.idea.navigator.nodes.ndk;

import static com.google.common.truth.Truth.assertThat;

import com.android.ide.common.gradle.model.ndk.v1.IdeNativeArtifact;
import com.android.tools.idea.navigator.nodes.ndk.includes.view.IncludeLayout;
import com.android.tools.tests.LeakCheckerRule;
import com.google.common.testing.EqualsTester;
import com.intellij.ide.projectView.ViewSettings;
import com.intellij.ide.projectView.impl.nodes.PsiFileNode;
import com.intellij.ide.util.treeView.AbstractTreeNode;
import com.intellij.testFramework.PlatformTestCase;
import java.io.IOException;
import java.util.ArrayList;
import java.util.List;
import org.junit.ClassRule;
import org.mockito.Mockito;

public class TestNdkLibraryEnhancedHeadersNode extends PlatformTestCase {
  @ClassRule
  public static LeakCheckerRule checker = new LeakCheckerRule();


  public void testEquals() throws IOException {
<<<<<<< HEAD
    List<NativeArtifact> nativeArtifacts = new ArrayList<>();
    ViewSettings settings = Mockito.mock(ViewSettings.class);
    List<String> sourceFileExtensions = new ArrayList<>();
=======
    List<IdeNativeArtifact> nativeArtifacts = Lists.newArrayList();
    ViewSettings settings = Mockito.mock(ViewSettings.class);
>>>>>>> 799703f0
    IncludeLayout layout = new IncludeLayout()
      .addRemoteHeaders("my-sdk/foo.h")
      .addRemoteHeaders("my-sdk/bar.h")
      .addRemoteArtifactIncludePaths("my-artifact", "my-sdk")
      .addArtifact("my-artifact", "bar.cpp");
    NdkLibraryEnhancedHeadersNode node = new NdkLibraryEnhancedHeadersNode(
      getProject(),
      "native-library-name",
      "native-library-type",
      nativeArtifacts,
      layout.getNativeIncludes(),
      settings
    );
    NdkLibraryEnhancedHeadersNode node2 = new NdkLibraryEnhancedHeadersNode(
      getProject(),
      "native-library-name",
      "native-library-type",
      nativeArtifacts,
      layout.getNativeIncludes(),
      settings
    );
    NdkLibraryEnhancedHeadersNode nodeAlias = node;
    assertThat(node != node2).isTrue(); // They're not reference-equals
    assertThat(node.equals(nodeAlias)).isTrue();
    new EqualsTester()
      .addEqualityGroup(node, node2)
      .addEqualityGroup("")
      .testEquals();
  }

  public void testSimplest() throws IOException {
<<<<<<< HEAD
    List<NativeArtifact> nativeArtifacts = new ArrayList<>();
    ViewSettings settings = Mockito.mock(ViewSettings.class);
    List<String> sourceFileExtensions = new ArrayList<>();
=======
    List<IdeNativeArtifact> nativeArtifacts = Lists.newArrayList();
    ViewSettings settings = Mockito.mock(ViewSettings.class);
>>>>>>> 799703f0
    IncludeLayout layout = new IncludeLayout()
      .addRemoteHeaders("my-sdk/foo.h")
      .addRemoteHeaders("my-sdk/bar.h")
      .addRemoteArtifactIncludePaths("my-artifact", "my-sdk")
      .addArtifact("my-artifact", "bar.cpp");
<<<<<<< HEAD
    NdkLibraryEnhancedHeadersNode node = new NdkLibraryEnhancedHeadersNode(Mockito.mock(VirtualFile.class),
                                                                           getProject(),
                                                                           "native-library-name",
                                                                           "native-library-type",
                                                                           nativeArtifacts,
                                                                           layout.getNativeIncludes(),
                                                                           settings,
                                                                           sourceFileExtensions);
    List<? extends AbstractTreeNode<?>> children = new ArrayList<>(node.getChildren());
=======
    NdkLibraryEnhancedHeadersNode node = new NdkLibraryEnhancedHeadersNode(
      getProject(),
      "native-library-name",
      "native-library-type",
      nativeArtifacts,
      layout.getNativeIncludes(),
      settings
    );
    List<? extends AbstractTreeNode> children = new ArrayList<>(node.getChildren());
>>>>>>> 799703f0
    assertThat(children).hasSize(1);
    AbstractTreeNode child = children.get(0);
    assertThat(child.toString()).isEqualTo("includes");
    List<? extends AbstractTreeNode<?>> children2 = new ArrayList<>(child.getChildren());
    assertThat(children2).hasSize(2);
  }

  public void testSimplestWithArtifacts() throws IOException {
    ViewSettings settings = Mockito.mock(ViewSettings.class);
<<<<<<< HEAD
    List<String> sourceFileExtensions = new ArrayList<>();
=======
>>>>>>> 799703f0
    IncludeLayout layout = new IncludeLayout()
      .addRemoteHeaders("my-sdk/foo.h")
      .addRemoteHeaders("my-sdk/bar.h")
      .addRemoteArtifactIncludePaths("my-artifact", "my-sdk")
      .addArtifact("my-artifact", "bar.cpp");
<<<<<<< HEAD
    NdkLibraryEnhancedHeadersNode node = new NdkLibraryEnhancedHeadersNode(Mockito.mock(VirtualFile.class),
                                                                           getProject(),
                                                                           "native-library-name",
                                                                           "native-library-type",
                                                                           layout.getNativeIncludes().myArtifacts,
                                                                           layout.getNativeIncludes(),
                                                                           settings,
                                                                           sourceFileExtensions);
    List<? extends AbstractTreeNode<?>> children = new ArrayList<>(node.getChildren());
=======
    NdkLibraryEnhancedHeadersNode node = new NdkLibraryEnhancedHeadersNode(
      getProject(),
      "native-library-name",
      "native-library-type",
      layout.getNativeIncludes().myArtifacts,
      layout.getNativeIncludes(),
      settings
    );
    List<? extends AbstractTreeNode> children = new ArrayList<>(node.getChildren());
>>>>>>> 799703f0
    assertThat(children).hasSize(1);
    AbstractTreeNode child = children.get(0);
    assertThat(child.toString()).isEqualTo("includes");
    List<? extends AbstractTreeNode<?>> children2 = new ArrayList<>(child.getChildren());
    assertThat(children2).hasSize(2);
    PsiFileNode child2child1 = (PsiFileNode)children2.get(0);
    PsiFileNode child2child2 = (PsiFileNode)children2.get(1);
    assertThat(child2child1.getVirtualFile().getName()).isEqualTo("bar.h");
    assertThat(child2child2.getVirtualFile().getName()).isEqualTo("foo.h");
  }

  public void testSimplestWithArtifactsSubfolders() throws IOException {
    ViewSettings settings = Mockito.mock(ViewSettings.class);
<<<<<<< HEAD
    List<String> sourceFileExtensions = new ArrayList<>();
=======
>>>>>>> 799703f0
    IncludeLayout layout = new IncludeLayout()
      .addRemoteHeaders("my-sdk/foo.h")
      .addRemoteHeaders("my-sdk/bar.h")
      .addRemoteArtifactIncludePaths("my-artifact", "my-sdk")
      .addArtifact("my-artifact", "sub1/bar1.cpp", "sub1/bar2.cpp", "sub2/baz.cpp");
<<<<<<< HEAD
    NdkLibraryEnhancedHeadersNode node = new NdkLibraryEnhancedHeadersNode(Mockito.mock(VirtualFile.class),
                                                                           getProject(),
                                                                           "native-library-name",
                                                                           "native-library-type",
                                                                           layout.getNativeIncludes().myArtifacts,
                                                                           layout.getNativeIncludes(),
                                                                           settings,
                                                                           sourceFileExtensions);
    List<? extends AbstractTreeNode<?>> children = new ArrayList<>(node.getChildren());
=======
    NdkLibraryEnhancedHeadersNode node = new NdkLibraryEnhancedHeadersNode(
      getProject(),
      "native-library-name",
      "native-library-type",
      layout.getNativeIncludes().myArtifacts,
      layout.getNativeIncludes(),
      settings
    );
    List<? extends AbstractTreeNode> children = new ArrayList<>(node.getChildren());
>>>>>>> 799703f0
    assertThat(children).hasSize(1);
    AbstractTreeNode child = children.get(0);
    assertThat(child.toString()).isEqualTo("includes");
    List<? extends AbstractTreeNode<?>> children2 = new ArrayList<>(child.getChildren());
    assertThat(children2).hasSize(2);
    PsiFileNode child2child1 = (PsiFileNode)children2.get(0);
    PsiFileNode child2child2 = (PsiFileNode)children2.get(1);
    assertThat(child2child1.getVirtualFile().getName()).isEqualTo("bar.h");
    assertThat(child2child2.getVirtualFile().getName()).isEqualTo("foo.h");
  }

  public void testSimplestWithMultipleArtifactIncludePaths() throws IOException {
    ViewSettings settings = Mockito.mock(ViewSettings.class);
<<<<<<< HEAD
    List<String> sourceFileExtensions = new ArrayList<>();
=======
>>>>>>> 799703f0
    IncludeLayout layout = new IncludeLayout()
      .addRemoteHeaders("my-sdk/foo.h")
      .addRemoteHeaders("my-sdk/bar.h")
      .addRemoteArtifactIncludePaths("my-artifact", "my-sdk", "my-other-thing")
      .addArtifact("my-artifact", "sub1/bar1.cpp", "sub1/bar2.cpp", "sub2/baz.cpp");
<<<<<<< HEAD
    NdkLibraryEnhancedHeadersNode node = new NdkLibraryEnhancedHeadersNode(Mockito.mock(VirtualFile.class),
                                                                           getProject(),
                                                                           "native-library-name",
                                                                           "native-library-type",
                                                                           layout.getNativeIncludes().myArtifacts,
                                                                           layout.getNativeIncludes(),
                                                                           settings,
                                                                           sourceFileExtensions);
    List<? extends AbstractTreeNode<?>> children = new ArrayList<>(node.getChildren());
=======
    NdkLibraryEnhancedHeadersNode node = new NdkLibraryEnhancedHeadersNode(
      getProject(),
      "native-library-name",
      "native-library-type",
      layout.getNativeIncludes().myArtifacts,
      layout.getNativeIncludes(),
      settings
    );
    List<? extends AbstractTreeNode> children = new ArrayList<>(node.getChildren());
>>>>>>> 799703f0
    assertThat(children).hasSize(1);
    AbstractTreeNode child = children.get(0);
    assertThat(child.toString()).isEqualTo("includes");
    List<? extends AbstractTreeNode<?>> children2 = new ArrayList<>(child.getChildren());
    assertThat(children2).hasSize(2);
    PsiFileNode child2child1 = (PsiFileNode)children2.get(0);
    PsiFileNode child2child2 = (PsiFileNode)children2.get(1);
    assertThat(child2child1.getVirtualFile().getName()).isEqualTo("bar.h");
    assertThat(child2child2.getVirtualFile().getName()).isEqualTo("foo.h");
    assertThat(node.getSortKey()).isEqualTo("native-library-typenative-library-name");
    assertThat(node.getTypeSortKey()).isEqualTo("native-library-typenative-library-name");
  }

  public void testSimplestWithMultipleArtifacts() throws IOException {
    ViewSettings settings = Mockito.mock(ViewSettings.class);
<<<<<<< HEAD
    List<String> sourceFileExtensions = new ArrayList<>();
=======
>>>>>>> 799703f0
    IncludeLayout layout = new IncludeLayout()
      .addRemoteHeaders("my-sdk1/foo1.h")
      .addRemoteHeaders("my-sdk1/bar1.h")
      .addRemoteHeaders("my-sdk2/foo2.h")
      .addRemoteHeaders("my-sdk2/bar2.h")
      .addRemoteHeaders("my-other-thing1/foo1x.h")
      .addRemoteHeaders("my-other-thing1/bar1x.h")
      .addRemoteHeaders("my-other-thing2/foo2x.h")
      .addRemoteHeaders("my-other-thing2/bar2x.h")
      .addRemoteArtifactIncludePaths("my-artifact1", "my-sdk1", "my-other-thing1")
      .addRemoteArtifactIncludePaths("my-artifact2", "my-sdk2", "my-other-thing2")
      .addArtifact("my-artifact1", "sub1a/bar1.cpp", "sub1a/bar2.cpp", "sub1b/baz.cpp")
      .addArtifact("my-artifact2", "sub2a/bar1.cpp", "sub2a/bar2.cpp", "sub2b/baz.cpp");
<<<<<<< HEAD
    NdkLibraryEnhancedHeadersNode node = new NdkLibraryEnhancedHeadersNode(Mockito.mock(VirtualFile.class),
                                                                           getProject(),
                                                                           "native-library-name",
                                                                           "native-library-type",
                                                                           layout.getNativeIncludes().myArtifacts,
                                                                           layout.getNativeIncludes(),
                                                                           settings,
                                                                           sourceFileExtensions);
    List<? extends AbstractTreeNode<?>> children = new ArrayList<>(node.getChildren());
=======
    NdkLibraryEnhancedHeadersNode node = new NdkLibraryEnhancedHeadersNode(
      getProject(),
      "native-library-name",
      "native-library-type",
      layout.getNativeIncludes().myArtifacts,
      layout.getNativeIncludes(),
      settings
    );
    List<? extends AbstractTreeNode> children = new ArrayList<>(node.getChildren());
>>>>>>> 799703f0
    assertThat(children).hasSize(1);
    AbstractTreeNode child = children.get(0);
    assertThat(child.toString()).isEqualTo("includes");
    List<? extends AbstractTreeNode<?>> children2 = new ArrayList<>(child.getChildren());
    assertThat(children2).hasSize(8);
    assertThatNodeIs(children2.get(0), "includes/my-other-thing1/bar1x.h");
    assertThatNodeIs(children2.get(1), "includes/my-other-thing1/foo1x.h");
    assertThatNodeIs(children2.get(2), "includes/my-other-thing2/bar2x.h");
    assertThatNodeIs(children2.get(3), "includes/my-other-thing2/foo2x.h");
    assertThatNodeIs(children2.get(4), "includes/my-sdk1/bar1.h");
    assertThatNodeIs(children2.get(5), "includes/my-sdk1/foo1.h");
    assertThatNodeIs(children2.get(6), "includes/my-sdk2/bar2.h");
    assertThatNodeIs(children2.get(7), "includes/my-sdk2/foo2.h");
  }

  public void testMergeFolders() throws IOException {
    ViewSettings settings = Mockito.mock(ViewSettings.class);
<<<<<<< HEAD
    List<String> sourceFileExtensions = new ArrayList<>();
=======
>>>>>>> 799703f0
    IncludeLayout layout = new IncludeLayout()
      .addRemoteHeaders("my-sdk1/foo1.h")
      .addRemoteHeaders("my-sdk1/bar1.h")
      .addRemoteHeaders("my-sdk2/foo2.h")
      .addRemoteHeaders("my-sdk2/bar2.h")
      .addRemoteHeaders("my-other-thing1/foo1x.h")
      .addRemoteHeaders("my-other-thing1/bar1x.h")
      .addRemoteHeaders("my-other-thing2/foo2x.h")
      .addRemoteHeaders("my-other-thing2/bar2x.h")
      .addRemoteArtifactIncludePaths("my-artifact1", "my-sdk1", "my-other-thing1")
      .addRemoteArtifactIncludePaths("my-artifact2", "my-sdk2", "my-other-thing2")
      .addArtifact("my-artifact1", "sub1a/bar1.cpp", "sub1a/bar2.cpp", "sub1b/baz.cpp")
      .addArtifact("my-artifact2", "sub2a/sub2x/bar1.cpp", "sub2a/sub2x/bar2.cpp", "sub2b/sub2x/baz.cpp");
<<<<<<< HEAD
    NdkLibraryEnhancedHeadersNode node = new NdkLibraryEnhancedHeadersNode(Mockito.mock(VirtualFile.class),
                                                                           getProject(),
                                                                           "native-library-name",
                                                                           "native-library-type",
                                                                           layout.getNativeIncludes().myArtifacts,
                                                                           layout.getNativeIncludes(),
                                                                           settings,
                                                                           sourceFileExtensions);
    List<? extends AbstractTreeNode<?>> children = new ArrayList<>(node.getChildren());
=======
    NdkLibraryEnhancedHeadersNode node = new NdkLibraryEnhancedHeadersNode(
      getProject(),
      "native-library-name",
      "native-library-type",
      layout.getNativeIncludes().myArtifacts,
      layout.getNativeIncludes(),
      settings
    );
    List<? extends AbstractTreeNode> children = new ArrayList<>(node.getChildren());
>>>>>>> 799703f0
    assertThat(children).hasSize(1);
    AbstractTreeNode child = children.get(0);
    assertThat(child.toString()).isEqualTo("includes");
    List<? extends AbstractTreeNode<?>> children2 = new ArrayList<>(child.getChildren());
    assertThat(children2).hasSize(8);
    assertThatNodeIs(children2.get(0), "includes/my-other-thing1/bar1x.h");
    assertThatNodeIs(children2.get(1), "includes/my-other-thing1/foo1x.h");
    assertThatNodeIs(children2.get(2), "includes/my-other-thing2/bar2x.h");
    assertThatNodeIs(children2.get(3), "includes/my-other-thing2/foo2x.h");
    assertThatNodeIs(children2.get(4), "includes/my-sdk1/bar1.h");
    assertThatNodeIs(children2.get(5), "includes/my-sdk1/foo1.h");
    assertThatNodeIs(children2.get(6), "includes/my-sdk2/bar2.h");
    assertThatNodeIs(children2.get(7), "includes/my-sdk2/foo2.h");
  }

  private void assertThatNodeIs(AbstractTreeNode node, String name) {
    PsiFileNode file = (PsiFileNode)node;
    assertThat(file.getVirtualFile().getPath()).endsWith(name);
  }
}<|MERGE_RESOLUTION|>--- conflicted
+++ resolved
@@ -37,14 +37,8 @@
 
 
   public void testEquals() throws IOException {
-<<<<<<< HEAD
-    List<NativeArtifact> nativeArtifacts = new ArrayList<>();
-    ViewSettings settings = Mockito.mock(ViewSettings.class);
-    List<String> sourceFileExtensions = new ArrayList<>();
-=======
-    List<IdeNativeArtifact> nativeArtifacts = Lists.newArrayList();
-    ViewSettings settings = Mockito.mock(ViewSettings.class);
->>>>>>> 799703f0
+    List<IdeNativeArtifact> nativeArtifacts = new ArrayList<>();
+    ViewSettings settings = Mockito.mock(ViewSettings.class);
     IncludeLayout layout = new IncludeLayout()
       .addRemoteHeaders("my-sdk/foo.h")
       .addRemoteHeaders("my-sdk/bar.h")
@@ -76,30 +70,13 @@
   }
 
   public void testSimplest() throws IOException {
-<<<<<<< HEAD
-    List<NativeArtifact> nativeArtifacts = new ArrayList<>();
-    ViewSettings settings = Mockito.mock(ViewSettings.class);
-    List<String> sourceFileExtensions = new ArrayList<>();
-=======
-    List<IdeNativeArtifact> nativeArtifacts = Lists.newArrayList();
-    ViewSettings settings = Mockito.mock(ViewSettings.class);
->>>>>>> 799703f0
+    List<IdeNativeArtifact> nativeArtifacts = new ArrayList<>();
+    ViewSettings settings = Mockito.mock(ViewSettings.class);
     IncludeLayout layout = new IncludeLayout()
       .addRemoteHeaders("my-sdk/foo.h")
       .addRemoteHeaders("my-sdk/bar.h")
       .addRemoteArtifactIncludePaths("my-artifact", "my-sdk")
       .addArtifact("my-artifact", "bar.cpp");
-<<<<<<< HEAD
-    NdkLibraryEnhancedHeadersNode node = new NdkLibraryEnhancedHeadersNode(Mockito.mock(VirtualFile.class),
-                                                                           getProject(),
-                                                                           "native-library-name",
-                                                                           "native-library-type",
-                                                                           nativeArtifacts,
-                                                                           layout.getNativeIncludes(),
-                                                                           settings,
-                                                                           sourceFileExtensions);
-    List<? extends AbstractTreeNode<?>> children = new ArrayList<>(node.getChildren());
-=======
     NdkLibraryEnhancedHeadersNode node = new NdkLibraryEnhancedHeadersNode(
       getProject(),
       "native-library-name",
@@ -108,8 +85,7 @@
       layout.getNativeIncludes(),
       settings
     );
-    List<? extends AbstractTreeNode> children = new ArrayList<>(node.getChildren());
->>>>>>> 799703f0
+    List<? extends AbstractTreeNode<?>> children = new ArrayList<>(node.getChildren());
     assertThat(children).hasSize(1);
     AbstractTreeNode child = children.get(0);
     assertThat(child.toString()).isEqualTo("includes");
@@ -119,36 +95,20 @@
 
   public void testSimplestWithArtifacts() throws IOException {
     ViewSettings settings = Mockito.mock(ViewSettings.class);
-<<<<<<< HEAD
-    List<String> sourceFileExtensions = new ArrayList<>();
-=======
->>>>>>> 799703f0
     IncludeLayout layout = new IncludeLayout()
       .addRemoteHeaders("my-sdk/foo.h")
       .addRemoteHeaders("my-sdk/bar.h")
       .addRemoteArtifactIncludePaths("my-artifact", "my-sdk")
       .addArtifact("my-artifact", "bar.cpp");
-<<<<<<< HEAD
-    NdkLibraryEnhancedHeadersNode node = new NdkLibraryEnhancedHeadersNode(Mockito.mock(VirtualFile.class),
-                                                                           getProject(),
-                                                                           "native-library-name",
-                                                                           "native-library-type",
-                                                                           layout.getNativeIncludes().myArtifacts,
-                                                                           layout.getNativeIncludes(),
-                                                                           settings,
-                                                                           sourceFileExtensions);
-    List<? extends AbstractTreeNode<?>> children = new ArrayList<>(node.getChildren());
-=======
-    NdkLibraryEnhancedHeadersNode node = new NdkLibraryEnhancedHeadersNode(
-      getProject(),
-      "native-library-name",
-      "native-library-type",
-      layout.getNativeIncludes().myArtifacts,
-      layout.getNativeIncludes(),
-      settings
-    );
-    List<? extends AbstractTreeNode> children = new ArrayList<>(node.getChildren());
->>>>>>> 799703f0
+    NdkLibraryEnhancedHeadersNode node = new NdkLibraryEnhancedHeadersNode(
+      getProject(),
+      "native-library-name",
+      "native-library-type",
+      layout.getNativeIncludes().myArtifacts,
+      layout.getNativeIncludes(),
+      settings
+    );
+    List<? extends AbstractTreeNode<?>> children = new ArrayList<>(node.getChildren());
     assertThat(children).hasSize(1);
     AbstractTreeNode child = children.get(0);
     assertThat(child.toString()).isEqualTo("includes");
@@ -162,36 +122,20 @@
 
   public void testSimplestWithArtifactsSubfolders() throws IOException {
     ViewSettings settings = Mockito.mock(ViewSettings.class);
-<<<<<<< HEAD
-    List<String> sourceFileExtensions = new ArrayList<>();
-=======
->>>>>>> 799703f0
     IncludeLayout layout = new IncludeLayout()
       .addRemoteHeaders("my-sdk/foo.h")
       .addRemoteHeaders("my-sdk/bar.h")
       .addRemoteArtifactIncludePaths("my-artifact", "my-sdk")
       .addArtifact("my-artifact", "sub1/bar1.cpp", "sub1/bar2.cpp", "sub2/baz.cpp");
-<<<<<<< HEAD
-    NdkLibraryEnhancedHeadersNode node = new NdkLibraryEnhancedHeadersNode(Mockito.mock(VirtualFile.class),
-                                                                           getProject(),
-                                                                           "native-library-name",
-                                                                           "native-library-type",
-                                                                           layout.getNativeIncludes().myArtifacts,
-                                                                           layout.getNativeIncludes(),
-                                                                           settings,
-                                                                           sourceFileExtensions);
-    List<? extends AbstractTreeNode<?>> children = new ArrayList<>(node.getChildren());
-=======
-    NdkLibraryEnhancedHeadersNode node = new NdkLibraryEnhancedHeadersNode(
-      getProject(),
-      "native-library-name",
-      "native-library-type",
-      layout.getNativeIncludes().myArtifacts,
-      layout.getNativeIncludes(),
-      settings
-    );
-    List<? extends AbstractTreeNode> children = new ArrayList<>(node.getChildren());
->>>>>>> 799703f0
+    NdkLibraryEnhancedHeadersNode node = new NdkLibraryEnhancedHeadersNode(
+      getProject(),
+      "native-library-name",
+      "native-library-type",
+      layout.getNativeIncludes().myArtifacts,
+      layout.getNativeIncludes(),
+      settings
+    );
+    List<? extends AbstractTreeNode<?>> children = new ArrayList<>(node.getChildren());
     assertThat(children).hasSize(1);
     AbstractTreeNode child = children.get(0);
     assertThat(child.toString()).isEqualTo("includes");
@@ -205,36 +149,20 @@
 
   public void testSimplestWithMultipleArtifactIncludePaths() throws IOException {
     ViewSettings settings = Mockito.mock(ViewSettings.class);
-<<<<<<< HEAD
-    List<String> sourceFileExtensions = new ArrayList<>();
-=======
->>>>>>> 799703f0
     IncludeLayout layout = new IncludeLayout()
       .addRemoteHeaders("my-sdk/foo.h")
       .addRemoteHeaders("my-sdk/bar.h")
       .addRemoteArtifactIncludePaths("my-artifact", "my-sdk", "my-other-thing")
       .addArtifact("my-artifact", "sub1/bar1.cpp", "sub1/bar2.cpp", "sub2/baz.cpp");
-<<<<<<< HEAD
-    NdkLibraryEnhancedHeadersNode node = new NdkLibraryEnhancedHeadersNode(Mockito.mock(VirtualFile.class),
-                                                                           getProject(),
-                                                                           "native-library-name",
-                                                                           "native-library-type",
-                                                                           layout.getNativeIncludes().myArtifacts,
-                                                                           layout.getNativeIncludes(),
-                                                                           settings,
-                                                                           sourceFileExtensions);
-    List<? extends AbstractTreeNode<?>> children = new ArrayList<>(node.getChildren());
-=======
-    NdkLibraryEnhancedHeadersNode node = new NdkLibraryEnhancedHeadersNode(
-      getProject(),
-      "native-library-name",
-      "native-library-type",
-      layout.getNativeIncludes().myArtifacts,
-      layout.getNativeIncludes(),
-      settings
-    );
-    List<? extends AbstractTreeNode> children = new ArrayList<>(node.getChildren());
->>>>>>> 799703f0
+    NdkLibraryEnhancedHeadersNode node = new NdkLibraryEnhancedHeadersNode(
+      getProject(),
+      "native-library-name",
+      "native-library-type",
+      layout.getNativeIncludes().myArtifacts,
+      layout.getNativeIncludes(),
+      settings
+    );
+    List<? extends AbstractTreeNode<?>> children = new ArrayList<>(node.getChildren());
     assertThat(children).hasSize(1);
     AbstractTreeNode child = children.get(0);
     assertThat(child.toString()).isEqualTo("includes");
@@ -250,10 +178,6 @@
 
   public void testSimplestWithMultipleArtifacts() throws IOException {
     ViewSettings settings = Mockito.mock(ViewSettings.class);
-<<<<<<< HEAD
-    List<String> sourceFileExtensions = new ArrayList<>();
-=======
->>>>>>> 799703f0
     IncludeLayout layout = new IncludeLayout()
       .addRemoteHeaders("my-sdk1/foo1.h")
       .addRemoteHeaders("my-sdk1/bar1.h")
@@ -267,27 +191,15 @@
       .addRemoteArtifactIncludePaths("my-artifact2", "my-sdk2", "my-other-thing2")
       .addArtifact("my-artifact1", "sub1a/bar1.cpp", "sub1a/bar2.cpp", "sub1b/baz.cpp")
       .addArtifact("my-artifact2", "sub2a/bar1.cpp", "sub2a/bar2.cpp", "sub2b/baz.cpp");
-<<<<<<< HEAD
-    NdkLibraryEnhancedHeadersNode node = new NdkLibraryEnhancedHeadersNode(Mockito.mock(VirtualFile.class),
-                                                                           getProject(),
-                                                                           "native-library-name",
-                                                                           "native-library-type",
-                                                                           layout.getNativeIncludes().myArtifacts,
-                                                                           layout.getNativeIncludes(),
-                                                                           settings,
-                                                                           sourceFileExtensions);
-    List<? extends AbstractTreeNode<?>> children = new ArrayList<>(node.getChildren());
-=======
-    NdkLibraryEnhancedHeadersNode node = new NdkLibraryEnhancedHeadersNode(
-      getProject(),
-      "native-library-name",
-      "native-library-type",
-      layout.getNativeIncludes().myArtifacts,
-      layout.getNativeIncludes(),
-      settings
-    );
-    List<? extends AbstractTreeNode> children = new ArrayList<>(node.getChildren());
->>>>>>> 799703f0
+    NdkLibraryEnhancedHeadersNode node = new NdkLibraryEnhancedHeadersNode(
+      getProject(),
+      "native-library-name",
+      "native-library-type",
+      layout.getNativeIncludes().myArtifacts,
+      layout.getNativeIncludes(),
+      settings
+    );
+    List<? extends AbstractTreeNode<?>> children = new ArrayList<>(node.getChildren());
     assertThat(children).hasSize(1);
     AbstractTreeNode child = children.get(0);
     assertThat(child.toString()).isEqualTo("includes");
@@ -305,10 +217,6 @@
 
   public void testMergeFolders() throws IOException {
     ViewSettings settings = Mockito.mock(ViewSettings.class);
-<<<<<<< HEAD
-    List<String> sourceFileExtensions = new ArrayList<>();
-=======
->>>>>>> 799703f0
     IncludeLayout layout = new IncludeLayout()
       .addRemoteHeaders("my-sdk1/foo1.h")
       .addRemoteHeaders("my-sdk1/bar1.h")
@@ -322,27 +230,15 @@
       .addRemoteArtifactIncludePaths("my-artifact2", "my-sdk2", "my-other-thing2")
       .addArtifact("my-artifact1", "sub1a/bar1.cpp", "sub1a/bar2.cpp", "sub1b/baz.cpp")
       .addArtifact("my-artifact2", "sub2a/sub2x/bar1.cpp", "sub2a/sub2x/bar2.cpp", "sub2b/sub2x/baz.cpp");
-<<<<<<< HEAD
-    NdkLibraryEnhancedHeadersNode node = new NdkLibraryEnhancedHeadersNode(Mockito.mock(VirtualFile.class),
-                                                                           getProject(),
-                                                                           "native-library-name",
-                                                                           "native-library-type",
-                                                                           layout.getNativeIncludes().myArtifacts,
-                                                                           layout.getNativeIncludes(),
-                                                                           settings,
-                                                                           sourceFileExtensions);
-    List<? extends AbstractTreeNode<?>> children = new ArrayList<>(node.getChildren());
-=======
-    NdkLibraryEnhancedHeadersNode node = new NdkLibraryEnhancedHeadersNode(
-      getProject(),
-      "native-library-name",
-      "native-library-type",
-      layout.getNativeIncludes().myArtifacts,
-      layout.getNativeIncludes(),
-      settings
-    );
-    List<? extends AbstractTreeNode> children = new ArrayList<>(node.getChildren());
->>>>>>> 799703f0
+    NdkLibraryEnhancedHeadersNode node = new NdkLibraryEnhancedHeadersNode(
+      getProject(),
+      "native-library-name",
+      "native-library-type",
+      layout.getNativeIncludes().myArtifacts,
+      layout.getNativeIncludes(),
+      settings
+    );
+    List<? extends AbstractTreeNode<?>> children = new ArrayList<>(node.getChildren());
     assertThat(children).hasSize(1);
     AbstractTreeNode child = children.get(0);
     assertThat(child.toString()).isEqualTo("includes");
