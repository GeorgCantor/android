/*
 * Copyright (C) 2016 The Android Open Source Project
 *
 * Licensed under the Apache License, Version 2.0 (the "License");
 * you may not use this file except in compliance with the License.
 * You may obtain a copy of the License at
 *
 *      http://www.apache.org/licenses/LICENSE-2.0
 *
 * Unless required by applicable law or agreed to in writing, software
 * distributed under the License is distributed on an "AS IS" BASIS,
 * WITHOUT WARRANTIES OR CONDITIONS OF ANY KIND, either express or implied.
 * See the License for the specific language governing permissions and
 * limitations under the License.
 */
package com.android.tools.profilers.memory;

import static com.android.tools.adtui.common.AdtUiUtils.DEFAULT_TOP_BORDER;
import static com.android.tools.profilers.ProfilerLayout.ROW_HEIGHT_PADDING;
import static com.android.tools.profilers.ProfilerLayout.TABLE_ROW_BORDER;
import static com.android.tools.profilers.memory.SimpleColumnRenderer.compareOn;
import static com.android.tools.profilers.memory.SimpleColumnRenderer.makeConditionalGetter;
import static com.android.tools.profilers.memory.SimpleColumnRenderer.makeConditionalTextGetter;
import static com.android.tools.profilers.memory.SimpleColumnRenderer.makeIntColumn;
import static com.android.tools.profilers.memory.SimpleColumnRenderer.makeSizeColumn;
import static com.android.tools.profilers.memory.SimpleColumnRenderer.onSubclass;

import com.android.tools.adtui.common.ColoredIconGenerator;
import com.android.tools.adtui.common.ColumnTreeBuilder;
import com.android.tools.adtui.model.AspectObserver;
import com.android.tools.adtui.model.Range;
import com.android.tools.adtui.model.StreamingTimeline;
import com.android.tools.adtui.model.formatter.NumberFormatter;
import com.android.tools.adtui.model.formatter.TimeFormatter;
import com.android.tools.adtui.stdui.StandardColors;
import com.android.tools.idea.codenavigation.CodeLocation;
import com.android.tools.inspectors.common.ui.ContextMenuInstaller;
import com.android.tools.profilers.IdeProfilerComponents;
import com.android.tools.profilers.ProfilerColors;
import com.android.tools.profilers.memory.adapters.CaptureObject;
import com.android.tools.profilers.memory.adapters.CaptureObject.InstanceAttribute;
import com.android.tools.profilers.memory.adapters.FieldObject;
import com.android.tools.profilers.memory.adapters.InstanceObject;
import com.android.tools.profilers.memory.adapters.MemoryObject;
import com.android.tools.profilers.memory.adapters.ValueObject;
import com.android.tools.profilers.memory.adapters.classifiers.ClassSet;
import com.android.tools.profilers.memory.adapters.instancefilters.CaptureObjectInstanceFilter;
import com.google.common.annotations.VisibleForTesting;
import com.intellij.ui.ColoredTreeCellRenderer;
import com.intellij.ui.SimpleTextAttributes;
import icons.StudioIcons;
import java.awt.BorderLayout;
import java.awt.Dimension;
import java.awt.Graphics;
import java.awt.event.FocusAdapter;
import java.awt.event.FocusEvent;
import java.util.ArrayList;
import java.util.Collections;
import java.util.Comparator;
import java.util.HashMap;
import java.util.List;
import java.util.Map;
import java.util.concurrent.TimeUnit;
import java.util.function.LongFunction;
import javax.swing.Icon;
import javax.swing.JComponent;
import javax.swing.JPanel;
import javax.swing.JTree;
import javax.swing.SortOrder;
import javax.swing.SwingConstants;
import javax.swing.event.TreeExpansionEvent;
import javax.swing.event.TreeExpansionListener;
import javax.swing.tree.DefaultTreeModel;
import javax.swing.tree.TreePath;
import javax.swing.tree.TreeSelectionModel;
import org.jetbrains.annotations.NotNull;
import org.jetbrains.annotations.Nullable;

public final class MemoryClassSetView extends AspectObserver {
  private static final int LABEL_COLUMN_WIDTH = 500;

  @NotNull private final MemoryCaptureSelection mySelection;

  @NotNull private final ContextMenuInstaller myContextMenuInstaller;

  @NotNull private final Map<InstanceAttribute, AttributeColumn<MemoryObject>> myAttributeColumns = new HashMap<>();

  @NotNull private final JPanel myInstancesPanel = new JPanel(new BorderLayout());

  @Nullable private JComponent myColumnTree;

  @Nullable private JTree myTree;

  @Nullable private DefaultTreeModel myTreeModel;

  @Nullable private LazyMemoryObjectTreeNode<MemoryObject> myTreeRoot;

  @Nullable private Comparator<MemoryObjectTreeNode<MemoryObject>> myInitialComparator;

  @Nullable private CaptureObject myCaptureObject;

  @Nullable private ClassSet myClassSet;

  @Nullable private InstanceObject myInstanceObject;

  MemoryClassSetView(@NotNull MemoryCaptureSelection selection,
                     @NotNull IdeProfilerComponents ideProfilerComponents,
                     @NotNull Range selectionRange,
                     @NotNull StreamingTimeline timeline) {
    mySelection = selection;
    myContextMenuInstaller = ideProfilerComponents.createContextMenuInstaller();

    mySelection.getAspect().addDependency(this)
      .onChange(CaptureSelectionAspect.CURRENT_LOADED_CAPTURE, this::refreshCaptureObject)
      .onChange(CaptureSelectionAspect.CURRENT_CLASS, this::refreshClassSet)
      .onChange(CaptureSelectionAspect.CURRENT_INSTANCE, this::refreshSelectedInstance)
      .onChange(CaptureSelectionAspect.CURRENT_HEAP_CONTENTS, this::refreshAllInstances);

    LongFunction<String> timeFormatter = t ->
      TimeFormatter.getSemiSimplifiedClockString(timeline.convertToRelativeTimeUs(t));

    myAttributeColumns.put(
      InstanceAttribute.LABEL,
      new AttributeColumn<>(
        "Instance",
        this::makeNameColumnRenderer,
        SwingConstants.LEFT,
        LABEL_COLUMN_WIDTH,
        SortOrder.ASCENDING,
        Comparator.comparing(onSubclass(ValueObject.class,
                                        o -> o.getName().isEmpty() ? o.getValueText() : o.getName(),
                                        o -> ""))));
    myAttributeColumns.put(
      InstanceAttribute.DEPTH,
      makeIntColumn("Depth",
                    50,
                    ValueObject.class,
                    ValueObject::getDepth,
                    d -> 0 <= d && d < Integer.MAX_VALUE,
                    NumberFormatter::formatInteger,
                    SortOrder.ASCENDING));
    myAttributeColumns.put(
      InstanceAttribute.ALLOCATION_TIME,
      new AttributeColumn<>(
        "Alloc Time",
        () -> new SimpleColumnRenderer<>(
          makeConditionalTextGetter(InstanceObject.class, InstanceObject::getAllocTime,
                                    t -> t > Long.MIN_VALUE,
                                    timeFormatter),
          value -> null,
          makeConditionalGetter(InstanceObject.class, InstanceObject::getAllocTime,
                                t -> t >= TimeUnit.MICROSECONDS.toNanos((long)selectionRange.getMin()) &&
                                     t < TimeUnit.MICROSECONDS.toNanos((long)selectionRange.getMax()),
                                t -> SimpleTextAttributes.REGULAR_ATTRIBUTES,
                                SimpleTextAttributes.GRAY_ITALIC_ATTRIBUTES),
          SwingConstants.RIGHT),
        SwingConstants.RIGHT,
        SimpleColumnRenderer.DEFAULT_COLUMN_WIDTH,
        SortOrder.ASCENDING,
        compareOn(InstanceObject.class, InstanceObject::getAllocTime)));
    myAttributeColumns.put(
      InstanceAttribute.DEALLOCATION_TIME,
      makeIntColumn("Dealloc Time",
                    120,
                    InstanceObject.class,
                    InstanceObject::getDeallocTime,
                    t -> t < Long.MAX_VALUE,
                    timeFormatter,
                    SortOrder.DESCENDING));
    myAttributeColumns.put(
      InstanceAttribute.NATIVE_SIZE,
      makeSizeColumn("Native Size", 110, ValueObject::getNativeSize));
    myAttributeColumns.put(
      InstanceAttribute.SHALLOW_SIZE,
      makeSizeColumn("Shallow Size", 120, ValueObject::getShallowSize));
    myAttributeColumns.put(
      InstanceAttribute.RETAINED_SIZE,
      makeSizeColumn("Retained Size", 130, ValueObject::getRetainedSize));

    myInstancesPanel.setVisible(false);
  }

  public void reset() {
    if (myColumnTree != null) {
      myInstancesPanel.remove(myColumnTree);
    }
    myColumnTree = null;
    myTree = null;
    myTreeRoot = null;
    myTreeModel = null;
    myClassSet = null;
    myInstanceObject = null;
    myInstancesPanel.setVisible(false);
    mySelection.selectInstanceObject(null);
  }

  @NotNull
  JComponent getComponent() {
    return myInstancesPanel;
  }

  @VisibleForTesting
  @Nullable
  JTree getTree() {
    return myTree;
  }

  @VisibleForTesting
  @Nullable
  JComponent getColumnTree() {
    return myColumnTree;
  }

  private void initializeTree() {
    assert myTree == null &&
           myColumnTree == null &&
           myTreeModel == null &&
           myTreeRoot == null &&
           myCaptureObject != null &&
           myClassSet != null;

    // Use JTree instead of IJ's tree, because IJ's tree does not happen border's Insets.
    myTree = new JTree();
    int defaultFontHeight = myTree.getFontMetrics(myTree.getFont()).getHeight();
    myTree.setRowHeight(defaultFontHeight + ROW_HEIGHT_PADDING);
    myTree.setBorder(TABLE_ROW_BORDER);
    myTree.setRootVisible(false);
    myTree.setShowsRootHandles(true);
    myTree.getSelectionModel().setSelectionMode(TreeSelectionModel.SINGLE_TREE_SELECTION);

    myTree.addTreeSelectionListener(e -> {
      TreePath path = e.getPath();
      if (!e.isAddedPath()) {
        return;
      }

      assert path.getLastPathComponent() instanceof MemoryObjectTreeNode;
      //noinspection unchecked
      MemoryObjectTreeNode<MemoryObject> valueNode = (MemoryObjectTreeNode<MemoryObject>)path.getLastPathComponent();
      valueNode.select();
      MemoryObject memoryObject = valueNode.getAdapter();
      if (memoryObject instanceof InstanceObject) {
        myInstanceObject = (InstanceObject)valueNode.getAdapter();
        mySelection.selectFieldObjectPath(Collections.emptyList());
        mySelection.selectInstanceObject(myInstanceObject);
      }
    });

    // Not all nodes have been populated during buildTree. Here we capture the TreeExpansionEvent to check whether any children
    // under the expanded node need to be populated.
    myTree.addTreeExpansionListener(new TreeExpansionListener() {
      @Override
      public void treeExpanded(TreeExpansionEvent event) {
        TreePath path = event.getPath();

        assert path.getLastPathComponent() instanceof LazyMemoryObjectTreeNode;
        LazyMemoryObjectTreeNode treeNode = (LazyMemoryObjectTreeNode)path.getLastPathComponent();
        if (treeNode == myTreeRoot) {
          return; // children under root have already been expanded (check in case this gets called on the root)
        }
        treeNode.expandNode();
        myTreeModel.nodeStructureChanged(treeNode);
      }

      @Override
      public void treeCollapsed(TreeExpansionEvent event) {
        // No-op. TODO remove unseen children?
      }
    });
    installTreeContextMenus();

    // Add the columns for the tree and take special care of the default sorted column.
    List<InstanceAttribute> supportedAttributes = myCaptureObject.getInstanceAttributes();
    ColumnTreeBuilder builder = new ColumnTreeBuilder(myTree);
    InstanceAttribute sortAttribute = Collections.max(supportedAttributes, Comparator.comparingInt(InstanceAttribute::getWeight));
    for (InstanceAttribute attribute : supportedAttributes) {
      AttributeColumn<MemoryObject> column = myAttributeColumns.get(attribute);
      ColumnTreeBuilder.ColumnBuilder columnBuilder = column.getBuilder();
      if (sortAttribute == attribute) {
        columnBuilder.setInitialOrder(attribute.getSortOrder());
        myInitialComparator =
          attribute.getSortOrder() == SortOrder.ASCENDING ? column.getComparator() : Collections.reverseOrder(column.getComparator());
      }
      builder.addColumn(columnBuilder);
    }
    builder.setTreeSorter((Comparator<MemoryObjectTreeNode<MemoryObject>> comparator, SortOrder sortOrder) -> {
      if (myTreeRoot != null) {
        TreePath selectionPath = myTree.getSelectionPath();
        myTreeRoot.sort(comparator);
        myTreeModel.nodeStructureChanged(myTreeRoot);
        if (selectionPath != null) {
          myTree.expandPath(selectionPath.getParentPath());
          myTree.setSelectionPath(selectionPath);
          myTree.scrollPathToVisible(selectionPath);
        }
      }
    });

    myTree.addFocusListener(new FocusAdapter() {
      @Override
      public void focusGained(FocusEvent e) {
        if (myTree.getSelectionCount() == 0 && myTree.getRowCount() != 0) {
          myTree.setSelectionRow(0);
        }
      }
    });
    builder.setHoverColor(StandardColors.HOVER_COLOR);
    builder.setBackground(ProfilerColors.DEFAULT_BACKGROUND);
    builder.setBorder(DEFAULT_TOP_BORDER);
    builder.setShowVerticalLines(true);
    builder.setTableIntercellSpacing(new Dimension());
    builder.setShowHeaderTooltips(true);
    myColumnTree = builder.build();
    myInstancesPanel.add(myColumnTree, BorderLayout.CENTER);
  }

  private void installTreeContextMenus() {
    assert myTree != null;

    myContextMenuInstaller.installNavigationContextMenu(myTree, mySelection.getIdeServices().getCodeNavigator(), () -> {
      TreePath selection = myTree.getSelectionPath();
      if (selection == null || !(selection.getLastPathComponent() instanceof MemoryObjectTreeNode)) {
        return null;
      }

      MemoryObject selectedObject = ((MemoryObjectTreeNode<?>)selection.getLastPathComponent()).getAdapter();
      return selectedObject instanceof InstanceObject
             ? new CodeLocation.Builder(((InstanceObject)selectedObject).getClassEntry().getClassName()).build()
             : null;
    });
  }

  private void populateTreeContents() {
    assert myTree != null && myCaptureObject != null && myClassSet != null;

    Comparator<MemoryObjectTreeNode<MemoryObject>> comparator = myTreeRoot == null ? myInitialComparator : myTreeRoot.getComparator();
    myTreeRoot = new LazyMemoryObjectTreeNode<>(myClassSet, true) {
      @Override
      public int computeChildrenCount() {
        return myClassSet.getInstancesCount();
      }

      @Override
      public void expandNode() {
        if (myMemoizedChildrenCount == myChildren.size()) {
          return;
        }

        myMemoizedChildrenCount = myClassSet.getInstancesCount();
        myClassSet.getInstancesStream().forEach(subAdapter -> InstanceNodeKt.addChild(this, subAdapter, LeafNode::new));

        if (myTreeModel != null) {
          myTreeModel.nodeChanged(this);
        }
      }
    };

    if (comparator != null) {
      myTreeRoot.sort(comparator);
    }

    myTreeModel = new DefaultTreeModel(myTreeRoot);
    myTreeRoot.setTreeModel(myTreeModel);
    myTree.setModel(myTreeModel);
    myTreeRoot.expandNode();
  }

  private void refreshCaptureObject() {
    myCaptureObject = mySelection.getSelectedCapture();
    reset();
  }

  private void refreshClassSet() {
    ClassSet classSet = mySelection.getSelectedClassSet();
    if (classSet == myClassSet) {
      return;
    }

    if (classSet == null) {
      reset();
      return;
    }

    if (myClassSet == null) {
      myClassSet = classSet;
      initializeTree();
    }
    else {
      myClassSet = classSet;
    }

    populateTreeContents();
    myInstancesPanel.setVisible(true);
  }

  private void refreshSelectedInstance() {
    InstanceObject instanceObject = mySelection.getSelectedInstanceObject();
    if (myInstanceObject == instanceObject) {
      return;
    }

    assert myTree != null;
    myInstanceObject = instanceObject;
    if (myInstanceObject == null) {
      myTree.clearSelection();
      return;
    }

    assert myTreeRoot != null && myTreeModel != null;
    for (MemoryObjectTreeNode<MemoryObject> node : myTreeRoot.getChildren()) {
      if (node.getAdapter() == myInstanceObject) {
        selectPath(node);
        break;
      }
    }
  }

  private void refreshAllInstances() {
    if (myClassSet == null) {
      return;
    }

    if (myClassSet.isEmpty()) {
      mySelection.selectClassSet(ClassSet.EMPTY_SET);
      return;
    }

    populateTreeContents();
    if (myInstanceObject == null) {
      return;
    }

    assert myTreeRoot != null;

    // TODO: select node which is not visible yet
    for (MemoryObjectTreeNode<MemoryObject> node : myTreeRoot.getChildren()) {
      if (node.getAdapter() == myInstanceObject) {
        selectPath(node);
        return;
      }
    }
    mySelection.selectInstanceObject(null);
  }

  @Nullable
  private MemoryObjectTreeNode<MemoryObject> findSelectedInstanceNode() {
    assert myTree != null && myTreeModel != null && myTreeRoot != null && myInstanceObject != null;
    for (MemoryObjectTreeNode<MemoryObject> node : myTreeRoot.getChildren()) {
      if (node.getAdapter() == myInstanceObject) {
        return node;
      }
    }
    return null;
  }

  private void selectPath(@NotNull MemoryObjectTreeNode<MemoryObject> targetNode) {
    assert myTree != null && myTreeModel != null;
    TreePath path = new TreePath(myTreeModel.getPathToRoot(targetNode));
    // Refresh the expanded state of the parent path (not including last field node, since we don't want to expand that).
    myTree.expandPath(path.getParentPath());
    myTree.setSelectionPath(path);
    myTree.scrollPathToVisible(path);
  }

  /**
   * Finds the matching leaf node in {@code myTree} of the path given by {@code fieldPath}, starting from the given {@code parentNode}.
   * Note that since we could have private fields in various inheriting classes, it is possible to have multiple fields of the same name
   * pointing to the same value. In other words, we could have multiple leaf nodes corresponding to the given fieldPath.
   *
   * @param parentNode root from where to start the search
   * @param fieldPath  the path to look for
   * @return a list of leaf {@link MemoryObjectTreeNode}s matching the given {@code fieldPath}
   */
  @NotNull
  private static List<MemoryObjectTreeNode<MemoryObject>> findLeafNodesForFieldPath(@NotNull MemoryObjectTreeNode<MemoryObject> parentNode,
                                                                                    @NotNull List<FieldObject> fieldPath) {
    assert !fieldPath.isEmpty();
    FieldObject currentField = fieldPath.get(0);

    List<MemoryObjectTreeNode<MemoryObject>> results = new ArrayList<>(1);
    if (fieldPath.size() == 1) {
      // We reached the leaf node. Just find all children nodes with adapters matching the leaf FieldObject.
      parentNode.getChildren().stream().filter(child -> child.getAdapter().equals(currentField)).forEach(results::add);
    }
    else {
      // We're not at the leaf, so just add all the results of the recursive call.
      List<FieldObject> slice = fieldPath.subList(1, fieldPath.size());
      parentNode.getChildren().stream().filter(child -> child.getAdapter().equals(currentField))
        .forEach(child -> results.addAll(findLeafNodesForFieldPath(child, slice)));
    }
    return results;
  }

  private ColoredTreeCellRenderer makeNameColumnRenderer() {
    return new ValueColumnRenderer() {
      private boolean myIsLeaked = false;

      @Override
      protected void paintComponent(Graphics g) {
        if (myIsLeaked) {
          int width = getWidth();
          int height = getHeight();
          Icon i = mySelected && isFocused()
                   ? ColoredIconGenerator.generateWhiteIcon(StudioIcons.Common.WARNING)
                   : StudioIcons.Common.WARNING;
          int iconWidth = i.getIconWidth();
          int iconHeight = i.getIconHeight();
          i.paintIcon(this, g, width - iconWidth - 4, (height - iconHeight) / 2);
        }

        // paint real content last
        super.paintComponent(g);
      }

      @Override
      public void customizeCellRenderer(@NotNull JTree tree,
                                        Object value,
                                        boolean selected,
                                        boolean expanded,
                                        boolean leaf,
                                        int row,
                                        boolean hasFocus) {
        super.customizeCellRenderer(tree, value, selected, expanded, leaf, row, hasFocus);
        if (value instanceof MemoryObjectTreeNode &&
            ((MemoryObjectTreeNode<?>)value).getAdapter() instanceof InstanceObject) {
          CaptureObjectInstanceFilter leakFilter = myCaptureObject.getActivityFragmentLeakFilter();
          myIsLeaked = leakFilter != null &&
<<<<<<< HEAD
                       leakFilter.getInstanceTest().invoke((InstanceObject)((MemoryObjectTreeNode<?>)value).getAdapter());
=======
                       leakFilter.getInstanceTest().invoke((InstanceObject)((MemoryObjectTreeNode)value).getAdapter());
>>>>>>> b5f40ffd
          String msg = "To investigate leak, select instance and see \"References\"";
          setToolTipText(myIsLeaked ? msg : null);
        }
      }
    };
  }
}<|MERGE_RESOLUTION|>--- conflicted
+++ resolved
@@ -334,7 +334,7 @@
     assert myTree != null && myCaptureObject != null && myClassSet != null;
 
     Comparator<MemoryObjectTreeNode<MemoryObject>> comparator = myTreeRoot == null ? myInitialComparator : myTreeRoot.getComparator();
-    myTreeRoot = new LazyMemoryObjectTreeNode<>(myClassSet, true) {
+    myTreeRoot = new LazyMemoryObjectTreeNode<MemoryObject>(myClassSet, true) {
       @Override
       public int computeChildrenCount() {
         return myClassSet.getInstancesCount();
@@ -525,11 +525,7 @@
             ((MemoryObjectTreeNode<?>)value).getAdapter() instanceof InstanceObject) {
           CaptureObjectInstanceFilter leakFilter = myCaptureObject.getActivityFragmentLeakFilter();
           myIsLeaked = leakFilter != null &&
-<<<<<<< HEAD
                        leakFilter.getInstanceTest().invoke((InstanceObject)((MemoryObjectTreeNode<?>)value).getAdapter());
-=======
-                       leakFilter.getInstanceTest().invoke((InstanceObject)((MemoryObjectTreeNode)value).getAdapter());
->>>>>>> b5f40ffd
           String msg = "To investigate leak, select instance and see \"References\"";
           setToolTipText(myIsLeaked ? msg : null);
         }
