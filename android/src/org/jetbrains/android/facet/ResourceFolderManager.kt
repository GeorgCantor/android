/*
 * Copyright (C) 2013 The Android Open Source Project
 *
 * Licensed under the Apache License, Version 2.0 (the "License");
 * you may not use this file except in compliance with the License.
 * You may obtain a copy of the License at
 *
 *      http://www.apache.org/licenses/LICENSE-2.0
 *
 * Unless required by applicable law or agreed to in writing, software
 * distributed under the License is distributed on an "AS IS" BASIS,
 * WITHOUT WARRANTIES OR CONDITIONS OF ANY KIND, either express or implied.
 * See the License for the specific language governing permissions and
 * limitations under the License.
 */
package org.jetbrains.android.facet

import com.android.SdkConstants.*
import com.android.tools.idea.gradle.project.model.AndroidModuleModel
import com.android.tools.idea.gradle.variant.view.BuildVariantUpdater
import com.android.tools.idea.gradle.variant.view.BuildVariantView
import com.android.tools.idea.model.AndroidModel
import com.android.tools.idea.res.AndroidProjectRootListener
import com.android.tools.idea.util.androidFacet
import com.google.common.base.Splitter
import com.intellij.openapi.Disposable
import com.intellij.openapi.components.serviceIfCreated
import com.intellij.openapi.module.Module
import com.intellij.openapi.util.Key
import com.intellij.openapi.util.ModificationTracker
import com.intellij.openapi.vfs.VirtualFile
import com.intellij.openapi.vfs.VirtualFileManager
import com.intellij.util.messages.Topic

/**
 * The resource folder manager is responsible for returning the current set of resource folders used in the project. It provides hooks for
 * getting notified when the set of folders changes (e.g. due to variant selection changes, or the folder set changing due to the user
 * editing the gradle files or after a delayed project initialization), and it also provides some state caching between IDE sessions such
 * that before the gradle initialization is done, it returns the folder set as it was before the IDE exited.
 */
class ResourceFolderManager(val module: Module) : ModificationTracker, Disposable {
<<<<<<< HEAD
=======

>>>>>>> 640ce73c
  companion object {
    private val FOLDERS_KEY = Key.create<Folders>(ResourceFolderManager::class.qualifiedName!!)

    private val emptyFolders = Folders(emptyList(), emptyList())

    @JvmStatic
    fun getInstance(facet: AndroidFacet): ResourceFolderManager {
      return facet.module.getService(ResourceFolderManager::class.java)!!
    }

    @JvmField
    val TOPIC = Topic.create(ResourceFolderManager::class.qualifiedName!!, ResourceFolderListener::class.java)
  }

  /** Listeners for resource folder changes  */
  interface ResourceFolderListener {
    /** The resource folders in this project has changed  */
    fun mainResourceFoldersChanged(
      facet: AndroidFacet,
      folders: List<VirtualFile>
    )

    /** The resource folders in this project has changed  */
    fun testResourceFoldersChanged(
      facet: AndroidFacet,
      folders: List<VirtualFile>
    )
  }

  private data class Folders(val main: List<VirtualFile>, val test: List<VirtualFile>)

  private val listener = BuildVariantView.BuildVariantSelectionChangeListener { checkForChanges() }
  @Volatile private var generation: Long = 0

  init {
    AndroidProjectRootListener.ensureSubscribed(module.project)
    BuildVariantUpdater.getInstance(module.project).addSelectionChangeListener(listener)
  }

  override fun getModificationCount() = generation

  override fun dispose() {
<<<<<<< HEAD
    val buildVariantUpdater = module.project.serviceIfCreated<BuildVariantUpdater>()
    buildVariantUpdater?.removeSelectionChangeListener(listener)
=======
    BuildVariantUpdater.getInstance(module.project).removeSelectionChangeListener(listener)
>>>>>>> 640ce73c
  }

  /**
   * Returns main (production) resource directories, in increasing precedence order.
   *
   * @see com.android.tools.idea.projectsystem.SourceProviders.currentSourceProviders
   */
  val folders get() = mainAndTestFolders.main

  /**
   * Returns test resource directories, in the overlay order.
   *
   * @see com.android.tools.idea.projectsystem.SourceProviders.currentAndroidTestSourceProviders
   */
  val testFolders get() = mainAndTestFolders.test

  private val mainAndTestFolders: Folders
    get() {
      val facet = module.androidFacet ?: return emptyFolders
      return facet.getUserData(FOLDERS_KEY) ?: facet.putUserDataIfAbsent(FOLDERS_KEY, computeFolders(facet))
    }

  /**
   * This returns the primary resource directory; the default location to place newly created resources etc.
   *
   * This method is marked deprecated since we should be gradually adding in UI to allow users to choose specific resource folders among
   * the available flavors (see [AndroidModuleModel.getFlavorSourceProviders] etc).
   *
   * @return the primary resource dir, if any.
   */
  @Suppress("DeprecatedCallableAddReplaceWith") // The method body is not the recommended replacement, see above.
  @Deprecated("Instead of calling this, ask the user which resource folder should be used.")
  val primaryFolder get() = folders.firstOrNull()

  /** Notifies the resource folder manager that the resource folder set may have changed.  */
  fun checkForChanges() {
    if (module.isDisposed) return
    val facet = module.androidFacet ?: return
    val before = facet.getUserData(FOLDERS_KEY) ?: return
    facet.putUserData(FOLDERS_KEY, null)
    val after = mainAndTestFolders
    notifyIfChanged(before, after, Folders::main, ResourceFolderListener::mainResourceFoldersChanged)
    notifyIfChanged(before, after, Folders::test, ResourceFolderListener::testResourceFoldersChanged)
  }

  private inline fun notifyIfChanged(
    before: Folders,
    after: Folders,
    filesToCheck: Folders.() -> List<VirtualFile>,
    callback: ResourceFolderListener.(AndroidFacet, List<VirtualFile>) -> Unit
  ) {
    val filesBefore = before.filesToCheck()
    val filesAfter = after.filesToCheck()
    if (filesBefore != filesAfter) {
      generation++
      val facet = module.androidFacet ?: return
      module.messageBus.syncPublisher(TOPIC).callback(facet, after.filesToCheck())
    }
  }


  private fun computeFolders(facet: AndroidFacet): Folders {
    return if (!AndroidModel.isRequired(facet)) {
      Folders(main = SourceProviderManager.getInstance(facet).mainIdeaSourceProvider.resDirectories.toList(), test = emptyList())
    }
    else {
      // Listen to root change events. Be notified when project is initialized so we can update the
      // resource set, if necessary.
      readFromFacetState(facet)
    }
  }

  private fun readFromFacetState(facet: AndroidFacet): Folders {
    val state = facet.configuration.state
    val mainFolders = state.RES_FOLDERS_RELATIVE_PATH
    return if (mainFolders != null) {
      // We have state saved in the facet.
      val manager = VirtualFileManager.getInstance()
      Folders(
        main = mainFolders.toVirtualFiles(manager),
        test = state.TEST_RES_FOLDERS_RELATIVE_PATH?.toVirtualFiles(manager).orEmpty()
      )
    }
    else {
      // First time; have not yet computed the res folders, just try the default: src/main/res/ from Gradle templates, res/ from exported
      // Eclipse projects.
      Folders(
        main = listOf(
          AndroidRootUtil.getFileByRelativeModulePath(facet.module, "/$FD_SOURCES/$FD_MAIN/$FD_RES", true)
          ?: AndroidRootUtil.getFileByRelativeModulePath(facet.module, "/$FD_RES", true)
          ?: return emptyFolders
        ),
        test = emptyList()
      )
    }
  }

  private fun String.toVirtualFiles(manager: VirtualFileManager): List<VirtualFile> {
    return Splitter.on(AndroidFacetProperties.PATH_LIST_SEPARATOR_IN_FACET_CONFIGURATION)
      .omitEmptyStrings()
      .trimResults()
      .split(this)
      .mapNotNull(manager::findFileByUrl)
  }
}<|MERGE_RESOLUTION|>--- conflicted
+++ resolved
@@ -39,10 +39,6 @@
  * that before the gradle initialization is done, it returns the folder set as it was before the IDE exited.
  */
 class ResourceFolderManager(val module: Module) : ModificationTracker, Disposable {
-<<<<<<< HEAD
-=======
-
->>>>>>> 640ce73c
   companion object {
     private val FOLDERS_KEY = Key.create<Folders>(ResourceFolderManager::class.qualifiedName!!)
 
@@ -85,12 +81,7 @@
   override fun getModificationCount() = generation
 
   override fun dispose() {
-<<<<<<< HEAD
-    val buildVariantUpdater = module.project.serviceIfCreated<BuildVariantUpdater>()
-    buildVariantUpdater?.removeSelectionChangeListener(listener)
-=======
     BuildVariantUpdater.getInstance(module.project).removeSelectionChangeListener(listener)
->>>>>>> 640ce73c
   }
 
   /**
