/*
 * Copyright (C) 2015 The Android Open Source Project
 *
 * Licensed under the Apache License, Version 2.0 (the "License");
 * you may not use this file except in compliance with the License.
 * You may obtain a copy of the License at
 *
 *      http://www.apache.org/licenses/LICENSE-2.0
 *
 * Unless required by applicable law or agreed to in writing, software
 * distributed under the License is distributed on an "AS IS" BASIS,
 * WITHOUT WARRANTIES OR CONDITIONS OF ANY KIND, either express or implied.
 * See the License for the specific language governing permissions and
 * limitations under the License.
 */
package com.android.tools.idea.uibuilder.editor;

import com.android.SdkConstants;
import com.android.resources.Density;
import com.android.sdklib.devices.Device;
import com.android.tools.adtui.workbench.*;
import com.android.tools.idea.common.editor.ActionsToolbar;
import com.android.tools.idea.common.model.NlComponent;
import com.android.tools.idea.common.model.NlLayoutType;
import com.android.tools.idea.common.model.NlModel;
import com.android.tools.idea.common.model.SelectionModel;
import com.android.tools.idea.common.surface.DesignSurface;
import com.android.tools.idea.common.surface.SceneView;
import com.android.tools.idea.flags.StudioFlags;
import com.android.tools.idea.rendering.RenderResult;
<<<<<<< HEAD
import com.android.tools.idea.startup.ClearResourceCacheAfterFirstBuild;
import com.android.tools.idea.uibuilder.error.IssuePanelSplitter;
import com.android.tools.idea.uibuilder.handlers.transition.TransitionLayoutHandler;
=======
import com.android.tools.idea.common.error.IssuePanelSplitter;
import com.android.tools.idea.startup.ClearResourceCacheAfterFirstBuild;
import com.android.tools.idea.uibuilder.handlers.motion.MotionLayoutComponentHelper;
>>>>>>> 2cd46877
import com.android.tools.idea.uibuilder.model.NlComponentHelperKt;
import com.android.tools.idea.uibuilder.model.NlModelHelperKt;
import com.android.tools.idea.uibuilder.palette2.PaletteDefinition;
import com.android.tools.idea.uibuilder.scene.LayoutlibSceneManager;
import com.android.tools.idea.uibuilder.scene.RenderListener;
import com.android.tools.idea.uibuilder.surface.NlDesignSurface;
import com.android.tools.idea.uibuilder.surface.SceneMode;
import com.android.tools.idea.uibuilder.surface.ScreenView;
import com.android.tools.idea.util.SyncUtil;
import com.google.common.collect.ImmutableList;
import com.intellij.openapi.Disposable;
import com.intellij.openapi.application.ApplicationManager;
import com.intellij.openapi.editor.CaretModel;
import com.intellij.openapi.editor.event.CaretEvent;
import com.intellij.openapi.editor.event.CaretListener;
import com.intellij.openapi.fileEditor.FileEditorManager;
import com.intellij.openapi.fileEditor.TextEditor;
import com.intellij.openapi.project.DumbService;
import com.intellij.openapi.project.Project;
import com.intellij.openapi.util.Disposer;
import com.intellij.openapi.vfs.VirtualFile;
import com.intellij.psi.PsiManager;
import com.intellij.psi.xml.XmlFile;
import com.intellij.util.Alarm;
import com.intellij.util.ArrayUtil;
import com.intellij.util.ui.update.MergingUpdateQueue;
import com.intellij.util.ui.update.Update;
import org.jetbrains.android.facet.AndroidFacet;
import org.jetbrains.annotations.NotNull;
import org.jetbrains.annotations.Nullable;

import javax.swing.*;
import java.awt.*;
import java.util.ArrayList;
import java.util.List;

public class NlPreviewForm implements Disposable, CaretListener {

  public static final String PREVIEW_DESIGN_SURFACE = "NlPreviewFormDesignSurface";

  private final NlPreviewManager myManager;
  private final Project myProject;
  private final NlDesignSurface mySurface;
  private final WorkBench<DesignSurface> myWorkBench;
  private final JPanel myRoot = new JPanel(new BorderLayout());
  private final MergingUpdateQueue myRenderingQueue =
    new MergingUpdateQueue("android.layout.preview.caret", 250/*ms*/, true, null, this, null, Alarm.ThreadToUse.SWING_THREAD);
  private boolean myUseInteractiveSelector = true;
  private boolean myIgnoreListener;
  private RenderResult myRenderResult;
  private VirtualFile myFile;
  private boolean isActive = false;
  private ActionsToolbar myActionsToolbar;
  private JComponent myContentPanel;
  @Nullable private AnimationToolbar myAnimationToolbar;

  private NlModel myModel;

  /**
   * Contains the file that is currently being loaded (it might take a while to get a preview rendered).
   * Once the file is loaded, myPendingFile will be null.
   */
  private Pending myPendingFile;
  /**
   * Contains the editor that is currently being loaded.
   * Once the file is loaded, myPendingEditor will be null.
   */
  private TextEditor myPendingEditor;
  private TextEditor myEditor;
  private CaretModel myCaretModel;
  private SceneMode mySceneMode;

  public NlPreviewForm(NlPreviewManager manager) {
    myManager = manager;
    myProject = myManager.getProject();
    mySurface = new NlDesignSurface(myProject, true, this);
    Disposer.register(this, mySurface);
    mySurface.setCentered(true);
    mySurface.setScreenMode(SceneMode.SCREEN_ONLY, false);
    mySurface.setName(PREVIEW_DESIGN_SURFACE);

    myRenderingQueue.setRestartTimerOnAdd(true);

    myWorkBench = new WorkBench<>(myProject, "Preview", null);
    myWorkBench.setLoadingText("Waiting for build to finish...");
    myRoot.add(new IssuePanelSplitter(mySurface, myWorkBench));

    Disposer.register(this, myWorkBench);
  }

  private void createContentPanel() {
    myContentPanel = new JPanel(new BorderLayout());
    myContentPanel.add(mySurface, BorderLayout.CENTER);
  }

  private void setEditor(@Nullable TextEditor editor) {
    if (editor != myEditor) {
      myEditor = editor;
      mySurface.setFileEditorDelegate(editor);

      if (myCaretModel != null) {
        myCaretModel.removeCaretListener(this);
        myCaretModel = null;
      }

      if (editor != null) {
        myCaretModel = myEditor.getEditor().getCaretModel();
        myCaretModel.addCaretListener(this);
      }
    }
  }

  private void updateCaret() {
    if (myCaretModel != null && !myIgnoreListener && myUseInteractiveSelector) {
      SceneView screenView = mySurface.getCurrentSceneView();
      if (screenView != null) {
        int offset = myCaretModel.getOffset();
        if (offset != -1) {
          ImmutableList<NlComponent> views = screenView.getModel().findByOffset(offset);
          if (views.isEmpty()) {
            views = screenView.getModel().getComponents();
          }

          // When previewing PreferenceScreen and the caret is on intent tag, change selection to its parent
          if (mySurface.isPreviewSurface() && views.size() == 1) {
            NlComponent selectedComponent = views.get(0);
            if (SdkConstants.PreferenceTags.INTENT.equals(selectedComponent.getTagName()) &&
                SdkConstants.PreferenceTags.PREFERENCE_SCREEN.equals(selectedComponent.getRoot().getTagName())) {
              NlComponent parent = selectedComponent.getParent();
              if (parent != null) {
                views = ImmutableList.of(parent);
              }
            }
          }

          try {
            myIgnoreListener = true;
            SelectionModel selectionModel = screenView.getSelectionModel();
            selectionModel.setSelection(views);
            myRenderingQueue.queue(new Update("Preview update") {
              @Override
              public void run() {
                mySurface.repaint();
              }

              @Override
              public boolean canEat(Update update) {
                return true;
              }
            });
          }
          finally {
            myIgnoreListener = false;
          }
        }
      }
    }
  }

  @SuppressWarnings("unused") // Used by Kotlin plugin
  @Nullable
  public JComponent getToolbarComponent() {
    return myActionsToolbar.getToolbarComponent();
  }

  /**
   * True if this preview form has a file assigned to display
   */
  public boolean hasFile() {
    return getFile() != null;
  }

  /**
   * Returns the current file name or null. If no file is assigned, this method will return an empty string.
   */
  @NotNull
  public String getFileName() {
    XmlFile xmlFile = getFile();
    return xmlFile != null ? xmlFile.getName() : "";
  }

  @Nullable
  private XmlFile getFile() {
    if (myFile == null) {
      return null;
    }
    return myManager.getBoundXmlFile(PsiManager.getInstance(myProject).findFile(myFile));
  }

  @NotNull
  public JComponent getComponent() {
    return myRoot;
  }

  @Override
  public void dispose() {
    deactivate();
    disposeActionsToolbar();
    disposeModel();
  }

  private void disposeModel() {
    if (myModel != null) {
      myModel.deactivate(this);
      Disposer.dispose(myModel);
      myModel = null;
      mySurface.setModel(null);
    }
  }

  public void setUseInteractiveSelector(boolean useInteractiveSelector) {
    this.myUseInteractiveSelector = useInteractiveSelector;
  }

  private class Pending implements RenderListener, Runnable {
    public final XmlFile file;
    public final NlModel model;
    public final ScreenView screenView;
    public boolean valid = true;

    Pending(XmlFile file, NlModel model) {
      this.file = file;
      this.model = model;
      screenView = (ScreenView)mySurface.getCurrentSceneView();
      if (screenView != null) {
        screenView.getSceneManager().addRenderListener(this);
        screenView.getSceneManager().requestRender();
      }
    }

    @Override
    public void onRenderCompleted() {
      if (screenView != null) {
        screenView.getSceneManager().removeRenderListener(this);
      }
      if (valid) {
        valid = false;
        ApplicationManager.getApplication().invokeLater(this, model.getProject().getDisposed());
      }
    }

    public void invalidate() {
      valid = false;
    }

    @Override
    public void run() {
      // This method applies the given pending update to the UI thread; this must be done from a read thread
      ApplicationManager.getApplication().assertIsDispatchThread();
      setActiveModel(model);
    }
  }

  /**
   * Specifies the next editor the preview should be shown for.
   * The update of the preview may be delayed.
   *
   * @return true on success. False if the preview update is not possible (e.g. the file for the editor cannot be found).
   */
  public boolean setNextEditor(@NotNull TextEditor editor) {
    if (myAnimationToolbar != null) {
      myAnimationToolbar.stop();
    }

    myPendingEditor = editor;
    myFile = editor.getFile();

    if (myPendingFile != null) {
      myPendingFile.invalidate();
      // Set the model to null so the progressbar is displayed
      // TODO: find another way to decide that the progress indicator should be shown, so that the design surface model can be non-null
      // mySurface.setModel(null);
    }

    if (isActive) {
      initPreviewForm();
    }

    return true;
  }

  public void clearRenderResult() {
    XmlFile file = getFile();
    if (file == null) {
      myRenderResult = null;
    } else if (myRenderResult != null && myRenderResult.getFile() != file) {
      myRenderResult = RenderResult.createBlank(file);
    }
  }

  private void initPreviewForm() {
    if (myContentPanel == null) {
      // First time: Make sure we have compiled the project at least once...
      ClearResourceCacheAfterFirstBuild.getInstance(myProject)
        .runWhenResourceCacheClean(this::initPreviewFormAfterInitialBuild, this::buildError);
    }
    else {
      // Subsequent times: Setup a Nele model in preparation for creating a preview image
      initNeleModel();
    }
  }

  private void initPreviewFormAfterInitialBuild() {
    SyncUtil.runWhenSmartAndSyncedOnEdt(myProject, this, result -> {
      if (result.isSuccessful()) {
        initPreviewFormAfterBuildOnEventDispatchThread();
      }
      else {
        buildError();
        SyncUtil.listenUntilNextSync(myProject, this, ignore -> initPreviewFormAfterBuildOnEventDispatchThread());
      }
    });
  }

  // Build was either cancelled or there was an error
  private void buildError() {
    myWorkBench.loadingStopped("Preview is unavailable until after a successful project sync");
  }

  private void initPreviewFormAfterBuildOnEventDispatchThread() {
    if (Disposer.isDisposed(this)) {
      return;
    }
    if (myContentPanel == null) {
      createContentPanel();
      List<ToolWindowDefinition<DesignSurface>> tools = new ArrayList<>(4);
      tools.add(new PaletteDefinition(myProject, Side.LEFT, Split.TOP, AutoHide.AUTO_HIDE));
      myWorkBench.init(myContentPanel, mySurface, tools);
    }
    initNeleModel();
  }

  private void initAnimationsToolbar() {
    if (myAnimationToolbar != null) {
      myContentPanel.remove(myAnimationToolbar);
    }

    boolean animationsBarEnabled = StudioFlags.NELE_ANIMATIONS_PREVIEW.get() ||
                                   StudioFlags.NELE_MOTION_LAYOUT_ANIMATIONS.get();

    if (!animationsBarEnabled || myModel == null) {
      myAnimationToolbar = null;
      return;
    }

    if (StudioFlags.NELE_MOTION_LAYOUT_ANIMATIONS.get()) {
      // Find if there is a transtion layout
      NlComponent transitionLayout = myModel.flattenComponents()
        .filter(component -> NlComponentHelperKt.isOrHasSuperclass(component, SdkConstants.MOTION_LAYOUT))
        .findAny()
        .orElse(null);
      MotionLayoutComponentHelper helper = transitionLayout != null ?
                                           new MotionLayoutComponentHelper(transitionLayout) :
                                           null;
      long maxTimeMs = helper != null ? helper.getMaxTimeMs() : -1;


      // All animations are offset to start at 500ms. The reason is that some animated drawables like the progress bars are not
      // really visible at 0 since their animation starts in an empty state. 500ms works well for progress bars.
      if (helper != null) {
        myAnimationToolbar = AnimationToolbar.createAnimationToolbar(this, (timeMs) -> {
          LayoutlibSceneManager sceneManager = mySurface.getSceneManager();
          if (myModel != null && sceneManager != null) {
            sceneManager.setElapsedFrameTimeMs(timeMs);
            helper.setProgress((timeMs - 500L) / (float)maxTimeMs);
          }
        }, 16, 500L, maxTimeMs + 500L);
      }
    }

    if (myAnimationToolbar == null) {
      myAnimationToolbar = AnimationToolbar.createUnlimitedAnimationToolbar(this, (timeMs) -> {
        LayoutlibSceneManager sceneManager = mySurface.getSceneManager();
        if (myModel != null && sceneManager != null) {
          sceneManager.setElapsedFrameTimeMs(timeMs);
          sceneManager.requestRender();
        }
      }, 16, 500L);
    }

    myContentPanel.add(myAnimationToolbar, BorderLayout.SOUTH);
  }

  private void initNeleModel() {
    DumbService.getInstance(myProject).smartInvokeLater(() -> initNeleModelWhenSmart());
  }

  private void initNeleModelWhenSmart() {
    XmlFile xmlFile = getFile();
    AndroidFacet facet = xmlFile != null ? AndroidFacet.getInstance(xmlFile) : null;
    if (!isActive || facet == null || xmlFile.getVirtualFile() == null) {
      myPendingFile = null;
      setActiveModel(null);
    }
    else {
      if (myModel != null) {
        Disposer.dispose(myModel);
      }
      myModel = NlModel.create(null, facet, xmlFile.getVirtualFile());

      mySurface.setModel(myModel);
      myPendingFile = new Pending(xmlFile, myModel);

      // Set the default density to XXXHDPI for adaptive icon preview
      if (myModel.getType() == NlLayoutType.ADAPTIVE_ICON) {
        Device device = myModel.getConfiguration().getDevice();
        if (device != null && !NlModelHelperKt.CUSTOM_DENSITY_ID.equals(device.getId())) {
          NlModelHelperKt.overrideConfigurationDensity(myModel, Density.XXXHIGH);
        }
      }
    }
  }

  // A file editor was closed. If our editor no longer exists, cleanup our state.
  public void fileClosed(@NotNull FileEditorManager editorManager, @NotNull VirtualFile file) {
    if (myEditor != null && file.equals(myFile)) {
      if (ArrayUtil.find(editorManager.getAllEditors(file), myEditor) < 0) {
        setActiveModel(null);
      }
    }
    if (myPendingEditor != null && file.equals(myPendingEditor.getFile())) {
      if (ArrayUtil.find(editorManager.getAllEditors(file), myPendingEditor) < 0) {
        myPendingEditor = null;
      }
    }
  }

  @SuppressWarnings("WeakerAccess") // This method needs to be public as it's used by the Anko DSL preview
  public void setActiveModel(@Nullable NlModel model) {
    myPendingFile = null;
    if (myModel != model) {
      disposeModel();
    }
    if (model == null) {
      setEditor(null);
      disposeActionsToolbar();

      myWorkBench.setToolContext(null);
      myWorkBench.setFileEditor(null);
    }
    else {
      myFile = model.getVirtualFile();
      if (!mySurface.isCanvasResizing()) {
        // If we are resizing, keep the zoom level constant
        // only if the zoom was previously set to FIT
        mySurface.zoomToFit();
      }
      else {
        mySurface.updateScrolledAreaSize();
      }
      setEditor(myPendingEditor);
      myPendingEditor = null;

      model.activate(this);
      myWorkBench.setToolContext(mySurface);
      myWorkBench.setFileEditor(myEditor);

      disposeActionsToolbar();

      myActionsToolbar = new ActionsToolbar(mySurface, mySurface);

      myContentPanel.add(myActionsToolbar.getToolbarComponent(), BorderLayout.NORTH);

      if (!model.getType().isSupportedByDesigner()) {
        mySceneMode = mySurface.getSceneMode();
        mySurface.setScreenMode(SceneMode.SCREEN_ONLY, false);
        myWorkBench.setMinimizePanelsVisible(false);
      }
      else if (mySceneMode != null && mySurface.getSceneMode() == SceneMode.SCREEN_ONLY) {
        mySurface.setScreenMode(mySceneMode, false);
        myWorkBench.setMinimizePanelsVisible(true);
      }
    }
    updateCaret(); // otherwise the selection stays on the previous model.
    initAnimationsToolbar();
  }

  private void disposeActionsToolbar() {
    if (myActionsToolbar == null) {
      return;
    }

    myContentPanel.remove(myActionsToolbar.getToolbarComponent());

    Disposer.dispose(myActionsToolbar);
    myActionsToolbar = null;
  }

  @NotNull
  public NlDesignSurface getSurface() {
    return mySurface;
  }

  // ---- Implements CaretListener ----

  @Override
  public void caretPositionChanged(@NotNull CaretEvent e) {
    if (!myIgnoreListener) {
      updateCaret();
      // TODO: implement
      //ActionBarHandler.showMenu(false, myContext, true);
    }
  }

  /**
   * Re-enables updates for this preview form. See {@link #deactivate()}
   */
  public void activate() {
    if (isActive) {
      return;
    }

    isActive = true;
    initPreviewForm();
    mySurface.activate();
  }

  /**
   * Disables the updates for this preview form. Any changes to resources or the layout won't update
   * this preview until {@link #activate()} is called.
   */
  public void deactivate() {
    if (!isActive) {
      return;
    }

    mySurface.deactivate();
    isActive = false;
    if (myContentPanel != null) {
      myPendingFile = null;
      setActiveModel(null);
    }
  }
}<|MERGE_RESOLUTION|>--- conflicted
+++ resolved
@@ -28,15 +28,9 @@
 import com.android.tools.idea.common.surface.SceneView;
 import com.android.tools.idea.flags.StudioFlags;
 import com.android.tools.idea.rendering.RenderResult;
-<<<<<<< HEAD
-import com.android.tools.idea.startup.ClearResourceCacheAfterFirstBuild;
-import com.android.tools.idea.uibuilder.error.IssuePanelSplitter;
-import com.android.tools.idea.uibuilder.handlers.transition.TransitionLayoutHandler;
-=======
 import com.android.tools.idea.common.error.IssuePanelSplitter;
 import com.android.tools.idea.startup.ClearResourceCacheAfterFirstBuild;
 import com.android.tools.idea.uibuilder.handlers.motion.MotionLayoutComponentHelper;
->>>>>>> 2cd46877
 import com.android.tools.idea.uibuilder.model.NlComponentHelperKt;
 import com.android.tools.idea.uibuilder.model.NlModelHelperKt;
 import com.android.tools.idea.uibuilder.palette2.PaletteDefinition;
@@ -257,7 +251,7 @@
     public final ScreenView screenView;
     public boolean valid = true;
 
-    Pending(XmlFile file, NlModel model) {
+    public Pending(XmlFile file, NlModel model) {
       this.file = file;
       this.model = model;
       screenView = (ScreenView)mySurface.getCurrentSceneView();
@@ -533,7 +527,7 @@
   // ---- Implements CaretListener ----
 
   @Override
-  public void caretPositionChanged(@NotNull CaretEvent e) {
+  public void caretPositionChanged(CaretEvent e) {
     if (!myIgnoreListener) {
       updateCaret();
       // TODO: implement
