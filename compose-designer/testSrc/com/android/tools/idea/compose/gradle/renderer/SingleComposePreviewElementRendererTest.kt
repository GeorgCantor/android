/*
 * Copyright (C) 2020 The Android Open Source Project
 *
 * Licensed under the Apache License, Version 2.0 (the "License");
 * you may not use this file except in compliance with the License.
 * You may obtain a copy of the License at
 *
 *      http://www.apache.org/licenses/LICENSE-2.0
 *
 * Unless required by applicable law or agreed to in writing, software
 * distributed under the License is distributed on an "AS IS" BASIS,
 * WITHOUT WARRANTIES OR CONDITIONS OF ANY KIND, either express or implied.
 * See the License for the specific language governing permissions and
 * limitations under the License.
 */
package com.android.tools.idea.compose.gradle.renderer

import com.android.flags.junit.FlagRule
import com.android.ide.common.rendering.api.RenderSession
import com.android.testutils.ImageDiffUtil.assertImageSimilar
import com.android.tools.idea.compose.gradle.ComposeGradleProjectRule
import com.android.tools.idea.compose.preview.PreviewConfiguration
import com.android.tools.idea.compose.preview.SIMPLE_COMPOSE_PROJECT_PATH
<<<<<<< HEAD
import com.android.tools.idea.compose.preview.renderer.createRenderTaskFuture
import com.android.tools.idea.compose.preview.renderer.renderPreviewElement
import com.android.tools.idea.compose.preview.renderer.renderPreviewElementForResult
import com.android.tools.idea.compose.preview.util.PreviewConfiguration
import com.android.tools.idea.compose.preview.util.SingleComposePreviewElementInstance
import com.android.tools.idea.flags.StudioFlags
import org.jetbrains.kotlin.descriptors.runtime.components.tryLoadClass
=======
import com.android.tools.idea.compose.preview.SingleComposePreviewElementInstance
import com.android.tools.idea.compose.preview.renderer.createRenderTaskFuture
import com.android.tools.idea.compose.preview.renderer.renderPreviewElement
import com.android.tools.idea.flags.StudioFlags
import java.awt.event.KeyEvent
import java.awt.event.KeyEvent.KEY_LOCATION_STANDARD
import java.nio.file.Paths
import java.util.concurrent.TimeUnit
import javax.swing.JPanel
import org.junit.Assert.assertEquals
>>>>>>> de127946
import org.junit.Assert.assertNull
import org.junit.Assert.assertTrue
import org.junit.Rule
import org.junit.Test

class SingleComposePreviewElementRendererTest {
  @get:Rule val projectRule = ComposeGradleProjectRule(SIMPLE_COMPOSE_PROJECT_PATH)

  @get:Rule val resetFastPreviewFlag = FlagRule(StudioFlags.COMPOSE_FAST_PREVIEW, false)

  /** Checks that trying to render an non-existent preview returns a null image */
  @Test
  fun testInvalidPreview() {
    assertNull(
      renderPreviewElement(
          projectRule.androidFacet(":app"),
          SingleComposePreviewElementInstance.forTesting(
            "google.simpleapplication.MainActivityKt.InvalidPreview"
          )
        )
        .get()
    )
  }

  /** Checks the rendering of the default `@Preview` in the Compose template. */
  @Test
  fun testDefaultPreviewRendering() {
    val defaultRender =
      renderPreviewElement(
          projectRule.androidFacet(":app"),
          SingleComposePreviewElementInstance.forTesting(
            "google.simpleapplication.MainActivityKt.DefaultPreview"
          )
        )
        .get()!!
    assertImageSimilar(
      Paths.get(
        "${projectRule.fixture.testDataPath}/${SIMPLE_COMPOSE_PROJECT_PATH}/defaultRender.png"
      ),
      defaultRender,
      0.1,
      1
    )
  }

  /** Checks the rendering of the default `@Preview` in the Compose template with a background */
  @Test
  fun testDefaultPreviewRenderingWithBackground() {
    val defaultRenderWithBackground =
      renderPreviewElement(
          projectRule.androidFacet(":app"),
          SingleComposePreviewElementInstance.forTesting(
            "google.simpleapplication.MainActivityKt.DefaultPreview",
            showBackground = true,
            backgroundColor = "#F00"
          )
        )
        .get()!!
    assertImageSimilar(
      Paths.get(
        "${projectRule.fixture.testDataPath}/${SIMPLE_COMPOSE_PROJECT_PATH}/defaultRender-withBackground.png"
      ),
      defaultRenderWithBackground,
      0.1,
      1
    )
  }

  /**
<<<<<<< HEAD
   * Checks that the [RenderTask#dispose] releases the `WindowRecomposer#animationScale` that could potentially cause leaks.
   *
   * Regression test for b/244234828.
   */
  @Test
  fun testDisposeOfAnimationScale() {
    val renderTaskFuture = createRenderTaskFuture(
      projectRule.androidFacet(":app"),
      SingleComposePreviewElementInstance.forTesting(
        "google.simpleapplication.MainActivityKt.DefaultPreview",
        showBackground = true,
        backgroundColor = "#F00"
      ), false)
    val renderTask = renderTaskFuture.get()!!
    val result = renderTask.render().get()
    val classLoader = result!!.rootViews.first().viewObject.javaClass.classLoader
    // Check the WindowRecomposer animationScale is empty
    val windowRecomposer = classLoader.loadClass("androidx.compose.ui.platform.WindowRecomposer_androidKt")
    val animationScaleField = windowRecomposer.getDeclaredField("animationScale").apply {
      isAccessible = true
    }

    assertTrue((animationScaleField.get(windowRecomposer) as Map<*, *>).isNotEmpty())
    renderTask.dispose().get()
    assertTrue("animationScale should have been cleared", (animationScaleField.get(windowRecomposer) as Map<*, *>).isEmpty())
  }

=======
   * Checks that the [RenderTask#dispose] releases the `WindowRecomposer#animationScale` that could
   * potentially cause leaks.
   *
   * Regression test for b/179195773, b/244234828 and b/247681348.
   */
>>>>>>> de127946
  @Test
  fun testDisposeOfComposeLeaks() {
    val renderTaskFuture =
      createRenderTaskFuture(
        projectRule.androidFacet(":app"),
        SingleComposePreviewElementInstance.forTesting(
          "google.simpleapplication.MainActivityKt.DefaultPreview",
          showBackground = true,
          backgroundColor = "#F00"
        ),
        false
      )
    val renderTask = renderTaskFuture.get()!!
    val result = renderTask.render().get()
    val classLoader = result!!.rootViews.first().viewObject.javaClass.classLoader
    // Check the WindowRecomposer animationScale is empty
    val windowRecomposer =
      classLoader.loadClass("androidx.compose.ui.platform.WindowRecomposer_androidKt")
    val animationScaleField =
      windowRecomposer.getDeclaredField("animationScale").apply { isAccessible = true }

    val fontRequestWorker = classLoader.loadClass("androidx.core.provider.FontRequestWorker")
    val pendingRepliesField =
      fontRequestWorker.getDeclaredField("PENDING_REPLIES").apply { isAccessible = true }
    val pendingReplies = pendingRepliesField.get(fontRequestWorker)

    assertTrue((animationScaleField.get(windowRecomposer) as Map<*, *>).isNotEmpty())

    val snapshotKt = classLoader.loadClass("androidx.compose.runtime.snapshots.SnapshotKt")
    val applyObserversField =
      snapshotKt.getDeclaredField("applyObservers").apply { isAccessible = true }
    val applyObservers = applyObserversField.get(null) as List<*>

    assertTrue(applyObservers.isNotEmpty())

    renderTask.dispose().get()
    assertTrue(
      "animationScale should have been cleared",
      (animationScaleField.get(windowRecomposer) as Map<*, *>).isEmpty()
    )

    val size = pendingReplies::class.java.getMethod("size").invoke(pendingReplies) as Int
    assertEquals("FontRequestWorker.PENDING_REPLIES size must be 0 after dispose", 0, size)

    assertTrue("applyObservers should have been cleared", applyObservers.isEmpty())
  }

  @Test
  fun testDefaultPreviewRenderingWithDifferentLocale() {
    val defaultRenderWithLocale =
      renderPreviewElement(
          projectRule.androidFacet(":app"),
          SingleComposePreviewElementInstance.forTesting(
            "google.simpleapplication.MainActivityKt.DefaultPreview",
            configuration =
              PreviewConfiguration.cleanAndGet(null, null, null, null, "en-rUS", null, null, null)
          )
        )
        .get()!!
    assertImageSimilar(
      Paths.get(
        "${projectRule.fixture.testDataPath}/${SIMPLE_COMPOSE_PROJECT_PATH}/defaultRender-withEnUsLocale.png"
      ),
      defaultRenderWithLocale,
      0.1,
      1
    )
  }

  /**
   * Check that rendering a Preview with unsigned types does not throw an exception. And also that
   * limit values for signed and unsigned integers are correctly handled and rendered Regression
   * test for b/204986515
   */
  @Test
  fun testPreviewWithUnsignedTypes() {
    val withUnsignedTypesRender =
      renderPreviewElement(
          projectRule.androidFacet(":app"),
          SingleComposePreviewElementInstance.forTesting(
            "google.simpleapplication.OtherPreviewsKt.PreviewWithUnsignedTypes",
            showBackground = true,
          )
        )
        .get()!!
    assertImageSimilar(
      Paths.get(
        "${projectRule.fixture.testDataPath}/${SIMPLE_COMPOSE_PROJECT_PATH}/withUnsignedTypesRender.png"
      ),
      withUnsignedTypesRender,
      0.1,
      1
    )
  }

  /**
   * Checks the rendering that rendering an empty preview does not throw an exception. Regression
   * test for b/144722608.
   */
  @Test
  fun testEmptyRender() {
    val defaultRender =
      renderPreviewElement(
          projectRule.androidFacet(":app"),
          SingleComposePreviewElementInstance.forTesting(
            "google.simpleapplication.OtherPreviewsKt.EmptyPreview"
          )
        )
        .get()!!

    assertTrue(defaultRender.width > 0 && defaultRender.height > 0)
  }

  /** Checks that key events are correctly dispatched to Compose Preview. */
  @Test
  fun testKeyEvent() {
    val renderTaskFuture =
      createRenderTaskFuture(
        projectRule.androidFacet(":app"),
        SingleComposePreviewElementInstance.forTesting(
          "google.simpleapplication.OtherPreviewsKt.TextFieldPreview"
        ),
        false
      )
    val frameNanos = 16000000L
    val renderTask = renderTaskFuture.get(1, TimeUnit.MINUTES)
    try {
      renderTask.render().get(1, TimeUnit.MINUTES)
      renderTask.executeCallbacks(0).get(5, TimeUnit.SECONDS)

      // Start by clicking on the text field to make it focused
      val clickX = 30
      val clickY = 30
      renderTask
        .triggerTouchEvent(RenderSession.TouchEventType.PRESS, clickX, clickY, 1000)
        .get(5, TimeUnit.SECONDS)
      renderTask
        .triggerTouchEvent(RenderSession.TouchEventType.RELEASE, clickX, clickY, 2000)
        .get(5, TimeUnit.SECONDS)

      var time = 10 * frameNanos
      // Give time for the setup of the TextField
      repeat(5) {
        renderTask.render().get(5, TimeUnit.SECONDS)
        renderTask.executeCallbacks(time).get(5, TimeUnit.SECONDS)
        time += 10 * frameNanos
      }

      // Press letter 'p'
      val event =
        KeyEvent(
          JPanel(),
          KeyEvent.KEY_PRESSED,
          time + 1000,
          0,
          KeyEvent.VK_P,
          'p',
          KEY_LOCATION_STANDARD
        )
      renderTask.triggerKeyEvent(event, time + 1000).get(5, TimeUnit.SECONDS)

      time += 10 * frameNanos
      renderTask.render().get(5, TimeUnit.SECONDS)
      renderTask.executeCallbacks(time).get(5, TimeUnit.SECONDS)

      val renderResult = renderTask.render().get(5, TimeUnit.SECONDS)
      renderResult.renderedImage.copy?.let {
        assertImageSimilar(
          Paths.get(
            "${projectRule.fixture.testDataPath}/${SIMPLE_COMPOSE_PROJECT_PATH}/keyEventRender.png"
          ),
          it,
          0.1,
          1
        )
      }
    } finally {
      renderTask.dispose().get(5, TimeUnit.SECONDS)
    }
  }
}<|MERGE_RESOLUTION|>--- conflicted
+++ resolved
@@ -21,15 +21,6 @@
 import com.android.tools.idea.compose.gradle.ComposeGradleProjectRule
 import com.android.tools.idea.compose.preview.PreviewConfiguration
 import com.android.tools.idea.compose.preview.SIMPLE_COMPOSE_PROJECT_PATH
-<<<<<<< HEAD
-import com.android.tools.idea.compose.preview.renderer.createRenderTaskFuture
-import com.android.tools.idea.compose.preview.renderer.renderPreviewElement
-import com.android.tools.idea.compose.preview.renderer.renderPreviewElementForResult
-import com.android.tools.idea.compose.preview.util.PreviewConfiguration
-import com.android.tools.idea.compose.preview.util.SingleComposePreviewElementInstance
-import com.android.tools.idea.flags.StudioFlags
-import org.jetbrains.kotlin.descriptors.runtime.components.tryLoadClass
-=======
 import com.android.tools.idea.compose.preview.SingleComposePreviewElementInstance
 import com.android.tools.idea.compose.preview.renderer.createRenderTaskFuture
 import com.android.tools.idea.compose.preview.renderer.renderPreviewElement
@@ -40,7 +31,6 @@
 import java.util.concurrent.TimeUnit
 import javax.swing.JPanel
 import org.junit.Assert.assertEquals
->>>>>>> de127946
 import org.junit.Assert.assertNull
 import org.junit.Assert.assertTrue
 import org.junit.Rule
@@ -110,41 +100,11 @@
   }
 
   /**
-<<<<<<< HEAD
-   * Checks that the [RenderTask#dispose] releases the `WindowRecomposer#animationScale` that could potentially cause leaks.
-   *
-   * Regression test for b/244234828.
-   */
-  @Test
-  fun testDisposeOfAnimationScale() {
-    val renderTaskFuture = createRenderTaskFuture(
-      projectRule.androidFacet(":app"),
-      SingleComposePreviewElementInstance.forTesting(
-        "google.simpleapplication.MainActivityKt.DefaultPreview",
-        showBackground = true,
-        backgroundColor = "#F00"
-      ), false)
-    val renderTask = renderTaskFuture.get()!!
-    val result = renderTask.render().get()
-    val classLoader = result!!.rootViews.first().viewObject.javaClass.classLoader
-    // Check the WindowRecomposer animationScale is empty
-    val windowRecomposer = classLoader.loadClass("androidx.compose.ui.platform.WindowRecomposer_androidKt")
-    val animationScaleField = windowRecomposer.getDeclaredField("animationScale").apply {
-      isAccessible = true
-    }
-
-    assertTrue((animationScaleField.get(windowRecomposer) as Map<*, *>).isNotEmpty())
-    renderTask.dispose().get()
-    assertTrue("animationScale should have been cleared", (animationScaleField.get(windowRecomposer) as Map<*, *>).isEmpty())
-  }
-
-=======
    * Checks that the [RenderTask#dispose] releases the `WindowRecomposer#animationScale` that could
    * potentially cause leaks.
    *
    * Regression test for b/179195773, b/244234828 and b/247681348.
    */
->>>>>>> de127946
   @Test
   fun testDisposeOfComposeLeaks() {
     val renderTaskFuture =
