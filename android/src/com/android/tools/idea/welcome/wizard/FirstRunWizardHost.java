--- conflicted
+++ resolved
@@ -33,6 +33,7 @@
 import com.intellij.openapi.util.Disposer;
 import com.intellij.openapi.util.SystemInfo;
 import com.intellij.openapi.wm.WelcomeScreen;
+import com.intellij.openapi.wm.impl.welcomeScreen.FlatWelcomeFrame;
 import com.intellij.openapi.wm.impl.welcomeScreen.NewWelcomeScreen;
 import com.intellij.openapi.wm.impl.welcomeScreen.WelcomeFrame;
 import com.intellij.ui.IdeBorderFactory;
@@ -149,21 +150,7 @@
     myFrame.setVisible(false);
     myFrame.dispose();
     if (action == CloseAction.FINISH || action == CloseAction.CANCEL) {
-<<<<<<< HEAD
-      setDefaultButton(null);
-      // Delegating to the default WelcomeScreen. We support both "Flat" and "New", until
-      // the "ide.new.welcome.screen.force" system property is not needed anymore.
-      WelcomeScreen welcomeScreen = new NewWelcomeScreen();
-      Disposer.register(getDisposable(), welcomeScreen);
-      myFrame.setContentPane(welcomeScreen.getWelcomePanel());
-      if (myFrameSize != null)
-        myFrame.setSize(myFrameSize);
-      if (myFrameTitle != null)
-        myFrame.setTitle(myFrameTitle);
-      welcomeScreen.setupFrame(myFrame);
-=======
       WelcomeFrame.showNow();
->>>>>>> 02229574
     }
     else if (action == CloseAction.EXIT) {
       ApplicationManager.getApplication().exit();
