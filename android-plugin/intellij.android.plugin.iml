<?xml version="1.0" encoding="UTF-8"?>
<module type="JAVA_MODULE" version="4">
  <component name="NewModuleRootManager" inherit-compiler-output="true">
    <exclude-output />
    <content url="file://$MODULE_DIR$">
      <sourceFolder url="file://$MODULE_DIR$/src" isTestSource="false" />
      <sourceFolder url="file://$MODULE_DIR$/testSrc" isTestSource="true" />
    </content>
    <orderEntry type="inheritedJdk" />
    <orderEntry type="sourceFolder" forTests="false" />
    <orderEntry type="library" name="jetbrains-annotations-java5" level="project" />
    <orderEntry type="module" module-name="intellij.android.core" />
    <orderEntry type="module" module-name="intellij.android.emulator" />
    <orderEntry type="module" module-name="intellij.android.sdkUpdates" />
    <orderEntry type="module" module-name="intellij.android.designer" />
    <orderEntry type="module" module-name="intellij.android.app-inspection.ide" />
    <orderEntry type="module" module-name="intellij.android.profilersAndroid" />
    <orderEntry type="module" module-name="intellij.android.adb" />
    <orderEntry type="module" module-name="intellij.android.debuggers" />
    <orderEntry type="module" module-name="intellij.android.lang" />
    <orderEntry type="module" module-name="intellij.android.projectSystem" />
    <orderEntry type="module" module-name="intellij.android.projectSystem.gradle" />
    <orderEntry type="module" module-name="intellij.android.projectSystem.gradle.psd" />
    <orderEntry type="module" module-name="intellij.android.transport" />
    <orderEntry type="module" module-name="android-layout-inspector" />
    <orderEntry type="module" module-name="intellij.android.lang-databinding" />
    <orderEntry type="module" module-name="intellij.android.databinding" />
    <orderEntry type="module" module-name="intellij.android.mlkit" />
    <orderEntry type="module" module-name="intellij.android.nav.editor" />
    <orderEntry type="module" module-name="intellij.android.layout-inspector" />
    <orderEntry type="module" module-name="intellij.android.compose-designer" />
    <orderEntry type="module" module-name="intellij.android.designer.customview" />
    <orderEntry type="module" module-name="intellij.android.room" />
    <orderEntry type="module" module-name="intellij.android.wizardTemplate.impl" />
    <orderEntry type="module" module-name="intellij.android.build-attribution" />
    <orderEntry type="module" module-name="intellij.lint" />
<<<<<<< HEAD
    <orderEntry type="module" module-name="intellij.platform.testFramework" scope="TEST" />
=======
    <orderEntry type="module" module-name="intellij.android.nav.safeargs" />
    <orderEntry type="module" module-name="intellij.android.dagger" />
    <orderEntry type="module" module-name="intellij.android.projectSystem.gradle.sync" />
    <orderEntry type="module" module-name="intellij.android.testRetention" />
>>>>>>> e624679c
  </component>
</module><|MERGE_RESOLUTION|>--- conflicted
+++ resolved
@@ -23,6 +23,9 @@
     <orderEntry type="module" module-name="intellij.android.projectSystem.gradle.psd" />
     <orderEntry type="module" module-name="intellij.android.transport" />
     <orderEntry type="module" module-name="android-layout-inspector" />
+    <orderEntry type="module" module-name="assistant" />
+    <orderEntry type="module" module-name="connection-assistant" />
+    <orderEntry type="module" module-name="whats-new-assistant" />
     <orderEntry type="module" module-name="intellij.android.lang-databinding" />
     <orderEntry type="module" module-name="intellij.android.databinding" />
     <orderEntry type="module" module-name="intellij.android.mlkit" />
@@ -34,13 +37,10 @@
     <orderEntry type="module" module-name="intellij.android.wizardTemplate.impl" />
     <orderEntry type="module" module-name="intellij.android.build-attribution" />
     <orderEntry type="module" module-name="intellij.lint" />
-<<<<<<< HEAD
-    <orderEntry type="module" module-name="intellij.platform.testFramework" scope="TEST" />
-=======
     <orderEntry type="module" module-name="intellij.android.nav.safeargs" />
     <orderEntry type="module" module-name="intellij.android.dagger" />
     <orderEntry type="module" module-name="intellij.android.projectSystem.gradle.sync" />
     <orderEntry type="module" module-name="intellij.android.testRetention" />
->>>>>>> e624679c
+    <orderEntry type="module" module-name="intellij.platform.testFramework" scope="TEST" />
   </component>
 </module>