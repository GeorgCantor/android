/*
 * Copyright (C) 2018 The Android Open Source Project
 *
 * Licensed under the Apache License, Version 2.0 (the "License");
 * you may not use this file except in compliance with the License.
 * You may obtain a copy of the License at
 *
 *      http://www.apache.org/licenses/LICENSE-2.0
 *
 * Unless required by applicable law or agreed to in writing, software
 * distributed under the License is distributed on an "AS IS" BASIS,
 * WITHOUT WARRANTIES OR CONDITIONS OF ANY KIND, either express or implied.
 * See the License for the specific language governing permissions and
 * limitations under the License.
 */
package com.android.tools.idea.uibuilder.type

import com.android.AndroidXConstants.PreferenceAndroidX.CLASS_PREFERENCE_SCREEN_ANDROIDX
import com.android.SdkConstants.PreferenceTags.PREFERENCE_SCREEN
import com.android.resources.ResourceFolderType
import com.google.wireless.android.sdk.stats.LayoutEditorState
import com.intellij.psi.PsiFile
import com.intellij.psi.xml.XmlFile
import org.jetbrains.android.dom.FileDescriptionUtils

object PreferenceScreenFileType : LayoutEditorFileType("preference_screen") {
  override fun getLayoutEditorStateType() = LayoutEditorState.Type.PREFERENCE_SCREEN

  override fun isResourceTypeOf(file: PsiFile) =
    file is XmlFile &&
      FileDescriptionUtils.isResourceOfTypeWithRootTag(
        file,
        ResourceFolderType.XML,
        listOf(
          PREFERENCE_SCREEN,
          CLASS_PREFERENCE_SCREEN_ANDROIDX.oldName(),
<<<<<<< HEAD
          CLASS_PREFERENCE_SCREEN_ANDROIDX.newName()
        )
=======
          CLASS_PREFERENCE_SCREEN_ANDROIDX.newName(),
        ),
>>>>>>> 0d09370c
      )
}<|MERGE_RESOLUTION|>--- conflicted
+++ resolved
@@ -34,12 +34,7 @@
         listOf(
           PREFERENCE_SCREEN,
           CLASS_PREFERENCE_SCREEN_ANDROIDX.oldName(),
-<<<<<<< HEAD
-          CLASS_PREFERENCE_SCREEN_ANDROIDX.newName()
-        )
-=======
           CLASS_PREFERENCE_SCREEN_ANDROIDX.newName(),
         ),
->>>>>>> 0d09370c
       )
 }