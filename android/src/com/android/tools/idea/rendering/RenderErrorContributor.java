--- conflicted
+++ resolved
@@ -40,11 +40,7 @@
 import com.android.ide.common.resources.ResourceResolver;
 import com.android.layoutlib.bridge.impl.RenderSessionImpl;
 import com.android.sdklib.IAndroidTarget;
-<<<<<<< HEAD
-import com.android.tools.idea.AndroidPsiUtils;
-=======
 import com.android.tools.idea.model.AndroidModel;
->>>>>>> bd07c1f4
 import com.android.tools.idea.model.AndroidModuleInfo;
 import com.android.tools.idea.projectsystem.GoogleMavenArtifactId;
 import com.android.tools.idea.psi.TagToClassMapper;
@@ -84,10 +80,6 @@
 import com.intellij.openapi.roots.ui.configuration.ModulesConfigurator;
 import com.intellij.openapi.roots.ui.configuration.ProjectStructureConfigurable;
 import com.intellij.openapi.ui.Messages;
-<<<<<<< HEAD
-import com.intellij.openapi.util.Computable;
-=======
->>>>>>> bd07c1f4
 import com.intellij.openapi.util.Key;
 import com.intellij.openapi.util.Ref;
 import com.intellij.openapi.util.SystemInfo;
@@ -98,14 +90,7 @@
 import com.intellij.psi.PsiFile;
 import com.intellij.psi.SmartPsiElementPointer;
 import com.intellij.psi.search.GlobalSearchScope;
-<<<<<<< HEAD
-import com.intellij.psi.search.searches.ClassInheritorsSearch;
 import com.intellij.psi.util.CachedValue;
-import com.intellij.psi.util.CachedValueProvider;
-import com.intellij.psi.util.CachedValuesManager;
-=======
-import com.intellij.psi.util.CachedValue;
->>>>>>> bd07c1f4
 import com.intellij.psi.xml.XmlFile;
 import com.intellij.psi.xml.XmlTag;
 import java.awt.datatransfer.StringSelection;
@@ -123,10 +108,7 @@
 import java.util.TreeSet;
 import java.util.regex.Matcher;
 import java.util.regex.Pattern;
-<<<<<<< HEAD
-=======
 import java.util.stream.Collectors;
->>>>>>> bd07c1f4
 import javax.swing.*;
 import javax.swing.event.HyperlinkEvent;
 import javax.swing.event.HyperlinkListener;
@@ -229,22 +211,6 @@
       return Collections.emptyList();
     }
     if (!ApplicationManager.getApplication().isReadAccessAllowed()) {
-<<<<<<< HEAD
-      return ApplicationManager.getApplication().runReadAction((Computable<Collection<String>>)() -> getAllViews(module));
-    }
-
-    // Optimization: we cache the set of views per module, using a modification tracker which ignores XML keystrokes.
-    return CachedValuesManager.getManager(module.getProject()).getCachedValue(module, VIEWS_CACHE_KEY, () -> {
-      Set<String> names = new HashSet<>();
-      for (PsiClass psiClass : findInheritors(module, CLASS_VIEW)) {
-        String name = psiClass.getQualifiedName();
-        if (name != null) {
-          names.add(name);
-        }
-      }
-      return CachedValueProvider.Result.create(names, AndroidPsiUtils.getPsiModificationTrackerIgnoringXml(module.getProject()));
-    }, false);
-=======
       return ReadAction.compute(() -> getAllViews(module));
     }
 
@@ -258,7 +224,6 @@
     return TagToClassMapper.getInstance(module).getClassMap(CLASS_VIEW).values().stream()
       .map(PsiClass::getQualifiedName)
       .collect(Collectors.toSet());
->>>>>>> bd07c1f4
   }
 
   static boolean isBuiltByJdk7OrHigher(@NotNull Module module) {
