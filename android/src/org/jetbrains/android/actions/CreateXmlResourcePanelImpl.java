/*
 * Copyright 2000-2012 JetBrains s.r.o.
 *
 * Licensed under the Apache License, Version 2.0 (the "License");
 * you may not use this file except in compliance with the License.
 * You may obtain a copy of the License at
 *
 * http://www.apache.org/licenses/LICENSE-2.0
 *
 * Unless required by applicable law or agreed to in writing, software
 * distributed under the License is distributed on an "AS IS" BASIS,
 * WITHOUT WARRANTIES OR CONDITIONS OF ANY KIND, either express or implied.
 * See the License for the specific language governing permissions and
 * limitations under the License.
 */
package org.jetbrains.android.actions;

import com.android.builder.model.SourceProvider;
import com.android.resources.ResourceFolderType;
import com.android.resources.ResourceType;
import com.android.tools.idea.res.ResourceHelper;
import com.android.tools.idea.res.IdeResourceNameValidator;
import com.intellij.application.options.ModulesComboBox;
import com.intellij.openapi.application.ApplicationManager;
import com.intellij.openapi.module.Module;
import com.intellij.openapi.module.ModuleUtilCore;
import com.intellij.openapi.project.Project;
import com.intellij.openapi.ui.ValidationInfo;
import com.intellij.openapi.util.text.StringUtil;
import com.intellij.openapi.vfs.VirtualFile;
import com.intellij.psi.PsiDirectory;
import com.intellij.ui.components.JBLabel;
import org.jetbrains.android.facet.AndroidFacet;
import org.jetbrains.android.util.AndroidResourceUtil;
import org.jetbrains.android.util.AndroidUtils;
import org.jetbrains.annotations.NotNull;
import org.jetbrains.annotations.Nullable;

import javax.swing.*;
import java.util.*;
import java.util.function.Function;

/**
 * Embeddable UI for selecting how to create a new resource value (which XML file and directories to place it).
 */
public class CreateXmlResourcePanelImpl implements CreateXmlResourcePanel,
                                                   CreateXmlResourceSubdirPanel.Parent {
  private JPanel myPanel;
  private JTextField myNameField;
  private ModulesComboBox myModuleCombo;
  private JBLabel myModuleLabel;
  private JTextField myValueField;
  private JBLabel myValueLabel;
  private JBLabel myNameLabel;
  private JComboBox myFileNameCombo;
  private JBLabel mySourceSetLabel;
  private JComboBox mySourceSetCombo;
  private JBLabel myFileNameLabel;

  private final @Nullable Module myModule;
  private final @NotNull ResourceType myResourceType;
  private final @NotNull ResourceFolderType myFolderType;

  private JPanel myDirectoriesPanel;
  private JBLabel myDirectoriesLabel;
  private CreateXmlResourceSubdirPanel mySubdirPanel;

  private IdeResourceNameValidator myResourceNameValidator;

  public CreateXmlResourcePanelImpl(@NotNull Module module,
                                    @NotNull ResourceType resourceType,
                                    @NotNull ResourceFolderType folderType,
                                    @Nullable String resourceName,
                                    @Nullable String resourceValue,
                                    boolean chooseName,
                                    boolean chooseValue,
                                    boolean chooseFilename,
                                    @Nullable VirtualFile defaultFile,
                                    @Nullable VirtualFile contextFile,
                                    @NotNull final Function<Module, IdeResourceNameValidator> nameValidatorFactory) {
    setChangeNameVisible(false);
    setChangeValueVisible(false);
    setChangeFileNameVisible(chooseFilename);
    myFolderType = folderType;
    if (chooseName) {
      setChangeNameVisible(true);
      resourceName = ResourceHelper.prependResourcePrefix(module, resourceName, folderType);
    }
    if (!StringUtil.isEmpty(resourceName)) {
      myNameField.setText(resourceName);
    }

    if (chooseValue) {
      setChangeValueVisible(true);
      if (!StringUtil.isEmpty(resourceValue)) {
        myValueField.setText(resourceValue);
      }
    }

    myResourceType = resourceType;
    final Set<Module> modulesSet = new HashSet<>();
    modulesSet.add(module);

    for (AndroidFacet depFacet : AndroidUtils.getAllAndroidDependencies(module, true)) {
      modulesSet.add(depFacet.getModule());
    }

    assert !modulesSet.isEmpty();

    if (modulesSet.size() == 1) {
      myModule = module;
      setChangeModuleVisible(false);
    }
    else {
      myModule = null;
      myModuleCombo.setModules(modulesSet);
      myModuleCombo.setSelectedModule(module);
    }

    ApplicationManager.getApplication().assertReadAccessAllowed();
    CreateResourceDialogUtils.updateSourceSetCombo(mySourceSetLabel, mySourceSetCombo,
                                                   modulesSet.size() == 1 ? AndroidFacet.getInstance(modulesSet.iterator().next()) : null);

    if (defaultFile == null) {
      final String defaultFileName = AndroidResourceUtil.getDefaultResourceFileName(myResourceType);

      if (defaultFileName != null) {
        myFileNameCombo.getEditor().setItem(defaultFileName);
      }
    }

    myDirectoriesLabel.setLabelFor(myDirectoriesPanel);
    mySubdirPanel = new CreateXmlResourceSubdirPanel(module.getProject(), folderType, myDirectoriesPanel, this);

    myResourceNameValidator = nameValidatorFactory.apply(getModule());

    myModuleCombo.addActionListener(e -> {
      mySubdirPanel.updateDirectories(true, getResourceDirectory());
      myResourceNameValidator = nameValidatorFactory.apply(getModule());
    });

    if (defaultFile != null) {
      resetFromFile(defaultFile, module.getProject());
    }
  }

  @Override
  public void resetToDefault() {
    if (myModule == null) {
      myModuleCombo.setSelectedModule(getRootModule());
    }
    String defaultFileName = AndroidResourceUtil.getDefaultResourceFileName(myResourceType);
    if (defaultFileName != null) {
      myFileNameCombo.getEditor().setItem(defaultFileName);
    }
    mySubdirPanel.resetToDefault();
  }

  /**
   * Finds the root modules of all the modules in the myModuleCombo.
   */
  @NotNull
  private Module getRootModule() {
    assert myModule == null; // this method should ONLY be called if myModule == null, otherwise myModule IS the root.
    ComboBoxModel model = myModuleCombo.getModel();
    Module root = null;
    int moduleDependencyCount = -1;
    // we go through all the modules, and find the one with the most dependencies.
    for (int c = 0; c < model.getSize(); c++) {
      Module otherModule = (Module)model.getElementAt(c);
      // getAllAndroidDependencies returns all transitive dependencies
      int otherModuleDependencyCount = AndroidUtils.getAllAndroidDependencies(otherModule, true).size();
      if (otherModuleDependencyCount > moduleDependencyCount) {
        moduleDependencyCount = otherModuleDependencyCount;
        root = otherModule;
      }
    }
    assert root != null;
    return root;
  }

  @Override
  public void resetFromFile(@NotNull VirtualFile file, @NotNull Project project) {
    final Module moduleForFile = ModuleUtilCore.findModuleForFile(file, project);
    if (moduleForFile == null) {
      return;
    }

    final VirtualFile parent = file.getParent();
    if (parent == null) {
      return;
    }

    if (myModule == null) {
      final Module prev = myModuleCombo.getSelectedModule();
      myModuleCombo.setSelectedItem(moduleForFile);

      if (!moduleForFile.equals(myModuleCombo.getSelectedItem())) {
        myModuleCombo.setSelectedModule(prev);
        return;
      }
    }
    else if (!myModule.equals(moduleForFile)) {
      return;
    }

    mySubdirPanel.resetFromFile(parent);
    myFileNameCombo.getEditor().setItem(file.getName());
    myPanel.repaint();
  }

  /**
   * @see CreateXmlResourceDialog#doValidate()
   */
  @Override
  public ValidationInfo doValidate() {
    String resourceName = getResourceName();
    String resourceValue = getResourceValue();
    Module selectedModule = getModule();
    VirtualFile resourceDir = getResourceDirectory();
    List<String> directoryNames = getDirNames();
    String fileName = getFileName();

    if (myNameField.isVisible() && resourceName.isEmpty()) {
      return new ValidationInfo("specify resource name", myNameField);
    }
    else if (myNameField.isVisible() && !AndroidResourceUtil.isCorrectAndroidResourceName(resourceName)) {
      return new ValidationInfo(resourceName + " is not correct resource name", myNameField);
    }
    else if (fileName.isEmpty()) {
      return new ValidationInfo("specify file name", myFileNameCombo);
    }
    else if (selectedModule == null) {
      return new ValidationInfo("specify module", myModuleCombo);
    }
    else if (resourceDir == null) {
      return new ValidationInfo("specify a module with resources", myModuleCombo);
    }
    else if (directoryNames.isEmpty()) {
      return new ValidationInfo("choose directories", myDirectoriesPanel);
    }
    else if (resourceName.equals(ResourceHelper.prependResourcePrefix(myModule, null, myFolderType))) {
      return new ValidationInfo("specify more than resource prefix", myNameField);
    }

    return CreateXmlResourceDialog.checkIfResourceAlreadyExists(selectedModule.getProject(), resourceDir, resourceName,
                                                                resourceValue, myResourceType, directoryNames, fileName);
  }

  @Override
  @NotNull
  public IdeResourceNameValidator getResourceNameValidator() {
    return myResourceNameValidator;
  }

  /**
   * @see CreateXmlResourceDialog#getPreferredFocusedComponent()
   */
  @Override
  public JComponent getPreferredFocusedComponent() {
    String name = myNameField.getText();
<<<<<<< HEAD
    if (name.isEmpty() || name.equals(ResourceHelper.prependResourcePrefix(myModule, null, myFolderType))) {
=======
    if (name.isEmpty() ||
        // If the value is already populated, the user probably don't want to change it
        // (e.g extracting a string resources), so we focus the name field
        myValueField.isVisible() && !myValueField.getText().isEmpty()
        || name.equals(ResourceHelper.prependResourcePrefix(myModule, null, myFolderType))) {
>>>>>>> b13afab4
      return myNameField;
    }
    else if (myValueField.isVisible()) {
      return myValueField;
    }
    else if (myModuleCombo.isVisible()) {
      return myModuleCombo;
    }
    else {
      return myFileNameCombo;
    }
  }

  @Override
  @NotNull
  public String getResourceName() {
    return myNameField.getText().trim();
  }

  @NotNull
  public String getResourceValue() {
    return myValueField.getText().trim();
  }

  @Override
  @NotNull
  public ResourceType getType() {
    return myResourceType;
  }

  @Override
  @NotNull
  public List<String> getDirNames() {
    return mySubdirPanel.getDirNames();
  }

  @Override
  @NotNull
  public String getFileName() {
    return ((String)myFileNameCombo.getEditor().getItem()).trim();
  }

  @Override
  @NotNull
  public String getValue() {
    return myValueField.getText().trim();
  }

  @Nullable
  private SourceProvider getSourceProvider() {
    return CreateResourceDialogUtils.getSourceProvider(mySourceSetCombo);
  }

  @Override
  @Nullable
  public Module getModule() {
    return myModule != null ? myModule : myModuleCombo.getSelectedModule();
  }

  @Override
  @Nullable
  public VirtualFile getResourceDirectory() {
    Module module = getModule();
    if (module == null) {
      return null;
    }
    PsiDirectory resDirectory = CreateResourceDialogUtils.getResourceDirectory(getSourceProvider(), module, true);
    return resDirectory != null ? resDirectory.getVirtualFile() : null;
  }

  @Override
  public JComponent getPanel() {
    return myPanel;
  }

  private void setChangeFileNameVisible(boolean isVisible) {
    myFileNameLabel.setVisible(isVisible);
    myFileNameCombo.setVisible(isVisible);
  }

  private void setChangeValueVisible(boolean isVisible) {
    myValueField.setVisible(isVisible);
    myValueLabel.setVisible(isVisible);
  }

  private void setChangeNameVisible(boolean isVisible) {
    myNameField.setVisible(isVisible);
    myNameLabel.setVisible(isVisible);
  }

  private void setChangeModuleVisible(boolean isVisible) {
    myModuleLabel.setVisible(isVisible);
    myModuleCombo.setVisible(isVisible);
  }

  // Only public for CreateXmlResourceSubdirPanel.Parent
  @Override
  public void updateFilesCombo(List<VirtualFile> directories) {
    final Object oldItem = myFileNameCombo.getEditor().getItem();
    final Set<String> fileNameSet = new HashSet<>();

    for (VirtualFile dir : directories) {
      for (VirtualFile file : dir.getChildren()) {
        fileNameSet.add(file.getName());
      }
    }
    final List<String> fileNames = new ArrayList<>(fileNameSet);
    Collections.sort(fileNames);
    myFileNameCombo.setModel(new DefaultComboBoxModel(fileNames.toArray()));
    myFileNameCombo.getEditor().setItem(oldItem);
  }
}<|MERGE_RESOLUTION|>--- conflicted
+++ resolved
@@ -259,15 +259,11 @@
   @Override
   public JComponent getPreferredFocusedComponent() {
     String name = myNameField.getText();
-<<<<<<< HEAD
-    if (name.isEmpty() || name.equals(ResourceHelper.prependResourcePrefix(myModule, null, myFolderType))) {
-=======
     if (name.isEmpty() ||
         // If the value is already populated, the user probably don't want to change it
         // (e.g extracting a string resources), so we focus the name field
         myValueField.isVisible() && !myValueField.getText().isEmpty()
         || name.equals(ResourceHelper.prependResourcePrefix(myModule, null, myFolderType))) {
->>>>>>> b13afab4
       return myNameField;
     }
     else if (myValueField.isVisible()) {
