/*
 * Copyright (C) 2016 The Android Open Source Project
 *
 * Licensed under the Apache License, Version 2.0 (the "License");
 * you may not use this file except in compliance with the License.
 * You may obtain a copy of the License at
 *
 *      http://www.apache.org/licenses/LICENSE-2.0
 *
 * Unless required by applicable law or agreed to in writing, software
 * distributed under the License is distributed on an "AS IS" BASIS,
 * WITHOUT WARRANTIES OR CONDITIONS OF ANY KIND, either express or implied.
 * See the License for the specific language governing permissions and
 * limitations under the License.
 */
package com.android.tools.idea.gradle.structure.daemon

import com.android.annotations.concurrency.AnyThread
import com.android.annotations.concurrency.UiThread
import com.android.tools.idea.gradle.structure.daemon.analysis.PsModelAnalyzer
import com.android.tools.idea.gradle.structure.model.PsArtifactDependencySpec
import com.android.tools.idea.gradle.structure.model.PsDeclaredLibraryDependency
import com.android.tools.idea.gradle.structure.model.PsGeneralIssue
import com.android.tools.idea.gradle.structure.model.PsIssue
import com.android.tools.idea.gradle.structure.model.PsIssue.Severity.ERROR
import com.android.tools.idea.gradle.structure.model.PsIssue.Severity.INFO
import com.android.tools.idea.gradle.structure.model.PsIssue.Severity.UPDATE
import com.android.tools.idea.gradle.structure.model.PsIssue.Severity.WARNING
import com.android.tools.idea.gradle.structure.model.PsIssueCollection
import com.android.tools.idea.gradle.structure.model.PsIssueType
import com.android.tools.idea.gradle.structure.model.PsIssueType.LIBRARY_UPDATES_AVAILABLE
import com.android.tools.idea.gradle.structure.model.PsIssueType.PLAY_SDK_INDEX_ISSUE
import com.android.tools.idea.gradle.structure.model.PsIssueType.PROJECT_ANALYSIS
import com.android.tools.idea.gradle.structure.model.PsModel
import com.android.tools.idea.gradle.structure.model.PsModule
import com.android.tools.idea.gradle.structure.model.PsPath
import com.android.tools.idea.gradle.structure.model.PsProject
import com.android.tools.idea.gradle.structure.model.meta.DslText
import com.android.tools.idea.gradle.structure.model.meta.ParsedValue
import com.android.tools.idea.gradle.structure.quickfix.PsLibraryDependencyVersionQuickFixPath
import com.android.tools.idea.gradle.structure.quickfix.SdkIndexLinkQuickFix
import com.android.tools.idea.projectsystem.gradle.IdeGooglePlaySdkIndex
import com.android.tools.lint.checks.GooglePlaySdkIndex
<<<<<<< HEAD
=======
import com.android.utils.SdkUtils
>>>>>>> 574fcae1
import com.intellij.openapi.Disposable
import com.intellij.openapi.application.ModalityState
import com.intellij.openapi.application.invokeAndWaitIfNeeded
import com.intellij.openapi.diagnostic.Logger
import com.intellij.util.EventDispatcher
import com.intellij.util.concurrency.ThreadingAssertions
import com.intellij.util.ui.update.MergingUpdateQueue
import com.intellij.util.ui.update.MergingUpdateQueue.ANY_COMPONENT
import com.intellij.util.ui.update.Update
import org.jetbrains.annotations.VisibleForTesting
import java.io.File
import java.util.EventListener

private val LOG = Logger.getInstance(PsAnalyzerDaemon::class.java)

class PsAnalyzerDaemon(
  parentDisposable: Disposable,
  private val project: PsProject,
  private val libraryUpdateCheckerDaemon: PsLibraryUpdateCheckerDaemon,
  private val sdkIndexCheckerDaemon: PsSdkIndexCheckerDaemon,
  private val modelAnalyzers: Map<Class<*>, PsModelAnalyzer<out PsModule>>
) :
  PsDaemon(parentDisposable) {
  override val mainQueue: MergingUpdateQueue = createQueue("Project Structure Daemon Analyzer", null)
  override val resultsUpdaterQueue: MergingUpdateQueue = createQueue("Project Structure Analysis Results Updater", ANY_COMPONENT)

  val issues: PsIssueCollection = PsIssueCollection()

  private val onRunningEventDispatcher = EventDispatcher.create(IssuesUpdatedListener::class.java)
  private val issuesUpdatedEventDispatcher = EventDispatcher.create(IssuesUpdatedListener::class.java)

  init {
    libraryUpdateCheckerDaemon.add({ recreateUpdatesAsIssues() }, this)
    sdkIndexCheckerDaemon.add({ recreateSdkIndexIssues() }, this)
  }

  @UiThread
  fun recreateIssues() {
    libraryUpdateCheckerDaemon.queueUpdateCheck()
    sdkIndexCheckerDaemon.queueCheck()
  }

  @UiThread
  private fun recreateUpdatesAsIssues() {
    removeIssues(LIBRARY_UPDATES_AVAILABLE, now = true)
    addAll(project.modules.flatMap { module -> module.dependencies.libraries.mapNotNull { getAvailableUpdatesFor(it) } }, now = false)
    notifyRunning()
  }

  @UiThread
  private fun getAvailableUpdatesFor(dependency: PsDeclaredLibraryDependency): PsGeneralIssue? {
    val results = libraryUpdateCheckerDaemon.availableLibraryUpdateStorage
    val spec = dependency.spec
    val versionToUpdateTo = results.findUpdatedVersionFor(spec) ?: return null
    val text = "Newer version available: <b>$versionToUpdateTo<b>"

    val mainPath = dependency.path
    val versionValue = dependency.versionProperty.bind(Unit).getParsedValue().value
    val valueIsReference = versionValue is ParsedValue.Set.Parsed && versionValue.dslText is DslText.Reference
    return PsGeneralIssue(
        text,
        "",
        mainPath,
        LIBRARY_UPDATES_AVAILABLE, UPDATE,
        if (!valueIsReference)
          listOf(PsLibraryDependencyVersionQuickFixPath(dependency, versionToUpdateTo.toString()))
        else
          listOf(
            PsLibraryDependencyVersionQuickFixPath(dependency, versionToUpdateTo.toString(), updateVariable = true),
            PsLibraryDependencyVersionQuickFixPath(dependency, versionToUpdateTo.toString(), updateVariable = false)
          ))
  }

  fun onIssuesChange(parentDisposable: Disposable, @UiThread listener: () -> Unit) {
    issuesUpdatedEventDispatcher.addListener(object : IssuesUpdatedListener {
      override fun issuesUpdated() = listener()
    }, parentDisposable)
  }

  /**
   * Registers a listener which is notified when the running state has changed (but may also be called in other cases).
   * NOTE: Current implementation may miss some cases when the state changes to not-running. However, it should be enough to handle both
   *       [onRunningChange] and [onIssuesChange].
   */
  fun onRunningChange(parentDisposable: Disposable, @UiThread listener: () -> Unit) {
    onRunningEventDispatcher.addListener(object : IssuesUpdatedListener {
      override fun issuesUpdated() = listener()
    }, parentDisposable)
  }

  @UiThread
  fun queueCheck(model: PsModule) {
    removeIssues(PROJECT_ANALYSIS, byPath = model.path, now = false)
    mainQueue.queue(AnalyzeModuleStructure(model))
    notifyRunning()
  }

  /**
   * Runs validation-essential analysis (must be invoked on EDT).
   */
  @Suppress("UNCHECKED_CAST")
  fun validate(model: PsModel): Sequence<PsIssue> =
    (modelAnalyzers[model.javaClass] as? PsModelAnalyzer<PsModel>)?.analyze(model) ?: sequenceOf()

  private fun doAnalyzeStructure(model: PsModel) {
    @Suppress("UNCHECKED_CAST")
    val analyzer = modelAnalyzers[model.javaClass] as? PsModelAnalyzer<PsModel>
    if (analyzer == null) {
      LOG.info("Failed to find analyzer for model of type " + model.javaClass.name)
      return
    }
    if (!isStopped) {
      assert(analyzer.supportedModelType.isInstance(model))
      invokeAndWaitIfNeeded(ModalityState.any()) {
        val newIssues =
          if (!isStopped && !analyzer.disposed) analyzer.analyze(analyzer.supportedModelType.cast(model)).toList() else emptyList()
        addAll(newIssues, now = false)
      }
    }
    resultsUpdaterQueue.queue(IssuesComputed())
  }

  private fun removeIssues(type: PsIssueType, byPath: PsPath? = null, now: Boolean) {
    issues.remove(type, byPath)
    notifyUpdated(now)
  }

  @UiThread
  fun addAll(newIssues: List<PsIssue>, now: Boolean) {
    newIssues.forEach(issues::add)
    notifyUpdated(now)
  }

  @AnyThread
  private fun notifyUpdated(now: Boolean) {
    if (now) {
      ThreadingAssertions.assertEventDispatchThread()
      issuesUpdatedEventDispatcher.multicaster.issuesUpdated()
    }
    else resultsUpdaterQueue.queue(IssuesComputed())
  }

  @UiThread
  private fun notifyRunning() {
    onRunningEventDispatcher.multicaster.issuesUpdated()
  }

  private inner class AnalyzeModuleStructure(private val myModel: PsModule): Update(myModel) {
    override fun run() {
      try {
        if (!isDisposed && !isStopped) {
          doAnalyzeStructure(myModel)
        }
      }
      catch (e: Throwable) {
        LOG.error("Failed to analyze $myModel", e)
      }
    }
  }

  private inner class IssuesComputed: Update(IssuesComputed::class.java) {
    @UiThread
    override fun run() {
      issuesUpdatedEventDispatcher.multicaster.issuesUpdated()
    }
  }

  private interface IssuesUpdatedListener : EventListener {
    fun issuesUpdated()
  }

  @UiThread
  private fun recreateSdkIndexIssues() {
    removeIssues(PLAY_SDK_INDEX_ISSUE, now = true)
    var numErrors = 0
    var numWarnings = 0
    var numInfo = 0
    var numUpdates = 0
    var numOther = 0
    addAll(project.modules.flatMap { module ->
      module.dependencies.libraries.map {
        getSdkIndexIssueFor(it.spec, it.path, it.parent.rootDir)
      }.flatten()
        .onEach { issue ->
          when (issue.severity) {
            ERROR -> numErrors++
            WARNING -> numWarnings++
            INFO -> numInfo++
            UPDATE -> numUpdates++
            // Currently not needed but here to catch when new severities are added
            else -> numOther++
          }
        }
    }, now = false)
    LOG.debug("Issues recreated: $numErrors errors, $numWarnings warnings, $numInfo information, $numUpdates updates, $numOther other")
    notifyRunning()
  }
}

/**
 * Returns the list of issues from the Google Play SDK Index that the given library has.
 *
 * @param dependencySpec: dependency being checked
 * @param libraryPath: path of the library dependency, used for generating the issues
 * @param parentModuleRootDir: root dir of the parent module of this dependency
 *
 * @return The list of issues from the SDK index for the given library, empty if no issues are present
 */
fun getSdkIndexIssueFor(dependencySpec: PsArtifactDependencySpec,
                        libraryPath: PsPath,
                        parentModuleRootDir: File?,
<<<<<<< HEAD
                        sdkIndex: GooglePlaySdkIndex = IdeGooglePlaySdkIndex): PsGeneralIssue? {
  val groupId = dependencySpec.group ?: return null
  val versionString = dependencySpec.version ?: return null
  val artifactId = dependencySpec.name

  val isNonCompliant = sdkIndex.isLibraryNonCompliant(groupId, artifactId, versionString, parentModuleRootDir)
  val isCritical = sdkIndex.hasLibraryCriticalIssues(groupId, artifactId, versionString, parentModuleRootDir)
  val isOutdated = sdkIndex.isLibraryOutdated(groupId, artifactId, versionString, parentModuleRootDir)
  val numberOfTypes = listOf(isNonCompliant, isCritical, isOutdated).count { it }

  if (numberOfTypes == 0) {
    return null
  }

  val isBlocking = sdkIndex.hasLibraryBlockingIssues(groupId, artifactId, versionString)
  val message: String
  val severity: PsIssue.Severity
  if (isBlocking) {
    severity = ERROR
    message = if (numberOfTypes == 1) {
      when {
        isNonCompliant -> sdkIndex.generateBlockingPolicyMessage(groupId, artifactId, versionString)
        isCritical -> sdkIndex.generateBlockingCriticalMessage(groupId, artifactId, versionString)
        isOutdated -> sdkIndex.generateBlockingOutdatedMessage(groupId, artifactId, versionString)
        else -> sdkIndex.generateBlockingGenericIssueMessage(groupId, artifactId, versionString)
      }
    }
    else {
      sdkIndex.generateBlockingGenericIssueMessage(groupId, artifactId, versionString)
    }
  }
  else {
    if (numberOfTypes == 1) {
      when {
        isNonCompliant -> {
          message = sdkIndex.generatePolicyMessage(groupId, artifactId, versionString)
          severity = WARNING
        }

        isCritical -> {
          message = sdkIndex.generateCriticalMessage(groupId, artifactId, versionString)
          severity = INFO
        }

        isOutdated -> {
          message = sdkIndex.generateOutdatedMessage(groupId, artifactId, versionString)
          severity = WARNING
        }

        else -> {
          message = sdkIndex.generateGenericIssueMessage(groupId, artifactId, versionString)
          severity = WARNING
        }
      }
    }
    else {
      message = sdkIndex.generateGenericIssueMessage(groupId, artifactId, versionString)
      severity = WARNING
    }
  }
  return createIndexIssue(message, groupId, artifactId, versionString, libraryPath, severity, sdkIndex)
=======
                        sdkIndex: GooglePlaySdkIndex = IdeGooglePlaySdkIndex): List<PsGeneralIssue> {
  val groupId = dependencySpec.group ?: return emptyList()
  val versionString = dependencySpec.version ?: return emptyList()
  val artifactId = dependencySpec.name

  // Report all SDK Index issues without grouping them(b/316038712):
  val isBlocking = sdkIndex.hasLibraryBlockingIssues(groupId, artifactId, versionString)
  val isNonCompliant = sdkIndex.isLibraryNonCompliant(groupId, artifactId, versionString, parentModuleRootDir)
  val isCritical = sdkIndex.hasLibraryCriticalIssues(groupId, artifactId, versionString, parentModuleRootDir)
  val isOutdated = sdkIndex.isLibraryOutdated(groupId, artifactId, versionString, parentModuleRootDir)

  val foundIssues: MutableList<PsGeneralIssue> = mutableListOf()
  if (isBlocking) {
    if (isNonCompliant) {
      sdkIndex.generateBlockingPolicyMessages(groupId, artifactId, versionString).forEach { message->
        foundIssues.add(createIndexIssue(message, groupId, artifactId, versionString, libraryPath, ERROR, sdkIndex))
      }
    }
    if (isCritical) {
      val message = sdkIndex.generateBlockingCriticalMessage(groupId, artifactId, versionString)
      foundIssues.add(createIndexIssue(message, groupId, artifactId, versionString, libraryPath, ERROR, sdkIndex))
    }
    if (isOutdated) {
      val message = sdkIndex.generateBlockingOutdatedMessage(groupId, artifactId, versionString)
      foundIssues.add(createIndexIssue(message, groupId, artifactId, versionString, libraryPath, ERROR, sdkIndex))
    }
  }
  else {
    if (isNonCompliant) {
      sdkIndex.generatePolicyMessages(groupId, artifactId, versionString).forEach { message->
        foundIssues.add(createIndexIssue(message, groupId, artifactId, versionString, libraryPath, WARNING, sdkIndex))
      }
    }
    if (isOutdated) {
      val message = sdkIndex.generateOutdatedMessage(groupId, artifactId, versionString)
      foundIssues.add(createIndexIssue(message, groupId, artifactId, versionString, libraryPath, WARNING, sdkIndex))
    }
    if (isCritical) {
      val message = sdkIndex.generateCriticalMessage(groupId, artifactId, versionString)
      foundIssues.add(createIndexIssue(message, groupId, artifactId, versionString, libraryPath, INFO, sdkIndex))
    }
  }
  return foundIssues
>>>>>>> 574fcae1
}

private fun createIndexIssue(
  message: String,
  groupId: String,
  artifactId: String,
  versionString: String,
  mainPath: PsPath,
  severity: PsIssue.Severity,
  sdkIndex: GooglePlaySdkIndex
): PsGeneralIssue {
  val url = sdkIndex.getSdkUrl(groupId, artifactId)
  val fixes = if (url != null) {
    listOf(SdkIndexLinkQuickFix("View details", url, groupId, artifactId, versionString))
  }
  else {
    listOf()
  }
  val wrappedMessage = wrapMessage(message)
  return PsGeneralIssue(
    wrappedMessage,
    "",
    mainPath,
    PLAY_SDK_INDEX_ISSUE,
    severity,
    fixes
  )
}

@VisibleForTesting
fun wrapMessage(message: String, maxWidth: Int = 55): String {
  return SdkUtils.wrap(message, maxWidth, maxWidth, /* no hanging*/null, /*no breaks*/false)
    .trim()
    .replace("\n", "\n<br>")
}<|MERGE_RESOLUTION|>--- conflicted
+++ resolved
@@ -41,10 +41,7 @@
 import com.android.tools.idea.gradle.structure.quickfix.SdkIndexLinkQuickFix
 import com.android.tools.idea.projectsystem.gradle.IdeGooglePlaySdkIndex
 import com.android.tools.lint.checks.GooglePlaySdkIndex
-<<<<<<< HEAD
-=======
 import com.android.utils.SdkUtils
->>>>>>> 574fcae1
 import com.intellij.openapi.Disposable
 import com.intellij.openapi.application.ModalityState
 import com.intellij.openapi.application.invokeAndWaitIfNeeded
@@ -256,69 +253,6 @@
 fun getSdkIndexIssueFor(dependencySpec: PsArtifactDependencySpec,
                         libraryPath: PsPath,
                         parentModuleRootDir: File?,
-<<<<<<< HEAD
-                        sdkIndex: GooglePlaySdkIndex = IdeGooglePlaySdkIndex): PsGeneralIssue? {
-  val groupId = dependencySpec.group ?: return null
-  val versionString = dependencySpec.version ?: return null
-  val artifactId = dependencySpec.name
-
-  val isNonCompliant = sdkIndex.isLibraryNonCompliant(groupId, artifactId, versionString, parentModuleRootDir)
-  val isCritical = sdkIndex.hasLibraryCriticalIssues(groupId, artifactId, versionString, parentModuleRootDir)
-  val isOutdated = sdkIndex.isLibraryOutdated(groupId, artifactId, versionString, parentModuleRootDir)
-  val numberOfTypes = listOf(isNonCompliant, isCritical, isOutdated).count { it }
-
-  if (numberOfTypes == 0) {
-    return null
-  }
-
-  val isBlocking = sdkIndex.hasLibraryBlockingIssues(groupId, artifactId, versionString)
-  val message: String
-  val severity: PsIssue.Severity
-  if (isBlocking) {
-    severity = ERROR
-    message = if (numberOfTypes == 1) {
-      when {
-        isNonCompliant -> sdkIndex.generateBlockingPolicyMessage(groupId, artifactId, versionString)
-        isCritical -> sdkIndex.generateBlockingCriticalMessage(groupId, artifactId, versionString)
-        isOutdated -> sdkIndex.generateBlockingOutdatedMessage(groupId, artifactId, versionString)
-        else -> sdkIndex.generateBlockingGenericIssueMessage(groupId, artifactId, versionString)
-      }
-    }
-    else {
-      sdkIndex.generateBlockingGenericIssueMessage(groupId, artifactId, versionString)
-    }
-  }
-  else {
-    if (numberOfTypes == 1) {
-      when {
-        isNonCompliant -> {
-          message = sdkIndex.generatePolicyMessage(groupId, artifactId, versionString)
-          severity = WARNING
-        }
-
-        isCritical -> {
-          message = sdkIndex.generateCriticalMessage(groupId, artifactId, versionString)
-          severity = INFO
-        }
-
-        isOutdated -> {
-          message = sdkIndex.generateOutdatedMessage(groupId, artifactId, versionString)
-          severity = WARNING
-        }
-
-        else -> {
-          message = sdkIndex.generateGenericIssueMessage(groupId, artifactId, versionString)
-          severity = WARNING
-        }
-      }
-    }
-    else {
-      message = sdkIndex.generateGenericIssueMessage(groupId, artifactId, versionString)
-      severity = WARNING
-    }
-  }
-  return createIndexIssue(message, groupId, artifactId, versionString, libraryPath, severity, sdkIndex)
-=======
                         sdkIndex: GooglePlaySdkIndex = IdeGooglePlaySdkIndex): List<PsGeneralIssue> {
   val groupId = dependencySpec.group ?: return emptyList()
   val versionString = dependencySpec.version ?: return emptyList()
@@ -362,7 +296,6 @@
     }
   }
   return foundIssues
->>>>>>> 574fcae1
 }
 
 private fun createIndexIssue(
