/*
 * Copyright (C) 2022 The Android Open Source Project
 *
 * Licensed under the Apache License, Version 2.0 (the "License");
 * you may not use this file except in compliance with the License.
 * You may obtain a copy of the License at
 *
 *      http://www.apache.org/licenses/LICENSE-2.0
 *
 * Unless required by applicable law or agreed to in writing, software
 * distributed under the License is distributed on an "AS IS" BASIS,
 * WITHOUT WARRANTIES OR CONDITIONS OF ANY KIND, either express or implied.
 * See the License for the specific language governing permissions and
 * limitations under the License.
 */
package com.android.tools.idea.layoutinspector.snapshots

import com.android.testutils.MockitoKt.any
import com.android.testutils.MockitoKt.mock
import com.android.testutils.MockitoKt.whenever
import com.android.tools.idea.appinspection.inspector.api.process.ProcessDescriptor
import com.android.tools.idea.layoutinspector.LAYOUT_INSPECTOR_DATA_KEY
import com.android.tools.idea.layoutinspector.LayoutInspector
import com.android.tools.idea.layoutinspector.model.InspectorModel
import com.android.tools.idea.layoutinspector.pipeline.InspectorClient
import com.android.tools.idea.testing.AndroidProjectRule
import com.android.tools.idea.testing.ui.FileOpenCaptureRule
import com.google.common.truth.Truth.assertThat
import com.intellij.openapi.actionSystem.ActionPlaces
import com.intellij.openapi.actionSystem.AnActionEvent
import com.intellij.openapi.actionSystem.DataContext
import com.intellij.openapi.actionSystem.Presentation
import com.intellij.openapi.application.runInEdt
import com.intellij.openapi.fileChooser.FileChooserDescriptor
import com.intellij.openapi.fileChooser.FileChooserDialog
import com.intellij.openapi.fileChooser.FileChooserFactory
import com.intellij.openapi.fileChooser.FileSaverDescriptor
import com.intellij.openapi.fileChooser.FileSaverDialog
import com.intellij.openapi.fileChooser.impl.FileChooserFactoryImpl
import com.intellij.openapi.project.Project
import com.intellij.openapi.util.io.FileUtil
import com.intellij.openapi.vfs.VirtualFile
import com.intellij.openapi.vfs.VirtualFileWrapper
import com.intellij.util.io.write
import com.intellij.util.ui.UIUtil
import java.awt.Component
import java.nio.file.Path
import org.junit.Rule
import org.junit.Test
import org.junit.rules.RuleChain
import org.mockito.Mockito.doAnswer

class SnapshotActionTest {
  private val projectRule = AndroidProjectRule.inMemory()
  private val fileOpenCaptureRule = FileOpenCaptureRule(projectRule)

  @get:Rule val ruleChain = RuleChain.outerRule(projectRule).around(fileOpenCaptureRule)!!

  private var isConnected = false

  @Test
  fun testSaveSnapshot() {
    val event = createEvent()
    ExportSnapshotAction.update(event)
    assertThat(event.presentation.isEnabled).isFalse()

    isConnected = true
    ExportSnapshotAction.update(event)
    assertThat(event.presentation.isEnabled).isTrue()

    val tempFile = FileUtil.createTempFile("foo", "bar.li")
    overrideFileChooser("process.name", VirtualFileWrapper(tempFile))
    ExportSnapshotAction.actionPerformed(event)
    runInEdt { UIUtil.dispatchAllInvocationEvents() }
    fileOpenCaptureRule.checkEditorOpened(tempFile.name, focusEditor = false)
  }

  @Test
  fun testLoadSnapshot() {
    val event = createEvent()
    ImportSnapshotAction.update(event)
    assertThat(event.presentation.isEnabled).isTrue()

    val tempFile = FileUtil.createTempFile("foo", "bar.li")
    overrideFileChooser("process.name", VirtualFileWrapper(tempFile))
    ImportSnapshotAction.actionPerformed(event)
    runInEdt { UIUtil.dispatchAllInvocationEvents() }
    fileOpenCaptureRule.checkEditorOpened(tempFile.name, focusEditor = true)
  }

  private fun createEvent(): AnActionEvent {
    val inspector: LayoutInspector = mock()
    val model: InspectorModel = mock()
    val client: InspectorClient = mock()
    val process: ProcessDescriptor = mock()
    whenever(inspector.currentClient).thenReturn(client)
    whenever(inspector.inspectorModel).thenReturn(model)
    whenever(model.project).thenReturn(projectRule.project)
    whenever(client.process).thenReturn(process)
    whenever(process.name).thenReturn("process.name")
    doAnswer { invocation ->
        val path = invocation.arguments[0] as Path
        path.write(byteArrayOf(1, 2, 3))
      }
      .whenever(client)
      .saveSnapshot(any(Path::class.java))
    doAnswer { isConnected }.whenever(client).isConnected
    val dataContext = DataContext { dataId ->
      if (dataId == LAYOUT_INSPECTOR_DATA_KEY.name) inspector else null
    }
    return AnActionEvent(null, dataContext, ActionPlaces.UNKNOWN, Presentation(), mock(), 0)
  }

  @Suppress("SameParameterValue")
  private fun overrideFileChooser(expectedFileName: String, fileToReturn: VirtualFileWrapper?) {
    val factory: FileChooserFactoryImpl =
      object : FileChooserFactoryImpl() {
        override fun createSaveFileDialog(
          descriptor: FileSaverDescriptor,
<<<<<<< HEAD
          project: Project?
=======
          project: Project?,
>>>>>>> 0d09370c
        ): FileSaverDialog {
          return object : FileSaverDialog {
            override fun save(baseDir: VirtualFile?, filename: String?): VirtualFileWrapper? {
              assertThat(filename?.startsWith(expectedFileName) ?: false).isTrue()
              return fileToReturn
            }

            override fun save(baseDir: Path?, filename: String?): VirtualFileWrapper? {
              assertThat(filename?.startsWith(expectedFileName) ?: false).isTrue()
              return fileToReturn
            }
          }
        }

        override fun createFileChooser(
          descriptor: FileChooserDescriptor,
          project: Project?,
<<<<<<< HEAD
          parent: Component?
        ): FileChooserDialog =
          object : FileChooserDialog {
            override fun choose(project: Project?, vararg toSelect: VirtualFile?): Array<VirtualFile> =
              arrayOf(fileToReturn!!.virtualFile!!)
          }
=======
          parent: Component?,
        ): FileChooserDialog {
          return object : FileChooserDialog {
            @Deprecated("Deprecated in Java")
            override fun choose(toSelect: VirtualFile?, project: Project?): Array<VirtualFile> {
              error("not implemented")
            }

            override fun choose(
              project: Project?,
              vararg toSelect: VirtualFile?,
            ): Array<VirtualFile> {
              return arrayOf(fileToReturn!!.virtualFile!!)
            }
          }
        }
>>>>>>> 0d09370c
      }
    projectRule.replaceService(FileChooserFactory::class.java, factory)
  }
}<|MERGE_RESOLUTION|>--- conflicted
+++ resolved
@@ -117,11 +117,7 @@
       object : FileChooserFactoryImpl() {
         override fun createSaveFileDialog(
           descriptor: FileSaverDescriptor,
-<<<<<<< HEAD
-          project: Project?
-=======
           project: Project?,
->>>>>>> 0d09370c
         ): FileSaverDialog {
           return object : FileSaverDialog {
             override fun save(baseDir: VirtualFile?, filename: String?): VirtualFileWrapper? {
@@ -139,31 +135,12 @@
         override fun createFileChooser(
           descriptor: FileChooserDescriptor,
           project: Project?,
-<<<<<<< HEAD
           parent: Component?
         ): FileChooserDialog =
           object : FileChooserDialog {
             override fun choose(project: Project?, vararg toSelect: VirtualFile?): Array<VirtualFile> =
               arrayOf(fileToReturn!!.virtualFile!!)
           }
-=======
-          parent: Component?,
-        ): FileChooserDialog {
-          return object : FileChooserDialog {
-            @Deprecated("Deprecated in Java")
-            override fun choose(toSelect: VirtualFile?, project: Project?): Array<VirtualFile> {
-              error("not implemented")
-            }
-
-            override fun choose(
-              project: Project?,
-              vararg toSelect: VirtualFile?,
-            ): Array<VirtualFile> {
-              return arrayOf(fileToReturn!!.virtualFile!!)
-            }
-          }
-        }
->>>>>>> 0d09370c
       }
     projectRule.replaceService(FileChooserFactory::class.java, factory)
   }
