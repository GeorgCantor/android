--- conflicted
+++ resolved
@@ -21,9 +21,5 @@
 /** A style item with a reference to the style it was found in. */
 class StyleItemResourceValueWithStyleReference(
   val style: StyleResourceValue,
-<<<<<<< HEAD
-  private val item: StyleItemResourceValue
-=======
   private val item: StyleItemResourceValue,
->>>>>>> 0d09370c
 ) : StyleItemResourceValue by item