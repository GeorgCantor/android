<!--
  ~ Copyright (C) 2015 The Android Open Source Project
  ~
  ~ Licensed under the Apache License, Version 2.0 (the "License");
  ~ you may not use this file except in compliance with the License.
  ~ You may obtain a copy of the License at
  ~
  ~      http://www.apache.org/licenses/LICENSE-2.0
  ~
  ~ Unless required by applicable law or agreed to in writing, software
  ~ distributed under the License is distributed on an "AS IS" BASIS,
  ~ WITHOUT WARRANTIES OR CONDITIONS OF ANY KIND, either express or implied.
  ~ See the License for the specific language governing permissions and
  ~ limitations under the License.
  -->
<palette>
<<<<<<< HEAD
  <group name="Widgets">
    <item tag="Button"/>
    <item tag="ToggleButton"/>
    <item tag="CheckBox"/>
    <item tag="RadioButton"/>
    <item tag="CheckedTextView"/>
    <item tag="Spinner"/>
    <item tag="ProgressBar"
          title="ProgressBar">
      <xml reuse="preview,drag-preview">
        <![CDATA[
            <ProgressBar
              style="?android:attr/progressBarStyle"
              android:layout_width="wrap_content"
              android:layout_height="wrap_content"
            />
          ]]>
      </xml>
    </item>
    <item tag="ProgressBar"
          id="HorizontalProgressBar"
          icon="AndroidIcons.Views.ProgressBarHorizontal"
          title="ProgressBar (Horizontal)"
          scale="2.0">
      <xml reuse="preview,drag-preview">
        <![CDATA[
            <ProgressBar
              style="?android:attr/progressBarStyleHorizontal"
              android:layout_width="wrap_content"
              android:layout_height="wrap_content"
            />
          ]]>
      </xml>
    </item>
    <item tag="SeekBar"/>
    <item tag="SeekBar"
          id="DiscreteSeekBar"
          icon="AndroidIcons.Views.SeekBarDiscrete"
          title="SeekBar (Discrete)">
      <xml reuse="preview,drag-preview">
        <![CDATA[
            <SeekBar
              style="@style/Widget.AppCompat.SeekBar.Discrete"
              android:layout_width="wrap_content"
              android:layout_height="wrap_content"
              android:max="10"
              android:progress="3"
            />
          ]]>
      </xml>
    </item>
    <item tag="QuickContactBadge"/>
    <item tag="RatingBar" scale="0.4"/>
    <item tag="Switch"/>
    <item tag="Space"/>
  </group>

  <group name="Text">
    <item tag="TextView"/>
    <item tag="EditText" title="Plain Text">
=======
  <group name="Text">
    <item tag="TextView" suggested="true" materialReference="https://material.io/guidelines/components/text-fields.html"/>
    <item tag="EditText" title="Plain Text" suggested="true"
          materialReference="https://material.io/guidelines/components/text-fields.html"
          icon="StudioIcons.LayoutEditor.Palette.TEXTFIELD">
>>>>>>> 9e819fa1
      <xml reuse="drag-preview">
        <![CDATA[
            <EditText
              android:layout_width="wrap_content"
              android:layout_height="wrap_content"
              android:inputType="textPersonName"
              android:text="Name"
              android:ems="10"
            />
          ]]>
      </xml>
    </item>
    <item tag="EditText" id="Password" title="Password"
          materialReference="https://material.io/guidelines/components/text-fields.html#text-fields-input-types"
          icon="StudioIcons.LayoutEditor.Palette.PASSWORD_TEXTFIELD">
      <xml reuse="drag-preview">
        <![CDATA[
            <EditText
              android:layout_width="wrap_content"
              android:layout_height="wrap_content"
              android:inputType="textPassword"
              android:ems="10"
            />
          ]]>
      </xml>
    </item>
    <item tag="EditText" id="PasswordNumeric" title="Password (Numeric)"
          materialReference="https://material.io/guidelines/components/text-fields.html#text-fields-input-types"
          icon="StudioIcons.LayoutEditor.Palette.PASSWORD_NUMERIC_TEXTFIELD">
      <xml reuse="drag-preview">
        <![CDATA[
            <EditText
              android:layout_width="wrap_content"
              android:layout_height="wrap_content"
              android:inputType="numberPassword"
              android:ems="10"
            />
          ]]>
      </xml>
    </item>
    <item tag="EditText" id="Email" title="E-mail"
          materialReference="https://material.io/guidelines/components/text-fields.html#text-fields-input-types"
          icon="StudioIcons.LayoutEditor.Palette.EMAIL_TEXTFIELD">
      <xml reuse="drag-preview">
        <![CDATA[
            <EditText
              android:layout_width="wrap_content"
              android:layout_height="wrap_content"
              android:inputType="textEmailAddress"
              android:ems="10"
            />
          ]]>
      </xml>
    </item>
    <item tag="EditText" id="Phone" title="Phone"
          materialReference="https://material.io/guidelines/components/text-fields.html#text-fields-input-types"
          icon="StudioIcons.LayoutEditor.Palette.PHONE_TEXTFIELD">
      <xml reuse="drag-preview">
        <![CDATA[
            <EditText
              android:layout_width="wrap_content"
              android:layout_height="wrap_content"
              android:inputType="phone"
              android:ems="10"
            />
          ]]>
      </xml>
    </item>
    <item tag="EditText" id="PostalAddress" title="Postal Address"
          materialReference="https://material.io/guidelines/components/text-fields.html#text-fields-input-types"
          icon="StudioIcons.LayoutEditor.Palette.POSTAL_ADDRESS_TEXTFIELD">
      <xml reuse="drag-preview">
        <![CDATA[
            <EditText
              android:layout_width="wrap_content"
              android:layout_height="wrap_content"
              android:inputType="textPostalAddress"
              android:ems="10"
            />
          ]]>
      </xml>
    </item>
    <item tag="EditText" id="MultilineText" title="Multiline Text"
          materialReference="https://material.io/guidelines/components/text-fields.html#text-fields-input-types"
          icon="StudioIcons.LayoutEditor.Palette.TEXTFIELD_MULTILINE">
      <xml reuse="drag-preview">
        <![CDATA[
            <EditText
              android:layout_width="wrap_content"
              android:layout_height="wrap_content"
              android:inputType="textMultiLine"
              android:ems="10"
            />
          ]]>
      </xml>
    </item>
    <item tag="EditText" id="Time" title="Time"
          materialReference="https://material.io/guidelines/components/text-fields.html#text-fields-input-types"
          icon="StudioIcons.LayoutEditor.Palette.TIME_TEXTFIELD">
      <xml reuse="drag-preview">
        <![CDATA[
            <EditText
              android:layout_width="wrap_content"
              android:layout_height="wrap_content"
              android:inputType="time"
              android:ems="10"
            />
          ]]>
      </xml>
    </item>
    <item tag="EditText" id="Date" title="Date"
          materialReference="https://material.io/guidelines/components/text-fields.html#text-fields-input-types"
          icon="StudioIcons.LayoutEditor.Palette.DATE_TEXTFIELD">
      <xml reuse="drag-preview">
        <![CDATA[
            <EditText
              android:layout_width="wrap_content"
              android:layout_height="wrap_content"
              android:inputType="date"
              android:ems="10"
            />
          ]]>
      </xml>
    </item>
    <item tag="EditText" id="Number" title="Number"
          materialReference="https://material.io/guidelines/components/text-fields.html#text-fields-input-types"
          icon="StudioIcons.LayoutEditor.Palette.NUMBER_TEXTFIELD">
      <xml reuse="drag-preview">
        <![CDATA[
            <EditText
              android:layout_width="wrap_content"
              android:layout_height="wrap_content"
              android:inputType="number"
              android:ems="10"
            />
          ]]>
      </xml>
    </item>
    <item tag="EditText" id="SignedNumber" title="Number (Signed)"
          materialReference="https://material.io/guidelines/components/text-fields.html#text-fields-input-types"
          icon="StudioIcons.LayoutEditor.Palette.NUMBER_SIGNED_TEXTFIELD">
      <xml reuse="drag-preview">
        <![CDATA[
            <EditText
              android:layout_width="wrap_content"
              android:layout_height="wrap_content"
              android:inputType="numberSigned"
              android:ems="10"
            />
          ]]>
      </xml>
    </item>
    <item tag="EditText" id="DecimalNumber" title="Number (Decimal)"
          materialReference="https://material.io/guidelines/components/text-fields.html#text-fields-input-types"
          icon="StudioIcons.LayoutEditor.Palette.NUMBER_DECIMAL_TEXTFIELD">
      <xml reuse="drag-preview">
        <![CDATA[
            <EditText
              android:layout_width="wrap_content"
              android:layout_height="wrap_content"
              android:inputType="numberDecimal"
              android:ems="10"
            />
          ]]>
      </xml>
    </item>
    <item tag="AutoCompleteTextView" materialReference="https://material.io/guidelines/components/text-fields.html"/>
    <item tag="MultiAutoCompleteTextView" materialReference="https://material.io/guidelines/components/text-fields.html"/>
    <item tag="CheckedTextView" materialReference="https://material.io/guidelines/components/selection-controls.html"/>
    <item tag="android.support.design.widget.TextInputLayout" suggested="true" meta="material"/>
  </group>
  <group name="Buttons">
    <item tag="Button" suggested="true" materialReference="https://material.io/guidelines/components/buttons.html"/>
    <item tag="ImageButton" suggested="true"/>
    <item tag="CheckBox" suggested="true" materialReference="https://material.io/guidelines/components/selection-controls.html"/>
    <item tag="RadioGroup" materialReference="https://material.io/guidelines/selection-controls.html#selection-controls-radio-button"/>
    <item tag="RadioButton" suggested="true" materialReference="https://material.io/guidelines/components/selection-controls.html"/>
    <item tag="ToggleButton" suggested="true" materialReference="https://material.io/guidelines/components/buttons.html#buttons-toggle-buttons"/>
    <item tag="Switch" suggested="true"
          materialReference="https://material.io/guidelines/components/selection-controls.html#selection-controls-switch"/>
    <item tag="android.support.design.widget.FloatingActionButton" suggested="true" meta="material"
          materialReference="https://material.io/guidelines/components/buttons-floating-action-button.html#buttons-floating-action-button-floating-action-button"/>
  </group>
  <group name="Widgets">
    <item tag="View"/>
    <item tag="ImageView" suggested="true"/>
    <item tag="WebView" suggested="true"/>
    <item tag="VideoView"/>
    <item tag="CalendarView"/>
    <item tag="ProgressBar"
          materialReference="https://material.io/guidelines/components/progress-activity.html"
          suggested="true"
          title="ProgressBar">
      <xml reuse="drag-preview">
        <![CDATA[
            <ProgressBar
              style="?android:attr/progressBarStyle"
              android:layout_width="wrap_content"
              android:layout_height="wrap_content"
            />
          ]]>
      </xml>
    </item>
    <item tag="ProgressBar"
          materialReference="https://material.io/guidelines/components/progress-activity.html"
          id="HorizontalProgressBar"
          suggested="true"
          icon="StudioIcons.LayoutEditor.Palette.PROGRESS_BAR_HORIZONTAL"
          title="ProgressBar (Horizontal)">
      <xml reuse="drag-preview">
        <![CDATA[
            <ProgressBar
              style="?android:attr/progressBarStyleHorizontal"
              android:layout_width="wrap_content"
              android:layout_height="wrap_content"
            />
          ]]>
      </xml>
    </item>
    <item tag="SeekBar" suggested="true" materialReference="https://material.io/guidelines/components/sliders.html"/>
    <item tag="SeekBar"
          materialReference="https://material.io/guidelines/components/sliders.html"
          id="DiscreteSeekBar"
          icon="StudioIcons.LayoutEditor.Palette.SEEK_BAR_DISCRETE"
          title="SeekBar (Discrete)">
      <xml reuse="drag-preview">
        <![CDATA[
            <SeekBar
              style="@style/Widget.AppCompat.SeekBar.Discrete"
              android:layout_width="wrap_content"
              android:layout_height="wrap_content"
              android:max="10"
              android:progress="3"
            />
          ]]>
      </xml>
    </item>
    <item tag="RatingBar" materialReference="https://material.io/guidelines/components/sliders.html"/>
    <item tag="SearchView"/>
    <item tag="TextureView"/>
    <item tag="SurfaceView"/>
    <item tag="View"
          id="divider1"
          icon="StudioIcons.LayoutEditor.Palette.HORIZONTAL_DIVIDER"
          title="Horizontal Divider">
      <xml reuse="drag-preview">
        <![CDATA[
            <View
              android:id="@+id/divider1"
              android:layout_width="match_parent"
              android:layout_height="1dp"
              android:background="?android:attr/listDivider"
            />
          ]]>
      </xml>
    </item>
    <item tag="View"
          id="divider2"
          icon="StudioIcons.LayoutEditor.Palette.VERTICAL_DIVIDER"
          title="Vertical Divider">
      <xml reuse="drag-preview">
        <![CDATA[
            <View
              android:id="@+id/divider2"
              android:layout_width="1dp"
              android:layout_height="match_parent"
              android:background="?android:attr/listDivider"
            />
          ]]>
      </xml>
    </item>
  </group>
  <group name="Layouts">
<<<<<<< HEAD
    <item tag="android.support.constraint.ConstraintLayout"/>
    <item tag="GridLayout"/>
    <!--
    TODO: Uncomment this once flag for Flexbox is enabled
    <item tag="com.google.android.flexbox.FlexboxLayout"/>
    -->
    <item tag="FrameLayout"/>
=======
    <item tag="android.support.constraint.ConstraintLayout" suggested="true"
          materialReference="https://material.io/guidelines/layout/principles.html"/>
    <item tag="android.support.constraint.Guideline"
          title="Guideline (horizontal)"
          suggested="true"
          icon="StudioIcons.LayoutEditor.Toolbar.HORIZONTAL_GUIDE">
      <xml>
        <![CDATA[
            <android.support.constraint.Guideline
              android:orientation="horizontal"
              android:layout_width="wrap_content"
              android:layout_height="wrap_content" />
          ]]>
      </xml>
    </item>
    <item tag="android.support.constraint.Guideline"
          title="Guideline (vertical)"
          suggested="true"
          id="VerticalGuideline"
          icon="StudioIcons.LayoutEditor.Toolbar.VERTICAL_GUIDE">
    <xml>
        <![CDATA[
            <android.support.constraint.Guideline
              android:orientation="vertical"
              android:layout_width="wrap_content"
              android:layout_height="wrap_content" />
          ]]>
      </xml>
    </item>
>>>>>>> 9e819fa1
    <item tag="LinearLayout"
          title="LinearLayout (horizontal)"
          suggested="true"
          id="HorizontalGuideline"
          icon="StudioIcons.LayoutEditor.Palette.LINEAR_LAYOUT_HORZ">
      <xml>
        <![CDATA[
            <LinearLayout
              android:orientation="horizontal"
              android:layout_width="match_parent"
              android:layout_height="match_parent">
            </LinearLayout>
          ]]>
      </xml>
    </item>
    <item tag="LinearLayout"
          title="LinearLayout (vertical)"
          suggested="true"
          id="VerticalLinearLayout"
          icon="StudioIcons.LayoutEditor.Palette.LINEAR_LAYOUT_VERT">
      <xml>
        <![CDATA[
            <LinearLayout
              android:orientation="vertical"
              android:layout_width="match_parent"
              android:layout_height="match_parent">
            </LinearLayout>
          ]]>
      </xml>
    </item>
    <item tag="FrameLayout"/>
    <item tag="TableLayout"/>
    <item tag="TableRow"/>
    <item tag="Space"/>
    <!--
    TODO: Uncomment this once flag for Flexbox is enabled
    <item tag="com.google.android.flexbox.FlexboxLayout"/>
    -->
  </group>
  <group name="Containers">
    <item tag="Spinner"/>
    <item tag="android.support.v7.widget.RecyclerView" suggested="true" materialReference="https://material.io/guidelines/components/lists.html"/>
    <item tag="ScrollView"/>
<<<<<<< HEAD
    <item tag="HorizontalScrollView"/>
    <item tag="TabHost"/>
    <item tag="WebView"/>
    <item tag="SearchView"/>
    <item tag="android.support.v4.view.ViewPager"/>
  </group>
  <group name="Images">
    <item tag="ImageButton"/>
    <item tag="ImageView"/>
    <item tag="VideoView"/>
  </group>
  <group name="Date">
    <item tag="TimePicker" render-separately="true"/>
    <item tag="DatePicker"/>
    <item tag="CalendarView"/>
    <item tag="Chronometer"/>
    <item tag="TextClock"/>
  </group>
  <group name="Transitions">
    <item tag="ImageSwitcher"/>
    <item tag="AdapterViewFlipper"/>
    <item tag="StackView"/>
    <item tag="TextSwitcher"/>
    <item tag="ViewAnimator"/>
    <item tag="ViewFlipper"/>
    <item tag="ViewSwitcher"/>
  </group>
  <group name="Advanced">
=======
    <item tag="HorizontalScrollView" suggested="true"/>
    <item tag="android.support.v4.widget.NestedScrollView" suggested="true"/>
    <item tag="android.support.v4.view.ViewPager"/>
    <item tag="android.support.v7.widget.CardView" suggested="true" materialReference="https://material.io/guidelines/components/cards.html"/>
    <item tag="android.support.v4.view.ViewPager" id="Tabs" title="Tabs"/>
    <item tag="android.support.design.widget.AppBarLayout" suggested="true"/>
    <item tag="android.support.design.widget.NavigationView" suggested="true"/>
    <item tag="android.support.design.widget.BottomNavigationView" suggested="true"/>
    <item tag="android.support.v7.widget.Toolbar" suggested="true" materialReference="https://material.io/guidelines/components/toolbars.html"/>
    <item tag="android.support.design.widget.TabLayout" suggested="true" meta="material"
          materialReference="https://material.io/guidelines/components/tabs.html"/>
    <item tag="android.support.design.widget.TabItem" meta="material"
          materialReference="https://material.io/guidelines/components/tabs.html"/>
    <item tag="ViewStub"/>
>>>>>>> 9e819fa1
    <item tag="include"/>
    <item tag="fragment"/>
    <item tag="view"/>
    <item tag="requestFocus"/>
  </group>
  <group name="Google">
    <item tag="com.google.android.gms.ads.AdView" suggested="true"/>
    <item tag="com.google.android.gms.maps.MapView" suggested="true"/>
  </group>
  <group name="Legacy">
    <item tag="android.support.v7.widget.GridLayout" materialReference="https://material.io/guidelines/components/grid-lists.html"/>
    <item tag="ListView"/>
    <item tag="TabHost"/>
    <item tag="RelativeLayout"/>
    <item tag="GridView"/>
  </group>
</palette><|MERGE_RESOLUTION|>--- conflicted
+++ resolved
@@ -14,74 +14,11 @@
   ~ limitations under the License.
   -->
 <palette>
-<<<<<<< HEAD
-  <group name="Widgets">
-    <item tag="Button"/>
-    <item tag="ToggleButton"/>
-    <item tag="CheckBox"/>
-    <item tag="RadioButton"/>
-    <item tag="CheckedTextView"/>
-    <item tag="Spinner"/>
-    <item tag="ProgressBar"
-          title="ProgressBar">
-      <xml reuse="preview,drag-preview">
-        <![CDATA[
-            <ProgressBar
-              style="?android:attr/progressBarStyle"
-              android:layout_width="wrap_content"
-              android:layout_height="wrap_content"
-            />
-          ]]>
-      </xml>
-    </item>
-    <item tag="ProgressBar"
-          id="HorizontalProgressBar"
-          icon="AndroidIcons.Views.ProgressBarHorizontal"
-          title="ProgressBar (Horizontal)"
-          scale="2.0">
-      <xml reuse="preview,drag-preview">
-        <![CDATA[
-            <ProgressBar
-              style="?android:attr/progressBarStyleHorizontal"
-              android:layout_width="wrap_content"
-              android:layout_height="wrap_content"
-            />
-          ]]>
-      </xml>
-    </item>
-    <item tag="SeekBar"/>
-    <item tag="SeekBar"
-          id="DiscreteSeekBar"
-          icon="AndroidIcons.Views.SeekBarDiscrete"
-          title="SeekBar (Discrete)">
-      <xml reuse="preview,drag-preview">
-        <![CDATA[
-            <SeekBar
-              style="@style/Widget.AppCompat.SeekBar.Discrete"
-              android:layout_width="wrap_content"
-              android:layout_height="wrap_content"
-              android:max="10"
-              android:progress="3"
-            />
-          ]]>
-      </xml>
-    </item>
-    <item tag="QuickContactBadge"/>
-    <item tag="RatingBar" scale="0.4"/>
-    <item tag="Switch"/>
-    <item tag="Space"/>
-  </group>
-
-  <group name="Text">
-    <item tag="TextView"/>
-    <item tag="EditText" title="Plain Text">
-=======
   <group name="Text">
     <item tag="TextView" suggested="true" materialReference="https://material.io/guidelines/components/text-fields.html"/>
     <item tag="EditText" title="Plain Text" suggested="true"
           materialReference="https://material.io/guidelines/components/text-fields.html"
           icon="StudioIcons.LayoutEditor.Palette.TEXTFIELD">
->>>>>>> 9e819fa1
       <xml reuse="drag-preview">
         <![CDATA[
             <EditText
@@ -355,15 +292,6 @@
     </item>
   </group>
   <group name="Layouts">
-<<<<<<< HEAD
-    <item tag="android.support.constraint.ConstraintLayout"/>
-    <item tag="GridLayout"/>
-    <!--
-    TODO: Uncomment this once flag for Flexbox is enabled
-    <item tag="com.google.android.flexbox.FlexboxLayout"/>
-    -->
-    <item tag="FrameLayout"/>
-=======
     <item tag="android.support.constraint.ConstraintLayout" suggested="true"
           materialReference="https://material.io/guidelines/layout/principles.html"/>
     <item tag="android.support.constraint.Guideline"
@@ -393,7 +321,6 @@
           ]]>
       </xml>
     </item>
->>>>>>> 9e819fa1
     <item tag="LinearLayout"
           title="LinearLayout (horizontal)"
           suggested="true"
@@ -437,36 +364,6 @@
     <item tag="Spinner"/>
     <item tag="android.support.v7.widget.RecyclerView" suggested="true" materialReference="https://material.io/guidelines/components/lists.html"/>
     <item tag="ScrollView"/>
-<<<<<<< HEAD
-    <item tag="HorizontalScrollView"/>
-    <item tag="TabHost"/>
-    <item tag="WebView"/>
-    <item tag="SearchView"/>
-    <item tag="android.support.v4.view.ViewPager"/>
-  </group>
-  <group name="Images">
-    <item tag="ImageButton"/>
-    <item tag="ImageView"/>
-    <item tag="VideoView"/>
-  </group>
-  <group name="Date">
-    <item tag="TimePicker" render-separately="true"/>
-    <item tag="DatePicker"/>
-    <item tag="CalendarView"/>
-    <item tag="Chronometer"/>
-    <item tag="TextClock"/>
-  </group>
-  <group name="Transitions">
-    <item tag="ImageSwitcher"/>
-    <item tag="AdapterViewFlipper"/>
-    <item tag="StackView"/>
-    <item tag="TextSwitcher"/>
-    <item tag="ViewAnimator"/>
-    <item tag="ViewFlipper"/>
-    <item tag="ViewSwitcher"/>
-  </group>
-  <group name="Advanced">
-=======
     <item tag="HorizontalScrollView" suggested="true"/>
     <item tag="android.support.v4.widget.NestedScrollView" suggested="true"/>
     <item tag="android.support.v4.view.ViewPager"/>
@@ -481,7 +378,6 @@
     <item tag="android.support.design.widget.TabItem" meta="material"
           materialReference="https://material.io/guidelines/components/tabs.html"/>
     <item tag="ViewStub"/>
->>>>>>> 9e819fa1
     <item tag="include"/>
     <item tag="fragment"/>
     <item tag="view"/>
