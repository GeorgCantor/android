--- conflicted
+++ resolved
@@ -114,20 +114,7 @@
 ) {
   /** Helper function for getting centerX */
   @AndroidDpCoordinate val centerX: Int = (left + right) / 2
-<<<<<<< HEAD
 
   /** Helper function for getting centerY */
   @AndroidDpCoordinate val centerY: Int = (top + bottom) / 2
-}
-
-/**
- * This is an interface for marking the Target which is not part of Placeholder architecture. Should
- * be removed after [com.android.tools.idea.flags.StudioFlags.NELE_DRAG_PLACEHOLDER] are removed.
- */
-interface NonPlaceholderDragTarget : Target
-=======
-
-  /** Helper function for getting centerY */
-  @AndroidDpCoordinate val centerY: Int = (top + bottom) / 2
-}
->>>>>>> 574fcae1
+}