--- conflicted
+++ resolved
@@ -15,10 +15,7 @@
  */
 package com.android.tools.idea.tests.gui.framework.fixture;
 
-<<<<<<< HEAD
-=======
 import com.android.tools.idea.tests.gui.framework.Wait;
->>>>>>> 50d6ab60
 import com.intellij.execution.testframework.AbstractTestProxy;
 import com.intellij.execution.testframework.TestFrameworkRunningModel;
 import com.intellij.execution.testframework.TestTreeView;
@@ -40,20 +37,9 @@
 
   @Nullable
   public TestFrameworkRunningModel getModel() {
-<<<<<<< HEAD
-    Pause.pause(new Condition("Wait for the test results model.") {
-      @Override
-      public boolean test() {
-        return myTreeView.getData(TestTreeView.MODEL_DATA_KEY.getName()) != null;
-      }
-    });
+    Wait.seconds(30).expecting("the test results model").until(() -> myTreeView.getData(TestTreeView.MODEL_DATA_KEY.getName()) != null);
 
     return TestTreeView.MODEL_DATA_KEY.getData(myTreeView);
-=======
-    Wait.seconds(30).expecting("the test results model").until(() -> myTreeView.getData(TestTreeView.MODEL_DATA_KEY.getName()) != null);
-
-    return (TestFrameworkRunningModel)myTreeView.getData(TestTreeView.MODEL_DATA_KEY.getName());
->>>>>>> 50d6ab60
   }
 
   public boolean isAllTestsPassed() {
