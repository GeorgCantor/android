--- conflicted
+++ resolved
@@ -182,44 +182,6 @@
 
       mainFileSmartPointer = SmartPointerManager.createPointer(psiMainFile)
 
-<<<<<<< HEAD
-    val mainSurfaceBuilder =
-      createMainDesignSurfaceBuilder(
-        project,
-        navigationHandler,
-        interactionHandler,
-        nopDataProvider,
-        fixture.testRootDisposable,
-        sceneComponentProvider,
-        ComposeScreenViewProvider(NopComposePreviewManager())
-      )
-    val composePreviewViewImpl =
-      ComposePreviewViewImpl(
-        project,
-        mainFileSmartPointer,
-        statusManager,
-        nopDataProvider,
-        mainSurfaceBuilder,
-        fixture.testRootDisposable,
-      )
-
-    // Create VisualLintService early to avoid it being created at the time of project disposal
-    VisualLintService.getInstance(project)
-
-    previewView = composePreviewViewImpl
-    fakeUi =
-      FakeUi(
-        JPanel().apply {
-          layout = BorderLayout()
-          size = Dimension(1000, 800)
-          add(composePreviewViewImpl.component, BorderLayout.CENTER)
-        },
-        1.0,
-        true
-      )
-    fakeUi.root.validate()
-  }
-=======
       val mainSurfaceBuilder =
         createMainDesignSurfaceBuilder(
           project,
@@ -257,7 +219,6 @@
         )
       fakeUi.root.validate()
     }
->>>>>>> 574fcae1
 
   /**
    * Updates the [ComposePreviewView] with the preview elements provided by the [previewProvider]. A
