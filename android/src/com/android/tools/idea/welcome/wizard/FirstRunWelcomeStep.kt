--- conflicted
+++ resolved
@@ -15,14 +15,9 @@
  */
 package com.android.tools.idea.welcome.wizard
 
-<<<<<<< HEAD
-import com.android.tools.idea.ui.wizard.WizardUtils.wrapWithVScroll
-import com.android.tools.idea.wizard.model.ModelWizardStep
-import com.intellij.openapi.application.ApplicationNamesInfo
-=======
 import com.android.tools.idea.wizard.model.ModelWizardStep
 import com.android.tools.idea.wizard.ui.WizardUtils.wrapWithVScroll
->>>>>>> b5f40ffd
+import com.intellij.openapi.application.ApplicationNamesInfo
 import com.intellij.openapi.ui.DialogPanel
 import com.intellij.ui.components.JBLabel
 import com.intellij.ui.layout.panel
@@ -65,8 +60,7 @@
     row {
       if (model.sdkExists) {
         existingSdkMessage()
-      }
-      else {
+      } else {
         newSdkMessage()
       }
     }
@@ -81,11 +75,7 @@
     }
   }
 
-<<<<<<< HEAD
-  private val root = wrapWithVScroll(panel)
-=======
   private val root  = wrapWithVScroll(panel)
->>>>>>> b5f40ffd
 
   override fun getComponent() = root
   override fun getPreferredFocusComponent(): JComponent? = null
