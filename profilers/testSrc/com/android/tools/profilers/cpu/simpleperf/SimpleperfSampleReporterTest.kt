/*
 * Copyright (C) 2018 The Android Open Source Project
 *
 * Licensed under the Apache License, Version 2.0 (the "License");
 * you may not use this file except in compliance with the License.
 * You may obtain a copy of the License at
 *
 *      http://www.apache.org/licenses/LICENSE-2.0
 *
 * Unless required by applicable law or agreed to in writing, software
 * distributed under the License is distributed on an "AS IS" BASIS,
 * WITHOUT WARRANTIES OR CONDITIONS OF ANY KIND, either express or implied.
 * See the License for the specific language governing permissions and
 * limitations under the License.
 */
package com.android.tools.profilers.cpu.simpleperf

import com.android.testutils.TestUtils.resolveWorkspacePath
import com.android.tools.idea.protobuf.ByteString
import com.android.tools.profilers.cpu.CpuProfilerTestUtils
import com.android.tools.profilers.cpu.TracePreProcessor
import com.google.common.truth.Truth.assertThat
import com.google.wireless.android.sdk.stats.DeviceInfo
import com.intellij.openapi.util.io.FileUtil
import org.junit.Before
import org.junit.Rule
import org.junit.Test
import org.junit.rules.ExpectedException
import java.io.File
import java.io.FileOutputStream

class SimpleperfSampleReporterTest {

  @get:Rule
  val expected = ExpectedException.none()!!

  private lateinit var sampleReporter: SimpleperfSampleReporter

  @Before
  fun setUp() {
<<<<<<< HEAD
    sampleReporter = SimpleperfSampleReporter()
=======
    sampleReporter = SimpleperfSampleReporter(DeviceInfo.getDefaultInstance())
>>>>>>> b5f40ffd
  }

  @Test
  fun simpleperfBinaryShouldExist() {
    assertThat(File(sampleReporter.simpleperfBinaryPath).exists()).isTrue()
  }

  @Test
  fun preProcessingInvalidTraceReturnsFailure() {
    val processedTrace = sampleReporter.preProcessTrace(ByteString.copyFromUtf8("bad trace"), emptyList())
    assertThat(processedTrace).isEqualTo(TracePreProcessor.FAILURE)

    val trace = FileUtil.createTempFile("cpu_trace", ".trace", true)
    FileOutputStream(trace).use { out -> out.write(processedTrace.toByteArray()) }

    // Trace can't be parsed by SimpleperfTraceParser. Expect an exception
    expected.expect(Exception::class.java)
    SimpleperfTraceParser().parse(trace, 0)
  }

  @Test
  fun preProcessingRawTraceReturnsValidTrace() {
    val processedTrace = sampleReporter.preProcessTrace(CpuProfilerTestUtils.traceFileToByteString("simpleperf_raw_trace.trace"),
                                                        emptyList())
    assertThat(processedTrace).isNotEqualTo(TracePreProcessor.FAILURE)

    val trace = FileUtil.createTempFile("cpu_trace", ".trace", true)
    FileOutputStream(trace).use { out -> out.write(processedTrace.toByteArray()) }

    // Trace can be parsed by SimpleperfTraceParser
    val parsedTrace = SimpleperfTraceParser().parse(trace, 0)
    assertThat(parsedTrace).isNotNull()
  }

  @Test
  fun unknownSymbolsSymbolizedWhenProvidingSymDir() {
    val symDir = listOf(resolveWorkspacePath("tools/adt/idea/profilers/testData").toString())
    val rawTrace = CpuProfilerTestUtils.traceFileToByteString("simpleperf_trace_without_symbols.trace")

    // When providing a path to SimpleperfSampleReporter, we should include the --symdir flag in the report-sample command.
    assertThat(sampleReporter.getReportSampleCommand(rawTrace, FileUtil.createTempFile("any", "file", true), symDir)).contains("--symdir")

    val trace = FileUtil.createTempFile("cpu_trace", ".trace", true)
    FileOutputStream(trace).use { out -> out.write(sampleReporter.preProcessTrace(rawTrace, symDir).toByteArray()) }
    val parsedTrace = SimpleperfTraceParser().parse(trace, 0)

    val unknownSymbol = parsedTrace.getCaptureNode(27465)!!.children[0].children[0].children[0].data.name
    // The unknown symbol should be properly symbolized
    assertThat(unknownSymbol).isEqualTo("android_app_entry")
  }

  @Test
  fun unknownSymbolsNotSymbolizedWhenSymDirNotProvided() {
    val rawTrace = CpuProfilerTestUtils.traceFileToByteString("simpleperf_trace_without_symbols.trace")

    // When not providing a path to SimpleperfSampleReporter, we shouldn't include the --symdir flag in the report-sample command.
    assertThat(sampleReporter.getReportSampleCommand(rawTrace, FileUtil.createTempFile("any", "file", true), emptyList())).doesNotContain(
      "--symdir")

    val trace = FileUtil.createTempFile("cpu_trace", ".trace", true)
    FileOutputStream(trace).use { out -> out.write(sampleReporter.preProcessTrace(rawTrace, emptyList()).toByteArray()) }
    val parsedTrace = SimpleperfTraceParser().parse(trace, 0)

    val unknownSymbol = parsedTrace.getCaptureNode(27465)!!.children[0].children[0].children[0].data.name
    // The unknown symbol should not be properly symbolized
    assertThat(unknownSymbol).isEqualTo("libgame.so+0x29508")
  }

  @Test
  fun unknownSymbolsNotSymbolizedWhenProvidingInvalidSymDir() {
    val symDir = listOf(
      resolveWorkspacePath("tools/adt/idea/profilers/testData/cputraces").toString()) // Dir without valid .so files
    val rawTrace = CpuProfilerTestUtils.traceFileToByteString("simpleperf_trace_without_symbols.trace")

    // When providing a path to SimpleperfSampleReporter, we should include the --symdir flag in the report-sample command.
    // That happens even if the path does not contain valid .so files.
    assertThat(sampleReporter.getReportSampleCommand(rawTrace, FileUtil.createTempFile("any", "file", true), symDir)).contains("--symdir")

    val trace = FileUtil.createTempFile("cpu_trace", ".trace", true)
    FileOutputStream(trace).use { out -> out.write(sampleReporter.preProcessTrace(rawTrace, symDir).toByteArray()) }
    val parsedTrace = SimpleperfTraceParser().parse(trace, 0)

    val unknownSymbol = parsedTrace.getCaptureNode(27465)!!.children[0].children[0].children[0].data.name
    // The unknown symbol should be properly symbolized
    assertThat(unknownSymbol).isEqualTo("libgame.so+0x29508")
  }

  @Test
  fun providingMultipleSymDirsResultsInMultipleFlags() {
    val symDir1 = resolveWorkspacePath("tools/adt/idea/profilers/testData/cputraces").toString()
    val symDir2 = resolveWorkspacePath("tools/adt/idea/profilers/testData").toString()
    // Passing a linked set is important for this test so we have predictable iteration order and can make the index checks below
    val rawTrace = CpuProfilerTestUtils.traceFileToByteString("simpleperf_trace_without_symbols.trace")

    // When providing multiples path to SimpleperfSampleReporter, we should include a --symdir flag in the report-sample command
    // corresponding to each directory passed.
    val command = sampleReporter.getReportSampleCommand(rawTrace, FileUtil.createTempFile("any", "file", true),
<<<<<<< HEAD
                                                  listOf(symDir1, symDir2))
=======
                                                        listOf(symDir1, symDir2))
>>>>>>> b5f40ffd
    assertThat(command.count { it == "--symdir" }).isEqualTo(2)

    val firstSymDirIndex = command.indexOfFirst { it == "--symdir" }
    assertThat(command[firstSymDirIndex + 1]).isEqualTo(symDir1)

    val secondSymDirIndex = command.indexOfLast { it == "--symdir" }
    assertThat(command[secondSymDirIndex + 1]).isEqualTo(symDir2)
  }
}<|MERGE_RESOLUTION|>--- conflicted
+++ resolved
@@ -38,11 +38,7 @@
 
   @Before
   fun setUp() {
-<<<<<<< HEAD
-    sampleReporter = SimpleperfSampleReporter()
-=======
     sampleReporter = SimpleperfSampleReporter(DeviceInfo.getDefaultInstance())
->>>>>>> b5f40ffd
   }
 
   @Test
@@ -140,11 +136,7 @@
     // When providing multiples path to SimpleperfSampleReporter, we should include a --symdir flag in the report-sample command
     // corresponding to each directory passed.
     val command = sampleReporter.getReportSampleCommand(rawTrace, FileUtil.createTempFile("any", "file", true),
-<<<<<<< HEAD
-                                                  listOf(symDir1, symDir2))
-=======
                                                         listOf(symDir1, symDir2))
->>>>>>> b5f40ffd
     assertThat(command.count { it == "--symdir" }).isEqualTo(2)
 
     val firstSymDirIndex = command.indexOfFirst { it == "--symdir" }
