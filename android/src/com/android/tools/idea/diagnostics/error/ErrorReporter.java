/*
 * Copyright (C) 2013 The Android Open Source Project
 *
 * Licensed under the Apache License, Version 2.0 (the "License");
 * you may not use this file except in compliance with the License.
 * You may obtain a copy of the License at
 *
 *      http://www.apache.org/licenses/LICENSE-2.0
 *
 * Unless required by applicable law or agreed to in writing, software
 * distributed under the License is distributed on an "AS IS" BASIS,
 * WITHOUT WARRANTIES OR CONDITIONS OF ANY KIND, either express or implied.
 * See the License for the specific language governing permissions and
 * limitations under the License.
 */

package com.android.tools.idea.diagnostics.error;

import com.android.annotations.Nullable;
import com.android.tools.idea.diagnostics.crash.CrashReport;
import com.android.tools.idea.diagnostics.crash.CrashReporter;
import com.google.common.collect.Maps;
import com.intellij.diagnostic.AbstractMessage;
import com.intellij.diagnostic.ITNReporterKt;
import com.intellij.diagnostic.ReportMessages;
import com.intellij.errorreport.bean.ErrorBean;
import com.intellij.ide.DataManager;
import com.intellij.idea.IdeaLogger;
import com.intellij.notification.NotificationListener;
import com.intellij.notification.NotificationType;
import com.intellij.openapi.actionSystem.CommonDataKeys;
import com.intellij.openapi.actionSystem.DataContext;
import com.intellij.openapi.application.ApplicationInfo;
import com.intellij.openapi.application.ApplicationManager;
import com.intellij.openapi.application.ApplicationNamesInfo;
import com.intellij.openapi.application.ex.ApplicationInfoEx;
import com.intellij.openapi.diagnostic.ErrorReportSubmitter;
import com.intellij.openapi.diagnostic.IdeaLoggingEvent;
import com.intellij.openapi.diagnostic.SubmittedReportInfo;
import com.intellij.openapi.progress.EmptyProgressIndicator;
import com.intellij.openapi.progress.ProgressManager;
import com.intellij.openapi.progress.Task;
import com.intellij.openapi.project.Project;
import com.intellij.openapi.updateSettings.impl.UpdateSettings;
import com.intellij.openapi.util.Pair;
import com.intellij.util.Consumer;
import org.jetbrains.android.diagnostics.error.IdeaITNProxy;
import org.jetbrains.android.util.AndroidBundle;
import org.jetbrains.annotations.NotNull;

import java.awt.*;
import java.util.List;
import java.util.Map;

public class ErrorReporter extends ErrorReportSubmitter {
  private static final String FEEDBACK_TASK_TITLE = "Submitting error report";

  @NotNull
  @Override
  public String getReportActionText() {
    return AndroidBundle.message("error.report.to.google.action");
  }

  @Override
  public boolean submit(@NotNull IdeaLoggingEvent[] events,
                        @Nullable String description,
                        @Nullable Component parentComponent,
                        @NotNull Consumer<SubmittedReportInfo> callback) {
    IdeaLoggingEvent event = events[0];
    ErrorBean bean = new ErrorBean(event.getThrowable(), IdeaLogger.ourLastActionId);
    final DataContext dataContext = DataManager.getInstance().getDataContext(parentComponent);

    bean.setDescription(description);
    bean.setMessage(event.getMessage());

<<<<<<< HEAD
    Throwable t = event.getThrowable();
    if (t != null) {
      final PluginId pluginId = IdeErrorsDialog.findPluginId(t);
      if (pluginId != null) {
        final IdeaPluginDescriptor ideaPluginDescriptor = PluginManager.getPlugin(pluginId);
        if (ideaPluginDescriptor != null && (!ideaPluginDescriptor.isBundled() || ideaPluginDescriptor.allowBundledUpdate())) {
          bean.setPluginName(ideaPluginDescriptor.getName());
          bean.setPluginVersion(ideaPluginDescriptor.getVersion());
        }
      }
    }
=======
    ITNReporterKt.setPluginInfo(event, bean);
>>>>>>> 43045b43

    Object data = event.getData();

    // Early escape (and no UI impact) if these are analytics events being pushed from the platform
    if (handleAnalyticsReports(t, data)) {
      return true;
    }

    if (data instanceof AbstractMessage) {
      bean.setAttachments(((AbstractMessage)data).getIncludedAttachments());
    }

    final Project project = CommonDataKeys.PROJECT.getData(dataContext);

    Consumer<String> successCallback = token -> {
      final SubmittedReportInfo reportInfo = new SubmittedReportInfo(
        null, "Issue " + token, SubmittedReportInfo.SubmissionStatus.NEW_ISSUE);
      callback.consume(reportInfo);

      ReportMessages.GROUP
        .createNotification(ReportMessages.ERROR_REPORT, "Submitted", NotificationType.INFORMATION, null)
        .setImportant(false)
        .notify(project);

    };

    Consumer<Exception> errorCallback = e -> {
      String message = AndroidBundle.message("error.report.at.b.android", e.getMessage());

      ReportMessages.GROUP
        .createNotification(ReportMessages.ERROR_REPORT, message, NotificationType.ERROR, NotificationListener.URL_OPENING_LISTENER)
        .setImportant(false)
        .notify(project);
    };

    Task.Backgroundable feedbackTask;
    if (data instanceof ErrorReportCustomizer) {
      feedbackTask = ((ErrorReportCustomizer) data).makeReportingTask(project, FEEDBACK_TASK_TITLE, true, bean, successCallback, errorCallback);
    } else {
      List<Pair<String, String>> kv = IdeaITNProxy
        .getKeyValuePairs(null, null, bean, IdeaLogger.getOurCompilationTimestamp(), ApplicationManager.getApplication(),
                          (ApplicationInfoEx)ApplicationInfo.getInstance(), ApplicationNamesInfo.getInstance(),
                          UpdateSettings.getInstance());
<<<<<<< HEAD
      feedbackTask = new SubmitCrashReportTask(project, FEEDBACK_TASK_TITLE, true, t, pair2map(kv), successCallback, errorCallback);
=======

      feedbackTask =
        new AnonymousFeedbackTask(project, FEEDBACK_TASK_TITLE, true, event.getThrowable(), pair2map(kv), bean.getMessage(), bean.getDescription(),
                                  ApplicationInfo.getInstance().getFullVersion(), successCallback, errorCallback);
>>>>>>> 43045b43
    }

    if (project == null) {
      feedbackTask.run(new EmptyProgressIndicator());
    } else {
      ProgressManager.getInstance().run(feedbackTask);
    }

    return true;
  }

  private static boolean handleAnalyticsReports(@Nullable Throwable t, @Nullable Object data) {
    if ("Exception".equals(data)) {
      if (t != null) {
        CrashReporter.getInstance().submit(CrashReport.Builder.createForException(t).build());
      }
      return true;
    }
    else if (data instanceof Map) {
      Map map = (Map)data;
      String type = (String)map.get("Type");
      if ("ANR".equals(type)) {
        CrashReporter.getInstance().submit(
          CrashReport.Builder.createForPerfReport((String)map.get("file"), (String)map.get("threadDump")).build());
      }
      else if ("Crashes".equals(type)) {
        //noinspection unchecked
        List<String> descriptions = (List<String>)map.get("descriptions");
        CrashReporter.getInstance().submit(
          CrashReport.Builder.createForCrashes(descriptions).build());
      }
      return true;
    }

    return false;
  }

  @NotNull
  private static Map<String, String> pair2map(@NotNull List<Pair<String, String>> kv) {
    Map<String, String> m = Maps.newHashMapWithExpectedSize(kv.size());

    for (Pair<String, String> i : kv) {
      m.put(i.getFirst(), i.getSecond());
    }

    return m;
  }
}<|MERGE_RESOLUTION|>--- conflicted
+++ resolved
@@ -64,7 +64,7 @@
   @Override
   public boolean submit(@NotNull IdeaLoggingEvent[] events,
                         @Nullable String description,
-                        @Nullable Component parentComponent,
+                        @NotNull Component parentComponent,
                         @NotNull Consumer<SubmittedReportInfo> callback) {
     IdeaLoggingEvent event = events[0];
     ErrorBean bean = new ErrorBean(event.getThrowable(), IdeaLogger.ourLastActionId);
@@ -73,26 +73,12 @@
     bean.setDescription(description);
     bean.setMessage(event.getMessage());
 
-<<<<<<< HEAD
-    Throwable t = event.getThrowable();
-    if (t != null) {
-      final PluginId pluginId = IdeErrorsDialog.findPluginId(t);
-      if (pluginId != null) {
-        final IdeaPluginDescriptor ideaPluginDescriptor = PluginManager.getPlugin(pluginId);
-        if (ideaPluginDescriptor != null && (!ideaPluginDescriptor.isBundled() || ideaPluginDescriptor.allowBundledUpdate())) {
-          bean.setPluginName(ideaPluginDescriptor.getName());
-          bean.setPluginVersion(ideaPluginDescriptor.getVersion());
-        }
-      }
-    }
-=======
     ITNReporterKt.setPluginInfo(event, bean);
->>>>>>> 43045b43
 
     Object data = event.getData();
 
     // Early escape (and no UI impact) if these are analytics events being pushed from the platform
-    if (handleAnalyticsReports(t, data)) {
+    if (handleAnalyticsReports(event.getThrowable(), data)) {
       return true;
     }
 
@@ -131,14 +117,7 @@
         .getKeyValuePairs(null, null, bean, IdeaLogger.getOurCompilationTimestamp(), ApplicationManager.getApplication(),
                           (ApplicationInfoEx)ApplicationInfo.getInstance(), ApplicationNamesInfo.getInstance(),
                           UpdateSettings.getInstance());
-<<<<<<< HEAD
-      feedbackTask = new SubmitCrashReportTask(project, FEEDBACK_TASK_TITLE, true, t, pair2map(kv), successCallback, errorCallback);
-=======
-
-      feedbackTask =
-        new AnonymousFeedbackTask(project, FEEDBACK_TASK_TITLE, true, event.getThrowable(), pair2map(kv), bean.getMessage(), bean.getDescription(),
-                                  ApplicationInfo.getInstance().getFullVersion(), successCallback, errorCallback);
->>>>>>> 43045b43
+      feedbackTask = new SubmitCrashReportTask(project, FEEDBACK_TASK_TITLE, true, event.getThrowable(), pair2map(kv), successCallback, errorCallback);
     }
 
     if (project == null) {
