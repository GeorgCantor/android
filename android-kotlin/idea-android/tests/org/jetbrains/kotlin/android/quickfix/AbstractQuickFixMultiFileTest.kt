/*
 * Copyright (C) 2018 The Android Open Source Project
 *
 * Licensed under the Apache License, Version 2.0 (the "License");
 * you may not use this file except in compliance with the License.
 * You may obtain a copy of the License at
 *
 *      http://www.apache.org/licenses/LICENSE-2.0
 *
 * Unless required by applicable law or agreed to in writing, software
 * distributed under the License is distributed on an "AS IS" BASIS,
 * WITHOUT WARRANTIES OR CONDITIONS OF ANY KIND, either express or implied.
 * See the License for the specific language governing permissions and
 * limitations under the License.
 */

package org.jetbrains.kotlin.android.quickfix

import com.android.tools.tests.AdtTestProjectDescriptors
import com.intellij.codeInsight.CodeInsightSettings
import com.intellij.codeInsight.daemon.impl.HighlightInfo
import com.intellij.codeInsight.daemon.quickFix.ActionHint
import com.intellij.codeInsight.intention.IntentionAction
import com.intellij.openapi.application.runWriteAction
import com.intellij.openapi.command.CommandProcessor
import com.intellij.openapi.editor.Editor
import com.intellij.openapi.util.io.FileUtil
import com.intellij.openapi.util.text.StringUtil
import com.intellij.openapi.vfs.VfsUtil
import com.intellij.openapi.vfs.VirtualFile
import com.intellij.psi.PsiFile
import com.intellij.testFramework.LightProjectDescriptor
import com.intellij.testFramework.fixtures.impl.CodeInsightTestFixtureImpl
import com.intellij.util.ArrayUtil
import com.intellij.util.PathUtil
import junit.framework.ComparisonFailure
import junit.framework.TestCase
import org.jetbrains.android.LightJavaCodeInsightFixtureAdtTestCase
import org.jetbrains.kotlin.android.DirectiveBasedActionUtils
import org.jetbrains.kotlin.android.InTextDirectivesUtils
import org.jetbrains.kotlin.android.KotlinTestUtils
<<<<<<< HEAD
import org.jetbrains.kotlin.idea.base.plugin.KotlinPluginModeProvider
=======
import org.jetbrains.kotlin.idea.base.plugin.isK2Plugin
>>>>>>> 574fcae1
import org.jetbrains.kotlin.psi.KtFile
import java.io.File
import java.util.regex.Pattern

// Largely copied from the Kotlin test framework (after taking over android-kotlin sources).
abstract class AbstractQuickFixMultiFileTest : LightJavaCodeInsightFixtureAdtTestCase() {

  override fun getProjectDescriptor(): LightProjectDescriptor = AdtTestProjectDescriptors.kotlin()

  override fun setUp() {
    super.setUp()
    CodeInsightSettings.getInstance().EXCLUDED_PACKAGES = arrayOf("excludedPackage", "somePackage.ExcludedClass")
  }

  override fun tearDown() {
    CodeInsightSettings.getInstance().EXCLUDED_PACKAGES = ArrayUtil.EMPTY_STRING_ARRAY
    super.tearDown()
  }

  private fun createTestFile(testFile: TestFile): VirtualFile {
    return runWriteAction {
      val vFile = myFixture.tempDirFixture.createFile(testFile.path)
      vFile.charset = Charsets.UTF_8
      VfsUtil.saveText(vFile, testFile.content)
      vFile
    }
  }

  protected fun doTest(beforeFileNamePrefix: String) {
    val beforeFileName = "$beforeFileNamePrefix.before.Main.kt"
    val mainFile = File(testDataPath, beforeFileName)
    val originalFileText = FileUtil.loadFile(mainFile, true)

    val mainFileDir = mainFile.parentFile!!

    val mainFileName = mainFile.name
    val extraFiles = mainFileDir.listFiles { _, name ->
      name.startsWith(extraFileNamePrefix(mainFileName))
      && name != mainFileName
      && PathUtil.getFileExtension(name).let { it == "kt" || it == "java" || it == "groovy" }
    }!!

    val testFiles = ArrayList<String>()
    testFiles.add(beforeFileName)
    extraFiles.mapTo(testFiles) { file -> File(mainFileDir, file.name).path }

    myFixture.configureByFiles(*testFiles.toTypedArray())

    if (isK2Plugin() && InTextDirectivesUtils.isDirectiveDefined(originalFileText, "// SKIP-K2")) {
      return
    }

    CommandProcessor.getInstance().executeCommand(project, {
      try {
        val psiFile = file

        val actionHint = ActionHint.parse(psiFile, originalFileText)
        val text = actionHint.expectedText

        val actionShouldBeAvailable = actionHint.shouldPresent()

        if (psiFile is KtFile) {
<<<<<<< HEAD
          if (KotlinPluginModeProvider.isK2Mode()) {
=======
          if (isK2Plugin()) {
>>>>>>> 574fcae1
            DirectiveBasedActionUtils.checkForUnexpectedErrorsK2(psiFile)
          } else {
            DirectiveBasedActionUtils.checkForUnexpectedErrorsK1(psiFile)
          }
        }

        doAction(text, file, editor, actionShouldBeAvailable, beforeFileName, this::availableActions, myFixture::doHighlighting)

        if (actionShouldBeAvailable) {
          val afterFilePath = beforeFileName.replace(".before.Main.", ".after.")
          myFixture.checkResultByFile(afterFilePath)

          for (file in myFixture.file.containingDirectory.files) {
            val fileName = file.name
            if (fileName == myFixture.file.name || !fileName.startsWith(extraFileNamePrefix(myFixture.file.name))) continue

            val extraFileFullPath = beforeFileName.replace(myFixture.file.name, fileName)
            val afterFile = File(extraFileFullPath.replace(".before.", ".after."))
            if (afterFile.exists()) {
              KotlinTestUtils.assertEqualsToFile(afterFile, file.text)
            }
            else {
              KotlinTestUtils.assertEqualsToFile(File(testDataPath, extraFileFullPath), file.text)
            }
          }
        }
      }
      catch (e: ComparisonFailure) {
        throw e
      }
      catch (e: AssertionError) {
        throw e
      }
      catch (e: Throwable) {
        e.printStackTrace()
        TestCase.fail(getTestName(true))
      }
    }, "", "")
  }

  private val availableActions: List<IntentionAction>
    get() = myFixture.availableIntentions + myFixture.getAllQuickFixes()

  class TestFile internal constructor(val path: String, val content: String)

  companion object {
    private fun getActionsTexts(availableActions: List<IntentionAction>): List<String> =
      availableActions.map(IntentionAction::getText)

    private fun extraFileNamePrefix(mainFileName: String): String =
      mainFileName.replace(".Main.kt", ".").replace(".Main.java", ".")

    private fun findActionByPattern(pattern: Pattern, availableActions: List<IntentionAction>): IntentionAction? =
      availableActions.firstOrNull { pattern.matcher(it.text).matches() }

    fun doAction(
      text: String,
      file: PsiFile,
      editor: Editor,
      actionShouldBeAvailable: Boolean,
      testFilePath: String,
      getAvailableActions: () -> List<IntentionAction>,
      doHighlighting: () -> List<HighlightInfo>,
      shouldBeAvailableAfterExecution: Boolean = false
    ) {
      val pattern = if (text.startsWith("/"))
        Pattern.compile(text.substring(1, text.length - 1))
      else
        Pattern.compile(StringUtil.escapeToRegexp(text))

      val availableActions = getAvailableActions()
      val action = findActionByPattern(pattern, availableActions)

      if (action == null) {
        if (actionShouldBeAvailable) {
          val texts = getActionsTexts(availableActions)
          val infos = doHighlighting()
          TestCase.fail("Action with text '" + text + "' is not available in test " + testFilePath + "\n" +
                        "Available actions (" + texts.size + "): \n" +
                        StringUtil.join(texts, "\n") +
                        "\nActions:\n" +
                        StringUtil.join(availableActions, "\n") +
                        "\nInfos:\n" +
                        StringUtil.join(infos, "\n"))
        }
        else {
          DirectiveBasedActionUtils.checkAvailableActionsAreExpected(file, availableActions)
        }
      }
      else {
        if (!actionShouldBeAvailable) {
          TestCase.fail("Action '$text' is available (but must not) in test $testFilePath")
        }

        CodeInsightTestFixtureImpl.invokeIntention(action, file, editor)

        if (!shouldBeAvailableAfterExecution) {
          val afterAction = findActionByPattern(pattern, getAvailableActions())

          if (afterAction != null) {
            TestCase.fail("Action '$text' is still available after its invocation in test $testFilePath")
          }
        }
      }
    }
  }
}<|MERGE_RESOLUTION|>--- conflicted
+++ resolved
@@ -39,11 +39,7 @@
 import org.jetbrains.kotlin.android.DirectiveBasedActionUtils
 import org.jetbrains.kotlin.android.InTextDirectivesUtils
 import org.jetbrains.kotlin.android.KotlinTestUtils
-<<<<<<< HEAD
 import org.jetbrains.kotlin.idea.base.plugin.KotlinPluginModeProvider
-=======
-import org.jetbrains.kotlin.idea.base.plugin.isK2Plugin
->>>>>>> 574fcae1
 import org.jetbrains.kotlin.psi.KtFile
 import java.io.File
 import java.util.regex.Pattern
@@ -92,7 +88,7 @@
 
     myFixture.configureByFiles(*testFiles.toTypedArray())
 
-    if (isK2Plugin() && InTextDirectivesUtils.isDirectiveDefined(originalFileText, "// SKIP-K2")) {
+    if (KotlinPluginModeProvider.isK2Mode() && InTextDirectivesUtils.isDirectiveDefined(originalFileText, "// SKIP-K2")) {
       return
     }
 
@@ -106,11 +102,7 @@
         val actionShouldBeAvailable = actionHint.shouldPresent()
 
         if (psiFile is KtFile) {
-<<<<<<< HEAD
           if (KotlinPluginModeProvider.isK2Mode()) {
-=======
-          if (isK2Plugin()) {
->>>>>>> 574fcae1
             DirectiveBasedActionUtils.checkForUnexpectedErrorsK2(psiFile)
           } else {
             DirectiveBasedActionUtils.checkForUnexpectedErrorsK1(psiFile)
