/*
 * Copyright (C) 2022 The Android Open Source Project
 *
 * Licensed under the Apache License, Version 2.0 (the "License");
 * you may not use this file except in compliance with the License.
 * You may obtain a copy of the License at
 *
 *      http://www.apache.org/licenses/LICENSE-2.0
 *
 * Unless required by applicable law or agreed to in writing, software
 * distributed under the License is distributed on an "AS IS" BASIS,
 * WITHOUT WARRANTIES OR CONDITIONS OF ANY KIND, either express or implied.
 * See the License for the specific language governing permissions and
 * limitations under the License.
 */
package com.android.tools.idea.device.explorer.files.adbimpl

import com.android.adblib.ConnectedDevice
import com.android.ddmlib.FileListingService
import com.android.tools.idea.adb.AdbShellCommandException
import com.android.tools.idea.adb.AdbShellCommandsUtil
import com.android.tools.idea.device.explorer.files.adbimpl.AdbFileListingEntry.EntryKind
import com.intellij.openapi.diagnostic.thisLogger
import kotlinx.coroutines.CoroutineDispatcher
import kotlinx.coroutines.withContext
import java.util.regex.MatchResult

class AdbFileListing(
  myDevice: ConnectedDevice,
  private val myDeviceCapabilities: AdbDeviceCapabilities,
  private val dispatcher: CoroutineDispatcher) {
  private val LOGGER = thisLogger()
  private val myShellCommandsUtil = AdbShellCommandsUtil.create(myDevice)

  suspend fun getChildren(parentEntry: AdbFileListingEntry): List<AdbFileListingEntry> {
    return getChildrenRunAs(parentEntry, null)
  }

  suspend fun getChildrenRunAs(
    parentEntry: AdbFileListingEntry,
    runAs: String?
  ): List<AdbFileListingEntry> {
    return withContext(dispatcher) {
      // Run "ls -al" command and process matching output lines
      val command = getCommand(runAs, "ls -al ").withDirectoryEscapedPath(parentEntry.fullPath).build() //$NON-NLS-1$
      val commandResult = myShellCommandsUtil.executeCommand(command)
      val escaping = myDeviceCapabilities.hasEscapingLs()
      val entries = commandResult.output
        .mapNotNull { line -> processLsOutputLine(line, escaping, parentEntry) }
      if (entries.isEmpty() && commandResult.isError) {
        commandResult.throwIfError()
      }
      entries
    }
  }

  suspend fun getRoot(): AdbFileListingEntry {
    return withContext(dispatcher) {
      try {
        val command = getCommand(null, "stat -c \"%A %U %G %z %s %n\" ").withDirectoryEscapedPath("/").build() //$NON-NLS-1$
        val commandResult = myShellCommandsUtil.executeCommand(command)
        if (commandResult.output.isEmpty() || commandResult.isError) {
          commandResult.throwIfError()
        }
        processStatOutputLine(commandResult.output[0], defaultRoot)
      } catch (e: AdbShellCommandException) {
<<<<<<< HEAD
        LOGGER.debug(e)
=======
        LOGGER.debug(e.message)
>>>>>>> 0d09370c
        defaultRoot
      }
    }
  }

  suspend fun getDataDirectory(): AdbFileListingEntry {
    return withContext(dispatcher) {
      try {
        val command = getCommand(null, "stat -c \"%A %U %G %z %s %n\" ").withDirectoryEscapedPath("/data/data").build() //$NON-NLS-1$
        val commandResult = myShellCommandsUtil.executeCommand(command)
        if (commandResult.output.isEmpty() || commandResult.isError) {
          commandResult.throwIfError()
        }
        processStatOutputLine(commandResult.output[0], defaultData)
      } catch (e: AdbShellCommandException) {
<<<<<<< HEAD
        LOGGER.debug(e)
=======
        LOGGER.debug(e.message)
>>>>>>> 0d09370c
        defaultData
      }
    }
  }

  /**
   * Determine if a symlink entry points to a directory. This is a best effort process,
   * as the target of the symlink might not be accessible, in which case the return value
   * is `false`.
   *
   * May throw an exception in case of ADB specific errors, such as device disconnected, etc.
   */
  suspend fun isDirectoryLink(entry: AdbFileListingEntry): Boolean {
    return isDirectoryLinkRunAs(entry, null)
  }

  suspend fun isDirectoryLinkRunAs(
    entry: AdbFileListingEntry,
    runAs: String?
  ): Boolean {
    return if (!entry.isSymbolicLink) {
      false
    } else withContext(dispatcher) {

      // We simply need to determine whether the referent is a directory or not.
      // We do this by running `ls -ld ${link}/`.  If the referent exists and is a
      // directory, we'll see the normal directory listing.  Otherwise, we'll see an
      // error of some sort.
      val command = getCommand(runAs, "ls -l -d ").withDirectoryEscapedPath(entry.fullPath).build()
      val commandResult = myShellCommandsUtil.executeCommandNoErrorCheck(command)

      // Look for at least one line matching the expected output
      var lineCount = 0
      for (line in commandResult.output) {
        val m = FileListingService.LS_LD_PATTERN.matcher(line)
        if (m.matches()) {
          if (lineCount > 0) {
            // It is odd to have more than one line matching "ls -l -d"
            LOGGER.warn("Unexpected additional output line matching result of ld -l -d: $line")
          }
          lineCount++
        }
      }
      lineCount > 0
    }
  }

  private suspend fun getCommand(runAs: String?, text: String): AdbShellCommandBuilder {
    val command = AdbShellCommandBuilder()
    if (runAs != null) {
      command.withRunAs(runAs)
    } else if (myDeviceCapabilities.supportsSuRootCommand()) {
      command.withSuRootPrefix()
    }
    return command.withText(text)
  }

  private fun processStatOutputLine(line: String, defaultFileEntry: AdbFileListingEntry): AdbFileListingEntry {
    if (line.isEmpty()) {
      LOGGER.warn("Stat command return an unexpected empty line, using default root instead")
      return defaultFileEntry
    }

    val m = FileListingService.STAT_PATTERN.matcher(line)
    if (!m.matches()) {
      LOGGER.warn("Stat command return an unexpected string pattern, using default root instead")
      return defaultFileEntry
    }

    val permissions = m.group(1)
    val owner = m.group(2)
    val group = m.group(3)
    val date = m.group(4)
    val time = if (m.group(5).length > 5) m.group(5).substring(0,5) else m.group(5)
    val size = m.group(7)
    val name = m.group(8)

    return AdbFileListingEntry(
      name,
      getObjectType(permissions),
      permissions,
      owner,
      group,
      date,
      time,
      size,
      null
    )
  }
  companion object {
<<<<<<< HEAD
    private val defaultRoot: AdbFileListingEntry = AdbFileListingEntryBuilder().setPath("/").setKind(EntryKind.DIRECTORY).build()
=======
    val defaultRoot: AdbFileListingEntry = AdbFileListingEntryBuilder().setPath("/").setKind(EntryKind.DIRECTORY).build()
>>>>>>> 0d09370c
    private val defaultData: AdbFileListingEntry = AdbFileListingEntryBuilder().setPath("/data/data/").setKind(EntryKind.DIRECTORY).build()
  }
}

private fun processLsOutputLine(line: String, escaping: Boolean, parentEntry: AdbFileListingEntry): AdbFileListingEntry? {
  // no need to handle empty lines.
  if (line.isEmpty()) {
    return null
  }

  // run the line through the regexp
  val m = FileListingService.LS_L_PATTERN.matcher(line)
  if (!m.matches()) {
    return null
  }
  var name = getName(m, escaping)
  if (name == "." || name == "..") {
    return null
  }

  // get the rest of the groups
  val permissions = m.group(1)
  val owner = m.group(2)
  val group = m.group(3)
  val size = m.group(4)
  val date = m.group(5)
  val time = m.group(6)
  var info: String? = null

  // and the type
  val objectType = getObjectType(permissions)

  // now check what we may be linking to
  if (objectType == EntryKind.SYMBOLIC_LINK) {
    val segments = name.split("\\s->\\s".toRegex()).toTypedArray() //$NON-NLS-1$

    // we should have 2 segments
    if (segments.size == 2) {
      // update the entry name to not contain the link
      name = segments[0]

      // and the link name
      info = segments[1]
    }

    // add an arrow in front to specify it's a link.
    info = "-> $info" //$NON-NLS-1$;
  }
  val path = AdbPathUtil.resolve(parentEntry.fullPath, name)

  // Create entry and add it to result
  return AdbFileListingEntry(
    path,
    objectType,
    permissions,
    owner,
    group,
    date,
    time,
    size,
    info
  )
}

private fun getObjectType(permissions: String): EntryKind {
  var objectType = EntryKind.OTHER
  when (permissions[0]) {
    '-' -> objectType = EntryKind.FILE
    'b' -> objectType = EntryKind.BLOCK
    'c' -> objectType = EntryKind.CHARACTER
    'd' -> objectType = EntryKind.DIRECTORY
    'l' -> objectType = EntryKind.SYMBOLIC_LINK
    's' -> objectType = EntryKind.SOCKET
    'p' -> objectType = EntryKind.FIFO
  }
  return objectType
}

private fun getName(result: MatchResult, escaping: Boolean): String {
  val name = result.group(7)
  return if (escaping) name.replace("\\", "") else name
}<|MERGE_RESOLUTION|>--- conflicted
+++ resolved
@@ -64,11 +64,7 @@
         }
         processStatOutputLine(commandResult.output[0], defaultRoot)
       } catch (e: AdbShellCommandException) {
-<<<<<<< HEAD
-        LOGGER.debug(e)
-=======
         LOGGER.debug(e.message)
->>>>>>> 0d09370c
         defaultRoot
       }
     }
@@ -84,11 +80,7 @@
         }
         processStatOutputLine(commandResult.output[0], defaultData)
       } catch (e: AdbShellCommandException) {
-<<<<<<< HEAD
-        LOGGER.debug(e)
-=======
         LOGGER.debug(e.message)
->>>>>>> 0d09370c
         defaultData
       }
     }
@@ -179,11 +171,7 @@
     )
   }
   companion object {
-<<<<<<< HEAD
-    private val defaultRoot: AdbFileListingEntry = AdbFileListingEntryBuilder().setPath("/").setKind(EntryKind.DIRECTORY).build()
-=======
     val defaultRoot: AdbFileListingEntry = AdbFileListingEntryBuilder().setPath("/").setKind(EntryKind.DIRECTORY).build()
->>>>>>> 0d09370c
     private val defaultData: AdbFileListingEntry = AdbFileListingEntryBuilder().setPath("/data/data/").setKind(EntryKind.DIRECTORY).build()
   }
 }
