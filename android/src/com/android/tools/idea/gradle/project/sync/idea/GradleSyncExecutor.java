/*
 * Copyright (C) 2016 The Android Open Source Project
 *
 * Licensed under the Apache License, Version 2.0 (the "License");
 * you may not use this file except in compliance with the License.
 * You may obtain a copy of the License at
 *
 *      http://www.apache.org/licenses/LICENSE-2.0
 *
 * Unless required by applicable law or agreed to in writing, software
 * distributed under the License is distributed on an "AS IS" BASIS,
 * WITHOUT WARRANTIES OR CONDITIONS OF ANY KIND, either express or implied.
 * See the License for the specific language governing permissions and
 * limitations under the License.
 */
package com.android.tools.idea.gradle.project.sync.idea;

import static com.android.tools.idea.gradle.project.sync.idea.data.service.AndroidProjectKeys.ANDROID_MODEL;
import static com.android.tools.idea.gradle.project.sync.idea.data.service.AndroidProjectKeys.GRADLE_MODULE_MODEL;
import static com.android.tools.idea.gradle.project.sync.idea.data.service.AndroidProjectKeys.JAVA_MODULE_MODEL;
import static com.android.tools.idea.gradle.project.sync.idea.data.service.AndroidProjectKeys.NDK_MODEL;
import static com.android.tools.idea.gradle.project.sync.setup.post.PostSyncProjectSetup.createProjectSetupFromCacheTaskWithStartMessage;
import static com.android.tools.idea.gradle.util.GradleUtil.GRADLE_SYSTEM_ID;
import static com.android.tools.idea.gradle.util.GradleUtil.getGradleExecutionSettings;
import static com.intellij.openapi.externalSystem.model.ProjectKeys.MODULE;
import static com.intellij.openapi.externalSystem.model.task.ExternalSystemTaskNotificationListenerAdapter.NULL_OBJECT;
import static com.intellij.openapi.externalSystem.model.task.ExternalSystemTaskType.RESOLVE_PROJECT;
import static com.intellij.openapi.externalSystem.util.ExternalSystemApiUtil.find;
import static com.intellij.openapi.externalSystem.util.ExternalSystemApiUtil.findAll;
import static com.intellij.openapi.externalSystem.util.ExternalSystemUtil.refreshProject;
import static com.intellij.openapi.roots.OrderRootType.CLASSES;
import static java.lang.System.currentTimeMillis;
import static java.util.Arrays.asList;
import static org.jetbrains.plugins.gradle.util.GradleConstants.SYSTEM_ID;

import com.android.annotations.concurrency.WorkerThread;
import com.android.tools.idea.IdeInfo;
import com.android.tools.idea.gradle.project.ProjectBuildFileChecksums;
import com.android.tools.idea.gradle.project.model.AndroidModuleModel;
import com.android.tools.idea.gradle.project.model.GradleModuleModel;
import com.android.tools.idea.gradle.project.model.JavaModuleModel;
import com.android.tools.idea.gradle.project.model.NdkModuleModel;
import com.android.tools.idea.gradle.project.sync.GradleModuleModels;
import com.android.tools.idea.gradle.project.sync.GradleSyncInvoker;
import com.android.tools.idea.gradle.project.sync.GradleSyncListener;
import com.android.tools.idea.gradle.project.sync.GradleSyncState;
import com.android.tools.idea.gradle.project.sync.PsdModuleModels;
import com.android.tools.idea.gradle.project.sync.idea.data.DataNodeCaches;
import com.android.tools.idea.gradle.project.sync.setup.post.PostSyncProjectSetup;
import com.google.common.collect.ImmutableList;
import com.intellij.openapi.application.ApplicationManager;
import com.intellij.openapi.externalSystem.importing.ImportSpecBuilder;
import com.intellij.openapi.externalSystem.model.DataNode;
import com.intellij.openapi.externalSystem.model.ProjectKeys;
import com.intellij.openapi.externalSystem.model.project.ModuleData;
import com.intellij.openapi.externalSystem.model.project.ProjectData;
import com.intellij.openapi.externalSystem.model.task.ExternalSystemTaskId;
import com.intellij.openapi.externalSystem.service.execution.ExternalSystemJdkUtil;
import com.intellij.openapi.externalSystem.service.execution.ProgressExecutionMode;
import com.intellij.openapi.externalSystem.settings.ExternalProjectSettings;
import com.intellij.openapi.externalSystem.util.ExternalSystemApiUtil;
import com.intellij.openapi.module.Module;
import com.intellij.openapi.module.ModuleManager;
import com.intellij.openapi.project.Project;
import com.intellij.openapi.roots.ModuleRootManager;
import com.intellij.openapi.roots.OrderRootType;
import com.intellij.openapi.util.Key;
import com.intellij.openapi.util.Ref;
import com.intellij.openapi.vfs.VirtualFile;
import com.intellij.openapi.vfs.VirtualFileManager;
import com.intellij.util.SystemProperties;
import java.nio.file.Paths;
import java.util.Collection;
import java.util.List;
import java.util.Set;
import java.util.stream.Collectors;
import org.gradle.util.GradleVersion;
import org.jetbrains.annotations.NotNull;
import org.jetbrains.annotations.Nullable;
import org.jetbrains.annotations.SystemIndependent;
import org.jetbrains.kotlin.idea.scripting.gradle.importing.KotlinDslScriptModelKt;
import org.jetbrains.plugins.gradle.service.project.GradleProjectResolver;
import org.jetbrains.plugins.gradle.service.project.open.GradleProjectImportUtil;
import org.jetbrains.plugins.gradle.settings.GradleExecutionSettings;
import org.jetbrains.plugins.gradle.settings.GradleProjectSettings;
import org.jetbrains.plugins.gradle.settings.GradleSettings;
import org.jetbrains.plugins.gradle.util.GradleJvmResolutionUtil;

public class GradleSyncExecutor {
  private static final boolean SYNC_WITH_CACHED_MODEL_ONLY =
    SystemProperties.getBooleanProperty("studio.sync.with.cached.model.only", false);

  @NotNull private final Project myProject;

  @NotNull public static final Key<GradleSyncListener> LISTENER_KEY = new Key<>("GradleSyncListener");
  @NotNull public static final Key<Boolean> SINGLE_VARIANT_KEY = new Key<>("android.singlevariant.enabled");

  public GradleSyncExecutor(@NotNull Project project) {
    myProject = project;
  }

  @WorkerThread
  public void sync(@NotNull GradleSyncInvoker.Request request, @Nullable GradleSyncListener listener) {
    if (SYNC_WITH_CACHED_MODEL_ONLY || request.useCachedGradleModels) {
      ProjectBuildFileChecksums buildFileChecksums = ProjectBuildFileChecksums.findFor((myProject));
      if (buildFileChecksums != null && buildFileChecksums.canUseCachedData()) {
        DataNodeCaches dataNodeCaches = DataNodeCaches.getInstance(myProject);
        DataNode<ProjectData> cache = dataNodeCaches.getCachedProjectData();
        if (cache != null && !dataNodeCaches.isCacheMissingModels(cache) && !areCachedFilesMissing(myProject)) {
          PostSyncProjectSetup.Request setupRequest = new PostSyncProjectSetup.Request();
          setupRequest.usingCachedGradleModels = true;
          setupRequest.lastSyncTimestamp = buildFileChecksums.getLastGradleSyncTimestamp();

          // Create a new taskId when using cache
          ExternalSystemTaskId taskId = createProjectSetupFromCacheTaskWithStartMessage(myProject);

          ProjectSetUpTask setUpTask = new ProjectSetUpTask(myProject, setupRequest, listener);
          if (ApplicationManager.getApplication().isUnitTestMode()) {
            setUpTask.onSuccess(taskId, cache);
          }
          else {
            ApplicationManager.getApplication().executeOnPooledThread(() -> setUpTask.onSuccess(taskId, cache));
          }
          return;
        }
      }
    }

    // Setup the settings for setup.
    PostSyncProjectSetup.Request setupRequest = new PostSyncProjectSetup.Request();
    setupRequest.usingCachedGradleModels = false;

    // Setup the settings for the resolver.
    // We also pass through whether single variant sync should be enabled on the resolver, this allows fetchGradleModels to turn this off
    boolean shouldUseSingleVariantSync = !request.forceFullVariantsSync && GradleSyncState.isSingleVariantSync();
    // We also need to pass the listener so that the callbacks can be used
    setProjectUserDataForAndroidGradleProjectResolver(shouldUseSingleVariantSync, listener);

    // the sync should be aware of multiple linked gradle project with a single IDE project
    // and a linked gradle project can be located not in the IDE Project.baseDir
    // FYI: some info on linked projects: https://www.jetbrains.com/help/idea/gradle.html#link_gradle_project
    Set<String> androidProjectCandidatesPaths = GradleSettings.getInstance(myProject)
      .getLinkedProjectsSettings()
      .stream()
      .map(ExternalProjectSettings::getExternalProjectPath)
      .collect(Collectors.toSet());

    // We have no Gradle project linked, attempt to link one using Intellijs Projects root path.
    if (androidProjectCandidatesPaths.isEmpty()) {
      // auto-discovery of the gradle project located in the IDE Project.basePath can not be applied to IntelliJ IDEA
      // because IDEA still supports working with gradle projects w/o built-in gradle integration
      // (e.g. using generated project by 'idea' gradle plugin)
      if (IdeInfo.getInstance().isAndroidStudio() || ApplicationManager.getApplication().isUnitTestMode()) { // FIXME-ank3
        String foundPath = attemptToLinkGradleProject(myProject);
        if (foundPath != null) {
          androidProjectCandidatesPaths.add(foundPath);
        }
        else {
          // Linking failed.
          GradleSyncState.getInstance(myProject).syncSkipped(currentTimeMillis(), listener);
          return;
        }
      }
    }

    for (String rootPath : androidProjectCandidatesPaths) {
      ProjectSetUpTask setUpTask = new ProjectSetUpTask(myProject, setupRequest, listener);
      ProgressExecutionMode executionMode = request.getProgressExecutionMode();
      refreshProject(rootPath,
                     new ImportSpecBuilder(myProject, GRADLE_SYSTEM_ID)
                       .callback(setUpTask)
                       .use(executionMode));
    }
  }

<<<<<<< HEAD
  public static void createGradleProjectSettingsIfNotExist(@NotNull Project project) {
    GradleSettings gradleSettings = GradleSettings.getInstance(project);
    Collection<GradleProjectSettings> projectsSettings = gradleSettings.getLinkedProjectsSettings();
    if (projectsSettings.isEmpty()) {
      if (project.getBasePath() != null && GradleProjectImportUtil.canOpenGradleProject(project.getBaseDir())) {
        GradleProjectSettings projectSettings = new GradleProjectSettings();
        // As of now, mismatch between IDE JDK and Gradle JDK will result in StreamCorruptedException => use the same JDK in Idea and Gradle
        // (see https://github.com/gradle/gradle/issues/8285)
        projectSettings.setGradleJvm(ExternalSystemJdkUtil.USE_INTERNAL_JAVA);
        String externalProjectPath = toCanonicalPath(project.getBasePath());
        projectSettings.setExternalProjectPath(externalProjectPath);
        gradleSettings.setLinkedProjectsSettings(Collections.singletonList(projectSettings));
      }
=======
  /**
   * Attempts to find and link a Gradle project based at the current Project's base path.
   * <p>
   * This method should only be called when running and Android Studio since intellij needs to support legacy Gradle projects
   * which should not be linked via the ExternalSystem API.
   *
   * @param project the current project
   * @return the canonical path to the project that has just been linked if successful, null otherwise.
   */
  @Nullable
  public static String attemptToLinkGradleProject(@NotNull Project project) {
    @SystemIndependent String projectBasePath = project.getBasePath();
    // We can't link anything if we have no path
    if (projectBasePath == null) {
      return null;
>>>>>>> bd07c1f4
    }

    String externalProjectPath = ExternalSystemApiUtil.toCanonicalPath(projectBasePath);
    VirtualFile projectRootFolder = project.getBaseDir();
    projectRootFolder.refresh(false /* synchronous */, true /* recursive */);

    if (!GradleProjectImportUtil.canOpenGradleProject(projectRootFolder)) {
      return null;
    }

    GradleProjectSettings projectSettings = new GradleProjectSettings();
    @NotNull GradleVersion gradleVersion = projectSettings.resolveGradleVersion();
    @NotNull GradleSettings settings = GradleSettings.getInstance(project);
    GradleProjectImportUtil.setupGradleSettings(settings);
    GradleProjectImportUtil.setupGradleProjectSettings(projectSettings, Paths.get(externalProjectPath));
    GradleJvmResolutionUtil.setupGradleJvm(project, projectSettings, gradleVersion);
    GradleSettings.getInstance(project).setStoreProjectFilesExternally(false);
    //noinspection unchecked
    ExternalSystemApiUtil.getSettings(project, SYSTEM_ID).linkProject(projectSettings);
    return externalProjectPath;
  }

  /**
   * This method sets up the information to be used by the AndroidGradleProjectResolver.
   * We use the projects user data as a way of passing this information across since the resolver is create by the
   * external system infrastructure.
   *
   * @param singleVariant whether or not only a single variant should be synced
   * @param listener      the listener that is being used for the current sync.
   */
  private void setProjectUserDataForAndroidGradleProjectResolver(boolean singleVariant,
                                                                 @Nullable GradleSyncListener listener) {
    myProject.putUserData(SINGLE_VARIANT_KEY, singleVariant);
    myProject.putUserData(LISTENER_KEY, listener);
  }

  @NotNull
  public List<GradleModuleModels> fetchGradleModels() {
    GradleExecutionSettings settings = getGradleExecutionSettings(myProject);
    ExternalSystemTaskId id = ExternalSystemTaskId.create(GRADLE_SYSTEM_ID, RESOLVE_PROJECT, myProject);
    String projectPath = myProject.getBasePath();
    assert projectPath != null;

    setProjectUserDataForAndroidGradleProjectResolver(false, null);

    GradleProjectResolver projectResolver = new GradleProjectResolver();
    DataNode<ProjectData> projectDataNode = projectResolver.resolveProjectInfo(id, projectPath, false, settings, NULL_OBJECT);
    // Android Studio 4.0 ONLY - Cleanup Kotlin dsl script models these are cleared normally in a data service that is not called by fetch
    // models.
    try {
      KotlinDslScriptModelKt.getKOTLIN_DSL_SCRIPT_MODELS(new DataNode(ProjectKeys.PROJECT, new ProjectData(SYSTEM_ID, "", "", ""), null))
        .clear();
    } catch (Exception e) {
      // Ignore everything, this hack should never throw
    }

    ImmutableList.Builder<GradleModuleModels> builder = ImmutableList.builder();

    if (projectDataNode != null) {
      Collection<DataNode<ModuleData>> moduleNodes = findAll(projectDataNode, MODULE);
      for (DataNode<ModuleData> moduleNode : moduleNodes) {
        DataNode<GradleModuleModel> gradleModelNode = find(moduleNode, GRADLE_MODULE_MODEL);
        if (gradleModelNode != null) {
          PsdModuleModels moduleModules = new PsdModuleModels(moduleNode.getData().getExternalName());
          moduleModules.addModel(GradleModuleModel.class, gradleModelNode.getData());

          DataNode<AndroidModuleModel> androidModelNode = find(moduleNode, ANDROID_MODEL);
          if (androidModelNode != null) {
            moduleModules.addModel(AndroidModuleModel.class, androidModelNode.getData());

            DataNode<NdkModuleModel> ndkModelNode = find(moduleNode, NDK_MODEL);
            if (ndkModelNode != null) {
              moduleModules.addModel(NdkModuleModel.class, ndkModelNode.getData());
            }

            builder.add(moduleModules);
            continue;
          }

          DataNode<JavaModuleModel> javaModelNode = find(moduleNode, JAVA_MODULE_MODEL);
          if (javaModelNode != null) {
            moduleModules.addModel(JavaModuleModel.class, javaModelNode.getData());

            builder.add(moduleModules);
          }
        }
      }
    }

    return builder.build();
  }

  /**
   * @return true if the expected jars from cached libraries don't exist on disk.
   */
  private static boolean areCachedFilesMissing(@NotNull Project project) {
    final Ref<Boolean> missingFileFound = Ref.create(false);
    for (Module module : ModuleManager.getInstance(project).getModules()) {
      ModuleRootManager rootManager = ModuleRootManager.getInstance(module);
      rootManager.orderEntries().withoutModuleSourceEntries().withoutDepModules().forEach(entry -> {
        for (OrderRootType type : OrderRootType.getAllTypes()) {
          List<String> expectedUrls = asList(entry.getUrls(type));
          if (expectedUrls.isEmpty()) {
            continue;
          }
          // CLASSES root contains jar file and res folder, and none of them are guaranteed to exist. Fail validation only if
          // all files are missing.
          if (type.equals(CLASSES)) {
            if (expectedUrls.stream().noneMatch(url -> VirtualFileManager.getInstance().findFileByUrl(url) != null)) {
              missingFileFound.set(true);
              return false; // Don't continue with processor.
            }
          }
          // For other types of root, fail validation if any file is missing. This includes annotation processor, sources and javadoc.
          else {
            if (expectedUrls.stream().anyMatch(url -> VirtualFileManager.getInstance().findFileByUrl(url) == null)) {
              missingFileFound.set(true);
              return false; // Don't continue with processor.
            }
          }
        }
        return true;
      });
      if (missingFileFound.get()) {
        return true;
      }
    }
    return missingFileFound.get();
  }
}<|MERGE_RESOLUTION|>--- conflicted
+++ resolved
@@ -55,7 +55,6 @@
 import com.intellij.openapi.externalSystem.model.project.ModuleData;
 import com.intellij.openapi.externalSystem.model.project.ProjectData;
 import com.intellij.openapi.externalSystem.model.task.ExternalSystemTaskId;
-import com.intellij.openapi.externalSystem.service.execution.ExternalSystemJdkUtil;
 import com.intellij.openapi.externalSystem.service.execution.ProgressExecutionMode;
 import com.intellij.openapi.externalSystem.settings.ExternalProjectSettings;
 import com.intellij.openapi.externalSystem.util.ExternalSystemApiUtil;
@@ -173,21 +172,6 @@
     }
   }
 
-<<<<<<< HEAD
-  public static void createGradleProjectSettingsIfNotExist(@NotNull Project project) {
-    GradleSettings gradleSettings = GradleSettings.getInstance(project);
-    Collection<GradleProjectSettings> projectsSettings = gradleSettings.getLinkedProjectsSettings();
-    if (projectsSettings.isEmpty()) {
-      if (project.getBasePath() != null && GradleProjectImportUtil.canOpenGradleProject(project.getBaseDir())) {
-        GradleProjectSettings projectSettings = new GradleProjectSettings();
-        // As of now, mismatch between IDE JDK and Gradle JDK will result in StreamCorruptedException => use the same JDK in Idea and Gradle
-        // (see https://github.com/gradle/gradle/issues/8285)
-        projectSettings.setGradleJvm(ExternalSystemJdkUtil.USE_INTERNAL_JAVA);
-        String externalProjectPath = toCanonicalPath(project.getBasePath());
-        projectSettings.setExternalProjectPath(externalProjectPath);
-        gradleSettings.setLinkedProjectsSettings(Collections.singletonList(projectSettings));
-      }
-=======
   /**
    * Attempts to find and link a Gradle project based at the current Project's base path.
    * <p>
@@ -203,7 +187,6 @@
     // We can't link anything if we have no path
     if (projectBasePath == null) {
       return null;
->>>>>>> bd07c1f4
     }
 
     String externalProjectPath = ExternalSystemApiUtil.toCanonicalPath(projectBasePath);
