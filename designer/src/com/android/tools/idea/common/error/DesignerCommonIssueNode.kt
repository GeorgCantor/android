/*
 * Copyright (C) 2021 The Android Open Source Project
 *
 * Licensed under the Apache License, Version 2.0 (the "License");
 * you may not use this file except in compliance with the License.
 * You may obtain a copy of the License at
 *
 *      http://www.apache.org/licenses/LICENSE-2.0
 *
 * Unless required by applicable law or agreed to in writing, software
 * distributed under the License is distributed on an "AS IS" BASIS,
 * WITHOUT WARRANTIES OR CONDITIONS OF ANY KIND, either express or implied.
 * See the License for the specific language governing permissions and
 * limitations under the License.
 */
package com.android.tools.idea.common.error

import com.android.ide.common.rendering.HardwareConfigHelper
import com.android.tools.idea.common.surface.navigateToComponent
import com.android.tools.idea.uibuilder.surface.NlAtfIssue
import com.android.tools.idea.uibuilder.visual.ConfigurationSet
import com.android.tools.idea.uibuilder.visual.VisualizationToolWindowFactory
import com.android.tools.idea.uibuilder.visual.visuallint.VisualLintIssueProvider
import com.android.tools.idea.uibuilder.visual.visuallint.VisualLintRenderIssue
import com.google.common.annotations.VisibleForTesting
import com.google.wireless.android.sdk.stats.UniversalProblemsPanelEvent
import com.intellij.codeHighlighting.HighlightDisplayLevel
import com.intellij.designer.model.EmptyXmlTag
import com.intellij.icons.AllIcons
import com.intellij.ide.projectView.PresentationData
import com.intellij.ide.projectView.impl.CompoundIconProvider
import com.intellij.ide.util.treeView.NodeDescriptor
import com.intellij.ide.util.treeView.PresentableNodeDescriptor
import com.intellij.lang.annotation.HighlightSeverity
import com.intellij.notebook.editor.BackedVirtualFile
import com.intellij.openapi.actionSystem.PlatformDataKeys
import com.intellij.openapi.editor.Editor
import com.intellij.openapi.fileEditor.OpenFileDescriptor
import com.intellij.openapi.project.Project
import com.intellij.openapi.util.io.FileUtil
import com.intellij.openapi.vfs.VirtualFile
import com.intellij.pom.Navigatable
import com.intellij.psi.util.PsiUtilCore
import com.intellij.ui.SimpleTextAttributes
import com.intellij.ui.tree.LeafState
import com.intellij.util.ui.EmptyIcon
import java.util.Objects
import javax.swing.Icon

/**
 * The issue node in [DesignerCommonIssuePanel]. The Tree architecture will be:
 * - DesignerCommonIssueRoot | |-- IssuedFileNode 1 | | -- IssueNode | | -- IssueNode | ... | |--
 *   IssuedFileNode 2 | | -- IssueNode | | -- IssueNode | ... | ... | |-- NoFileNode | -- IssueNode
 *   | -- IssueNode ...
 */
abstract class DesignerCommonIssueNode(
  project: Project?,
<<<<<<< HEAD
  parentDescriptor: NodeDescriptor<DesignerCommonIssueNode>?
=======
  parentDescriptor: NodeDescriptor<DesignerCommonIssueNode>?,
>>>>>>> 0d09370c
) :
  PresentableNodeDescriptor<DesignerCommonIssueNode>(project, parentDescriptor),
  LeafState.Supplier {

  protected open val issueComparator: Comparator<DesignerCommonIssueNode>
    get() =
      (parentDescriptor?.element as? DesignerCommonIssueNode)?.issueComparator ?: compareBy { 0 }

  final override fun update(presentation: PresentationData) {
    if (myProject != null && myProject.isDisposed) {
      return
    }
    updatePresentation(presentation)
  }

  protected abstract fun updatePresentation(presentation: PresentationData)

  abstract override fun getName(): String

  override fun toString() = name

  abstract fun getChildren(): List<DesignerCommonIssueNode>

  /**
   * The associated [VirtualFile] of this node to provide [PlatformDataKeys.VIRTUAL_FILE] data. Can
   * be null.
   */
  open fun getVirtualFile(): VirtualFile? = null

  /**
   * The associated [Navigatable] of this node to provide the [PlatformDataKeys.NAVIGATABLE] data.
   * Can be null.
   */
  open fun getNavigatable(): Navigatable? = null

  final override fun getElement() = this

  /**
   * To provide the description of issue when copying the description by
   * [CopyIssueDescriptionAction] or shortcut key (Control-C/Command-C).
   */
  internal fun getDescription(): String {
    val data = PresentationData()
    updatePresentation(data)
    return data.coloredText.joinToString { it.text }.trim()
  }

  open fun getNodeProvider(): NodeProvider {
    return (parentDescriptor as? DesignerCommonIssueNode)?.getNodeProvider() ?: EmptyNodeProvider
  }
}

/** Response to create all the [DesignerCommonIssueNode]s when [updateIssues] is called. */
@VisibleForTesting
interface NodeProvider {
  /** Update the tree of [DesignerCommonIssueNode] */
  fun updateIssues(issueList: List<Issue>, nodeFactory: NodeFactory)

  /** Get the [DesignerCommonIssueNode] of all nodes of all files. */
  fun getFileNodes(): List<DesignerCommonIssueNode>

  /** Get the children [IssueNode]s of the given [fileNode]. */
  fun getIssueNodes(fileNode: DesignerCommonIssueNode): List<IssueNode>
}

object EmptyNodeProvider : NodeProvider {
  override fun updateIssues(issueList: List<Issue>, nodeFactory: NodeFactory) = Unit

  override fun getFileNodes(): List<DesignerCommonIssueNode> = emptyList()

  override fun getIssueNodes(fileNode: DesignerCommonIssueNode): List<IssueNode> = emptyList()
}

class NodeProviderImpl(private val rootNode: DesignerCommonIssueNode) : NodeProvider {
  /** Store the nodes of [VirtualFile]s and their associated [DesignerCommonIssueNode]s. */
  private var fileNodeMap = mapOf<VirtualFile?, DesignerCommonIssueNode>()

  /**
   * Store the nodes of [Issue]s and their associated parent [DesignerCommonIssueNode]s to
   * [IssueNode] pairs.
   */
  private var issueToNodeMap = mapOf<Issue, IssueNode>()

  @Suppress("UnstableApiUsage")
  override fun updateIssues(issueList: List<Issue>, nodeFactory: NodeFactory) {
    // Construct the nodes of the whole tree. The old node is reused if it exists.
    val fileIssuesMap: Map<VirtualFile?, List<Issue>> =
      issueList.groupBy { issue ->
        if (issue.source is VisualLintIssueProvider.VisualLintIssueSource) null
        else
          issue.source.files.let {
            BackedVirtualFile.getOriginFileIfBacked(it.firstOrNull() ?: return@let null)
          }
      }

    val oldFileNodeMap = fileNodeMap
    val oldFileIssueMap = issueToNodeMap

    // Update file nodes.
    val newFileNodeMap: MutableMap<VirtualFile?, DesignerCommonIssueNode> = mutableMapOf()
    for ((file, _) in fileIssuesMap) {
      val node =
        oldFileNodeMap[file]
          ?: let {
            if (file != null) nodeFactory.createFileNode(file, rootNode)
            else nodeFactory.createNoFileNode(rootNode)
          }
      newFileNodeMap[file] = node
    }

    // Update issue nodes.
    val newIssueToNodeMap = mutableMapOf<Issue, IssueNode>()
    for ((file, issues) in fileIssuesMap) {
      val parentNode: DesignerCommonIssueNode = newFileNodeMap[file]!!
      for (issue in issues) {
        val oldIssueNode: IssueNode? = oldFileIssueMap[issue]

        val nodeToAdd =
          if (oldIssueNode == null || oldIssueNode.parent != parentNode) {
            when (issue) {
              is VisualLintRenderIssue -> VisualLintIssueNode(issue, parentNode)
              else -> IssueNode(file, issue, parentNode)
            }
          } else {
            oldIssueNode
          }
        newIssueToNodeMap[issue] = nodeToAdd
      }
    }

    fileNodeMap = newFileNodeMap
    issueToNodeMap = newIssueToNodeMap
  }

  override fun getFileNodes(): List<DesignerCommonIssueNode> = fileNodeMap.values.toList()

  override fun getIssueNodes(fileNode: DesignerCommonIssueNode): List<IssueNode> {
    return issueToNodeMap.values.filter { it.parent == fileNode }.toList()
  }
}

/**
 * The root of common issue panel. This is an invisible root node for simulating the multi-root
 * tree.
 */
class DesignerCommonIssueRoot(
  project: Project?,
  val issueProvider: DesignerCommonIssueProvider<out Any?>,
<<<<<<< HEAD
  private val nodeFactoryProvider: () -> NodeFactory
=======
  private val nodeFactoryProvider: () -> NodeFactory,
>>>>>>> 0d09370c
) : DesignerCommonIssueNode(project, null) {

  private var _comparator: Comparator<DesignerCommonIssueNode> = compareBy { 0 }
  override val issueComparator: Comparator<DesignerCommonIssueNode>
    get() = _comparator

  private val nodeProvider = NodeProviderImpl(this)

  init {
    issueProvider.registerUpdateListener {
      nodeProvider.updateIssues(issueProvider.getFilteredIssues(), nodeFactoryProvider())
    }
    nodeProvider.updateIssues(issueProvider.getFilteredIssues(), nodeFactoryProvider())
  }

  fun setComparator(comparator: Comparator<DesignerCommonIssueNode>) {
    _comparator = comparator
  }

  override fun getName(): String = "Current File And Qualifiers"

  override fun getLeafState(): LeafState = LeafState.NEVER

  override fun getChildren(): List<DesignerCommonIssueNode> {
    return getNodeProvider().getFileNodes().sortedWith(FileNameComparator).toList()
  }

  override fun updatePresentation(presentation: PresentationData) {
    presentation.addText(name, SimpleTextAttributes.REGULAR_ATTRIBUTES)
  }

  override fun getNodeProvider(): NodeProvider {
    return nodeProvider
  }
}

/** The [DesignerCommonIssueNode] represents a file. */
class IssuedFileNode(val file: VirtualFile, parent: DesignerCommonIssueNode?) :
  DesignerCommonIssueNode(parent?.project, parent) {

  override fun getLeafState() = LeafState.DEFAULT

  override fun getName() = getVirtualFile().name

  @Suppress("UnstableApiUsage")
  override fun getVirtualFile(): VirtualFile =
    file.let { BackedVirtualFile.getOriginFileIfBacked(file) }

  override fun getNavigatable(): Navigatable? = null

  override fun updatePresentation(presentation: PresentationData) {
    val virtualFile = file
    presentation.addText(name, SimpleTextAttributes.REGULAR_ATTRIBUTES)
    presentation.setIcon(
      CompoundIconProvider.findIcon(PsiUtilCore.findFileSystemItem(project, virtualFile), 0)
        ?: when (virtualFile.isDirectory) {
          true -> AllIcons.Nodes.Folder
          else -> AllIcons.FileTypes.Any_type
        }
    )
    val url = virtualFile.parent?.presentableUrl ?: return
    presentation.addText(
      "  ${FileUtil.getLocationRelativeToUserHome(url)}",
<<<<<<< HEAD
      SimpleTextAttributes.GRAYED_ATTRIBUTES
=======
      SimpleTextAttributes.GRAYED_ATTRIBUTES,
>>>>>>> 0d09370c
    )
    val count = getNodeProvider().getIssueNodes(this).size
    presentation.addText("  ${createIssueCountText(count)}", SimpleTextAttributes.GRAYED_ATTRIBUTES)
  }

  override fun hashCode() = Objects.hash(parentDescriptor?.element, file)

  override fun equals(other: Any?): Boolean {
    if (this === other) return true
    if (this.javaClass != other?.javaClass) return false
    val that = other as? IssuedFileNode ?: return false
    return that.parentDescriptor?.element == parentDescriptor?.element && that.file == file
  }

  override fun getChildren(): List<IssueNode> {
    return getNodeProvider()
      .getIssueNodes(this)
      .sortedWith(PreprocessNodeComparator.thenComparing(issueComparator))
  }
}

const val LAYOUT_VALIDATION_NODE_NAME = "Layout Validation"

const val UI_CHECK_NODE_NAME = "UI Check"

object LayoutValidationNodeFactory : NodeFactory {
  override fun createNoFileNode(parent: DesignerCommonIssueNode) =
    LayoutValidationNoFileNode(parent)
}

object UICheckNodeFactory : NodeFactory {
  override fun createNoFileNode(parent: DesignerCommonIssueNode) =
    NoFileNode(UI_CHECK_NODE_NAME, null, parent)
}

interface NodeFactory {
  fun createNoFileNode(parent: DesignerCommonIssueNode): DesignerCommonIssueNode

  fun createFileNode(
    virtualFile: VirtualFile,
<<<<<<< HEAD
    parent: DesignerCommonIssueNode
=======
    parent: DesignerCommonIssueNode,
>>>>>>> 0d09370c
  ): DesignerCommonIssueNode = IssuedFileNode(virtualFile, parent)
}

class LayoutValidationNoFileNode(parent: DesignerCommonIssueNode?) :
  NoFileNode(LAYOUT_VALIDATION_NODE_NAME, AllIcons.FileTypes.Xml, parent)

/**
 * A node which doesn't represent any file. This is used to show the issues which do not belong to
 * any particular file.
 */
open class NoFileNode(
  private val nodeName: String,
  private val nodeIcon: Icon?,
<<<<<<< HEAD
  parent: DesignerCommonIssueNode?
=======
  parent: DesignerCommonIssueNode?,
>>>>>>> 0d09370c
) : DesignerCommonIssueNode(parent?.project, parent) {
  override fun getLeafState() = LeafState.DEFAULT

  override fun getName() = nodeName

  override fun getVirtualFile(): VirtualFile? = null

  override fun getNavigatable(): Navigatable? = null

  override fun updatePresentation(presentation: PresentationData) {
    presentation.addText(name, SimpleTextAttributes.REGULAR_ATTRIBUTES)
    presentation.setIcon(nodeIcon)
    val count = getNodeProvider().getIssueNodes(this).size
    presentation.addText("  ${createIssueCountText(count)}", SimpleTextAttributes.GRAYED_ATTRIBUTES)
  }

  override fun hashCode() = Objects.hash(parentDescriptor?.element)

  override fun equals(other: Any?): Boolean {
    if (this === other) return true
    if (this.javaClass != other?.javaClass) return false
    val that = other as? NoFileNode ?: return false
    return that.parentDescriptor?.element == parentDescriptor?.element
  }

  override fun getChildren(): List<IssueNode> {
    return getNodeProvider()
      .getIssueNodes(this)
      .sortedWith(PreprocessNodeComparator.thenComparing(issueComparator))
  }
}

val DESCEND_ORDER_DEFAULT_SEVERITIES: List<HighlightSeverity> =
  HighlightSeverity.DEFAULT_SEVERITIES.sortedByDescending { it.myVal }
    .toMutableList()
    .also { it.remove(HighlightSeverity.INFO) }

/** The node represents an [Issue] in the layout file. */
open class IssueNode(
  val file: VirtualFile?,
  val issue: Issue,
<<<<<<< HEAD
  val parent: DesignerCommonIssueNode?
=======
  val parent: DesignerCommonIssueNode?,
>>>>>>> 0d09370c
) : DesignerCommonIssueNode(parent?.project, parent) {

  override fun getLeafState() = LeafState.ALWAYS

  override fun getName(): String = createNodeDisplayText()

  @Suppress("UnstableApiUsage")
  override fun getVirtualFile() = file?.let { BackedVirtualFile.getOriginFileIfBacked(file) }

  override fun getChildren(): List<DesignerCommonIssueNode> = emptyList()

  override fun getNavigatable(): Navigatable? {
    var navigatable = (issue.source as? NlComponentIssueSource)?.component?.navigatable
    if (navigatable == null) {
      val targetFile = getVirtualFile()
      if (project != null && targetFile != null) {
        navigatable = OpenFileDescriptor(project, targetFile, -1)
      }
    }
    if (navigatable is OpenFileDescriptor) {
      return MyOpenFileDescriptor(navigatable)
    }
    return navigatable
  }

  override fun updatePresentation(presentation: PresentationData) {
    val nodeDisplayText: String = createNodeDisplayText()
    val icon: Icon =
      HighlightDisplayLevel.find(issue.severity)?.icon
        ?: let {
          val issueSeverityLevel = issue.severity.myVal
          var icon: Icon? = null
          for (severity in DESCEND_ORDER_DEFAULT_SEVERITIES) {
            if (issueSeverityLevel < severity.myVal) {
              continue
            }
            icon = HighlightDisplayLevel.find(severity)?.icon
            break
          }
          icon ?: EmptyIcon.ICON_16
        }
    presentation.setIcon(icon)

    presentation.addText(nodeDisplayText, SimpleTextAttributes.REGULAR_ATTRIBUTES)
  }

  private fun createNodeDisplayText(): String {
    val source = issue.source
    return if (source is NlComponentIssueSource) source.displayText + ": " + issue.summary
    else issue.summary
  }

  override fun hashCode() = Objects.hash(parentDescriptor?.element, file, issue)

  override fun equals(other: Any?): Boolean {
    if (this === other) return true
    if (this.javaClass != other?.javaClass) return false
    val that = other as? IssueNode ?: return false
    return that.parentDescriptor?.element == parentDescriptor?.element && that.issue == issue
  }

  override fun toString(): String {
    val builder = StringBuilder()
    file?.canonicalPath?.let { builder.append(it).append(", ") }
    builder.append(issue.toString())
    return builder.toString()
  }
}

class VisualLintIssueNode(
  private val visualLintIssue: VisualLintRenderIssue,
<<<<<<< HEAD
  parent: DesignerCommonIssueNode?
=======
  parent: DesignerCommonIssueNode?,
>>>>>>> 0d09370c
) : IssueNode(null, visualLintIssue, parent) {

  override fun getLeafState() = LeafState.DEFAULT

  override fun getChildren(): List<DesignerCommonIssueNode> = emptyList()

  override fun getNavigatable(): Navigatable? {
    if (project == null) {
      return null
    }
<<<<<<< HEAD
    val navigatable =
      (visualLintIssue.components.firstOrNull { it.tag == EmptyXmlTag.INSTANCE }?.navigatable
        as? OpenFileDescriptor)
=======
    val navigatable = visualLintIssue.navigatable as? OpenFileDescriptor
>>>>>>> 0d09370c
    if (navigatable != null) {
      return MyOpenFileDescriptor(navigatable)
    }
    val targetComponent = visualLintIssue.components.firstOrNull()
    val openLayoutValidationNavigatable =
      if (
        HardwareConfigHelper.isWear(visualLintIssue.models.firstOrNull()?.configuration?.device)
      ) {
        SelectWearDevicesNavigatable(project)
      } else {
        SelectWindowSizeDevicesNavigatable(project)
      }
    if (targetComponent == null) {
      return openLayoutValidationNavigatable
    }

    return object : Navigatable {
      override fun navigate(requestFocus: Boolean) {
        navigateToComponent(targetComponent, true)
        openLayoutValidationNavigatable.navigate(requestFocus)
      }

      override fun canNavigate(): Boolean = project != null

      override fun canNavigateToSource(): Boolean = project != null
    }
  }

  override fun hashCode() =
    Objects.hash(parentDescriptor?.element, visualLintIssue.rangeBasedHashCode())

  override fun equals(other: Any?): Boolean {
    if (this === other) return true
    if (this.javaClass != other?.javaClass) return false
    val that = other as? VisualLintIssueNode ?: return false
    return that.parentDescriptor?.element == parentDescriptor?.element &&
      that.visualLintIssue.rangeBasedHashCode() == visualLintIssue.rangeBasedHashCode()
  }
}

private class MyOpenFileDescriptor(openFileDescriptor: OpenFileDescriptor) :
  OpenFileDescriptor(
    openFileDescriptor.project,
    openFileDescriptor.file,
<<<<<<< HEAD
    openFileDescriptor.offset
=======
    openFileDescriptor.offset,
>>>>>>> 0d09370c
  ) {

  /**
   * [navigate], [navigateIn], and [navigateInEditor] may call each other depending on the
   * implementation of [com.intellij.openapi.fileEditor.FileNavigator]. Mark as tracked to avoid the
   * duplications.
   */
  private var hasTracked: Boolean = false

  override fun navigate(requestFocus: Boolean) {
    trackOpenFileEvent()
    super.navigate(requestFocus)
  }

  override fun navigateIn(e: Editor) {
    trackOpenFileEvent()
    super.navigateIn(e)
  }

  override fun navigateInEditor(project: Project, requestFocus: Boolean): Boolean {
    trackOpenFileEvent()
    return super.navigateInEditor(project, requestFocus)
  }

  private fun trackOpenFileEvent() {
    if (!hasTracked) {
      DesignerCommonIssuePanelUsageTracker.getInstance()
        .trackNavigationFromIssue(UniversalProblemsPanelEvent.IssueNavigated.OPEN_FILE, project)
      hasTracked = true
    }
  }
}

@VisibleForTesting
class SelectWindowSizeDevicesNavigatable(project: Project) :
  OpenLayoutValidationNavigatable(project, ConfigurationSet.WindowSizeDevices)

@VisibleForTesting
class SelectWearDevicesNavigatable(project: Project) :
  OpenLayoutValidationNavigatable(project, ConfigurationSet.WearDevices)

@VisibleForTesting
open class OpenLayoutValidationNavigatable(
  private val project: Project,
<<<<<<< HEAD
  configurationSetToSelect: ConfigurationSet
=======
  configurationSetToSelect: ConfigurationSet,
>>>>>>> 0d09370c
) : Navigatable {
  private val task = {
    VisualizationToolWindowFactory.openAndSetConfigurationSet(project, configurationSetToSelect)
  }

  override fun navigate(requestFocus: Boolean) {
    DesignerCommonIssuePanelUsageTracker.getInstance()
      .trackNavigationFromIssue(
        UniversalProblemsPanelEvent.IssueNavigated.OPEN_VALIDATION_TOOL,
<<<<<<< HEAD
        project
=======
        project,
>>>>>>> 0d09370c
      )
    task()
  }

  override fun canNavigate(): Boolean = true

  override fun canNavigateToSource(): Boolean = true
}

private fun createIssueCountText(issueCount: Int): String {
  return when (issueCount) {
    0 -> "There is no problem"
    1 -> "1 problem"
    else -> "$issueCount problems"
  }
}

/**
 * Comparator to sort the [IssuedFileNode] and [NoFileNode]. The [IssuedFileNode] is sorted
 * alphabetically and [NoFileNode] is always the last.
 */
object FileNameComparator : Comparator<DesignerCommonIssueNode> {
  override fun compare(o1: DesignerCommonIssueNode?, o2: DesignerCommonIssueNode?): Int {
    if (o1 is NoFileNode) {
      return if (o2 is NoFileNode) 0 else 1
    }
    if (o2 is NoFileNode) {
      return -1
    }

    return if (o1 is IssuedFileNode && o2 is IssuedFileNode)
      o1.getVirtualFile().name.compareTo(o2.getVirtualFile().name)
    else 0
  }
}

/**
 * Define the default order for [DesignerCommonIssueNode]. All [DesignerCommonIssueNode]s must pass
 * to this comparator before sorting.
 */
object PreprocessNodeComparator : Comparator<DesignerCommonIssueNode> {
  override fun compare(o1: DesignerCommonIssueNode?, o2: DesignerCommonIssueNode?): Int {
    return when {
      o1 == o2 -> 0
      o1 == null -> -1
      o2 == null -> 1
      o1 is IssueNode && o2 !is IssueNode -> -1
      o1 !is IssueNode && o2 is IssueNode -> 1
      // Force sorted the ATF issue by name. This avoid the jumping order of ATF issue when there is
      // no sorting option is selected.
      o1 is IssueNode && o2 is IssueNode && o1.issue is NlAtfIssue && o2.issue is NlAtfIssue ->
        o1.issue.summary.compareTo(o2.issue.summary)
      // Provide consistent ordering for everything else
      else -> o1.name.compareTo(o2.name)
    }
  }
}<|MERGE_RESOLUTION|>--- conflicted
+++ resolved
@@ -25,7 +25,6 @@
 import com.google.common.annotations.VisibleForTesting
 import com.google.wireless.android.sdk.stats.UniversalProblemsPanelEvent
 import com.intellij.codeHighlighting.HighlightDisplayLevel
-import com.intellij.designer.model.EmptyXmlTag
 import com.intellij.icons.AllIcons
 import com.intellij.ide.projectView.PresentationData
 import com.intellij.ide.projectView.impl.CompoundIconProvider
@@ -55,11 +54,7 @@
  */
 abstract class DesignerCommonIssueNode(
   project: Project?,
-<<<<<<< HEAD
-  parentDescriptor: NodeDescriptor<DesignerCommonIssueNode>?
-=======
   parentDescriptor: NodeDescriptor<DesignerCommonIssueNode>?,
->>>>>>> 0d09370c
 ) :
   PresentableNodeDescriptor<DesignerCommonIssueNode>(project, parentDescriptor),
   LeafState.Supplier {
@@ -208,11 +203,7 @@
 class DesignerCommonIssueRoot(
   project: Project?,
   val issueProvider: DesignerCommonIssueProvider<out Any?>,
-<<<<<<< HEAD
-  private val nodeFactoryProvider: () -> NodeFactory
-=======
   private val nodeFactoryProvider: () -> NodeFactory,
->>>>>>> 0d09370c
 ) : DesignerCommonIssueNode(project, null) {
 
   private var _comparator: Comparator<DesignerCommonIssueNode> = compareBy { 0 }
@@ -276,11 +267,7 @@
     val url = virtualFile.parent?.presentableUrl ?: return
     presentation.addText(
       "  ${FileUtil.getLocationRelativeToUserHome(url)}",
-<<<<<<< HEAD
-      SimpleTextAttributes.GRAYED_ATTRIBUTES
-=======
       SimpleTextAttributes.GRAYED_ATTRIBUTES,
->>>>>>> 0d09370c
     )
     val count = getNodeProvider().getIssueNodes(this).size
     presentation.addText("  ${createIssueCountText(count)}", SimpleTextAttributes.GRAYED_ATTRIBUTES)
@@ -321,11 +308,7 @@
 
   fun createFileNode(
     virtualFile: VirtualFile,
-<<<<<<< HEAD
-    parent: DesignerCommonIssueNode
-=======
     parent: DesignerCommonIssueNode,
->>>>>>> 0d09370c
   ): DesignerCommonIssueNode = IssuedFileNode(virtualFile, parent)
 }
 
@@ -339,11 +322,7 @@
 open class NoFileNode(
   private val nodeName: String,
   private val nodeIcon: Icon?,
-<<<<<<< HEAD
-  parent: DesignerCommonIssueNode?
-=======
   parent: DesignerCommonIssueNode?,
->>>>>>> 0d09370c
 ) : DesignerCommonIssueNode(parent?.project, parent) {
   override fun getLeafState() = LeafState.DEFAULT
 
@@ -385,11 +364,7 @@
 open class IssueNode(
   val file: VirtualFile?,
   val issue: Issue,
-<<<<<<< HEAD
-  val parent: DesignerCommonIssueNode?
-=======
   val parent: DesignerCommonIssueNode?,
->>>>>>> 0d09370c
 ) : DesignerCommonIssueNode(parent?.project, parent) {
 
   override fun getLeafState() = LeafState.ALWAYS
@@ -461,11 +436,7 @@
 
 class VisualLintIssueNode(
   private val visualLintIssue: VisualLintRenderIssue,
-<<<<<<< HEAD
-  parent: DesignerCommonIssueNode?
-=======
   parent: DesignerCommonIssueNode?,
->>>>>>> 0d09370c
 ) : IssueNode(null, visualLintIssue, parent) {
 
   override fun getLeafState() = LeafState.DEFAULT
@@ -476,13 +447,7 @@
     if (project == null) {
       return null
     }
-<<<<<<< HEAD
-    val navigatable =
-      (visualLintIssue.components.firstOrNull { it.tag == EmptyXmlTag.INSTANCE }?.navigatable
-        as? OpenFileDescriptor)
-=======
     val navigatable = visualLintIssue.navigatable as? OpenFileDescriptor
->>>>>>> 0d09370c
     if (navigatable != null) {
       return MyOpenFileDescriptor(navigatable)
     }
@@ -527,11 +492,7 @@
   OpenFileDescriptor(
     openFileDescriptor.project,
     openFileDescriptor.file,
-<<<<<<< HEAD
-    openFileDescriptor.offset
-=======
     openFileDescriptor.offset,
->>>>>>> 0d09370c
   ) {
 
   /**
@@ -576,11 +537,7 @@
 @VisibleForTesting
 open class OpenLayoutValidationNavigatable(
   private val project: Project,
-<<<<<<< HEAD
-  configurationSetToSelect: ConfigurationSet
-=======
   configurationSetToSelect: ConfigurationSet,
->>>>>>> 0d09370c
 ) : Navigatable {
   private val task = {
     VisualizationToolWindowFactory.openAndSetConfigurationSet(project, configurationSetToSelect)
@@ -590,11 +547,7 @@
     DesignerCommonIssuePanelUsageTracker.getInstance()
       .trackNavigationFromIssue(
         UniversalProblemsPanelEvent.IssueNavigated.OPEN_VALIDATION_TOOL,
-<<<<<<< HEAD
-        project
-=======
         project,
->>>>>>> 0d09370c
       )
     task()
   }
