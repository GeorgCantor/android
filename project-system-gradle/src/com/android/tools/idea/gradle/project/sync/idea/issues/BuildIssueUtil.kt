/*
 * Copyright (C) 2022 The Android Open Source Project
 *
 * Licensed under the Apache License, Version 2.0 (the "License");
 * you may not use this file except in compliance with the License.
 * You may obtain a copy of the License at
 *
 *      http://www.apache.org/licenses/LICENSE-2.0
 *
 * Unless required by applicable law or agreed to in writing, software
 * distributed under the License is distributed on an "AS IS" BASIS,
 * WITHOUT WARRANTIES OR CONDITIONS OF ANY KIND, either express or implied.
 * See the License for the specific language governing permissions and
 * limitations under the License.
 */
package com.android.tools.idea.gradle.project.sync.idea.issues

import com.intellij.build.issue.BuildIssue
import com.intellij.build.issue.BuildIssueQuickFix
<<<<<<< HEAD
=======
import com.intellij.ide.BrowserUtil
import com.intellij.openapi.actionSystem.DataContext
import com.intellij.openapi.application.invokeLater
>>>>>>> 574fcae1
import com.intellij.openapi.application.runReadAction
import com.intellij.openapi.project.Project
import com.intellij.openapi.project.ProjectManager
import com.intellij.openapi.roots.ProjectFileIndex
import com.intellij.openapi.vfs.VfsUtil
import java.io.File
import java.util.concurrent.CompletableFuture

/**
 * Helper class to conditionally construct the buildIssue containing all the information about a sync exception handling.
 */
class BuildIssueComposer(baseMessage: String, val issueTitle: String = "Gradle Sync issues.") {
  private val descriptionBuilder = StringBuilder(baseMessage)
  val issueQuickFixes = mutableListOf<BuildIssueQuickFix>()

  fun addDescription(message: String) {
    descriptionBuilder.appendLine()
    descriptionBuilder.appendLine(message)
  }

  fun addQuickFix(quickFix: DescribedBuildIssueQuickFix) {
    issueQuickFixes.add(quickFix)
    descriptionBuilder.appendLine()
    descriptionBuilder.append(quickFix.html)
  }

  fun addQuickFix(text: String, quickFix: BuildIssueQuickFix) {
    issueQuickFixes.add(quickFix)
    descriptionBuilder.appendLine()
    descriptionBuilder.append("<a href=\"${quickFix.id}\">$text</a>")
  }

  fun addQuickFix(prefix: String, text: String, suffix: String, quickFix: BuildIssueQuickFix) {
    issueQuickFixes.add(quickFix)
    descriptionBuilder.appendLine()
    descriptionBuilder.append("$prefix<a href=\"${quickFix.id}\">$text</a>$suffix")
  }

  fun composeBuildIssue(): BuildIssue {
    return object : BuildIssue {
      override val title: String = issueTitle
      override val description = descriptionBuilder.toString()
      override val quickFixes = issueQuickFixes
      override fun getNavigatable(project: Project) = null
    }
  }
}

/**
 * Find the Idea project instance associated with a given Gradle project's external path.
 */
//TODO(karimai): Move when SyncIssueUsageReporter is re-worked.
fun fetchIdeaProjectForGradleProject(projectPath: String): Project? {
  return runReadAction {
    val projectVirtualFile = VfsUtil.findFileByIoFile(File(projectPath), false) ?: return@runReadAction null
    ProjectManager.getInstance().openProjects.firstOrNull {
      ProjectFileIndex.getInstance(it).isInContent(projectVirtualFile)
    }
  }
}

/**
 * A [BuildIssueQuickFix] that contains an associated description which is used to display the quick fix.
 */
interface DescribedBuildIssueQuickFix : BuildIssueQuickFix {
  val description : String
  val html: String
    get() = "<a href=\"${id}\">$description</a>"
}

abstract class OpenLinkDescribedQuickFix : DescribedBuildIssueQuickFix {
  abstract val link: String
  override fun runQuickFix(project: Project, dataContext: DataContext): CompletableFuture<*> {
    val future = CompletableFuture<Any>()

    invokeLater {
      BrowserUtil.browse(link)
      future.complete(null)
    }
    return future
  }
}<|MERGE_RESOLUTION|>--- conflicted
+++ resolved
@@ -17,12 +17,9 @@
 
 import com.intellij.build.issue.BuildIssue
 import com.intellij.build.issue.BuildIssueQuickFix
-<<<<<<< HEAD
-=======
 import com.intellij.ide.BrowserUtil
 import com.intellij.openapi.actionSystem.DataContext
 import com.intellij.openapi.application.invokeLater
->>>>>>> 574fcae1
 import com.intellij.openapi.application.runReadAction
 import com.intellij.openapi.project.Project
 import com.intellij.openapi.project.ProjectManager
@@ -39,25 +36,25 @@
   val issueQuickFixes = mutableListOf<BuildIssueQuickFix>()
 
   fun addDescription(message: String) {
-    descriptionBuilder.appendLine()
-    descriptionBuilder.appendLine(message)
+    descriptionBuilder.appendln()
+    descriptionBuilder.appendln(message)
   }
 
   fun addQuickFix(quickFix: DescribedBuildIssueQuickFix) {
     issueQuickFixes.add(quickFix)
-    descriptionBuilder.appendLine()
+    descriptionBuilder.appendln()
     descriptionBuilder.append(quickFix.html)
   }
 
   fun addQuickFix(text: String, quickFix: BuildIssueQuickFix) {
     issueQuickFixes.add(quickFix)
-    descriptionBuilder.appendLine()
+    descriptionBuilder.appendln()
     descriptionBuilder.append("<a href=\"${quickFix.id}\">$text</a>")
   }
 
   fun addQuickFix(prefix: String, text: String, suffix: String, quickFix: BuildIssueQuickFix) {
     issueQuickFixes.add(quickFix)
-    descriptionBuilder.appendLine()
+    descriptionBuilder.appendln()
     descriptionBuilder.append("$prefix<a href=\"${quickFix.id}\">$text</a>$suffix")
   }
 
