/*
 * Copyright (C) 2016 The Android Open Source Project
 *
 * Licensed under the Apache License, Version 2.0 (the "License");
 * you may not use this file except in compliance with the License.
 * You may obtain a copy of the License at
 *
 *      http://www.apache.org/licenses/LICENSE-2.0
 *
 * Unless required by applicable law or agreed to in writing, software
 * distributed under the License is distributed on an "AS IS" BASIS,
 * WITHOUT WARRANTIES OR CONDITIONS OF ANY KIND, either express or implied.
 * See the License for the specific language governing permissions and
 * limitations under the License.
 */
package com.android.tools.idea.res;

import com.android.annotations.concurrency.UiThread;
import com.android.ide.common.rendering.api.ResourceNamespace;
<<<<<<< HEAD
import com.android.tools.idea.concurrency.AndroidIoManager;
=======
>>>>>>> 12e77d2e
import com.android.utils.SdkUtils;
import com.android.utils.concurrency.CacheUtils;
import com.google.common.annotations.VisibleForTesting;
import com.google.common.cache.Cache;
import com.google.common.cache.CacheBuilder;
<<<<<<< HEAD
import com.google.common.collect.ImmutableList;
import com.intellij.AppTopics;
=======
import com.google.common.cache.RemovalListener;
import com.google.common.collect.ImmutableList;
>>>>>>> 12e77d2e
import com.intellij.ProjectTopics;
import com.intellij.facet.ProjectFacetManager;
import com.intellij.openapi.Disposable;
import com.intellij.openapi.application.Application;
import com.intellij.openapi.application.ApplicationManager;
import com.intellij.openapi.application.ReadAction;
import com.intellij.openapi.components.ServiceManager;
import com.intellij.openapi.editor.Document;
import com.intellij.openapi.editor.EditorFactory;
import com.intellij.openapi.editor.event.DocumentEvent;
import com.intellij.openapi.editor.event.DocumentListener;
import com.intellij.openapi.fileEditor.FileDocumentManager;
import com.intellij.openapi.fileEditor.FileDocumentManagerListener;
import com.intellij.openapi.progress.ProgressIndicator;
import com.intellij.openapi.project.DumbModeTask;
import com.intellij.openapi.project.Project;
import com.intellij.openapi.roots.ModuleRootEvent;
import com.intellij.openapi.roots.ModuleRootListener;
<<<<<<< HEAD
import com.intellij.openapi.vfs.VirtualFile;
import com.intellij.openapi.vfs.VirtualFileManager;
import com.intellij.openapi.vfs.newvfs.BulkFileListener;
import com.intellij.openapi.vfs.newvfs.events.VFileContentChangeEvent;
import com.intellij.openapi.vfs.newvfs.events.VFileCopyEvent;
import com.intellij.openapi.vfs.newvfs.events.VFileCreateEvent;
import com.intellij.openapi.vfs.newvfs.events.VFileDeleteEvent;
import com.intellij.openapi.vfs.newvfs.events.VFileEvent;
import com.intellij.openapi.vfs.newvfs.events.VFileMoveEvent;
import com.intellij.openapi.vfs.newvfs.events.VFilePropertyChangeEvent;
import com.intellij.psi.PsiDocumentManager;
import com.intellij.psi.PsiFile;
import com.intellij.util.messages.MessageBusConnection;
=======
import com.intellij.openapi.util.Disposer;
import com.intellij.openapi.util.io.FileUtil;
import com.intellij.openapi.vfs.VirtualFile;
import com.intellij.openapi.vfs.VirtualFileManager;
import com.intellij.openapi.vfs.newvfs.BulkFileListener;
import com.intellij.openapi.vfs.newvfs.events.*;
import com.intellij.util.concurrency.AppExecutorUtil;
import com.intellij.util.messages.MessageBusConnection;
import org.jetbrains.android.facet.AndroidFacet;
import org.jetbrains.android.facet.ResourceFolderManager;
import org.jetbrains.android.util.AndroidResourceUtil;
import org.jetbrains.annotations.NotNull;
import org.jetbrains.annotations.Nullable;

>>>>>>> 12e77d2e
import java.io.IOException;
import java.util.ArrayList;
import java.util.List;
import java.util.Map;
import java.util.concurrent.ExecutionException;
import java.util.concurrent.ExecutorService;
import java.util.concurrent.Future;
import java.util.function.BiConsumer;
import org.jetbrains.android.facet.AndroidFacet;
import org.jetbrains.android.facet.ResourceFolderManager;
import org.jetbrains.android.util.AndroidResourceUtil;
import org.jetbrains.annotations.NotNull;
import org.jetbrains.annotations.Nullable;

/**
 * A project service that manages {@link ResourceFolderRepository} instances, creating them an necessary and reusing repositories for the
 * same directories when multiple modules need them. For every directory a namespaced and non-namespaced repository may be created, if
 * needed.
 */
public class ResourceFolderRegistry implements Disposable {
  @NotNull private Project myProject;
  @NotNull private final Cache<VirtualFile, ResourceFolderRepository> myNamespacedCache = buildCache();
  @NotNull private final Cache<VirtualFile, ResourceFolderRepository> myNonNamespacedCache = buildCache();
  @NotNull private final ImmutableList<Cache<VirtualFile, ResourceFolderRepository>> myCaches =
      ImmutableList.of(myNamespacedCache, myNonNamespacedCache);

  public ResourceFolderRegistry(@NotNull Project project) {
    myProject = project;
    MessageBusConnection connection = project.getMessageBus().connect(this);
    connection.subscribe(ProjectTopics.PROJECT_ROOTS, new ModuleRootListener() {
      @Override
      public void rootsChanged(@NotNull ModuleRootEvent event) {
        removeStaleEntries();
      }
    });
<<<<<<< HEAD
    connection.subscribe(VirtualFileManager.VFS_CHANGES, new MyVfsListener());
    connection.subscribe(AppTopics.FILE_DOCUMENT_SYNC, new MyFileDocumentManagerListener());
    EditorFactory.getInstance().getEventMulticaster().addDocumentListener(new MyDocumentListener(), this);
=======
    connection.subscribe(VirtualFileManager.VFS_CHANGES, new VfsListener());
>>>>>>> 12e77d2e
  }

  @NotNull
  private static Cache<VirtualFile, ResourceFolderRepository> buildCache() {
<<<<<<< HEAD
    return CacheBuilder.newBuilder().build();
=======
    RemovalListener<VirtualFile, ResourceFolderRepository> removalListener = notification -> Disposer.dispose(notification.getValue());
    return CacheBuilder.newBuilder().removalListener(removalListener).build();
>>>>>>> 12e77d2e
  }

  @NotNull
  public static ResourceFolderRegistry getInstance(@NotNull Project project) {
    return ServiceManager.getService(project, ResourceFolderRegistry.class);
  }

  @NotNull
  public ResourceFolderRepository get(@NotNull AndroidFacet facet, @NotNull VirtualFile dir) {
    // ResourceFolderRepository.create may require the IDE read lock. To avoid deadlocks it is always obtained first, before the caches
    // locks.
    return ReadAction.compute(() -> get(facet, dir, ResourceRepositoryManager.getInstance(facet).getNamespace()));
  }

  @VisibleForTesting
  @NotNull
<<<<<<< HEAD
  ResourceFolderRepository get(@NotNull AndroidFacet facet, @NotNull VirtualFile dir, @NotNull ResourceNamespace namespace) {
    Cache<VirtualFile, ResourceFolderRepository> cache =
        namespace == ResourceNamespace.RES_AUTO ? myNonNamespacedCache : myNamespacedCache;

    ResourceFolderRepository repository = CacheUtils.getAndUnwrap(cache, dir, () -> createRepository(facet, dir, namespace));
=======
  ResourceFolderRepository get(@NotNull final AndroidFacet facet, @NotNull final VirtualFile dir, @NotNull ResourceNamespace namespace) {
    Cache<VirtualFile, ResourceFolderRepository> cache =
        namespace == ResourceNamespace.RES_AUTO ? myNonNamespacedCache : myNamespacedCache;

    ResourceFolderRepository repository = CacheUtils.getAndUnwrap(cache, dir, () -> {
      ResourceFolderRepository newRepository = ResourceFolderRepository.create(facet, dir, namespace);
      Disposer.register(this, newRepository);
      return newRepository;
    });
>>>>>>> 12e77d2e

    assert repository.getNamespace().equals(namespace);
    assert !Disposer.isDisposed(repository);

    // TODO(b/80179120): figure out why this is not always true.
    // assert repository.getFacet().equals(facet);

    return repository;
  }

  @NotNull
  private static ResourceFolderRepository createRepository(@NotNull AndroidFacet facet,
                                                           @NotNull VirtualFile dir,
                                                           @NotNull ResourceNamespace namespace) {
    ResourceFolderRepositoryCachingData cachingData = ResourceFolderRepositoryFileCacheService.get()
        .getCachingData(facet.getModule().getProject(), dir, AndroidIoManager.getInstance().getBackgroundDiskIoExecutor());
    return ResourceFolderRepository.create(facet, dir, namespace, cachingData);
  }

  @Nullable
  public CachedRepositories getCached(@NotNull VirtualFile directory) {
    ResourceFolderRepository namespaced = myNamespacedCache.getIfPresent(directory);
    ResourceFolderRepository nonNamespaced = myNonNamespacedCache.getIfPresent(directory);
    return namespaced == null && nonNamespaced == null ? null : new CachedRepositories(namespaced, nonNamespaced);
  }

  public void reset() {
    myNamespacedCache.invalidateAll();
    myNonNamespacedCache.invalidateAll();
  }

  private void removeStaleEntries() {
    // TODO(namespaces): listen to changes in modules' namespacing modes and dispose repositories which are no longer needed.
    myNamespacedCache.asMap().keySet().removeIf(dir -> isStale(dir));
    myNonNamespacedCache.asMap().keySet().removeIf(dir -> isStale(dir));
  }

  private boolean isStale(@NotNull VirtualFile dir) {
    AndroidFacet facet = AndroidFacet.getInstance(dir, myProject);
    if (facet == null) {
      return true;
    }

    ResourceFolderManager folderManager = ResourceFolderManager.getInstance(facet);
    return !folderManager.getFolders().contains(dir) && !folderManager.getTestFolders().contains(dir);
  }

  @Override
  public void dispose() {
    reset();
  }

<<<<<<< HEAD
  private void dispatchToRepositories(@NotNull VirtualFile file,
                                      @NotNull BiConsumer<ResourceFolderRepository, VirtualFile> handler) {
    for (VirtualFile dir = file.isDirectory() ? file : file.getParent(); dir != null; dir = dir.getParent()) {
      for (Cache<VirtualFile, ResourceFolderRepository> cache : myCaches) {
        ResourceFolderRepository repository = cache.getIfPresent(dir);
        if (repository != null) {
          handler.accept(repository, file);
        }
      }
    }
  }

=======
>>>>>>> 12e77d2e
  /**
   * Populate the registry's in-memory ResourceFolderRepository caches (if not already cached).
   */
  public static class PopulateCachesTask extends DumbModeTask {
    @NotNull private final Project myProject;

    public PopulateCachesTask(@NotNull Project project) {
      myProject = project;
    }

    @Override
    public void performInDumbMode(@NotNull ProgressIndicator indicator) {
      List<AndroidFacet> facets = ProjectFacetManager.getInstance(myProject).getFacets(AndroidFacet.ID);
      if (facets.isEmpty()) {
        return;
      }
      // Some directories in the registry may already be populated by this point, so filter them out.
      indicator.setText("Indexing resources");
      indicator.setIndeterminate(false);
      Map<VirtualFile, AndroidFacet> resDirectories = AndroidResourceUtil.getResourceDirectoriesForFacets(facets);
      // Might already be done, as there can be a race for filling the memory caches.
      if (resDirectories.isEmpty()) {
        return;
      }

      // Make sure the cache root is created before parallel execution to avoid racing to create the root.
      try {
        ResourceFolderRepositoryFileCacheService.get().createDirForProject(myProject);
      }
      catch (IOException e) {
        return;
      }

      Application application = ApplicationManager.getApplication();
      // Beware if the current thread is holding the write lock. The current thread will
      // end up waiting for helper threads to finish, and the helper threads will be
      // acquiring a read lock (which would then block because of the write lock).
      assert !application.isWriteAccessAllowed();

      int numDone = 0;

      ExecutorService parallelExecutor = AndroidIoManager.getInstance().getBackgroundDiskIoExecutor();
      List<Future<ResourceFolderRepository>> repositoryJobs = new ArrayList<>();
      for (Map.Entry<VirtualFile, AndroidFacet> entry : resDirectories.entrySet()) {
        AndroidFacet facet = entry.getValue();
        VirtualFile dir = entry.getKey();
        ResourceFolderRegistry registry = getInstance(myProject);
        repositoryJobs.add(parallelExecutor.submit(() -> registry.get(facet, dir)));
      }

      for (Future<ResourceFolderRepository> job : repositoryJobs) {
        if (indicator.isCanceled()) {
          break;
        }
        indicator.setFraction((double)numDone / resDirectories.size());
        try {
          job.get();
        }
        catch (ExecutionException e) {
          // If we get an exception, that's okay -- we stop pre-populating the cache, which is just for performance.
        }
        catch (InterruptedException e) {
          Thread.currentThread().interrupt();
        }
        ++numDone;
      }
    }
  }

  public static class CachedRepositories {
    @Nullable
    public final ResourceFolderRepository namespaced;

    @Nullable
    public final ResourceFolderRepository nonNamespaced;

    public CachedRepositories(@Nullable ResourceFolderRepository namespaced, @Nullable ResourceFolderRepository nonNamespaced) {
      this.namespaced = namespaced;
      this.nonNamespaced = nonNamespaced;
    }
  }

  /**
<<<<<<< HEAD
   * {@link BulkFileListener} which handles {@link VFileEvent}s for resource folder.
   * When an event happens on a file within a folder with a corresponding
   * {@link ResourceFolderRepository}, the event is delegated to it.
   */
  private class MyVfsListener implements BulkFileListener {
=======
   * This VfsListener handles {@link VFileEvent}s for resource folder.
   * When an event happens on a file within a folder with a corresponding
   * {@link ResourceFolderRepository}, the event is delegated to it.
   */
  private class VfsListener implements BulkFileListener {
>>>>>>> 12e77d2e
    @UiThread
    @Override
    public void before(@NotNull List<? extends VFileEvent> events) {
      for (VFileEvent event : events) {
        if (event instanceof VFileMoveEvent) {
          onFileOrDirectoryRemoved(((VFileMoveEvent)event).getFile());
        }
        else if (event instanceof VFileDeleteEvent) {
          onFileOrDirectoryRemoved(((VFileDeleteEvent)event).getFile());
        }
        else if (event instanceof VFilePropertyChangeEvent &&
                 ((VFilePropertyChangeEvent)event).getPropertyName().equals(VirtualFile.PROP_NAME)) {
          onFileOrDirectoryRemoved(((VFilePropertyChangeEvent)event).getFile());
        }
      }
    }

    @Override
    public void after(@NotNull List<? extends VFileEvent> events) {
      for (VFileEvent event : events) {
        if (event instanceof VFileCreateEvent) {
          VFileCreateEvent createEvent = (VFileCreateEvent)event;
          onFileOrDirectoryCreated(createEvent.getParent(), createEvent.getChildName());
        }
        else if (event instanceof VFileCopyEvent) {
          VFileCopyEvent copyEvent = (VFileCopyEvent)event;
          onFileOrDirectoryCreated(copyEvent.getNewParent(), copyEvent.getNewChildName());
        }
        else if (event instanceof VFileMoveEvent) {
          VFileMoveEvent moveEvent = (VFileMoveEvent)event;
          onFileOrDirectoryCreated(moveEvent.getNewParent(), moveEvent.getFile().getName());
        }
        else if (event instanceof VFilePropertyChangeEvent &&
                 ((VFilePropertyChangeEvent)event).getPropertyName().equals(VirtualFile.PROP_NAME)) {
          VFilePropertyChangeEvent renameEvent = (VFilePropertyChangeEvent)event;
<<<<<<< HEAD
          onFileOrDirectoryCreated(renameEvent.getFile().getParent(), (String)renameEvent.getNewValue());
=======
          VirtualFile parent = renameEvent.getFile().getParent();
          if (parent != null) {
            onFileOrDirectoryCreated(parent, (String)renameEvent.getNewValue());
          }
>>>>>>> 12e77d2e
        }
        else if (event instanceof VFileContentChangeEvent) {
          onFileContentChanged(((VFileContentChangeEvent)event).getFile());
        }
      }
    }

    private void onFileOrDirectoryCreated(@NotNull VirtualFile parent, @NotNull String childName) {
<<<<<<< HEAD
      VirtualFile created = parent.findChild(childName);
      if (created == null) {
        return;
      }

      CachedRepositories cachedRepositories;
      if (created.isDirectory()) {
        cachedRepositories = getCached(parent);
      }
      else {
        VirtualFile grandParent = parent.getParent();
        cachedRepositories = grandParent == null ? null : getCached(grandParent);
      }

      if (cachedRepositories != null) {
        onFileOrDirectoryCreated(created, cachedRepositories.namespaced);
        onFileOrDirectoryCreated(created, cachedRepositories.nonNamespaced);
      }
    }

    private void onFileOrDirectoryCreated(@NotNull VirtualFile created, @Nullable ResourceFolderRepository repository) {
      if (repository == null) {
        return;
      }

      if (!created.isDirectory()) {
        repository.onFileCreated(created);
      }
      else {
        // ResourceFolderRepository doesn't handle event on a whole folder so we pass all the children.
        for (VirtualFile child : created.getChildren()) {
          if (!child.isDirectory()) {
            // There is no need to visit subdirectories because Android does not support them.
            // If a base resource directory is created (e.g res/), a whole
            // ResourceFolderRepository will be created separately so we don't need to handle
            // this case here.
            repository.onFileCreated(child);
=======
      VirtualFile file = null;
      for (VirtualFile dir = parent.isDirectory() ? parent : parent.getParent(); dir != null; dir = dir.getParent()) {
        for (Cache<VirtualFile, ResourceFolderRepository> cache : myCaches) {
          ResourceFolderRepository repository = cache.getIfPresent(dir);
          if (repository != null) {
            if (file == null) {
              file = parent.findChild(childName);
              if (file == null) {
                // The file is not found, there is no need to continue iterating over
                // the repositories.
                return;
              }
            }

            if (file.isDirectory()) {
              // ResourceFolderRepository doesn't handle event on a whole folder
              // so we pass all the children
              for (VirtualFile child : file.getChildren()) {
                if (!child.isDirectory()) {
                  // There is no need to visit subdirectories because Android does not support them.
                  // If a base resource directory is created (e.g res/), a whole
                  // ResourceFolderRepository will be created separately so we don't need to handle
                  // this case here.
                  repository.onFileCreated(child);
                }
              }
            }
            else {
              repository.onFileCreated(file);
            }
>>>>>>> 12e77d2e
          }
        }
      }
    }

    private void onFileOrDirectoryRemoved(@NotNull VirtualFile file) {
<<<<<<< HEAD
      dispatchToRepositories(file, ResourceFolderRepository::onFileOrDirectoryRemoved);
=======
      for (VirtualFile dir = file.isDirectory() ? file : file.getParent(); dir != null; dir = dir.getParent()) {
        for (Cache<VirtualFile, ResourceFolderRepository> cache : myCaches) {
          ResourceFolderRepository repository = cache.getIfPresent(dir);
          if (repository != null) {
            repository.onFileOrDirectoryRemoved(file);
          }
        }
      }
>>>>>>> 12e77d2e
    }

    private void onFileContentChanged(@NotNull VirtualFile file) {
      if (file.isDirectory()) {
        return;
      }
<<<<<<< HEAD

      if (SdkUtils.hasImageExtension(file.getName())) {
        dispatchToRepositories(file, ResourceFolderRepository::onBitmapFileUpdated);
      }
    }
  }

  private class MyFileDocumentManagerListener implements FileDocumentManagerListener {
    @Override
    public void fileWithNoDocumentChanged(@NotNull VirtualFile file) {
      dispatchToRepositories(file, ResourceFolderRepository::scheduleScan);
    }
  }

  private class MyDocumentListener implements DocumentListener {
    private final FileDocumentManager myFileDocumentManager = FileDocumentManager.getInstance();
    private final PsiDocumentManager myPsiDocumentManager = PsiDocumentManager.getInstance(myProject);

    @Override
    public void documentChanged(@NotNull DocumentEvent event) {
      Document document = event.getDocument();
      PsiFile psiFile = myPsiDocumentManager.getCachedPsiFile(document);
      if (psiFile == null) {
        VirtualFile virtualFile = myFileDocumentManager.getFile(document);
        if (virtualFile != null) {
          dispatchToRepositories(virtualFile, ResourceFolderRepository::scheduleScan);
=======
      if (SdkUtils.hasImageExtension(file.getName())) {
        for (VirtualFile dir = file.isDirectory() ? file : file.getParent(); dir != null; dir = dir.getParent()) {
          for (Cache<VirtualFile, ResourceFolderRepository> cache : myCaches) {
            ResourceFolderRepository repository = cache.getIfPresent(dir);
            if (repository != null) {
              repository.onBitmapFileUpdated(file);
            }
          }
>>>>>>> 12e77d2e
        }
      }
    }
  }
}<|MERGE_RESOLUTION|>--- conflicted
+++ resolved
@@ -17,22 +17,14 @@
 
 import com.android.annotations.concurrency.UiThread;
 import com.android.ide.common.rendering.api.ResourceNamespace;
-<<<<<<< HEAD
 import com.android.tools.idea.concurrency.AndroidIoManager;
-=======
->>>>>>> 12e77d2e
 import com.android.utils.SdkUtils;
 import com.android.utils.concurrency.CacheUtils;
 import com.google.common.annotations.VisibleForTesting;
 import com.google.common.cache.Cache;
 import com.google.common.cache.CacheBuilder;
-<<<<<<< HEAD
 import com.google.common.collect.ImmutableList;
 import com.intellij.AppTopics;
-=======
-import com.google.common.cache.RemovalListener;
-import com.google.common.collect.ImmutableList;
->>>>>>> 12e77d2e
 import com.intellij.ProjectTopics;
 import com.intellij.facet.ProjectFacetManager;
 import com.intellij.openapi.Disposable;
@@ -51,7 +43,6 @@
 import com.intellij.openapi.project.Project;
 import com.intellij.openapi.roots.ModuleRootEvent;
 import com.intellij.openapi.roots.ModuleRootListener;
-<<<<<<< HEAD
 import com.intellij.openapi.vfs.VirtualFile;
 import com.intellij.openapi.vfs.VirtualFileManager;
 import com.intellij.openapi.vfs.newvfs.BulkFileListener;
@@ -65,22 +56,6 @@
 import com.intellij.psi.PsiDocumentManager;
 import com.intellij.psi.PsiFile;
 import com.intellij.util.messages.MessageBusConnection;
-=======
-import com.intellij.openapi.util.Disposer;
-import com.intellij.openapi.util.io.FileUtil;
-import com.intellij.openapi.vfs.VirtualFile;
-import com.intellij.openapi.vfs.VirtualFileManager;
-import com.intellij.openapi.vfs.newvfs.BulkFileListener;
-import com.intellij.openapi.vfs.newvfs.events.*;
-import com.intellij.util.concurrency.AppExecutorUtil;
-import com.intellij.util.messages.MessageBusConnection;
-import org.jetbrains.android.facet.AndroidFacet;
-import org.jetbrains.android.facet.ResourceFolderManager;
-import org.jetbrains.android.util.AndroidResourceUtil;
-import org.jetbrains.annotations.NotNull;
-import org.jetbrains.annotations.Nullable;
-
->>>>>>> 12e77d2e
 import java.io.IOException;
 import java.util.ArrayList;
 import java.util.List;
@@ -116,23 +91,14 @@
         removeStaleEntries();
       }
     });
-<<<<<<< HEAD
     connection.subscribe(VirtualFileManager.VFS_CHANGES, new MyVfsListener());
     connection.subscribe(AppTopics.FILE_DOCUMENT_SYNC, new MyFileDocumentManagerListener());
     EditorFactory.getInstance().getEventMulticaster().addDocumentListener(new MyDocumentListener(), this);
-=======
-    connection.subscribe(VirtualFileManager.VFS_CHANGES, new VfsListener());
->>>>>>> 12e77d2e
   }
 
   @NotNull
   private static Cache<VirtualFile, ResourceFolderRepository> buildCache() {
-<<<<<<< HEAD
     return CacheBuilder.newBuilder().build();
-=======
-    RemovalListener<VirtualFile, ResourceFolderRepository> removalListener = notification -> Disposer.dispose(notification.getValue());
-    return CacheBuilder.newBuilder().removalListener(removalListener).build();
->>>>>>> 12e77d2e
   }
 
   @NotNull
@@ -149,26 +115,13 @@
 
   @VisibleForTesting
   @NotNull
-<<<<<<< HEAD
   ResourceFolderRepository get(@NotNull AndroidFacet facet, @NotNull VirtualFile dir, @NotNull ResourceNamespace namespace) {
     Cache<VirtualFile, ResourceFolderRepository> cache =
         namespace == ResourceNamespace.RES_AUTO ? myNonNamespacedCache : myNamespacedCache;
 
     ResourceFolderRepository repository = CacheUtils.getAndUnwrap(cache, dir, () -> createRepository(facet, dir, namespace));
-=======
-  ResourceFolderRepository get(@NotNull final AndroidFacet facet, @NotNull final VirtualFile dir, @NotNull ResourceNamespace namespace) {
-    Cache<VirtualFile, ResourceFolderRepository> cache =
-        namespace == ResourceNamespace.RES_AUTO ? myNonNamespacedCache : myNamespacedCache;
-
-    ResourceFolderRepository repository = CacheUtils.getAndUnwrap(cache, dir, () -> {
-      ResourceFolderRepository newRepository = ResourceFolderRepository.create(facet, dir, namespace);
-      Disposer.register(this, newRepository);
-      return newRepository;
-    });
->>>>>>> 12e77d2e
 
     assert repository.getNamespace().equals(namespace);
-    assert !Disposer.isDisposed(repository);
 
     // TODO(b/80179120): figure out why this is not always true.
     // assert repository.getFacet().equals(facet);
@@ -218,7 +171,6 @@
     reset();
   }
 
-<<<<<<< HEAD
   private void dispatchToRepositories(@NotNull VirtualFile file,
                                       @NotNull BiConsumer<ResourceFolderRepository, VirtualFile> handler) {
     for (VirtualFile dir = file.isDirectory() ? file : file.getParent(); dir != null; dir = dir.getParent()) {
@@ -231,8 +183,6 @@
     }
   }
 
-=======
->>>>>>> 12e77d2e
   /**
    * Populate the registry's in-memory ResourceFolderRepository caches (if not already cached).
    */
@@ -316,19 +266,11 @@
   }
 
   /**
-<<<<<<< HEAD
    * {@link BulkFileListener} which handles {@link VFileEvent}s for resource folder.
    * When an event happens on a file within a folder with a corresponding
    * {@link ResourceFolderRepository}, the event is delegated to it.
    */
   private class MyVfsListener implements BulkFileListener {
-=======
-   * This VfsListener handles {@link VFileEvent}s for resource folder.
-   * When an event happens on a file within a folder with a corresponding
-   * {@link ResourceFolderRepository}, the event is delegated to it.
-   */
-  private class VfsListener implements BulkFileListener {
->>>>>>> 12e77d2e
     @UiThread
     @Override
     public void before(@NotNull List<? extends VFileEvent> events) {
@@ -364,14 +306,10 @@
         else if (event instanceof VFilePropertyChangeEvent &&
                  ((VFilePropertyChangeEvent)event).getPropertyName().equals(VirtualFile.PROP_NAME)) {
           VFilePropertyChangeEvent renameEvent = (VFilePropertyChangeEvent)event;
-<<<<<<< HEAD
-          onFileOrDirectoryCreated(renameEvent.getFile().getParent(), (String)renameEvent.getNewValue());
-=======
           VirtualFile parent = renameEvent.getFile().getParent();
           if (parent != null) {
             onFileOrDirectoryCreated(parent, (String)renameEvent.getNewValue());
           }
->>>>>>> 12e77d2e
         }
         else if (event instanceof VFileContentChangeEvent) {
           onFileContentChanged(((VFileContentChangeEvent)event).getFile());
@@ -380,7 +318,6 @@
     }
 
     private void onFileOrDirectoryCreated(@NotNull VirtualFile parent, @NotNull String childName) {
-<<<<<<< HEAD
       VirtualFile created = parent.findChild(childName);
       if (created == null) {
         return;
@@ -418,63 +355,19 @@
             // ResourceFolderRepository will be created separately so we don't need to handle
             // this case here.
             repository.onFileCreated(child);
-=======
-      VirtualFile file = null;
-      for (VirtualFile dir = parent.isDirectory() ? parent : parent.getParent(); dir != null; dir = dir.getParent()) {
-        for (Cache<VirtualFile, ResourceFolderRepository> cache : myCaches) {
-          ResourceFolderRepository repository = cache.getIfPresent(dir);
-          if (repository != null) {
-            if (file == null) {
-              file = parent.findChild(childName);
-              if (file == null) {
-                // The file is not found, there is no need to continue iterating over
-                // the repositories.
-                return;
-              }
-            }
-
-            if (file.isDirectory()) {
-              // ResourceFolderRepository doesn't handle event on a whole folder
-              // so we pass all the children
-              for (VirtualFile child : file.getChildren()) {
-                if (!child.isDirectory()) {
-                  // There is no need to visit subdirectories because Android does not support them.
-                  // If a base resource directory is created (e.g res/), a whole
-                  // ResourceFolderRepository will be created separately so we don't need to handle
-                  // this case here.
-                  repository.onFileCreated(child);
-                }
-              }
-            }
-            else {
-              repository.onFileCreated(file);
-            }
->>>>>>> 12e77d2e
           }
         }
       }
     }
 
     private void onFileOrDirectoryRemoved(@NotNull VirtualFile file) {
-<<<<<<< HEAD
       dispatchToRepositories(file, ResourceFolderRepository::onFileOrDirectoryRemoved);
-=======
-      for (VirtualFile dir = file.isDirectory() ? file : file.getParent(); dir != null; dir = dir.getParent()) {
-        for (Cache<VirtualFile, ResourceFolderRepository> cache : myCaches) {
-          ResourceFolderRepository repository = cache.getIfPresent(dir);
-          if (repository != null) {
-            repository.onFileOrDirectoryRemoved(file);
-          }
-        }
-      }
->>>>>>> 12e77d2e
     }
 
     private void onFileContentChanged(@NotNull VirtualFile file) {
       if (file.isDirectory()) {
         return;
       }
-<<<<<<< HEAD
 
       if (SdkUtils.hasImageExtension(file.getName())) {
         dispatchToRepositories(file, ResourceFolderRepository::onBitmapFileUpdated);
@@ -501,16 +394,6 @@
         VirtualFile virtualFile = myFileDocumentManager.getFile(document);
         if (virtualFile != null) {
           dispatchToRepositories(virtualFile, ResourceFolderRepository::scheduleScan);
-=======
-      if (SdkUtils.hasImageExtension(file.getName())) {
-        for (VirtualFile dir = file.isDirectory() ? file : file.getParent(); dir != null; dir = dir.getParent()) {
-          for (Cache<VirtualFile, ResourceFolderRepository> cache : myCaches) {
-            ResourceFolderRepository repository = cache.getIfPresent(dir);
-            if (repository != null) {
-              repository.onBitmapFileUpdated(file);
-            }
-          }
->>>>>>> 12e77d2e
         }
       }
     }
