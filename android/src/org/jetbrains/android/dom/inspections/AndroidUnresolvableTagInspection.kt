package org.jetbrains.android.dom.inspections

import com.android.SdkConstants.VIEW_FRAGMENT
import com.android.SdkConstants.VIEW_INCLUDE
import com.android.SdkConstants.VIEW_MERGE
import com.android.SdkConstants.VIEW_TAG
import com.android.resources.ResourceFolderType
import com.android.tools.idea.imports.MavenClassRegistryManager
import com.android.tools.idea.projectsystem.getModuleSystem
import com.intellij.codeInspection.InspectionManager
import com.intellij.codeInspection.LocalInspectionTool
import com.intellij.codeInspection.ProblemDescriptor
import com.intellij.codeInspection.ProblemHighlightType
import com.intellij.psi.PsiElement
import com.intellij.psi.PsiFile
import com.intellij.psi.XmlRecursiveElementVisitor
import com.intellij.psi.tree.IElementType
import com.intellij.psi.xml.XmlFile
import com.intellij.psi.xml.XmlTag
import com.intellij.psi.xml.XmlToken
import com.intellij.psi.xml.XmlTokenType
import org.jetbrains.android.facet.AndroidFacet
import org.jetbrains.android.resourceManagers.ModuleResourceManagers
import org.jetbrains.android.util.AndroidBundle
import org.jetbrains.annotations.Nls

private val builtinTags = listOf(VIEW_INCLUDE, VIEW_MERGE, VIEW_FRAGMENT, VIEW_TAG)

/**
 * Looks for unknown tags, such as unresolved custom layouts
 *
 * TODO: Check other resource types that allows this syntax (check the inflaters)
 * TODO: Enforce built-ins (non custom views) as well. E.g. if you have <NoSuchView/> it should
 *   light up red.
 */
class AndroidUnresolvableTagInspection : LocalInspectionTool() {

  @Nls
  override fun getGroupDisplayName(): String =
    AndroidBundle.message("android.inspections.group.name")

  @Nls
  override fun getDisplayName(): String =
    AndroidBundle.message("android.inspections.unresolvable.tag")

  override fun getShortName(): String = "AndroidUnresolvableTag"

  override fun checkFile(
    file: PsiFile,
    manager: InspectionManager,
    isOnTheFly: Boolean
  ): Array<ProblemDescriptor>? {
    if (file !is XmlFile) {
      return ProblemDescriptor.EMPTY_ARRAY
    }
    val facet = AndroidFacet.getInstance(file) ?: return ProblemDescriptor.EMPTY_ARRAY
    if (!facet.module.getModuleSystem().canRegisterDependency().isSupported())
      return ProblemDescriptor.EMPTY_ARRAY

    if (isRelevantFile(facet, file)) {
      val visitor = MyVisitor(manager, isOnTheFly)
      file.accept(visitor)
      return visitor.myResult.toTypedArray()
    }
    return ProblemDescriptor.EMPTY_ARRAY
  }

  private fun isRelevantFile(facet: AndroidFacet, file: XmlFile): Boolean {
    val resourceType =
      ModuleResourceManagers.getInstance(facet).localResourceManager.getFileResourceFolderType(file)
    return if (resourceType != null) {
      resourceType == ResourceFolderType.LAYOUT || resourceType == ResourceFolderType.MENU
    } else false
  }

  private class MyVisitor(
    private val myInspectionManager: InspectionManager,
    private val myOnTheFly: Boolean
  ) : XmlRecursiveElementVisitor() {
    val myResult: MutableList<ProblemDescriptor> = ArrayList()
    val mavenClassRegistryManager = MavenClassRegistryManager.getInstance()

    override fun visitXmlTag(tag: XmlTag) {
      super.visitXmlTag(tag)

      if (tag.namespace.isNotEmpty()) {
        return
      }

      // Make sure the class exists; check only the last reference; that's the class name tag (the
      // rest are for the
      // package segments).
      val reference = tag.references.lastOrNull() ?: return

      if (reference.resolve() == null && !builtinTags.contains(tag.name)) {
        val className: String = tag.name
<<<<<<< HEAD
        val fixes = mavenClassRegistryManager.collectFixesFromMavenClassRegistry(className, tag.project, tag.containingFile?.fileType)
=======
        val fixes =
          mavenClassRegistryManager.collectFixesFromMavenClassRegistry(
            className,
            tag.project,
            tag.containingFile?.fileType
          )
>>>>>>> 574fcae1
        getTagNameRange(tag)?.let {
          myResult.add(
            myInspectionManager.createProblemDescriptor(
              it,
              AndroidBundle.message("element.cannot.resolve", className),
              myOnTheFly,
              fixes.toTypedArray(),
              ProblemHighlightType.LIKE_UNKNOWN_SYMBOL
            )
          )
        }
      }
    }

    private fun getTagNameRange(tag: XmlTag): PsiElement? {
      // Normal position of the tag name, but unusual spaces can mess with this...
      val range: PsiElement = tag.firstChild?.nextSibling ?: return null
      // ...so search properly:
      return range.findChildToken(XmlTokenType.XML_NAME) ?: range
    }

    private fun PsiElement.findChildToken(targetType: IElementType): PsiElement? {
      var curr: PsiElement? = firstChild
      while (curr != null && !(curr is XmlToken && curr.tokenType == targetType)) {
        curr = curr.nextSibling
      }

      return curr
    }
  }
}<|MERGE_RESOLUTION|>--- conflicted
+++ resolved
@@ -94,16 +94,12 @@
 
       if (reference.resolve() == null && !builtinTags.contains(tag.name)) {
         val className: String = tag.name
-<<<<<<< HEAD
-        val fixes = mavenClassRegistryManager.collectFixesFromMavenClassRegistry(className, tag.project, tag.containingFile?.fileType)
-=======
         val fixes =
           mavenClassRegistryManager.collectFixesFromMavenClassRegistry(
             className,
             tag.project,
             tag.containingFile?.fileType
           )
->>>>>>> 574fcae1
         getTagNameRange(tag)?.let {
           myResult.add(
             myInspectionManager.createProblemDescriptor(
