--- conflicted
+++ resolved
@@ -46,11 +46,7 @@
 /**
  * View of a {@link Scene} used in a {@link DesignSurface}.
  */
-<<<<<<< HEAD
-public abstract class SceneView extends PositionableContent implements Disposable {
-=======
-public abstract class SceneView {
->>>>>>> 799703f0
+public abstract class SceneView implements Disposable {
   /**
    * Policy for determining the {@link Shape} of a {@link SceneView}.
    */
