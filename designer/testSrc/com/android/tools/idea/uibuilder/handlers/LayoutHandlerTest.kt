--- conflicted
+++ resolved
@@ -74,11 +74,7 @@
                 .withBounds(0, 0, 1000, 1000)
                 .width("500dp")
                 .height("500dp")
-<<<<<<< HEAD
-            )
-=======
             ),
->>>>>>> 0d09370c
         )
         .build()
 
@@ -93,11 +89,7 @@
           "layout.xml",
           component(SdkConstants.TAG_LAYOUT)
             .withBounds(0, 0, 1000, 1000)
-<<<<<<< HEAD
-            .children(component(SdkConstants.TAG_DATA).withBounds(0, 0, 0, 0))
-=======
             .children(component(SdkConstants.TAG_DATA).withBounds(0, 0, 0, 0)),
->>>>>>> 0d09370c
         )
         .build()
 
