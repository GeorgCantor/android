--- conflicted
+++ resolved
@@ -57,11 +57,7 @@
   private static final LoadingCache<String, ZipMap> sZipCache = CacheBuilder.newBuilder()
     .maximumSize(10)
     .expireAfterAccess(5, TimeUnit.MINUTES)
-<<<<<<< HEAD
-    .build(new CacheLoader<>() {
-=======
     .build(new CacheLoader<String, ZipMap>() {
->>>>>>> b5f40ffd
       @Override
       public ZipMap load(@NotNull String path) throws IOException {
         return ZipMap.from(Paths.get(path));
