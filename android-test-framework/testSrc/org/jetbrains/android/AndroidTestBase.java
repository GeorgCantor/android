--- conflicted
+++ resolved
@@ -48,13 +48,10 @@
 import java.nio.file.Files;
 import java.nio.file.Path;
 import java.nio.file.Paths;
-<<<<<<< HEAD
-=======
 import java.util.Arrays;
 import java.util.Comparator;
 import java.util.List;
 import java.util.stream.Collectors;
->>>>>>> bd07c1f4
 import org.jetbrains.android.dom.wrappers.LazyValueResourceElementWrapper;
 import org.jetbrains.android.sdk.AndroidPlatform;
 import org.jetbrains.android.sdk.AndroidSdkAdditionalData;
@@ -103,12 +100,8 @@
           disposable.toString().startsWith("services of " + ProjectImpl.class.getName()) ||
           disposable.toString().startsWith("services of " + ApplicationImpl.class.getName()) ||
           disposable instanceof Application ||
-<<<<<<< HEAD
-          (disposable instanceof Module && ((Module)disposable).getName().equals(LightProjectDescriptor.TEST_MODULE_NAME))) {
-=======
           (disposable instanceof Module && ((Module)disposable).getName().equals(LightProjectDescriptor.TEST_MODULE_NAME)) ||
           disposable instanceof PsiReferenceContributor) {
->>>>>>> bd07c1f4
         // Ignore application services and light projects and modules that are not disposed by tearDown.
         return DisposerExplorer.VisitResult.SKIP_CHILDREN;
       }
@@ -120,11 +113,7 @@
           root = parent;
           disposerChain.append(" <- ").append(root);
         }
-<<<<<<< HEAD
-        fail("Undisposed object: " + disposerChain.append(" (root)"));
-=======
         fail("Undisposed object of type " + disposable.getClass().getName() + ": " + disposerChain.append(" (root)"));
->>>>>>> bd07c1f4
       }
       return DisposerExplorer.VisitResult.CONTINUE;
     });
