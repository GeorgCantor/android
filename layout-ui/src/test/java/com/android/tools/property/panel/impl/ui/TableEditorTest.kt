/*
 * Copyright (C) 2019 The Android Open Source Project
 *
 * Licensed under the Apache License, Version 2.0 (the "License");
 * you may not use this file except in compliance with the License.
 * You may obtain a copy of the License at
 *
 *      http://www.apache.org/licenses/LICENSE-2.0
 *
 * Unless required by applicable law or agreed to in writing, software
 * distributed under the License is distributed on an "AS IS" BASIS,
 * WITHOUT WARRANTIES OR CONDITIONS OF ANY KIND, either express or implied.
 * See the License for the specific language governing permissions and
 * limitations under the License.
 */
package com.android.tools.property.panel.impl.ui

import com.android.tools.property.panel.impl.model.TableLineModelImpl
import com.android.tools.property.panel.impl.model.util.FakePTableModel
import com.android.tools.property.panel.impl.model.util.TestGroupItem
import com.android.tools.property.panel.impl.model.util.TestTableItem
import com.android.tools.property.ptable.DefaultPTableCellEditor
import com.android.tools.property.ptable.DefaultPTableCellRendererProvider
import com.android.tools.property.ptable.PTable
import com.android.tools.property.ptable.PTableCellEditor
import com.android.tools.property.ptable.PTableCellEditorProvider
import com.android.tools.property.ptable.PTableColumn
import com.android.tools.property.ptable.PTableGroupItem
import com.android.tools.property.ptable.PTableItem
import com.android.tools.property.ptable.impl.PTableModelImpl
import com.google.common.truth.Truth.assertThat
<<<<<<< HEAD
import org.junit.Rule
=======
import com.intellij.testFramework.ApplicationRule
import org.junit.ClassRule
>>>>>>> b5f40ffd
import org.junit.Test
import javax.swing.JPanel

class TableEditorTest {

<<<<<<< HEAD
  @JvmField @Rule
  val appRule = PropertyAppRule()
=======
  companion object {
    @JvmField
    @ClassRule
    val rule = ApplicationRule()
  }
>>>>>>> b5f40ffd

  @Test
  fun testRequestFocusInBestMatch() {
    val editorProvider = object : PTableCellEditorProvider {
      val editor = object : DefaultPTableCellEditor() {
        override val editorComponent = JPanel()
      }

      override fun invoke(table: PTable, property: PTableItem, column: PTableColumn): PTableCellEditor {
        return editor
      }
    }
    val group1: PTableGroupItem = TestGroupItem("border", mapOf("left" to "4", "right" to "4", "top" to "8", "bottom" to "8"))
    val group2: PTableGroupItem = TestGroupItem("group2", mapOf("size" to "4dp", "tone" to "C"))
    val tableModel = FakePTableModel(true, mapOf("color" to "blue", "topText" to "Hello", "container" to "id2"), listOf(group1, group2))
    val model = TableLineModelImpl(tableModel, true)
    val editor = TableEditor(model, DefaultPTableCellRendererProvider(), editorProvider)
    model.filter = "top"
    model.requestFocusInBestMatch()

    assertThat(editor.component.isEditing).isTrue()
    assertThat(editor.component.editingRow).isEqualTo(2)
    assertThat(editor.component.getValueAt(2, 1)).isEqualTo(TestTableItem("top", "8"))
  }

  @Test
  fun testSelectionOfExpandedItems() {
    val editorProvider = object : PTableCellEditorProvider {
      val editor = object : DefaultPTableCellEditor() {
        override val editorComponent = JPanel()
      }

      override fun invoke(table: PTable, property: PTableItem, column: PTableColumn): PTableCellEditor {
        return editor
      }
    }
    val group1: PTableGroupItem = TestGroupItem("group1", mapOf("size" to "4dp", "tone" to "C"))
    val group2: PTableGroupItem = TestGroupItem("border", mapOf("left" to "4", "right" to "4", "top" to "8", "bottom" to "8"))
    val tableModel = FakePTableModel(false, mapOf("color" to "blue", "topText" to "Hello", "container" to "id2"), listOf(group1, group2))
    val lineModel = TableLineModelImpl(tableModel, true)
    val editor = TableEditor(lineModel, DefaultPTableCellRendererProvider(), editorProvider)
    val model = editor.component.model as PTableModelImpl
    model.expand(4)
    editor.component.selectionModel.setSelectionInterval(6, 6)
    assertThat(lineModel.selectedItem!!.name).isEqualTo("right")
    editor.component.selectionModel.clearSelection()
    assertThat(lineModel.selectedItem).isNull()
  }
}<|MERGE_RESOLUTION|>--- conflicted
+++ resolved
@@ -29,27 +29,18 @@
 import com.android.tools.property.ptable.PTableItem
 import com.android.tools.property.ptable.impl.PTableModelImpl
 import com.google.common.truth.Truth.assertThat
-<<<<<<< HEAD
-import org.junit.Rule
-=======
 import com.intellij.testFramework.ApplicationRule
 import org.junit.ClassRule
->>>>>>> b5f40ffd
 import org.junit.Test
 import javax.swing.JPanel
 
 class TableEditorTest {
 
-<<<<<<< HEAD
-  @JvmField @Rule
-  val appRule = PropertyAppRule()
-=======
   companion object {
     @JvmField
     @ClassRule
     val rule = ApplicationRule()
   }
->>>>>>> b5f40ffd
 
   @Test
   fun testRequestFocusInBestMatch() {
