--- conflicted
+++ resolved
@@ -1,9 +1,5 @@
 PROJECT                       : kotlinMultiPlatform
-<<<<<<< HEAD
-    PROJECT_JDK                   : <JAVA_VERSION>
-=======
     PROJECT_JDK                   : <JDK_NAME>
->>>>>>> de127946
         Version                       : <JDK_VERSION>
     MODULE                        : kotlinMultiPlatform
         ExternalModuleGroup           :
@@ -74,10 +70,6 @@
         *isInherited                  : false
             SdkType                       : Android SDK
             HomePath                      : <ANDROID_SDK>
-<<<<<<< HEAD
-            VersionString                 : <JDK_VERSION>
-=======
->>>>>>> de127946
         ORDER_ENTRY                   : <Module source>
         BUILD_TASKS
             TEST_COMPILE_MODE             : All
@@ -197,10 +189,6 @@
         *isInherited                  : false
             SdkType                       : Android SDK
             HomePath                      : <ANDROID_SDK>
-<<<<<<< HEAD
-            VersionString                 : <JDK_VERSION>
-=======
->>>>>>> de127946
         ORDER_ENTRY                   : <Module source>
         LIBRARY                       : Gradle: android.arch.core:common:<VERSION> [=]
             Scope                         : Test
@@ -409,10 +397,6 @@
         *isInherited                  : false
             SdkType                       : Android SDK
             HomePath                      : <ANDROID_SDK>
-<<<<<<< HEAD
-            VersionString                 : <JDK_VERSION>
-=======
->>>>>>> de127946
         ORDER_ENTRY                   : <Module source>
         LIBRARY                       : Gradle: android.arch.core:common:<VERSION> [=]
         LIBRARY                       : Gradle: android.arch.core:runtime:<VERSION>@aar [=]
@@ -569,10 +553,6 @@
         *isInherited                  : false
             SdkType                       : Android SDK
             HomePath                      : <ANDROID_SDK>
-<<<<<<< HEAD
-            VersionString                 : <JDK_VERSION>
-=======
->>>>>>> de127946
         ORDER_ENTRY                   : <Module source>
         LIBRARY                       : Gradle: android.arch.core:common:<VERSION> [=]
             Scope                         : Test
@@ -736,10 +716,6 @@
         *isInherited                  : false
             SdkType                       : Android SDK
             HomePath                      : <ANDROID_SDK>
-<<<<<<< HEAD
-            VersionString                 : <JDK_VERSION>
-=======
->>>>>>> de127946
         ORDER_ENTRY                   : <Module source>
         BUILD_TASKS
             TEST_COMPILE_MODE             : All
@@ -879,10 +855,6 @@
         *isInherited                  : false
             SdkType                       : Android SDK
             HomePath                      : <ANDROID_SDK>
-<<<<<<< HEAD
-            VersionString                 : <JDK_VERSION>
-=======
->>>>>>> de127946
         ORDER_ENTRY                   : <Module source>
         LIBRARY                       : Gradle: com.android.support.test:monitor:<VERSION>@aar [=]
             Scope                         : Test
@@ -1381,10 +1353,6 @@
         *isInherited                  : false
             SdkType                       : Android SDK
             HomePath                      : <ANDROID_SDK>
-<<<<<<< HEAD
-            VersionString                 : <JDK_VERSION>
-=======
->>>>>>> de127946
         ORDER_ENTRY                   : <Module source>
         LIBRARY                       : Gradle: org.jetbrains.kotlin:kotlin-stdlib-jdk7:<KOTLIN_VERSION> [=]
         LIBRARY                       : Gradle: org.jetbrains.kotlin:kotlin-stdlib-jdk8:<KOTLIN_VERSION> [=]
@@ -1538,10 +1506,6 @@
         *isInherited                  : false
             SdkType                       : Android SDK
             HomePath                      : <ANDROID_SDK>
-<<<<<<< HEAD
-            VersionString                 : <JDK_VERSION>
-=======
->>>>>>> de127946
         ORDER_ENTRY                   : <Module source>
         LIBRARY                       : Gradle: com.android.support.test:monitor:<VERSION>@aar [=]
             Scope                         : Test
