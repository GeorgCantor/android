--- conflicted
+++ resolved
@@ -295,14 +295,8 @@
       assert false;
       return; // Should not happen
     }
-<<<<<<< HEAD
     XmlFile xmlFile = (XmlFile)configuration.getPsiFile();
-    forkResourceFile(module, ResourceFolderType.LAYOUT, file, xmlFile, newFolder, configuration, open);
-=======
-    XmlFile xmlFile = context.getXmlFile();
-    Configuration configuration = context.getConfiguration();
     forkResourceFile(module.getProject(), ResourceFolderType.LAYOUT, file, xmlFile, newFolder, configuration, open);
->>>>>>> daadb062
   }
 
   /**
