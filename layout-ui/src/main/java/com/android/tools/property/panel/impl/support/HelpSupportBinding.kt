--- conflicted
+++ resolved
@@ -29,31 +29,19 @@
   fun registerHelpKeyActions(
     component: JComponent,
     getProperty: () -> PropertyItem?,
-<<<<<<< HEAD
-    condition: Int = JComponent.WHEN_FOCUSED
-=======
     condition: Int = JComponent.WHEN_FOCUSED,
->>>>>>> 0d09370c
   ) {
     component.registerAnActionKey(
       { getProperty()?.helpSupport?.help },
       KeyStrokes.F1,
       "help",
-<<<<<<< HEAD
-      condition
-=======
       condition,
->>>>>>> 0d09370c
     )
     component.registerAnActionKey(
       { getProperty()?.helpSupport?.secondaryHelp },
       KeyStrokes.SHIFT_F1,
       "help2",
-<<<<<<< HEAD
-      condition
-=======
       condition,
->>>>>>> 0d09370c
     )
     ActionManager.getInstance()?.getAction(IdeActions.ACTION_GOTO_DECLARATION)?.let {
       component.registerActionShortCutSet({ getProperty()?.helpSupport?.browse() }, it.shortcutSet)
