--- conflicted
+++ resolved
@@ -132,13 +132,10 @@
       override fun getTasksSharingOutput() = listOf(TasksSharingOutputData("test", listOf(pluginATask, buildScriptTask)))
       override fun getJavaVersion(): Int? = null
       override fun isGCSettingSet(): Boolean? = null
-<<<<<<< HEAD
-=======
       override fun getConfigurationCachingCompatibility() = IncompatiblePluginsDetected(
         listOf(IncompatiblePluginWarning(pluginA, GradleVersion.parse("1.0.0"), GradlePluginsData.PluginInfo("Plugin A", listOf("my.plugin.PluginA")))),
         listOf(IncompatiblePluginWarning(applicationPlugin, GradleVersion.parse("2.0.0"), GradlePluginsData.PluginInfo("AGP", listOf("com.android.build.gradle.api.AndroidBasePlugin"))))
       )
->>>>>>> cdc83e4e
     }
   }
 
