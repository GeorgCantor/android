--- conflicted
+++ resolved
@@ -369,11 +369,7 @@
     },
     {
       "title": "Graphics",
-<<<<<<< HEAD
-      "body": "Vulcan API"
-=======
       "body": "Vulkan API"
->>>>>>> 9e819fa1
     },
     {
       "title": "System",
