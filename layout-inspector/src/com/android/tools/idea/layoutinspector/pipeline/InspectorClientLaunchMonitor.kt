--- conflicted
+++ resolved
@@ -35,17 +35,13 @@
 import com.intellij.openapi.diagnostic.Logger
 import com.intellij.openapi.project.Project
 import com.intellij.ui.EditorNotificationPanel.Status
-<<<<<<< HEAD
-import com.intellij.util.concurrency.AppExecutorUtil
-=======
-import kotlin.time.Duration.Companion.seconds
 import kotlinx.coroutines.CoroutineScope
 import kotlinx.coroutines.Job
 import kotlinx.coroutines.delay
 import kotlinx.coroutines.launch
->>>>>>> 574fcae1
 import org.jetbrains.annotations.TestOnly
 import org.jetbrains.annotations.VisibleForTesting
+import kotlin.time.Duration.Companion.seconds
 
 @VisibleForTesting val CONNECTED_STATE = AttachErrorState.MODEL_UPDATED
 @VisibleForTesting const val CONNECT_TIMEOUT_SECONDS: Long = 30L
@@ -58,15 +54,6 @@
   private val notificationModel: NotificationModel,
   private val attachErrorStateListeners: ListenerCollection<(AttachErrorState) -> Unit>,
   private val stats: SessionStatistics,
-<<<<<<< HEAD
-  @TestOnly
-  private val executorService: ScheduledExecutorService =
-    AppExecutorUtil.getAppScheduledExecutorService()
-) {
-  private var lastUpdate: Long = 0L
-  private var timeoutFuture: ScheduledFuture<*>? = null
-  private var debuggerFuture: ScheduledFuture<*>? = null
-=======
   coroutineScope: CoroutineScope,
   private val timeoutScope: CoroutineScope = coroutineScope,
   private val debuggerCheckScope: CoroutineScope = coroutineScope
@@ -74,7 +61,6 @@
   private var lastUpdate: Long = 0L
   private var timeoutJob: Job? = null
   private var debuggerJob: Job? = null
->>>>>>> 574fcae1
   private val clientLock = Any()
 
   var currentProgress = AttachErrorState.UNKNOWN_ATTACH_ERROR_STATE
@@ -93,11 +79,7 @@
   }
 
   val timeoutHandlerScheduled: Boolean
-<<<<<<< HEAD
-    @TestOnly get() = timeoutFuture != null
-=======
     @TestOnly get() = timeoutJob != null
->>>>>>> 574fcae1
 
   fun updateProgress(progress: AttachErrorState) {
     attachErrorStateListeners.forEach { it.invoke(progress) }
@@ -109,110 +91,6 @@
     stats.currentProgress = progress
     if (currentProgress < CONNECTED_STATE) {
       lastUpdate = System.currentTimeMillis()
-<<<<<<< HEAD
-      synchronized(clientLock) {
-        if (client != null) {
-          timeoutFuture =
-            executorService.schedule(::handleTimeout, CONNECT_TIMEOUT_SECONDS, TimeUnit.SECONDS)
-          debuggerFuture =
-            executorService.schedule(
-              ::handleDebuggerCheck,
-              DEBUGGER_CHECK_SECONDS,
-              TimeUnit.SECONDS
-            )
-        }
-      }
-    }
-    notificationModel.removeNotification(CONNECT_TIMEOUT_MESSAGE_KEY)
-    notificationModel.removeNotification(DEBUGGER_CHECK_MESSAGE_KEY)
-  }
-
-  private fun handleDebuggerCheck() {
-    val currentClient = adbClient
-    if (currentClient == null || !isPausedInDebugger(currentClient)) {
-      if (currentClient?.isDebuggerAttached == true) {
-        client?.stats?.debuggerInUse(isPaused = false)
-      }
-      notificationModel.removeNotification(DEBUGGER_CHECK_MESSAGE_KEY)
-      debuggerFuture =
-        executorService.schedule(::handleDebuggerCheck, DEBUGGER_CHECK_SECONDS, TimeUnit.SECONDS)
-      return
-    }
-    client?.stats?.debuggerInUse(isPaused = true)
-    // Cancel the timeout check since we now know that the attach delay is caused by a debugging
-    // session:
-    timeoutFuture?.cancel(true)
-    val resumeDebugger =
-      StatusNotificationAction("Resume Debugger") {
-        notificationModel.removeNotification(DEBUGGER_CHECK_MESSAGE_KEY)
-        synchronized(clientLock) {
-          if (client != null) {
-            adbClient?.let { resumeDebugger(it) }
-            debuggerFuture =
-              executorService.schedule(
-                ::handleDebuggerCheck,
-                DEBUGGER_CHECK_SECONDS,
-                TimeUnit.SECONDS
-              )
-          }
-        }
-      }
-    val disconnect =
-      createDisconnectAction(
-        attemptDumpViews = false
-      ) // The legacy inspector cannot get information either...
-    notificationModel.addNotification(
-      DEBUGGER_CHECK_MESSAGE_KEY,
-      LayoutInspectorBundle.message(DEBUGGER_CHECK_MESSAGE_KEY),
-      Status.Error,
-      listOf(resumeDebugger, disconnect)
-    )
-    notificationModel.removeNotification(CONNECT_TIMEOUT_MESSAGE_KEY)
-  }
-
-  private fun handleTimeout() {
-    if (adbClient?.let { isPausedInDebugger(it) } == true) {
-      // Ignore the timeout if we know we are stuck in the debugger
-      return
-    }
-    // Allow the user to wait as long as they want in case it takes a long time to connect.
-    // This action simply removes the banner and schedules another check after
-    // CONNECT_TIMEOUT_SECONDS.
-    val continueWaiting =
-      StatusNotificationAction("Continue Waiting") {
-        notificationModel.removeNotification(CONNECT_TIMEOUT_MESSAGE_KEY)
-        synchronized(clientLock) {
-          if (client != null) {
-            timeoutFuture =
-              executorService.schedule(::handleTimeout, CONNECT_TIMEOUT_SECONDS, TimeUnit.SECONDS)
-          }
-        }
-      }
-    // Only offer option to dump views in standalone Layout Inspector
-    // The embedded LI is meant to work only with live app inspection client.
-    val attemptDumpViews = !LayoutInspectorSettings.getInstance().embeddedLayoutInspectorEnabled
-    val disconnect = createDisconnectAction(attemptDumpViews = attemptDumpViews)
-    notificationModel.addNotification(
-      CONNECT_TIMEOUT_MESSAGE_KEY,
-      LayoutInspectorBundle.message(CONNECT_TIMEOUT_MESSAGE_KEY),
-      Status.Warning,
-      listOf(continueWaiting, disconnect)
-    )
-  }
-
-  private fun createDisconnectAction(attemptDumpViews: Boolean): StatusNotificationAction {
-    val disconnectText =
-      if (attemptDumpViews && client?.clientType == ClientType.APP_INSPECTION_CLIENT) "Dump Views"
-      else "Disconnect"
-    return StatusNotificationAction(disconnectText) {
-      notificationModel.removeNotification(CONNECT_TIMEOUT_MESSAGE_KEY)
-      Logger.getInstance(InspectorClientLaunchMonitor::class.java)
-        .warn(
-          "Client $client timed out during attach at step $currentProgress on the users request"
-        )
-      logAttachErrorToMetrics(AttachErrorCode.CONNECT_TIMEOUT)
-      client?.disconnect()
-=======
     } else {
       stopAsyncJobs()
     }
@@ -304,7 +182,6 @@
           adbClient?.let { resumeDebugger(it) }
         }
       }
->>>>>>> 574fcae1
     }
 
   private val adbClient: Client?
@@ -324,12 +201,6 @@
 
   fun stop() {
     synchronized(clientLock) { client = null }
-<<<<<<< HEAD
-    timeoutFuture?.cancel(true)
-    timeoutFuture = null
-    debuggerFuture?.cancel(true)
-    debuggerFuture = null
-=======
     stopAsyncJobs()
   }
 
@@ -338,6 +209,5 @@
     timeoutJob = null
     debuggerJob?.cancel()
     debuggerJob = null
->>>>>>> 574fcae1
   }
 }