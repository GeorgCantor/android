--- conflicted
+++ resolved
@@ -35,12 +35,12 @@
 import com.intellij.openapi.application.ApplicationManager
 import com.intellij.testFramework.ApplicationRule
 import com.intellij.testFramework.DisposableRule
-import java.awt.Rectangle
 import org.junit.Before
 import org.junit.ClassRule
 import org.junit.Rule
 import org.junit.Test
 import org.mockito.Mockito
+import java.awt.Rectangle
 
 class LegacyPropertiesProviderTest {
   @get:Rule val disposableRule = DisposableRule()
@@ -58,11 +58,7 @@
     application.registerServiceInstance(
       PropertiesComponent::class.java,
       propertiesComponent,
-<<<<<<< HEAD
-      disposableRule.disposable
-=======
       disposableRule.disposable,
->>>>>>> 0d09370c
     )
     PropertiesSettings.dimensionUnits = DimensionUnits.PIXELS
   }
@@ -139,55 +135,35 @@
       ANDROID_URI,
       SdkConstants.ATTR_LAYOUT_MARGIN_TOP,
       "0px",
-<<<<<<< HEAD
-      PropertySection.LAYOUT
-=======
       PropertySection.LAYOUT,
->>>>>>> 0d09370c
     )
     check(
       properties,
       ANDROID_URI,
       SdkConstants.ATTR_LAYOUT_MARGIN_BOTTOM,
       "0px",
-<<<<<<< HEAD
-      PropertySection.LAYOUT
-=======
       PropertySection.LAYOUT,
->>>>>>> 0d09370c
     )
     check(
       properties,
       ANDROID_URI,
       SdkConstants.ATTR_LAYOUT_MARGIN_TOP,
       "0px",
-<<<<<<< HEAD
-      PropertySection.LAYOUT
-=======
       PropertySection.LAYOUT,
->>>>>>> 0d09370c
     )
     check(
       properties,
       ANDROID_URI,
       SdkConstants.ATTR_LAYOUT_MARGIN_LEFT,
       "0px",
-<<<<<<< HEAD
-      PropertySection.LAYOUT
-=======
       PropertySection.LAYOUT,
->>>>>>> 0d09370c
     )
     check(
       properties,
       ANDROID_URI,
       SdkConstants.ATTR_LAYOUT_MARGIN_RIGHT,
       "1px",
-<<<<<<< HEAD
-      PropertySection.LAYOUT
-=======
       PropertySection.LAYOUT,
->>>>>>> 0d09370c
     )
   }
 
@@ -196,11 +172,7 @@
     namespace: String,
     name: String,
     expectedValue: String,
-<<<<<<< HEAD
-    expectedSection: PropertySection = PropertySection.DEFAULT
-=======
     expectedSection: PropertySection = PropertySection.DEFAULT,
->>>>>>> 0d09370c
   ) {
     val property = properties.getOrNull(namespace, name) ?: error("Property: $name is missing")
     assertThat(property.value).isEqualTo(expectedValue)
