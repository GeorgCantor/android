/*
 * Copyright (C) 2023 The Android Open Source Project
 *
 * Licensed under the Apache License, Version 2.0 (the "License");
 * you may not use this file except in compliance with the License.
 * You may obtain a copy of the License at
 *
 *      http://www.apache.org/licenses/LICENSE-2.0
 *
 * Unless required by applicable law or agreed to in writing, software
 * distributed under the License is distributed on an "AS IS" BASIS,
 * WITHOUT WARRANTIES OR CONDITIONS OF ANY KIND, either express or implied.
 * See the License for the specific language governing permissions and
 * limitations under the License.
 */
package com.android.tools.idea.layoutinspector.runningdevices

import com.android.annotations.concurrency.UiThread
<<<<<<< HEAD
import com.android.tools.idea.flags.ExperimentalSettingsConfigurable
=======
>>>>>>> 0d09370c
import com.android.tools.idea.layoutinspector.LayoutInspector
import com.android.tools.idea.layoutinspector.LayoutInspectorBundle
import com.android.tools.idea.layoutinspector.LayoutInspectorProjectService
import com.android.tools.idea.layoutinspector.model.StatusNotificationAction
import com.android.tools.idea.layoutinspector.runningdevices.ui.SelectedTabState
import com.android.tools.idea.layoutinspector.runningdevices.ui.TabComponents
<<<<<<< HEAD
import com.android.tools.idea.layoutinspector.settings.LayoutInspectorSettings
import com.android.tools.idea.streaming.RUNNING_DEVICES_TOOL_WINDOW_ID
import com.android.tools.idea.streaming.core.AbstractDisplayView
import com.android.tools.idea.streaming.core.DEVICE_ID_KEY
=======
import com.android.tools.idea.layoutinspector.settings.LayoutInspectorConfigurable
import com.android.tools.idea.layoutinspector.settings.LayoutInspectorSettings
import com.android.tools.idea.streaming.RUNNING_DEVICES_TOOL_WINDOW_ID
import com.android.tools.idea.streaming.core.AbstractDisplayView
>>>>>>> 0d09370c
import com.android.tools.idea.streaming.core.DISPLAY_VIEW_KEY
import com.android.tools.idea.streaming.core.DeviceId
import com.android.tools.idea.streaming.core.STREAMING_CONTENT_PANEL_KEY
import com.intellij.ide.util.PropertiesComponent
import com.intellij.openapi.Disposable
import com.intellij.openapi.actionSystem.DataProvider
<<<<<<< HEAD
=======
import com.intellij.openapi.application.ApplicationManager
>>>>>>> 0d09370c
import com.intellij.openapi.options.ShowSettingsUtil
import com.intellij.openapi.project.Project
import com.intellij.openapi.util.Disposer
import com.intellij.openapi.wm.ToolWindowManager
import com.intellij.openapi.wm.ex.ToolWindowEx
<<<<<<< HEAD
import com.intellij.util.concurrency.ThreadingAssertions
import com.intellij.ui.EditorNotificationPanel.Status
import com.intellij.ui.content.Content
import com.intellij.ui.scale.JBUIScale
import javax.swing.JComponent

const val SHOW_EXPERIMENTAL_WARNING_KEY =
  "com.android.tools.idea.layoutinspector.runningdevices.experimental.notification.show"
const val EMBEDDED_EXPERIMENTAL_MESSAGE_KEY = "embedded.inspector.experimental.notification.message"
=======
import com.intellij.ui.EditorNotificationPanel.Status
import com.intellij.ui.scale.JBUIScale
import javax.swing.JComponent

const val SHOW_EMBEDDED_LI_BANNER_KEY =
  "com.android.tools.idea.layoutinspector.runningdevices.notification.show"
const val EMBEDDED_LI_MESSAGE_KEY = "embedded.inspector.notification.message"
>>>>>>> 0d09370c

const val SPLITTER_KEY =
  "com.android.tools.idea.layoutinspector.runningdevices.LayoutInspectorManager.Splitter"

private const val DEFAULT_WINDOW_WIDTH = 800

/**
 * Object used to track tabs that have Layout Inspector enabled across multiple projects. Layout
 * Inspector should be enabled only once for each tab, across projects. Multiple projects connecting
 * to the same process is not a supported use case by Layout Inspector.
 */
object LayoutInspectorManagerGlobalState {
  val tabsWithLayoutInspector = mutableSetOf<DeviceId>()
}

/** Responsible for managing Layout Inspector in Running Devices Tool Window. */
interface LayoutInspectorManager : Disposable {
  companion object {
    @JvmStatic
    fun getInstance(project: Project): LayoutInspectorManager {
      return project.getService(LayoutInspectorManager::class.java)
    }
  }

  fun interface StateListener {
    /**
     * Called each time the state of [LayoutInspectorManager] changes. Which happens each time
     * Layout Inspector is enabled or disabled for a tab.
     */
    fun onStateUpdate(state: Set<DeviceId>)
  }

  fun addStateListener(listener: StateListener)

  /** Injects or removes Layout Inspector in the tab associated to [deviceId]. */
  fun enableLayoutInspector(deviceId: DeviceId, enable: Boolean)
<<<<<<< HEAD

  /** Returns true if Layout Inspector is enabled for [deviceId], false otherwise. */
  fun isEnabled(deviceId: DeviceId): Boolean
=======

  /** Returns true if Layout Inspector is enabled for [deviceId], false otherwise. */
  fun isEnabled(deviceId: DeviceId): Boolean

  /** Returns true if Layout Inspector can be enabled for [deviceId], false otherwise. */
  fun isSupported(deviceId: DeviceId): Boolean
>>>>>>> 0d09370c
}

/** This class is meant to be used on the UI thread, to avoid concurrency issues. */
@UiThread
private class LayoutInspectorManagerImpl(private val project: Project) : LayoutInspectorManager {

  /** Tabs on which Layout Inspector is enabled. */
  private var tabsWithLayoutInspector = setOf<DeviceId>()
    set(value) {
<<<<<<< HEAD
      ThreadingAssertions.assertEventDispatchThread()
=======
      ApplicationManager.getApplication().assertIsDispatchThread()
>>>>>>> 0d09370c
      if (value == field) {
        return
      }

      val tabsAdded = value - field
      val tabsRemoved = field - value

      // check if the selected tab was removed
      if (tabsRemoved.contains(selectedTab?.deviceId)) {
        selectedTab = null
      }

      field = value

      LayoutInspectorManagerGlobalState.tabsWithLayoutInspector.addAll(tabsAdded)
      LayoutInspectorManagerGlobalState.tabsWithLayoutInspector.removeAll(tabsRemoved)

      updateListeners()
    }

  /** The tab on which Layout Inspector is running */
  private var selectedTab: SelectedTabState? = null
    set(value) {
<<<<<<< HEAD
      ThreadingAssertions.assertEventDispatchThread()
=======
      ApplicationManager.getApplication().assertIsDispatchThread()
>>>>>>> 0d09370c
      if (field == value) {
        return
      }

      val previousTab = field
      if (previousTab != null) {
        // Dispose to trigger clean up.
        Disposer.dispose(previousTab.tabComponents)
        previousTab.layoutInspector.stopInspector()
        previousTab.layoutInspector.deviceModel?.forcedDeviceSerialNumber = null
        // Calling foregroundProcessDetection.start and stop from LayoutInspectorManager is a
        // workaround used to prevent foreground process detection from running in the background
        // even when embedded LI is not enabled on any device. This won't be necessary when we will
        // be able to create a new instance of LayoutInspector for each tab in Running Devices,
        // instead of having a single global instance of LayoutInspector shared by all the tabs. See
        // b/304540563
        previousTab.layoutInspector.foregroundProcessDetection?.stop()
      }

      field = value

      if (value == null) {
        return
      }

      // lock device model to only allow connections to this device
      value.layoutInspector.deviceModel?.forcedDeviceSerialNumber = value.deviceId.serialNumber
      value.layoutInspector.foregroundProcessDetection?.start()

      val selectedDevice =
        value.layoutInspector.deviceModel?.devices?.find {
          it.serial == value.deviceId.serialNumber
        }
      // the device might not be available yet in app inspection
      if (selectedDevice != null) {
        // start polling
        value.layoutInspector.foregroundProcessDetection?.startPollingDevice(
          selectedDevice,
          // only stop polling if the previous tab is still open.
<<<<<<< HEAD
          previousTab?.deviceId in existingRunningDevicesTabs
=======
          previousTab?.deviceId in existingRunningDevicesTabs,
>>>>>>> 0d09370c
        )
      }

      // inject Layout Inspector UI
      value.enableLayoutInspector()

<<<<<<< HEAD
      showExperimentalWarning(value.layoutInspector)
=======
      showOptOutBanner(value.layoutInspector)
>>>>>>> 0d09370c
    }

  private val stateListeners = mutableListOf<LayoutInspectorManager.StateListener>()

  /**
   * The list of tabs currently open in Running Devices, with or without Layout Inspector enabled.
   */
  private var existingRunningDevicesTabs: List<DeviceId> = emptyList()

  init {
    check(LayoutInspectorSettings.getInstance().embeddedLayoutInspectorEnabled) {
      "LayoutInspectorManager is intended for use only in embedded Layout Inspector."
    }
<<<<<<< HEAD

    RunningDevicesStateObserver.getInstance(project)
      .addListener(
        object : RunningDevicesStateObserver.Listener {
          override fun onSelectedTabChanged(deviceId: DeviceId?) {
            selectedTab =
              if (deviceId != null && tabsWithLayoutInspector.contains(deviceId)) {
                // Layout Inspector was enabled for this tab.
                createTabState(deviceId)
              } else {
                // Layout Inspector was not enabled for this tab.
                null
              }
          }

          override fun onExistingTabsChanged(existingTabs: List<DeviceId>) {
            existingRunningDevicesTabs = existingTabs
            // If the Running Devices Tool Window is collapsed, all tabs are removed.
            // We don't want to update our state when this happens, because it means we would lose
            // track of which tabs had Layout Inspector.
            // So instead we keep the tab state forever.
            // So if an emulator is disconnected with Layout Inspector turned on and later
            // restarted, Layout Inspector will be on again.
          }

          override fun onToolWindowHidden() {
            clearSelectedTab()
          }

          override fun onToolWindowShown(selectedDeviceId: DeviceId?) {
            restoreSelectedTab(selectedDeviceId)
          }
        }
      )
  }

  private var shouldRestoreToolWindowState: Boolean = false

  /** Restore the state of the selected tab if it was manually cleared */
  private fun restoreSelectedTab(selectedDeviceId: DeviceId?) {
    if (!shouldRestoreToolWindowState) {
      return
    }

    shouldRestoreToolWindowState = false
    if (selectedDeviceId != null) {
      selectedTab = createTabState(selectedDeviceId)
    }
  }

  /** Clear the selected tab */
  private fun clearSelectedTab() {
    if (selectedTab == null) {
      return
    }

    shouldRestoreToolWindowState = true
    selectedTab = null
  }

  private fun createTabState(deviceId: DeviceId): SelectedTabState {
    ThreadingAssertions.assertEventDispatchThread()
    val runningDevicesContentManager = project.getRunningDevicesContentManager()
    val selectedTabContent =
      runningDevicesContentManager?.contents?.find { it.deviceId == deviceId }
=======

    RunningDevicesStateObserver.getInstance(project)
      .addListener(
        object : RunningDevicesStateObserver.Listener {
          override fun onVisibleTabsChanged(visibleTabs: List<DeviceId>) {
            val visibleTabsWithLayoutInspector =
              visibleTabs.filter {
                // Keep only tabs that have layout inspector enabled on them.
                tabsWithLayoutInspector.contains(it)
              }

            if (visibleTabsWithLayoutInspector.size > 1) {
              // If there is more than one visible tab with Layout Inspector, remove Layout
              // Inspector from all tabs except for the current selected tab.
              // This can happen if multiple tabs have Layout Inspector enabled and the user splits
              // them into separate tool windows.
              // We don't want multiple selected tabs with Layout Inspector enabled because we
              // support running only one instance of Layout Inspector at a time.
              tabsWithLayoutInspector = selectedTab?.deviceId?.let { setOf(it) } ?: emptySet()
              return
            }

            val newSelectedTab = visibleTabsWithLayoutInspector.firstOrNull()

            if (newSelectedTab == selectedTab?.deviceId) {
              // The new selected tab is the same as the currently selected tab.
              return
            }

            selectedTab =
              if (newSelectedTab != null) {
                createTabState(newSelectedTab)
              } else {
                null
              }
          }

          override fun onExistingTabsChanged(existingTabs: List<DeviceId>) {
            existingRunningDevicesTabs = existingTabs
            // If the Running Devices Tool Window is collapsed, all tabs are removed.
            // We don't want to update our state when this happens, because it means we would lose
            // track of which tabs had Layout Inspector.
            // So instead we keep the tab state forever.
            // So if an emulator is disconnected with Layout Inspector turned on and later
            // restarted, Layout Inspector will be on again.
          }
        }
      )
  }

  private fun createTabState(deviceId: DeviceId): SelectedTabState {
    ApplicationManager.getApplication().assertIsDispatchThread()

    val selectedTabContent =
      RunningDevicesStateObserver.getInstance(project).getTabContent(deviceId)
>>>>>>> 0d09370c
    val selectedTabDataProvider = selectedTabContent?.component as? DataProvider

    val streamingContentPanel =
      selectedTabDataProvider?.getData(STREAMING_CONTENT_PANEL_KEY.name) as? JComponent
    val displayView =
      selectedTabDataProvider?.getData(DISPLAY_VIEW_KEY.name) as? AbstractDisplayView

    checkNotNull(selectedTabContent)
    checkNotNull(streamingContentPanel)
    checkNotNull(displayView)

    val tabComponents =
      TabComponents(
        disposable = selectedTabContent,
        tabContentPanel = streamingContentPanel,
        tabContentPanelContainer = streamingContentPanel.parent,
<<<<<<< HEAD
        displayView = displayView
=======
        displayView = displayView,
>>>>>>> 0d09370c
      )

    return SelectedTabState(project, deviceId, tabComponents, project.getLayoutInspector())
  }

  override fun addStateListener(listener: LayoutInspectorManager.StateListener) {
    ThreadingAssertions.assertEventDispatchThread()
    updateListeners(listOf(listener))
    stateListeners.add(listener)
  }

  override fun enableLayoutInspector(deviceId: DeviceId, enable: Boolean) {
<<<<<<< HEAD
    ThreadingAssertions.assertEventDispatchThread()

    val toolWindow =
      ToolWindowManager.getInstance(project).getToolWindow(RUNNING_DEVICES_TOOL_WINDOW_ID)
        as? ToolWindowEx
    toolWindow?.let {
      val width = it.component.width
      // Resize the tool window width, to be equal to DEFAULT_WINDOW_WIDTH
      // stretchWidth resizes relatively to the current width of the tool window.
      it.stretchWidth(JBUIScale.scale(DEFAULT_WINDOW_WIDTH) - width)
    }
    if (enable) {
=======
    ApplicationManager.getApplication().assertIsDispatchThread()

    if (enable) {
      val toolWindow =
        ToolWindowManager.getInstance(project).getToolWindow(RUNNING_DEVICES_TOOL_WINDOW_ID)
          as? ToolWindowEx
      toolWindow?.let {
        val width = it.component.width
        // Resize the tool window width, to be equal to DEFAULT_WINDOW_WIDTH
        // stretchWidth resizes relatively to the current width of the tool window.
        if (width != JBUIScale.scale(DEFAULT_WINDOW_WIDTH)) {
          it.stretchWidth(JBUIScale.scale(DEFAULT_WINDOW_WIDTH) - width)
        }
      }

      selectedTab?.let {
        // We are enabling Layout Inspector on a new tab, but there is already a tab with Layout
        // Inspector enabled.
        // Layout Inspector does not support concurrent sessions, so we disable it in the previous
        // tab, before enabling in the new tab.
        // This can happen if Running Devices is running in split mode and multiple tabs are
        // visible at the same time.
        tabsWithLayoutInspector -= it.deviceId
      }

>>>>>>> 0d09370c
      if (tabsWithLayoutInspector.contains(deviceId)) {
        // do nothing if Layout Inspector is already enabled
        return
      }

      tabsWithLayoutInspector = tabsWithLayoutInspector + deviceId
      selectedTab = createTabState(deviceId)
    } else {
      if (!tabsWithLayoutInspector.contains(deviceId)) {
        // do nothing if Layout Inspector is not enabled
        return
      }

      tabsWithLayoutInspector = tabsWithLayoutInspector - deviceId
      if (selectedTab?.deviceId == deviceId) {
        selectedTab = null
      }
    }
  }

  override fun isEnabled(deviceId: DeviceId): Boolean {
<<<<<<< HEAD
    ThreadingAssertions.assertEventDispatchThread()
    return tabsWithLayoutInspector.contains(deviceId)
  }

  override fun dispose() {
    selectedTab = null
    tabsWithLayoutInspector = emptySet()
  }

  private fun updateListeners(
    listenersToUpdate: List<LayoutInspectorManager.StateListener> = stateListeners
  ) {
    ThreadingAssertions.assertEventDispatchThread()
    listenersToUpdate.forEach { listener -> listener.onStateUpdate(tabsWithLayoutInspector) }
  }

  private fun showExperimentalWarning(layoutInspector: LayoutInspector) {
    val notificationModel = layoutInspector.notificationModel
    val defaultValue = true
    val shouldShowWarning = {
      PropertiesComponent.getInstance().getBoolean(SHOW_EXPERIMENTAL_WARNING_KEY, defaultValue)
    }
    val setValue: (Boolean) -> Unit = {
      PropertiesComponent.getInstance().setValue(SHOW_EXPERIMENTAL_WARNING_KEY, it, defaultValue)
=======
    ApplicationManager.getApplication().assertIsDispatchThread()
    return selectedTab?.deviceId == deviceId
  }

  override fun isSupported(deviceId: DeviceId): Boolean {
    return RunningDevicesStateObserver.getInstance(project).hasDevice(deviceId)
  }

  override fun dispose() {
    selectedTab = null
    tabsWithLayoutInspector = emptySet()
  }

  private fun updateListeners(
    listenersToUpdate: List<LayoutInspectorManager.StateListener> = stateListeners
  ) {
    ApplicationManager.getApplication().assertIsDispatchThread()
    listenersToUpdate.forEach { listener -> listener.onStateUpdate(tabsWithLayoutInspector) }
  }

  private fun showOptOutBanner(layoutInspector: LayoutInspector) {
    val notificationModel = layoutInspector.notificationModel
    val defaultValue = true
    val shouldShowWarning = {
      PropertiesComponent.getInstance().getBoolean(SHOW_EMBEDDED_LI_BANNER_KEY, defaultValue)
    }
    val setValue: (Boolean) -> Unit = {
      PropertiesComponent.getInstance().setValue(SHOW_EMBEDDED_LI_BANNER_KEY, it, defaultValue)
>>>>>>> 0d09370c
    }

    if (shouldShowWarning()) {
      notificationModel.addNotification(
<<<<<<< HEAD
        id = EMBEDDED_EXPERIMENTAL_MESSAGE_KEY,
        text = LayoutInspectorBundle.message(EMBEDDED_EXPERIMENTAL_MESSAGE_KEY),
=======
        id = EMBEDDED_LI_MESSAGE_KEY,
        text = LayoutInspectorBundle.message(EMBEDDED_LI_MESSAGE_KEY),
>>>>>>> 0d09370c
        status = Status.Info,
        sticky = true,
        actions =
          listOf(
            StatusNotificationAction(LayoutInspectorBundle.message("do.not.show.again")) {
              notification ->
              setValue(false)
              notificationModel.removeNotification(notification.id)
            },
            StatusNotificationAction(LayoutInspectorBundle.message("opt.out")) {
              ShowSettingsUtil.getInstance()
<<<<<<< HEAD
                .showSettingsDialog(project, ExperimentalSettingsConfigurable::class.java)
            },
          )
      )
    } else {
      notificationModel.removeNotification(EMBEDDED_EXPERIMENTAL_MESSAGE_KEY)
=======
                .showSettingsDialog(project, LayoutInspectorConfigurable::class.java)
            },
          ),
      )
    } else {
      notificationModel.removeNotification(EMBEDDED_LI_MESSAGE_KEY)
>>>>>>> 0d09370c
    }
  }
}

/**
 * Utility function to get [LayoutInspector] from a [Project] Call this only when LayoutInspector
 * needs to be used, see [LayoutInspectorProjectService.getLayoutInspector].
 */
private fun Project.getLayoutInspector(): LayoutInspector {
  return LayoutInspectorProjectService.getInstance(this).getLayoutInspector()
<<<<<<< HEAD
}

private val Content.deviceId: DeviceId?
  get() {
    return (component as? DataProvider)?.getData(DEVICE_ID_KEY.name) as? DeviceId ?: return null
  }
=======
}
>>>>>>> 0d09370c
<|MERGE_RESOLUTION|>--- conflicted
+++ resolved
@@ -16,53 +16,28 @@
 package com.android.tools.idea.layoutinspector.runningdevices
 
 import com.android.annotations.concurrency.UiThread
-<<<<<<< HEAD
-import com.android.tools.idea.flags.ExperimentalSettingsConfigurable
-=======
->>>>>>> 0d09370c
 import com.android.tools.idea.layoutinspector.LayoutInspector
 import com.android.tools.idea.layoutinspector.LayoutInspectorBundle
 import com.android.tools.idea.layoutinspector.LayoutInspectorProjectService
 import com.android.tools.idea.layoutinspector.model.StatusNotificationAction
 import com.android.tools.idea.layoutinspector.runningdevices.ui.SelectedTabState
 import com.android.tools.idea.layoutinspector.runningdevices.ui.TabComponents
-<<<<<<< HEAD
-import com.android.tools.idea.layoutinspector.settings.LayoutInspectorSettings
-import com.android.tools.idea.streaming.RUNNING_DEVICES_TOOL_WINDOW_ID
-import com.android.tools.idea.streaming.core.AbstractDisplayView
-import com.android.tools.idea.streaming.core.DEVICE_ID_KEY
-=======
 import com.android.tools.idea.layoutinspector.settings.LayoutInspectorConfigurable
 import com.android.tools.idea.layoutinspector.settings.LayoutInspectorSettings
 import com.android.tools.idea.streaming.RUNNING_DEVICES_TOOL_WINDOW_ID
 import com.android.tools.idea.streaming.core.AbstractDisplayView
->>>>>>> 0d09370c
 import com.android.tools.idea.streaming.core.DISPLAY_VIEW_KEY
 import com.android.tools.idea.streaming.core.DeviceId
 import com.android.tools.idea.streaming.core.STREAMING_CONTENT_PANEL_KEY
 import com.intellij.ide.util.PropertiesComponent
 import com.intellij.openapi.Disposable
 import com.intellij.openapi.actionSystem.DataProvider
-<<<<<<< HEAD
-=======
-import com.intellij.openapi.application.ApplicationManager
->>>>>>> 0d09370c
 import com.intellij.openapi.options.ShowSettingsUtil
 import com.intellij.openapi.project.Project
 import com.intellij.openapi.util.Disposer
 import com.intellij.openapi.wm.ToolWindowManager
 import com.intellij.openapi.wm.ex.ToolWindowEx
-<<<<<<< HEAD
 import com.intellij.util.concurrency.ThreadingAssertions
-import com.intellij.ui.EditorNotificationPanel.Status
-import com.intellij.ui.content.Content
-import com.intellij.ui.scale.JBUIScale
-import javax.swing.JComponent
-
-const val SHOW_EXPERIMENTAL_WARNING_KEY =
-  "com.android.tools.idea.layoutinspector.runningdevices.experimental.notification.show"
-const val EMBEDDED_EXPERIMENTAL_MESSAGE_KEY = "embedded.inspector.experimental.notification.message"
-=======
 import com.intellij.ui.EditorNotificationPanel.Status
 import com.intellij.ui.scale.JBUIScale
 import javax.swing.JComponent
@@ -70,7 +45,6 @@
 const val SHOW_EMBEDDED_LI_BANNER_KEY =
   "com.android.tools.idea.layoutinspector.runningdevices.notification.show"
 const val EMBEDDED_LI_MESSAGE_KEY = "embedded.inspector.notification.message"
->>>>>>> 0d09370c
 
 const val SPLITTER_KEY =
   "com.android.tools.idea.layoutinspector.runningdevices.LayoutInspectorManager.Splitter"
@@ -107,18 +81,12 @@
 
   /** Injects or removes Layout Inspector in the tab associated to [deviceId]. */
   fun enableLayoutInspector(deviceId: DeviceId, enable: Boolean)
-<<<<<<< HEAD
 
   /** Returns true if Layout Inspector is enabled for [deviceId], false otherwise. */
   fun isEnabled(deviceId: DeviceId): Boolean
-=======
-
-  /** Returns true if Layout Inspector is enabled for [deviceId], false otherwise. */
-  fun isEnabled(deviceId: DeviceId): Boolean
 
   /** Returns true if Layout Inspector can be enabled for [deviceId], false otherwise. */
   fun isSupported(deviceId: DeviceId): Boolean
->>>>>>> 0d09370c
 }
 
 /** This class is meant to be used on the UI thread, to avoid concurrency issues. */
@@ -128,11 +96,7 @@
   /** Tabs on which Layout Inspector is enabled. */
   private var tabsWithLayoutInspector = setOf<DeviceId>()
     set(value) {
-<<<<<<< HEAD
       ThreadingAssertions.assertEventDispatchThread()
-=======
-      ApplicationManager.getApplication().assertIsDispatchThread()
->>>>>>> 0d09370c
       if (value == field) {
         return
       }
@@ -156,11 +120,7 @@
   /** The tab on which Layout Inspector is running */
   private var selectedTab: SelectedTabState? = null
     set(value) {
-<<<<<<< HEAD
       ThreadingAssertions.assertEventDispatchThread()
-=======
-      ApplicationManager.getApplication().assertIsDispatchThread()
->>>>>>> 0d09370c
       if (field == value) {
         return
       }
@@ -200,22 +160,14 @@
         value.layoutInspector.foregroundProcessDetection?.startPollingDevice(
           selectedDevice,
           // only stop polling if the previous tab is still open.
-<<<<<<< HEAD
-          previousTab?.deviceId in existingRunningDevicesTabs
-=======
           previousTab?.deviceId in existingRunningDevicesTabs,
->>>>>>> 0d09370c
         )
       }
 
       // inject Layout Inspector UI
       value.enableLayoutInspector()
 
-<<<<<<< HEAD
-      showExperimentalWarning(value.layoutInspector)
-=======
       showOptOutBanner(value.layoutInspector)
->>>>>>> 0d09370c
     }
 
   private val stateListeners = mutableListOf<LayoutInspectorManager.StateListener>()
@@ -229,73 +181,6 @@
     check(LayoutInspectorSettings.getInstance().embeddedLayoutInspectorEnabled) {
       "LayoutInspectorManager is intended for use only in embedded Layout Inspector."
     }
-<<<<<<< HEAD
-
-    RunningDevicesStateObserver.getInstance(project)
-      .addListener(
-        object : RunningDevicesStateObserver.Listener {
-          override fun onSelectedTabChanged(deviceId: DeviceId?) {
-            selectedTab =
-              if (deviceId != null && tabsWithLayoutInspector.contains(deviceId)) {
-                // Layout Inspector was enabled for this tab.
-                createTabState(deviceId)
-              } else {
-                // Layout Inspector was not enabled for this tab.
-                null
-              }
-          }
-
-          override fun onExistingTabsChanged(existingTabs: List<DeviceId>) {
-            existingRunningDevicesTabs = existingTabs
-            // If the Running Devices Tool Window is collapsed, all tabs are removed.
-            // We don't want to update our state when this happens, because it means we would lose
-            // track of which tabs had Layout Inspector.
-            // So instead we keep the tab state forever.
-            // So if an emulator is disconnected with Layout Inspector turned on and later
-            // restarted, Layout Inspector will be on again.
-          }
-
-          override fun onToolWindowHidden() {
-            clearSelectedTab()
-          }
-
-          override fun onToolWindowShown(selectedDeviceId: DeviceId?) {
-            restoreSelectedTab(selectedDeviceId)
-          }
-        }
-      )
-  }
-
-  private var shouldRestoreToolWindowState: Boolean = false
-
-  /** Restore the state of the selected tab if it was manually cleared */
-  private fun restoreSelectedTab(selectedDeviceId: DeviceId?) {
-    if (!shouldRestoreToolWindowState) {
-      return
-    }
-
-    shouldRestoreToolWindowState = false
-    if (selectedDeviceId != null) {
-      selectedTab = createTabState(selectedDeviceId)
-    }
-  }
-
-  /** Clear the selected tab */
-  private fun clearSelectedTab() {
-    if (selectedTab == null) {
-      return
-    }
-
-    shouldRestoreToolWindowState = true
-    selectedTab = null
-  }
-
-  private fun createTabState(deviceId: DeviceId): SelectedTabState {
-    ThreadingAssertions.assertEventDispatchThread()
-    val runningDevicesContentManager = project.getRunningDevicesContentManager()
-    val selectedTabContent =
-      runningDevicesContentManager?.contents?.find { it.deviceId == deviceId }
-=======
 
     RunningDevicesStateObserver.getInstance(project)
       .addListener(
@@ -347,11 +232,9 @@
   }
 
   private fun createTabState(deviceId: DeviceId): SelectedTabState {
-    ApplicationManager.getApplication().assertIsDispatchThread()
-
+    ThreadingAssertions.assertEventDispatchThread()
     val selectedTabContent =
       RunningDevicesStateObserver.getInstance(project).getTabContent(deviceId)
->>>>>>> 0d09370c
     val selectedTabDataProvider = selectedTabContent?.component as? DataProvider
 
     val streamingContentPanel =
@@ -368,11 +251,7 @@
         disposable = selectedTabContent,
         tabContentPanel = streamingContentPanel,
         tabContentPanelContainer = streamingContentPanel.parent,
-<<<<<<< HEAD
-        displayView = displayView
-=======
         displayView = displayView,
->>>>>>> 0d09370c
       )
 
     return SelectedTabState(project, deviceId, tabComponents, project.getLayoutInspector())
@@ -385,21 +264,7 @@
   }
 
   override fun enableLayoutInspector(deviceId: DeviceId, enable: Boolean) {
-<<<<<<< HEAD
-    ThreadingAssertions.assertEventDispatchThread()
-
-    val toolWindow =
-      ToolWindowManager.getInstance(project).getToolWindow(RUNNING_DEVICES_TOOL_WINDOW_ID)
-        as? ToolWindowEx
-    toolWindow?.let {
-      val width = it.component.width
-      // Resize the tool window width, to be equal to DEFAULT_WINDOW_WIDTH
-      // stretchWidth resizes relatively to the current width of the tool window.
-      it.stretchWidth(JBUIScale.scale(DEFAULT_WINDOW_WIDTH) - width)
-    }
-    if (enable) {
-=======
-    ApplicationManager.getApplication().assertIsDispatchThread()
+    ThreadingAssertions.assertEventDispatchThread()
 
     if (enable) {
       val toolWindow =
@@ -424,7 +289,6 @@
         tabsWithLayoutInspector -= it.deviceId
       }
 
->>>>>>> 0d09370c
       if (tabsWithLayoutInspector.contains(deviceId)) {
         // do nothing if Layout Inspector is already enabled
         return
@@ -446,9 +310,12 @@
   }
 
   override fun isEnabled(deviceId: DeviceId): Boolean {
-<<<<<<< HEAD
-    ThreadingAssertions.assertEventDispatchThread()
-    return tabsWithLayoutInspector.contains(deviceId)
+    ThreadingAssertions.assertEventDispatchThread()
+    return selectedTab?.deviceId == deviceId
+  }
+
+  override fun isSupported(deviceId: DeviceId): Boolean {
+    return RunningDevicesStateObserver.getInstance(project).hasDevice(deviceId)
   }
 
   override fun dispose() {
@@ -460,35 +327,6 @@
     listenersToUpdate: List<LayoutInspectorManager.StateListener> = stateListeners
   ) {
     ThreadingAssertions.assertEventDispatchThread()
-    listenersToUpdate.forEach { listener -> listener.onStateUpdate(tabsWithLayoutInspector) }
-  }
-
-  private fun showExperimentalWarning(layoutInspector: LayoutInspector) {
-    val notificationModel = layoutInspector.notificationModel
-    val defaultValue = true
-    val shouldShowWarning = {
-      PropertiesComponent.getInstance().getBoolean(SHOW_EXPERIMENTAL_WARNING_KEY, defaultValue)
-    }
-    val setValue: (Boolean) -> Unit = {
-      PropertiesComponent.getInstance().setValue(SHOW_EXPERIMENTAL_WARNING_KEY, it, defaultValue)
-=======
-    ApplicationManager.getApplication().assertIsDispatchThread()
-    return selectedTab?.deviceId == deviceId
-  }
-
-  override fun isSupported(deviceId: DeviceId): Boolean {
-    return RunningDevicesStateObserver.getInstance(project).hasDevice(deviceId)
-  }
-
-  override fun dispose() {
-    selectedTab = null
-    tabsWithLayoutInspector = emptySet()
-  }
-
-  private fun updateListeners(
-    listenersToUpdate: List<LayoutInspectorManager.StateListener> = stateListeners
-  ) {
-    ApplicationManager.getApplication().assertIsDispatchThread()
     listenersToUpdate.forEach { listener -> listener.onStateUpdate(tabsWithLayoutInspector) }
   }
 
@@ -500,18 +338,12 @@
     }
     val setValue: (Boolean) -> Unit = {
       PropertiesComponent.getInstance().setValue(SHOW_EMBEDDED_LI_BANNER_KEY, it, defaultValue)
->>>>>>> 0d09370c
     }
 
     if (shouldShowWarning()) {
       notificationModel.addNotification(
-<<<<<<< HEAD
-        id = EMBEDDED_EXPERIMENTAL_MESSAGE_KEY,
-        text = LayoutInspectorBundle.message(EMBEDDED_EXPERIMENTAL_MESSAGE_KEY),
-=======
         id = EMBEDDED_LI_MESSAGE_KEY,
         text = LayoutInspectorBundle.message(EMBEDDED_LI_MESSAGE_KEY),
->>>>>>> 0d09370c
         status = Status.Info,
         sticky = true,
         actions =
@@ -523,21 +355,12 @@
             },
             StatusNotificationAction(LayoutInspectorBundle.message("opt.out")) {
               ShowSettingsUtil.getInstance()
-<<<<<<< HEAD
-                .showSettingsDialog(project, ExperimentalSettingsConfigurable::class.java)
-            },
-          )
-      )
-    } else {
-      notificationModel.removeNotification(EMBEDDED_EXPERIMENTAL_MESSAGE_KEY)
-=======
                 .showSettingsDialog(project, LayoutInspectorConfigurable::class.java)
             },
           ),
       )
     } else {
       notificationModel.removeNotification(EMBEDDED_LI_MESSAGE_KEY)
->>>>>>> 0d09370c
     }
   }
 }
@@ -548,13 +371,4 @@
  */
 private fun Project.getLayoutInspector(): LayoutInspector {
   return LayoutInspectorProjectService.getInstance(this).getLayoutInspector()
-<<<<<<< HEAD
-}
-
-private val Content.deviceId: DeviceId?
-  get() {
-    return (component as? DataProvider)?.getData(DEVICE_ID_KEY.name) as? DeviceId ?: return null
-  }
-=======
-}
->>>>>>> 0d09370c
+}