--- conflicted
+++ resolved
@@ -136,12 +136,7 @@
         val location =
           lookup.resourceLookup
             .findFileLocations(this@InspectorPropertyItem, view, 1)
-<<<<<<< HEAD
-            .singleOrNull()
-            ?: return
-=======
             .singleOrNull() ?: return
->>>>>>> 574fcae1
         location.navigatable?.navigate(true)
       }
     }
@@ -254,17 +249,11 @@
     override val action: AnAction? = null
     override val actionIcon: Icon?
       get() {
-<<<<<<< HEAD
-        val view = property.lookup[property.viewId] ?: return null
-        property.lookup.resourceLookup.resolveAsIcon(property, view)?.let {
-          return it
-=======
         val view = property.lookup[property.viewId]
         if (view != null) {
           property.lookup.resourceLookup.resolveAsIcon(property, view)?.let {
             return it
           }
->>>>>>> 574fcae1
         }
         val value = property.value
         val color = value?.let { parseColor(value) } ?: return null
