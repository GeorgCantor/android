--- conflicted
+++ resolved
@@ -56,16 +56,12 @@
     myUseCompatibilityTarget = useCompatibilityTarget;
     Presentation presentation = getTemplatePresentation();
     presentation.setDescription("Android version to use when rendering layouts in the IDE");
-<<<<<<< HEAD
-    presentation.setIcon(RenderService.NELE_ENABLED ? AndroidIcons.NeleIcons.Api : AndroidIcons.Targets);
-=======
     presentation.setIcon(classicStyle ? AndroidIcons.Targets : AndroidIcons.NeleIcons.Api);
->>>>>>> 71ac9403
     updatePresentation(presentation);
   }
 
   public TargetMenuAction(RenderContext renderContext, boolean useCompatibilityTarget) {
-    this(renderContext, useCompatibilityTarget, true);
+    this(renderContext, useCompatibilityTarget, !RenderService.NELE_ENABLED);
   }
 
   public TargetMenuAction(RenderContext renderContext) {
