MODULE                        : project
    ExternalModuleGroup           :
    ExternalModuleVersion         : unspecified
    LinkedProjectId               : project
    LinkedProjectPath             : <ROOT>
    RootProjectPath               : <ROOT>
    COMPILER_MODULE_EXTENSION
        compilerSourceOutputPath      : file://<ROOT>/build/classes/production/project [-]
        compilerTestOutputPath        : file://<ROOT>/build/classes/test/project [-]
        isCompilerPathInherited       : true
        isExcludeOutput               : true
    ModuleFile                    : <ROOT>/.idea/modules/project.iml [-]
    ModuleTypeName                : JAVA_MODULE
    CONENT_ENTRY                  : file://<ROOT>
        EXCLUDE_FOLDER                : file://<ROOT>/.gradle
        EXCLUDE_FOLDER                : file://<ROOT>/build [-]
    JDK                           : <NAME_CUT> JavaSDK
    *isInherited                  : true
    ORDER_ENTRY                   : <Module source>
    BUILD_TASKS
<<<<<<< HEAD
        TEST_COMPILE_MODE             : All
        TEST_COMPILE_MODE             : Android tests
        TEST_COMPILE_MODE             : Unit tests
        TEST_COMPILE_MODE             : None
=======
>>>>>>> 0d09370c
LIBRARY_TABLE
    - library                     : __wrapped_aars__::library-debug:unspecified@aar (IdeAndroidLibraryImpl)
        aidlFolder                    : <GRADLE>/caches/<TRANSFORMS>/xxxxxxxxxxxxxxxxxxxxxxxxxxxxxxxx/transformed/library-debug/aidl [-]
        artifact                      : <ROOT>/library-debug/library-debug.aar
        artifactAddress               : __wrapped_aars__::library-debug:unspecified@aar
        assetsFolder                  : <GRADLE>/caches/<TRANSFORMS>/xxxxxxxxxxxxxxxxxxxxxxxxxxxxxxxx/transformed/library-debug/assets
        - compileJarFiles             : <GRADLE>/caches/<TRANSFORMS>/xxxxxxxxxxxxxxxxxxxxxxxxxxxxxxxx/transformed/library-debug/jars/classes.jar
        externalAnnotations           : <GRADLE>/caches/<TRANSFORMS>/xxxxxxxxxxxxxxxxxxxxxxxxxxxxxxxx/transformed/library-debug/annotations.zip [-]
        folder                        : <GRADLE>/caches/<TRANSFORMS>/xxxxxxxxxxxxxxxxxxxxxxxxxxxxxxxx/transformed/library-debug
        jniFolder                     : <GRADLE>/caches/<TRANSFORMS>/xxxxxxxxxxxxxxxxxxxxxxxxxxxxxxxx/transformed/library-debug/jni [-]
        manifest                      : <GRADLE>/caches/<TRANSFORMS>/xxxxxxxxxxxxxxxxxxxxxxxxxxxxxxxx/transformed/library-debug/AndroidManifest.xml
        proguardRules                 : <GRADLE>/caches/<TRANSFORMS>/xxxxxxxxxxxxxxxxxxxxxxxxxxxxxxxx/transformed/library-debug/proguard.txt [-]
        publicResources               : <GRADLE>/caches/<TRANSFORMS>/xxxxxxxxxxxxxxxxxxxxxxxxxxxxxxxx/transformed/library-debug/public.txt [-]
        renderscriptFolder            : <GRADLE>/caches/<TRANSFORMS>/xxxxxxxxxxxxxxxxxxxxxxxxxxxxxxxx/transformed/library-debug/rs [-]
        resFolder                     : <GRADLE>/caches/<TRANSFORMS>/xxxxxxxxxxxxxxxxxxxxxxxxxxxxxxxx/transformed/library-debug/res
        resStaticLibrary              : <GRADLE>/caches/<TRANSFORMS>/xxxxxxxxxxxxxxxxxxxxxxxxxxxxxxxx/transformed/library-debug/res.apk [-]
        - runtimeJarFiles             : <GRADLE>/caches/<TRANSFORMS>/xxxxxxxxxxxxxxxxxxxxxxxxxxxxxxxx/transformed/library-debug/jars/classes.jar
        symbolFile                    : <GRADLE>/caches/<TRANSFORMS>/xxxxxxxxxxxxxxxxxxxxxxxxxxxxxxxx/transformed/library-debug/R.txt
    - library                     : <ROOT>::app@debug (IdeModuleLibraryImpl)
        buildId                       : <ROOT>
        projectPath                   : :app
        sourceSet                     : MAIN
        variant                       : debug
    - library                     : <ROOT>::library@debug (IdeModuleLibraryImpl)
        buildId                       : <ROOT>
<<<<<<< HEAD
        lintJar                       : <ROOT>/library/build/intermediates/lint_publish_jar/global/prepareLintJarForPublish/lint.jar [-]
=======
>>>>>>> 0d09370c
        projectPath                   : :library
        sourceSet                     : MAIN
        variant                       : debug
MODULE                        : project
    externalProject               : project (DefaultExternalProject)
        path                          : : [-]
        identityPath                  : : [-]
        name                          : project
        qName                         : project
        version                       : unspecified
        childProjects
            app                           : :app (DefaultExternalProject)
                path                          : :app [-]
                identityPath                  : :app [-]
                name                          : app
                qName                         : :app
                group                         : project
                version                       : unspecified
                projectDir                    : <ROOT>/app
                buildDir                      : <ROOT>/app/build [-]
                buildFile                     : <ROOT>/app/build.gradle
                tasks
                    testDebugUnitTest             : testDebugUnitTest (DefaultExternalTask)
                        qName                         : :app:testDebugUnitTest
                    testReleaseUnitTest           : testReleaseUnitTest (DefaultExternalTask)
                        qName                         : :app:testReleaseUnitTest
                externalSystemId              : GRADLE
                sourceSetModel                : DefaultGradleSourceSetModel
                    sourceCompatibility           : <PROJECT_JDK_FEATURE_LEVEL>
                    targetCompatibility           : <PROJECT_JDK_FEATURE_LEVEL>
                    configurationArtifacts
                        _internal-unified-test-platform-android-device-provider-ddmlib        : <empty>
                        _internal-unified-test-platform-android-device-provider-gradle        : <empty>
                        _internal-unified-test-platform-android-driver-instrumentation        : <empty>
                        _internal-unified-test-platform-android-test-plugin         : <empty>
                        _internal-unified-test-platform-android-test-plugin-host-additional-test-output : <empty>
                        _internal-unified-test-platform-android-test-plugin-host-apk-installer          : <empty>
                        _internal-unified-test-platform-android-test-plugin-host-coverage     : <empty>
                        _internal-unified-test-platform-android-test-plugin-host-device-info  : <empty>
                        _internal-unified-test-platform-android-test-plugin-host-emulator-control       : <empty>
                        _internal-unified-test-platform-android-test-plugin-host-logcat       : <empty>
                        _internal-unified-test-platform-android-test-plugin-host-retention    : <empty>
                        _internal-unified-test-platform-android-test-plugin-result-listener-gradle      : <empty>
                        _internal-unified-test-platform-core    : <empty>
                        _internal-unified-test-platform-launcher          : <empty>
                        androidApis                   : <empty>
                        androidJdkImage               : <empty>
                        androidTestAnnotationProcessor          : <empty>
                        androidTestCompileOnly        : <empty>
                        androidTestDebugAnnotationProcessor     : <empty>
                        androidTestDebugCompileOnly   : <empty>
                        androidTestDebugImplementation          : <empty>
                        androidTestDebugRuntimeOnly   : <empty>
                        androidTestDebugWearApp       : <empty>
                        androidTestImplementation     : <empty>
                        androidTestReleaseAnnotationProcessor   : <empty>
                        androidTestReleaseCompileOnly : <empty>
                        androidTestReleaseImplementation        : <empty>
                        androidTestReleaseRuntimeOnly : <empty>
                        androidTestReleaseWearApp     : <empty>
                        androidTestRuntimeOnly        : <empty>
                        androidTestUtil               : <empty>
                        androidTestWearApp            : <empty>
                        annotationProcessor           : <empty>
                        api                           : <empty>
                        archives                      : <empty>
                        compileOnly                   : <empty>
                        compileOnlyApi                : <empty>
                        coreLibraryDesugaring         : <empty>
                        debugAndroidTestAnnotationProcessorClasspath      : <empty>
                        debugAndroidTestCompileClasspath        : <empty>
                        debugAndroidTestRuntimeClasspath        : <empty>
                        debugAnnotationProcessor      : <empty>
                        debugAnnotationProcessorClasspath       : <empty>
                        debugApi                      : <empty>
                        debugApiElements              : <empty>
                        debugCompileClasspath         : <empty>
                        debugCompileOnly              : <empty>
                        debugCompileOnlyApi           : <empty>
                        debugImplementation           : <empty>
                        debugReverseMetadataValues    : <empty>
                        debugRuntimeClasspath         : <empty>
                        debugRuntimeElements          : <empty>
                        debugRuntimeOnly              : <empty>
                        debugUnitTestAnnotationProcessorClasspath         : <empty>
                        debugUnitTestCompileClasspath : <empty>
                        debugUnitTestRuntimeClasspath : <empty>
                        debugWearApp                  : <empty>
                        debugWearBundling             : <empty>
                        default                       : <empty>
                        implementation                : <empty>
                        lintChecks                    : <empty>
                        lintPublish                   : <empty>
                        releaseAnnotationProcessor    : <empty>
                        releaseAnnotationProcessorClasspath     : <empty>
                        releaseApi                    : <empty>
                        releaseApiElements            : <empty>
                        releaseCompileClasspath       : <empty>
                        releaseCompileOnly            : <empty>
                        releaseCompileOnlyApi         : <empty>
                        releaseImplementation         : <empty>
                        releaseReverseMetadataValues  : <empty>
                        releaseRuntimeClasspath       : <empty>
                        releaseRuntimeElements        : <empty>
                        releaseRuntimeOnly            : <empty>
                        releaseUnitTestAnnotationProcessorClasspath       : <empty>
                        releaseUnitTestCompileClasspath         : <empty>
                        releaseUnitTestRuntimeClasspath         : <empty>
                        releaseWearApp                : <empty>
                        releaseWearBundling           : <empty>
                        runtimeOnly                   : <empty>
                        testAnnotationProcessor       : <empty>
                        testCompileOnly               : <empty>
                        testDebugAnnotationProcessor  : <empty>
                        testDebugCompileOnly          : <empty>
                        testDebugImplementation       : <empty>
                        testDebugRuntimeOnly          : <empty>
                        testDebugWearApp              : <empty>
                        testFixturesAnnotationProcessor         : <empty>
                        testFixturesApi               : <empty>
                        testFixturesCompileOnly       : <empty>
                        testFixturesCompileOnlyApi    : <empty>
                        testFixturesDebugAnnotationProcessor    : <empty>
                        testFixturesDebugApi          : <empty>
                        testFixturesDebugCompileOnly  : <empty>
                        testFixturesDebugCompileOnlyApi         : <empty>
                        testFixturesDebugImplementation         : <empty>
                        testFixturesDebugRuntimeOnly  : <empty>
                        testFixturesDebugWearApp      : <empty>
                        testFixturesImplementation    : <empty>
                        testFixturesReleaseAnnotationProcessor  : <empty>
                        testFixturesReleaseApi        : <empty>
                        testFixturesReleaseCompileOnly          : <empty>
                        testFixturesReleaseCompileOnlyApi       : <empty>
                        testFixturesReleaseImplementation       : <empty>
                        testFixturesReleaseRuntimeOnly          : <empty>
                        testFixturesReleaseWearApp    : <empty>
                        testFixturesRuntimeOnly       : <empty>
                        testFixturesWearApp           : <empty>
                        testImplementation            : <empty>
                        testReleaseAnnotationProcessor          : <empty>
                        testReleaseCompileOnly        : <empty>
                        testReleaseImplementation     : <empty>
                        testReleaseRuntimeOnly        : <empty>
                        testReleaseWearApp            : <empty>
                        testRuntimeOnly               : <empty>
                        testWearApp                   : <empty>
                        wearApp                       : <empty>
            library                       : :library (DefaultExternalProject)
                path                          : :library [-]
                identityPath                  : :library [-]
                name                          : library
                qName                         : :library
                group                         : project
                version                       : unspecified
                projectDir                    : <ROOT>/library
                buildDir                      : <ROOT>/library/build [-]
                buildFile                     : <ROOT>/library/build.gradle
                tasks
                    testDebugUnitTest             : testDebugUnitTest (DefaultExternalTask)
                        qName                         : :library:testDebugUnitTest
                    testReleaseUnitTest           : testReleaseUnitTest (DefaultExternalTask)
                        qName                         : :library:testReleaseUnitTest
                externalSystemId              : GRADLE
                sourceSetModel                : DefaultGradleSourceSetModel
                    sourceCompatibility           : <PROJECT_JDK_FEATURE_LEVEL>
                    targetCompatibility           : <PROJECT_JDK_FEATURE_LEVEL>
                    configurationArtifacts
                        _internal-unified-test-platform-android-device-provider-ddmlib        : <empty>
                        _internal-unified-test-platform-android-device-provider-gradle        : <empty>
                        _internal-unified-test-platform-android-driver-instrumentation        : <empty>
                        _internal-unified-test-platform-android-test-plugin         : <empty>
                        _internal-unified-test-platform-android-test-plugin-host-additional-test-output : <empty>
                        _internal-unified-test-platform-android-test-plugin-host-apk-installer          : <empty>
                        _internal-unified-test-platform-android-test-plugin-host-coverage     : <empty>
                        _internal-unified-test-platform-android-test-plugin-host-device-info  : <empty>
                        _internal-unified-test-platform-android-test-plugin-host-emulator-control       : <empty>
                        _internal-unified-test-platform-android-test-plugin-host-logcat       : <empty>
                        _internal-unified-test-platform-android-test-plugin-host-retention    : <empty>
                        _internal-unified-test-platform-android-test-plugin-result-listener-gradle      : <empty>
                        _internal-unified-test-platform-core    : <empty>
                        _internal-unified-test-platform-launcher          : <empty>
                        androidApis                   : <empty>
                        androidJdkImage               : <empty>
                        androidTestAnnotationProcessor          : <empty>
                        androidTestCompileOnly        : <empty>
                        androidTestDebugAnnotationProcessor     : <empty>
                        androidTestDebugCompileOnly   : <empty>
                        androidTestDebugImplementation          : <empty>
                        androidTestDebugRuntimeOnly   : <empty>
                        androidTestDebugWearApp       : <empty>
                        androidTestImplementation     : <empty>
                        androidTestReleaseAnnotationProcessor   : <empty>
                        androidTestReleaseCompileOnly : <empty>
                        androidTestReleaseImplementation        : <empty>
                        androidTestReleaseRuntimeOnly : <empty>
                        androidTestReleaseWearApp     : <empty>
                        androidTestRuntimeOnly        : <empty>
                        androidTestUtil               : <empty>
                        androidTestWearApp            : <empty>
                        annotationProcessor           : <empty>
                        api                           : <empty>
                        archives                      : <empty>
                        compileOnly                   : <empty>
                        compileOnlyApi                : <empty>
                        coreLibraryDesugaring         : <empty>
                        debugAndroidTestAnnotationProcessorClasspath      : <empty>
                        debugAndroidTestCompileClasspath        : <empty>
                        debugAndroidTestRuntimeClasspath        : <empty>
                        debugAnnotationProcessor      : <empty>
                        debugAnnotationProcessorClasspath       : <empty>
                        debugApi                      : <empty>
                        debugApiElements              : <empty>
                        debugCompileClasspath         : <empty>
                        debugCompileOnly              : <empty>
                        debugCompileOnlyApi           : <empty>
                        debugImplementation           : <empty>
                        debugRuntimeClasspath         : <empty>
                        debugRuntimeElements          : <empty>
                        debugRuntimeOnly              : <empty>
                        debugUnitTestAnnotationProcessorClasspath         : <empty>
                        debugUnitTestCompileClasspath : <empty>
                        debugUnitTestRuntimeClasspath : <empty>
                        debugWearApp                  : <empty>
                        default                       : <empty>
                        implementation                : <empty>
                        lintChecks                    : <empty>
                        lintPublish                   : <empty>
                        releaseAnnotationProcessor    : <empty>
                        releaseAnnotationProcessorClasspath     : <empty>
                        releaseApi                    : <empty>
                        releaseApiElements            : <empty>
                        releaseCompileClasspath       : <empty>
                        releaseCompileOnly            : <empty>
                        releaseCompileOnlyApi         : <empty>
                        releaseImplementation         : <empty>
                        releaseRuntimeClasspath       : <empty>
                        releaseRuntimeElements        : <empty>
                        releaseRuntimeOnly            : <empty>
                        releaseUnitTestAnnotationProcessorClasspath       : <empty>
                        releaseUnitTestCompileClasspath         : <empty>
                        releaseUnitTestRuntimeClasspath         : <empty>
                        releaseWearApp                : <empty>
                        runtimeOnly                   : <empty>
                        testAnnotationProcessor       : <empty>
                        testCompileOnly               : <empty>
                        testDebugAnnotationProcessor  : <empty>
                        testDebugCompileOnly          : <empty>
                        testDebugImplementation       : <empty>
                        testDebugRuntimeOnly          : <empty>
                        testDebugWearApp              : <empty>
                        testFixturesAnnotationProcessor         : <empty>
                        testFixturesApi               : <empty>
                        testFixturesCompileOnly       : <empty>
                        testFixturesCompileOnlyApi    : <empty>
                        testFixturesDebugAnnotationProcessor    : <empty>
                        testFixturesDebugApi          : <empty>
                        testFixturesDebugCompileOnly  : <empty>
                        testFixturesDebugCompileOnlyApi         : <empty>
                        testFixturesDebugImplementation         : <empty>
                        testFixturesDebugRuntimeOnly  : <empty>
                        testFixturesDebugWearApp      : <empty>
                        testFixturesImplementation    : <empty>
                        testFixturesReleaseAnnotationProcessor  : <empty>
                        testFixturesReleaseApi        : <empty>
                        testFixturesReleaseCompileOnly          : <empty>
                        testFixturesReleaseCompileOnlyApi       : <empty>
                        testFixturesReleaseImplementation       : <empty>
                        testFixturesReleaseRuntimeOnly          : <empty>
                        testFixturesReleaseWearApp    : <empty>
                        testFixturesRuntimeOnly       : <empty>
                        testFixturesWearApp           : <empty>
                        testImplementation            : <empty>
                        testReleaseAnnotationProcessor          : <empty>
                        testReleaseCompileOnly        : <empty>
                        testReleaseImplementation     : <empty>
                        testReleaseRuntimeOnly        : <empty>
                        testReleaseWearApp            : <empty>
                        testRuntimeOnly               : <empty>
                        testWearApp                   : <empty>
                        wearApp                       : <empty>
            library-debug                 : :library-debug (DefaultExternalProject)
                path                          : :library-debug [-]
                identityPath                  : :library-debug [-]
                name                          : library-debug
                qName                         : :library-debug
                group                         : project
                version                       : unspecified
                projectDir                    : <ROOT>/library-debug
                buildDir                      : <ROOT>/library-debug/build [-]
                buildFile                     : <ROOT>/library-debug/build.gradle
                externalSystemId              : GRADLE
                sourceSetModel                : DefaultGradleSourceSetModel
                    configurationArtifacts
                        - default                     : <ROOT>/library-debug/library-debug.aar
        projectDir                    : <ROOT>
        buildDir                      : <ROOT>/build [-]
        buildFile                     : <ROOT>/build.gradle
        externalSystemId              : GRADLE
        sourceSetModel                : DefaultGradleSourceSetModel
MODULE                        : project.app
    GradleModuleModel
        agpVersion                    : <AGP_VERSION>
        gradlePath                    : :app
        gradleVersion                 : <GRADLE_VERSION>
        buildFile                     : <ROOT>/app/build.gradle
        buildFilePath                 : <ROOT>/app/build.gradle
        rootFolderPath                : <ROOT>
        hasSafeArgsJava               : false
        hasSafeArgsKotlin             : false
    CurrentVariantReportedVersions
        minSdk
            ApiLevel                      : 22
            ApiString                     : 22
        runtimeMinSdk
            ApiLevel                      : 22
            ApiString                     : 22
        targetSdk
            ApiLevel                      : <SDK_VERSION>
            ApiString                     : <SDK_VERSION>
    RootBuildId                   : <ROOT>
    BuildId                       : <ROOT>
    ProjectPath                   : :app
    ModelVersion                  : <AGP_VERSION>
    ProjectType                   : PROJECT_TYPE_APP
    CompileTarget                 : android-<SDK_VERSION>
    BuildFolder                   : <ROOT>/app/build [-]
    buildToolsVersion             : <CURRENT_BUILD_TOOLS_VERSION>
    IsBaseSplit                   : true
    GroupId                       : project
    Namespace                     : com.android.test.localaarsasmodules
    TestNamespace                 : com.android.test.localaarsasmodules.test
    AaptOptions
        NameSpacing                   : DISABLED
    LintOptions
        IsCheckTestSources            : false
        IsCheckDependencies           : false
        IsAbortOnError                : true
        IsAbsolutePaths               : true
        IsNoLines                     : false
        IsQuiet                       : false
        IsCheckAllWarnings            : false
        IsIgnoreWarnings              : false
        IsWarningsAsErrors            : false
        IsIgnoreTestSources           : false
        IsIgnoreTestFixturesSources   : false
        IsCheckGeneratedSources       : false
        IsCheckReleaseBuilds          : true
        IsExplainIssues               : true
        IsShowAll                     : false
        TextReport                    : false
        HtmlReport                    : true
        XmlReport                     : true
        SarifReport                   : false
    JavaCompileOptions
        Encoding                      : UTF-8
        SourceCompatibility           : 1.8
        TargetCompatibility           : 1.8
        IsCoreLibraryDesugaringEnabled          : false
    AgpFlags
        ApplicationRClassConstantIds  : false
        AestRClassConstantIds         : false
        TransitiveRClasses            : false
        UseAndroidX                   : false
        UsesCompose                   : false
        MlModelBindingEnabled         : false
        AndroidResourcesEnabled       : true
    - basicVariant:               : debug
        applicationId                 : com.android.test.localaarsasmodules
        testApplicationId             : com.android.test.localaarsasmodules.test
        buildType                     : debug
    - basicVariant:               : release
        applicationId                 : com.android.test.localaarsasmodules
        buildType                     : release
    BootClassPath                 : <ANDROID_SDK>/platforms/android-<SDK_VERSION>/android.jar
    ViewBindingOptions
        Enabled                       : false
    DependenciesInfo
        IncludeInApk                  : true
        IncludeInBundle               : true
    DefaultConfig
        ProductFlavor
            Name                          : main
            ApplicationId                 : com.android.test.localaarsasmodules
            VersionCode                   : 1
            VersionName                   : 1.0
            MinSdkVersion
                ApiLevel                      : 22
                ApiString                     : 22
            TargetSdkVersion
                ApiLevel                      : <SDK_VERSION>
                ApiString                     : <SDK_VERSION>
            VectorDrawables
                UseSupportLibrary             : false
        SourceProvider
            Name                          : main
            Manifest                      : <ROOT>/app/src/main/AndroidManifest.xml
            JavaDirectories               : <ROOT>/app/src/main/java
            KotlinDirectories             : <ROOT>/app/src/main/java
            KotlinDirectories             : <ROOT>/app/src/main/kotlin [-]
            ResourcesDirectories          : <ROOT>/app/src/main/resources [-]
            ResDirectories                : <ROOT>/app/src/main/res
            AssetsDirectories             : <ROOT>/app/src/main/assets [-]
            JniLibsDirectories            : <ROOT>/app/src/main/jniLibs [-]
            ShadersDirectories            : <ROOT>/app/src/main/shaders [-]
            BaselineProfileDirectories    : <ROOT>/app/src/main/baselineProfiles [-]
        ExtraSourceProviders
            ExtraSourceProvider
                ArtifactName                  : _android_test_
                SourceProvider
                    Name                          : androidTest
                    Manifest                      : <ROOT>/app/src/androidTest/AndroidManifest.xml [-]
                    JavaDirectories               : <ROOT>/app/src/androidTest/java
                    KotlinDirectories             : <ROOT>/app/src/androidTest/java
                    KotlinDirectories             : <ROOT>/app/src/androidTest/kotlin [-]
                    ResourcesDirectories          : <ROOT>/app/src/androidTest/resources [-]
                    ResDirectories                : <ROOT>/app/src/androidTest/res [-]
                    AssetsDirectories             : <ROOT>/app/src/androidTest/assets [-]
                    JniLibsDirectories            : <ROOT>/app/src/androidTest/jniLibs [-]
                    ShadersDirectories            : <ROOT>/app/src/androidTest/shaders [-]
                    BaselineProfileDirectories    : <ROOT>/app/src/androidTest/baselineProfiles [-]
            ExtraSourceProvider
                ArtifactName                  : _unit_test_
                SourceProvider
                    Name                          : test
                    Manifest                      : <ROOT>/app/src/test/AndroidManifest.xml [-]
                    JavaDirectories               : <ROOT>/app/src/test/java [-]
                    KotlinDirectories             : <ROOT>/app/src/test/java [-]
                    KotlinDirectories             : <ROOT>/app/src/test/kotlin [-]
                    ResourcesDirectories          : <ROOT>/app/src/test/resources [-]
                    ResDirectories                : <ROOT>/app/src/test/res [-]
                    AssetsDirectories             : <ROOT>/app/src/test/assets [-]
                    JniLibsDirectories            : <ROOT>/app/src/test/jniLibs [-]
                    ShadersDirectories            : <ROOT>/app/src/test/shaders [-]
                    BaselineProfileDirectories    : <ROOT>/app/src/test/baselineProfiles [-]
    BuildTypes
        BuildType
            Name                          : debug
            IsDebuggable                  : true
            IsJniDebuggable               : false
            IsPseudoLocalesEnabled        : false
            IsRenderscriptDebuggable      : false
            RenderscriptOptimLevel        : 3
            IsMinifyEnabled               : false
            IsZipAlignEnabled             : true
        SourceProvider
            Name                          : debug
            Manifest                      : <ROOT>/app/src/debug/AndroidManifest.xml [-]
            JavaDirectories               : <ROOT>/app/src/debug/java [-]
            KotlinDirectories             : <ROOT>/app/src/debug/java [-]
            KotlinDirectories             : <ROOT>/app/src/debug/kotlin [-]
            ResourcesDirectories          : <ROOT>/app/src/debug/resources [-]
            ResDirectories                : <ROOT>/app/src/debug/res [-]
            AssetsDirectories             : <ROOT>/app/src/debug/assets [-]
            JniLibsDirectories            : <ROOT>/app/src/debug/jniLibs [-]
            ShadersDirectories            : <ROOT>/app/src/debug/shaders [-]
            BaselineProfileDirectories    : <ROOT>/app/src/debug/baselineProfiles [-]
        ExtraSourceProviders
            ExtraSourceProvider
                ArtifactName                  : _android_test_
                SourceProvider
                    Name                          : androidTestDebug
                    Manifest                      : <ROOT>/app/src/androidTestDebug/AndroidManifest.xml [-]
                    JavaDirectories               : <ROOT>/app/src/androidTestDebug/java [-]
                    KotlinDirectories             : <ROOT>/app/src/androidTestDebug/java [-]
                    KotlinDirectories             : <ROOT>/app/src/androidTestDebug/kotlin [-]
                    ResourcesDirectories          : <ROOT>/app/src/androidTestDebug/resources [-]
                    ResDirectories                : <ROOT>/app/src/androidTestDebug/res [-]
                    AssetsDirectories             : <ROOT>/app/src/androidTestDebug/assets [-]
                    JniLibsDirectories            : <ROOT>/app/src/androidTestDebug/jniLibs [-]
                    ShadersDirectories            : <ROOT>/app/src/androidTestDebug/shaders [-]
                    BaselineProfileDirectories    : <ROOT>/app/src/androidTestDebug/baselineProfiles [-]
        ExtraSourceProviders
            ExtraSourceProvider
                ArtifactName                  : _unit_test_
                SourceProvider
                    Name                          : testDebug
                    Manifest                      : <ROOT>/app/src/testDebug/AndroidManifest.xml [-]
                    JavaDirectories               : <ROOT>/app/src/testDebug/java [-]
                    KotlinDirectories             : <ROOT>/app/src/testDebug/java [-]
                    KotlinDirectories             : <ROOT>/app/src/testDebug/kotlin [-]
                    ResourcesDirectories          : <ROOT>/app/src/testDebug/resources [-]
                    ResDirectories                : <ROOT>/app/src/testDebug/res [-]
                    AssetsDirectories             : <ROOT>/app/src/testDebug/assets [-]
                    JniLibsDirectories            : <ROOT>/app/src/testDebug/jniLibs [-]
                    ShadersDirectories            : <ROOT>/app/src/testDebug/shaders [-]
                    BaselineProfileDirectories    : <ROOT>/app/src/testDebug/baselineProfiles [-]
        BuildType
            Name                          : release
            ProguardFiles                 : <ROOT>/app/build/intermediates/default_proguard_files/global/proguard-android.txt-<AGP_VERSION> [-]
            ProguardFiles                 : <ROOT>/app/proguard-rules.pro
            IsDebuggable                  : false
            IsJniDebuggable               : false
            IsPseudoLocalesEnabled        : false
            IsRenderscriptDebuggable      : false
            RenderscriptOptimLevel        : 3
            IsMinifyEnabled               : false
            IsZipAlignEnabled             : true
        SourceProvider
            Name                          : release
            Manifest                      : <ROOT>/app/src/release/AndroidManifest.xml [-]
            JavaDirectories               : <ROOT>/app/src/release/java [-]
            KotlinDirectories             : <ROOT>/app/src/release/java [-]
            KotlinDirectories             : <ROOT>/app/src/release/kotlin [-]
            ResourcesDirectories          : <ROOT>/app/src/release/resources [-]
            ResDirectories                : <ROOT>/app/src/release/res [-]
            AssetsDirectories             : <ROOT>/app/src/release/assets [-]
            JniLibsDirectories            : <ROOT>/app/src/release/jniLibs [-]
            ShadersDirectories            : <ROOT>/app/src/release/shaders [-]
            BaselineProfileDirectories    : <ROOT>/app/src/release/baselineProfiles [-]
        ExtraSourceProviders
            ExtraSourceProvider
                ArtifactName                  : _unit_test_
                SourceProvider
                    Name                          : testRelease
                    Manifest                      : <ROOT>/app/src/testRelease/AndroidManifest.xml [-]
                    JavaDirectories               : <ROOT>/app/src/testRelease/java [-]
                    KotlinDirectories             : <ROOT>/app/src/testRelease/java [-]
                    KotlinDirectories             : <ROOT>/app/src/testRelease/kotlin [-]
                    ResourcesDirectories          : <ROOT>/app/src/testRelease/resources [-]
                    ResDirectories                : <ROOT>/app/src/testRelease/res [-]
                    AssetsDirectories             : <ROOT>/app/src/testRelease/assets [-]
                    JniLibsDirectories            : <ROOT>/app/src/testRelease/jniLibs [-]
                    ShadersDirectories            : <ROOT>/app/src/testRelease/shaders [-]
                    BaselineProfileDirectories    : <ROOT>/app/src/testRelease/baselineProfiles [-]
    SigningConfigs
        SigningConfig
            Name                          : debug
            StoreFile                     : debug.keystore
            StorePassword                 : android
            KeyAlias                      : AndroidDebugKey
    VariantBuildInformation
        VariantBuildInformation
            VariantName                   : debug
            BuildTasksAndOutputInformation
                AssembleTaskName              : assembleDebug
                AssembleTaskOutputListingFile : <ROOT>/app/build/intermediates/apk_ide_redirect_file/debug/createDebugApkListingFileRedirect/redirect.txt [-]
                BundleTaskName                : bundleDebug
                BundleTaskOutputListingFile   : <ROOT>/app/build/intermediates/bundle_ide_redirect_file/debug/createDebugBundleListingFileRedirect/redirect.txt [-]
                ApkFromBundleTaskName         : extractApksForDebug
                ApkFromBundleTaskOutputListingFile      : <ROOT>/app/build/intermediates/apk_from_bundle_ide_redirect_file/debug/createDebugApksFromBundleListingFileRedirect/redirect.txt [-]
        VariantBuildInformation
            VariantName                   : release
            BuildTasksAndOutputInformation
                AssembleTaskName              : assembleRelease
                AssembleTaskOutputListingFile : <ROOT>/app/build/intermediates/apk_ide_redirect_file/release/createReleaseApkListingFileRedirect/redirect.txt [-]
                BundleTaskName                : bundleRelease
                BundleTaskOutputListingFile   : <ROOT>/app/build/intermediates/bundle_ide_redirect_file/release/createReleaseBundleListingFileRedirect/redirect.txt [-]
                ApkFromBundleTaskName         : extractApksForRelease
                ApkFromBundleTaskOutputListingFile      : <ROOT>/app/build/intermediates/apk_from_bundle_ide_redirect_file/release/createReleaseApksFromBundleListingFileRedirect/redirect.txt [-]
    IdeVariants
        IdeVariant
            Name                          : debug
            BuildType                     : debug
            DisplayName                   : debug
            InstantAppCompatible          : false
            MinSdkVersion
                ApiLevel                      : 22
                ApiString                     : 22
            TargetSdkVersion
                ApiLevel                      : <SDK_VERSION>
                ApiString                     : <SDK_VERSION>
            VersionCode                   : 1
            VersionNameWithSuffix         : 1.0
            MainArtifact
                Name                          : MAIN
                CompileTaskName               : compileDebugSources
                AssembleTaskName              : assembleDebug
                IsTestArtifact                : false
                IdeSetupTaskNames             : generateDebugSources
                GeneratedSourceFolders        : <ROOT>/app/build/generated/ap_generated_sources/debug/out [-]
                ClassesFolder                 : <ROOT>/app/build/intermediates/compile_and_runtime_not_namespaced_r_class_jar/debug/processDebugResources/R.jar [-]
                ClassesFolder                 : <ROOT>/app/build/intermediates/javac/debug/compileDebugJavaWithJavac/classes [-]
                Dependencies
                    compileClasspath
                        androidLibrary                : __wrapped_aars__::library-debug:unspecified@aar
                    runtimeClasspath
                        androidLibrary                : __wrapped_aars__::library-debug:unspecified@aar
                ApplicationId                 : com.android.test.localaarsasmodules
                SigningConfigName             : debug
                IsSigned                      : true
                CodeShrinker                  : null
                BuildTasksAndOutputInformation
                    AssembleTaskName              : assembleDebug
                    AssembleTaskOutputListingFile : <ROOT>/app/build/intermediates/apk_ide_redirect_file/debug/createDebugApkListingFileRedirect/redirect.txt [-]
                    BundleTaskName                : bundleDebug
                    BundleTaskOutputListingFile   : <ROOT>/app/build/intermediates/bundle_ide_redirect_file/debug/createDebugBundleListingFileRedirect/redirect.txt [-]
                    ApkFromBundleTaskName         : extractApksForDebug
                    ApkFromBundleTaskOutputListingFile      : <ROOT>/app/build/intermediates/apk_from_bundle_ide_redirect_file/debug/createDebugApksFromBundleListingFileRedirect/redirect.txt [-]
                GeneratedResourceFolders      : <ROOT>/app/build/generated/res/resValues/debug [-]
<<<<<<< HEAD
                DesugaredMethodFiles          : <GRADLE>/caches/transforms-3/xxxxxxxxxxxxxxxxxxxxxxxxxxxxxxxx/transformed/D8BackportedDesugaredMethods.txt
=======
                DesugaredMethodFiles          : <GRADLE>/caches/<TRANSFORMS>/xxxxxxxxxxxxxxxxxxxxxxxxxxxxxxxx/transformed/D8BackportedDesugaredMethods.txt
>>>>>>> 0d09370c
            AndroidTestArtifact
                Name                          : ANDROID_TEST
                CompileTaskName               : compileDebugAndroidTestSources
                AssembleTaskName              : assembleDebugAndroidTest
                IsTestArtifact                : true
                IdeSetupTaskNames             : generateDebugAndroidTestSources
                GeneratedSourceFolders        : <ROOT>/app/build/generated/ap_generated_sources/debugAndroidTest/out [-]
                ClassesFolder                 : <ROOT>/app/build/intermediates/compile_and_runtime_not_namespaced_r_class_jar/debugAndroidTest/processDebugAndroidTestResources/R.jar [-]
                ClassesFolder                 : <ROOT>/app/build/intermediates/javac/debugAndroidTest/compileDebugAndroidTestJavaWithJavac/classes [-]
                Dependencies
                    compileClasspath
                        androidLibrary                : __wrapped_aars__::library-debug:unspecified@aar
                        module                        : <ROOT>-:app-MAIN
                            androidLibrary                : __wrapped_aars__::library-debug:unspecified@aar
                    runtimeClasspath
                ProvidedDependencies
                    - provided                    : __wrapped_aars__::library-debug:unspecified@aar
                ApplicationId                 : com.android.test.localaarsasmodules.test
                SigningConfigName             : debug
                IsSigned                      : true
                CodeShrinker                  : null
                BuildTasksAndOutputInformation
                    AssembleTaskName              : assembleDebugAndroidTest
                    AssembleTaskOutputListingFile : <ROOT>/app/build/intermediates/apk_ide_redirect_file/debugAndroidTest/createDebugAndroidTestApkListingFileRedirect/redirect.txt [-]
                GeneratedResourceFolders      : <ROOT>/app/build/generated/res/resValues/androidTest/debug [-]
                DesugaredMethodFiles          : <GRADLE>/caches/<TRANSFORMS>/xxxxxxxxxxxxxxxxxxxxxxxxxxxxxxxx/transformed/D8BackportedDesugaredMethods.txt
                TestOptions
                    AnimationsDisabled            : false
                    Execution                     : HOST
                    InstrumentedTestTaskName      : connectedDebugAndroidTest
            UnitTestArtifact
                Name                          : UNIT_TEST
                CompileTaskName               : compileDebugUnitTestSources
                AssembleTaskName              : assembleDebugUnitTest
                IsTestArtifact                : true
                IdeSetupTaskNames             : createMockableJar
                GeneratedSourceFolders        : <ROOT>/app/build/generated/ap_generated_sources/debugUnitTest/out [-]
                ClassesFolder                 : <ROOT>/app/build/intermediates/compile_and_runtime_not_namespaced_r_class_jar/debug/processDebugResources/R.jar [-]
                ClassesFolder                 : <ROOT>/app/build/intermediates/javac/debugUnitTest/compileDebugUnitTestJavaWithJavac/classes [-]
                Dependencies
                    compileClasspath
                        androidLibrary                : __wrapped_aars__::library-debug:unspecified@aar
                        module                        : <ROOT>-:app-MAIN
                            androidLibrary                : __wrapped_aars__::library-debug:unspecified@aar
                    runtimeClasspath
                        androidLibrary                : __wrapped_aars__::library-debug:unspecified@aar
                        module                        : <ROOT>-:app-MAIN
                            androidLibrary                : __wrapped_aars__::library-debug:unspecified@aar
                MockablePlatformJar           : <GRADLE>/caches/<TRANSFORMS>/xxxxxxxxxxxxxxxxxxxxxxxxxxxxxxxx/transformed/android.jar
    externalProject               : :app (DefaultExternalProject) (*seen*)
MODULE                        : project.app.androidTest
MODULE                        : project.app.main
MODULE                        : project.app.unitTest
MODULE                        : project.library
    GradleModuleModel
        agpVersion                    : <AGP_VERSION>
        gradlePath                    : :library
        gradleVersion                 : <GRADLE_VERSION>
        buildFile                     : <ROOT>/library/build.gradle
        buildFilePath                 : <ROOT>/library/build.gradle
        rootFolderPath                : <ROOT>
        hasSafeArgsJava               : false
        hasSafeArgsKotlin             : false
    CurrentVariantReportedVersions
        minSdk
            ApiLevel                      : 22
            ApiString                     : 22
        runtimeMinSdk
            ApiLevel                      : 22
            ApiString                     : 22
        targetSdk
            ApiLevel                      : <SDK_VERSION>
            ApiString                     : <SDK_VERSION>
    RootBuildId                   : <ROOT>
    BuildId                       : <ROOT>
    ProjectPath                   : :library
    ModelVersion                  : <AGP_VERSION>
    ProjectType                   : PROJECT_TYPE_LIBRARY
    CompileTarget                 : android-<SDK_VERSION>
    BuildFolder                   : <ROOT>/library/build [-]
    buildToolsVersion             : <CURRENT_BUILD_TOOLS_VERSION>
    IsBaseSplit                   : false
    GroupId                       : project
    Namespace                     : com.android.test.library
    TestNamespace                 : com.android.test.library.test
    AaptOptions
        NameSpacing                   : DISABLED
    LintOptions
        IsCheckTestSources            : false
        IsCheckDependencies           : false
        IsAbortOnError                : true
        IsAbsolutePaths               : true
        IsNoLines                     : false
        IsQuiet                       : false
        IsCheckAllWarnings            : false
        IsIgnoreWarnings              : false
        IsWarningsAsErrors            : false
        IsIgnoreTestSources           : false
        IsIgnoreTestFixturesSources   : false
        IsCheckGeneratedSources       : false
        IsCheckReleaseBuilds          : true
        IsExplainIssues               : true
        IsShowAll                     : false
        TextReport                    : false
        HtmlReport                    : true
        XmlReport                     : true
        SarifReport                   : false
    JavaCompileOptions
        Encoding                      : UTF-8
        SourceCompatibility           : 1.8
        TargetCompatibility           : 1.8
        IsCoreLibraryDesugaringEnabled          : false
    AgpFlags
        ApplicationRClassConstantIds  : false
        AestRClassConstantIds         : false
        TransitiveRClasses            : false
        UseAndroidX                   : false
        UsesCompose                   : false
        MlModelBindingEnabled         : false
        AndroidResourcesEnabled       : true
    - basicVariant:               : debug
        testApplicationId             : com.android.test.library.test
        buildType                     : debug
    - basicVariant:               : release
        buildType                     : release
    BootClassPath                 : <ANDROID_SDK>/platforms/android-<SDK_VERSION>/android.jar
    ViewBindingOptions
        Enabled                       : false
    DefaultConfig
        ProductFlavor
            Name                          : main
            VersionCode                   : 1
            VersionName                   : 1.0
            MinSdkVersion
                ApiLevel                      : 22
                ApiString                     : 22
            TargetSdkVersion
                ApiLevel                      : <SDK_VERSION>
                ApiString                     : <SDK_VERSION>
            VectorDrawables
                UseSupportLibrary             : false
        SourceProvider
            Name                          : main
            Manifest                      : <ROOT>/library/src/main/AndroidManifest.xml
            JavaDirectories               : <ROOT>/library/src/main/java
            KotlinDirectories             : <ROOT>/library/src/main/java
            KotlinDirectories             : <ROOT>/library/src/main/kotlin [-]
            ResourcesDirectories          : <ROOT>/library/src/main/resources [-]
            ResDirectories                : <ROOT>/library/src/main/res
            AssetsDirectories             : <ROOT>/library/src/main/assets
            JniLibsDirectories            : <ROOT>/library/src/main/jniLibs [-]
            ShadersDirectories            : <ROOT>/library/src/main/shaders [-]
            BaselineProfileDirectories    : <ROOT>/library/src/main/baselineProfiles [-]
        ExtraSourceProviders
            ExtraSourceProvider
                ArtifactName                  : _android_test_
                SourceProvider
                    Name                          : androidTest
                    Manifest                      : <ROOT>/library/src/androidTest/AndroidManifest.xml [-]
                    JavaDirectories               : <ROOT>/library/src/androidTest/java
                    KotlinDirectories             : <ROOT>/library/src/androidTest/java
                    KotlinDirectories             : <ROOT>/library/src/androidTest/kotlin [-]
                    ResourcesDirectories          : <ROOT>/library/src/androidTest/resources [-]
                    ResDirectories                : <ROOT>/library/src/androidTest/res [-]
                    AssetsDirectories             : <ROOT>/library/src/androidTest/assets [-]
                    JniLibsDirectories            : <ROOT>/library/src/androidTest/jniLibs [-]
                    ShadersDirectories            : <ROOT>/library/src/androidTest/shaders [-]
                    BaselineProfileDirectories    : <ROOT>/library/src/androidTest/baselineProfiles [-]
            ExtraSourceProvider
                ArtifactName                  : _unit_test_
                SourceProvider
                    Name                          : test
                    Manifest                      : <ROOT>/library/src/test/AndroidManifest.xml [-]
                    JavaDirectories               : <ROOT>/library/src/test/java [-]
                    KotlinDirectories             : <ROOT>/library/src/test/java [-]
                    KotlinDirectories             : <ROOT>/library/src/test/kotlin [-]
                    ResourcesDirectories          : <ROOT>/library/src/test/resources [-]
                    ResDirectories                : <ROOT>/library/src/test/res [-]
                    AssetsDirectories             : <ROOT>/library/src/test/assets [-]
                    JniLibsDirectories            : <ROOT>/library/src/test/jniLibs [-]
                    ShadersDirectories            : <ROOT>/library/src/test/shaders [-]
                    BaselineProfileDirectories    : <ROOT>/library/src/test/baselineProfiles [-]
    BuildTypes
        BuildType
            Name                          : debug
            IsDebuggable                  : true
            IsJniDebuggable               : false
            IsPseudoLocalesEnabled        : false
            IsRenderscriptDebuggable      : false
            RenderscriptOptimLevel        : 3
            IsMinifyEnabled               : false
            IsZipAlignEnabled             : true
        SourceProvider
            Name                          : debug
            Manifest                      : <ROOT>/library/src/debug/AndroidManifest.xml [-]
            JavaDirectories               : <ROOT>/library/src/debug/java [-]
            KotlinDirectories             : <ROOT>/library/src/debug/java [-]
            KotlinDirectories             : <ROOT>/library/src/debug/kotlin [-]
            ResourcesDirectories          : <ROOT>/library/src/debug/resources [-]
            ResDirectories                : <ROOT>/library/src/debug/res [-]
            AssetsDirectories             : <ROOT>/library/src/debug/assets [-]
            JniLibsDirectories            : <ROOT>/library/src/debug/jniLibs [-]
            ShadersDirectories            : <ROOT>/library/src/debug/shaders [-]
            BaselineProfileDirectories    : <ROOT>/library/src/debug/baselineProfiles [-]
        ExtraSourceProviders
            ExtraSourceProvider
                ArtifactName                  : _android_test_
                SourceProvider
                    Name                          : androidTestDebug
                    Manifest                      : <ROOT>/library/src/androidTestDebug/AndroidManifest.xml [-]
                    JavaDirectories               : <ROOT>/library/src/androidTestDebug/java [-]
                    KotlinDirectories             : <ROOT>/library/src/androidTestDebug/java [-]
                    KotlinDirectories             : <ROOT>/library/src/androidTestDebug/kotlin [-]
                    ResourcesDirectories          : <ROOT>/library/src/androidTestDebug/resources [-]
                    ResDirectories                : <ROOT>/library/src/androidTestDebug/res [-]
                    AssetsDirectories             : <ROOT>/library/src/androidTestDebug/assets [-]
                    JniLibsDirectories            : <ROOT>/library/src/androidTestDebug/jniLibs [-]
                    ShadersDirectories            : <ROOT>/library/src/androidTestDebug/shaders [-]
                    BaselineProfileDirectories    : <ROOT>/library/src/androidTestDebug/baselineProfiles [-]
        ExtraSourceProviders
            ExtraSourceProvider
                ArtifactName                  : _unit_test_
                SourceProvider
                    Name                          : testDebug
                    Manifest                      : <ROOT>/library/src/testDebug/AndroidManifest.xml [-]
                    JavaDirectories               : <ROOT>/library/src/testDebug/java [-]
                    KotlinDirectories             : <ROOT>/library/src/testDebug/java [-]
                    KotlinDirectories             : <ROOT>/library/src/testDebug/kotlin [-]
                    ResourcesDirectories          : <ROOT>/library/src/testDebug/resources [-]
                    ResDirectories                : <ROOT>/library/src/testDebug/res [-]
                    AssetsDirectories             : <ROOT>/library/src/testDebug/assets [-]
                    JniLibsDirectories            : <ROOT>/library/src/testDebug/jniLibs [-]
                    ShadersDirectories            : <ROOT>/library/src/testDebug/shaders [-]
                    BaselineProfileDirectories    : <ROOT>/library/src/testDebug/baselineProfiles [-]
        BuildType
            Name                          : release
            ProguardFiles                 : <ROOT>/library/build/intermediates/default_proguard_files/global/proguard-android.txt-<AGP_VERSION> [-]
            ProguardFiles                 : <ROOT>/library/proguard-rules.pro
            IsDebuggable                  : false
            IsJniDebuggable               : false
            IsPseudoLocalesEnabled        : false
            IsRenderscriptDebuggable      : false
            RenderscriptOptimLevel        : 3
            IsMinifyEnabled               : false
            IsZipAlignEnabled             : true
        SourceProvider
            Name                          : release
            Manifest                      : <ROOT>/library/src/release/AndroidManifest.xml [-]
            JavaDirectories               : <ROOT>/library/src/release/java [-]
            KotlinDirectories             : <ROOT>/library/src/release/java [-]
            KotlinDirectories             : <ROOT>/library/src/release/kotlin [-]
            ResourcesDirectories          : <ROOT>/library/src/release/resources [-]
            ResDirectories                : <ROOT>/library/src/release/res [-]
            AssetsDirectories             : <ROOT>/library/src/release/assets [-]
            JniLibsDirectories            : <ROOT>/library/src/release/jniLibs [-]
            ShadersDirectories            : <ROOT>/library/src/release/shaders [-]
            BaselineProfileDirectories    : <ROOT>/library/src/release/baselineProfiles [-]
        ExtraSourceProviders
            ExtraSourceProvider
                ArtifactName                  : _unit_test_
                SourceProvider
                    Name                          : testRelease
                    Manifest                      : <ROOT>/library/src/testRelease/AndroidManifest.xml [-]
                    JavaDirectories               : <ROOT>/library/src/testRelease/java [-]
                    KotlinDirectories             : <ROOT>/library/src/testRelease/java [-]
                    KotlinDirectories             : <ROOT>/library/src/testRelease/kotlin [-]
                    ResourcesDirectories          : <ROOT>/library/src/testRelease/resources [-]
                    ResDirectories                : <ROOT>/library/src/testRelease/res [-]
                    AssetsDirectories             : <ROOT>/library/src/testRelease/assets [-]
                    JniLibsDirectories            : <ROOT>/library/src/testRelease/jniLibs [-]
                    ShadersDirectories            : <ROOT>/library/src/testRelease/shaders [-]
                    BaselineProfileDirectories    : <ROOT>/library/src/testRelease/baselineProfiles [-]
    SigningConfigs
        SigningConfig
            Name                          : debug
            StoreFile                     : debug.keystore
            StorePassword                 : android
            KeyAlias                      : AndroidDebugKey
    VariantBuildInformation
        VariantBuildInformation
            VariantName                   : debug
            BuildTasksAndOutputInformation
                AssembleTaskName              : assembleDebug
        VariantBuildInformation
            VariantName                   : release
            BuildTasksAndOutputInformation
                AssembleTaskName              : assembleRelease
    IdeVariants
        IdeVariant
            Name                          : debug
            BuildType                     : debug
            DisplayName                   : debug
            InstantAppCompatible          : false
            MinSdkVersion
                ApiLevel                      : 22
                ApiString                     : 22
            TargetSdkVersion
                ApiLevel                      : <SDK_VERSION>
                ApiString                     : <SDK_VERSION>
            VersionCode                   : 1
            VersionNameWithSuffix         : 1.0
            MainArtifact
                Name                          : MAIN
                CompileTaskName               : compileDebugSources
                AssembleTaskName              : assembleDebug
                IsTestArtifact                : false
                IdeSetupTaskNames             : generateDebugSources
                GeneratedSourceFolders        : <ROOT>/library/build/generated/ap_generated_sources/debug/out [-]
                ClassesFolder                 : <ROOT>/library/build/intermediates/compile_r_class_jar/debug/generateDebugRFile/R.jar [-]
                ClassesFolder                 : <ROOT>/library/build/intermediates/javac/debug/compileDebugJavaWithJavac/classes [-]
                Dependencies
                    compileClasspath
                    runtimeClasspath
                IsSigned                      : false
                CodeShrinker                  : null
                BuildTasksAndOutputInformation
                    AssembleTaskName              : assembleDebug
                GeneratedResourceFolders      : <ROOT>/library/build/generated/res/resValues/debug [-]
<<<<<<< HEAD
                DesugaredMethodFiles          : <GRADLE>/caches/transforms-3/xxxxxxxxxxxxxxxxxxxxxxxxxxxxxxxx/transformed/D8BackportedDesugaredMethods.txt
=======
                DesugaredMethodFiles          : <GRADLE>/caches/<TRANSFORMS>/xxxxxxxxxxxxxxxxxxxxxxxxxxxxxxxx/transformed/D8BackportedDesugaredMethods.txt
>>>>>>> 0d09370c
            AndroidTestArtifact
                Name                          : ANDROID_TEST
                CompileTaskName               : compileDebugAndroidTestSources
                AssembleTaskName              : assembleDebugAndroidTest
                IsTestArtifact                : true
                IdeSetupTaskNames             : generateDebugAndroidTestSources
                GeneratedSourceFolders        : <ROOT>/library/build/generated/ap_generated_sources/debugAndroidTest/out [-]
                ClassesFolder                 : <ROOT>/library/build/intermediates/compile_and_runtime_not_namespaced_r_class_jar/debugAndroidTest/processDebugAndroidTestResources/R.jar [-]
                ClassesFolder                 : <ROOT>/library/build/intermediates/javac/debugAndroidTest/compileDebugAndroidTestJavaWithJavac/classes [-]
                Dependencies
                    compileClasspath
                        module                        : <ROOT>-:library-MAIN
                    runtimeClasspath
                        module                        : <ROOT>-:library-MAIN
                ApplicationId                 : com.android.test.library.test
                SigningConfigName             : debug
                IsSigned                      : true
                CodeShrinker                  : null
                BuildTasksAndOutputInformation
                    AssembleTaskName              : assembleDebugAndroidTest
                    AssembleTaskOutputListingFile : <ROOT>/library/build/intermediates/apk_ide_redirect_file/debugAndroidTest/createDebugAndroidTestApkListingFileRedirect/redirect.txt [-]
                GeneratedResourceFolders      : <ROOT>/library/build/generated/res/resValues/androidTest/debug [-]
                DesugaredMethodFiles          : <GRADLE>/caches/<TRANSFORMS>/xxxxxxxxxxxxxxxxxxxxxxxxxxxxxxxx/transformed/D8BackportedDesugaredMethods.txt
                TestOptions
                    AnimationsDisabled            : false
                    Execution                     : HOST
                    InstrumentedTestTaskName      : connectedDebugAndroidTest
            UnitTestArtifact
                Name                          : UNIT_TEST
                CompileTaskName               : compileDebugUnitTestSources
                AssembleTaskName              : assembleDebugUnitTest
                IsTestArtifact                : true
                IdeSetupTaskNames             : createMockableJar
                GeneratedSourceFolders        : <ROOT>/library/build/generated/ap_generated_sources/debugUnitTest/out [-]
                ClassesFolder                 : <ROOT>/library/build/intermediates/compile_and_runtime_not_namespaced_r_class_jar/debugUnitTest/generateDebugUnitTestStubRFile/R.jar [-]
                ClassesFolder                 : <ROOT>/library/build/intermediates/javac/debugUnitTest/compileDebugUnitTestJavaWithJavac/classes [-]
                Dependencies
                    compileClasspath
                        module                        : <ROOT>-:library-MAIN
                    runtimeClasspath
                        module                        : <ROOT>-:library-MAIN
                MockablePlatformJar           : <GRADLE>/caches/<TRANSFORMS>/xxxxxxxxxxxxxxxxxxxxxxxxxxxxxxxx/transformed/android.jar
    externalProject               : :library (DefaultExternalProject) (*seen*)
MODULE                        : project.library-debug
    GradleModuleModel
        gradlePath                    : :library-debug
        gradleVersion                 : <GRADLE_VERSION>
        buildFile                     : <ROOT>/library-debug/build.gradle
        buildFilePath                 : <ROOT>/library-debug/build.gradle
        rootFolderPath                : <ROOT>
        hasSafeArgsJava               : false
        hasSafeArgsKotlin             : false
    externalProject               : :library-debug (DefaultExternalProject) (*seen*)
MODULE                        : project.library.androidTest
MODULE                        : project.library.main
MODULE                        : project.library.unitTest<|MERGE_RESOLUTION|>--- conflicted
+++ resolved
@@ -18,13 +18,6 @@
     *isInherited                  : true
     ORDER_ENTRY                   : <Module source>
     BUILD_TASKS
-<<<<<<< HEAD
-        TEST_COMPILE_MODE             : All
-        TEST_COMPILE_MODE             : Android tests
-        TEST_COMPILE_MODE             : Unit tests
-        TEST_COMPILE_MODE             : None
-=======
->>>>>>> 0d09370c
 LIBRARY_TABLE
     - library                     : __wrapped_aars__::library-debug:unspecified@aar (IdeAndroidLibraryImpl)
         aidlFolder                    : <GRADLE>/caches/<TRANSFORMS>/xxxxxxxxxxxxxxxxxxxxxxxxxxxxxxxx/transformed/library-debug/aidl [-]
@@ -50,10 +43,6 @@
         variant                       : debug
     - library                     : <ROOT>::library@debug (IdeModuleLibraryImpl)
         buildId                       : <ROOT>
-<<<<<<< HEAD
-        lintJar                       : <ROOT>/library/build/intermediates/lint_publish_jar/global/prepareLintJarForPublish/lint.jar [-]
-=======
->>>>>>> 0d09370c
         projectPath                   : :library
         sourceSet                     : MAIN
         variant                       : debug
@@ -644,11 +633,7 @@
                     ApkFromBundleTaskName         : extractApksForDebug
                     ApkFromBundleTaskOutputListingFile      : <ROOT>/app/build/intermediates/apk_from_bundle_ide_redirect_file/debug/createDebugApksFromBundleListingFileRedirect/redirect.txt [-]
                 GeneratedResourceFolders      : <ROOT>/app/build/generated/res/resValues/debug [-]
-<<<<<<< HEAD
-                DesugaredMethodFiles          : <GRADLE>/caches/transforms-3/xxxxxxxxxxxxxxxxxxxxxxxxxxxxxxxx/transformed/D8BackportedDesugaredMethods.txt
-=======
                 DesugaredMethodFiles          : <GRADLE>/caches/<TRANSFORMS>/xxxxxxxxxxxxxxxxxxxxxxxxxxxxxxxx/transformed/D8BackportedDesugaredMethods.txt
->>>>>>> 0d09370c
             AndroidTestArtifact
                 Name                          : ANDROID_TEST
                 CompileTaskName               : compileDebugAndroidTestSources
@@ -967,11 +952,7 @@
                 BuildTasksAndOutputInformation
                     AssembleTaskName              : assembleDebug
                 GeneratedResourceFolders      : <ROOT>/library/build/generated/res/resValues/debug [-]
-<<<<<<< HEAD
-                DesugaredMethodFiles          : <GRADLE>/caches/transforms-3/xxxxxxxxxxxxxxxxxxxxxxxxxxxxxxxx/transformed/D8BackportedDesugaredMethods.txt
-=======
                 DesugaredMethodFiles          : <GRADLE>/caches/<TRANSFORMS>/xxxxxxxxxxxxxxxxxxxxxxxxxxxxxxxx/transformed/D8BackportedDesugaredMethods.txt
->>>>>>> 0d09370c
             AndroidTestArtifact
                 Name                          : ANDROID_TEST
                 CompileTaskName               : compileDebugAndroidTestSources
