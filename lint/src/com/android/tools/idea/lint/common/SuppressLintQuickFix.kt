--- conflicted
+++ resolved
@@ -34,6 +34,7 @@
 import com.intellij.openapi.vfs.VfsUtilCore
 import com.intellij.psi.JavaPsiFacade
 import com.intellij.psi.PsiAnnotation
+import com.intellij.psi.PsiDocumentManager
 import com.intellij.psi.PsiElement
 import com.intellij.psi.PsiFile
 import com.intellij.psi.PsiImportStatementBase
@@ -133,10 +134,6 @@
     addNoInspectionComment(project, file, offset)
   }
 
-<<<<<<< HEAD
-  /** Given a file and offset of a statement, inserts a //noinspection <id> comment on the **previous** line. */
-  private fun addNoInspectionComment(project: Project, file: PsiFile, offset: Int) {
-=======
   @Throws(IncorrectOperationException::class)
   private fun handleToml(element: PsiElement) {
     val file = if (element is PsiFile) element else element.containingFile ?: return
@@ -159,7 +156,6 @@
     commentPrefix: String = "//"
   ) {
     val documentManager = PsiDocumentManager.getInstance(project)
->>>>>>> de127946
     val document = file.viewProvider.document ?: return
     val line = document.getLineNumber(offset)
     val lineStart = document.getLineStartOffset(line)
@@ -184,9 +180,6 @@
       }
       nonSpace++
     }
-<<<<<<< HEAD
-    document.insertString(lineStart + nonSpace, NO_INSPECTION_PREFIX + getLintId(id) + "\n" + linePrefix.substring(0, nonSpace))
-=======
     document.insertString(
       lineStart + nonSpace,
       commentPrefix +
@@ -196,7 +189,6 @@
         linePrefix.substring(0, nonSpace)
     )
     documentManager.commitDocument(document)
->>>>>>> de127946
   }
 
   @Throws(IncorrectOperationException::class)
