/*
 * Copyright (C) 2018 The Android Open Source Project
 *
 * Licensed under the Apache License, Version 2.0 (the "License");
 * you may not use this file except in compliance with the License.
 * You may obtain a copy of the License at
 *
 *      http://www.apache.org/licenses/LICENSE-2.0
 *
 * Unless required by applicable law or agreed to in writing, software
 * distributed under the License is distributed on an "AS IS" BASIS,
 * WITHOUT WARRANTIES OR CONDITIONS OF ANY KIND, either express or implied.
 * See the License for the specific language governing permissions and
 * limitations under the License.
 */
package com.android.tools.idea.uibuilder.property.inspector

import com.android.tools.idea.uibuilder.property.NlNewPropertyItem
import com.android.tools.idea.uibuilder.property.NlPropertiesModel
import com.android.tools.idea.uibuilder.property.NlPropertyItem
import com.android.tools.idea.uibuilder.property.support.NlTwoStateBooleanControlTypeProvider
import com.android.tools.idea.uibuilder.property.ui.EmptyTablePanel
import com.android.tools.property.panel.api.ControlType
import com.android.tools.property.panel.api.EditorProvider
import com.android.tools.property.panel.api.EnumSupportProvider
import com.android.tools.property.panel.api.FilteredPTableModel
import com.android.tools.property.panel.api.InspectorBuilder
import com.android.tools.property.panel.api.InspectorLineModel
import com.android.tools.property.panel.api.InspectorPanel
import com.android.tools.property.panel.api.PropertiesTable
import com.android.tools.property.panel.api.TableLineModel
import com.android.tools.property.panel.api.TableUIProvider
import com.android.tools.property.panel.impl.support.SimpleControlTypeProvider
import com.android.tools.property.ptable.PTableItem
import com.intellij.icons.AllIcons
import com.intellij.openapi.actionSystem.ActionManager
import com.intellij.openapi.actionSystem.ActionUpdateThread
import com.intellij.openapi.actionSystem.AnAction
import com.intellij.openapi.actionSystem.AnActionEvent
import com.intellij.openapi.actionSystem.IdeActions.ACTION_DELETE
import com.intellij.openapi.application.invokeLater
import org.jetbrains.android.formatter.AttributeComparator

private const val ADD_PROPERTY_ACTION_TITLE = "Add attribute"
private const val DELETE_ROW_ACTION_TITLE = "Remove selected attribute"

/**
 * Comparator that is sorting [PTableItem] in Android sorting order. This implies layout attributes
 * first and layout_width before layout_height.
 */
val androidSortOrder: Comparator<PTableItem> = AttributeComparator { it.name }

class DeclaredAttributesInspectorBuilder(
  private val model: NlPropertiesModel,
  enumSupportProvider: EnumSupportProvider<NlPropertyItem>,
) : InspectorBuilder<NlPropertyItem> {

  private val newPropertyInstance =
    NlNewPropertyItem(model, PropertiesTable.emptyTable(), { it.rawValue == null }, {})
  private val nameControlTypeProvider =
    SimpleControlTypeProvider<NlNewPropertyItem>(ControlType.TEXT_EDITOR)
  private val nameEditorProvider = EditorProvider.createForNames<NlNewPropertyItem>()
  private val controlTypeProvider = NlTwoStateBooleanControlTypeProvider(enumSupportProvider)
  private val editorProvider = EditorProvider.create(enumSupportProvider, controlTypeProvider)
  private val tableUIProvider =
    TableUIProvider(
      nameControlTypeProvider,
      nameEditorProvider,
      controlTypeProvider,
<<<<<<< HEAD
      editorProvider
=======
      editorProvider,
>>>>>>> 0d09370c
    )
  private val insertOp = ::insertNewItem

  override fun attachToInspector(
    inspector: InspectorPanel,
<<<<<<< HEAD
    properties: PropertiesTable<NlPropertyItem>
=======
    properties: PropertiesTable<NlPropertyItem>,
>>>>>>> 0d09370c
  ) {
    if (properties.isEmpty || !InspectorSection.DECLARED.visible) {
      return
    }
    newPropertyInstance.properties = properties
    newPropertyInstance.name = ""
    val declaredTableModel =
      FilteredPTableModel(
        model,
        { it.rawValue != null },
        insertOp,
        { it.value = null },
<<<<<<< HEAD
        androidSortOrder
=======
        androidSortOrder,
>>>>>>> 0d09370c
      )
    val addNewRow = AddNewRowAction(newPropertyInstance)
    val deleteRowAction = DeleteRowAction()
    val actions = listOf(addNewRow, deleteRowAction)
    val titleModel = inspector.addExpandableTitle(InspectorSection.DECLARED.title, false, actions)
    val tableLineModel =
      inspector.addTable(declaredTableModel, false, tableUIProvider, actions, titleModel)
    inspector.addComponent(EmptyTablePanel(addNewRow, tableLineModel), titleModel)
    addNewRow.titleModel = titleModel
    addNewRow.lineModel = tableLineModel
    deleteRowAction.titleModel = titleModel
    deleteRowAction.lineModel = tableLineModel
  }

  private fun insertNewItem(name: String, value: String): NlPropertyItem? {
    newPropertyInstance.name = name
    if (newPropertyInstance.delegate == null) {
      return null
    }
    newPropertyInstance.value = value
    return newPropertyInstance
  }

  private class AddNewRowAction(val newProperty: NlNewPropertyItem) :
    AnAction(ADD_PROPERTY_ACTION_TITLE, ADD_PROPERTY_ACTION_TITLE, AllIcons.General.Add) {

    var titleModel: InspectorLineModel? = null
    var lineModel: TableLineModel? = null

    override fun actionPerformed(event: AnActionEvent) {
      titleModel?.expanded = true
      val model = lineModel ?: return
      val nextItem = model.addItem(newProperty)
      model.requestFocus(nextItem)
    }
  }

  private class DeleteRowAction :
    AnAction(DELETE_ROW_ACTION_TITLE, DELETE_ROW_ACTION_TITLE, AllIcons.General.Remove) {
    var titleModel: InspectorLineModel? = null
    var lineModel: TableLineModel? = null

    init {
      val manager = ActionManager.getInstance()
      shortcutSet = manager.getAction(ACTION_DELETE).shortcutSet
    }

    // Running on edt because of the panel data model access
    override fun getActionUpdateThread(): ActionUpdateThread = ActionUpdateThread.EDT

    override fun update(event: AnActionEvent) {
      val enabled = lineModel?.tableModel?.items?.isNotEmpty() ?: false
      event.presentation.isEnabled = enabled
    }

    override fun actionPerformed(event: AnActionEvent) {
      titleModel?.expanded = true
      val model = lineModel ?: return
      val selected = (model.selectedItem ?: model.tableModel.items.firstOrNull()) ?: return
      // Stop editing the table before removing the selected item.
      // This will give the cell editor a chance to commit any pending changes before we delete
      // the value. If we don't the cell editor will commit after we delete the value.
      model.stopEditing()
      // The cell editor may commit the changes late (as a result of a focus loss).
      // Wait for it by posting the action on the event queue after the focus loss.
      invokeLater { model.removeItem(selected) }
    }
  }
}<|MERGE_RESOLUTION|>--- conflicted
+++ resolved
@@ -67,21 +67,13 @@
       nameControlTypeProvider,
       nameEditorProvider,
       controlTypeProvider,
-<<<<<<< HEAD
-      editorProvider
-=======
       editorProvider,
->>>>>>> 0d09370c
     )
   private val insertOp = ::insertNewItem
 
   override fun attachToInspector(
     inspector: InspectorPanel,
-<<<<<<< HEAD
-    properties: PropertiesTable<NlPropertyItem>
-=======
     properties: PropertiesTable<NlPropertyItem>,
->>>>>>> 0d09370c
   ) {
     if (properties.isEmpty || !InspectorSection.DECLARED.visible) {
       return
@@ -94,11 +86,7 @@
         { it.rawValue != null },
         insertOp,
         { it.value = null },
-<<<<<<< HEAD
-        androidSortOrder
-=======
         androidSortOrder,
->>>>>>> 0d09370c
       )
     val addNewRow = AddNewRowAction(newPropertyInstance)
     val deleteRowAction = DeleteRowAction()
