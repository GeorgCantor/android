/*
 * Copyright (C) 2013 The Android Open Source Project
 *
 * Licensed under the Apache License, Version 2.0 (the "License");
 * you may not use this file except in compliance with the License.
 * You may obtain a copy of the License at
 *
 *      http://www.apache.org/licenses/LICENSE-2.0
 *
 * Unless required by applicable law or agreed to in writing, software
 * distributed under the License is distributed on an "AS IS" BASIS,
 * WITHOUT WARRANTIES OR CONDITIONS OF ANY KIND, either express or implied.
 * See the License for the specific language governing permissions and
 * limitations under the License.
 */
package com.android.tools.idea.gradle.service.notification.hyperlink;

import com.intellij.openapi.project.Project;
import com.intellij.openapi.util.text.StringUtil;
import org.jetbrains.annotations.NotNull;

import javax.swing.event.HyperlinkEvent;

public abstract class NotificationHyperlink {
  @NotNull private final String myUrl;
  @NotNull private final String myValue;
<<<<<<< HEAD
  @NotNull private boolean myCloseOnClick;
=======
  private boolean myCloseOnClick;
>>>>>>> 50d6ab60

  protected NotificationHyperlink(@NotNull String url, @NotNull String text) {
    myUrl = url;
    myValue = String.format("<a href=\"%1$s\">%2$s</a>", StringUtil.escapeXml(url), text);
  }

  protected abstract void execute(@NotNull Project project);

  public boolean executeIfClicked(@NotNull Project project, @NotNull HyperlinkEvent event) {
    if (myUrl.equals(event.getDescription())) {
      execute(project);
      return true;
    }
    return false;
  }

  public boolean isCloseOnClick() {
    return myCloseOnClick;
  }

  public NotificationHyperlink setCloseOnClick(boolean closeOnClick) {
    myCloseOnClick = closeOnClick;
    return this;
  }

  @Override
  public String toString() {
    return toHtml();
  }

  @NotNull
  public String toHtml() {
    return myValue;
  }

  @NotNull
  public String getUrl() {
    return myUrl;
  }
}<|MERGE_RESOLUTION|>--- conflicted
+++ resolved
@@ -24,11 +24,7 @@
 public abstract class NotificationHyperlink {
   @NotNull private final String myUrl;
   @NotNull private final String myValue;
-<<<<<<< HEAD
-  @NotNull private boolean myCloseOnClick;
-=======
   private boolean myCloseOnClick;
->>>>>>> 50d6ab60
 
   protected NotificationHyperlink(@NotNull String url, @NotNull String text) {
     myUrl = url;
