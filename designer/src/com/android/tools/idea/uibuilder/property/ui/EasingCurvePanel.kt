/*
 * Copyright (C) 2020 The Android Open Source Project
 *
 * Licensed under the Apache License, Version 2.0 (the "License");
 * you may not use this file except in compliance with the License.
 * You may obtain a copy of the License at
 *
 *      http://www.apache.org/licenses/LICENSE-2.0
 *
 * Unless required by applicable law or agreed to in writing, software
 * distributed under the License is distributed on an "AS IS" BASIS,
 * WITHOUT WARRANTIES OR CONDITIONS OF ANY KIND, either express or implied.
 * See the License for the specific language governing permissions and
 * limitations under the License.
 */
package com.android.tools.idea.uibuilder.property.ui

import com.android.SdkConstants
import com.android.tools.adtui.common.secondaryPanelBackground
import com.android.tools.idea.common.command.NlWriteCommandActionUtil
import com.android.tools.idea.uibuilder.property.NlPropertiesModel
import com.android.tools.idea.uibuilder.property.NlPropertyItem
import com.android.tools.property.panel.api.PropertiesModel
import com.android.tools.property.panel.api.PropertiesModelListener
import com.android.tools.property.panel.api.PropertiesTable
import com.intellij.openapi.application.ApplicationManager
import com.intellij.openapi.application.TransactionGuard
import com.intellij.openapi.application.runReadAction
import com.intellij.util.ui.JBUI
import java.awt.BorderLayout
import javax.swing.JPanel

/** Custom panel to support direct editing of transition easing curves */
class EasingCurvePanel(
  private val model: NlPropertiesModel,
  easingAttributeName: String,
<<<<<<< HEAD
  properties: PropertiesTable<NlPropertyItem>
=======
  properties: PropertiesTable<NlPropertyItem>,
>>>>>>> 0d09370c
) : JPanel(BorderLayout()) {

  private val PANEL_WIDTH = 200
  private val PANEL_HEIGHT = PANEL_WIDTH

  private val transitionEasing = properties.getOrNull(SdkConstants.AUTO_URI, easingAttributeName)

  private val easingCurvePanel = EasingCurve()
  private var processingChange: Boolean = false
  private var processingModelUpdate: Boolean = false

  private val modelListener =
    object : PropertiesModelListener<NlPropertyItem> {
      override fun propertyValuesChanged(model: PropertiesModel<NlPropertyItem>) {
        updateFromValues()
      }
    }

  init {
    val panelSize = JBUI.size(PANEL_WIDTH, PANEL_HEIGHT)
    preferredSize = panelSize

    easingCurvePanel.background = secondaryPanelBackground
    add(easingCurvePanel)

    easingCurvePanel.addActionListener {
      if (!processingModelUpdate) {
        processingChange = true
        if (transitionEasing != null) {
          var component = transitionEasing.componentName
          TransactionGuard.submitTransaction(
            transitionEasing.model,
            Runnable {
              NlWriteCommandActionUtil.run(
                transitionEasing.components,
<<<<<<< HEAD
                "Set $component.${transitionEasing.name} to ${it.actionCommand}"
=======
                "Set $component.${transitionEasing.name} to ${it.actionCommand}",
>>>>>>> 0d09370c
              ) {
                var cubic = it.actionCommand
                if (transitionEasing.name == "transitionEasing") {
                  when (cubic) {
                    "cubic(0.2,0.2,0.8,0.8)" -> cubic = "linear"
                    "cubic(0.4,0,0.2,1)" -> cubic = "standard"
                    "cubic(0.4,0,1,1)" -> cubic = "accelerate"
                    "cubic(0,0,0.2,1)" -> cubic = "decelerate"
                  }
                } else {
                  when (cubic) {
                    "cubic(0.2,0.2,0.8,0.8)" -> cubic = "linear"
                    "cubic(0.4,0,0.2,1)" -> cubic = "easeInOut"
                    "cubic(0.4,0,1,1)" -> cubic = "easeIn"
                    "cubic(0,0,0.2,1)" -> cubic = "easeOut"
                  }
                }
                transitionEasing.value = cubic
              }
<<<<<<< HEAD
            }
=======
            },
>>>>>>> 0d09370c
          )
        }
        processingChange = false
      }
    }

    updateFromValues()
  }

  override fun addNotify() {
    super.addNotify()
    model.addListener(modelListener)
  }

  override fun removeNotify() {
    super.removeNotify()
    model.removeListener(modelListener)
  }

  private fun updateFromValues() {
    if (processingChange) {
      return
    }
    val application = ApplicationManager.getApplication()
    if (application.isReadAccessAllowed) {
      updateFromProperty()
    } else {
      runReadAction { updateFromProperty() }
    }
  }

  private fun updateFromProperty() {
    transitionEasing?.value?.let {
      var cubic: String? = it
      when (cubic) {
        // constraint ones
        "standard" -> cubic = "cubic(0.4,0,0.2,1)"
        "accelerate" -> cubic = "cubic(0.4,0,1,1)"
        "decelerate" -> cubic = "cubic(0,0,0.2,1)"
        "linear" -> cubic = "cubic(0.2,0.2,0.8,0.8)"
        // transitions ones
        "easeInOut" -> cubic = "cubic(0.4,0,0.2,1)"
        "easeIn" -> cubic = "cubic(0.4,0,1,1)"
        "easeOut" -> cubic = "cubic(0,0,0.2,1)"
        "bounce" -> cubic = "cubic(0.2,0.2,0.8,0.8)"
      }
      processingModelUpdate = true
      easingCurvePanel.controlPoints = cubic
      processingModelUpdate = false
    }
  }
}<|MERGE_RESOLUTION|>--- conflicted
+++ resolved
@@ -34,11 +34,7 @@
 class EasingCurvePanel(
   private val model: NlPropertiesModel,
   easingAttributeName: String,
-<<<<<<< HEAD
-  properties: PropertiesTable<NlPropertyItem>
-=======
   properties: PropertiesTable<NlPropertyItem>,
->>>>>>> 0d09370c
 ) : JPanel(BorderLayout()) {
 
   private val PANEL_WIDTH = 200
@@ -74,11 +70,7 @@
             Runnable {
               NlWriteCommandActionUtil.run(
                 transitionEasing.components,
-<<<<<<< HEAD
-                "Set $component.${transitionEasing.name} to ${it.actionCommand}"
-=======
                 "Set $component.${transitionEasing.name} to ${it.actionCommand}",
->>>>>>> 0d09370c
               ) {
                 var cubic = it.actionCommand
                 if (transitionEasing.name == "transitionEasing") {
@@ -98,11 +90,7 @@
                 }
                 transitionEasing.value = cubic
               }
-<<<<<<< HEAD
-            }
-=======
             },
->>>>>>> 0d09370c
           )
         }
         processingChange = false
