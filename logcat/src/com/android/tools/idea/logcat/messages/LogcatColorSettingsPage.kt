--- conflicted
+++ resolved
@@ -79,66 +79,42 @@
       LogcatColors.LEVEL_VERBOSE_KEY,
       "v",
       LogcatColors.MESSAGE_VERBOSE_KEY,
-<<<<<<< HEAD
-      "vm"
-=======
       "vm",
->>>>>>> 0d09370c
     ),
     LogcatDescriptorInfo(
       DEBUG,
       LogcatColors.LEVEL_DEBUG_KEY,
       "d",
       LogcatColors.MESSAGE_DEBUG_KEY,
-<<<<<<< HEAD
-      "dm"
-=======
       "dm",
->>>>>>> 0d09370c
     ),
     LogcatDescriptorInfo(
       INFO,
       LogcatColors.LEVEL_INFO_KEY,
       "i",
       LogcatColors.MESSAGE_INFO_KEY,
-<<<<<<< HEAD
-      "im"
-=======
       "im",
->>>>>>> 0d09370c
     ),
     LogcatDescriptorInfo(
       WARN,
       LogcatColors.LEVEL_WARNING_KEY,
       "w",
       LogcatColors.MESSAGE_WARNING_KEY,
-<<<<<<< HEAD
-      "wm"
-=======
       "wm",
->>>>>>> 0d09370c
     ),
     LogcatDescriptorInfo(
       ERROR,
       LogcatColors.LEVEL_ERROR_KEY,
       "e",
       LogcatColors.MESSAGE_ERROR_KEY,
-<<<<<<< HEAD
-      "em"
-=======
       "em",
->>>>>>> 0d09370c
     ),
     LogcatDescriptorInfo(
       ASSERT,
       LogcatColors.LEVEL_ASSERT_KEY,
       "a",
       LogcatColors.MESSAGE_ASSERT_KEY,
-<<<<<<< HEAD
-      "am"
-=======
       "am",
->>>>>>> 0d09370c
     ),
   )
 
@@ -146,21 +122,13 @@
   (DESCRIPTOR_INFO.map {
       AttributesDescriptor(
         LogcatBundle.message("logcat.color.page.indicator", it.name),
-<<<<<<< HEAD
-        it.levelKey
-=======
         it.levelKey,
->>>>>>> 0d09370c
       )
     } +
       DESCRIPTOR_INFO.map {
         AttributesDescriptor(
           LogcatBundle.message("logcat.color.page.message", it.name),
-<<<<<<< HEAD
-          it.messageKey
-=======
           it.messageKey,
->>>>>>> 0d09370c
         )
       })
     .toTypedArray()
