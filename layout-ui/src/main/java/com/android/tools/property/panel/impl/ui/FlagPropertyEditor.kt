/*
 * Copyright (C) 2018 The Android Open Source Project
 *
 * Licensed under the Apache License, Version 2.0 (the "License");
 * you may not use this file except in compliance with the License.
 * You may obtain a copy of the License at
 *
 *      http://www.apache.org/licenses/LICENSE-2.0
 *
 * Unless required by applicable law or agreed to in writing, software
 * distributed under the License is distributed on an "AS IS" BASIS,
 * WITHOUT WARRANTIES OR CONDITIONS OF ANY KIND, either express or implied.
 * See the License for the specific language governing permissions and
 * limitations under the License.
 */
package com.android.tools.property.panel.impl.ui

import com.android.tools.adtui.common.AdtSecondaryPanel
import com.android.tools.adtui.common.secondaryPanelBackground
import com.android.tools.property.panel.api.EditorContext
import com.android.tools.property.panel.impl.model.FlagPropertyEditorModel
import com.google.common.annotations.VisibleForTesting
import com.intellij.openapi.actionSystem.AnAction
import com.intellij.openapi.actionSystem.AnActionEvent
import com.intellij.openapi.application.ApplicationManager
import com.intellij.openapi.ui.popup.Balloon
import com.intellij.openapi.ui.popup.JBPopupFactory
import com.intellij.ui.BalloonImpl
import com.intellij.ui.DocumentAdapter
import com.intellij.ui.HyperlinkLabel
import com.intellij.ui.ScrollPaneFactory
import com.intellij.ui.SearchTextField
import com.intellij.ui.awt.RelativePoint
import com.intellij.ui.components.JBCheckBox
import com.intellij.ui.components.panels.VerticalLayout
import com.intellij.util.ui.JBUI
import com.intellij.util.ui.StartupUiUtil
import java.awt.BorderLayout
import java.awt.Component
import java.awt.DefaultFocusTraversalPolicy
import java.awt.Dimension
import java.awt.event.ComponentAdapter
import java.awt.event.ComponentEvent
import javax.swing.JButton
import javax.swing.JComponent
import javax.swing.JPanel
import javax.swing.JScrollPane
import javax.swing.JSeparator
import javax.swing.JTable
import javax.swing.ScrollPaneConstants
import javax.swing.SwingUtilities
import javax.swing.event.DocumentEvent
import kotlin.math.max

private const val MIN_SCROLL_PANE_HEIGHT = 200
private const val WINDOW_MARGIN = 40

/**
 * Editor for a flags property.
 *
 * Displays the value as text with a flag icon on the right. Clicking the flag will bring up a
 * balloon control where the individual flags can be changed.
 */
class FlagPropertyEditor(val editorModel: FlagPropertyEditorModel, context: EditorContext) :
  PropertyTextFieldWithLeftButton(editorModel, context) {

  override fun requestFocus() {
    leftButton?.requestFocus()
  }

  override val buttonAction =
    object : AnAction() {
      override fun actionPerformed(e: AnActionEvent) {
        val restoreFocusTo: JComponent = tableParent ?: leftButton!!
        val panel = FlagPropertyPanel(editorModel, restoreFocusTo, windowHeight)

        val balloon =
          JBPopupFactory.getInstance()
            .createBalloonBuilder(panel)
            .setShadow(true)
            .setHideOnAction(false)
            .setBlockClicksThroughBalloon(true)
            .setAnimationCycle(200)
            .setFillColor(secondaryPanelBackground)
            .createBalloon() as BalloonImpl

        panel.balloon = balloon
        balloon.show(RelativePoint.getCenterOf(leftComponent), Balloon.Position.below)
        balloon.setHideListener { panel.hideBalloonAndRestoreFocusOnEditor() }
        ApplicationManager.getApplication().invokeLater { panel.searchField.requestFocus() }
      }
    }

  /** Return the table this [FlagPropertyEditor] is a cell editor for (if any). */
  @VisibleForTesting
  val tableParent: JTable?
    get() = SwingUtilities.getAncestorOfClass(JTable::class.java, this) as? JTable

  private val windowHeight: Int
    get() = SwingUtilities.getWindowAncestor(this).height
}

/** A panel to be displayed in a balloon control. */
class FlagPropertyPanel(
  private val editorModel: FlagPropertyEditorModel,
  private val restoreFocusTo: JComponent,
<<<<<<< HEAD
  windowHeight: Int
=======
  windowHeight: Int,
>>>>>>> 0d09370c
) : AdtSecondaryPanel(VerticalLayout(2)) {
  var balloon: Balloon? = null
  val searchField = SearchTextField()
  private val innerPanel = AdtSecondaryPanel(VerticalLayout(2))
  private val flagDivider = JSeparator()

  init {
    addLinks()
    addSearchField()
    addAllCheckBoxes()
    val scrollPane = add(createScrollPane(innerPanel))
    add(JSeparator())
    addApplyButton()
    handleValueChanged()
    isFocusCycleRoot = true
    focusTraversalPolicy = CustomFocusTraversalPolicy(searchField.textEditor)

    editorModel.addListener { handleValueChanged() }

    // If there are too many controls to fit inside the Application Window, set the preferred height
    // of the scroll pane.
    if (preferredSize.height + 2 * JBUI.scale(WINDOW_MARGIN) > windowHeight) {
      val otherControlsHeight = preferredSize.height - innerPanel.preferredSize.height
      val preferredHeight = windowHeight - 2 * JBUI.scale(WINDOW_MARGIN) - otherControlsHeight
      scrollPane.preferredSize =
        Dimension(-1, max(preferredHeight, JBUI.scale(MIN_SCROLL_PANE_HEIGHT)))
    }
  }

  private fun addLinks() {
    val font = StartupUiUtil.labelFont
    val smallerFont = font.deriveFont(font.size2D * 0.9f)
    val selectAll = HyperlinkLabel("Select all")
    selectAll.font = smallerFont
    selectAll.addHyperlinkListener { editorModel.selectAll() }
    val clearAll = HyperlinkLabel("Clear")
    clearAll.font = smallerFont
    clearAll.addHyperlinkListener {
      editorModel.clearAll()
      searchField.text = ""
    }
    val links = AdtSecondaryPanel(BorderLayout(JBUI.scale(5), 0))
    links.font = smallerFont
    links.border = JBUI.Borders.empty(5)
    links.add(selectAll, BorderLayout.WEST)
    links.add(clearAll, BorderLayout.CENTER)
    add(links, VerticalLayout.TOP)
  }

  private fun addSearchField() {
    add(searchField)
    searchField.addDocumentListener(
      object : DocumentAdapter() {
        override fun textChanged(event: DocumentEvent) {
          editorModel.filter = searchField.text.trim { it <= ' ' }
        }
      }
    )
  }

  private fun createScrollPane(component: JComponent): JScrollPane {
    val scrollPane =
      ScrollPaneFactory.createScrollPane(
        component,
        ScrollPaneConstants.VERTICAL_SCROLLBAR_AS_NEEDED,
<<<<<<< HEAD
        ScrollPaneConstants.HORIZONTAL_SCROLLBAR_NEVER
=======
        ScrollPaneConstants.HORIZONTAL_SCROLLBAR_NEVER,
>>>>>>> 0d09370c
      )
    scrollPane.border = JBUI.Borders.empty()
    scrollPane.addComponentListener(
      object : ComponentAdapter() {
        override fun componentResized(event: ComponentEvent?) {
          // unitIncrement affects the scroll wheel speed
          scrollPane.verticalScrollBar.unitIncrement = scrollPane.height

          // blockIncrement affects the page down speed, when clicking above/under the scroll thumb
          scrollPane.verticalScrollBar.blockIncrement = scrollPane.height
        }
      }
    )
    return scrollPane
  }

  private fun addAllCheckBoxes() {
    addCheckBoxes(innerPanel, editorModel.initialItemsAboveSeparator)
    innerPanel.add(flagDivider)
    addCheckBoxes(innerPanel, editorModel.initialItemsBelowSeparator)
  }

  private fun addCheckBoxes(panel: JPanel, items: List<String>) {
    items.forEach {
      val checkBox = JBCheckBox(it)
      panel.add(checkBox)
      checkBox.background = secondaryPanelBackground
      checkBox.addActionListener { editorModel.toggle(checkBox.text) }
    }
  }

  private fun addApplyButton() {
    val apply = JButton()
    apply.text = "Apply"
    apply.isDefaultCapable = true
    apply.background = secondaryPanelBackground
    val minSize = apply.minimumSize
    apply.preferredSize = Dimension(minSize.width * 2, minSize.height)
    apply.addActionListener {
      editorModel.applyChanges()
      hideBalloonAndRestoreFocusOnEditor()
    }
    val applyPanel = AdtSecondaryPanel()
    applyPanel.add(apply)
    applyPanel.border = JBUI.Borders.empty(0, 5, 5, 5)
    add(applyPanel, VerticalLayout.BOTTOM)
  }

  fun hideBalloonAndRestoreFocusOnEditor() {
    balloon?.hide()
    val restoreTo = restoreFocusTo
    if (restoreTo is JTable) {
      // If this is a table editor, the original editor is gone as soon as the focus is lost to the
      // balloon.
      // Ideally we want focus to go back to the editor where the balloon was invoked from.
      // Recreate the editor and request focus on the newly created editor here.
      restoreTo.editCellAt(restoreTo.selectedRow, restoreTo.selectedColumn)
      restoreTo.editorComponent?.requestFocus()
    } else {
      restoreTo.requestFocus()
    }
  }

  private fun handleValueChanged() {
    for (index in 0 until innerPanel.componentCount) {
      val component = innerPanel.getComponent(index) as? JBCheckBox ?: continue
      component.isSelected = editorModel.isSelected(component.text)
      component.isEnabled = editorModel.isEnabled(component.text)
      component.isVisible = editorModel.isVisible(component.text)
    }
    flagDivider.isVisible = editorModel.flagDividerVisible
  }
}

/**
 * A [DefaultFocusTraversalPolicy] which accept the [searchField] as a possible component.
 *
 * The [searchField] has a NullComponentPeer which disables focus transferal in the
 * [DefaultFocusTraversalPolicy].
 */
class CustomFocusTraversalPolicy(private val searchField: JComponent) :
  DefaultFocusTraversalPolicy() {
  override fun accept(component: Component): Boolean {
    return searchField == component || super.accept(component)
  }
}<|MERGE_RESOLUTION|>--- conflicted
+++ resolved
@@ -104,11 +104,7 @@
 class FlagPropertyPanel(
   private val editorModel: FlagPropertyEditorModel,
   private val restoreFocusTo: JComponent,
-<<<<<<< HEAD
-  windowHeight: Int
-=======
   windowHeight: Int,
->>>>>>> 0d09370c
 ) : AdtSecondaryPanel(VerticalLayout(2)) {
   var balloon: Balloon? = null
   val searchField = SearchTextField()
@@ -174,11 +170,7 @@
       ScrollPaneFactory.createScrollPane(
         component,
         ScrollPaneConstants.VERTICAL_SCROLLBAR_AS_NEEDED,
-<<<<<<< HEAD
-        ScrollPaneConstants.HORIZONTAL_SCROLLBAR_NEVER
-=======
         ScrollPaneConstants.HORIZONTAL_SCROLLBAR_NEVER,
->>>>>>> 0d09370c
       )
     scrollPane.border = JBUI.Borders.empty()
     scrollPane.addComponentListener(
