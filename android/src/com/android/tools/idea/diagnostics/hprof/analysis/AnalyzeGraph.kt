/*
 * Copyright (C) 2018 The Android Open Source Project
 *
 * Licensed under the Apache License, Version 2.0 (the "License");
 * you may not use this file except in compliance with the License.
 * You may obtain a copy of the License at
 *
 *      http://www.apache.org/licenses/LICENSE-2.0
 *
 * Unless required by applicable law or agreed to in writing, software
 * distributed under the License is distributed on an "AS IS" BASIS,
 * WITHOUT WARRANTIES OR CONDITIONS OF ANY KIND, either express or implied.
 * See the License for the specific language governing permissions and
 * limitations under the License.
 */
package com.android.tools.idea.diagnostics.hprof.analysis

import com.android.tools.idea.diagnostics.hprof.classstore.ClassDefinition
import com.android.tools.idea.diagnostics.hprof.histogram.Histogram
import com.android.tools.idea.diagnostics.hprof.navigator.ObjectNavigator
import com.android.tools.idea.diagnostics.hprof.util.HeapReportUtils.sectionHeader
import com.android.tools.idea.diagnostics.hprof.util.HeapReportUtils.toPaddedShortStringAsCount
import com.android.tools.idea.diagnostics.hprof.util.HeapReportUtils.toPaddedShortStringAsSize
import com.android.tools.idea.diagnostics.hprof.util.HeapReportUtils.toShortStringAsCount
import com.android.tools.idea.diagnostics.hprof.util.HeapReportUtils.toShortStringAsSize
import com.android.tools.idea.diagnostics.hprof.util.IntList
import com.android.tools.idea.diagnostics.hprof.util.ListProvider
import com.android.tools.idea.diagnostics.hprof.util.PartialProgressIndicator
import com.android.tools.idea.diagnostics.hprof.util.TruncatingPrintBuffer
import com.android.tools.idea.diagnostics.hprof.visitors.HistogramVisitor
import com.google.common.base.Stopwatch
import com.intellij.openapi.diagnostic.Logger
import com.intellij.openapi.progress.ProgressIndicator
import com.intellij.openapi.util.io.FileUtil
import it.unimi.dsi.fastutil.ints.Int2IntOpenHashMap
import it.unimi.dsi.fastutil.ints.IntArrayList
import it.unimi.dsi.fastutil.ints.IntOpenHashSet
import it.unimi.dsi.fastutil.longs.LongArrayList
import java.io.ByteArrayOutputStream
import java.io.File
import java.io.PrintWriter
import java.util.Arrays
import java.util.BitSet
import kotlin.math.max
import kotlin.math.min

class AnalyzeGraph(private val analysisContext: AnalysisContext, private val listProvider: ListProvider) {

  private val unreachableDisposableObjects = IntArrayList()
  private var strongRefHistogram: Histogram? = null
  private var softWeakRefHistogram: Histogram? = null
  private var traverseReport: String? = null
  private var dominatorFlameGraph: String? = null
  private var innerClassReport: String? = null

  private val parentList = analysisContext.parentList

  private fun setParentForObjectId(objectId: Long, parentId: Long) {
    parentList[objectId.toInt()] = parentId.toInt()
  }

  private fun getParentIdForObjectId(objectId: Long): Long {
    return parentList[objectId.toInt()].toLong()
  }

  private val nominatedInstances = HashMap<ClassDefinition, IntOpenHashSet>()

  fun analyze(progress: ProgressIndicator): AnalysisReport = AnalysisReport().apply {
    val includePerClassSection = analysisContext.config.perClassOptions.classNames.isNotEmpty()

    val traverseProgress =
      if (includePerClassSection) PartialProgressIndicator(progress, 0.0, 0.5) else progress

    val analyzeDisposer = AnalyzeDisposer(analysisContext)
    analyzeDisposer.prepareDisposerChildren()
    analyzeDisposer.computeDisposedObjectsIDs()

    traverseInstanceGraph(traverseProgress, this)

    analyzeDisposer.computeStrongReferencedDisposedObjectsIDs()

    // Histogram section
    val histogramOptions = analysisContext.config.histogramOptions
    if (histogramOptions.includeByCount || histogramOptions.includeBySize) {
      mainReport.appendLine(sectionHeader("Histogram"))
      mainReport.append(prepareHistogramSection())
    }

    if (histogramOptions.includeSummary) {
      mainReport.appendLine(sectionHeader("Heap summary"))
      mainReport.append(traverseReport)
    }

    // Per-class section
    if (includePerClassSection) {
      val perClassProgress = PartialProgressIndicator(progress, 0.5, 0.5)
<<<<<<< HEAD
      mainReport.appendLine(sectionHeader("Instances of each nominated class"))
      mainReport.append(preparePerClassSection(perClassProgress))
=======
      mainReport.appendln(sectionHeader("Instances of each nominated class"))
      val (perClassSection, summaryTree) = preparePerClassSection(perClassProgress)
      mainReport.append(perClassSection)
      summaryTree.printTree(analysisContext, summary)
>>>>>>> 574fcae1
    }

    // Inner class section
    if (config.innerClassOptions.includeInnerClassSection) {
      mainReport.appendLine(sectionHeader("Inner classes that retain objects via this$0"))
      mainReport.append(innerClassReport)
    }

    if (config.disposerOptions.includeDisposerTreeSummary) {
      mainReport.appendLine(sectionHeader("Disposer tree summary"))
      mainReport.append(analyzeDisposer.prepareDisposerTreeSummarySection(config.disposerOptions.disposerTreeSummaryOptions))
    }
    if (config.disposerOptions.includeDisposedObjectsSummary || config.disposerOptions.includeDisposedObjectsDetails) {
      mainReport.appendLine(sectionHeader("Disposed objects"))
      mainReport.append(analyzeDisposer.prepareDisposedObjectsSection())
    }

    // Dominator tree flame graph
    if (config.dominatorTreeOptions.includeDominatorTree) {
      mainReport.appendLine(sectionHeader("Dominator tree flame graph"))
      mainReport.append(dominatorFlameGraph)
    }
  }

<<<<<<< HEAD
  private fun preparePerClassSection(progress: PartialProgressIndicator): String = buildString {
    val histogram = analysisContext.histogram
    val perClassOptions = analysisContext.config.perClassOptions

    if (perClassOptions.includeClassList) {
      appendLine("Nominated classes:")
      perClassOptions.classNames.forEach { name ->
        val (classDefinition, totalInstances, totalBytes) =
          histogram.entries.find { entry -> entry.classDefinition.name == name } ?: return@forEach
        val prettyName = classDefinition.prettyName
        appendLine(" --> [${toShortStringAsCount(totalInstances)}/${toShortStringAsSize(totalBytes)}] " + prettyName)
      }
      appendLine()
    }

    val nav = analysisContext.navigator
    var counter = 0
    val nominatedClassNames = config.perClassOptions.classNames
    val stopwatch = Stopwatch.createUnstarted()
    nominatedClassNames.forEach { className ->
      val classDefinition = nav.classStore[className]
      val set = nominatedInstances[classDefinition]!!
      progress.fraction = counter.toDouble() / nominatedInstances.size
      progress.text2 = "Processing: ${set.count()} ${classDefinition.prettyName}"
      stopwatch.reset().start()
      appendLine("CLASS: ${classDefinition.prettyName} (${set.count()} objects)")
      val referenceRegistry = GCRootPathsTree(analysisContext, perClassOptions.treeDisplayOptions, classDefinition)
      set.forEach { objectId ->
        referenceRegistry.registerObject(objectId)
      }
      set.clear()
      append(referenceRegistry.printTree())
      if (config.metaInfoOptions.include) {
        appendLine("Report for ${classDefinition.prettyName} created in $stopwatch")
      }
      appendLine()
      counter++
=======
  private fun preparePerClassSection(progress: PartialProgressIndicator): Pair<String, SummaryTree> {
    val summaryTree = SummaryTree(analysisContext.config.summaryOptions.minimumSubgraphSize, analysisContext.config.summaryOptions.maximumTreeDepth)
    val perClassSection = buildString {
      val histogram = analysisContext.histogram
      val perClassOptions = analysisContext.config.perClassOptions

      if (perClassOptions.includeClassList) {
        appendln("Nominated classes:")
        perClassOptions.classNames.forEach { name ->
          val (classDefinition, totalInstances, totalBytes) =
            histogram.entries.find { entry -> entry.classDefinition.name == name } ?: return@forEach
          val prettyName = classDefinition.prettyName
          appendln(" --> [${toShortStringAsCount(totalInstances)}/${toShortStringAsSize(totalBytes)}] " + prettyName)
        }
        appendln()
      }

      val nav = analysisContext.navigator
      var counter = 0
      val nominatedClassNames = config.perClassOptions.classNames
      val stopwatch = Stopwatch.createUnstarted()
      nominatedClassNames.forEach { className ->
        val classDefinition = nav.classStore[className]
        val set = nominatedInstances[classDefinition]!!
        progress.fraction = counter.toDouble() / nominatedInstances.size
        progress.text2 = "Processing: ${set.count()} ${classDefinition.prettyName}"
        stopwatch.reset().start()
        appendln("CLASS: ${classDefinition.prettyName} (${set.count()} objects)")
        val referenceRegistry = GCRootPathsTree(analysisContext, perClassOptions.treeDisplayOptions, classDefinition)
        set.forEach { objectId ->
          referenceRegistry.registerObject(objectId)
        }
        set.clear()
        append(referenceRegistry.printTree())
        summaryTree.merge(referenceRegistry.topNode)
        if (config.metaInfoOptions.include) {
          appendln("Report for ${classDefinition.prettyName} created in $stopwatch")
        }
        appendln()
        counter++
      }
      progress.fraction = 1.0
>>>>>>> 574fcae1
    }
    return Pair(perClassSection, summaryTree)
  }

  private fun prepareHistogramSection(): String = buildString {
    val strongRefHistogram = getAndClearStrongRefHistogram()
    val softWeakRefHistogram = getAndClearSoftWeakHistogram()

    val histogram = analysisContext.histogram
    val histogramOptions = analysisContext.config.histogramOptions

    append(
      Histogram.prepareMergedHistogramReport(histogram, "All",
                                             strongRefHistogram, "Strong-ref", histogramOptions))

    val unreachableObjectsCount = histogram.instanceCount - strongRefHistogram.instanceCount - softWeakRefHistogram.instanceCount
    val unreachableObjectsSize = histogram.bytesCount - strongRefHistogram.bytesCount - softWeakRefHistogram.bytesCount
    appendLine("Unreachable objects: ${
      toPaddedShortStringAsCount(
        unreachableObjectsCount)
    }  ${toPaddedShortStringAsSize(unreachableObjectsSize)}")
  }

  private fun getReportOrExceptionString(generateReport: () -> String) =
    try {
      generateReport()
    } catch (e: Exception) {
      val baos = ByteArrayOutputStream()
      val pw = PrintWriter(baos)
      e.printStackTrace(pw)
      pw.flush()
      baos.toString()
    }

  enum class WalkGraphPhase {
    StrongReferencesNonLocalVariables,
    StrongReferencesLocalVariables,
    DisposedRoots,
    DisposedNonRootObjects,
    DisposerTree,
    StrongReferencesMarker,
    SoftReferences,
    WeakReferences,
    CleanerFinalizerReferences,
    Finished
  }

  private val config = analysisContext.config

  private fun traverseInstanceGraph(progress: ProgressIndicator, report: AnalysisReport)
  {
    val traverseOptions = config.traverseOptions
    val onlyStrongReferences = traverseOptions.onlyStrongReferences
    val includeDisposerRelationships = traverseOptions.includeDisposerRelationships
    val includeFieldInformation = traverseOptions.includeFieldInformation

    val nav = analysisContext.navigator
    val classStore = analysisContext.classStore
    val sizesList = analysisContext.sizesList
    val visitedList = analysisContext.visitedList
    val refIndexList = analysisContext.refIndexList

    val roots = nav.createRootsIterator()
    nominatedInstances.clear()

    val nominatedClassNames = config.perClassOptions.classNames
    nominatedClassNames.forEach {
      nominatedInstances[classStore[it]] = IntOpenHashSet()
    }

    progress.text2 = "Collect all object roots"

    var toVisit = IntArrayList()
    var toVisit2 = IntArrayList()

    val rootsSet = IntOpenHashSet()
    val frameRootsSet = IntOpenHashSet()

    val disposedObjectsIDs = analysisContext.disposedObjectsIDs
    val disposedRootsSet = IntOpenHashSet()

    // Mark all roots to be visited, set them as their own parents
    while (roots.hasNext()) {
      val rootObject = roots.next()
      val rootObjectId: Int = rootObject.id.toInt()

      if (rootObject.reason.javaFrame) {
        frameRootsSet.add(rootObjectId)
        continue
      }

      addIdToSetIfOrphan(
        if (disposedObjectsIDs.contains(rootObjectId)) disposedRootsSet else rootsSet,
        rootObjectId)
    }

    // Mark all class object as to be visited, set them as their own parents
    classStore.forEachClass { classDefinition ->
      addIdToSetIfOrphan(rootsSet, classDefinition.id.toInt())
      classDefinition.staticFields.forEach { staticField ->
        val staticFieldObjectId = staticField.objectId.toInt()

        addIdToSetIfOrphan(
          if (disposedObjectsIDs.contains(staticFieldObjectId)) disposedRootsSet else rootsSet,
          staticFieldObjectId)
      }
      classDefinition.constantFields.forEach { objectId ->
        val constantObjectId = objectId.toInt()
        addIdToSetIfOrphan(
          if (disposedObjectsIDs.contains(constantObjectId)) disposedRootsSet else rootsSet,
          constantObjectId)
      }
    }

    toVisit.addAll(rootsSet)

    var leafCounter = 0

    progress.text2 = "Traversing instance graph"

    val strongRefHistogramEntries = HashMap<ClassDefinition, HistogramVisitor.InternalHistogramEntry>()
    val reachableNonStrongHistogramEntries = HashMap<ClassDefinition, HistogramVisitor.InternalHistogramEntry>()
    val softReferenceIdToParentMap = Int2IntOpenHashMap()
    val weakReferenceIdToParentMap = Int2IntOpenHashMap()

    var visitedInstancesCount = 0
    val stopwatch = Stopwatch.createStarted()
    val references = LongArrayList()

    var visitedCount = 0
    var strongRefVisitedCount = 0
    var softWeakVisitedCount = 0
    var edgeCount = 0

    var finalizableBytes = 0L
    var softBytes = 0L
    var weakBytes = 0L

    var phase = WalkGraphPhase.StrongReferencesNonLocalVariables // initial state

    val cleanerObjects = IntArrayList()
    val sunMiscCleanerClass = classStore.getClassIfExists("sun.misc.Cleaner")
    val finalizerClass = classStore.getClassIfExists("java.lang.ref.Finalizer")

    val disposedReferencedNonRootSet = IntOpenHashSet()

    while (toVisit.isNotEmpty() || phase != WalkGraphPhase.Finished) {
      for (i in 0 until toVisit.count()) {
        val id = toVisit.getInt(i)

        if (includeDisposerRelationships &&
          phase < WalkGraphPhase.DisposedRoots &&
          disposedObjectsIDs.contains(id)) {
          // Postpone visiting disposed objects until later phase.
          // parent is already set on this object.
          disposedReferencedNonRootSet.add(id)
          continue
        }
        // Disposer.ourTree is only visited during DisposerTree phase to give opportunity for
        if (includeDisposerRelationships &&
            id == analysisContext.disposerTreeObjectId &&
            phase < WalkGraphPhase.DisposerTree) {
          continue
        }

        nav.goTo(id.toLong(), ObjectNavigator.ReferenceResolution.ALL_REFERENCES)
        val currentObjectClass = nav.getClass()

        if ((currentObjectClass == sunMiscCleanerClass || currentObjectClass == finalizerClass)
            && phase < WalkGraphPhase.CleanerFinalizerReferences) {
          if (!onlyStrongReferences) {
            // Postpone visiting sun.misc.Cleaner and java.lang.ref.Finalizer objects until later phase
            cleanerObjects.add(id)
          }
          continue
        }

        visitedInstancesCount++
        nominatedInstances[currentObjectClass]?.add(id)

        var isLeaf = true
        nav.copyReferencesTo(references)
        val currentObjectIsArray = currentObjectClass.isArray()

        // Postpone any soft references encountered before the phase that handles them
        if (phase < WalkGraphPhase.SoftReferences && nav.getSoftReferenceId() != 0L) {
          if (!onlyStrongReferences) {
            softReferenceIdToParentMap.put(nav.getSoftReferenceId().toInt(), id)
          }
          references[nav.getSoftWeakReferenceIndex()] = 0L
        }

        // Postpone any weak references encountered before the phase that handles them
        if (phase < WalkGraphPhase.WeakReferences && nav.getWeakReferenceId() != 0L) {
          if (!onlyStrongReferences) {
            weakReferenceIdToParentMap.put(nav.getWeakReferenceId().toInt(), id)
          }
          references[nav.getSoftWeakReferenceIndex()] = 0L
        }

        val size = nav.getObjectSize()
        val nonDisposerReferences = references.count()

        // Inline children from the disposer tree
        if (includeDisposerRelationships && analysisContext.disposerParentToChildren.contains(id)) {
          if (phase >= WalkGraphPhase.DisposerTree) {
            unreachableDisposableObjects.add(id)
          }
          analysisContext.disposerParentToChildren[id].forEach {
            references.add(it.toLong())
          }
        }

        for (j in 0 until references.count()) {
          val referenceId = references.getLong(j).toInt()
          if (referenceId != 0) edgeCount++
          if (addIdToListAndSetParentIfOrphan(toVisit2, referenceId, id)) {
            if (includeFieldInformation) {
              refIndexList[referenceId] = when {
                currentObjectIsArray -> RefIndexUtil.ARRAY_ELEMENT
                j >= nonDisposerReferences -> RefIndexUtil.DISPOSER_CHILD
                j < RefIndexUtil.MAX_FIELD_INDEX -> j + 1
                else -> RefIndexUtil.FIELD_OMITTED // Too many reference fields
              }
            }
            isLeaf = false
          }
        }

        // Ordered list of visited nodes. Parent is always before its children.
        visitedList[visitedCount++] = id

        // Store size of the object. Later pass will update the size by adding sizes of children
        // Size in DWORDs to support graph sizes up to 10GB.
        var sizeDivBy4 = (size + 3) / 4
        if (sizeDivBy4 == 0) sizeDivBy4 = 1
        sizesList[id] = sizeDivBy4

        // Update histogram (separately for Strong-references and other reachable objects)
        var histogramEntries: HashMap<ClassDefinition, HistogramVisitor.InternalHistogramEntry>
        if (phase <= WalkGraphPhase.StrongReferencesMarker) {
          histogramEntries = strongRefHistogramEntries
          if (isLeaf) {
            leafCounter++
          }
          strongRefVisitedCount++
        }
        else {
          histogramEntries = reachableNonStrongHistogramEntries
          when (phase) {
            WalkGraphPhase.CleanerFinalizerReferences -> finalizableBytes += size
            WalkGraphPhase.SoftReferences -> softBytes += size
            else -> {
              assert(phase == WalkGraphPhase.WeakReferences)
              weakBytes += size
            }
          }
          softWeakVisitedCount++
        }
        histogramEntries.getOrPut(currentObjectClass) {
          HistogramVisitor.InternalHistogramEntry(currentObjectClass)
        }.addInstance(size.toLong())
      }

      // Update process
      progress.fraction = (1.0 * visitedInstancesCount / nav.instanceCount)

      // Prepare next level of objects for processing
      toVisit.clear()
      val tmp = toVisit
      toVisit = toVisit2
      toVisit2 = tmp

      // If there are no more objects to visit at this phase, transition to the next one
      while (toVisit.isEmpty() && phase != WalkGraphPhase.Finished) {
        // Next state
        phase = WalkGraphPhase.entries[phase.ordinal + 1]

        // Add objects to toVisit on state transition
        when (phase) {
          WalkGraphPhase.StrongReferencesLocalVariables ->
            frameRootsSet.forEach { id ->
              addIdToListAndSetParentIfOrphan(toVisit, id, id)
            }
          WalkGraphPhase.CleanerFinalizerReferences -> {
            toVisit.addAll(cleanerObjects)
            cleanerObjects.clear()
          }
          WalkGraphPhase.SoftReferences -> {
            softReferenceIdToParentMap.forEach { (softId, parentId) ->
              if (addIdToListAndSetParentIfOrphan(toVisit, softId, parentId)) {
                refIndexList[softId] = RefIndexUtil.SOFT_REFERENCE
              }
            }
            // No need to store the list anymore
            softReferenceIdToParentMap.clear()
            softReferenceIdToParentMap.trim()
          }
          WalkGraphPhase.WeakReferences -> {
            weakReferenceIdToParentMap.forEach { (weakId, parentId) ->
              if (addIdToListAndSetParentIfOrphan(toVisit, weakId, parentId)) {
                refIndexList[weakId] = RefIndexUtil.WEAK_REFERENCE
              }
            }
            // No need to store the list anymore
            weakReferenceIdToParentMap.clear()
            weakReferenceIdToParentMap.trim()
          }
          WalkGraphPhase.DisposerTree -> {
            if (analysisContext.disposerTreeObjectId != 0) {
              toVisit.add(analysisContext.disposerTreeObjectId)
            }
          }
          WalkGraphPhase.DisposedRoots -> {
            toVisit.addAll(disposedRootsSet)
          }
          WalkGraphPhase.DisposedNonRootObjects -> {
            // parent should already be set, so no need to call addIdToListAndSetParentIfOrphan
            toVisit.addAll(disposedReferencedNonRootSet)
            disposedReferencedNonRootSet.clear()
            disposedReferencedNonRootSet.trim()
          }
          else -> Unit // No work for other state transitions
        }
      }
    }

    if (config.dominatorTreeOptions.includeDominatorTree) {
      val usableDiskSpace = File(FileUtil.getTempDirectory()).usableSpace
      if (usableDiskSpace - estimateDominatorTempFilesSize(visitedCount, edgeCount) > config.dominatorTreeOptions.diskSpaceThreshold) {
        rootsSet.addAll(frameRootsSet)
        rootsSet.addAll(disposedRootsSet)
        dominatorFlameGraph = getReportOrExceptionString {
          computeDominatorFlameGraph(nav, rootsSet, sizesList, edgeCount, report)
        }
      } else {
        dominatorFlameGraph = "Omitted due to low disk space"
      }
    }

    // Assert that any postponed objects have been handled
    assert(cleanerObjects.isEmpty())
    assert(softReferenceIdToParentMap.isEmpty())
    assert(weakReferenceIdToParentMap.isEmpty())

    // Histograms are accessible publicly after traversal is complete
    strongRefHistogram = Histogram(
      strongRefHistogramEntries
        .values
        .map { it.asHistogramEntry() }
        .sortedByDescending { it.totalInstances },
      strongRefVisitedCount.toLong())

    softWeakRefHistogram = Histogram(
      reachableNonStrongHistogramEntries
        .values
        .map { it.asHistogramEntry() }
        .sortedByDescending { it.totalInstances },
      softWeakVisitedCount.toLong())

    // Update size field in non-leaves to reflect the size of the whole subtree. Right after traversal
    // the size field is initialized to the size of the given object.
    // Traverses objects in the reverse order, so a child is always visited before its parent.
    // This assures size field is correctly set for a given before its added to the size field of the parent.
    val stopwatchUpdateSizes = Stopwatch.createStarted()
    var index = visitedCount - 1
    while (index >= 0) {
      val id = visitedList[index]
      val parentId = parentList[id]
      if (id != parentId) {
        sizesList[parentId] += sizesList[id]
      }
      index--
    }
    stopwatchUpdateSizes.stop()

    val stopwatchInnerClasses = Stopwatch.createStarted()
    if (config.innerClassOptions.includeInnerClassSection) {
      innerClassReport = getReportOrExceptionString {
        prepareInnerClassSection(analysisContext, nav, rootsSet, nav.instanceCount)
      }
    }
    rootsSet.clear()
    rootsSet.trim()
    disposedRootsSet.clear()
    disposedRootsSet.trim()
    frameRootsSet.clear()
    frameRootsSet.trim()

    stopwatchInnerClasses.stop()

    traverseReport = buildString {
      if (config.metaInfoOptions.include) {
        appendLine("Analysis completed! Visited instances: $visitedInstancesCount, time: $stopwatch")
        appendLine("Update sizes time: $stopwatchUpdateSizes")
        appendLine("Inner class report time: $stopwatchInnerClasses")
        appendLine("Leaves found: $leafCounter")
      }

      appendLine("Class count: ${classStore.size()}")

      // Adds summary of object count by reachability
      appendLine("Finalizable size: ${toShortStringAsSize(finalizableBytes)}")
      appendLine("Soft-reachable size: ${toShortStringAsSize(softBytes)}")
      appendLine("Weak-reachable size: ${toShortStringAsSize(weakBytes)}")
      appendLine("Reachable only from disposer tree: ${unreachableDisposableObjects.count()}")
      TruncatingPrintBuffer(10, 0, this::appendLine).use { buffer ->
        val unreachableChildren = IntOpenHashSet()
        unreachableDisposableObjects.forEach { id ->
          analysisContext.disposerParentToChildren[id]?.let { unreachableChildren.addAll(it) }
        }
        unreachableDisposableObjects.forEach { id ->
          if (unreachableChildren.contains(id)) {
            return@forEach
          }
          buffer.println(" * ${nav.getClassForObjectId(id.toLong()).name} (${toShortStringAsSize(sizesList[id].toLong() * 4)})")
        }
      }
    }
  }

  private fun estimateDominatorTempFilesSize(objectCount: Int, edgeCount: Int): Long {
    return 20L * objectCount + 10L * edgeCount
  }

  private fun computeDominatorFlameGraph(nav: ObjectNavigator, rootsSet: IntOpenHashSet, sizesList: IntList, edgeCount: Int, report: AnalysisReport): String {
    val totalStopwatch = Stopwatch.createUnstarted()
    val postorderStopwatch = Stopwatch.createUnstarted()
    val incomingEdgesStopwatch = Stopwatch.createUnstarted()
    val sortIncomingEdgesStopwatch = Stopwatch.createUnstarted()
    val dominatorsStopwatch = Stopwatch.createUnstarted()
    val retainedSizesStopwatch = Stopwatch.createUnstarted()
    val flameGraphStopwatch = Stopwatch.createUnstarted()

    totalStopwatch.start()
    postorderStopwatch.start()
    val objectCount = nav.instanceCount.toInt()
    // this is slightly oversized; it only needs to be large enough to contain all strongly-referenced objects
    val postorderList = listProvider.createIntList("postorderList", (objectCount + 2).toLong())
    val postorderNumbers = listProvider.createIntList("postorderNumbers", (objectCount + 2).toLong())

    // compute postorder numbers
    val nodeStack = listProvider.createIntList("dominatorBuf1", (objectCount+2).toLong())
    val childrenStack = listProvider.createIntList("childStack", (edgeCount + rootsSet.count()).toLong())
    val childrenStackOffsets = listProvider.createIntList("dominatorBuf2", (objectCount + 2).toLong())
    val childrenStackSizes = listProvider.createIntList("dominatorBuf3", (objectCount + 2).toLong())
    var csEntries = 0
    var poEdgeCount = rootsSet.count()
    for (id in rootsSet.intIterator()) {
      childrenStack[csEntries++] = id
    }

    childrenStackSizes[0] = csEntries
    childrenStackOffsets[0] = 0
    childrenStackOffsets[1] = csEntries

    var nsSize = 0
    var csSize = 1
    var maxPonum = 1
    var maxStackDepth = 0
    val refList = LongArrayList()
    while (csSize != 0) {
      if (childrenStackSizes[csSize-1] > 0) {
        val child = childrenStack[childrenStackOffsets[csSize-1] + childrenStackSizes[csSize-1] - 1]
        childrenStackSizes[csSize-1]--
        if (postorderNumbers[child] == 0) {
          postorderNumbers[child] = -1
          nodeStack[nsSize++] = child
          nav.goTo(child.toLong())
          nav.copyReferencesTo(refList)
          var refsAdded = 0
          for (i in 0 until refList.count()) {
            if (refList.getLong(i) != 0L) {
              childrenStack[csEntries++] = refList.getLong(i).toInt()
              refsAdded++
              poEdgeCount++
            }
          }
          childrenStackSizes[csSize] = refsAdded
          childrenStackOffsets[csSize+1] = childrenStackOffsets[csSize] + refsAdded
          csSize++
          maxStackDepth = max(csSize, maxStackDepth)
        }
      } else {
        csSize--
        if (csSize == 0) break
        csEntries = childrenStackOffsets[csSize]
        if (nsSize != 0) {
          val n = nodeStack[nsSize - 1]
          postorderList[maxPonum] = n
          postorderNumbers[n] = maxPonum++
          nsSize--
        }
      }
    }
    val rootPonum = maxPonum
    postorderNumbers[objectCount+1] = rootPonum
    postorderStopwatch.stop()

    incomingEdgesStopwatch.start()
    /* To accelerate the iterative dominance calculation, we can take advantage of the fact that an object's idom can only change
     * if at least one of its successors idoms have changed since the last time it was computed. After the first couple iterations,
     * most idoms stay the same, so much time is wasted on recomputing idoms that are guaranteed not to change.
     *
     * Drawing inspiration from garbage collector card tables, we keep a bitmap that records which objects need to be updated. Each
     * bit corresponds to a range of postorder numbers (probably 128 or 256), to keep the card table small and rapidly scannable. If
     * that bit is set, every object in that range will have its idom recomputed. This is roughly 5x faster than the simple approach.
     */

    // cards represent as small of a power-of-2 sized range as possible while ensuring that card indices can fit in a short
    val cardBits = if (maxPonum < 65536) 0 else (Math.log(maxPonum / 65536.0) / Math.log(2.0) + 1).toInt()
    val cardSize = 1 shl cardBits
    val ncards = (maxPonum + cardSize - 1) / cardSize
    val ncardChunks = (ncards + 63) / 64
    val dirtyCards = LongArray(ncardChunks)
    dirtyCards.fill(-1) // initially everything needs to have its idom computed
    // outgoingCardRefs contains, for each object p, a list of which cards must be marked dirty when p's idom changes, i.e., the cards
    // containing the successors of p. These lists can contain duplicates if some of the successors are in the same card, but removing
    // them is significantly more costly than just performing the redundant card updates.
    val outgoingCardRefs = listProvider.createUShortList("cardRefs", poEdgeCount.toLong())
    // outgoingCardListOffsets[p] is the index in outgoingCardRefs where the list for object 'p' begins
    val outgoingCardListOffsets = nodeStack
    outgoingCardListOffsets.clear(maxPonum+1)

    val edgeListOffsets = childrenStackOffsets
    edgeListOffsets.clear(maxPonum+1)

    // first count the number of incoming edges for each object and fill the card lists
    val references = LongArrayList()
    var ncardrefs = 0
    for (i in 1 until maxPonum) {
      val id = postorderList[i]
      nav.goTo(id.toLong())
      nav.copyReferencesTo(references)
      if (rootsSet.contains(id)) {
        edgeListOffsets[i]++
      }
      outgoingCardListOffsets[i] = ncardrefs
      for (j in 0 until references.count()) {
        if (references.getLong(j) != 0L) {
          val target = postorderNumbers[references.getLong(j).toInt()]
          edgeListOffsets[target]++
          outgoingCardRefs[ncardrefs++] = target shr cardBits
        }
      }
    }
    outgoingCardListOffsets[maxPonum] = ncardrefs
    // compute the partial sums of the incoming edge counts, in place
    var next: Int
    var psum = edgeListOffsets[0]
    for (i in 0 until maxPonum) {
      next = edgeListOffsets[i + 1]
      edgeListOffsets[i + 1] = psum
      psum += next
    }
    edgeListOffsets[0] = 0

    // concatenated incoming edge lists for each object, in postorder traversal order;
    // edgeListOffsets[p] gives the starting index for the list for the object with postorder number p
    val incomingEdges: IntList
    if (poEdgeCount < edgeCount + rootsSet.count()) {
      // if childrenStack is big enough, reuse it
      incomingEdges = childrenStack
      incomingEdges.clear(poEdgeCount)
    } else {
      incomingEdges = listProvider.createIntList("incoming", poEdgeCount.toLong())
    }
    // stores the number of edges added to each incoming edge list so far
    val edgeListIndices = childrenStackSizes
    edgeListIndices.clear(maxPonum+1)

    fun getEdge(ponum: Int, index: Int) = incomingEdges[edgeListOffsets[ponum] + index]

    fun addEdge(ponum: Int, parent: Int) {
      val nextFreeSlot = edgeListOffsets[ponum] + edgeListIndices[ponum]
      incomingEdges[nextFreeSlot] = parent
      edgeListIndices[ponum]++
    }

    fun numIncomingEdges(ponum: Int) = edgeListOffsets[ponum + 1] - edgeListOffsets[ponum]

    // now that the incoming edges have been counted and the offsets determined, fill in the lists
    for (i in 1 until maxPonum) {
      val id = postorderList[i]
      nav.goTo(id.toLong())
      nav.copyReferencesTo(references)
      if (rootsSet.contains(id)) {
        addEdge(i, rootPonum)
      }
      for (j in 0 until references.count()) {
        if (references.getLong(j) != 0L) {
          val target = postorderNumbers[references.getLong(j).toInt()]
          addEdge(target, i)
        }
      }
    }
    incomingEdgesStopwatch.stop()
    sortIncomingEdgesStopwatch.start()
    for (i in 0 until maxPonum-1) {
      val size = edgeListOffsets[i+1] - edgeListOffsets[i]
      if (size <= 1) continue
      val arr = IntArray(size)
      for (j in 0 until size) {
        arr[j] = incomingEdges[edgeListOffsets[i] + j]
      }
      Arrays.sort(arr)
      for (j in 0 until size) {
        incomingEdges[edgeListOffsets[i] + j] = arr[j]
      }
    }
    sortIncomingEdgesStopwatch.stop()

    /* Compute DOM sets by iteratively applying this recurrence until a fixed point is reached:
     *   DOM(n) = intersection(DOM(p_1), DOM(p_2), ..., DOM(p_k))
     * where p_i is the i'th predecessor of n, and initially DOM(ROOT) = {ROOT}, and for n != ROOT, DOM(n) is the entire node set.
     * DOM(n) can be represented more compactly by only storing the immediate dominator for each node, which forms a tree with idoms
     * as the parent pointers. The DOM set for a node n consists of all of the nodes in the path from n up to the root.
     * This iteration is most efficient when done in reverse-postorder (if the graph is reducible in the sense of flow-graph reducibility,
     * it is guaranteed to terminate in 2 iterations. Unfortunately heaps tend not to be reducible, and while it can take hundreds of
     * iterations to quiesce completely, very few idoms are changed after the first couple dozen)
     */
    dominatorsStopwatch.start()
    val idomList = edgeListIndices // edgeListIndices is no longer needed, so we can reuse this buffer for the idoms and save some space
    idomList.clear(maxPonum+1)
    idomList[rootPonum] = rootPonum

    /* Find the intersection of the DOM sets for nodes a and b. This will be the common prefix of the paths from the root to a and b,
     * so will be represented by the postorder number for the nearest common ancestor of a and b. Since idom(n) > n, the NCA can be
     * found efficiently by walking up the tree from a and b, at each step moving only the one with the smaller postorder number,
     * until either the two are equal or the root is reached.
     */
    var intersectCalls = 0
    fun intersect(a: Int, b: Int): Int {
      intersectCalls++
      var i = a
      var j = b
      while (i != j) {
        while (i < j) {
          if (i == 0) return j
          i = idomList[i]
        }
        while (j < i) {
          if (j == 0) return i
          j = idomList[j]
        }
      }
      return i
    }

    // compute the intersection of the idoms of the predecessors of object i; return true if the idom for i changed.
    var rootSkipIntersectCalls = 0
    fun updateIdom(i: Int): Boolean {
      val numIncoming = numIncomingEdges(i)
      var newIdom = getEdge(i, numIncoming - 1)
      var j = numIncoming - 2
      while (j >= 0) {
        val parent = getEdge(i, j)
        if (parent == 0) break
        val intersection = intersect(newIdom, parent)
        if (intersection != 0) {
          newIdom = intersection
        }
        if (newIdom == rootPonum) {
          rootSkipIntersectCalls += j
          break
        }
        j--
      }
      if (newIdom != idomList[i]) {
        idomList[i] = newIdom
        return true
      }
      return false
    }

    fun markCard(cardNumber: Int, value: Boolean) {
      val chunk = cardNumber shr 6
      val card = cardNumber and 0x3F
      if (value) {
        dirtyCards[chunk] = dirtyCards[chunk] or (1L shl card)
      } else {
        dirtyCards[chunk] = dirtyCards[chunk] and (1L shl card).inv()
      }
    }

    // scan through the card table in reverse order, recomputing idoms for any dirty cards. Do this repeatedly until either a fixed point
    // or the iteration cap is reached
    var nchanged = 1
    var iter = 0
    var idomUpdates = 0
    var prevIntersectCalls = 0
    var updateCallsSavedByCardTable = 0L
    while (nchanged != 0 && iter < config.dominatorTreeOptions.maxDominatorIterations) {
      val iterationStopwatch = Stopwatch.createStarted()
      var nupdates = 0
      nchanged = 0
      var chunkIndex = ncardChunks - 1
      while (chunkIndex >= 0) {
        val chunk = dirtyCards[chunkIndex]
        if (chunk == 0L) { // quickly skip chunks with no set bits - this allows skipping thousands of objects at a time
          updateCallsSavedByCardTable += cardSize * 64
          chunkIndex--
          continue
        }
        var card = 63
        while (card >= 0) {
          if ((chunk and (1L shl card)) != 0L) {
            val basePonum = cardSize * (chunkIndex * 64 + card)
            var i = cardSize - 1
            markCard(chunkIndex * 64 + card, false) // we are about to recompute everything in this card. mark it clean
            while (i >= 0) {
              val ponum = basePonum + i
              if (ponum == 0) break
              if (ponum >= rootPonum) {
                i--
                continue
              }
              if (idomList[ponum] == rootPonum) { // if the idom is already the root, it can't change any more - no need to recompute
                i--
                continue
              }

              idomUpdates++
              nupdates++
              if (updateIdom(ponum)) { // idom changed - need to mark successor cards dirty
                var chidx = outgoingCardListOffsets[ponum]
                while (chidx < outgoingCardListOffsets[ponum+1]) {
                  val targetCard = outgoingCardRefs[chidx]
                  markCard(targetCard, true)
                  chidx++
                }
                nchanged++
              }
              i--
            }
          } else {
            updateCallsSavedByCardTable += cardSize
          }
          card--
        }
        chunkIndex--
      }
      LOG.debug("iteration $iter recomputed $nupdates and changed $nchanged idoms in $iterationStopwatch; called intersect() ${intersectCalls - prevIntersectCalls} times")
      prevIntersectCalls = intersectCalls
      iter++
    }
    dominatorsStopwatch.stop()

    retainedSizesStopwatch.start()
    val retainedSizes = outgoingCardListOffsets // reuse this buffer, it is no longer needed
    for (i in 1 until maxPonum) {
      retainedSizes[i] = sizesList[postorderList[i]]
    }
    for (i in 1 until maxPonum) {
      retainedSizes[idomList[i]] += retainedSizes[i]
    }
    retainedSizesStopwatch.stop()

    flameGraphStopwatch.start()
    val idomTreeChildren = mutableMapOf<Int, MutableList<Int>>()
    for (i in 1 until maxPonum) {
      if (retainedSizes[i] * 4L >= config.dominatorTreeOptions.minNodeSize) {
        idomTreeChildren.computeIfAbsent(idomList[i]) { mutableListOf() }.add(i)
      }
    }

    fun signatureFor(ponum: Int): String {
      return if (ponum == rootPonum) "root" else nav.getClassForObjectId(postorderList[ponum].toLong()).name.dropLastWhile { it == ';' }
    }

    /* Produce a flame graph of the idom tree in a relatively compact format that can be easily translated
     * to async-profiler format. The tree is truncated where the retained size of a node falls below minNodeSize,
     * or if the depth gets above maxDepth (very long chains can be created with linked lists, for example).
     *
     * The format is as follows (all numbers are written out as text):
     * Line 1: number N of strings in string pool
     * <N lines>: one line per string in the string pool
     * 1 line per node, with 3 space-separated integer fields:
     *   - index of node name in the string pool
     *   - retained size of this node
     *   - number of child nodes
     */

    val stringToIndex = mutableMapOf<String, Int>()
    val indexToString = mutableListOf<String>()

    fun addStringToPool(s: String): Int {
      if (!stringToIndex.contains(s)) {
        stringToIndex[s] = stringToIndex.size
        indexToString.add(s)
      }
      return stringToIndex[s]!!
    }

    var renderedNodes = 0
    fun StringBuilder.dumpCompressedFlameGraph(poNumber: Int, depth: Int = 0) {
      val signatureIndex = addStringToPool(signatureFor(poNumber))
      val children = idomTreeChildren[poNumber]
      if (depth < config.dominatorTreeOptions.maxDepth && children != null) {
        val childrenSize = children.sumOf { p -> retainedSizes[p] }
        appendLine("$signatureIndex ${retainedSizes[poNumber] - childrenSize} ${children.size}")
        renderedNodes++
        children.sortedByDescending { p -> retainedSizes[p] }.forEach { p ->
          if (renderedNodes >= config.dominatorTreeOptions.headLimit) return@forEach
          dumpCompressedFlameGraph(p, depth + 1)
        }
      }
      else {
        appendLine("$signatureIndex ${retainedSizes[poNumber]} 0")
        renderedNodes++
      }
    }

    val sb = StringBuilder()
    sb.dumpCompressedFlameGraph(rootPonum)
    sb.insert(0, buildString {
      appendLine(indexToString.size)
      indexToString.forEach {
        appendLine(it)
      }
    })

    flameGraphStopwatch.stop()
    totalStopwatch.stop()

    fun Double.round(): String {
      val s = toString()
      if (!s.contains('.')) return s
      return s.substring(0, min(s.indexOf(".")+3, s.length))
    }

    report.metaInfo.apply {
      appendLine("Dominator phase total time: $totalStopwatch")
      appendLine("  Compute postorder numbers: $postorderStopwatch")
      appendLine(
        "    edgeCount = $edgeCount, poEdgeCount = $poEdgeCount, rootsSet size = ${rootsSet.count()}, maxPonum = $maxPonum; max stack depth = $maxStackDepth")
      appendLine("  Compute incoming edges + card refs: $incomingEdgesStopwatch")
      appendLine("  Sort incoming edges: $sortIncomingEdgesStopwatch")
      appendLine("  Dominator computation: $dominatorsStopwatch")
      appendLine("    $iter iterations")
      appendLine(
        "    $idomUpdates idom updates (${(idomUpdates.toDouble() / maxPonum).round()}x per node); $intersectCalls calls to intersect (${(intersectCalls.toDouble() / idomUpdates).round()} per idomUpdate)")
      appendLine("    card table is $ncards bits x $cardSize obj/bit, saved $updateCallsSavedByCardTable idom updates")
      appendLine("    aborting updateIdom when root is hit saved $rootSkipIntersectCalls intersect calls")
      appendLine("  Compute retained sizes: $retainedSizesStopwatch")
      appendLine("  Emit flame graph: $flameGraphStopwatch")
      appendLine("    retained size cutoff: ${config.dominatorTreeOptions.minNodeSize}")
      appendLine("    depth cutoff: ${config.dominatorTreeOptions.maxDepth}")
      appendLine(
        "    pruned tree contains $renderedNodes nodes ${if (renderedNodes > config.dominatorTreeOptions.headLimit) "(truncated to ${config.dominatorTreeOptions.headLimit})" else ""}")
    }
    return sb.toString()
  }

  private fun prepareInnerClassSection(analysisContext: AnalysisContext, nav: ObjectNavigator, rootsSet: IntOpenHashSet, objectCount: Long): String {
    val marks = BitSet(objectCount.toInt())
    val toVisit = analysisContext.visitedList // reuse this to reduce memory usage.
    var toVisitSize = 0
    val visited = IntOpenHashSet()
    val roots = rootsSet.toIntArray()
    val refList = LongArrayList()

    fun popToVisit(): Int {
      toVisitSize--
      return toVisit[toVisitSize]
    }

    fun pushToVisit(i: Int) {
      toVisit[toVisitSize++] = i
    }

    // first traversal: mark all visited objects
    roots.forEach { r -> pushToVisit(r) }
    while (toVisitSize != 0) {
      val cur = popToVisit()
      visited.add(cur)
      marks.set(cur)
      nav.goTo(cur.toLong(), ObjectNavigator.ReferenceResolution.ONLY_STRONG_REFERENCES)
      nav.copyReferencesTo(refList)
      for (i in 0 until refList.count()) {
        if (refList.getLong(i) != 0L && !visited.contains(refList.getLong(i).toInt())) {
          pushToVisit(refList.getLong(i).toInt())
        }
      }
    }

    // second traversal: ignore enclosing instance refs, and unmark visited objects.
    // What remains will be objects only reachable through the ignored edges.
    visited.clear()
    roots.forEach { r -> pushToVisit(r) }
    while (toVisitSize != 0) {
      val cur = popToVisit()
      visited.add(cur)
      marks.clear(cur)
      nav.goTo(cur.toLong(), ObjectNavigator.ReferenceResolution.STRONG_EXCLUDING_INNER_CLASS)
      nav.copyReferencesTo(refList)
      for (i in 0 until refList.count()) {
        if (refList.getLong(i) != 0L && !visited.contains(refList.getLong(i).toInt())) {
          pushToVisit(refList.getLong(i).toInt())
        }
      }
    }

    // scan for set bits to determine retained objects
    val retainedObjects = IntArrayList()
    var index = marks.nextSetBit(0)
    while (index != -1) {
      retainedObjects.add(index)
      index = marks.nextSetBit(index+1)
    }
    if (retainedObjects.isEmpty()) {
      return ""
    }

    // The "culprit" for an object 'id' that is in the set R of objects retained by references from inner
    // classes to their enclosing instances is the nearest ancestor that is an inner class, is not in R,
    // and whose child on the path to 'id' is in R. This is a reasonable but not perfect approximation
    // to determining which objects are actually retained by each individual inner class instance.
    fun findCulprit(id: Int): Int {
      var parentId = analysisContext.parentList[id]
      var curId = id
      while (parentId != 0) {
        nav.goTo(parentId.toLong(), ObjectNavigator.ReferenceResolution.NO_REFERENCES)
        val parentClass = nav.getClass().name
        if (parentClass.contains("$") && marks[curId] && !marks[parentId]) {
          return parentId
        }
        curId = parentId
        parentId = analysisContext.parentList[parentId]
        if (curId == parentId) break // somehow we've made it up to a root. this should not happen
      }
      return 0
    }

    val culpritsHistogramEntries = HashMap<ClassDefinition, HistogramVisitor.InternalHistogramEntry>()
    val objectsHistogramEntries = HashMap<ClassDefinition, HistogramVisitor.InternalHistogramEntry>()
    for (i in 0 until retainedObjects.count()) {
      nav.goTo(retainedObjects.getInt(i).toLong(), ObjectNavigator.ReferenceResolution.NO_REFERENCES)
      val size = nav.getObjectSize()
      val klass = nav.getClass()
      objectsHistogramEntries.getOrPut(klass) {
        HistogramVisitor.InternalHistogramEntry(klass)
      }.addInstance(size.toLong())

      val culprit = findCulprit(retainedObjects.getInt(i))
      if (culprit != 0) {
        nav.goTo(culprit.toLong(), ObjectNavigator.ReferenceResolution.NO_REFERENCES)
        val culpritClass = nav.getClass()
        culpritsHistogramEntries.getOrPut(culpritClass) {
          HistogramVisitor.InternalHistogramEntry(culpritClass)
        }.addInstance(size.toLong())
      }
    }

    val culpritsHistogram = Histogram(
      culpritsHistogramEntries
        .values
        .map { it.asHistogramEntry() }
        .sortedByDescending { it.totalInstances },
      retainedObjects.count().toLong())

    val objectsHistogram = Histogram(
      objectsHistogramEntries
        .values
        .map { it.asHistogramEntry() }
        .sortedByDescending { it.totalInstances },
      retainedObjects.count().toLong())

    return buildString {
      appendLine(culpritsHistogram.prepareReport("Inner class culprits", analysisContext.config.innerClassOptions.histogramEntries))
      appendLine(objectsHistogram.prepareReport("Objects retained by enclosing instance references",
                                                analysisContext.config.innerClassOptions.histogramEntries))
    }
  }

  private fun IntList.clear(size: Int) {
    for (i in 0 until size) {
      this[i] = 0
    }
  }

  /**
   * Adds object id to the list, only if the object does not have a parent object. Object will
   * also have a parent assigned.
   * For root objects, parentId should point back to the object making the object its own parent.
   * For other cases parentId can be provided.
   *
   * @return true if object was added to the list.
   */
  private fun addIdToListAndSetParentIfOrphan(list: IntArrayList, id: Int, parentId: Int = id): Boolean {
    if (id != 0 && getParentIdForObjectId(id.toLong()) == 0L) {
      setParentForObjectId(id.toLong(), parentId.toLong())
      list.add(id)
      return true
    }
    return false
  }

  /**
   * Adds object id to the set, only if the object does not have a parent object and is not yet in the set.
   * Object will also have a parent assigned.
   * For root objects, parentId should point back to the object making the object its own parent.
   * For other cases parentId can be provided.
   *
   * @return true if object was added to the set.
   */
  private fun addIdToSetIfOrphan(set: IntOpenHashSet, id: Int, parentId: Int = id): Boolean {
    if (id != 0 && getParentIdForObjectId(id.toLong()) == 0L && set.add(id)) {
      setParentForObjectId(id.toLong(), parentId.toLong())
      return true
    }
    return false
  }

  private fun getAndClearStrongRefHistogram(): Histogram {
    val result = strongRefHistogram
    strongRefHistogram = null
    return result ?: throw IllegalStateException("Graph not analyzed.")
  }

  private fun getAndClearSoftWeakHistogram(): Histogram {
    val result = softWeakRefHistogram
    softWeakRefHistogram = null
    return result ?: throw IllegalStateException("Graph not analyzed.")
  }

  companion object {
    private val LOG = Logger.getInstance(AnalyzeGraph::class.java)
  }
}<|MERGE_RESOLUTION|>--- conflicted
+++ resolved
@@ -82,90 +82,46 @@
     // Histogram section
     val histogramOptions = analysisContext.config.histogramOptions
     if (histogramOptions.includeByCount || histogramOptions.includeBySize) {
-      mainReport.appendLine(sectionHeader("Histogram"))
+      mainReport.appendln(sectionHeader("Histogram"))
       mainReport.append(prepareHistogramSection())
     }
 
     if (histogramOptions.includeSummary) {
-      mainReport.appendLine(sectionHeader("Heap summary"))
+      mainReport.appendln(sectionHeader("Heap summary"))
       mainReport.append(traverseReport)
     }
 
     // Per-class section
     if (includePerClassSection) {
       val perClassProgress = PartialProgressIndicator(progress, 0.5, 0.5)
-<<<<<<< HEAD
-      mainReport.appendLine(sectionHeader("Instances of each nominated class"))
-      mainReport.append(preparePerClassSection(perClassProgress))
-=======
       mainReport.appendln(sectionHeader("Instances of each nominated class"))
       val (perClassSection, summaryTree) = preparePerClassSection(perClassProgress)
       mainReport.append(perClassSection)
       summaryTree.printTree(analysisContext, summary)
->>>>>>> 574fcae1
     }
 
     // Inner class section
     if (config.innerClassOptions.includeInnerClassSection) {
-      mainReport.appendLine(sectionHeader("Inner classes that retain objects via this$0"))
+      mainReport.appendln(sectionHeader("Inner classes that retain objects via this$0"))
       mainReport.append(innerClassReport)
     }
 
     if (config.disposerOptions.includeDisposerTreeSummary) {
-      mainReport.appendLine(sectionHeader("Disposer tree summary"))
+      mainReport.appendln(sectionHeader("Disposer tree summary"))
       mainReport.append(analyzeDisposer.prepareDisposerTreeSummarySection(config.disposerOptions.disposerTreeSummaryOptions))
     }
     if (config.disposerOptions.includeDisposedObjectsSummary || config.disposerOptions.includeDisposedObjectsDetails) {
-      mainReport.appendLine(sectionHeader("Disposed objects"))
+      mainReport.appendln(sectionHeader("Disposed objects"))
       mainReport.append(analyzeDisposer.prepareDisposedObjectsSection())
     }
 
     // Dominator tree flame graph
     if (config.dominatorTreeOptions.includeDominatorTree) {
-      mainReport.appendLine(sectionHeader("Dominator tree flame graph"))
+      mainReport.appendln(sectionHeader("Dominator tree flame graph"))
       mainReport.append(dominatorFlameGraph)
     }
   }
 
-<<<<<<< HEAD
-  private fun preparePerClassSection(progress: PartialProgressIndicator): String = buildString {
-    val histogram = analysisContext.histogram
-    val perClassOptions = analysisContext.config.perClassOptions
-
-    if (perClassOptions.includeClassList) {
-      appendLine("Nominated classes:")
-      perClassOptions.classNames.forEach { name ->
-        val (classDefinition, totalInstances, totalBytes) =
-          histogram.entries.find { entry -> entry.classDefinition.name == name } ?: return@forEach
-        val prettyName = classDefinition.prettyName
-        appendLine(" --> [${toShortStringAsCount(totalInstances)}/${toShortStringAsSize(totalBytes)}] " + prettyName)
-      }
-      appendLine()
-    }
-
-    val nav = analysisContext.navigator
-    var counter = 0
-    val nominatedClassNames = config.perClassOptions.classNames
-    val stopwatch = Stopwatch.createUnstarted()
-    nominatedClassNames.forEach { className ->
-      val classDefinition = nav.classStore[className]
-      val set = nominatedInstances[classDefinition]!!
-      progress.fraction = counter.toDouble() / nominatedInstances.size
-      progress.text2 = "Processing: ${set.count()} ${classDefinition.prettyName}"
-      stopwatch.reset().start()
-      appendLine("CLASS: ${classDefinition.prettyName} (${set.count()} objects)")
-      val referenceRegistry = GCRootPathsTree(analysisContext, perClassOptions.treeDisplayOptions, classDefinition)
-      set.forEach { objectId ->
-        referenceRegistry.registerObject(objectId)
-      }
-      set.clear()
-      append(referenceRegistry.printTree())
-      if (config.metaInfoOptions.include) {
-        appendLine("Report for ${classDefinition.prettyName} created in $stopwatch")
-      }
-      appendLine()
-      counter++
-=======
   private fun preparePerClassSection(progress: PartialProgressIndicator): Pair<String, SummaryTree> {
     val summaryTree = SummaryTree(analysisContext.config.summaryOptions.minimumSubgraphSize, analysisContext.config.summaryOptions.maximumTreeDepth)
     val perClassSection = buildString {
@@ -208,7 +164,6 @@
         counter++
       }
       progress.fraction = 1.0
->>>>>>> 574fcae1
     }
     return Pair(perClassSection, summaryTree)
   }
@@ -226,10 +181,8 @@
 
     val unreachableObjectsCount = histogram.instanceCount - strongRefHistogram.instanceCount - softWeakRefHistogram.instanceCount
     val unreachableObjectsSize = histogram.bytesCount - strongRefHistogram.bytesCount - softWeakRefHistogram.bytesCount
-    appendLine("Unreachable objects: ${
-      toPaddedShortStringAsCount(
-        unreachableObjectsCount)
-    }  ${toPaddedShortStringAsSize(unreachableObjectsSize)}")
+    appendln("Unreachable objects: ${toPaddedShortStringAsCount(
+      unreachableObjectsCount)}  ${toPaddedShortStringAsSize(unreachableObjectsSize)}")
   }
 
   private fun getReportOrExceptionString(generateReport: () -> String) =
@@ -602,20 +555,20 @@
 
     traverseReport = buildString {
       if (config.metaInfoOptions.include) {
-        appendLine("Analysis completed! Visited instances: $visitedInstancesCount, time: $stopwatch")
-        appendLine("Update sizes time: $stopwatchUpdateSizes")
-        appendLine("Inner class report time: $stopwatchInnerClasses")
-        appendLine("Leaves found: $leafCounter")
-      }
-
-      appendLine("Class count: ${classStore.size()}")
+        appendln("Analysis completed! Visited instances: $visitedInstancesCount, time: $stopwatch")
+        appendln("Update sizes time: $stopwatchUpdateSizes")
+        appendln("Inner class report time: $stopwatchInnerClasses")
+        appendln("Leaves found: $leafCounter")
+      }
+
+      appendln("Class count: ${classStore.size()}")
 
       // Adds summary of object count by reachability
-      appendLine("Finalizable size: ${toShortStringAsSize(finalizableBytes)}")
-      appendLine("Soft-reachable size: ${toShortStringAsSize(softBytes)}")
-      appendLine("Weak-reachable size: ${toShortStringAsSize(weakBytes)}")
-      appendLine("Reachable only from disposer tree: ${unreachableDisposableObjects.count()}")
-      TruncatingPrintBuffer(10, 0, this::appendLine).use { buffer ->
+      appendln("Finalizable size: ${toShortStringAsSize(finalizableBytes)}")
+      appendln("Soft-reachable size: ${toShortStringAsSize(softBytes)}")
+      appendln("Weak-reachable size: ${toShortStringAsSize(weakBytes)}")
+      appendln("Reachable only from disposer tree: ${unreachableDisposableObjects.count()}")
+      TruncatingPrintBuffer(10, 0, this::appendln).use { buffer ->
         val unreachableChildren = IntOpenHashSet()
         unreachableDisposableObjects.forEach { id ->
           analysisContext.disposerParentToChildren[id]?.let { unreachableChildren.addAll(it) }
@@ -1009,15 +962,14 @@
       val children = idomTreeChildren[poNumber]
       if (depth < config.dominatorTreeOptions.maxDepth && children != null) {
         val childrenSize = children.sumOf { p -> retainedSizes[p] }
-        appendLine("$signatureIndex ${retainedSizes[poNumber] - childrenSize} ${children.size}")
+        appendln("$signatureIndex ${retainedSizes[poNumber] - childrenSize} ${children.size}")
         renderedNodes++
         children.sortedByDescending { p -> retainedSizes[p] }.forEach { p ->
           if (renderedNodes >= config.dominatorTreeOptions.headLimit) return@forEach
           dumpCompressedFlameGraph(p, depth + 1)
         }
-      }
-      else {
-        appendLine("$signatureIndex ${retainedSizes[poNumber]} 0")
+      } else {
+        appendln("$signatureIndex ${retainedSizes[poNumber]} 0")
         renderedNodes++
       }
     }
@@ -1027,7 +979,7 @@
     sb.insert(0, buildString {
       appendLine(indexToString.size)
       indexToString.forEach {
-        appendLine(it)
+        appendln(it)
       }
     })
 
@@ -1041,23 +993,22 @@
     }
 
     report.metaInfo.apply {
-      appendLine("Dominator phase total time: $totalStopwatch")
-      appendLine("  Compute postorder numbers: $postorderStopwatch")
-      appendLine(
-        "    edgeCount = $edgeCount, poEdgeCount = $poEdgeCount, rootsSet size = ${rootsSet.count()}, maxPonum = $maxPonum; max stack depth = $maxStackDepth")
-      appendLine("  Compute incoming edges + card refs: $incomingEdgesStopwatch")
-      appendLine("  Sort incoming edges: $sortIncomingEdgesStopwatch")
-      appendLine("  Dominator computation: $dominatorsStopwatch")
-      appendLine("    $iter iterations")
-      appendLine(
+      appendln("Dominator phase total time: $totalStopwatch")
+      appendln("  Compute postorder numbers: $postorderStopwatch")
+      appendln("    edgeCount = $edgeCount, poEdgeCount = $poEdgeCount, rootsSet size = ${rootsSet.count()}, maxPonum = $maxPonum; max stack depth = $maxStackDepth")
+      appendln("  Compute incoming edges + card refs: $incomingEdgesStopwatch")
+      appendln("  Sort incoming edges: $sortIncomingEdgesStopwatch")
+      appendln("  Dominator computation: $dominatorsStopwatch")
+      appendln("    $iter iterations")
+      appendln(
         "    $idomUpdates idom updates (${(idomUpdates.toDouble() / maxPonum).round()}x per node); $intersectCalls calls to intersect (${(intersectCalls.toDouble() / idomUpdates).round()} per idomUpdate)")
-      appendLine("    card table is $ncards bits x $cardSize obj/bit, saved $updateCallsSavedByCardTable idom updates")
-      appendLine("    aborting updateIdom when root is hit saved $rootSkipIntersectCalls intersect calls")
-      appendLine("  Compute retained sizes: $retainedSizesStopwatch")
-      appendLine("  Emit flame graph: $flameGraphStopwatch")
-      appendLine("    retained size cutoff: ${config.dominatorTreeOptions.minNodeSize}")
-      appendLine("    depth cutoff: ${config.dominatorTreeOptions.maxDepth}")
-      appendLine(
+      appendln("    card table is $ncards bits x $cardSize obj/bit, saved $updateCallsSavedByCardTable idom updates")
+      appendln("    aborting updateIdom when root is hit saved $rootSkipIntersectCalls intersect calls")
+      appendln("  Compute retained sizes: $retainedSizesStopwatch")
+      appendln("  Emit flame graph: $flameGraphStopwatch")
+      appendln("    retained size cutoff: ${config.dominatorTreeOptions.minNodeSize}")
+      appendln("    depth cutoff: ${config.dominatorTreeOptions.maxDepth}")
+      appendln(
         "    pruned tree contains $renderedNodes nodes ${if (renderedNodes > config.dominatorTreeOptions.headLimit) "(truncated to ${config.dominatorTreeOptions.headLimit})" else ""}")
     }
     return sb.toString()
@@ -1178,9 +1129,8 @@
       retainedObjects.count().toLong())
 
     return buildString {
-      appendLine(culpritsHistogram.prepareReport("Inner class culprits", analysisContext.config.innerClassOptions.histogramEntries))
-      appendLine(objectsHistogram.prepareReport("Objects retained by enclosing instance references",
-                                                analysisContext.config.innerClassOptions.histogramEntries))
+      appendln(culpritsHistogram.prepareReport("Inner class culprits", analysisContext.config.innerClassOptions.histogramEntries))
+      appendln(objectsHistogram.prepareReport("Objects retained by enclosing instance references", analysisContext.config.innerClassOptions.histogramEntries))
     }
   }
 
