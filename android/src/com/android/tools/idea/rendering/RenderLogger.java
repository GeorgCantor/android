/*
 * Copyright (C) 2013 The Android Open Source Project
 *
 * Licensed under the Apache License, Version 2.0 (the "License");
 * you may not use this file except in compliance with the License.
 * You may obtain a copy of the License at
 *
 *      http://www.apache.org/licenses/LICENSE-2.0
 *
 * Unless required by applicable law or agreed to in writing, software
 * distributed under the License is distributed on an "AS IS" BASIS,
 * WITHOUT WARRANTIES OR CONDITIONS OF ANY KIND, either express or implied.
 * See the License for the specific language governing permissions and
 * limitations under the License.
 */
package com.android.tools.idea.rendering;

import com.android.ide.common.rendering.RenderSecurityManager;
import com.android.ide.common.rendering.api.LayoutLog;
import com.android.sdklib.AndroidVersion;
import com.android.sdklib.IAndroidTarget;
import com.android.sdklib.repository.FullRevision;
import com.android.sdklib.repository.MajorRevision;
import com.android.sdklib.repository.descriptors.IPkgDesc;
import com.android.sdklib.repository.descriptors.PkgDesc;
import com.android.sdklib.repository.descriptors.PkgType;
import com.android.tools.idea.gradle.project.BuildSettings;
import com.android.tools.idea.gradle.util.BuildMode;
import com.android.tools.idea.sdk.wizard.SdkQuickfixWizard;
import com.android.utils.HtmlBuilder;
import com.google.common.base.Joiner;
import com.google.common.collect.Lists;
import com.google.common.collect.Maps;
import com.google.common.collect.Sets;
import com.intellij.openapi.diagnostic.Logger;
import com.intellij.openapi.module.Module;
import com.intellij.openapi.ui.Messages;
import com.intellij.openapi.util.io.FileUtil;
import com.intellij.util.containers.HashSet;
import org.jetbrains.android.facet.AndroidFacet;
import org.jetbrains.android.sdk.AndroidPlatform;
import org.jetbrains.android.sdk.AndroidSdkData;
import org.jetbrains.annotations.NotNull;
import org.jetbrains.annotations.Nullable;
import org.xmlpull.v1.XmlPullParserException;

import java.io.File;
import java.util.*;
import java.util.regex.Matcher;
import java.util.regex.Pattern;

import static com.android.SdkConstants.*;
import static com.intellij.lang.annotation.HighlightSeverity.ERROR;
import static com.intellij.lang.annotation.HighlightSeverity.WARNING;

/**
 * A {@link LayoutLog} which records the problems it encounters and offers them as a
 * single summary at the end
 */
public class RenderLogger extends LayoutLog {
  static final Logger LOG = Logger.getInstance("#com.android.tools.idea.rendering.RenderLogger");
  /**
   * Whether render errors should be sent to the IDE log. We generally don't want this, since if for
   * example a custom view generates an error, it will go to the IDE log, which will interpret it as an
   * IntelliJ error, and will blink the bottom right exception icon and offer to submit an exception
   * etc. All these errors should be routed through the render error panel instead. However, since the
   * render error panel does massage and collate the exceptions etc quite a bit, this flag is here
   * in case we need to ask bug submitters to generate full, raw exceptions.
   */
  @SuppressWarnings("UseOfArchaicSystemPropertyAccessors")
  private static final boolean LOG_ALL = Boolean.getBoolean("adt.renderLog");

  public static final String TAG_MISSING_DIMENSION = "missing.dimension";
  public static final String TAG_MISSING_FRAGMENT = "missing.fragment";
  public static final String TAG_STILL_BUILDING = "project.building";
  private static Set<String> ourIgnoredFidelityWarnings;
  private static boolean ourIgnoreAllFidelityWarnings;
  private static boolean ourIgnoreFragments;

  private final Module myModule;
  private final String myName;
  private Set<String> myFidelityWarningStrings;
  private boolean myHaveExceptions;
  private Map<String,Integer> myTags;
  private List<Throwable> myTraces;
  private List<RenderProblem> myMessages;
  private List<RenderProblem> myFidelityWarnings;
  private Set<String> myMissingClasses;
  private Map<String, Throwable> myBrokenClasses;
  private Map<String, Throwable> myClassesWithIncorrectFormat;
  private String myResourceClass;
  private boolean myMissingResourceClass;
  private boolean myHasLoadedClasses;
  private HtmlLinkManager myLinkManager;
  private boolean myMissingSize;
  private List<String> myMissingFragments;
  private Object myCredential;

  /**
   * Construct a logger for the given named layout. Don't call this method directly; obtain via {@link RenderService}.
   */
  public RenderLogger(@Nullable String name, @Nullable Module module, @Nullable Object credential) {
    myName = name;
    myModule = module;
    myCredential = credential;
  }

  /**
   * Construct a logger for the given named layout. Don't call this method directly; obtain via {@link RenderService}.
   */
  public RenderLogger(@Nullable String name, @Nullable Module module) {
    this(name, module, null);
  }

  @Nullable
  public Module getModule() {
    return myModule;
  }

  public void addMessage(@NotNull RenderProblem message) {
    if (myMessages == null) {
      myMessages = Lists.newArrayList();
    }
    myMessages.add(message);
  }

  @Nullable
  public List<RenderProblem> getMessages() {
    return myMessages;
  }

  /**
   * Are there any logged errors or warnings during the render?
   *
   * @return true if there were problems during the render
   */
  public boolean hasProblems() {
    return hasErrors() || myFidelityWarnings != null;
  }

  /**
   * Are there any logged errors during the render? (warnings are ignored)
   *
   * @return true if there were errors during the render
   */
  public boolean hasErrors() {
    return myHaveExceptions || myMessages != null ||
           myClassesWithIncorrectFormat != null || myBrokenClasses != null || myMissingClasses != null ||
           myMissingSize || myMissingFragments != null;
  }

  /**
   * Returns a list of traces encountered during rendering, or null if none
   *
   * @return a list of traces encountered during rendering, or null if none
   */
  @NotNull
  public List<Throwable> getTraces() {
    return myTraces != null ? myTraces : Collections.<Throwable>emptyList();
  }

  /**
   * Returns the fidelity warnings
   *
   * @return the fidelity warnings
   */
  @Nullable
  public List<RenderProblem> getFidelityWarnings() {
    return myFidelityWarnings;
  }

  // ---- extends LayoutLog ----

  @Override
  public void error(@Nullable String tag, @Nullable String message, @Nullable Object data) {
    String description = describe(message);

    if (LOG_ALL) {
      boolean token = RenderSecurityManager.enterSafeRegion(myCredential);
      try {
        LOG.error(String.format("%1$s: %2$s", myName, description));
      }
      finally {
        RenderSecurityManager.exitSafeRegion(token);
      }
    }

    // Workaround: older layout libraries don't provide a tag for this error
    if (tag == null && message != null &&
        (message.startsWith("Failed to find style ") || message.startsWith("Unable to resolve parent style name: "))) { //$NON-NLS-1$
      tag = LayoutLog.TAG_RESOURCES_RESOLVE_THEME_ATTR;
    }
    addTag(tag);

    if (LayoutLog.TAG_RESOURCES_RESOLVE_THEME_ATTR.equals(tag) && myModule != null
        && BuildSettings.getInstance(myModule.getProject()).getBuildMode() == BuildMode.SOURCE_GEN) {
      AndroidFacet facet = AndroidFacet.getInstance(myModule);
      if (facet != null && facet.isGradleProject()) {
        description = "Still building project; theme resources from libraries may be missing. Layout should refresh when the " +
                      "build is complete.\n\n" + description;
        tag = TAG_STILL_BUILDING;
        addTag(tag);
      }
    }

    addMessage(RenderProblem.createPlain(ERROR, description).tag(tag));
  }

  @Override
  public void error(@Nullable String tag, @Nullable String message, @Nullable Throwable throwable, @Nullable Object data) {
    String description = describe(message);
    if (LOG_ALL) {
      boolean token = RenderSecurityManager.enterSafeRegion(myCredential);
      try {
        LOG.error(String.format("%1$s: %2$s", myName, description), throwable);
      }
      finally {
        RenderSecurityManager.exitSafeRegion(token);
      }
    }
    if (throwable != null) {
      if (throwable instanceof ClassNotFoundException) {
        // The LayoutlibCallback is given a chance to resolve classes,
        // and when it fails, it will record it in its own list which
        // is displayed in a special way (with action hyperlinks etc).
        // Therefore, include these messages in the visible render log,
        // especially since the user message from a ClassNotFoundException
        // is really not helpful (it just lists the class name without
        // even mentioning that it is a class-not-found exception.)
        return;
      }

      if (checkForIssue164378(throwable)) {
        return;
      }

      if (throwable instanceof NoSuchMethodError && "java.lang.System.arraycopy([CI[CII)V".equals(message)) {
        addMessage(getProblemForIssue73732(throwable));
        return;
      }
      if (description.equals(throwable.getLocalizedMessage()) || description.equals(throwable.getMessage())) {
        description = "Exception raised during rendering: " + description;
      } else if (message == null) {
        // See if it looks like the known issue with CalendarView; if so, add a more intuitive message
        StackTraceElement[] stackTrace = throwable.getStackTrace();
        if (stackTrace.length >= 2 &&
          stackTrace[0].getClassName().equals("android.text.format.DateUtils") &&
          stackTrace[1].getClassName().equals("android.widget.CalendarView")) {
          RenderProblem.Html problem = RenderProblem.create(WARNING);
          problem.tag("59732");
          problem.throwable(throwable);
          HtmlBuilder builder = problem.getHtmlBuilder();
          builder.add("<CalendarView> and <DatePicker> are broken in this version of the rendering library. " +
                          "Try updating your SDK in the SDK Manager when issue 59732 is fixed.");
          builder.add(" (");
          builder.addLink("Open Issue 59732", "http://b.android.com/59732");
          builder.add(", ");
          ShowExceptionFix detailsFix = new ShowExceptionFix(getModule().getProject(), throwable);
          builder.addLink("Show Exception", getLinkManager().createRunnableLink(detailsFix));
          builder.add(")");
          addMessage(problem);
          return;
        } else if (stackTrace.length >= 2 &&
                   stackTrace[0].getClassName().equals("android.support.v7.widget.RecyclerView") &&
                   stackTrace[0].getMethodName().equals("onMeasure") &&
                   stackTrace[1].getClassName().equals("android.view.View") &&
                   throwable.toString().equals("java.lang.NullPointerException")) {
          RenderProblem.Html problem = RenderProblem.create(WARNING);
          String issue = "72117";
          problem.tag(issue);
          problem.throwable(throwable);
          HtmlBuilder builder = problem.getHtmlBuilder();
          builder.add("The new RecyclerView does not yet work in Studio. We are working on a fix. ");
          // TODO: Add more specific error message here when we know where we are fixing it, e.g. either
          // to update their layoutlib (if we work around it there), or a new version of the recyclerview AAR.
          builder.add(" (");
          builder.addLink("Open Issue " + issue, "http://b.android.com/" + issue);
          builder.add(", ");
          ShowExceptionFix detailsFix = new ShowExceptionFix(myModule.getProject(), throwable);
          builder.addLink("Show Exception", getLinkManager().createRunnableLink(detailsFix));
          builder.add(")");
          addMessage(problem);
          return;
        }
      } else if (message.startsWith("Failed to configure parser for ") && message.endsWith(DOT_PNG)) {
        // See if it looks like a mismatched bitmap/color; if so, make a more intuitive error message
        StackTraceElement[] frames = throwable.getStackTrace();
        for (StackTraceElement frame : frames) {
          if (frame.getMethodName().equals("createFromXml") && frame.getClassName().equals("android.content.res.ColorStateList")) {
            String path = message.substring("Failed to configure parser for ".length());
            RenderProblem.Html problem = RenderProblem.create(WARNING);
            problem.tag("bitmapAsColor");
            // deliberately not setting the throwable on the problem: exception is misleading
            HtmlBuilder builder = problem.getHtmlBuilder();
            builder.add("Resource error: Attempted to load a bitmap as a color state list.").newline();
            builder.add("Verify that your style/theme attributes are correct, and make sure layouts are using the right attributes.");
            builder.newline().newline();
            path = FileUtil.toSystemIndependentName(path);
            String basePath = FileUtil.toSystemIndependentName(myModule.getProject().getBasePath());
            if (path.startsWith(basePath)) {
              path = path.substring(basePath.length());
              if (path.startsWith(File.separator)) {
                path = path.substring(File.separator.length());
              }
            }
            path = FileUtil.toSystemDependentName(path);
            builder.add("The relevant image is ").add(path);
            Set<String> widgets = Sets.newHashSet();
            for (StackTraceElement f : frames) {
              if (f.getMethodName().equals(CONSTRUCTOR_NAME)) {
                String className = f.getClassName();
                if (className.startsWith(WIDGET_PKG_PREFIX)) {
                  widgets.add(className.substring(className.lastIndexOf('.') + 1));
                }
              }
            }
            if (!widgets.isEmpty()) {
              List<String> sorted = Lists.newArrayList(widgets);
              Collections.sort(sorted);
              builder.newline().newline().add("Widgets possibly involved: ").add(Joiner.on(", ").join(sorted));
            }

            addMessage(problem);
            return;
          } else if (frame.getClassName().startsWith("com.android.tools.")) {
            break;
          }
        }
      } else if (message.startsWith("Failed to parse file ") && throwable instanceof XmlPullParserException) {
        XmlPullParserException e = (XmlPullParserException)throwable;
        String msg = e.getMessage();
        if (msg.startsWith("Binary XML file ")) {
          int index = msg.indexOf(':');
          if (index != -1 && index < msg.length() - 1) {
            msg = msg.substring(index + 1).trim();
          }
        }
        int lineNumber = e.getLineNumber();
        int column = e.getColumnNumber();

        // Strip out useless input sources pointing back to the internal reader
        // e.g. "in java.io.InputStreamReader@4d957e26"
        String reader = " in java.io.InputStreamReader@";
        int index = msg.indexOf(reader);
        if (index != -1) {
          int end = msg.indexOf(')', index + 1);
          if (end != -1) {
            msg = msg.substring(0, index) + msg.substring(end);
          }
        }

        String path = message.substring("Failed to parse file ".length());

        RenderProblem.Html problem = RenderProblem.create(WARNING);
        problem.tag("xmlParse");

        // Don't include exceptions for XML parser errors: that's just displaying irrelevant
        // information about how we ended up parsing the file
        //problem.throwable(throwable);

        HtmlBuilder builder = problem.getHtmlBuilder();
        if (lineNumber != -1) {
          builder.add("Line ").add(Integer.toString(lineNumber)).add(": ");
        }
        builder.add(msg);
        if (lineNumber != -1) {
          builder.add(" (");
          File file = new File(path);
          String url = HtmlLinkManager.createFilePositionUrl(file, lineNumber, column);
          if (url != null) {
            builder.addLink("Show", url);
            builder.add(")");
          }
        }
        addMessage(problem);
        return;
      }

      recordThrowable(throwable);
      myHaveExceptions = true;
    }

    addTag(tag);
    addMessage(RenderProblem.createPlain(ERROR, description).tag(tag).throwable(throwable));
  }

  /**
   * Record that the given exception was encountered during rendering
   *
   * @param throwable the exception that was raised
   */
  public void recordThrowable(@NotNull Throwable throwable) {
    if (myTraces == null) {
      myTraces = new ArrayList<Throwable>();
    }
    myTraces.add(throwable);
  }

  @Override
  public void warning(@Nullable String tag, @NotNull String message, @Nullable Object data) {
    String description = describe(message);

    if (TAG_RESOURCES_FORMAT.equals(tag)) {
      // TODO: Accumulate multiple hits of this form and synthesize into one
      if (description.equals("You must supply a layout_width attribute.")       //$NON-NLS-1$
          || description.equals("You must supply a layout_height attribute.")) {//$NON-NLS-1$
        // Don't log these messages individually; you get one for each missing width and each missing height,
        // but there is no correlation to the specific view which is using the given TypedArray,
        // so instead just record that fact that *some* views were missing a dimension, and the
        // error summary will mention this, and add an action which lists the eligible views
        myMissingSize = true;
        addTag(TAG_MISSING_DIMENSION);
        return;
      }
      if (description.endsWith(" is not a valid value")) {
        // TODO: Consider performing the attribute search up front, rather than on link-click,
        // such that we don't add a link where we can't find the attribute in the current layout
        // (e.g. it is coming somewhere from an <include> context, etc
        Pattern pattern = Pattern.compile("\"(.*)\" in attribute \"(.*)\" is not a valid value");
        Matcher matcher = pattern.matcher(description);
        if (matcher.matches()) {
          addTag(tag);
          RenderProblem.Html problem = RenderProblem.create(WARNING);
          problem.tag(tag);
          String attribute = matcher.group(2);
          String value = matcher.group(1);
          problem.setClientData(new String[]{attribute, value});
          String url = getLinkManager().createEditAttributeUrl(attribute, value);
          problem.getHtmlBuilder().add(description).add(" (").addLink("Edit", url).add(")");
          addMessage(problem);
          return;
        }
      }
      if (description.endsWith(" is not a valid format.")) {
        Pattern pattern = Pattern.compile("\"(.*)\" in attribute \"(.*)\" is not a valid format.");
        Matcher matcher = pattern.matcher(description);
        if (matcher.matches()) {
          addTag(tag);
          RenderProblem.Html problem = RenderProblem.create(WARNING);
          problem.tag(tag);
          String attribute = matcher.group(2);
          String value = matcher.group(1);
          problem.setClientData(new String[]{attribute, value});
          String url = getLinkManager().createEditAttributeUrl(attribute, value);
          problem.getHtmlBuilder().add(description).add(" (").addLink("Edit", url).add(")");
          problem.setClientData(url);
          addMessage(problem);
          return;
        }
      }
    } else if (TAG_MISSING_FRAGMENT.equals(tag)) {
      if (!ourIgnoreFragments) {
        if (myMissingFragments == null) {
          myMissingFragments = Lists.newArrayList();
        }
        String name = data instanceof String ? (String) data : null;
        myMissingFragments.add(name);
      }
      return;
    }

    addTag(tag);
    addMessage(RenderProblem.createPlain(WARNING, description).tag(tag));
  }

  @Override
  public void fidelityWarning(@Nullable String tag, @Nullable String message, @Nullable Throwable throwable, @Nullable Object data) {
    if (ourIgnoreAllFidelityWarnings || ourIgnoredFidelityWarnings != null && ourIgnoredFidelityWarnings.contains(message)) {
      return;
    }

    String description = describe(message);
    if (myFidelityWarningStrings != null && myFidelityWarningStrings.contains(description)) {
      // Exclude duplicates
      return;
    }

    if (LOG_ALL) {
      boolean token = RenderSecurityManager.enterSafeRegion(myCredential);
      try {
        LOG.warn(String.format("%1$s: %2$s", myName, description), throwable);
      }
      finally {
        RenderSecurityManager.exitSafeRegion(token);
      }
    }

    if (throwable != null) {
      myHaveExceptions = true;
    }

    RenderProblem error = RenderProblem.createDeferred(ERROR, tag, description, throwable);
    error.setClientData(description);
    if (myFidelityWarnings == null) {
      myFidelityWarnings = new ArrayList<RenderProblem>();
      myFidelityWarningStrings = Sets.newHashSet();
    }

    myFidelityWarnings.add(error);
    assert myFidelityWarningStrings != null;
    myFidelityWarningStrings.add(description);
    addTag(tag);
  }

  /**
   * Ignore the given render fidelity warning for the current session
   *
   * @param clientData the client data stashed on the render problem
   */
  public static void ignoreFidelityWarning(@NotNull Object clientData) {
    if (ourIgnoredFidelityWarnings == null) {
      ourIgnoredFidelityWarnings = new HashSet<String>();
    }
    ourIgnoredFidelityWarnings.add((String) clientData);
  }

  public static void ignoreAllFidelityWarnings() {
    ourIgnoreAllFidelityWarnings = true;
  }

  public static void ignoreFragments() {
    ourIgnoreFragments = true;
  }

  @NotNull
  private static String describe(@Nullable String message) {
    if (message == null) {
      return "";
    }
    else {
      return message;
    }
  }

  // ---- Tags ----

  private void addTag(@Nullable String tag) {
    if (tag != null) {
      if (myTags == null) {
        myTags = Maps.newHashMap();
      }
      Integer count = myTags.get(tag);
      if (count == null) {
        myTags.put(tag, 1);
      } else {
        myTags.put(tag, count + 1);
      }
    }
  }

  /**
   * Returns true if the given tag prefix has been seen
   *
   * @param prefix the tag prefix to look for
   * @return true iff any tags with the given prefix was seen during the render
   */
  public boolean seenTagPrefix(@NotNull String prefix) {
    if (myTags != null) {
      for (String tag : myTags.keySet()) {
        if (tag.startsWith(prefix)) {
          return true;
        }
      }
    }

    return false;
  }

  /**
   * Returns the number of occurrences of the given tag
   *
   * @param tag the tag to look up
   * @return the number of occurrences of the given tag
   */
  public int getTagCount(@NotNull String tag) {
    Integer count = myTags != null ? myTags.get(tag) : null;
    return count != null ? count.intValue() : 0;
  }

  public HtmlLinkManager getLinkManager() {
    if (myLinkManager == null) {
      myLinkManager = new HtmlLinkManager();
    }
    return myLinkManager;
  }

// ---- Class loading and instantiation problems ----
  //
  // These are recorded in the logger such that they can later be
  // aggregated by the error panel. It is also written into the logger
  // rather than stashed on the ViewLoader, since the ViewLoader is reused
  // across multiple rendering operations.

  public void setResourceClass(@NotNull String resourceClass) {
    myResourceClass = resourceClass;
  }

  public void setMissingResourceClass(boolean missingResourceClass) {
    myMissingResourceClass = missingResourceClass;
  }

  public void setHasLoadedClasses(boolean hasLoadedClasses) {
    myHasLoadedClasses = hasLoadedClasses;
  }

  public boolean isMissingSize() {
    return myMissingSize;
  }

  public boolean hasLoadedClasses() {
    return myHasLoadedClasses;
  }

  public boolean isMissingResourceClass() {
    return myMissingResourceClass;
  }

  @Nullable
  public String getResourceClass() {
    return myResourceClass;
  }

  @Nullable
  public Map<String, Throwable> getClassesWithIncorrectFormat() {
    return myClassesWithIncorrectFormat;
  }

  @Nullable
  public Map<String, Throwable> getBrokenClasses() {
    return myBrokenClasses;
  }

  @Nullable
  public Set<String> getMissingClasses() {
    return myMissingClasses;
  }

  public void addMissingClass(@NotNull String className) {
    if (!className.equals(VIEW_FRAGMENT)) {
      if (myMissingClasses == null) {
        myMissingClasses = new TreeSet<String>();
      }
      myMissingClasses.add(className);
    }
  }

  @SuppressWarnings("ThrowableResultOfMethodCallIgnored")
  public void addIncorrectFormatClass(@NotNull String className, @NotNull Throwable exception) {
    if (myClassesWithIncorrectFormat == null) {
      myClassesWithIncorrectFormat = new HashMap<String, Throwable>();
    }
    myClassesWithIncorrectFormat.put(className, exception);
  }

  @SuppressWarnings("ThrowableResultOfMethodCallIgnored")
  public void addBrokenClass(@NotNull String className, @NotNull Throwable exception) {
    while (exception.getCause() != null && exception.getCause() != exception) {
      exception = exception.getCause();
    }

    if (myBrokenClasses == null) {
      myBrokenClasses = new HashMap<String, Throwable>();
    }
    myBrokenClasses.put(className, exception);
  }

  @Nullable
  public List<String> getMissingFragments() {
    return myMissingFragments;
  }

  @NotNull
  private RenderProblem.Html getProblemForIssue73732(Throwable throwable) {
    RenderProblem.Html problem = RenderProblem.create(ERROR);
    problem.tag("73732");
    problem.throwable(throwable);
    HtmlBuilder builder = problem.getHtmlBuilder();
    builder.add("There are some known bugs in this version of the rendering library. Until a new version is available, use the " +
                "rendering library from L-preview.");
    if (myModule == null) {
      // Shouldn't really happen, but just in case...
      return problem;
    }
    ShowExceptionFix detailsFix = new ShowExceptionFix(myModule.getProject(), throwable);
    builder.addLink(" ", "Show Exception", ".", getLinkManager().createRunnableLink(detailsFix));
    AndroidPlatform platform = AndroidPlatform.getInstance(myModule);
    if (platform == null) {
      // Again, shouldn't happen.
      return problem;
    }
    // Check if L-preview is installed.
    final AndroidSdkData sdkData = platform.getSdkData();
    final IAndroidTarget targetL = sdkData.findTargetByApiLevel("L");
    if (targetL != null) {
      // L-preview found.
      builder.addLink(" Click ", "here", " to use L-preview.", getLinkManager().createRunnableLink(new Runnable() {
        @Override
        public void run() {
          AndroidFacet facet = AndroidFacet.getInstance(myModule);
          if (facet != null) {
            facet.getConfigurationManager().setTarget(targetL);
          }
        }
      }));
      return problem;
    }
    builder.addLink(" Click ", "here", " to install L-preview SDK Platform", getLinkManager().createRunnableLink(new Runnable() {
      @Override
      public void run() {
        IPkgDesc lPreviewLib =
          PkgDesc.Builder.newPlatform(new AndroidVersion(21, "L"), new MajorRevision(4), FullRevision.NOT_SPECIFIED).create();
        List<IPkgDesc> requested = Lists.newArrayList(lPreviewLib);
        SdkQuickfixWizard wizard = new SdkQuickfixWizard(myModule.getProject(), myModule, requested);
        wizard.init();
        if (wizard.showAndGet()) {
          // Force target to be recomputed.
          sdkData.getLocalSdk().clearLocalPkg(EnumSet.of(PkgType.PKG_PLATFORM));
          AndroidFacet facet = AndroidFacet.getInstance(myModule);
          if (facet != null) {
            facet.getConfigurationManager().setTarget(null);
          }
          // http://b.android.com/76622
          Messages.showInfoMessage(myModule.getProject(),
                                   "Note: Due to a bug, you may need to restart the IDE for the new LayoutLibrary to take full effect.",
                                   "Restart Recommended");
        }
      }
    }));
    return problem;
  }

  /**
   * Check if this is possibly an instance of http://b.android.com/164378. If likely, this adds a message with the recommended workaround.
   */
  private boolean checkForIssue164378(@Nullable Throwable throwable) {
    if (isIssue164378(throwable)) {
        RenderProblem.Html problem = RenderProblem.create(ERROR);
        HtmlBuilder builder = problem.getHtmlBuilder();
        addHtmlForIssue164378(throwable, myModule, getLinkManager(), builder, true);
        addMessage(problem);
        return true;
    }
    return false;
  }


  static boolean isIssue164378(@Nullable Throwable throwable) {
    if (throwable instanceof NoSuchFieldError) {
      StackTraceElement[] stackTrace = throwable.getStackTrace();
      if (stackTrace.length >= 1 && stackTrace[0].getClassName().startsWith("android.support")) {
        return true;
      }
    }
    return false;
  }

<<<<<<< HEAD
  static boolean isLoggingAllErrors() {
    return LOG_ALL;
=======
  static void addHtmlForIssue164378(@NotNull Throwable throwable,
                                    Module module,
                                    HtmlLinkManager linkManager,
                                    HtmlBuilder builder,
                                    boolean addShowExceptionLink) {
    builder.add("Rendering failed with a known bug. ");
    if (module == null) {
      // Unlikely, but just in case.
      builder.add("Please rebuild the project and then clear the cache by clicking the refresh icon above the preview.").newline();
      return;
    }
    builder.addLink("Please try a ", "rebuild", ".", linkManager.createCompileModuleUrl());
    builder.newline().newline();
    if (!addShowExceptionLink) {
      return;
    }
    ShowExceptionFix showExceptionFix = new ShowExceptionFix(module.getProject(), throwable);
    builder.addLink("Show Exception", linkManager.createRunnableLink(showExceptionFix));
>>>>>>> 75b358ed
  }
}<|MERGE_RESOLUTION|>--- conflicted
+++ resolved
@@ -754,10 +754,6 @@
     return false;
   }
 
-<<<<<<< HEAD
-  static boolean isLoggingAllErrors() {
-    return LOG_ALL;
-=======
   static void addHtmlForIssue164378(@NotNull Throwable throwable,
                                     Module module,
                                     HtmlLinkManager linkManager,
@@ -776,6 +772,9 @@
     }
     ShowExceptionFix showExceptionFix = new ShowExceptionFix(module.getProject(), throwable);
     builder.addLink("Show Exception", linkManager.createRunnableLink(showExceptionFix));
->>>>>>> 75b358ed
+  }
+
+  static boolean isLoggingAllErrors() {
+    return LOG_ALL;
   }
 }