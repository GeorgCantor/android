--- conflicted
+++ resolved
@@ -94,47 +94,8 @@
 
   @Override
   @NotNull
-<<<<<<< HEAD
-  public File getClassesFolder() {
-    String path = "build/classes/" + myBuildType;
-    return new File(myFileStructure.getRootDir(), path);
-  }
-
-  @Override
-  @NotNull
-  public DependenciesStub getDependencies() {
-    return myDependencies;
-  }
-
-  @Override
-  @Nullable
-  public SourceProvider getVariantSourceProvider() {
-    return null;
-  }
-
-  @Override
-  @Nullable
-  public SourceProvider getMultiFlavorSourceProvider() {
-    return null;
-  }
-
-  @Override@NotNull
-  public Set<String> getIdeSetupTaskNames() {
-    throw new UnsupportedOperationException();
-  }
-
-  /**
-   * Adds the given path to the list of generated source directories. It also creates the directory in the file system.
-   *
-   * @param path path of the generated source directory to add, relative to the root directory of the Android project.
-   */
-  public void addGeneratedSourceFolder(@NotNull String path) {
-    File directory = myFileStructure.createProjectDir(path);
-    myGeneratedSourceFolders.add(directory);
-=======
   public Map<String, ClassField> getResValues() {
     throw new UnsupportedOperationException();
->>>>>>> 603529f2
   }
 
   /**
