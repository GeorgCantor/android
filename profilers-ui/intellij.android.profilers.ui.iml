<?xml version="1.0" encoding="UTF-8"?>
<module type="JAVA_MODULE" version="4">
  <component name="NewModuleRootManager" inherit-compiler-output="true">
    <exclude-output />
    <content url="file://$MODULE_DIR$">
      <sourceFolder url="file://$MODULE_DIR$/src" isTestSource="false" />
      <sourceFolder url="file://$MODULE_DIR$/testSrc" isTestSource="true" />
    </content>
    <orderEntry type="inheritedJdk" />
    <orderEntry type="library" name="studio-sdk" level="project" />
    <orderEntry type="sourceFolder" forTests="false" />
    <orderEntry type="module" module-name="intellij.android.profilers" />
    <orderEntry type="module" module-name="intellij.android.transport" scope="TEST" />
    <orderEntry type="library" name="studio-proto" level="project" />
    <orderEntry type="library" name="transport-proto" level="project" />
    <orderEntry type="library" name="studio-grpc" level="project" />
    <orderEntry type="library" name="jetbrains-annotations-java5" level="project" />
    <orderEntry type="module" module-name="intellij.platform.core" />
    <orderEntry type="library" name="Guava" level="project" />
    <orderEntry type="module" module-name="intellij.android.adt.ui" />
    <orderEntry type="module" module-name="intellij.android.adt.ui.model" />
    <orderEntry type="module" module-name="intellij.platform.ide" />
    <orderEntry type="module" module-name="intellij.xml.psi.impl" />
    <orderEntry type="library" name="Trove4j" level="project" />
    <orderEntry type="module" module-name="android.sdktools.perflib" />
    <orderEntry type="library" scope="TEST" name="JUnit4" level="project" />
    <orderEntry type="library" scope="TEST" name="mockito" level="project" />
    <orderEntry type="library" scope="TEST" name="truth" level="project" />
    <orderEntry type="module" module-name="android.sdktools.testutils" scope="TEST" />
    <orderEntry type="library" scope="TEST" name="kotlin-stdlib-jdk8" level="project" />
    <orderEntry type="module" module-name="intellij.android.artwork" />
    <orderEntry type="module" module-name="intellij.platform.ide.impl" />
    <orderEntry type="library" name="Java Compatibility" level="project" />
    <orderEntry type="module" module-name="android.sdktools.common" />
    <orderEntry type="module" module-name="perf-logger" scope="TEST" />
    <orderEntry type="module" module-name="intellij.platform.testFramework" scope="TEST" />
    <orderEntry type="module" module-name="intellij.android.common" />
<<<<<<< HEAD
    <orderEntry type="module" module-name="intellij.platform.core.ui" />
    <orderEntry type="library" name="Trove4j" level="project" />
=======
    <orderEntry type="module" module-name="intellij.android.adt.testutils" scope="TEST" />
>>>>>>> 799703f0
  </component>
</module><|MERGE_RESOLUTION|>--- conflicted
+++ resolved
@@ -35,11 +35,7 @@
     <orderEntry type="module" module-name="perf-logger" scope="TEST" />
     <orderEntry type="module" module-name="intellij.platform.testFramework" scope="TEST" />
     <orderEntry type="module" module-name="intellij.android.common" />
-<<<<<<< HEAD
     <orderEntry type="module" module-name="intellij.platform.core.ui" />
-    <orderEntry type="library" name="Trove4j" level="project" />
-=======
     <orderEntry type="module" module-name="intellij.android.adt.testutils" scope="TEST" />
->>>>>>> 799703f0
   </component>
 </module>