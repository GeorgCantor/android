/*
 * Copyright (C) 2017 The Android Open Source Project
 *
 * Licensed under the Apache License, Version 2.0 (the "License");
 * you may not use this file except in compliance with the License.
 * You may obtain a copy of the License at
 *
 *      http://www.apache.org/licenses/LICENSE-2.0
 *
 * Unless required by applicable law or agreed to in writing, software
 * distributed under the License is distributed on an "AS IS" BASIS,
 * WITHOUT WARRANTIES OR CONDITIONS OF ANY KIND, either express or implied.
 * See the License for the specific language governing permissions and
 * limitations under the License.
 */
package com.android.tools.idea.testing

import com.android.testutils.TestUtils
import com.android.tools.idea.io.FilePaths.toSystemDependentPath
import com.android.tools.idea.mockito.MockitoThreadLocalsCleaner
<<<<<<< HEAD
import com.android.tools.idea.testing.AndroidProjectRule.Companion.withAndroidModel
=======
import com.android.tools.idea.testing.AndroidProjectRule.Companion.withAndroidModels
>>>>>>> bd07c1f4
import com.intellij.application.options.CodeStyle
import com.intellij.facet.Facet
import com.intellij.facet.FacetConfiguration
import com.intellij.facet.FacetManager
import com.intellij.facet.FacetType
import com.intellij.openapi.application.ApplicationManager
import com.intellij.openapi.extensions.ExtensionPointName
import com.intellij.openapi.module.Module
import com.intellij.openapi.project.Project
import com.intellij.psi.codeStyle.CodeStyleSettingsManager
import com.intellij.testFramework.fixtures.*
import com.intellij.testFramework.fixtures.impl.LightTempDirTestFixtureImpl
import com.intellij.testFramework.fixtures.impl.TempDirTestFixtureImpl
import com.intellij.testFramework.registerExtension
import com.intellij.testFramework.runInEdtAndWait
import org.jetbrains.android.AndroidTestBase
import org.jetbrains.android.AndroidTestCase
import org.jetbrains.android.AndroidTestCase.applyAndroidCodeStyleSettings
import org.jetbrains.android.AndroidTestCase.initializeModuleFixtureBuilderWithSrcAndGen
import org.jetbrains.android.facet.AndroidFacet
import org.junit.runner.Description
import java.io.File
import java.nio.file.Path

/**
 * Rule that provides access to a [Project] containing one module configured
 * with the Android facet.
 *
 * The defaults settings are using a [LightTempDirTestFixtureImpl] which means
 * that it does not create any file on disk,
 * but instead rely on  a [com.intellij.openapi.vfs.ex.temp.TempFileSystem]].
 *
 * For tests that rely on file on disk, use the [AndroidProjectRule.Factory.onDisk()]
 * factory method to use a full on disk fixture with a single module, otherwise use
 * the [AndroidProjectRule.Factory.inMemory()] method.
 */
class AndroidProjectRule private constructor(
    /**
     * true iff the default module should be a valid Android module
     * (if it should have an Android manifest and the Android facet attached).
     */
    private var initAndroid: Boolean = true,

    /**
     * True if this rule should use a [LightTempDirTestFixtureImpl] and create
     * file in memory.
     */
    private var lightFixture: Boolean = true,

    /**
     * True if this rule should include an Android SDK.
     */
    private var withAndroidSdk: Boolean = false,

    /**
     * Not null if the project should be initialized from an instance of [AndroidModel].
     *
     * See also: [withAndroidModels].
     */
    private val projectModuleBuilders: List<ModuleModelBuilder> = emptyList(),

    /**
     * Name of the fixture used to create the project directory when not
     * using a light fixture.
     *
     * Default is the test class' short name.
     */
    private var fixtureName: String? = null)
  : NamedExternalResource() {

  lateinit var fixture: CodeInsightTestFixture
  val mockitoCleaner = MockitoThreadLocalsCleaner()

  val module: Module get() = fixture.module

  val project: Project get() = fixture.project

  private lateinit var mocks: IdeComponents
  private val facets = ArrayList<Facet<*>>()

  /**
   * Factories method to build an [AndroidProjectRule]
   */
  companion object {
    /**
     * Returns an [AndroidProjectRule] that uses a fixture which create the
     * project in an in memory TempFileSystem
     *
     * @see IdeaTestFixtureFactory.createLightFixtureBuilder()
     */
    @JvmStatic
    fun inMemory() = AndroidProjectRule()

    /**
     * Returns an [AndroidProjectRule] that uses a fixture on disk
     * using a [JavaTestFixtureFactory]
     */
    @JvmStatic
    @JvmOverloads
    fun onDisk(fixtureName: String? = null) = AndroidProjectRule(
        lightFixture = false,
        fixtureName = fixtureName)

    /**
     * Returns an [AndroidProjectRule] that uses a fixture on disk
     * using a [JavaTestFixtureFactory] with an Android SDK.
     */
    @JvmStatic
    fun withSdk() = AndroidProjectRule(
      lightFixture = false,
      withAndroidSdk = true)

    /**
     * Returns an [AndroidProjectRule] that initializes the project from an instances of [AndroidProject] obtained from
     * [androidProjectBuilder]. Such a project will have a module from which an instance of [AndroidModel] can be retrieved.
     */
    fun withAndroidModel(
      androidProjectBuilder: AndroidProjectBuilder = createAndroidProjectBuilderForDefaultTestProjectStructure()
    ): AndroidProjectRule {
      return withAndroidModels(
        AndroidModuleModelBuilder(
          gradlePath = ":",
          selectedBuildVariant = "debug",
          projectBuilder = androidProjectBuilder
        )
      )
    }

    /**
     * Returns an [AndroidProjectRule] that initializes the project from an instances of [AndroidProject] obtained from
     * [androidProjectBuilder].
     */
    fun withAndroidModels(vararg projectModuleBuilders: ModuleModelBuilder): AndroidProjectRule = AndroidProjectRule(
      initAndroid = false,
      lightFixture = false,
      withAndroidSdk = false,
      projectModuleBuilders = projectModuleBuilders.toList()
    )
  }

  fun initAndroid(shouldInit: Boolean): AndroidProjectRule {
    initAndroid = shouldInit
    return this
  }

  fun <T> replaceProjectService(serviceType: Class<T>, newServiceInstance: T) =
      mocks.replaceProjectService(serviceType, newServiceInstance)

  fun <T> replaceService(serviceType: Class<T>, newServiceInstance: T) =
      mocks.replaceApplicationService(serviceType, newServiceInstance)

  fun <T> mockService(serviceType: Class<T>): T = mocks.mockApplicationService(serviceType)

  fun <T> mockProjectService(serviceType: Class<T>): T = mocks.mockProjectService(serviceType)

  fun <T : Any> registerExtension(epName: ExtensionPointName<T>, extension: T) =
    project.registerExtension(epName, extension, fixture.projectDisposable)

  fun <T: CodeInsightTestFixture> getFixture(type: Class<T>): T? {
    return if (type.isInstance(fixture)) fixture as T else null
  }

  override fun before(description: Description) {
    try {
      doBeforeActions(description)
    } catch (t: Throwable){
      // cleanup if init failed
      mockitoCleaner.cleanupAndTearDown()
      throw t
    }
  }

  private fun doBeforeActions(description: Description) {
    mockitoCleaner.setup()
    fixture = if (lightFixture) {
      createLightFixture()
    }
    else {
      createJavaCodeInsightTestFixture(description)
    }
    fixture.setUp()
    // Initialize an Android manifest
    if (initAndroid) {
      addFacet(AndroidFacet.getFacetType(), AndroidFacet.NAME)
    }
<<<<<<< HEAD
    if (androidProjectBuilder != null) {
=======
    if (projectModuleBuilders.isNotEmpty()) {
>>>>>>> bd07c1f4
      ApplicationManager.getApplication().invokeAndWait {
        // Similarly to AndroidGradleTestCase, sync (fake sync here) requires SDKs to be set up and cleaned after the test to behave
        // properly.
        AndroidGradleTests.setUpSdks(fixture, TestUtils.getSdk())
        val basePath = File(fixture.tempDirPath)
        setupTestProjectFromAndroidModel(project, basePath, *projectModuleBuilders.toTypedArray())
      }
    }
    mocks = IdeComponents(fixture)

    // Apply Android Studio code style settings (tests running as the Android plugin in IDEA should behave the same)
    val settings = CodeStyle.getSettings(project).clone()
    applyAndroidCodeStyleSettings(settings)
    CodeStyleSettingsManager.getInstance(project).setTemporarySettings(settings)
  }

  private fun createLightFixture(): CodeInsightTestFixture {
    // This is a very abstract way to initialize a new Project and a single Module.
    val factory = IdeaTestFixtureFactory.getFixtureFactory()
    val projectBuilder = factory.createLightFixtureBuilder(LightJavaCodeInsightFixtureTestCase.JAVA_8)
    return factory.createCodeInsightFixture(projectBuilder.fixture, LightTempDirTestFixtureImpl(true))
  }

  /**
   * Create a project using [JavaCodeInsightTestFixture] with an Android module.
   * The project is created on disk under the /tmp folder
   */
  private fun createJavaCodeInsightTestFixture(description: Description): JavaCodeInsightTestFixture {
    IdeaTestFixtureFactory.getFixtureFactory().registerFixtureBuilder(
        AndroidTestCase.AndroidModuleFixtureBuilder::class.java,
        AndroidTestCase.AndroidModuleFixtureBuilderImpl::class.java)

    val projectBuilder = IdeaTestFixtureFactory
        .getFixtureFactory()
        .createFixtureBuilder(fixtureName ?: description.displayName)

    val tempDirFixture =
<<<<<<< HEAD
        if (androidProjectBuilder == null) {
            // Use a default temp dir fixture for simple tests which do not require an AndroidModel.
            TempDirTestFixtureImpl()
        }
        else {
            // Projects set up to match the provided AndroidModel require content files to be located under the project directory.
            // Otherwise adding a new directory may require re-(fake)syncing to make it visible to the project.
            object : TempDirTestFixtureImpl() {
                override fun getTempHome(): Path? = toSystemDependentPath(projectBuilder.fixture.project.basePath)?.toPath()
=======
      if (projectModuleBuilders.isEmpty()) {
        // Use a default temp dir fixture for simple tests which do not require an AndroidModel.
        TempDirTestFixtureImpl()
      }
      else {
        // Projects set up to match the provided AndroidModel require content files to be located under the project directory.
        // Otherwise adding a new directory may require re-(fake)syncing to make it visible to the project.
        object : TempDirTestFixtureImpl() {
          private val tempDir by lazy { toSystemDependentPath(projectBuilder.fixture.project.basePath)!! }

          override fun getTempHome(): Path = tempDir.toPath()

          override fun tearDown() {
            val existed = tempDir.exists()
            super.tearDown()
            // TempDirTestFixtureImpl re-creates parent directories on tear down. Delete tempDir if it was re-created.
            if (!existed && tempDir.exists()) {
              tempDir.delete()
>>>>>>> bd07c1f4
            }
          }
        }
      }

    val javaCodeInsightTestFixture = JavaTestFixtureFactory
      .getFixtureFactory()
      .createCodeInsightFixture(projectBuilder.fixture, tempDirFixture)

    if (projectModuleBuilders.isEmpty()) {
      val moduleFixtureBuilder = projectBuilder.addModule(AndroidTestCase.AndroidModuleFixtureBuilder::class.java)
      initializeModuleFixtureBuilderWithSrcAndGen(moduleFixtureBuilder, javaCodeInsightTestFixture.tempDirPath)
    }
    else {
      // Do nothing. There is no need to setup a module manually. It will be created by sync from the AndroidProject model.
    }

    return javaCodeInsightTestFixture
  }

  fun <T : Facet<C>, C : FacetConfiguration> addFacet(type: FacetType<T, C>, facetName: String): T {
    val facetManager = FacetManager.getInstance(module)
    val facet = facetManager.createFacet<T, C>(type, facetName, null)
    runInEdtAndWait {
      if (withAndroidSdk) {
        Sdks.addLatestAndroidSdk(fixture.testRootDisposable, module)
      }
      val facetModel = facetManager.createModifiableModel()
      facetModel.addFacet(facet)
      ApplicationManager.getApplication().runWriteAction { facetModel.commit() }
      facets.add(facet)
    }
    return facet
  }

  override fun after(description: Description) {
    runInEdtAndWait {
      val facetManager = FacetManager.getInstance(module)
      val facetModel = facetManager.createModifiableModel()
      facets.forEach {
        facetModel.removeFacet(it)
      }
      ApplicationManager.getApplication().runWriteAction { facetModel.commit() }
      facets.clear()
      CodeStyleSettingsManager.getInstance(project).dropTemporarySettings()
    }
    fixture.tearDown()
    mockitoCleaner.cleanupAndTearDown()
    AndroidTestBase.checkUndisposedAndroidRelatedObjects()
  }
}<|MERGE_RESOLUTION|>--- conflicted
+++ resolved
@@ -18,11 +18,7 @@
 import com.android.testutils.TestUtils
 import com.android.tools.idea.io.FilePaths.toSystemDependentPath
 import com.android.tools.idea.mockito.MockitoThreadLocalsCleaner
-<<<<<<< HEAD
-import com.android.tools.idea.testing.AndroidProjectRule.Companion.withAndroidModel
-=======
 import com.android.tools.idea.testing.AndroidProjectRule.Companion.withAndroidModels
->>>>>>> bd07c1f4
 import com.intellij.application.options.CodeStyle
 import com.intellij.facet.Facet
 import com.intellij.facet.FacetConfiguration
@@ -208,11 +204,7 @@
     if (initAndroid) {
       addFacet(AndroidFacet.getFacetType(), AndroidFacet.NAME)
     }
-<<<<<<< HEAD
-    if (androidProjectBuilder != null) {
-=======
     if (projectModuleBuilders.isNotEmpty()) {
->>>>>>> bd07c1f4
       ApplicationManager.getApplication().invokeAndWait {
         // Similarly to AndroidGradleTestCase, sync (fake sync here) requires SDKs to be set up and cleaned after the test to behave
         // properly.
@@ -250,17 +242,6 @@
         .createFixtureBuilder(fixtureName ?: description.displayName)
 
     val tempDirFixture =
-<<<<<<< HEAD
-        if (androidProjectBuilder == null) {
-            // Use a default temp dir fixture for simple tests which do not require an AndroidModel.
-            TempDirTestFixtureImpl()
-        }
-        else {
-            // Projects set up to match the provided AndroidModel require content files to be located under the project directory.
-            // Otherwise adding a new directory may require re-(fake)syncing to make it visible to the project.
-            object : TempDirTestFixtureImpl() {
-                override fun getTempHome(): Path? = toSystemDependentPath(projectBuilder.fixture.project.basePath)?.toPath()
-=======
       if (projectModuleBuilders.isEmpty()) {
         // Use a default temp dir fixture for simple tests which do not require an AndroidModel.
         TempDirTestFixtureImpl()
@@ -279,7 +260,6 @@
             // TempDirTestFixtureImpl re-creates parent directories on tear down. Delete tempDir if it was re-created.
             if (!existed && tempDir.exists()) {
               tempDir.delete()
->>>>>>> bd07c1f4
             }
           }
         }
