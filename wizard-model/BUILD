--- conflicted
+++ resolved
@@ -20,24 +20,14 @@
         "//tools/idea/images:intellij.platform.images",
         "//tools/idea/platform/external-system-impl:intellij.platform.externalSystem.impl",
         "//tools/idea/platform/built-in-server:intellij.platform.builtInServer.impl",
-<<<<<<< HEAD
-        "//tools/idea/.idea/libraries:javassist",
-        "//tools/idea/platform/diagnostic:intellij.platform.diagnostic",
-        "//tools/idea/.idea/libraries:Slf4j",
-=======
         "//tools/idea/platform/tasks-platform-impl:intellij.platform.tasks.impl",
         "//tools/idea/json:intellij.json",
         "//tools/idea/.idea/libraries:javassist",
         "//tools/idea/platform/diagnostic:intellij.platform.diagnostic",
->>>>>>> e624679c
         "//tools/idea/.idea/libraries:error-prone-annotations",
         "//tools/idea/.idea/libraries:javax.activation",
         "//tools/idea/.idea/libraries:jaxb-api",
         "//tools/idea/.idea/libraries:jaxb-runtime",
-<<<<<<< HEAD
-        "//tools/idea/.idea/libraries:javax.annotation-api",
-=======
->>>>>>> e624679c
     ],
     test_srcs = ["testSrc"],
     visibility = ["//visibility:public"],
