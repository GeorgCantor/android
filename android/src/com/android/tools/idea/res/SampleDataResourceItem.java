--- conflicted
+++ resolved
@@ -17,10 +17,6 @@
 
 import static com.android.SdkConstants.EXT_CSV;
 import static com.android.SdkConstants.EXT_JSON;
-<<<<<<< HEAD
-import static java.nio.charset.StandardCharsets.UTF_8;
-=======
->>>>>>> 12e77d2e
 
 import com.android.ide.common.rendering.api.ResourceNamespace;
 import com.android.ide.common.rendering.api.ResourceReference;
@@ -34,6 +30,7 @@
 import com.android.ide.common.util.PathString;
 import com.android.resources.ResourceType;
 import com.android.tools.idea.sampledata.datasource.HardcodedContent;
+import com.google.common.base.Charsets;
 import com.google.common.base.Joiner;
 import com.google.common.cache.Cache;
 import com.google.common.cache.CacheBuilder;
@@ -48,19 +45,12 @@
 import com.intellij.psi.SmartPsiElementPointer;
 import java.io.ByteArrayInputStream;
 import java.io.ByteArrayOutputStream;
-<<<<<<< HEAD
-=======
-import java.io.FileReader;
->>>>>>> 12e77d2e
 import java.io.IOException;
 import java.io.InputStreamReader;
 import java.io.OutputStream;
 import java.io.PrintStream;
 import java.io.StringReader;
-<<<<<<< HEAD
-=======
 import java.nio.charset.StandardCharsets;
->>>>>>> 12e77d2e
 import java.util.Arrays;
 import java.util.Collections;
 import java.util.Comparator;
@@ -160,11 +150,7 @@
       }
 
       try {
-<<<<<<< HEAD
-        output.write(sourceElement.getText().getBytes(UTF_8));
-=======
         output.write(sourceElement.getText().getBytes(StandardCharsets.UTF_8));
->>>>>>> 12e77d2e
       }
       catch (IOException e) {
         LOG.warn("Unable to load content from plain file " + fileName, e);
@@ -216,7 +202,8 @@
       }
 
       try {
-        InputStreamReader input = new InputStreamReader(new ByteArrayInputStream(source.getText().getBytes(UTF_8)));
+        InputStreamReader input = new InputStreamReader(new ByteArrayInputStream(source.getText().getBytes(Charsets.UTF_8)),
+                                                        StandardCharsets.UTF_8);
         SampleDataJsonParser parser = SampleDataJsonParser.parse(input);
         if (parser != null) {
           output.write(parser.getContentFromPath(contentPath));
@@ -330,11 +317,7 @@
   @Nullable
   public String getValueText() {
     byte[] content = getContent(null);
-<<<<<<< HEAD
-    return content != null ? new String(content, UTF_8) : null;
-=======
     return content != null ? new String(content, StandardCharsets.UTF_8) : null;
->>>>>>> 12e77d2e
   }
 
   @Override
