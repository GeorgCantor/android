/*
 * Copyright (C) 2019 The Android Open Source Project
 *
 * Licensed under the Apache License, Version 2.0 (the "License");
 * you may not use this file except in compliance with the License.
 * You may obtain a copy of the License at
 *
 *      http://www.apache.org/licenses/LICENSE-2.0
 *
 * Unless required by applicable law or agreed to in writing, software
 * distributed under the License is distributed on an "AS IS" BASIS,
 * WITHOUT WARRANTIES OR CONDITIONS OF ANY KIND, either express or implied.
 * See the License for the specific language governing permissions and
 * limitations under the License.
 */
package com.android.tools.idea.ui.resourcemanager.widget

import com.intellij.icons.AllIcons
import com.intellij.ide.ui.laf.darcula.ui.DarculaTabbedPaneUI
import com.intellij.openapi.actionSystem.AnAction
import com.intellij.openapi.actionSystem.AnActionEvent
import com.intellij.openapi.actionSystem.DefaultActionGroup
import com.intellij.openapi.actionSystem.impl.ActionButton
import com.intellij.openapi.actionSystem.impl.PresentationFactory
import com.intellij.openapi.project.DumbAwareAction
import com.intellij.openapi.ui.popup.JBPopupFactory
import com.intellij.openapi.ui.popup.ListPopup
import com.intellij.util.ui.JBUI
import java.awt.AWTEvent
import java.awt.Dimension
import java.awt.Graphics
import java.awt.Rectangle
import java.awt.event.ComponentAdapter
import java.awt.event.ComponentEvent
import javax.swing.JComponent
import javax.swing.JTabbedPane
import kotlin.math.max

/**
 * A wrapper component over a [JTabbedPane] which displays tabs in
 * a single row, ensures that the selected tab is visible and
 * shows any hidden tab in a popup menu displayed when clicking
 * an overflow button on the right.
 *
 * Use this component in place of a [JTabbedPane] and use [tabbedPane]
 * to access to the underlying [JTabbedPane] and call its method
 * (e.g [JTabbedPane.addTab]...)
 *
 * See [tabbedPane] for restriction applying to the underlying JTabbedPane.
 *
 * ```
 * ....--------------------------
 * .TAB A   TAB B   TAB C   [:] |<-- Overflow Button
 * ....------------======--------
 *                      | TAB A |  (Popup)
 *                      | TAB D |
 *                      ---------
 * ```
 */
class OverflowingTabbedPaneWrapper : JComponent() {

  private val overflowingTabbedPaneUI = OverflowingTabbedPaneUI()
  private val overflowButton = overflowingTabbedPaneUI.overflowButton

  /**
   * The underlying tabbedPane.
   *
   * It can be used like a normal [JTabbedPane] with few restrictions:
   * - The layout policy is not respected because any tab that overflows the pane
   *   will be displayed in the overflow menu
   * - Only [JTabbedPane.TOP] tab placement is supported
   */
  val tabbedPane = object : JTabbedPane() {
    override fun updateUI() {
      setUI(overflowingTabbedPaneUI)
    }
  }

  init {
    background = tabbedPane.background
    tabbedPane.isOpaque = false
    isOpaque = true
    add(overflowButton)
    add(tabbedPane)
    enableEvents(AWTEvent.MOUSE_EVENT_MASK or AWTEvent.MOUSE_MOTION_EVENT_MASK)
  }

  /**
   * Lays out the [tabbedPane] and the [overflowButton] to the right.
   * Any other component is ignored.
   */
  override fun doLayout() {
    val preferredSize = tabbedPane.preferredSize
    tabbedPane.setBounds(0, 0, width, preferredSize.height)
    if (overflowButton.isVisible) {
      overflowButton.doLayout()
      val tabPaneInsets = tabbedPane.insets
      val overflowButtonInset = overflowButton.insets
      val overflowButtonSize = overflowButton.preferredSize
      overflowButton.setBounds(width - overflowButtonSize.width - tabPaneInsets.right - overflowButtonInset.right,
                               tabPaneInsets.top + (height - overflowButtonSize.height) / 2,
                               overflowButtonSize.width,
                               overflowButtonSize.height)
    }
  }

  override fun getPreferredSize(): Dimension = tabbedPane.preferredSize

  override fun updateUI() {
    super.updateUI()
    background = tabbedPane.background
  }

  override fun paintComponent(g: Graphics?) {
    super.paintComponent(g)
    if (g == null) return
    g.color = background
    g.fillRect(0, 0, width, height)
  }
}

private class OverflowingTabbedPaneUI : DarculaTabbedPaneUI() {

  private var overflowPopup: ListPopup? = null
  private val resizeListener = object : ComponentAdapter() {
    override fun componentResized(e: ComponentEvent?) {
      overflowPopup?.cancel()
    }
  }
  private val hiddenTab = mutableListOf<Int>()

  private val overFlowPopupAction = OverflowPopupAction()

  val overflowButton = ActionButton(overFlowPopupAction,
<<<<<<< HEAD
                                    overFlowPopupAction.templatePresentation.clone(),
=======
                                    PresentationFactory().getPresentation(overFlowPopupAction),
>>>>>>> de127946
                                    "",
                                    JBUI.size(20)).apply {
    border = JBUI.Borders.emptyRight(2)
  }

  private inner class OverflowPopupAction : DumbAwareAction("Show Hidden Tabs", "Show hidden tab",
                                                                     AllIcons.Actions.More) {
    override fun actionPerformed(e: AnActionEvent) {
      val actions = hiddenTab.map { tabIndex ->
        object : AnAction(tabPane.getTitleAt(tabIndex)) {
          override fun actionPerformed(e: AnActionEvent) {
            tabPane.selectedIndex = tabIndex
          }
        }
      }
      val menu = JBPopupFactory.getInstance().createActionGroupPopup(
        null, DefaultActionGroup(actions), e.dataContext, null, true)
      menu.showInBestPositionFor(e.dataContext)
      overflowPopup = menu
    }
  }

  override fun installListeners() {
    super.installListeners()
    tabPane.addComponentListener(resizeListener)
  }

  override fun uninstallListeners() {
    super.uninstallListeners()
    tabPane.removeComponentListener(resizeListener)
  }

  override fun createLayoutManager(): TabbedPaneLayout = OverflowingTabPaneLayout()

  /**
   * A modified copy of the base [javax.swing.plaf.basic.BasicTabbedPaneUI.TabbedPaneLayout]
   * which always displays tabs in a single row no matter what
   * the [javax.swing.JTabbedPane.tabLayoutPolicy] is.
   */
  private inner class OverflowingTabPaneLayout : TabbedPaneLayout() {

    override fun preferredTabAreaHeight(tabPlacement: Int, width: Int): Int {
      val metrics = fontMetrics
      val tabCount = tabPane.tabCount
      var total = 0
      if (tabCount > 0) {
        val rows = 1
        var x = 0

        val maxTabHeight = calculateMaxTabHeight(tabPlacement)

        for (i in 0 until tabCount) {
          val tabWidth = calculateTabWidth(tabPlacement, i, metrics)
          x += tabWidth
        }
        total = calculateTabAreaHeight(tabPlacement, rows, maxTabHeight)
      }
      return total
    }

    /**
     * Modified version of the base method that always displays the tabs in a single
     * horizontal row and put any overflowing tab's index in the [hiddenTab] list.
     *
     * The tabs are first laid out from 0 to [tabCount] - 1, then they are all offset
     * to the left to ensure that the selected tab is visible. Finally any tab that
     * is not entirely visible is added to the overflow menu, respecting their original
     * order.
     */
    override fun calculateTabRects(tabPlacement: Int, tabCount: Int) {
      val metrics = fontMetrics
      val insets = tabPane.insets
      val tabAreaInsets = getTabAreaInsets(tabPlacement)
      val selectedIndex = tabPane.selectedIndex
      var x = insets.left + tabAreaInsets.left
      val y = insets.top + tabAreaInsets.top
      var i = 0

      maxTabHeight = calculateMaxTabHeight(tabPlacement)

      runCount = 0
      selectedRun = -1

      if (tabCount == 0) {
        return
      }

      // Run through tabs and partition them into runs
      var rect: Rectangle
      while (i < tabCount) {
        rect = rects[i]

        if (i > 0) {
          rect.x = rects[i - 1].x + rects[i - 1].width
        }
        else {
          tabRuns[0] = 0
          runCount = 1
          maxTabWidth = 0
          rect.x = x
        }
        rect.width = calculateTabWidth(tabPlacement, i, metrics)
        maxTabWidth = max(maxTabWidth, rect.width)

        x = rect.x + rect.width

        // Initialize y position in case there's just one run
        rect.y = y
        rect.height = maxTabHeight

        if (i == selectedIndex) {
          selectedRun = runCount - 1
        }
        i++
      }

      hideOverflowingTabs(tabCount, selectedIndex)

      // Pad the selected tab so that it appears raised in front
      padSelectedTab(tabPlacement, selectedIndex)
    }
  }

  /**
   * Ensures that [selectedIndex] is visible by offsetting all the tabs
   * to the left until the selected tab right bound is within the visible
   * area of [tabPane].
   */
  private fun hideOverflowingTabs(tabCount: Int, selectedIndex: Int) {
    hiddenTab.clear()
    val lastTabRect = rects[tabCount - 1]

    // If the the tabs area is greater than the the tabPane width
    if (lastTabRect.x + lastTabRect.width > tabPane.width) {
      val selectedRect = rects[selectedIndex]
      val availableWidth = tabPane.width - overflowButton.preferredSize.width
      val selectedTabRight = selectedRect.x + selectedRect.width

      // Offset the selected tab to the right of the overflowButton
      val offset = if (selectedTabRight > availableWidth) selectedTabRight - overflowButton.x else 0

      for (k in 0 until tabCount) {
        // Apply the offset to all the tabs
        val tabRect = rects[k]
        tabRect.translate(-offset, 0)
        val tabRight = tabRect.x + tabRect.width

        // If the tab is partially or entirely hidden, add is to the list
        if (tabRect.x < 0 || tabRight > availableWidth) {
          hiddenTab.add(k)

          // If the tab is entirely hidden to the left
          // or partially hidden to the right, hide it
          // all together so it does not appear underneath
          // the overflow button
          if (tabRight < 0 || tabRight > availableWidth) {
            tabRect.x = 0
            tabRect.width = 0
          }
        }
      }
    }
    overflowButton.isVisible = hiddenTab.isNotEmpty()
  }
}<|MERGE_RESOLUTION|>--- conflicted
+++ resolved
@@ -132,11 +132,7 @@
   private val overFlowPopupAction = OverflowPopupAction()
 
   val overflowButton = ActionButton(overFlowPopupAction,
-<<<<<<< HEAD
-                                    overFlowPopupAction.templatePresentation.clone(),
-=======
                                     PresentationFactory().getPresentation(overFlowPopupAction),
->>>>>>> de127946
                                     "",
                                     JBUI.size(20)).apply {
     border = JBUI.Borders.emptyRight(2)
