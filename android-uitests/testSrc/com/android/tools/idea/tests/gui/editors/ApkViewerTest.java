/*
 * Copyright (C) 2016 The Android Open Source Project
 *
 * Licensed under the Apache License, Version 2.0 (the "License");
 * you may not use this file except in compliance with the License.
 * You may obtain a copy of the License at
 *
 *      http://www.apache.org/licenses/LICENSE-2.0
 *
 * Unless required by applicable law or agreed to in writing, software
 * distributed under the License is distributed on an "AS IS" BASIS,
 * WITHOUT WARRANTIES OR CONDITIONS OF ANY KIND, either express or implied.
 * See the License for the specific language governing permissions and
 * limitations under the License.
 */
package com.android.tools.idea.tests.gui.editors;

import com.android.tools.idea.tests.gui.framework.GuiTestRule;
import com.android.tools.idea.tests.gui.framework.GuiTests;
import com.android.tools.idea.tests.gui.framework.fixture.ApkViewerFixture;
import com.android.tools.idea.tests.gui.framework.fixture.EditorFixture;
import com.android.tools.idea.tests.gui.framework.fixture.IdeFrameFixture;
import com.intellij.testGuiFramework.framework.GuiTestRemoteRunner;
import org.fest.swing.timing.Wait;
import org.junit.Rule;
import org.junit.Test;
import org.junit.runner.RunWith;

import java.util.concurrent.TimeUnit;

@RunWith(GuiTestRemoteRunner.class)
public class ApkViewerTest {

  @Rule public final GuiTestRule guiTest = new GuiTestRule().withTimeout(15, TimeUnit.MINUTES);

  private static final String APK_NAME = "app-debug.apk";
  private final String APK_FILE_PATH = "app/build/outputs/apk/debug/app-debug.apk";

  /***
   * To verify that the file handle to apk is released by the APK analyzer after analyzing and
   * closing the apk.
   * <p>This is run to qualify releases. Please involve the test team in substantial changes.
   * <p>TT ID: 3a70500c-038c-4211-99c1-0d9579574cd1
   * <pre>
   *   Test Steps
   *   1. Import a project.
   *   2. Build APK.
   *   3. Double click an apk to open Apk Analyzer in AS project view.
   *   4. Click around (classes.dex, resources.asrc, etc).
   *   5. Close tab.
   *   6. Make some changes in source code, and re-build APK and verify the build is successful.
   * </pre>
   */
  @Test
  public void testFileHandleRelease() throws Exception {
    IdeFrameFixture ideFrame = guiTest.importSimpleApplication();
    guiTest.waitForAllBackgroundTasksToBeCompleted();

<<<<<<< HEAD
    ideFrame.invokeAndWaitForBuildAction(Wait.seconds(300), "Build", "Build Bundle(s) / APK(s)", "Build APK(s)");
=======
    ideFrame.invokeAndWaitForBuildAction(Wait.seconds(300), "Build", "Build App Bundle(s) / APK(s)", "Build APK(s)");
>>>>>>> 0d09370c
    GuiTests.waitForProjectIndexingToFinish(ideFrame.getProject());
    guiTest.waitForAllBackgroundTasksToBeCompleted();

    ideFrame.robot()
      .waitForIdle();
    ideFrame.requestFocusIfLost();

    EditorFixture editor = ideFrame.getEditor();
    guiTest.waitForBackgroundTasks();

    ideFrame.getProjectView()
      .selectProjectPane()
      .hasPath(APK_FILE_PATH);

    editor.open(APK_FILE_PATH);
    ApkViewerFixture apkViewer = editor.getApkViewer(APK_NAME);
    apkViewer.clickApkEntry("resources.arsc");
    apkViewer.clickApkEntry("AndroidManifest.xml");
    apkViewer.clickApkEntry("classes.dex");
    guiTest.waitForAllBackgroundTasksToBeCompleted();

    editor.close();
    guiTest.waitForAllBackgroundTasksToBeCompleted();

    // Open source code and make some changes, then trigger a build.
    // Build should be successful.
    editor
      .open("app/src/main/java/google/simpleapplication/MyActivity.java");

    ideFrame.find(guiTest.robot()).requestFocusIfLost();
    editor.moveBetween("super.onCreate(savedInstanceState);", "")
      .enterText("\n" + "System.out.println(\"Hello.\");" + "\n");
    guiTest.waitForAllBackgroundTasksToBeCompleted();

<<<<<<< HEAD
    ideFrame.invokeAndWaitForBuildAction(Wait.seconds(300), "Build", "Build Bundle(s) / APK(s)", "Build APK(s)");
=======
    ideFrame.invokeAndWaitForBuildAction(Wait.seconds(300), "Build", "Build App Bundle(s) / APK(s)", "Build APK(s)");
>>>>>>> 0d09370c
    GuiTests.waitForProjectIndexingToFinish(ideFrame.getProject());
    guiTest.waitForAllBackgroundTasksToBeCompleted();
  }
}<|MERGE_RESOLUTION|>--- conflicted
+++ resolved
@@ -56,11 +56,7 @@
     IdeFrameFixture ideFrame = guiTest.importSimpleApplication();
     guiTest.waitForAllBackgroundTasksToBeCompleted();
 
-<<<<<<< HEAD
-    ideFrame.invokeAndWaitForBuildAction(Wait.seconds(300), "Build", "Build Bundle(s) / APK(s)", "Build APK(s)");
-=======
     ideFrame.invokeAndWaitForBuildAction(Wait.seconds(300), "Build", "Build App Bundle(s) / APK(s)", "Build APK(s)");
->>>>>>> 0d09370c
     GuiTests.waitForProjectIndexingToFinish(ideFrame.getProject());
     guiTest.waitForAllBackgroundTasksToBeCompleted();
 
@@ -95,11 +91,7 @@
       .enterText("\n" + "System.out.println(\"Hello.\");" + "\n");
     guiTest.waitForAllBackgroundTasksToBeCompleted();
 
-<<<<<<< HEAD
-    ideFrame.invokeAndWaitForBuildAction(Wait.seconds(300), "Build", "Build Bundle(s) / APK(s)", "Build APK(s)");
-=======
     ideFrame.invokeAndWaitForBuildAction(Wait.seconds(300), "Build", "Build App Bundle(s) / APK(s)", "Build APK(s)");
->>>>>>> 0d09370c
     GuiTests.waitForProjectIndexingToFinish(ideFrame.getProject());
     guiTest.waitForAllBackgroundTasksToBeCompleted();
   }
