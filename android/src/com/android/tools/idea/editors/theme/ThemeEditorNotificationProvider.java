--- conflicted
+++ resolved
@@ -44,15 +44,12 @@
 
   @Nullable
   @Override
-<<<<<<< HEAD
   public InfoPanel createNotificationPanel(@NotNull final VirtualFile file, @NotNull final FileEditor fileEditor) {
     if (!StudioFlags.THEME_EDITOR_ENABLED.get()) {
       return null;
     }
 
-=======
   public InfoPanel createNotificationPanel(@NotNull final VirtualFile file, @NotNull final FileEditor fileEditor, @NotNull Project project) {
->>>>>>> 608dcd9b
     if (myDismissed) {
       return null;
     }
