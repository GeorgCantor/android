--- conflicted
+++ resolved
@@ -17,7 +17,6 @@
     <orderEntry type="library" scope="TEST" name="truth" level="project" />
     <orderEntry type="module" module-name="intellij.platform.lang" scope="TEST" />
     <orderEntry type="module" module-name="intellij.xml.psi.impl" scope="TEST" />
-    <orderEntry type="module" module-name="android.sdktools.testutils" scope="TEST" />
     <orderEntry type="module" module-name="intellij.android.adt.ui" scope="TEST" />
     <orderEntry type="module" module-name="intellij.android.testFramework" scope="TEST" />
     <orderEntry type="module" module-name="analytics-tracker" scope="TEST" />
@@ -34,30 +33,25 @@
     <orderEntry type="module" module-name="intellij.android.projectSystem.gradle" scope="TEST" />
     <orderEntry type="module" module-name="intellij.android.adt.ui.model" scope="TEST" />
     <orderEntry type="library" name="protobuf" level="project" />
-<<<<<<< HEAD
     <orderEntry type="library" name="studio-analytics-proto" level="project" />
     <orderEntry type="module" module-name="android.sdktools.analytics-testing" scope="TEST" />
-    <orderEntry type="module" module-name="intellij.android.kotlin.extensions" scope="TEST" />
-    <orderEntry type="module" module-name="intellij.android.kotlin.idea" scope="TEST" />
     <orderEntry type="module" module-name="intellij.android.kotlin.output.parser" scope="TEST" />
     <orderEntry type="module" module-name="intellij.android.layoutlib" scope="TEST" />
     <orderEntry type="module" module-name="intellij.android.property-editor" scope="TEST" />
-=======
-    <orderEntry type="library" scope="TEST" name="Guava" level="project" />
-    <orderEntry type="library" scope="TEST" name="com.android.tools:common" level="project" />
-    <orderEntry type="library" scope="TEST" name="com.android.tools.layoutlib:layoutlib-api" level="project" />
-    <orderEntry type="library" scope="TEST" name="com.android.tools:sdklib" level="project" />
-    <orderEntry type="library" scope="TEST" name="com.android.tools:sdk-common" level="project" />
-    <orderEntry type="library" scope="TEST" name="com.android.tools:annotations" level="project" />
-    <orderEntry type="library" scope="TEST" name="com.android.tools:testutils" level="project" />
-    <orderEntry type="library" scope="TEST" name="com.android.tools.analytics-library:tracker" level="project" />
-    <orderEntry type="library" scope="TEST" name="com.android.tools.analytics-library:shared" level="project" />
-    <orderEntry type="library" scope="TEST" name="com.android.tools.analytics-library:protos" level="project" />
-    <orderEntry type="library" scope="TEST" name="com.android.tools.lint:lint-api" level="project" />
-    <orderEntry type="library" scope="TEST" name="com.android.tools.analytics-library:testing" level="project" />
-    <orderEntry type="library" scope="TEST" name="kotlin-test" level="project" />
     <orderEntry type="library" scope="TEST" name="com.android.tools.pixelprobe:pixelprobe" level="project" />
     <orderEntry type="library" scope="TEST" name="org.jetbrains.intellij.deps.android.tools:layoutInspector" level="project" />
->>>>>>> e549e917
+    <orderEntry type="library" scope="TEST" name="com.android.tools:testutils" level="project" />
+    <orderEntry type="library" scope="TEST" name="com.android.tools:common" level="project" />
+    <orderEntry type="library" scope="TEST" name="Guava" level="project" />
+    <orderEntry type="library" scope="TEST" name="com.android.tools.layoutlib:layoutlib-api" level="project" />
+    <orderEntry type="library" scope="TEST" name="KotlinPlugin" level="project" />
+    <orderEntry type="library" scope="TEST" name="com.android.tools:sdk-common" level="project" />
+    <orderEntry type="library" scope="TEST" name="com.android.tools:sdklib" level="project" />
+    <orderEntry type="library" scope="TEST" name="com.android.tools:annotations" level="project" />
+    <orderEntry type="library" scope="TEST" name="com.android.tools.analytics-library:shared" level="project" />
+    <orderEntry type="library" scope="TEST" name="com.android.tools.analytics-library:tracker" level="project" />
+    <orderEntry type="library" scope="TEST" name="com.android.tools.lint:lint-api" level="project" />
+    <orderEntry type="library" scope="TEST" name="com.android.tools.analytics-library:protos" level="project" />
+    <orderEntry type="library" scope="TEST" name="com.android.tools.analytics-library:testing" level="project" />
   </component>
 </module>