--- conflicted
+++ resolved
@@ -39,11 +39,7 @@
     depth: Int,
     isSelected: Boolean,
     hasFocus: Boolean,
-<<<<<<< HEAD
-    isExpanded: Boolean
-=======
     isExpanded: Boolean,
->>>>>>> 0d09370c
   ): JComponent?
 }
 
@@ -56,11 +52,7 @@
     depth: Int,
     isSelected: Boolean,
     hasFocus: Boolean,
-<<<<<<< HEAD
-    isExpanded: Boolean
-=======
     isExpanded: Boolean,
->>>>>>> 0d09370c
   ): JComponent? {
     clear()
     setPaintFocusBorder(hasFocus)
@@ -90,11 +82,7 @@
   override fun invoke(
     table: PTable,
     property: PTableItem,
-<<<<<<< HEAD
-    column: PTableColumn
-=======
     column: PTableColumn,
->>>>>>> 0d09370c
   ): PTableCellRenderer {
     return renderer
   }
