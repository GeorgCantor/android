/*
 * Copyright (C) 2017 The Android Open Source Project
 *
 * Licensed under the Apache License, Version 2.0 (the "License");
 * you may not use this file except in compliance with the License.
 * You may obtain a copy of the License at
 *
 *      http://www.apache.org/licenses/LICENSE-2.0
 *
 * Unless required by applicable law or agreed to in writing, software
 * distributed under the License is distributed on an "AS IS" BASIS,
 * WITHOUT WARRANTIES OR CONDITIONS OF ANY KIND, either express or implied.
 * See the License for the specific language governing permissions and
 * limitations under the License.
 */
package com.android.tools.idea.uibuilder.scene;

import com.android.tools.idea.common.fixtures.ModelBuilder;
import com.android.tools.idea.uibuilder.handlers.constraint.targets.AnchorTarget;
import org.jetbrains.annotations.NotNull;

import static com.android.SdkConstants.*;

/**
 * Test connecting to a guideline
 */
public class SceneGuidelineConnectionTest extends SceneTest {

  @Override
  @NotNull
  public ModelBuilder createModel() {
    ModelBuilder builder = model("constraint.xml",
                                 component(CONSTRAINT_LAYOUT)
                                   .id("@id/root")
                                   .withBounds(0, 0, 1000, 1000)
                                   .width("500dp")
                                   .height("500dp")
                                   .withAttribute("android:padding", "20dp")
                                   .children(
                                     component(CONSTRAINT_LAYOUT_GUIDELINE)
                                       .id("@id/guideline")
                                       .withBounds(300, 0, 2, 1000)
                                       .width("0dp")
                                       .height("500dp")
                                       .withAttribute("android:orientation", "vertical")
                                       .withAttribute("app:layout_constraintGuide_percent", "0.3")
                                       .withAttribute("tools:layout_editor_absoluteX", "150dp")
                                       .withAttribute("tools:layout_editor_absoluteY", "0dp"),
                                     component(BUTTON)
                                       .id("@id/button")
                                       .withBounds(500, 400, 200, 40)
                                       .width("100dp")
                                       .height("20dp")
                                       .withAttribute("tools:layout_editor_absoluteX", "250dp")
                                       .withAttribute("tools:layout_editor_absoluteY", "200dp")
                                   ));
    return builder;
  }

  public void testConnectGuideline() {
    myScreen.get("@id/guideline")
      .expectXml("<android.support.constraint.Guideline\n" +
                 "    android:id=\"@id/guideline\"\n" +
                 "    android:layout_width=\"0dp\"\n" +
                 "    android:layout_height=\"500dp\"\n" +
                 "    android:orientation=\"vertical\"\n" +
                 "    app:layout_constraintGuide_percent=\"0.3\"\n" +
                 "    tools:layout_editor_absoluteX=\"150dp\"\n" +
                 "    tools:layout_editor_absoluteY=\"0dp\"/>");
    myInteraction.select("button", true);
    myInteraction.mouseDown("button", AnchorTarget.Type.LEFT);
    myInteraction.mouseRelease(150, myInteraction.getLastY()); // should connect to the guideline
    myScreen.get("@id/button")
      .expectXml("<Button\n" +
                 "        android:id=\"@id/button\"\n" +
                 "        android:layout_width=\"100dp\"\n" +
                 "        android:layout_height=\"20dp\"\n" +
<<<<<<< HEAD
=======
                 "        android:layout_marginLeft=\"8dp\"\n" +
>>>>>>> 9e819fa1
                 "        android:layout_marginStart=\"8dp\"\n" +
                 "        app:layout_constraintStart_toStartOf=\"@+id/guideline\"\n" +
                 "        tools:layout_editor_absoluteY=\"200dp\" />");
  }
}<|MERGE_RESOLUTION|>--- conflicted
+++ resolved
@@ -75,10 +75,7 @@
                  "        android:id=\"@id/button\"\n" +
                  "        android:layout_width=\"100dp\"\n" +
                  "        android:layout_height=\"20dp\"\n" +
-<<<<<<< HEAD
-=======
                  "        android:layout_marginLeft=\"8dp\"\n" +
->>>>>>> 9e819fa1
                  "        android:layout_marginStart=\"8dp\"\n" +
                  "        app:layout_constraintStart_toStartOf=\"@+id/guideline\"\n" +
                  "        tools:layout_editor_absoluteY=\"200dp\" />");
