--- conflicted
+++ resolved
@@ -48,14 +48,7 @@
 import com.intellij.openapi.externalSystem.model.project.ProjectData
 import com.intellij.openapi.externalSystem.util.ExternalSystemApiUtil
 import com.intellij.openapi.roots.DependencyScope
-<<<<<<< HEAD
-import com.intellij.openapi.util.io.FileUtil
 import com.intellij.openapi.util.io.FileUtilRt.toSystemIndependentName
-import org.gradle.tooling.model.UnsupportedMethodException
-import org.jetbrains.kotlin.idea.gradle.configuration.KotlinSourceSetData
-=======
-import com.intellij.openapi.util.io.FileUtil.toSystemIndependentName
->>>>>>> de127946
 import org.jetbrains.plugins.gradle.model.data.GradleSourceSetData
 import org.jetbrains.plugins.gradle.service.project.GradleProjectResolverUtil
 import org.jetbrains.plugins.gradle.settings.GradleExecutionWorkspace
@@ -123,19 +116,6 @@
       libraryDependencyData.isExported = false
       processedLibraries[libraryName] = libraryDependencyData
     }
-<<<<<<< HEAD
-
-    private fun workOutLibraryLevel(): LibraryLevel {
-      // Work out the level of the library, if the library path is inside the module directory we treat
-      // this as a Module level library. Otherwise we treat it as a Project level one.
-      return when {
-        library.target.isModuleLevel(moduleDataNode.data.moduleFileDirectoryPath) -> LibraryLevel.MODULE
-        !linkProjectLibrary(projectDataNode, libraryData) -> LibraryLevel.MODULE
-        else -> LibraryLevel.PROJECT
-      }
-    }
-=======
->>>>>>> de127946
   }
 
   private inner class JavaLibraryWorkItem(library: IdeJavaLibrary) : LibraryWorkItem<IdeJavaLibrary>(library) {
