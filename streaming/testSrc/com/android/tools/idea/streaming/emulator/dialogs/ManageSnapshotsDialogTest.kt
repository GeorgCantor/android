--- conflicted
+++ resolved
@@ -16,11 +16,7 @@
 package com.android.tools.idea.streaming.emulator.dialogs
 
 import com.android.testutils.ImageDiffUtil
-<<<<<<< HEAD
 import com.android.test.testutils.TestUtils
-=======
-import com.android.testutils.TestUtils
->>>>>>> 0d09370c
 import com.android.testutils.waitForCondition
 import com.android.tools.adtui.swing.FakeUi
 import com.android.tools.adtui.swing.HeadlessDialogRule
@@ -129,11 +125,7 @@
     val actionsPanel = ui.getComponent<CommonActionsPanel>()
     val snapshotDetailsPanel = ui.getComponent<JEditorPane>()
     // Wait for the snapshot list to be populated.
-<<<<<<< HEAD
-    waitForCondition(4, SECONDS) { table.items.isNotEmpty() }
-=======
     waitForCondition(4.seconds) { table.items.isNotEmpty() }
->>>>>>> 0d09370c
     // Check that there is only a QuickBoot snapshot, which is a placeholder since it doesn't exist on disk.
     assertThat(table.items).hasSize(2)
     val quickBootSnapshot = table.items[0]
@@ -160,19 +152,11 @@
     val takeSnapshotButton = ui.getComponent<JButton> { it.text == "Create Snapshot" }
     // Create a snapshot.
     ui.clickOn(takeSnapshotButton)
-<<<<<<< HEAD
-    var call = emulator.getNextGrpcCall(2, SECONDS)
-    assertThat(call.methodName).isEqualTo("android.emulation.control.SnapshotService/SaveSnapshot")
-
-    // Wait for the snapshot to be created and the snapshot list to be updated.
-    waitForCondition(5, SECONDS) { table.items.size == 3 }
-=======
     var call = emulator.getNextGrpcCall(2.seconds)
     assertThat(call.methodName).isEqualTo("android.emulation.control.SnapshotService/SaveSnapshot")
 
     // Wait for the snapshot to be created and the snapshot list to be updated.
     waitForCondition(5.seconds) { table.items.size == 3 }
->>>>>>> 0d09370c
     var selectedSnapshot = checkNotNull(table.selectedObject)
     assertThat(selectedSnapshot.isQuickBoot).isFalse()
     assertThat(selectedSnapshot.creationTime).isNotEqualTo(0)
@@ -205,11 +189,7 @@
     // Create second snapshot.
     ui.clickOn(takeSnapshotButton)
     // Wait for the snapshot to be created and the snapshot list to be updated.
-<<<<<<< HEAD
-    waitForCondition(2, SECONDS) { table.items.size == 4 }
-=======
     waitForCondition(2.seconds) { table.items.size == 4 }
->>>>>>> 0d09370c
     val secondSnapshot = checkNotNull(table.selectedObject)
     // Edit the second snapshot without making any changes.
     editSnapshot(actionsPanel, secondSnapshot.displayName, secondSnapshot.description, false)
@@ -217,11 +197,7 @@
     // Create third snapshot.
     ui.clickOn(takeSnapshotButton)
     // Wait for the snapshot to be created and the snapshot list to be updated.
-<<<<<<< HEAD
-    waitForCondition(2, SECONDS) { table.items.size == 5 }
-=======
     waitForCondition(2.seconds) { table.items.size == 5 }
->>>>>>> 0d09370c
     assertThat(table.selectedRowCount).isEqualTo(1)
     assertThat(table.selectedRow).isEqualTo(3)
     // Add the second snapshot to the selection.
@@ -264,17 +240,10 @@
     selectedSnapshot = checkNotNull(table.selectedObject)
     assertThat(selectedSnapshot.isLoadedLast).isFalse()
     performAction(getLoadSnapshotAction(actionsPanel))
-<<<<<<< HEAD
-    call = emulator.getNextGrpcCall(2, SECONDS)
-    assertThat(call.methodName).isEqualTo("android.emulation.control.SnapshotService/LoadSnapshot")
-    assertThat(TextFormat.shortDebugString(call.request)).isEqualTo("""snapshot_id: "${selectedSnapshot.snapshotId}"""")
-    waitForCondition(200, SECONDS, selectedSnapshot::isLoadedLast)
-=======
     call = emulator.getNextGrpcCall(2.seconds)
     assertThat(call.methodName).isEqualTo("android.emulation.control.SnapshotService/LoadSnapshot")
     assertThat(TextFormat.shortDebugString(call.request)).isEqualTo("""snapshot_id: "${selectedSnapshot.snapshotId}"""")
     waitForCondition(200.seconds, selectedSnapshot::isLoadedLast)
->>>>>>> 0d09370c
 
     assertThat(coldBootCheckBox.isSelected).isFalse()
     assertThat(isUseToBoot(table, 0)).isFalse()
@@ -315,11 +284,7 @@
     val actionsPanel = ui.getComponent<CommonActionsPanel>()
     val snapshotDetailsPanel = ui.getComponent<JEditorPane>()
     // Wait for the snapshot list to be populated.
-<<<<<<< HEAD
-    waitForCondition(4, SECONDS) { table.items.isNotEmpty() }
-=======
     waitForCondition(4.seconds) { table.items.isNotEmpty() }
->>>>>>> 0d09370c
     // Check that there is only a QuickBoot snapshot.
     assertThat(table.items).hasSize(1)
     val quickBootSnapshot = table.items[0]
@@ -416,11 +381,7 @@
     val table = ui.getComponent<TableView<SnapshotInfo>>()
     // Wait for the snapshot list to be populated.
     try {
-<<<<<<< HEAD
-      waitForCondition(10, SECONDS) { table.items.isNotEmpty() }
-=======
       waitForCondition(10.seconds) { table.items.isNotEmpty() }
->>>>>>> 0d09370c
     }
     catch (e: TimeoutException) {
       Assert.fail(e.javaClass.name + '\n' + ThreadDumper.dumpThreadsToString())
@@ -443,11 +404,7 @@
     val table = ui.getComponent<TableView<SnapshotInfo>>()
     // Wait for the snapshot list to be populated.
     try {
-<<<<<<< HEAD
-      waitForCondition(10, SECONDS) { table.items.isNotEmpty() }
-=======
       waitForCondition(10.seconds) { table.items.isNotEmpty() }
->>>>>>> 0d09370c
     }
     catch (e: TimeoutException) {
       Assert.fail(e.javaClass.name + '\n' + ThreadDumper.dumpThreadsToString())
