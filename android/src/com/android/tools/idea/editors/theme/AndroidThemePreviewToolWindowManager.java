/*
 * Copyright (C) 2016 The Android Open Source Project
 *
 * Licensed under the Apache License, Version 2.0 (the "License");
 * you may not use this file except in compliance with the License.
 * You may obtain a copy of the License at
 *
 *      http://www.apache.org/licenses/LICENSE-2.0
 *
 * Unless required by applicable law or agreed to in writing, software
 * distributed under the License is distributed on an "AS IS" BASIS,
 * WITHOUT WARRANTIES OR CONDITIONS OF ANY KIND, either express or implied.
 * See the License for the specific language governing permissions and
 * limitations under the License.
 */
package com.android.tools.idea.editors.theme;

import com.android.SdkConstants;
import com.android.ide.common.resources.ResourceResolver;
import com.android.ide.common.resources.configuration.FolderConfiguration;
import com.android.ide.common.resources.configuration.VersionQualifier;
import com.android.sdklib.IAndroidTarget;
import com.android.tools.idea.configurations.Configuration;
import com.android.tools.idea.configurations.ConfigurationManager;
import com.android.tools.idea.editors.theme.datamodels.ConfiguredThemeEditorStyle;
import com.android.tools.idea.editors.theme.preview.ThemePreviewComponent;
import com.android.tools.idea.editors.theme.qualifiers.RestrictedConfiguration;
import com.android.tools.idea.flags.StudioFlags;
import com.android.tools.idea.rendering.multi.CompatibilityRenderTarget;
import com.android.tools.idea.res.ResourceHelper;
import com.google.common.collect.Collections2;
import com.intellij.openapi.application.ApplicationManager;
import com.intellij.openapi.components.ProjectComponent;
import com.intellij.openapi.editor.CaretModel;
import com.intellij.openapi.editor.Document;
import com.intellij.openapi.editor.event.CaretEvent;
import com.intellij.openapi.editor.event.CaretListener;
import com.intellij.openapi.editor.event.DocumentEvent;
import com.intellij.openapi.editor.event.DocumentListener;
import com.intellij.openapi.fileEditor.*;
import com.intellij.openapi.module.Module;
import com.intellij.openapi.module.ModuleUtilCore;
import com.intellij.openapi.project.DumbService;
import com.intellij.openapi.project.Project;
import com.intellij.openapi.startup.StartupManager;
import com.intellij.openapi.util.Disposer;
import com.intellij.openapi.vfs.VirtualFile;
import com.intellij.openapi.wm.ToolWindow;
import com.intellij.openapi.wm.ToolWindowAnchor;
import com.intellij.openapi.wm.ToolWindowManager;
import com.intellij.openapi.wm.ex.ToolWindowManagerListener;
import com.intellij.psi.PsiDocumentManager;
import com.intellij.psi.PsiFile;
import com.intellij.psi.util.PsiTreeUtil;
import com.intellij.psi.xml.XmlFile;
import com.intellij.psi.xml.XmlTag;
import com.intellij.ui.content.Content;
import com.intellij.ui.content.ContentManager;
import com.intellij.util.messages.MessageBusConnection;
import com.intellij.util.ui.update.MergingUpdateQueue;
import com.intellij.util.ui.update.Update;
import icons.AndroidIcons;
import org.jetbrains.android.facet.AndroidFacet;
import org.jetbrains.android.uipreview.AndroidEditorSettings;
import org.jetbrains.annotations.NotNull;
import org.jetbrains.annotations.Nullable;

import java.util.Collection;
import java.util.List;

/**
 * {@link ProjectComponent} that provides the Theme Preview window next to the XML editor.
 */
public class AndroidThemePreviewToolWindowManager implements ProjectComponent {
  private static final String TOOL_WINDOW_ID = "Theme Preview";

  private final CaretListener myCaretListener = new MyCaretListener();
  private final DocumentListener myDocumentListener = new MyDocumentListener();
  private final Project myProject;
  private final FileEditorManager myFileEditorManager;
  private volatile ToolWindow myToolWindow;
  private TextEditor myActiveEditor;
  private ThemePreviewComponent myPreviewPanel;
  private ThemeEditorContext myThemeEditorContext;
  private final MergingUpdateQueue myToolWindowUpdateQueue;
  private boolean myIsToolWindowVisible = false;
  private final Update myPreviewUpdate = new Update("ThemePreviewUpdate") {
    @Override
    public void run() {
      if (!myIsToolWindowVisible || myActiveEditor == null) {
        return;
      }

      ConfiguredThemeEditorStyle previewTheme;
      Document document = myActiveEditor.getEditor().getDocument();
      int offset = myActiveEditor.getEditor().getCaretModel().getOffset();

      // Reload all the themes that might have changed
      myThemeEditorContext.updateThemeResolver();
      previewTheme = getThemeAtEditorOffset(document, offset);

      if (previewTheme != null) {
        myThemeEditorContext.setCurrentTheme(previewTheme);
        Configuration configuration = myThemeEditorContext.getConfiguration();
        configuration.setTheme(previewTheme.getStyleResourceUrl());

        ResourceResolver resourceResolver = myThemeEditorContext.getResourceResolver();
        assert resourceResolver != null;

        if (myPreviewPanel == null) {
          // Add the content panel to the tool window
          ContentManager contentManager = myToolWindow.getContentManager();
          myPreviewPanel = new ThemePreviewComponent(myThemeEditorContext);
          Disposer.register(myProject, myPreviewPanel);
          Content content = contentManager.getFactory().createContent(myPreviewPanel, null, false);
          contentManager.addContent(content);
        }
        else {
          myPreviewPanel.reloadPreviewContents();
        }
        myPreviewPanel
          .setBackground(ThemeEditorUtils.getGoodContrastPreviewBackground(previewTheme, resourceResolver));

        myToolWindow.setTitle(String.format("[%1$s]", previewTheme.getName()));
      }
    }
  };

  private AndroidThemePreviewToolWindowManager(@NotNull final Project project, @NotNull FileEditorManager filedEditorManager) {
    myProject = project;
    myFileEditorManager = filedEditorManager;

    final MessageBusConnection connection = project.getMessageBus().connect(project);
    connection.subscribe(FileEditorManagerListener.FILE_EDITOR_MANAGER, new MyFileEditorManagerListener());

    myToolWindowUpdateQueue = new MergingUpdateQueue("android.style.preview", 150, true, null, project);
    myToolWindowUpdateQueue.setRestartTimerOnAdd(true);
    Disposer.register(project, myToolWindowUpdateQueue);
  }

  @Override
  public void projectOpened() {
    initToolWindow();

    StartupManager.getInstance(myProject).registerPostStartupActivity(() -> ApplicationManager.getApplication().invokeLater(
      this::processFileEditorChange));
  }

  @Override
  public void projectClosed() {
    processFileEditorChange(null);
    // myPreviewPanel will be disposed when the project is disposed
    myPreviewPanel = null;
  }

  private void initToolWindow() {
    myToolWindow =
      ToolWindowManager.getInstance(myProject).registerToolWindow(TOOL_WINDOW_ID, false, ToolWindowAnchor.RIGHT, myProject, false);
    myToolWindow.setIcon(AndroidIcons.ThemesPreview);
    myToolWindow.setAvailable(false, null);
    myToolWindow.setAutoHide(false);

    // Add a listener so we only update the preview when it's visible
    myProject.getMessageBus().connect().subscribe(ToolWindowManagerListener.TOPIC, new ToolWindowManagerListener() {
      @Override
      public void stateChanged() {
        if (myProject.isDisposed()) {
          return;
        }

        final ToolWindow window = ToolWindowManager.getInstance(myProject).getToolWindow(TOOL_WINDOW_ID);
        if (window != null && window.isAvailable()) {
          final boolean visible = window.isVisible();
          AndroidEditorSettings.getInstance().getGlobalState().setVisible(visible);

          if (visible && !myIsToolWindowVisible) {
            updatePreview();
          }
          myIsToolWindowVisible = visible;
        }
      }
    });
  }

  @Nullable/*if there is no available configuration that would select the passed file*/
  private static Configuration getBestConfiguration(@Nullable PsiFile psiFile) {
    Module module = psiFile != null ? ModuleUtilCore.findModuleForPsiElement(psiFile) : null;
    if (module == null) {
      return null;
    }

    AndroidFacet facet = AndroidFacet.getInstance(module);
    if (facet == null) {
      return null;
    }

    VirtualFile virtualFile = psiFile.getVirtualFile();
    ConfigurationManager manager = ConfigurationManager.getOrCreateInstance(module);

    List<VirtualFile> variations = ResourceHelper.getResourceVariations(virtualFile, false /*includeSelf*/);
    if (variations.isEmpty()) {
      return manager.getConfiguration(virtualFile);
    }

    // There is more than one resource folder available so make sure we select a configuration that only matches the current file.
    Collection<FolderConfiguration> incompatible = Collections2.transform(variations, input -> {
      assert input != null;
      return ResourceHelper.getFolderConfiguration(input);
    });

    FolderConfiguration selectedFileFolderConfiguration = ResourceHelper.getFolderConfiguration(psiFile);
    if (selectedFileFolderConfiguration == null) {
      // This folder probably has invalid qualifiers or they are in the wrong order
      return null;
    }

    RestrictedConfiguration restrictedConfiguration =
      RestrictedConfiguration.restrict(selectedFileFolderConfiguration, incompatible);

    if (restrictedConfiguration == null) {
      // Unable to create a configuration that only matches this file
      return null;
    }

    FolderConfiguration restricted = restrictedConfiguration.getAny();
    Configuration newConfiguration = Configuration.create(manager, virtualFile, null, restricted);

    VersionQualifier newVersionQualifier = restricted.getVersionQualifier();
    if (newVersionQualifier != null) {
      IAndroidTarget realTarget = manager.getHighestApiTarget() != null ? manager.getHighestApiTarget() : manager.getTarget();
      assert realTarget != null;
      newConfiguration.setTarget(new CompatibilityRenderTarget(realTarget, newVersionQualifier.getVersion(), null));
    }

    return newConfiguration;
  }

  /**
   * Method called when the current XML editor focus changes to a new one.
   *
   * @param newEditor the new editor, or null if no editor is selected.
   */
  private void processFileEditorChange(@Nullable final TextEditor newEditor) {
    if (myToolWindow == null) {
      return;
    }

    if (myActiveEditor == newEditor) {
      return;
    }

    myToolWindowUpdateQueue.cancelAllUpdates();
    if (myActiveEditor != null) {
      myActiveEditor.getEditor().getCaretModel().removeCaretListener(myCaretListener);
      myActiveEditor.getEditor().getDocument().removeDocumentListener(myDocumentListener);
      myActiveEditor = null;
    }

    boolean available = false;
    if (newEditor != null && isApplicableEditor(newEditor)) {
      if (DumbService.getInstance(myProject).isDumb()) {
        // Delay getBestConfiguration until resource indexes have had a chance to run.
        DumbService.getInstance(myProject).runWhenSmart(
          () -> {
            if (newEditor.isValid()) {
              processFileEditorChange(newEditor);
            }
          }
        );
        myToolWindow.setAvailable(false, null);
        return;
      }
      myActiveEditor = newEditor;
      CaretModel caretModel = myActiveEditor.getEditor().getCaretModel();
      caretModel.addCaretListener(myCaretListener);
      Document document = myActiveEditor.getEditor().getDocument();
      document.addDocumentListener(myDocumentListener);

      PsiFile psiFile = PsiDocumentManager.getInstance(myProject).getPsiFile(document);
      Configuration configuration = getBestConfiguration(psiFile);
      if (configuration != null) {
        if (myThemeEditorContext == null) {
          myThemeEditorContext = new ThemeEditorContext(configuration);
        } else {
          myThemeEditorContext.setConfiguration(configuration);
        }

        // Check if there is a theme at the current offset before enabling the preview
        if (getThemeAtEditorOffset(document, caretModel.getOffset()) != null) {
          available = true;
          updatePreview();
        }
      }
    }

    myToolWindow.setAvailable(available, null);
  }

  /**
   * Method called when the current XML editor focus changes to a new one. This method will find the current active
   * one and will pass it to {@link #processFileEditorChange(TextEditor)}
   */
  private void processFileEditorChange() {
    ApplicationManager.getApplication().assertReadAccessAllowed();
    FileEditor[] fileEditors = myFileEditorManager.getSelectedEditors();
    if (fileEditors.length > 0 && fileEditors[0] instanceof TextEditor) {
      final TextEditor textEditor = (TextEditor)fileEditors[0];

      processFileEditorChange(textEditor);
    }
    else {
      processFileEditorChange(null);
    }
  }

  /**
   * Returns whether the passed {@link TextEditor} is an XML editor with a theme file open.
   */
  private boolean isApplicableEditor(@NotNull TextEditor editor) {
    if (!StudioFlags.THEME_EDITOR_ENABLED.get()) {
      return false;
    }

    final Document document = editor.getEditor().getDocument();
    final PsiFile psiFile = PsiDocumentManager.getInstance(myProject).getPsiFile(document);

    return ThemeEditorProvider.isAndroidTheme(psiFile);
  }

  private void updatePreview() {
    myToolWindowUpdateQueue.queue(myPreviewUpdate);
  }

  /**
   * Finds the closest theme to the given offset position
   */
  @Nullable/*if there is no theme at the given offset or the theme couldn't be loaded*/
  private ConfiguredThemeEditorStyle getThemeAtEditorOffset(@NotNull Document document, int offset) {
    if (offset == -1 || myThemeEditorContext == null) {
      return null;
    }

    PsiFile psiFile = PsiDocumentManager.getInstance(myProject).getPsiFile(document);
    if (psiFile == null) {
      return null;
    }

    if (!(psiFile instanceof XmlFile)) {
      return null;
    }

    XmlTag rootTag = ((XmlFile)psiFile).getRootTag();
    if (rootTag == null) {
      return null;
    }


    XmlTag tag = PsiTreeUtil.findElementOfClassAtOffset(psiFile, offset, XmlTag.class, false);
    if (tag == null) {
      return null;
    }

    if (!SdkConstants.TAG_STYLE.equals(tag.getLocalName())) {
      tag = tag.getParentTag();
    }

    if (tag != null && SdkConstants.TAG_STYLE.equals(tag.getLocalName())) {
      String styleName =  tag.getAttributeValue(SdkConstants.ATTR_NAME);
      return styleName != null ? myThemeEditorContext.getThemeResolver().getTheme(styleName) : null;
    }

    return null;
  }

  private class MyFileEditorManagerListener implements FileEditorManagerListener {
    @Override
<<<<<<< HEAD
    public void fileOpened(@NotNull FileEditorManager source, @NotNull VirtualFile file) {
=======
    public void fileOpened(@NonNull FileEditorManager source, @NonNull VirtualFile file) {
>>>>>>> cb3d2b7d
      processFileEditorChange();
    }

    @Override
<<<<<<< HEAD
    public void fileClosed(@NotNull FileEditorManager source, @NotNull VirtualFile file) {
=======
    public void fileClosed(@NonNull FileEditorManager source, @NonNull VirtualFile file) {
>>>>>>> cb3d2b7d
      ApplicationManager.getApplication().invokeLater(AndroidThemePreviewToolWindowManager.this::processFileEditorChange, myProject.getDisposed());
    }

    @Override
<<<<<<< HEAD
    public void selectionChanged(@NotNull FileEditorManagerEvent event) {
=======
    public void selectionChanged(@NonNull FileEditorManagerEvent event) {
>>>>>>> cb3d2b7d
      final FileEditor newEditor = event.getNewEditor();
      TextEditor applicableTextEditor = null;
      if (newEditor instanceof TextEditor) {
        final TextEditor textEditor = (TextEditor)newEditor;
        if (isApplicableEditor(textEditor)) {
          applicableTextEditor = textEditor;
        }
      }
      processFileEditorChange(applicableTextEditor);
    }
  }

  /**
   * CaretListener that detects when we move to a different theme.
   */
  private class MyCaretListener implements CaretListener {
    @Override
    public void caretPositionChanged(@NotNull CaretEvent e) {
      if (e.getCaret() == null) {
        myToolWindow.setAvailable(false, null);
        return;
      }

      CaretModel caretModel = e.getCaret().getCaretModel();
      int offset = caretModel.getOffset();
      if (offset == -1) {
        myToolWindow.setAvailable(false, null);
        return;
      }

      Document document = e.getEditor().getDocument();
      ConfiguredThemeEditorStyle previewTheme = getThemeAtEditorOffset(document, offset);
      myToolWindow.setAvailable(previewTheme != null, null);
      if (previewTheme != null && !previewTheme.equals(myThemeEditorContext.getCurrentTheme())) {
        // A new theme was selected so update the preview
        updatePreview();
      }
    }
  }

  /**
   * The document listener detects when there's been a change in the XML content and issues a refresh of the preview panel
   */
  private class MyDocumentListener implements DocumentListener {
    @Override
    public void documentChanged(@NotNull DocumentEvent event) {
      updatePreview();
    }
  }
}<|MERGE_RESOLUTION|>--- conflicted
+++ resolved
@@ -374,29 +374,17 @@
 
   private class MyFileEditorManagerListener implements FileEditorManagerListener {
     @Override
-<<<<<<< HEAD
     public void fileOpened(@NotNull FileEditorManager source, @NotNull VirtualFile file) {
-=======
-    public void fileOpened(@NonNull FileEditorManager source, @NonNull VirtualFile file) {
->>>>>>> cb3d2b7d
       processFileEditorChange();
     }
 
     @Override
-<<<<<<< HEAD
     public void fileClosed(@NotNull FileEditorManager source, @NotNull VirtualFile file) {
-=======
-    public void fileClosed(@NonNull FileEditorManager source, @NonNull VirtualFile file) {
->>>>>>> cb3d2b7d
       ApplicationManager.getApplication().invokeLater(AndroidThemePreviewToolWindowManager.this::processFileEditorChange, myProject.getDisposed());
     }
 
     @Override
-<<<<<<< HEAD
     public void selectionChanged(@NotNull FileEditorManagerEvent event) {
-=======
-    public void selectionChanged(@NonNull FileEditorManagerEvent event) {
->>>>>>> cb3d2b7d
       final FileEditor newEditor = event.getNewEditor();
       TextEditor applicableTextEditor = null;
       if (newEditor instanceof TextEditor) {
