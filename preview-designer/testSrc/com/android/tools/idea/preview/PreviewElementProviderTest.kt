--- conflicted
+++ resolved
@@ -15,13 +15,9 @@
  */
 package com.android.tools.idea.preview
 
-<<<<<<< HEAD
-import com.android.tools.preview.PreviewElement
-=======
 import com.android.testutils.MockitoKt.whenever
 import com.android.tools.preview.PreviewElement
 import com.intellij.openapi.project.Project
->>>>>>> 0d09370c
 import com.intellij.openapi.util.SimpleModificationTracker
 import com.intellij.psi.PsiFile
 import com.intellij.psi.SmartPsiElementPointer
@@ -40,11 +36,7 @@
         listOf(
           TestPreviewElement("PreviewMethod1"),
           TestPreviewElement("PreviewMethod2"),
-<<<<<<< HEAD
-          TestPreviewElement("AMethod")
-=======
           TestPreviewElement("AMethod"),
->>>>>>> 0d09370c
         )
       )
 
@@ -58,11 +50,7 @@
     // The filtered provider contains all elements without the word internal
     Assert.assertEquals(
       listOf("PreviewMethod1", "PreviewMethod2"),
-<<<<<<< HEAD
-      filtered.previewElements().map { it.displaySettings.name }.toList()
-=======
       filtered.previewElements().map { it.displaySettings.name }.toList(),
->>>>>>> 0d09370c
     )
 
     // Now remove all elements with the word Preview
@@ -77,28 +65,17 @@
         listOf(
           TestPreviewElement("PreviewMethod1"),
           TestPreviewElement("PreviewMethod2"),
-<<<<<<< HEAD
-          TestPreviewElement("AMethod")
-=======
           TestPreviewElement("AMethod"),
->>>>>>> 0d09370c
         )
       )
 
     val modificationTracker = SimpleModificationTracker()
     val memoized =
       MemoizedPreviewElementProvider(
-<<<<<<< HEAD
-        object : PreviewElementProvider<PreviewElement> {
-          override suspend fun previewElements() = staticPreviewProvider.previewElements()
-        },
-        modificationTracker
-=======
         object : PreviewElementProvider<PreviewElement<Unit>> {
           override suspend fun previewElements() = staticPreviewProvider.previewElements()
         },
         modificationTracker,
->>>>>>> 0d09370c
       )
 
     // Before the first refresh, the list is empty
