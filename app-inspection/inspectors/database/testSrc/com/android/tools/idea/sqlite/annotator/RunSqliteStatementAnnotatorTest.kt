--- conflicted
+++ resolved
@@ -28,19 +28,12 @@
 import com.android.tools.idea.testing.caret
 import com.google.common.truth.Truth.assertThat
 import com.intellij.ide.highlighter.JavaFileType
-<<<<<<< HEAD
-import com.intellij.testFramework.fixtures.LightJavaCodeInsightFixtureTestCase
-import com.intellij.util.concurrency.EdtExecutorService
-import icons.StudioIcons
-=======
 import com.intellij.util.concurrency.EdtExecutorService
 import icons.StudioIcons
 import kotlin.coroutines.EmptyCoroutineContext
->>>>>>> 574fcae1
 import kotlinx.coroutines.CoroutineScope
 import org.jetbrains.android.LightJavaCodeInsightFixtureAdtTestCase
 import org.jetbrains.ide.PooledThreadExecutor
-import kotlin.coroutines.EmptyCoroutineContext
 
 class RunSqliteStatementAnnotatorTest : LightJavaCodeInsightFixtureAdtTestCase() {
   private lateinit var ideComponents: IdeComponents
@@ -55,13 +48,6 @@
     super.setUp()
     sqliteDatabaseId1 = SqliteDatabaseId.fromLiveDatabase("db1", 1)
 
-<<<<<<< HEAD
-    myFixture.addClass("""
-      package androidx.room;      
-
-      class Entity { }
-    """.trimIndent())
-=======
     myFixture.addClass(
       """
       package androidx.room;
@@ -70,7 +56,6 @@
     """
         .trimIndent()
     )
->>>>>>> 574fcae1
 
     val model = DatabaseInspectorModelImpl()
     databaseInspectorProjectService =
