/*
 * Copyright (C) 2023 The Android Open Source Project
 *
 * Licensed under the Apache License, Version 2.0 (the "License");
 * you may not use this file except in compliance with the License.
 * You may obtain a copy of the License at
 *
 *      http://www.apache.org/licenses/LICENSE-2.0
 *
 * Unless required by applicable law or agreed to in writing, software
 * distributed under the License is distributed on an "AS IS" BASIS,
 * WITHOUT WARRANTIES OR CONDITIONS OF ANY KIND, either express or implied.
 * See the License for the specific language governing permissions and
 * limitations under the License.
 */
package com.android.tools.idea.material.icons.metadata

<<<<<<< HEAD
=======
import java.util.TreeSet

>>>>>>> 0d09370c
/**
 * A builder class for [MaterialIconsMetadata] that incrementally takes [MaterialMetadataIcon].
 */
class MaterialIconsMetadataBuilder(
  private val host: String,
  private val urlPattern: String,
  private val families: Array<String>
) {
  /**
   * [MaterialIconsMetadata] is expected to be sorted. Using an ordered set since the list of icons
   * is in the thousands.
   */
  private val iconsSet: LinkedHashSet<MaterialMetadataIcon> = LinkedHashSet()

  /**
   * Add a [MaterialMetadataIcon] to the list of existing icons.
   *
   * Overwrites duplicate values.
   */
  fun addIconMetadata(iconMetadata: MaterialMetadataIcon) {
    iconsSet.add(iconMetadata)
  }

  /**
   * Remove [iconMetadata] from the list of icons.
   */
  fun removeIconMetadata(iconMetadata: MaterialMetadataIcon) {
    iconsSet.remove(iconMetadata)
  }

  /**
   * Create a copy of [MaterialMetadataIcon] containing the current list of icons added into this instance through [addIconMetadata].
   */
  fun build(): MaterialIconsMetadata {
    return MaterialIconsMetadata(host, urlPattern, families, iconsSet.toTypedArray())
  }
}<|MERGE_RESOLUTION|>--- conflicted
+++ resolved
@@ -15,11 +15,8 @@
  */
 package com.android.tools.idea.material.icons.metadata
 
-<<<<<<< HEAD
-=======
 import java.util.TreeSet
 
->>>>>>> 0d09370c
 /**
  * A builder class for [MaterialIconsMetadata] that incrementally takes [MaterialMetadataIcon].
  */
