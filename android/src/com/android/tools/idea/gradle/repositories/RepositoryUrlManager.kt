/*
 * Copyright (C) 2020 The Android Open Source Project
 *
 * Licensed under the Apache License, Version 2.0 (the "License");
 * you may not use this file except in compliance with the License.
 * You may obtain a copy of the License at
 *
 *      http://www.apache.org/licenses/LICENSE-2.0
 *
 * Unless required by applicable law or agreed to in writing, software
 * distributed under the License is distributed on an "AS IS" BASIS,
 * WITHOUT WARRANTIES OR CONDITIONS OF ANY KIND, either express or implied.
 * See the License for the specific language governing permissions and
 * limitations under the License.
 */
package com.android.tools.idea.gradle.repositories

import com.android.ide.common.gradle.Version
import com.android.ide.common.repository.GoogleMavenRepository
import com.android.ide.common.repository.GradleCoordinate
import com.android.ide.common.repository.GradleCoordinate.ArtifactType
import com.android.ide.common.repository.GradleCoordinate.COMPARE_PLUS_LOWER
import com.android.ide.common.repository.MavenRepositories
import com.android.ide.common.repository.SdkMavenRepository
import com.android.io.CancellableFileIo
import com.android.sdklib.repository.AndroidSdkHandler
import com.android.tools.idea.gradle.util.EmbeddedDistributionPaths
import com.android.tools.idea.gradle.util.GradleLocalCache
import com.android.tools.idea.gradle.util.ImportUtil
import com.android.tools.idea.lint.common.LintIdeSupport
import com.android.tools.idea.progress.StudioLoggerProgressIndicator
import com.android.tools.idea.projectsystem.GoogleMavenArtifactId
import com.android.tools.idea.sdk.AndroidSdks
import com.android.tools.lint.checks.GradleDetector.Companion.getLatestVersionFromRemoteRepo
import com.android.tools.lint.client.api.LintClient
import com.google.common.annotations.VisibleForTesting
import com.google.common.collect.ImmutableList
import com.intellij.openapi.application.ApplicationManager
import com.intellij.openapi.project.Project
import com.intellij.serviceContainer.NonInjectable
import java.io.File
import java.nio.file.FileSystem
import java.nio.file.FileSystems
import java.nio.file.Path
import java.util.concurrent.ConcurrentHashMap
import java.util.function.Predicate

/**
 * Helper class to aid in generating Maven URLs for various internal repository files (Support Library, AppCompat, etc).
 */
class RepositoryUrlManager @NonInjectable @VisibleForTesting constructor(
  private val googleMavenRepository: GoogleMavenRepository,
  private val cachedGoogleMavenRepository: GoogleMavenRepository,
  private val forceRepositoryChecksInTests: Boolean,
  private val useEmbeddedStudioRepo: Boolean = true) {
  private val pendingNetworkRequests: MutableSet<String> = ConcurrentHashMap.newKeySet()

  internal constructor() : this(IdeGoogleMavenRepository,
                                OfflineIdeGoogleMavenRepository, false)

  fun getArtifactStringCoordinate(artifactId: GoogleMavenArtifactId, preview: Boolean): String? =
    getArtifactStringCoordinate(artifactId, null, preview)

  fun getArtifactStringCoordinate(artifactId: GoogleMavenArtifactId, filter: Predicate<Version>?, preview: Boolean): String? {
    val revision = getLibraryRevision(
      artifactId.mavenGroupId, artifactId.mavenArtifactId, filter, preview, FileSystems.getDefault()
    ) ?: return null
    return artifactId.getCoordinate(revision).toString()
  }

  /**
   * A helper function which wraps [findVersion]?.toString().
   */
  fun getLibraryRevision(
    groupId: String, artifactId: String, filter: Predicate<Version>?, includePreviews: Boolean,
    // TODO: remove when EmbeddedDistributionPaths uses Path rather than File
    fileSystem: FileSystem
  ): String? = findVersion(groupId, artifactId, filter, includePreviews, fileSystem)?.toString()

  /**
   * Returns the string for the specific version number of the most recent version of the given library
   * (matching the given prefix filter, if any)
   *
   * @param groupId         the group id
   * @param artifactId      the artifact id
   * @param filter          the optional filter constraining acceptable versions
   * @param includePreviews whether to include preview versions of libraries
   */
<<<<<<< HEAD
  private fun findVersion(
    groupId: String, artifactId: String, filter: Predicate<GradleVersion>?, includePreviews: Boolean, fileSystem: FileSystem
  ): GradleVersion? {
    val version: GradleVersion?
=======
  fun findVersion(
    groupId: String, artifactId: String, filter: Predicate<Version>?, includePreviews: Boolean, fileSystem: FileSystem
  ): Version? {
    val version: Version?
>>>>>>> de127946
    // First check the Google maven repository, which has most versions.
    if (ApplicationManager.getApplication().isDispatchThread) {
      version = cachedGoogleMavenRepository.findVersion(groupId, artifactId, filter, includePreviews)
      refreshCacheInBackground(groupId, artifactId)
    }
    else {
      version = googleMavenRepository.findVersion(groupId, artifactId, filter, includePreviews)
    }
    if (version != null) {
      return version
    }

    if (useEmbeddedStudioRepo) {
      // Try the repo embedded in AS.
      return EmbeddedDistributionPaths.getInstance().findAndroidStudioLocalMavenRepoPaths()
        .filter { it?.isDirectory == true }
        .firstNotNullOfOrNull {
          MavenRepositories.getHighestInstalledVersion(groupId, artifactId, fileSystem.getPath(it.path), filter, includePreviews)
        }?.lowerBoundVersion
    }
    return null
  }

  fun findCompileDependencies(groupId: String, artifactId: String, version: Version): List<GradleCoordinate> {
    // First check the Google maven repository, which has most versions.
    val result: List<GradleCoordinate>
    if (ApplicationManager.getApplication().isDispatchThread) {
      result = cachedGoogleMavenRepository.findCompileDependencies(groupId, artifactId, version)
      refreshCacheInBackground(groupId, artifactId)
    }
    else {
      result = googleMavenRepository.findCompileDependencies(groupId, artifactId, version)
    }
    return result
  }

  /**
   * Gets the file on the local filesystem that corresponds to the given maven coordinate.
   *
   * @param gradleCoordinate the coordinate to retrieve an archive file for
   * @param sdkLocation      SDK to use
   * @param fileSystem       the [FileSystem] to work in
   * @return a file pointing at the archive for the given coordinate or null if no SDK is configured
   */
  fun getArchiveForCoordinate(
    gradleCoordinate: GradleCoordinate, sdkLocation: File,
    // TODO: remove when EmbeddedDistributionPaths uses Path rather than File
    fileSystem: FileSystem
  ): File? {
    val groupId = gradleCoordinate.groupId
    val artifactId = gradleCoordinate.artifactId
    val sdkPath = fileSystem.getPath(sdkLocation.path)
    val repository = SdkMavenRepository.find(sdkPath, groupId, artifactId) ?: return null
    val repositoryLocation = repository.getRepositoryLocation(sdkPath, true) ?: return null
    val artifactDirectory: Path? = MavenRepositories.getArtifactDirectory(repositoryLocation, gradleCoordinate)
    if (!CancellableFileIo.isDirectory(artifactDirectory!!)) {
      return null
    }
    for (artifactType in ImmutableList.of(ArtifactType.JAR, ArtifactType.AAR)) {
      val archive = artifactDirectory.resolve("$artifactId-${gradleCoordinate.revision}.$artifactType")
      if (CancellableFileIo.isRegularFile(archive)) {
        return archive.toFile()
      }
    }
    return null
  }

  /**
   * Checks the given Gradle coordinate, and if it contains a dynamic dependency, returns
   * a new Gradle coordinate with the dynamic dependency replaced with a specific version.
   * This tries looking at local caches, to pick the best version that Gradle would use without hitting the network,
   * but (if a [Project] is provided) it can also fall back to querying the network for the latest version.
   * Works not just for a completely generic version (e.g. "+"), but for more specific version filters like 23.+ and 23.1.+ as well.
   *
   * Note that in some cases the method may return null -- such as the case for unknown artifacts not found on disk or on the network,
   * or for valid artifacts but where there is no local cache and the network query is not successful.
   *
   * @param coordinate the coordinate whose version we want to resolve
   * @param project    the current project, if known. This is required if you want to perform a network lookup of
   * the current best version if we can't find a locally cached version of the library
   * @return the resolved coordinate, or null if not successful
   */
  fun resolveDynamicCoordinate(
    coordinate: GradleCoordinate, project: Project?, sdkHandler: AndroidSdkHandler?
  ): GradleCoordinate? {
    val version = resolveDynamicCoordinateVersion( // sdkHandler is nullable for Mockito support, should have default value instead
      coordinate, project, sdkHandler ?: AndroidSdks.getInstance().tryToChooseSdkHandler()) ?: return null
    val revisions = GradleCoordinate.parseRevisionNumber(version)
    if (revisions.isNotEmpty()) {
      return GradleCoordinate(coordinate.groupId, coordinate.artifactId, revisions, coordinate.artifactType)
    }
    return null
  }

  fun resolveDynamicCoordinateVersion(coordinate: GradleCoordinate, project: Project?, sdkHandler: AndroidSdkHandler?): String? {
    @Suppress("NAME_SHADOWING")
    val sdkHandler = sdkHandler ?: AndroidSdks.getInstance().tryToChooseSdkHandler()

    val revision = coordinate.revision
    if (!revision.endsWith(REVISION_ANY)) {
      // Already resolved.
      return revision
    }
    val versionPrefix = revision.substring(0, revision.length - 1)
    val filter = Predicate { version: Version -> version.toString().startsWith(versionPrefix) } // TODO: replace with proper prefix version handling
    val groupId = coordinate.groupId
    val artifactId = coordinate.artifactId
    val bestAvailableGoogleMavenRepo: GoogleMavenRepository

    // First check the Google maven repository, which has most versions.
    if (ApplicationManager.getApplication().isDispatchThread) {
      bestAvailableGoogleMavenRepo = cachedGoogleMavenRepository
      refreshCacheInBackground(groupId, artifactId)
    }
    else {
      bestAvailableGoogleMavenRepo = googleMavenRepository
    }

    val stable = bestAvailableGoogleMavenRepo.findVersion(groupId, artifactId, filter, false)
    if (stable != null) {
      return stable.toString()
    }
    val version = bestAvailableGoogleMavenRepo.findVersion(groupId, artifactId, filter, true)
    if (version != null) {
      // Only had preview version; use that (for example, artifacts that haven't been released as stable yet).
      return version.toString()
    }
    val sdkLocation = sdkHandler.location
    if (sdkLocation != null) {
      // If this coordinate points to an artifact in one of our repositories, mark it with a comment if they don't
      // have that repository available.
      var libraryCoordinate = getLibraryRevision(groupId, artifactId, filter, false,
                                                 sdkHandler.location?.fileSystem ?: FileSystems.getDefault())
      if (libraryCoordinate != null) {
        return libraryCoordinate
      }

      // If that didn't yield any matches, try again, this time allowing preview platforms.
      // This is necessary if the artifact prefix includes enough of a version where there are only preview matches.
      libraryCoordinate = getLibraryRevision(groupId, artifactId, filter, true, sdkHandler.location?.fileSystem ?: FileSystems.getDefault())
      if (libraryCoordinate != null) {
        return libraryCoordinate
      }
    }

    // Regular Gradle dependency? Look in Gradle cache.
    val versionFound = GradleLocalCache.getInstance().findLatestArtifactVersion(coordinate, project, revision)
    if (versionFound != null) {
      return versionFound.toString()
    }

    // Maybe it's available for download as an SDK component.
    val progress = StudioLoggerProgressIndicator(javaClass)
    val sdkPackage = SdkMavenRepository.findLatestRemoteVersion(coordinate, sdkHandler, filter, progress)
    if (sdkPackage != null) {
      val found = SdkMavenRepository.getCoordinateFromSdkPath(sdkPackage.path)
      if (found != null) {
        return found.revision
      }
    }

    // Perform network lookup to resolve current best version, if possible.
    project ?: return null
    val client: LintClient = LintIdeSupport.get().createClient(project)
    val latest = getLatestVersionFromRemoteRepo(client, coordinate, filter, coordinate.isPreview)?.toString() ?: return null
    if (latest.startsWith(versionPrefix)) {
      return latest
    }
    return null
  }

  private fun refreshCacheInBackground(groupId: String, artifactId: String) {
    val searchKey = ("$groupId:$artifactId")
    if (pendingNetworkRequests.add(searchKey)) {
      ApplicationManager.getApplication().executeOnPooledThread {
        try {
          // We don't care about the result, just the side effect of updating the cache.
          // This will only make a network request if there is no cache or it has expired.
          googleMavenRepository.findVersion(groupId, artifactId, { true }, true)
        }
        finally {
          pendingNetworkRequests.remove(searchKey)
        }
      }
    }
  }

  companion object {
    @JvmStatic
    fun get(): RepositoryUrlManager = ApplicationManager.getApplication().getService(RepositoryUrlManager::class.java)
  }
}

/**
 * Constant full revision for "anything available"
 */
const val REVISION_ANY = "+"

private fun findExistingExplicitVersion(dependencies: Collection<GradleCoordinate>): String? {
  val highest = dependencies
                  .filter { coordinate: GradleCoordinate -> ImportUtil.SUPPORT_GROUP_ID == coordinate.groupId }
                  .maxWithOrNull(COMPARE_PLUS_LOWER) ?: return null
  val version = highest.revision
  return if (version.endsWith(REVISION_ANY))
    if (version.length > 1) version.dropLast(1) else null
  else version
}<|MERGE_RESOLUTION|>--- conflicted
+++ resolved
@@ -86,17 +86,10 @@
    * @param filter          the optional filter constraining acceptable versions
    * @param includePreviews whether to include preview versions of libraries
    */
-<<<<<<< HEAD
-  private fun findVersion(
-    groupId: String, artifactId: String, filter: Predicate<GradleVersion>?, includePreviews: Boolean, fileSystem: FileSystem
-  ): GradleVersion? {
-    val version: GradleVersion?
-=======
   fun findVersion(
     groupId: String, artifactId: String, filter: Predicate<Version>?, includePreviews: Boolean, fileSystem: FileSystem
   ): Version? {
     val version: Version?
->>>>>>> de127946
     // First check the Google maven repository, which has most versions.
     if (ApplicationManager.getApplication().isDispatchThread) {
       version = cachedGoogleMavenRepository.findVersion(groupId, artifactId, filter, includePreviews)
