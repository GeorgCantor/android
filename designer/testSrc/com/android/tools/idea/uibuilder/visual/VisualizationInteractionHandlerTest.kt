/*
 * Copyright (C) 2019 The Android Open Source Project
 *
 * Licensed under the Apache License, Version 2.0 (the "License");
 * you may not use this file except in compliance with the License.
 * You may obtain a copy of the License at
 *
 *      http://www.apache.org/licenses/LICENSE-2.0
 *
 * Unless required by applicable law or agreed to in writing, software
 * distributed under the License is distributed on an "AS IS" BASIS,
 * WITHOUT WARRANTIES OR CONDITIONS OF ANY KIND, either express or implied.
 * See the License for the specific language governing permissions and
 * limitations under the License.
 */
package com.android.tools.idea.uibuilder.visual

import com.android.AndroidXConstants
import com.android.testutils.MockitoKt.whenever
import com.android.tools.idea.common.fixtures.KeyEventBuilder
import com.android.tools.idea.common.fixtures.ModelBuilder
import com.android.tools.idea.common.fixtures.MouseEventBuilder
import com.android.tools.idea.common.surface.DesignSurfaceShortcut
import com.android.tools.idea.uibuilder.scene.SceneTest
import com.android.tools.idea.uibuilder.surface.interaction.PanInteraction
import com.intellij.openapi.actionSystem.ActionManager
import com.intellij.openapi.actionSystem.ex.ActionManagerEx
import com.intellij.openapi.actionSystem.ex.ActionPopupMenuListener
<<<<<<< HEAD
import org.mockito.Mockito
import org.mockito.Mockito.anyInt
import org.mockito.Mockito.intThat
import java.awt.event.KeyEvent
=======
import java.awt.event.KeyEvent
import org.mockito.ArgumentMatchers.anyInt
import org.mockito.ArgumentMatchers.intThat
import org.mockito.Mockito
>>>>>>> 0d09370c

class VisualizationInteractionHandlerTest : SceneTest() {

  override fun setUp() {
    super.setUp()
    val surface = myModel.surface
    val sceneManager = surface.sceneManager!!

    // Return SceneView when hover on it, null otherwise.
    val view = sceneManager.sceneView
    whenever(surface.getSceneViewAt(anyInt(), anyInt())).thenReturn(null)
    val xMatcher = intThat { view.x <= it && it <= view.x + view.scaledContentSize.width }
    val yMatcher = intThat { view.y <= it && it <= view.y + view.scaledContentSize.height }

    whenever(surface.getSceneViewAt(xMatcher, yMatcher)).thenReturn(view)
  }

  fun testNoPopupMenuTriggerWhenNotHoveredOnSceneView() {
    val surface = myModel.surface
    val interactionHandler =
      VisualizationInteractionHandler(surface) {
        CustomModelsProvider(
          "test",
          CustomConfigurationSet("Custom", emptyList()),
          object : ConfigurationSetListener {
            override fun onSelectedConfigurationSetChanged(newConfigurationSet: ConfigurationSet) =
              Unit

            override fun onCurrentConfigurationSetUpdated() = Unit
<<<<<<< HEAD
          }
=======
          },
>>>>>>> 0d09370c
        )
      }

    val view = surface.sceneManager!!.sceneView
    val mouseEvent =
      MouseEventBuilder(
          view.x + view.scaledContentSize.width * 2,
<<<<<<< HEAD
          view.y + view.scaledContentSize.height * 2
=======
          view.y + view.scaledContentSize.height * 2,
>>>>>>> 0d09370c
        )
        .withSource(Any())
        .build()

    val popupMenuListener = Mockito.mock(ActionPopupMenuListener::class.java)
    (ActionManager.getInstance() as ActionManagerEx).addActionPopupMenuListener(
      popupMenuListener,
<<<<<<< HEAD
      testRootDisposable
=======
      testRootDisposable,
>>>>>>> 0d09370c
    )

    interactionHandler.popupMenuTrigger(mouseEvent)
    Mockito.verifyNoMoreInteractions(popupMenuListener)

    // TODO(b/147799910): Also test the case which popup menu is created.
    //                    For now it is not testable in unit test because the create JComponent is
    // invisible and an exception is thrown.
  }

  fun testEnterPanModeWithPanShortcut() {
    val surface = myModel.surface
    val interactionHandler = VisualizationInteractionHandler(surface) { EmptyModelsProvider }

    val keyEvent =
      KeyEventBuilder(DesignSurfaceShortcut.PAN.keyCode, KeyEvent.CHAR_UNDEFINED).build()
    val interaction = interactionHandler.keyPressedWithoutInteraction(keyEvent)
    assertInstanceOf(interaction, PanInteraction::class.java)
  }

  override fun createModel(): ModelBuilder {
    return model(
      "constraint.xml",
      component(AndroidXConstants.CONSTRAINT_LAYOUT.newName())
        .withBounds(0, 0, 2000, 2000)
        .id("@id/constraint")
        .matchParentWidth()
<<<<<<< HEAD
        .matchParentHeight()
=======
        .matchParentHeight(),
>>>>>>> 0d09370c
    )
  }
}<|MERGE_RESOLUTION|>--- conflicted
+++ resolved
@@ -26,17 +26,10 @@
 import com.intellij.openapi.actionSystem.ActionManager
 import com.intellij.openapi.actionSystem.ex.ActionManagerEx
 import com.intellij.openapi.actionSystem.ex.ActionPopupMenuListener
-<<<<<<< HEAD
 import org.mockito.Mockito
 import org.mockito.Mockito.anyInt
 import org.mockito.Mockito.intThat
 import java.awt.event.KeyEvent
-=======
-import java.awt.event.KeyEvent
-import org.mockito.ArgumentMatchers.anyInt
-import org.mockito.ArgumentMatchers.intThat
-import org.mockito.Mockito
->>>>>>> 0d09370c
 
 class VisualizationInteractionHandlerTest : SceneTest() {
 
@@ -66,11 +59,7 @@
               Unit
 
             override fun onCurrentConfigurationSetUpdated() = Unit
-<<<<<<< HEAD
-          }
-=======
           },
->>>>>>> 0d09370c
         )
       }
 
@@ -78,11 +67,7 @@
     val mouseEvent =
       MouseEventBuilder(
           view.x + view.scaledContentSize.width * 2,
-<<<<<<< HEAD
-          view.y + view.scaledContentSize.height * 2
-=======
           view.y + view.scaledContentSize.height * 2,
->>>>>>> 0d09370c
         )
         .withSource(Any())
         .build()
@@ -90,11 +75,7 @@
     val popupMenuListener = Mockito.mock(ActionPopupMenuListener::class.java)
     (ActionManager.getInstance() as ActionManagerEx).addActionPopupMenuListener(
       popupMenuListener,
-<<<<<<< HEAD
-      testRootDisposable
-=======
       testRootDisposable,
->>>>>>> 0d09370c
     )
 
     interactionHandler.popupMenuTrigger(mouseEvent)
@@ -122,11 +103,7 @@
         .withBounds(0, 0, 2000, 2000)
         .id("@id/constraint")
         .matchParentWidth()
-<<<<<<< HEAD
-        .matchParentHeight()
-=======
         .matchParentHeight(),
->>>>>>> 0d09370c
     )
   }
 }