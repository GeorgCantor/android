--- conflicted
+++ resolved
@@ -15,17 +15,12 @@
  */
 package com.android.tools.idea.transport;
 
-<<<<<<< HEAD
 import com.android.tools.idea.IdeInfo;
-=======
 import com.android.tools.idea.util.StudioPathManager;
->>>>>>> 799703f0
 import com.google.common.annotations.VisibleForTesting;
 import com.intellij.openapi.application.PathManager;
 import java.io.File;
-import java.nio.file.Paths;
 import java.util.function.Supplier;
-
 import org.jetbrains.android.download.AndroidProfilerDownloader;
 import org.jetbrains.annotations.NotNull;
 import org.jetbrains.annotations.Nullable;
@@ -116,15 +111,6 @@
 
   @NotNull
   public File getDir() {
-<<<<<<< HEAD
-    File dir = new File(myHomePathSupplier.get(), myReleaseDir);
-    if (dir.exists()) {
-      return dir;
-    }
-
-    // Development mode
-    return new File(myHomePathSupplier.get(), myDevDir);
-=======
     if (myIsRunningFromSourcesSupplier.get()) {
       // Development mode
       return getDir(mySourcesRootSupplier.get(), myDevDir);
@@ -132,7 +118,6 @@
       // Prod mode
       return getDir(myHomePathSupplier.get(), myReleaseDir);
     }
->>>>>>> 799703f0
   }
 
   public static class Builder {
@@ -141,7 +126,8 @@
     // TODO b/122597221 refactor general agent code to be outside of profiler-specific directory.
     @NotNull private String myDevDir = Constants.PERFA_DEV_DIR;
     @Nullable private String myOnDeviceAbiFileNameFormat;
-<<<<<<< HEAD
+
+    @NotNull private Supplier<Boolean> myIsRunningFromSourcesSupplier = StudioPathManager::isRunningFromSources;
     @NotNull private Supplier<String> myHomePathSupplier = () -> {
       if (IdeInfo.getInstance().isAndroidStudio()){
         return PathManager.getHomePath();
@@ -150,12 +136,7 @@
         return AndroidProfilerDownloader.getInstance().getPluginDir().getAbsolutePath();
       }
     };
-=======
-
-    @NotNull private Supplier<Boolean> myIsRunningFromSourcesSupplier = StudioPathManager::isRunningFromSources;
-    @NotNull private Supplier<String> myHomePathSupplier = PathManager::getHomePath;
     @NotNull private Supplier<String> mySourcesRootSupplier = StudioPathManager::getSourcesRoot;
->>>>>>> 799703f0
 
     private boolean myExecutable = false;
 
