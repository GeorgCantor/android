--- conflicted
+++ resolved
@@ -582,72 +582,6 @@
         WATCHED_TEST_SOURCE_FOLDER    : file://<PROJECT>/buildSrc/src/test/groovy [-]
         WATCHED_TEST_SOURCE_FOLDER    : file://<PROJECT>/buildSrc/src/test/java [-]
         WATCHED_TEST_RESOURCE_FOLDER  : file://<PROJECT>/buildSrc/src/test/resources [-]
-<<<<<<< HEAD
-        JDK                 : <NAME_CUT> JavaSDK
-        *isInherited        : true
-        ORDER_ENTRY         : <Module source>
-        LIBRARY             : Gradle: gradle-api-<GRADLE_VERSION>
-            LibraryLevel        : project
-            IsModuleLevel       : false
-            Scope               : Compile
-            IsExported          : false
-            Name                : Gradle: gradle-api-<GRADLE_VERSION> [=]
-            *CLASSES            : jar://<GRADLE>/caches/<GRADLE_VERSION>/generated-gradle-jars/gradle-api-<GRADLE_VERSION>.jar!/
-        LIBRARY             : Gradle: gradle-installation-beacon-<GRADLE_VERSION>
-            LibraryLevel        : project
-            IsModuleLevel       : false
-            Scope               : Compile
-            IsExported          : false
-            Name                : Gradle: gradle-installation-beacon-<GRADLE_VERSION> [=]
-            *CLASSES            : jar://<GRADLE>/wrapper/dists/gradle-<GRADLE_VERSION>-bin/xxxxxxxxxxxxxxxxxxxxxxxxx/gradle-<GRADLE_VERSION>/lib/gradle-installation-beacon-<GRADLE_VERSION>.jar!/
-        LIBRARY             : Gradle: groovy-all-1.3-2.5.12
-            LibraryLevel        : project
-            IsModuleLevel       : false
-            Scope               : Compile
-            IsExported          : false
-            Name                : Gradle: groovy-all-1.3-2.5.12 [=]
-            *CLASSES            : jar://<GRADLE>/wrapper/dists/gradle-<GRADLE_VERSION>-bin/xxxxxxxxxxxxxxxxxxxxxxxxx/gradle-<GRADLE_VERSION>/lib/groovy-all-1.3-2.5.12.jar!/
-        LIBRARY             : Gradle: kotlin-reflect-<KOTLIN_VERSION>
-            LibraryLevel        : project
-            IsModuleLevel       : false
-            Scope               : Compile
-            IsExported          : false
-            Name                : Gradle: kotlin-reflect-<KOTLIN_VERSION> [=]
-            *CLASSES            : jar://<GRADLE>/wrapper/dists/gradle-<GRADLE_VERSION>-bin/xxxxxxxxxxxxxxxxxxxxxxxxx/gradle-<GRADLE_VERSION>/lib/kotlin-reflect-<KOTLIN_VERSION>.jar!/
-        LIBRARY             : Gradle: kotlin-stdlib-<KOTLIN_VERSION>
-            LibraryLevel        : project
-            IsModuleLevel       : false
-            Scope               : Compile
-            IsExported          : false
-            Name                : Gradle: kotlin-stdlib-<KOTLIN_VERSION> [=]
-            *CLASSES            : jar://<GRADLE>/wrapper/dists/gradle-<GRADLE_VERSION>-bin/xxxxxxxxxxxxxxxxxxxxxxxxx/gradle-<GRADLE_VERSION>/lib/kotlin-stdlib-<KOTLIN_VERSION>.jar!/
-        LIBRARY             : Gradle: kotlin-stdlib-common-<KOTLIN_VERSION>
-            LibraryLevel        : project
-            IsModuleLevel       : false
-            Scope               : Compile
-            IsExported          : false
-            Name                : Gradle: kotlin-stdlib-common-<KOTLIN_VERSION> [=]
-            *CLASSES            : jar://<GRADLE>/wrapper/dists/gradle-<GRADLE_VERSION>-bin/xxxxxxxxxxxxxxxxxxxxxxxxx/gradle-<GRADLE_VERSION>/lib/kotlin-stdlib-common-<KOTLIN_VERSION>.jar!/
-        LIBRARY             : Gradle: kotlin-stdlib-jdk7-<KOTLIN_VERSION>
-            LibraryLevel        : project
-            IsModuleLevel       : false
-            Scope               : Compile
-            IsExported          : false
-            Name                : Gradle: kotlin-stdlib-jdk7-<KOTLIN_VERSION> [=]
-            *CLASSES            : jar://<GRADLE>/wrapper/dists/gradle-<GRADLE_VERSION>-bin/xxxxxxxxxxxxxxxxxxxxxxxxx/gradle-<GRADLE_VERSION>/lib/kotlin-stdlib-jdk7-<KOTLIN_VERSION>.jar!/
-        LIBRARY             : Gradle: kotlin-stdlib-jdk8-<KOTLIN_VERSION>
-            LibraryLevel        : project
-            IsModuleLevel       : false
-            Scope               : Compile
-            IsExported          : false
-            Name                : Gradle: kotlin-stdlib-jdk8-<KOTLIN_VERSION> [=]
-            *CLASSES            : jar://<GRADLE>/wrapper/dists/gradle-<GRADLE_VERSION>-bin/xxxxxxxxxxxxxxxxxxxxxxxxx/gradle-<GRADLE_VERSION>/lib/kotlin-stdlib-jdk8-<KOTLIN_VERSION>.jar!/
-        ORDER_ENTRY         : testWithBuildSrc.buildSrc.lib1
-        ORDER_ENTRY         : testWithBuildSrc.buildSrc.lib2
-        ORDER_ENTRY         : testWithBuildSrc.buildSrc.lib2
-    MODULE              : testWithBuildSrc.buildSrc.lib1
-        ExternalModuleGroup : buildSrc
-=======
         JDK                           : <NAME_CUT> JavaSDK
         *isInherited                  : true
         ORDER_ENTRY                   : <Module source>
@@ -803,7 +737,6 @@
         ORDER_ENTRY                   : testWithBuildSrc.buildSrc.lib2
     MODULE                        : testWithBuildSrc.buildSrc.lib1
         ExternalModuleGroup           : buildSrc
->>>>>>> cdc83e4e
         ExternalModuleVersion         : unspecified
         LinkedProjectId               : testWithBuildSrc:buildSrc:lib1
         LinkedProjectPath             : <PROJECT>/buildSrc/lib1
@@ -828,21 +761,12 @@
         WATCHED_RESOURCE_FOLDER       : file://<PROJECT>/buildSrc/lib1/src/main/resources [-]
         WATCHED_TEST_SOURCE_FOLDER    : file://<PROJECT>/buildSrc/lib1/src/test/java [-]
         WATCHED_TEST_RESOURCE_FOLDER  : file://<PROJECT>/buildSrc/lib1/src/test/resources [-]
-<<<<<<< HEAD
-        JDK                 : <NAME_CUT> JavaSDK
-        *isInherited        : true
-        ORDER_ENTRY         : <Module source>
-        ORDER_ENTRY         : testWithBuildSrc.buildSrc.lib2
-    MODULE              : testWithBuildSrc.buildSrc.lib2
-        ExternalModuleGroup : buildSrc
-=======
         JDK                           : <NAME_CUT> JavaSDK
         *isInherited                  : true
         ORDER_ENTRY                   : <Module source>
         ORDER_ENTRY                   : testWithBuildSrc.buildSrc.lib2
     MODULE                        : testWithBuildSrc.buildSrc.lib2
         ExternalModuleGroup           : buildSrc
->>>>>>> cdc83e4e
         ExternalModuleVersion         : unspecified
         LinkedProjectId               : testWithBuildSrc:buildSrc:lib2
         LinkedProjectPath             : <PROJECT>/buildSrc/lib2
@@ -867,20 +791,10 @@
         WATCHED_RESOURCE_FOLDER       : file://<PROJECT>/buildSrc/lib2/src/main/resources [-]
         WATCHED_TEST_SOURCE_FOLDER    : file://<PROJECT>/buildSrc/lib2/src/test/java [-]
         WATCHED_TEST_RESOURCE_FOLDER  : file://<PROJECT>/buildSrc/lib2/src/test/resources [-]
-<<<<<<< HEAD
-        JDK                 : <NAME_CUT> JavaSDK
-        *isInherited        : true
-        ORDER_ENTRY         : <Module source>
-    RUN_CONFIGURATION   : app
-        *class*             : AndroidRunConfiguration
-        ModuleName          : testWithBuildSrc.app
-        Module              : testWithBuildSrc.app
-=======
         JDK                           : <NAME_CUT> JavaSDK
         *isInherited                  : true
         ORDER_ENTRY                   : <Module source>
     RUN_CONFIGURATION             : app
         *class*                       : AndroidRunConfiguration
         ModuleName                    : testWithBuildSrc.app
-        Module                        : testWithBuildSrc.app
->>>>>>> cdc83e4e
+        Module                        : testWithBuildSrc.app