--- conflicted
+++ resolved
@@ -84,7 +84,7 @@
   private var treeInitiated: Boolean = false
   private var currentModuleSelectorStyle: ModuleSelectorStyle? = null
 
-  private val navigationPathName: String = BASE_PERSPECTIVE_MODULE_PLACE_NAME
+  val navigationPathName: String = BASE_PERSPECTIVE_MODULE_PLACE_NAME
   val selectedModule: PsModule? get() = myCurrentConfigurable?.editableObject as? PsModule
 
   init {
@@ -223,11 +223,7 @@
     super.initTree()
     myTree.isRootVisible = false
 
-<<<<<<< HEAD
     TreeSpeedSearch.installOn(myTree, true) { treePath -> (treePath.lastPathComponent as MasterDetailsComponent.MyNode).displayName }
-=======
-    TreeSpeedSearch(myTree, true) { treePath -> (treePath.lastPathComponent as MasterDetailsComponent.MyNode).displayName }
->>>>>>> de127946
     ToolTipManager.sharedInstance().registerComponent(myTree)
     myTree.cellRenderer = PsModuleCellRenderer(context)
   }
