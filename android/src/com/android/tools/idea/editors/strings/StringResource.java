/*
 * Copyright (C) 2016 The Android Open Source Project
 *
 * Licensed under the Apache License, Version 2.0 (the "License");
 * you may not use this file except in compliance with the License.
 * You may obtain a copy of the License at
 *
 *      http://www.apache.org/licenses/LICENSE-2.0
 *
 * Unless required by applicable law or agreed to in writing, software
 * distributed under the License is distributed on an "AS IS" BASIS,
 * WITHOUT WARRANTIES OR CONDITIONS OF ANY KIND, either express or implied.
 * See the License for the specific language governing permissions and
 * limitations under the License.
 */
package com.android.tools.idea.editors.strings;

import com.android.SdkConstants;
import com.android.ide.common.rendering.api.ResourceValue;
import com.android.ide.common.resources.Locale;
import com.android.ide.common.resources.ResourceItem;
import com.android.ide.common.resources.configuration.LocaleQualifier;
<<<<<<< HEAD
import com.android.tools.idea.rendering.Locale;
import com.android.tools.idea.res.DynamicValueResourceItem;
import com.android.tools.idea.res.IdeResourcesUtil;
import com.android.tools.idea.res.PsiResourceItem;
import com.google.common.util.concurrent.Futures;
import com.google.common.util.concurrent.ListenableFuture;
import com.google.common.util.concurrent.SettableFuture;
import com.intellij.openapi.command.WriteCommandAction;
=======
import com.android.ide.common.resources.escape.xml.CharacterDataEscaper;
import com.android.tools.idea.editors.strings.model.StringResourceKey;
import com.android.tools.idea.editors.strings.model.StringResourceRepository;
import com.android.tools.idea.res.DynamicValueResourceItem;
import com.android.tools.idea.res.IdeResourcesUtil;
import com.android.tools.idea.res.PsiResourceItem;
import com.android.tools.idea.res.StringResourceWriter;
import com.google.common.util.concurrent.Futures;
import com.google.common.util.concurrent.ListenableFuture;
import com.google.common.util.concurrent.SettableFuture;
import com.intellij.openapi.application.ApplicationManager;
>>>>>>> b5f40ffd
import com.intellij.openapi.diagnostic.Logger;
import com.intellij.openapi.project.Project;
import com.intellij.psi.xml.XmlFile;
import com.intellij.psi.xml.XmlTag;
import com.intellij.util.concurrency.SameThreadExecutor;
import java.util.Collection;
import java.util.HashMap;
import java.util.List;
import java.util.Map;
import org.jetbrains.annotations.NotNull;
import org.jetbrains.annotations.Nullable;

/**
 * Represents a single entry in the translations editor.
 */
public final class StringResource {
  @NotNull
  private final StringResourceKey myKey;

  @NotNull
  private final StringResourceData myData;

  private boolean myTranslatable;

  @Nullable
  private ResourceItemEntry myDefaultValue;

  @NotNull
  private final Map<Locale, ResourceItemEntry> myLocaleToTranslationMap;

  private final StringResourceWriter myStringResourceWriter = StringResourceWriter.INSTANCE;

  public StringResource(@NotNull StringResourceKey key, @NotNull StringResourceData data) {
    ApplicationManager.getApplication().assertReadAccessAllowed();
    myKey = key;
    myData = data;
    boolean translatable = true;
    @Nullable ResourceItemEntry defaultValue = null;
    Map<Locale, ResourceItemEntry> localeToTranslationMap = new HashMap<>();

    for (ResourceItem item : data.getRepository().getItems(key)) {
      if (!(item instanceof PsiResourceItem || item instanceof DynamicValueResourceItem)) {
        Logger.getInstance(StringResource.class).warn(item + " has an unexpected class " + item.getClass().getName());
      }

      XmlTag tag = IdeResourcesUtil.getItemTag(data.getProject(), item);

      if (tag != null && "false".equals(tag.getAttributeValue(SdkConstants.ATTR_TRANSLATABLE))) {
        translatable = false;
      }

      LocaleQualifier qualifier = item.getConfiguration().getLocaleQualifier();

      String tagText = getTextOfTag(tag);
      if (qualifier == null) {
        defaultValue = new ResourceItemEntry(item, tagText);
      }
      else {
        localeToTranslationMap.put(Locale.create(qualifier), new ResourceItemEntry(item, tagText));
      }
    }

    myTranslatable = translatable;
    myDefaultValue = defaultValue;
    myLocaleToTranslationMap = localeToTranslationMap;
  }

  @NotNull
  String getTagText(@Nullable Locale locale) {
    @Nullable ResourceItemEntry resourceItemEntry = myDefaultValue;
    if (locale != null) {
      resourceItemEntry = myLocaleToTranslationMap.get(locale);
    }
    return resourceItemEntry == null ? "" : resourceItemEntry.myTagText;
  }

  @Nullable
  ResourceItem getDefaultValueAsResourceItem() {
    return myDefaultValue == null ? null : myDefaultValue.myResourceItem;
  }

  @NotNull
  public String getDefaultValueAsString() {
    return myDefaultValue == null ? "" : myDefaultValue.myString;
  }

  public @NotNull ListenableFuture<@NotNull Boolean> setDefaultValue(@NotNull String defaultValue) {
<<<<<<< HEAD
    if (myDefaultValue.myResourceItem == null) {
=======
    if (myDefaultValue == null) {
>>>>>>> b5f40ffd
      ListenableFuture<ResourceItem> futureItem = createDefaultValue(defaultValue);
      return Futures.transform(futureItem, item -> {
        if (item == null) {
          return false;
        }

<<<<<<< HEAD
        myDefaultValue = new ResourceItemEntry(item, myData.getUnescaper());
=======
        myDefaultValue = new ResourceItemEntry(item, getTextOfTag(IdeResourcesUtil.getItemTag(myData.getProject(), item)));
>>>>>>> b5f40ffd
        return true;
      }, SameThreadExecutor.INSTANCE);
    }

    if (myDefaultValue.myString.equals(defaultValue)) {
      return Futures.immediateFuture(false);
    }

    boolean changed = myStringResourceWriter.setItemText(myData.getProject(), myDefaultValue.myResourceItem, defaultValue);

    if (!changed) {
      return Futures.immediateFuture(false);
    }

    if (defaultValue.isEmpty()) {
<<<<<<< HEAD
      myDefaultValue = new ResourceItemEntry();
=======
      myDefaultValue = null;
>>>>>>> b5f40ffd
      return Futures.immediateFuture(true);
    }

    ResourceItem item = myData.getRepository().getDefaultValue(myKey);
    assert item != null;

<<<<<<< HEAD
    myDefaultValue = new ResourceItemEntry(item, myData.getUnescaper());
=======
    myDefaultValue = new ResourceItemEntry(item, getTextOfTag(IdeResourcesUtil.getItemTag(myData.getProject(), item)));
>>>>>>> b5f40ffd
    return Futures.immediateFuture(true);
  }

  private @NotNull ListenableFuture<@Nullable ResourceItem> createDefaultValue(@NotNull String value) {
    if (value.isEmpty()) {
      return Futures.immediateFuture(null);
    }

    Project project = myData.getProject();

<<<<<<< HEAD
    if (file == null) {
      return Futures.immediateFuture(null);
    }

    WriteCommandAction.runWriteCommandAction(project, null, null, () -> StringPsiUtils.addString(file, myKey, myTranslatable, value));

=======
    StringResourceWriter.INSTANCE.add(project, myKey, value, myTranslatable);

>>>>>>> b5f40ffd
    SettableFuture<ResourceItem> futureItem = SettableFuture.create();
    StringResourceRepository stringRepository = myData.getRepository();
    stringRepository.invokeAfterPendingUpdatesFinish(myKey, () -> futureItem.set(stringRepository.getDefaultValue(myKey)));
    return futureItem;
  }

  @Nullable
  public String validateDefaultValue() {
    if (myDefaultValue == null) {
      return "Key \"" + myKey.getName() + "\" is missing its default value";
    }

    if (!myDefaultValue.myStringValid) {
      return "Invalid XML";
    }

    return null;
  }

  public boolean isTranslatable() {
    return myTranslatable;
  }

  public void setTranslatable(boolean translatable) {
    myTranslatable = translatable;
  }

  @Nullable
  ResourceItem getTranslationAsResourceItem(@NotNull Locale locale) {
    ResourceItemEntry resourceItemEntry = myLocaleToTranslationMap.get(locale);
    return resourceItemEntry == null ? null : resourceItemEntry.myResourceItem;
  }

  @NotNull
  public String getTranslationAsString(@NotNull Locale locale) {
    ResourceItemEntry resourceItemEntry = myLocaleToTranslationMap.get(locale);
    return resourceItemEntry == null ? "" : resourceItemEntry.myString;
  }

  public @NotNull ListenableFuture<@NotNull Boolean> putTranslation(@NotNull final Locale locale, @NotNull String translation) {
    if (getTranslationAsResourceItem(locale) == null) {
<<<<<<< HEAD
      return Futures.transform(createTranslation(locale, translation), item -> {
=======
      List<StringResourceKey> keys = myData.getKeys();
      int index = keys.indexOf(myKey);
      StringResourceKey anchor = null;
      if (index != -1) {
        // This translation exists in default translation. Find the anchor
        while (++index < keys.size()) {
          StringResourceKey next = keys.get(index);
          // Check if this resource exist in the given Locale file.
          if (myData.getStringResource(next).getTranslationAsResourceItem(locale) != null) {
            anchor = next;
            break;
          }
        }
      }

      return Futures.transform(createTranslationBefore(locale, translation, anchor), item -> {
>>>>>>> b5f40ffd
        if (item == null) {
          return false;
        }

<<<<<<< HEAD
        myLocaleToTranslationMap.put(locale, new ResourceItemEntry(item, myData.getUnescaper()));
=======
        myLocaleToTranslationMap
          .put(locale, new ResourceItemEntry(item, getTextOfTag(IdeResourcesUtil.getItemTag(myData.getProject(), item))));
>>>>>>> b5f40ffd
        return true;
      }, SameThreadExecutor.INSTANCE);
    }

    if (getTranslationAsString(locale).equals(translation)) {
      return Futures.immediateFuture(false);
    }

    ResourceItem item = getTranslationAsResourceItem(locale);
    assert item != null;

    boolean changed = myStringResourceWriter.setItemText(myData.getProject(), item, translation);

    if (!changed) {
      return Futures.immediateFuture(false);
    }

    if (translation.isEmpty()) {
      myLocaleToTranslationMap.remove(locale);
      return Futures.immediateFuture(true);
    }

    item = myData.getRepository().getTranslation(myKey, locale);
    assert item != null;

<<<<<<< HEAD
    myLocaleToTranslationMap.put(locale, new ResourceItemEntry(item, myData.getUnescaper()));
    return Futures.immediateFuture(true);
  }

  private @NotNull ListenableFuture<@Nullable ResourceItem> createTranslation(@NotNull Locale locale, @NotNull String value) {
=======
    myLocaleToTranslationMap
      .put(locale, new ResourceItemEntry(item, getTextOfTag(IdeResourcesUtil.getItemTag(myData.getProject(), item))));
    return Futures.immediateFuture(true);
  }

  private @NotNull ListenableFuture<@Nullable ResourceItem> createTranslationBefore(@NotNull Locale locale, @NotNull String value,
                                                                                    @Nullable StringResourceKey anchor) {
>>>>>>> b5f40ffd
    if (value.isEmpty()) {
      return Futures.immediateFuture(null);
    }

    Project project = myData.getProject();
<<<<<<< HEAD
    XmlFile file = myData.getDefaultLocaleXml(locale);

    if (file == null) {
      file = StringPsiUtils.getStringResourceFile(project, myKey, locale);
      if (file == null) {
        return Futures.immediateFuture(null);
      }
    }

    XmlFile finalFile = file;
    WriteCommandAction.runWriteCommandAction(project, null, null, () -> StringPsiUtils.addString(finalFile, myKey, myTranslatable, value));

=======
    // If there is only one file that all translations of string resources are in, get that file.
    @Nullable XmlFile file = myData.getDefaultLocaleXml(locale);

    if (file == null) {
      // Put in the standard place, i.e. values-XX/strings.xml, creating if necessary.
      if (anchor == null) {
        StringResourceWriter.INSTANCE.add(project, myKey, value, locale);
      }
      else {
        StringResourceWriter.INSTANCE.add(project, myKey, value, locale, anchor);
      }
    }
    else {
      // Put in the one-file-to-rule-them-all found above.
      if (anchor == null) {
        StringResourceWriter.INSTANCE.add(project, myKey, value, file);
      }
      else {
        StringResourceWriter.INSTANCE.add(project, myKey, value, file, anchor);
      }
    }

>>>>>>> b5f40ffd
    SettableFuture<ResourceItem> futureItem = SettableFuture.create();
    StringResourceRepository stringRepository = myData.getRepository();
    stringRepository.invokeAfterPendingUpdatesFinish(myKey, () -> futureItem.set(stringRepository.getTranslation(myKey, locale)));
    return futureItem;
  }

  @Nullable
  public String validateTranslation(@NotNull Locale locale) {
    ResourceItemEntry entry = myLocaleToTranslationMap.get(locale);

    if (entry != null && !entry.myStringValid) {
      return "Invalid XML";
    }

    if (myTranslatable && isTranslationMissing(locale)) {
      return "Key \"" + myKey.getName() + "\" is missing its " + Locale.getLocaleLabel(locale, false) + " translation";
    }
    else if (!myTranslatable && !isTranslationMissing(locale)) {
      return "Key \"" + myKey.getName() + "\" is untranslatable and should not be translated to " +
             Locale.getLocaleLabel(locale, false);
    }
    else {
      return null;
    }
  }

  @NotNull
  Collection<Locale> getTranslatedLocales() {
    return myLocaleToTranslationMap.keySet();
  }

  boolean isTranslationMissing(@NotNull Locale locale) {
    ResourceItemEntry item = myLocaleToTranslationMap.get(locale);

    if (isTranslationMissing(item) && locale.hasRegion()) {
      String language = locale.qualifier.getLanguage();
      assert language != null; // qualifiers from Locale objects have the language set.
      locale = Locale.create(language);
      item = myLocaleToTranslationMap.get(locale);
    }

    return isTranslationMissing(item);
  }

  private static boolean isTranslationMissing(@Nullable ResourceItemEntry item) {
    return item == null || item.myString.isEmpty();
  }

  private static @NotNull String getTextOfTag(@Nullable XmlTag tag) {
    return tag == null ? "" : tag.getText();
  }

  private static final class ResourceItemEntry {
    @NotNull
    private final ResourceItem myResourceItem;

    @NotNull
    private final String myTagText;

    @NotNull
    private final String myString;

    private final boolean myStringValid;

    private ResourceItemEntry(@NotNull ResourceItem resourceItem, @NotNull String tagText) {
      myResourceItem = resourceItem;
      myTagText = tagText;
      ResourceValue value = resourceItem.getResourceValue();

      if (value == null) {
        myString = "";
        myStringValid = true;

        return;
      }

      String string = value.getRawXmlValue();
      assert string != null;

      boolean stringValid = true;

      try {
        string = CharacterDataEscaper.unescape(string);
      }
      catch (IllegalArgumentException exception) {
        stringValid = false;
      }

      myString = string;
      myStringValid = stringValid;
    }
  }
}<|MERGE_RESOLUTION|>--- conflicted
+++ resolved
@@ -20,16 +20,6 @@
 import com.android.ide.common.resources.Locale;
 import com.android.ide.common.resources.ResourceItem;
 import com.android.ide.common.resources.configuration.LocaleQualifier;
-<<<<<<< HEAD
-import com.android.tools.idea.rendering.Locale;
-import com.android.tools.idea.res.DynamicValueResourceItem;
-import com.android.tools.idea.res.IdeResourcesUtil;
-import com.android.tools.idea.res.PsiResourceItem;
-import com.google.common.util.concurrent.Futures;
-import com.google.common.util.concurrent.ListenableFuture;
-import com.google.common.util.concurrent.SettableFuture;
-import com.intellij.openapi.command.WriteCommandAction;
-=======
 import com.android.ide.common.resources.escape.xml.CharacterDataEscaper;
 import com.android.tools.idea.editors.strings.model.StringResourceKey;
 import com.android.tools.idea.editors.strings.model.StringResourceRepository;
@@ -41,7 +31,6 @@
 import com.google.common.util.concurrent.ListenableFuture;
 import com.google.common.util.concurrent.SettableFuture;
 import com.intellij.openapi.application.ApplicationManager;
->>>>>>> b5f40ffd
 import com.intellij.openapi.diagnostic.Logger;
 import com.intellij.openapi.project.Project;
 import com.intellij.psi.xml.XmlFile;
@@ -129,22 +118,14 @@
   }
 
   public @NotNull ListenableFuture<@NotNull Boolean> setDefaultValue(@NotNull String defaultValue) {
-<<<<<<< HEAD
-    if (myDefaultValue.myResourceItem == null) {
-=======
     if (myDefaultValue == null) {
->>>>>>> b5f40ffd
       ListenableFuture<ResourceItem> futureItem = createDefaultValue(defaultValue);
       return Futures.transform(futureItem, item -> {
         if (item == null) {
           return false;
         }
 
-<<<<<<< HEAD
-        myDefaultValue = new ResourceItemEntry(item, myData.getUnescaper());
-=======
         myDefaultValue = new ResourceItemEntry(item, getTextOfTag(IdeResourcesUtil.getItemTag(myData.getProject(), item)));
->>>>>>> b5f40ffd
         return true;
       }, SameThreadExecutor.INSTANCE);
     }
@@ -160,22 +141,14 @@
     }
 
     if (defaultValue.isEmpty()) {
-<<<<<<< HEAD
-      myDefaultValue = new ResourceItemEntry();
-=======
       myDefaultValue = null;
->>>>>>> b5f40ffd
       return Futures.immediateFuture(true);
     }
 
     ResourceItem item = myData.getRepository().getDefaultValue(myKey);
     assert item != null;
 
-<<<<<<< HEAD
-    myDefaultValue = new ResourceItemEntry(item, myData.getUnescaper());
-=======
     myDefaultValue = new ResourceItemEntry(item, getTextOfTag(IdeResourcesUtil.getItemTag(myData.getProject(), item)));
->>>>>>> b5f40ffd
     return Futures.immediateFuture(true);
   }
 
@@ -186,17 +159,8 @@
 
     Project project = myData.getProject();
 
-<<<<<<< HEAD
-    if (file == null) {
-      return Futures.immediateFuture(null);
-    }
-
-    WriteCommandAction.runWriteCommandAction(project, null, null, () -> StringPsiUtils.addString(file, myKey, myTranslatable, value));
-
-=======
     StringResourceWriter.INSTANCE.add(project, myKey, value, myTranslatable);
 
->>>>>>> b5f40ffd
     SettableFuture<ResourceItem> futureItem = SettableFuture.create();
     StringResourceRepository stringRepository = myData.getRepository();
     stringRepository.invokeAfterPendingUpdatesFinish(myKey, () -> futureItem.set(stringRepository.getDefaultValue(myKey)));
@@ -238,9 +202,6 @@
 
   public @NotNull ListenableFuture<@NotNull Boolean> putTranslation(@NotNull final Locale locale, @NotNull String translation) {
     if (getTranslationAsResourceItem(locale) == null) {
-<<<<<<< HEAD
-      return Futures.transform(createTranslation(locale, translation), item -> {
-=======
       List<StringResourceKey> keys = myData.getKeys();
       int index = keys.indexOf(myKey);
       StringResourceKey anchor = null;
@@ -257,17 +218,12 @@
       }
 
       return Futures.transform(createTranslationBefore(locale, translation, anchor), item -> {
->>>>>>> b5f40ffd
         if (item == null) {
           return false;
         }
 
-<<<<<<< HEAD
-        myLocaleToTranslationMap.put(locale, new ResourceItemEntry(item, myData.getUnescaper()));
-=======
         myLocaleToTranslationMap
           .put(locale, new ResourceItemEntry(item, getTextOfTag(IdeResourcesUtil.getItemTag(myData.getProject(), item))));
->>>>>>> b5f40ffd
         return true;
       }, SameThreadExecutor.INSTANCE);
     }
@@ -293,13 +249,6 @@
     item = myData.getRepository().getTranslation(myKey, locale);
     assert item != null;
 
-<<<<<<< HEAD
-    myLocaleToTranslationMap.put(locale, new ResourceItemEntry(item, myData.getUnescaper()));
-    return Futures.immediateFuture(true);
-  }
-
-  private @NotNull ListenableFuture<@Nullable ResourceItem> createTranslation(@NotNull Locale locale, @NotNull String value) {
-=======
     myLocaleToTranslationMap
       .put(locale, new ResourceItemEntry(item, getTextOfTag(IdeResourcesUtil.getItemTag(myData.getProject(), item))));
     return Futures.immediateFuture(true);
@@ -307,26 +256,11 @@
 
   private @NotNull ListenableFuture<@Nullable ResourceItem> createTranslationBefore(@NotNull Locale locale, @NotNull String value,
                                                                                     @Nullable StringResourceKey anchor) {
->>>>>>> b5f40ffd
     if (value.isEmpty()) {
       return Futures.immediateFuture(null);
     }
 
     Project project = myData.getProject();
-<<<<<<< HEAD
-    XmlFile file = myData.getDefaultLocaleXml(locale);
-
-    if (file == null) {
-      file = StringPsiUtils.getStringResourceFile(project, myKey, locale);
-      if (file == null) {
-        return Futures.immediateFuture(null);
-      }
-    }
-
-    XmlFile finalFile = file;
-    WriteCommandAction.runWriteCommandAction(project, null, null, () -> StringPsiUtils.addString(finalFile, myKey, myTranslatable, value));
-
-=======
     // If there is only one file that all translations of string resources are in, get that file.
     @Nullable XmlFile file = myData.getDefaultLocaleXml(locale);
 
@@ -349,7 +283,6 @@
       }
     }
 
->>>>>>> b5f40ffd
     SettableFuture<ResourceItem> futureItem = SettableFuture.create();
     StringResourceRepository stringRepository = myData.getRepository();
     stringRepository.invokeAfterPendingUpdatesFinish(myKey, () -> futureItem.set(stringRepository.getTranslation(myKey, locale)));
