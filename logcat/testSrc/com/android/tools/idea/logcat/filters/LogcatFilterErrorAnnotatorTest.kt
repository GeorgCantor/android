/*
 * Copyright (C) 2022 The Android Open Source Project
 *
 * Licensed under the Apache License, Version 2.0 (the "License");
 * you may not use this file except in compliance with the License.
 * You may obtain a copy of the License at
 *
 *      http://www.apache.org/licenses/LICENSE-2.0
 *
 * Unless required by applicable law or agreed to in writing, software
 * distributed under the License is distributed on an "AS IS" BASIS,
 * WITHOUT WARRANTIES OR CONDITIONS OF ANY KIND, either express or implied.
 * See the License for the specific language governing permissions and
 * limitations under the License.
 */
package com.android.tools.idea.logcat.filters

import com.android.flags.junit.FlagRule
import com.android.tools.idea.flags.StudioFlags
import com.android.tools.idea.logcat.filters.parser.LogcatFilterFileType
import com.android.tools.idea.logcat.message.LogLevel
import com.android.tools.idea.logcat.util.LogcatFilterLanguageRule
import com.google.common.truth.Truth.assertThat
import com.intellij.lang.annotation.Annotation
import com.intellij.lang.annotation.HighlightSeverity
import com.intellij.lang.annotation.HighlightSeverity.ERROR
import com.intellij.psi.PsiElement
import com.intellij.psi.PsiFileFactory
import com.intellij.testFramework.EdtRule
import com.intellij.testFramework.ProjectRule
import com.intellij.testFramework.RuleChain
import com.intellij.testFramework.RunsInEdt
import com.intellij.testFramework.fixtures.CodeInsightTestUtil
import org.junit.Rule
import org.junit.Test

/** Tests for [LogcatFilterErrorAnnotator] */
@RunsInEdt
class LogcatFilterErrorAnnotatorTest {
  private val projectRule = ProjectRule()

  @get:Rule
  val rule =
    RuleChain(
      projectRule,
      LogcatFilterLanguageRule(),
      EdtRule(),
<<<<<<< HEAD
      FlagRule(StudioFlags.LOGCAT_IS_FILTER)
=======
      FlagRule(StudioFlags.LOGCAT_IS_FILTER),
>>>>>>> 0d09370c
    )

  private val annotator = LogcatFilterErrorAnnotator()

  @Test
  fun logLevel() {
    val psi = parse("level:foo level:INFO level:bar")

    val annotations = CodeInsightTestUtil.testAnnotator(annotator, *psi.children)

    assertThat(annotations.map(Annotation::toAnnotationInfo))
      .containsExactly(
        AnnotationInfo(6, 9, "Invalid log level: foo", ERROR),
        AnnotationInfo(27, 30, "Invalid log level: bar", ERROR),
      )
  }

  @Test
  fun age() {
    val psi = parse("age:2 age:2m age:20M")

    val annotations = CodeInsightTestUtil.testAnnotator(annotator, *psi.children)

    assertThat(annotations.map(Annotation::toAnnotationInfo))
      .containsExactly(
        AnnotationInfo(4, 5, "Invalid duration: 2", ERROR),
        AnnotationInfo(17, 20, "Invalid duration: 20M", ERROR),
      )
  }

  @Test
  fun is_filter() {
    StudioFlags.LOGCAT_IS_FILTER.override(true)
    val psi = parse("is:crash is:firebase is:stacktrace is:foo")

    val annotations = CodeInsightTestUtil.testAnnotator(annotator, *psi.children)

    assertThat(annotations.map(Annotation::toAnnotationInfo))
<<<<<<< HEAD
      .containsExactly(
        AnnotationInfo(38, 41, "Invalid qualifier: foo", ERROR),
      )
=======
      .containsExactly(AnnotationInfo(38, 41, "Invalid qualifier: foo", ERROR))
  }

  @Test
  fun is_level_filter() {
    StudioFlags.LOGCAT_IS_FILTER.override(true)
    LogLevel.values().forEach {
      val psi = parse("is:${it.stringValue}")
      val annotations = CodeInsightTestUtil.testAnnotator(annotator, *psi.children)
      assertThat(annotations.map(Annotation::toAnnotationInfo)).named(it.name).isEmpty()
    }
>>>>>>> 0d09370c
  }

  private fun parse(text: String): PsiElement =
    PsiFileFactory.getInstance(projectRule.project)
      .createFileFromText("temp.lcf", LogcatFilterFileType, text)
}

private data class AnnotationInfo(
  val startOffset: Int,
  val endOffset: Int,
  val message: String,
<<<<<<< HEAD
  val severity: HighlightSeverity
=======
  val severity: HighlightSeverity,
>>>>>>> 0d09370c
)

private fun Annotation.toAnnotationInfo() =
  AnnotationInfo(startOffset, endOffset, message, severity)<|MERGE_RESOLUTION|>--- conflicted
+++ resolved
@@ -45,11 +45,7 @@
       projectRule,
       LogcatFilterLanguageRule(),
       EdtRule(),
-<<<<<<< HEAD
-      FlagRule(StudioFlags.LOGCAT_IS_FILTER)
-=======
       FlagRule(StudioFlags.LOGCAT_IS_FILTER),
->>>>>>> 0d09370c
     )
 
   private val annotator = LogcatFilterErrorAnnotator()
@@ -88,11 +84,6 @@
     val annotations = CodeInsightTestUtil.testAnnotator(annotator, *psi.children)
 
     assertThat(annotations.map(Annotation::toAnnotationInfo))
-<<<<<<< HEAD
-      .containsExactly(
-        AnnotationInfo(38, 41, "Invalid qualifier: foo", ERROR),
-      )
-=======
       .containsExactly(AnnotationInfo(38, 41, "Invalid qualifier: foo", ERROR))
   }
 
@@ -104,7 +95,6 @@
       val annotations = CodeInsightTestUtil.testAnnotator(annotator, *psi.children)
       assertThat(annotations.map(Annotation::toAnnotationInfo)).named(it.name).isEmpty()
     }
->>>>>>> 0d09370c
   }
 
   private fun parse(text: String): PsiElement =
@@ -116,11 +106,7 @@
   val startOffset: Int,
   val endOffset: Int,
   val message: String,
-<<<<<<< HEAD
-  val severity: HighlightSeverity
-=======
   val severity: HighlightSeverity,
->>>>>>> 0d09370c
 )
 
 private fun Annotation.toAnnotationInfo() =
