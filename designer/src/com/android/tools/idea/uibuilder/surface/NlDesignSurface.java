/*
 * Copyright (C) 2017 The Android Open Source Project
 *
 * Licensed under the Apache License, Version 2.0 (the "License");
 * you may not use this file except in compliance with the License.
 * You may obtain a copy of the License at
 *
 *      http://www.apache.org/licenses/LICENSE-2.0
 *
 * Unless required by applicable law or agreed to in writing, software
 * distributed under the License is distributed on an "AS IS" BASIS,
 * WITHOUT WARRANTIES OR CONDITIONS OF ANY KIND, either express or implied.
 * See the License for the specific language governing permissions and
 * limitations under the License.
 */
package com.android.tools.idea.uibuilder.surface;

import static com.android.tools.idea.uibuilder.graphics.NlConstants.DEFAULT_SCREEN_OFFSET_X;
import static com.android.tools.idea.uibuilder.graphics.NlConstants.DEFAULT_SCREEN_OFFSET_Y;
import static com.google.common.collect.ImmutableList.toImmutableList;
import static com.google.common.collect.ImmutableSet.toImmutableSet;

<<<<<<< HEAD
import com.android.sdklib.AndroidDpCoordinate;
=======
import com.android.annotations.concurrency.UiThread;
import com.android.sdklib.AndroidDpCoordinate;
import com.android.tools.adtui.ZoomController;
>>>>>>> 0d09370c
import com.android.tools.adtui.common.SwingCoordinate;
import com.android.tools.idea.actions.LayoutPreviewHandler;
import com.android.tools.idea.actions.LayoutPreviewHandlerKt;
import com.android.tools.idea.common.diagnostics.NlDiagnosticKey;
import com.android.tools.idea.common.editor.ActionManager;
import com.android.tools.idea.common.error.IssueProvider;
<<<<<<< HEAD
=======
import com.android.tools.idea.common.layout.LayoutManagerSwitcher;
import com.android.tools.idea.common.layout.SurfaceLayoutOption;
>>>>>>> 0d09370c
import com.android.tools.idea.common.model.Coordinates;
import com.android.tools.idea.common.model.DefaultSelectionModel;
import com.android.tools.idea.common.model.DnDTransferComponent;
import com.android.tools.idea.common.model.DnDTransferItem;
import com.android.tools.idea.common.model.ItemTransferable;
import com.android.tools.idea.common.model.NlComponent;
import com.android.tools.idea.common.model.NlModel;
import com.android.tools.idea.common.model.SelectionModel;
import com.android.tools.idea.common.scene.Scene;
import com.android.tools.idea.common.scene.SceneComponent;
import com.android.tools.idea.common.scene.SceneManager;
import com.android.tools.idea.common.surface.DesignSurface;
import com.android.tools.idea.common.surface.DesignSurfaceActionHandler;
import com.android.tools.idea.common.surface.DesignSurfaceHelper;
import com.android.tools.idea.common.surface.DesignSurfaceListener;
import com.android.tools.idea.common.surface.Interactable;
import com.android.tools.idea.common.surface.InteractionHandler;
import com.android.tools.idea.common.surface.LayoutScannerControl;
import com.android.tools.idea.common.surface.LayoutScannerEnabled;
import com.android.tools.idea.common.surface.ScaleChange;
import com.android.tools.idea.common.surface.SceneView;
import com.android.tools.idea.common.surface.SurfaceInteractable;
import com.android.tools.idea.common.surface.SurfaceScale;
import com.android.tools.idea.common.surface.layout.DesignSurfaceViewport;
import com.android.tools.idea.common.surface.layout.DesignSurfaceViewportScroller;
import com.android.tools.idea.common.surface.layout.ReferencePointScroller;
import com.android.tools.idea.common.surface.layout.TopBoundCenterScroller;
import com.android.tools.idea.common.surface.layout.TopLeftCornerScroller;
import com.android.tools.idea.common.surface.layout.ZoomCenterScroller;
import com.android.tools.idea.gradle.project.build.GradleBuildState;
import com.android.tools.idea.rendering.RenderErrorModelFactory;
import com.android.tools.idea.rendering.RenderSettings;
import com.android.tools.idea.rendering.errors.ui.RenderErrorModel;
import com.android.tools.idea.uibuilder.analytics.NlAnalyticsManager;
import com.android.tools.idea.uibuilder.api.ViewGroupHandler;
import com.android.tools.idea.uibuilder.api.ViewHandler;
import com.android.tools.idea.uibuilder.editor.NlActionManager;
import com.android.tools.idea.uibuilder.error.RenderIssueProvider;
import com.android.tools.idea.uibuilder.model.NlComponentHelperKt;
import com.android.tools.idea.uibuilder.scene.LayoutlibSceneManager;
import com.android.tools.idea.uibuilder.scene.RenderListener;
import com.android.tools.idea.uibuilder.surface.interaction.CanvasResizeInteraction;
<<<<<<< HEAD
import com.android.tools.idea.uibuilder.surface.layout.GridSurfaceLayoutManager;
import com.android.tools.idea.uibuilder.surface.layout.GroupedGridSurfaceLayoutManager;
import com.android.tools.idea.uibuilder.surface.layout.GroupedListSurfaceLayoutManager;
import com.android.tools.idea.uibuilder.surface.layout.PositionableContent;
import com.android.tools.idea.uibuilder.surface.layout.SingleDirectionLayoutManager;
=======
import com.android.tools.idea.uibuilder.surface.layout.GridLayoutManager;
import com.android.tools.idea.uibuilder.surface.layout.GridSurfaceLayoutManager;
import com.android.tools.idea.uibuilder.surface.layout.GroupedGridSurfaceLayoutManager;
import com.android.tools.idea.uibuilder.surface.layout.GroupedListSurfaceLayoutManager;
import com.android.tools.idea.uibuilder.surface.layout.ListLayoutManager;
import com.android.tools.idea.uibuilder.surface.layout.PositionableContent;
>>>>>>> 0d09370c
import com.android.tools.idea.uibuilder.surface.layout.SurfaceLayoutManager;
import com.android.tools.idea.uibuilder.visual.VisualizationToolWindowFactory;
import com.android.tools.idea.uibuilder.visual.colorblindmode.ColorBlindMode;
import com.android.tools.idea.uibuilder.visual.visuallint.ViewVisualLintIssueProvider;
import com.android.tools.idea.uibuilder.visual.visuallint.VisualLintIssueProvider;
import com.android.tools.idea.uibuilder.visual.visuallint.VisualLintService;
import com.android.tools.rendering.RenderResult;
import com.google.common.collect.ImmutableList;
import com.google.common.collect.ImmutableSet;
import com.google.common.collect.Iterables;
import com.intellij.openapi.Disposable;
import com.intellij.openapi.actionSystem.DataProvider;
import com.intellij.openapi.application.ApplicationManager;
import com.intellij.openapi.diagnostic.Logger;
import com.intellij.openapi.progress.impl.BackgroundableProcessIndicator;
import com.intellij.openapi.project.DumbService;
import com.intellij.openapi.project.Project;
import com.intellij.ui.scale.JBUIScale;
import com.intellij.util.ui.UIUtil;
import com.intellij.util.ui.update.Update;
import java.awt.Dimension;
import java.awt.Point;
import java.awt.Rectangle;
import java.util.ArrayList;
import java.util.Collection;
import java.util.Collections;
import java.util.HashMap;
import java.util.List;
import java.util.Map;
import java.util.Set;
import java.util.concurrent.CompletableFuture;
import java.util.function.BiFunction;
import java.util.function.Function;
import java.util.function.Supplier;
import java.util.stream.Collectors;
import javax.swing.JScrollPane;
import org.jetbrains.annotations.NotNull;
import org.jetbrains.annotations.Nullable;
import org.jetbrains.annotations.TestOnly;

/**
 * The {@link DesignSurface} for the layout editor, which contains the full background, rulers, one
 * or more device renderings, etc
 */
public class NlDesignSurface extends DesignSurface<LayoutlibSceneManager>
  implements ViewGroupHandler.AccessoryPanelVisibility, LayoutPreviewHandler, NlDiagnosticKey {

  private boolean myPreviewWithToolsVisibilityAndPosition = true;

  @SurfaceScale private static final double DEFAULT_MIN_SCALE = 0.025;
  @SurfaceScale private static final double DEFAULT_MAX_SCALE = 10;
  private static final ImmutableSet<NlSupportedActions> DEFAULT_NL_SUPPORTED_ACTIONS =
    ImmutableSet.copyOf(NlSupportedActions.values());

  /**
   * See {@link Builder#setDelegateDataProvider(DataProvider)}
   */
  @Nullable private final DataProvider myDelegateDataProvider;

  @NotNull
  @Override
  public ZoomController getZoomController() {
    return myZoomController;
  }

  public static class Builder {
    private final Project myProject;
    private final Disposable myParentDisposable;
    private BiFunction<NlDesignSurface, NlModel, LayoutlibSceneManager> mySceneManagerProvider =
      NlDesignSurface::defaultSceneManagerProvider;
<<<<<<< HEAD
    @SuppressWarnings("deprecation") private SurfaceLayoutManager myLayoutManager;
=======
    @SuppressWarnings("deprecation") private SurfaceLayoutOption myLayoutOption;
>>>>>>> 0d09370c
    @SurfaceScale private double myMinScale = DEFAULT_MIN_SCALE;
    @SurfaceScale private double myMaxScale = DEFAULT_MAX_SCALE;
    /**
     * An optional {@link DataProvider} that allows users of the surface to provide additional information associated
     * with this surface.
     */
    @Nullable private DataProvider myDelegateDataProvider = null;

    /**
     * Factory to create an action manager for the NlDesignSurface
     */
    private Function<DesignSurface<LayoutlibSceneManager>, ActionManager<? extends DesignSurface<LayoutlibSceneManager>>> myActionManagerProvider =
      NlDesignSurface::defaultActionManagerProvider;

    /**
     * Factory to create an {@link Interactable} for the NlDesignSurface.
     * It should only be modified for tests.
     */
    private Function<DesignSurface<LayoutlibSceneManager>, Interactable> myInteractableProvider = SurfaceInteractable::new;

    /**
     * Factory to create an {@link InteractionHandler} for the {@link DesignSurface}.
     */
    private Function<DesignSurface<LayoutlibSceneManager>, InteractionHandler> myInteractionHandlerProvider = NlDesignSurface::defaultInteractionHandlerProvider;
    private Function<DesignSurface<LayoutlibSceneManager>, DesignSurfaceActionHandler> myActionHandlerProvider = NlDesignSurface::defaultActionHandlerProvider;
    @Nullable private SelectionModel mySelectionModel = null;
    private ZoomControlsPolicy myZoomControlsPolicy = ZoomControlsPolicy.AUTO_HIDE;
    @NotNull private Supplier<ImmutableSet<NlSupportedActions>> mySupportedActionsProvider = () -> DEFAULT_NL_SUPPORTED_ACTIONS;

    private boolean myShouldRenderErrorsPanel = false;

    @Nullable private ScreenViewProvider myScreenViewProvider = null;
    private boolean mySetDefaultScreenViewProvider = false;

    private double myMaxZoomToFitLevel = Double.MAX_VALUE;

    private Function<DesignSurface<LayoutlibSceneManager>, VisualLintIssueProvider> myVisualLintIssueProviderFactory =
      NlDesignSurface::viewVisualLintIssueProviderFactory;

    private Function<DesignSurface<LayoutlibSceneManager>, VisualLintIssueProvider> myVisualLintIssueProviderFactory =
      NlDesignSurface::viewVisualLintIssueProviderFactory;

    private Builder(@NotNull Project project, @NotNull Disposable parentDisposable) {
      myProject = project;
      myParentDisposable = parentDisposable;
    }

    /**
     * Allows customizing the {@link LayoutlibSceneManager}. Use this method if you need to apply additional settings to it or if you
     * need to completely replace it, for example for tests.
     *
     * @see NlDesignSurface#defaultSceneManagerProvider(NlDesignSurface, NlModel)
     */
    @NotNull
    public Builder setSceneManagerProvider(@NotNull BiFunction<NlDesignSurface, NlModel, LayoutlibSceneManager> sceneManagerProvider) {
      mySceneManagerProvider = sceneManagerProvider;
      return this;
    }

    /**
     * Allows customizing the {@link SurfaceLayoutOption}.
     */
    @SuppressWarnings("deprecation")
    @NotNull
    public Builder setLayoutOption(@NotNull SurfaceLayoutOption layoutOption) {
      myLayoutOption = layoutOption;
      return this;
    }

    /**
     * Allows customizing the {@link ActionManager}. Use this method if you need to apply additional settings to it or if you
     * need to completely replace it, for example for tests.
     *
     * @see NlDesignSurface#defaultActionManagerProvider(DesignSurface)
     */
    @NotNull
    public Builder setActionManagerProvider(@NotNull Function<DesignSurface<LayoutlibSceneManager>, ActionManager<? extends DesignSurface<LayoutlibSceneManager>>> actionManagerProvider) {
      myActionManagerProvider = actionManagerProvider;
      return this;
    }

    /**
     * Allows to define the {@link Interactable} factory that will later be used to generate
     * the {@link Interactable} over which the {@link InteractionHandler} will be placed.
     */
    @TestOnly
    @NotNull
    public Builder setInteractableProvider(@NotNull Function<DesignSurface<LayoutlibSceneManager>, Interactable> interactableProvider) {
      myInteractableProvider = interactableProvider;
      return this;
    }

    /**
     * Allows customizing the {@link InteractionHandler}. Use this method if you need to apply different interaction behavior to the
     * {@link DesignSurface}.
     *
     * @see NlDesignSurface#defaultInteractionHandlerProvider(DesignSurface)
     */
    @NotNull
    public Builder setInteractionHandlerProvider(@NotNull Function<DesignSurface<LayoutlibSceneManager>, InteractionHandler> interactionHandlerProvider) {
      myInteractionHandlerProvider = interactionHandlerProvider;
      return this;
    }


    /**
     * Restrict the minimum zoom level to the given value. The default value is {@link #DEFAULT_MIN_SCALE}.
     * For example, if this value is 0.15 then the zoom level of {@link DesignSurface} can never be lower than 15%.
     * This restriction also effects to zoom-to-fit, if the measured size of zoom-to-fit is 10%, then the zoom level will be cut to 15%.
     * <br/>
     * This value should always be larger than 0, otherwise the {@link IllegalStateException} will be thrown.
     *
     * @see #setMaxScale(double)
     */
    public Builder setMinScale(@SurfaceScale double scale) {
      if (scale <= 0) {
        throw new IllegalStateException("The min scale (" + scale + ") is not larger than 0");
      }
      myMinScale = scale;
      return this;
    }

    /**
     * Restrict the max zoom level to the given value. The default value is {@link #DEFAULT_MAX_SCALE}.
     * For example, if this value is 1.0 then the zoom level of {@link DesignSurface} can never be larger than 100%.
     * This restriction also effects to zoom-to-fit, if the measured size of zoom-to-fit is 120%, then the zoom level will be cut to 100%.
     * <br/><br/>
     * This value should always be larger than 0 and larger than min scale which is set by {@link #setMinScale(double)}. otherwise the
     * {@link IllegalStateException} will be thrown when {@link #build()} is called.
     *
     * @see #setMinScale(double)
     */
    public Builder setMaxScale(@SurfaceScale double scale) {
      myMaxScale = scale;
      return this;
    }

    /**
     * Sets the {@link DesignSurfaceActionHandler} provider for this surface.
     */
    @NotNull
    public Builder setActionHandler(@NotNull Function<DesignSurface<LayoutlibSceneManager>, DesignSurfaceActionHandler> actionHandlerProvider) {
      myActionHandlerProvider = actionHandlerProvider;
      return this;
    }

    /**
     * Sets a delegate {@link DataProvider} that allows users of the surface to provide additional information associated
     * with this surface.
     */
    @NotNull
    public Builder setDelegateDataProvider(@NotNull DataProvider dataProvider) {
      myDelegateDataProvider = dataProvider;
      return this;
    }

    /**
     * Sets a new {@link SelectionModel} for this surface.
     */
    @NotNull
    public Builder setSelectionModel(@NotNull SelectionModel selectionModel) {
      mySelectionModel = selectionModel;
      return this;
    }

    /**
     * The surface will autohide the zoom controls when the mouse is not over it.
     */
    @NotNull
    public Builder setZoomControlsPolicy(@NotNull ZoomControlsPolicy policy) {
      myZoomControlsPolicy = policy;
      return this;
    }

    /**
     * Set the supported {@link NlSupportedActions} for the built NlDesignSurface.
     * These actions are registered by xml and can be found globally, we need to assign if the built NlDesignSurface supports it or not.
     * By default, the builder assumes there is no supported {@link NlSupportedActions}.
     * <br/><br/>
     * Be aware the {@link com.intellij.openapi.actionSystem.AnAction}s registered by code are not effected.
     * TODO(b/183243031): These mechanism should be integrated into {@link ActionManager}.
     */
    @NotNull
    public Builder setSupportedActionsProvider(@NotNull Supplier<ImmutableSet<NlSupportedActions>> supportedActionsProvider) {
      mySupportedActionsProvider = supportedActionsProvider;
      return this;
    }

    /**
     * See {@link #setSupportedActionsProvider(Supplier)}.
     * This method will create a copy of the given set.
     */
    @NotNull
    public Builder setSupportedActions(@NotNull Set<NlSupportedActions> supportedActions) {
      final ImmutableSet<NlSupportedActions> supportedActionsCopy = ImmutableSet.copyOf(supportedActions);
      setSupportedActionsProvider(() -> supportedActionsCopy);
      return this;
    }

    @NotNull
    public Builder setShouldRenderErrorsPanel(Boolean shouldRenderErrorsPanel) {
      myShouldRenderErrorsPanel = shouldRenderErrorsPanel;
      return this;
    }

    @NotNull
    public Builder setScreenViewProvider(@NotNull ScreenViewProvider screenViewProvider, boolean setAsDefault) {
      myScreenViewProvider = screenViewProvider;
      mySetDefaultScreenViewProvider = setAsDefault;
      return this;
    }

    @NotNull
    public Builder setMaxZoomToFitLevel(double maxZoomToFitLevel) {
      myMaxZoomToFitLevel = maxZoomToFitLevel;
      return this;
    }

    @NotNull
    public Builder setVisualLintIssueProvider(Function<DesignSurface<LayoutlibSceneManager>, VisualLintIssueProvider> issueProviderFactory) {
      myVisualLintIssueProviderFactory = issueProviderFactory;
      return this;
    }

    @NotNull
    public Builder setVisualLintIssueProvider(Function<DesignSurface<LayoutlibSceneManager>, VisualLintIssueProvider> issueProviderFactory) {
      myVisualLintIssueProviderFactory = issueProviderFactory;
      return this;
    }

    @NotNull
    public NlDesignSurface build() {
<<<<<<< HEAD
      @SuppressWarnings("deprecation")
      SurfaceLayoutManager layoutManager = myLayoutManager != null ? myLayoutManager : createDefaultSurfaceLayoutManager();
=======
      SurfaceLayoutOption layoutOption = myLayoutOption != null
                                                ? myLayoutOption
                                                : SurfaceLayoutOption.Companion.getDEFAULT_OPTION();
>>>>>>> 0d09370c
      if (myMinScale > myMaxScale) {
        throw new IllegalStateException("The max scale (" + myMaxScale + ") is lower than min scale (" + myMinScale +")");
      }
      NlDesignSurface surface = new NlDesignSurface(
        myProject,
        myParentDisposable,
        mySceneManagerProvider,
        layoutOption,
        myActionManagerProvider,
        myInteractableProvider,
        myInteractionHandlerProvider,
        myMinScale,
        myMaxScale,
        myActionHandlerProvider,
        myDelegateDataProvider,
        mySelectionModel != null ? mySelectionModel : new DefaultSelectionModel(),
        myZoomControlsPolicy,
        mySupportedActionsProvider,
        myShouldRenderErrorsPanel,
<<<<<<< HEAD
        myMaxFitIntoZoomLevel,
=======
        myMaxZoomToFitLevel,
>>>>>>> 0d09370c
        myVisualLintIssueProviderFactory);

      if (myScreenViewProvider != null) {
        surface.setScreenViewProvider(myScreenViewProvider, mySetDefaultScreenViewProvider);
      }

      return surface;
    }
  }

  @NotNull private ScreenViewProvider myScreenViewProvider = NlScreenViewProvider.Companion.loadPreferredMode();
  private boolean myIsCanvasResizing = false;
  private final RenderListener myRenderListener = this::modelRendered;
  @NotNull private ImmutableList<? extends IssueProvider> myRenderIssueProviders = ImmutableList.of();
  private final AccessoryPanel myAccessoryPanel = new AccessoryPanel(AccessoryPanel.Type.SOUTH_PANEL, true);
  @NotNull private final NlAnalyticsManager myAnalyticsManager;
  /**
   * Allows customizing the generation of {@link SceneManager}s
   */
  private final BiFunction<NlDesignSurface, NlModel, LayoutlibSceneManager> mySceneManagerProvider;

<<<<<<< HEAD
  @SurfaceScale private final double myMinScale;
  @SurfaceScale private final double myMaxScale;

=======
>>>>>>> 0d09370c
  // To scroll to correct viewport position when its size is changed.
  @Nullable private DesignSurfaceViewportScroller myViewportScroller = null;

  private boolean myIsRenderingSynchronously = false;
  private boolean myIsAnimationScrubbing = false;
  private float myRotateSurfaceDegree = Float.NaN;

  private final Dimension myScrollableViewMinSize = new Dimension();
  @Nullable private final LayoutScannerControl myScannerControl;

  @NotNull private final Supplier<ImmutableSet<NlSupportedActions>> mySupportedActionsProvider;

  private final boolean myShouldRenderErrorsPanel;

  private final VisualLintIssueProvider myVisualLintIssueProvider;

  private final NlDesignSurfaceZoomController myZoomController;

  private NlDesignSurface(@NotNull Project project,
                          @NotNull Disposable parentDisposable,
                          @NotNull BiFunction<NlDesignSurface, NlModel, LayoutlibSceneManager> sceneManagerProvider,
<<<<<<< HEAD
                          @SuppressWarnings("deprecation") @NotNull SurfaceLayoutManager defaultLayoutManager,
=======
                          @SuppressWarnings("deprecation") @NotNull SurfaceLayoutOption defaultLayoutOption,
>>>>>>> 0d09370c
                          @NotNull Function<DesignSurface<LayoutlibSceneManager>, ActionManager<? extends DesignSurface<LayoutlibSceneManager>>> actionManagerProvider,
                          @NotNull Function<DesignSurface<LayoutlibSceneManager>, Interactable> interactableProvider,
                          @NotNull Function<DesignSurface<LayoutlibSceneManager>, InteractionHandler> interactionHandlerProvider,
                          @SurfaceScale double minScale,
                          @SurfaceScale double maxScale,
                          @NotNull Function<DesignSurface<LayoutlibSceneManager>, DesignSurfaceActionHandler> actionHandlerProvider,
                          @Nullable DataProvider delegateDataProvider,
                          @NotNull SelectionModel selectionModel,
                          ZoomControlsPolicy zoomControlsPolicy,
                          @NotNull Supplier<ImmutableSet<NlSupportedActions>> supportedActionsProvider,
                          boolean shouldRenderErrorsPanel,
<<<<<<< HEAD
                          double maxFitIntoZoomLevel,
=======
                          double maxZoomToFitLevel,
>>>>>>> 0d09370c
                          @NotNull Function<DesignSurface<LayoutlibSceneManager>, VisualLintIssueProvider> issueProviderFactory) {
    super(project, parentDisposable, actionManagerProvider, interactableProvider, interactionHandlerProvider,
          (surface) -> new NlDesignSurfacePositionableContentLayoutManager((NlDesignSurface)surface, parentDisposable, defaultLayoutOption),
          actionHandlerProvider,
          selectionModel,
          zoomControlsPolicy
    );
    myAnalyticsManager = new NlAnalyticsManager(this);
    myAccessoryPanel.setSurface(this);
    mySceneManagerProvider = sceneManagerProvider;
    mySupportedActionsProvider = supportedActionsProvider;
    myShouldRenderErrorsPanel = shouldRenderErrorsPanel;
    myVisualLintIssueProvider = issueProviderFactory.apply(this);
<<<<<<< HEAD
    myMinScale = minScale;
    myMaxScale = maxScale;
=======
>>>>>>> 0d09370c

    getViewport().addChangeListener(e -> {
      DesignSurfaceViewportScroller scroller = myViewportScroller;
      myViewportScroller = null;
      if (scroller != null) {
        scroller.scroll(getViewport());
      }
    });

    myScannerControl = new NlLayoutScanner(this);
    myDelegateDataProvider = delegateDataProvider;
    myZoomController = new NlDesignSurfaceZoomController(
      () -> getSceneViewLayoutManager().getFitIntoScale(getPositionableContent(), getViewport().getExtentSize()),
      getAnalyticsManager(),
      getSelectionModel(),
      this,
      maxZoomToFitLevel
    );
    myZoomController.setOnScaleListener(this);
    myZoomController.setMaxScale(maxScale);
    myZoomController.setMinScale(minScale);
    myZoomController.setScreenScalingFactor(JBUIScale.sysScale(this));
  }

  /**
   * Default {@link LayoutlibSceneManager} provider.
   */
  @NotNull
  public static LayoutlibSceneManager defaultSceneManagerProvider(@NotNull NlDesignSurface surface, @NotNull NlModel model) {
    LayoutlibSceneManager sceneManager = new LayoutlibSceneManager(model, surface, new LayoutScannerEnabled());
    RenderSettings settings = RenderSettings.getProjectSettings(model.getProject());
    sceneManager.setShowDecorations(settings.getShowDecorations());
    sceneManager.setUseImagePool(settings.getUseLiveRendering());
    sceneManager.setQuality(settings.getQuality());
    return sceneManager;
  }

  @SuppressWarnings("deprecation")
  @NotNull
  final NlDesignSurfacePositionableContentLayoutManager getSceneViewLayoutManager() {
    return (NlDesignSurfacePositionableContentLayoutManager)mySceneViewPanel.getLayout();
  }

  /**
   * Default {@link NlActionManager} provider.
   */
  @NotNull
  public static ActionManager<? extends NlDesignSurface> defaultActionManagerProvider(@NotNull DesignSurface<LayoutlibSceneManager> surface) {
    return new NlActionManager((NlDesignSurface)surface);
  }

  /**
   * Default {@link NlInteractionHandler} provider.
   */
  @NotNull
  public static NlInteractionHandler defaultInteractionHandlerProvider(@NotNull DesignSurface<LayoutlibSceneManager> surface) {
    return new NlInteractionHandler(surface);
  }

  /**
   * Default {@link NlDesignSurfaceActionHandler} provider.
   */
  @NotNull
  public static NlDesignSurfaceActionHandler defaultActionHandlerProvider(@NotNull DesignSurface<LayoutlibSceneManager> surface) {
    return new NlDesignSurfaceActionHandler(surface);
  }

  /**
   * {@link VisualLintIssueProvider} factory that produces a {@link ViewVisualLintIssueProvider} for view-based layouts.
   */
  @NotNull
  public static VisualLintIssueProvider viewVisualLintIssueProviderFactory(@NotNull DesignSurface<LayoutlibSceneManager> surface) {
    return new ViewVisualLintIssueProvider(surface);
  }

  @NotNull
  public static Builder builder(@NotNull Project project, @NotNull Disposable parentDisposable) {
    return new Builder(project, parentDisposable);
  }

  @NotNull
  @Override
  protected LayoutlibSceneManager createSceneManager(@NotNull NlModel model) {
    LayoutlibSceneManager manager = mySceneManagerProvider.apply(this, model);
    manager.addRenderListener(myRenderListener);

    return manager;
  }

  @UiThread
  public void onLayoutUpdated(SurfaceLayoutOption layoutOption) {
    if (mySceneViewPanel != null) {
      setSceneViewAlignment(layoutOption.getSceneViewAlignment());
      setScrollPosition(0, 0);
      revalidateScrollArea();
    }
  }

  @NotNull
  @Override
  public NlAnalyticsManager getAnalyticsManager() {
    return myAnalyticsManager;
  }

  @Override
  public @Nullable LayoutScannerControl getLayoutScannerControl() {
    return myScannerControl;
  }

  /**
   * Tells this surface to resize mode. While on resizing mode, the views won't be auto positioned.
   * This can be disabled to avoid moving the screens around when the user is resizing the canvas. See {@link CanvasResizeInteraction}
   *
   * @param isResizing true to enable the resize mode
   */
  public void setResizeMode(boolean isResizing) {
    myIsCanvasResizing = isResizing;
    // When in resize mode, allow the scrollable surface autoscroll so it follow the mouse.
    setSurfaceAutoscrolls(isResizing);
  }

  /**
   * When true, the surface will autoscroll when the mouse gets near the edges. See {@link JScrollPane#setAutoscrolls(boolean)}
   */
  private void setSurfaceAutoscrolls(boolean enabled) {
    if (myScrollPane != null) {
      myScrollPane.setAutoscrolls(enabled);
    }
  }

  /**
   * Returns whether this surface is currently in resize mode or not. See {@link #setResizeMode(boolean)}
   */
  public boolean isCanvasResizing() {
    return myIsCanvasResizing;
  }

  @NotNull
  public ScreenViewProvider getScreenViewProvider() {
    return myScreenViewProvider;
  }

  public void setScreenViewProvider(@NotNull ScreenViewProvider screenViewProvider, boolean setAsDefault) {
    // TODO(b/160021437): Make ScreenViewProvider a property of SceneManager instead, the way is currently implemented, changes made to
    //  DesignSurface properties affect previews from all NlModels, that's not always the desired behavior like in this case
    if (setAsDefault && screenViewProvider instanceof NlScreenViewProvider) {
      NlScreenViewProvider.Companion.savePreferredMode((NlScreenViewProvider)screenViewProvider);
    }

    if (screenViewProvider != myScreenViewProvider) {
      myScreenViewProvider.onViewProviderReplaced();
      myScreenViewProvider = screenViewProvider;

      for (SceneManager manager : getSceneManagers()) {
        manager.updateSceneView();
        manager.requestLayoutAndRenderAsync(false);
      }
      revalidateScrollArea();
    }
  }

  /**
   * Update the color-blind mode in the {@link ScreenViewProvider} for this surface
   * and make sure to update all the SceneViews in this surface to reflect the change.
   */
  public void setColorBlindMode(ColorBlindMode mode) {
    myScreenViewProvider.setColorBlindFilter(mode);
    for (SceneManager manager : getSceneManagers()) {
      manager.updateSceneView();
      manager.requestLayoutAndRenderAsync(false);
    }
    revalidateScrollArea();
  }

  @Override
  public boolean shouldRenderErrorsPanel() {
    return myShouldRenderErrorsPanel;
  }

  /**
   * Builds a new {@link NlDesignSurface} with the default settings
   */
  @NotNull
  @TestOnly
  public static NlDesignSurface build(@NotNull Project project, @NotNull Disposable parentDisposable) {
    return new Builder(project, parentDisposable).build();
  }

  /**
   * Set the ConstraintsLayer and SceneLayer layers to paint,
   * even if they are set to paint only on mouse hover
   *
   * @param value if true, force painting
   */
  public void forceLayersPaint(boolean value) {
    for (SceneView view : getSceneViews()) {
      view.setForceLayersRepaint(value);
    }
    repaint();
  }

  @NotNull
  @Override
  public AccessoryPanel getAccessoryPanel() {
    return myAccessoryPanel;
  }

  public void showInspectorAccessoryPanel(boolean show) {
    for (DesignSurfaceListener listener : ImmutableList.copyOf(myListeners)) {
      listener.showAccessoryPanel(this, show);
    }
  }

  @Override
  public void show(@NotNull AccessoryPanel.Type type, boolean show) {
    showInspectorAccessoryPanel(show);
  }

  @NotNull
  @Override
  public ActionManager<NlDesignSurface> getActionManager() {
    //noinspection unchecked
    return (ActionManager<NlDesignSurface>)super.getActionManager();
  }

  @Override
  @NotNull
  public ItemTransferable getSelectionAsTransferable() {
    ImmutableList<DnDTransferComponent> components =
      getSelectionModel().getSelection().stream()
        .filter(component -> component.getTag() != null)
        .map(component ->
               new DnDTransferComponent(component.getTagName(), component.getTag().getText(),
                                        NlComponentHelperKt.getW(component), NlComponentHelperKt.getH(component)))
        .collect(toImmutableList());

    ImmutableSet<NlModel> selectedModels = getSelectionModel().getSelection()
      .stream()
      .map(NlComponent::getModel)
      .collect(toImmutableSet());

    if (selectedModels.size() != 1) {
      Logger
        .getInstance(NlDesignSurface.class)
        .warn("Elements from multiple models were selected.");
    }

    NlModel selectedModel = Iterables.getFirst(selectedModels, null);
    return new ItemTransferable(new DnDTransferItem(selectedModel != null ? selectedModel.getId() : 0, components));
  }

  /**
   * The offsets to the left and top edges when scrolling to a component by calling {@link #scrollToVisible(SceneView, boolean)}
   */
  @SwingCoordinate
  @Override
  protected Dimension getScrollToVisibleOffset() {
    return new Dimension(2 * DEFAULT_SCREEN_OFFSET_X, 2 * DEFAULT_SCREEN_OFFSET_Y);
  }

  @Override
  public CompletableFuture<Void> setModel(@Nullable NlModel model) {
    myAccessoryPanel.setModel(model);
    return super.setModel(model);
  }

  @Override
  public void dispose() {
    myAccessoryPanel.setSurface(null);
    myRenderIssueProviders = ImmutableList.of();
    super.dispose();
  }

  @Override
  public void notifyComponentActivate(@NotNull NlComponent component, int x, int y) {
<<<<<<< HEAD
    ViewHandler handler = NlComponentHelperKt.getViewHandler(component, () -> {});
=======
    ViewHandler handler = NlComponentHelperKt.getViewHandler(component, () -> { });
>>>>>>> 0d09370c

    if (handler != null) {
      handler.onActivateInDesignSurface(component, x, y);
    }
    super.notifyComponentActivate(component, x, y);
  }

  /**
   * Notifies the design surface that the given screen view (which must be showing in this design surface)
   * has been rendered (possibly with errors)
   */
  public void updateErrorDisplay() {
    if (myIsRenderingSynchronously) {
      // No errors update while we are in the middle of playing an animation
      return;
    }

    assert ApplicationManager.getApplication().isDispatchThread() ||
           !ApplicationManager.getApplication().isReadAccessAllowed() : "Do not hold read lock when calling updateErrorDisplay!";

    getErrorQueue().cancelAllUpdates();
    getErrorQueue().queue(new Update("errors") {
      @Override
      public void run() {
        // Whenever error queue is active, make sure to resume any paused scanner control.
        if (myScannerControl != null) {
          myScannerControl.resume();
        }
        // Look up *current* result; a newer one could be available
        Map<LayoutlibSceneManager, RenderResult> results = getSceneManagers().stream()
          .filter(sceneManager -> sceneManager.getRenderResult() != null)
          .collect(Collectors.toMap(Function.identity(), LayoutlibSceneManager::getRenderResult));
        if (results.isEmpty()) {
          return;
        }

        Project project = getProject();
        if (project.isDisposed()) {
          return;
        }

        // createErrorModel needs to run in Smart mode to resolve the classes correctly
        DumbService.getInstance(project).runReadActionInSmartMode(() -> {
          ImmutableList<RenderIssueProvider> renderIssueProviders = null;
          if (GradleBuildState.getInstance(project).isBuildInProgress()) {
            for (Map.Entry<LayoutlibSceneManager, RenderResult> entry : results.entrySet()) {
              if (entry.getValue().getLogger().hasErrors()) {
                // We are still building, display the message to the user.
                renderIssueProviders = ImmutableList.of(new RenderIssueProvider(
                  entry.getKey().getModel(), RenderErrorModel.STILL_BUILDING_ERROR_MODEL));
                break;
              }
            }
          }

          if (renderIssueProviders == null) {
            renderIssueProviders = results.entrySet().stream()
              .map(entry -> {
                RenderErrorModel errorModel = RenderErrorModelFactory
                  .createErrorModel(NlDesignSurface.this, entry.getValue());
                return new RenderIssueProvider(entry.getKey().getModel(), errorModel);
              })
              .collect(toImmutableList());
          }
          myRenderIssueProviders.forEach(renderIssueProvider -> getIssueModel().removeIssueProvider(renderIssueProvider));
          myRenderIssueProviders = renderIssueProviders;
          renderIssueProviders.forEach(renderIssueProvider -> getIssueModel().addIssueProvider(renderIssueProvider));
        });

        boolean hasLayoutValidationOpen = VisualizationToolWindowFactory.hasVisibleValidationWindow(project);
        boolean hasRunAtfOnMainPreview = hasLayoutValidationOpen;
        if (!hasLayoutValidationOpen) {
          List<NlModel> modelsForBackgroundRun = new ArrayList<>();
          Map<RenderResult, NlModel> renderResultsForAnalysis = new HashMap<>();
          results.forEach((manager, result) -> {
            switch (manager.getVisualLintMode()) {
              case RUN_IN_BACKGROUND:
                modelsForBackgroundRun.add(manager.getModel());
                break;
              case RUN_ON_PREVIEW_ONLY:
                renderResultsForAnalysis.put(result, manager.getModel());
                break;
              case DISABLED:
                break;
            }
          });
          hasRunAtfOnMainPreview = !renderResultsForAnalysis.isEmpty();
          VisualLintService.getInstance(project).runVisualLintAnalysis(
            NlDesignSurface.this,
            myVisualLintIssueProvider,
            modelsForBackgroundRun,
            renderResultsForAnalysis);
        }

        if (myScannerControl != null && !hasRunAtfOnMainPreview) {
          myScannerControl.validateAndUpdateLint(results);
        }
      }

      @Override
      public boolean canEat(@NotNull Update update) {
        return true;
      }
    });
  }

  private void modelRendered() {
    updateErrorDisplay();
    // modelRendered might be called in the Layoutlib Render thread and revalidateScrollArea needs to be called on the UI thread.
    UIUtil.invokeLaterIfNeeded(this::revalidateScrollArea);
  }

  @Override
  public void deactivate() {
    myRenderIssueProviders.forEach(renderIssueProvider -> getIssueModel().removeIssueProvider(renderIssueProvider));
    myRenderIssueProviders = ImmutableList.of();
    myVisualLintIssueProvider.clear();
    super.deactivate();
  }

  @Override
  public void activate() {
    super.activate();
    updateErrorDisplay();
  }

  @NotNull
  @Override
  public CompletableFuture<Void> forceUserRequestedRefresh() {
    // When the user initiates the refresh, give some feedback via progress indicator.
    BackgroundableProcessIndicator refreshProgressIndicator = new BackgroundableProcessIndicator(
      getProject(),
      "Refreshing...",
      "",
      "",
      false
    );
    return requestSequentialRender(manager -> {
      manager.forceReinflate();
      return manager.requestUserInitiatedRenderAsync();
    }).whenComplete((r, t) -> refreshProgressIndicator.processFinish());
  }

  @NotNull
  @Override
  public CompletableFuture<Void> forceRefresh() {
    return requestSequentialRender(manager -> {
      manager.forceReinflate();
      return manager.requestRenderAsync();
    });
  }

  @Override
  protected boolean useSmallProgressIcon() {
    if (getFocusedSceneView() == null) {
      return false;
    }

    return Iterables.any(getSceneManagers(), (sceneManager) -> sceneManager.getRenderResult() != null);
  }

  /**
   * Returns all the {@link PositionableContent} in this surface.
   */
  @NotNull
  protected Collection<PositionableContent> getPositionableContent() {
    return mySceneViewPanel.getPositionableContent();
  }

  public Map<SceneView, Rectangle> findSceneViewRectangles() {
    return mySceneViewPanel.findSceneViewRectangles();
  }

  @Override
<<<<<<< HEAD
  public double getFitScale() {
    Dimension extent = getExtentSize();
    Collection<PositionableContent> positionableContents = getPositionableContent();
    // If there is no content, use 100% as zoom-to-fit level.
    double scale = positionableContents.isEmpty() ? 1.0 :
                   ((NlDesignSurfacePositionableContentLayoutManager)getSceneViewLayoutManager())
                     .getLayoutManager()
                     .getFitIntoScale(getPositionableContent(), extent.width, extent.height);

    return Math.min(scale, myMaxFitIntoScale);
  }

  @Override
  public boolean setScale(double scale, int x, int y) {
    double previousScale = getScale();
    boolean changed = super.setScale(scale, x, y);
    if (changed) {
      DesignSurfaceViewport port = getViewport();
      Point scrollPosition = getScrollPosition();
      @SuppressWarnings("deprecation")
      SurfaceLayoutManager layoutManager = ((NlDesignSurfacePositionableContentLayoutManager)getSceneViewLayoutManager())
        .getLayoutManager();

      if (layoutManager instanceof GroupedListSurfaceLayoutManager) { // new list mode
        if(x < 0 || y < 0) {
          // zoom with top-center of the visible area as anchor
          myViewportScroller = new TopBoundCenterScroller(
            new Dimension(port.getViewSize()), new Point(scrollPosition), port.getExtentSize(), previousScale, getScale());
        }
        else {
          // zoom with mouse position as anchor, and considering its relative position to the existing scene views
          myViewportScroller = new ReferencePointScroller(
            new Dimension(port.getViewSize()), new Point(scrollPosition),
            new Point(x, y), previousScale, getScale(), findSceneViewRectangles(),
            (SceneView sceneView) -> mySceneViewPanel.findMeasuredSceneViewRectangle(sceneView,
                                                                                     getPositionableContent(),
                                                                                     getExtentSize()));
        }
      } else if(layoutManager instanceof GroupedGridSurfaceLayoutManager) { // new grid mode
        // zoom with top-left corner of the visible area as anchor
        myViewportScroller = new TopLeftCornerScroller(
          new Dimension(port.getViewSize()), new Point(scrollPosition), previousScale, getScale());
      }
      else if (!(layoutManager instanceof GridSurfaceLayoutManager)) {
        Point zoomCenterInView;
        if (x < 0 || y < 0) {
          x = port.getViewportComponent().getWidth() / 2;
          y = port.getViewportComponent().getHeight() / 2;
        }
        zoomCenterInView = new Point(scrollPosition.x + x, scrollPosition.y + y);

        myViewportScroller = new ZoomCenterScroller(new Dimension(port.getViewSize()), new Point(scrollPosition), zoomCenterInView);
=======
  public @Nullable LayoutManagerSwitcher getLayoutManagerSwitcher() {
    return (LayoutManagerSwitcher) mySceneViewPanel.getLayout();
  }

  @Override
  public void onScaleChange(@NotNull ScaleChange update) {
    super.onScaleChange(update);

    DesignSurfaceViewport port = getViewport();
    Point scrollPosition = getScrollPosition();
    Point focusPoint = update.getFocusPoint();

    @SuppressWarnings("deprecation")
    SurfaceLayoutManager layoutManager = getSceneViewLayoutManager().getCurrentLayout().getValue().getLayoutManager();

    // If layout is a vertical list layout
    boolean isGroupedListLayout = layoutManager instanceof GroupedListSurfaceLayoutManager || layoutManager instanceof ListLayoutManager;
    // If layout is grouped grid layout.
    boolean isGroupedGridLayout = layoutManager instanceof GroupedGridSurfaceLayoutManager || layoutManager instanceof GridLayoutManager;

    if (isGroupedListLayout) { // new list mode
      if (focusPoint.x < 0 || focusPoint.y < 0) {
        // zoom with top-center of the visible area as anchor
        myViewportScroller = new TopBoundCenterScroller(
          new Dimension(port.getViewSize()),
          new Point(scrollPosition),
          port.getExtentSize(),
          update.getPreviousScale(),
          update.getNewScale()
        );
      } else {
        // zoom with mouse position as anchor, and considering its relative position to the existing scene views
        myViewportScroller = new ReferencePointScroller(
          new Dimension(port.getViewSize()),
          new Point(scrollPosition),
          focusPoint,
          update.getPreviousScale(),
          update.getNewScale(),
          findSceneViewRectangles(),
          (SceneView sceneView) -> mySceneViewPanel.findMeasuredSceneViewRectangle(sceneView, getExtentSize())
        );
      }
    } else if (isGroupedGridLayout) { // new grid mode
      // zoom with top-left corner of the visible area as anchor
      myViewportScroller = new TopLeftCornerScroller(
        new Dimension(port.getViewSize()),
        new Point(scrollPosition),
        update.getPreviousScale(),
        update.getNewScale()
      );
    } else if (!(layoutManager instanceof GridSurfaceLayoutManager)) {
      Point zoomCenterInView;
      if (focusPoint.x < 0 || focusPoint.y < 0) {
        focusPoint = new Point(
          port.getViewportComponent().getWidth() / 2,
          port.getViewportComponent().getHeight() / 2
        );
>>>>>>> 0d09370c
      }
      zoomCenterInView = new Point(scrollPosition.x + focusPoint.x, scrollPosition.y + focusPoint.y);

      myViewportScroller = new ZoomCenterScroller(new Dimension(port.getViewSize()), new Point(scrollPosition), zoomCenterInView);
    }
  }

  /**
   * Zoom (in or out) and move the scroll position to ensure that the given rectangle is fully
   * visible and centered.
   * When zooming, the sceneViews may move around, and so the rectangle's coordinates should be
   * relative to the sceneView.
   * The given rectangle should be a subsection of the given sceneView.
   *
   * @param sceneView the {@link SceneView} that contains the given rectangle
   * @param rectangle the rectangle that should be visible, with its coordinates relative to the
   *                  sceneView, and with its currentsize (before zooming).
   */
  public final void zoomAndCenter(@NotNull SceneView sceneView,
                                  @NotNull @SwingCoordinate Rectangle rectangle) {
    if (myScrollPane == null) {
      Logger
        .getInstance(NlDesignSurface.class)
        .warn("The scroll pane is null, cannot zoom and center.");
      return;
    }
    // Calculate the scaleChangeNeeded so that after zooming,
    // the given rectangle with a given offset fits tight in the scroll panel.
    Dimension offset = getScrollToVisibleOffset();
    Dimension availableSize = getExtentSize();
    Dimension curSize = new Dimension(rectangle.width, rectangle.height);
    // Make sure both dimensions fit, and at least one of them is as tight
    // as possible (respecting the offset).
    double scaleChangeNeeded = Math.min(
      (availableSize.getWidth() - 2 * offset.width) / curSize.getWidth(),
      (availableSize.getHeight() - 2 * offset.height) / curSize.getHeight()
    );
    // Adjust the scale change to keep the new scale between the lower and upper bounds.
    double curScale = myZoomController.getScale();
    double boundedNewScale = getBoundedScale(curScale * scaleChangeNeeded);
    scaleChangeNeeded = boundedNewScale / curScale;
    // The rectangle size and its coordinates relative to the sceneView have
    // changed due to the scale change.
    rectangle.setRect(rectangle.x * scaleChangeNeeded, rectangle.y * scaleChangeNeeded,
                      rectangle.width * scaleChangeNeeded, rectangle.height * scaleChangeNeeded);

    if (myZoomController.setScale(boundedNewScale)) {
      myViewportScroller = port -> scrollToCenter(sceneView, rectangle);
    }
    else {
      // If scale hasn't changed, then just scroll to center
      scrollToCenter(sceneView, rectangle);
    }
  }

  @Override
  public void scrollToCenter(@NotNull List<NlComponent> list) {
    SceneView view = getFocusedSceneView();
    if (list.isEmpty() || view == null) {
      return;
    }
    Scene scene = view.getScene();
    @AndroidDpCoordinate Rectangle componentsArea = new Rectangle(0, 0, -1, -1);
    @AndroidDpCoordinate Rectangle componentRect = new Rectangle();
    list.stream().filter(nlComponent -> !nlComponent.isRoot()).forEach(nlComponent -> {
      SceneComponent component = scene.getSceneComponent(nlComponent);
      if (component == null) {
        return;
      }
      component.fillRect(componentRect);

      if (componentsArea.width < 0) {
        componentsArea.setBounds(componentRect);
      }
      else {
        componentsArea.add(componentRect);
      }
    });

    @SwingCoordinate Rectangle areaToCenter = Coordinates.getSwingRectDip(view, componentsArea);
    if (areaToCenter.isEmpty() || getLayeredPane().getVisibleRect().contains(areaToCenter)) {
      // No need to scroll to components if they are all fully visible on the surface.
      return;
    }

    @SwingCoordinate Dimension swingViewportSize = getExtentSize();
    @SwingCoordinate int targetSwingX = (int)areaToCenter.getCenterX();
    @SwingCoordinate int targetSwingY = (int)areaToCenter.getCenterY();
    // Center to position.
    setScrollPosition(targetSwingX - swingViewportSize.width / 2, targetSwingY - swingViewportSize.height / 2);
    @SurfaceScale double fitScale = DesignSurfaceHelper.getFitContentIntoWindowScale(this, areaToCenter.getSize());

    if (myZoomController.getScale() > fitScale) {
      // Scale down to fit selection.
      myZoomController.setScale(fitScale, targetSwingX, targetSwingY);
    }
  }

  @NotNull
  @Override
  public List<NlComponent> getSelectableComponents() {
    NlComponent root = getModels()
      .stream()
      .flatMap((model) -> model.getComponents().stream())
      .findFirst()
      .orElse(null);
    if (root == null) {
      return Collections.emptyList();
    }

    return root.flatten().collect(Collectors.toList());
  }

  /**
   * When the surface is in "Animation Mode", the error display is not updated. This allows for the surface
   * to render results faster without triggering updates of the issue panel per frame.
   */
  public void setRenderSynchronously(boolean enabled) {
    myIsRenderingSynchronously = enabled;
    // If animation is enabled, scanner must be paused.
    if (myScannerControl != null) {
      if (enabled) {
        myScannerControl.pause();
      }
      else {
        myScannerControl.resume();
      }
    }
  }

  public boolean isRenderingSynchronously() { return myIsRenderingSynchronously; }

  public void setAnimationScrubbing(boolean value) {
    myIsAnimationScrubbing = value;
  }

  /**
   * Set the rotation degree of the surface to simulate the phone rotation.
   * @param value angle of the rotation.
   */
  public void setRotateSurfaceDegree(float value) {
    myRotateSurfaceDegree = value;
  }

  /**
   * Return the rotation degree of the surface to simulate the phone rotation.
   */
  public float getRotateSurfaceDegree() {
    return myRotateSurfaceDegree;
  }

  /**
   * Return whenever surface is rotating.
   */
  public boolean isRotating() {
    return !Float.isNaN(myRotateSurfaceDegree);
  }
  public boolean isInAnimationScrubbing() { return myIsAnimationScrubbing; }

  /**
   * Sets the min size allowed for the scrollable surface. This is useful in cases where we have an interaction that needs
   * to extend the available space.
   */
  public void setScrollableViewMinSize(@NotNull Dimension dimension) {
    myScrollableViewMinSize.setSize(dimension);
  }

  @Override
  public Object getData(@NotNull String dataId) {
    Object data = myDelegateDataProvider != null ? myDelegateDataProvider.getData(dataId) : null;
    if (data != null) {
      return data;
    }

    if (LayoutPreviewHandlerKt.LAYOUT_PREVIEW_HANDLER_KEY.is(dataId) ) {
      return this;
    }

    return super.getData(dataId);
  }

  @NotNull
  public ImmutableSet<NlSupportedActions> getSupportedActions() {
    return mySupportedActionsProvider.get();
  }

  @Override
  public boolean getPreviewWithToolsVisibilityAndPosition() {
    return myPreviewWithToolsVisibilityAndPosition;
  }

  @Override
  public void setPreviewWithToolsVisibilityAndPosition(boolean isPreviewWithToolsVisibilityAndPosition) {
    if (myPreviewWithToolsVisibilityAndPosition != isPreviewWithToolsVisibilityAndPosition) {
      myPreviewWithToolsVisibilityAndPosition = isPreviewWithToolsVisibilityAndPosition;
      forceRefresh();
    }
  }

  @NotNull
  Dimension getScrollableViewMinSize() {
    return myScrollableViewMinSize;
  }

  @NotNull
  public VisualLintIssueProvider getVisualLintIssueProvider() {
    return myVisualLintIssueProvider;
  }
}<|MERGE_RESOLUTION|>--- conflicted
+++ resolved
@@ -20,24 +20,17 @@
 import static com.google.common.collect.ImmutableList.toImmutableList;
 import static com.google.common.collect.ImmutableSet.toImmutableSet;
 
-<<<<<<< HEAD
-import com.android.sdklib.AndroidDpCoordinate;
-=======
 import com.android.annotations.concurrency.UiThread;
 import com.android.sdklib.AndroidDpCoordinate;
 import com.android.tools.adtui.ZoomController;
->>>>>>> 0d09370c
 import com.android.tools.adtui.common.SwingCoordinate;
 import com.android.tools.idea.actions.LayoutPreviewHandler;
 import com.android.tools.idea.actions.LayoutPreviewHandlerKt;
 import com.android.tools.idea.common.diagnostics.NlDiagnosticKey;
 import com.android.tools.idea.common.editor.ActionManager;
 import com.android.tools.idea.common.error.IssueProvider;
-<<<<<<< HEAD
-=======
 import com.android.tools.idea.common.layout.LayoutManagerSwitcher;
 import com.android.tools.idea.common.layout.SurfaceLayoutOption;
->>>>>>> 0d09370c
 import com.android.tools.idea.common.model.Coordinates;
 import com.android.tools.idea.common.model.DefaultSelectionModel;
 import com.android.tools.idea.common.model.DnDTransferComponent;
@@ -80,20 +73,12 @@
 import com.android.tools.idea.uibuilder.scene.LayoutlibSceneManager;
 import com.android.tools.idea.uibuilder.scene.RenderListener;
 import com.android.tools.idea.uibuilder.surface.interaction.CanvasResizeInteraction;
-<<<<<<< HEAD
-import com.android.tools.idea.uibuilder.surface.layout.GridSurfaceLayoutManager;
-import com.android.tools.idea.uibuilder.surface.layout.GroupedGridSurfaceLayoutManager;
-import com.android.tools.idea.uibuilder.surface.layout.GroupedListSurfaceLayoutManager;
-import com.android.tools.idea.uibuilder.surface.layout.PositionableContent;
-import com.android.tools.idea.uibuilder.surface.layout.SingleDirectionLayoutManager;
-=======
 import com.android.tools.idea.uibuilder.surface.layout.GridLayoutManager;
 import com.android.tools.idea.uibuilder.surface.layout.GridSurfaceLayoutManager;
 import com.android.tools.idea.uibuilder.surface.layout.GroupedGridSurfaceLayoutManager;
 import com.android.tools.idea.uibuilder.surface.layout.GroupedListSurfaceLayoutManager;
 import com.android.tools.idea.uibuilder.surface.layout.ListLayoutManager;
 import com.android.tools.idea.uibuilder.surface.layout.PositionableContent;
->>>>>>> 0d09370c
 import com.android.tools.idea.uibuilder.surface.layout.SurfaceLayoutManager;
 import com.android.tools.idea.uibuilder.visual.VisualizationToolWindowFactory;
 import com.android.tools.idea.uibuilder.visual.colorblindmode.ColorBlindMode;
@@ -164,11 +149,7 @@
     private final Disposable myParentDisposable;
     private BiFunction<NlDesignSurface, NlModel, LayoutlibSceneManager> mySceneManagerProvider =
       NlDesignSurface::defaultSceneManagerProvider;
-<<<<<<< HEAD
-    @SuppressWarnings("deprecation") private SurfaceLayoutManager myLayoutManager;
-=======
     @SuppressWarnings("deprecation") private SurfaceLayoutOption myLayoutOption;
->>>>>>> 0d09370c
     @SurfaceScale private double myMinScale = DEFAULT_MIN_SCALE;
     @SurfaceScale private double myMaxScale = DEFAULT_MAX_SCALE;
     /**
@@ -204,9 +185,6 @@
     private boolean mySetDefaultScreenViewProvider = false;
 
     private double myMaxZoomToFitLevel = Double.MAX_VALUE;
-
-    private Function<DesignSurface<LayoutlibSceneManager>, VisualLintIssueProvider> myVisualLintIssueProviderFactory =
-      NlDesignSurface::viewVisualLintIssueProviderFactory;
 
     private Function<DesignSurface<LayoutlibSceneManager>, VisualLintIssueProvider> myVisualLintIssueProviderFactory =
       NlDesignSurface::viewVisualLintIssueProviderFactory;
@@ -394,21 +372,10 @@
     }
 
     @NotNull
-    public Builder setVisualLintIssueProvider(Function<DesignSurface<LayoutlibSceneManager>, VisualLintIssueProvider> issueProviderFactory) {
-      myVisualLintIssueProviderFactory = issueProviderFactory;
-      return this;
-    }
-
-    @NotNull
     public NlDesignSurface build() {
-<<<<<<< HEAD
-      @SuppressWarnings("deprecation")
-      SurfaceLayoutManager layoutManager = myLayoutManager != null ? myLayoutManager : createDefaultSurfaceLayoutManager();
-=======
       SurfaceLayoutOption layoutOption = myLayoutOption != null
                                                 ? myLayoutOption
                                                 : SurfaceLayoutOption.Companion.getDEFAULT_OPTION();
->>>>>>> 0d09370c
       if (myMinScale > myMaxScale) {
         throw new IllegalStateException("The max scale (" + myMaxScale + ") is lower than min scale (" + myMinScale +")");
       }
@@ -428,11 +395,7 @@
         myZoomControlsPolicy,
         mySupportedActionsProvider,
         myShouldRenderErrorsPanel,
-<<<<<<< HEAD
-        myMaxFitIntoZoomLevel,
-=======
         myMaxZoomToFitLevel,
->>>>>>> 0d09370c
         myVisualLintIssueProviderFactory);
 
       if (myScreenViewProvider != null) {
@@ -454,12 +417,6 @@
    */
   private final BiFunction<NlDesignSurface, NlModel, LayoutlibSceneManager> mySceneManagerProvider;
 
-<<<<<<< HEAD
-  @SurfaceScale private final double myMinScale;
-  @SurfaceScale private final double myMaxScale;
-
-=======
->>>>>>> 0d09370c
   // To scroll to correct viewport position when its size is changed.
   @Nullable private DesignSurfaceViewportScroller myViewportScroller = null;
 
@@ -481,11 +438,7 @@
   private NlDesignSurface(@NotNull Project project,
                           @NotNull Disposable parentDisposable,
                           @NotNull BiFunction<NlDesignSurface, NlModel, LayoutlibSceneManager> sceneManagerProvider,
-<<<<<<< HEAD
-                          @SuppressWarnings("deprecation") @NotNull SurfaceLayoutManager defaultLayoutManager,
-=======
                           @SuppressWarnings("deprecation") @NotNull SurfaceLayoutOption defaultLayoutOption,
->>>>>>> 0d09370c
                           @NotNull Function<DesignSurface<LayoutlibSceneManager>, ActionManager<? extends DesignSurface<LayoutlibSceneManager>>> actionManagerProvider,
                           @NotNull Function<DesignSurface<LayoutlibSceneManager>, Interactable> interactableProvider,
                           @NotNull Function<DesignSurface<LayoutlibSceneManager>, InteractionHandler> interactionHandlerProvider,
@@ -497,11 +450,7 @@
                           ZoomControlsPolicy zoomControlsPolicy,
                           @NotNull Supplier<ImmutableSet<NlSupportedActions>> supportedActionsProvider,
                           boolean shouldRenderErrorsPanel,
-<<<<<<< HEAD
-                          double maxFitIntoZoomLevel,
-=======
                           double maxZoomToFitLevel,
->>>>>>> 0d09370c
                           @NotNull Function<DesignSurface<LayoutlibSceneManager>, VisualLintIssueProvider> issueProviderFactory) {
     super(project, parentDisposable, actionManagerProvider, interactableProvider, interactionHandlerProvider,
           (surface) -> new NlDesignSurfacePositionableContentLayoutManager((NlDesignSurface)surface, parentDisposable, defaultLayoutOption),
@@ -515,11 +464,6 @@
     mySupportedActionsProvider = supportedActionsProvider;
     myShouldRenderErrorsPanel = shouldRenderErrorsPanel;
     myVisualLintIssueProvider = issueProviderFactory.apply(this);
-<<<<<<< HEAD
-    myMinScale = minScale;
-    myMaxScale = maxScale;
-=======
->>>>>>> 0d09370c
 
     getViewport().addChangeListener(e -> {
       DesignSurfaceViewportScroller scroller = myViewportScroller;
@@ -557,7 +501,6 @@
     return sceneManager;
   }
 
-  @SuppressWarnings("deprecation")
   @NotNull
   final NlDesignSurfacePositionableContentLayoutManager getSceneViewLayoutManager() {
     return (NlDesignSurfacePositionableContentLayoutManager)mySceneViewPanel.getLayout();
@@ -795,11 +738,7 @@
 
   @Override
   public void notifyComponentActivate(@NotNull NlComponent component, int x, int y) {
-<<<<<<< HEAD
-    ViewHandler handler = NlComponentHelperKt.getViewHandler(component, () -> {});
-=======
     ViewHandler handler = NlComponentHelperKt.getViewHandler(component, () -> { });
->>>>>>> 0d09370c
 
     if (handler != null) {
       handler.onActivateInDesignSurface(component, x, y);
@@ -974,60 +913,6 @@
   }
 
   @Override
-<<<<<<< HEAD
-  public double getFitScale() {
-    Dimension extent = getExtentSize();
-    Collection<PositionableContent> positionableContents = getPositionableContent();
-    // If there is no content, use 100% as zoom-to-fit level.
-    double scale = positionableContents.isEmpty() ? 1.0 :
-                   ((NlDesignSurfacePositionableContentLayoutManager)getSceneViewLayoutManager())
-                     .getLayoutManager()
-                     .getFitIntoScale(getPositionableContent(), extent.width, extent.height);
-
-    return Math.min(scale, myMaxFitIntoScale);
-  }
-
-  @Override
-  public boolean setScale(double scale, int x, int y) {
-    double previousScale = getScale();
-    boolean changed = super.setScale(scale, x, y);
-    if (changed) {
-      DesignSurfaceViewport port = getViewport();
-      Point scrollPosition = getScrollPosition();
-      @SuppressWarnings("deprecation")
-      SurfaceLayoutManager layoutManager = ((NlDesignSurfacePositionableContentLayoutManager)getSceneViewLayoutManager())
-        .getLayoutManager();
-
-      if (layoutManager instanceof GroupedListSurfaceLayoutManager) { // new list mode
-        if(x < 0 || y < 0) {
-          // zoom with top-center of the visible area as anchor
-          myViewportScroller = new TopBoundCenterScroller(
-            new Dimension(port.getViewSize()), new Point(scrollPosition), port.getExtentSize(), previousScale, getScale());
-        }
-        else {
-          // zoom with mouse position as anchor, and considering its relative position to the existing scene views
-          myViewportScroller = new ReferencePointScroller(
-            new Dimension(port.getViewSize()), new Point(scrollPosition),
-            new Point(x, y), previousScale, getScale(), findSceneViewRectangles(),
-            (SceneView sceneView) -> mySceneViewPanel.findMeasuredSceneViewRectangle(sceneView,
-                                                                                     getPositionableContent(),
-                                                                                     getExtentSize()));
-        }
-      } else if(layoutManager instanceof GroupedGridSurfaceLayoutManager) { // new grid mode
-        // zoom with top-left corner of the visible area as anchor
-        myViewportScroller = new TopLeftCornerScroller(
-          new Dimension(port.getViewSize()), new Point(scrollPosition), previousScale, getScale());
-      }
-      else if (!(layoutManager instanceof GridSurfaceLayoutManager)) {
-        Point zoomCenterInView;
-        if (x < 0 || y < 0) {
-          x = port.getViewportComponent().getWidth() / 2;
-          y = port.getViewportComponent().getHeight() / 2;
-        }
-        zoomCenterInView = new Point(scrollPosition.x + x, scrollPosition.y + y);
-
-        myViewportScroller = new ZoomCenterScroller(new Dimension(port.getViewSize()), new Point(scrollPosition), zoomCenterInView);
-=======
   public @Nullable LayoutManagerSwitcher getLayoutManagerSwitcher() {
     return (LayoutManagerSwitcher) mySceneViewPanel.getLayout();
   }
@@ -1085,7 +970,6 @@
           port.getViewportComponent().getWidth() / 2,
           port.getViewportComponent().getHeight() / 2
         );
->>>>>>> 0d09370c
       }
       zoomCenterInView = new Point(scrollPosition.x + focusPoint.x, scrollPosition.y + focusPoint.y);
 
