--- conflicted
+++ resolved
@@ -156,12 +156,8 @@
   public Emulator runEmulator() throws IOException, InterruptedException {
     if (emulator == null) {
       emulator = "emu";
-<<<<<<< HEAD
-      Emulator.createEmulator(fileSystem, emulator, TestUtils.resolveWorkspacePath("../system_image_android-29_default_x86_64"));
-=======
       Path workspaceRoot = TestUtils.getWorkspaceRoot("system_image_android-29_default_x86_64");
       Emulator.createEmulator(fileSystem, emulator, workspaceRoot);
->>>>>>> 13cf34d7
     }
     return Emulator.start(fileSystem, sdk, display, emulator);
   }
