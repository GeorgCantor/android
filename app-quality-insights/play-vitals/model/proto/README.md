--- conflicted
+++ resolved
@@ -18,10 +18,7 @@
   Then we can find the generated files at `//blaze-genfiles/google/play/developer/reporting/v1beta1/*.proto`.
 
 ## Change log
-<<<<<<< HEAD
-=======
 * 10/12/2023: Ported from last update: cl/553453096 ~ cl/572929528 merged on 10/12/2023
->>>>>>> 574fcae1
 * 07/06/2023: Ported from last update: cl/544613022 merged on 06/30/2023
 * 04/24/2023: Ported from last update: cl/526112545 merged on 04/21/2023
 * 04/18/2023: Ported from last update: cl/520011331 ~ cl/524242483 merged on 04/14/2023
