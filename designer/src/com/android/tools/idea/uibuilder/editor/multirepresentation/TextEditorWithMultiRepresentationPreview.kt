/*
 * Copyright (C) 2019 The Android Open Source Project
 *
 * Licensed under the Apache License, Version 2.0 (the "License");
 * you may not use this file except in compliance with the License.
 * You may obtain a copy of the License at
 *
 *      http://www.apache.org/licenses/LICENSE-2.0
 *
 * Unless required by applicable law or agreed to in writing, software
 * distributed under the License is distributed on an "AS IS" BASIS,
 * WITHOUT WARRANTIES OR CONDITIONS OF ANY KIND, either express or implied.
 * See the License for the specific language governing permissions and
 * limitations under the License.
 */
package com.android.tools.idea.uibuilder.editor.multirepresentation

import com.android.tools.idea.common.editor.SeamlessTextEditorWithPreview
import com.android.tools.idea.common.editor.setEditorLayout
import com.android.tools.idea.concurrency.AndroidCoroutineScope
import com.android.tools.idea.concurrency.AndroidDispatchers.uiThread
import com.intellij.openapi.actionSystem.AnActionEvent
import com.intellij.openapi.fileEditor.FileEditorManager
import com.intellij.openapi.fileEditor.TextEditor
import com.intellij.openapi.fileEditor.TextEditorWithPreview
import com.intellij.openapi.project.Project
import com.intellij.pom.Navigatable
<<<<<<< HEAD
import kotlinx.coroutines.launch
import kotlinx.coroutines.withContext
=======
>>>>>>> 574fcae1
import java.awt.event.ComponentEvent
import java.awt.event.ComponentListener
import kotlinx.coroutines.launch
import kotlinx.coroutines.withContext

/** Converts the [PreferredVisibility] value into the equivalent [TextEditorWithPreview.Layout]. */
private fun PreferredVisibility?.toTextEditorLayout(): TextEditorWithPreview.Layout? =
  when (this) {
    PreferredVisibility.HIDDEN -> TextEditorWithPreview.Layout.SHOW_EDITOR
    PreferredVisibility.SPLIT -> TextEditorWithPreview.Layout.SHOW_EDITOR_AND_PREVIEW
    PreferredVisibility.FULL -> TextEditorWithPreview.Layout.SHOW_PREVIEW
    else -> null
  }

/**
 * A generic [SeamlessTextEditorWithPreview] where a preview part of it is
 * [MultiRepresentationPreview]. It keeps track of number of representations in the preview part and
 * if none switches to the pure text editor mode.
 */
open class TextEditorWithMultiRepresentationPreview<P : MultiRepresentationPreview>(
  private val project: Project,
  textEditor: TextEditor,
  preview: P,
  editorName: String
) : SeamlessTextEditorWithPreview<P>(textEditor, preview, editorName) {
  /**
   * SplitEditorAction that sets the [layoutSetExplicitly] when the user has clicked the action.
   * This prevents the tab from being switched automatically once the user has explicitly switch to
   * a specific mode.
   */
  private inner class SplitEditorActionDelegate(delegate: SplitEditorAction) :
    SplitEditorAction(
      delegate.name,
      delegate.icon,
      delegate.delegate,
      delegate.showDefaultGutterPopup
    ) {
    override fun onUserSelectedAction() {
      layoutSetExplicitly = true
    }

    override fun setSelected(e: AnActionEvent, state: Boolean, userExplicitlySelected: Boolean) {
      if (isPureTextEditor && userExplicitlySelected) {
        return
      }
      super.setSelected(e, state, userExplicitlySelected)
    }

    override fun setSelected(e: AnActionEvent, state: Boolean) {
      if (isPureTextEditor) {
        return
      }
      super.setSelected(e, state)
    }
  }

  /** Whether this editor is active currently or not. */
  private var isActive = false

  /** True until the first activation happens. */
  private var firstActivation = true

  /**
   * True if the layout has been set explicitly when restoring the state. When it has been set
   * explicitly, the editor will not try to set the preferred layout from the
   * [PreviewRepresentation.preferredInitialVisibility].
   */
  private var layoutSetExplicitly = false

  /**
   * Action that replaces the default "Show Editor" action with one that registers when the user has
   * clicked it explicitly.
   */
  private val showEditorAction: SplitEditorAction =
    SplitEditorActionDelegate(super.getShowEditorAction())

  /**
   * Action that replaces the default "Show Editor And Preview" action with one that registers when
   * the user has clicked it explicitly.
   */
  private var showEditorAndPreviewAction: SplitEditorAction =
    SplitEditorActionDelegate(super.getShowEditorAndPreviewAction())

  /**
   * Action that replaces the default "Show Preview" action with one that registers when the user
   * has clicked it explicitly.
   */
  private var showPreviewAction: SplitEditorAction =
    SplitEditorActionDelegate(super.getShowPreviewAction())

  init {
    isPureTextEditor = preview.representationNames.isEmpty()
    preview.onRepresentationsUpdated = { isPureTextEditor = preview.representationNames.isEmpty() }
    preview.registerShortcuts(component)
    preview.component.addComponentListener(
      object : ComponentListener {
        override fun componentResized(e: ComponentEvent?) {}
<<<<<<< HEAD
        override fun componentMoved(e: ComponentEvent?) {}

        override fun componentShown(e: ComponentEvent?) {
          // The preview has been shown but only activate if the editor is selected
          if (isEditorSelected()) activate()
        }

=======

        override fun componentMoved(e: ComponentEvent?) {}

        override fun componentShown(e: ComponentEvent?) {
          // The preview has been shown but only activate if the editor is selected
          if (isEditorSelected()) activate()
        }

>>>>>>> 574fcae1
        override fun componentHidden(e: ComponentEvent?) {
          deactivate()
        }
      }
    )
  }

  /**
   * Returns whether this preview is active. That means that the number of [selectNotify] calls is
   * larger than the number of [deselectNotify] calls.
   */
  private fun isEditorSelected(): Boolean {
    val selectedEditors =
      FileEditorManager.getInstance(project)
        .selectedEditors
        .filterIsInstance<TextEditorWithMultiRepresentationPreview<*>>()
    return selectedEditors.any { it == this }
  }

  private fun activate() {
    if (isActive) return
    isActive = true
    preview.onActivate()
  }

  override fun navigateTo(navigatable: Navigatable) {
    // Check if the text editor is not visible.
    // When not visible, if the user is trying to navigate to the source code, we
    // show the split mode so the user can see where the cursor moved.
    // This is helpful in situations like hitting a debugger breakpoint or clicking a
    // component in the Layout Inspector.
    if (isDesignMode()) {
      selectSplitMode(false)
    }

    super.navigateTo(navigatable)
  }

  private fun deactivate() {
    if (!isActive) return
    isActive = false
    preview.onDeactivate()
  }

  final override fun selectNotify() {
    super.selectNotify()

    if (firstActivation) {
      // This is the first time the editor is being activated so trigger the onInit initialization.
      firstActivation = false
      AndroidCoroutineScope(this).launch {
        preview.onInit()

        withContext(uiThread) {
          if (!layoutSetExplicitly) {
            preview.currentRepresentation?.preferredInitialVisibility?.toTextEditorLayout()?.let {
              setLayoutExplicitly(it)
            }
          }

          // The editor has been selected, but only activate if it's visible.
          if (preview.component.isShowing) activate()
        }
      }
    } else {
      // The editor has been selected, but only activate if it's visible.
      if (preview.component.isShowing) activate()
    }
  }

  final override fun deselectNotify() {
    super.deselectNotify()
    if (isEditorSelected()) return

    deactivate()
  }

  /** Set the layout (code, split or only design) of the panel explicitly. */
  protected fun setLayoutExplicitly(layout: Layout?) {
    if (layout != null) {
      layoutSetExplicitly = true
      setEditorLayout(layout)
    }
  }

  override fun getShowEditorAction(): SplitEditorAction = showEditorAction

  override fun getShowEditorAndPreviewAction(): SplitEditorAction = showEditorAndPreviewAction

  override fun getShowPreviewAction(): SplitEditorAction = showPreviewAction
}<|MERGE_RESOLUTION|>--- conflicted
+++ resolved
@@ -25,11 +25,6 @@
 import com.intellij.openapi.fileEditor.TextEditorWithPreview
 import com.intellij.openapi.project.Project
 import com.intellij.pom.Navigatable
-<<<<<<< HEAD
-import kotlinx.coroutines.launch
-import kotlinx.coroutines.withContext
-=======
->>>>>>> 574fcae1
 import java.awt.event.ComponentEvent
 import java.awt.event.ComponentListener
 import kotlinx.coroutines.launch
@@ -127,7 +122,7 @@
     preview.component.addComponentListener(
       object : ComponentListener {
         override fun componentResized(e: ComponentEvent?) {}
-<<<<<<< HEAD
+
         override fun componentMoved(e: ComponentEvent?) {}
 
         override fun componentShown(e: ComponentEvent?) {
@@ -135,16 +130,6 @@
           if (isEditorSelected()) activate()
         }
 
-=======
-
-        override fun componentMoved(e: ComponentEvent?) {}
-
-        override fun componentShown(e: ComponentEvent?) {
-          // The preview has been shown but only activate if the editor is selected
-          if (isEditorSelected()) activate()
-        }
-
->>>>>>> 574fcae1
         override fun componentHidden(e: ComponentEvent?) {
           deactivate()
         }
