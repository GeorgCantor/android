--- conflicted
+++ resolved
@@ -28,12 +28,6 @@
 import it.unimi.dsi.fastutil.objects.Object2IntMap;
 import it.unimi.dsi.fastutil.objects.Object2IntMaps;
 import it.unimi.dsi.fastutil.objects.Object2IntOpenHashMap;
-<<<<<<< HEAD
-import org.jetbrains.annotations.NotNull;
-import org.jetbrains.annotations.Nullable;
-
-=======
->>>>>>> 799703f0
 import java.io.ByteArrayOutputStream;
 import java.io.IOException;
 import java.nio.file.Files;
@@ -47,6 +41,8 @@
 import java.util.function.Consumer;
 import java.util.function.Function;
 import java.util.function.Predicate;
+import org.jetbrains.annotations.NotNull;
+import org.jetbrains.annotations.Nullable;
 
 /**
  * Static methods for serialization and deserialization of resources implementing {@link BasicResourceItem} interface.
@@ -120,19 +116,11 @@
   public static void writeResourcesToStream(@NotNull Map<ResourceType, ListMultimap<String, ResourceItem>> resources,
                                             @NotNull Base128OutputStream stream,
                                             @NotNull Predicate<FolderConfiguration> configFilter) throws IOException {
-<<<<<<< HEAD
     Object2IntMap<String> qualifierStringIndexes = new Object2IntOpenHashMap<>();
     qualifierStringIndexes.defaultReturnValue(-1);
     Object2IntMap<ResourceSourceFile> sourceFileIndexes = new Object2IntOpenHashMap<>();
     sourceFileIndexes.defaultReturnValue(-1);
     Object2IntMap<ResourceNamespace.Resolver> namespaceResolverIndexes = new Object2IntOpenHashMap<>();
-=======
-    Object2IntOpenHashMap<String> qualifierStringIndexes = new Object2IntOpenHashMap<>();
-    qualifierStringIndexes.defaultReturnValue(-1);
-    Object2IntOpenHashMap<ResourceSourceFile> sourceFileIndexes = new Object2IntOpenHashMap<>();
-    sourceFileIndexes.defaultReturnValue(-1);
-    Object2IntOpenHashMap<ResourceNamespace.Resolver> namespaceResolverIndexes = new Object2IntOpenHashMap<>();
->>>>>>> 799703f0
     namespaceResolverIndexes.defaultReturnValue(-1);
     int itemCount = 0;
     Collection<ListMultimap<String, ResourceItem>> resourceMaps = resources.values();
