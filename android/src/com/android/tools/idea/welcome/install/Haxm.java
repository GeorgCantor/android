--- conflicted
+++ resolved
@@ -24,15 +24,9 @@
 import com.android.tools.idea.avdmanager.AccelerationErrorSolution;
 import com.android.tools.idea.avdmanager.AvdManagerConnection;
 import com.android.tools.idea.avdmanager.ElevatedCommandLine;
-<<<<<<< HEAD
 import com.android.tools.idea.welcome.wizard.deprecated.HaxmInstallSettingsStep;
 import com.android.tools.idea.welcome.wizard.deprecated.HaxmUninstallInfoStep;
 import com.android.tools.idea.welcome.wizard.deprecated.ProgressStep;
-=======
-import com.android.tools.idea.welcome.wizard.HaxmInstallSettingsStep;
-import com.android.tools.idea.welcome.wizard.HaxmUninstallInfoStep;
-import com.android.tools.idea.welcome.wizard.ProgressStep;
->>>>>>> 267d1788
 import com.android.tools.idea.wizard.dynamic.DynamicWizardStep;
 import com.android.tools.idea.wizard.dynamic.ScopedStateStore;
 import com.google.common.collect.ImmutableList;
@@ -88,11 +82,7 @@
     ScopedStateStore.createKey("emulator.memory", ScopedStateStore.Scope.PATH, Integer.class);
   private final ScopedStateStore.Key<Boolean> myIsCustomInstall;
   private ProgressStep myProgressStep;
-<<<<<<< HEAD
   private final HaxmInstallationIntention myInstallationIntention;
-=======
-  private HaxmInstallationIntention myInstallationIntention;
->>>>>>> 267d1788
   private boolean myHaxmInstallerSuccessfullyCompleted = false;
   private static AccelerationErrorCode ourInitialCheck;
 
@@ -244,7 +234,6 @@
 
   @Override
   public void configure(@NotNull InstallContext installContext, @NotNull AndroidSdkHandler sdkHandler) {
-<<<<<<< HEAD
     File sdkRoot = sdkHandler.getLocation();
     if (sdkRoot == null) {
       installContext.print("HAXM installer could not be run because SDK root isn't specified", ConsoleViewContentType.ERROR_OUTPUT);
@@ -258,37 +247,6 @@
 
     AccelerationErrorCode accelerationErrorCode = checkHaxmInstallation();
 
-=======
-    AccelerationErrorCode accelerationErrorCode = checkHaxmInstallation();
-
-    if (myInstallationIntention == HaxmInstallationIntention.UNINSTALL) {
-      if (accelerationErrorCode == ALREADY_INSTALLED) {
-        try {
-          GeneralCommandLine commandLine = getUninstallCommandLine(sdkHandler.getLocation());
-          runInstaller(installContext, commandLine);
-        }
-        catch (WizardException e) {
-          LOG.warn(String.format("Tried to uninstall HAXM on %s OS", Platform.current().name()), e);
-          installContext.print("Unable to uninstall Intel HAXM\n", ConsoleViewContentType.ERROR_OUTPUT);
-          String message = e.getMessage();
-          if (!StringUtil.endsWithLineBreak(message)) {
-            message += "\n";
-          }
-          installContext.print(message, ConsoleViewContentType.ERROR_OUTPUT);
-        }
-      }
-      else {
-        // HAXM is not installed and the intention is to uninstall, so nothing to do here
-        // This should not normally be the case unless some of the previous HAXM installation/uninstallation
-        // operations failed or were executed outside of Studio
-        LOG.info("Acceleration check signified that HAXM is not installed, so not proceeding with its uninstallation. " +
-                 "The acceleration check result was: " + accelerationErrorCode.getProblem());
-        myHaxmInstallerSuccessfullyCompleted = true;
-      }
-      return;
-    }
-
->>>>>>> 267d1788
     AccelerationErrorSolution.SolutionCode solution = accelerationErrorCode.getSolution();
     if (accelerationErrorCode == ALREADY_INSTALLED) {
       if (myInstallationIntention == HaxmInstallationIntention.INSTALL_WITHOUT_UPDATES) {
@@ -305,11 +263,7 @@
           GeneralCommandLine commandLine = getInstallCommandLine(sdkRoot);
           runInstaller(installContext, commandLine);
         }
-<<<<<<< HEAD
         catch (WizardException|IOException e) {
-=======
-        catch (WizardException e) {
->>>>>>> 267d1788
           LOG.warn(String.format("Tried to install HAXM on %s OS with %s memory size",
                                   Platform.current().name(), String.valueOf(AvdManagerConnection.getMemorySize())), e);
           installContext.print("Unable to install Intel HAXM\n", ConsoleViewContentType.ERROR_OUTPUT);
@@ -429,7 +383,6 @@
             installContext.print("Failed to read installer output log.\n", ConsoleViewContentType.ERROR_OUTPUT);
           }
         }
-<<<<<<< HEAD
         if (progressIndicator != null) {
           progressIndicator.setFraction(1);
         }
@@ -439,13 +392,6 @@
       if (progressIndicator != null) {
         progressIndicator.setFraction(1);
       }
-=======
-        progressIndicator.setFraction(1);
-        myHaxmInstallerSuccessfullyCompleted = false;
-        return;
-      }
-      progressIndicator.setFraction(1);
->>>>>>> 267d1788
       myHaxmInstallerSuccessfullyCompleted = true;
     }
     catch (ExecutionException e) {
@@ -463,7 +409,6 @@
   @NotNull
   private GeneralCommandLine getInstallCommandLine(@NotNull File sdk) throws WizardException, IOException {
     int memorySize = myStateStore.getNotNull(KEY_EMULATOR_MEMORY_MB, getRecommendedMemoryAllocation());
-<<<<<<< HEAD
     return addInstallParameters(getInstallerCommandLine(sdk), memorySize);
   }
 
@@ -484,12 +429,10 @@
   @NotNull
   private static GeneralCommandLine getUninstallCommandLine(File sdk) throws WizardException, IOException {
     if (SystemInfo.isMac) {
-=======
-    if (SystemInfo.isMac) {
-      return addInstallParameters(getMacHaxmCommandLine(getSourceLocation(sdk)), memorySize);
+      return addUninstallParameters(getMacHaxmCommandLine(getSourceLocation(sdk)));
     }
     else if (SystemInfo.isWindows) {
-      return addInstallParameters(getWindowsHaxmCommandLine(getSourceLocation(sdk)), memorySize);
+      return addUninstallParameters(getWindowsHaxmCommandLine(getSourceLocation(sdk)));
     }
     else {
       assert !canRun();
@@ -498,26 +441,7 @@
   }
 
   @NotNull
-  private GeneralCommandLine getUninstallCommandLine(File sdk) throws WizardException {
-    if (SystemInfo.isMac) {
->>>>>>> 267d1788
-      return addUninstallParameters(getMacHaxmCommandLine(getSourceLocation(sdk)));
-    }
-    else if (SystemInfo.isWindows) {
-      return addUninstallParameters(getWindowsHaxmCommandLine(getSourceLocation(sdk)));
-    }
-    else {
-      assert !canRun();
-      throw new IllegalStateException("Unsupported OS");
-    }
-  }
-
-  @NotNull
-<<<<<<< HEAD
   private static File getSourceLocation(File sdk) {
-=======
-  private File getSourceLocation(File sdk) {
->>>>>>> 267d1788
     String path = FileUtil.join(SdkConstants.FD_EXTRAS, ID_INTEL.getId(), COMPONENT_PATH);
     return new File(sdk, path);
   }
