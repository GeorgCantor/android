--- conflicted
+++ resolved
@@ -1,12 +1,7 @@
 // "Add Android View constructors using '@JvmOverloads'" "true"
-<<<<<<< HEAD
-// ERROR: This type has a constructor, and thus must be initialized here
-// K2-ERROR: None of the following functions are applicable: [constructor(context: Context): TextView, constructor(context: Context, attrs: AttributeSet?): TextView, constructor(context: Context, attrs: AttributeSet?, defStyleAttr: Int): TextView]
-=======
 // K1-ERROR: This type has a constructor, and thus must be initialized here
 // K2-ERROR: This type has a constructor, so it must be initialized here.
 // K2-ERROR: None of the following functions is applicable: [constructor(context: Context): TextView, constructor(context: Context, attrs: AttributeSet?): TextView, constructor(context: Context, attrs: AttributeSet?, defStyleAttr: Int): TextView]
->>>>>>> 0d09370c
 // WITH_STDLIB
 
 package com.myapp.activity
