/*
 * Copyright (C) 2018 The Android Open Source Project
 *
 * Licensed under the Apache License, Version 2.0 (the "License");
 * you may not use this file except in compliance with the License.
 * You may obtain a copy of the License at
 *
 *      http://www.apache.org/licenses/LICENSE-2.0
 *
 * Unless required by applicable law or agreed to in writing, software
 * distributed under the License is distributed on an "AS IS" BASIS,
 * WITHOUT WARRANTIES OR CONDITIONS OF ANY KIND, either express or implied.
 * See the License for the specific language governing permissions and
 * limitations under the License.
 */
package com.android.tools.idea.common.scene.target

import com.android.sdklib.AndroidDpCoordinate
import com.android.tools.adtui.common.AdtUiCursorType
import com.android.tools.adtui.common.AdtUiCursorsProvider
import com.android.tools.idea.common.api.InsertType
import com.android.tools.idea.common.command.NlWriteCommandActionUtil
import com.android.tools.idea.common.model.addComponentsAndSelectedIfCreated
import com.android.tools.idea.common.scene.Placeholder
import com.android.tools.idea.common.scene.Region
import com.android.tools.idea.common.scene.Scene
import com.android.tools.idea.common.scene.SceneComponent
import com.android.tools.idea.common.scene.SceneContext
import com.android.tools.idea.common.scene.SnappingInfo
import com.android.tools.idea.common.scene.TemporarySceneComponent
import com.android.tools.idea.common.scene.draw.ColorSet
import com.android.tools.idea.common.scene.draw.DisplayList
import com.android.tools.idea.common.scene.draw.DrawRegion
import com.android.tools.idea.uibuilder.api.actions.ToggleAutoConnectAction
import com.android.tools.idea.uibuilder.handlers.constraint.ComponentModification
import com.android.tools.idea.uibuilder.handlers.motion.MotionLayoutPlaceholder
import com.android.tools.idea.uibuilder.handlers.relative.targets.drawBottom
import com.android.tools.idea.uibuilder.handlers.relative.targets.drawLeft
import com.android.tools.idea.uibuilder.handlers.relative.targets.drawRight
import com.android.tools.idea.uibuilder.handlers.relative.targets.drawTop
import com.android.tools.idea.uibuilder.scene.target.TargetSnapper
import com.google.common.annotations.VisibleForTesting
import com.google.common.collect.ImmutableList
import com.intellij.ui.JBColor
<<<<<<< HEAD
import org.intellij.lang.annotations.JdkConstants
=======
>>>>>>> 0d09370c
import java.awt.Color
import java.awt.Cursor
import java.awt.Graphics2D
import java.awt.Point
import java.awt.Stroke
import java.awt.event.InputEvent
import kotlin.math.abs
import org.intellij.lang.annotations.JdkConstants

private const val DEBUG_RENDERER = false

private const val MIN_SIZE = 16

class CommonDragTarget
@JvmOverloads
constructor(sceneComponent: SceneComponent, private val fromToolWindow: Boolean = false) :
  BaseTarget() {

  /** List of dragged components. The first entry is the one which user start dragging. */
  private lateinit var draggedComponents: List<SceneComponent>

  /** List of new selected components. This is a list of new selection after mouse interaction. */
  private var newSelectedComponents: List<SceneComponent> = emptyList()

  /** List of initial positions of dragged components */
  private lateinit var initialPositions: List<Point>

  /** Offsets of every selected components. Their units are AndroidDpCoordinate */
  private lateinit var offsets: List<Point>

  /** Mouse position when start dragging. */
  @AndroidDpCoordinate private val firstMouse = Point(-1, -1)

  /**
   * The collected placeholder. Needs to be lazy because [myComponent] doesn't exist when
   * constructing the [Target]. But it will be set immediately after [Target] is created.
   */
  private lateinit var placeholders: List<Placeholder>
  private lateinit var dominatePlaceholders: List<Placeholder>
  private lateinit var recessivePlaceholders: List<Placeholder>

  /** Host of placeholders. This is used for rendering. */
  private var placeholderHosts: Set<SceneComponent> = emptySet()

  private var currentSnappedPlaceholder: Placeholder? = null

  var insertType: InsertType = InsertType.MOVE

  /** To handle Live Rendering case. */
  private val targetSnapper = TargetSnapper()

  init {
    myComponent = sceneComponent
  }

  override fun setComponent(component: SceneComponent) {
    assert(myComponent == component)
    super.setComponent(component)
  }

  override fun layout(
    sceneTransform: SceneContext,
    @AndroidDpCoordinate l: Int,
    @AndroidDpCoordinate t: Int,
    @AndroidDpCoordinate r: Int,
<<<<<<< HEAD
    @AndroidDpCoordinate b: Int
=======
    @AndroidDpCoordinate b: Int,
>>>>>>> 0d09370c
  ): Boolean {
    val left: Int
    val right: Int
    if (r - l < MIN_SIZE) {
      val d = (MIN_SIZE - (r - l)) / 2
      left = l - d
      right = r + d
    } else {
      left = l
      right = r
    }

    val top: Int
    val bottom: Int
    if (b - t < MIN_SIZE) {
      val d = (MIN_SIZE - (b - t)) / 2
      top = t - d
      bottom = b + d
    } else {
      top = t
      bottom = b
    }

    myLeft = left.toFloat()
    myTop = top.toFloat()
    myRight = right.toFloat()
    myBottom = bottom.toFloat()
    return false
  }

  override fun render(list: DisplayList, sceneContext: SceneContext) {
    @Suppress("ConstantConditionIf")
    if (DEBUG_RENDERER) {
      list.addRect(
        sceneContext,
        myLeft,
        myTop,
        myRight,
        myBottom,
        if (mIsOver) JBColor.yellow else JBColor.green,
      )
      list.addLine(sceneContext, myLeft, myTop, myRight, myBottom, JBColor.red)
      list.addLine(sceneContext, myLeft, myBottom, myRight, myTop, JBColor.red)
    }

    if (myComponent.isDragging) {
      val snappedPlaceholder = currentSnappedPlaceholder
      if (snappedPlaceholder != null) {
        // Render dominate component only. Note that the snappedPlaceholder may be recessive one.
        for (ph in dominatePlaceholders) {
          // Someone got snapped
          when {
            ph == snappedPlaceholder -> {
              // Snapped Placeholder
              list.add(
                DrawSnappedPlaceholder(
                  ph.region.left,
                  ph.region.top,
                  ph.region.right,
                  ph.region.bottom,
<<<<<<< HEAD
                ),
=======
                )
>>>>>>> 0d09370c
              )
            }
            ph.associatedComponent == snappedPlaceholder.associatedComponent -> {
              // Sibling of snapped Placeholder
              list.add(
                DrawSiblingsOfSnappedPlaceholder(
                  ph.region.left,
                  ph.region.top,
                  ph.region.right,
                  ph.region.bottom,
<<<<<<< HEAD
                ),
=======
                )
>>>>>>> 0d09370c
              )
            }
            else -> Unit // Do nothing for Placeholders in different host
          }
        }
      }

      for (h in placeholderHosts) {
        // Render hosts
        if (h == snappedPlaceholder?.host) {
          list.add(DrawHoveredHost(h.drawLeft, h.drawTop, h.drawRight, h.drawBottom))
        } else {
          list.add(DrawNonHoveredHost(h.drawLeft, h.drawTop, h.drawRight, h.drawBottom))
        }
      }

      targetSnapper.renderSnappedNotches(list, sceneContext, myComponent)
    }
  }

  override fun getPreferenceLevel() = Target.DRAG_LEVEL

  override fun mouseDown(@AndroidDpCoordinate x: Int, @AndroidDpCoordinate y: Int) {
    firstMouse.x = x
    firstMouse.y = y

    val scene = component.scene
    val selection = scene.selection
    val selectedSceneComponents = selection.mapNotNull { scene.getSceneComponent(it) }
    draggedComponents =
      if (myComponent !in selectedSceneComponents) {
        // In case the dragging is started without selecting first. This happens when dragging an
        // unselected component.
        listOf(component)
      } else {
        // Make sure myComponent is the first one which is interacted with user.
        // Note that myComponent may not be the first one in selection, since user may drag the
        // component which is not selected first.
        sequenceOf(component).plus(selectedSceneComponents.filterNot { it == myComponent }).toList()
      }

    placeholders =
      component.scene.getPlaceholders(component, draggedComponents).filter { it.host != component }

    val dominateBuilder = ImmutableList.builder<Placeholder>()
    val recessiveBuilder = ImmutableList.builder<Placeholder>()
    placeholders.forEach { (if (it.dominate) dominateBuilder else recessiveBuilder).add(it) }
    dominatePlaceholders = dominateBuilder.build()
    recessivePlaceholders = recessiveBuilder.build()

    placeholderHosts = placeholders.asSequence().map { it.host }.toSet()

    initialPositions = draggedComponents.map { Point(it.drawX, it.drawY) }
    offsets = draggedComponents.map { Point(-1, -1) }

    if (fromToolWindow) {
      if (!draggedComponents.isEmpty()) {
        // When dragging from Tool window, makes the primary dragged point is in the center of
        // widget.
        // We assign the offset here because the component is not really clicked.
        val primaryComponent = draggedComponents[0]
        offsets[0].x = primaryComponent.drawWidth / 2
        offsets[0].y = primaryComponent.drawHeight / 2

        val primaryX = primaryComponent.getDrawX(System.currentTimeMillis())
        val primaryY = primaryComponent.getDrawY(System.currentTimeMillis())

        // Calculate distance between primary and other components.
        for (i in 1 until draggedComponents.size) {
          offsets[i].x =
            offsets[0].x + primaryX - draggedComponents[i].getDrawX(System.currentTimeMillis())
          offsets[i].y =
            offsets[0].y + primaryY - draggedComponents[i].getDrawY(System.currentTimeMillis())
        }
      }
    } else {
      // Drag inside the component, leave the dragged point same as the clicked point.
      draggedComponents.forEachIndexed { index, sceneComponent ->
        offsets[index].x = x - sceneComponent.getDrawX(System.currentTimeMillis())
        offsets[index].y = y - sceneComponent.getDrawY(System.currentTimeMillis())
      }
    }
    currentSnappedPlaceholder = null

    targetSnapper.reset()
    targetSnapper.gatherNotches(myComponent)
  }

  override fun mouseDrag(
    @AndroidDpCoordinate x: Int,
    @AndroidDpCoordinate y: Int,
    unused: List<Target>,
<<<<<<< HEAD
    ignored: SceneContext
=======
    ignored: SceneContext,
>>>>>>> 0d09370c
  ) {
    draggedComponents.forEach { it.isDragging = true }
    snap(x, y)
    myComponent.scene.repaint()
  }

  /**
   * Snap the component to the [placeholders]. This function applies the snapped placeholder and
   * adjust the position of [myComponent]. When placeholder is overlapped, the higher [Region.level]
   * get snapped.
   */
  private fun snap(
    @AndroidDpCoordinate mouseX: Int,
<<<<<<< HEAD
    @AndroidDpCoordinate mouseY: Int
=======
    @AndroidDpCoordinate mouseY: Int,
>>>>>>> 0d09370c
  ): Placeholder? {
    // We use primary component to do snap
    val left = mouseX - offsets[0].x
    val top = mouseY - offsets[0].y
    val right = left + myComponent.drawWidth
    val bottom = top + myComponent.drawHeight

    var targetPlaceholder: Placeholder? = null
    var currentDistance: Double = Double.MAX_VALUE
    var snappedX = left
    var snappedY = top

    val xDouble by lazy { left.toDouble() }
    val yDouble by lazy { top.toDouble() }

    val retPoint = Point()

    fun doSnap(phs: List<Placeholder>) {
      for (ph in phs) {
        val currentPlaceholderLevel = targetPlaceholder?.region?.level ?: -1
        // ignore the placeholders of myComponent and its children.
        if (ph.region.level < currentPlaceholderLevel) {
          continue
        }

        if (ph.snap(SnappingInfo(left, top, right, bottom), retPoint)) {
          val distance = retPoint.distance(xDouble, yDouble)
          if (distance < currentDistance || ph.region.level > currentPlaceholderLevel) {
            targetPlaceholder = ph
            currentDistance = distance
            snappedX = retPoint.x
            snappedY = retPoint.y
          }
        }
      }
    }

    doSnap(dominatePlaceholders)
    if (targetPlaceholder == null) {
      doSnap(recessivePlaceholders)
    }

    val ph = targetPlaceholder
    currentSnappedPlaceholder = ph

    val targetSnapperX = targetSnapper.trySnapHorizontal(snappedX).orElse(snappedX)
    val targetSnapperY = targetSnapper.trySnapVertical(snappedY).orElse(snappedY)

    // TODO: Makes Live Rendering works when dragging widget between different ViewGroups
    if (isPlaceholderLiveUpdatable(ph)) {
      // For Live Rendering in ConstraintLayout. Live Rendering only works when component is dragged
      // in the same ConstraintLayout
      draggedComponents.forEachIndexed { index, it ->
        val expectedX =
          if (index == 0) targetSnapperX else targetSnapperX + offsets[0].x - offsets[index].x
        val expectedY =
          if (index == 0) targetSnapperY else targetSnapperY + offsets[0].y - offsets[index].y
        var modification = ComponentModification(it.authoritativeNlComponent, "Dragging component")
        ph!!.updateLiveAttribute(it, modification, expectedX, expectedY)
        modification.apply()
      }

      if (myComponent.scene.isLiveRenderingEnabled) {
        myComponent.authoritativeNlComponent.fireLiveChangeEvent()
      }
      myComponent.scene.markNeedsLayout(Scene.IMMEDIATE_LAYOUT)
    } else {
      if (currentSnappedPlaceholder?.dominate == true) {
        draggedComponents.forEach { it.setPosition(snappedX, snappedY) }
      } else {
        draggedComponents.forEachIndexed { index, it ->
          it.setPosition(mouseX - offsets[index].x, mouseY - offsets[index].y)
        }
      }
      myComponent.scene.markNeedsLayout(Scene.NO_LAYOUT)
    }
    return ph
  }

  override fun mouseRelease(
    @AndroidDpCoordinate x: Int,
    @AndroidDpCoordinate y: Int,
<<<<<<< HEAD
    unused: List<Target>
=======
    unused: List<Target>,
>>>>>>> 0d09370c
  ) {
    if (!myComponent.isDragging) {
      val isClicked = abs(x - firstMouse.x) <= 1 && abs(y - firstMouse.y) <= 1
      if (isClicked) {
        // If the component is not being dragged and the mouse position almost not changed,
        // it means that the user clicked the component without dragging.
        newSelectedComponents = listOf(myComponent)
      }
    } else {
      draggedComponents.forEach { it.isDragging = false }
      val ph = snap(x, y)
      if (ph != null) {
        // TODO: Makes Notch works when dragging from other layouts to Constraint Layout.
        if (ToggleAutoConnectAction.isAutoconnectOn()) {
          targetSnapper.applyNotches(
<<<<<<< HEAD
            draggedComponents[0].authoritativeNlComponent.startAttributeTransaction(),
=======
            draggedComponents[0].authoritativeNlComponent.startAttributeTransaction()
>>>>>>> 0d09370c
          )
        }
        applyPlaceholder(ph)
      } else {
        draggedComponents.forEachIndexed { index, sceneComponent ->
          sceneComponent.setPosition(
            firstMouse.x - offsets[index].x,
            firstMouse.y - offsets[index].y,
          )
        }
        if (myComponent.scene.isLiveRenderingEnabled) {
          draggedComponents.forEach {
            if (it.authoritativeNlComponent.startAttributeTransaction().rollback()) {
              it.authoritativeNlComponent.fireLiveChangeEvent()
            }
          }
        }
      }
      newSelectedComponents = draggedComponents
    }
    handleRemainingComponentsOnRelease()
    draggedComponents = emptyList()
    currentSnappedPlaceholder = null
    placeholderHosts = emptySet()
  }

  /**
   * Apply the given [Placeholder]. Returns true if succeed, false otherwise. write to file
   * directly.
   */
  @VisibleForTesting
  fun applyPlaceholder(placeholder: Placeholder) {
    val parent = placeholder.host.authoritativeNlComponent
    val primaryNlComponent = myComponent.authoritativeNlComponent
    val model = primaryNlComponent.model
    val componentsToAdd = draggedComponents.map { it.authoritativeNlComponent }
    val anchor = placeholder.findNextSibling(myComponent, placeholder.host)?.nlComponent

    val attributesTransactions =
      draggedComponents.map {
        val modification = ComponentModification(it.authoritativeNlComponent, "Drag component")
        if (!isPlaceholderLiveUpdatable(placeholder) || (placeholder is MotionLayoutPlaceholder)) {
          placeholder.updateAttribute(it, modification)
        }
        modification
      }

    model.addComponentsAndSelectedIfCreated(
      componentsToAdd,
      parent,
      anchor,
      insertType,
      myComponent.scene.designSurface.selectionModel,
    ) {
      attributesTransactions.forEach { it.commit() }
      myComponent.scene.markNeedsLayout(Scene.IMMEDIATE_LAYOUT)
    }
  }

  /** Function to check if the attribute is updated during dragging. */
  private fun isPlaceholderLiveUpdatable(placeholder: Placeholder?) =
    placeholder != null &&
      placeholder.isLiveUpdatable &&
      placeholder.host == myComponent.parent &&
      myComponent !is TemporarySceneComponent

  /** Apply any pending transactions on mouse released. */
  private fun handleRemainingComponentsOnRelease() {
    val components =
      draggedComponents.mapNotNull { draggedComponent ->
        // We only need to apply changes if there are any pending.
        val nlComponent = draggedComponent.authoritativeNlComponent
        if (nlComponent.attributeTransaction?.hasPendingChanges() == true) nlComponent else null
      }
    if (components.isNotEmpty()) {
      NlWriteCommandActionUtil.run(components, "Drag component") {
        for (component in components) {
          component.attributeTransaction?.commit()
        }
      }
    }
  }

  /** Reset the status when the dragging is canceled. */
  override fun mouseCancel() {
    draggedComponents.forEach { it.isDragging = false }
    placeholderHosts = emptySet()
    currentSnappedPlaceholder = null
    val liveRendered = myComponent.scene.isLiveRenderingEnabled
    draggedComponents.forEachIndexed { index, component ->
      component.isDragging = false
      // Rollback the transaction. Some attributes may be changed due to live rendering.
      val nlComponent = component.authoritativeNlComponent
      if (nlComponent.startAttributeTransaction().rollback()) {
        // Has pending value means it has live change, fire live change event since it is changed
        // back.
        nlComponent.fireLiveChangeEvent()
      }
    }
    newSelectedComponents = draggedComponents
    draggedComponents.forEach { it.authoritativeNlComponent.clearTransaction() }
    draggedComponents = emptyList()
    myComponent.scene.markNeedsLayout(Scene.ANIMATED_LAYOUT)
  }

  override fun newSelection(): List<SceneComponent> = newSelectedComponents

  override fun getMouseCursor(@JdkConstants.InputEventMask modifiersEx: Int): Cursor? {
    return if ((modifiersEx and InputEvent.ALT_DOWN_MASK) != 0 && myComponent.isSelected) {
      AdtUiCursorsProvider.getInstance().getCursor(AdtUiCursorType.MOVE)
    } else {
      Cursor.getPredefinedCursor(Cursor.HAND_CURSOR)
    }
  }

  override fun isHittable() =
    if (myComponent.isSelected) myComponent.canShowBaseline() || !myComponent.isDragging else true
}

private abstract class BasePlaceholderDrawRegion(
  @AndroidDpCoordinate private val x1: Int,
  @AndroidDpCoordinate private val y1: Int,
  @AndroidDpCoordinate private val x2: Int,
<<<<<<< HEAD
  @AndroidDpCoordinate private val y2: Int
=======
  @AndroidDpCoordinate private val y2: Int,
>>>>>>> 0d09370c
) : DrawRegion() {

  final override fun paint(g: Graphics2D, sceneContext: SceneContext) {
    val defColor = g.color
    val defStroke = g.stroke
    val defClip = g.clip

    g.clip = sceneContext.renderableBounds

    setBounds(
      sceneContext.getSwingXDip(x1.toFloat()),
      sceneContext.getSwingYDip(y1.toFloat()),
      sceneContext.getSwingDimensionDip((x2 - x1).toFloat()),
      sceneContext.getSwingDimensionDip((y2 - y1).toFloat()),
    )

    getBackgroundColor(sceneContext.colorSet)?.let {
      g.color = it
      g.fill(this)
    }

    g.stroke = getBorderStroke(sceneContext.colorSet)
    g.color = getBorderColor(sceneContext.colorSet)
    g.draw(this)

    g.color = defColor
    g.stroke = defStroke
    g.clip = defClip
  }

  abstract fun getBackgroundColor(colorSet: ColorSet): Color?

  abstract fun getBorderColor(colorSet: ColorSet): Color

  abstract fun getBorderStroke(colorSet: ColorSet): Stroke
}

private class DrawSnappedPlaceholder(
  @AndroidDpCoordinate x1: Int,
  @AndroidDpCoordinate y1: Int,
  @AndroidDpCoordinate x2: Int,
<<<<<<< HEAD
  @AndroidDpCoordinate y2: Int
=======
  @AndroidDpCoordinate y2: Int,
>>>>>>> 0d09370c
) : BasePlaceholderDrawRegion(x1, y1, x2, y2) {

  override fun getBackgroundColor(colorSet: ColorSet): Color? = colorSet.dragReceiverBackground

  override fun getBorderColor(colorSet: ColorSet): Color = colorSet.dragReceiverFrames

  override fun getBorderStroke(colorSet: ColorSet): Stroke = colorSet.dragReceiverStroke
}

private class DrawSiblingsOfSnappedPlaceholder(
  @AndroidDpCoordinate x1: Int,
  @AndroidDpCoordinate y1: Int,
  @AndroidDpCoordinate x2: Int,
<<<<<<< HEAD
  @AndroidDpCoordinate y2: Int
=======
  @AndroidDpCoordinate y2: Int,
>>>>>>> 0d09370c
) : BasePlaceholderDrawRegion(x1, y1, x2, y2) {

  override fun getBackgroundColor(colorSet: ColorSet): Color? =
    colorSet.dragReceiverSiblingBackground

  override fun getBorderColor(colorSet: ColorSet): Color = colorSet.dragReceiverSiblingBackground

  override fun getBorderStroke(colorSet: ColorSet): Stroke = colorSet.dragReceiverSiblingStroke
}

private class DrawHoveredHost(
  @AndroidDpCoordinate x1: Int,
  @AndroidDpCoordinate y1: Int,
  @AndroidDpCoordinate x2: Int,
<<<<<<< HEAD
  @AndroidDpCoordinate y2: Int
=======
  @AndroidDpCoordinate y2: Int,
>>>>>>> 0d09370c
) : BasePlaceholderDrawRegion(x1, y1, x2, y2) {

  override fun getBackgroundColor(colorSet: ColorSet): Color? = null

  override fun getBorderColor(colorSet: ColorSet): Color = colorSet.dragReceiverFrames

  override fun getBorderStroke(colorSet: ColorSet): Stroke = colorSet.dragReceiverStroke
}

private class DrawNonHoveredHost(
  @AndroidDpCoordinate x1: Int,
  @AndroidDpCoordinate y1: Int,
  @AndroidDpCoordinate x2: Int,
<<<<<<< HEAD
  @AndroidDpCoordinate y2: Int
=======
  @AndroidDpCoordinate y2: Int,
>>>>>>> 0d09370c
) : BasePlaceholderDrawRegion(x1, y1, x2, y2) {

  override fun getBackgroundColor(colorSet: ColorSet): Color? = null

  override fun getBorderColor(colorSet: ColorSet): Color = colorSet.dragOtherReceiversFrame

  override fun getBorderStroke(colorSet: ColorSet): Stroke = colorSet.dragReceiverSiblingStroke
}<|MERGE_RESOLUTION|>--- conflicted
+++ resolved
@@ -42,10 +42,7 @@
 import com.google.common.annotations.VisibleForTesting
 import com.google.common.collect.ImmutableList
 import com.intellij.ui.JBColor
-<<<<<<< HEAD
 import org.intellij.lang.annotations.JdkConstants
-=======
->>>>>>> 0d09370c
 import java.awt.Color
 import java.awt.Cursor
 import java.awt.Graphics2D
@@ -53,7 +50,6 @@
 import java.awt.Stroke
 import java.awt.event.InputEvent
 import kotlin.math.abs
-import org.intellij.lang.annotations.JdkConstants
 
 private const val DEBUG_RENDERER = false
 
@@ -111,11 +107,7 @@
     @AndroidDpCoordinate l: Int,
     @AndroidDpCoordinate t: Int,
     @AndroidDpCoordinate r: Int,
-<<<<<<< HEAD
-    @AndroidDpCoordinate b: Int
-=======
     @AndroidDpCoordinate b: Int,
->>>>>>> 0d09370c
   ): Boolean {
     val left: Int
     val right: Int
@@ -176,11 +168,7 @@
                   ph.region.top,
                   ph.region.right,
                   ph.region.bottom,
-<<<<<<< HEAD
-                ),
-=======
                 )
->>>>>>> 0d09370c
               )
             }
             ph.associatedComponent == snappedPlaceholder.associatedComponent -> {
@@ -191,11 +179,7 @@
                   ph.region.top,
                   ph.region.right,
                   ph.region.bottom,
-<<<<<<< HEAD
-                ),
-=======
                 )
->>>>>>> 0d09370c
               )
             }
             else -> Unit // Do nothing for Placeholders in different host
@@ -288,11 +272,7 @@
     @AndroidDpCoordinate x: Int,
     @AndroidDpCoordinate y: Int,
     unused: List<Target>,
-<<<<<<< HEAD
-    ignored: SceneContext
-=======
     ignored: SceneContext,
->>>>>>> 0d09370c
   ) {
     draggedComponents.forEach { it.isDragging = true }
     snap(x, y)
@@ -306,11 +286,7 @@
    */
   private fun snap(
     @AndroidDpCoordinate mouseX: Int,
-<<<<<<< HEAD
-    @AndroidDpCoordinate mouseY: Int
-=======
     @AndroidDpCoordinate mouseY: Int,
->>>>>>> 0d09370c
   ): Placeholder? {
     // We use primary component to do snap
     val left = mouseX - offsets[0].x
@@ -393,11 +369,7 @@
   override fun mouseRelease(
     @AndroidDpCoordinate x: Int,
     @AndroidDpCoordinate y: Int,
-<<<<<<< HEAD
-    unused: List<Target>
-=======
     unused: List<Target>,
->>>>>>> 0d09370c
   ) {
     if (!myComponent.isDragging) {
       val isClicked = abs(x - firstMouse.x) <= 1 && abs(y - firstMouse.y) <= 1
@@ -413,11 +385,7 @@
         // TODO: Makes Notch works when dragging from other layouts to Constraint Layout.
         if (ToggleAutoConnectAction.isAutoconnectOn()) {
           targetSnapper.applyNotches(
-<<<<<<< HEAD
-            draggedComponents[0].authoritativeNlComponent.startAttributeTransaction(),
-=======
             draggedComponents[0].authoritativeNlComponent.startAttributeTransaction()
->>>>>>> 0d09370c
           )
         }
         applyPlaceholder(ph)
@@ -541,11 +509,7 @@
   @AndroidDpCoordinate private val x1: Int,
   @AndroidDpCoordinate private val y1: Int,
   @AndroidDpCoordinate private val x2: Int,
-<<<<<<< HEAD
-  @AndroidDpCoordinate private val y2: Int
-=======
   @AndroidDpCoordinate private val y2: Int,
->>>>>>> 0d09370c
 ) : DrawRegion() {
 
   final override fun paint(g: Graphics2D, sceneContext: SceneContext) {
@@ -587,11 +551,7 @@
   @AndroidDpCoordinate x1: Int,
   @AndroidDpCoordinate y1: Int,
   @AndroidDpCoordinate x2: Int,
-<<<<<<< HEAD
-  @AndroidDpCoordinate y2: Int
-=======
   @AndroidDpCoordinate y2: Int,
->>>>>>> 0d09370c
 ) : BasePlaceholderDrawRegion(x1, y1, x2, y2) {
 
   override fun getBackgroundColor(colorSet: ColorSet): Color? = colorSet.dragReceiverBackground
@@ -605,11 +565,7 @@
   @AndroidDpCoordinate x1: Int,
   @AndroidDpCoordinate y1: Int,
   @AndroidDpCoordinate x2: Int,
-<<<<<<< HEAD
-  @AndroidDpCoordinate y2: Int
-=======
   @AndroidDpCoordinate y2: Int,
->>>>>>> 0d09370c
 ) : BasePlaceholderDrawRegion(x1, y1, x2, y2) {
 
   override fun getBackgroundColor(colorSet: ColorSet): Color? =
@@ -624,11 +580,7 @@
   @AndroidDpCoordinate x1: Int,
   @AndroidDpCoordinate y1: Int,
   @AndroidDpCoordinate x2: Int,
-<<<<<<< HEAD
-  @AndroidDpCoordinate y2: Int
-=======
   @AndroidDpCoordinate y2: Int,
->>>>>>> 0d09370c
 ) : BasePlaceholderDrawRegion(x1, y1, x2, y2) {
 
   override fun getBackgroundColor(colorSet: ColorSet): Color? = null
@@ -642,11 +594,7 @@
   @AndroidDpCoordinate x1: Int,
   @AndroidDpCoordinate y1: Int,
   @AndroidDpCoordinate x2: Int,
-<<<<<<< HEAD
-  @AndroidDpCoordinate y2: Int
-=======
   @AndroidDpCoordinate y2: Int,
->>>>>>> 0d09370c
 ) : BasePlaceholderDrawRegion(x1, y1, x2, y2) {
 
   override fun getBackgroundColor(colorSet: ColorSet): Color? = null
