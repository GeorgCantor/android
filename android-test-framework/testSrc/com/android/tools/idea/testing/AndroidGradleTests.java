/*
 * Copyright (C) 2017 The Android Open Source Project
 *
 * Licensed under the Apache License, Version 2.0 (the "License");
 * you may not use this file except in compliance with the License.
 * You may obtain a copy of the License at
 *
 *      http://www.apache.org/licenses/LICENSE-2.0
 *
 * Unless required by applicable law or agreed to in writing, software
 * distributed under the License is distributed on an "AS IS" BASIS,
 * WITHOUT WARRANTIES OR CONDITIONS OF ANY KIND, either express or implied.
 * See the License for the specific language governing permissions and
 * limitations under the License.
 */
package com.android.tools.idea.testing;

import static com.android.SdkConstants.DOT_GRADLE;
import static com.android.SdkConstants.DOT_VERSIONS_DOT_TOML;
import static com.android.SdkConstants.EXT_GRADLE_KTS;
import static com.android.SdkConstants.FN_BUILD_GRADLE;
import static com.android.SdkConstants.FN_BUILD_GRADLE_KTS;
import static com.android.SdkConstants.FN_GRADLE_PROPERTIES;
import static com.android.SdkConstants.FN_SETTINGS_GRADLE;
import static com.android.SdkConstants.FN_SETTINGS_GRADLE_KTS;
import static com.android.tools.idea.projectsystem.ProjectSystemUtil.getProjectSystem;
import static com.android.tools.idea.testing.AgpVersionSoftwareEnvironmentDescriptor.AGP_CURRENT;
import static com.android.tools.idea.testing.AgpVersionSoftwareEnvironmentUtil.resolveAgpVersionSoftwareEnvironment;
import static com.android.tools.idea.testing.FileSubject.file;
import static com.google.common.truth.Truth.assertAbout;
import static com.intellij.ide.impl.NewProjectUtil.applyJdkToProject;
import static com.intellij.openapi.application.ActionsKt.invokeAndWaitIfNeeded;
import static com.intellij.openapi.command.WriteCommandAction.runWriteCommandAction;
import static com.intellij.openapi.projectRoots.JavaSdkVersion.JDK_1_8;
import static com.intellij.openapi.util.io.FileUtil.copyDir;
import static com.intellij.openapi.util.io.FileUtil.notNullize;
import static com.intellij.openapi.util.text.StringUtil.isEmpty;
import static com.intellij.openapi.vfs.VfsUtil.findFileByIoFile;
import static java.util.Collections.emptyList;
import static org.jetbrains.plugins.gradle.properties.GradlePropertiesFileKt.GRADLE_JAVA_HOME_PROPERTY;
import static org.junit.Assert.assertNotNull;
import static org.junit.Assert.assertTrue;

import com.android.builder.model.SyncIssue;
import com.android.ide.common.repository.AgpVersion;
import com.android.sdklib.AndroidVersion;
<<<<<<< HEAD
import com.android.test.testutils.TestUtils;
=======
import com.android.testutils.TestUtils;
>>>>>>> 0d09370c
import com.android.tools.idea.IdeInfo;
import com.android.tools.idea.flags.StudioFlags;
import com.android.tools.idea.gradle.model.IdeSyncIssue;
import com.android.tools.idea.gradle.plugin.AgpVersions;
import com.android.tools.idea.gradle.project.sync.GradleSyncInvoker;
import com.android.tools.idea.gradle.project.sync.issues.SyncIssues;
import com.android.tools.idea.gradle.util.EmbeddedDistributionPaths;
import com.android.tools.idea.gradle.util.GradleProperties;
import com.android.tools.idea.gradle.util.GradleWrapper;
import com.android.tools.idea.gradle.util.LocalProperties;
import com.android.tools.idea.project.AndroidRunConfigurationsManager;
import com.android.tools.idea.projectsystem.ModuleSystemUtil;
import com.android.tools.idea.sdk.AndroidSdkPathStore;
import com.android.tools.idea.sdk.IdeSdks;
import com.android.tools.idea.sdk.Jdks;
<<<<<<< HEAD
=======
import com.android.tools.idea.util.StudioPathManager;
>>>>>>> 0d09370c
import com.google.common.base.Joiner;
import com.google.common.base.Splitter;
import com.google.common.base.Strings;
import com.google.common.collect.Iterables;
import com.google.common.collect.Lists;
import com.intellij.openapi.Disposable;
import com.intellij.openapi.application.WriteAction;
import com.intellij.openapi.diagnostic.Logger;
import com.intellij.openapi.externalSystem.service.project.manage.SourceFolderManager;
import com.intellij.openapi.externalSystem.service.project.manage.SourceFolderManagerImpl;
import com.intellij.openapi.module.Module;
import com.intellij.openapi.module.ModuleManager;
import com.intellij.openapi.project.Project;
import com.intellij.openapi.projectRoots.Sdk;
import com.intellij.openapi.roots.ProjectRootManager;
import com.intellij.openapi.util.Disposer;
<<<<<<< HEAD
=======
import com.intellij.openapi.util.SystemInfo;
>>>>>>> 0d09370c
import com.intellij.openapi.util.text.StringUtil;
import com.intellij.openapi.vfs.VfsUtil;
import com.intellij.testFramework.PlatformTestUtil;
import com.intellij.testFramework.fixtures.CodeInsightTestFixture;
import com.intellij.util.ThrowableConsumer;
import com.intellij.util.ThrowableRunnable;
import java.io.File;
import java.io.IOException;
import java.nio.file.Files;
import java.nio.file.NoSuchFileException;
import java.nio.file.Path;
import java.nio.file.attribute.BasicFileAttributes;
import java.util.ArrayList;
import java.util.Arrays;
import java.util.Collection;
import java.util.Collections;
import java.util.LinkedHashSet;
import java.util.List;
import java.util.Set;
import java.util.concurrent.Future;
import java.util.function.Consumer;
import java.util.function.Function;
import java.util.regex.Matcher;
import java.util.regex.Pattern;
import java.util.stream.Collectors;
import junit.framework.TestCase;
import kotlin.Unit;
import kotlin.jvm.functions.Function1;
import org.jetbrains.android.facet.AndroidFacet;
import org.jetbrains.annotations.NotNull;
import org.jetbrains.annotations.Nullable;

public class AndroidGradleTests {
  private static final Logger LOG = Logger.getInstance(AndroidGradleTests.class);
  private static final Pattern REPOSITORIES_PATTERN = Pattern.compile("repositories[ ]+\\{");
  private static final Pattern GOOGLE_REPOSITORY_PATTERN = Pattern.compile("google\\(\\)");
  private static final Pattern JCENTER_REPOSITORY_PATTERN = Pattern.compile("jcenter\\(\\)");
  private static final Pattern MAVEN_CENTRAL_REPOSITORY_PATTERN = Pattern.compile("mavenCentral\\(\\)");
  private static final Pattern GRADLE_PLUGIN_PORTAL_REPOSITORY_PATTERN = Pattern.compile("gradlePluginPortal\\(\\)");
  private static final Pattern MAVEN_REPOSITORY_PATTERN = Pattern.compile("maven \\{.*http.*\\}");
  /**
   * Property name that allows adding multiple local repositories via JVM properties
   */
  private static final String ADDITIONAL_REPOSITORY_PROPERTY = "idea.test.gradle.additional.repositories";
  private static final long DEFAULT_TIMEOUT_SOURCES_FOLDER_UPDATES_MILLIS = 1000;

  private static final long DEFAULT_TIMEOUT_CREATE_RUN_CONFIGURATIONS_MILLIS = 120000;
  private static final String NDK_VERSION_PLACEHOLDER = "// ndkVersion \"{placeholder}\"";
  @Nullable private static Boolean useRemoteRepositories = null;

  public static void waitForSourceFolderManagerToProcessUpdates(@NotNull Project project) throws Exception {
    waitForSourceFolderManagerToProcessUpdates(project, null);
  }

  public static void waitForSourceFolderManagerToProcessUpdates(@NotNull Project project, @Nullable Long timeoutMillis) throws Exception {
    long timeout = (timeoutMillis == null) ? DEFAULT_TIMEOUT_SOURCES_FOLDER_UPDATES_MILLIS : timeoutMillis;
    // TODO(2025-01-01) Revise and simplify code below after youtrack issue fixed
    // PlatformTestUtil.waitForFuture() pumps the EDT queue using UIUtil.dispatchAllInvocationEvents(),
    // which may flush VFS events on the EDT, thus the operationsStates list might get mutated. This all happens in a "callback" during
    // iteration over operationsStates, so it can trigger a CME (even though everything is happening on the same thread).
    // b/331382821
    // https://youtrack.jetbrains.com/issue/IDEA-350259
    List<Future<?>> pendingRunConfigurations = new ArrayList<>();
    ((SourceFolderManagerImpl)SourceFolderManager.getInstance(project)).consumeBulkOperationsState(future -> {
      pendingRunConfigurations.add(future);
      return null;
    });
    for (Future<?> future : pendingRunConfigurations) {
      PlatformTestUtil.waitForFuture(future, timeout);
    }
  }

  public static void waitForCreateRunConfigurations(@NotNull Project project) throws Exception {
    waitForCreateRunConfigurations(project, null);
  }

  public static void waitForCreateRunConfigurations(@NotNull Project project, @Nullable Long timeoutMillis) throws Exception {
    long timeout = (timeoutMillis == null) ? DEFAULT_TIMEOUT_CREATE_RUN_CONFIGURATIONS_MILLIS : timeoutMillis;
    AndroidRunConfigurationsManager.getInstance(project).consumeBulkOperationsState((Future<?> future) -> {
      PlatformTestUtil.waitForFuture(future, timeout);
      return null;
    });
  }

  /**
   * Thrown when Android Studios Gradle imports obtains and SyncIssues from Gradle that have SyncIssues.SEVERITY_ERROR.
   */
  public static class SyncIssuesPresentError extends AssertionError {
    @NotNull
    private final List<IdeSyncIssue> issues;

    public SyncIssuesPresentError(@NotNull String message, @NotNull List<IdeSyncIssue> issues) {
      super(message);
      this.issues = issues;
    }

    @NotNull
    public List<IdeSyncIssue> getIssues() {
      return issues;
    }
  }

  /**
   * @deprecated use {@link AndroidGradleTests#updateToolingVersionsAndPaths(java.io.File) instead.}.
   */
  @Deprecated
  public static void updateGradleVersions(@NotNull File folderRootPath) throws IOException {
    updateToolingVersionsAndPaths(folderRootPath, resolveAgpVersionSoftwareEnvironment(AGP_CURRENT), null, emptyList());
  }

  public static void updateToolingVersionsAndPaths(@NotNull File folderRootPath) throws IOException {
    updateToolingVersionsAndPaths(folderRootPath, resolveAgpVersionSoftwareEnvironment(AGP_CURRENT), null, emptyList());
  }

  public static void updateToolingVersionsAndPaths(@NotNull File path,
                                                   @NotNull ResolvedAgpVersionSoftwareEnvironment agpVersion,
                                                   @Nullable String ndkVersion,
                                                   @NotNull List<File> localRepos)
    throws IOException {

    internalUpdateToolingVersionsAndPaths(path,
                                          true,
                                          agpVersion.getGradleVersion(),
                                          agpVersion.getAgpVersion(),
                                          agpVersion.getKotlinVersion(),
                                          agpVersion.getCompileSdk(),
                                          ndkVersion,
                                          localRepos);
  }

  private static void internalUpdateToolingVersionsAndPaths(@NotNull File path,
                                                            boolean isRoot,
                                                            @NotNull String gradleVersion,
                                                            @NotNull String pluginVersion,
                                                            @NotNull String kotlinVersion,
                                                            @NotNull String compileSdkVersion,
                                                            @Nullable String ndkVersion,
                                                            @NotNull List<File> localRepos) throws IOException {
    // Tools/base versions are the same but with then major incremented by 23
    int firstSeparator = pluginVersion.indexOf('.');
    int majorVersion = Integer.parseInt(pluginVersion.substring(0, firstSeparator)) + 23;
    String toolsBaseVersion = majorVersion + pluginVersion.substring(firstSeparator);

    BasicFileAttributes fileAttributes;
    try {
      fileAttributes = Files.readAttributes(path.toPath(), BasicFileAttributes.class);
    }
    catch (NoSuchFileException e) {
      return;
    }

    if (fileAttributes.isDirectory()) {
      if (isRoot || new File(path, FN_SETTINGS_GRADLE).exists() || new File(path, FN_SETTINGS_GRADLE_KTS).exists()) {
        // Don't update the project if it is a buildSrc project. There could also be a project named buildSrc however
        // since this is used in tests we assume that this will never happen.
        if (path.getName().equals("buildSrc")) {
          return;
        }

        // Override settings just for tests (e.g. sdk.dir)
        updateLocalProperties(path, TestUtils.getSdk().toFile());
        try {
          updateGradleProperties(path, AgpVersion.parse(pluginVersion), new AndroidVersion(compileSdkVersion));
        }
        catch (AndroidVersion.AndroidVersionException e) {
          throw new IOException(e);
        }
        // We need the wrapper for import to succeed
        createGradleWrapper(path, gradleVersion);
      }
      for (File child : notNullize(path.listFiles())) {
        internalUpdateToolingVersionsAndPaths(
          child, false, gradleVersion, pluginVersion, kotlinVersion, compileSdkVersion, ndkVersion, localRepos
        );
      }
    }
    else if (fileAttributes.isRegularFile()) {
      if (path.getPath().endsWith(DOT_GRADLE)) {
        String contentsOrig = Files.readString(path.toPath());
        String contents = contentsOrig;
        String localRepositories = getLocalRepositoriesForGroovy(localRepos);

        contents = replaceRegexGroup(contents, "classpath ['\"]com.android.tools.build:gradle:(.+)['\"]", pluginVersion);
        contents = replaceRegexGroup(contents, "id ['\"]com\\.android\\..+['\"].*version ['\"](.+)['\"]", pluginVersion);

        contents = replaceRegexGroup(contents, "ext.kotlin_version ?= ?['\"](.+)['\"]", kotlinVersion);
        contents = replaceRegexGroup(contents, "id ['\"]org.jetbrains.kotlin..+['\"].*version ['\"](.+)['\"]", kotlinVersion);

        contents = replaceRegexGroup(contents, "om.android.tools.lint:lint-api:(.+)['\"]", toolsBaseVersion);
        contents = replaceRegexGroup(contents, "om.android.tools.lint:lint-checks:(.+)['\"]", toolsBaseVersion);

        contents = updateBuildToolsVersion(contents);
        contents = updateCompileSdkVersion(contents, compileSdkVersion);
        contents = updateTargetSdkVersion(contents);
        contents = updateMinSdkVersionOnlyIfGreaterThanExisting(contents, "minSdkVersion *[(=]? *(\\d+)");
        contents = updateMinSdkVersionOnlyIfGreaterThanExisting(contents, "minSdk *= *(\\d+)");
        contents = updateLocalRepositories(contents, localRepositories);

        if (ndkVersion != null) {
          contents = contents.replace(NDK_VERSION_PLACEHOLDER, String.format("ndkVersion=\"%s\"", ndkVersion));
        }

        if (!contents.equals(contentsOrig)) {
          Files.writeString(path.toPath(), contents);
        }
      }
      else if (path.getPath().endsWith(EXT_GRADLE_KTS)) {
        String contentsOrig = Files.readString(path.toPath());
        String contents = contentsOrig;
        String localRepositories = getLocalRepositoriesForKotlin(localRepos);

        contents = replaceRegexGroup(contents, "classpath\\(['\"]com.android.tools.build:gradle:(.+)['\"]", pluginVersion);
        contents = replaceRegexGroup(contents, "id ['\"]com\\.android\\..+['\"].*version ['\"](.+)['\"]", pluginVersion);

        contents = replaceRegexGroup(contents, "[a-zA-Z]+\\s*\\(?\\s*['\"]org.jetbrains.kotlin:kotlin[a-zA-Z\\-]*:(.+)['\"]",
                                     kotlinVersion);
        contents = replaceRegexGroup(contents, "om.android.tools.lint:lint-api:(.+)['\"]", toolsBaseVersion);
        contents = replaceRegexGroup(contents, "om.android.tools.lint:lint-checks:(.+)['\"]", toolsBaseVersion);
        // "implementation"(kotlin("stdlib", "1.3.61"))
        contents = replaceRegexGroup(contents, "\"[a-zA-Z]+\"\\s*\\(\\s*kotlin\\(\"[a-zA-Z\\-]+\",\\s*\"(.+)\"", kotlinVersion);
        contents = replaceRegexGroup(contents, "id ['\"]org.jetbrains.kotlin..+['\"].*version ['\"](.+)['\"]", kotlinVersion);

        final var buildEnvironment = BuildEnvironment.getInstance();
        contents = replaceRegexGroup(contents, "\\(\"com.android.application\"\\) version \"(.+)\"", pluginVersion);
        contents = replaceRegexGroup(contents, "\\(\"com.android.library\"\\) version \"(.+)\"", pluginVersion);
        contents = replaceRegexGroup(contents, "buildToolsVersion\\(\"(.+)\"\\)", buildEnvironment.getBuildToolsVersion());
        contents = replaceRegexGroup(contents, "compileSdkVersion\\((.+)\\)", compileSdkVersion);
        contents = replaceRegexGroup(contents, "compileSdk *= *(\\d+)", compileSdkVersion);
        contents = replaceRegexGroup(contents, "targetSdkVersion\\((.+)\\)", buildEnvironment.getTargetSdkVersion());
        contents = replaceRegexGroup(contents, "targetSdk *= *(\\d+)", buildEnvironment.getTargetSdkVersion());
        contents = updateMinSdkVersionOnlyIfGreaterThanExisting(contents, "minSdkVersion[ (](\\d+)");
        contents = updateMinSdkVersionOnlyIfGreaterThanExisting(contents, "minSdk *= *(\\d+)");
        contents = updateLocalRepositories(contents, localRepositories);

        if (ndkVersion != null) {
          contents = contents.replace(NDK_VERSION_PLACEHOLDER, String.format("ndkVersion=\"%s\"", ndkVersion));
        }

        if (!contents.equals(contentsOrig)) {
          Files.writeString(path.toPath(), contents);
        }
      }
      else if (path.getPath().endsWith(DOT_VERSIONS_DOT_TOML)) {
        String contentsOrig = Files.readString(path.toPath());
        String contents = contentsOrig;

        contents = updateVersionInCatalog(contents, "com.android.application", pluginVersion);
        contents = updateVersionInCatalog(contents, "org.jetbrains.kotlin.android", kotlinVersion);
        contents = updateVersionInCatalog(contents, "com.android.library", pluginVersion);

        if (!contents.equals(contentsOrig)) {
          Files.writeString(path.toPath(), contents);
        }
      }
    }
  }

  public static String updateVersionInCatalog(@NotNull String contents, @NotNull String pluginId, @NotNull String version) {
    // need to find out alias for version if it's there
    Pattern pattern = Pattern.compile("id\\s*=\\s*\"" + pluginId + "\",\\s*version.ref\\s*=\\s*\"(.*)\"");
    Matcher matcher = pattern.matcher(contents);
    if (matcher.find()) {
      String key = matcher.group(1);
      return replaceRegexGroup(contents, key + " *= *\"(.*)\"", version);
    } else {
      // handle map notation with version literal
      String result = replaceRegexGroup(contents, "id\\s*=\\s*\"" + pluginId + "\",\\s*version\\s*=\\s*\"(.*)\"", version);
      if(result.equals(contents)){
        // handle literal notation
        result = replaceRegexGroup(contents, "=\\s*\"" + pluginId + ":(.*)\"", version);
      }
      return result;
    }
  }

  @NotNull
  public static String updateBuildToolsVersion(@NotNull String contents) {
    return replaceRegexGroup(contents, "buildToolsVersion ['\"](.+)['\"]", BuildEnvironment.getInstance().getBuildToolsVersion());
  }

  @NotNull
  public static String updateCompileSdkVersion(@NotNull String contents, @NotNull String compileSdkVersion) {
    contents = replaceRegexGroup(contents, "compileSdkVersion *[(=]? *([0-9]+)", compileSdkVersion);
    contents = replaceRegexGroup(contents, "compileSdk *[(=]? *([0-9]+)", compileSdkVersion);
    return contents;
  }

  @NotNull
  public static String updateTargetSdkVersion(@NotNull String contents) {
    contents = replaceRegexGroup(contents, "targetSdkVersion *[(=]? *([0-9]+)", BuildEnvironment.getInstance().getTargetSdkVersion());
    contents = replaceRegexGroup(contents, "targetSdk *[(=]? *([0-9]+)", BuildEnvironment.getInstance().getTargetSdkVersion());
    return contents;
  }

  @NotNull
  public static String updateMinSdkVersionOnlyIfGreaterThanExisting(@NotNull String contents, String regex) {
    Pattern pattern = Pattern.compile(regex);
    Matcher matcher = pattern.matcher(contents);
    String minSdkVersion = BuildEnvironment.getInstance().getMinSdkVersion();
    if (matcher.find()) {
      try {
        if (Integer.parseInt(matcher.group(1)) < Integer.parseInt(minSdkVersion)) {
          contents = contents.substring(0, matcher.start(1)) + minSdkVersion + contents.substring(matcher.end(1));
        }
      }
      catch (NumberFormatException ignore) {
      }
    }
    return contents;
  }

  public static void updateLocalProperties(@NotNull File projectRoot, @NotNull File sdkPath) throws IOException {
    LocalProperties localProperties = new LocalProperties(projectRoot);
    assertAbout(file()).that(sdkPath).named("Android SDK path").isDirectory();
    localProperties.setAndroidSdkPath(sdkPath);
    localProperties.save();
  }

  public static void updateGradleProperties(@NotNull File projectRoot, @NotNull AgpVersion agpVersion, @NotNull AndroidVersion androidVersion) throws IOException {
    GradleProperties gradleProperties = new GradleProperties(new File(projectRoot, FN_GRADLE_PROPERTIES));
    // Inspired by: https://github.com/gradle/gradle/commit/8da8e742c3562a8130d3ddb5c6391d90ec565c39
    String debugIntegrationTest = System.getenv("DEBUG_INNER_TEST");
    String debugJvmArgs = "";
    if (!Strings.isNullOrEmpty(debugIntegrationTest)
        && !debugIntegrationTest.equalsIgnoreCase("n")
        && !(debugIntegrationTest.equalsIgnoreCase("attach-when-debugging") && System.getProperty("intellij.debug.agent") == null)
    ) {
      String serverArg = (debugIntegrationTest.equalsIgnoreCase("socket-listen")
                          || debugIntegrationTest.equalsIgnoreCase("attach-when-debugging")
                         ) ? "n" : "y";
      debugJvmArgs =
        String.format(
          "-agentlib:jdwp=transport=dt_socket,server=%s,suspend=n,address=5006 ",
          serverArg);
      System.out.println("***DEBUGGING GRADLE** via:" + debugJvmArgs);
    }

    gradleProperties.setJvmArgs(Strings.nullToEmpty(gradleProperties.getJvmArgs()) + " -XX:MaxMetaspaceSize=768m " + debugJvmArgs);
    // Disable Gradle file watching as it may be causing DirectoryNotEmptyException, see b/184293946.
    gradleProperties.getProperties().setProperty("org.gradle.vfs.watch", "false");
    if (StudioFlags.GRADLE_SYNC_PARALLEL_SYNC_ENABLED.get()) {
      gradleProperties.getProperties().setProperty("org.gradle.parallel", "true");
    }
    if (agpVersion.compareTo(AgpVersions.getLatestKnown()) < 0) {
      Set<String> current = new LinkedHashSet<>(Splitter.on(",").omitEmptyStrings().splitToList(gradleProperties.getProperties().getProperty("android.suppressUnsupportedCompileSdk", "")));
      current.add(androidVersion.getApiStringWithoutExtension());
      gradleProperties.getProperties().setProperty("android.suppressUnsupportedCompileSdk", Joiner.on(",").join(current));
    }
<<<<<<< HEAD

    // IDEA does not use AndroidStudioGradleInstallationManager, Gradle JVM in this case is not deterministic, and often falls back
    // to JAVA_HOME, which produces different results in different environments.
    gradleProperties.getProperties().setProperty(GRADLE_JAVA_HOME_PROPERTY, TestUtils.getEmbeddedJdk17Path().toString());

=======
>>>>>>> 0d09370c
    gradleProperties.save();
  }

  @NotNull
  public static String updateLocalRepositories(@NotNull String contents, @NotNull String localRepositories) {
    String newContents = contents;
    newContents = GOOGLE_REPOSITORY_PATTERN.matcher(newContents).replaceAll("");
    newContents = JCENTER_REPOSITORY_PATTERN.matcher(newContents).replaceAll("");
    newContents = MAVEN_CENTRAL_REPOSITORY_PATTERN.matcher(newContents).replaceAll("");
    newContents = GRADLE_PLUGIN_PORTAL_REPOSITORY_PATTERN.matcher(newContents).replaceAll("");
    newContents = MAVEN_REPOSITORY_PATTERN.matcher(newContents).replaceAll("");

    // Last, as it has maven repos
    newContents = REPOSITORIES_PATTERN.matcher(newContents).replaceAll("repositories {\n" + localRepositories);
    return newContents;
  }

  @NotNull
  public static String getLocalRepositoriesForGroovy(@NotNull List<File> localRepos) {
    // Add metadataSources to work around http://b/144088459. Wrap it in try-catch because
    // we are also using older Gradle versions that do not have this method.
    String localRepositoriesStr = StringUtil.join(
      Iterables.concat(getLocalRepositoryDirectories(), Lists.newArrayList(localRepos)),
      file -> "maven {\n" +
              "  url \"" + file.toURI() + "\"\n" +
              "  try {\n" +
              "    metadataSources() {\n" +
              "      mavenPom()\n" +
              "      artifact()\n" +
              "    }\n" +
              "  } catch (Throwable ignored) { /* In case this Gradle version does not support this. */}\n" +
              "}", "\n");

    return appendRemoteRepositoriesIfNeeded(localRepositoriesStr);
  }

  @NotNull
  public static String getLocalRepositoriesForKotlin(@NotNull List<File> localRepos) {
    // Add metadataSources to work around http://b/144088459.
    String localRepositoriesStr = StringUtil.join(
      Iterables.concat(getLocalRepositoryDirectories(), Lists.newArrayList(localRepos)),
      file -> "maven {\n" +
              "  setUrl(\"" + file.toURI() + "\")\n" +
              "  metadataSources() {\n" +
              "    mavenPom()\n" +
              "    artifact()\n" +
              "  }\n" +
              "}", "\n");

    return appendRemoteRepositoriesIfNeeded(localRepositoriesStr);
  }

  private static String appendRemoteRepositoriesIfNeeded(@NotNull String localRepositories) {
    if (shouldUseRemoteRepositories()) {
      assert !IdeInfo.getInstance().isAndroidStudio() : "In Android Studio all the tests are hermetic. Remote repositories never needed.";
      return localRepositories + "\n" +
             "maven { setUrl(\"https://cache-redirector.jetbrains.com/jcenter/\") } // jcenter(_)\n" +
             "maven { setUrl(\"https://cache-redirector.jetbrains.com/dl.google.com.android.maven2/\") } // google(_)\n";
    }
    else {
      return localRepositories;
    }
  }

  public static boolean shouldUseRemoteRepositories() {
    if (useRemoteRepositories != null){
      return useRemoteRepositories;
    }
    return !IdeInfo.getInstance().isAndroidStudio();
  }

  public static <T extends Throwable> void disableRemoteRepositoriesDuring(ThrowableRunnable<T> r) throws T {
    useRemoteRepositories = false;
    try {
      r.run();
    } finally {
      useRemoteRepositories = null;
    }
  }

  @NotNull
  public static Collection<File> getLocalRepositoryDirectories() {
    List<File> repositories = new ArrayList<>();

    if (IdeInfo.getInstance().isAndroidStudio()) {
      repositories.add(TestUtils.getPrebuiltOfflineMavenRepo().toFile());

      if (!TestUtils.runningFromBazel()) {
        Path repo = TestUtils.resolveWorkspacePath("out/repo");
        if (Files.exists(repo)) {
          repositories.add(repo.toFile());
        }
      }
    } else {
      assert shouldUseRemoteRepositories(): "IDEA should use real remote repositories";
    }

    // Read optional repositories passed as JVM property (see ADDITIONAL_REPOSITORY_PROPERTY)
    // This property allows multiple local repositories separated by the path separator
    String additionalRepositories = System.getProperty(ADDITIONAL_REPOSITORY_PROPERTY);
    if (additionalRepositories != null) {
      for (String repositoryPath : additionalRepositories.split(File.pathSeparator)) {
        File additionalRepositoryPathFile = new File(repositoryPath.trim());
        if (additionalRepositoryPathFile.exists() && additionalRepositoryPathFile.isDirectory()) {
          LOG.info(String.format("Added additional gradle repository '$1%s' from $2%s property",
                                 additionalRepositoryPathFile, ADDITIONAL_REPOSITORY_PROPERTY));
          repositories.add(additionalRepositoryPathFile);
        }
        else {
          LOG.info(String.format("Unable to find additional gradle repository '$1%s'\n" +
                                 "Check you $2%s property and verify the path",
                                 additionalRepositoryPathFile, ADDITIONAL_REPOSITORY_PROPERTY));
        }
      }
    }

    return repositories;
  }

  /**
   * Takes a regex pattern with a single group in it and replace the contents of that group with a
   * new value.
   * <p>
   * For example, the pattern "Version: (.+)" with value "Test" would take the input string
   * "Version: Production" and change it to "Version: Test"
   * <p>
   * The reason such a special-case pattern substitution utility method exists is this class is
   * responsible for loading read-only gradle test files and copying them over into a mutable
   * version for tests to load. When doing so, it updates obsolete values (like old android
   * platforms) to more current versions. This lets tests continue to run whenever we update our
   * tools to the latest versions, without having to go back and change a bunch of broken tests
   * each time.
   * <p>
   * If a regex is passed in with more than one group, later groups will be ignored; and if no
   * groups are present, this will throw an exception. It is up to the caller to ensure that the
   * regex is well-formed and only includes a single group.
   *
   * @return The {@code contents} string, modified by the replacement {@code value}, (unless no
   * {@code regex} match was found).
   */
  @NotNull
  public static String replaceRegexGroup(String contents, String regex, String value) {
    Pattern pattern = Pattern.compile(regex);
    Matcher matcher = pattern.matcher(contents);
    if (matcher.find() && !matcher.group(1).equals(value)) {
      return contents.substring(0, matcher.start(1))
             + value
             // Keep replacing the found matches.
             + replaceRegexGroup(contents.substring(matcher.end(1)), regex, value);
    }
    return contents;
  }

  /**
   * Creates a gradle wrapper for use in tests under the {@code projectRoot}.
   */
  public static void createGradleWrapper(@NotNull File projectRoot, @NotNull String gradleVersion) throws IOException {
    GradleWrapper wrapper = GradleWrapper.create(projectRoot, null);
    if (shouldUseRemoteRepositories()) {
      assert !IdeInfo.getInstance().isAndroidStudio(): "Android Studio should use local gradle distribution.";
      return; // download gradle distribution if needed in IDEA tests
    }

    File path = EmbeddedDistributionPaths.getInstance().findEmbeddedGradleDistributionFile(gradleVersion);
<<<<<<< HEAD
    TestCase.assertNotNull("Gradle version not found in EmbeddedDistributionPaths. Version = " + gradleVersion, path);
    assertAbout(file()).that(path).named("Gradle distribution path").isFile();
    wrapper.updateDistributionUrl(path);
=======
    if (path != null) {
      assertAbout(file()).that(path).named("Gradle distribution path").isFile();
      wrapper.updateDistributionUrl(path);
    }
>>>>>>> 0d09370c
  }

  /**
   * Finds the AndroidFacet to be used by the test.
   */
  @Nullable
  public static AndroidFacet findAndroidFacetForTests(@NotNull Project project, Module[] modules, @Nullable String chosenModuleName) {
    AndroidFacet testAndroidFacet = null;
    // if module name is specified, find it
    if (chosenModuleName != null) {
      for (Module module : modules) {
        if (chosenModuleName.equals(module.getName())) {
          testAndroidFacet = AndroidFacet.getInstance(module);
          break;
        }
      }
    }

    // Attempt to find a module with a suffix containing the chosenModuleName
    if (chosenModuleName != null && testAndroidFacet == null && modules.length > 0) {
      Module foundModule = TestModuleUtil.findModule(project, chosenModuleName);
      testAndroidFacet = AndroidFacet.getInstance(foundModule);
    }

    if (testAndroidFacet == null) {
      // then try and find a non-lib facet
      for (Module module : modules) {
        // Look for holder modules only in MPSS case. Otherwise any of the module group can match.
        if (!ModuleSystemUtil.isHolderModule(module)) {
          continue;
        }
        AndroidFacet androidFacet = AndroidFacet.getInstance(module);
        if (androidFacet != null && androidFacet.getConfiguration().isAppProject()) {
          testAndroidFacet = androidFacet;
          break;
        }
      }
    }

    // then try and find ANY android facet
    if (testAndroidFacet == null) {
      for (Module module : modules) {
        testAndroidFacet = AndroidFacet.getInstance(module);
        if (testAndroidFacet != null) {
          break;
        }
      }
    }
    return testAndroidFacet;
  }

  public static void setUpSdks(@NotNull CodeInsightTestFixture fixture, @NotNull File androidSdkPath) {
    setUpSdks(fixture.getProject(), fixture.getProjectDisposable(), androidSdkPath);
  }

  public static void setUpSdks(
    @NotNull Project project,
    @NotNull Disposable projectDisposable,
    @NotNull File androidSdkPath
  ) {
    // We seem to have two different locations where the SDK needs to be specified.
    // One is whatever is already defined in the JDK Table, and the other is the global one as defined by IdeSdks.
    // Gradle import will fail if the global one isn't set.

    IdeSdks ideSdks = IdeSdks.getInstance();
    runWriteCommandAction(project, () -> {
      if (IdeInfo.getInstance().isAndroidStudio()) {
        if (!ideSdks.isUsingEnvVariableJdk()) {
          ideSdks.setUseEmbeddedJdk();
          applyJdkToProject(project, ideSdks.getJdk());
        }
        LOG.info("Set JDK to " + ideSdks.getJdkPath());
      }

      Sdks.allowAccessToSdk(projectDisposable);
      final var oldAndroidSdkPath = ideSdks.getAndroidSdkPath();
      ideSdks.setAndroidSdkPath(androidSdkPath);
      Disposer.register(projectDisposable, () -> {
        WriteAction.runAndWait(() -> {
<<<<<<< HEAD
            AndroidSdkPathStore.getInstance().setAndroidSdkPath(oldAndroidSdkPath != null ? oldAndroidSdkPath.getAbsolutePath() : null);
=======
            AndroidSdkPathStore.getInstance().setAndroidSdkPath(oldAndroidSdkPath != null ? oldAndroidSdkPath.toPath() : null);
>>>>>>> 0d09370c
        });
      });
      IdeSdks.removeJdksOn(projectDisposable);

      LOG.info("Set IDE Sdk Path to " + androidSdkPath);
    });

    Sdk currentJdk = ideSdks.getJdk();
    TestCase.assertNotNull(currentJdk);
    TestCase.assertTrue("JDK 8 is required. Found: " + currentJdk.getHomePath(),
                        IdeSdks.getInstance().isJdkCompatible(currentJdk, JDK_1_8));

    // IntelliJ uses project jdk for gradle import by default, see GradleProjectSettings.myGradleJvm
    // Android Studio overrides GradleInstallationManager.getGradleJdk() using AndroidStudioGradleInstallationManager
    // so it doesn't require the Gradle JDK setting to be defined
    if (!IdeInfo.getInstance().isAndroidStudio()) {
      WriteAction.runAndWait(() -> ProjectRootManager.getInstance(project).setProjectSdk(currentJdk));
    }
  }

  public static void prepareProjectForImportCore(@NotNull File srcRoot,
                                                 @NotNull File projectRoot,
                                                 @NotNull ThrowableConsumer<File, IOException> patcher)
    throws IOException {
    TestCase.assertTrue(srcRoot.getPath(), srcRoot.exists());

    copyDir(srcRoot, projectRoot);

    // patcher may use VFS (in fact, PropertiesFiles is using VFS now), need to refresh
    // otherwise pre-populated properties files are cleared (e.g. `android.useAndroidX` property)
    VfsUtil.markDirtyAndRefresh(false, true, true, findFileByIoFile(projectRoot, true));
    patcher.consume(projectRoot);

    // Refresh project dir to have files under of the project.getBaseDir() visible to VFS.
    // Do it in a slower but reliable way.
    VfsUtil.markDirtyAndRefresh(false, true, true, findFileByIoFile(projectRoot, true));
  }

  public static void validateGradleProjectSource(@NotNull File srcRoot) {
    File settings = new File(srcRoot, FN_SETTINGS_GRADLE);
    File build = new File(srcRoot, FN_BUILD_GRADLE);
    File ktsSettings = new File(srcRoot, FN_SETTINGS_GRADLE_KTS);
    File ktsBuild = new File(srcRoot, FN_BUILD_GRADLE_KTS);
    TestCase.assertTrue("Couldn't find build.gradle(.kts) or settings.gradle(.kts) in " + srcRoot.getPath(),
                        settings.exists() || build.exists() || ktsSettings.exists() || ktsBuild.exists());
  }

  public static void syncProject(@NotNull Project project,
                                 @NotNull GradleSyncInvoker.Request request,
                                 @NotNull Consumer<TestGradleSyncListener> check) throws InterruptedException {
    if (getProjectSystem(project).getSyncManager().isSyncInProgress()) {
      throw new IllegalStateException("Requesting sync while sync in progress");
    }
    TestGradleSyncListener syncListener = new TestGradleSyncListener();
    GradleSyncInvoker.getInstance().requestProjectSync(project, request, syncListener);
    syncListener.await();
    invokeAndWaitIfNeeded(null, () -> {
      PlatformTestUtil.dispatchAllEventsInIdeEventQueue();
      return Unit.INSTANCE;
    });
    check.accept(syncListener);
  }

  public static void checkSyncStatus(@NotNull Project project,
                                     @NotNull TestGradleSyncListener syncListener) throws SyncIssuesPresentError {
    checkSyncStatus(project, syncListener, Collections.emptySet());
  }

  public static void checkSyncStatus(@NotNull Project project,
                                     @NotNull TestGradleSyncListener syncListener,
                                     @NotNull Set<Integer> ignoreSyncIssues) throws SyncIssuesPresentError {
    if (!syncListener.isSyncFinished() || syncFailed(syncListener)) {
      String cause =
        !syncListener.isSyncFinished() ? "<Timed out>" : isEmpty(syncListener.failureMessage) ? "<Unknown>" : syncListener.failureMessage;
      TestCase.fail(cause);
    }
    // Also fail the test if SyncIssues with type errors are present.
    List<IdeSyncIssue> errors =
      Arrays.stream(ModuleManager.getInstance(project).getModules())
        .flatMap(module -> SyncIssues.forModule(module).stream())
        .filter(it -> !ignoreSyncIssues.contains(it.getType()))
        .filter(syncIssueData -> syncIssueData.getSeverity() == SyncIssue.SEVERITY_ERROR).collect(Collectors.toList());
    String errorMessage = errors.stream().map(IdeSyncIssue::toString).collect(Collectors.joining("\n"));
    if (!errorMessage.isEmpty()) {
      throw new SyncIssuesPresentError(errorMessage, errors);
    }
  }

  public static boolean syncFailed(@NotNull TestGradleSyncListener syncListener) {
    return !syncListener.success || !Strings.isNullOrEmpty(syncListener.failureMessage);
  }

  public static void defaultPatchPreparedProject(@NotNull File projectRoot,
                                                 @NotNull ResolvedAgpVersionSoftwareEnvironment agpVersion,
                                                 @Nullable String ndkVersion,
                                                 File... localRepos) throws IOException {
    preCreateDotGradle(projectRoot);
    // Update dependencies to latest, and possibly repository URL too if android.mavenRepoUrl is set
    updateToolingVersionsAndPaths(projectRoot, agpVersion, ndkVersion,
                                  Lists.newArrayList(localRepos));
  }

  /**
   * Pre-creates .gradle directory under the project root to avoid it being asynchronously created by Gradle.
   */
  public static void preCreateDotGradle(@NotNull File projectRoot) {
    File dotGradle = new File(projectRoot, ".gradle");
    if (!dotGradle.exists()) {
      //noinspection ResultOfMethodCallIgnored
      dotGradle.mkdir();
    }
  }

  public static void overrideJdkTo8() throws IOException {
    String jdk8Path = getEmbeddedJdk8Path();
    @NotNull IdeSdks ideSdks = IdeSdks.getInstance();
    LOG.info("Using JDK from " + jdk8Path);
    ideSdks.overrideJdkEnvVariable(jdk8Path);
    assertTrue("Could not use JDK from " + jdk8Path, ideSdks.isJdkEnvVariableValid());
  }

  public static void overrideJdkToCurrentJdk() {
    @NotNull IdeSdks ideSdks = IdeSdks.getInstance();
    Path jdkPath = ideSdks.getJdkPath();
    assertNotNull("Could not find path of current JDK", jdkPath);
    LOG.info("Using JDK from " + jdkPath);
    ideSdks.overrideJdkEnvVariable(jdkPath.toAbsolutePath().toString());
    assertTrue("Could not use JDK from " + jdkPath, ideSdks.isJdkEnvVariableValid());
  }

  public static void addJdk8ToTableButUseCurrent() throws IOException {
    String jdk8Path = getEmbeddedJdk8Path();
    Jdks.getInstance().createAndAddJdk(jdk8Path);
    overrideJdkToCurrentJdk();
  }

  public static void restoreJdk() {
    IdeSdks.getInstance().cleanJdkEnvVariableInitialization();
  }

  public static String getEmbeddedJdk8Path() throws IOException {
<<<<<<< HEAD
    return TestUtils.getEmbeddedJdk8Path();
=======
    Path jdkRootPath = StudioPathManager.resolvePathFromSourcesRoot("prebuilts/studio/jdk/jdk8");
    if (SystemInfo.isWindows) {
      // For JDK8 we have 32 and 64 bits versions on Windows
      jdkRootPath = jdkRootPath.resolve("win64");
    }
    else if (SystemInfo.isLinux) {
      jdkRootPath = jdkRootPath.resolve("linux");
    }
    else if (SystemInfo.isMac) {
      jdkRootPath = jdkRootPath.resolve("mac").resolve(MAC_JDK_CONTENT_PATH);
    }

    // Resolve real path
    //
    // Gradle prior to 6.9 don't work well with symlinks
    // see https://discuss.gradle.org/t/gradle-daemon-different-context/2146/3
    // see https://github.com/gradle/gradle/issues/12840
    //
    // [WARNING] This effective escapes Bazel's sandbox. Remove as soon as possible.
    try {
      Path wellKnownJdkFile = jdkRootPath.resolve("release");
      jdkRootPath = wellKnownJdkFile.toRealPath().getParent();
    }
    catch (IOException ignore) {
    }
    return jdkRootPath.toString();
>>>>>>> 0d09370c
  }


  /**
   * Returns the main module for the Java module under the given moduleName.
   *
   * @param moduleName the name of the Gradle project to find the main module for
   * @return the main module
   */
  @NotNull
  public static Module getMainJavaModule(@NotNull Project project, @NotNull String moduleName) {
    Module holderModule = TestModuleUtil.findModule(project, moduleName);

    if (AndroidFacet.getInstance(holderModule) != null) {
      throw new IllegalArgumentException("The module named " + moduleName + " must be a Java only module!");
    }

    return TestModuleUtil.findModule(project, moduleName + ".main");
  }
}<|MERGE_RESOLUTION|>--- conflicted
+++ resolved
@@ -44,11 +44,7 @@
 import com.android.builder.model.SyncIssue;
 import com.android.ide.common.repository.AgpVersion;
 import com.android.sdklib.AndroidVersion;
-<<<<<<< HEAD
 import com.android.test.testutils.TestUtils;
-=======
-import com.android.testutils.TestUtils;
->>>>>>> 0d09370c
 import com.android.tools.idea.IdeInfo;
 import com.android.tools.idea.flags.StudioFlags;
 import com.android.tools.idea.gradle.model.IdeSyncIssue;
@@ -64,10 +60,6 @@
 import com.android.tools.idea.sdk.AndroidSdkPathStore;
 import com.android.tools.idea.sdk.IdeSdks;
 import com.android.tools.idea.sdk.Jdks;
-<<<<<<< HEAD
-=======
-import com.android.tools.idea.util.StudioPathManager;
->>>>>>> 0d09370c
 import com.google.common.base.Joiner;
 import com.google.common.base.Splitter;
 import com.google.common.base.Strings;
@@ -84,10 +76,6 @@
 import com.intellij.openapi.projectRoots.Sdk;
 import com.intellij.openapi.roots.ProjectRootManager;
 import com.intellij.openapi.util.Disposer;
-<<<<<<< HEAD
-=======
-import com.intellij.openapi.util.SystemInfo;
->>>>>>> 0d09370c
 import com.intellij.openapi.util.text.StringUtil;
 import com.intellij.openapi.vfs.VfsUtil;
 import com.intellij.testFramework.PlatformTestUtil;
@@ -436,14 +424,11 @@
       current.add(androidVersion.getApiStringWithoutExtension());
       gradleProperties.getProperties().setProperty("android.suppressUnsupportedCompileSdk", Joiner.on(",").join(current));
     }
-<<<<<<< HEAD
 
     // IDEA does not use AndroidStudioGradleInstallationManager, Gradle JVM in this case is not deterministic, and often falls back
     // to JAVA_HOME, which produces different results in different environments.
     gradleProperties.getProperties().setProperty(GRADLE_JAVA_HOME_PROPERTY, TestUtils.getEmbeddedJdk17Path().toString());
 
-=======
->>>>>>> 0d09370c
     gradleProperties.save();
   }
 
@@ -608,16 +593,11 @@
     }
 
     File path = EmbeddedDistributionPaths.getInstance().findEmbeddedGradleDistributionFile(gradleVersion);
-<<<<<<< HEAD
     TestCase.assertNotNull("Gradle version not found in EmbeddedDistributionPaths. Version = " + gradleVersion, path);
-    assertAbout(file()).that(path).named("Gradle distribution path").isFile();
-    wrapper.updateDistributionUrl(path);
-=======
     if (path != null) {
       assertAbout(file()).that(path).named("Gradle distribution path").isFile();
       wrapper.updateDistributionUrl(path);
     }
->>>>>>> 0d09370c
   }
 
   /**
@@ -697,11 +677,7 @@
       ideSdks.setAndroidSdkPath(androidSdkPath);
       Disposer.register(projectDisposable, () -> {
         WriteAction.runAndWait(() -> {
-<<<<<<< HEAD
-            AndroidSdkPathStore.getInstance().setAndroidSdkPath(oldAndroidSdkPath != null ? oldAndroidSdkPath.getAbsolutePath() : null);
-=======
             AndroidSdkPathStore.getInstance().setAndroidSdkPath(oldAndroidSdkPath != null ? oldAndroidSdkPath.toPath() : null);
->>>>>>> 0d09370c
         });
       });
       IdeSdks.removeJdksOn(projectDisposable);
@@ -843,36 +819,7 @@
   }
 
   public static String getEmbeddedJdk8Path() throws IOException {
-<<<<<<< HEAD
     return TestUtils.getEmbeddedJdk8Path();
-=======
-    Path jdkRootPath = StudioPathManager.resolvePathFromSourcesRoot("prebuilts/studio/jdk/jdk8");
-    if (SystemInfo.isWindows) {
-      // For JDK8 we have 32 and 64 bits versions on Windows
-      jdkRootPath = jdkRootPath.resolve("win64");
-    }
-    else if (SystemInfo.isLinux) {
-      jdkRootPath = jdkRootPath.resolve("linux");
-    }
-    else if (SystemInfo.isMac) {
-      jdkRootPath = jdkRootPath.resolve("mac").resolve(MAC_JDK_CONTENT_PATH);
-    }
-
-    // Resolve real path
-    //
-    // Gradle prior to 6.9 don't work well with symlinks
-    // see https://discuss.gradle.org/t/gradle-daemon-different-context/2146/3
-    // see https://github.com/gradle/gradle/issues/12840
-    //
-    // [WARNING] This effective escapes Bazel's sandbox. Remove as soon as possible.
-    try {
-      Path wellKnownJdkFile = jdkRootPath.resolve("release");
-      jdkRootPath = wellKnownJdkFile.toRealPath().getParent();
-    }
-    catch (IOException ignore) {
-    }
-    return jdkRootPath.toString();
->>>>>>> 0d09370c
   }
 
 
