/*
 * Copyright (C) 2021 The Android Open Source Project
 *
 * Licensed under the Apache License, Version 2.0 (the "License");
 * you may not use this file except in compliance with the License.
 * You may obtain a copy of the License at
 *
 *      http://www.apache.org/licenses/LICENSE-2.0
 *
 * Unless required by applicable law or agreed to in writing, software
 * distributed under the License is distributed on an "AS IS" BASIS,
 * WITHOUT WARRANTIES OR CONDITIONS OF ANY KIND, either express or implied.
 * See the License for the specific language governing permissions and
 * limitations under the License.
 */
package com.android.tools.idea.common.surface

import com.android.tools.idea.common.error.Issue
import com.android.tools.idea.common.error.IssueListener
import com.android.tools.idea.uibuilder.visual.visuallint.VisualLintIssueProvider
import java.awt.Dimension
import kotlin.math.max
import kotlin.math.min

private const val MARGIN = 20

/**
 * The [IssueListener] of [DesignSurface]. TODO?: Consider to move as inner class of
 * [DesignSurface]?
 */
class DesignSurfaceIssueListenerImpl(val surface: DesignSurface<*>) : IssueListener {
<<<<<<< HEAD
  override fun onIssueSelected(issue: Issue) {
    when (val source = issue.source) {
      is NlComponentIssueSource -> {
        val component = source.component ?: return
        surface.selectionModel.setSelection(listOf(component))

        // Navigate to the selected element if possible
        val element = component.backend.tag?.navigationElement
        if (element is Navigatable && PsiNavigationSupport.getInstance().canNavigate(element)) {
          (element as Navigatable).navigate(false)
        }
      }
      is VisualLintIssueProvider.VisualLintIssueSource -> {
        // Repaint DesignSurface when issue is selected to update visibility of WarningLayer
        surface.repaint()
=======
  override fun onIssueSelected(issue: Issue?) {
    when (val source = issue?.source) {
      is VisualLintIssueProvider.VisualLintIssueSource -> {
>>>>>>> 574fcae1
        val sceneViews =
          surface.sceneManagers
            .filter { source.models.contains(it.model) }
            .flatMap { it.sceneViews }
        if (sceneViews.isEmpty()) {
          return
        }
        var minX = Int.MAX_VALUE
        var minY = Int.MAX_VALUE
        var maxX = Int.MIN_VALUE
        var maxY = Int.MIN_VALUE
        sceneViews.forEach {
          minX = min(minX, it.x)
          minY = min(minY, it.y)
          maxX = max(maxX, it.x + it.scaledContentSize.width)
          maxY = max(maxY, it.y + it.scaledContentSize.height)
        }
        val currentScale = surface.scale
        val size =
          Dimension(
            ((maxX - minX + 2 * MARGIN) / currentScale).toInt(),
            ((maxY - minY + 2 * MARGIN) / currentScale).toInt()
          )
        val scale = surface.getFitContentIntoWindowScale(size)

        surface.setScale(scale)
        surface.setScrollPosition(minX - MARGIN, minY - MARGIN)
        surface.revalidateScrollArea()
      }
      else -> Unit
    }
    surface.repaint()
  }
}<|MERGE_RESOLUTION|>--- conflicted
+++ resolved
@@ -29,27 +29,9 @@
  * [DesignSurface]?
  */
 class DesignSurfaceIssueListenerImpl(val surface: DesignSurface<*>) : IssueListener {
-<<<<<<< HEAD
-  override fun onIssueSelected(issue: Issue) {
-    when (val source = issue.source) {
-      is NlComponentIssueSource -> {
-        val component = source.component ?: return
-        surface.selectionModel.setSelection(listOf(component))
-
-        // Navigate to the selected element if possible
-        val element = component.backend.tag?.navigationElement
-        if (element is Navigatable && PsiNavigationSupport.getInstance().canNavigate(element)) {
-          (element as Navigatable).navigate(false)
-        }
-      }
-      is VisualLintIssueProvider.VisualLintIssueSource -> {
-        // Repaint DesignSurface when issue is selected to update visibility of WarningLayer
-        surface.repaint()
-=======
   override fun onIssueSelected(issue: Issue?) {
     when (val source = issue?.source) {
       is VisualLintIssueProvider.VisualLintIssueSource -> {
->>>>>>> 574fcae1
         val sceneViews =
           surface.sceneManagers
             .filter { source.models.contains(it.model) }
