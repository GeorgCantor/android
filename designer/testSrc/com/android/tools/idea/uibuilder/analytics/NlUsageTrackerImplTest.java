/*
 * Copyright (C) 2018 The Android Open Source Project
 *
 * Licensed under the Apache License, Version 2.0 (the "License");
 * you may not use this file except in compliance with the License.
 * You may obtain a copy of the License at
 *
 *      http://www.apache.org/licenses/LICENSE-2.0
 *
 * Unless required by applicable law or agreed to in writing, software
 * distributed under the License is distributed on an "AS IS" BASIS,
 * WITHOUT WARRANTIES OR CONDITIONS OF ANY KIND, either express or implied.
 * See the License for the specific language governing permissions and
 * limitations under the License.
 */
package com.android.tools.idea.uibuilder.analytics;

import static com.android.SdkConstants.ATTR_COLLAPSE_PARALLAX_MULTIPLIER;
import static com.android.SdkConstants.ATTR_ELEVATION;
import static com.android.SdkConstants.ATTR_TEXT;
import static com.android.SdkConstants.CONSTRAINT_LAYOUT;
import static com.android.SdkConstants.DESIGN_LIB_ARTIFACT;
import static com.android.SdkConstants.EDIT_TEXT;
import static com.android.SdkConstants.LINEAR_LAYOUT;
import static com.android.SdkConstants.PROGRESS_BAR;
import static com.android.SdkConstants.SEEK_BAR;
import static com.android.SdkConstants.TEXT_VIEW;
import static com.android.SdkConstants.TOOLS_NS_NAME_PREFIX;
import static com.android.tools.idea.common.analytics.UsageTrackerUtil.CUSTOM_NAME;
import static com.android.tools.idea.uibuilder.analytics.NlUsageTrackerImpl.convertEditTextViewOption;
import static com.android.tools.idea.uibuilder.analytics.NlUsageTrackerImpl.convertFilterMatches;
import static com.android.tools.idea.uibuilder.analytics.NlUsageTrackerImpl.convertGroupName;
import static com.android.tools.idea.uibuilder.analytics.NlUsageTrackerImpl.convertLinearLayoutViewOption;
import static com.android.tools.idea.uibuilder.analytics.NlUsageTrackerImpl.convertProgressBarViewOption;
import static com.android.tools.idea.uibuilder.analytics.NlUsageTrackerImpl.convertSeekBarViewOption;
import static com.android.tools.idea.uibuilder.analytics.NlUsageTrackerImpl.convertViewOption;
import static com.android.tools.idea.uibuilder.analytics.NlUsageTrackerImpl.getStyleValue;
import static com.google.common.truth.Truth.assertThat;
import static com.google.wireless.android.sdk.stats.LayoutPaletteEvent.ViewOption.CUSTOM_OPTION;
import static com.google.wireless.android.sdk.stats.LayoutPaletteEvent.ViewOption.DATE_EDITOR;
import static com.google.wireless.android.sdk.stats.LayoutPaletteEvent.ViewOption.DECIMAL_NUMBER;
import static com.google.wireless.android.sdk.stats.LayoutPaletteEvent.ViewOption.DISCRETE_SEEK_BAR;
import static com.google.wireless.android.sdk.stats.LayoutPaletteEvent.ViewOption.EMAIL;
import static com.google.wireless.android.sdk.stats.LayoutPaletteEvent.ViewOption.HORIZONTAL_LINEAR_LAYOUT;
import static com.google.wireless.android.sdk.stats.LayoutPaletteEvent.ViewOption.HORIZONTAL_PROGRESS_BAR;
import static com.google.wireless.android.sdk.stats.LayoutPaletteEvent.ViewOption.MULTILINE_TEXT;
import static com.google.wireless.android.sdk.stats.LayoutPaletteEvent.ViewOption.NORMAL;
import static com.google.wireless.android.sdk.stats.LayoutPaletteEvent.ViewOption.NUMBER;
import static com.google.wireless.android.sdk.stats.LayoutPaletteEvent.ViewOption.PASSWORD;
import static com.google.wireless.android.sdk.stats.LayoutPaletteEvent.ViewOption.PASSWORD_NUMERIC;
import static com.google.wireless.android.sdk.stats.LayoutPaletteEvent.ViewOption.PHONE;
import static com.google.wireless.android.sdk.stats.LayoutPaletteEvent.ViewOption.POSTAL_ADDRESS;
import static com.google.wireless.android.sdk.stats.LayoutPaletteEvent.ViewOption.SIGNED_NUMBER;
import static com.google.wireless.android.sdk.stats.LayoutPaletteEvent.ViewOption.TIME_EDITOR;
import static com.google.wireless.android.sdk.stats.LayoutPaletteEvent.ViewOption.VERTICAL_LINEAR_LAYOUT;
import static org.mockito.Mockito.mock;
import static org.mockito.Mockito.when;

import com.android.ide.common.rendering.api.ResourceNamespace;
import com.android.ide.common.rendering.api.ResourceReference;
import com.android.tools.idea.common.analytics.BaseUsageTrackerImplTest;
<<<<<<< HEAD
=======
import com.android.tools.idea.common.editor.DesignerEditorPanel;
>>>>>>> 640ce73c
import com.android.tools.idea.common.model.NlComponent;
import com.android.tools.idea.common.model.NlModel;
import com.android.tools.idea.configurations.Configuration;
import com.android.tools.idea.uibuilder.handlers.ViewHandlerManager;
import com.android.tools.idea.uibuilder.palette.NlPaletteModel;
import com.android.tools.idea.uibuilder.palette.Palette;
import com.android.tools.idea.uibuilder.surface.NlDesignSurface;
import com.android.tools.idea.uibuilder.surface.SceneMode;
import com.android.tools.idea.uibuilder.type.LayoutFileType;
import com.google.common.collect.ImmutableList;
import com.google.common.collect.ImmutableSet;
import com.google.wireless.android.sdk.stats.AndroidAttribute;
import com.google.wireless.android.sdk.stats.AndroidStudioEvent;
import com.google.wireless.android.sdk.stats.LayoutFavoriteAttributeChangeEvent;
import com.google.wireless.android.sdk.stats.LayoutPaletteEvent;
import com.google.wireless.android.sdk.stats.SearchOption;
import com.intellij.openapi.project.Project;
import com.intellij.testFramework.ServiceContainerUtil;
import java.io.InputStreamReader;
import java.io.Reader;
import org.intellij.lang.annotations.Language;
import org.jetbrains.android.dom.attrs.AttributeDefinition;
import org.jetbrains.android.dom.attrs.AttributeDefinitions;
import org.jetbrains.android.resourceManagers.FrameworkResourceManager;
import org.jetbrains.android.resourceManagers.LocalResourceManager;
import org.jetbrains.android.resourceManagers.ModuleResourceManagers;
import org.jetbrains.annotations.NotNull;

public class NlUsageTrackerImplTest extends BaseUsageTrackerImplTest {
  private static final String ATTR_CUSTOM_NAME = "MyCustomPropertyName";

  @Language("XML")
  private static final String DISCRETE_SEEK_BAR_XML = "<SeekBar\n" +
                                                      "    style=\"@style/Widget.AppCompat.SeekBar.Discrete\"\n" +
                                                      "    android:layout_width=\"wrap_content\"\n" +
                                                      "    android:layout_height=\"wrap_content\"\n" +
                                                      "    android:max=\"10\"\n" +
                                                      "    android:progress=\"3\"\n" +
                                                      "/>";

  private NlModel myModel;
  private AttributeDefinition myCollapseParallaxMultiplierDefinition;
  private AttributeDefinition myElevationDefinition;
  private AttributeDefinition myTextDefinition;
  private AttributeDefinition myCustomDefinition;

  public void testPaletteDropLogging() {
    NlUsageTracker tracker = getUsageTracker();

    tracker.logDropFromPalette(CONSTRAINT_LAYOUT.defaultName(), "<" + CONSTRAINT_LAYOUT.defaultName() + "/>", "All", -1);
    AndroidStudioEvent studioEvent = getLastLogUsage();
    LayoutPaletteEvent logged = studioEvent.getLayoutEditorEvent().getPaletteEvent();
    assertThat(logged.getView().getTagName()).isEqualTo("ConstraintLayout");
    assertThat(logged.getViewOption()).isEqualTo(NORMAL);
    assertThat(logged.getSelectedGroup()).isEqualTo(LayoutPaletteEvent.ViewGroup.ALL_GROUPS);
    assertThat(logged.getSearchOption()).isEqualTo(SearchOption.NONE);
  }

  public void testPaletteDropTextEditLogging() {
    NlUsageTracker tracker = getUsageTracker();

    @Language("XML")
    String representation = "            <EditText\n" +
                            "              android:layout_width=\"wrap_content\"\n" +
                            "              android:layout_height=\"wrap_content\"\n" +
                            "              android:inputType=\"textEmailAddress\"\n" +
                            "              android:ems=\"10\"\n" +
                            "            />\n";

    tracker.logDropFromPalette(EDIT_TEXT, representation, "All", -1);
    AndroidStudioEvent studioEvent = getLastLogUsage();
    LayoutPaletteEvent logged = studioEvent.getLayoutEditorEvent().getPaletteEvent();
    assertThat(logged.getView().getTagName()).isEqualTo(EDIT_TEXT);
    assertThat(logged.getViewOption()).isEqualTo(EMAIL);
    assertThat(logged.getSelectedGroup()).isEqualTo(LayoutPaletteEvent.ViewGroup.ALL_GROUPS);
    assertThat(logged.getSearchOption()).isEqualTo(SearchOption.NONE);
  }

  public void testPaletteDropCustomViewLogging() {
    String tag = "com.acme.MyCustomControl";
    NlUsageTracker tracker = getUsageTracker();

    tracker.logDropFromPalette(tag, "<" + tag + "/>", "Advanced", 1);
    AndroidStudioEvent studioEvent = getLastLogUsage();
    LayoutPaletteEvent logged = studioEvent.getLayoutEditorEvent().getPaletteEvent();
    assertThat(logged.getView().getTagName()).isEqualTo(CUSTOM_NAME);
    assertThat(logged.getViewOption()).isEqualTo(NORMAL);
    assertThat(logged.getSelectedGroup()).isEqualTo(LayoutPaletteEvent.ViewGroup.ADVANCED);
    assertThat(logged.getSearchOption()).isEqualTo(SearchOption.SINGLE_MATCH);
  }

  public void testAddFavoriteLogging() {
    initNeleModelMocks();
    NlUsageTracker tracker = getUsageTracker();

    tracker.logFavoritesChange(ATTR_TEXT, "", ImmutableList.of(ATTR_COLLAPSE_PARALLAX_MULTIPLIER, ATTR_TEXT), myFacet);
    AndroidStudioEvent studioEvent = getLastLogUsage();
    LayoutFavoriteAttributeChangeEvent logged = studioEvent.getLayoutEditorEvent().getFavoriteChangeEvent();
    assertThat(logged.getAdded().getAttributeNamespace()).isEqualTo(AndroidAttribute.AttributeNamespace.ANDROID);
    assertThat(logged.getAdded().getAttributeName()).isEqualTo(ATTR_TEXT);
    assertThat(logged.hasRemoved()).isFalse();
    assertThat(logged.getActiveCount()).isEqualTo(2);
    assertThat(logged.getActive(0).getAttributeNamespace()).isEqualTo(AndroidAttribute.AttributeNamespace.APPLICATION);
    assertThat(logged.getActive(0).getAttributeName()).isEqualTo(ATTR_COLLAPSE_PARALLAX_MULTIPLIER);
    assertThat(logged.getActive(1).getAttributeNamespace()).isEqualTo(AndroidAttribute.AttributeNamespace.ANDROID);
    assertThat(logged.getActive(1).getAttributeName()).isEqualTo(ATTR_TEXT);
  }

  public void testAddCustomFavoriteLogging() {
    initNeleModelMocks();
    NlUsageTracker tracker = getUsageTracker();

    tracker.logFavoritesChange(TOOLS_NS_NAME_PREFIX + ATTR_CUSTOM_NAME, "",
                               ImmutableList.of(ATTR_CUSTOM_NAME, TOOLS_NS_NAME_PREFIX + ATTR_COLLAPSE_PARALLAX_MULTIPLIER), myFacet);
    AndroidStudioEvent studioEvent = getLastLogUsage();
    LayoutFavoriteAttributeChangeEvent logged = studioEvent.getLayoutEditorEvent().getFavoriteChangeEvent();
    assertThat(logged.getAdded().getAttributeNamespace()).isEqualTo(AndroidAttribute.AttributeNamespace.TOOLS);
    assertThat(logged.getAdded().getAttributeName()).isEqualTo(CUSTOM_NAME);
    assertThat(logged.hasRemoved()).isFalse();
    assertThat(logged.getActiveCount()).isEqualTo(2);
    assertThat(logged.getActive(0).getAttributeNamespace()).isEqualTo(AndroidAttribute.AttributeNamespace.APPLICATION);
    assertThat(logged.getActive(0).getAttributeName()).isEqualTo(CUSTOM_NAME);
    assertThat(logged.getActive(1).getAttributeNamespace()).isEqualTo(AndroidAttribute.AttributeNamespace.TOOLS);
    assertThat(logged.getActive(1).getAttributeName()).isEqualTo(ATTR_COLLAPSE_PARALLAX_MULTIPLIER);
  }

  public void testRemoveFavoriteLogging() {
    initNeleModelMocks();
    NlUsageTracker tracker = getUsageTracker();

    tracker.logFavoritesChange("", TOOLS_NS_NAME_PREFIX + ATTR_TEXT, ImmutableList.of(ATTR_ELEVATION), myFacet);
    AndroidStudioEvent studioEvent = getLastLogUsage();
    LayoutFavoriteAttributeChangeEvent logged = studioEvent.getLayoutEditorEvent().getFavoriteChangeEvent();
    assertThat(logged.getRemoved().getAttributeNamespace()).isEqualTo(AndroidAttribute.AttributeNamespace.TOOLS);
    assertThat(logged.getRemoved().getAttributeName()).isEqualTo(ATTR_TEXT);
    assertThat(logged.hasAdded()).isFalse();
    assertThat(logged.getActiveCount()).isEqualTo(1);
    assertThat(logged.getActive(0).getAttributeNamespace()).isEqualTo(AndroidAttribute.AttributeNamespace.ANDROID);
    assertThat(logged.getActive(0).getAttributeName()).isEqualTo(ATTR_ELEVATION);
  }

  private NlUsageTracker getUsageTracker() {
    NlDesignSurface surface = mock(NlDesignSurface.class);
    when(surface.getLayoutType()).thenReturn(LayoutFileType.INSTANCE);
    when(surface.getSceneMode()).thenReturn(SceneMode.RENDER_AND_BLUEPRINT);
    NlAnalyticsManager analyticsManager = new NlAnalyticsManager(surface);
    analyticsManager.setEditorModeWithoutTracking(DesignerEditorPanel.State.SPLIT);
    when(surface.getAnalyticsManager()).thenReturn(analyticsManager);
    when(surface.getScale()).thenReturn(0.50);
    Configuration configuration = getConfigurationMock();
    when(surface.getConfigurations()).thenReturn(ImmutableList.of(configuration));

    return new NlUsageTrackerImpl(SYNC_EXECUTOR, surface, usageTracker::logNow);
  }

  private void initNeleModelMocks() {
    ModuleResourceManagers moduleResourceManagers = mock(ModuleResourceManagers.class);
    FrameworkResourceManager frameworkResourceManager = mock(FrameworkResourceManager.class);
    LocalResourceManager localResourceManager = mock(LocalResourceManager.class);
    AttributeDefinitions systemAttributeDefinitions = mock(AttributeDefinitions.class);
    AttributeDefinitions localAttributeDefinitions = mock(AttributeDefinitions.class);

    myElevationDefinition = new AttributeDefinition(ResourceNamespace.ANDROID, ATTR_ELEVATION);
    myTextDefinition = new AttributeDefinition(ResourceNamespace.ANDROID, ATTR_TEXT);
    myCustomDefinition =
        new AttributeDefinition(ResourceNamespace.RES_AUTO, ATTR_CUSTOM_NAME, "com.acme:CustomLibrary", null);
    myCollapseParallaxMultiplierDefinition =
        new AttributeDefinition(ResourceNamespace.RES_AUTO, ATTR_COLLAPSE_PARALLAX_MULTIPLIER, DESIGN_LIB_ARTIFACT, null);

    myModel = mock(NlModel.class);
    when(myModel.getFacet()).thenReturn(myFacet);

<<<<<<< HEAD
    ServiceContainerUtil.replaceService(myModule,
                                        ModuleResourceManagers.class,
                                        moduleResourceManagers,
                                        getTestRootDisposable());
=======
    ServiceContainerUtil.replaceService(myModule, ModuleResourceManagers.class, moduleResourceManagers, getTestRootDisposable());
>>>>>>> 640ce73c

    when(moduleResourceManagers.getLocalResourceManager()).thenReturn(localResourceManager);
    when(moduleResourceManagers.getFrameworkResourceManager()).thenReturn(frameworkResourceManager);
    when(localResourceManager.getAttributeDefinitions()).thenReturn(localAttributeDefinitions);
    when(frameworkResourceManager.getAttributeDefinitions()).thenReturn(systemAttributeDefinitions);
    when(localAttributeDefinitions.getAttrs())
        .thenReturn(ImmutableSet.of(ResourceReference.attr(ResourceNamespace.RES_AUTO, ATTR_COLLAPSE_PARALLAX_MULTIPLIER)));
    when(localAttributeDefinitions.getAttrDefinition(ResourceReference.attr(ResourceNamespace.RES_AUTO, ATTR_COLLAPSE_PARALLAX_MULTIPLIER)))
        .thenReturn(myCollapseParallaxMultiplierDefinition);
    when(localAttributeDefinitions.getAttrDefinition(ResourceReference.attr(ResourceNamespace.RES_AUTO, ATTR_CUSTOM_NAME)))
        .thenReturn(myCustomDefinition);
    when(systemAttributeDefinitions.getAttrs())
        .thenReturn(ImmutableSet.of(
            ResourceReference.attr(ResourceNamespace.ANDROID, ATTR_ELEVATION),
            ResourceReference.attr(ResourceNamespace.ANDROID, ATTR_TEXT)));
    when(systemAttributeDefinitions.getAttrDefinition(ResourceReference.attr(ResourceNamespace.ANDROID, ATTR_ELEVATION)))
        .thenReturn(myElevationDefinition);
    when(systemAttributeDefinitions.getAttrDefinition(ResourceReference.attr(ResourceNamespace.ANDROID, ATTR_TEXT)))
        .thenReturn(myTextDefinition);
  }

  private NlComponent getComponentMock(@NotNull String tagName) {
    NlComponent component = mock(NlComponent.class);
    when(component.getModel()).thenReturn(myModel);
    when(component.getTagName()).thenReturn(tagName);
    return component;
  }

  public void testConvertGroupName() {
    assertThat(convertGroupName("All")).isEqualTo(LayoutPaletteEvent.ViewGroup.ALL_GROUPS);
    assertThat(convertGroupName("Widgets")).isEqualTo(LayoutPaletteEvent.ViewGroup.WIDGETS);
    assertThat(convertGroupName("Text")).isEqualTo(LayoutPaletteEvent.ViewGroup.TEXT);
    assertThat(convertGroupName("Layouts")).isEqualTo(LayoutPaletteEvent.ViewGroup.LAYOUTS);
    assertThat(convertGroupName("Containers")).isEqualTo(LayoutPaletteEvent.ViewGroup.CONTAINERS);
    assertThat(convertGroupName("Images")).isEqualTo(LayoutPaletteEvent.ViewGroup.IMAGES);
    assertThat(convertGroupName("Date")).isEqualTo(LayoutPaletteEvent.ViewGroup.DATES);
    assertThat(convertGroupName("Transitions")).isEqualTo(LayoutPaletteEvent.ViewGroup.TRANSITIONS);
    assertThat(convertGroupName("Advanced")).isEqualTo(LayoutPaletteEvent.ViewGroup.ADVANCED);
    assertThat(convertGroupName("Design")).isEqualTo(LayoutPaletteEvent.ViewGroup.DESIGN);
    assertThat(convertGroupName("AppCompat")).isEqualTo(LayoutPaletteEvent.ViewGroup.APP_COMPAT);
    assertThat(convertGroupName("Helpers")).isEqualTo(LayoutPaletteEvent.ViewGroup.HELPERS);
    assertThat(convertGroupName("MyGroup")).isEqualTo(LayoutPaletteEvent.ViewGroup.CUSTOM);
  }

  public void testAllGroupsOnPaletteAreRecognized() throws Exception {
    Palette palette = getPalette(getProject());
    palette.accept(new Palette.Visitor() {
      @Override
      public void visit(@NotNull Palette.Item item) {
      }

      @Override
      public void visit(@NotNull Palette.Group group) {
        assertThat(convertGroupName(group.getName())).isNotEqualTo(LayoutPaletteEvent.ViewGroup.CUSTOM);
      }
    });
  }

  public void testConvertViewOption() {
    assertThat(convertViewOption(PROGRESS_BAR, "<ProgressBar/>")).isEqualTo(NORMAL);
    assertThat(convertViewOption(PROGRESS_BAR, "<ProgressBar style=\"?android:attr/progressBarStyleHorizontal\"/>"))
      .isEqualTo(HORIZONTAL_PROGRESS_BAR);
    assertThat(convertViewOption(PROGRESS_BAR, "<ProgressBar style=\"unknown\"/>")).isEqualTo(CUSTOM_OPTION);
    assertThat(convertViewOption(SEEK_BAR, "<SeekBar/>")).isEqualTo(NORMAL);
    assertThat(convertViewOption(SEEK_BAR, DISCRETE_SEEK_BAR_XML)).isEqualTo(DISCRETE_SEEK_BAR);
    assertThat(convertViewOption(SEEK_BAR, "<SeekBar style=\"unknown\"/>")).isEqualTo(CUSTOM_OPTION);
    assertThat(convertViewOption(EDIT_TEXT, "<EditText/>")).isEqualTo(NORMAL);
    assertThat(convertViewOption(EDIT_TEXT, "<EditText android:inputType=\"textPassword\"/>")).isEqualTo(PASSWORD);
    assertThat(convertViewOption(EDIT_TEXT, "<EditText android:inputType=\"unknown\"/>")).isEqualTo(CUSTOM_OPTION);
    assertThat(convertViewOption(LINEAR_LAYOUT, "<LinearLayout/>")).isEqualTo(HORIZONTAL_LINEAR_LAYOUT);
    assertThat(convertViewOption(LINEAR_LAYOUT, "<LinearLayout android:orientation=\"vertical\"/>")).isEqualTo(VERTICAL_LINEAR_LAYOUT);
    assertThat(convertViewOption(LINEAR_LAYOUT, "<LinearLayout android:orientation=\"unknown\"/>")).isEqualTo(CUSTOM_OPTION);
    assertThat(convertViewOption(TEXT_VIEW, "<TextView/>")).isEqualTo(NORMAL);
  }

  public void testConvertProgressBarViewOption() {
    assertThat(convertProgressBarViewOption("<ProgressBar/>")).isEqualTo(NORMAL);
    assertThat(convertProgressBarViewOption("<ProgressBar style=\"?android:attr/progressBarStyle\"/>")).isEqualTo(NORMAL);
    assertThat(convertProgressBarViewOption("<ProgressBar style=\"?android:attr/progressBarStyleHorizontal\"/>"))
      .isEqualTo(HORIZONTAL_PROGRESS_BAR);
    assertThat(convertProgressBarViewOption("<ProgressBar style=\"unknown\"/>")).isEqualTo(CUSTOM_OPTION);
  }

  public void testConvertSeekBarViewOption() {
    assertThat(convertSeekBarViewOption("<SeekBar/>")).isEqualTo(NORMAL);
    assertThat(convertSeekBarViewOption(DISCRETE_SEEK_BAR_XML)).isEqualTo(DISCRETE_SEEK_BAR);
    assertThat(convertSeekBarViewOption("<SeekBar style=\"unknown\"/>")).isEqualTo(CUSTOM_OPTION);
  }

  public void testConvertEditTextViewOption() {
    assertThat(convertEditTextViewOption("<EditText/>")).isEqualTo(NORMAL);
    assertThat(convertEditTextViewOption("<EditText android:inputType=\"textPassword\"/>")).isEqualTo(PASSWORD);
    assertThat(convertEditTextViewOption("<EditText android:inputType=\"numberPassword\"/>")).isEqualTo(PASSWORD_NUMERIC);
    assertThat(convertEditTextViewOption("<EditText android:inputType=\"textEmailAddress\"/>")).isEqualTo(EMAIL);
    assertThat(convertEditTextViewOption("<EditText android:inputType=\"phone\"/>")).isEqualTo(PHONE);
    assertThat(convertEditTextViewOption("<EditText android:inputType=\"textPostalAddress\"/>")).isEqualTo(POSTAL_ADDRESS);
    assertThat(convertEditTextViewOption("<EditText android:inputType=\"textMultiLine\"/>")).isEqualTo(MULTILINE_TEXT);
    assertThat(convertEditTextViewOption("<EditText android:inputType=\"time\"/>")).isEqualTo(TIME_EDITOR);
    assertThat(convertEditTextViewOption("<EditText android:inputType=\"date\"/>")).isEqualTo(DATE_EDITOR);
    assertThat(convertEditTextViewOption("<EditText android:inputType=\"number\"/>")).isEqualTo(NUMBER);
    assertThat(convertEditTextViewOption("<EditText android:inputType=\"numberSigned\"/>")).isEqualTo(SIGNED_NUMBER);
    assertThat(convertEditTextViewOption("<EditText android:inputType=\"numberDecimal\"/>")).isEqualTo(DECIMAL_NUMBER);
    assertThat(convertEditTextViewOption("<EditText android:inputType=\"unknown\"/>")).isEqualTo(CUSTOM_OPTION);
  }

  public void testConvertLinearLayoutViewOption() {
    assertThat(convertLinearLayoutViewOption("<LinearLayout/>")).isEqualTo(HORIZONTAL_LINEAR_LAYOUT);
    assertThat(convertLinearLayoutViewOption("<LinearLayout android:orientation=\"horizontal\"/>")).isEqualTo(HORIZONTAL_LINEAR_LAYOUT);
    assertThat(convertLinearLayoutViewOption("<LinearLayout android:orientation=\"vertical\"/>")).isEqualTo(VERTICAL_LINEAR_LAYOUT);
    assertThat(convertLinearLayoutViewOption("<LinearLayout android:orientation=\"unknown\"/>")).isEqualTo(CUSTOM_OPTION);
  }

  public void testConvertFilterMatches() {
    assertThat(convertFilterMatches(-1)).isEqualTo(SearchOption.NONE);
    assertThat(convertFilterMatches(0)).isEqualTo(SearchOption.NONE);
    assertThat(convertFilterMatches(1)).isEqualTo(SearchOption.SINGLE_MATCH);
    assertThat(convertFilterMatches(2)).isEqualTo(SearchOption.MULTIPLE_MATCHES);
    assertThat(convertFilterMatches(117)).isEqualTo(SearchOption.MULTIPLE_MATCHES);
  }

  public void testGetStyleValueFromSeekBar() {
    assertThat(getStyleValue("<SeekBar/>")).isNull();
    assertThat(getStyleValue(DISCRETE_SEEK_BAR_XML)).isEqualTo("@style/Widget.AppCompat.SeekBar.Discrete");
  }

  private static Palette getPalette(@NotNull Project project) throws Exception {
    String id = LayoutFileType.INSTANCE.getPaletteId();
    assertNotNull(id);
    try (Reader reader = new InputStreamReader(NlPaletteModel.class.getResourceAsStream(NlPaletteModel.getPaletteFileNameFromId(id)))) {
      return Palette.parse(reader, new ViewHandlerManager(project));
    }
  }
}<|MERGE_RESOLUTION|>--- conflicted
+++ resolved
@@ -59,10 +59,7 @@
 import com.android.ide.common.rendering.api.ResourceNamespace;
 import com.android.ide.common.rendering.api.ResourceReference;
 import com.android.tools.idea.common.analytics.BaseUsageTrackerImplTest;
-<<<<<<< HEAD
-=======
 import com.android.tools.idea.common.editor.DesignerEditorPanel;
->>>>>>> 640ce73c
 import com.android.tools.idea.common.model.NlComponent;
 import com.android.tools.idea.common.model.NlModel;
 import com.android.tools.idea.configurations.Configuration;
@@ -235,14 +232,7 @@
     myModel = mock(NlModel.class);
     when(myModel.getFacet()).thenReturn(myFacet);
 
-<<<<<<< HEAD
-    ServiceContainerUtil.replaceService(myModule,
-                                        ModuleResourceManagers.class,
-                                        moduleResourceManagers,
-                                        getTestRootDisposable());
-=======
     ServiceContainerUtil.replaceService(myModule, ModuleResourceManagers.class, moduleResourceManagers, getTestRootDisposable());
->>>>>>> 640ce73c
 
     when(moduleResourceManagers.getLocalResourceManager()).thenReturn(localResourceManager);
     when(moduleResourceManagers.getFrameworkResourceManager()).thenReturn(frameworkResourceManager);
