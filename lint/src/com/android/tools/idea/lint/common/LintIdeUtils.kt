--- conflicted
+++ resolved
@@ -24,32 +24,21 @@
 import com.intellij.psi.PsiFile
 import com.intellij.psi.PsiManager
 import org.jetbrains.kotlin.analysis.api.analyze
-<<<<<<< HEAD
 import org.jetbrains.kotlin.analysis.api.annotations.annotationsByClassId
 import org.jetbrains.kotlin.analysis.api.permissions.KaAllowAnalysisFromWriteAction
 import org.jetbrains.kotlin.analysis.api.permissions.KaAllowAnalysisOnEdt
 import org.jetbrains.kotlin.analysis.api.permissions.allowAnalysisFromWriteAction
 import org.jetbrains.kotlin.analysis.api.permissions.allowAnalysisOnEdt
 import org.jetbrains.kotlin.analysis.api.symbols.KtPropertySymbol
-import org.jetbrains.kotlin.descriptors.annotations.AnnotationUseSiteTarget
-import org.jetbrains.kotlin.idea.base.codeInsight.ShortenReferencesFacility
 import org.jetbrains.kotlin.idea.base.plugin.KotlinPluginModeProvider
 import org.jetbrains.kotlin.name.ClassId
 import org.jetbrains.kotlin.name.FqName
 import org.jetbrains.kotlin.psi.KtAnnotated
 import org.jetbrains.kotlin.psi.KtAnnotationEntry
 import org.jetbrains.kotlin.psi.KtDeclaration
-import org.jetbrains.kotlin.psi.KtElement
-import org.jetbrains.kotlin.psi.KtModifierListOwner
 import org.jetbrains.kotlin.psi.KtProperty
-import org.jetbrains.kotlin.psi.KtPsiFactory
-import org.jetbrains.kotlin.renderer.render
 import org.jetbrains.kotlin.analysis.api.annotations.KtAnnotated as KaAnnotatedSymbol
 import org.jetbrains.kotlin.idea.util.findAnnotation as findAnnotationK1
-=======
-import org.jetbrains.kotlin.analysis.api.symbols.KtPropertySymbol
-import org.jetbrains.kotlin.psi.KtProperty
->>>>>>> 0d09370c
 
 /** Returns the [PsiFile] associated with a given lint [Context]. */
 fun Context.getPsiFile(): PsiFile? {
@@ -63,7 +52,6 @@
 }
 
 /** Checks if this [KtProperty] has a backing field or implements get/set on its own. */
-<<<<<<< HEAD
 @OptIn(KaAllowAnalysisOnEdt::class)
 internal fun KtProperty.hasBackingField(): Boolean {
   allowAnalysisOnEdt {
@@ -75,13 +63,6 @@
         return propertySymbol.hasBackingField
       }
     }
-=======
-internal fun KtProperty.hasBackingField(): Boolean {
-  analyze(this) {
-    val propertySymbol =
-      this@hasBackingField.getVariableSymbol() as? KtPropertySymbol ?: return false
-    return propertySymbol.hasBackingField
->>>>>>> 0d09370c
   }
 }
 
@@ -100,53 +81,6 @@
         }
       })
     )
-<<<<<<< HEAD
-}
-
-// TODO(jsjeon): Once available, use upstream util in `AnnotationModificationUtils`
-fun KtModifierListOwner.addAnnotation(
-  annotationFqName: FqName,
-  annotationInnerText: String? = null,
-  useSiteTarget: AnnotationUseSiteTarget? = null,
-  searchForExistingEntry: Boolean = true,
-  whiteSpaceText: String = "\n",
-  addToExistingAnnotation: ((KtAnnotationEntry) -> Boolean)? = null
-): Boolean {
-  val useSiteTargetPrefix = useSiteTarget?.let { "${it.renderName}:" } ?: ""
-  val annotationText =
-    when (annotationInnerText) {
-      null -> "@${useSiteTargetPrefix}${annotationFqName.render()}"
-      else -> "@${useSiteTargetPrefix}${annotationFqName.render()}($annotationInnerText)"
-    }
-
-  val psiFactory = KtPsiFactory(project)
-  val modifierList = modifierList
-
-  if (modifierList == null) {
-    val addedAnnotation = addAnnotationEntry(psiFactory.createAnnotationEntry(annotationText))
-    ShortenReferencesFacility.getInstance().shorten(addedAnnotation)
-    return true
-  }
-
-  val entry =
-    if (searchForExistingEntry) (this as? KtDeclaration)?.findAnnotation(annotationFqName) else null
-  if (entry == null) {
-    // no annotation
-    val newAnnotation = psiFactory.createAnnotationEntry(annotationText)
-    val addedAnnotation =
-      modifierList.addBefore(newAnnotation, modifierList.firstChild) as KtElement
-    val whiteSpace = psiFactory.createWhiteSpace(whiteSpaceText)
-    modifierList.addAfter(whiteSpace, addedAnnotation)
-
-    ShortenReferencesFacility.getInstance().shorten(addedAnnotation)
-    return true
-  }
-
-  if (addToExistingAnnotation != null) {
-    return addToExistingAnnotation(entry)
-  }
-
-  return false
 }
 
 // TODO(jsjeon): Once available, use upstream util in `AnnotationModificationUtils`
@@ -166,7 +100,4 @@
     }
   } else {
     findAnnotationK1(fqName)
-  }
-=======
-}
->>>>>>> 0d09370c
+  }