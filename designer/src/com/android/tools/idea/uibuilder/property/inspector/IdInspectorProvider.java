--- conflicted
+++ resolved
@@ -91,11 +91,7 @@
       myIdEditor = NlReferenceEditor.createForInspector(propertiesManager.getProject(), DEFAULT_LISTENER);
       myWidthEditor = NlEnumEditor.createForInspectorWithBrowseButton(DEFAULT_LISTENER);
       myHeightEditor = NlEnumEditor.createForInspectorWithBrowseButton(DEFAULT_LISTENER);
-<<<<<<< HEAD
-      myConstraintWidget = new WidgetConstraintPanel(ImmutableList.of());
-=======
       myConstraintWidgetPanel = new WidgetConstraintPanel(ImmutableList.of());
->>>>>>> 1e5b25b8
     }
 
     @Override
@@ -105,11 +101,7 @@
       myIdAttr = properties.get(ATTR_ID);
       myLayoutWidth = properties.get(ATTR_LAYOUT_WIDTH);
       myLayoutHeight = properties.get(ATTR_LAYOUT_HEIGHT);
-<<<<<<< HEAD
-      myConstraintWidget.updateComponents(components);
-=======
       myConstraintWidgetPanel.updateComponents(components);
->>>>>>> 1e5b25b8
     }
 
     @Override
@@ -120,13 +112,8 @@
     @Override
     public void attachToInspector(@NotNull InspectorPanel inspector) {
       myIdEditor.setLabel(inspector.addComponent("ID", null, myIdEditor.getComponent()));
-<<<<<<< HEAD
-      if (myConstraintWidget.isApplicable()) {
-        inspector.addPanel(myConstraintWidget);
-=======
       if (myConstraintWidgetPanel.isApplicable()) {
         inspector.addPanel(myConstraintWidgetPanel);
->>>>>>> 1e5b25b8
       }
       myWidthEditor.setLabel(inspector.addComponent(ATTR_LAYOUT_WIDTH, null, myWidthEditor.getComponent()));
       myHeightEditor.setLabel(inspector.addComponent(ATTR_LAYOUT_HEIGHT, null, myHeightEditor.getComponent()));
@@ -163,11 +150,7 @@
 
     @TestOnly
     public WidgetConstraintPanel getConstraintPanel() {
-<<<<<<< HEAD
-      return myConstraintWidget;
-=======
       return myConstraintWidgetPanel;
->>>>>>> 1e5b25b8
     }
 
     private static void setToolTip(@NotNull NlComponentEditor editor, @NotNull NlProperty property) {
