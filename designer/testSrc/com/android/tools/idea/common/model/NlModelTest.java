/*
 * Copyright (C) 2017 The Android Open Source Project
 *
 * Licensed under the Apache License, Version 2.0 (the "License");
 * you may not use this file except in compliance with the License.
 * You may obtain a copy of the License at
 *
 *      http://www.apache.org/licenses/LICENSE-2.0
 *
 * Unless required by applicable law or agreed to in writing, software
 * distributed under the License is distributed on an "AS IS" BASIS,
 * WITHOUT WARRANTIES OR CONDITIONS OF ANY KIND, either express or implied.
 * See the License for the specific language governing permissions and
 * limitations under the License.
 */
package com.android.tools.idea.common.model;

import static com.android.SdkConstants.ANDROID_URI;
import static com.android.SdkConstants.ATTR_LAYOUT_WIDTH;
import static com.android.SdkConstants.ATTR_ORIENTATION;
import static com.android.SdkConstants.BUTTON;
import static com.android.SdkConstants.EDIT_TEXT;
import static com.android.SdkConstants.FRAME_LAYOUT;
import static com.android.SdkConstants.LINEAR_LAYOUT;
import static com.android.SdkConstants.RECYCLER_VIEW;
import static com.android.SdkConstants.TEXT_VIEW;
import static com.android.SdkConstants.VALUE_VERTICAL;
import static com.android.tools.idea.projectsystem.TestRepositories.NON_PLATFORM_SUPPORT_LAYOUT_LIBS;
import static com.android.tools.idea.projectsystem.TestRepositories.PLATFORM_SUPPORT_LIBS;
import static com.android.tools.idea.uibuilder.LayoutTestUtilities.createSurface;
import static com.google.common.truth.Truth.assertThat;
import static org.mockito.Mockito.any;
import static org.mockito.Mockito.anyBoolean;
import static org.mockito.Mockito.mock;
import static org.mockito.Mockito.times;
import static org.mockito.Mockito.verify;
import static org.mockito.Mockito.verifyNoMoreInteractions;
import static org.mockito.Mockito.verifyZeroInteractions;
import static org.mockito.Mockito.when;

import com.android.ide.common.rendering.api.MergeCookie;
import com.android.ide.common.rendering.api.ResourceReference;
import com.android.ide.common.rendering.api.ViewInfo;
import com.android.ide.common.repository.GradleCoordinate;
import com.android.tools.idea.common.SyncNlModel;
import com.android.tools.idea.common.api.InsertType;
import com.android.tools.idea.common.fixtures.ComponentDescriptor;
import com.android.tools.idea.common.fixtures.ModelBuilder;
import com.android.tools.idea.common.surface.DesignSurface;
import com.android.tools.idea.common.surface.SceneView;
import com.android.tools.idea.common.util.NlTreeDumper;
import com.android.tools.idea.configurations.Configuration;
import com.android.tools.idea.projectsystem.ProjectSystemUtil;
import com.android.tools.idea.projectsystem.TestProjectSystem;
import com.android.tools.idea.rendering.parsers.TagSnapshot;
import com.android.tools.idea.uibuilder.LayoutTestCase;
import com.android.tools.idea.uibuilder.LayoutTestUtilities;
<<<<<<< HEAD
import com.android.tools.idea.uibuilder.analytics.NlAnalyticsManager;
=======
>>>>>>> 12e77d2e
import com.android.tools.idea.uibuilder.model.NlComponentHelper;
import com.android.tools.idea.uibuilder.model.NlComponentHelperKt;
import com.android.tools.idea.uibuilder.scene.LayoutlibSceneManager;
import com.android.tools.idea.uibuilder.surface.NlDesignSurface;
import com.google.common.collect.ImmutableList;
import com.google.common.collect.Lists;
import com.intellij.openapi.command.WriteCommandAction;
import com.intellij.openapi.editor.Document;
import com.intellij.openapi.project.Project;
import com.intellij.psi.PsiDocumentManager;
import com.intellij.psi.XmlElementFactory;
import com.intellij.psi.xml.XmlAttribute;
import com.intellij.psi.xml.XmlFile;
import com.intellij.psi.xml.XmlTag;
import com.intellij.testFramework.PlatformTestUtil;
import com.intellij.testFramework.ServiceContainerUtil;
import java.util.Arrays;
import java.util.Collections;
import java.util.List;
import java.util.function.Consumer;
import org.jetbrains.annotations.NotNull;

/**
 * Model tests. This checks that when a model is updated, we correctly
 * handle bounds and hierarchy changes.
 * <p>
 * Most tests start with a current model hierarchy (which is pretty printed.)
 * The important thing to note is the {@code instance=} identity listed at the
 * end. The identity is tracked in a static map. This lets us check that
 * an {@link NlComponent} is really a specific instanceof an object, not just
 * something recreated with the same values.
 * <p>
 * Most tests then perform some sort of mutation on the tag/view info hierarchy,
 * then they update the model, and then pretty print the model again to verify
 * that it has been updated as expected.
 */
public class NlModelTest extends LayoutTestCase {
  private final NlTreeDumper myTreeDumper = new NlTreeDumper();

  @SuppressWarnings("ConstantConditions")
  public void testSync() {
    // Whether we include id's in the components or not. Id's help
    // associate id's with before/after versions; they're conditionally
    // added such that we can test the model handler with and without this
    // aid.
    boolean includeIds = false;
    ModelBuilder modelBuilder = createDefaultModelBuilder(includeIds);
    NlModel model = modelBuilder.build();

    assertEquals("NlComponent{tag=<LinearLayout>, bounds=[0,0:1000x1000, instance=0}\n" +
                 "    NlComponent{tag=<TextView>, bounds=[100,100:100x100, instance=1}\n" +
                 "    NlComponent{tag=<Button>, bounds=[100,200:100x100, instance=2}",
                 myTreeDumper.toTree(model.getComponents()));


    modelBuilder.updateModel(model);

    // Everything should be identical
    assertEquals("NlComponent{tag=<LinearLayout>, bounds=[0,0:1000x1000, instance=0}\n" +
                 "    NlComponent{tag=<TextView>, bounds=[100,100:100x100, instance=1}\n" +
                 "    NlComponent{tag=<Button>, bounds=[100,200:100x100, instance=2}",
                 myTreeDumper.toTree(model.getComponents()));
  }

  public void testRemoveFirstChild() {
    ModelBuilder modelBuilder = createDefaultModelBuilder(false);
    NlModel model = modelBuilder.build();

    assertEquals("NlComponent{tag=<LinearLayout>, bounds=[0,0:1000x1000, instance=0}\n" +
                 "    NlComponent{tag=<TextView>, bounds=[100,100:100x100, instance=1}\n" +
                 "    NlComponent{tag=<Button>, bounds=[100,200:100x100, instance=2}",
                 myTreeDumper.toTree(model.getComponents()));

    // Remove first child
    ComponentDescriptor parent = modelBuilder.findByPath(LINEAR_LAYOUT);
    assertThat(parent).isNotNull();
    parent.removeChild(modelBuilder.findByPath(LINEAR_LAYOUT, TEXT_VIEW));
    modelBuilder.updateModel(model);

    assertEquals("NlComponent{tag=<LinearLayout>, bounds=[0,0:1000x1000, instance=0}\n" +
                 "    NlComponent{tag=<Button>, bounds=[100,200:100x100, instance=2}",
                 myTreeDumper.toTree(model.getComponents()));
  }

  public void testFindViewByPsi() {
    ModelBuilder modelBuilder = createDefaultModelBuilder(true);
    NlModel model = modelBuilder.build();
    NlComponent component1 = model.find("myText1");
    XmlAttribute attribute = component1.getTagDeprecated().getAttribute(ATTR_LAYOUT_WIDTH, ANDROID_URI);

    NlComponent component2 = model.findViewByPsi(attribute.getFirstChild());
    assertThat(component1).isSameAs(component2);
  }

  public void testFindAttributeByPsi() {
    ModelBuilder modelBuilder = createDefaultModelBuilder(true);
    NlModel model = modelBuilder.build();
    NlComponent component1 = model.find("myText1");
    XmlAttribute attribute = component1.getTagDeprecated().getAttribute(ATTR_LAYOUT_WIDTH, ANDROID_URI);

    ResourceReference reference = model.findAttributeByPsi(attribute.getFirstChild());
    assertThat(reference.getName()).isEqualTo(ATTR_LAYOUT_WIDTH);
    assertThat(reference.getNamespace().getXmlNamespaceUri()).isEqualTo(ANDROID_URI);
  }

  public void testRemoveLastChild() {
    ModelBuilder modelBuilder = createDefaultModelBuilder(false);
    NlModel model = modelBuilder.build();

    assertEquals("NlComponent{tag=<LinearLayout>, bounds=[0,0:1000x1000, instance=0}\n" +
                 "    NlComponent{tag=<TextView>, bounds=[100,100:100x100, instance=1}\n" +
                 "    NlComponent{tag=<Button>, bounds=[100,200:100x100, instance=2}",
                 myTreeDumper.toTree(model.getComponents()));

    // Remove last child
    ComponentDescriptor parent = modelBuilder.findByPath(LINEAR_LAYOUT);
    assertThat(parent).isNotNull();
    parent.removeChild(modelBuilder.findByPath(LINEAR_LAYOUT, BUTTON));
    modelBuilder.updateModel(model);

    assertEquals("NlComponent{tag=<LinearLayout>, bounds=[0,0:1000x1000, instance=0}\n" +
                 "    NlComponent{tag=<TextView>, bounds=[100,100:100x100, instance=1}",
                 myTreeDumper.toTree(model.getComponents()));
  }

  public void testTransposeChildren() {
    ModelBuilder modelBuilder = createDefaultModelBuilder(false);
    NlModel model = modelBuilder.build();

    assertEquals("NlComponent{tag=<LinearLayout>, bounds=[0,0:1000x1000, instance=0}\n" +
                 "    NlComponent{tag=<TextView>, bounds=[100,100:100x100, instance=1}\n" +
                 "    NlComponent{tag=<Button>, bounds=[100,200:100x100, instance=2}",
                 myTreeDumper.toTree(model.getComponents()));

    // Remove last child
    ComponentDescriptor parent = modelBuilder.findByPath(LINEAR_LAYOUT);
    ComponentDescriptor button = modelBuilder.findByPath(LINEAR_LAYOUT, BUTTON);
    ComponentDescriptor textView = modelBuilder.findByPath(LINEAR_LAYOUT, TEXT_VIEW);
    assertThat(parent).isNotNull();
    parent.removeChild(button);
    modelBuilder.updateModel(model);
    parent.addChild(button, textView);
    modelBuilder.updateModel(model);

    assertEquals("NlComponent{tag=<LinearLayout>, bounds=[0,0:1000x1000, instance=0}\n" +
                 "    NlComponent{tag=<Button>, bounds=[100,200:100x100, instance=3}\n" +
                 "    NlComponent{tag=<TextView>, bounds=[100,100:100x100, instance=1}",
                 myTreeDumper.toTree(model.getComponents()));
  }

  public void testAddChild() {
    ModelBuilder modelBuilder = createDefaultModelBuilder(false);
    NlModel model = modelBuilder.build();

    assertEquals("NlComponent{tag=<LinearLayout>, bounds=[0,0:1000x1000, instance=0}\n" +
                 "    NlComponent{tag=<TextView>, bounds=[100,100:100x100, instance=1}\n" +
                 "    NlComponent{tag=<Button>, bounds=[100,200:100x100, instance=2}",
                 myTreeDumper.toTree(model.getComponents()));

    // Add child
    ComponentDescriptor parent = modelBuilder.findByPath(LINEAR_LAYOUT);
    assertThat(parent).isNotNull();
    parent.addChild(component(EDIT_TEXT)
      .withBounds(100, 100, 100, 100)
      .width("100dp")
      .height("100dp"), null);
    modelBuilder.updateModel(model);

    assertEquals("NlComponent{tag=<LinearLayout>, bounds=[0,0:1000x1000, instance=0}\n" +
                 "    NlComponent{tag=<TextView>, bounds=[100,100:100x100, instance=1}\n" +
                 "    NlComponent{tag=<Button>, bounds=[100,200:100x100, instance=2}\n" +
                 "    NlComponent{tag=<EditText>, bounds=[100,100:100x100, instance=3}",
                 myTreeDumper.toTree(model.getComponents()));
  }

  public void testMoveInHierarchy() {
    ModelBuilder modelBuilder = createDefaultModelBuilder(false);
    NlModel model = modelBuilder.build();

    assertEquals("NlComponent{tag=<LinearLayout>, bounds=[0,0:1000x1000, instance=0}\n" +
                 "    NlComponent{tag=<TextView>, bounds=[100,100:100x100, instance=1}\n" +
                 "    NlComponent{tag=<Button>, bounds=[100,200:100x100, instance=2}",
                 myTreeDumper.toTree(model.getComponents()));

    // Move button to be child of the text view instead
    ComponentDescriptor parent = modelBuilder.findByPath(LINEAR_LAYOUT);
    assertThat(parent).isNotNull();
    ComponentDescriptor textView = modelBuilder.findByPath(LINEAR_LAYOUT, TEXT_VIEW);
    assertThat(textView).isNotNull();
    ComponentDescriptor button = modelBuilder.findByPath(LINEAR_LAYOUT, BUTTON);
    assertThat(button).isNotNull();
    parent.removeChild(button);
    textView.addChild(button, null);
    modelBuilder.updateModel(model);

    assertEquals("NlComponent{tag=<LinearLayout>, bounds=[0,0:1000x1000, instance=0}\n" +
                 "    NlComponent{tag=<TextView>, bounds=[100,100:100x100, instance=1}\n" +
                 "        NlComponent{tag=<Button>, bounds=[100,200:100x100, instance=2}",
                 myTreeDumper.toTree(model.getComponents()));
  }

  @SuppressWarnings("ConstantConditions")
  public void testChangedPropertiesWithIds() {
    // We include id's in the tags here since (due to attribute
    // changes between the two elements
    boolean includeIds = true;
    ModelBuilder modelBuilder = createDefaultModelBuilder(includeIds);
    NlModel model = modelBuilder.build();

    assertEquals("NlComponent{tag=<LinearLayout>, bounds=[0,0:1000x1000, instance=0}\n" +
                 "    NlComponent{tag=<TextView>, bounds=[100,100:100x100, instance=1}\n" +
                 "    NlComponent{tag=<Button>, bounds=[100,200:100x100, instance=2}",
                 myTreeDumper.toTree(model.getComponents()));

    // Change some attributes; this means that our finger print comparison (which
    // hashes all tag names and attributes) won't work
    ComponentDescriptor button = modelBuilder.findByPath(LINEAR_LAYOUT, BUTTON);
    assertThat(button).isNotNull();
    ComponentDescriptor textView = modelBuilder.findByPath(LINEAR_LAYOUT, TEXT_VIEW);
    assertThat(textView).isNotNull();
    button.withAttribute("style", "@style/Foo");
    textView.withAttribute("style", "@style/Foo");

    modelBuilder.updateModel(model);

    // Everything should be identical
    assertEquals("NlComponent{tag=<LinearLayout>, bounds=[0,0:1000x1000, instance=0}\n" +
                 "    NlComponent{tag=<TextView>, bounds=[100,100:100x100, instance=1}\n" +
                 "    NlComponent{tag=<Button>, bounds=[100,200:100x100, instance=2}",
                 myTreeDumper.toTree(model.getComponents()));
  }

  @SuppressWarnings("ConstantConditions")
  public void testChangeSingleProperty() {
    boolean includeIds = false;

    ModelBuilder modelBuilder = createDefaultModelBuilder(includeIds);
    NlModel model = modelBuilder.build();

    assertEquals("NlComponent{tag=<LinearLayout>, bounds=[0,0:1000x1000, instance=0}\n" +
                 "    NlComponent{tag=<TextView>, bounds=[100,100:100x100, instance=1}\n" +
                 "    NlComponent{tag=<Button>, bounds=[100,200:100x100, instance=2}",
                 myTreeDumper.toTree(model.getComponents()));

    // Change a single attribute in an element without id's.
    ComponentDescriptor layout = modelBuilder.findByPath(LINEAR_LAYOUT);
    assertThat(layout).isNotNull();
    layout.withAttribute("style", "@style/Foo");

    modelBuilder.updateModel(model);

    assertEquals("NlComponent{tag=<LinearLayout>, bounds=[0,0:1000x1000, instance=0}\n" +
                 "    NlComponent{tag=<TextView>, bounds=[100,100:100x100, instance=1}\n" +
                 "    NlComponent{tag=<Button>, bounds=[100,200:100x100, instance=2}",
                 myTreeDumper.toTree(model.getComponents()));
  }

  public void testAddRemove() {
    // Test removing one child and adding another one. Check that we don't
    // preserve component identity across two separate tag names.
    ModelBuilder modelBuilder = createDefaultModelBuilder(false);
    NlModel model = modelBuilder.build();

    assertEquals("NlComponent{tag=<LinearLayout>, bounds=[0,0:1000x1000, instance=0}\n" +
                 "    NlComponent{tag=<TextView>, bounds=[100,100:100x100, instance=1}\n" +
                 "    NlComponent{tag=<Button>, bounds=[100,200:100x100, instance=2}",
                 myTreeDumper.toTree(model.getComponents()));

    // Add child
    ComponentDescriptor parent = modelBuilder.findByPath(LINEAR_LAYOUT);
    assertThat(parent).isNotNull();
    ComponentDescriptor button = modelBuilder.findByPath(LINEAR_LAYOUT, BUTTON);
    assertThat(button).isNotNull();
    ComponentDescriptor textView = modelBuilder.findByPath(LINEAR_LAYOUT, TEXT_VIEW);
    assertThat(textView).isNotNull();
    parent.addChild(component(EDIT_TEXT)
                      .withBounds(100, 100, 100, 100)
                      .width("100dp")
                      .height("100dp"), textView);
    modelBuilder.updateModel(model);
    parent.removeChild(button);
    modelBuilder.updateModel(model);

    assertEquals("NlComponent{tag=<LinearLayout>, bounds=[0,0:1000x1000, instance=0}\n" +
                 "    NlComponent{tag=<EditText>, bounds=[100,100:100x100, instance=3}\n" +
                 "    NlComponent{tag=<TextView>, bounds=[100,100:100x100, instance=1}",
                 myTreeDumper.toTree(model.getComponents()));
  }

  public void testCanAdd() {
    NlModel model = model("my_linear.xml", component(LINEAR_LAYOUT)
      .withBounds(0, 0, 1000, 1000)
      .matchParentWidth()
      .matchParentHeight()
      .children(
        component(FRAME_LAYOUT)
          .withBounds(100, 100, 100, 100)
          .width("100dp")
          .height("100dp"),
        component(BUTTON)
          .withBounds(100, 200, 100, 100)
          .width("100dp")
          .height("100dp")
      )).build();

    assertEquals("NlComponent{tag=<LinearLayout>, bounds=[0,0:1000x1000, instance=0}\n" +
                 "    NlComponent{tag=<FrameLayout>, bounds=[100,100:100x100, instance=1}\n" +
                 "    NlComponent{tag=<Button>, bounds=[100,200:100x100, instance=2}",
                 myTreeDumper.toTree(model.getComponents()));

    NlComponent linearLayout = model.getComponents().get(0);
    NlComponent frameLayout = linearLayout.getChild(0);
    NlComponent button = linearLayout.getChild(1);
    assertThat(linearLayout).isNotNull();
    assertThat(button).isNotNull();
    assertThat(frameLayout).isNotNull();

    assertThat(model.canAddComponents(Collections.singletonList(frameLayout), linearLayout, frameLayout)).isTrue();
    assertThat(model.canAddComponents(Collections.singletonList(button), frameLayout, null)).isTrue();
    assertThat(model.canAddComponents(Arrays.asList(frameLayout, button), linearLayout, frameLayout)).isTrue();

    assertThat(model.canAddComponents(Collections.singletonList(linearLayout), frameLayout, null)).isFalse();
    assertThat(model.canAddComponents(Collections.singletonList(linearLayout), linearLayout, null)).isFalse();
  }

  public void testCreateComponentWithDependencyCheck() {
    List<GradleCoordinate> accessibleDependencies = new ImmutableList.Builder<GradleCoordinate>()
      .addAll(NON_PLATFORM_SUPPORT_LAYOUT_LIBS)
      .addAll(PLATFORM_SUPPORT_LIBS)
      .build();
    TestProjectSystem projectSytem = new TestProjectSystem(getProject(), accessibleDependencies);
    ServiceContainerUtil.registerExtension(myModule.getProject(), ProjectSystemUtil.getEP_NAME(), projectSytem, getTestRootDisposable());

    SyncNlModel model = model("my_linear.xml", component(LINEAR_LAYOUT)
      .withBounds(0, 0, 1000, 1000)
      .matchParentWidth()
      .matchParentHeight()
      .children(
        component(FRAME_LAYOUT)
          .withBounds(100, 100, 100, 100)
          .width("100dp")
          .height("100dp")
      ))
      .build();

    NlComponent linearLayout = model.getComponents().get(0);
    NlComponent frameLayout = linearLayout.getChild(0);
    assertThat(frameLayout).isNotNull();

    XmlTag recyclerViewTag =
      XmlElementFactory.getInstance(getProject()).createTagFromText("<" + RECYCLER_VIEW.defaultName() + " xmlns:android=\"" +
                                                                    ANDROID_URI + "\"/>");

    WriteCommandAction.runWriteCommandAction(
      model.getProject(), null, null,
      () -> model.createComponent(model.getSurface(), recyclerViewTag, frameLayout, null, InsertType.CREATE
      ),
      model.getFile());
    model.notifyModified(NlModel.ChangeType.ADD_COMPONENTS);

    assertEquals("NlComponent{tag=<LinearLayout>, bounds=[0,0:768x1280, instance=0}\n" +
                 "    NlComponent{tag=<FrameLayout>, bounds=[0,0:200x200, instance=1}\n" +
                 "        NlComponent{tag=<android.support.v7.widget.RecyclerView>, bounds=[0,0:200x70, instance=2}",
                 myTreeDumper.toTree(model.getComponents()));
  }

  // b/126334920
  public void ignore_testAddComponentsWithDependencyCheck() {
    List<GradleCoordinate> accessibleDependencies = new ImmutableList.Builder<GradleCoordinate>()
      .addAll(NON_PLATFORM_SUPPORT_LAYOUT_LIBS)
      .addAll(PLATFORM_SUPPORT_LIBS)
      .build();
    TestProjectSystem projectSystem = new TestProjectSystem(getProject(), accessibleDependencies);
<<<<<<< HEAD
    PlatformTestUtil.registerExtension(Extensions.getArea(myModule.getProject()), ProjectSystemUtil.getEP_NAME(),
                                       projectSystem, getTestRootDisposable());
=======
    ServiceContainerUtil.registerExtension(myModule.getProject(), ProjectSystemUtil.getEP_NAME(), projectSystem, getTestRootDisposable());
>>>>>>> 12e77d2e

    SyncNlModel model = model("my_linear.xml", component(LINEAR_LAYOUT)
      .withBounds(0, 0, 1000, 1000)
      .matchParentWidth()
      .matchParentHeight()
      .children(
        component(FRAME_LAYOUT)
          .withBounds(100, 100, 100, 100)
          .width("100dp")
          .height("100dp")
      ))
      .build();

    NlComponent linearLayout = model.getComponents().get(0);
    NlComponent frameLayout = linearLayout.getChild(0);
    assertThat(frameLayout).isNotNull();

    XmlTag recyclerViewTag =
      XmlElementFactory.getInstance(getProject()).createTagFromText("<" + RECYCLER_VIEW.defaultName() + " xmlns:android=\"" +
                                                                    ANDROID_URI + "\"/>");
    NlComponent recyclerView =
      model.createComponent(model.getSurface(), recyclerViewTag, null, null, InsertType.CREATE);
    model.addComponents(Collections.singletonList(recyclerView), frameLayout, null, InsertType.CREATE, model.getSurface());
    // addComponents indirectly makes a network request through NlDependencyManager#addDependencies. As it should not block, components are
    // effectively added by another thread via a callback passed to addDependencies. This concurrency flow might cause this test to fail
    // sporadically if we immediately check the components hierarchy. Instead, we sleep until the RecyclerView is added by the other thread.
    while (frameLayout.getChildren().isEmpty()) {
      try {
        Thread.sleep(1000);
      }
      catch (InterruptedException e) {
        fail("Failed while waiting for RecyclerView to be added.");
      }
    }

    assertEquals("NlComponent{tag=<LinearLayout>, bounds=[0,0:768x1280, instance=0}\n" +
                 "    NlComponent{tag=<FrameLayout>, bounds=[0,0:200x200, instance=1}\n" +
                 "        NlComponent{tag=<android.support.v7.widget.RecyclerView>, bounds=[0,0:200x70, instance=2}",
                 myTreeDumper.toTree(model.getComponents()));
  }

  // b/126334920
  public void ignore_testAddComponentsNoDependencyCheckOnMove() {
    List<GradleCoordinate> accessibleDependencies = new ImmutableList.Builder<GradleCoordinate>()
      .addAll(NON_PLATFORM_SUPPORT_LAYOUT_LIBS)
      .addAll(PLATFORM_SUPPORT_LIBS)
      .build();
    TestProjectSystem projectSystem = new TestProjectSystem(getProject(), accessibleDependencies);
<<<<<<< HEAD
    PlatformTestUtil.registerExtension(Extensions.getArea(myModule.getProject()), ProjectSystemUtil.getEP_NAME(),
                                       projectSystem, getTestRootDisposable());
=======
    ServiceContainerUtil.registerExtension(myModule.getProject(), ProjectSystemUtil.getEP_NAME(), projectSystem, getTestRootDisposable());
>>>>>>> 12e77d2e

    SyncNlModel model = model("my_linear.xml", component(LINEAR_LAYOUT)
      .withBounds(0, 0, 1000, 1000)
      .matchParentWidth()
      .matchParentHeight()
      .children(
        component(FRAME_LAYOUT)
          .withBounds(100, 100, 100, 100)
          .width("100dp")
          .height("100dp"),
        component(RECYCLER_VIEW.defaultName())
          .withBounds(100, 200, 100, 100)
          .width("100dp")
          .height("100dp")
      ))
      .build();

    LayoutTestUtilities.createScreen(model);

    NlComponent linearLayout = model.getComponents().get(0);
    NlComponent frameLayout = linearLayout.getChild(0);
    NlComponent recyclerView = linearLayout.getChild(1);
    assertThat(frameLayout).isNotNull();

    model.addComponents(Collections.singletonList(recyclerView), frameLayout, null, InsertType.MOVE_INTO, model.getSurface());
    // addComponents indirectly makes a network request through NlDependencyManager#addDependencies. As it should not block, components are
    // effectively added by another thread via a callback passed to addDependencies. This concurrency flow might cause this test to fail
    // sporadically if we immediately check the components hierarchy. Instead, we sleep until the RecyclerView is added by the other thread.
    while (frameLayout.getChildren().isEmpty()) {
      try {
        Thread.sleep(1000);
      }
      catch (InterruptedException e) {
        fail("Failed while waiting for RecyclerView to be added.");
      }
    }

    assertEquals("NlComponent{tag=<LinearLayout>, bounds=[0,0:768x1280, instance=0}\n" +
                 "    NlComponent{tag=<FrameLayout>, bounds=[0,0:200x200, instance=1}\n" +
                 "        NlComponent{tag=<android.support.v7.widget.RecyclerView>, bounds=[0,0:200x200, instance=2}",
                 myTreeDumper.toTree(model.getComponents()));
  }

  public void testMoveInHierarchyWithWrongXmlTags() {
    ModelBuilder modelBuilder = model("linear.xml", component(LINEAR_LAYOUT)
      .withBounds(0, 0, 1000, 1000)
      .matchParentWidth()
      .matchParentHeight()
      .withAttribute(ANDROID_URI, ATTR_ORIENTATION, VALUE_VERTICAL)
      .children(
        component(FRAME_LAYOUT)
          .withBounds(100, 100, 100, 100)
          .width("100dp")
          .height("100dp")
          .children(
            component(BUTTON)
              .withBounds(100, 100, 100, 100)
              .width("100dp")
              .height("100dp")
      )));

    NlModel model = modelBuilder.build();

    assertEquals("NlComponent{tag=<LinearLayout>, bounds=[0,0:1000x1000, instance=0}\n" +
                 "    NlComponent{tag=<FrameLayout>, bounds=[100,100:100x100, instance=1}\n" +
                 "        NlComponent{tag=<Button>, bounds=[100,100:100x100, instance=2}",
                 myTreeDumper.toTree(model.getComponents()));

    XmlTag originalRoot = model.getFile().getRootTag();
    assertThat(originalRoot).isNotNull();
    XmlTag originalFrameLayout = originalRoot.getSubTags()[0];

    final Project project = model.getProject();
    WriteCommandAction.runWriteCommandAction(project, () -> {
      PsiDocumentManager manager = PsiDocumentManager.getInstance(project);
      Document document = manager.getDocument(model.getFile());
      assertThat(document).isNotNull();
      document.setText("<LinearLayout xmlns:android=\"http://schemas.android.com/apk/res/android\"\n" +
                       "    android:layout_width=\"match_parent\"\n" +
                       "    android:layout_height=\"match_parent\"\n" +
                       "    android:orientation=\"vertical\">\n" +
                       "    <Button\n" +
                       "        android:layout_width=\"100dp\"\n" +
                       "        android:layout_height=\"100dp\"\n" +
                       "        android:text=\"Button\" />\n" +
                       "    <FrameLayout\n" +
                       "        android:layout_width=\"100dp\"\n" +
                       "        android:layout_height=\"100dp\">\n" +
                       "\n" +
                       "    </FrameLayout>\n" +
                       "\n" +
                       "</LinearLayout>");
      manager.commitAllDocuments();
    });

    // Manually construct the view hierarchy
    // Assert that component identity is preserved
    List<ViewInfo> views = Lists.newArrayList();
    XmlTag newRoot = model.getFile().getRootTag();
    assertThat(newRoot).isNotNull();
    XmlTag[] newRootSubTags = newRoot.getSubTags();
    XmlTag newButton = newRootSubTags[0];

    assertThat(originalRoot).isSameAs(newRoot);

    assertThat(originalFrameLayout).isSameAs(newButton);

    TagSnapshot snapshot = TagSnapshot.createTagSnapshot(newRoot, null);
    ViewInfo viewInfo = new ViewInfo("android.widget.LinearLayout", snapshot, 0, 0, 500, 500);
    views.add(viewInfo);

    ViewInfo buttonInfo = new ViewInfo("android.widget.Button", snapshot.children.get(0), 0, 0, 500, 500);
    buttonInfo.setChildren(Collections.emptyList());
    ViewInfo frameViewInfo = new ViewInfo("android.widget.TextView", snapshot.children.get(1), 0, 0, 300, 300);
    frameViewInfo.setChildren(Collections.emptyList());
    viewInfo.setChildren(Arrays.asList(buttonInfo, frameViewInfo));

    LayoutlibSceneManager.updateHierarchy(views, model);

    assertEquals("NlComponent{tag=<LinearLayout>, bounds=[0,0:500x500, instance=0}\n" +
                 // Make sure these instances are NOT reusing instances from before that
                 // mismatch, e.g. we should not get <Button> with instance=1 here
                 // since before the reparse instance=1 was associated with a <FrameLayout> !
                 "    NlComponent{tag=<Button>, bounds=[0,0:500x500, instance=2}\n" +
                 "    NlComponent{tag=<FrameLayout>, bounds=[0,0:300x300, instance=3}",
                 myTreeDumper.toTree(model.getComponents()));
  }

  public void testThemeSelection() {
    myFixture.addFileToProject("res/values/styles.xml",
                               "<resources>" +
                               "  <style name=\"Theme.MyTheme\"></style>" +
                               "</resources>");
    SyncNlModel model = createDefaultModelBuilder(true).build();
    SceneView sceneView = mock(SceneView.class);
    SelectionModel selectionModel = model.getSurface().getSelectionModel();
    when(sceneView.getSelectionModel()).thenReturn(selectionModel);
    NlDesignSurface nlSurface = (NlDesignSurface)model.getSurface();
    when(sceneView.getSurface()).thenReturn(nlSurface);
    NlAnalyticsManager analyticsManager = new NlAnalyticsManager(nlSurface);
    when(nlSurface.getAnalyticsManager()).thenReturn(analyticsManager);
    Configuration configuration = model.getConfiguration();
    String defaultTheme = configuration.getTheme();
    assertNotNull(defaultTheme);

    // Set a valid theme
    configuration.setTheme("@style/Theme.MyTheme");
    model.deactivate(this);
    model.activate(this);
    assertEquals("@style/Theme.MyTheme", configuration.getTheme());

    // Set a valid framework theme
    configuration.setTheme("@android:style/Theme.Material");
    model.deactivate(this);
    model.activate(this);
    assertEquals("@android:style/Theme.Material", configuration.getTheme());

    // Check that if we try to select an invalid theme, NlModel will set back the default theme
    configuration.setTheme("@style/InvalidTheme");
    model.deactivate(this);
    model.activate(this);
    assertEquals(defaultTheme, configuration.getTheme());
    configuration.setTheme("@android:style/InvalidTheme");
    model.deactivate(this);
    model.activate(this);
    assertEquals(defaultTheme, configuration.getTheme());
  }

  public void testMergeTag() {
    XmlFile parentXml = (XmlFile)myFixture.addFileToProject("res/layout/parent.xml",
                                                            "<LinearLayout" +
                                                            "         xmlns:android=\"http://schemas.android.com/apk/res/android\"" +
                                                            "         android:layout_width=\"match_parent\"" +
                                                            "         android:layout_height=\"match_parent\">" +
                                                            " <include layout=\"@layout/merge\" />" +
                                                            "</LinearLayout>");
    XmlFile mergeXml = (XmlFile)myFixture.addFileToProject("res/layout/merge.xml",
                                                  "<merge" +
                                                  "         xmlns:android=\"http://schemas.android.com/apk/res/android\">" +
                                                  "   <Button" +
                                                  "     android:layout_width=\"match_parent\"" +
                                                  "     android:layout_height=\"match_parent\" />" +
                                                  "   <TextView" +
                                                  "     android:layout_width=\"match_parent\"" +
                                                  "     android:layout_height=\"match_parent\" />" +
                                                  "</merge>");
    NlModel model = createModel(mergeXml);

    XmlTag parentRoot = parentXml.getRootTag();
    TagSnapshot parentRootSnapshot = TagSnapshot.createTagSnapshot(parentRoot, null);

    ImmutableList<ViewInfo> list = ImmutableList.of(
      new ViewInfo("android.widget.Button", new MergeCookie(parentRootSnapshot), 0, 0, 50, 50),
      new ViewInfo("android.widget.TextView", new MergeCookie(parentRootSnapshot), 0, 50, 50, 100));

    LayoutlibSceneManager.updateHierarchy(list, model);

    NlComponent rootComponent = model.getComponents().get(0);
    assertNotNull(rootComponent);
    assertEquals(2, rootComponent.getChildCount());
    assertNull(NlComponentHelperKt.getViewInfo(rootComponent.getChild(0)));
    assertNull(NlComponentHelperKt.getViewInfo(rootComponent.getChild(1)));
  }

  /**
   * Tests that {@code ViewGroup} components like {@code SearchView} do not assign incorrectly the {@link NlComponent#viewInfo}.
   * In this particular test, SearchView has a "hidden" {@code LinerLayout} as a children. {@code SearchView} viewInfo must point to the
   * SearchView component and not to any of its children.
   */
  public void testChildComponentWithoutViewInfo() {
    XmlFile modelXml = (XmlFile)myFixture.addFileToProject("res/layout/model.xml",
                                                            "<LinearLayout" +
                                                            "         xmlns:android=\"http://schemas.android.com/apk/res/android\"" +
                                                            "         android:layout_width=\"match_parent\"" +
                                                            "         android:layout_height=\"match_parent\">" +
                                                            "             <SearchView" +
                                                            "               android:layout_width=\"match_parent\"" +
                                                            "               android:layout_height=\"48dp\" />" +
                                                            "</LinearLayout>");
    NlModel model = createModel(modelXml);

    TagSnapshot rootSnapshot = TagSnapshot.createTagSnapshot(modelXml.getRootTag(), null);
    ViewInfo rootViewInfo = new ViewInfo("android.widget.LinearLayout", rootSnapshot, 0, 0, 500, 500);
    ViewInfo searchViewInfo = new ViewInfo("android.widget.SearchView", rootSnapshot.children.get(0), 0, 0, 500, 500);
    searchViewInfo.setChildren(ImmutableList.of(new ViewInfo("android.widget.LinearLayout", rootSnapshot.children.get(0), 0, 0, 500, 500)));
    rootViewInfo.setChildren(ImmutableList.of(searchViewInfo));
    LayoutlibSceneManager.updateHierarchy(ImmutableList.of(rootViewInfo), model);

    //noinspection OptionalGetWithoutIsPresent
    NlComponent searchViewComponent = model.flattenComponents().filter(c -> c.getTagName().equals("SearchView")).findFirst().get();
    assertEquals("android.widget.SearchView", NlComponentHelperKt.getViewInfo(searchViewComponent).getClassName());
  }

  public void testLayoutListenersModifyListenerList() {
    XmlFile modelXml = (XmlFile)myFixture.addFileToProject("res/layout/model.xml",
                                                           "<LinearLayout" +
                                                           "         xmlns:android=\"http://schemas.android.com/apk/res/android\"" +
                                                           "         android:layout_width=\"match_parent\"" +
                                                           "         android:layout_height=\"match_parent\">" +
                                                           "</LinearLayout>");
    NlModel model = createModel(modelXml);
    ModelListener listener1 = mock(ModelListener.class);
    ModelListener remove1 = mock(ModelListener.class, invocation -> {
      model.removeListener((ModelListener)invocation.getMock());
      return null;
    });
    ModelListener listener2 = mock(ModelListener.class);
    model.addListener(listener1);
    model.addListener(remove1);
    model.addListener(listener2);
    model.notifyListenersModelLayoutComplete(false);
    verify(listener1).modelChangedOnLayout(any(), anyBoolean());
    verify(remove1).modelChangedOnLayout(any(), anyBoolean());
    verify(listener2).modelChangedOnLayout(any(), anyBoolean());

    model.notifyListenersModelLayoutComplete(false);
    verify(listener1, times(2)).modelChangedOnLayout(any(), anyBoolean());
    verifyNoMoreInteractions(remove1);
    verify(listener2, times(2)).modelChangedOnLayout(any(), anyBoolean());
  }

  private static void notifyAndCheckListeners(@NotNull NlModel model,
                                              @NotNull Consumer<NlModel> notifyMethod,
                                              @NotNull Consumer<ModelListener> verifyMethod) {
    ModelListener listener1 = mock(ModelListener.class);
    ModelListener remove1 = mock(ModelListener.class, invocation -> {
      model.removeListener((ModelListener)invocation.getMock());
      return null;
    });
    ModelListener listener2 = mock(ModelListener.class);
    model.addListener(listener1);
    model.addListener(remove1);
    model.addListener(listener2);
    notifyMethod.accept(model);
    verifyMethod.accept(verify(listener1));
    verifyMethod.accept(verify(remove1));
    verifyMethod.accept(verify(listener2));

    notifyMethod.accept(model);
    verifyMethod.accept(verify(listener1, times(2)));
    verifyNoMoreInteractions(remove1);
    verifyMethod.accept(verify(listener2, times(2)));
    model.removeListener(listener1);
    model.removeListener(listener2);
  }

  public void testListenersModifyListenerList() {
    XmlFile modelXml = (XmlFile)myFixture.addFileToProject("res/layout/model.xml",
                                                           "<LinearLayout" +
                                                           "         xmlns:android=\"http://schemas.android.com/apk/res/android\"" +
                                                           "         android:layout_width=\"match_parent\"" +
                                                           "         android:layout_height=\"match_parent\">" +
                                                           "</LinearLayout>");
    NlModel model = createModel(modelXml);

    notifyAndCheckListeners(model, NlModel::notifyListenersModelUpdateComplete, listener -> listener.modelDerivedDataChanged(any()));
    notifyAndCheckListeners(model, m -> m.notifyModified(NlModel.ChangeType.EDIT), listener -> listener.modelChanged(any()));
  }

  public void testActivateDeactivateListeners() {
    XmlFile modelXml = (XmlFile)myFixture.addFileToProject("res/layout/model.xml",
                                                           "<LinearLayout" +
                                                           "         xmlns:android=\"http://schemas.android.com/apk/res/android\"" +
                                                           "         android:layout_width=\"match_parent\"" +
                                                           "         android:layout_height=\"match_parent\">" +
                                                           "</LinearLayout>");
    NlModel model = createModel(modelXml);
    ModelListener listener1 = mock(ModelListener.class);
    ModelListener remove1 = mock(ModelListener.class, invocation -> {
      model.removeListener((ModelListener)invocation.getMock());
      return null;
    });
    ModelListener listener2 = mock(ModelListener.class);
    model.addListener(listener1);
    model.addListener(remove1);
    model.addListener(listener2);

    model.activate(this);
    verify(listener1).modelActivated(any());
    verify(remove1).modelActivated(any());
    verify(listener2).modelActivated(any());
    ModelListener remove2 = mock(ModelListener.class, invocation -> {
      model.removeListener((ModelListener)invocation.getMock());
      return null;
    });
    model.addListener(remove2);
    model.deactivate(this);
    verify(listener1).modelDeactivated(any());
    verify(listener2).modelDeactivated(any());
    verify(remove2).modelDeactivated(any());

    verifyNoMoreInteractions(remove1);
  }

  public void testMultiActivateDeactivateListeners() {
    XmlFile modelXml = (XmlFile)myFixture.addFileToProject("res/layout/model.xml",
                                                           "<LinearLayout" +
                                                           "         xmlns:android=\"http://schemas.android.com/apk/res/android\"" +
                                                           "         android:layout_width=\"match_parent\"" +
                                                           "         android:layout_height=\"match_parent\">" +
                                                           "</LinearLayout>");
    NlModel model = createModel(modelXml);
    ModelListener listener1 = mock(ModelListener.class);
    model.addListener(listener1);

    Object sourceA = new Object();
    Object sourceB = new Object();
    model.activate(sourceA);
    model.activate(sourceB);
    verify(listener1).modelActivated(any());

    model.deactivate(sourceB);
    model.deactivate(sourceB);
    // Only one of the two sources was deactivated so do not expect any deactivate calls to the listeners
    verifyZeroInteractions(listener1);

    model.deactivate(sourceA);
    verify(listener1).modelDeactivated(any());
    verifyNoMoreInteractions(listener1);
  }

  public void testInvalidTag() {
    // Regression test for b/37324684
    ModelBuilder modelBuilder = createDefaultModelBuilder(false);
    SyncNlModel model = modelBuilder.build();
    XmlFile file = model.getFile();
    XmlTag oldTag = file.getRootTag();

    // Force tag invalidation by deleting it
    WriteCommandAction.runWriteCommandAction(getProject(), oldTag::delete);
    LayoutlibSceneManager.updateHierarchy(oldTag, Collections.emptyList(), model);
  }

  public void testModelVersion() {
    XmlFile modelXml = (XmlFile)myFixture.addFileToProject("res/layout/model_version.xml",
                                                           "<RelativeLayout" +
                                                           "         xmlns:android=\"http://schemas.android.com/apk/res/android\"" +
                                                           "         android:layout_width=\"match_parent\"" +
                                                           "         android:layout_height=\"match_parent\">" +
                                                           "</RelativeLayout>");
    NlModel model = createModel(modelXml);

    long expectedModificationCount = model.getModificationCount();
    for (NlModel.ChangeType changeType : NlModel.ChangeType.values()) {
      model.notifyModified(changeType);
      expectedModificationCount += 1;
      assertEquals(expectedModificationCount, model.getModificationCount());
    }
  }

  @NotNull
  private SyncNlModel createModel(XmlFile modelXml) {
    DesignSurface surface = createSurface(NlDesignSurface.class);
    when(surface.getComponentRegistrar()).thenReturn(component -> NlComponentHelper.INSTANCE.registerComponent(component));
    return SyncNlModel.create(surface, myFixture.getProject(), myFacet, modelXml.getVirtualFile());
  }

  @Override
  public void tearDown() throws Exception {
    super.tearDown();
  }

  private ModelBuilder createDefaultModelBuilder(boolean includeIds) {
    return model("linear.xml", component(LINEAR_LAYOUT)
      .withBounds(0, 0, 1000, 1000)
      .matchParentWidth()
      .matchParentHeight()
      .children(
        component(TEXT_VIEW)
          .withBounds(100, 100, 100, 100)
          .id(includeIds ? "@id/myText1" : "")
          .width("100dp")
          .height("100dp"),
        component(BUTTON)
          .withBounds(100, 200, 100, 100)
          .id(includeIds ? "@id/myText2" : "")
          .width("100dp")
          .height("100dp")
          .withAttribute("android:layout_weight", "1.0")
      ));
  }
}<|MERGE_RESOLUTION|>--- conflicted
+++ resolved
@@ -55,10 +55,7 @@
 import com.android.tools.idea.rendering.parsers.TagSnapshot;
 import com.android.tools.idea.uibuilder.LayoutTestCase;
 import com.android.tools.idea.uibuilder.LayoutTestUtilities;
-<<<<<<< HEAD
 import com.android.tools.idea.uibuilder.analytics.NlAnalyticsManager;
-=======
->>>>>>> 12e77d2e
 import com.android.tools.idea.uibuilder.model.NlComponentHelper;
 import com.android.tools.idea.uibuilder.model.NlComponentHelperKt;
 import com.android.tools.idea.uibuilder.scene.LayoutlibSceneManager;
@@ -432,12 +429,7 @@
       .addAll(PLATFORM_SUPPORT_LIBS)
       .build();
     TestProjectSystem projectSystem = new TestProjectSystem(getProject(), accessibleDependencies);
-<<<<<<< HEAD
-    PlatformTestUtil.registerExtension(Extensions.getArea(myModule.getProject()), ProjectSystemUtil.getEP_NAME(),
-                                       projectSystem, getTestRootDisposable());
-=======
     ServiceContainerUtil.registerExtension(myModule.getProject(), ProjectSystemUtil.getEP_NAME(), projectSystem, getTestRootDisposable());
->>>>>>> 12e77d2e
 
     SyncNlModel model = model("my_linear.xml", component(LINEAR_LAYOUT)
       .withBounds(0, 0, 1000, 1000)
@@ -486,12 +478,7 @@
       .addAll(PLATFORM_SUPPORT_LIBS)
       .build();
     TestProjectSystem projectSystem = new TestProjectSystem(getProject(), accessibleDependencies);
-<<<<<<< HEAD
-    PlatformTestUtil.registerExtension(Extensions.getArea(myModule.getProject()), ProjectSystemUtil.getEP_NAME(),
-                                       projectSystem, getTestRootDisposable());
-=======
     ServiceContainerUtil.registerExtension(myModule.getProject(), ProjectSystemUtil.getEP_NAME(), projectSystem, getTestRootDisposable());
->>>>>>> 12e77d2e
 
     SyncNlModel model = model("my_linear.xml", component(LINEAR_LAYOUT)
       .withBounds(0, 0, 1000, 1000)
