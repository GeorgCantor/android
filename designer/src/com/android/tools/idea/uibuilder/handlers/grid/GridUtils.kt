/*
 * Copyright (C) 2017 The Android Open Source Project
 *
 * Licensed under the Apache License, Version 2.0 (the "License");
 * you may not use this file except in compliance with the License.
 * You may obtain a copy of the License at
 *
 *      http://www.apache.org/licenses/LICENSE-2.0
 *
 * Unless required by applicable law or agreed to in writing, software
 * distributed under the License is distributed on an "AS IS" BASIS,
 * WITHOUT WARRANTIES OR CONDITIONS OF ANY KIND, either express or implied.
 * See the License for the specific language governing permissions and
 * limitations under the License.
 */
package com.android.tools.idea.uibuilder.handlers.grid

import com.android.AndroidXConstants
import com.android.SdkConstants
import com.android.sdklib.AndroidCoordinate
import com.android.sdklib.AndroidDpCoordinate
import com.android.tools.idea.common.model.Coordinates
import com.android.tools.idea.common.model.NlComponent
import com.android.tools.idea.common.scene.SceneComponent
import com.android.tools.idea.common.scene.TemporarySceneComponent
import com.android.tools.idea.uibuilder.api.ViewEditor
import com.android.tools.idea.uibuilder.model.Insets
import java.awt.Rectangle

/**
 * Data class for providing the information of barriers of GridLayout [rows] and [columns] is the
 * index-coordinate mapping, which specified the start positions of indices of row and column in
 * GridLayout The unit of coordinate is [AndroidDpCoordinate].
 */
class GridBarriers(private val rows: Map<Int, Int>, private val columns: Map<Int, Int>) {
  @AndroidDpCoordinate val left = columns.minByOrNull { it.key }?.value ?: -1
  @AndroidDpCoordinate val top = rows.minByOrNull { it.key }?.value ?: -1
  @AndroidDpCoordinate val right = columns.maxByOrNull { it.key }?.value ?: -1
  @AndroidDpCoordinate val bottom = rows.maxByOrNull { it.key }?.value ?: -1

  val rowIndices = rows.keys
  val columnIndices = columns.keys

  val array: Array<Int> = arrayOf(1, 2, 3)

  init {
    array.asSequence()
  }

  @AndroidDpCoordinate
  fun getBounds(row: Int, column: Int): Rectangle? {
    val left = columns[column] ?: return null
    val top = rows[row] ?: return null
    val right =
      columns.asSequence().filter { it.key > column }.minByOrNull { it.key }?.value ?: return null
    val bottom =
      rows.asSequence().filter { it.key > row }.minByOrNull { it.key }?.value ?: return null
    return Rectangle(left, top, right - left, bottom - top)
  }

  @AndroidDpCoordinate fun getColumnValue(columnIndex: Int) = columns[columnIndex]

  @AndroidDpCoordinate fun getRowValue(rowIndex: Int) = rows[rowIndex]

  /**
   * Return the column index of GridLayout which contains the given x coordinate, or -1 if there is
   * no column contains it.
   */
  fun getColumnAtX(@AndroidDpCoordinate x: Int): Int =
    columns.filter { it.value > x }.minByOrNull { it.key }?.key ?: -1

  /**
   * Return the row index of GridLayout which contains the given y coordinate, or -1 if there is no
   * row contains it.
   */
  fun getRowAtY(@AndroidDpCoordinate y: Int): Int =
    rows.filter { it.value > y }.minByOrNull { it.key }?.key ?: -1
}

/** Function for getting Barriers of */
fun getGridBarriers(gridComponent: SceneComponent): GridBarriers {
  val isSupportLibrary =
    AndroidXConstants.GRID_LAYOUT_V7.isEquals(gridComponent.nlComponent.tagName)

  // Helper function to convert px to dp
  fun Int.toDp() = Coordinates.pxToDp(gridComponent.scene.sceneManager, this)

  @AndroidCoordinate val padding = retrievePaddings(gridComponent.authoritativeNlComponent)

  val left = gridComponent.drawX + padding.left.toDp()
  val top = gridComponent.drawY + padding.top.toDp()
  val right = gridComponent.drawX + gridComponent.drawWidth - padding.right.toDp()
  val bottom = gridComponent.drawY + gridComponent.drawHeight - padding.bottom.toDp()

  val children = gridComponent.children

  val rowMap = hashMapOf<Int, Int>()
  val columnMap = hashMapOf<Int, Int>()

  var previousRow = 0
  // to make first undefined column component can locate at (previousRow, 0), the initial value of
  // previousColumn should be -1
  var previousColumn = -1

  for (child in children) {
    if (child is TemporarySceneComponent) {
      // The TemporarySceneComponent is added to root but it is not a real children in GridLayout.
      continue
    }
    val cellData = retrieveCellData(child.authoritativeNlComponent, isSupportLibrary)
    if (cellData.column == -1) {
      cellData.column = previousColumn + 1
    }
    if (cellData.row == -1) {
      cellData.row = previousRow
    }

    @AndroidCoordinate val marginInsets = retrieveMargins(child.authoritativeNlComponent)

    val cellLeft = child.drawX - marginInsets.left.toDp()
    val cellTop = child.drawY - marginInsets.top.toDp()
    val cellRight = child.drawX + child.drawWidth + marginInsets.right.toDp()
    val cellBottom = child.drawY + child.drawHeight + marginInsets.bottom.toDp()

    // Avoid drawing the left edge of GridLayout
    if (cellData.column != 0) {
      columnMap[cellData.column] = minOf(cellLeft, columnMap[cellData.column] ?: Int.MAX_VALUE)
    }

    // Avoid drawing the top edge of GridLayout
    if (cellData.row != 0) {
      rowMap[cellData.row] = minOf(cellTop, rowMap[cellData.row] ?: Int.MAX_VALUE)
    }

    // when row(column) span is 0, it doesn't have restricted. In this case don't use it to
    // calculate the bottom(right) edges
    if (cellData.column != -1 && cellData.columnSpan != 0) {
      val rightIndex = cellData.column + cellData.columnSpan
      columnMap[rightIndex] = maxOf(cellRight, columnMap[rightIndex] ?: Int.MIN_VALUE)
    }

    if (cellData.row != -1 && cellData.rowSpan != 0) {
      val bottomIndex = cellData.row + cellData.rowSpan
      rowMap[bottomIndex] = maxOf(cellBottom, rowMap[bottomIndex] ?: Int.MIN_VALUE)
    }

    previousRow = cellData.row
    previousColumn = cellData.column
  }

  val columnCount = columnMap.keys.maxOrNull()?.plus(1) ?: 1
  val rowCount = rowMap.keys.maxOrNull()?.plus(1) ?: 1

  columnMap[0] = left
  columnMap[columnCount] = right
  rowMap[0] = top
  rowMap[rowCount] = bottom
  return GridBarriers(rowMap, columnMap)
}

/**
 * Class for record the cell attributes. If the row/column is not defined, the value would be -1/-1
 * If the rowSpan/columnSpan is not defined, the value would be 0 as the default value in Android
 * framework.
 */
private class CellInfo(var row: Int, var column: Int, val rowSpan: Int, val columnSpan: Int)

/**
 * Get the [CellInfo] of the component in GridLayout.
 *
 * @see [CellInfo]
 */
private fun retrieveCellData(nlComponent: NlComponent, isSupportLibrary: Boolean): CellInfo {
  val namespace = if (isSupportLibrary) SdkConstants.AUTO_URI else SdkConstants.ANDROID_URI
  val getAttribute: (String, Int) -> Int = { name, defaultValue ->
    nlComponent.getLiveAttribute(namespace, name)?.toIntOrNull() ?: defaultValue
  }

  // If the span is not defined, the default (rowSpan, columnSpan) is (1, 1)
  // If the row and column is not defined, the value of (row, column) is (row of previousComponent,
  // column of previousComponent + 1)
  return CellInfo(
    getAttribute(SdkConstants.ATTR_LAYOUT_ROW, -1),
    getAttribute(SdkConstants.ATTR_LAYOUT_COLUMN, -1),
    getAttribute(SdkConstants.ATTR_LAYOUT_ROW_SPAN, 1),
<<<<<<< HEAD
    getAttribute(SdkConstants.ATTR_LAYOUT_COLUMN_SPAN, 1)
=======
    getAttribute(SdkConstants.ATTR_LAYOUT_COLUMN_SPAN, 1),
>>>>>>> 0d09370c
  )
}

private data class InsetsAttributes(
  val all: String,
  val left: Pair<String, String>,
  val top: String,
  val right: Pair<String, String>,
<<<<<<< HEAD
  val bottom: String
=======
  val bottom: String,
>>>>>>> 0d09370c
)

private fun NlComponent.getLiveAndroidAttribute(androidAttribute: String) =
  getLiveAttribute(SdkConstants.ANDROID_URI, androidAttribute)

/**
 * Get the padding of component by retrieving the live attributes. The unit of returned [Insets] is
 * px
 */
@AndroidCoordinate
private fun retrieveMargins(nlComponent: NlComponent): Insets =
  retrieveInsets(nlComponent, MARGIN_ATTRIBUTES)

/**
 * Get the padding of component by retrieving the live attributes. The unit of returned [Insets] is
 * px
 */
@AndroidCoordinate
private fun retrievePaddings(nlComponent: NlComponent): Insets =
  retrieveInsets(nlComponent, PADDING_ATTRIBUTES)

private val PADDING_ATTRIBUTES =
  InsetsAttributes(
    SdkConstants.ATTR_PADDING,
    Pair(SdkConstants.ATTR_PADDING_START, SdkConstants.ATTR_PADDING_LEFT),
    SdkConstants.ATTR_PADDING_TOP,
    Pair(SdkConstants.ATTR_PADDING_END, SdkConstants.ATTR_PADDING_RIGHT),
<<<<<<< HEAD
    SdkConstants.ATTR_PADDING_BOTTOM
=======
    SdkConstants.ATTR_PADDING_BOTTOM,
>>>>>>> 0d09370c
  )

private val MARGIN_ATTRIBUTES =
  InsetsAttributes(
    SdkConstants.ATTR_LAYOUT_MARGIN,
    Pair(SdkConstants.ATTR_LAYOUT_MARGIN_START, SdkConstants.ATTR_LAYOUT_MARGIN_LEFT),
    SdkConstants.ATTR_LAYOUT_MARGIN_TOP,
    Pair(SdkConstants.ATTR_LAYOUT_MARGIN_END, SdkConstants.ATTR_LAYOUT_MARGIN_RIGHT),
<<<<<<< HEAD
    SdkConstants.ATTR_LAYOUT_MARGIN_BOTTOM
=======
    SdkConstants.ATTR_LAYOUT_MARGIN_BOTTOM,
>>>>>>> 0d09370c
  )

@AndroidCoordinate
private fun retrieveInsets(nlComponent: NlComponent, attrs: InsetsAttributes): Insets {
  val left: Int
  val top: Int
  val right: Int
  val bottom: Int

  var valueString: String? = nlComponent.getLiveAndroidAttribute(attrs.all)

  if (valueString != null) {
    val padding = getPxValue(nlComponent, valueString)
    left = padding
    top = padding
    right = padding
    bottom = padding
  } else {
    valueString =
      nlComponent.getLiveAndroidAttribute(attrs.left.first)
        ?: nlComponent.getLiveAndroidAttribute(attrs.left.second)
    left = getPxValue(nlComponent, valueString)

    valueString = nlComponent.getLiveAndroidAttribute(attrs.top)
    top = getPxValue(nlComponent, valueString)

    valueString =
      nlComponent.getLiveAndroidAttribute(attrs.right.first)
        ?: nlComponent.getLiveAndroidAttribute(attrs.right.second)
    right = getPxValue(nlComponent, valueString)

    valueString = nlComponent.getLiveAndroidAttribute(attrs.bottom)
    bottom = getPxValue(nlComponent, valueString)
  }
  return Insets(left, top, right, bottom)
}

/**
 * Get the value of resource string. The unit of return value is px If [value] is null or illegal
 * number format, return 0.
 */
@AndroidCoordinate
private fun getPxValue(nlComponent: NlComponent, value: String?): Int {
  if (value != null) {
    val configuration = nlComponent.model.configuration
    val resourceResolver = configuration.resourceResolver
    if (resourceResolver != null) {
      return ViewEditor.resolveDimensionPixelSize(resourceResolver, value, configuration) ?: 0
    }
  }
  return 0
}<|MERGE_RESOLUTION|>--- conflicted
+++ resolved
@@ -183,11 +183,7 @@
     getAttribute(SdkConstants.ATTR_LAYOUT_ROW, -1),
     getAttribute(SdkConstants.ATTR_LAYOUT_COLUMN, -1),
     getAttribute(SdkConstants.ATTR_LAYOUT_ROW_SPAN, 1),
-<<<<<<< HEAD
-    getAttribute(SdkConstants.ATTR_LAYOUT_COLUMN_SPAN, 1)
-=======
     getAttribute(SdkConstants.ATTR_LAYOUT_COLUMN_SPAN, 1),
->>>>>>> 0d09370c
   )
 }
 
@@ -196,11 +192,7 @@
   val left: Pair<String, String>,
   val top: String,
   val right: Pair<String, String>,
-<<<<<<< HEAD
-  val bottom: String
-=======
   val bottom: String,
->>>>>>> 0d09370c
 )
 
 private fun NlComponent.getLiveAndroidAttribute(androidAttribute: String) =
@@ -228,11 +220,7 @@
     Pair(SdkConstants.ATTR_PADDING_START, SdkConstants.ATTR_PADDING_LEFT),
     SdkConstants.ATTR_PADDING_TOP,
     Pair(SdkConstants.ATTR_PADDING_END, SdkConstants.ATTR_PADDING_RIGHT),
-<<<<<<< HEAD
-    SdkConstants.ATTR_PADDING_BOTTOM
-=======
     SdkConstants.ATTR_PADDING_BOTTOM,
->>>>>>> 0d09370c
   )
 
 private val MARGIN_ATTRIBUTES =
@@ -241,11 +229,7 @@
     Pair(SdkConstants.ATTR_LAYOUT_MARGIN_START, SdkConstants.ATTR_LAYOUT_MARGIN_LEFT),
     SdkConstants.ATTR_LAYOUT_MARGIN_TOP,
     Pair(SdkConstants.ATTR_LAYOUT_MARGIN_END, SdkConstants.ATTR_LAYOUT_MARGIN_RIGHT),
-<<<<<<< HEAD
-    SdkConstants.ATTR_LAYOUT_MARGIN_BOTTOM
-=======
     SdkConstants.ATTR_LAYOUT_MARGIN_BOTTOM,
->>>>>>> 0d09370c
   )
 
 @AndroidCoordinate
