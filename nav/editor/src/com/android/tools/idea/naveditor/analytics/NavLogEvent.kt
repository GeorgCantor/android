/*
 * Copyright (C) 2018 The Android Open Source Project
 *
 * Licensed under the Apache License, Version 2.0 (the "License");
 * you may not use this file except in compliance with the License.
 * You may obtain a copy of the License at
 *
 *      http://www.apache.org/licenses/LICENSE-2.0
 *
 * Unless required by applicable law or agreed to in writing, software
 * distributed under the License is distributed on an "AS IS" BASIS,
 * WITHOUT WARRANTIES OR CONDITIONS OF ANY KIND, either express or implied.
 * See the License for the specific language governing permissions and
 * limitations under the License.
 */
package com.android.tools.idea.naveditor.analytics

import com.android.SdkConstants.ATTR_ARG_TYPE
import com.android.SdkConstants.ATTR_AUTO_VERIFY
import com.android.SdkConstants.ATTR_DEEPLINK_MIMETYPE
import com.android.SdkConstants.ATTR_DEFAULT_NAV_HOST
import com.android.SdkConstants.ATTR_GRAPH
import com.android.SdkConstants.ATTR_ID
import com.android.SdkConstants.ATTR_LABEL
import com.android.SdkConstants.ATTR_NAME
import com.android.SdkConstants.ATTR_NAV_GRAPH
import com.android.SdkConstants.ATTR_NULLABLE
import com.android.SdkConstants.ATTR_START_DESTINATION
import com.android.SdkConstants.ATTR_URI
import com.android.SdkConstants.TAG_DEEP_LINK
import com.android.SdkConstants.TAG_INCLUDE
import com.android.tools.idea.common.model.NlComponent
import com.android.tools.idea.naveditor.model.ActionType
import com.android.tools.idea.naveditor.model.actionDestination
import com.android.tools.idea.naveditor.model.className
import com.android.tools.idea.naveditor.model.destinationType
import com.android.tools.idea.naveditor.model.getActionType
import com.android.tools.idea.naveditor.model.inclusive
import com.android.tools.idea.naveditor.model.isAction
import com.android.tools.idea.naveditor.model.isActivity
import com.android.tools.idea.naveditor.model.isDestination
import com.android.tools.idea.naveditor.model.isFragment
import com.android.tools.idea.naveditor.model.isInclude
import com.android.tools.idea.naveditor.model.isNavigation
import com.android.tools.idea.naveditor.model.layout
import com.android.tools.idea.naveditor.model.popUpTo
import com.android.tools.idea.naveditor.model.schema
import com.google.wireless.android.sdk.stats.NavActionInfo
import com.google.wireless.android.sdk.stats.NavDestinationInfo
import com.google.wireless.android.sdk.stats.NavEditorEvent
import com.google.wireless.android.sdk.stats.NavPropertyInfo
import org.jetbrains.android.dom.navigation.NavigationSchema
import org.jetbrains.android.dom.navigation.NavigationSchema.ATTR_ACTION
import org.jetbrains.android.dom.navigation.NavigationSchema.ATTR_DATA
import org.jetbrains.android.dom.navigation.NavigationSchema.ATTR_DATA_PATTERN
import org.jetbrains.android.dom.navigation.NavigationSchema.ATTR_DEFAULT_VALUE
import org.jetbrains.android.dom.navigation.NavigationSchema.ATTR_DESTINATION
import org.jetbrains.android.dom.navigation.NavigationSchema.ATTR_ENTER_ANIM
import org.jetbrains.android.dom.navigation.NavigationSchema.ATTR_EXIT_ANIM
import org.jetbrains.android.dom.navigation.NavigationSchema.ATTR_POP_ENTER_ANIM
import org.jetbrains.android.dom.navigation.NavigationSchema.ATTR_POP_EXIT_ANIM
import org.jetbrains.android.dom.navigation.NavigationSchema.ATTR_POP_UP_TO
import org.jetbrains.android.dom.navigation.NavigationSchema.ATTR_POP_UP_TO_INCLUSIVE
import org.jetbrains.android.dom.navigation.NavigationSchema.ATTR_SINGLE_TOP
import org.jetbrains.android.dom.navigation.NavigationSchema.TAG_ACTION
import org.jetbrains.android.dom.navigation.NavigationSchema.TAG_ARGUMENT
import org.jetbrains.annotations.TestOnly
import java.util.LinkedList

/**
 * This class probably shouldn't be instantiated directly. Instead do
 * [NavUsageTracker.getInstance(surface).createEvent(type).withWhateverInfo(...).log()].
 */
class NavLogEvent(event: NavEditorEvent.NavEditorEventType, private val tracker: NavUsageTracker) {

  private val navEventBuilder: NavEditorEvent.Builder = NavEditorEvent.newBuilder()
  private val schema: NavigationSchema? = tracker.model?.schema

  init {
    navEventBuilder.type = event
  }

  fun log() {
    tracker.logEvent(navEventBuilder.build())
  }

  @TestOnly
  fun getProtoForTest(): NavEditorEvent {
    return navEventBuilder.build()
  }

  fun withAttributeInfo(attrName: String,
                        tagName: String?,
                        wasEmpty: Boolean): NavLogEvent {
    val builder = navEventBuilder.propertyInfoBuilder
    builder.property = when (attrName) {
      ATTR_ACTION -> NavPropertyInfo.Property.ACTION
      ATTR_ARG_TYPE -> NavPropertyInfo.Property.ARG_TYPE
      ATTR_AUTO_VERIFY -> NavPropertyInfo.Property.AUTO_VERIFY
      ATTR_DATA -> NavPropertyInfo.Property.DATA
      ATTR_DATA_PATTERN -> NavPropertyInfo.Property.DATA_PATTERN
      ATTR_DEFAULT_NAV_HOST -> NavPropertyInfo.Property.DEFAULT_NAV_HOST
      ATTR_DEFAULT_VALUE -> NavPropertyInfo.Property.DEFAULT_VALUE
      ATTR_DESTINATION -> NavPropertyInfo.Property.DESTINATION
      ATTR_ENTER_ANIM -> NavPropertyInfo.Property.ENTER_ANIM
      ATTR_EXIT_ANIM -> NavPropertyInfo.Property.EXIT_ANIM
      ATTR_GRAPH -> NavPropertyInfo.Property.GRAPH
      ATTR_ID -> NavPropertyInfo.Property.ID
      ATTR_LABEL -> NavPropertyInfo.Property.LABEL
      ATTR_SINGLE_TOP -> NavPropertyInfo.Property.LAUNCH_SINGLE_TOP
      ATTR_NAME -> NavPropertyInfo.Property.NAME
      ATTR_NAV_GRAPH -> NavPropertyInfo.Property.NAV_GRAPH
      ATTR_NULLABLE -> NavPropertyInfo.Property.NULLABLE
      ATTR_POP_ENTER_ANIM -> NavPropertyInfo.Property.POP_ENTER_ANIM
      ATTR_POP_EXIT_ANIM -> NavPropertyInfo.Property.POP_EXIT_ANIM
      ATTR_POP_UP_TO -> NavPropertyInfo.Property.POP_UP_TO
      ATTR_POP_UP_TO_INCLUSIVE -> NavPropertyInfo.Property.POP_UP_TO_INCLUSIVE
      ATTR_START_DESTINATION -> NavPropertyInfo.Property.START_DESTINATION
      ATTR_URI -> NavPropertyInfo.Property.URI
      ATTR_DEEPLINK_MIMETYPE -> NavPropertyInfo.Property.MIME_TYPE

      else -> NavPropertyInfo.Property.CUSTOM
    }
    tagName?.let { builder.setContainingTag(convertTag(it)) }
    builder.wasEmpty = wasEmpty
    navEventBuilder.setPropertyInfo(builder)
    return this
  }

  private fun convertTag(tagName: String): NavPropertyInfo.TagType {
    return when {
      schema?.isFragmentTag(tagName) ?: false -> NavPropertyInfo.TagType.FRAGMENT_TAG
      schema?.isActivityTag(tagName) ?: false -> NavPropertyInfo.TagType.ACTIVITY_TAG
      TAG_INCLUDE == tagName -> NavPropertyInfo.TagType.INCLUDE_TAG
      schema?.isNavigationTag(tagName) ?: false -> NavPropertyInfo.TagType.NAVIGATION_TAG
      TAG_ACTION == tagName -> NavPropertyInfo.TagType.ACTION_TAG
      TAG_ARGUMENT == tagName -> NavPropertyInfo.TagType.ARGUMENT_TAG
      TAG_DEEP_LINK == tagName -> NavPropertyInfo.TagType.DEEPLINK_TAG
      else -> NavPropertyInfo.TagType.CUSTOM_TAG
    }
  }

  fun withActionInfo(actionComponent: NlComponent): NavLogEvent {
    val builder = navEventBuilder.actionInfoBuilder
    val source = actionComponent.parent ?: return this // shouldn't happen
    val destination = actionComponent.actionDestination
    val root = if (actionComponent.parent?.isNavigation == true) actionComponent.parent else actionComponent.parent?.parent
    builder.type = when (actionComponent.getActionType(root)) {
      ActionType.GLOBAL -> NavActionInfo.ActionType.GLOBAL
      ActionType.EXIT -> NavActionInfo.ActionType.EXIT
      ActionType.REGULAR -> NavActionInfo.ActionType.REGULAR
      ActionType.SELF -> NavActionInfo.ActionType.SELF
      else -> NavActionInfo.ActionType.UNKNOWN
    }
    if (actionComponent.popUpTo != null) {
      builder.hasPop = true
    }
    if (actionComponent.inclusive == true) {
      builder.inclusive = true
    }
    builder.countFromSource = actionComponent.parent?.children?.count { it.isAction } ?: 0
    val destinationParent = destination?.parent ?: destination
    if (destinationParent != null) {
      var countToDestination = 0
      var countSame = 0
      val destinationQueue = LinkedList<NlComponent>()
      destinationQueue.add(destinationParent)
      while (destinationQueue.isNotEmpty()) {
        val d = destinationQueue.removeFirst()
        if (d != source && d.id == source.id) {
          continue
        }
        d.children.forEach { child ->
          if (child.isAction) {
            if (child.actionDestination == destination) {
              countToDestination++
              if (child.parent == source) {
                countSame++
              }
            }
          }
          if (child.isDestination) {
            destinationQueue.add(child)
          }
        }
      }
      builder.countToDestination = countToDestination
      builder.countSame = countSame
    }
    navEventBuilder.setActionInfo(builder)
    return this
  }

  fun withDestinationInfo(destination: NlComponent): NavLogEvent {
    val builder = navEventBuilder.destinationInfoBuilder
    builder.type = when {
      destination.isFragment -> NavDestinationInfo.DestinationType.FRAGMENT
      destination.isActivity -> NavDestinationInfo.DestinationType.ACTIVITY
      else -> NavDestinationInfo.DestinationType.OTHER
    }
    if (!destination.className.isNullOrBlank()) {
      builder.hasClass = true
    }
    if (!destination.layout.isNullOrBlank()) {
      builder.hasLayout = true
    }
    navEventBuilder.setDestinationInfo(builder)
    return this
  }

  fun withSchemaInfo(): NavLogEvent {
    val builder = navEventBuilder.schemaInfoBuilder
    builder.customNavigators = schema?.customNavigatorCount ?: 0
    builder.customTags = schema?.customTagCount ?: 0
    builder.customDestinations = schema?.customDestinationCount ?: 0
    navEventBuilder.setSchemaInfo(builder)
    return this
  }

  fun withNavigationContents(): NavLogEvent {
    val builder = navEventBuilder.contentsBuilder
    val model = tracker.model ?: return this
    var fragments = 0
    var activities = 0
    var customDestinations = 0
    var regularActions = 0
    var exitActions = 0
    var globalActions = 0
    var selfActions = 0
    var includes = 0
    var nestedGraphs = 0
    var placeholders = 0

    for (component in model.flattenComponents()) {
      if (component.isDestination) {
        if (component.isFragment) {
          fragments++
        }
        if (component.isActivity) {
          activities++
        }
        if (component.destinationType == NavigationSchema.DestinationType.OTHER) {
          customDestinations++
        }
        if (component.isInclude) {
          includes++
        }
        if (component.parent != null && component.isNavigation && !component.isInclude) {
          nestedGraphs++
        }
        if (component.destinationType != NavigationSchema.DestinationType.NAVIGATION && component.className == null) {
          placeholders++
        }
      }
      if (component.isAction) {
        val actionRoot = if (component.parent?.isNavigation == true) component.parent else component.parent?.parent
        when (component.getActionType(actionRoot)) {
          ActionType.GLOBAL -> globalActions++
          ActionType.SELF -> selfActions++
          ActionType.REGULAR -> regularActions++
          ActionType.EXIT -> exitActions++
<<<<<<< HEAD
          else -> { }
=======
          ActionType.NONE,
          ActionType.EXIT_DESTINATION -> {}
>>>>>>> 574fcae1
        }
      }
    }

    builder.fragments = fragments
    builder.activities = activities
    builder.customDestinations = customDestinations
    builder.regularActions = regularActions
    builder.exitActions = exitActions
    builder.globalActions = globalActions
    builder.selfActions = selfActions
    builder.includes = includes
    builder.nestedGraphs = nestedGraphs
    builder.placeholders = placeholders

    navEventBuilder.setContents(builder)
    return this
  }

  fun withSource(source: NavEditorEvent.Source?): NavLogEvent {
    source?.let { navEventBuilder.source = source }
    return this
  }
}<|MERGE_RESOLUTION|>--- conflicted
+++ resolved
@@ -259,12 +259,8 @@
           ActionType.SELF -> selfActions++
           ActionType.REGULAR -> regularActions++
           ActionType.EXIT -> exitActions++
-<<<<<<< HEAD
-          else -> { }
-=======
           ActionType.NONE,
           ActionType.EXIT_DESTINATION -> {}
->>>>>>> 574fcae1
         }
       }
     }
