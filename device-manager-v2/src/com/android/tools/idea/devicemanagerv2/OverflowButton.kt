/*
 * Copyright (C) 2023 The Android Open Source Project
 *
 * Licensed under the Apache License, Version 2.0 (the "License");
 * you may not use this file except in compliance with the License.
 * You may obtain a copy of the License at
 *
 *      http://www.apache.org/licenses/LICENSE-2.0
 *
 * Unless required by applicable law or agreed to in writing, software
 * distributed under the License is distributed on an "AS IS" BASIS,
 * WITHOUT WARRANTIES OR CONDITIONS OF ANY KIND, either express or implied.
 * See the License for the specific language governing permissions and
 * limitations under the License.
 */
package com.android.tools.idea.devicemanagerv2

import com.android.tools.adtui.categorytable.IconButton
import com.intellij.ide.DataManager
import com.intellij.ide.ui.customization.CustomActionsSchema
import com.intellij.openapi.actionSystem.DefaultActionGroup
import com.intellij.openapi.actionSystem.Separator
import com.intellij.openapi.ui.popup.JBPopupFactory
import icons.StudioIcons

class OverflowButton : IconButton(StudioIcons.Common.OVERFLOW) {

  companion object {
    private val reservationActions =
      DefaultActionGroup(
        CustomActionsSchema.getInstance().getCorrectedAction("android.device.reservation.end"),
        CustomActionsSchema.getInstance()
          .getCorrectedAction("android.device.reservation.extend.quarter.hour"),
        CustomActionsSchema.getInstance()
<<<<<<< HEAD
          .getCorrectedAction("android.device.reservation.extend.max"),
=======
          .getCorrectedAction("android.device.reservation.extend.half.hour"),
>>>>>>> 0d09370c
      )
    private val wearableActions =
      DefaultActionGroup(
        PairWearableDeviceAction(),
        ViewPairedDevicesAction(),
        UnpairWearableDeviceAction(),
      )
    val actions =
      DefaultActionGroup(
        reservationActions,
        Separator.create(),
        ColdBootAction(),
        wearableActions,
        Separator.create(),
        EditDeviceAction(),
        DuplicateDeviceAction(),
        WipeDataAction(),
        DeleteAction(),
<<<<<<< HEAD
=======
        DeleteTemplateAction(),
>>>>>>> 0d09370c
        Separator.create(),
        OpenDeviceExplorerAction(),
        ViewDetailsAction(),
        ShowAction(),
      )
  }

  init {
    addActionListener {
      JBPopupFactory.getInstance()
        .createActionGroupPopup(
          null,
          actions,
          DataManager.getInstance().getDataContext(this@OverflowButton),
          true,
          null,
<<<<<<< HEAD
          15
=======
          15,
>>>>>>> 0d09370c
        )
        .showUnderneathOf(this@OverflowButton)
    }
  }
}<|MERGE_RESOLUTION|>--- conflicted
+++ resolved
@@ -32,11 +32,7 @@
         CustomActionsSchema.getInstance()
           .getCorrectedAction("android.device.reservation.extend.quarter.hour"),
         CustomActionsSchema.getInstance()
-<<<<<<< HEAD
-          .getCorrectedAction("android.device.reservation.extend.max"),
-=======
           .getCorrectedAction("android.device.reservation.extend.half.hour"),
->>>>>>> 0d09370c
       )
     private val wearableActions =
       DefaultActionGroup(
@@ -55,10 +51,7 @@
         DuplicateDeviceAction(),
         WipeDataAction(),
         DeleteAction(),
-<<<<<<< HEAD
-=======
         DeleteTemplateAction(),
->>>>>>> 0d09370c
         Separator.create(),
         OpenDeviceExplorerAction(),
         ViewDetailsAction(),
@@ -75,11 +68,7 @@
           DataManager.getInstance().getDataContext(this@OverflowButton),
           true,
           null,
-<<<<<<< HEAD
-          15
-=======
           15,
->>>>>>> 0d09370c
         )
         .showUnderneathOf(this@OverflowButton)
     }
