--- conflicted
+++ resolved
@@ -21,7 +21,6 @@
     <orderEntry type="sourceFolder" forTests="false" />
     <orderEntry type="module" module-name="intellij.android.adt.testutils" scope="TEST" />
     <orderEntry type="module" module-name="intellij.android.common" scope="TEST" />
-<<<<<<< HEAD
     <orderEntry type="module" module-name="intellij.android.core" scope="TEST" />
     <orderEntry type="module" module-name="intellij.android.jps.model" scope="TEST" />
     <orderEntry type="module" module-name="intellij.android.sdkUpdates" scope="TEST" />
@@ -39,8 +38,6 @@
     <orderEntry type="module" module-name="intellij.platform.testFramework" scope="TEST" />
     <orderEntry type="module" module-name="intellij.platform.util" scope="TEST" />
     <orderEntry type="module" module-name="intellij.platform.util.rt" scope="TEST" />
-=======
     <orderEntry type="library" name="mockito-kotlin" level="project" />
->>>>>>> ad897288
   </component>
 </module>