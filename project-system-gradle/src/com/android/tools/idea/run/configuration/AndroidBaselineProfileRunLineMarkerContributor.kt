/*
 * Copyright (C) 2023 The Android Open Source Project
 *
 * Licensed under the Apache License, Version 2.0 (the "License");
 * you may not use this file except in compliance with the License.
 * You may obtain a copy of the License at
 *
 *      http://www.apache.org/licenses/LICENSE-2.0
 *
 * Unless required by applicable law or agreed to in writing, software
 * distributed under the License is distributed on an "AS IS" BASIS,
 * WITHOUT WARRANTIES OR CONDITIONS OF ANY KIND, either express or implied.
 * See the License for the specific language governing permissions and
 * limitations under the License.
 */
package com.android.tools.idea.run.configuration

import com.android.tools.idea.flags.StudioFlags
import com.android.tools.idea.gradle.project.model.GradleAndroidModel
import com.android.tools.idea.kotlin.getQualifiedName
import com.android.tools.idea.kotlin.hasAnnotation
import com.android.tools.idea.projectsystem.getSyncManager
import com.android.tools.idea.projectsystem.gradle.getGradleProjectPath
import com.android.tools.idea.projectsystem.gradle.resolve
import com.intellij.codeInsight.AnnotationUtil
import com.intellij.execution.ProgramRunnerUtil
import com.intellij.execution.RunManagerEx
import com.intellij.execution.executors.DefaultDebugExecutor
import com.intellij.execution.executors.DefaultRunExecutor
import com.intellij.execution.lineMarker.ExecutorAction
import com.intellij.execution.lineMarker.RunLineMarkerContributor
import com.intellij.icons.AllIcons
import com.intellij.lang.java.JavaLanguage
import com.intellij.openapi.actionSystem.ActionGroupWrapper
import com.intellij.openapi.actionSystem.ActionManager
import com.intellij.openapi.actionSystem.AnAction
import com.intellij.openapi.actionSystem.AnActionEvent
import com.intellij.openapi.actionSystem.PlatformCoreDataKeys
import com.intellij.openapi.actionSystem.Separator
import com.intellij.psi.PsiAnnotation
import com.intellij.psi.PsiClass
import com.intellij.psi.PsiElement
import com.intellij.psi.PsiField
import com.intellij.psi.PsiIdentifier
import com.intellij.psi.PsiMember
import com.intellij.psi.PsiMethod
import com.intellij.psi.PsiNewExpression
import com.intellij.psi.util.PsiTreeUtil
import org.jetbrains.android.util.AndroidBundle
import org.jetbrains.kotlin.analysis.api.KtAllowAnalysisFromWriteAction
import org.jetbrains.kotlin.analysis.api.KtAllowAnalysisOnEdt
import org.jetbrains.kotlin.analysis.api.analyze
import org.jetbrains.kotlin.analysis.api.lifetime.allowAnalysisFromWriteAction
import org.jetbrains.kotlin.analysis.api.lifetime.allowAnalysisOnEdt
import org.jetbrains.kotlin.idea.KotlinLanguage
import org.jetbrains.kotlin.idea.base.util.isUnderKotlinSourceRootTypes
import org.jetbrains.kotlin.lexer.KtTokens
import org.jetbrains.kotlin.name.ClassId
import org.jetbrains.kotlin.psi.KtCallExpression
import org.jetbrains.kotlin.psi.KtClass
import org.jetbrains.kotlin.psi.KtClassOrObject
import org.jetbrains.kotlin.psi.KtNamedDeclaration
import org.jetbrains.kotlin.psi.KtNamedFunction
import org.jetbrains.kotlin.psi.KtProperty
import org.jetbrains.kotlin.psi.psiUtil.getStrictParentOfType
import org.jetbrains.plugins.groovy.intentions.style.inference.resolve
import javax.swing.Icon

class BaselineProfileRunLineMarkerContributor : RunLineMarkerContributor() {

  companion object {
    private const val FQ_NAME_ORG_JUNIT_RULE = "org.junit.Rule"
    private const val NAME_ANDROIDX_JUNIT_BASELINE_PROFILE_RULE = "androidx/benchmark/macro/junit4/BaselineProfileRule"
    private const val NAME_ANDROIDX_JUNIT_MACROBENCHMARK_RULE = "androidx/benchmark/macro/junit4/MacrobenchmarkRule"
    private const val FQ_NAME_ANDROIDX_JUNIT_BASELINE_PROFILE_RULE = "androidx.benchmark.macro.junit4.BaselineProfileRule"
    private const val FQ_NAME_ANDROIDX_JUNIT_MACROBENCHMARK_RULE = "androidx.benchmark.macro.junit4.MacrobenchmarkRule"

    private val generateAction = ActionManager.getInstance().getAction("AndroidX.BaselineProfile.RunGenerate")

    private val executorActions: List<AnAction> = ExecutorAction.getActionList()
      .mapNotNull { it as? ExecutorAction }
      .filter { it.executor == DefaultRunExecutor.getRunExecutorInstance() ||
                it.executor == DefaultDebugExecutor.getDebugExecutorInstance() }

    private val createRunConfigAction = ExecutorAction.getActionList()
      .mapNotNull { it as? ActionGroupWrapper }
      .firstOrNull { it.delegate == ActionManager.getInstance().getAction("CreateRunConfiguration") }

    internal fun isKtTestClassIdentifier(e: PsiElement): Boolean {
      if (e.node?.elementType != KtTokens.IDENTIFIER) {
        return false
      }

      val declaration = e.getStrictParentOfType<KtNamedDeclaration>()?.takeIf { it.nameIdentifier == e } ?: return false

      return declaration is KtClassOrObject &&
             declaration.isUnderKotlinSourceRootTypes() &&
             e.parent is KtClass
    }

    internal fun isKtTestMethodIdentifier(e: PsiElement): Boolean {
      if (e.node?.elementType != KtTokens.IDENTIFIER) {
        return false
      }

      val declaration = e.getStrictParentOfType<KtNamedDeclaration>()?.takeIf { it.nameIdentifier == e } ?: return false

      return declaration is KtNamedFunction &&
             declaration.isUnderKotlinSourceRootTypes() &&
             e.parent is KtNamedFunction &&
             declaration.hasAnnotation(ClassId.fromString("org/junit/Test"))
    }

    internal fun isJavaTestClassIdentifier(e: PsiElement): Boolean {
      return e is PsiIdentifier && e.parent is PsiClass
    }

    internal fun isJavaTestMethodIdentifier(e: PsiElement): Boolean {
      return e is PsiIdentifier &&
             e.parent is PsiMethod &&
             AnnotationUtil.findAnnotation(e.parent as PsiMethod, "org.junit.Test") != null
    }

    @OptIn(KtAllowAnalysisOnEdt::class)
    internal fun anyTopLevelKtRule(psiElement: PsiElement): String? {
      // Find class body
      val topLevelClass = if (psiElement is KtClass) {
        psiElement
      }
      else {
        PsiTreeUtil.getParentOfType(psiElement, KtClass::class.java) ?: return null
      }

      // Find properties
      val ktProperties = PsiTreeUtil.findChildrenOfType(topLevelClass, KtProperty::class.java).toList()
      if (ktProperties.isEmpty()) {
        return null
      }

      // Analyzes the class to check each property to see if there is at least a BaselineProfileRule applied.
<<<<<<< HEAD
      return analyze(topLevelClass) {
        ktProperties
          .filter { prop ->
            // Check that this property has a rule annotation applied and that the parent class node is the
            // same of the method (to ensure both method and rule are in the same class).
            prop.annotationEntries.any { it.getQualifiedName() == FQ_NAME_ORG_JUNIT_RULE } &&
            PsiTreeUtil.getParentOfType(prop, KtClass::class.java) == topLevelClass
          }.firstNotNullOfOrNull { prop ->
            // TODO(b/303222395): Only using the receiver type here, but this won't work if the baseline profile rule
            // gets extended.
            PsiTreeUtil
              .findChildOfType(prop, KtCallExpression::class.java)
              ?.expressionType
              ?.toString()
              ?.takeIf { it == NAME_ANDROIDX_JUNIT_BASELINE_PROFILE_RULE || it == NAME_ANDROIDX_JUNIT_MACROBENCHMARK_RULE }
=======
      return allowAnalysisOnEdt {
        @OptIn(KtAllowAnalysisFromWriteAction::class) // TODO(b/310045274)
        allowAnalysisFromWriteAction {
          analyze(topLevelClass) {
            ktProperties
              .filter { prop ->
                // Check that this property has a rule annotation applied and that the parent class node is the
                // same of the method (to ensure both method and rule are in the same class).
                prop.annotationEntries.any { it.getQualifiedName() == FQ_NAME_ORG_JUNIT_RULE } &&
                PsiTreeUtil.getParentOfType(prop, KtClass::class.java) == topLevelClass
              }.firstNotNullOfOrNull { prop ->
                // TODO(b/303222395): Only using the receiver type here, but this won't work if the baseline profile rule
                // gets extended.
                PsiTreeUtil
                  .findChildOfType(prop, KtCallExpression::class.java)
                  ?.getKtType()
                  ?.asStringForDebugging()
                  ?.takeIf { it == NAME_ANDROIDX_JUNIT_BASELINE_PROFILE_RULE || it == NAME_ANDROIDX_JUNIT_MACROBENCHMARK_RULE }
              }
>>>>>>> 50c60fc5
          }
        }
      }
    }

    internal fun anyTopLevelJavaRule(psiElement: PsiElement, vararg filter: String): String? {
      // Find class body
      val topLevelClass = if (psiElement is PsiClass) {
        psiElement
      }
      else {
        PsiTreeUtil.getParentOfType(psiElement, PsiClass::class.java) ?: return null
      }

      // Find class members
      val classMembers = PsiTreeUtil.getChildrenOfTypeAsList(topLevelClass, PsiField::class.java)
      if (classMembers.isEmpty()) {
        return null
      }

      // Find a class member that has a BaselineProfileRule applied.
      for (member : PsiMember in classMembers) {
        // Only evaluate direct field member of the top level class
        val rule = PsiTreeUtil
          .findChildrenOfType(member, PsiAnnotation::class.java)
          .filter {
            it.resolveAnnotationType()?.qualifiedName == FQ_NAME_ORG_JUNIT_RULE
          }
          .map {
            PsiTreeUtil.findChildOfType(member, PsiNewExpression::class.java)
              ?.type
              .resolve()
              ?.qualifiedName
              ?.takeIf { it == FQ_NAME_ANDROIDX_JUNIT_BASELINE_PROFILE_RULE || it == FQ_NAME_ANDROIDX_JUNIT_MACROBENCHMARK_RULE }
          }
          .firstOrNull()

        if (rule != null) {
          return rule
        }
      }
      return null
    }
  }

  private val generateBaselineProfileInfo = createOverridingInfo(
    AllIcons.RunConfigurations.TestState.Run_run,
    AndroidBundle.message("android.run.configuration.generate.baseline.profile"),
    listOfNotNull(
      generateAction,
      Separator.getInstance().takeIf { executorActions.isNotEmpty() },
      *executorActions.toTypedArray(),
      createRunConfigAction.takeIf { executorActions.isNotEmpty() && createRunConfigAction != null })
  )

  private val runTestInfo = createOverridingInfo(
    AllIcons.RunConfigurations.TestState.Run,
    AndroidBundle.message("android.run.configuration.generate.baseline.profile"),
    listOfNotNull(
      *executorActions.toTypedArray(),
      createRunConfigAction.takeIf { executorActions.isNotEmpty() && createRunConfigAction != null })
  )

  private fun createOverridingInfo(
    icon: Icon,
    message: String,
    actions: List<AnAction>): Info {
    return object: Info(
      icon,
      actions.toTypedArray(),
      { _ -> message }
    ) {
      override fun shouldReplace(other: Info): Boolean {
        return other.actions.intersect(executorActions.toSet()).isNotEmpty()
      }
    }
  }

  override fun getInfo(e: PsiElement): Info? {
    // If the studio flag is not enabled, skip entirely.
    if (!StudioFlags.GENERATE_BASELINE_PROFILE_GUTTER_ICON.get()) return null

    if (e.project.getSyncManager().isSyncNeeded()) return null

    var classIdentifier = false
    var rule: String? = null

    if (e.language == KotlinLanguage.INSTANCE) {
      classIdentifier = isKtTestClassIdentifier(e)
      val methodIdentifier = isKtTestMethodIdentifier(e)
      if (!classIdentifier && !methodIdentifier) {
        return null
      }
      // This check is potentially computationally expensive, but needs to be checked if when
      // either this PsiElement is a class or a method. Therefore, we check it only once after
      // making sure we have a class or method identifier.
      rule = anyTopLevelKtRule(e)
    }
    else if (e.language == JavaLanguage.INSTANCE) {
      classIdentifier = isJavaTestClassIdentifier(e)
      val methodIdentifier = isJavaTestMethodIdentifier(e)
      if (!classIdentifier && !methodIdentifier) {
        return null
      }
      // This check is potentially computationally expensive, but needs to be checked if when
      // either this PsiElement is a class or a method. Therefore, we check it only once after
      // making sure we have a class or method identifier.
      rule = anyTopLevelJavaRule(e)
    }

    return when (rule) {
      NAME_ANDROIDX_JUNIT_BASELINE_PROFILE_RULE, FQ_NAME_ANDROIDX_JUNIT_BASELINE_PROFILE_RULE ->
        if (classIdentifier) generateBaselineProfileInfo else runTestInfo
      NAME_ANDROIDX_JUNIT_MACROBENCHMARK_RULE, FQ_NAME_ANDROIDX_JUNIT_MACROBENCHMARK_RULE -> runTestInfo
      else -> null
    }
  }
}

class BaselineProfileAction : AnAction() {
  override fun actionPerformed(e: AnActionEvent) {
    val project = e.project ?: return
    val sourceModule = e.getData(PlatformCoreDataKeys.MODULE) ?: return
    val targetModulePath = GradleAndroidModel.get(sourceModule)?.selectedVariant?.testedTargetVariants?.map { it.targetProjectPath }?.firstOrNull() ?: return
    val targetModuleGradlePath = sourceModule.getGradleProjectPath()?.resolve(targetModulePath)
    val runManager = RunManagerEx.getInstanceEx(project)
    val runConfiguration = runManager.allSettings
      .asSequence()
      .filter { it.type == AndroidBaselineProfileRunConfigurationType.getInstance() }
      .filter { (it.configuration as AndroidBaselineProfileRunConfiguration).configurationModule.module?.getGradleProjectPath() == targetModuleGradlePath }
      .firstOrNull()
      .let {
        // If the configuration was found, use this one
        if (it != null) return@let it

        val runnerAndConfigSettings = runManager.createConfiguration(
          AndroidBaselineProfileRunConfigurationType.NAME,
          AndroidBaselineProfileRunConfigurationType.getInstance().factory
        )
        runManager.addConfiguration(runnerAndConfigSettings)
        return@let runnerAndConfigSettings
      }

    // If the configuration is not selected, if fails says it cannot run on the selected target.
    // Selecting this gradle configuration also disables the target selection.
    runManager.selectedConfiguration = runConfiguration
    ProgramRunnerUtil.executeConfiguration(runConfiguration, DefaultRunExecutor.getRunExecutorInstance())
  }
}
<|MERGE_RESOLUTION|>--- conflicted
+++ resolved
@@ -47,11 +47,11 @@
 import com.intellij.psi.PsiNewExpression
 import com.intellij.psi.util.PsiTreeUtil
 import org.jetbrains.android.util.AndroidBundle
-import org.jetbrains.kotlin.analysis.api.KtAllowAnalysisFromWriteAction
-import org.jetbrains.kotlin.analysis.api.KtAllowAnalysisOnEdt
 import org.jetbrains.kotlin.analysis.api.analyze
-import org.jetbrains.kotlin.analysis.api.lifetime.allowAnalysisFromWriteAction
-import org.jetbrains.kotlin.analysis.api.lifetime.allowAnalysisOnEdt
+import org.jetbrains.kotlin.analysis.api.permissions.KaAllowAnalysisFromWriteAction
+import org.jetbrains.kotlin.analysis.api.permissions.KaAllowAnalysisOnEdt
+import org.jetbrains.kotlin.analysis.api.permissions.allowAnalysisFromWriteAction
+import org.jetbrains.kotlin.analysis.api.permissions.allowAnalysisOnEdt
 import org.jetbrains.kotlin.idea.KotlinLanguage
 import org.jetbrains.kotlin.idea.base.util.isUnderKotlinSourceRootTypes
 import org.jetbrains.kotlin.lexer.KtTokens
@@ -79,8 +79,10 @@
 
     private val executorActions: List<AnAction> = ExecutorAction.getActionList()
       .mapNotNull { it as? ExecutorAction }
-      .filter { it.executor == DefaultRunExecutor.getRunExecutorInstance() ||
-                it.executor == DefaultDebugExecutor.getDebugExecutorInstance() }
+      .filter {
+        it.executor == DefaultRunExecutor.getRunExecutorInstance() ||
+        it.executor == DefaultDebugExecutor.getDebugExecutorInstance()
+      }
 
     private val createRunConfigAction = ExecutorAction.getActionList()
       .mapNotNull { it as? ActionGroupWrapper }
@@ -121,7 +123,7 @@
              AnnotationUtil.findAnnotation(e.parent as PsiMethod, "org.junit.Test") != null
     }
 
-    @OptIn(KtAllowAnalysisOnEdt::class)
+    @OptIn(KaAllowAnalysisOnEdt::class)
     internal fun anyTopLevelKtRule(psiElement: PsiElement): String? {
       // Find class body
       val topLevelClass = if (psiElement is KtClass) {
@@ -138,25 +140,8 @@
       }
 
       // Analyzes the class to check each property to see if there is at least a BaselineProfileRule applied.
-<<<<<<< HEAD
-      return analyze(topLevelClass) {
-        ktProperties
-          .filter { prop ->
-            // Check that this property has a rule annotation applied and that the parent class node is the
-            // same of the method (to ensure both method and rule are in the same class).
-            prop.annotationEntries.any { it.getQualifiedName() == FQ_NAME_ORG_JUNIT_RULE } &&
-            PsiTreeUtil.getParentOfType(prop, KtClass::class.java) == topLevelClass
-          }.firstNotNullOfOrNull { prop ->
-            // TODO(b/303222395): Only using the receiver type here, but this won't work if the baseline profile rule
-            // gets extended.
-            PsiTreeUtil
-              .findChildOfType(prop, KtCallExpression::class.java)
-              ?.expressionType
-              ?.toString()
-              ?.takeIf { it == NAME_ANDROIDX_JUNIT_BASELINE_PROFILE_RULE || it == NAME_ANDROIDX_JUNIT_MACROBENCHMARK_RULE }
-=======
       return allowAnalysisOnEdt {
-        @OptIn(KtAllowAnalysisFromWriteAction::class) // TODO(b/310045274)
+        @OptIn(KaAllowAnalysisFromWriteAction::class) // TODO(b/310045274)
         allowAnalysisFromWriteAction {
           analyze(topLevelClass) {
             ktProperties
@@ -170,11 +155,10 @@
                 // gets extended.
                 PsiTreeUtil
                   .findChildOfType(prop, KtCallExpression::class.java)
-                  ?.getKtType()
-                  ?.asStringForDebugging()
+                  ?.expressionType
+                  ?.toString()
                   ?.takeIf { it == NAME_ANDROIDX_JUNIT_BASELINE_PROFILE_RULE || it == NAME_ANDROIDX_JUNIT_MACROBENCHMARK_RULE }
               }
->>>>>>> 50c60fc5
           }
         }
       }
@@ -196,7 +180,7 @@
       }
 
       // Find a class member that has a BaselineProfileRule applied.
-      for (member : PsiMember in classMembers) {
+      for (member: PsiMember in classMembers) {
         // Only evaluate direct field member of the top level class
         val rule = PsiTreeUtil
           .findChildrenOfType(member, PsiAnnotation::class.java)
@@ -241,8 +225,9 @@
   private fun createOverridingInfo(
     icon: Icon,
     message: String,
-    actions: List<AnAction>): Info {
-    return object: Info(
+    actions: List<AnAction>,
+  ): Info {
+    return object : Info(
       icon,
       actions.toTypedArray(),
       { _ -> message }
@@ -298,7 +283,8 @@
   override fun actionPerformed(e: AnActionEvent) {
     val project = e.project ?: return
     val sourceModule = e.getData(PlatformCoreDataKeys.MODULE) ?: return
-    val targetModulePath = GradleAndroidModel.get(sourceModule)?.selectedVariant?.testedTargetVariants?.map { it.targetProjectPath }?.firstOrNull() ?: return
+    val targetModulePath = GradleAndroidModel.get(
+      sourceModule)?.selectedVariant?.testedTargetVariants?.map { it.targetProjectPath }?.firstOrNull() ?: return
     val targetModuleGradlePath = sourceModule.getGradleProjectPath()?.resolve(targetModulePath)
     val runManager = RunManagerEx.getInstanceEx(project)
     val runConfiguration = runManager.allSettings
