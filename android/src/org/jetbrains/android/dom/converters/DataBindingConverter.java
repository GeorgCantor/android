--- conflicted
+++ resolved
@@ -17,25 +17,15 @@
 
 import static com.android.tools.idea.lang.databinding.DataBindingLangUtil.JAVA_LANG;
 
-<<<<<<< HEAD
-import com.android.tools.idea.databinding.util.DataBindingUtil;
 import com.android.tools.idea.databinding.index.BindingXmlData;
 import com.android.tools.idea.databinding.index.BindingXmlIndex;
 import com.android.tools.idea.databinding.index.ImportData;
+import com.android.tools.idea.databinding.util.DataBindingUtil;
 import com.android.tools.idea.lang.databinding.DataBindingLangUtil;
-=======
-import com.android.SdkConstants;
-import com.android.ide.common.resources.DataBindingResourceType;
-import com.android.tools.idea.databinding.DataBindingUtil;
-import com.android.tools.idea.lang.databinding.DataBindingLangUtil;
-import com.android.tools.idea.res.DataBindingLayoutInfo;
-import com.android.tools.idea.res.PsiDataBindingResourceItem;
->>>>>>> f305d7b8
 import com.intellij.openapi.module.Module;
 import com.intellij.openapi.project.Project;
 import com.intellij.openapi.util.TextRange;
 import com.intellij.openapi.util.text.StringUtil;
-import com.intellij.psi.ElementManipulator;
 import com.intellij.psi.ElementManipulators;
 import com.intellij.psi.JavaPsiFacade;
 import com.intellij.psi.PsiClass;
@@ -53,7 +43,7 @@
 import com.intellij.psi.search.GlobalSearchScope;
 import com.intellij.psi.search.SearchScope;
 import com.intellij.psi.xml.XmlAttributeValue;
-import com.intellij.util.ArrayUtilRt;
+import com.intellij.util.ArrayUtil;
 import com.intellij.util.IncorrectOperationException;
 import com.intellij.util.xml.ConvertContext;
 import com.intellij.util.xml.CustomReferenceConverter;
@@ -74,15 +64,9 @@
  */
 public class DataBindingConverter extends ResolvingConverter<PsiElement> implements CustomReferenceConverter<PsiElement> {
   @Nullable
-<<<<<<< HEAD
   private static String getImport(@NotNull String importedShortName, @NotNull ConvertContext context) {
     BindingXmlIndex.Entry indexEntry = getBindingIndexEntry(context);
     if (indexEntry == null) {
-=======
-  private static String getImport(@NotNull String alias, @NotNull ConvertContext context) {
-    DataBindingLayoutInfo bindingInfo = getDataBindingInfo(context);
-    if (bindingInfo == null) {
->>>>>>> f305d7b8
       return null;
     }
     return indexEntry.getData().resolveImport(importedShortName);
@@ -108,13 +92,8 @@
     if (module == null) {
       return null;
     }
-<<<<<<< HEAD
     BindingXmlIndex.Entry indexEntry = getBindingIndexEntry(context);
     String qualifiedName = indexEntry == null ? type : DataBindingUtil.resolveImport(type, indexEntry.getData());
-=======
-    DataBindingLayoutInfo dataBindingLayoutInfo = getDataBindingInfo(context);
-    String qualifiedName = DataBindingUtil.resolveImport(type, dataBindingLayoutInfo);
->>>>>>> f305d7b8
     Project project = context.getProject();
     JavaPsiFacade psiFacade = JavaPsiFacade.getInstance(project);
     GlobalSearchScope scope = enlargeScope(module.getModuleWithDependenciesAndLibrariesScope(false),
@@ -148,15 +127,9 @@
     if (element instanceof PsiClass) {
       String type = ((PsiClass)element).getQualifiedName();
       if (type != null) {
-<<<<<<< HEAD
         BindingXmlIndex.Entry indexEntry = getBindingIndexEntry(context);
         if (indexEntry != null) {
           type = unresolveImport(type, indexEntry.getData());
-=======
-        DataBindingLayoutInfo dataBindingLayoutInfo = getDataBindingInfo(context);
-        if (dataBindingLayoutInfo != null) {
-          type = unresolveImport(type, dataBindingLayoutInfo);
->>>>>>> f305d7b8
         }
       }
       return type;
@@ -173,31 +146,18 @@
    * import statements.
    *
    * @param className the fully qualified class name
-<<<<<<< HEAD
    * @param layoutData the data binding information containing the import statements to use
-=======
-   * @param dataBindingLayoutInfo the data binding information containing the import statements to use
->>>>>>> f305d7b8
    * @return a shorter class name, or the original name if it doesn't match any import statement
    *
    * @see BindingXmlData#resolveImport
    */
-<<<<<<< HEAD
   private static String unresolveImport(@NotNull String className, @NotNull BindingXmlData layoutData) {
-=======
-  private static String unresolveImport(String className, DataBindingLayoutInfo dataBindingLayoutInfo) {
->>>>>>> f305d7b8
     List<String> segments = StringUtil.split(className, ".");
     if (!segments.isEmpty()) {
       String importedShortName = null;
       int maxMatchedSegments = 0;
-<<<<<<< HEAD
       for (ImportData anImport : layoutData.getImports()) {
         String importedType = anImport.getType();
-=======
-      for (PsiDataBindingResourceItem psiImport : dataBindingLayoutInfo.getItems(DataBindingResourceType.IMPORT).values()) {
-        String importedType = psiImport.getTypeDeclaration();
->>>>>>> f305d7b8
         int matchedSegments = getNumberOfMatchedSegments(importedType, segments);
         if (matchedSegments > maxMatchedSegments) {
           maxMatchedSegments = matchedSegments;
@@ -300,13 +260,8 @@
   }
 
   @Nullable
-<<<<<<< HEAD
   protected static BindingXmlIndex.Entry getBindingIndexEntry(@NotNull ConvertContext context) {
     return DataBindingLangUtil.getBindingIndexEntry(context.getFile());
-=======
-  protected static DataBindingLayoutInfo getDataBindingInfo(@NotNull final ConvertContext context) {
-    return DataBindingLangUtil.getDataBindingLayoutInfo(context.getFile());
->>>>>>> f305d7b8
   }
 
   private static class AliasedReference extends PsiReferenceBase<PsiElement> {
@@ -354,7 +309,7 @@
     @Override
     @NotNull
     public Object[] getVariants() {
-      return ArrayUtilRt.EMPTY_OBJECT_ARRAY;
+      return ArrayUtil.EMPTY_OBJECT_ARRAY;
     }
 
     @Override
