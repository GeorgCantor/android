/*
 * Copyright (C) 2019 The Android Open Source Project
 *
 * Licensed under the Apache License, Version 2.0 (the "License");
 * you may not use this file except in compliance with the License.
 * You may obtain a copy of the License at
 *
 *      http://www.apache.org/licenses/LICENSE-2.0
 *
 * Unless required by applicable law or agreed to in writing, software
 * distributed under the License is distributed on an "AS IS" BASIS,
 * WITHOUT WARRANTIES OR CONDITIONS OF ANY KIND, either express or implied.
 * See the License for the specific language governing permissions and
 * limitations under the License.
 */
package com.android.tools.idea.uibuilder.visual

<<<<<<< HEAD
import com.android.SdkConstants
=======
import com.android.AndroidXConstants
import com.android.testutils.MockitoKt.whenever
>>>>>>> b5f40ffd
import com.android.tools.idea.common.fixtures.KeyEventBuilder
import com.android.tools.idea.common.fixtures.ModelBuilder
import com.android.tools.idea.common.fixtures.MouseEventBuilder
import com.android.tools.idea.common.surface.DesignSurfaceShortcut
import com.android.tools.idea.flags.StudioFlags
import com.android.tools.idea.uibuilder.editor.LayoutNavigationManager
import com.android.tools.idea.uibuilder.scene.SceneTest
import com.android.tools.idea.uibuilder.surface.PanInteraction
import com.intellij.openapi.actionSystem.ActionManager
import com.intellij.openapi.actionSystem.ex.ActionManagerEx
import com.intellij.openapi.actionSystem.ex.ActionPopupMenuListener
import com.intellij.openapi.fileEditor.FileEditorManager
<<<<<<< HEAD
import org.mockito.ArgumentMatchers.intThat
import org.mockito.Mockito
import org.mockito.Mockito.anyInt
import org.mockito.Mockito.`when`
=======
import org.mockito.ArgumentMatchers.anyInt
import org.mockito.ArgumentMatchers.intThat
import org.mockito.Mockito
>>>>>>> b5f40ffd
import java.awt.event.KeyEvent

class VisualizationInteractionHandlerTest : SceneTest() {

  override fun setUp() {
    super.setUp()
    val surface = myModel.surface
    val sceneManager = surface.sceneManager!!

    // Return SceneView when hover on it, null otherwise.
    val view = sceneManager.sceneView
<<<<<<< HEAD
    `when`(surface.getSceneViewAt(anyInt(), anyInt())).thenReturn(null)
    val xMatcher = intThat { view.x <= it && it <= view.x + view.scaledContentSize.width }
    val yMatcher = intThat { view.y <= it && it <= view.y + view.scaledContentSize.height }

    `when`(surface.getSceneViewAt(xMatcher, yMatcher)).thenReturn(view)
=======
    whenever(surface.getSceneViewAt(anyInt(), anyInt())).thenReturn(null)
    val xMatcher = intThat { view.x <= it && it <= view.x + view.scaledContentSize.width }
    val yMatcher = intThat { view.y <= it && it <= view.y + view.scaledContentSize.height }

    whenever(surface.getSceneViewAt(xMatcher, yMatcher)).thenReturn(view)
>>>>>>> b5f40ffd
  }

  fun testDoubleClickToNavigateToFileOfPreview() {
    StudioFlags.NELE_VISUALIZATION_APPLY_CONFIG_TO_LAYOUT_EDITOR.override(false)

    val navigationManager = Mockito.mock(LayoutNavigationManager::class.java)
    registerProjectService(LayoutNavigationManager::class.java, navigationManager)
    FileEditorManager.getInstance(project).openFile(myModel.virtualFile, true, true)
    val handler = VisualizationInteractionHandler(myModel.surface) { Mockito.mock(VisualizationModelsProvider::class.java) }
    val file = myModel.virtualFile
    val view = myModel.surface.sceneManager?.sceneView!!
    handler.doubleClick(view.x + view.scaledContentSize.width, view.y + view.scaledContentSize.height, 0)
    Mockito.verify(navigationManager).pushFile(file, file)

    StudioFlags.NELE_VISUALIZATION_APPLY_CONFIG_TO_LAYOUT_EDITOR.clearOverride()
  }

  fun testNoPopupMenuTriggerWhenNotHoveredOnSceneView() {
    val surface = myModel.surface
    val interactionHandler = VisualizationInteractionHandler(surface) {
      CustomModelsProvider("test", CustomConfigurationSet("Custom", emptyList()), object : ConfigurationSetListener {
        override fun onSelectedConfigurationSetChanged(newConfigurationSet: ConfigurationSet) = Unit

        override fun onCurrentConfigurationSetUpdated() = Unit
      })
    }

    val view = surface.sceneManager!!.sceneView
    val mouseEvent = MouseEventBuilder(view.x + view.scaledContentSize.width * 2, view.y + view.scaledContentSize.height * 2)
      .withSource(Any())
      .build()

    val popupMenuListener = Mockito.mock(ActionPopupMenuListener::class.java)
    (ActionManager.getInstance() as ActionManagerEx).addActionPopupMenuListener(popupMenuListener, testRootDisposable)

    interactionHandler.popupMenuTrigger(mouseEvent)
    Mockito.verifyZeroInteractions(popupMenuListener)

    // TODO(b/147799910): Also test the case which popup menu is created.
    //                    For now it is not testable in unit test because the create JComponent is invisible and an exception is thrown.
  }

  fun testEnterPanModeWithPanShortcut() {
    val surface = myModel.surface
    val interactionHandler = VisualizationInteractionHandler(surface) { EmptyModelsProvider }

    val keyEvent = KeyEventBuilder(DesignSurfaceShortcut.PAN.keyCode, KeyEvent.CHAR_UNDEFINED).build()
    val interaction = interactionHandler.keyPressedWithoutInteraction(keyEvent)
    assertInstanceOf(interaction, PanInteraction::class.java)
  }

  override fun createModel(): ModelBuilder {
    return model("constraint.xml",
                 component(AndroidXConstants.CONSTRAINT_LAYOUT.newName())
                   .withBounds(0, 0, 2000, 2000)
                   .id("@id/constraint")
                   .matchParentWidth()
                   .matchParentHeight()
    )
  }
}<|MERGE_RESOLUTION|>--- conflicted
+++ resolved
@@ -15,12 +15,8 @@
  */
 package com.android.tools.idea.uibuilder.visual
 
-<<<<<<< HEAD
-import com.android.SdkConstants
-=======
 import com.android.AndroidXConstants
 import com.android.testutils.MockitoKt.whenever
->>>>>>> b5f40ffd
 import com.android.tools.idea.common.fixtures.KeyEventBuilder
 import com.android.tools.idea.common.fixtures.ModelBuilder
 import com.android.tools.idea.common.fixtures.MouseEventBuilder
@@ -33,16 +29,9 @@
 import com.intellij.openapi.actionSystem.ex.ActionManagerEx
 import com.intellij.openapi.actionSystem.ex.ActionPopupMenuListener
 import com.intellij.openapi.fileEditor.FileEditorManager
-<<<<<<< HEAD
 import org.mockito.ArgumentMatchers.intThat
 import org.mockito.Mockito
 import org.mockito.Mockito.anyInt
-import org.mockito.Mockito.`when`
-=======
-import org.mockito.ArgumentMatchers.anyInt
-import org.mockito.ArgumentMatchers.intThat
-import org.mockito.Mockito
->>>>>>> b5f40ffd
 import java.awt.event.KeyEvent
 
 class VisualizationInteractionHandlerTest : SceneTest() {
@@ -54,19 +43,11 @@
 
     // Return SceneView when hover on it, null otherwise.
     val view = sceneManager.sceneView
-<<<<<<< HEAD
-    `when`(surface.getSceneViewAt(anyInt(), anyInt())).thenReturn(null)
-    val xMatcher = intThat { view.x <= it && it <= view.x + view.scaledContentSize.width }
-    val yMatcher = intThat { view.y <= it && it <= view.y + view.scaledContentSize.height }
-
-    `when`(surface.getSceneViewAt(xMatcher, yMatcher)).thenReturn(view)
-=======
     whenever(surface.getSceneViewAt(anyInt(), anyInt())).thenReturn(null)
     val xMatcher = intThat { view.x <= it && it <= view.x + view.scaledContentSize.width }
     val yMatcher = intThat { view.y <= it && it <= view.y + view.scaledContentSize.height }
 
     whenever(surface.getSceneViewAt(xMatcher, yMatcher)).thenReturn(view)
->>>>>>> b5f40ffd
   }
 
   fun testDoubleClickToNavigateToFileOfPreview() {
