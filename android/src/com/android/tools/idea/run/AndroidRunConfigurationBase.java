--- conflicted
+++ resolved
@@ -1,4 +1,4 @@
-// Copyright 2000-2020 JetBrains s.r.o. Use of this source code is governed by the Apache 2.0 license that can be found in the LICENSE file.
+// Copyright 2000-2018 JetBrains s.r.o. Use of this source code is governed by the Apache 2.0 license that can be found in the LICENSE file.
 
 package com.android.tools.idea.run;
 
@@ -177,12 +177,8 @@
         errors.add(ValidationError.fatal(AndroidBundle.message("run.error.apk.not.valid")));
         return errors;
     }
-<<<<<<< HEAD
-    if (facet.getAndroidPlatform() == null) {
-=======
 
     if (AndroidPlatform.getInstance(facet.getModule()) == null) {
->>>>>>> c50c8b87
       errors.add(ValidationError.fatal(AndroidBundle.message("select.platform.error")));
     }
     if (Manifest.getMainManifest(facet) == null && facet.getConfiguration().getProjectType() != PROJECT_TYPE_INSTANTAPP) {
@@ -412,11 +408,7 @@
 
   @NotNull
   public ApplicationIdProvider getApplicationIdProvider(@NotNull AndroidFacet facet) {
-<<<<<<< HEAD
-    if (facet.getModel() != null && facet.getModel() instanceof AndroidModuleModel) {
-=======
     if (AndroidModel.get(facet) != null && AndroidModel.get(facet) instanceof AndroidModuleModel) {
->>>>>>> c50c8b87
       return new GradleApplicationIdProvider(facet, myOutputProvider);
     }
     return new NonGradleApplicationIdProvider(facet);
