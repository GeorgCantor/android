--- conflicted
+++ resolved
@@ -47,19 +47,12 @@
     <orderEntry type="module" module-name="intellij.android.adt.testutils" scope="TEST" />
     <orderEntry type="module" module-name="intellij.json" scope="TEST" />
     <orderEntry type="module" module-name="intellij.java.testFramework" scope="TEST" />
-<<<<<<< HEAD
-=======
     <orderEntry type="module" module-name="android.sdktools.perflib" scope="TEST" />
     <orderEntry type="module" module-name="perf-logger" scope="TEST" />
-    <orderEntry type="module" module-name="intellij.android.transport" />
-    <orderEntry type="library" name="studio-grpc" level="project" />
-    <orderEntry type="library" name="studio-proto" level="project" />
->>>>>>> 799703f0
     <orderEntry type="module-library">
-      <library name="traceprocessor-proto" type="repository">
-        <properties include-transitive-deps="false" maven-id="org.jetbrains.intellij.deps.android.tools.base:traceprocessor_protos:27.1.1.0" />
+      <library name="traceprocessor-proto">
         <CLASSES>
-          <root url="jar://$MAVEN_REPOSITORY$/org/jetbrains/intellij/deps/android/tools/base/traceprocessor_protos/27.1.1.0/traceprocessor_protos-27.1.1.0.jar!/" />
+          <root url="jar://$MODULE_DIR$/../../../../bazel-bin/tools/base/profiler/native/trace_processor_daemon/traceprocessor_protos.jar!/" />
         </CLASSES>
         <JAVADOC />
         <SOURCES />
@@ -67,11 +60,7 @@
     </orderEntry>
     <orderEntry type="module" module-name="intellij.java.indexing" />
     <orderEntry type="library" name="fastutil-min" level="project" />
-<<<<<<< HEAD
     <orderEntry type="module" module-name="intellij.platform.core.ui" />
-    <orderEntry type="library" name="Trove4j" level="project" />
     <orderEntry type="module" module-name="intellij.platform.ide.util.io" />
-=======
->>>>>>> 799703f0
   </component>
 </module>