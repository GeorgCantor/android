--- conflicted
+++ resolved
@@ -20,11 +20,8 @@
 import com.intellij.openapi.application.ApplicationManager;
 import com.intellij.openapi.projectRoots.Sdk;
 import com.intellij.openapi.roots.ProjectRootManager;
-<<<<<<< HEAD
 import com.intellij.openapi.util.io.FileUtil;
-=======
 import com.intellij.util.SystemProperties;
->>>>>>> 43045b43
 import org.jetbrains.android.AndroidTestCase;
 
 import java.io.File;
@@ -55,12 +52,6 @@
     });
   }
 
-<<<<<<< HEAD
-  public void testSdkDataExposesSdkComponents() throws Exception {
-    assertNotNull(sdkData.getLatestBuildTool(false));
-    assertThat(sdkData.getTargets().length).isAtLeast(1);
-    assertTrue(FileUtil.filesEqual(sdkData.getLocation(), TestUtils.getSdk()));
-=======
   @Override
   protected void collectAllowedRoots(List<String> roots) throws IOException {
     String javaHome = SystemProperties.getJavaHome();
@@ -69,10 +60,10 @@
     }
   }
 
-  @Override
-  protected boolean requireRecentSdk() {
-    return true;
->>>>>>> 43045b43
+  public void testSdkDataExposesSdkComponents() throws Exception {
+    assertNotNull(sdkData.getLatestBuildTool(false));
+    assertThat(sdkData.getTargets().length).isAtLeast(1);
+    assertTrue(FileUtil.filesEqual(sdkData.getLocation(), TestUtils.getSdk()));
   }
 
   public void testGetSdkDataReturnsNullForInvalidSdkLocations() throws Exception {
