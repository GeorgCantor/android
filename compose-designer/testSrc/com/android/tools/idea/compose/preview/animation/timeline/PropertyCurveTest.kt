/*
 * Copyright (C) 2022 The Android Open Source Project
 *
 * Licensed under the Apache License, Version 2.0 (the "License");
 * you may not use this file except in compliance with the License.
 * You may obtain a copy of the License at
 *
 *      http://www.apache.org/licenses/LICENSE-2.0
 *
 * Unless required by applicable law or agreed to in writing, software
 * distributed under the License is distributed on an "AS IS" BASIS,
 * WITHOUT WARRANTIES OR CONDITIONS OF ANY KIND, either express or implied.
 * See the License for the specific language governing permissions and
 * limitations under the License.
 */
package com.android.tools.idea.compose.preview.animation.timeline

import com.android.tools.adtui.swing.FakeUi
import com.android.tools.idea.compose.preview.animation.ComposeUnit
<<<<<<< HEAD
import com.android.tools.idea.compose.preview.animation.InspectorLayout
import com.android.tools.idea.compose.preview.animation.TestUtils
import com.android.tools.idea.compose.preview.animation.TestUtils.scanForTooltips
import com.intellij.openapi.application.ApplicationManager
import org.junit.Assert.assertEquals
=======
import com.android.tools.idea.preview.animation.AnimatedProperty
import com.android.tools.idea.preview.animation.AnimationUnit
import com.android.tools.idea.preview.animation.InspectorLayout
import com.android.tools.idea.preview.animation.TestUtils
import com.android.tools.idea.preview.animation.TestUtils.scanForTooltips
import com.android.tools.idea.preview.animation.timeline.PropertyCurve
import com.intellij.openapi.util.Disposer
import com.intellij.testFramework.EdtRule
import com.intellij.testFramework.ProjectRule
import com.intellij.testFramework.RunsInEdt
import kotlin.test.assertNotNull
import org.junit.Assert.assertEquals
import org.junit.Rule
>>>>>>> 0d09370c
import org.junit.Test
import kotlin.test.assertNotNull

class PropertyCurveTest {

  @get:Rule val edtRule = EdtRule()

  @get:Rule val projectRule = ProjectRule()

  @RunsInEdt
  @Test
<<<<<<< HEAD
  fun `create property curves`(): Unit =
    ApplicationManager.getApplication().invokeAndWait {
      val slider = TestUtils.createTestSlider()
      // Call layoutAndDispatchEvents() so positionProxy returns correct values
      val ui = FakeUi(slider.parent).apply { layoutAndDispatchEvents() }
=======
  fun `create property curves`() {
    val disposable = Disposer.newDisposable()
    val slider = TestUtils.createTestSlider()
    // Call layoutAndDispatchEvents() so positionProxy returns correct values
    val ui = FakeUi(slider.parent).apply { layoutAndDispatchEvents() }
>>>>>>> 0d09370c

      val property =
        AnimatedProperty.Builder()
          .add(0, ComposeUnit.IntSize(0, 0))
          .add(50, ComposeUnit.IntSize(10, 10))
          .add(100, ComposeUnit.IntSize(20, -20))
          .build()!!

<<<<<<< HEAD
      val propertyCurveOne =
        PropertyCurve.create(
            ElementState(),
            property,
            InspectorLayout.timelineHeaderHeightScaled(),
            0,
            slider.sliderUI.positionProxy
          )
          .also { it.timelineUnit = ComposeUnit.TimelineUnit("UnitOne", ComposeUnit.IntSize(1, 2)) }

      val propertyCurveTwo =
        PropertyCurve.create(
          ElementState(),
          property,
          InspectorLayout.timelineHeaderHeightScaled() + propertyCurveOne.height,
          1,
          slider.sliderUI.positionProxy
        )

      slider.sliderUI.elements.add(propertyCurveOne)
      slider.sliderUI.elements.add(propertyCurveTwo)

      // Component has tooltips.
      ui.render() // paint() method within render() should be called to update BoxedLabel positions.
      slider.scanForTooltips().also { tooltip ->
        val widthTooltip = tooltip.firstOrNull { it.description.startsWith("width") }
        val heightTooltip = tooltip.firstOrNull { it.description.startsWith("height") }
        assertNotNull(widthTooltip)
        assertNotNull(heightTooltip)
        assertEquals("UnitOne", widthTooltip.header)
        assertEquals("UnitOne", heightTooltip.header)
        assertEquals("width ( 1 , _ )", widthTooltip.description)
        assertEquals("height ( _ , 2 )", heightTooltip.description)
      }
=======
    val propertyCurveOne =
      PropertyCurve.create(
          0,
          null,
          property,
          InspectorLayout.timelineHeaderHeightScaled(),
          0,
          slider.sliderUI.positionProxy,
        )
        .also {
          it.timelineUnit = AnimationUnit.TimelineUnit("UnitOne", ComposeUnit.IntSize(1, 2))
          Disposer.register(disposable, it)
        }

    val propertyCurveTwo =
      PropertyCurve.create(
          0,
          null,
          property,
          InspectorLayout.timelineHeaderHeightScaled() + propertyCurveOne.height,
          1,
          slider.sliderUI.positionProxy,
        )
        .also { Disposer.register(disposable, it) }

    slider.sliderUI.elements = listOf(propertyCurveOne, propertyCurveTwo)
>>>>>>> 0d09370c

      // Uncomment to preview ui.
      // ui.render()
    }
<<<<<<< HEAD
=======

    // Uncomment to preview ui.
    // ui.render()

    Disposer.dispose(disposable)
  }
>>>>>>> 0d09370c
}<|MERGE_RESOLUTION|>--- conflicted
+++ resolved
@@ -17,13 +17,6 @@
 
 import com.android.tools.adtui.swing.FakeUi
 import com.android.tools.idea.compose.preview.animation.ComposeUnit
-<<<<<<< HEAD
-import com.android.tools.idea.compose.preview.animation.InspectorLayout
-import com.android.tools.idea.compose.preview.animation.TestUtils
-import com.android.tools.idea.compose.preview.animation.TestUtils.scanForTooltips
-import com.intellij.openapi.application.ApplicationManager
-import org.junit.Assert.assertEquals
-=======
 import com.android.tools.idea.preview.animation.AnimatedProperty
 import com.android.tools.idea.preview.animation.AnimationUnit
 import com.android.tools.idea.preview.animation.InspectorLayout
@@ -37,9 +30,7 @@
 import kotlin.test.assertNotNull
 import org.junit.Assert.assertEquals
 import org.junit.Rule
->>>>>>> 0d09370c
 import org.junit.Test
-import kotlin.test.assertNotNull
 
 class PropertyCurveTest {
 
@@ -49,63 +40,19 @@
 
   @RunsInEdt
   @Test
-<<<<<<< HEAD
-  fun `create property curves`(): Unit =
-    ApplicationManager.getApplication().invokeAndWait {
-      val slider = TestUtils.createTestSlider()
-      // Call layoutAndDispatchEvents() so positionProxy returns correct values
-      val ui = FakeUi(slider.parent).apply { layoutAndDispatchEvents() }
-=======
   fun `create property curves`() {
     val disposable = Disposer.newDisposable()
     val slider = TestUtils.createTestSlider()
     // Call layoutAndDispatchEvents() so positionProxy returns correct values
     val ui = FakeUi(slider.parent).apply { layoutAndDispatchEvents() }
->>>>>>> 0d09370c
 
-      val property =
-        AnimatedProperty.Builder()
-          .add(0, ComposeUnit.IntSize(0, 0))
-          .add(50, ComposeUnit.IntSize(10, 10))
-          .add(100, ComposeUnit.IntSize(20, -20))
-          .build()!!
+    val property =
+      AnimatedProperty.Builder()
+        .add(0, ComposeUnit.IntSize(0, 0))
+        .add(50, ComposeUnit.IntSize(10, 10))
+        .add(100, ComposeUnit.IntSize(20, -20))
+        .build()!!
 
-<<<<<<< HEAD
-      val propertyCurveOne =
-        PropertyCurve.create(
-            ElementState(),
-            property,
-            InspectorLayout.timelineHeaderHeightScaled(),
-            0,
-            slider.sliderUI.positionProxy
-          )
-          .also { it.timelineUnit = ComposeUnit.TimelineUnit("UnitOne", ComposeUnit.IntSize(1, 2)) }
-
-      val propertyCurveTwo =
-        PropertyCurve.create(
-          ElementState(),
-          property,
-          InspectorLayout.timelineHeaderHeightScaled() + propertyCurveOne.height,
-          1,
-          slider.sliderUI.positionProxy
-        )
-
-      slider.sliderUI.elements.add(propertyCurveOne)
-      slider.sliderUI.elements.add(propertyCurveTwo)
-
-      // Component has tooltips.
-      ui.render() // paint() method within render() should be called to update BoxedLabel positions.
-      slider.scanForTooltips().also { tooltip ->
-        val widthTooltip = tooltip.firstOrNull { it.description.startsWith("width") }
-        val heightTooltip = tooltip.firstOrNull { it.description.startsWith("height") }
-        assertNotNull(widthTooltip)
-        assertNotNull(heightTooltip)
-        assertEquals("UnitOne", widthTooltip.header)
-        assertEquals("UnitOne", heightTooltip.header)
-        assertEquals("width ( 1 , _ )", widthTooltip.description)
-        assertEquals("height ( _ , 2 )", heightTooltip.description)
-      }
-=======
     val propertyCurveOne =
       PropertyCurve.create(
           0,
@@ -132,18 +79,23 @@
         .also { Disposer.register(disposable, it) }
 
     slider.sliderUI.elements = listOf(propertyCurveOne, propertyCurveTwo)
->>>>>>> 0d09370c
 
-      // Uncomment to preview ui.
-      // ui.render()
+    // Component has tooltips.
+    ui.render() // paint() method within render() should be called to update BoxedLabel positions.
+    slider.scanForTooltips().also { tooltip ->
+      val widthTooltip = tooltip.firstOrNull { it.description.startsWith("width") }
+      val heightTooltip = tooltip.firstOrNull { it.description.startsWith("height") }
+      assertNotNull(widthTooltip)
+      assertNotNull(heightTooltip)
+      assertEquals("UnitOne", widthTooltip.header)
+      assertEquals("UnitOne", heightTooltip.header)
+      assertEquals("width ( 1 , _ )", widthTooltip.description)
+      assertEquals("height ( _ , 2 )", heightTooltip.description)
     }
-<<<<<<< HEAD
-=======
 
     // Uncomment to preview ui.
     // ui.render()
 
     Disposer.dispose(disposable)
   }
->>>>>>> 0d09370c
 }