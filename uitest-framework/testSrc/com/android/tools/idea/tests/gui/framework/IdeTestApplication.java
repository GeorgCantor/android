/*
 * Copyright (C) 2014 The Android Open Source Project
 *
 * Licensed under the Apache License, Version 2.0 (the "License");
 * you may not use this file except in compliance with the License.
 * You may obtain a copy of the License at
 *
 *      http://www.apache.org/licenses/LICENSE-2.0
 *
 * Unless required by applicable law or agreed to in writing, software
 * distributed under the License is distributed on an "AS IS" BASIS,
 * WITHOUT WARRANTIES OR CONDITIONS OF ANY KIND, either express or implied.
 * See the License for the specific language governing permissions and
 * limitations under the License.
 */
package com.android.tools.idea.tests.gui.framework;

import com.google.common.collect.Lists;
import com.google.common.collect.Sets;
import com.intellij.ide.BootstrapClassLoaderUtil;
import com.intellij.ide.WindowsCommandLineProcessor;
import com.intellij.idea.Main;
import com.intellij.openapi.Disposable;
import com.intellij.openapi.application.Application;
import com.intellij.openapi.application.ApplicationManager;
import com.intellij.openapi.application.PathManager;
import com.intellij.openapi.application.ex.ApplicationEx;
import com.intellij.openapi.diagnostic.Logger;
import com.intellij.util.SystemProperties;
import com.intellij.util.lang.UrlClassLoader;
import com.intellij.util.text.StringTokenizer;
import org.jetbrains.annotations.NotNull;

import java.io.File;
import java.io.IOException;
import java.net.MalformedURLException;
import java.net.URL;
import java.util.Collection;
import java.util.Iterator;
import java.util.List;
import java.util.regex.Pattern;

import static com.android.tools.idea.tests.gui.framework.GuiTests.getProjectCreationDirPath;
import static com.google.common.truth.Truth.assertThat;
import static com.intellij.openapi.application.PathManager.PROPERTY_CONFIG_PATH;
import static com.intellij.openapi.util.io.FileUtil.*;
import static com.intellij.openapi.util.text.StringUtil.isNotEmpty;
import static com.intellij.util.ArrayUtil.EMPTY_STRING_ARRAY;
import static com.intellij.util.PlatformUtils.PLATFORM_PREFIX_KEY;
import static org.fest.reflect.core.Reflection.method;

public class IdeTestApplication implements Disposable {
  private static final Logger LOG = Logger.getInstance(IdeTestApplication.class);
  private static final String PROPERTY_IGNORE_CLASSPATH = "ignore.classpath";
  private static final String PROPERTY_ALLOW_BOOTSTRAP_RESOURCES = "idea.allow.bootstrap.resources";
  private static final String PROPERTY_ADDITIONAL_CLASSPATH = "idea.additional.classpath";

  private static IdeTestApplication ourInstance;

  @NotNull private final ClassLoader myIdeClassLoader;

  @NotNull
  public static synchronized IdeTestApplication getInstance() throws Exception {
    System.setProperty(PLATFORM_PREFIX_KEY, "AndroidStudio");
    File configDirPath = getConfigDirPath();
    System.setProperty(PROPERTY_CONFIG_PATH, configDirPath.getPath());

    // Force Swing FileChooser on Mac (instead of native one) to be able to use FEST to drive it.
    System.setProperty("native.mac.file.chooser.enabled", "false");

    if (!isLoaded()) {
      ourInstance = new IdeTestApplication();
      recreateDirectory(configDirPath);

      File newProjectsRootDirPath = getProjectCreationDirPath(null);
      recreateDirectory(newProjectsRootDirPath);

      ClassLoader ideClassLoader = ourInstance.getIdeClassLoader();
      Class<?> clazz = ideClassLoader.loadClass(GuiTests.class.getCanonicalName());
      method("waitForIdeToStart").in(clazz).invoke();
      method("setUpDefaultGeneralSettings").in(clazz).invoke();
    }

    return ourInstance;
  }

  @NotNull
  private static File getConfigDirPath() throws IOException {
    File dirPath = new File(getGuiTestRootDirPath(), "config");
    ensureExists(dirPath);
    return dirPath;
  }

  @NotNull
  public static File getFailedTestScreenshotDirPath() throws IOException {
    File dirPath = new File(getGuiTestRootDirPath(), "failures");
    ensureExists(dirPath);
    return dirPath;
  }

  @NotNull
  private static File getGuiTestRootDirPath() throws IOException {
    String guiTestRootDirPathProperty = System.getProperty("gui.tests.root.dir.path");
    if (isNotEmpty(guiTestRootDirPathProperty)) {
      File rootDirPath = new File(guiTestRootDirPathProperty);
      if (rootDirPath.isDirectory()) {
        return rootDirPath;
      }
    }
    String homeDirPath = toSystemDependentName(PathManager.getHomePath());
    assertThat(homeDirPath).isNotEmpty();
    File rootDirPath = new File(homeDirPath, join("androidStudio", "gui-tests"));
    ensureExists(rootDirPath);
    return rootDirPath;
  }

  private static void recreateDirectory(@NotNull File path) throws IOException {
    delete(path);
    ensureExists(path);
  }

  private IdeTestApplication() throws Exception {
    String[] args = EMPTY_STRING_ARRAY;

    LOG.assertTrue(ourInstance == null, "Only one instance allowed.");
    ourInstance = this;

    pluginManagerStart(args);

    myIdeClassLoader = createClassLoader();
    Thread.currentThread().setContextClassLoader(myIdeClassLoader);

    WindowsCommandLineProcessor.ourMirrorClass = Class.forName(WindowsCommandLineProcessor.class.getName(), true, myIdeClassLoader);

    Class<?> classUtilCoreClass = Class.forName("com.intellij.ide.ClassUtilCore", true, myIdeClassLoader);
    method("clearJarURLCache").in(classUtilCoreClass).invoke();

    Class<?> pluginManagerClass = Class.forName("com.intellij.ide.plugins.PluginManager", true, myIdeClassLoader);
    method("start").withParameterTypes(String.class, String.class, String[].class)
                   .in(pluginManagerClass)
                   .invoke("com.intellij.idea.MainImpl", "start", args);
  }

  // This method replaces BootstrapClassLoaderUtil.initClassLoader. The reason behind it is that when running UI tests the ClassLoader
  // containing the URLs for the plugin jars is loaded by a different ClassLoader and it gets ignored. The result is test failing because
  // classes like AndroidPlugin cannot be found.
  @NotNull
  private static ClassLoader createClassLoader() throws MalformedURLException {
    Collection<URL> classpath = Sets.newLinkedHashSet();
    addIdeaLibraries(classpath);
    addAdditionalClassPath(classpath);

    UrlClassLoader.Builder builder = UrlClassLoader.build()
                                                   .urls(filterClassPath(Lists.newArrayList(classpath)))
                                                   .parent(IdeTestApplication.class.getClassLoader())
                                                   .allowLock(false)
                                                   .usePersistentClasspathIndexForLocalClassDirectories();
    if (SystemProperties.getBooleanProperty(PROPERTY_ALLOW_BOOTSTRAP_RESOURCES, true)) {
      builder.allowBootstrapResources();
    }

    return builder.get();
  }

  private static void addIdeaLibraries(@NotNull Collection<URL> classpath) throws MalformedURLException {
    Class<BootstrapClassLoaderUtil> aClass = BootstrapClassLoaderUtil.class;
    String selfRoot = PathManager.getResourceRoot(aClass, "/" + aClass.getName().replace('.', '/') + ".class");

    URL selfRootUrl = new File(selfRoot).getAbsoluteFile().toURI().toURL();
    classpath.add(selfRootUrl);

    File libFolder = new File(PathManager.getLibPath());
    addLibraries(classpath, libFolder, selfRootUrl);
    addLibraries(classpath, new File(libFolder, "ext"), selfRootUrl);
    addLibraries(classpath, new File(libFolder, "ant/lib"), selfRootUrl);
  }

  private static void addLibraries(@NotNull Collection<URL> classPath, @NotNull File fromDir, @NotNull URL selfRootUrl)
    throws MalformedURLException {
    for (File file : notNullize(fromDir.listFiles())) {
      if (isJarOrZip(file)) {
        URL url = file.toURI().toURL();
        if (!selfRootUrl.equals(url)) {
          classPath.add(url);
        }
      }
    }
  }

  private static void addAdditionalClassPath(@NotNull Collection<URL> classpath) throws MalformedURLException {
    StringTokenizer tokenizer = new StringTokenizer(System.getProperty(PROPERTY_ADDITIONAL_CLASSPATH, ""), File.pathSeparator, false);
    while (tokenizer.hasMoreTokens()) {
      String pathItem = tokenizer.nextToken();
      classpath.add(new File(pathItem).toURI().toURL());
    }
  }

  private static List<URL> filterClassPath(@NotNull List<URL> classpath) {
    String ignoreProperty = System.getProperty(PROPERTY_IGNORE_CLASSPATH);
    if (ignoreProperty != null) {
      Pattern pattern = Pattern.compile(ignoreProperty);
      for (Iterator<URL> i = classpath.iterator(); i.hasNext(); ) {
        String url = i.next().toExternalForm();
        if (pattern.matcher(url).matches()) {
          i.remove();
        }
      }
    }
    return classpath;
  }

  private static void pluginManagerStart(@NotNull String[] args) {
    // Duplicates what PluginManager#start does.
    Main.setFlags(args);
<<<<<<< HEAD
=======
    initDefaultLAF();
>>>>>>> abbea60e
  }

  @NotNull
  public ClassLoader getIdeClassLoader() {
    return myIdeClassLoader;
  }

  @Override
  public void dispose() {
    disposeInstance();
  }

  public static synchronized void disposeInstance() {
    if (!isLoaded()) {
      return;
    }
    Application application = ApplicationManager.getApplication();
    if (application != null) {
      if (application instanceof ApplicationEx) {
        ((ApplicationEx)application).exit(true, true);
      }
      else {
        application.exit();
      }
    }
    ourInstance = null;
  }

  public static synchronized boolean isLoaded() {
    return ourInstance != null;
  }
}<|MERGE_RESOLUTION|>--- conflicted
+++ resolved
@@ -212,12 +212,7 @@
   private static void pluginManagerStart(@NotNull String[] args) {
     // Duplicates what PluginManager#start does.
     Main.setFlags(args);
-<<<<<<< HEAD
-=======
-    initDefaultLAF();
->>>>>>> abbea60e
-  }
-
+  }
   @NotNull
   public ClassLoader getIdeClassLoader() {
     return myIdeClassLoader;
