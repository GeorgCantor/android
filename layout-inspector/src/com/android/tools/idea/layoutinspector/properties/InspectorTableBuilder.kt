/*
 * Copyright (C) 2019 The Android Open Source Project
 *
 * Licensed under the Apache License, Version 2.0 (the "License");
 * you may not use this file except in compliance with the License.
 * You may obtain a copy of the License at
 *
 *      http://www.apache.org/licenses/LICENSE-2.0
 *
 * Unless required by applicable law or agreed to in writing, software
 * distributed under the License is distributed on an "AS IS" BASIS,
 * WITHOUT WARRANTIES OR CONDITIONS OF ANY KIND, either express or implied.
 * See the License for the specific language governing permissions and
 * limitations under the License.
 */
package com.android.tools.idea.layoutinspector.properties

import com.android.tools.property.panel.api.ControlTypeProvider
import com.android.tools.property.panel.api.EnumSupportProvider
import com.android.tools.property.panel.api.FilteredPTableModel
import com.android.tools.property.panel.api.InspectorBuilder
import com.android.tools.property.panel.api.InspectorPanel
import com.android.tools.property.panel.api.PropertiesTable
import com.android.tools.property.panel.api.TableUIProvider
import com.android.tools.property.ptable.PTableItem

class InspectorTableBuilder(
  private val title: String,
  private val filter: (InspectorPropertyItem) -> Boolean,
  private val model: InspectorPropertiesModel,
  enumSupportProvider: EnumSupportProvider<InspectorPropertyItem>,
  controlTypeProvider: ControlTypeProvider<InspectorPropertyItem>,
  private val itemComparator: Comparator<PTableItem> = FilteredPTableModel.alphabeticalSortOrder,
  private val searchable: Boolean = false,
) : InspectorBuilder<InspectorPropertyItem> {

  private val editorProvider =
    ResolutionStackEditorProvider(model, enumSupportProvider, controlTypeProvider)
  private val uiProvider = TableUIProvider(controlTypeProvider, editorProvider)

  override fun attachToInspector(
    inspector: InspectorPanel,
<<<<<<< HEAD
    properties: PropertiesTable<InspectorPropertyItem>
=======
    properties: PropertiesTable<InspectorPropertyItem>,
>>>>>>> 0d09370c
  ) {
    val tableModel =
      FilteredPTableModel(
        model,
        filter,
        itemComparator = itemComparator,
        valueEditable = {
          editorProvider.isValueClickable(it)
        }, // links must be editable for accessibility
        hasCustomCursor = {
          editorProvider.isValueClickable(it)
<<<<<<< HEAD
        } // enables cursor changes for items not being edited
=======
        }, // enables cursor changes for items not being edited
>>>>>>> 0d09370c
      )
    if (tableModel.items.isEmpty()) {
      return
    }
    val titleModel = inspector.addExpandableTitle(title, true)
    inspector.addTable(tableModel, searchable, uiProvider, emptyList(), titleModel)
  }
}<|MERGE_RESOLUTION|>--- conflicted
+++ resolved
@@ -40,11 +40,7 @@
 
   override fun attachToInspector(
     inspector: InspectorPanel,
-<<<<<<< HEAD
-    properties: PropertiesTable<InspectorPropertyItem>
-=======
     properties: PropertiesTable<InspectorPropertyItem>,
->>>>>>> 0d09370c
   ) {
     val tableModel =
       FilteredPTableModel(
@@ -56,11 +52,7 @@
         }, // links must be editable for accessibility
         hasCustomCursor = {
           editorProvider.isValueClickable(it)
-<<<<<<< HEAD
-        } // enables cursor changes for items not being edited
-=======
         }, // enables cursor changes for items not being edited
->>>>>>> 0d09370c
       )
     if (tableModel.items.isEmpty()) {
       return
