/*
 * Copyright (C) 2018 The Android Open Source Project
 *
 * Licensed under the Apache License, Version 2.0 (the "License");
 * you may not use this file except in compliance with the License.
 * You may obtain a copy of the License at
 *
 *      http://www.apache.org/licenses/LICENSE-2.0
 *
 * Unless required by applicable law or agreed to in writing, software
 * distributed under the License is distributed on an "AS IS" BASIS,
 * WITHOUT WARRANTIES OR CONDITIONS OF ANY KIND, either express or implied.
 * See the License for the specific language governing permissions and
 * limitations under the License.
 */
package com.android.tools.nativeSymbolizer

import com.android.tools.idea.util.StudioPathManager
import com.intellij.openapi.application.PathManager
import com.intellij.openapi.diagnostic.Logger
import com.intellij.openapi.util.SystemInfo
import java.io.File
import java.io.IOException
import java.nio.file.Paths

/**
 * @param name - The name of the symbol.
 * @param module - The file path to the module containing the symbol.
 * @param sourceFile - The file path to the source file where the symbol is defined.
 * @param lineNumber - The line in [sourceFile] where the symbol is defined.
 */
data class Symbol(val name: String, val module: String, val sourceFile: String = "", val lineNumber: Int = 0)

/**
 * Components that can fetch information about native symbols by a module and an offset.
 */
interface NativeSymbolizer {

  /**
   * Obtains information about a function (symbol) located at a given offset in a given module
   * @param abiArch - CPU architecture of a give module (e.g x86, arm, arm64 and so on)
   * @param module - path to a native module (on the device or host)
   * @param offset - offset in the native module that needs to be symbolized
   * @return symbols info if it can be found, or null otherwise
   */
  @Throws(IOException::class)
  fun symbolize(abiArch: String, module: File, offset: Long): Symbol?
  fun stop()
}

fun createNativeSymbolizer(locator:SymbolFilesLocator): NativeSymbolizer {
  val symbolizerPath = getLlvmSymbolizerPath()
  getLogger().info("Creating a native symbolizer. Executable path: $symbolizerPath")
  return LlvmSymbolizer(symbolizerPath, locator)
}

/**
 *  Get path to the llvm-symbolizer executable
 */
fun getLlvmSymbolizerPath(): String {
  val exe: String
  val os: String
  if (SystemInfo.isLinux) {
    os = "linux-x86_64"
    exe = "llvm-symbolizer"
  } else if (SystemInfo.isMac) {
    os = "darwin-x86_64"
    exe = "llvm-symbolizer"
  } else if (SystemInfo.isWindows) {
    os = "windows-x86_64"
    exe = "llvm-symbolizer.exe"
  } else {
    throw IllegalStateException("Unknown operating system")
  }

  val result = if (StudioPathManager.isRunningFromSources()) {
<<<<<<< HEAD
    Paths.get(StudioPathManager.resolveDevPath("prebuilts/tools/${os}/lldb/bin/$exe}"))
  } else {
    Paths.get(PathManager.getHomePath(), "plugins", "android-ndk", "resources", "lldb", "bin", exe)
=======
    StudioPathManager.resolvePathFromSourcesRoot("prebuilts/tools/$os/lldb/bin/$exe")
  } else {
    Paths.get(PathManager.getHomePath(), "plugins/android-ndk/resources/lldb/bin/$exe")
>>>>>>> b5f40ffd
  }
  return result.toString()
}

internal fun getLogger(): Logger {
  return Logger.getInstance("NativeSymbolizer")
}<|MERGE_RESOLUTION|>--- conflicted
+++ resolved
@@ -74,15 +74,9 @@
   }
 
   val result = if (StudioPathManager.isRunningFromSources()) {
-<<<<<<< HEAD
-    Paths.get(StudioPathManager.resolveDevPath("prebuilts/tools/${os}/lldb/bin/$exe}"))
-  } else {
-    Paths.get(PathManager.getHomePath(), "plugins", "android-ndk", "resources", "lldb", "bin", exe)
-=======
     StudioPathManager.resolvePathFromSourcesRoot("prebuilts/tools/$os/lldb/bin/$exe")
   } else {
     Paths.get(PathManager.getHomePath(), "plugins/android-ndk/resources/lldb/bin/$exe")
->>>>>>> b5f40ffd
   }
   return result.toString()
 }
