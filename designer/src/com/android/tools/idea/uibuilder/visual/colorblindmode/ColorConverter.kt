--- conflicted
+++ resolved
@@ -18,6 +18,7 @@
 import com.intellij.openapi.Disposable
 import java.awt.image.BufferedImage
 import java.awt.image.DataBufferInt
+import java.lang.StringBuilder
 import java.util.function.Function
 import kotlin.math.pow
 
@@ -33,11 +34,7 @@
   private var cbmCLut: ColorLut? = null
 
   /**
-<<<<<<< HEAD
-   * Pre condition : BufferedImage must be [BufferedImage.TYPE_INT_ARGB]. Returns true if color
-=======
    * Pre condition : BufferedImage must be [BufferedImage.TYPE_INT_ARGB_PRE]. Returns true if color
->>>>>>> 574fcae1
    * conversion was successful. False otherwise
    */
   fun convert(startImage: BufferedImage, postImage: BufferedImage): Boolean {
@@ -47,13 +44,8 @@
     }
 
     if (
-<<<<<<< HEAD
-      startImage.type != BufferedImage.TYPE_INT_ARGB ||
-        postImage.type != BufferedImage.TYPE_INT_ARGB
-=======
       startImage.type != BufferedImage.TYPE_INT_ARGB_PRE ||
         postImage.type != BufferedImage.TYPE_INT_ARGB_PRE
->>>>>>> 574fcae1
     ) {
       println("Error:: BufferedImage not supported for color blind mode.")
       return false
@@ -72,26 +64,11 @@
   /**
    * Corrects alpha value assuming background is white
    *
-<<<<<<< HEAD
-   * @param color int containing rgb color (e.g. 0xFFFFFF)
-   * @param alpha value from [1,255]
-   */
-  private fun alphaCorrect(color: Int): Int {
-    val a = a(color).toDouble() / 255.0
-    val whiteBg = (1 - a) * 255
-
-    return combine(
-      a * r(color).toDouble() + whiteBg,
-      a * g(color).toDouble() + whiteBg,
-      a * b(color).toDouble() + whiteBg
-    )
-=======
    * @param color int containing argb color with alpha pre-multiplied (e.g. 0xFFFFFF)
    */
   private fun alphaCorrect(color: Int): Int {
     val whiteBg = 255 - a(color)
     return combine(r(color) + whiteBg, g(color) + whiteBg, b(color) + whiteBg)
->>>>>>> 574fcae1
   }
 
   override fun dispose() {
