--- conflicted
+++ resolved
@@ -22,17 +22,8 @@
 import com.android.tools.idea.ddms.DeviceRenderer;
 import com.android.tools.idea.ddms.adb.AdbService;
 import com.android.tools.idea.model.AndroidModel;
-<<<<<<< HEAD
-import com.android.tools.idea.run.AndroidProcessHandler;
 import com.android.tools.idea.run.editor.AndroidDebugger;
 import com.google.common.collect.Lists;
-import com.intellij.execution.*;
-import com.intellij.execution.process.ProcessHandler;
-import com.intellij.execution.process.ProcessOutputTypes;
-=======
-import com.android.tools.idea.run.editor.AndroidDebugger;
-import com.google.common.collect.Lists;
->>>>>>> a001a568
 import com.intellij.facet.ProjectFacetManager;
 import com.intellij.ide.ui.search.SearchUtil;
 import com.intellij.ide.util.PropertiesComponent;
@@ -40,21 +31,11 @@
 import com.intellij.openapi.project.Project;
 import com.intellij.openapi.ui.DialogWrapper;
 import com.intellij.openapi.ui.Messages;
-<<<<<<< HEAD
-import com.intellij.psi.XmlRecursiveElementVisitor;
-import com.intellij.psi.xml.XmlAttribute;
-import com.intellij.psi.xml.XmlElement;
-import com.intellij.ui.CollectionComboBoxModel;
-import com.intellij.ui.DoubleClickListener;
-import com.intellij.ui.JBDefaultTreeCellRenderer;
-import com.intellij.ui.TreeSpeedSearch;
-=======
 import com.intellij.openapi.util.text.StringUtil;
 import com.intellij.psi.XmlRecursiveElementVisitor;
 import com.intellij.psi.xml.XmlAttribute;
 import com.intellij.psi.xml.XmlElement;
 import com.intellij.ui.*;
->>>>>>> a001a568
 import com.intellij.ui.components.JBCheckBox;
 import com.intellij.ui.treeStructure.Tree;
 import com.intellij.util.containers.HashSet;
@@ -76,33 +57,24 @@
 import javax.swing.tree.DefaultTreeModel;
 import javax.swing.tree.TreeNode;
 import javax.swing.tree.TreePath;
-<<<<<<< HEAD
-import java.awt.*;
-import java.awt.event.*;
-import java.util.*;
-=======
 import java.awt.event.KeyAdapter;
 import java.awt.event.KeyEvent;
 import java.awt.event.MouseEvent;
 import java.util.Collections;
->>>>>>> a001a568
 import java.util.List;
+import java.util.Set;
 
 public class AndroidProcessChooserDialog extends DialogWrapper {
   @NonNls private static final String DEBUGGABLE_PROCESS_PROPERTY = "DEBUGGABLE_PROCESS";
   @NonNls private static final String SHOW_ALL_PROCESSES_PROPERTY = "SHOW_ALL_PROCESSES";
   @NonNls private static final String DEBUGGABLE_DEVICE_PROPERTY = "DEBUGGABLE_DEVICE";
-<<<<<<< HEAD
-=======
   @NonNls private static final String DEBUGGER_ID_PROPERTY = "DEBUGGER_ID";
->>>>>>> a001a568
 
   private final Project myProject;
   private final boolean myShowDebuggerSelection;
   private JPanel myContentPanel;
   private Tree myProcessTree;
   private JBCheckBox myShowAllProcessesCheckBox;
-  private JComboBox myDebuggerTypeCombo;
 
   private JComboBox myDebuggerTypeCombo;
   private JLabel myDebuggerLabel;
@@ -160,25 +132,7 @@
 
     myShowAllProcessesCheckBox.addActionListener(e -> updateTree());
 
-<<<<<<< HEAD
-    List<AndroidDebugger> androidDebuggers = Lists.newLinkedList();
-    for (AndroidDebugger androidDebugger: AndroidDebugger.EP_NAME.getExtensions()) {
-      if (androidDebugger.supportsProject(myProject)) {
-        androidDebuggers.add(androidDebugger);
-      }
-    }
-
-    myDebuggerTypeCombo.setModel(new CollectionComboBoxModel(androidDebuggers));
-    myDebuggerTypeCombo.setRenderer(new AndroidDebugger.Renderer());
-
-    myProcessTree.addTreeSelectionListener(new TreeSelectionListener() {
-      @Override
-      public void valueChanged(TreeSelectionEvent e) {
-        IDevice selectedDevice = getSelectedDevice();
-        Client selectedClient = getSelectedClient();
-=======
     setupDebuggerSelection(showDebuggerSelection, lastSelectedDebuggerId);
->>>>>>> a001a568
 
     myProcessTree.addTreeSelectionListener(e -> {
       IDevice selectedDevice = getSelectedDevice();
@@ -475,42 +429,6 @@
     properties.setValue(DEBUGGABLE_PROCESS_PROPERTY, getPersistableName(mySelectedClient));
     properties.setValue(SHOW_ALL_PROCESSES_PROPERTY, Boolean.toString(myShowAllProcessesCheckBox.isSelected()));
 
-<<<<<<< HEAD
-    closeOldSessionAndRun(selectedClient);
-  }
-
-  @Override
-  protected String getDimensionServiceKey() {
-    return "AndroidProcessChooserDialog";
-  }
-
-  private void closeOldSessionAndRun(@NotNull Client client) {
-    // Disconnect any active run sessions to the same client
-    terminateRunSessions(client);
-    runSession(client);
-  }
-
-  private void terminateRunSessions(@NotNull Client selectedClient) {
-    int pid = selectedClient.getClientData().getPid();
-
-    // find if there are any active run sessions to the same client, and terminate them if so
-    for (ProcessHandler handler : ExecutionManager.getInstance(myProject).getRunningProcesses()) {
-      if (handler instanceof AndroidProcessHandler) {
-        Client client = ((AndroidProcessHandler)handler).getClient(selectedClient.getDevice());
-        if (client != null && client.getClientData().getPid() == pid) {
-          ((AndroidProcessHandler)handler).setNoKill();
-          handler.detachProcess();
-          handler.notifyTextAvailable("Disconnecting run session: a new debug session will be established.\n", ProcessOutputTypes.STDOUT);
-          break;
-        }
-      }
-    }
-  }
-
-  private void runSession(@NotNull Client client) {
-    AndroidDebugger androidDebugger = (AndroidDebugger)myDebuggerTypeCombo.getSelectedItem();
-    androidDebugger.attachToClient(myProject, client);
-=======
     if (myAndroidDebugger != null) {
       properties.setValue(DEBUGGER_ID_PROPERTY, myAndroidDebugger.getId());
     }
@@ -533,7 +451,6 @@
   @Override
   protected String getDimensionServiceKey() {
     return "AndroidProcessChooserDialog";
->>>>>>> a001a568
   }
 
   @Nullable
