<?xml version="1.0" encoding="UTF-8"?>
<root>
  <item name="android.graphics.Bitmap android.graphics.Bitmap extractAlpha()">
    <annotation name="android.support.annotation.CheckResult" />
  </item>
  <item name="android.graphics.Bitmap android.graphics.Bitmap extractAlpha(android.graphics.Paint, int[])">
    <annotation name="android.support.annotation.CheckResult" />
  </item>
  <item name="android.graphics.Bitmap int getPixel(int, int)">
    <annotation name="android.support.annotation.ColorInt" />
  </item>
  <item name="android.graphics.Bitmap void eraseColor(int) 0">
    <annotation name="android.support.annotation.ColorInt" />
  </item>
  <item name="android.graphics.Bitmap void getPixels(int[], int, int, int, int, int, int) 0">
    <annotation name="android.support.annotation.ColorInt" />
  </item>
  <item name="android.graphics.Bitmap void setPixel(int, int, int) 2">
    <annotation name="android.support.annotation.ColorInt" />
  </item>
  <item name="android.graphics.Bitmap void setPixels(int[], int, int, int, int, int, int) 0">
    <annotation name="android.support.annotation.ColorInt" />
  </item>
  <item name="android.graphics.BitmapShader BitmapShader(android.graphics.Bitmap, android.graphics.Shader.TileMode, android.graphics.Shader.TileMode) 0">
    <annotation name="android.support.annotation.NonNull" />
  </item>
  <item name="android.graphics.Canvas Canvas(android.graphics.Bitmap) 0">
    <annotation name="android.support.annotation.NonNull" />
  </item>
  <item name="android.graphics.Canvas android.graphics.DrawFilter getDrawFilter()">
    <annotation name="android.support.annotation.Nullable" />
  </item>
  <item name="android.graphics.Canvas android.graphics.Matrix getMatrix()">
    <annotation name="android.support.annotation.NonNull" />
  </item>
  <item name="android.graphics.Canvas android.graphics.Rect getClipBounds()">
    <annotation name="android.support.annotation.NonNull" />
  </item>
  <item name="android.graphics.Canvas boolean clipPath(android.graphics.Path) 0">
    <annotation name="android.support.annotation.NonNull" />
  </item>
  <item name="android.graphics.Canvas boolean clipPath(android.graphics.Path, android.graphics.Region.Op) 0">
    <annotation name="android.support.annotation.NonNull" />
  </item>
  <item name="android.graphics.Canvas boolean clipPath(android.graphics.Path, android.graphics.Region.Op) 1">
    <annotation name="android.support.annotation.NonNull" />
  </item>
  <item name="android.graphics.Canvas boolean clipRect(android.graphics.Rect) 0">
    <annotation name="android.support.annotation.NonNull" />
  </item>
  <item name="android.graphics.Canvas boolean clipRect(android.graphics.Rect, android.graphics.Region.Op) 0">
    <annotation name="android.support.annotation.NonNull" />
  </item>
  <item name="android.graphics.Canvas boolean clipRect(android.graphics.Rect, android.graphics.Region.Op) 1">
    <annotation name="android.support.annotation.NonNull" />
  </item>
  <item name="android.graphics.Canvas boolean clipRect(android.graphics.RectF) 0">
    <annotation name="android.support.annotation.NonNull" />
  </item>
  <item name="android.graphics.Canvas boolean clipRect(android.graphics.RectF, android.graphics.Region.Op) 0">
    <annotation name="android.support.annotation.NonNull" />
  </item>
  <item name="android.graphics.Canvas boolean clipRect(android.graphics.RectF, android.graphics.Region.Op) 1">
    <annotation name="android.support.annotation.NonNull" />
  </item>
  <item name="android.graphics.Canvas boolean clipRect(float, float, float, float, android.graphics.Region.Op) 4">
    <annotation name="android.support.annotation.NonNull" />
  </item>
  <item name="android.graphics.Canvas boolean clipRegion(android.graphics.Region) 0">
    <annotation name="android.support.annotation.NonNull" />
  </item>
  <item name="android.graphics.Canvas boolean clipRegion(android.graphics.Region, android.graphics.Region.Op) 0">
    <annotation name="android.support.annotation.NonNull" />
  </item>
  <item name="android.graphics.Canvas boolean clipRegion(android.graphics.Region, android.graphics.Region.Op) 1">
    <annotation name="android.support.annotation.NonNull" />
  </item>
  <item name="android.graphics.Canvas boolean getClipBounds(android.graphics.Rect) 0">
    <annotation name="android.support.annotation.Nullable" />
  </item>
  <item name="android.graphics.Canvas boolean quickReject(android.graphics.Path, android.graphics.Canvas.EdgeType) 0">
    <annotation name="android.support.annotation.NonNull" />
  </item>
  <item name="android.graphics.Canvas boolean quickReject(android.graphics.Path, android.graphics.Canvas.EdgeType) 1">
    <annotation name="android.support.annotation.NonNull" />
  </item>
  <item name="android.graphics.Canvas boolean quickReject(android.graphics.RectF, android.graphics.Canvas.EdgeType) 0">
    <annotation name="android.support.annotation.NonNull" />
  </item>
  <item name="android.graphics.Canvas boolean quickReject(android.graphics.RectF, android.graphics.Canvas.EdgeType) 1">
    <annotation name="android.support.annotation.NonNull" />
  </item>
  <item name="android.graphics.Canvas boolean quickReject(float, float, float, float, android.graphics.Canvas.EdgeType) 4">
    <annotation name="android.support.annotation.NonNull" />
  </item>
  <item name="android.graphics.Canvas int save(int) 0">
    <annotation name="android.support.annotation.IntDef">
      <val name="value" val="{android.graphics.Canvas.MATRIX_SAVE_FLAG, android.graphics.Canvas.CLIP_SAVE_FLAG, android.graphics.Canvas.HAS_ALPHA_LAYER_SAVE_FLAG, android.graphics.Canvas.FULL_COLOR_LAYER_SAVE_FLAG, android.graphics.Canvas.CLIP_TO_LAYER_SAVE_FLAG, android.graphics.Canvas.ALL_SAVE_FLAG}" />
      <val name="flag" val="true" />
    </annotation>
  </item>
  <item name="android.graphics.Canvas int saveLayer(android.graphics.RectF, android.graphics.Paint) 0">
    <annotation name="android.support.annotation.Nullable" />
  </item>
  <item name="android.graphics.Canvas int saveLayer(android.graphics.RectF, android.graphics.Paint) 1">
    <annotation name="android.support.annotation.Nullable" />
  </item>
  <item name="android.graphics.Canvas int saveLayer(android.graphics.RectF, android.graphics.Paint, int) 0">
    <annotation name="android.support.annotation.Nullable" />
  </item>
  <item name="android.graphics.Canvas int saveLayer(android.graphics.RectF, android.graphics.Paint, int) 1">
    <annotation name="android.support.annotation.Nullable" />
  </item>
  <item name="android.graphics.Canvas int saveLayer(android.graphics.RectF, android.graphics.Paint, int) 2">
    <annotation name="android.support.annotation.IntDef">
      <val name="value" val="{android.graphics.Canvas.MATRIX_SAVE_FLAG, android.graphics.Canvas.CLIP_SAVE_FLAG, android.graphics.Canvas.HAS_ALPHA_LAYER_SAVE_FLAG, android.graphics.Canvas.FULL_COLOR_LAYER_SAVE_FLAG, android.graphics.Canvas.CLIP_TO_LAYER_SAVE_FLAG, android.graphics.Canvas.ALL_SAVE_FLAG}" />
      <val name="flag" val="true" />
    </annotation>
  </item>
  <item name="android.graphics.Canvas int saveLayer(float, float, float, float, android.graphics.Paint) 4">
    <annotation name="android.support.annotation.Nullable" />
  </item>
  <item name="android.graphics.Canvas int saveLayer(float, float, float, float, android.graphics.Paint, int) 4">
    <annotation name="android.support.annotation.Nullable" />
  </item>
  <item name="android.graphics.Canvas int saveLayer(float, float, float, float, android.graphics.Paint, int) 5">
    <annotation name="android.support.annotation.IntDef">
      <val name="value" val="{android.graphics.Canvas.MATRIX_SAVE_FLAG, android.graphics.Canvas.CLIP_SAVE_FLAG, android.graphics.Canvas.HAS_ALPHA_LAYER_SAVE_FLAG, android.graphics.Canvas.FULL_COLOR_LAYER_SAVE_FLAG, android.graphics.Canvas.CLIP_TO_LAYER_SAVE_FLAG, android.graphics.Canvas.ALL_SAVE_FLAG}" />
      <val name="flag" val="true" />
    </annotation>
  </item>
  <item name="android.graphics.Canvas int saveLayerAlpha(android.graphics.RectF, int) 0">
    <annotation name="android.support.annotation.Nullable" />
  </item>
  <item name="android.graphics.Canvas int saveLayerAlpha(android.graphics.RectF, int, int) 0">
    <annotation name="android.support.annotation.Nullable" />
  </item>
  <item name="android.graphics.Canvas int saveLayerAlpha(android.graphics.RectF, int, int) 2">
    <annotation name="android.support.annotation.IntDef">
      <val name="value" val="{android.graphics.Canvas.MATRIX_SAVE_FLAG, android.graphics.Canvas.CLIP_SAVE_FLAG, android.graphics.Canvas.HAS_ALPHA_LAYER_SAVE_FLAG, android.graphics.Canvas.FULL_COLOR_LAYER_SAVE_FLAG, android.graphics.Canvas.CLIP_TO_LAYER_SAVE_FLAG, android.graphics.Canvas.ALL_SAVE_FLAG}" />
      <val name="flag" val="true" />
    </annotation>
  </item>
  <item name="android.graphics.Canvas int saveLayerAlpha(float, float, float, float, int, int) 5">
    <annotation name="android.support.annotation.IntDef">
      <val name="value" val="{android.graphics.Canvas.MATRIX_SAVE_FLAG, android.graphics.Canvas.CLIP_SAVE_FLAG, android.graphics.Canvas.HAS_ALPHA_LAYER_SAVE_FLAG, android.graphics.Canvas.FULL_COLOR_LAYER_SAVE_FLAG, android.graphics.Canvas.CLIP_TO_LAYER_SAVE_FLAG, android.graphics.Canvas.ALL_SAVE_FLAG}" />
      <val name="flag" val="true" />
    </annotation>
  </item>
  <item name="android.graphics.Canvas void concat(android.graphics.Matrix) 0">
    <annotation name="android.support.annotation.Nullable" />
  </item>
  <item name="android.graphics.Canvas void drawArc(android.graphics.RectF, float, float, boolean, android.graphics.Paint) 0">
    <annotation name="android.support.annotation.NonNull" />
  </item>
  <item name="android.graphics.Canvas void drawArc(android.graphics.RectF, float, float, boolean, android.graphics.Paint) 4">
    <annotation name="android.support.annotation.NonNull" />
  </item>
  <item name="android.graphics.Canvas void drawArc(float, float, float, float, float, float, boolean, android.graphics.Paint) 7">
    <annotation name="android.support.annotation.NonNull" />
  </item>
  <item name="android.graphics.Canvas void drawBitmap(android.graphics.Bitmap, android.graphics.Matrix, android.graphics.Paint) 0">
    <annotation name="android.support.annotation.NonNull" />
  </item>
  <item name="android.graphics.Canvas void drawBitmap(android.graphics.Bitmap, android.graphics.Matrix, android.graphics.Paint) 1">
    <annotation name="android.support.annotation.NonNull" />
  </item>
  <item name="android.graphics.Canvas void drawBitmap(android.graphics.Bitmap, android.graphics.Matrix, android.graphics.Paint) 2">
    <annotation name="android.support.annotation.Nullable" />
  </item>
  <item name="android.graphics.Canvas void drawBitmap(android.graphics.Bitmap, android.graphics.Rect, android.graphics.Rect, android.graphics.Paint) 0">
    <annotation name="android.support.annotation.NonNull" />
  </item>
  <item name="android.graphics.Canvas void drawBitmap(android.graphics.Bitmap, android.graphics.Rect, android.graphics.Rect, android.graphics.Paint) 1">
    <annotation name="android.support.annotation.Nullable" />
  </item>
  <item name="android.graphics.Canvas void drawBitmap(android.graphics.Bitmap, android.graphics.Rect, android.graphics.Rect, android.graphics.Paint) 2">
    <annotation name="android.support.annotation.NonNull" />
  </item>
  <item name="android.graphics.Canvas void drawBitmap(android.graphics.Bitmap, android.graphics.Rect, android.graphics.Rect, android.graphics.Paint) 3">
    <annotation name="android.support.annotation.Nullable" />
  </item>
  <item name="android.graphics.Canvas void drawBitmap(android.graphics.Bitmap, android.graphics.Rect, android.graphics.RectF, android.graphics.Paint) 0">
    <annotation name="android.support.annotation.NonNull" />
  </item>
  <item name="android.graphics.Canvas void drawBitmap(android.graphics.Bitmap, android.graphics.Rect, android.graphics.RectF, android.graphics.Paint) 1">
    <annotation name="android.support.annotation.Nullable" />
  </item>
  <item name="android.graphics.Canvas void drawBitmap(android.graphics.Bitmap, android.graphics.Rect, android.graphics.RectF, android.graphics.Paint) 2">
    <annotation name="android.support.annotation.NonNull" />
  </item>
  <item name="android.graphics.Canvas void drawBitmap(android.graphics.Bitmap, android.graphics.Rect, android.graphics.RectF, android.graphics.Paint) 3">
    <annotation name="android.support.annotation.Nullable" />
  </item>
  <item name="android.graphics.Canvas void drawBitmap(android.graphics.Bitmap, float, float, android.graphics.Paint) 0">
    <annotation name="android.support.annotation.NonNull" />
  </item>
  <item name="android.graphics.Canvas void drawBitmap(android.graphics.Bitmap, float, float, android.graphics.Paint) 3">
    <annotation name="android.support.annotation.Nullable" />
  </item>
  <item name="android.graphics.Canvas void drawBitmap(int[], int, int, float, float, int, int, boolean, android.graphics.Paint) 0">
    <annotation name="android.support.annotation.NonNull" />
  </item>
  <item name="android.graphics.Canvas void drawBitmap(int[], int, int, float, float, int, int, boolean, android.graphics.Paint) 8">
    <annotation name="android.support.annotation.Nullable" />
  </item>
  <item name="android.graphics.Canvas void drawBitmap(int[], int, int, int, int, int, int, boolean, android.graphics.Paint) 0">
    <annotation name="android.support.annotation.NonNull" />
  </item>
  <item name="android.graphics.Canvas void drawBitmap(int[], int, int, int, int, int, int, boolean, android.graphics.Paint) 8">
    <annotation name="android.support.annotation.Nullable" />
  </item>
  <item name="android.graphics.Canvas void drawBitmapMesh(android.graphics.Bitmap, int, int, float[], int, int[], int, android.graphics.Paint) 0">
    <annotation name="android.support.annotation.NonNull" />
  </item>
  <item name="android.graphics.Canvas void drawBitmapMesh(android.graphics.Bitmap, int, int, float[], int, int[], int, android.graphics.Paint) 3">
    <annotation name="android.support.annotation.NonNull" />
  </item>
  <item name="android.graphics.Canvas void drawBitmapMesh(android.graphics.Bitmap, int, int, float[], int, int[], int, android.graphics.Paint) 5">
    <annotation name="android.support.annotation.Nullable" />
  </item>
  <item name="android.graphics.Canvas void drawBitmapMesh(android.graphics.Bitmap, int, int, float[], int, int[], int, android.graphics.Paint) 7">
    <annotation name="android.support.annotation.Nullable" />
  </item>
  <item name="android.graphics.Canvas void drawCircle(float, float, float, android.graphics.Paint) 3">
    <annotation name="android.support.annotation.NonNull" />
  </item>
  <item name="android.graphics.Canvas void drawColor(int) 0">
    <annotation name="android.support.annotation.ColorInt" />
  </item>
  <item name="android.graphics.Canvas void drawColor(int, android.graphics.PorterDuff.Mode) 0">
    <annotation name="android.support.annotation.ColorInt" />
  </item>
  <item name="android.graphics.Canvas void drawColor(int, android.graphics.PorterDuff.Mode) 1">
    <annotation name="android.support.annotation.NonNull" />
  </item>
  <item name="android.graphics.Canvas void drawLine(float, float, float, float, android.graphics.Paint) 4">
    <annotation name="android.support.annotation.NonNull" />
  </item>
  <item name="android.graphics.Canvas void drawLines(float[], android.graphics.Paint) 0">
    <annotation name="android.support.annotation.Size">
      <val name="multiple" val="4" />
    </annotation>
    <annotation name="android.support.annotation.NonNull" />
  </item>
  <item name="android.graphics.Canvas void drawLines(float[], android.graphics.Paint) 1">
    <annotation name="android.support.annotation.NonNull" />
  </item>
  <item name="android.graphics.Canvas void drawLines(float[], int, int, android.graphics.Paint) 0">
    <annotation name="android.support.annotation.Size">
      <val name="multiple" val="4" />
    </annotation>
    <annotation name="android.support.annotation.NonNull" />
  </item>
  <item name="android.graphics.Canvas void drawLines(float[], int, int, android.graphics.Paint) 3">
    <annotation name="android.support.annotation.NonNull" />
  </item>
  <item name="android.graphics.Canvas void drawOval(android.graphics.RectF, android.graphics.Paint) 0">
    <annotation name="android.support.annotation.NonNull" />
  </item>
  <item name="android.graphics.Canvas void drawOval(android.graphics.RectF, android.graphics.Paint) 1">
    <annotation name="android.support.annotation.NonNull" />
  </item>
  <item name="android.graphics.Canvas void drawOval(float, float, float, float, android.graphics.Paint) 4">
    <annotation name="android.support.annotation.NonNull" />
  </item>
  <item name="android.graphics.Canvas void drawPaint(android.graphics.Paint) 0">
    <annotation name="android.support.annotation.NonNull" />
  </item>
  <item name="android.graphics.Canvas void drawPath(android.graphics.Path, android.graphics.Paint) 0">
    <annotation name="android.support.annotation.NonNull" />
  </item>
  <item name="android.graphics.Canvas void drawPath(android.graphics.Path, android.graphics.Paint) 1">
    <annotation name="android.support.annotation.NonNull" />
  </item>
  <item name="android.graphics.Canvas void drawPicture(android.graphics.Picture) 0">
    <annotation name="android.support.annotation.NonNull" />
  </item>
  <item name="android.graphics.Canvas void drawPicture(android.graphics.Picture, android.graphics.Rect) 0">
    <annotation name="android.support.annotation.NonNull" />
  </item>
  <item name="android.graphics.Canvas void drawPicture(android.graphics.Picture, android.graphics.Rect) 1">
    <annotation name="android.support.annotation.NonNull" />
  </item>
  <item name="android.graphics.Canvas void drawPicture(android.graphics.Picture, android.graphics.RectF) 0">
    <annotation name="android.support.annotation.NonNull" />
  </item>
  <item name="android.graphics.Canvas void drawPicture(android.graphics.Picture, android.graphics.RectF) 1">
    <annotation name="android.support.annotation.NonNull" />
  </item>
  <item name="android.graphics.Canvas void drawPoint(float, float, android.graphics.Paint) 2">
    <annotation name="android.support.annotation.NonNull" />
  </item>
  <item name="android.graphics.Canvas void drawPoints(float[], android.graphics.Paint) 0">
    <annotation name="android.support.annotation.Size">
      <val name="multiple" val="2" />
    </annotation>
    <annotation name="android.support.annotation.NonNull" />
  </item>
  <item name="android.graphics.Canvas void drawPoints(float[], android.graphics.Paint) 1">
    <annotation name="android.support.annotation.NonNull" />
  </item>
  <item name="android.graphics.Canvas void drawPoints(float[], int, int, android.graphics.Paint) 0">
    <annotation name="android.support.annotation.Size">
      <val name="multiple" val="2" />
    </annotation>
  </item>
  <item name="android.graphics.Canvas void drawPoints(float[], int, int, android.graphics.Paint) 3">
    <annotation name="android.support.annotation.NonNull" />
  </item>
  <item name="android.graphics.Canvas void drawPosText(char[], int, int, float[], android.graphics.Paint) 0">
    <annotation name="android.support.annotation.NonNull" />
  </item>
  <item name="android.graphics.Canvas void drawPosText(char[], int, int, float[], android.graphics.Paint) 3">
    <annotation name="android.support.annotation.NonNull" />
    <annotation name="android.support.annotation.Size">
      <val name="multiple" val="2" />
    </annotation>
  </item>
  <item name="android.graphics.Canvas void drawPosText(char[], int, int, float[], android.graphics.Paint) 4">
    <annotation name="android.support.annotation.NonNull" />
  </item>
  <item name="android.graphics.Canvas void drawPosText(java.lang.String, float[], android.graphics.Paint) 0">
    <annotation name="android.support.annotation.NonNull" />
  </item>
  <item name="android.graphics.Canvas void drawPosText(java.lang.String, float[], android.graphics.Paint) 1">
    <annotation name="android.support.annotation.NonNull" />
    <annotation name="android.support.annotation.Size">
      <val name="multiple" val="2" />
    </annotation>
  </item>
  <item name="android.graphics.Canvas void drawPosText(java.lang.String, float[], android.graphics.Paint) 2">
    <annotation name="android.support.annotation.NonNull" />
  </item>
  <item name="android.graphics.Canvas void drawRect(android.graphics.Rect, android.graphics.Paint) 0">
    <annotation name="android.support.annotation.NonNull" />
  </item>
  <item name="android.graphics.Canvas void drawRect(android.graphics.Rect, android.graphics.Paint) 1">
    <annotation name="android.support.annotation.NonNull" />
  </item>
  <item name="android.graphics.Canvas void drawRect(android.graphics.RectF, android.graphics.Paint) 0">
    <annotation name="android.support.annotation.NonNull" />
  </item>
  <item name="android.graphics.Canvas void drawRect(android.graphics.RectF, android.graphics.Paint) 1">
    <annotation name="android.support.annotation.NonNull" />
  </item>
  <item name="android.graphics.Canvas void drawRect(float, float, float, float, android.graphics.Paint) 4">
    <annotation name="android.support.annotation.NonNull" />
  </item>
  <item name="android.graphics.Canvas void drawRoundRect(android.graphics.RectF, float, float, android.graphics.Paint) 0">
    <annotation name="android.support.annotation.NonNull" />
  </item>
  <item name="android.graphics.Canvas void drawRoundRect(android.graphics.RectF, float, float, android.graphics.Paint) 3">
    <annotation name="android.support.annotation.NonNull" />
  </item>
  <item name="android.graphics.Canvas void drawRoundRect(float, float, float, float, float, float, android.graphics.Paint) 6">
    <annotation name="android.support.annotation.NonNull" />
  </item>
  <item name="android.graphics.Canvas void drawText(char[], int, int, float, float, android.graphics.Paint) 0">
    <annotation name="android.support.annotation.NonNull" />
  </item>
  <item name="android.graphics.Canvas void drawText(char[], int, int, float, float, android.graphics.Paint) 5">
    <annotation name="android.support.annotation.NonNull" />
  </item>
  <item name="android.graphics.Canvas void drawText(java.lang.CharSequence, int, int, float, float, android.graphics.Paint) 0">
    <annotation name="android.support.annotation.NonNull" />
  </item>
  <item name="android.graphics.Canvas void drawText(java.lang.CharSequence, int, int, float, float, android.graphics.Paint) 5">
    <annotation name="android.support.annotation.NonNull" />
  </item>
  <item name="android.graphics.Canvas void drawText(java.lang.String, float, float, android.graphics.Paint) 0">
    <annotation name="android.support.annotation.NonNull" />
  </item>
  <item name="android.graphics.Canvas void drawText(java.lang.String, float, float, android.graphics.Paint) 3">
    <annotation name="android.support.annotation.NonNull" />
  </item>
  <item name="android.graphics.Canvas void drawText(java.lang.String, int, int, float, float, android.graphics.Paint) 0">
    <annotation name="android.support.annotation.NonNull" />
  </item>
  <item name="android.graphics.Canvas void drawText(java.lang.String, int, int, float, float, android.graphics.Paint) 5">
    <annotation name="android.support.annotation.NonNull" />
  </item>
  <item name="android.graphics.Canvas void drawTextOnPath(char[], int, int, android.graphics.Path, float, float, android.graphics.Paint) 0">
    <annotation name="android.support.annotation.NonNull" />
  </item>
  <item name="android.graphics.Canvas void drawTextOnPath(char[], int, int, android.graphics.Path, float, float, android.graphics.Paint) 3">
    <annotation name="android.support.annotation.NonNull" />
  </item>
  <item name="android.graphics.Canvas void drawTextOnPath(char[], int, int, android.graphics.Path, float, float, android.graphics.Paint) 6">
    <annotation name="android.support.annotation.NonNull" />
  </item>
  <item name="android.graphics.Canvas void drawTextOnPath(java.lang.String, android.graphics.Path, float, float, android.graphics.Paint) 0">
    <annotation name="android.support.annotation.NonNull" />
  </item>
  <item name="android.graphics.Canvas void drawTextOnPath(java.lang.String, android.graphics.Path, float, float, android.graphics.Paint) 1">
    <annotation name="android.support.annotation.NonNull" />
  </item>
  <item name="android.graphics.Canvas void drawTextOnPath(java.lang.String, android.graphics.Path, float, float, android.graphics.Paint) 4">
    <annotation name="android.support.annotation.NonNull" />
  </item>
  <item name="android.graphics.Canvas void drawTextRun(char[], int, int, int, int, float, float, boolean, android.graphics.Paint) 0">
    <annotation name="android.support.annotation.NonNull" />
  </item>
  <item name="android.graphics.Canvas void drawTextRun(char[], int, int, int, int, float, float, boolean, android.graphics.Paint) 8">
    <annotation name="android.support.annotation.NonNull" />
  </item>
  <item name="android.graphics.Canvas void drawTextRun(java.lang.CharSequence, int, int, int, int, float, float, boolean, android.graphics.Paint) 0">
    <annotation name="android.support.annotation.NonNull" />
  </item>
  <item name="android.graphics.Canvas void drawTextRun(java.lang.CharSequence, int, int, int, int, float, float, boolean, android.graphics.Paint) 8">
    <annotation name="android.support.annotation.NonNull" />
  </item>
  <item name="android.graphics.Canvas void drawVertices(android.graphics.Canvas.VertexMode, int, float[], int, float[], int, int[], int, short[], int, int, android.graphics.Paint) 0">
    <annotation name="android.support.annotation.NonNull" />
  </item>
  <item name="android.graphics.Canvas void drawVertices(android.graphics.Canvas.VertexMode, int, float[], int, float[], int, int[], int, short[], int, int, android.graphics.Paint) 11">
    <annotation name="android.support.annotation.NonNull" />
  </item>
  <item name="android.graphics.Canvas void drawVertices(android.graphics.Canvas.VertexMode, int, float[], int, float[], int, int[], int, short[], int, int, android.graphics.Paint) 2">
    <annotation name="android.support.annotation.NonNull" />
  </item>
  <item name="android.graphics.Canvas void drawVertices(android.graphics.Canvas.VertexMode, int, float[], int, float[], int, int[], int, short[], int, int, android.graphics.Paint) 4">
    <annotation name="android.support.annotation.Nullable" />
  </item>
  <item name="android.graphics.Canvas void drawVertices(android.graphics.Canvas.VertexMode, int, float[], int, float[], int, int[], int, short[], int, int, android.graphics.Paint) 6">
    <annotation name="android.support.annotation.Nullable" />
  </item>
  <item name="android.graphics.Canvas void drawVertices(android.graphics.Canvas.VertexMode, int, float[], int, float[], int, int[], int, short[], int, int, android.graphics.Paint) 8">
    <annotation name="android.support.annotation.Nullable" />
  </item>
  <item name="android.graphics.Canvas void getMatrix(android.graphics.Matrix) 0">
    <annotation name="android.support.annotation.NonNull" />
  </item>
  <item name="android.graphics.Canvas void setBitmap(android.graphics.Bitmap) 0">
    <annotation name="android.support.annotation.Nullable" />
  </item>
  <item name="android.graphics.Canvas void setDrawFilter(android.graphics.DrawFilter) 0">
    <annotation name="android.support.annotation.Nullable" />
  </item>
  <item name="android.graphics.Canvas void setMatrix(android.graphics.Matrix) 0">
    <annotation name="android.support.annotation.Nullable" />
  </item>
  <item name="android.graphics.Color BLACK">
    <annotation name="android.support.annotation.ColorInt" />
  </item>
  <item name="android.graphics.Color BLUE">
    <annotation name="android.support.annotation.ColorInt" />
  </item>
  <item name="android.graphics.Color CYAN">
    <annotation name="android.support.annotation.ColorInt" />
  </item>
  <item name="android.graphics.Color DKGRAY">
    <annotation name="android.support.annotation.ColorInt" />
  </item>
  <item name="android.graphics.Color GRAY">
    <annotation name="android.support.annotation.ColorInt" />
  </item>
  <item name="android.graphics.Color GREEN">
    <annotation name="android.support.annotation.ColorInt" />
  </item>
  <item name="android.graphics.Color LTGRAY">
    <annotation name="android.support.annotation.ColorInt" />
  </item>
  <item name="android.graphics.Color MAGENTA">
    <annotation name="android.support.annotation.ColorInt" />
  </item>
  <item name="android.graphics.Color RED">
    <annotation name="android.support.annotation.ColorInt" />
  </item>
  <item name="android.graphics.Color TRANSPARENT">
    <annotation name="android.support.annotation.ColorInt" />
  </item>
  <item name="android.graphics.Color WHITE">
    <annotation name="android.support.annotation.ColorInt" />
  </item>
  <item name="android.graphics.Color YELLOW">
    <annotation name="android.support.annotation.ColorInt" />
  </item>
  <item name="android.graphics.Color float luminance(int) 0">
    <annotation name="android.support.annotation.ColorInt" />
  </item>
  <item name="android.graphics.Color int HSVToColor(float[]) 0">
    <annotation name="android.support.annotation.Size">
      <val name="value" val="3" />
    </annotation>
  </item>
  <item name="android.graphics.Color int HSVToColor(int, float[]) 1">
    <annotation name="android.support.annotation.Size">
      <val name="value" val="3" />
    </annotation>
  </item>
  <item name="android.graphics.Color int argb(int, int, int, int)">
    <annotation name="android.support.annotation.ColorInt" />
  </item>
  <item name="android.graphics.Color int parseColor(java.lang.String)">
    <annotation name="android.support.annotation.ColorInt" />
  </item>
  <item name="android.graphics.Color int parseColor(java.lang.String) 0">
    <annotation name="android.support.annotation.Size">
      <val name="min" val="1" />
    </annotation>
  </item>
  <item name="android.graphics.Color int rgb(int, int, int)">
    <annotation name="android.support.annotation.ColorInt" />
  </item>
  <item name="android.graphics.Color void RGBToHSV(int, int, int, float[]) 3">
    <annotation name="android.support.annotation.Size">
      <val name="value" val="3" />
    </annotation>
  </item>
  <item name="android.graphics.Color void colorToHSV(int, float[]) 0">
    <annotation name="android.support.annotation.ColorInt" />
  </item>
  <item name="android.graphics.Color void colorToHSV(int, float[]) 1">
    <annotation name="android.support.annotation.Size">
      <val name="value" val="3" />
    </annotation>
  </item>
  <item name="android.graphics.Outline Outline(android.graphics.Outline) 0">
    <annotation name="android.support.annotation.NonNull" />
  </item>
  <item name="android.graphics.Outline boolean getRect(android.graphics.Rect) 0">
    <annotation name="android.support.annotation.NonNull" />
  </item>
  <item name="android.graphics.Outline void set(android.graphics.Outline) 0">
    <annotation name="android.support.annotation.NonNull" />
  </item>
  <item name="android.graphics.Outline void setAlpha(float) 0">
    <annotation name="android.support.annotation.FloatRange">
      <val name="from" val="0.0" />
      <val name="to" val="1.0" />
    </annotation>
  </item>
  <item name="android.graphics.Outline void setConvexPath(android.graphics.Path) 0">
    <annotation name="android.support.annotation.NonNull" />
  </item>
  <item name="android.graphics.Outline void setOval(android.graphics.Rect) 0">
    <annotation name="android.support.annotation.NonNull" />
  </item>
  <item name="android.graphics.Outline void setRect(android.graphics.Rect) 0">
    <annotation name="android.support.annotation.NonNull" />
  </item>
  <item name="android.graphics.Outline void setRoundRect(android.graphics.Rect, float) 0">
    <annotation name="android.support.annotation.NonNull" />
  </item>
  <item name="android.graphics.Paint android.os.LocaleList getTextLocales()">
    <annotation name="android.support.annotation.NonNull" />
    <annotation name="android.support.annotation.Size">
      <val name="min" val="1" />
    </annotation>
  </item>
  <item name="android.graphics.Paint int getColor()">
    <annotation name="android.support.annotation.ColorInt" />
  </item>
  <item name="android.graphics.Paint java.util.Locale getTextLocale()">
    <annotation name="android.support.annotation.NonNull" />
  </item>
  <item name="android.graphics.Paint void setColor(int) 0">
    <annotation name="android.support.annotation.ColorInt" />
  </item>
  <item name="android.graphics.Paint void setTextLocale(java.util.Locale) 0">
    <annotation name="android.support.annotation.NonNull" />
  </item>
<<<<<<< HEAD
=======
  <item name="android.graphics.Paint void setTextLocales(android.os.LocaleList) 0">
    <annotation name="android.support.annotation.NonNull" />
    <annotation name="android.support.annotation.Size">
      <val name="min" val="1" />
    </annotation>
  </item>
  <item name="android.graphics.Path void offset(float, float, android.graphics.Path) 2">
    <annotation name="android.support.annotation.Nullable" />
  </item>
  <item name="android.graphics.Path void set(android.graphics.Path) 0">
    <annotation name="android.support.annotation.NonNull" />
  </item>
>>>>>>> a001a568
  <item name="android.graphics.PorterDuffColorFilter PorterDuffColorFilter(int, android.graphics.PorterDuff.Mode) 0">
    <annotation name="android.support.annotation.ColorInt" />
  </item>
  <item name="android.graphics.PorterDuffColorFilter PorterDuffColorFilter(int, android.graphics.PorterDuff.Mode) 1">
    <annotation name="android.support.annotation.NonNull" />
  </item>
  <item name="android.graphics.RadialGradient RadialGradient(float, float, float, int, int, android.graphics.Shader.TileMode) 5">
    <annotation name="android.support.annotation.NonNull" />
  </item>
  <item name="android.graphics.RadialGradient RadialGradient(float, float, float, int[], float[], android.graphics.Shader.TileMode) 3">
    <annotation name="android.support.annotation.NonNull" />
  </item>
  <item name="android.graphics.RadialGradient RadialGradient(float, float, float, int[], float[], android.graphics.Shader.TileMode) 4">
    <annotation name="android.support.annotation.Nullable" />
  </item>
  <item name="android.graphics.RadialGradient RadialGradient(float, float, float, int[], float[], android.graphics.Shader.TileMode) 5">
    <annotation name="android.support.annotation.NonNull" />
  </item>
  <item name="android.graphics.Rect boolean intersect(android.graphics.Rect)">
    <annotation name="android.support.annotation.CheckResult" />
  </item>
  <item name="android.graphics.Rect boolean intersect(int, int, int, int)">
    <annotation name="android.support.annotation.CheckResult" />
  </item>
  <item name="android.graphics.Rect boolean setIntersect(android.graphics.Rect, android.graphics.Rect)">
    <annotation name="android.support.annotation.CheckResult" />
  </item>
  <item name="android.graphics.SurfaceTexture void setOnFrameAvailableListener(android.graphics.SurfaceTexture.OnFrameAvailableListener) 0">
    <annotation name="android.support.annotation.Nullable" />
  </item>
  <item name="android.graphics.SurfaceTexture void setOnFrameAvailableListener(android.graphics.SurfaceTexture.OnFrameAvailableListener, android.os.Handler) 0">
    <annotation name="android.support.annotation.Nullable" />
  </item>
  <item name="android.graphics.SurfaceTexture void setOnFrameAvailableListener(android.graphics.SurfaceTexture.OnFrameAvailableListener, android.os.Handler) 1">
    <annotation name="android.support.annotation.Nullable" />
  </item>
</root>
<|MERGE_RESOLUTION|>--- conflicted
+++ resolved
@@ -561,8 +561,6 @@
   <item name="android.graphics.Paint void setTextLocale(java.util.Locale) 0">
     <annotation name="android.support.annotation.NonNull" />
   </item>
-<<<<<<< HEAD
-=======
   <item name="android.graphics.Paint void setTextLocales(android.os.LocaleList) 0">
     <annotation name="android.support.annotation.NonNull" />
     <annotation name="android.support.annotation.Size">
@@ -575,7 +573,6 @@
   <item name="android.graphics.Path void set(android.graphics.Path) 0">
     <annotation name="android.support.annotation.NonNull" />
   </item>
->>>>>>> a001a568
   <item name="android.graphics.PorterDuffColorFilter PorterDuffColorFilter(int, android.graphics.PorterDuff.Mode) 0">
     <annotation name="android.support.annotation.ColorInt" />
   </item>
