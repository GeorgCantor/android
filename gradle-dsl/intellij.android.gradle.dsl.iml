<?xml version="1.0" encoding="UTF-8"?>
<module type="JAVA_MODULE" version="4">
  <component name="NewModuleRootManager" inherit-compiler-output="true">
    <exclude-output />
    <content url="file://$MODULE_DIR$">
      <sourceFolder url="file://$MODULE_DIR$/resources" type="java-resource" />
      <sourceFolder url="file://$MODULE_DIR$/src" isTestSource="false" />
    </content>
    <orderEntry type="inheritedJdk" />
<<<<<<< HEAD
    <orderEntry type="sourceFolder" forTests="false" />
    <orderEntry type="library" name="Guava" level="project" />
    <orderEntry type="library" name="commons-lang3" level="project" />
    <orderEntry type="library" name="jetbrains-annotations" level="project" />
    <orderEntry type="library" name="kotlin-stdlib" level="project" />
    <orderEntry type="module" module-name="intellij.groovy.psi" />
    <orderEntry type="module" module-name="intellij.java.frontback.psi" />
    <orderEntry type="module" module-name="intellij.java.psi" />
    <orderEntry type="module" module-name="intellij.platform.analysis" />
    <orderEntry type="module" module-name="intellij.platform.core" />
    <orderEntry type="module" module-name="intellij.platform.core.impl" />
    <orderEntry type="module" module-name="intellij.platform.extensions" />
    <orderEntry type="module" module-name="intellij.platform.ide.core" />
    <orderEntry type="module" module-name="intellij.platform.projectModel" />
    <orderEntry type="module" module-name="intellij.platform.util" />
    <orderEntry type="module" module-name="intellij.platform.util.base" />
    <orderEntry type="module" module-name="intellij.platform.util.rt" />
    <orderEntry type="module" module-name="intellij.platform.externalSystem" />
    <orderEntry type="module" module-name="intellij.gradle.common" />
=======
    <orderEntry type="library" name="studio-sdk" level="project" />
    <orderEntry type="library" name="studio-plugin-com.intellij.java" level="project" />
    <orderEntry type="library" name="studio-plugin-org.intellij.groovy" level="project" />
    <orderEntry type="sourceFolder" forTests="false" />
    <orderEntry type="module" module-name="intellij.android.common" />
    <orderEntry type="module" module-name="android.sdktools.flags" />
>>>>>>> 0d09370c
  </component>
</module><|MERGE_RESOLUTION|>--- conflicted
+++ resolved
@@ -6,13 +6,14 @@
       <sourceFolder url="file://$MODULE_DIR$/resources" type="java-resource" />
       <sourceFolder url="file://$MODULE_DIR$/src" isTestSource="false" />
     </content>
+    <orderEntry type="library" name="studio-platform" level="project" />
+    <orderEntry type="library" scope="TEST" name="studio-test-platform" level="project" />
+    <orderEntry type="library" name="jetbrains-annotations" level="project" />
+    <orderEntry type="library" name="commons-lang3" level="project" />
+    <orderEntry type="library" name="kotlin-stdlib" level="project" />
+    <orderEntry type="library" name="Guava" level="project" />
     <orderEntry type="inheritedJdk" />
-<<<<<<< HEAD
     <orderEntry type="sourceFolder" forTests="false" />
-    <orderEntry type="library" name="Guava" level="project" />
-    <orderEntry type="library" name="commons-lang3" level="project" />
-    <orderEntry type="library" name="jetbrains-annotations" level="project" />
-    <orderEntry type="library" name="kotlin-stdlib" level="project" />
     <orderEntry type="module" module-name="intellij.groovy.psi" />
     <orderEntry type="module" module-name="intellij.java.frontback.psi" />
     <orderEntry type="module" module-name="intellij.java.psi" />
@@ -27,13 +28,6 @@
     <orderEntry type="module" module-name="intellij.platform.util.rt" />
     <orderEntry type="module" module-name="intellij.platform.externalSystem" />
     <orderEntry type="module" module-name="intellij.gradle.common" />
-=======
-    <orderEntry type="library" name="studio-sdk" level="project" />
-    <orderEntry type="library" name="studio-plugin-com.intellij.java" level="project" />
-    <orderEntry type="library" name="studio-plugin-org.intellij.groovy" level="project" />
-    <orderEntry type="sourceFolder" forTests="false" />
     <orderEntry type="module" module-name="intellij.android.common" />
-    <orderEntry type="module" module-name="android.sdktools.flags" />
->>>>>>> 0d09370c
   </component>
 </module>