--- conflicted
+++ resolved
@@ -76,12 +76,7 @@
     @Nullable private IconGeneratorResult myGeneratorResult;
     private boolean isCanceled;
 
-<<<<<<< HEAD
-    Request(@NotNull AndroidIconType iconType,
-                   @NotNull IconGenerator iconGenerator,
-=======
     public Request(@NotNull IconGenerator iconGenerator,
->>>>>>> 2660b5e5
                    @NotNull IconGenerator.Options options,
                    @NotNull Consumer<IconGeneratorResult> onDone) {
       myIconGenerator = iconGenerator;
@@ -114,7 +109,7 @@
     @NotNull private final Request myRequest;
     @NotNull private final Runnable myOnDone;
 
-    Worker(@NotNull Request request, @NotNull Runnable onDone) {
+    public Worker(@NotNull Request request, @NotNull Runnable onDone) {
       myRequest = request;
       myOnDone = onDone;
     }
