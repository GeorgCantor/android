--- conflicted
+++ resolved
@@ -22,10 +22,6 @@
 import com.android.tools.idea.common.fixtures.ModelBuilder
 import com.android.tools.idea.common.util.NlTreeDumper
 import com.android.tools.idea.common.util.XmlTagUtil
-<<<<<<< HEAD
-import com.android.tools.idea.flags.StudioFlags
-=======
->>>>>>> 574fcae1
 import com.android.tools.idea.uibuilder.api.ViewEditor
 import com.android.tools.idea.uibuilder.scene.SceneTest
 import com.android.tools.idea.uibuilder.scene.target.ResizeBaseTarget
@@ -152,26 +148,6 @@
   }
 
   fun testRemovingComponentWillRemoveAnchorAttribute() {
-<<<<<<< HEAD
-    StudioFlags.NELE_DRAG_PLACEHOLDER.override(true)
-    try {
-      // Move linear layout to frame layout. Button2 should remove anchor attributes.
-      myInteraction.select("linear", true)
-      myInteraction.mouseDown("linear")
-      myInteraction.mouseRelease("frame", 30f, 30f)
-      val p = myScreen.get("@id/button2").component.parent
-      myScreen
-        .get("@id/button2")
-        .expectXml(
-          "<Button\n" +
-            "    android:id=\"@id/button2\"\n" +
-            "    android:layout_width=\"100dp\"\n" +
-            "    android:layout_height=\"100dp\" />"
-        )
-    } finally {
-      StudioFlags.NELE_DRAG_PLACEHOLDER.clearOverride()
-    }
-=======
     // Move linear layout to frame layout. Button2 should remove anchor attributes.
     myInteraction.select("linear", true)
     myInteraction.mouseDown("linear")
@@ -185,7 +161,6 @@
           "    android:layout_width=\"100dp\"\n" +
           "    android:layout_height=\"100dp\" />"
       )
->>>>>>> 574fcae1
   }
 
   override fun createModel(): ModelBuilder {
