/*
 * Copyright (C) 2018 The Android Open Source Project
 *
 * Licensed under the Apache License, Version 2.0 (the "License");
 * you may not use this file except in compliance with the License.
 * You may obtain a copy of the License at
 *
 *      http://www.apache.org/licenses/LICENSE-2.0
 *
 * Unless required by applicable law or agreed to in writing, software
 * distributed under the License is distributed on an "AS IS" BASIS,
 * WITHOUT WARRANTIES OR CONDITIONS OF ANY KIND, either express or implied.
 * See the License for the specific language governing permissions and
 * limitations under the License.
 */
package com.android.tools.idea.run.tasks;

import com.android.ddmlib.IDevice;
import com.android.sdklib.AndroidVersion;
import com.android.tools.deployer.Deployer;
import com.android.tools.deployer.DeployerException;
import com.android.tools.deployer.InstallOptions;
import com.android.tools.idea.flags.StudioFlags;
import com.google.common.collect.ImmutableSet;
import com.intellij.openapi.diagnostic.Logger;
import com.intellij.openapi.project.Project;
import com.intellij.openapi.util.Computable;
import java.io.File;
import java.util.List;
import java.util.Map;
import java.util.stream.Collectors;
import org.jetbrains.annotations.NotNull;

public class DeployTask extends AbstractDeployTask {

  private static final Logger LOG = Logger.getInstance(DeployTask.class);
  private static final String ID = "DEPLOY";

  // Those APKs provide services for executing tests and need to be installed with
  // "--force-queryable" option if a target device API level is 30 or higher.
  private static final ImmutableSet<String> ANDROIDX_TEST_SERVICE_PACKAGES = ImmutableSet.of(
    "androidx.test.orchestrator",
    "androidx.test.services",
    "android.support.test.orchestrator",
    "android.support.test.services"
  );

  private static boolean isAndroidXTestServicePackage(String applicationId) {
    return ANDROIDX_TEST_SERVICE_PACKAGES.stream().anyMatch(applicationId::startsWith);
  }

  private final String[] userInstallOptions;
  private final boolean installOnAllUsers;

  /**
   * Creates a task to deploy a list of apks.
   *
   * @param project  the project that this task is running within.
   * @param packages a map of application ids to apks representing the packages this task will deploy.
   */
  public DeployTask(@NotNull Project project,
                    @NotNull Map<String, List<File>> packages,
                    String userInstallOptions,
                    boolean installOnAllUsers,
<<<<<<< HEAD
                    Computable<String> installPathProvider) {
    super(project, packages, false, installPathProvider);
=======
                    boolean alwaysInstallWithPm) {
    super(project, packages, false, alwaysInstallWithPm);
>>>>>>> 799703f0
    if (userInstallOptions != null && !userInstallOptions.isEmpty()) {
      userInstallOptions = userInstallOptions.trim();
      this.userInstallOptions = userInstallOptions.split("\\s");
    } else {
      this.userInstallOptions = new String[0];
    }
    this.installOnAllUsers = installOnAllUsers;
  }

  @NotNull
  @Override
  public String getId() {
    return ID;
  }

  @Override
  protected boolean shouldTaskLaunchApp() {
    return true;
  }

  @Override
  protected Deployer.Result perform(IDevice device,
                                    Deployer deployer,
                                    String applicationId,
                                    List<File> files) throws DeployerException {
    // All installations default to allow debuggable APKs
    InstallOptions.Builder options = InstallOptions.builder().setAllowDebuggable();

    // We default to install only on the current user because we run only apps installed on the
    // current user. Installing on "all" users causes the device to only update on users that the app
    // is already installed, failing to run if it's not installed on the current user.
    if (!installOnAllUsers && device.getVersion().isGreaterOrEqualThan(24)) {
      options.setInstallOnCurrentUser();
    }

    // Embedded devices (Android Things) have all runtime permissions granted since there's no requirement for user
    // interaction/display. However, regular installation will not grant some permissions until the next device reboot.
    // Installing with "-g" guarantees that the permissions are properly granted at install time.
    if (device.supportsFeature(IDevice.HardwareFeature.EMBEDDED)) {
      options.setGrantAllPermissions();
    }

    // AndroidX Test services APKs provides services that requires permissions to be granted before
    // executing tests. Installing them with "--force-queryable" option to make installed package
    // be visible from the test services APKs.
    if (device.getVersion().getApiLevel() >= 30 && isAndroidXTestServicePackage(applicationId)) {
      options.setForceQueryable();
    }

    // API 28 changes how the instant property is set on app install.
    // We can add --full to pmInstallOptions to restore the previous behavior,
    // where an app's instant flag is reset on install, and avoid errors installing
    // a non-instant app over its instant version with the device still treating
    // the app as instant.
    if (device.getVersion().isGreaterOrEqualThan(28)) {
      options.setInstallFullApk();
    }

    // After installing and after returning from the install request, the package manager issues a force-stop to the
    // app it has just finished installing. This force-stop will compete with the "am start" issued from Studio to
    // occasionally prevent the app from starting (if the force-stop from pm is issued after our "am start").
    //
    // Since the app has already been stopped from Studio, requesting "--dont-kill" prevent the package manager from
    // issuing a "force-stop", but still yield the expecting behavior that app is restarted after install. Note that
    // this functionality is only valid for Android Nougat or above.
    boolean isDontKillSupported = device.getVersion().isGreaterOrEqualThan(AndroidVersion.VersionCodes.N);
    if (isDontKillSupported) {
      options.setDontKill();
    }

    // We can just append this, since all these options get string-joined in the end anyways.
    if (userInstallOptions != null) {
      options.setUserInstallOptions(userInstallOptions);
    }

    // Skip verification if possible.
    options.setSkipVerification(device, applicationId);

    LOG.info("Installing application: " + applicationId);
    Deployer.InstallMode installMode = Deployer.InstallMode.DELTA;
    if (!StudioFlags.DELTA_INSTALL.get()) {
        installMode = Deployer.InstallMode.FULL;
    }

    Deployer.Result result = deployer.install(applicationId, getPathsToInstall(files), options.build(), installMode);

    // Manually force-stop the application if we set --dont-kill above.
    if (!result.skippedInstall && isDontKillSupported) {
      device.forceStop(applicationId);
    }

    return result;
  }

  @NotNull
  @Override
  public String getDescription() {
    return "Install";
  }

  @NotNull
  @Override
  public String getFailureTitle() { return "Installation did not succeed."; }


  @NotNull
  @Override
  protected String createSkippedApkInstallMessage(List<String> skippedApkList, boolean all) {
    if (all) {
      return "App restart successful without requiring a re-install.";
    } else {
      return "App restart successful without re-installing the following APK(s): " +
             skippedApkList.stream().collect(Collectors.joining(", "));
    }
  }
}<|MERGE_RESOLUTION|>--- conflicted
+++ resolved
@@ -62,13 +62,9 @@
                     @NotNull Map<String, List<File>> packages,
                     String userInstallOptions,
                     boolean installOnAllUsers,
-<<<<<<< HEAD
+                    boolean alwaysInstallWithPm,
                     Computable<String> installPathProvider) {
-    super(project, packages, false, installPathProvider);
-=======
-                    boolean alwaysInstallWithPm) {
-    super(project, packages, false, alwaysInstallWithPm);
->>>>>>> 799703f0
+    super(project, packages, false, alwaysInstallWithPm, installPathProvider);
     if (userInstallOptions != null && !userInstallOptions.isEmpty()) {
       userInstallOptions = userInstallOptions.trim();
       this.userInstallOptions = userInstallOptions.split("\\s");
