PROJECT                       : LightSyncBasedTestsWithDefaultTestProjectStructureTest
<<<<<<< HEAD
    PROJECT_JDK                   : <JAVA_VERSION>
=======
    PROJECT_JDK                   : <JDK_NAME>
>>>>>>> de127946
        Version                       : <JDK_VERSION>
    MODULE                        : LightSyncBasedTestsWithDefaultTestProjectStructureTest
        LINKED_ANDROID_MODULE_GROUP
            holder                        : LightSyncBasedTestsWithDefaultTestProjectStructureTest
            main                          : LightSyncBasedTestsWithDefaultTestProjectStructureTest.main
            unitTest                      : LightSyncBasedTestsWithDefaultTestProjectStructureTest.unitTest
            androidTest                   : LightSyncBasedTestsWithDefaultTestProjectStructureTest.androidTest
        LinkedProjectId               : LightSyncBasedTestsWithDefaultTestProjectStructureTest
        LinkedProjectPath             : <PROJECT>
        RootProjectPath               : <PROJECT>
        COMPILER_MODULE_EXTENSION
            isCompilerPathInherited       : false
            isExcludeOutput               : true
        ModuleFile                    : <PROJECT>/.idea/modules/LightSyncBasedTestsWithDefaultTestProjectStructureTest.iml [-]
        ModuleTypeName                : JAVA_MODULE
        FACET                         : Android
            TypeId                        : android
            ExternalSource                : GRADLE
            SelectedBuildVariant          : debug
            AllowUserConfiguration        : false
            GenFolderRelativePathApt      : /gen
            GenFolderRelativePathAidl     : /gen
            ManifestFileRelativePath      : /AndroidManifest.xml
            ResFolderRelativePath         : /res
            - ResFoldersRelativePath      :  [-]
            - TestResFoldersRelativePath  :  [-]
            LibsFolderRelativePath        : /libs
            ProjectType                   : 0
            PackTestCode                  : false
            RunProguard                   : false
            ProguardLogsFolderRelativePath          : /proguard_logs
            UseCustomManifestPackage      : false
            - ProGuardCfgFiles            : file://%MODULE_SDK_HOME%/tools/proguard/proguard-android.txt
        FACET                         : Android-Gradle
            TypeId                        : android-gradle
            ExternalSource                : GRADLE
        CONENT_ENTRY                  : file://<PROJECT>
            EXCLUDE_FOLDER                : file://<PROJECT>/.gradle [-]
            EXCLUDE_FOLDER                : file://<PROJECT>/build [-]
        JDK                           : <NAME_CUT> Android SDK
        *isInherited                  : false
            SdkType                       : Android SDK
            HomePath                      : <ANDROID_SDK>
<<<<<<< HEAD
            VersionString                 : <JDK_VERSION>
=======
>>>>>>> de127946
        ORDER_ENTRY                   : <Module source>
        BUILD_TASKS
            TEST_COMPILE_MODE             : All
                CLEAN                         : :generateDebugSources, :ideAndroidTestSetupTask1, :ideAndroidTestSetupTask2, :ideUnitTestSetupTask1, :ideUnitTestSetupTask2
                ASSEMBLE                      : :assembleDebug, :assembleDebugAndroidTest, :assembleDebugUnitTest
                REBUILD                       : :assembleDebug, :assembleDebugAndroidTest, :assembleDebugUnitTest, :clean
                COMPILE_JAVA                  : :compileDebugAndroidTestSources, :compileDebugSources, :compileDebugUnitTestSources
                SOURCE_GEN                    : :generateDebugSources, :ideAndroidTestSetupTask1, :ideAndroidTestSetupTask2, :ideUnitTestSetupTask1, :ideUnitTestSetupTask2
                BUNDLE                        : :bundleDebug
                APK_FROM_BUNDLE               : :extractApksForDebug
            TEST_COMPILE_MODE             : Android tests
                CLEAN                         : :generateDebugSources, :ideAndroidTestSetupTask1, :ideAndroidTestSetupTask2
                ASSEMBLE                      : :assembleDebug, :assembleDebugAndroidTest
                REBUILD                       : :assembleDebug, :assembleDebugAndroidTest, :clean
                COMPILE_JAVA                  : :compileDebugAndroidTestSources, :compileDebugSources
                SOURCE_GEN                    : :generateDebugSources, :ideAndroidTestSetupTask1, :ideAndroidTestSetupTask2
                BUNDLE                        : :bundleDebug
                APK_FROM_BUNDLE               : :extractApksForDebug
            TEST_COMPILE_MODE             : Unit tests
                CLEAN                         : :generateDebugSources, :ideUnitTestSetupTask1, :ideUnitTestSetupTask2
                ASSEMBLE                      : :assembleDebug, :assembleDebugUnitTest
                REBUILD                       : :assembleDebug, :assembleDebugUnitTest, :clean
                COMPILE_JAVA                  : :compileDebugUnitTestSources
                SOURCE_GEN                    : :generateDebugSources, :ideUnitTestSetupTask1, :ideUnitTestSetupTask2
                BUNDLE                        : :bundleDebug
                APK_FROM_BUNDLE               : :extractApksForDebug
            TEST_COMPILE_MODE             : None
                CLEAN                         : :generateDebugSources
                ASSEMBLE                      : :assembleDebug
                REBUILD                       : :assembleDebug, :clean
                COMPILE_JAVA                  : :compileDebugSources
                SOURCE_GEN                    : :generateDebugSources
                BUNDLE                        : :bundleDebug
                APK_FROM_BUNDLE               : :extractApksForDebug
    MODULE                        : LightSyncBasedTestsWithDefaultTestProjectStructureTest.androidTest
        LINKED_ANDROID_MODULE_GROUP
            holder                        : LightSyncBasedTestsWithDefaultTestProjectStructureTest
            main                          : LightSyncBasedTestsWithDefaultTestProjectStructureTest.main
            unitTest                      : LightSyncBasedTestsWithDefaultTestProjectStructureTest.unitTest
            androidTest                   : LightSyncBasedTestsWithDefaultTestProjectStructureTest.androidTest
        ExternalModuleType            : sourceSet
        LinkedProjectId               : LightSyncBasedTestsWithDefaultTestProjectStructureTest:androidTest
        LinkedProjectPath             : <PROJECT>
        RootProjectPath               : <PROJECT>
        COMPILER_MODULE_EXTENSION
            isCompilerPathInherited       : false
            isExcludeOutput               : true
        ModuleFile                    : <PROJECT>/.idea/modules/LightSyncBasedTestsWithDefaultTestProjectStructureTest.androidTest.iml [-]
        ModuleTypeName                : JAVA_MODULE
        FACET                         : Android
            TypeId                        : android
            ExternalSource                : GRADLE
            SelectedBuildVariant          : debug
            AllowUserConfiguration        : false
            GenFolderRelativePathApt      : /gen
            GenFolderRelativePathAidl     : /gen
            ManifestFileRelativePath      : /AndroidManifest.xml
            ResFolderRelativePath         : /res
            - ResFoldersRelativePath      :  [-]
            - TestResFoldersRelativePath  : file://<PROJECT>/src/androidTestDebug/res [-]
            - TestResFoldersRelativePath  : file://<PROJECT>/build/generated/res/resValues/androidTest/debug [-]
            LibsFolderRelativePath        : /libs
            ProjectType                   : 0
            PackTestCode                  : false
            RunProguard                   : false
            ProguardLogsFolderRelativePath          : /proguard_logs
            UseCustomManifestPackage      : false
            - ProGuardCfgFiles            : file://%MODULE_SDK_HOME%/tools/proguard/proguard-android.txt
        CONENT_ENTRY                  : file://<PROJECT>/build/generated/ap_generated_sources/debugAndroidTest/out [-]
        CONENT_ENTRY                  : file://<PROJECT>/build/generated/res/resValues/androidTest/debug [-]
        CONENT_ENTRY                  : file://<PROJECT>/src/androidTestDebug [-]
        WATCHED_TEST_SOURCE_FOLDER    : file://<PROJECT>/build/generated/ap_generated_sources/debugAndroidTest/out [-]
            Generated                     : true
        WATCHED_TEST_RESOURCE_FOLDER  : file://<PROJECT>/build/generated/res/resValues/androidTest/debug [-]
            Generated                     : true
        WATCHED_TEST_RESOURCE_FOLDER  : file://<PROJECT>/src/androidTestDebug/assets [-]
        WATCHED_TEST_RESOURCE_FOLDER  : file://<PROJECT>/src/androidTestDebug/baselineProfiles [-]
        WATCHED_TEST_SOURCE_FOLDER    : file://<PROJECT>/src/androidTestDebug/java [-]
        WATCHED_TEST_SOURCE_FOLDER    : file://<PROJECT>/src/androidTestDebug/kotlin [-]
        WATCHED_TEST_RESOURCE_FOLDER  : file://<PROJECT>/src/androidTestDebug/res [-]
        WATCHED_TEST_RESOURCE_FOLDER  : file://<PROJECT>/src/androidTestDebug/resources [-]
        WATCHED_TEST_SOURCE_FOLDER    : file://<PROJECT>/src/androidTestDebug/shaders [-]
        JDK                           : <NAME_CUT> Android SDK
        *isInherited                  : false
            SdkType                       : Android SDK
            HomePath                      : <ANDROID_SDK>
<<<<<<< HEAD
            VersionString                 : <JDK_VERSION>
=======
>>>>>>> de127946
        ORDER_ENTRY                   : <Module source>
        ORDER_ENTRY                   : LightSyncBasedTestsWithDefaultTestProjectStructureTest.main
            Scope                         : Test
        BUILD_TASKS
            TEST_COMPILE_MODE             : All
                CLEAN                         : :generateDebugSources, :ideAndroidTestSetupTask1, :ideAndroidTestSetupTask2, :ideUnitTestSetupTask1, :ideUnitTestSetupTask2
                ASSEMBLE                      : :assembleDebug, :assembleDebugAndroidTest, :assembleDebugUnitTest
                REBUILD                       : :assembleDebug, :assembleDebugAndroidTest, :assembleDebugUnitTest, :clean
                COMPILE_JAVA                  : :compileDebugAndroidTestSources, :compileDebugSources, :compileDebugUnitTestSources
                SOURCE_GEN                    : :generateDebugSources, :ideAndroidTestSetupTask1, :ideAndroidTestSetupTask2, :ideUnitTestSetupTask1, :ideUnitTestSetupTask2
                BUNDLE                        : :bundleDebug
                APK_FROM_BUNDLE               : :extractApksForDebug
            TEST_COMPILE_MODE             : Android tests
                CLEAN                         : :generateDebugSources, :ideAndroidTestSetupTask1, :ideAndroidTestSetupTask2
                ASSEMBLE                      : :assembleDebug, :assembleDebugAndroidTest
                REBUILD                       : :assembleDebug, :assembleDebugAndroidTest, :clean
                COMPILE_JAVA                  : :compileDebugAndroidTestSources, :compileDebugSources
                SOURCE_GEN                    : :generateDebugSources, :ideAndroidTestSetupTask1, :ideAndroidTestSetupTask2
                BUNDLE                        : :bundleDebug
                APK_FROM_BUNDLE               : :extractApksForDebug
            TEST_COMPILE_MODE             : Unit tests
                CLEAN                         : :generateDebugSources, :ideUnitTestSetupTask1, :ideUnitTestSetupTask2
                ASSEMBLE                      : :assembleDebug, :assembleDebugUnitTest
                REBUILD                       : :assembleDebug, :assembleDebugUnitTest, :clean
                COMPILE_JAVA                  : :compileDebugUnitTestSources
                SOURCE_GEN                    : :generateDebugSources, :ideUnitTestSetupTask1, :ideUnitTestSetupTask2
                BUNDLE                        : :bundleDebug
                APK_FROM_BUNDLE               : :extractApksForDebug
            TEST_COMPILE_MODE             : None
                CLEAN                         : :generateDebugSources
                ASSEMBLE                      : :assembleDebug
                REBUILD                       : :assembleDebug, :clean
                COMPILE_JAVA                  : :compileDebugSources
                SOURCE_GEN                    : :generateDebugSources
                BUNDLE                        : :bundleDebug
                APK_FROM_BUNDLE               : :extractApksForDebug
    MODULE                        : LightSyncBasedTestsWithDefaultTestProjectStructureTest.main
        LINKED_ANDROID_MODULE_GROUP
            holder                        : LightSyncBasedTestsWithDefaultTestProjectStructureTest
            main                          : LightSyncBasedTestsWithDefaultTestProjectStructureTest.main
            unitTest                      : LightSyncBasedTestsWithDefaultTestProjectStructureTest.unitTest
            androidTest                   : LightSyncBasedTestsWithDefaultTestProjectStructureTest.androidTest
        ExternalModuleType            : sourceSet
        LinkedProjectId               : LightSyncBasedTestsWithDefaultTestProjectStructureTest:main
        LinkedProjectPath             : <PROJECT>
        RootProjectPath               : <PROJECT>
        COMPILER_MODULE_EXTENSION
            isCompilerPathInherited       : false
            isExcludeOutput               : true
        ModuleFile                    : <PROJECT>/.idea/modules/LightSyncBasedTestsWithDefaultTestProjectStructureTest.main.iml [-]
        ModuleTypeName                : JAVA_MODULE
        FACET                         : Android
            TypeId                        : android
            ExternalSource                : GRADLE
            SelectedBuildVariant          : debug
            AllowUserConfiguration        : false
            GenFolderRelativePathApt      : /gen
            GenFolderRelativePathAidl     : /gen
            ManifestFileRelativePath      : /AndroidManifest.xml
            ResFolderRelativePath         : /res
            - ResFoldersRelativePath      : file://<PROJECT>/res [-]
            - ResFoldersRelativePath      : file://<PROJECT>/src/debug/res [-]
            - ResFoldersRelativePath      : file://<PROJECT>/build/generated/res/resValues/debug [-]
            - TestResFoldersRelativePath  :  [-]
            LibsFolderRelativePath        : /libs
            ProjectType                   : 0
            PackTestCode                  : false
            RunProguard                   : false
            ProguardLogsFolderRelativePath          : /proguard_logs
            UseCustomManifestPackage      : false
            - ProGuardCfgFiles            : file://%MODULE_SDK_HOME%/tools/proguard/proguard-android.txt
        CONENT_ENTRY                  : file://<PROJECT>/AndroidManifest.xml [-]
        CONENT_ENTRY                  : file://<PROJECT>/build/generated/ap_generated_sources/debug/out [-]
        CONENT_ENTRY                  : file://<PROJECT>/build/generated/res/resValues/debug [-]
        CONENT_ENTRY                  : file://<PROJECT>/res [-]
        CONENT_ENTRY                  : file://<PROJECT>/src [-]
        CONENT_ENTRY                  : file://<PROJECT>/srcKotlin [-]
        WATCHED_SOURCE_FOLDER         : file://<PROJECT>/build/generated/ap_generated_sources/debug/out [-]
            Generated                     : true
        WATCHED_RESOURCE_FOLDER       : file://<PROJECT>/build/generated/res/resValues/debug [-]
            Generated                     : true
        WATCHED_RESOURCE_FOLDER       : file://<PROJECT>/res [-]
        WATCHED_SOURCE_FOLDER         : file://<PROJECT>/src [-]
        WATCHED_RESOURCE_FOLDER       : file://<PROJECT>/src/debug/assets [-]
        WATCHED_RESOURCE_FOLDER       : file://<PROJECT>/src/debug/baselineProfiles [-]
        WATCHED_SOURCE_FOLDER         : file://<PROJECT>/src/debug/java [-]
        WATCHED_SOURCE_FOLDER         : file://<PROJECT>/src/debug/kotlin [-]
        WATCHED_RESOURCE_FOLDER       : file://<PROJECT>/src/debug/res [-]
        WATCHED_RESOURCE_FOLDER       : file://<PROJECT>/src/debug/resources [-]
        WATCHED_SOURCE_FOLDER         : file://<PROJECT>/src/debug/shaders [-]
        WATCHED_SOURCE_FOLDER         : file://<PROJECT>/srcKotlin [-]
        JDK                           : <NAME_CUT> Android SDK
        *isInherited                  : false
            SdkType                       : Android SDK
            HomePath                      : <ANDROID_SDK>
<<<<<<< HEAD
            VersionString                 : <JDK_VERSION>
=======
>>>>>>> de127946
        ORDER_ENTRY                   : <Module source>
        BUILD_TASKS
            TEST_COMPILE_MODE             : All
                CLEAN                         : :generateDebugSources, :ideAndroidTestSetupTask1, :ideAndroidTestSetupTask2, :ideUnitTestSetupTask1, :ideUnitTestSetupTask2
                ASSEMBLE                      : :assembleDebug, :assembleDebugAndroidTest, :assembleDebugUnitTest
                REBUILD                       : :assembleDebug, :assembleDebugAndroidTest, :assembleDebugUnitTest, :clean
                COMPILE_JAVA                  : :compileDebugAndroidTestSources, :compileDebugSources, :compileDebugUnitTestSources
                SOURCE_GEN                    : :generateDebugSources, :ideAndroidTestSetupTask1, :ideAndroidTestSetupTask2, :ideUnitTestSetupTask1, :ideUnitTestSetupTask2
                BUNDLE                        : :bundleDebug
                APK_FROM_BUNDLE               : :extractApksForDebug
            TEST_COMPILE_MODE             : Android tests
                CLEAN                         : :generateDebugSources, :ideAndroidTestSetupTask1, :ideAndroidTestSetupTask2
                ASSEMBLE                      : :assembleDebug, :assembleDebugAndroidTest
                REBUILD                       : :assembleDebug, :assembleDebugAndroidTest, :clean
                COMPILE_JAVA                  : :compileDebugAndroidTestSources, :compileDebugSources
                SOURCE_GEN                    : :generateDebugSources, :ideAndroidTestSetupTask1, :ideAndroidTestSetupTask2
                BUNDLE                        : :bundleDebug
                APK_FROM_BUNDLE               : :extractApksForDebug
            TEST_COMPILE_MODE             : Unit tests
                CLEAN                         : :generateDebugSources, :ideUnitTestSetupTask1, :ideUnitTestSetupTask2
                ASSEMBLE                      : :assembleDebug, :assembleDebugUnitTest
                REBUILD                       : :assembleDebug, :assembleDebugUnitTest, :clean
                COMPILE_JAVA                  : :compileDebugUnitTestSources
                SOURCE_GEN                    : :generateDebugSources, :ideUnitTestSetupTask1, :ideUnitTestSetupTask2
                BUNDLE                        : :bundleDebug
                APK_FROM_BUNDLE               : :extractApksForDebug
            TEST_COMPILE_MODE             : None
                CLEAN                         : :generateDebugSources
                ASSEMBLE                      : :assembleDebug
                REBUILD                       : :assembleDebug, :clean
                COMPILE_JAVA                  : :compileDebugSources
                SOURCE_GEN                    : :generateDebugSources
                BUNDLE                        : :bundleDebug
                APK_FROM_BUNDLE               : :extractApksForDebug
    MODULE                        : LightSyncBasedTestsWithDefaultTestProjectStructureTest.unitTest
        LINKED_ANDROID_MODULE_GROUP
            holder                        : LightSyncBasedTestsWithDefaultTestProjectStructureTest
            main                          : LightSyncBasedTestsWithDefaultTestProjectStructureTest.main
            unitTest                      : LightSyncBasedTestsWithDefaultTestProjectStructureTest.unitTest
            androidTest                   : LightSyncBasedTestsWithDefaultTestProjectStructureTest.androidTest
        ExternalModuleType            : sourceSet
        LinkedProjectId               : LightSyncBasedTestsWithDefaultTestProjectStructureTest:unitTest
        LinkedProjectPath             : <PROJECT>
        RootProjectPath               : <PROJECT>
        COMPILER_MODULE_EXTENSION
            isCompilerPathInherited       : false
            isExcludeOutput               : true
        ModuleFile                    : <PROJECT>/.idea/modules/LightSyncBasedTestsWithDefaultTestProjectStructureTest.unitTest.iml [-]
        ModuleTypeName                : JAVA_MODULE
        FACET                         : Android
            TypeId                        : android
            ExternalSource                : GRADLE
            SelectedBuildVariant          : debug
            AllowUserConfiguration        : false
            GenFolderRelativePathApt      : /gen
            GenFolderRelativePathAidl     : /gen
            ManifestFileRelativePath      : /AndroidManifest.xml
            ResFolderRelativePath         : /res
            - ResFoldersRelativePath      :  [-]
            - TestResFoldersRelativePath  :  [-]
            LibsFolderRelativePath        : /libs
            ProjectType                   : 0
            PackTestCode                  : false
            RunProguard                   : false
            ProguardLogsFolderRelativePath          : /proguard_logs
            UseCustomManifestPackage      : false
            - ProGuardCfgFiles            : file://%MODULE_SDK_HOME%/tools/proguard/proguard-android.txt
        CONENT_ENTRY                  : file://<PROJECT>/build/generated/ap_generated_sources/debugUnitTest/out [-]
        CONENT_ENTRY                  : file://<PROJECT>/src/testDebug [-]
        WATCHED_TEST_SOURCE_FOLDER    : file://<PROJECT>/build/generated/ap_generated_sources/debugUnitTest/out [-]
            Generated                     : true
        WATCHED_TEST_RESOURCE_FOLDER  : file://<PROJECT>/src/testDebug/assets [-]
        WATCHED_TEST_RESOURCE_FOLDER  : file://<PROJECT>/src/testDebug/baselineProfiles [-]
        WATCHED_TEST_SOURCE_FOLDER    : file://<PROJECT>/src/testDebug/java [-]
        WATCHED_TEST_SOURCE_FOLDER    : file://<PROJECT>/src/testDebug/kotlin [-]
        WATCHED_TEST_RESOURCE_FOLDER  : file://<PROJECT>/src/testDebug/res [-]
        WATCHED_TEST_RESOURCE_FOLDER  : file://<PROJECT>/src/testDebug/resources [-]
        WATCHED_TEST_SOURCE_FOLDER    : file://<PROJECT>/src/testDebug/shaders [-]
        JDK                           : <NAME_CUT> Android SDK
        *isInherited                  : false
            SdkType                       : Android SDK
            HomePath                      : <ANDROID_SDK>
<<<<<<< HEAD
            VersionString                 : <JDK_VERSION>
=======
>>>>>>> de127946
        ORDER_ENTRY                   : <Module source>
        ORDER_ENTRY                   : LightSyncBasedTestsWithDefaultTestProjectStructureTest.main
            Scope                         : Test
        BUILD_TASKS
            TEST_COMPILE_MODE             : All
                CLEAN                         : :generateDebugSources, :ideAndroidTestSetupTask1, :ideAndroidTestSetupTask2, :ideUnitTestSetupTask1, :ideUnitTestSetupTask2
                ASSEMBLE                      : :assembleDebug, :assembleDebugAndroidTest, :assembleDebugUnitTest
                REBUILD                       : :assembleDebug, :assembleDebugAndroidTest, :assembleDebugUnitTest, :clean
                COMPILE_JAVA                  : :compileDebugAndroidTestSources, :compileDebugSources, :compileDebugUnitTestSources
                SOURCE_GEN                    : :generateDebugSources, :ideAndroidTestSetupTask1, :ideAndroidTestSetupTask2, :ideUnitTestSetupTask1, :ideUnitTestSetupTask2
                BUNDLE                        : :bundleDebug
                APK_FROM_BUNDLE               : :extractApksForDebug
            TEST_COMPILE_MODE             : Android tests
                CLEAN                         : :generateDebugSources, :ideAndroidTestSetupTask1, :ideAndroidTestSetupTask2
                ASSEMBLE                      : :assembleDebug, :assembleDebugAndroidTest
                REBUILD                       : :assembleDebug, :assembleDebugAndroidTest, :clean
                COMPILE_JAVA                  : :compileDebugAndroidTestSources, :compileDebugSources
                SOURCE_GEN                    : :generateDebugSources, :ideAndroidTestSetupTask1, :ideAndroidTestSetupTask2
                BUNDLE                        : :bundleDebug
                APK_FROM_BUNDLE               : :extractApksForDebug
            TEST_COMPILE_MODE             : Unit tests
                CLEAN                         : :generateDebugSources, :ideUnitTestSetupTask1, :ideUnitTestSetupTask2
                ASSEMBLE                      : :assembleDebug, :assembleDebugUnitTest
                REBUILD                       : :assembleDebug, :assembleDebugUnitTest, :clean
                COMPILE_JAVA                  : :compileDebugUnitTestSources
                SOURCE_GEN                    : :generateDebugSources, :ideUnitTestSetupTask1, :ideUnitTestSetupTask2
                BUNDLE                        : :bundleDebug
                APK_FROM_BUNDLE               : :extractApksForDebug
            TEST_COMPILE_MODE             : None
                CLEAN                         : :generateDebugSources
                ASSEMBLE                      : :assembleDebug
                REBUILD                       : :assembleDebug, :clean
                COMPILE_JAVA                  : :compileDebugSources
                SOURCE_GEN                    : :generateDebugSources
                BUNDLE                        : :bundleDebug
                APK_FROM_BUNDLE               : :extractApksForDebug
    BUILD_TASKS
        TEST_COMPILE_MODE             : All
            CLEAN                         : <PROJECT>::generateDebugSources, <PROJECT>::ideAndroidTestSetupTask1, <PROJECT>::ideAndroidTestSetupTask2, <PROJECT>::ideUnitTestSetupTask1, <PROJECT>::ideUnitTestSetupTask2
            ASSEMBLE                      : :assembleDebug, :assembleDebugAndroidTest, :assembleDebugUnitTest
            REBUILD                       : <PROJECT>::assembleDebug, <PROJECT>::assembleDebugAndroidTest, <PROJECT>::assembleDebugUnitTest, <PROJECT>::clean
            COMPILE_JAVA                  : <PROJECT>::compileDebugAndroidTestSources, <PROJECT>::compileDebugSources, <PROJECT>::compileDebugUnitTestSources
            SOURCE_GEN                    : <PROJECT>::generateDebugSources, <PROJECT>::ideAndroidTestSetupTask1, <PROJECT>::ideAndroidTestSetupTask2, <PROJECT>::ideUnitTestSetupTask1, <PROJECT>::ideUnitTestSetupTask2
            BUNDLE                        : :bundleDebug
            APK_FROM_BUNDLE               : :extractApksForDebug
        TEST_COMPILE_MODE             : Android tests
            CLEAN                         : <PROJECT>::generateDebugSources, <PROJECT>::ideAndroidTestSetupTask1, <PROJECT>::ideAndroidTestSetupTask2
            ASSEMBLE                      : :assembleDebug, :assembleDebugAndroidTest
            REBUILD                       : <PROJECT>::assembleDebug, <PROJECT>::assembleDebugAndroidTest, <PROJECT>::clean
            COMPILE_JAVA                  : <PROJECT>::compileDebugAndroidTestSources, <PROJECT>::compileDebugSources
            SOURCE_GEN                    : <PROJECT>::generateDebugSources, <PROJECT>::ideAndroidTestSetupTask1, <PROJECT>::ideAndroidTestSetupTask2
            BUNDLE                        : :bundleDebug
            APK_FROM_BUNDLE               : :extractApksForDebug
        TEST_COMPILE_MODE             : Unit tests
            CLEAN                         : <PROJECT>::generateDebugSources, <PROJECT>::ideUnitTestSetupTask1, <PROJECT>::ideUnitTestSetupTask2
            ASSEMBLE                      : :assembleDebug, :assembleDebugUnitTest
            REBUILD                       : <PROJECT>::assembleDebug, <PROJECT>::assembleDebugUnitTest, <PROJECT>::clean
            COMPILE_JAVA                  : <PROJECT>::compileDebugUnitTestSources
            SOURCE_GEN                    : <PROJECT>::generateDebugSources, <PROJECT>::ideUnitTestSetupTask1, <PROJECT>::ideUnitTestSetupTask2
            BUNDLE                        : :bundleDebug
            APK_FROM_BUNDLE               : :extractApksForDebug
        TEST_COMPILE_MODE             : None
            CLEAN                         : <PROJECT>::generateDebugSources
            ASSEMBLE                      : :assembleDebug
            REBUILD                       : <PROJECT>::assembleDebug, <PROJECT>::clean
            COMPILE_JAVA                  : <PROJECT>::compileDebugSources
            SOURCE_GEN                    : <PROJECT>::generateDebugSources
            BUNDLE                        : :bundleDebug
            APK_FROM_BUNDLE               : :extractApksForDebug<|MERGE_RESOLUTION|>--- conflicted
+++ resolved
@@ -1,9 +1,5 @@
 PROJECT                       : LightSyncBasedTestsWithDefaultTestProjectStructureTest
-<<<<<<< HEAD
-    PROJECT_JDK                   : <JAVA_VERSION>
-=======
     PROJECT_JDK                   : <JDK_NAME>
->>>>>>> de127946
         Version                       : <JDK_VERSION>
     MODULE                        : LightSyncBasedTestsWithDefaultTestProjectStructureTest
         LINKED_ANDROID_MODULE_GROUP
@@ -47,10 +43,6 @@
         *isInherited                  : false
             SdkType                       : Android SDK
             HomePath                      : <ANDROID_SDK>
-<<<<<<< HEAD
-            VersionString                 : <JDK_VERSION>
-=======
->>>>>>> de127946
         ORDER_ENTRY                   : <Module source>
         BUILD_TASKS
             TEST_COMPILE_MODE             : All
@@ -137,10 +129,6 @@
         *isInherited                  : false
             SdkType                       : Android SDK
             HomePath                      : <ANDROID_SDK>
-<<<<<<< HEAD
-            VersionString                 : <JDK_VERSION>
-=======
->>>>>>> de127946
         ORDER_ENTRY                   : <Module source>
         ORDER_ENTRY                   : LightSyncBasedTestsWithDefaultTestProjectStructureTest.main
             Scope                         : Test
@@ -236,10 +224,6 @@
         *isInherited                  : false
             SdkType                       : Android SDK
             HomePath                      : <ANDROID_SDK>
-<<<<<<< HEAD
-            VersionString                 : <JDK_VERSION>
-=======
->>>>>>> de127946
         ORDER_ENTRY                   : <Module source>
         BUILD_TASKS
             TEST_COMPILE_MODE             : All
@@ -322,10 +306,6 @@
         *isInherited                  : false
             SdkType                       : Android SDK
             HomePath                      : <ANDROID_SDK>
-<<<<<<< HEAD
-            VersionString                 : <JDK_VERSION>
-=======
->>>>>>> de127946
         ORDER_ENTRY                   : <Module source>
         ORDER_ENTRY                   : LightSyncBasedTestsWithDefaultTestProjectStructureTest.main
             Scope                         : Test
