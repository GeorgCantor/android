/*
 * Copyright 2000-2010 JetBrains s.r.o.
 *
 * Licensed under the Apache License, Version 2.0 (the "License");
 * you may not use this file except in compliance with the License.
 * You may obtain a copy of the License at
 *
 * http://www.apache.org/licenses/LICENSE-2.0
 *
 * Unless required by applicable law or agreed to in writing, software
 * distributed under the License is distributed on an "AS IS" BASIS,
 * WITHOUT WARRANTIES OR CONDITIONS OF ANY KIND, either express or implied.
 * See the License for the specific language governing permissions and
 * limitations under the License.
 */

package org.jetbrains.android;

import com.android.annotations.NonNull;
import com.android.annotations.VisibleForTesting;
import com.android.ide.common.rendering.api.ResourceValue;
import com.android.ide.common.resources.ResourceItem;
import com.android.ide.common.resources.ResourceRepository;
import com.android.ide.common.resources.ResourceResolver;
import com.android.ide.common.resources.configuration.DensityQualifier;
import com.android.ide.common.resources.configuration.FolderConfiguration;
import com.android.resources.Density;
import com.android.resources.ResourceType;
import com.android.tools.idea.AndroidPsiUtils;
import com.android.tools.idea.configurations.Configuration;
import com.android.tools.idea.configurations.ConfigurationManager;
import com.android.tools.idea.res.AppResourceRepository;
import com.android.tools.idea.res.LocalResourceRepository;
import com.android.tools.idea.res.ResourceHelper;
import com.android.tools.idea.ui.resourcechooser.ColorPicker;
import com.android.utils.XmlUtils;
import com.google.common.base.Charsets;
import com.google.common.io.Files;
import com.intellij.lang.annotation.Annotation;
import com.intellij.lang.annotation.AnnotationHolder;
import com.intellij.lang.annotation.Annotator;
import com.intellij.openapi.actionSystem.AnAction;
import com.intellij.openapi.actionSystem.AnActionEvent;
import com.intellij.openapi.actionSystem.CommonDataKeys;
import com.intellij.openapi.application.ApplicationManager;
import com.intellij.openapi.editor.Editor;
import com.intellij.openapi.editor.markup.GutterIconRenderer;
import com.intellij.openapi.module.Module;
import com.intellij.openapi.module.ModuleUtilCore;
import com.intellij.openapi.project.Project;
import com.intellij.openapi.vfs.VirtualFile;
import com.intellij.psi.PsiElement;
import com.intellij.psi.PsiFile;
import com.intellij.psi.PsiReferenceExpression;
import com.intellij.psi.util.PsiTreeUtil;
import com.intellij.psi.xml.XmlAttribute;
import com.intellij.psi.xml.XmlAttributeValue;
import com.intellij.psi.xml.XmlTag;
import com.intellij.psi.xml.XmlTagValue;
import com.intellij.util.ui.ColorIcon;
import com.intellij.util.ui.EmptyIcon;
import com.intellij.util.ui.JBUI;
import com.intellij.util.xml.DomElement;
import com.intellij.util.xml.DomManager;
import org.jetbrains.android.dom.resources.ResourceElement;
import org.jetbrains.android.facet.AndroidFacet;
import org.jetbrains.android.util.AndroidResourceUtil;
import org.jetbrains.annotations.NotNull;
import org.jetbrains.annotations.Nullable;
import org.w3c.dom.Document;
import org.w3c.dom.Element;
import org.w3c.dom.Node;
import org.w3c.dom.NodeList;

import javax.swing.*;
import java.awt.*;
import java.io.File;
import java.util.List;

import static com.android.SdkConstants.*;
import static com.android.tools.idea.AndroidPsiUtils.ResourceReferenceType;

/**
 * Annotator which puts colors in the editor gutter for both color files, as well
 * as any XML resource that references a color attribute (\@color) or color literal (#AARRGGBBB),
 * or references it from Java code (R.color.name). It also previews small icons.
 * <p>
 * TODO: Use {@link com.android.ide.common.resources.ResourceItemResolver} when possible!
 */
public class AndroidColorAnnotator implements Annotator {
  private static final int ICON_SIZE = 8;
  private static final int MAX_ICON_SIZE = 5000;

  @Override
  public void annotate(@NotNull PsiElement element, @NotNull AnnotationHolder holder) {
    if (element instanceof XmlTag) {
      XmlTag tag = (XmlTag)element;
      String tagName = tag.getName();
      if ((ResourceType.COLOR.getName().equals(tagName) || ResourceType.DRAWABLE.getName().equals(tagName)
            || ResourceType.MIPMAP.getName().equals(tagName))) {
        DomElement domElement = DomManager.getDomManager(element.getProject()).getDomElement(tag);
        if (domElement instanceof ResourceElement || ApplicationManager.getApplication().isUnitTestMode()) {
          String value = tag.getValue().getText().trim();
          annotateXml(element, holder, value);
        }
      } else if (TAG_ITEM.equals(tagName)) {
        XmlTagValue value = tag.getValue();
        String text = value.getText();
        annotateXml(element, holder, text);
      }
    } else if (element instanceof XmlAttributeValue) {
      XmlAttributeValue v = (XmlAttributeValue)element;
      String value = v.getValue();
      if (value == null || value.isEmpty()) {
        return;
      }
      annotateXml(element, holder, value);
    } else if (element instanceof PsiReferenceExpression) {
      ResourceReferenceType referenceType = AndroidPsiUtils.getResourceReferenceType(element);
      if (referenceType != ResourceReferenceType.NONE) {
        // (isResourceReference will return true for both "R.drawable.foo" and the foo literal leaf in the
        // same expression, which would result in both elements getting annotated and the icon showing up
        // in the gutter twice. Instead we only count the outer one.
        ResourceType type = AndroidPsiUtils.getResourceType(element);
        if (type == ResourceType.COLOR || type == ResourceType.DRAWABLE || type == ResourceType.MIPMAP) {
          String name = AndroidPsiUtils.getResourceName(element);
          annotateResourceReference(type, holder, element, name, referenceType == ResourceReferenceType.FRAMEWORK);
        }
      }
    }
  }

  private static void annotateXml(PsiElement element, AnnotationHolder holder, String value) {
    if (value.startsWith("#")) {
      final PsiFile file = element.getContainingFile();
      if (file != null && AndroidResourceUtil.isInResourceSubdirectory(file, null)) {
        if (element instanceof XmlTag) {
          Annotation annotation = holder.createInfoAnnotation(element, null);
          annotation.setGutterIconRenderer(new MyRenderer(element, null));
        } else {
          assert element instanceof XmlAttributeValue;
          Color color = ResourceHelper.parseColor(value);
          if (color != null) {
            Annotation annotation = holder.createInfoAnnotation(element, null);
            annotation.setGutterIconRenderer(new MyRenderer(element, null));
          }
        }
      }
    } else if (value.startsWith(COLOR_RESOURCE_PREFIX)) {
      annotateResourceReference(ResourceType.COLOR, holder, element, value.substring(COLOR_RESOURCE_PREFIX.length()), false);
    } else if (value.startsWith(ANDROID_COLOR_RESOURCE_PREFIX)) {
      annotateResourceReference(ResourceType.COLOR, holder, element, value.substring(ANDROID_COLOR_RESOURCE_PREFIX.length()), true);
    } else if (value.startsWith(DRAWABLE_PREFIX)) {
      annotateResourceReference(ResourceType.DRAWABLE, holder, element, value.substring(DRAWABLE_PREFIX.length()), false);
    } else if (value.startsWith(ANDROID_DRAWABLE_PREFIX)) {
      annotateResourceReference(ResourceType.DRAWABLE, holder, element, value.substring(ANDROID_DRAWABLE_PREFIX.length()), true);
    } else if (value.startsWith(MIPMAP_PREFIX)) {
      annotateResourceReference(ResourceType.MIPMAP, holder, element, value.substring(MIPMAP_PREFIX.length()), false);
    }
  }

  private static void annotateResourceReference(@NotNull ResourceType type,
                                                @NotNull AnnotationHolder holder,
                                                @NotNull PsiElement element,
                                                @NotNull String name,
                                                boolean isFramework) {
    Module module = ModuleUtilCore.findModuleForPsiElement(element);
    if (module == null) {
      return;
    }
    AndroidFacet facet = AndroidFacet.getInstance(module);
    if (facet == null) {
      return;
    }

    PsiFile file = PsiTreeUtil.getParentOfType(element, PsiFile.class);
    if (file == null) {
      return;
    }
    Configuration configuration = pickConfiguration(facet, module, file);
    if (configuration == null) {
      return;
    }

    ResourceValue value = findResourceValue(type, name, isFramework, module, configuration);
    if (value != null) {
      // TODO: Use a *shared* fallback resolver for this?
      ResourceResolver resourceResolver = configuration.getResourceResolver();
      if (resourceResolver != null) {
        annotateResourceValue(type, holder, element, value, resourceResolver, facet);
      }
    }
  }

  /** Picks a suitable configuration to use for resource resolution */
  @Nullable
  @VisibleForTesting
  static Configuration pickConfiguration(AndroidFacet facet, Module module, PsiFile file) {
    VirtualFile virtualFile = file.getVirtualFile();
    if (virtualFile == null) {
      return null;
    }

    VirtualFile parent = virtualFile.getParent();
    if (parent == null) {
      return null;
    }
    VirtualFile layout;
    String parentName = parent.getName();
    if (!parentName.startsWith(FD_RES_LAYOUT)) {
      layout = ResourceHelper.pickAnyLayoutFile(module, facet);
      if (layout == null) {
        return null;
      }
    } else {
      layout = virtualFile;
    }

    return ConfigurationManager.getOrCreateInstance(module).getConfiguration(layout);
  }

  /** Annotates the given element with the resolved value of the given {@link ResourceValue} */
  private static void annotateResourceValue(@NotNull ResourceType type,
                                            @NotNull AnnotationHolder holder,
                                            @NotNull PsiElement element,
                                            @NotNull ResourceValue value,
                                            @NotNull ResourceResolver resourceResolver,
                                            @NotNull AndroidFacet facet) {
    Project project = element.getProject();
    if (type == ResourceType.COLOR) {
      Color color = ResourceHelper.resolveColor(resourceResolver, value, project);
      if (color != null) {
        Annotation annotation = holder.createInfoAnnotation(element, null);
        annotation.setGutterIconRenderer(new MyRenderer(element, color));
      }
    } else {
      assert type == ResourceType.DRAWABLE || type == ResourceType.MIPMAP;

      File file = ResourceHelper.resolveDrawable(resourceResolver, value, project);
      if (file != null && file.getPath().endsWith(DOT_XML)) {
        file = pickBitmapFromXml(file, resourceResolver, project, facet, value);
      }
      File iconFile = pickBestBitmap(file);
      if (iconFile != null) {
        Annotation annotation = holder.createInfoAnnotation(element, null);
        annotation.setGutterIconRenderer(new com.android.tools.idea.rendering.GutterIconRenderer(resourceResolver, element, iconFile));
      }
    }
  }

  @Nullable
  private static File pickBitmapFromXml(@NotNull File file,
                                        @NotNull ResourceResolver resourceResolver,
                                        @NotNull Project project,
                                        @NonNull AndroidFacet facet,
                                        @NonNull ResourceValue resourceValue) {
    try {
      String xml = Files.toString(file, Charsets.UTF_8);
      Document document = XmlUtils.parseDocumentSilently(xml, true);
      if (document != null && document.getDocumentElement() != null) {
        Element root = document.getDocumentElement();
        String tag = root.getTagName();
        Element target = null;
        String attribute = null;
        if ("vector".equals(tag)) {
          // Take a look and see if we have a bitmap we can fall back to
<<<<<<< HEAD
          AppResourceRepository resourceRepository = AppResourceRepository.getAppResources(facet, true);
=======
          AppResourceRepository resourceRepository = AppResourceRepository.getOrCreateInstance(facet);
>>>>>>> 1e5b25b8
          List<com.android.ide.common.res2.ResourceItem> items =
            resourceRepository.getResourceItem(resourceValue.getResourceType(), resourceValue.getName());
          if (items != null) {
            for (com.android.ide.common.res2.ResourceItem item : items) {
              FolderConfiguration configuration = item.getConfiguration();
              DensityQualifier densityQualifier = configuration.getDensityQualifier();
              if (densityQualifier != null) {
                Density density = densityQualifier.getValue();
                if (density != null && density.isValidValueForDevice()) {
                  File bitmap = item.getFile();
                  if (bitmap != null && bitmap.isFile()) {
                    return bitmap;
                  }
                }
              }
            }
          }

          // Vectors are handled in the icon cache
          return file;
        }
        else if ("bitmap".equals(tag) || "nine-patch".equals(tag)) {
          target = root;
          attribute = ATTR_SRC;
        }
        else if ("selector".equals(tag) ||
                 "level-list".equals(tag) ||
                 "layer-list".equals(tag) ||
                 "transition".equals(tag)) {
          NodeList children = root.getChildNodes();
          for (int i = children.getLength() - 1; i >= 0; i--) {
            Node item = children.item(i);
            if (item.getNodeType() == Node.ELEMENT_NODE && TAG_ITEM.equals(item.getNodeName())) {
              target = (Element)item;
              if (target.hasAttributeNS(ANDROID_URI, ATTR_DRAWABLE)) {
                attribute = ATTR_DRAWABLE;
                break;
              }
            }
          }
        }
        else if ("clip".equals(tag) || "inset".equals(tag) || "scale".equals(tag)) {
          target = root;
          attribute = ATTR_DRAWABLE;
        } else {
          // <shape> etc - no bitmap to be found
          return null;
        }
        if (attribute != null && target.hasAttributeNS(ANDROID_URI, attribute)) {
          String src = target.getAttributeNS(ANDROID_URI, attribute);
          ResourceValue value = resourceResolver.findResValue(src, resourceValue.isFramework());
          if (value != null) {
            return ResourceHelper.resolveDrawable(resourceResolver, value, project);

          }
        }
      }
    } catch (Throwable ignore) {
      // Not logging for now; afraid to risk unexpected crashes in upcoming preview. TODO: Re-enable.
      //Logger.getInstance(AndroidColorAnnotator.class).warn(String.format("Could not read/render icon image %1$s", file), e);
    }

    return null;
  }

  @Nullable
  public static File pickBestBitmap(@Nullable File bitmap) {
    if (bitmap != null && bitmap.exists()) {
      // Pick the smallest resolution, if possible! E.g. if the theme resolver located
      // drawable-hdpi/foo.png, and drawable-mdpi/foo.png pick that one instead (and ditto
      // for -ldpi etc)
      File smallest = findSmallestDpiVersion(bitmap);
      if (smallest != null) {
        return smallest;
      }

      // TODO: For XML drawables, look in the rendered output to see if there's a DPI version we can use:
      // These are found in  ${module}/build/generated/res/pngs/debug/drawable-*dpi

      long length = bitmap.length();
      if (length < MAX_ICON_SIZE) {
        return bitmap;
      }
    }

    return null;
  }

  @Nullable
  private static File findSmallestDpiVersion(@NonNull File bitmap) {
    File parentFile = bitmap.getParentFile();
    if (parentFile == null) {
      return null;
    }
    File resFolder = parentFile.getParentFile();
    if (resFolder == null) {
      return null;
    }
    String parentName = parentFile.getName();
    FolderConfiguration config = FolderConfiguration.getConfigForFolder(parentName);
    if (config == null) {
      return null;
    }
    DensityQualifier qualifier = config.getDensityQualifier();
    if (qualifier == null) {
      return null;
    }
    Density density = qualifier.getValue();
    if (density != null && density.isValidValueForDevice()) {
      String fileName = bitmap.getName();
      Density[] densities = Density.values();
      // Iterate in reverse, since the Density enum is in descending order
      for (int i = densities.length - 1; i >= 0; i--) {
        Density d = densities[i];
        if (d.isValidValueForDevice()) {
          String folder = parentName.replace(density.getResourceValue(), d.getResourceValue());
          bitmap = new File(resFolder, folder + File.separator + fileName);
          if (bitmap.exists()) {
            if (bitmap.length() > MAX_ICON_SIZE) {
              // No point continuing the loop; the other densities will be too big too
              return null;
            }
            return bitmap;
          }
        }
      }
    }

    return null;
  }

  /** Looks up the resource item of the given type and name for the given configuration, if any */
  @Nullable
  private static ResourceValue findResourceValue(ResourceType type,
                                                 String name,
                                                 boolean isFramework,
                                                 Module module,
                                                 Configuration configuration) {
    if (isFramework) {
      ResourceRepository frameworkResources = configuration.getFrameworkResources();
      if (frameworkResources == null) {
        return null;
      }
      if (!frameworkResources.hasResourceItem(type, name)) {
        return null;
      }
      ResourceItem item = frameworkResources.getResourceItem(type, name);
      return item.getResourceValue(type, configuration.getFullConfig(), false);
    } else {
      LocalResourceRepository appResources = AppResourceRepository.getOrCreateInstance(module);
      if (appResources == null) {
        return null;
      }
      if (!appResources.hasResourceItem(type, name)) {
        return null;
      }
      return appResources.getConfiguredValue(type, name, configuration.getFullConfig());
    }
  }

  private static class MyRenderer extends GutterIconRenderer {
    private final PsiElement myElement;
    private final Color myColor;

    private MyRenderer(@NotNull PsiElement element, @Nullable Color color) {
      myElement = element;
      myColor = color;
    }

    @NotNull
    @Override
    public Icon getIcon() {
      final Color color = getCurrentColor();
      return color == null ? JBUI.scale(EmptyIcon.create(ICON_SIZE)) : JBUI.scale(new ColorIcon(ICON_SIZE, color));
    }

    @Nullable
    private Color getCurrentColor() {
      if (myColor != null) {
        return myColor;
      } else if (myElement instanceof XmlTag) {
        return ResourceHelper.parseColor(((XmlTag)myElement).getValue().getText());
      } else if (myElement instanceof XmlAttributeValue) {
        return ResourceHelper.parseColor(((XmlAttributeValue)myElement).getValue());
      } else {
        return null;
      }
    }

    @Override
    public AnAction getClickAction() {
      if (myColor != null) { // Cannot set colors that were derived
        return null;
      }
      return new AnAction() {
        @Override
        public void actionPerformed(AnActionEvent e) {
          final Editor editor = CommonDataKeys.EDITOR.getData(e.getDataContext());
          if (editor != null) {
            // Need ARGB support in platform color chooser; see
            //  https://youtrack.jetbrains.com/issue/IDEA-123498
            //final Color color =
            //  ColorChooser.chooseColor(editor.getComponent(), AndroidBundle.message("android.choose.color"), getCurrentColor());
            final Color color = ColorPicker.showDialog(editor.getComponent(), "Choose Color", getCurrentColor(), true, null, false);
            if (color != null) {
              ApplicationManager.getApplication().runWriteAction(() -> {
                if (myElement instanceof XmlTag) {
                  ((XmlTag)myElement).getValue().setText(ResourceHelper.colorToString(color));
                } else if (myElement instanceof XmlAttributeValue) {
                  XmlAttribute attribute = PsiTreeUtil.getParentOfType(myElement, XmlAttribute.class);
                  if (attribute != null) {
                    attribute.setValue(ResourceHelper.colorToString(color));
                  }
                }
              });
            }
          }
        }
      };
    }

    @Override
    public boolean equals(Object o) {
      if (this == o) return true;
      if (o == null || getClass() != o.getClass()) return false;

      MyRenderer that = (MyRenderer)o;
      // TODO: Compare with modification count in app resources (if not framework)
      if (myColor != null ? !myColor.equals(that.myColor) : that.myColor != null) return false;
      if (!myElement.equals(that.myElement)) return false;

      return true;
    }

    @Override
    public int hashCode() {
      int result = myElement.hashCode();
      result = 31 * result + (myColor != null ? myColor.hashCode() : 0);
      return result;
    }
  }
}<|MERGE_RESOLUTION|>--- conflicted
+++ resolved
@@ -264,11 +264,7 @@
         String attribute = null;
         if ("vector".equals(tag)) {
           // Take a look and see if we have a bitmap we can fall back to
-<<<<<<< HEAD
-          AppResourceRepository resourceRepository = AppResourceRepository.getAppResources(facet, true);
-=======
           AppResourceRepository resourceRepository = AppResourceRepository.getOrCreateInstance(facet);
->>>>>>> 1e5b25b8
           List<com.android.ide.common.res2.ResourceItem> items =
             resourceRepository.getResourceItem(resourceValue.getResourceType(), resourceValue.getName());
           if (items != null) {
