<?xml version="1.0"?>
<!--
  ~ Copyright (C) 2019 The Android Open Source Project
  ~
  ~ Licensed under the Apache License, Version 2.0 (the "License");
  ~ you may not use this file except in compliance with the License.
  ~ You may obtain a copy of the License at
  ~
  ~      http://www.apache.org/licenses/LICENSE-2.0
  ~
  ~ Unless required by applicable law or agreed to in writing, software
  ~ distributed under the License is distributed on an "AS IS" BASIS,
  ~ WITHOUT WARRANTIES OR CONDITIONS OF ANY KIND, either express or implied.
  ~ See the License for the specific language governing permissions and
  ~ limitations under the License.
  -->
<tutorialBundle
    name="What's New"
    resourceRoot="/"
    stepByStep="false"
    hideStepIndex="true"
<<<<<<< HEAD
    version="2023.2.1">
  <feature
      name="What's New in Iguana">
    <tutorial
        key="whats-new"
        label=" What's New in Iguana"
        icon="stable/product-icon.svg"
        remoteLink="https://d.android.com/r/studio-ui/whats-new-assistant/stable-release-notes/2023-2-1"
=======
    version="2024.1.1">
  <feature
      name="What's New in Koala">
    <tutorial
        key="whats-new"
        label=" What's New in Koala"
        icon="preview/product-icon.svg"
        remoteLink="https://d.android.com/r/studio-ui/whats-new-assistant/preview-release-notes/2024-1-1"
>>>>>>> 0d09370c
        remoteLinkLabel="Read in a browser">
      <description>
        <![CDATA[
          This panel describes some of the new features and behavior changes
          included in this update.
          <br><br>
          To open this panel again later, select <b>Help &gt; What's New in Android Studio</b>
          from the main menu.
          ]]>
      </description>
<<<<<<< HEAD
=======
      <step label="Access real devices with Device Streaming">
        <stepElement>
          <section>
            <![CDATA[
            <p>
            Device streaming in Android Studio lets you securely connect to remote physical
            Android devices hosted in Google's secure data centers. Powered by Firebase, it's the
            fastest and easiest way to test your app against real devices, including the Google
            Pixel 8 Pro, Pixel Fold, select Samsung devices, and more.
            </p>
            <br>
            <img
              src="https://d.android.com/studio/releases/assistant/2023.3.1/device-streaming.gif"
              width="428"
              alt="">
            <br><br>
            <p>
            After connecting to a device, you can deploy your app, view the display, interact with
            the device (including rotating or unfolding the device), and anything else you might do
            with a device over a direct ADB over SSL connection—all without leaving Android Studio.
            When you're done using the device, Google wipes all your data and factory resets the
            device before making it available to another developer.
            </p>
            <p>
            During Open Alpha, you can use Device Streaming at no cost by simply logging into your
            Developer account and selecting a Firebase project. If you don't already have a Firebase
            project, it's free and easy to create one.
            </p>
            ]]>
          </section>
        </stepElement>
        <stepElement>
          <action
              key="device.streaming.onboarding"
              label="Get Started">
          </action>
        </stepElement>
      </step>
      <step label="Build a Generative AI app using the Gemini API template">
        <stepElement>
          <section>
            <![CDATA[
            <p>
            You can now use Android Studio to build an app that implements Generative AI using the
            <a href="http://ai.google.dev/tutorials/android_quickstart?utm_source=android&utm_medium=referral">Google AI SDK</a>.
            The Gemini API template in Android Studio lets you incorporate AI-powered features, such
            as those that rely on text generation and image recognition, in your app to delight your
            users.
            </p>
            <br><br>
            <a href="https://d.android.com/r/studio-ui/ide/gemini-template">Learn more</a>
            <br>
            ]]>
          </section>
        </stepElement>
      </step>
>>>>>>> 0d09370c
      <footerStep label="">
        <stepElement>
          <section>
            <![CDATA[
<<<<<<< HEAD
              <br><em>Last updated 2/09/2024</em><br><br>
=======
              <br><em>Last updated 3/28/2024</em><br><br>
>>>>>>> 0d09370c
            ]]>
          </section>
        </stepElement>
      </footerStep>
    </tutorial>
  </feature>
</tutorialBundle><|MERGE_RESOLUTION|>--- conflicted
+++ resolved
@@ -19,16 +19,6 @@
     resourceRoot="/"
     stepByStep="false"
     hideStepIndex="true"
-<<<<<<< HEAD
-    version="2023.2.1">
-  <feature
-      name="What's New in Iguana">
-    <tutorial
-        key="whats-new"
-        label=" What's New in Iguana"
-        icon="stable/product-icon.svg"
-        remoteLink="https://d.android.com/r/studio-ui/whats-new-assistant/stable-release-notes/2023-2-1"
-=======
     version="2024.1.1">
   <feature
       name="What's New in Koala">
@@ -37,7 +27,6 @@
         label=" What's New in Koala"
         icon="preview/product-icon.svg"
         remoteLink="https://d.android.com/r/studio-ui/whats-new-assistant/preview-release-notes/2024-1-1"
->>>>>>> 0d09370c
         remoteLinkLabel="Read in a browser">
       <description>
         <![CDATA[
@@ -48,8 +37,6 @@
           from the main menu.
           ]]>
       </description>
-<<<<<<< HEAD
-=======
       <step label="Access real devices with Device Streaming">
         <stepElement>
           <section>
@@ -106,16 +93,11 @@
           </section>
         </stepElement>
       </step>
->>>>>>> 0d09370c
       <footerStep label="">
         <stepElement>
           <section>
             <![CDATA[
-<<<<<<< HEAD
-              <br><em>Last updated 2/09/2024</em><br><br>
-=======
               <br><em>Last updated 3/28/2024</em><br><br>
->>>>>>> 0d09370c
             ]]>
           </section>
         </stepElement>
