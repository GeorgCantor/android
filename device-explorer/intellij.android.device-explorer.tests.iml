--- conflicted
+++ resolved
@@ -16,7 +16,7 @@
     <orderEntry type="sourceFolder" forTests="false" />
     <orderEntry type="module" module-name="intellij.android.adt.testutils" scope="TEST" />
     <orderEntry type="module" module-name="intellij.android.common" scope="TEST" />
-<<<<<<< HEAD
+    <orderEntry type="module" module-name="intellij.android.common.tests" scope="TEST" />
     <orderEntry type="module" module-name="intellij.android.device-explorer" scope="TEST" />
     <orderEntry type="module" module-name="intellij.android.device-explorer-common" scope="TEST" />
     <orderEntry type="module" module-name="intellij.android.testFramework" scope="TEST" />
@@ -25,10 +25,6 @@
     <orderEntry type="module" module-name="intellij.platform.ide" scope="TEST" />
     <orderEntry type="module" module-name="intellij.platform.testFramework" scope="TEST" />
     <orderEntry type="module" module-name="intellij.platform.util" scope="TEST" />
-=======
-    <orderEntry type="module" module-name="intellij.android.common.tests" scope="TEST" />
-    <orderEntry type="module" module-name="android.sdktools.device-provisioner" scope="TEST" />
->>>>>>> ad897288
     <orderEntry type="module" module-name="intellij.android.projectSystem" scope="TEST" />
   </component>
 </module>