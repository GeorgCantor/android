--- conflicted
+++ resolved
@@ -119,56 +119,20 @@
         FACET                         : Kotlin
             TypeId                        : kotlin-language
             ExternalSource                : GRADLE
-<<<<<<< HEAD
-            ApiLevel                      : 1.9
-            CompilerArguments
-                apiVersion                    : 1.9
-                languageVersion               : 1.9
-                - pluginClasspaths            : <M2>/org/jetbrains/annotations/13.0/annotations-13.0.jar
-                - pluginClasspaths            : <M2>/org/jetbrains/intellij/deps/trove4j/1.0.20200330/trove4j-1.0.20200330.jar
-                - pluginClasspaths            : <M2>/org/jetbrains/kotlin/kotlin-android-extensions/<KOTLIN_VERSION>/kotlin-android-extensions-<KOTLIN_VERSION>.jar
-                - pluginClasspaths            : <M2>/org/jetbrains/kotlin/kotlin-compiler-embeddable/<KOTLIN_VERSION>/kotlin-compiler-embeddable-<KOTLIN_VERSION>.jar
-                - pluginClasspaths            : <M2>/org/jetbrains/kotlin/kotlin-daemon-embeddable/<KOTLIN_VERSION>/kotlin-daemon-embeddable-<KOTLIN_VERSION>.jar
-                - pluginClasspaths            : <M2>/org/jetbrains/kotlin/kotlin-reflect/<KOTLIN_VERSION>/kotlin-reflect-<KOTLIN_VERSION>.jar
-                - pluginClasspaths            : <M2>/org/jetbrains/kotlin/kotlin-script-runtime/<KOTLIN_VERSION>/kotlin-script-runtime-<KOTLIN_VERSION>.jar
-                - pluginClasspaths            : <M2>/org/jetbrains/kotlin/kotlin-stdlib/<KOTLIN_VERSION>/kotlin-stdlib-<KOTLIN_VERSION>.jar
-                - pluginOptions               : plugin:org.jetbrains.kotlin.android:experimental=false
-                - pluginOptions               : plugin:org.jetbrains.kotlin.android:enabled=true
-                - pluginOptions               : plugin:org.jetbrains.kotlin.android:defaultCacheImplementation=hashMap
-=======
             ApiLevel                      : 2.0
             CompilerArguments
                 apiVersion                    : 2.0
                 languageVersion               : 2.0
->>>>>>> 0d09370c
             CompilerSettings
                 additionalArguments           :
                 copyJsLibraryFiles            : true
                 outputDirectoryForJsLibraryFiles        : lib
             IsTestModule                  : false
             Kind                          : DEFAULT
-<<<<<<< HEAD
-            LanguageLevel                 : 1.9
-            MergedCompilerArguments
-                apiVersion                    : 1.9
-                languageVersion               : 1.9
-                - pluginClasspaths            : <M2>/org/jetbrains/annotations/13.0/annotations-13.0.jar
-                - pluginClasspaths            : <M2>/org/jetbrains/intellij/deps/trove4j/1.0.20200330/trove4j-1.0.20200330.jar
-                - pluginClasspaths            : <M2>/org/jetbrains/kotlin/kotlin-android-extensions/<KOTLIN_VERSION>/kotlin-android-extensions-<KOTLIN_VERSION>.jar
-                - pluginClasspaths            : <M2>/org/jetbrains/kotlin/kotlin-compiler-embeddable/<KOTLIN_VERSION>/kotlin-compiler-embeddable-<KOTLIN_VERSION>.jar
-                - pluginClasspaths            : <M2>/org/jetbrains/kotlin/kotlin-daemon-embeddable/<KOTLIN_VERSION>/kotlin-daemon-embeddable-<KOTLIN_VERSION>.jar
-                - pluginClasspaths            : <M2>/org/jetbrains/kotlin/kotlin-reflect/<KOTLIN_VERSION>/kotlin-reflect-<KOTLIN_VERSION>.jar
-                - pluginClasspaths            : <M2>/org/jetbrains/kotlin/kotlin-script-runtime/<KOTLIN_VERSION>/kotlin-script-runtime-<KOTLIN_VERSION>.jar
-                - pluginClasspaths            : <M2>/org/jetbrains/kotlin/kotlin-stdlib/<KOTLIN_VERSION>/kotlin-stdlib-<KOTLIN_VERSION>.jar
-                - pluginOptions               : plugin:org.jetbrains.kotlin.android:experimental=false
-                - pluginOptions               : plugin:org.jetbrains.kotlin.android:enabled=true
-                - pluginOptions               : plugin:org.jetbrains.kotlin.android:defaultCacheImplementation=hashMap
-=======
             LanguageLevel                 : 2.0
             MergedCompilerArguments
                 apiVersion                    : 2.0
                 languageVersion               : 2.0
->>>>>>> 0d09370c
             Platform                      : JVM (17)
             UseProjectSettings            : false
             Version                       : 5
@@ -263,11 +227,6 @@
             Scope                         : Test
         LIBRARY                       : Gradle: com.android.support:viewpager:<VERSION>@aar [=]
             Scope                         : Test
-<<<<<<< HEAD
-        LIBRARY                       : Gradle: org.jetbrains.kotlin:kotlin-android-extensions-runtime:<KOTLIN_VERSION> [=]
-            Scope                         : Test
-=======
->>>>>>> 0d09370c
         LIBRARY                       : Gradle: org.jetbrains.kotlin:kotlin-stdlib-jdk7:<KOTLIN_VERSION> [=]
             Scope                         : Test
         LIBRARY                       : Gradle: org.jetbrains.kotlin:kotlin-stdlib:<KOTLIN_VERSION> [=]
@@ -339,56 +298,20 @@
         FACET                         : Kotlin
             TypeId                        : kotlin-language
             ExternalSource                : GRADLE
-<<<<<<< HEAD
-            ApiLevel                      : 1.9
-            CompilerArguments
-                apiVersion                    : 1.9
-                languageVersion               : 1.9
-                - pluginClasspaths            : <M2>/org/jetbrains/annotations/13.0/annotations-13.0.jar
-                - pluginClasspaths            : <M2>/org/jetbrains/intellij/deps/trove4j/1.0.20200330/trove4j-1.0.20200330.jar
-                - pluginClasspaths            : <M2>/org/jetbrains/kotlin/kotlin-android-extensions/<KOTLIN_VERSION>/kotlin-android-extensions-<KOTLIN_VERSION>.jar
-                - pluginClasspaths            : <M2>/org/jetbrains/kotlin/kotlin-compiler-embeddable/<KOTLIN_VERSION>/kotlin-compiler-embeddable-<KOTLIN_VERSION>.jar
-                - pluginClasspaths            : <M2>/org/jetbrains/kotlin/kotlin-daemon-embeddable/<KOTLIN_VERSION>/kotlin-daemon-embeddable-<KOTLIN_VERSION>.jar
-                - pluginClasspaths            : <M2>/org/jetbrains/kotlin/kotlin-reflect/<KOTLIN_VERSION>/kotlin-reflect-<KOTLIN_VERSION>.jar
-                - pluginClasspaths            : <M2>/org/jetbrains/kotlin/kotlin-script-runtime/<KOTLIN_VERSION>/kotlin-script-runtime-<KOTLIN_VERSION>.jar
-                - pluginClasspaths            : <M2>/org/jetbrains/kotlin/kotlin-stdlib/<KOTLIN_VERSION>/kotlin-stdlib-<KOTLIN_VERSION>.jar
-                - pluginOptions               : plugin:org.jetbrains.kotlin.android:experimental=false
-                - pluginOptions               : plugin:org.jetbrains.kotlin.android:enabled=true
-                - pluginOptions               : plugin:org.jetbrains.kotlin.android:defaultCacheImplementation=hashMap
-=======
             ApiLevel                      : 2.0
             CompilerArguments
                 apiVersion                    : 2.0
                 languageVersion               : 2.0
->>>>>>> 0d09370c
             CompilerSettings
                 additionalArguments           :
                 copyJsLibraryFiles            : true
                 outputDirectoryForJsLibraryFiles        : lib
             IsTestModule                  : false
             Kind                          : DEFAULT
-<<<<<<< HEAD
-            LanguageLevel                 : 1.9
-            MergedCompilerArguments
-                apiVersion                    : 1.9
-                languageVersion               : 1.9
-                - pluginClasspaths            : <M2>/org/jetbrains/annotations/13.0/annotations-13.0.jar
-                - pluginClasspaths            : <M2>/org/jetbrains/intellij/deps/trove4j/1.0.20200330/trove4j-1.0.20200330.jar
-                - pluginClasspaths            : <M2>/org/jetbrains/kotlin/kotlin-android-extensions/<KOTLIN_VERSION>/kotlin-android-extensions-<KOTLIN_VERSION>.jar
-                - pluginClasspaths            : <M2>/org/jetbrains/kotlin/kotlin-compiler-embeddable/<KOTLIN_VERSION>/kotlin-compiler-embeddable-<KOTLIN_VERSION>.jar
-                - pluginClasspaths            : <M2>/org/jetbrains/kotlin/kotlin-daemon-embeddable/<KOTLIN_VERSION>/kotlin-daemon-embeddable-<KOTLIN_VERSION>.jar
-                - pluginClasspaths            : <M2>/org/jetbrains/kotlin/kotlin-reflect/<KOTLIN_VERSION>/kotlin-reflect-<KOTLIN_VERSION>.jar
-                - pluginClasspaths            : <M2>/org/jetbrains/kotlin/kotlin-script-runtime/<KOTLIN_VERSION>/kotlin-script-runtime-<KOTLIN_VERSION>.jar
-                - pluginClasspaths            : <M2>/org/jetbrains/kotlin/kotlin-stdlib/<KOTLIN_VERSION>/kotlin-stdlib-<KOTLIN_VERSION>.jar
-                - pluginOptions               : plugin:org.jetbrains.kotlin.android:experimental=false
-                - pluginOptions               : plugin:org.jetbrains.kotlin.android:enabled=true
-                - pluginOptions               : plugin:org.jetbrains.kotlin.android:defaultCacheImplementation=hashMap
-=======
             LanguageLevel                 : 2.0
             MergedCompilerArguments
                 apiVersion                    : 2.0
                 languageVersion               : 2.0
->>>>>>> 0d09370c
             Platform                      : JVM (17)
             UseProjectSettings            : false
             Version                       : 5
@@ -451,10 +374,6 @@
         LIBRARY                       : Gradle: com.android.support:swiperefreshlayout:<VERSION>@aar [=]
         LIBRARY                       : Gradle: com.android.support:versionedparcelable:<VERSION>@aar [=]
         LIBRARY                       : Gradle: com.android.support:viewpager:<VERSION>@aar [=]
-<<<<<<< HEAD
-        LIBRARY                       : Gradle: org.jetbrains.kotlin:kotlin-android-extensions-runtime:<KOTLIN_VERSION> [=]
-=======
->>>>>>> 0d09370c
         LIBRARY                       : Gradle: org.jetbrains.kotlin:kotlin-stdlib-jdk7:<KOTLIN_VERSION> [=]
         LIBRARY                       : Gradle: org.jetbrains.kotlin:kotlin-stdlib:<KOTLIN_VERSION> [=]
         LIBRARY                       : Gradle: org.jetbrains:annotations:13.0 [=]
@@ -518,56 +437,20 @@
         FACET                         : Kotlin
             TypeId                        : kotlin-language
             ExternalSource                : GRADLE
-<<<<<<< HEAD
-            ApiLevel                      : 1.9
-            CompilerArguments
-                apiVersion                    : 1.9
-                languageVersion               : 1.9
-                - pluginClasspaths            : <M2>/org/jetbrains/annotations/13.0/annotations-13.0.jar
-                - pluginClasspaths            : <M2>/org/jetbrains/intellij/deps/trove4j/1.0.20200330/trove4j-1.0.20200330.jar
-                - pluginClasspaths            : <M2>/org/jetbrains/kotlin/kotlin-android-extensions/<KOTLIN_VERSION>/kotlin-android-extensions-<KOTLIN_VERSION>.jar
-                - pluginClasspaths            : <M2>/org/jetbrains/kotlin/kotlin-compiler-embeddable/<KOTLIN_VERSION>/kotlin-compiler-embeddable-<KOTLIN_VERSION>.jar
-                - pluginClasspaths            : <M2>/org/jetbrains/kotlin/kotlin-daemon-embeddable/<KOTLIN_VERSION>/kotlin-daemon-embeddable-<KOTLIN_VERSION>.jar
-                - pluginClasspaths            : <M2>/org/jetbrains/kotlin/kotlin-reflect/<KOTLIN_VERSION>/kotlin-reflect-<KOTLIN_VERSION>.jar
-                - pluginClasspaths            : <M2>/org/jetbrains/kotlin/kotlin-script-runtime/<KOTLIN_VERSION>/kotlin-script-runtime-<KOTLIN_VERSION>.jar
-                - pluginClasspaths            : <M2>/org/jetbrains/kotlin/kotlin-stdlib/<KOTLIN_VERSION>/kotlin-stdlib-<KOTLIN_VERSION>.jar
-                - pluginOptions               : plugin:org.jetbrains.kotlin.android:experimental=false
-                - pluginOptions               : plugin:org.jetbrains.kotlin.android:enabled=true
-                - pluginOptions               : plugin:org.jetbrains.kotlin.android:defaultCacheImplementation=hashMap
-=======
             ApiLevel                      : 2.0
             CompilerArguments
                 apiVersion                    : 2.0
                 languageVersion               : 2.0
->>>>>>> 0d09370c
             CompilerSettings
                 additionalArguments           :
                 copyJsLibraryFiles            : true
                 outputDirectoryForJsLibraryFiles        : lib
             IsTestModule                  : false
             Kind                          : DEFAULT
-<<<<<<< HEAD
-            LanguageLevel                 : 1.9
-            MergedCompilerArguments
-                apiVersion                    : 1.9
-                languageVersion               : 1.9
-                - pluginClasspaths            : <M2>/org/jetbrains/annotations/13.0/annotations-13.0.jar
-                - pluginClasspaths            : <M2>/org/jetbrains/intellij/deps/trove4j/1.0.20200330/trove4j-1.0.20200330.jar
-                - pluginClasspaths            : <M2>/org/jetbrains/kotlin/kotlin-android-extensions/<KOTLIN_VERSION>/kotlin-android-extensions-<KOTLIN_VERSION>.jar
-                - pluginClasspaths            : <M2>/org/jetbrains/kotlin/kotlin-compiler-embeddable/<KOTLIN_VERSION>/kotlin-compiler-embeddable-<KOTLIN_VERSION>.jar
-                - pluginClasspaths            : <M2>/org/jetbrains/kotlin/kotlin-daemon-embeddable/<KOTLIN_VERSION>/kotlin-daemon-embeddable-<KOTLIN_VERSION>.jar
-                - pluginClasspaths            : <M2>/org/jetbrains/kotlin/kotlin-reflect/<KOTLIN_VERSION>/kotlin-reflect-<KOTLIN_VERSION>.jar
-                - pluginClasspaths            : <M2>/org/jetbrains/kotlin/kotlin-script-runtime/<KOTLIN_VERSION>/kotlin-script-runtime-<KOTLIN_VERSION>.jar
-                - pluginClasspaths            : <M2>/org/jetbrains/kotlin/kotlin-stdlib/<KOTLIN_VERSION>/kotlin-stdlib-<KOTLIN_VERSION>.jar
-                - pluginOptions               : plugin:org.jetbrains.kotlin.android:experimental=false
-                - pluginOptions               : plugin:org.jetbrains.kotlin.android:enabled=true
-                - pluginOptions               : plugin:org.jetbrains.kotlin.android:defaultCacheImplementation=hashMap
-=======
             LanguageLevel                 : 2.0
             MergedCompilerArguments
                 apiVersion                    : 2.0
                 languageVersion               : 2.0
->>>>>>> 0d09370c
             Platform                      : JVM (17)
             UseProjectSettings            : false
             Version                       : 5
@@ -659,11 +542,6 @@
             Scope                         : Test
         LIBRARY                       : Gradle: com.android.support:viewpager:<VERSION>@aar [=]
             Scope                         : Test
-<<<<<<< HEAD
-        LIBRARY                       : Gradle: org.jetbrains.kotlin:kotlin-android-extensions-runtime:<KOTLIN_VERSION> [=]
-            Scope                         : Test
-=======
->>>>>>> 0d09370c
         LIBRARY                       : Gradle: org.jetbrains.kotlin:kotlin-stdlib-jdk7:<KOTLIN_VERSION> [=]
             Scope                         : Test
         LIBRARY                       : Gradle: org.jetbrains.kotlin:kotlin-stdlib:<KOTLIN_VERSION> [=]
@@ -790,56 +668,20 @@
         FACET                         : Kotlin
             TypeId                        : kotlin-language
             ExternalSource                : GRADLE
-<<<<<<< HEAD
-            ApiLevel                      : 1.9
-            CompilerArguments
-                apiVersion                    : 1.9
-                languageVersion               : 1.9
-                - pluginClasspaths            : <M2>/org/jetbrains/annotations/13.0/annotations-13.0.jar
-                - pluginClasspaths            : <M2>/org/jetbrains/intellij/deps/trove4j/1.0.20200330/trove4j-1.0.20200330.jar
-                - pluginClasspaths            : <M2>/org/jetbrains/kotlin/kotlin-android-extensions/<KOTLIN_VERSION>/kotlin-android-extensions-<KOTLIN_VERSION>.jar
-                - pluginClasspaths            : <M2>/org/jetbrains/kotlin/kotlin-compiler-embeddable/<KOTLIN_VERSION>/kotlin-compiler-embeddable-<KOTLIN_VERSION>.jar
-                - pluginClasspaths            : <M2>/org/jetbrains/kotlin/kotlin-daemon-embeddable/<KOTLIN_VERSION>/kotlin-daemon-embeddable-<KOTLIN_VERSION>.jar
-                - pluginClasspaths            : <M2>/org/jetbrains/kotlin/kotlin-reflect/<KOTLIN_VERSION>/kotlin-reflect-<KOTLIN_VERSION>.jar
-                - pluginClasspaths            : <M2>/org/jetbrains/kotlin/kotlin-script-runtime/<KOTLIN_VERSION>/kotlin-script-runtime-<KOTLIN_VERSION>.jar
-                - pluginClasspaths            : <M2>/org/jetbrains/kotlin/kotlin-stdlib/<KOTLIN_VERSION>/kotlin-stdlib-<KOTLIN_VERSION>.jar
-                - pluginOptions               : plugin:org.jetbrains.kotlin.android:experimental=false
-                - pluginOptions               : plugin:org.jetbrains.kotlin.android:enabled=true
-                - pluginOptions               : plugin:org.jetbrains.kotlin.android:defaultCacheImplementation=hashMap
-=======
             ApiLevel                      : 2.0
             CompilerArguments
                 apiVersion                    : 2.0
                 languageVersion               : 2.0
->>>>>>> 0d09370c
             CompilerSettings
                 additionalArguments           :
                 copyJsLibraryFiles            : true
                 outputDirectoryForJsLibraryFiles        : lib
             IsTestModule                  : false
             Kind                          : DEFAULT
-<<<<<<< HEAD
-            LanguageLevel                 : 1.9
-            MergedCompilerArguments
-                apiVersion                    : 1.9
-                languageVersion               : 1.9
-                - pluginClasspaths            : <M2>/org/jetbrains/annotations/13.0/annotations-13.0.jar
-                - pluginClasspaths            : <M2>/org/jetbrains/intellij/deps/trove4j/1.0.20200330/trove4j-1.0.20200330.jar
-                - pluginClasspaths            : <M2>/org/jetbrains/kotlin/kotlin-android-extensions/<KOTLIN_VERSION>/kotlin-android-extensions-<KOTLIN_VERSION>.jar
-                - pluginClasspaths            : <M2>/org/jetbrains/kotlin/kotlin-compiler-embeddable/<KOTLIN_VERSION>/kotlin-compiler-embeddable-<KOTLIN_VERSION>.jar
-                - pluginClasspaths            : <M2>/org/jetbrains/kotlin/kotlin-daemon-embeddable/<KOTLIN_VERSION>/kotlin-daemon-embeddable-<KOTLIN_VERSION>.jar
-                - pluginClasspaths            : <M2>/org/jetbrains/kotlin/kotlin-reflect/<KOTLIN_VERSION>/kotlin-reflect-<KOTLIN_VERSION>.jar
-                - pluginClasspaths            : <M2>/org/jetbrains/kotlin/kotlin-script-runtime/<KOTLIN_VERSION>/kotlin-script-runtime-<KOTLIN_VERSION>.jar
-                - pluginClasspaths            : <M2>/org/jetbrains/kotlin/kotlin-stdlib/<KOTLIN_VERSION>/kotlin-stdlib-<KOTLIN_VERSION>.jar
-                - pluginOptions               : plugin:org.jetbrains.kotlin.android:experimental=false
-                - pluginOptions               : plugin:org.jetbrains.kotlin.android:enabled=true
-                - pluginOptions               : plugin:org.jetbrains.kotlin.android:defaultCacheImplementation=hashMap
-=======
             LanguageLevel                 : 2.0
             MergedCompilerArguments
                 apiVersion                    : 2.0
                 languageVersion               : 2.0
->>>>>>> 0d09370c
             Platform                      : JVM (17)
             UseProjectSettings            : false
             Version                       : 5
@@ -930,11 +772,6 @@
             Scope                         : Test
         LIBRARY                       : Gradle: com.android.support:viewpager:<VERSION>@aar [=]
             Scope                         : Test
-<<<<<<< HEAD
-        LIBRARY                       : Gradle: org.jetbrains.kotlin:kotlin-android-extensions-runtime:<KOTLIN_VERSION> [=]
-            Scope                         : Test
-=======
->>>>>>> 0d09370c
         LIBRARY                       : Gradle: org.jetbrains.kotlin:kotlin-stdlib-jdk7:<KOTLIN_VERSION> [=]
             Scope                         : Test
         LIBRARY                       : Gradle: org.jetbrains.kotlin:kotlin-stdlib:<KOTLIN_VERSION> [=]
@@ -1002,56 +839,20 @@
         FACET                         : Kotlin
             TypeId                        : kotlin-language
             ExternalSource                : GRADLE
-<<<<<<< HEAD
-            ApiLevel                      : 1.9
-            CompilerArguments
-                apiVersion                    : 1.9
-                languageVersion               : 1.9
-                - pluginClasspaths            : <M2>/org/jetbrains/annotations/13.0/annotations-13.0.jar
-                - pluginClasspaths            : <M2>/org/jetbrains/intellij/deps/trove4j/1.0.20200330/trove4j-1.0.20200330.jar
-                - pluginClasspaths            : <M2>/org/jetbrains/kotlin/kotlin-android-extensions/<KOTLIN_VERSION>/kotlin-android-extensions-<KOTLIN_VERSION>.jar
-                - pluginClasspaths            : <M2>/org/jetbrains/kotlin/kotlin-compiler-embeddable/<KOTLIN_VERSION>/kotlin-compiler-embeddable-<KOTLIN_VERSION>.jar
-                - pluginClasspaths            : <M2>/org/jetbrains/kotlin/kotlin-daemon-embeddable/<KOTLIN_VERSION>/kotlin-daemon-embeddable-<KOTLIN_VERSION>.jar
-                - pluginClasspaths            : <M2>/org/jetbrains/kotlin/kotlin-reflect/<KOTLIN_VERSION>/kotlin-reflect-<KOTLIN_VERSION>.jar
-                - pluginClasspaths            : <M2>/org/jetbrains/kotlin/kotlin-script-runtime/<KOTLIN_VERSION>/kotlin-script-runtime-<KOTLIN_VERSION>.jar
-                - pluginClasspaths            : <M2>/org/jetbrains/kotlin/kotlin-stdlib/<KOTLIN_VERSION>/kotlin-stdlib-<KOTLIN_VERSION>.jar
-                - pluginOptions               : plugin:org.jetbrains.kotlin.android:experimental=false
-                - pluginOptions               : plugin:org.jetbrains.kotlin.android:enabled=true
-                - pluginOptions               : plugin:org.jetbrains.kotlin.android:defaultCacheImplementation=hashMap
-=======
             ApiLevel                      : 2.0
             CompilerArguments
                 apiVersion                    : 2.0
                 languageVersion               : 2.0
->>>>>>> 0d09370c
             CompilerSettings
                 additionalArguments           :
                 copyJsLibraryFiles            : true
                 outputDirectoryForJsLibraryFiles        : lib
             IsTestModule                  : false
             Kind                          : DEFAULT
-<<<<<<< HEAD
-            LanguageLevel                 : 1.9
-            MergedCompilerArguments
-                apiVersion                    : 1.9
-                languageVersion               : 1.9
-                - pluginClasspaths            : <M2>/org/jetbrains/annotations/13.0/annotations-13.0.jar
-                - pluginClasspaths            : <M2>/org/jetbrains/intellij/deps/trove4j/1.0.20200330/trove4j-1.0.20200330.jar
-                - pluginClasspaths            : <M2>/org/jetbrains/kotlin/kotlin-android-extensions/<KOTLIN_VERSION>/kotlin-android-extensions-<KOTLIN_VERSION>.jar
-                - pluginClasspaths            : <M2>/org/jetbrains/kotlin/kotlin-compiler-embeddable/<KOTLIN_VERSION>/kotlin-compiler-embeddable-<KOTLIN_VERSION>.jar
-                - pluginClasspaths            : <M2>/org/jetbrains/kotlin/kotlin-daemon-embeddable/<KOTLIN_VERSION>/kotlin-daemon-embeddable-<KOTLIN_VERSION>.jar
-                - pluginClasspaths            : <M2>/org/jetbrains/kotlin/kotlin-reflect/<KOTLIN_VERSION>/kotlin-reflect-<KOTLIN_VERSION>.jar
-                - pluginClasspaths            : <M2>/org/jetbrains/kotlin/kotlin-script-runtime/<KOTLIN_VERSION>/kotlin-script-runtime-<KOTLIN_VERSION>.jar
-                - pluginClasspaths            : <M2>/org/jetbrains/kotlin/kotlin-stdlib/<KOTLIN_VERSION>/kotlin-stdlib-<KOTLIN_VERSION>.jar
-                - pluginOptions               : plugin:org.jetbrains.kotlin.android:experimental=false
-                - pluginOptions               : plugin:org.jetbrains.kotlin.android:enabled=true
-                - pluginOptions               : plugin:org.jetbrains.kotlin.android:defaultCacheImplementation=hashMap
-=======
             LanguageLevel                 : 2.0
             MergedCompilerArguments
                 apiVersion                    : 2.0
                 languageVersion               : 2.0
->>>>>>> 0d09370c
             Platform                      : JVM (17)
             UseProjectSettings            : false
             Version                       : 5
@@ -1112,10 +913,6 @@
         LIBRARY                       : Gradle: com.android.support:swiperefreshlayout:<VERSION>@aar [=]
         LIBRARY                       : Gradle: com.android.support:versionedparcelable:<VERSION>@aar [=]
         LIBRARY                       : Gradle: com.android.support:viewpager:<VERSION>@aar [=]
-<<<<<<< HEAD
-        LIBRARY                       : Gradle: org.jetbrains.kotlin:kotlin-android-extensions-runtime:<KOTLIN_VERSION> [=]
-=======
->>>>>>> 0d09370c
         LIBRARY                       : Gradle: org.jetbrains.kotlin:kotlin-stdlib-jdk7:<KOTLIN_VERSION> [=]
         LIBRARY                       : Gradle: org.jetbrains.kotlin:kotlin-stdlib:<KOTLIN_VERSION> [=]
         LIBRARY                       : Gradle: org.jetbrains:annotations:13.0 [=]
@@ -1175,56 +972,20 @@
         FACET                         : Kotlin
             TypeId                        : kotlin-language
             ExternalSource                : GRADLE
-<<<<<<< HEAD
-            ApiLevel                      : 1.9
-            CompilerArguments
-                apiVersion                    : 1.9
-                languageVersion               : 1.9
-                - pluginClasspaths            : <M2>/org/jetbrains/annotations/13.0/annotations-13.0.jar
-                - pluginClasspaths            : <M2>/org/jetbrains/intellij/deps/trove4j/1.0.20200330/trove4j-1.0.20200330.jar
-                - pluginClasspaths            : <M2>/org/jetbrains/kotlin/kotlin-android-extensions/<KOTLIN_VERSION>/kotlin-android-extensions-<KOTLIN_VERSION>.jar
-                - pluginClasspaths            : <M2>/org/jetbrains/kotlin/kotlin-compiler-embeddable/<KOTLIN_VERSION>/kotlin-compiler-embeddable-<KOTLIN_VERSION>.jar
-                - pluginClasspaths            : <M2>/org/jetbrains/kotlin/kotlin-daemon-embeddable/<KOTLIN_VERSION>/kotlin-daemon-embeddable-<KOTLIN_VERSION>.jar
-                - pluginClasspaths            : <M2>/org/jetbrains/kotlin/kotlin-reflect/<KOTLIN_VERSION>/kotlin-reflect-<KOTLIN_VERSION>.jar
-                - pluginClasspaths            : <M2>/org/jetbrains/kotlin/kotlin-script-runtime/<KOTLIN_VERSION>/kotlin-script-runtime-<KOTLIN_VERSION>.jar
-                - pluginClasspaths            : <M2>/org/jetbrains/kotlin/kotlin-stdlib/<KOTLIN_VERSION>/kotlin-stdlib-<KOTLIN_VERSION>.jar
-                - pluginOptions               : plugin:org.jetbrains.kotlin.android:experimental=false
-                - pluginOptions               : plugin:org.jetbrains.kotlin.android:enabled=true
-                - pluginOptions               : plugin:org.jetbrains.kotlin.android:defaultCacheImplementation=hashMap
-=======
             ApiLevel                      : 2.0
             CompilerArguments
                 apiVersion                    : 2.0
                 languageVersion               : 2.0
->>>>>>> 0d09370c
             CompilerSettings
                 additionalArguments           :
                 copyJsLibraryFiles            : true
                 outputDirectoryForJsLibraryFiles        : lib
             IsTestModule                  : false
             Kind                          : DEFAULT
-<<<<<<< HEAD
-            LanguageLevel                 : 1.9
-            MergedCompilerArguments
-                apiVersion                    : 1.9
-                languageVersion               : 1.9
-                - pluginClasspaths            : <M2>/org/jetbrains/annotations/13.0/annotations-13.0.jar
-                - pluginClasspaths            : <M2>/org/jetbrains/intellij/deps/trove4j/1.0.20200330/trove4j-1.0.20200330.jar
-                - pluginClasspaths            : <M2>/org/jetbrains/kotlin/kotlin-android-extensions/<KOTLIN_VERSION>/kotlin-android-extensions-<KOTLIN_VERSION>.jar
-                - pluginClasspaths            : <M2>/org/jetbrains/kotlin/kotlin-compiler-embeddable/<KOTLIN_VERSION>/kotlin-compiler-embeddable-<KOTLIN_VERSION>.jar
-                - pluginClasspaths            : <M2>/org/jetbrains/kotlin/kotlin-daemon-embeddable/<KOTLIN_VERSION>/kotlin-daemon-embeddable-<KOTLIN_VERSION>.jar
-                - pluginClasspaths            : <M2>/org/jetbrains/kotlin/kotlin-reflect/<KOTLIN_VERSION>/kotlin-reflect-<KOTLIN_VERSION>.jar
-                - pluginClasspaths            : <M2>/org/jetbrains/kotlin/kotlin-script-runtime/<KOTLIN_VERSION>/kotlin-script-runtime-<KOTLIN_VERSION>.jar
-                - pluginClasspaths            : <M2>/org/jetbrains/kotlin/kotlin-stdlib/<KOTLIN_VERSION>/kotlin-stdlib-<KOTLIN_VERSION>.jar
-                - pluginOptions               : plugin:org.jetbrains.kotlin.android:experimental=false
-                - pluginOptions               : plugin:org.jetbrains.kotlin.android:enabled=true
-                - pluginOptions               : plugin:org.jetbrains.kotlin.android:defaultCacheImplementation=hashMap
-=======
             LanguageLevel                 : 2.0
             MergedCompilerArguments
                 apiVersion                    : 2.0
                 languageVersion               : 2.0
->>>>>>> 0d09370c
             Platform                      : JVM (17)
             UseProjectSettings            : false
             Version                       : 5
@@ -1312,11 +1073,6 @@
             Scope                         : Test
         LIBRARY                       : Gradle: com.android.support:viewpager:<VERSION>@aar [=]
             Scope                         : Test
-<<<<<<< HEAD
-        LIBRARY                       : Gradle: org.jetbrains.kotlin:kotlin-android-extensions-runtime:<KOTLIN_VERSION> [=]
-            Scope                         : Test
-=======
->>>>>>> 0d09370c
         LIBRARY                       : Gradle: org.jetbrains.kotlin:kotlin-stdlib-jdk7:<KOTLIN_VERSION> [=]
             Scope                         : Test
         LIBRARY                       : Gradle: org.jetbrains.kotlin:kotlin-stdlib:<KOTLIN_VERSION> [=]
@@ -1461,56 +1217,20 @@
         FACET                         : Kotlin
             TypeId                        : kotlin-language
             ExternalSource                : GRADLE
-<<<<<<< HEAD
-            ApiLevel                      : 1.9
-            CompilerArguments
-                apiVersion                    : 1.9
-                languageVersion               : 1.9
-                - pluginClasspaths            : <M2>/org/jetbrains/annotations/13.0/annotations-13.0.jar
-                - pluginClasspaths            : <M2>/org/jetbrains/intellij/deps/trove4j/1.0.20200330/trove4j-1.0.20200330.jar
-                - pluginClasspaths            : <M2>/org/jetbrains/kotlin/kotlin-android-extensions/<KOTLIN_VERSION>/kotlin-android-extensions-<KOTLIN_VERSION>.jar
-                - pluginClasspaths            : <M2>/org/jetbrains/kotlin/kotlin-compiler-embeddable/<KOTLIN_VERSION>/kotlin-compiler-embeddable-<KOTLIN_VERSION>.jar
-                - pluginClasspaths            : <M2>/org/jetbrains/kotlin/kotlin-daemon-embeddable/<KOTLIN_VERSION>/kotlin-daemon-embeddable-<KOTLIN_VERSION>.jar
-                - pluginClasspaths            : <M2>/org/jetbrains/kotlin/kotlin-reflect/<KOTLIN_VERSION>/kotlin-reflect-<KOTLIN_VERSION>.jar
-                - pluginClasspaths            : <M2>/org/jetbrains/kotlin/kotlin-script-runtime/<KOTLIN_VERSION>/kotlin-script-runtime-<KOTLIN_VERSION>.jar
-                - pluginClasspaths            : <M2>/org/jetbrains/kotlin/kotlin-stdlib/<KOTLIN_VERSION>/kotlin-stdlib-<KOTLIN_VERSION>.jar
-                - pluginOptions               : plugin:org.jetbrains.kotlin.android:experimental=false
-                - pluginOptions               : plugin:org.jetbrains.kotlin.android:enabled=true
-                - pluginOptions               : plugin:org.jetbrains.kotlin.android:defaultCacheImplementation=hashMap
-=======
             ApiLevel                      : 2.0
             CompilerArguments
                 apiVersion                    : 2.0
                 languageVersion               : 2.0
->>>>>>> 0d09370c
             CompilerSettings
                 additionalArguments           :
                 copyJsLibraryFiles            : true
                 outputDirectoryForJsLibraryFiles        : lib
             IsTestModule                  : false
             Kind                          : DEFAULT
-<<<<<<< HEAD
-            LanguageLevel                 : 1.9
-            MergedCompilerArguments
-                apiVersion                    : 1.9
-                languageVersion               : 1.9
-                - pluginClasspaths            : <M2>/org/jetbrains/annotations/13.0/annotations-13.0.jar
-                - pluginClasspaths            : <M2>/org/jetbrains/intellij/deps/trove4j/1.0.20200330/trove4j-1.0.20200330.jar
-                - pluginClasspaths            : <M2>/org/jetbrains/kotlin/kotlin-android-extensions/<KOTLIN_VERSION>/kotlin-android-extensions-<KOTLIN_VERSION>.jar
-                - pluginClasspaths            : <M2>/org/jetbrains/kotlin/kotlin-compiler-embeddable/<KOTLIN_VERSION>/kotlin-compiler-embeddable-<KOTLIN_VERSION>.jar
-                - pluginClasspaths            : <M2>/org/jetbrains/kotlin/kotlin-daemon-embeddable/<KOTLIN_VERSION>/kotlin-daemon-embeddable-<KOTLIN_VERSION>.jar
-                - pluginClasspaths            : <M2>/org/jetbrains/kotlin/kotlin-reflect/<KOTLIN_VERSION>/kotlin-reflect-<KOTLIN_VERSION>.jar
-                - pluginClasspaths            : <M2>/org/jetbrains/kotlin/kotlin-script-runtime/<KOTLIN_VERSION>/kotlin-script-runtime-<KOTLIN_VERSION>.jar
-                - pluginClasspaths            : <M2>/org/jetbrains/kotlin/kotlin-stdlib/<KOTLIN_VERSION>/kotlin-stdlib-<KOTLIN_VERSION>.jar
-                - pluginOptions               : plugin:org.jetbrains.kotlin.android:experimental=false
-                - pluginOptions               : plugin:org.jetbrains.kotlin.android:enabled=true
-                - pluginOptions               : plugin:org.jetbrains.kotlin.android:defaultCacheImplementation=hashMap
-=======
             LanguageLevel                 : 2.0
             MergedCompilerArguments
                 apiVersion                    : 2.0
                 languageVersion               : 2.0
->>>>>>> 0d09370c
             Platform                      : JVM (17)
             UseProjectSettings            : false
             Version                       : 5
@@ -1605,11 +1325,6 @@
             Scope                         : Test
         LIBRARY                       : Gradle: com.android.support:viewpager:<VERSION>@aar [=]
             Scope                         : Test
-<<<<<<< HEAD
-        LIBRARY                       : Gradle: org.jetbrains.kotlin:kotlin-android-extensions-runtime:<KOTLIN_VERSION> [=]
-            Scope                         : Test
-=======
->>>>>>> 0d09370c
         LIBRARY                       : Gradle: org.jetbrains.kotlin:kotlin-stdlib-jdk7:<KOTLIN_VERSION> [=]
             Scope                         : Test
         LIBRARY                       : Gradle: org.jetbrains.kotlin:kotlin-stdlib:<KOTLIN_VERSION> [=]
@@ -1677,56 +1392,20 @@
         FACET                         : Kotlin
             TypeId                        : kotlin-language
             ExternalSource                : GRADLE
-<<<<<<< HEAD
-            ApiLevel                      : 1.9
-            CompilerArguments
-                apiVersion                    : 1.9
-                languageVersion               : 1.9
-                - pluginClasspaths            : <M2>/org/jetbrains/annotations/13.0/annotations-13.0.jar
-                - pluginClasspaths            : <M2>/org/jetbrains/intellij/deps/trove4j/1.0.20200330/trove4j-1.0.20200330.jar
-                - pluginClasspaths            : <M2>/org/jetbrains/kotlin/kotlin-android-extensions/<KOTLIN_VERSION>/kotlin-android-extensions-<KOTLIN_VERSION>.jar
-                - pluginClasspaths            : <M2>/org/jetbrains/kotlin/kotlin-compiler-embeddable/<KOTLIN_VERSION>/kotlin-compiler-embeddable-<KOTLIN_VERSION>.jar
-                - pluginClasspaths            : <M2>/org/jetbrains/kotlin/kotlin-daemon-embeddable/<KOTLIN_VERSION>/kotlin-daemon-embeddable-<KOTLIN_VERSION>.jar
-                - pluginClasspaths            : <M2>/org/jetbrains/kotlin/kotlin-reflect/<KOTLIN_VERSION>/kotlin-reflect-<KOTLIN_VERSION>.jar
-                - pluginClasspaths            : <M2>/org/jetbrains/kotlin/kotlin-script-runtime/<KOTLIN_VERSION>/kotlin-script-runtime-<KOTLIN_VERSION>.jar
-                - pluginClasspaths            : <M2>/org/jetbrains/kotlin/kotlin-stdlib/<KOTLIN_VERSION>/kotlin-stdlib-<KOTLIN_VERSION>.jar
-                - pluginOptions               : plugin:org.jetbrains.kotlin.android:experimental=false
-                - pluginOptions               : plugin:org.jetbrains.kotlin.android:enabled=true
-                - pluginOptions               : plugin:org.jetbrains.kotlin.android:defaultCacheImplementation=hashMap
-=======
             ApiLevel                      : 2.0
             CompilerArguments
                 apiVersion                    : 2.0
                 languageVersion               : 2.0
->>>>>>> 0d09370c
             CompilerSettings
                 additionalArguments           :
                 copyJsLibraryFiles            : true
                 outputDirectoryForJsLibraryFiles        : lib
             IsTestModule                  : false
             Kind                          : DEFAULT
-<<<<<<< HEAD
-            LanguageLevel                 : 1.9
-            MergedCompilerArguments
-                apiVersion                    : 1.9
-                languageVersion               : 1.9
-                - pluginClasspaths            : <M2>/org/jetbrains/annotations/13.0/annotations-13.0.jar
-                - pluginClasspaths            : <M2>/org/jetbrains/intellij/deps/trove4j/1.0.20200330/trove4j-1.0.20200330.jar
-                - pluginClasspaths            : <M2>/org/jetbrains/kotlin/kotlin-android-extensions/<KOTLIN_VERSION>/kotlin-android-extensions-<KOTLIN_VERSION>.jar
-                - pluginClasspaths            : <M2>/org/jetbrains/kotlin/kotlin-compiler-embeddable/<KOTLIN_VERSION>/kotlin-compiler-embeddable-<KOTLIN_VERSION>.jar
-                - pluginClasspaths            : <M2>/org/jetbrains/kotlin/kotlin-daemon-embeddable/<KOTLIN_VERSION>/kotlin-daemon-embeddable-<KOTLIN_VERSION>.jar
-                - pluginClasspaths            : <M2>/org/jetbrains/kotlin/kotlin-reflect/<KOTLIN_VERSION>/kotlin-reflect-<KOTLIN_VERSION>.jar
-                - pluginClasspaths            : <M2>/org/jetbrains/kotlin/kotlin-script-runtime/<KOTLIN_VERSION>/kotlin-script-runtime-<KOTLIN_VERSION>.jar
-                - pluginClasspaths            : <M2>/org/jetbrains/kotlin/kotlin-stdlib/<KOTLIN_VERSION>/kotlin-stdlib-<KOTLIN_VERSION>.jar
-                - pluginOptions               : plugin:org.jetbrains.kotlin.android:experimental=false
-                - pluginOptions               : plugin:org.jetbrains.kotlin.android:enabled=true
-                - pluginOptions               : plugin:org.jetbrains.kotlin.android:defaultCacheImplementation=hashMap
-=======
             LanguageLevel                 : 2.0
             MergedCompilerArguments
                 apiVersion                    : 2.0
                 languageVersion               : 2.0
->>>>>>> 0d09370c
             Platform                      : JVM (17)
             UseProjectSettings            : false
             Version                       : 5
@@ -1789,10 +1468,6 @@
         LIBRARY                       : Gradle: com.android.support:swiperefreshlayout:<VERSION>@aar [=]
         LIBRARY                       : Gradle: com.android.support:versionedparcelable:<VERSION>@aar [=]
         LIBRARY                       : Gradle: com.android.support:viewpager:<VERSION>@aar [=]
-<<<<<<< HEAD
-        LIBRARY                       : Gradle: org.jetbrains.kotlin:kotlin-android-extensions-runtime:<KOTLIN_VERSION> [=]
-=======
->>>>>>> 0d09370c
         LIBRARY                       : Gradle: org.jetbrains.kotlin:kotlin-stdlib-jdk7:<KOTLIN_VERSION> [=]
         LIBRARY                       : Gradle: org.jetbrains.kotlin:kotlin-stdlib:<KOTLIN_VERSION> [=]
         LIBRARY                       : Gradle: org.jetbrains:annotations:13.0 [=]
@@ -1854,56 +1529,20 @@
         FACET                         : Kotlin
             TypeId                        : kotlin-language
             ExternalSource                : GRADLE
-<<<<<<< HEAD
-            ApiLevel                      : 1.9
-            CompilerArguments
-                apiVersion                    : 1.9
-                languageVersion               : 1.9
-                - pluginClasspaths            : <M2>/org/jetbrains/annotations/13.0/annotations-13.0.jar
-                - pluginClasspaths            : <M2>/org/jetbrains/intellij/deps/trove4j/1.0.20200330/trove4j-1.0.20200330.jar
-                - pluginClasspaths            : <M2>/org/jetbrains/kotlin/kotlin-android-extensions/<KOTLIN_VERSION>/kotlin-android-extensions-<KOTLIN_VERSION>.jar
-                - pluginClasspaths            : <M2>/org/jetbrains/kotlin/kotlin-compiler-embeddable/<KOTLIN_VERSION>/kotlin-compiler-embeddable-<KOTLIN_VERSION>.jar
-                - pluginClasspaths            : <M2>/org/jetbrains/kotlin/kotlin-daemon-embeddable/<KOTLIN_VERSION>/kotlin-daemon-embeddable-<KOTLIN_VERSION>.jar
-                - pluginClasspaths            : <M2>/org/jetbrains/kotlin/kotlin-reflect/<KOTLIN_VERSION>/kotlin-reflect-<KOTLIN_VERSION>.jar
-                - pluginClasspaths            : <M2>/org/jetbrains/kotlin/kotlin-script-runtime/<KOTLIN_VERSION>/kotlin-script-runtime-<KOTLIN_VERSION>.jar
-                - pluginClasspaths            : <M2>/org/jetbrains/kotlin/kotlin-stdlib/<KOTLIN_VERSION>/kotlin-stdlib-<KOTLIN_VERSION>.jar
-                - pluginOptions               : plugin:org.jetbrains.kotlin.android:experimental=false
-                - pluginOptions               : plugin:org.jetbrains.kotlin.android:enabled=true
-                - pluginOptions               : plugin:org.jetbrains.kotlin.android:defaultCacheImplementation=hashMap
-=======
             ApiLevel                      : 2.0
             CompilerArguments
                 apiVersion                    : 2.0
                 languageVersion               : 2.0
->>>>>>> 0d09370c
             CompilerSettings
                 additionalArguments           :
                 copyJsLibraryFiles            : true
                 outputDirectoryForJsLibraryFiles        : lib
             IsTestModule                  : false
             Kind                          : DEFAULT
-<<<<<<< HEAD
-            LanguageLevel                 : 1.9
-            MergedCompilerArguments
-                apiVersion                    : 1.9
-                languageVersion               : 1.9
-                - pluginClasspaths            : <M2>/org/jetbrains/annotations/13.0/annotations-13.0.jar
-                - pluginClasspaths            : <M2>/org/jetbrains/intellij/deps/trove4j/1.0.20200330/trove4j-1.0.20200330.jar
-                - pluginClasspaths            : <M2>/org/jetbrains/kotlin/kotlin-android-extensions/<KOTLIN_VERSION>/kotlin-android-extensions-<KOTLIN_VERSION>.jar
-                - pluginClasspaths            : <M2>/org/jetbrains/kotlin/kotlin-compiler-embeddable/<KOTLIN_VERSION>/kotlin-compiler-embeddable-<KOTLIN_VERSION>.jar
-                - pluginClasspaths            : <M2>/org/jetbrains/kotlin/kotlin-daemon-embeddable/<KOTLIN_VERSION>/kotlin-daemon-embeddable-<KOTLIN_VERSION>.jar
-                - pluginClasspaths            : <M2>/org/jetbrains/kotlin/kotlin-reflect/<KOTLIN_VERSION>/kotlin-reflect-<KOTLIN_VERSION>.jar
-                - pluginClasspaths            : <M2>/org/jetbrains/kotlin/kotlin-script-runtime/<KOTLIN_VERSION>/kotlin-script-runtime-<KOTLIN_VERSION>.jar
-                - pluginClasspaths            : <M2>/org/jetbrains/kotlin/kotlin-stdlib/<KOTLIN_VERSION>/kotlin-stdlib-<KOTLIN_VERSION>.jar
-                - pluginOptions               : plugin:org.jetbrains.kotlin.android:experimental=false
-                - pluginOptions               : plugin:org.jetbrains.kotlin.android:enabled=true
-                - pluginOptions               : plugin:org.jetbrains.kotlin.android:defaultCacheImplementation=hashMap
-=======
             LanguageLevel                 : 2.0
             MergedCompilerArguments
                 apiVersion                    : 2.0
                 languageVersion               : 2.0
->>>>>>> 0d09370c
             Platform                      : JVM (17)
             UseProjectSettings            : false
             Version                       : 5
@@ -1995,11 +1634,6 @@
             Scope                         : Test
         LIBRARY                       : Gradle: com.android.support:viewpager:<VERSION>@aar [=]
             Scope                         : Test
-<<<<<<< HEAD
-        LIBRARY                       : Gradle: org.jetbrains.kotlin:kotlin-android-extensions-runtime:<KOTLIN_VERSION> [=]
-            Scope                         : Test
-=======
->>>>>>> 0d09370c
         LIBRARY                       : Gradle: org.jetbrains.kotlin:kotlin-stdlib-jdk7:<KOTLIN_VERSION> [=]
             Scope                         : Test
         LIBRARY                       : Gradle: org.jetbrains.kotlin:kotlin-stdlib:<KOTLIN_VERSION> [=]
@@ -2488,28 +2122,9 @@
         *isInherited                  : true
         ORDER_ENTRY                   : <Module source>
         BUILD_TASKS
-<<<<<<< HEAD
-            TEST_COMPILE_MODE             : All
                 ASSEMBLE                      : <PROJECT>::TestCompositeLib3:TestCompositeLibNested_3:assemble, <PROJECT>::TestCompositeLib3:TestCompositeLibNested_3:testClasses
                 REBUILD                       : <PROJECT>::TestCompositeLib3:TestCompositeLibNested_3:assemble, <PROJECT>::TestCompositeLib3:TestCompositeLibNested_3:clean, <PROJECT>::TestCompositeLib3:TestCompositeLibNested_3:testClasses
                 COMPILE_JAVA                  : <PROJECT>::TestCompositeLib3:TestCompositeLibNested_3:compileJava, <PROJECT>::TestCompositeLib3:TestCompositeLibNested_3:testClasses
-            TEST_COMPILE_MODE             : Android tests
-                ASSEMBLE                      : <PROJECT>::TestCompositeLib3:TestCompositeLibNested_3:assemble
-                REBUILD                       : <PROJECT>::TestCompositeLib3:TestCompositeLibNested_3:assemble, <PROJECT>::TestCompositeLib3:TestCompositeLibNested_3:clean
-                COMPILE_JAVA                  : <PROJECT>::TestCompositeLib3:TestCompositeLibNested_3:compileJava
-            TEST_COMPILE_MODE             : Unit tests
-                ASSEMBLE                      : <PROJECT>::TestCompositeLib3:TestCompositeLibNested_3:assemble, <PROJECT>::TestCompositeLib3:TestCompositeLibNested_3:testClasses
-                REBUILD                       : <PROJECT>::TestCompositeLib3:TestCompositeLibNested_3:assemble, <PROJECT>::TestCompositeLib3:TestCompositeLibNested_3:clean, <PROJECT>::TestCompositeLib3:TestCompositeLibNested_3:testClasses
-                COMPILE_JAVA                  : <PROJECT>::TestCompositeLib3:TestCompositeLibNested_3:compileJava, <PROJECT>::TestCompositeLib3:TestCompositeLibNested_3:testClasses
-            TEST_COMPILE_MODE             : None
-                ASSEMBLE                      : <PROJECT>::TestCompositeLib3:TestCompositeLibNested_3:assemble
-                REBUILD                       : <PROJECT>::TestCompositeLib3:TestCompositeLibNested_3:assemble, <PROJECT>::TestCompositeLib3:TestCompositeLibNested_3:clean
-                COMPILE_JAVA                  : <PROJECT>::TestCompositeLib3:TestCompositeLibNested_3:compileJava
-=======
-                ASSEMBLE                      : <PROJECT>::TestCompositeLib3:TestCompositeLibNested_3:assemble, <PROJECT>::TestCompositeLib3:TestCompositeLibNested_3:testClasses
-                REBUILD                       : <PROJECT>::TestCompositeLib3:TestCompositeLibNested_3:assemble, <PROJECT>::TestCompositeLib3:TestCompositeLibNested_3:clean, <PROJECT>::TestCompositeLib3:TestCompositeLibNested_3:testClasses
-                COMPILE_JAVA                  : <PROJECT>::TestCompositeLib3:TestCompositeLibNested_3:compileJava, <PROJECT>::TestCompositeLib3:TestCompositeLibNested_3:testClasses
->>>>>>> 0d09370c
     MODULE                        : com.test.compositeNest3.compositeNest.main
         ExternalModuleGroup           : com.test.compositeNest3
         ExternalModuleType            : sourceSet
@@ -2533,28 +2148,9 @@
             -                             : file://<PROJECT>/TestCompositeLib3/TestCompositeLibNested_3/build/classes/java/main
             -                             : file://<PROJECT>/TestCompositeLib3/TestCompositeLibNested_3/build/resources/main
         BUILD_TASKS
-<<<<<<< HEAD
-            TEST_COMPILE_MODE             : All
                 ASSEMBLE                      : <PROJECT>::TestCompositeLib3:TestCompositeLibNested_3:assemble, <PROJECT>::TestCompositeLib3:TestCompositeLibNested_3:testClasses
                 REBUILD                       : <PROJECT>::TestCompositeLib3:TestCompositeLibNested_3:assemble, <PROJECT>::TestCompositeLib3:TestCompositeLibNested_3:clean, <PROJECT>::TestCompositeLib3:TestCompositeLibNested_3:testClasses
                 COMPILE_JAVA                  : <PROJECT>::TestCompositeLib3:TestCompositeLibNested_3:compileJava, <PROJECT>::TestCompositeLib3:TestCompositeLibNested_3:testClasses
-            TEST_COMPILE_MODE             : Android tests
-                ASSEMBLE                      : <PROJECT>::TestCompositeLib3:TestCompositeLibNested_3:assemble
-                REBUILD                       : <PROJECT>::TestCompositeLib3:TestCompositeLibNested_3:assemble, <PROJECT>::TestCompositeLib3:TestCompositeLibNested_3:clean
-                COMPILE_JAVA                  : <PROJECT>::TestCompositeLib3:TestCompositeLibNested_3:compileJava
-            TEST_COMPILE_MODE             : Unit tests
-                ASSEMBLE                      : <PROJECT>::TestCompositeLib3:TestCompositeLibNested_3:assemble, <PROJECT>::TestCompositeLib3:TestCompositeLibNested_3:testClasses
-                REBUILD                       : <PROJECT>::TestCompositeLib3:TestCompositeLibNested_3:assemble, <PROJECT>::TestCompositeLib3:TestCompositeLibNested_3:clean, <PROJECT>::TestCompositeLib3:TestCompositeLibNested_3:testClasses
-                COMPILE_JAVA                  : <PROJECT>::TestCompositeLib3:TestCompositeLibNested_3:compileJava, <PROJECT>::TestCompositeLib3:TestCompositeLibNested_3:testClasses
-            TEST_COMPILE_MODE             : None
-                ASSEMBLE                      : <PROJECT>::TestCompositeLib3:TestCompositeLibNested_3:assemble
-                REBUILD                       : <PROJECT>::TestCompositeLib3:TestCompositeLibNested_3:assemble, <PROJECT>::TestCompositeLib3:TestCompositeLibNested_3:clean
-                COMPILE_JAVA                  : <PROJECT>::TestCompositeLib3:TestCompositeLibNested_3:compileJava
-=======
-                ASSEMBLE                      : <PROJECT>::TestCompositeLib3:TestCompositeLibNested_3:assemble, <PROJECT>::TestCompositeLib3:TestCompositeLibNested_3:testClasses
-                REBUILD                       : <PROJECT>::TestCompositeLib3:TestCompositeLibNested_3:assemble, <PROJECT>::TestCompositeLib3:TestCompositeLibNested_3:clean, <PROJECT>::TestCompositeLib3:TestCompositeLibNested_3:testClasses
-                COMPILE_JAVA                  : <PROJECT>::TestCompositeLib3:TestCompositeLibNested_3:compileJava, <PROJECT>::TestCompositeLib3:TestCompositeLibNested_3:testClasses
->>>>>>> 0d09370c
     MODULE                        : com.test.compositeNest3.compositeNest.test
         ExternalModuleGroup           : com.test.compositeNest3
         ExternalModuleType            : sourceSet
@@ -2578,28 +2174,9 @@
         ORDER_ENTRY                   : <Module source>
         ORDER_ENTRY                   : com.test.compositeNest3.compositeNest.main
         BUILD_TASKS
-<<<<<<< HEAD
-            TEST_COMPILE_MODE             : All
                 ASSEMBLE                      : <PROJECT>::TestCompositeLib3:TestCompositeLibNested_3:assemble, <PROJECT>::TestCompositeLib3:TestCompositeLibNested_3:testClasses
                 REBUILD                       : <PROJECT>::TestCompositeLib3:TestCompositeLibNested_3:assemble, <PROJECT>::TestCompositeLib3:TestCompositeLibNested_3:clean, <PROJECT>::TestCompositeLib3:TestCompositeLibNested_3:testClasses
                 COMPILE_JAVA                  : <PROJECT>::TestCompositeLib3:TestCompositeLibNested_3:compileJava, <PROJECT>::TestCompositeLib3:TestCompositeLibNested_3:testClasses
-            TEST_COMPILE_MODE             : Android tests
-                ASSEMBLE                      : <PROJECT>::TestCompositeLib3:TestCompositeLibNested_3:assemble
-                REBUILD                       : <PROJECT>::TestCompositeLib3:TestCompositeLibNested_3:assemble, <PROJECT>::TestCompositeLib3:TestCompositeLibNested_3:clean
-                COMPILE_JAVA                  : <PROJECT>::TestCompositeLib3:TestCompositeLibNested_3:compileJava
-            TEST_COMPILE_MODE             : Unit tests
-                ASSEMBLE                      : <PROJECT>::TestCompositeLib3:TestCompositeLibNested_3:assemble, <PROJECT>::TestCompositeLib3:TestCompositeLibNested_3:testClasses
-                REBUILD                       : <PROJECT>::TestCompositeLib3:TestCompositeLibNested_3:assemble, <PROJECT>::TestCompositeLib3:TestCompositeLibNested_3:clean, <PROJECT>::TestCompositeLib3:TestCompositeLibNested_3:testClasses
-                COMPILE_JAVA                  : <PROJECT>::TestCompositeLib3:TestCompositeLibNested_3:compileJava, <PROJECT>::TestCompositeLib3:TestCompositeLibNested_3:testClasses
-            TEST_COMPILE_MODE             : None
-                ASSEMBLE                      : <PROJECT>::TestCompositeLib3:TestCompositeLibNested_3:assemble
-                REBUILD                       : <PROJECT>::TestCompositeLib3:TestCompositeLibNested_3:assemble, <PROJECT>::TestCompositeLib3:TestCompositeLibNested_3:clean
-                COMPILE_JAVA                  : <PROJECT>::TestCompositeLib3:TestCompositeLibNested_3:compileJava
-=======
-                ASSEMBLE                      : <PROJECT>::TestCompositeLib3:TestCompositeLibNested_3:assemble, <PROJECT>::TestCompositeLib3:TestCompositeLibNested_3:testClasses
-                REBUILD                       : <PROJECT>::TestCompositeLib3:TestCompositeLibNested_3:assemble, <PROJECT>::TestCompositeLib3:TestCompositeLibNested_3:clean, <PROJECT>::TestCompositeLib3:TestCompositeLibNested_3:testClasses
-                COMPILE_JAVA                  : <PROJECT>::TestCompositeLib3:TestCompositeLibNested_3:compileJava, <PROJECT>::TestCompositeLib3:TestCompositeLibNested_3:testClasses
->>>>>>> 0d09370c
     MODULE                        : composite2
         ExternalModuleGroup           : com.test.composite2
         ExternalModuleVersion         : 1.0
@@ -2779,28 +2356,9 @@
         *isInherited                  : true
         ORDER_ENTRY                   : <Module source>
         BUILD_TASKS
-<<<<<<< HEAD
-            TEST_COMPILE_MODE             : All
                 ASSEMBLE                      : <PROJECT>::includedLib1:TestCompositeLibNested_1:assemble, <PROJECT>::includedLib1:TestCompositeLibNested_1:testClasses
                 REBUILD                       : <PROJECT>::includedLib1:TestCompositeLibNested_1:assemble, <PROJECT>::includedLib1:TestCompositeLibNested_1:clean, <PROJECT>::includedLib1:TestCompositeLibNested_1:testClasses
                 COMPILE_JAVA                  : <PROJECT>::includedLib1:TestCompositeLibNested_1:compileJava, <PROJECT>::includedLib1:TestCompositeLibNested_1:testClasses
-            TEST_COMPILE_MODE             : Android tests
-                ASSEMBLE                      : <PROJECT>::includedLib1:TestCompositeLibNested_1:assemble
-                REBUILD                       : <PROJECT>::includedLib1:TestCompositeLibNested_1:assemble, <PROJECT>::includedLib1:TestCompositeLibNested_1:clean
-                COMPILE_JAVA                  : <PROJECT>::includedLib1:TestCompositeLibNested_1:compileJava
-            TEST_COMPILE_MODE             : Unit tests
-                ASSEMBLE                      : <PROJECT>::includedLib1:TestCompositeLibNested_1:assemble, <PROJECT>::includedLib1:TestCompositeLibNested_1:testClasses
-                REBUILD                       : <PROJECT>::includedLib1:TestCompositeLibNested_1:assemble, <PROJECT>::includedLib1:TestCompositeLibNested_1:clean, <PROJECT>::includedLib1:TestCompositeLibNested_1:testClasses
-                COMPILE_JAVA                  : <PROJECT>::includedLib1:TestCompositeLibNested_1:compileJava, <PROJECT>::includedLib1:TestCompositeLibNested_1:testClasses
-            TEST_COMPILE_MODE             : None
-                ASSEMBLE                      : <PROJECT>::includedLib1:TestCompositeLibNested_1:assemble
-                REBUILD                       : <PROJECT>::includedLib1:TestCompositeLibNested_1:assemble, <PROJECT>::includedLib1:TestCompositeLibNested_1:clean
-                COMPILE_JAVA                  : <PROJECT>::includedLib1:TestCompositeLibNested_1:compileJava
-=======
-                ASSEMBLE                      : <PROJECT>::includedLib1:TestCompositeLibNested_1:assemble, <PROJECT>::includedLib1:TestCompositeLibNested_1:testClasses
-                REBUILD                       : <PROJECT>::includedLib1:TestCompositeLibNested_1:assemble, <PROJECT>::includedLib1:TestCompositeLibNested_1:clean, <PROJECT>::includedLib1:TestCompositeLibNested_1:testClasses
-                COMPILE_JAVA                  : <PROJECT>::includedLib1:TestCompositeLibNested_1:compileJava, <PROJECT>::includedLib1:TestCompositeLibNested_1:testClasses
->>>>>>> 0d09370c
     MODULE                        : compositeNest.main
         ExternalModuleGroup           : com.test.compositeNest1
         ExternalModuleType            : sourceSet
@@ -2823,28 +2381,9 @@
         Classes
             -                             : file://<PROJECT>/TestCompositeLib1/TestCompositeLibNested_1/build/classes/java/main
         BUILD_TASKS
-<<<<<<< HEAD
-            TEST_COMPILE_MODE             : All
                 ASSEMBLE                      : <PROJECT>::includedLib1:TestCompositeLibNested_1:assemble, <PROJECT>::includedLib1:TestCompositeLibNested_1:testClasses
                 REBUILD                       : <PROJECT>::includedLib1:TestCompositeLibNested_1:assemble, <PROJECT>::includedLib1:TestCompositeLibNested_1:clean, <PROJECT>::includedLib1:TestCompositeLibNested_1:testClasses
                 COMPILE_JAVA                  : <PROJECT>::includedLib1:TestCompositeLibNested_1:compileJava, <PROJECT>::includedLib1:TestCompositeLibNested_1:testClasses
-            TEST_COMPILE_MODE             : Android tests
-                ASSEMBLE                      : <PROJECT>::includedLib1:TestCompositeLibNested_1:assemble
-                REBUILD                       : <PROJECT>::includedLib1:TestCompositeLibNested_1:assemble, <PROJECT>::includedLib1:TestCompositeLibNested_1:clean
-                COMPILE_JAVA                  : <PROJECT>::includedLib1:TestCompositeLibNested_1:compileJava
-            TEST_COMPILE_MODE             : Unit tests
-                ASSEMBLE                      : <PROJECT>::includedLib1:TestCompositeLibNested_1:assemble, <PROJECT>::includedLib1:TestCompositeLibNested_1:testClasses
-                REBUILD                       : <PROJECT>::includedLib1:TestCompositeLibNested_1:assemble, <PROJECT>::includedLib1:TestCompositeLibNested_1:clean, <PROJECT>::includedLib1:TestCompositeLibNested_1:testClasses
-                COMPILE_JAVA                  : <PROJECT>::includedLib1:TestCompositeLibNested_1:compileJava, <PROJECT>::includedLib1:TestCompositeLibNested_1:testClasses
-            TEST_COMPILE_MODE             : None
-                ASSEMBLE                      : <PROJECT>::includedLib1:TestCompositeLibNested_1:assemble
-                REBUILD                       : <PROJECT>::includedLib1:TestCompositeLibNested_1:assemble, <PROJECT>::includedLib1:TestCompositeLibNested_1:clean
-                COMPILE_JAVA                  : <PROJECT>::includedLib1:TestCompositeLibNested_1:compileJava
-=======
-                ASSEMBLE                      : <PROJECT>::includedLib1:TestCompositeLibNested_1:assemble, <PROJECT>::includedLib1:TestCompositeLibNested_1:testClasses
-                REBUILD                       : <PROJECT>::includedLib1:TestCompositeLibNested_1:assemble, <PROJECT>::includedLib1:TestCompositeLibNested_1:clean, <PROJECT>::includedLib1:TestCompositeLibNested_1:testClasses
-                COMPILE_JAVA                  : <PROJECT>::includedLib1:TestCompositeLibNested_1:compileJava, <PROJECT>::includedLib1:TestCompositeLibNested_1:testClasses
->>>>>>> 0d09370c
     MODULE                        : compositeNest.test
         ExternalModuleGroup           : com.test.compositeNest1
         ExternalModuleType            : sourceSet
@@ -2868,28 +2407,9 @@
         ORDER_ENTRY                   : <Module source>
         ORDER_ENTRY                   : compositeNest.main
         BUILD_TASKS
-<<<<<<< HEAD
-            TEST_COMPILE_MODE             : All
                 ASSEMBLE                      : <PROJECT>::includedLib1:TestCompositeLibNested_1:assemble, <PROJECT>::includedLib1:TestCompositeLibNested_1:testClasses
                 REBUILD                       : <PROJECT>::includedLib1:TestCompositeLibNested_1:assemble, <PROJECT>::includedLib1:TestCompositeLibNested_1:clean, <PROJECT>::includedLib1:TestCompositeLibNested_1:testClasses
                 COMPILE_JAVA                  : <PROJECT>::includedLib1:TestCompositeLibNested_1:compileJava, <PROJECT>::includedLib1:TestCompositeLibNested_1:testClasses
-            TEST_COMPILE_MODE             : Android tests
-                ASSEMBLE                      : <PROJECT>::includedLib1:TestCompositeLibNested_1:assemble
-                REBUILD                       : <PROJECT>::includedLib1:TestCompositeLibNested_1:assemble, <PROJECT>::includedLib1:TestCompositeLibNested_1:clean
-                COMPILE_JAVA                  : <PROJECT>::includedLib1:TestCompositeLibNested_1:compileJava
-            TEST_COMPILE_MODE             : Unit tests
-                ASSEMBLE                      : <PROJECT>::includedLib1:TestCompositeLibNested_1:assemble, <PROJECT>::includedLib1:TestCompositeLibNested_1:testClasses
-                REBUILD                       : <PROJECT>::includedLib1:TestCompositeLibNested_1:assemble, <PROJECT>::includedLib1:TestCompositeLibNested_1:clean, <PROJECT>::includedLib1:TestCompositeLibNested_1:testClasses
-                COMPILE_JAVA                  : <PROJECT>::includedLib1:TestCompositeLibNested_1:compileJava, <PROJECT>::includedLib1:TestCompositeLibNested_1:testClasses
-            TEST_COMPILE_MODE             : None
-                ASSEMBLE                      : <PROJECT>::includedLib1:TestCompositeLibNested_1:assemble
-                REBUILD                       : <PROJECT>::includedLib1:TestCompositeLibNested_1:assemble, <PROJECT>::includedLib1:TestCompositeLibNested_1:clean
-                COMPILE_JAVA                  : <PROJECT>::includedLib1:TestCompositeLibNested_1:compileJava
-=======
-                ASSEMBLE                      : <PROJECT>::includedLib1:TestCompositeLibNested_1:assemble, <PROJECT>::includedLib1:TestCompositeLibNested_1:testClasses
-                REBUILD                       : <PROJECT>::includedLib1:TestCompositeLibNested_1:assemble, <PROJECT>::includedLib1:TestCompositeLibNested_1:clean, <PROJECT>::includedLib1:TestCompositeLibNested_1:testClasses
-                COMPILE_JAVA                  : <PROJECT>::includedLib1:TestCompositeLibNested_1:compileJava, <PROJECT>::includedLib1:TestCompositeLibNested_1:testClasses
->>>>>>> 0d09370c
     MODULE                        : project
         ExternalModuleGroup           :
         ExternalModuleVersion         : unspecified
@@ -3008,56 +2528,20 @@
         FACET                         : Kotlin
             TypeId                        : kotlin-language
             ExternalSource                : GRADLE
-<<<<<<< HEAD
-            ApiLevel                      : 1.9
-            CompilerArguments
-                apiVersion                    : 1.9
-                languageVersion               : 1.9
-                - pluginClasspaths            : <M2>/org/jetbrains/annotations/13.0/annotations-13.0.jar
-                - pluginClasspaths            : <M2>/org/jetbrains/intellij/deps/trove4j/1.0.20200330/trove4j-1.0.20200330.jar
-                - pluginClasspaths            : <M2>/org/jetbrains/kotlin/kotlin-android-extensions/<KOTLIN_VERSION>/kotlin-android-extensions-<KOTLIN_VERSION>.jar
-                - pluginClasspaths            : <M2>/org/jetbrains/kotlin/kotlin-compiler-embeddable/<KOTLIN_VERSION>/kotlin-compiler-embeddable-<KOTLIN_VERSION>.jar
-                - pluginClasspaths            : <M2>/org/jetbrains/kotlin/kotlin-daemon-embeddable/<KOTLIN_VERSION>/kotlin-daemon-embeddable-<KOTLIN_VERSION>.jar
-                - pluginClasspaths            : <M2>/org/jetbrains/kotlin/kotlin-reflect/<KOTLIN_VERSION>/kotlin-reflect-<KOTLIN_VERSION>.jar
-                - pluginClasspaths            : <M2>/org/jetbrains/kotlin/kotlin-script-runtime/<KOTLIN_VERSION>/kotlin-script-runtime-<KOTLIN_VERSION>.jar
-                - pluginClasspaths            : <M2>/org/jetbrains/kotlin/kotlin-stdlib/<KOTLIN_VERSION>/kotlin-stdlib-<KOTLIN_VERSION>.jar
-                - pluginOptions               : plugin:org.jetbrains.kotlin.android:experimental=false
-                - pluginOptions               : plugin:org.jetbrains.kotlin.android:enabled=true
-                - pluginOptions               : plugin:org.jetbrains.kotlin.android:defaultCacheImplementation=hashMap
-=======
             ApiLevel                      : 2.0
             CompilerArguments
                 apiVersion                    : 2.0
                 languageVersion               : 2.0
->>>>>>> 0d09370c
             CompilerSettings
                 additionalArguments           :
                 copyJsLibraryFiles            : true
                 outputDirectoryForJsLibraryFiles        : lib
             IsTestModule                  : false
             Kind                          : DEFAULT
-<<<<<<< HEAD
-            LanguageLevel                 : 1.9
-            MergedCompilerArguments
-                apiVersion                    : 1.9
-                languageVersion               : 1.9
-                - pluginClasspaths            : <M2>/org/jetbrains/annotations/13.0/annotations-13.0.jar
-                - pluginClasspaths            : <M2>/org/jetbrains/intellij/deps/trove4j/1.0.20200330/trove4j-1.0.20200330.jar
-                - pluginClasspaths            : <M2>/org/jetbrains/kotlin/kotlin-android-extensions/<KOTLIN_VERSION>/kotlin-android-extensions-<KOTLIN_VERSION>.jar
-                - pluginClasspaths            : <M2>/org/jetbrains/kotlin/kotlin-compiler-embeddable/<KOTLIN_VERSION>/kotlin-compiler-embeddable-<KOTLIN_VERSION>.jar
-                - pluginClasspaths            : <M2>/org/jetbrains/kotlin/kotlin-daemon-embeddable/<KOTLIN_VERSION>/kotlin-daemon-embeddable-<KOTLIN_VERSION>.jar
-                - pluginClasspaths            : <M2>/org/jetbrains/kotlin/kotlin-reflect/<KOTLIN_VERSION>/kotlin-reflect-<KOTLIN_VERSION>.jar
-                - pluginClasspaths            : <M2>/org/jetbrains/kotlin/kotlin-script-runtime/<KOTLIN_VERSION>/kotlin-script-runtime-<KOTLIN_VERSION>.jar
-                - pluginClasspaths            : <M2>/org/jetbrains/kotlin/kotlin-stdlib/<KOTLIN_VERSION>/kotlin-stdlib-<KOTLIN_VERSION>.jar
-                - pluginOptions               : plugin:org.jetbrains.kotlin.android:experimental=false
-                - pluginOptions               : plugin:org.jetbrains.kotlin.android:enabled=true
-                - pluginOptions               : plugin:org.jetbrains.kotlin.android:defaultCacheImplementation=hashMap
-=======
             LanguageLevel                 : 2.0
             MergedCompilerArguments
                 apiVersion                    : 2.0
                 languageVersion               : 2.0
->>>>>>> 0d09370c
             Platform                      : JVM (17)
             UseProjectSettings            : false
             Version                       : 5
@@ -3152,11 +2636,6 @@
             Scope                         : Test
         LIBRARY                       : Gradle: com.android.support:viewpager:<VERSION>@aar [=]
             Scope                         : Test
-<<<<<<< HEAD
-        LIBRARY                       : Gradle: org.jetbrains.kotlin:kotlin-android-extensions-runtime:<KOTLIN_VERSION> [=]
-            Scope                         : Test
-=======
->>>>>>> 0d09370c
         LIBRARY                       : Gradle: org.jetbrains.kotlin:kotlin-stdlib-jdk7:<KOTLIN_VERSION> [=]
             Scope                         : Test
         LIBRARY                       : Gradle: org.jetbrains.kotlin:kotlin-stdlib:<KOTLIN_VERSION> [=]
@@ -3228,56 +2707,20 @@
         FACET                         : Kotlin
             TypeId                        : kotlin-language
             ExternalSource                : GRADLE
-<<<<<<< HEAD
-            ApiLevel                      : 1.9
-            CompilerArguments
-                apiVersion                    : 1.9
-                languageVersion               : 1.9
-                - pluginClasspaths            : <M2>/org/jetbrains/annotations/13.0/annotations-13.0.jar
-                - pluginClasspaths            : <M2>/org/jetbrains/intellij/deps/trove4j/1.0.20200330/trove4j-1.0.20200330.jar
-                - pluginClasspaths            : <M2>/org/jetbrains/kotlin/kotlin-android-extensions/<KOTLIN_VERSION>/kotlin-android-extensions-<KOTLIN_VERSION>.jar
-                - pluginClasspaths            : <M2>/org/jetbrains/kotlin/kotlin-compiler-embeddable/<KOTLIN_VERSION>/kotlin-compiler-embeddable-<KOTLIN_VERSION>.jar
-                - pluginClasspaths            : <M2>/org/jetbrains/kotlin/kotlin-daemon-embeddable/<KOTLIN_VERSION>/kotlin-daemon-embeddable-<KOTLIN_VERSION>.jar
-                - pluginClasspaths            : <M2>/org/jetbrains/kotlin/kotlin-reflect/<KOTLIN_VERSION>/kotlin-reflect-<KOTLIN_VERSION>.jar
-                - pluginClasspaths            : <M2>/org/jetbrains/kotlin/kotlin-script-runtime/<KOTLIN_VERSION>/kotlin-script-runtime-<KOTLIN_VERSION>.jar
-                - pluginClasspaths            : <M2>/org/jetbrains/kotlin/kotlin-stdlib/<KOTLIN_VERSION>/kotlin-stdlib-<KOTLIN_VERSION>.jar
-                - pluginOptions               : plugin:org.jetbrains.kotlin.android:experimental=false
-                - pluginOptions               : plugin:org.jetbrains.kotlin.android:enabled=true
-                - pluginOptions               : plugin:org.jetbrains.kotlin.android:defaultCacheImplementation=hashMap
-=======
             ApiLevel                      : 2.0
             CompilerArguments
                 apiVersion                    : 2.0
                 languageVersion               : 2.0
->>>>>>> 0d09370c
             CompilerSettings
                 additionalArguments           :
                 copyJsLibraryFiles            : true
                 outputDirectoryForJsLibraryFiles        : lib
             IsTestModule                  : false
             Kind                          : DEFAULT
-<<<<<<< HEAD
-            LanguageLevel                 : 1.9
-            MergedCompilerArguments
-                apiVersion                    : 1.9
-                languageVersion               : 1.9
-                - pluginClasspaths            : <M2>/org/jetbrains/annotations/13.0/annotations-13.0.jar
-                - pluginClasspaths            : <M2>/org/jetbrains/intellij/deps/trove4j/1.0.20200330/trove4j-1.0.20200330.jar
-                - pluginClasspaths            : <M2>/org/jetbrains/kotlin/kotlin-android-extensions/<KOTLIN_VERSION>/kotlin-android-extensions-<KOTLIN_VERSION>.jar
-                - pluginClasspaths            : <M2>/org/jetbrains/kotlin/kotlin-compiler-embeddable/<KOTLIN_VERSION>/kotlin-compiler-embeddable-<KOTLIN_VERSION>.jar
-                - pluginClasspaths            : <M2>/org/jetbrains/kotlin/kotlin-daemon-embeddable/<KOTLIN_VERSION>/kotlin-daemon-embeddable-<KOTLIN_VERSION>.jar
-                - pluginClasspaths            : <M2>/org/jetbrains/kotlin/kotlin-reflect/<KOTLIN_VERSION>/kotlin-reflect-<KOTLIN_VERSION>.jar
-                - pluginClasspaths            : <M2>/org/jetbrains/kotlin/kotlin-script-runtime/<KOTLIN_VERSION>/kotlin-script-runtime-<KOTLIN_VERSION>.jar
-                - pluginClasspaths            : <M2>/org/jetbrains/kotlin/kotlin-stdlib/<KOTLIN_VERSION>/kotlin-stdlib-<KOTLIN_VERSION>.jar
-                - pluginOptions               : plugin:org.jetbrains.kotlin.android:experimental=false
-                - pluginOptions               : plugin:org.jetbrains.kotlin.android:enabled=true
-                - pluginOptions               : plugin:org.jetbrains.kotlin.android:defaultCacheImplementation=hashMap
-=======
             LanguageLevel                 : 2.0
             MergedCompilerArguments
                 apiVersion                    : 2.0
                 languageVersion               : 2.0
->>>>>>> 0d09370c
             Platform                      : JVM (17)
             UseProjectSettings            : false
             Version                       : 5
@@ -3340,10 +2783,6 @@
         LIBRARY                       : Gradle: com.android.support:swiperefreshlayout:<VERSION>@aar [=]
         LIBRARY                       : Gradle: com.android.support:versionedparcelable:<VERSION>@aar [=]
         LIBRARY                       : Gradle: com.android.support:viewpager:<VERSION>@aar [=]
-<<<<<<< HEAD
-        LIBRARY                       : Gradle: org.jetbrains.kotlin:kotlin-android-extensions-runtime:<KOTLIN_VERSION> [=]
-=======
->>>>>>> 0d09370c
         LIBRARY                       : Gradle: org.jetbrains.kotlin:kotlin-stdlib-jdk7:<KOTLIN_VERSION> [=]
         LIBRARY                       : Gradle: org.jetbrains.kotlin:kotlin-stdlib:<KOTLIN_VERSION> [=]
         LIBRARY                       : Gradle: org.jetbrains:annotations:13.0 [=]
@@ -3407,56 +2846,20 @@
         FACET                         : Kotlin
             TypeId                        : kotlin-language
             ExternalSource                : GRADLE
-<<<<<<< HEAD
-            ApiLevel                      : 1.9
-            CompilerArguments
-                apiVersion                    : 1.9
-                languageVersion               : 1.9
-                - pluginClasspaths            : <M2>/org/jetbrains/annotations/13.0/annotations-13.0.jar
-                - pluginClasspaths            : <M2>/org/jetbrains/intellij/deps/trove4j/1.0.20200330/trove4j-1.0.20200330.jar
-                - pluginClasspaths            : <M2>/org/jetbrains/kotlin/kotlin-android-extensions/<KOTLIN_VERSION>/kotlin-android-extensions-<KOTLIN_VERSION>.jar
-                - pluginClasspaths            : <M2>/org/jetbrains/kotlin/kotlin-compiler-embeddable/<KOTLIN_VERSION>/kotlin-compiler-embeddable-<KOTLIN_VERSION>.jar
-                - pluginClasspaths            : <M2>/org/jetbrains/kotlin/kotlin-daemon-embeddable/<KOTLIN_VERSION>/kotlin-daemon-embeddable-<KOTLIN_VERSION>.jar
-                - pluginClasspaths            : <M2>/org/jetbrains/kotlin/kotlin-reflect/<KOTLIN_VERSION>/kotlin-reflect-<KOTLIN_VERSION>.jar
-                - pluginClasspaths            : <M2>/org/jetbrains/kotlin/kotlin-script-runtime/<KOTLIN_VERSION>/kotlin-script-runtime-<KOTLIN_VERSION>.jar
-                - pluginClasspaths            : <M2>/org/jetbrains/kotlin/kotlin-stdlib/<KOTLIN_VERSION>/kotlin-stdlib-<KOTLIN_VERSION>.jar
-                - pluginOptions               : plugin:org.jetbrains.kotlin.android:experimental=false
-                - pluginOptions               : plugin:org.jetbrains.kotlin.android:enabled=true
-                - pluginOptions               : plugin:org.jetbrains.kotlin.android:defaultCacheImplementation=hashMap
-=======
             ApiLevel                      : 2.0
             CompilerArguments
                 apiVersion                    : 2.0
                 languageVersion               : 2.0
->>>>>>> 0d09370c
             CompilerSettings
                 additionalArguments           :
                 copyJsLibraryFiles            : true
                 outputDirectoryForJsLibraryFiles        : lib
             IsTestModule                  : false
             Kind                          : DEFAULT
-<<<<<<< HEAD
-            LanguageLevel                 : 1.9
-            MergedCompilerArguments
-                apiVersion                    : 1.9
-                languageVersion               : 1.9
-                - pluginClasspaths            : <M2>/org/jetbrains/annotations/13.0/annotations-13.0.jar
-                - pluginClasspaths            : <M2>/org/jetbrains/intellij/deps/trove4j/1.0.20200330/trove4j-1.0.20200330.jar
-                - pluginClasspaths            : <M2>/org/jetbrains/kotlin/kotlin-android-extensions/<KOTLIN_VERSION>/kotlin-android-extensions-<KOTLIN_VERSION>.jar
-                - pluginClasspaths            : <M2>/org/jetbrains/kotlin/kotlin-compiler-embeddable/<KOTLIN_VERSION>/kotlin-compiler-embeddable-<KOTLIN_VERSION>.jar
-                - pluginClasspaths            : <M2>/org/jetbrains/kotlin/kotlin-daemon-embeddable/<KOTLIN_VERSION>/kotlin-daemon-embeddable-<KOTLIN_VERSION>.jar
-                - pluginClasspaths            : <M2>/org/jetbrains/kotlin/kotlin-reflect/<KOTLIN_VERSION>/kotlin-reflect-<KOTLIN_VERSION>.jar
-                - pluginClasspaths            : <M2>/org/jetbrains/kotlin/kotlin-script-runtime/<KOTLIN_VERSION>/kotlin-script-runtime-<KOTLIN_VERSION>.jar
-                - pluginClasspaths            : <M2>/org/jetbrains/kotlin/kotlin-stdlib/<KOTLIN_VERSION>/kotlin-stdlib-<KOTLIN_VERSION>.jar
-                - pluginOptions               : plugin:org.jetbrains.kotlin.android:experimental=false
-                - pluginOptions               : plugin:org.jetbrains.kotlin.android:enabled=true
-                - pluginOptions               : plugin:org.jetbrains.kotlin.android:defaultCacheImplementation=hashMap
-=======
             LanguageLevel                 : 2.0
             MergedCompilerArguments
                 apiVersion                    : 2.0
                 languageVersion               : 2.0
->>>>>>> 0d09370c
             Platform                      : JVM (17)
             UseProjectSettings            : false
             Version                       : 5
@@ -3548,11 +2951,6 @@
             Scope                         : Test
         LIBRARY                       : Gradle: com.android.support:viewpager:<VERSION>@aar [=]
             Scope                         : Test
-<<<<<<< HEAD
-        LIBRARY                       : Gradle: org.jetbrains.kotlin:kotlin-android-extensions-runtime:<KOTLIN_VERSION> [=]
-            Scope                         : Test
-=======
->>>>>>> 0d09370c
         LIBRARY                       : Gradle: org.jetbrains.kotlin:kotlin-stdlib-jdk7:<KOTLIN_VERSION> [=]
             Scope                         : Test
         LIBRARY                       : Gradle: org.jetbrains.kotlin:kotlin-stdlib:<KOTLIN_VERSION> [=]
@@ -3679,56 +3077,20 @@
         FACET                         : Kotlin
             TypeId                        : kotlin-language
             ExternalSource                : GRADLE
-<<<<<<< HEAD
-            ApiLevel                      : 1.9
-            CompilerArguments
-                apiVersion                    : 1.9
-                languageVersion               : 1.9
-                - pluginClasspaths            : <M2>/org/jetbrains/annotations/13.0/annotations-13.0.jar
-                - pluginClasspaths            : <M2>/org/jetbrains/intellij/deps/trove4j/1.0.20200330/trove4j-1.0.20200330.jar
-                - pluginClasspaths            : <M2>/org/jetbrains/kotlin/kotlin-android-extensions/<KOTLIN_VERSION>/kotlin-android-extensions-<KOTLIN_VERSION>.jar
-                - pluginClasspaths            : <M2>/org/jetbrains/kotlin/kotlin-compiler-embeddable/<KOTLIN_VERSION>/kotlin-compiler-embeddable-<KOTLIN_VERSION>.jar
-                - pluginClasspaths            : <M2>/org/jetbrains/kotlin/kotlin-daemon-embeddable/<KOTLIN_VERSION>/kotlin-daemon-embeddable-<KOTLIN_VERSION>.jar
-                - pluginClasspaths            : <M2>/org/jetbrains/kotlin/kotlin-reflect/<KOTLIN_VERSION>/kotlin-reflect-<KOTLIN_VERSION>.jar
-                - pluginClasspaths            : <M2>/org/jetbrains/kotlin/kotlin-script-runtime/<KOTLIN_VERSION>/kotlin-script-runtime-<KOTLIN_VERSION>.jar
-                - pluginClasspaths            : <M2>/org/jetbrains/kotlin/kotlin-stdlib/<KOTLIN_VERSION>/kotlin-stdlib-<KOTLIN_VERSION>.jar
-                - pluginOptions               : plugin:org.jetbrains.kotlin.android:experimental=false
-                - pluginOptions               : plugin:org.jetbrains.kotlin.android:enabled=true
-                - pluginOptions               : plugin:org.jetbrains.kotlin.android:defaultCacheImplementation=hashMap
-=======
             ApiLevel                      : 2.0
             CompilerArguments
                 apiVersion                    : 2.0
                 languageVersion               : 2.0
->>>>>>> 0d09370c
             CompilerSettings
                 additionalArguments           :
                 copyJsLibraryFiles            : true
                 outputDirectoryForJsLibraryFiles        : lib
             IsTestModule                  : false
             Kind                          : DEFAULT
-<<<<<<< HEAD
-            LanguageLevel                 : 1.9
-            MergedCompilerArguments
-                apiVersion                    : 1.9
-                languageVersion               : 1.9
-                - pluginClasspaths            : <M2>/org/jetbrains/annotations/13.0/annotations-13.0.jar
-                - pluginClasspaths            : <M2>/org/jetbrains/intellij/deps/trove4j/1.0.20200330/trove4j-1.0.20200330.jar
-                - pluginClasspaths            : <M2>/org/jetbrains/kotlin/kotlin-android-extensions/<KOTLIN_VERSION>/kotlin-android-extensions-<KOTLIN_VERSION>.jar
-                - pluginClasspaths            : <M2>/org/jetbrains/kotlin/kotlin-compiler-embeddable/<KOTLIN_VERSION>/kotlin-compiler-embeddable-<KOTLIN_VERSION>.jar
-                - pluginClasspaths            : <M2>/org/jetbrains/kotlin/kotlin-daemon-embeddable/<KOTLIN_VERSION>/kotlin-daemon-embeddable-<KOTLIN_VERSION>.jar
-                - pluginClasspaths            : <M2>/org/jetbrains/kotlin/kotlin-reflect/<KOTLIN_VERSION>/kotlin-reflect-<KOTLIN_VERSION>.jar
-                - pluginClasspaths            : <M2>/org/jetbrains/kotlin/kotlin-script-runtime/<KOTLIN_VERSION>/kotlin-script-runtime-<KOTLIN_VERSION>.jar
-                - pluginClasspaths            : <M2>/org/jetbrains/kotlin/kotlin-stdlib/<KOTLIN_VERSION>/kotlin-stdlib-<KOTLIN_VERSION>.jar
-                - pluginOptions               : plugin:org.jetbrains.kotlin.android:experimental=false
-                - pluginOptions               : plugin:org.jetbrains.kotlin.android:enabled=true
-                - pluginOptions               : plugin:org.jetbrains.kotlin.android:defaultCacheImplementation=hashMap
-=======
             LanguageLevel                 : 2.0
             MergedCompilerArguments
                 apiVersion                    : 2.0
                 languageVersion               : 2.0
->>>>>>> 0d09370c
             Platform                      : JVM (17)
             UseProjectSettings            : false
             Version                       : 5
@@ -3819,11 +3181,6 @@
             Scope                         : Test
         LIBRARY                       : Gradle: com.android.support:viewpager:<VERSION>@aar [=]
             Scope                         : Test
-<<<<<<< HEAD
-        LIBRARY                       : Gradle: org.jetbrains.kotlin:kotlin-android-extensions-runtime:<KOTLIN_VERSION> [=]
-            Scope                         : Test
-=======
->>>>>>> 0d09370c
         LIBRARY                       : Gradle: org.jetbrains.kotlin:kotlin-stdlib-jdk7:<KOTLIN_VERSION> [=]
             Scope                         : Test
         LIBRARY                       : Gradle: org.jetbrains.kotlin:kotlin-stdlib:<KOTLIN_VERSION> [=]
@@ -3885,56 +3242,20 @@
         FACET                         : Kotlin
             TypeId                        : kotlin-language
             ExternalSource                : GRADLE
-<<<<<<< HEAD
-            ApiLevel                      : 1.9
-            CompilerArguments
-                apiVersion                    : 1.9
-                languageVersion               : 1.9
-                - pluginClasspaths            : <M2>/org/jetbrains/annotations/13.0/annotations-13.0.jar
-                - pluginClasspaths            : <M2>/org/jetbrains/intellij/deps/trove4j/1.0.20200330/trove4j-1.0.20200330.jar
-                - pluginClasspaths            : <M2>/org/jetbrains/kotlin/kotlin-android-extensions/<KOTLIN_VERSION>/kotlin-android-extensions-<KOTLIN_VERSION>.jar
-                - pluginClasspaths            : <M2>/org/jetbrains/kotlin/kotlin-compiler-embeddable/<KOTLIN_VERSION>/kotlin-compiler-embeddable-<KOTLIN_VERSION>.jar
-                - pluginClasspaths            : <M2>/org/jetbrains/kotlin/kotlin-daemon-embeddable/<KOTLIN_VERSION>/kotlin-daemon-embeddable-<KOTLIN_VERSION>.jar
-                - pluginClasspaths            : <M2>/org/jetbrains/kotlin/kotlin-reflect/<KOTLIN_VERSION>/kotlin-reflect-<KOTLIN_VERSION>.jar
-                - pluginClasspaths            : <M2>/org/jetbrains/kotlin/kotlin-script-runtime/<KOTLIN_VERSION>/kotlin-script-runtime-<KOTLIN_VERSION>.jar
-                - pluginClasspaths            : <M2>/org/jetbrains/kotlin/kotlin-stdlib/<KOTLIN_VERSION>/kotlin-stdlib-<KOTLIN_VERSION>.jar
-                - pluginOptions               : plugin:org.jetbrains.kotlin.android:experimental=false
-                - pluginOptions               : plugin:org.jetbrains.kotlin.android:enabled=true
-                - pluginOptions               : plugin:org.jetbrains.kotlin.android:defaultCacheImplementation=hashMap
-=======
             ApiLevel                      : 2.0
             CompilerArguments
                 apiVersion                    : 2.0
                 languageVersion               : 2.0
->>>>>>> 0d09370c
             CompilerSettings
                 additionalArguments           :
                 copyJsLibraryFiles            : true
                 outputDirectoryForJsLibraryFiles        : lib
             IsTestModule                  : false
             Kind                          : DEFAULT
-<<<<<<< HEAD
-            LanguageLevel                 : 1.9
-            MergedCompilerArguments
-                apiVersion                    : 1.9
-                languageVersion               : 1.9
-                - pluginClasspaths            : <M2>/org/jetbrains/annotations/13.0/annotations-13.0.jar
-                - pluginClasspaths            : <M2>/org/jetbrains/intellij/deps/trove4j/1.0.20200330/trove4j-1.0.20200330.jar
-                - pluginClasspaths            : <M2>/org/jetbrains/kotlin/kotlin-android-extensions/<KOTLIN_VERSION>/kotlin-android-extensions-<KOTLIN_VERSION>.jar
-                - pluginClasspaths            : <M2>/org/jetbrains/kotlin/kotlin-compiler-embeddable/<KOTLIN_VERSION>/kotlin-compiler-embeddable-<KOTLIN_VERSION>.jar
-                - pluginClasspaths            : <M2>/org/jetbrains/kotlin/kotlin-daemon-embeddable/<KOTLIN_VERSION>/kotlin-daemon-embeddable-<KOTLIN_VERSION>.jar
-                - pluginClasspaths            : <M2>/org/jetbrains/kotlin/kotlin-reflect/<KOTLIN_VERSION>/kotlin-reflect-<KOTLIN_VERSION>.jar
-                - pluginClasspaths            : <M2>/org/jetbrains/kotlin/kotlin-script-runtime/<KOTLIN_VERSION>/kotlin-script-runtime-<KOTLIN_VERSION>.jar
-                - pluginClasspaths            : <M2>/org/jetbrains/kotlin/kotlin-stdlib/<KOTLIN_VERSION>/kotlin-stdlib-<KOTLIN_VERSION>.jar
-                - pluginOptions               : plugin:org.jetbrains.kotlin.android:experimental=false
-                - pluginOptions               : plugin:org.jetbrains.kotlin.android:enabled=true
-                - pluginOptions               : plugin:org.jetbrains.kotlin.android:defaultCacheImplementation=hashMap
-=======
             LanguageLevel                 : 2.0
             MergedCompilerArguments
                 apiVersion                    : 2.0
                 languageVersion               : 2.0
->>>>>>> 0d09370c
             Platform                      : JVM (17)
             UseProjectSettings            : false
             Version                       : 5
@@ -3995,10 +3316,6 @@
         LIBRARY                       : Gradle: com.android.support:swiperefreshlayout:<VERSION>@aar [=]
         LIBRARY                       : Gradle: com.android.support:versionedparcelable:<VERSION>@aar [=]
         LIBRARY                       : Gradle: com.android.support:viewpager:<VERSION>@aar [=]
-<<<<<<< HEAD
-        LIBRARY                       : Gradle: org.jetbrains.kotlin:kotlin-android-extensions-runtime:<KOTLIN_VERSION> [=]
-=======
->>>>>>> 0d09370c
         LIBRARY                       : Gradle: org.jetbrains.kotlin:kotlin-stdlib-jdk7:<KOTLIN_VERSION> [=]
         LIBRARY                       : Gradle: org.jetbrains.kotlin:kotlin-stdlib:<KOTLIN_VERSION> [=]
         LIBRARY                       : Gradle: org.jetbrains:annotations:13.0 [=]
@@ -4055,56 +3372,20 @@
         FACET                         : Kotlin
             TypeId                        : kotlin-language
             ExternalSource                : GRADLE
-<<<<<<< HEAD
-            ApiLevel                      : 1.9
-            CompilerArguments
-                apiVersion                    : 1.9
-                languageVersion               : 1.9
-                - pluginClasspaths            : <M2>/org/jetbrains/annotations/13.0/annotations-13.0.jar
-                - pluginClasspaths            : <M2>/org/jetbrains/intellij/deps/trove4j/1.0.20200330/trove4j-1.0.20200330.jar
-                - pluginClasspaths            : <M2>/org/jetbrains/kotlin/kotlin-android-extensions/<KOTLIN_VERSION>/kotlin-android-extensions-<KOTLIN_VERSION>.jar
-                - pluginClasspaths            : <M2>/org/jetbrains/kotlin/kotlin-compiler-embeddable/<KOTLIN_VERSION>/kotlin-compiler-embeddable-<KOTLIN_VERSION>.jar
-                - pluginClasspaths            : <M2>/org/jetbrains/kotlin/kotlin-daemon-embeddable/<KOTLIN_VERSION>/kotlin-daemon-embeddable-<KOTLIN_VERSION>.jar
-                - pluginClasspaths            : <M2>/org/jetbrains/kotlin/kotlin-reflect/<KOTLIN_VERSION>/kotlin-reflect-<KOTLIN_VERSION>.jar
-                - pluginClasspaths            : <M2>/org/jetbrains/kotlin/kotlin-script-runtime/<KOTLIN_VERSION>/kotlin-script-runtime-<KOTLIN_VERSION>.jar
-                - pluginClasspaths            : <M2>/org/jetbrains/kotlin/kotlin-stdlib/<KOTLIN_VERSION>/kotlin-stdlib-<KOTLIN_VERSION>.jar
-                - pluginOptions               : plugin:org.jetbrains.kotlin.android:experimental=false
-                - pluginOptions               : plugin:org.jetbrains.kotlin.android:enabled=true
-                - pluginOptions               : plugin:org.jetbrains.kotlin.android:defaultCacheImplementation=hashMap
-=======
             ApiLevel                      : 2.0
             CompilerArguments
                 apiVersion                    : 2.0
                 languageVersion               : 2.0
->>>>>>> 0d09370c
             CompilerSettings
                 additionalArguments           :
                 copyJsLibraryFiles            : true
                 outputDirectoryForJsLibraryFiles        : lib
             IsTestModule                  : false
             Kind                          : DEFAULT
-<<<<<<< HEAD
-            LanguageLevel                 : 1.9
-            MergedCompilerArguments
-                apiVersion                    : 1.9
-                languageVersion               : 1.9
-                - pluginClasspaths            : <M2>/org/jetbrains/annotations/13.0/annotations-13.0.jar
-                - pluginClasspaths            : <M2>/org/jetbrains/intellij/deps/trove4j/1.0.20200330/trove4j-1.0.20200330.jar
-                - pluginClasspaths            : <M2>/org/jetbrains/kotlin/kotlin-android-extensions/<KOTLIN_VERSION>/kotlin-android-extensions-<KOTLIN_VERSION>.jar
-                - pluginClasspaths            : <M2>/org/jetbrains/kotlin/kotlin-compiler-embeddable/<KOTLIN_VERSION>/kotlin-compiler-embeddable-<KOTLIN_VERSION>.jar
-                - pluginClasspaths            : <M2>/org/jetbrains/kotlin/kotlin-daemon-embeddable/<KOTLIN_VERSION>/kotlin-daemon-embeddable-<KOTLIN_VERSION>.jar
-                - pluginClasspaths            : <M2>/org/jetbrains/kotlin/kotlin-reflect/<KOTLIN_VERSION>/kotlin-reflect-<KOTLIN_VERSION>.jar
-                - pluginClasspaths            : <M2>/org/jetbrains/kotlin/kotlin-script-runtime/<KOTLIN_VERSION>/kotlin-script-runtime-<KOTLIN_VERSION>.jar
-                - pluginClasspaths            : <M2>/org/jetbrains/kotlin/kotlin-stdlib/<KOTLIN_VERSION>/kotlin-stdlib-<KOTLIN_VERSION>.jar
-                - pluginOptions               : plugin:org.jetbrains.kotlin.android:experimental=false
-                - pluginOptions               : plugin:org.jetbrains.kotlin.android:enabled=true
-                - pluginOptions               : plugin:org.jetbrains.kotlin.android:defaultCacheImplementation=hashMap
-=======
             LanguageLevel                 : 2.0
             MergedCompilerArguments
                 apiVersion                    : 2.0
                 languageVersion               : 2.0
->>>>>>> 0d09370c
             Platform                      : JVM (17)
             UseProjectSettings            : false
             Version                       : 5
@@ -4192,11 +3473,6 @@
             Scope                         : Test
         LIBRARY                       : Gradle: com.android.support:viewpager:<VERSION>@aar [=]
             Scope                         : Test
-<<<<<<< HEAD
-        LIBRARY                       : Gradle: org.jetbrains.kotlin:kotlin-android-extensions-runtime:<KOTLIN_VERSION> [=]
-            Scope                         : Test
-=======
->>>>>>> 0d09370c
         LIBRARY                       : Gradle: org.jetbrains.kotlin:kotlin-stdlib-jdk7:<KOTLIN_VERSION> [=]
             Scope                         : Test
         LIBRARY                       : Gradle: org.jetbrains.kotlin:kotlin-stdlib:<KOTLIN_VERSION> [=]
@@ -4330,15 +3606,8 @@
             *CLASSES                      : file://<GRADLE>/caches/<TRANSFORMS>/xxxxxxxxxxxxxxxxxxxxxxxxxxxxxxxx/transformed/versionedparcelable-<VERSION>/AndroidManifest.xml
             *CLASSES                      : jar://<GRADLE>/caches/<TRANSFORMS>/xxxxxxxxxxxxxxxxxxxxxxxxxxxxxxxx/transformed/versionedparcelable-<VERSION>/jars/classes.jar!/
         LIBRARY                       : Gradle: com.android.support:viewpager:<VERSION>@aar
-<<<<<<< HEAD
-            *CLASSES                      : file://<GRADLE>/caches/transforms-3/xxxxxxxxxxxxxxxxxxxxxxxxxxxxxxxx/transformed/viewpager-<VERSION>/AndroidManifest.xml
-            *CLASSES                      : jar://<GRADLE>/caches/transforms-3/xxxxxxxxxxxxxxxxxxxxxxxxxxxxxxxx/transformed/viewpager-<VERSION>/jars/classes.jar!/
-        LIBRARY                       : Gradle: org.jetbrains.kotlin:kotlin-android-extensions-runtime:<KOTLIN_VERSION>
-            *CLASSES                      : jar://<M2>/org/jetbrains/kotlin/kotlin-android-extensions-runtime/<KOTLIN_VERSION>/kotlin-android-extensions-runtime-<KOTLIN_VERSION>.jar!/
-=======
             *CLASSES                      : file://<GRADLE>/caches/<TRANSFORMS>/xxxxxxxxxxxxxxxxxxxxxxxxxxxxxxxx/transformed/viewpager-<VERSION>/AndroidManifest.xml
             *CLASSES                      : jar://<GRADLE>/caches/<TRANSFORMS>/xxxxxxxxxxxxxxxxxxxxxxxxxxxxxxxx/transformed/viewpager-<VERSION>/jars/classes.jar!/
->>>>>>> 0d09370c
         LIBRARY                       : Gradle: org.jetbrains.kotlin:kotlin-stdlib-jdk7:<KOTLIN_VERSION>
             *CLASSES                      : jar://<M2>/org/jetbrains/kotlin/kotlin-stdlib-jdk7/<KOTLIN_VERSION>/kotlin-stdlib-jdk7-<KOTLIN_VERSION>.jar!/
         LIBRARY                       : Gradle: org.jetbrains.kotlin:kotlin-stdlib:<KOTLIN_VERSION>
@@ -4353,32 +3622,5 @@
             SOURCE_GEN                    : <PROJECT>::TestCompositeLib3:app:createMockableJar, <PROJECT>::TestCompositeLib3:app:generateDebugAndroidTestSources, <PROJECT>::TestCompositeLib3:app:generateDebugSources, <PROJECT>::TestCompositeLib3:lib:createMockableJar, <PROJECT>::TestCompositeLib3:lib:generateDebugAndroidTestSources, <PROJECT>::TestCompositeLib3:lib:generateDebugSources, <PROJECT>::app:createMockableJar, <PROJECT>::app:generateDebugAndroidTestSources, <PROJECT>::app:generateDebugSources, <PROJECT>::includedLib1:app:createMockableJar, <PROJECT>::includedLib1:app:generateDebugAndroidTestSources, <PROJECT>::includedLib1:app:generateDebugSources, <PROJECT>::includedLib1:lib:createMockableJar, <PROJECT>::includedLib1:lib:generateDebugAndroidTestSources, <PROJECT>::includedLib1:lib:generateDebugSources, <PROJECT>::lib:createMockableJar, <PROJECT>::lib:generateDebugAndroidTestSources, <PROJECT>::lib:generateDebugSources
             BUNDLE                        : <PROJECT>::TestCompositeLib3:app:bundleDebug, <PROJECT>::app:bundleDebug, <PROJECT>::includedLib1:app:bundleDebug
             APK_FROM_BUNDLE               : <PROJECT>::TestCompositeLib3:app:extractApksForDebug, <PROJECT>::app:extractApksForDebug, <PROJECT>::includedLib1:app:extractApksForDebug
-<<<<<<< HEAD
-        TEST_COMPILE_MODE             : Android tests
-            CLEAN                         : <PROJECT>::TestCompositeLib3:app:generateDebugAndroidTestSources, <PROJECT>::TestCompositeLib3:app:generateDebugSources, <PROJECT>::TestCompositeLib3:lib:generateDebugAndroidTestSources, <PROJECT>::TestCompositeLib3:lib:generateDebugSources, <PROJECT>::app:generateDebugAndroidTestSources, <PROJECT>::app:generateDebugSources, <PROJECT>::includedLib1:app:generateDebugAndroidTestSources, <PROJECT>::includedLib1:app:generateDebugSources, <PROJECT>::includedLib1:lib:generateDebugAndroidTestSources, <PROJECT>::includedLib1:lib:generateDebugSources, <PROJECT>::lib:generateDebugAndroidTestSources, <PROJECT>::lib:generateDebugSources
-            ASSEMBLE                      : <PROJECT>::TestCompositeLib2:assemble, <PROJECT>::TestCompositeLib3:TestCompositeLibNested_3:assemble, <PROJECT>::TestCompositeLib3:app:assembleDebug, <PROJECT>::TestCompositeLib3:app:assembleDebugAndroidTest, <PROJECT>::TestCompositeLib3:lib:assembleDebug, <PROJECT>::TestCompositeLib3:lib:assembleDebugAndroidTest, <PROJECT>::TestCompositeLib4:assemble, <PROJECT>::app:assembleDebug, <PROJECT>::app:assembleDebugAndroidTest, <PROJECT>::includedLib1:TestCompositeLibNested_1:assemble, <PROJECT>::includedLib1:app:assembleDebug, <PROJECT>::includedLib1:app:assembleDebugAndroidTest, <PROJECT>::includedLib1:lib:assembleDebug, <PROJECT>::includedLib1:lib:assembleDebugAndroidTest, <PROJECT>::lib:assembleDebug, <PROJECT>::lib:assembleDebugAndroidTest
-            REBUILD                       : <PROJECT>::TestCompositeLib2:assemble, <PROJECT>::TestCompositeLib2:clean, <PROJECT>::TestCompositeLib3:TestCompositeLibNested_3:assemble, <PROJECT>::TestCompositeLib3:TestCompositeLibNested_3:clean, <PROJECT>::TestCompositeLib3:app:assembleDebug, <PROJECT>::TestCompositeLib3:app:assembleDebugAndroidTest, <PROJECT>::TestCompositeLib3:app:clean, <PROJECT>::TestCompositeLib3:lib:assembleDebug, <PROJECT>::TestCompositeLib3:lib:assembleDebugAndroidTest, <PROJECT>::TestCompositeLib3:lib:clean, <PROJECT>::TestCompositeLib4:assemble, <PROJECT>::TestCompositeLib4:clean, <PROJECT>::app:assembleDebug, <PROJECT>::app:assembleDebugAndroidTest, <PROJECT>::app:clean, <PROJECT>::includedLib1:TestCompositeLibNested_1:assemble, <PROJECT>::includedLib1:TestCompositeLibNested_1:clean, <PROJECT>::includedLib1:app:assembleDebug, <PROJECT>::includedLib1:app:assembleDebugAndroidTest, <PROJECT>::includedLib1:app:clean, <PROJECT>::includedLib1:lib:assembleDebug, <PROJECT>::includedLib1:lib:assembleDebugAndroidTest, <PROJECT>::includedLib1:lib:clean, <PROJECT>::lib:assembleDebug, <PROJECT>::lib:assembleDebugAndroidTest, <PROJECT>::lib:clean
-            COMPILE_JAVA                  : <PROJECT>::TestCompositeLib2:compileJava, <PROJECT>::TestCompositeLib3:TestCompositeLibNested_3:compileJava, <PROJECT>::TestCompositeLib3:app:compileDebugAndroidTestSources, <PROJECT>::TestCompositeLib3:app:compileDebugSources, <PROJECT>::TestCompositeLib3:lib:compileDebugAndroidTestSources, <PROJECT>::TestCompositeLib3:lib:compileDebugSources, <PROJECT>::TestCompositeLib4:compileJava, <PROJECT>::app:compileDebugAndroidTestSources, <PROJECT>::app:compileDebugSources, <PROJECT>::includedLib1:TestCompositeLibNested_1:compileJava, <PROJECT>::includedLib1:app:compileDebugAndroidTestSources, <PROJECT>::includedLib1:app:compileDebugSources, <PROJECT>::includedLib1:lib:compileDebugAndroidTestSources, <PROJECT>::includedLib1:lib:compileDebugSources, <PROJECT>::lib:compileDebugAndroidTestSources, <PROJECT>::lib:compileDebugSources
-            SOURCE_GEN                    : <PROJECT>::TestCompositeLib3:app:generateDebugAndroidTestSources, <PROJECT>::TestCompositeLib3:app:generateDebugSources, <PROJECT>::TestCompositeLib3:lib:generateDebugAndroidTestSources, <PROJECT>::TestCompositeLib3:lib:generateDebugSources, <PROJECT>::app:generateDebugAndroidTestSources, <PROJECT>::app:generateDebugSources, <PROJECT>::includedLib1:app:generateDebugAndroidTestSources, <PROJECT>::includedLib1:app:generateDebugSources, <PROJECT>::includedLib1:lib:generateDebugAndroidTestSources, <PROJECT>::includedLib1:lib:generateDebugSources, <PROJECT>::lib:generateDebugAndroidTestSources, <PROJECT>::lib:generateDebugSources
-            BUNDLE                        : <PROJECT>::TestCompositeLib3:app:bundleDebug, <PROJECT>::app:bundleDebug, <PROJECT>::includedLib1:app:bundleDebug
-            APK_FROM_BUNDLE               : <PROJECT>::TestCompositeLib3:app:extractApksForDebug, <PROJECT>::app:extractApksForDebug, <PROJECT>::includedLib1:app:extractApksForDebug
-        TEST_COMPILE_MODE             : Unit tests
-            CLEAN                         : <PROJECT>::TestCompositeLib3:app:createMockableJar, <PROJECT>::TestCompositeLib3:app:generateDebugSources, <PROJECT>::TestCompositeLib3:lib:createMockableJar, <PROJECT>::TestCompositeLib3:lib:generateDebugSources, <PROJECT>::app:createMockableJar, <PROJECT>::app:generateDebugSources, <PROJECT>::includedLib1:app:createMockableJar, <PROJECT>::includedLib1:app:generateDebugSources, <PROJECT>::includedLib1:lib:createMockableJar, <PROJECT>::includedLib1:lib:generateDebugSources, <PROJECT>::lib:createMockableJar, <PROJECT>::lib:generateDebugSources
-            ASSEMBLE                      : <PROJECT>::TestCompositeLib2:assemble, <PROJECT>::TestCompositeLib2:testClasses, <PROJECT>::TestCompositeLib3:TestCompositeLibNested_3:assemble, <PROJECT>::TestCompositeLib3:TestCompositeLibNested_3:testClasses, <PROJECT>::TestCompositeLib3:app:assembleDebug, <PROJECT>::TestCompositeLib3:app:assembleDebugUnitTest, <PROJECT>::TestCompositeLib3:lib:assembleDebug, <PROJECT>::TestCompositeLib3:lib:assembleDebugUnitTest, <PROJECT>::TestCompositeLib4:assemble, <PROJECT>::TestCompositeLib4:testClasses, <PROJECT>::app:assembleDebug, <PROJECT>::app:assembleDebugUnitTest, <PROJECT>::includedLib1:TestCompositeLibNested_1:assemble, <PROJECT>::includedLib1:TestCompositeLibNested_1:testClasses, <PROJECT>::includedLib1:app:assembleDebug, <PROJECT>::includedLib1:app:assembleDebugUnitTest, <PROJECT>::includedLib1:lib:assembleDebug, <PROJECT>::includedLib1:lib:assembleDebugUnitTest, <PROJECT>::lib:assembleDebug, <PROJECT>::lib:assembleDebugUnitTest
-            REBUILD                       : <PROJECT>::TestCompositeLib2:assemble, <PROJECT>::TestCompositeLib2:clean, <PROJECT>::TestCompositeLib2:testClasses, <PROJECT>::TestCompositeLib3:TestCompositeLibNested_3:assemble, <PROJECT>::TestCompositeLib3:TestCompositeLibNested_3:clean, <PROJECT>::TestCompositeLib3:TestCompositeLibNested_3:testClasses, <PROJECT>::TestCompositeLib3:app:assembleDebug, <PROJECT>::TestCompositeLib3:app:assembleDebugUnitTest, <PROJECT>::TestCompositeLib3:app:clean, <PROJECT>::TestCompositeLib3:lib:assembleDebug, <PROJECT>::TestCompositeLib3:lib:assembleDebugUnitTest, <PROJECT>::TestCompositeLib3:lib:clean, <PROJECT>::TestCompositeLib4:assemble, <PROJECT>::TestCompositeLib4:clean, <PROJECT>::TestCompositeLib4:testClasses, <PROJECT>::app:assembleDebug, <PROJECT>::app:assembleDebugUnitTest, <PROJECT>::app:clean, <PROJECT>::includedLib1:TestCompositeLibNested_1:assemble, <PROJECT>::includedLib1:TestCompositeLibNested_1:clean, <PROJECT>::includedLib1:TestCompositeLibNested_1:testClasses, <PROJECT>::includedLib1:app:assembleDebug, <PROJECT>::includedLib1:app:assembleDebugUnitTest, <PROJECT>::includedLib1:app:clean, <PROJECT>::includedLib1:lib:assembleDebug, <PROJECT>::includedLib1:lib:assembleDebugUnitTest, <PROJECT>::includedLib1:lib:clean, <PROJECT>::lib:assembleDebug, <PROJECT>::lib:assembleDebugUnitTest, <PROJECT>::lib:clean
-            COMPILE_JAVA                  : <PROJECT>::TestCompositeLib2:compileJava, <PROJECT>::TestCompositeLib2:testClasses, <PROJECT>::TestCompositeLib3:TestCompositeLibNested_3:compileJava, <PROJECT>::TestCompositeLib3:TestCompositeLibNested_3:testClasses, <PROJECT>::TestCompositeLib3:app:compileDebugUnitTestSources, <PROJECT>::TestCompositeLib3:lib:compileDebugUnitTestSources, <PROJECT>::TestCompositeLib4:compileJava, <PROJECT>::TestCompositeLib4:testClasses, <PROJECT>::app:compileDebugUnitTestSources, <PROJECT>::includedLib1:TestCompositeLibNested_1:compileJava, <PROJECT>::includedLib1:TestCompositeLibNested_1:testClasses, <PROJECT>::includedLib1:app:compileDebugUnitTestSources, <PROJECT>::includedLib1:lib:compileDebugUnitTestSources, <PROJECT>::lib:compileDebugUnitTestSources
-            SOURCE_GEN                    : <PROJECT>::TestCompositeLib3:app:createMockableJar, <PROJECT>::TestCompositeLib3:app:generateDebugSources, <PROJECT>::TestCompositeLib3:lib:createMockableJar, <PROJECT>::TestCompositeLib3:lib:generateDebugSources, <PROJECT>::app:createMockableJar, <PROJECT>::app:generateDebugSources, <PROJECT>::includedLib1:app:createMockableJar, <PROJECT>::includedLib1:app:generateDebugSources, <PROJECT>::includedLib1:lib:createMockableJar, <PROJECT>::includedLib1:lib:generateDebugSources, <PROJECT>::lib:createMockableJar, <PROJECT>::lib:generateDebugSources
-            BUNDLE                        : <PROJECT>::TestCompositeLib3:app:bundleDebug, <PROJECT>::app:bundleDebug, <PROJECT>::includedLib1:app:bundleDebug
-            APK_FROM_BUNDLE               : <PROJECT>::TestCompositeLib3:app:extractApksForDebug, <PROJECT>::app:extractApksForDebug, <PROJECT>::includedLib1:app:extractApksForDebug
-        TEST_COMPILE_MODE             : None
-            CLEAN                         : <PROJECT>::TestCompositeLib3:app:generateDebugSources, <PROJECT>::TestCompositeLib3:lib:generateDebugSources, <PROJECT>::app:generateDebugSources, <PROJECT>::includedLib1:app:generateDebugSources, <PROJECT>::includedLib1:lib:generateDebugSources, <PROJECT>::lib:generateDebugSources
-            ASSEMBLE                      : <PROJECT>::TestCompositeLib2:assemble, <PROJECT>::TestCompositeLib3:TestCompositeLibNested_3:assemble, <PROJECT>::TestCompositeLib3:app:assembleDebug, <PROJECT>::TestCompositeLib3:lib:assembleDebug, <PROJECT>::TestCompositeLib4:assemble, <PROJECT>::app:assembleDebug, <PROJECT>::includedLib1:TestCompositeLibNested_1:assemble, <PROJECT>::includedLib1:app:assembleDebug, <PROJECT>::includedLib1:lib:assembleDebug, <PROJECT>::lib:assembleDebug
-            REBUILD                       : <PROJECT>::TestCompositeLib2:assemble, <PROJECT>::TestCompositeLib2:clean, <PROJECT>::TestCompositeLib3:TestCompositeLibNested_3:assemble, <PROJECT>::TestCompositeLib3:TestCompositeLibNested_3:clean, <PROJECT>::TestCompositeLib3:app:assembleDebug, <PROJECT>::TestCompositeLib3:app:clean, <PROJECT>::TestCompositeLib3:lib:assembleDebug, <PROJECT>::TestCompositeLib3:lib:clean, <PROJECT>::TestCompositeLib4:assemble, <PROJECT>::TestCompositeLib4:clean, <PROJECT>::app:assembleDebug, <PROJECT>::app:clean, <PROJECT>::includedLib1:TestCompositeLibNested_1:assemble, <PROJECT>::includedLib1:TestCompositeLibNested_1:clean, <PROJECT>::includedLib1:app:assembleDebug, <PROJECT>::includedLib1:app:clean, <PROJECT>::includedLib1:lib:assembleDebug, <PROJECT>::includedLib1:lib:clean, <PROJECT>::lib:assembleDebug, <PROJECT>::lib:clean
-            COMPILE_JAVA                  : <PROJECT>::TestCompositeLib2:compileJava, <PROJECT>::TestCompositeLib3:TestCompositeLibNested_3:compileJava, <PROJECT>::TestCompositeLib3:app:compileDebugSources, <PROJECT>::TestCompositeLib3:lib:compileDebugSources, <PROJECT>::TestCompositeLib4:compileJava, <PROJECT>::app:compileDebugSources, <PROJECT>::includedLib1:TestCompositeLibNested_1:compileJava, <PROJECT>::includedLib1:app:compileDebugSources, <PROJECT>::includedLib1:lib:compileDebugSources, <PROJECT>::lib:compileDebugSources
-            SOURCE_GEN                    : <PROJECT>::TestCompositeLib3:app:generateDebugSources, <PROJECT>::TestCompositeLib3:lib:generateDebugSources, <PROJECT>::app:generateDebugSources, <PROJECT>::includedLib1:app:generateDebugSources, <PROJECT>::includedLib1:lib:generateDebugSources, <PROJECT>::lib:generateDebugSources
-            BUNDLE                        : <PROJECT>::TestCompositeLib3:app:bundleDebug, <PROJECT>::app:bundleDebug, <PROJECT>::includedLib1:app:bundleDebug
-            APK_FROM_BUNDLE               : <PROJECT>::TestCompositeLib3:app:extractApksForDebug, <PROJECT>::app:extractApksForDebug, <PROJECT>::includedLib1:app:extractApksForDebug
-=======
             BASELINE_PROFILE_GEN          : <PROJECT>::TestCompositeLib3:app:generateDebugBaselineProfile, <PROJECT>::app:generateDebugBaselineProfile, <PROJECT>::includedLib1:app:generateDebugBaselineProfile
-            BASELINE_PROFILE_GEN_ALL_VARIANTS       : <PROJECT>::TestCompositeLib3:app:generateBaselineProfile, <PROJECT>::app:generateBaselineProfile, <PROJECT>::includedLib1:app:generateBaselineProfile
->>>>>>> 0d09370c
+            BASELINE_PROFILE_GEN_ALL_VARIANTS       : <PROJECT>::TestCompositeLib3:app:generateBaselineProfile, <PROJECT>::app:generateBaselineProfile, <PROJECT>::includedLib1:app:generateBaselineProfile