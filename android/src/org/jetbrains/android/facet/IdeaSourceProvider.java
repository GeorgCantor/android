/*
 * Copyright (C) 2013 The Android Open Source Project
 *
 * Licensed under the Apache License, Version 2.0 (the "License");
 * you may not use this file except in compliance with the License.
 * You may obtain a copy of the License at
 *
 *      http://www.apache.org/licenses/LICENSE-2.0
 *
 * Unless required by applicable law or agreed to in writing, software
 * distributed under the License is distributed on an "AS IS" BASIS,
 * WITHOUT WARRANTIES OR CONDITIONS OF ANY KIND, either express or implied.
 * See the License for the specific language governing permissions and
 * limitations under the License.
 */
package org.jetbrains.android.facet;

import com.android.builder.model.*;
import com.google.common.base.Function;
import com.google.common.collect.Lists;
import com.google.common.collect.Sets;
import com.intellij.openapi.module.Module;
import com.intellij.openapi.roots.ModuleRootManager;
import com.intellij.openapi.util.io.FileUtil;
import com.intellij.openapi.vfs.LocalFileSystem;
import com.intellij.openapi.vfs.VfsUtilCore;
import com.intellij.openapi.vfs.VirtualFile;
import com.intellij.util.containers.HashSet;
import org.jetbrains.annotations.NotNull;
import org.jetbrains.annotations.Nullable;

import java.io.File;
import java.util.Collection;
import java.util.Collections;
import java.util.List;
import java.util.Set;

/**
 * Like {@link SourceProvider}, but for IntelliJ, which means it provides
 * {@link VirtualFile} references rather than {@link File} references.
 *
 * @see org.jetbrains.android.facet.AndroidSourceType
 */
public abstract class IdeaSourceProvider {
  private IdeaSourceProvider() {
  }

  @NotNull
  public static IdeaSourceProvider create(@NotNull SourceProvider provider) {
    return new IdeaSourceProvider.Gradle(provider);
  }

  @NotNull
  public static IdeaSourceProvider create(@NotNull final AndroidFacet facet) {
    return new IdeaSourceProvider.Legacy(facet);
  }

  @NotNull
  public abstract String getName();

  @Nullable
  public abstract VirtualFile getManifestFile();

  @NotNull
  public abstract Set<VirtualFile> getJavaDirectories();

  @NotNull
  public abstract Set<VirtualFile> getResourcesDirectories();

  @NotNull
  public abstract Set<VirtualFile> getAidlDirectories();

  @NotNull
  public abstract Set<VirtualFile> getRenderscriptDirectories();

  @NotNull
  public abstract Set<VirtualFile> getJniDirectories();

  @NotNull
  public abstract Set<VirtualFile> getResDirectories();

  @NotNull
  public abstract Set<VirtualFile> getAssetsDirectories();

  /** {@linkplain IdeaSourceProvider} for a Gradle projects */
  private static class Gradle extends IdeaSourceProvider {
    private final SourceProvider myProvider;
    private VirtualFile myManifestFile;
    private File myManifestIoFile;

    private Gradle(@NotNull SourceProvider provider) {
      myProvider = provider;
    }

    @NotNull
    @Override
    public String getName() {
      return myProvider.getName();
    }

    @Nullable
    @Override
    public VirtualFile getManifestFile() {
      File manifestFile = myProvider.getManifestFile();
      if (myManifestFile == null || !FileUtil.filesEqual(manifestFile, myManifestIoFile)) {
        myManifestIoFile = manifestFile;
        myManifestFile = LocalFileSystem.getInstance().findFileByIoFile(manifestFile);
      }

      return myManifestFile;
    }

    /** Convert a set of IO files into a set of equivalent virtual files */
    private static Set<VirtualFile> convertFileSet(@NotNull Collection<File> fileSet) {
      Set<VirtualFile> result = Sets.newHashSetWithExpectedSize(fileSet.size());
      LocalFileSystem fileSystem = LocalFileSystem.getInstance();
      for (File file : fileSet) {
        VirtualFile virtualFile = fileSystem.findFileByIoFile(file);
        if (virtualFile != null) {
          result.add(virtualFile);
        }
      }
      return result;
    }

    @NotNull
    @Override
    public Set<VirtualFile> getJavaDirectories() {
      return convertFileSet(myProvider.getJavaDirectories());
    }

    @NotNull
    @Override
    public Set<VirtualFile> getResourcesDirectories() {
      return convertFileSet(myProvider.getResourcesDirectories());
    }

    @NotNull
    @Override
    public Set<VirtualFile> getAidlDirectories() {
      return convertFileSet(myProvider.getAidlDirectories());
    }

    @NotNull
    @Override
    public Set<VirtualFile> getRenderscriptDirectories() {
      return convertFileSet(myProvider.getRenderscriptDirectories());
    }

    @NotNull
    @Override
    public Set<VirtualFile> getJniDirectories() {
      return convertFileSet(myProvider.getJniDirectories());
    }

    @NotNull
    @Override
    public Set<VirtualFile> getResDirectories() {
      // TODO: Perform some caching; this method gets called a lot!
      return convertFileSet(myProvider.getResDirectories());
    }

    @NotNull
    @Override
    public Set<VirtualFile> getAssetsDirectories() {
      return convertFileSet(myProvider.getAssetsDirectories());
    }

    /**
     * Compares another source provider with this for equality. Returns true if the specified object is also a Gradle source provider,
     * has the same name, and the same set of source locations.
     */
    @Override
    public boolean equals(Object o) {
      if (this == o) return true;
      if (o == null || getClass() != o.getClass()) return false;

      Gradle that = (Gradle)o;
      if (!myProvider.getName().equals(that.getName())) return false;
      if (!myProvider.getManifestFile().getPath().equals(that.myProvider.getManifestFile().getPath())) return false;

      return true;
    }

    /**
     * Returns the hash code for this source provider. The hash code simply provides the hash of the manifest file's location,
     * but this follows the required contract that if two source providers are equal, their hash codes will be the same.
     */
    @Override
    public int hashCode() {
      return myProvider.getManifestFile().getPath().hashCode();
    }
  }

  /** {@linkplain IdeaSourceProvider} for a legacy (non-Gradle) Android project */
  private static class Legacy extends IdeaSourceProvider {
    @NotNull private final AndroidFacet myFacet;

    private Legacy(@NotNull AndroidFacet facet) {
      myFacet = facet;
    }

    @NotNull
    @Override
    public String getName() {
      return "";
    }

    @Nullable
    @Override
    public VirtualFile getManifestFile() {
      return AndroidRootUtil.getFileByRelativeModulePath(myFacet.getModule(), myFacet.getProperties().MANIFEST_FILE_RELATIVE_PATH, true);
    }

    @NotNull
    @Override
    public Set<VirtualFile> getJavaDirectories() {
      Module module = myFacet.getModule();
      Set<VirtualFile> dirs = new HashSet<VirtualFile>();
      Collections.addAll(dirs, ModuleRootManager.getInstance(module).getContentRoots());
      return dirs;
    }

    @NotNull
    @Override
    public Set<VirtualFile> getResourcesDirectories() {
      return Collections.emptySet();
    }

    @NotNull
    @Override
    public Set<VirtualFile> getAidlDirectories() {
      final VirtualFile dir = AndroidRootUtil.getAidlGenDir(myFacet);
      assert dir != null;
      return Collections.singleton(dir);
    }

    @NotNull
    @Override
    public Set<VirtualFile> getRenderscriptDirectories() {
      final VirtualFile dir = AndroidRootUtil.getRenderscriptGenDir(myFacet);
      assert dir != null;
      return Collections.singleton(dir);
    }

    @NotNull
    @Override
    public Set<VirtualFile> getJniDirectories() {
      return Collections.emptySet();
    }

    @NotNull
    @Override
    public Set<VirtualFile> getResDirectories() {
      String resRelPath = myFacet.getProperties().RES_FOLDER_RELATIVE_PATH;
      final VirtualFile dir =  AndroidRootUtil.getFileByRelativeModulePath(myFacet.getModule(), resRelPath, true);
      if (dir != null) {
        return Collections.singleton(dir);
      } else {
        return Collections.emptySet();
      }
    }

    @NotNull
    @Override
    public Set<VirtualFile> getAssetsDirectories() {
      final VirtualFile dir = AndroidRootUtil.getAssetsDir(myFacet);
      assert dir != null;
      return Collections.singleton(dir);
    }

    @Override
    public boolean equals(Object o) {
      if (this == o) return true;
      if (o == null || getClass() != o.getClass()) return false;

      Legacy that = (Legacy)o;
      return myFacet.equals(that.myFacet);
    }

    @Override
    public int hashCode() {
      return myFacet.hashCode();
    }

  }

  /**
   * Returns a list of source providers, in the overlay order (meaning that later providers
   * override earlier providers when they redefine resources) for the currently selected variant.
   * <p>
   * Note that the list will never be empty; there is always at least one source provider.
   * <p>
   * The overlay source order is defined by the Android Gradle plugin.
   */
  @NotNull
  public static List<IdeaSourceProvider> getCurrentSourceProviders(@NotNull AndroidFacet facet) {
    if (!facet.isGradleProject()) {
      return Collections.singletonList(facet.getMainIdeaSourceProvider());
    }

    List<IdeaSourceProvider> providers = Lists.newArrayList();

    providers.add(facet.getMainIdeaSourceProvider());
    List<IdeaSourceProvider> flavorSourceProviders = facet.getIdeaFlavorSourceProviders();
    if (flavorSourceProviders != null) {
      for (IdeaSourceProvider provider : flavorSourceProviders) {
        providers.add(provider);
      }
    }

    IdeaSourceProvider multiProvider = facet.getIdeaMultiFlavorSourceProvider();
    if (multiProvider != null) {
      providers.add(multiProvider);
    }

    IdeaSourceProvider buildTypeSourceProvider = facet.getIdeaBuildTypeSourceProvider();
    if (buildTypeSourceProvider != null) {
      providers.add(buildTypeSourceProvider);
    }

    IdeaSourceProvider variantProvider = facet.getIdeaVariantSourceProvider();
    if (variantProvider != null) {
      providers.add(variantProvider);
    }

    return providers;
  }

  private Collection<VirtualFile> getAllSourceFolders() {
    List<VirtualFile> srcDirectories = Lists.newArrayList();
    srcDirectories.addAll(getJavaDirectories());
    srcDirectories.addAll(getResDirectories());
    srcDirectories.addAll(getAidlDirectories());
    srcDirectories.addAll(getRenderscriptDirectories());
    srcDirectories.addAll(getAssetsDirectories());
    srcDirectories.addAll(getJniDirectories());
    return srcDirectories;
  }

  private static Collection<File> getAllSourceFolders(SourceProvider provider) {
    List<File> srcDirectories = Lists.newArrayList();
    srcDirectories.addAll(provider.getJavaDirectories());
    srcDirectories.addAll(provider.getResDirectories());
    srcDirectories.addAll(provider.getAidlDirectories());
    srcDirectories.addAll(provider.getRenderscriptDirectories());
    srcDirectories.addAll(provider.getAssetsDirectories());
    srcDirectories.addAll(provider.getJniDirectories());
    return srcDirectories;
  }

  /**
   * Returns true iff this SourceProvider provides the source folder that contains the given file.
   */
  public boolean containsFile(@NotNull VirtualFile file) {
    Collection<VirtualFile> srcDirectories = getAllSourceFolders();
    if (file.equals(getManifestFile())) {
      return true;
    }

    for (VirtualFile container : srcDirectories) {
      if (!container.exists()) {
        continue;
      }

      if (VfsUtilCore.isAncestor(container, file, false /* allow them to be the same */)) {
        return true;
      }

      // Check the flavor root directories
      if (file.equals(container.getParent())) {
        return true;
      }
    }
    return false;
  }


  /**
   * Returns true if this SourceProvider has one or more source folders contained by (or equal to)
   * the given folder.
   */
  public static boolean isContainedBy(@NotNull SourceProvider provider, @NotNull File targetFolder) {
    Collection<File> srcDirectories = getAllSourceFolders(provider);
    for (File container : srcDirectories) {
      if (FileUtil.isAncestor(targetFolder, container, false)) {
        return true;
      }

      if (!container.exists()) {
        continue;
      }

      if (VfsUtilCore.isAncestor(targetFolder, container, false /* allow them to be the same */)) {
        return true;
      }
    }
    return false;
  }

  /**
   * Returns true iff this SourceProvider provides the source folder that contains the given file.
   */
  public static boolean containsFile(@NotNull SourceProvider provider, @NotNull File file) {
    Collection<File> srcDirectories = getAllSourceFolders(provider);
    if (FileUtil.filesEqual(provider.getManifestFile(), file)) {
      return true;
    }

    for (File container : srcDirectories) {
      // Check the flavor root directories
      File parent = container.getParentFile();
      if (parent != null && parent.isDirectory() && FileUtil.filesEqual(parent, file)) {
        return true;
      }

      // Don't do ancestry checking if this file doesn't exist
      if (!container.exists()) {
        continue;
      }

      if (VfsUtilCore.isAncestor(container, file, false /* allow them to be the same */)) {
        return true;
      }
    }
    return false;
  }


  /**
   * Returns true if this SourceProvider has one or more source folders contained by (or equal to)
   * the given folder.
   */
  public boolean isContainedBy(@NotNull VirtualFile targetFolder) {
    Collection<VirtualFile> srcDirectories = getAllSourceFolders();
    for (VirtualFile container : srcDirectories) {
      if (!container.exists()) {
        continue;
      }

      if (VfsUtilCore.isAncestor(targetFolder, container, false /* allow them to be the same */)) {
        return true;
      }
    }
    return false;
  }

  /**
   * Returns an iterable of all source providers, for the given facet,
   * in the overlay order (meaning that later providers
   * override earlier providers when they redefine resources.)
   * <p>
   * Note that the list will never be empty; there is always at least one source provider.
   * <p>
   * The overlay source order is defined by the Android Gradle plugin.
   */
  @NotNull
  public static List<SourceProvider> getAllSourceProviders(@NotNull AndroidFacet facet) {
    if (!facet.isGradleProject() || facet.getIdeaAndroidProject() == null) {
      return Collections.singletonList(facet.getMainSourceProvider());
    }

    AndroidProject androidProject = facet.getIdeaAndroidProject().getDelegate();
    Collection<Variant> variants = androidProject.getVariants();
    List<SourceProvider> providers = Lists.newArrayList();

    // Add main source set
    providers.add(facet.getMainSourceProvider());

    // Add all flavors
    Collection<ProductFlavorContainer> flavors = androidProject.getProductFlavors();
    for (ProductFlavorContainer pfc : flavors) {
      providers.add(pfc.getSourceProvider());
    }

    // Add the multi-flavor source providers
    for (Variant v : variants) {
      SourceProvider provider = v.getMainArtifact().getMultiFlavorSourceProvider();
      if (provider != null) {
        providers.add(provider);
      }
    }

    // Add all the build types
    Collection<BuildTypeContainer> buildTypes = androidProject.getBuildTypes();
    for (BuildTypeContainer btc : buildTypes) {
      providers.add(btc.getSourceProvider());
    }

    // Add all the variant source providers
    for (Variant v : variants) {
      SourceProvider provider = v.getMainArtifact().getVariantSourceProvider();
      if (provider != null) {
        providers.add(provider);
      }
    }

    return providers;
  }

  /**
   * Returns a list of all IDEA source providers, for the given facet, in the overlay order
   * (meaning that later providers override earlier providers when they redefine resources.)
   * <p>
   * Note that the list will never be empty; there is always at least one source provider.
   * <p>
   * The overlay source order is defined by the Android Gradle plugin.
   *
   * This method should be used when only on-disk source sets are required. It will return
   * empty source sets for all other source providers (since VirtualFiles MUST exist on disk).
   */
  @NotNull
  public static List<IdeaSourceProvider> getAllIdeaSourceProviders(@NotNull AndroidFacet facet) {
    List<IdeaSourceProvider> ideaSourceProviders = Lists.newArrayList();
    for (SourceProvider sourceProvider : getAllSourceProviders(facet)) {
      ideaSourceProviders.add(create(sourceProvider));
    }
    return ideaSourceProviders;
  }

  /**
   * Returns a list of all IDEA source providers that contain, or are contained by, the given file.
   * For example, with the file structure:
   * <pre>
   * src
   *   main
   *     aidl
   *       myfile.aidl
   *   free
   *     aidl
   *       myoverlay.aidl
   * </pre>
   *
   * With target file == "myoverlay.aidl" the returned list would be ['free'], but if target file == "src",
   * the returned list would be ['main', 'free'] since both of those source providers have source folders which
   * are descendants of "src."
   */
  @NotNull
  public static List<IdeaSourceProvider> getIdeaSourceProvidersForFile(@NotNull AndroidFacet facet,
                                                                       @Nullable VirtualFile targetFolder,
                                                                       @Nullable IdeaSourceProvider defaultIdeaSourceProvider) {
    List<IdeaSourceProvider> sourceProviderList = Lists.newArrayList();


    if (targetFolder != null) {
      // Add source providers that contain the file (if any) and any that have files under the given folder
      for (IdeaSourceProvider provider : getAllIdeaSourceProviders(facet)) {
        if (provider.containsFile(targetFolder) || provider.isContainedBy(targetFolder)) {
          sourceProviderList.add(provider);
        }
      }
    }

    if (sourceProviderList.isEmpty() && defaultIdeaSourceProvider != null) {
      sourceProviderList.add(defaultIdeaSourceProvider);
    }
    return sourceProviderList;
  }

  /**
   * Returns a list of all source providers that contain, or are contained by, the given file.
   * For example, with the file structure:
   * <pre>
   * src
   *   main
   *     aidl
   *       myfile.aidl
   *   free
   *     aidl
   *       myoverlay.aidl
   * </pre>
   *
   * With target file == "myoverlay.aidl" the returned list would be ['free'], but if target file == "src",
   * the returned list would be ['main', 'free'] since both of those source providers have source folders which
   * are descendants of "src."
   */
  @NotNull
  public static List<SourceProvider> getSourceProvidersForFile(@NotNull AndroidFacet facet, @Nullable VirtualFile targetFolder,
                                                               @Nullable SourceProvider defaultSourceProvider) {
    List<SourceProvider> sourceProviderList = Lists.newArrayList();


    if (targetFolder != null) {
      File targetIoFolder = VfsUtilCore.virtualToIoFile(targetFolder);
      // Add source providers that contain the file (if any) and any that have files under the given folder
      for (SourceProvider provider : getAllSourceProviders(facet)) {
        if (containsFile(provider, targetIoFolder) || isContainedBy(provider, targetIoFolder)) {
          sourceProviderList.add(provider);
        }
      }
    }

    if (sourceProviderList.isEmpty() && defaultSourceProvider != null) {
      sourceProviderList.add(defaultSourceProvider);
    }
    return sourceProviderList;
  }

  /** Returns true if the given candidate file is a manifest file in the given module */
  public static boolean isManifestFile(@NotNull AndroidFacet facet, @Nullable VirtualFile candidate) {
    if (candidate == null) {
      return false;
    }

    if (facet.isGradleProject()) {
      for (IdeaSourceProvider provider : getCurrentSourceProviders(facet)) {
        if (candidate.equals(provider.getManifestFile())) {
          return true;
        }
      }
      return false;
    } else {
<<<<<<< HEAD
      return candidate.equals(facet.getMainIdeaSourceSet().getManifestFile());
=======
      return candidate == facet.getMainIdeaSourceProvider().getManifestFile();
>>>>>>> 5c7853ed
    }
  }

  /** Returns the manifest files in the given module */
  @NotNull
  public static List<VirtualFile> getManifestFiles(@NotNull AndroidFacet facet) {
    VirtualFile main = facet.getMainIdeaSourceProvider().getManifestFile();
    if (!facet.isGradleProject()) {
      return main != null ? Collections.singletonList(main) : Collections.<VirtualFile>emptyList();
    }
    List<VirtualFile> files = Lists.newArrayList();
    if (main != null) {
      files.add(main);
    }

    for (IdeaSourceProvider provider : getCurrentSourceProviders(facet)) {
      VirtualFile manifest = provider.getManifestFile();
      if (manifest != null) {
        files.add(manifest);
      }
    }

    return files;
  }

  public static Function<IdeaSourceProvider, List<VirtualFile>> MANIFEST_PROVIDER = new Function<IdeaSourceProvider, List<VirtualFile>>() {
    @Override
    public List<VirtualFile> apply(IdeaSourceProvider provider) {
      VirtualFile manifestFile = provider.getManifestFile();
      return manifestFile == null ? Collections.<VirtualFile>emptyList() : Collections.singletonList(manifestFile);
    }
  };

  public static Function<IdeaSourceProvider, List<VirtualFile>> RES_PROVIDER = new Function<IdeaSourceProvider, List<VirtualFile>>() {
    @Override
    public List<VirtualFile> apply(IdeaSourceProvider provider) {
      return Lists.newArrayList(provider.getResDirectories());
    }
  };

  public static Function<IdeaSourceProvider, List<VirtualFile>> JAVA_PROVIDER = new Function<IdeaSourceProvider, List<VirtualFile>>() {
    @Override
    public List<VirtualFile> apply(IdeaSourceProvider provider) {
      return Lists.newArrayList(provider.getJavaDirectories());
    }
  };

  public static Function<IdeaSourceProvider, List<VirtualFile>> RESOURCES_PROVIDER = new Function<IdeaSourceProvider, List<VirtualFile>>() {
    @Override
    public List<VirtualFile> apply(IdeaSourceProvider provider) {
      return Lists.newArrayList(provider.getResourcesDirectories());
    }
  };

  public static Function<IdeaSourceProvider, List<VirtualFile>> AIDL_PROVIDER = new Function<IdeaSourceProvider, List<VirtualFile>>() {
    @Override
    public List<VirtualFile> apply(IdeaSourceProvider provider) {
      return Lists.newArrayList(provider.getAidlDirectories());
    }
  };

  public static Function<IdeaSourceProvider, List<VirtualFile>> JNI_PROVIDER = new Function<IdeaSourceProvider, List<VirtualFile>>() {
    @Override
    public List<VirtualFile> apply(IdeaSourceProvider provider) {
      return Lists.newArrayList(provider.getJniDirectories());
    }
  };

  public static Function<IdeaSourceProvider, List<VirtualFile>> ASSETS_PROVIDER = new Function<IdeaSourceProvider, List<VirtualFile>>() {
    @Override
    public List<VirtualFile> apply(IdeaSourceProvider provider) {
      return Lists.newArrayList(provider.getAssetsDirectories());
    }
  };

  public static Function<IdeaSourceProvider, List<VirtualFile>> RS_PROVIDER = new Function<IdeaSourceProvider, List<VirtualFile>>() {
    @Override
    public List<VirtualFile> apply(IdeaSourceProvider provider) {
      return Lists.newArrayList(provider.getRenderscriptDirectories());
    }
  };
}<|MERGE_RESOLUTION|>--- conflicted
+++ resolved
@@ -610,11 +610,7 @@
       }
       return false;
     } else {
-<<<<<<< HEAD
       return candidate.equals(facet.getMainIdeaSourceSet().getManifestFile());
-=======
-      return candidate == facet.getMainIdeaSourceProvider().getManifestFile();
->>>>>>> 5c7853ed
     }
   }
 
