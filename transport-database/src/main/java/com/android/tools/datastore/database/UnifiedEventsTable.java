/*
 * Copyright (C) 2018 The Android Open Source Project
 *
 * Licensed under the Apache License, Version 2.0 (the "License");
 * you may not use this file except in compliance with the License.
 * You may obtain a copy of the License at
 *
 *      http://www.apache.org/licenses/LICENSE-2.0
 *
 * Unless required by applicable law or agreed to in writing, software
 * distributed under the License is distributed on an "AS IS" BASIS,
 * WITHOUT WARRANTIES OR CONDITIONS OF ANY KIND, either express or implied.
 * See the License for the specific language governing permissions and
 * limitations under the License.
 */
package com.android.tools.datastore.database;

import com.android.tools.idea.protobuf.InvalidProtocolBufferException;
import com.android.tools.profiler.proto.Common.Event;
import com.android.tools.profiler.proto.Transport.BytesRequest;
import com.android.tools.profiler.proto.Transport.BytesResponse;
import com.android.tools.profiler.proto.Transport.EventGroup;
import com.android.tools.profiler.proto.Transport.GetEventGroupsRequest;
import com.google.common.annotations.VisibleForTesting;
import com.google.common.base.Predicates;
import java.sql.Connection;
import java.sql.ResultSet;
import java.sql.SQLException;
import java.util.ArrayList;
import java.util.HashMap;
import java.util.List;
import java.util.function.Predicate;
import java.util.stream.Collectors;
import org.jetbrains.annotations.NotNull;
import org.jetbrains.annotations.Nullable;

public class UnifiedEventsTable extends DataStoreTable<UnifiedEventsTable.Statements> {
  public enum Statements {
    // Since no data should be updated after it has been inserted we drop any duplicated request from the poller.
    INSERT_EVENT(
      "INSERT OR IGNORE INTO [UnifiedEventsTable] (StreamId, ProcessId, GroupId, Kind, CommandId, Timestamp, IsEnded, Data) " +
      "VALUES (?, ?, ?, ?, ?, ?, ?, ?)"),
    DELETE_EVENTS(
      "DELETE FROM [UnifiedEventsTable] " +
      "WHERE StreamId = ? AND ProcessId = ? And GroupId = ? And Kind = ? AND Timestamp >= ? AND Timestamp <= ?"),
    // Only used for test.
    QUERY_EVENTS("SELECT Data FROM [UnifiedEventsTable]"),
    INSERT_BYTES("INSERT OR IGNORE INTO [BytesTable] (StreamId, Id, Data) VALUES (?, ?, ?)"),
    GET_BYTES("SELECT Data FROM [BytesTable] WHERE StreamId = ? AND Id = ?");

    @NotNull private final String mySqlStatement;

    Statements(@NotNull String sqlStatement) {
      mySqlStatement = sqlStatement;
    }

    @NotNull
    public String getStatement() {
      return mySqlStatement;
    }
  }

  @Override
  public void prepareStatements() {
    try {
      for (Statements statement : Statements.values()) {
        createStatement(statement, statement.getStatement());
      }
    }
    catch (SQLException ex) {
      onError(ex);
    }
  }

  @Override
  public void initialize(@NotNull Connection connection) {
    super.initialize(connection);
    try {
      createTable("UnifiedEventsTable",
                  "StreamId INTEGER NOT NULL", // Optional filter, required for all data.
                  "ProcessId INTEGER NOT NULL", // Optional filter, not required for data (eg device/process).
                  "GroupId INTEGER NOT NULL", // Optional filter, not required for data.
                  "Kind INTEGER NOT NULL", // Required filter, required for all data.
                  "CommandId INTEGER NOT NULL", // Optional filter, not required for data.
                  "Timestamp INTEGER NOT NULL", // Optional filter, required for all data.
                  "IsEnded INTEGER NOT NULL", // Optional filter, required for all data.
                  "Data BLOB");
      createTable("BytesTable", "StreamId INTEGER NOT NULL", "Id STRING NOT NULL", "Data BLOB");
      createUniqueIndex("UnifiedEventsTable", "Kind", "StreamId", "ProcessId", "GroupId", "Timestamp", "IsEnded");
      createUniqueIndex("BytesTable", "StreamId", "Id");
    }
    catch (SQLException ex) {
      onError(ex);
    }
  }

  public void insertUnifiedEvent(long streamId, @NotNull Event event) {
    execute(Statements.INSERT_EVENT,
            streamId,
            event.getPid(),
            event.getGroupId(),
            event.getKind().getNumber(),
            event.getCommandId(),
            event.getTimestamp(),
            event.getIsEnded() ? 1 : 0,
            event.toByteArray());
  }

  public void deleteEvents(long streamId, int pid, long groupId, Event.Kind kind, long fromTimestamp, long toTimestamp) {
    execute(Statements.DELETE_EVENTS, streamId, pid, groupId, kind.getNumber(), fromTimestamp, toTimestamp);
  }

  @VisibleForTesting
  public List<Event> queryUnifiedEvents() {
    return queryUnifiedEvents(Statements.QUERY_EVENTS);
  }

  /**
   * Queries for set of events then groups them by {@link Event#getGroupId()}
   * <p>
   * The query filters data on {@link Event#getKind()}, {@link Event#getPid()}, {@link Event#getGroupId()} and {@link Event#getTimestamp()}.
   * <p>
   * The timestamp is filtered by the optional parameters of {@link GetEventGroupsRequest#getFromTimestamp()} and
   * {@link GetEventGroupsRequest#getToTimestamp()}.
   * <p>
   * If the parameter {@link GetEventGroupsRequest#getFromTimestamp()} is supplied then in addition to all events after the
   * supplied timestamp the latest event before the timestamp is also returned. The exception to this is if the
   * {@link Event#getIsEnded()} returns true, then these events are discarded and no X-1 event is returned.
   * <p>
   * If the parameter {@link GetEventGroupsRequest#getToTimestamp()} is supplied then in addition to all events before the
   * supplied timestamp the first event after the timestamp is also returned. The exception to this is if the event at X+1 does not
   * previously have any elements in its group this event is not returned.
   * <p>
   * FromTimestamp X - ToTimestamp Y Example
   * <p>
   * Events
   * 1:  i----i----i-----i
   * 2:----e
   * 3:               i---
   * 4:       i-----i
   * 5:  i---------------
   * <p>
   * Query: X -> Y
   * x-----y
   * Results:
   * 1:  i----i----i-----i
   * 4:       i-----i
   * 5:  i---------------
   * Note: Group 1 has all elements returned due to +1/-1 behavior.
   * Note: Group 2 and group 3 do not get returned. Group 2 only has an end event before our from timestamp, while Group 3 only has data
   * after.
   * Note: Group 5 gets returned as it has a single event before our from timestamp that does not ended, or ends after our to timestamp.
   *
   * @param request
   */
  public List<EventGroup> queryUnifiedEventGroups(@NotNull GetEventGroupsRequest request) {
    ArrayList<Object> baseParams = new ArrayList<>();
    List<Object> beforeRangeParams = null;
    List<Object> afterRangeParams = null;

    HashMap<Long, EventGroup.Builder> builderGroups = new HashMap<>();
    // The string format allows for altering the group by results for +1 and -1 queries.
    String sql = "SELECT Data, GroupId%s From [UnifiedEventsTable] WHERE Kind = ? %s";
    StringBuilder filter = new StringBuilder();
    baseParams.add(request.getKind().getNumber());

    if (request.getStreamId() != 0) {
      filter.append(" AND StreamId = ?");
      baseParams.add(request.getStreamId());
    }

    if (request.getPid() != 0) {
      filter.append(" AND ProcessId = ?");
      baseParams.add(request.getPid());
    }

    if (request.getGroupId() != 0) {
      filter.append(" AND GroupId = ?");
      baseParams.add(request.getGroupId());
    }

    if (request.getCommandId() != 0) {
      filter.append(" AND CommandId = ?");
      baseParams.add(request.getCommandId());
    }

    String sqlBefore = String.format(sql, ", IsEnded, MAX(Timestamp), MAX(ROWID)", filter + " AND Timestamp < ? GROUP BY GroupId");
    String sqlAfter = String.format(sql, ", MIN(Timestamp), MIN(ROWID)", filter + " AND Timestamp > ? GROUP BY GroupId");
    ArrayList<Object> inRangeQueryParams = new ArrayList<>(baseParams);
    if (request.getFromTimestamp() > 0) {
      beforeRangeParams = new ArrayList<>(baseParams);
      beforeRangeParams.add(request.getFromTimestamp());
      filter.append(" AND Timestamp >= ?");
      inRangeQueryParams.add(request.getFromTimestamp());
    }

    if (request.getToTimestamp() > 0 && request.getToTimestamp() != Long.MAX_VALUE) {
      afterRangeParams = new ArrayList<>(baseParams);
      afterRangeParams.add(request.getToTimestamp());
      filter.append(" AND Timestamp <= ?");
      inRangeQueryParams.add(request.getToTimestamp());
    }

    // Gather before range events if needed.
    // Query before example:
    // SELECT [Data], [GroupId], [IsEnded], MAX(Timestamp), MAX(ROWID) From [UnifiedEventsTable] WHERE Kind = ? AND Timestamp < ?
    // GROUP BY GroupId;
    if (beforeRangeParams != null) {
      gatherEvents(sqlBefore, beforeRangeParams, builderGroups, resultSet -> {
        try {
          return !resultSet.getBoolean("IsEnded");
        }
        catch (SQLException e) {
          onError(e);
        }
        return false;
      });
    }

    // Query example:
    // SELECT [Data], [GroupId] From [UnifiedEventsTable] WHERE Kind = ? AND Timestamp >= ? AND Timestamp <= ?;
    String query = String.format(sql, "", filter);
    gatherEvents(query, inRangeQueryParams, builderGroups, Predicates.alwaysTrue());

    // Gather after range events if needed.
    // Query after example:
    // SELECT [Data], [GroupId], MIN(Timestamp), MIN(ROWID) From [UnifiedEventsTable] WHERE Kind = ? AND Timestamp > ? GROUP BY GroupId;
    if (afterRangeParams != null) {
      gatherEvents(sqlAfter, afterRangeParams, builderGroups, resultSet -> {
        try {
          return builderGroups.containsKey(resultSet.getLong("GroupId"));
        }
        catch (SQLException e) {
          onError(e);
        }
        return false;
      });
    }

    return builderGroups.values().stream().map(EventGroup.Builder::build).collect(Collectors.toList());
  }

  public void insertBytes(long streamId, @NotNull String id, @NotNull BytesResponse response) {
    execute(Statements.INSERT_BYTES, streamId, id, response.toByteArray());
  }

  @Nullable
  public BytesResponse getBytes(@NotNull BytesRequest request) {
    try {
      ResultSet results = executeQuery(Statements.GET_BYTES, request.getStreamId(), request.getId());
      if (results.next()) {
        return BytesResponse.parseFrom(results.getBytes(1));
      }
    }
    catch (InvalidProtocolBufferException | SQLException ex) {
      onError(ex);
    }

    return null;
  }

  /**
   * Executes the sql statement and passes each event through the filter. If the filter returns true, the event is added
   * to the hashmap. Otherwise it is ignored.
   *
   * @param sql           Statement to execute and gather a list of events
   * @param params        List of params to pass to the sql statement.
   * @param builderGroups map of event group ids to event groups used to collect events into respective groups.
   * @param filter        predicate to determine which events are included in the event group.
   */
<<<<<<< HEAD
  private <T> void gatherEvents(String sql,
                                List<Object> params,
                                HashMap<Long, EventGroup.Builder> builderGroups,
                                Predicate<ResultSet> filter) {
=======
  private void gatherEvents(String sql,
                            List<Object> params,
                            HashMap<Long, EventGroup.Builder> builderGroups,
                            Predicate<ResultSet> filter) {
>>>>>>> c50c8b87
    try {
      ResultSet results = executeOneTimeQuery(sql, params.toArray());
      while (results.next()) {
        Long groupId = results.getLong("GroupId");
        if (filter.test(results)) {
          EventGroup.Builder group =
            builderGroups.computeIfAbsent(groupId, EventGroup.newBuilder()::setGroupId);
          group.addEvents(Event.parser().parseFrom(results.getBytes("Data")));
        }
      }
    }
    catch (SQLException | InvalidProtocolBufferException ex) {
      onError(ex);
    }
  }

  private List<Event> queryUnifiedEvents(Statements stmt, Object... args) {
    List<Event> records = new ArrayList<>();
    try {
      ResultSet results = executeQuery(stmt, args);
      while (results.next()) {
        records.add(Event.parser().parseFrom(results.getBytes(1)));
      }
    }
    catch (SQLException | InvalidProtocolBufferException ex) {
      onError(ex);
    }
    return records;
  }
}<|MERGE_RESOLUTION|>--- conflicted
+++ resolved
@@ -268,17 +268,10 @@
    * @param builderGroups map of event group ids to event groups used to collect events into respective groups.
    * @param filter        predicate to determine which events are included in the event group.
    */
-<<<<<<< HEAD
-  private <T> void gatherEvents(String sql,
-                                List<Object> params,
-                                HashMap<Long, EventGroup.Builder> builderGroups,
-                                Predicate<ResultSet> filter) {
-=======
   private void gatherEvents(String sql,
                             List<Object> params,
                             HashMap<Long, EventGroup.Builder> builderGroups,
                             Predicate<ResultSet> filter) {
->>>>>>> c50c8b87
     try {
       ResultSet results = executeOneTimeQuery(sql, params.toArray());
       while (results.next()) {
