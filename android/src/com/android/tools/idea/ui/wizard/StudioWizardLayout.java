--- conflicted
+++ resolved
@@ -36,12 +36,8 @@
 public final class StudioWizardLayout implements ModelWizardDialog.CustomLayout {
 
   private static final JBColor STUDIO_LAYOUT_HEADER_COLOR = new JBColor(0x616161, 0x4B4B4B);
-<<<<<<< HEAD
-  private static final Dimension DEFAULT_MIN_SIZE = JBUI.size(900, 650);
-=======
   private static final Dimension DEFAULT_MIN_SIZE = JBUI.size(400, 350);
   private static final Dimension DEFAULT_PREFERRED_SIZE = JBUI.size(900, 650);
->>>>>>> 9e819fa1
 
   private final BindingsManager myBindings = new BindingsManager();
 
@@ -71,11 +67,7 @@
 
   @Override
   public Dimension getDefaultPreferredSize() {
-<<<<<<< HEAD
-    return DEFAULT_MIN_SIZE;
-=======
     return DEFAULT_PREFERRED_SIZE;
->>>>>>> 9e819fa1
   }
 
   @Override
