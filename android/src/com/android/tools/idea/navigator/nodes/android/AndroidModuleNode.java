--- conflicted
+++ resolved
@@ -75,14 +75,9 @@
   @Override
   @NotNull
   protected Collection<AbstractTreeNode<?>> getModuleChildren() {
-<<<<<<< HEAD
-    if (getModule() == null) {
-      return platformGetChildren();
-=======
     Module module = getValue();
     if (module == null || module.isDisposed()) {
       return Collections.emptyList();
->>>>>>> 640ce73c
     }
     AndroidFacet facet = AndroidFacet.getInstance(module);
     if (facet == null || AndroidModel.get(facet) == null) {
