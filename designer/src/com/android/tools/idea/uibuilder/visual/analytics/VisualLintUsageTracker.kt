/*
 * Copyright (C) 2022 The Android Open Source Project
 *
 * Licensed under the Apache License, Version 2.0 (the "License");
 * you may not use this file except in compliance with the License.
 * You may obtain a copy of the License at
 *
 *      http://www.apache.org/licenses/LICENSE-2.0
 *
 * Unless required by applicable law or agreed to in writing, software
 * distributed under the License is distributed on an "AS IS" BASIS,
 * WITHOUT WARRANTIES OR CONDITIONS OF ANY KIND, either express or implied.
 * See the License for the specific language governing permissions and
 * limitations under the License.
 */
package com.android.tools.idea.uibuilder.visual.analytics

import com.android.tools.analytics.AnalyticsSettings
import com.android.tools.analytics.UsageTracker
import com.android.tools.idea.common.analytics.setApplicationId
import com.android.tools.idea.uibuilder.visual.visuallint.VisualLintErrorType
import com.google.wireless.android.sdk.stats.AndroidStudioEvent
import com.google.wireless.android.sdk.stats.LayoutEditorEvent
import com.google.wireless.android.sdk.stats.VisualLintEvent
import java.util.concurrent.LinkedBlockingQueue
import java.util.concurrent.RejectedExecutionException
import java.util.concurrent.ThreadPoolExecutor
import java.util.concurrent.TimeUnit
import org.jetbrains.android.facet.AndroidFacet

interface VisualLintUsageTracker {
<<<<<<< HEAD
  fun trackIssueCreation(issueType: VisualLintErrorType, facet: AndroidFacet) {
    track(VisualLintEvent.IssueEvent.CREATE_ISSUE, issueType, facet)
  }

  fun trackIssueExpanded(issue: Issue, facet: AndroidFacet) {
    val issueType =
      when (issue) {
        is VisualLintAtfIssue -> VisualLintErrorType.ATF
        is VisualLintRenderIssue -> issue.type
        else -> null
      }
    if (issueType != null) {
      track(VisualLintEvent.IssueEvent.EXPAND_ISSUE, issueType, facet)
    }
=======
  fun trackIssueCreation(
    issueType: VisualLintErrorType,
    origin: VisualLintOrigin,
    facet: AndroidFacet
  ) {
    track(VisualLintEvent.IssueEvent.CREATE_ISSUE, issueType, facet, origin)
>>>>>>> 574fcae1
  }

  fun trackIssueIgnored(
    issueType: VisualLintErrorType,
    origin: VisualLintOrigin,
    facet: AndroidFacet
  ) {
    track(VisualLintEvent.IssueEvent.IGNORE_ISSUE, issueType, facet, origin)
  }

  fun trackBackgroundRuleStatusChanged(issueType: VisualLintErrorType, enabled: Boolean) {
    val event =
      if (enabled) VisualLintEvent.IssueEvent.ENABLE_BACKGROUND_RULE
      else VisualLintEvent.IssueEvent.DISABLE_BACKGROUND_RULE
    track(event, issueType, null)
  }

  fun trackRuleStatusChanged(issueType: VisualLintErrorType, enabled: Boolean) {
    val event =
      if (enabled) VisualLintEvent.IssueEvent.ENABLE_RULE
      else VisualLintEvent.IssueEvent.DISABLE_RULE
    track(event, issueType, null)
  }

  fun trackCancelledBackgroundAnalysis() {
    track(VisualLintEvent.IssueEvent.CANCEL_BACKGROUND_ANALYSIS, null, null)
  }

  fun trackClickHyperLink(issueType: VisualLintErrorType, origin: VisualLintOrigin) {
    track(VisualLintEvent.IssueEvent.CLICK_DOCUMENTATION_LINK, issueType, null, origin)
  }

<<<<<<< HEAD
  fun track(
    issueEvent: VisualLintEvent.IssueEvent,
    issueType: VisualLintErrorType?,
    facet: AndroidFacet?
  )
=======
  fun trackFirstRunTime(timeMs: Long, facet: AndroidFacet?) {
    logEvent(facet) { VisualLintEvent.newBuilder().setUiCheckStartTimeMs(timeMs).build() }
  }

  fun trackVisiblePreviews(count: Int, facet: AndroidFacet?) {
    logEvent(facet) { VisualLintEvent.newBuilder().setVisiblePreviewsNumber(count).build() }
  }

  fun track(
    issueEvent: VisualLintEvent.IssueEvent,
    issueType: VisualLintErrorType?,
    facet: AndroidFacet?,
    origin: VisualLintOrigin? = null,
  ) {
    val metricsIssueType =
      when (issueType) {
        VisualLintErrorType.BOUNDS -> VisualLintEvent.IssueType.BOUNDS
        VisualLintErrorType.BOTTOM_NAV -> VisualLintEvent.IssueType.BOTTOM_NAV
        VisualLintErrorType.BOTTOM_APP_BAR -> VisualLintEvent.IssueType.BOTTOM_APP_BAR
        VisualLintErrorType.OVERLAP -> VisualLintEvent.IssueType.OVERLAP
        VisualLintErrorType.LONG_TEXT -> VisualLintEvent.IssueType.LONG_TEXT
        VisualLintErrorType.ATF -> VisualLintEvent.IssueType.ATF
        VisualLintErrorType.ATF_COLORBLIND -> VisualLintEvent.IssueType.ATF_COLORBLIND
        VisualLintErrorType.LOCALE_TEXT -> VisualLintEvent.IssueType.LOCALE_TEXT
        VisualLintErrorType.TEXT_FIELD_SIZE -> VisualLintEvent.IssueType.TEXT_FIELD_SIZE
        VisualLintErrorType.BUTTON_SIZE -> VisualLintEvent.IssueType.BUTTON_SIZE
        VisualLintErrorType.WEAR_MARGIN -> VisualLintEvent.IssueType.WEAR_MARGIN
        else -> VisualLintEvent.IssueType.UNKNOWN_TYPE
      }
    logEvent(facet) {
      VisualLintEvent.newBuilder()
        .setIssueType(metricsIssueType)
        .setIssueEvent(issueEvent)
        .setEventOrigin(
          when (origin) {
            VisualLintOrigin.UI_CHECK -> VisualLintEvent.EventOrigin.UI_CHECK
            VisualLintOrigin.XML_LINTING -> VisualLintEvent.EventOrigin.XML_LINTING
            null -> VisualLintEvent.EventOrigin.UNKNOWN_ORIGIN
          }
        )
        .build()
    }
  }

  fun logEvent(facet: AndroidFacet?, visualLintEventProvider: () -> VisualLintEvent)
>>>>>>> 574fcae1

  companion object {
    fun getInstance(): VisualLintUsageTracker {
      return if (AnalyticsSettings.optedIn) VisualLintUsageTrackerImpl
      else VisualLintNoOpUsageTracker
    }
  }
}

private object VisualLintUsageTrackerImpl : VisualLintUsageTracker {
  private val executorService =
    ThreadPoolExecutor(0, 1, 1, TimeUnit.MINUTES, LinkedBlockingQueue(10))

<<<<<<< HEAD
  override fun track(
    issueEvent: VisualLintEvent.IssueEvent,
    issueType: VisualLintErrorType?,
    facet: AndroidFacet?
  ) {
    val metricsIssueType =
      when (issueType) {
        VisualLintErrorType.BOUNDS -> VisualLintEvent.IssueType.BOUNDS
        VisualLintErrorType.BOTTOM_NAV -> VisualLintEvent.IssueType.BOTTOM_NAV
        VisualLintErrorType.BOTTOM_APP_BAR -> VisualLintEvent.IssueType.BOTTOM_APP_BAR
        VisualLintErrorType.OVERLAP -> VisualLintEvent.IssueType.OVERLAP
        VisualLintErrorType.LONG_TEXT -> VisualLintEvent.IssueType.LONG_TEXT
        VisualLintErrorType.ATF -> VisualLintEvent.IssueType.ATF
        VisualLintErrorType.LOCALE_TEXT -> VisualLintEvent.IssueType.LOCALE_TEXT
        VisualLintErrorType.TEXT_FIELD_SIZE -> VisualLintEvent.IssueType.TEXT_FIELD_SIZE
        VisualLintErrorType.BUTTON_SIZE -> VisualLintEvent.IssueType.BUTTON_SIZE
        VisualLintErrorType.WEAR_MARGIN -> VisualLintEvent.IssueType.WEAR_MARGIN
        else -> VisualLintEvent.IssueType.UNKNOWN_TYPE
      }
    try {
      executorService.execute {
        val visualLintEventBuilder =
          VisualLintEvent.newBuilder().setIssueType(metricsIssueType).setIssueEvent(issueEvent)
        val layoutEditorEventBuilder =
          LayoutEditorEvent.newBuilder()
            .setType(LayoutEditorEvent.LayoutEditorEventType.VISUAL_LINT)
            .setVisualLintEvent(visualLintEventBuilder.build())
=======
  override fun logEvent(facet: AndroidFacet?, visualLintEventProvider: () -> VisualLintEvent) {
    try {
      executorService.execute {
        val layoutEditorEventBuilder =
          LayoutEditorEvent.newBuilder()
            .setType(LayoutEditorEvent.LayoutEditorEventType.VISUAL_LINT)
            .setVisualLintEvent(visualLintEventProvider())
>>>>>>> 574fcae1
        val studioEvent =
          AndroidStudioEvent.newBuilder()
            .setCategory(AndroidStudioEvent.EventCategory.LAYOUT_EDITOR)
            .setKind(AndroidStudioEvent.EventKind.LAYOUT_EDITOR_EVENT)
            .setLayoutEditorEvent(layoutEditorEventBuilder.build())

        facet?.let { studioEvent.setApplicationId(it) }
        UsageTracker.log(studioEvent)
      }
    } catch (ignore: RejectedExecutionException) {}
  }
}

private object VisualLintNoOpUsageTracker : VisualLintUsageTracker {
<<<<<<< HEAD
  override fun track(
    issueEvent: VisualLintEvent.IssueEvent,
    issueType: VisualLintErrorType?,
    facet: AndroidFacet?
  ) {}
=======
  override fun logEvent(facet: AndroidFacet?, visualLintEventProvider: () -> VisualLintEvent) = Unit
}

enum class VisualLintOrigin {
  XML_LINTING,
  UI_CHECK
>>>>>>> 574fcae1
}<|MERGE_RESOLUTION|>--- conflicted
+++ resolved
@@ -29,29 +29,12 @@
 import org.jetbrains.android.facet.AndroidFacet
 
 interface VisualLintUsageTracker {
-<<<<<<< HEAD
-  fun trackIssueCreation(issueType: VisualLintErrorType, facet: AndroidFacet) {
-    track(VisualLintEvent.IssueEvent.CREATE_ISSUE, issueType, facet)
-  }
-
-  fun trackIssueExpanded(issue: Issue, facet: AndroidFacet) {
-    val issueType =
-      when (issue) {
-        is VisualLintAtfIssue -> VisualLintErrorType.ATF
-        is VisualLintRenderIssue -> issue.type
-        else -> null
-      }
-    if (issueType != null) {
-      track(VisualLintEvent.IssueEvent.EXPAND_ISSUE, issueType, facet)
-    }
-=======
   fun trackIssueCreation(
     issueType: VisualLintErrorType,
     origin: VisualLintOrigin,
     facet: AndroidFacet
   ) {
     track(VisualLintEvent.IssueEvent.CREATE_ISSUE, issueType, facet, origin)
->>>>>>> 574fcae1
   }
 
   fun trackIssueIgnored(
@@ -84,13 +67,6 @@
     track(VisualLintEvent.IssueEvent.CLICK_DOCUMENTATION_LINK, issueType, null, origin)
   }
 
-<<<<<<< HEAD
-  fun track(
-    issueEvent: VisualLintEvent.IssueEvent,
-    issueType: VisualLintErrorType?,
-    facet: AndroidFacet?
-  )
-=======
   fun trackFirstRunTime(timeMs: Long, facet: AndroidFacet?) {
     logEvent(facet) { VisualLintEvent.newBuilder().setUiCheckStartTimeMs(timeMs).build() }
   }
@@ -136,7 +112,6 @@
   }
 
   fun logEvent(facet: AndroidFacet?, visualLintEventProvider: () -> VisualLintEvent)
->>>>>>> 574fcae1
 
   companion object {
     fun getInstance(): VisualLintUsageTracker {
@@ -150,35 +125,6 @@
   private val executorService =
     ThreadPoolExecutor(0, 1, 1, TimeUnit.MINUTES, LinkedBlockingQueue(10))
 
-<<<<<<< HEAD
-  override fun track(
-    issueEvent: VisualLintEvent.IssueEvent,
-    issueType: VisualLintErrorType?,
-    facet: AndroidFacet?
-  ) {
-    val metricsIssueType =
-      when (issueType) {
-        VisualLintErrorType.BOUNDS -> VisualLintEvent.IssueType.BOUNDS
-        VisualLintErrorType.BOTTOM_NAV -> VisualLintEvent.IssueType.BOTTOM_NAV
-        VisualLintErrorType.BOTTOM_APP_BAR -> VisualLintEvent.IssueType.BOTTOM_APP_BAR
-        VisualLintErrorType.OVERLAP -> VisualLintEvent.IssueType.OVERLAP
-        VisualLintErrorType.LONG_TEXT -> VisualLintEvent.IssueType.LONG_TEXT
-        VisualLintErrorType.ATF -> VisualLintEvent.IssueType.ATF
-        VisualLintErrorType.LOCALE_TEXT -> VisualLintEvent.IssueType.LOCALE_TEXT
-        VisualLintErrorType.TEXT_FIELD_SIZE -> VisualLintEvent.IssueType.TEXT_FIELD_SIZE
-        VisualLintErrorType.BUTTON_SIZE -> VisualLintEvent.IssueType.BUTTON_SIZE
-        VisualLintErrorType.WEAR_MARGIN -> VisualLintEvent.IssueType.WEAR_MARGIN
-        else -> VisualLintEvent.IssueType.UNKNOWN_TYPE
-      }
-    try {
-      executorService.execute {
-        val visualLintEventBuilder =
-          VisualLintEvent.newBuilder().setIssueType(metricsIssueType).setIssueEvent(issueEvent)
-        val layoutEditorEventBuilder =
-          LayoutEditorEvent.newBuilder()
-            .setType(LayoutEditorEvent.LayoutEditorEventType.VISUAL_LINT)
-            .setVisualLintEvent(visualLintEventBuilder.build())
-=======
   override fun logEvent(facet: AndroidFacet?, visualLintEventProvider: () -> VisualLintEvent) {
     try {
       executorService.execute {
@@ -186,7 +132,6 @@
           LayoutEditorEvent.newBuilder()
             .setType(LayoutEditorEvent.LayoutEditorEventType.VISUAL_LINT)
             .setVisualLintEvent(visualLintEventProvider())
->>>>>>> 574fcae1
         val studioEvent =
           AndroidStudioEvent.newBuilder()
             .setCategory(AndroidStudioEvent.EventCategory.LAYOUT_EDITOR)
@@ -201,18 +146,10 @@
 }
 
 private object VisualLintNoOpUsageTracker : VisualLintUsageTracker {
-<<<<<<< HEAD
-  override fun track(
-    issueEvent: VisualLintEvent.IssueEvent,
-    issueType: VisualLintErrorType?,
-    facet: AndroidFacet?
-  ) {}
-=======
   override fun logEvent(facet: AndroidFacet?, visualLintEventProvider: () -> VisualLintEvent) = Unit
 }
 
 enum class VisualLintOrigin {
   XML_LINTING,
   UI_CHECK
->>>>>>> 574fcae1
 }