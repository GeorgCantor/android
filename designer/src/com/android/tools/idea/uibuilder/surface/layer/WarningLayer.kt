/*
 * Copyright (C) 2021 The Android Open Source Project
 *
 * Licensed under the Apache License, Version 2.0 (the "License");
 * you may not use this file except in compliance with the License.
 * You may obtain a copy of the License at
 *
 *      http://www.apache.org/licenses/LICENSE-2.0
 *
 * Unless required by applicable law or agreed to in writing, software
 * distributed under the License is distributed on an "AS IS" BASIS,
 * WITHOUT WARRANTIES OR CONDITIONS OF ANY KIND, either express or implied.
 * See the License for the specific language governing permissions and
 * limitations under the License.
 */
package com.android.tools.idea.uibuilder.surface.layer

import com.android.tools.idea.common.error.Issue
import com.android.tools.idea.common.error.IssueListener
import com.android.tools.idea.common.error.IssueNode
import com.android.tools.idea.common.model.Coordinates
import com.android.tools.idea.common.model.NlComponent
import com.android.tools.idea.common.surface.Layer
import com.android.tools.idea.uibuilder.graphics.NlConstants
import com.android.tools.idea.uibuilder.model.h
import com.android.tools.idea.uibuilder.model.w
import com.android.tools.idea.uibuilder.model.x
import com.android.tools.idea.uibuilder.model.y
import com.android.tools.idea.uibuilder.surface.ScreenView
import com.android.tools.idea.uibuilder.visual.visuallint.VisualLintIssueProvider
import com.intellij.analysis.problemsView.toolWindow.ProblemsView
import com.intellij.openapi.actionSystem.DataProvider
import com.intellij.openapi.actionSystem.PlatformDataKeys
import com.intellij.ui.JBColor
import com.intellij.ui.content.ContentManagerEvent
import com.intellij.ui.content.ContentManagerListener
import java.awt.Graphics2D
import java.awt.RenderingHints
import java.awt.Shape
import java.awt.geom.Area

open class WarningLayer(
  protected val screenView: ScreenView,
<<<<<<< HEAD
  private val shouldDisplay: () -> Boolean
=======
  private val shouldDisplay: () -> Boolean,
>>>>>>> 0d09370c
) : Layer() {

  protected var componentsToHighlight: List<NlComponent> = emptyList()
  private val issueListener =
    object : IssueListener {
      override fun onIssueSelected(issue: Issue?) {
        componentsToHighlight = issue?.getComponentsToHighlight() ?: emptyList()
        screenView.surface.repaint()
      }
    }

  private val tabSelectionListener =
    object : ContentManagerListener {
      override fun selectionChanged(event: ContentManagerEvent) {
        val selectedItem =
          (event.content.component as? DataProvider)?.getData(PlatformDataKeys.SELECTED_ITEM.name)
        componentsToHighlight =
          (selectedItem as? IssueNode)?.issue?.getComponentsToHighlight() ?: emptyList()
        screenView.surface.repaint()
      }
    }

  init {
    screenView.surface.addIssueListener(issueListener)
    ProblemsView.getToolWindow(screenView.surface.project)
      ?.contentManager
      ?.addContentManagerListener(tabSelectionListener)
  }

  override fun paint(gc: Graphics2D) {
    val screenShape: Shape? = screenView.screenShape
    gc.color = JBColor.ORANGE
    gc.stroke = NlConstants.DASHED_STROKE
    componentsToHighlight.forEach {
      gc.drawRect(
        Coordinates.getSwingX(screenView, it.x),
        Coordinates.getSwingY(screenView, it.y),
        Coordinates.getSwingDimension(screenView, it.w),
<<<<<<< HEAD
        Coordinates.getSwingDimension(screenView, it.h)
=======
        Coordinates.getSwingDimension(screenView, it.h),
>>>>>>> 0d09370c
      )
    }
    gc.stroke = NlConstants.SOLID_STROKE
    val clip = gc.clip
    if (screenShape != null) {
      gc.setRenderingHint(RenderingHints.KEY_ANTIALIASING, RenderingHints.VALUE_ANTIALIAS_ON)
      gc.setRenderingHint(
        RenderingHints.KEY_INTERPOLATION,
<<<<<<< HEAD
        RenderingHints.VALUE_INTERPOLATION_BICUBIC
=======
        RenderingHints.VALUE_INTERPOLATION_BICUBIC,
>>>>>>> 0d09370c
      )
      gc.draw(screenShape)
      val screenShapeClip = Area(screenShape).apply { intersect(Area(clip)) }
      gc.clip = screenShapeClip
    } else {
      val sceneSize = screenView.scaledContentSize
      gc.drawRect(screenView.x, screenView.y, sceneSize.width, sceneSize.height)
      gc.clipRect(screenView.x, screenView.y, sceneSize.width, sceneSize.height)
    }
    componentsToHighlight.forEach {
      gc.drawRect(
        Coordinates.getSwingX(screenView, it.x),
        Coordinates.getSwingY(screenView, it.y),
        Coordinates.getSwingDimension(screenView, it.w),
<<<<<<< HEAD
        Coordinates.getSwingDimension(screenView, it.h)
=======
        Coordinates.getSwingDimension(screenView, it.h),
>>>>>>> 0d09370c
      )
    }
    gc.clip = clip
  }

  override val isVisible: Boolean
    get() = componentsToHighlight.isNotEmpty() && shouldDisplay()

  override fun dispose() {
    screenView.surface.removeIssueListener(issueListener)
    ProblemsView.getToolWindow(screenView.surface.project)
      ?.contentManager
      ?.removeContentManagerListener(tabSelectionListener)
    super.dispose()
  }

  private fun Issue.getComponentsToHighlight(): List<NlComponent> {
    return (source as? VisualLintIssueProvider.VisualLintIssueSource)
      ?.components
      ?.filter { it.model == screenView.sceneManager.model }
      ?.toList() ?: emptyList()
  }
}<|MERGE_RESOLUTION|>--- conflicted
+++ resolved
@@ -41,11 +41,7 @@
 
 open class WarningLayer(
   protected val screenView: ScreenView,
-<<<<<<< HEAD
-  private val shouldDisplay: () -> Boolean
-=======
   private val shouldDisplay: () -> Boolean,
->>>>>>> 0d09370c
 ) : Layer() {
 
   protected var componentsToHighlight: List<NlComponent> = emptyList()
@@ -84,11 +80,7 @@
         Coordinates.getSwingX(screenView, it.x),
         Coordinates.getSwingY(screenView, it.y),
         Coordinates.getSwingDimension(screenView, it.w),
-<<<<<<< HEAD
-        Coordinates.getSwingDimension(screenView, it.h)
-=======
         Coordinates.getSwingDimension(screenView, it.h),
->>>>>>> 0d09370c
       )
     }
     gc.stroke = NlConstants.SOLID_STROKE
@@ -97,11 +89,7 @@
       gc.setRenderingHint(RenderingHints.KEY_ANTIALIASING, RenderingHints.VALUE_ANTIALIAS_ON)
       gc.setRenderingHint(
         RenderingHints.KEY_INTERPOLATION,
-<<<<<<< HEAD
-        RenderingHints.VALUE_INTERPOLATION_BICUBIC
-=======
         RenderingHints.VALUE_INTERPOLATION_BICUBIC,
->>>>>>> 0d09370c
       )
       gc.draw(screenShape)
       val screenShapeClip = Area(screenShape).apply { intersect(Area(clip)) }
@@ -116,11 +104,7 @@
         Coordinates.getSwingX(screenView, it.x),
         Coordinates.getSwingY(screenView, it.y),
         Coordinates.getSwingDimension(screenView, it.w),
-<<<<<<< HEAD
-        Coordinates.getSwingDimension(screenView, it.h)
-=======
         Coordinates.getSwingDimension(screenView, it.h),
->>>>>>> 0d09370c
       )
     }
     gc.clip = clip
