/*
 * Copyright (C) 2019 The Android Open Source Project
 *
 * Licensed under the Apache License, Version 2.0 (the "License");
 * you may not use this file except in compliance with the License.
 * You may obtain a copy of the License at
 *
 *      http://www.apache.org/licenses/LICENSE-2.0
 *
 * Unless required by applicable law or agreed to in writing, software
 * distributed under the License is distributed on an "AS IS" BASIS,
 * WITHOUT WARRANTIES OR CONDITIONS OF ANY KIND, either express or implied.
 * See the License for the specific language governing permissions and
 * limitations under the License.
 */
package com.android.tools.idea.uibuilder.editor.multirepresentation

import com.android.annotations.concurrency.Slow
import com.intellij.openapi.Disposable
import com.intellij.openapi.editor.event.CaretEvent
import com.intellij.openapi.fileEditor.FileEditor
import javax.swing.JComponent

/**
 * Preferred visibility of a representation. When the container supports it, this will indicate to
 * it whether this representation prefers to be shown (in split mode or not) or hidden on
 * initialization.
 */
enum class PreferredVisibility {
  /**
   * If the representation would prefer to be hidden on initialization. Use this if for example, it
   * is not expected to have content.
   */
  HIDDEN,
  /** If the representation would prefer to be visible in split mode on initialization. */
  SPLIT,
  /** If the representation would prefer to be visible in design mode on initialization. */
  FULL,
}

/**
 * An interface for a generic representation of a preview for a case where a preview part of
 * [com.intellij.openapi.fileEditor.TextEditorWithPreview] can have several representations.
 *
 * TODO(b/143067434): have a solid motivation for having [updateNotifications] and
 *   [registerShortcuts] as part of this interface
 */
interface PreviewRepresentation : Disposable {
  /**
   * Provides a [JComponent] to be displayed in the parent [MultiRepresentationPreview] if this
   * representation is selected.
   */
  val component: JComponent

  /**
   * Optional preferred initial visibility of this editor when opening this representation. If null,
   * the container of this representation will decide.
   */
  val preferredInitialVisibility: PreferredVisibility?

  /**
   * Used for propagating notification updates events down to the [PreviewRepresentation] from the
   * parent [MultiRepresentationPreview].
   */
  fun updateNotifications(parentEditor: FileEditor) {}

  /**
   * Used in case parent editor wants the shortcuts specific to a particular [PreviewRepresentation]
   * to be applicable in a context outside of the [PreviewRepresentation] (e.g. in the entire editor
   * or its parents).
   */
  fun registerShortcuts(applicableTo: JComponent) {}
<<<<<<< HEAD
=======

  /**
   * Returns whether this [PreviewRepresentation] has previews to show.
   *
   * This method is potentially slow, because we might need to read the file to compute if it has
   * previews. Therefore, it shouldn't be called from the UI thread.
   */
  @Slow suspend fun hasPreviews(): Boolean = true

  /**
   * Whether this [PreviewRepresentation] has previews to show. This method should return fast and
   * not block.
   */
  fun hasPreviewsCached() = true
>>>>>>> 0d09370c

  // region Lifecycle handling
  /**
   * Method called by the [MultiRepresentationPreview] when this [PreviewRepresentation] becomes
   * active. This means that this representation is visible or about to become visible. This method
   * will be guaranteed to be called when the representation is added if it's immediately visible.
   */
  fun onActivate() {}

  /**
   * Analogous to [onActivate], called when the representation is hidden or goes to the background.
   * This method can be used to stop certain listeners to avoid doing unnecessary background work.
   * [onActivate] will be called if the representation becomes active again.
   */
  fun onDeactivate() {}

  // endregion

  // region State handling
  /**
   * Called to restore any saved state in [getState] after this preview is loaded. The method will
   * not be called if there is no saved state.
   *
   * This method will only be invoked once after the representation has been instantiated.
   */
  fun setState(state: PreviewRepresentationState) {}

  /** Called to retrieve any saved state for this [PreviewRepresentation]. */
  fun getState(): PreviewRepresentationState? = null

  // endregion

  // region Text editor caret handling
  /**
   * Called when the caret position changes. This method must return ASAP and not block.
   *
   * @param event the [CaretEvent] being handled.
   * @param isModificationTriggered true if the caret moved because the user modified the file, as
   *   opposed to just navigating with arrows or the mouse.
   */
  fun onCaretPositionChanged(event: CaretEvent, isModificationTriggered: Boolean) {}
  // endregion
}<|MERGE_RESOLUTION|>--- conflicted
+++ resolved
@@ -70,8 +70,6 @@
    * or its parents).
    */
   fun registerShortcuts(applicableTo: JComponent) {}
-<<<<<<< HEAD
-=======
 
   /**
    * Returns whether this [PreviewRepresentation] has previews to show.
@@ -86,7 +84,6 @@
    * not block.
    */
   fun hasPreviewsCached() = true
->>>>>>> 0d09370c
 
   // region Lifecycle handling
   /**
