--- conflicted
+++ resolved
@@ -18,10 +18,7 @@
 import com.android.repository.api.RemotePackage
 import com.android.repository.api.UpdatablePackage
 import com.android.sdklib.SdkVersionInfo
-<<<<<<< HEAD
-=======
 import com.android.tools.adtui.device.FormFactor
->>>>>>> cdc83e4e
 import com.android.tools.adtui.util.FormScalingUtil
 import com.android.tools.adtui.validation.ValidatorPanel
 import com.android.tools.idea.gradle.npw.project.GradleAndroidModuleTemplate
@@ -88,16 +85,7 @@
     }
   }
   protected val rootPanel: JScrollPane by lazy {
-<<<<<<< HEAD
-    if (StudioFlags.NPW_NEW_MODULE_WITH_SIDE_BAR.get()) {
-      wrapWithVScroll(validatorPanel, SMALL)
-    }
-    else {
-      wrapWithVScroll(validatorPanel)
-    }
-=======
     wrapWithVScroll(validatorPanel, SMALL)
->>>>>>> cdc83e4e
   }
 
   abstract fun createMainPanel(): JPanel
