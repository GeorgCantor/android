--- conflicted
+++ resolved
@@ -48,14 +48,7 @@
     myRunConfiguration = new AndroidRunConfiguration(getProject(), configurationFactory);
 
     // We override the default extension point to prevent the "Gradle Update" UI to show during the test
-<<<<<<< HEAD
-    PlatformTestUtil.unregisterAllExtensions(RecommendedPluginVersionUpgradeStep.EXTENSION_POINT_NAME, getTestRootDisposable());
-    PlatformTestUtil.registerExtension(RecommendedPluginVersionUpgradeStep.EXTENSION_POINT_NAME,
-                                       new MyPluginVersionUpgradeStep(),
-                                       getTestRootDisposable());
-=======
     PlatformTestUtil.maskExtensions(PluginVersionUpgradeStep.EXTENSION_POINT_NAME, Collections.singletonList(new MyPluginVersionUpgradeStep()), getTestRootDisposable());
->>>>>>> 366e6ca0
   }
 
   @Override
