/*
 * Copyright (C) 2020 The Android Open Source Project
 *
 * Licensed under the Apache License, Version 2.0 (the "License");
 * you may not use this file except in compliance with the License.
 * You may obtain a copy of the License at
 *
 *      http://www.apache.org/licenses/LICENSE-2.0
 *
 * Unless required by applicable law or agreed to in writing, software
 * distributed under the License is distributed on an "AS IS" BASIS,
 * WITHOUT WARRANTIES OR CONDITIONS OF ANY KIND, either express or implied.
 * See the License for the specific language governing permissions and
 * limitations under the License.
 */
package com.android.tools.idea.compose.preview.animation

import com.android.tools.idea.compose.preview.message
import com.android.tools.idea.util.androidFacet
import com.intellij.codeInspection.LocalInspectionToolSession
import com.intellij.codeInspection.LocalQuickFixOnPsiElement
import com.intellij.codeInspection.ProblemHighlightType
import com.intellij.codeInspection.ProblemsHolder
import com.intellij.openapi.project.Project
import com.intellij.psi.PsiElement
import com.intellij.psi.PsiElementVisitor
import com.intellij.psi.PsiFile
import org.jetbrains.kotlin.analysis.api.analyze
import org.jetbrains.kotlin.analysis.api.resolution.successfulFunctionCallOrNull
import org.jetbrains.kotlin.analysis.api.resolution.symbol
import org.jetbrains.kotlin.analysis.api.symbols.receiverType
import org.jetbrains.kotlin.analysis.api.types.KaClassType
import org.jetbrains.kotlin.idea.base.plugin.KotlinPluginModeProvider
import org.jetbrains.kotlin.idea.base.plugin.suppressAndroidPlugin
import org.jetbrains.kotlin.idea.caches.resolve.resolveToCall
import org.jetbrains.kotlin.idea.codeinsight.api.classic.inspections.AbstractKotlinInspection
import org.jetbrains.kotlin.idea.refactoring.fqName.fqName
import org.jetbrains.kotlin.name.FqName
import org.jetbrains.kotlin.psi.KtCallExpression
import org.jetbrains.kotlin.psi.KtPsiFactory
import org.jetbrains.kotlin.psi.KtVisitorVoid
import org.jetbrains.kotlin.psi.psiUtil.getOrCreateValueArgumentList
import org.jetbrains.kotlin.resolve.calls.util.getParameterForArgument
import org.jetbrains.kotlin.resolve.descriptorUtil.fqNameOrNull
import org.jetbrains.kotlin.types.SimpleType

private const val LABEL_PARAMETER = "label"
private const val COMPOSE_ANIMATION_PACKAGE_PREFIX = "androidx.compose.animation"
private const val UPDATE_TRANSITION_FQN = "$COMPOSE_ANIMATION_PACKAGE_PREFIX.core.updateTransition"
private const val ANIMATED_CONTENT_FQN = "$COMPOSE_ANIMATION_PACKAGE_PREFIX.AnimatedContent"
private const val ANIMATE_AS_STATE_FQN_PREFIX = "$COMPOSE_ANIMATION_PACKAGE_PREFIX.core.animate"
private const val ANIMATE_COLOR_AS_STATE_FQN =
  "$COMPOSE_ANIMATION_PACKAGE_PREFIX.animateColorAsState"
private const val ANIMATE_AS_STATE_FQN_SUFFIX = "AsState"
private const val REMEMBER_INFINITE_TRANSITION_FQN =
  "$COMPOSE_ANIMATION_PACKAGE_PREFIX.core.rememberInfiniteTransition"
private const val CROSSFADE_FQN = "$COMPOSE_ANIMATION_PACKAGE_PREFIX.Crossfade"
private const val TRANSITION_FQN = "$COMPOSE_ANIMATION_PACKAGE_PREFIX.core.Transition"
private const val INFINITE_TRANSITION_FQN =
  "$COMPOSE_ANIMATION_PACKAGE_PREFIX.core.InfiniteTransition"
private const val ANIMATE_PREFIX = "animate" // e.g. animateColor, animateFloat, animateValue
private val ANIMATE_INFINITE = listOf("animateFloat", "animateColor", "animateValue")

/**
 * Inspection to verify that the `label` parameter is set for `updateTransition` calls that create
 * Compose transition animations. This parameter is used by the animation tooling to identify the
 * transition when inspecting animations in the Animation Preview.
 */
class UpdateTransitionLabelInspection : FunctionLabelInspection() {

  override val fqNameCheck: (String) -> Boolean = { it == UPDATE_TRANSITION_FQN }

  override val animationType: String
    get() = message("inspection.animation.type.transition")
}

/**
 * Inspection to verify that the `label` parameter is set for `AnimatedContent` calls. This
 * parameter is used by the animation tooling to identify the transition when inspecting animations
 * in the Animation Preview.
 */
class AnimatedContentLabelInspection : FunctionLabelInspection() {

  override val fqNameCheck: (String) -> Boolean = { it == ANIMATED_CONTENT_FQN }

  override val animationType: String
    get() = message("inspection.animation.type.animated.content")
}

/**
 * Inspection to verify that the `label` parameter is set for `animate*AsState` calls. This
 * parameter is used by the animation tooling to identify the animation when inspecting animations
 * in the Animation Preview.
 */
class AnimateAsStateLabelInspection : FunctionLabelInspection() {

  override val fqNameCheck: (String) -> Boolean = {
    it.startsWith(ANIMATE_AS_STATE_FQN_PREFIX) && it.endsWith(ANIMATE_AS_STATE_FQN_SUFFIX) ||
      it == ANIMATE_COLOR_AS_STATE_FQN
  }

  override val animationType: String
    get() = message("inspection.animation.type.animate.as.state")
}

/**
 * Inspection to verify that the `label` parameter is set for `rememberInfiniteTransition` calls.
 * This parameter is used by the animation tooling to identify the transition when inspecting
 * animations in the Animation Preview.
 */
class InfiniteTransitionLabelInspection : FunctionLabelInspection() {

  override val fqNameCheck: (String) -> Boolean = { it == REMEMBER_INFINITE_TRANSITION_FQN }

  override val animationType: String
    get() = message("inspection.animation.type.remember.infinite.transition")
}

/**
 * Inspection to verify that the `label` parameter is set for `Crossfade` calls. This parameter is
 * used by the animation tooling to identify the transition when inspecting animations in the
 * Animation Preview.
 */
class CrossfadeLabelInspection : FunctionLabelInspection() {

  override val fqNameCheck: (String) -> Boolean = { it == CROSSFADE_FQN }

  override val animationType: String
    get() = message("inspection.animation.type.crossfade")
}

/**
 * Inspection to verify that the `label` parameter is set for these calls. This parameter is used by
 * the animation tooling to identify the transition when inspecting animations in the Animation
 * Preview.
 */
abstract class FunctionLabelInspection : AbstractKotlinInspection() {

  abstract val fqNameCheck: (String) -> Boolean
  abstract val animationType: String

  override fun buildVisitor(
    holder: ProblemsHolder,
    isOnTheFly: Boolean,
    session: LocalInspectionToolSession,
  ): PsiElementVisitor {
    if (suppressAndroidPlugin()) return PsiElementVisitor.EMPTY_VISITOR

    return if (session.file.androidFacet != null) {
      object : KtVisitorVoid() {
        override fun visitCallExpression(expression: KtCallExpression) {
          super.visitCallExpression(expression)
          if (KotlinPluginModeProvider.isK2Mode()) {
            analyze(expression) {
              val resolvedCall = expression.resolveToCall()?.successfulFunctionCallOrNull() ?: return
              val callableSymbol = resolvedCall.partiallyAppliedSymbol.symbol

              // For compatibility between versions and with existence of different methods
              // overrides, we need to check if resolved symbol actually can have "label"
              // parameter.
              if (!callableSymbol.valueParameters.any { it.name.toString() == LABEL_PARAMETER })
                return

              // First, check we're analyzing the right call
<<<<<<< HEAD
              val fqName =
                callableSymbol.callableId?.asSingleFqName()?.asString() ?: return
=======
              val fqName = callableSymbol.callableId?.asSingleFqName()?.asString() ?: return
>>>>>>> ad897288
              if (!fqNameCheck(fqName)) return

              // Finally, verify the functions has the `label` parameter set, otherwise show a
              // weak warning.
              if (
                expression.valueArguments.any { argument ->
                  resolvedCall.argumentMapping[argument.getArgumentExpression()]
                    ?.symbol
                    ?.name
                    ?.asString() == LABEL_PARAMETER
                }
              ) {
                // This function call already has the label parameter set.
                return
              }
            }
          } else {
            val resolvedExpression = expression.resolveToCall() ?: return
            // For compatibility between versions and with existence of different methods overrides,
            // we need to check if resolved expression actually can have "label" argument.
            if (
              !resolvedExpression.valueArguments.keys.any { it.name.toString() == LABEL_PARAMETER }
            )
              return
            // First, check we're analyzing the right call
            val fqName = resolvedExpression.resultingDescriptor.fqNameOrNull()?.asString() ?: return
            if (!fqNameCheck(fqName)) return

            // Finally, verify the functions has the `label` parameter set, otherwise show a
            // weak warning.
            if (
              expression.valueArguments.any {
                resolvedExpression.getParameterForArgument(it)?.name?.asString() == LABEL_PARAMETER
              }
            ) {
              // This function call already has the label parameter set.
              return
            }
          }
          holder.registerProblem(
            expression.children.firstOrNull() ?: expression,
            message("inspection.animation.no.label.parameter.set.description", animationType),
            ProblemHighlightType.WEAK_WARNING,
            AddLabelFieldQuickFix(expression),
          )
        }
      }
    } else {
      PsiElementVisitor.EMPTY_VISITOR
    }
  }

  override fun getStaticDescription() =
    message("inspection.animation.no.label.parameter.set.description", animationType)
}

class InfinitePropertiesLabelInspection : ExtensionLabelInspection() {

  override val fqNameCheck: (String) -> Boolean = { it == INFINITE_TRANSITION_FQN }

  override val animationType: String
    get() = message("inspection.animation.type.infinite.transition.property")

  override val shortFqNameCheck: (FqName) -> Boolean
    get() = { it ->
      // Now, check that we're visiting a method named animate* (e.g. animateFloat,
      // animateValue, animateColor) defined on a compose
      // animation (sub-)package (e.g. androidx.compose.animation,
      // androidx.compose.animation.core).
      val shortName = it.shortNameOrSpecial()
      !shortName.isSpecial &&
        ANIMATE_INFINITE.contains(shortName.toString()) &&
        it.parent().asString().startsWith(COMPOSE_ANIMATION_PACKAGE_PREFIX)
    }
}

class TransitionPropertiesLabelInspection : ExtensionLabelInspection() {

  override val fqNameCheck: (String) -> Boolean = { it == TRANSITION_FQN }

  override val animationType: String
    get() = message("inspection.animation.type.transition.property")

  override val shortFqNameCheck: (FqName) -> Boolean
    get() = { it ->
      // Now, check that we're visiting a method named animate* (e.g. animateFloat,
      // animateValue, animateColor) defined on a compose
      // animation (sub-)package (e.g. androidx.compose.animation,
      // androidx.compose.animation.core).
      val shortName = it.shortNameOrSpecial()
      !shortName.isSpecial &&
        shortName.asString().startsWith(ANIMATE_PREFIX) &&
        it.parent().asString().startsWith(COMPOSE_ANIMATION_PACKAGE_PREFIX)
    }
}

/**
 * Inspection to verify that the `label` parameter is set for `animate*` (e.g. animateFloat,
 * animateColor) calls that create Compose transition properties. This parameter is used by the
 * animation tooling to identify the transition property when inspecting animations in the Animation
 * Preview. Otherwise, a default name will be used (e.g. FloatProperty, ColorProperty).
 */
abstract class ExtensionLabelInspection : AbstractKotlinInspection() {

  abstract val fqNameCheck: (String) -> Boolean
  abstract val shortFqNameCheck: (FqName) -> Boolean
  abstract val animationType: String

  override fun buildVisitor(
    holder: ProblemsHolder,
    isOnTheFly: Boolean,
    session: LocalInspectionToolSession,
  ): PsiElementVisitor {
    if (suppressAndroidPlugin()) return PsiElementVisitor.EMPTY_VISITOR

    return if (session.file.androidFacet != null) {
      object : KtVisitorVoid() {
        override fun visitCallExpression(expression: KtCallExpression) {
          super.visitCallExpression(expression)
          if (KotlinPluginModeProvider.isK2Mode()) {
            analyze(expression) {
              val resolvedCall = expression.resolveToCall()?.successfulFunctionCallOrNull() ?: return
              val callableSymbol = resolvedCall.partiallyAppliedSymbol.symbol

              // For compatibility between versions and with existence of different methods
              // overrides, we need to check if resolved symbol actually can have "label"
              // parameter.
              if (!callableSymbol.valueParameters.any { it.name.toString() == LABEL_PARAMETER })
                return

              // First, check we're visiting an extension method of Transition<T>
              val receiverType = callableSymbol.receiverType as? KaClassType ?: return
              val fqExtensionName = receiverType.classId.asFqNameString()
              if (!fqNameCheck(fqExtensionName)) return

              // Now, check that we're visiting a method named animate* (e.g. animateFloat,
              // animateValue, animateColor) defined on a compose
              // animation (sub-)package (e.g. androidx.compose.animation,
              // androidx.compose.animation.core).
              val animateCall = callableSymbol.callableId?.asSingleFqName() ?: return
              if (!shortFqNameCheck(animateCall)) return

              // Finally, verify the animate call has the `label` parameter set, otherwise show a
              // weak warning.
              if (
                expression.valueArguments.any { argument ->
                  resolvedCall.argumentMapping[argument.getArgumentExpression()]
                    ?.symbol
                    ?.name
                    ?.asString() == LABEL_PARAMETER
                }
              ) {
                // This Transition<T>.animate* call already has the label parameter set.
                return
              }
            }
          } else {
            val resolvedExpression = expression.resolveToCall() ?: return
            // For compatibility between versions and with existence of different methods overrides,
            // we need to check if resolved expression actually can have "label" argument.
            if (
              !resolvedExpression.valueArguments.keys.any { it.name.toString() == LABEL_PARAMETER }
            )
              return
            // First, check we're visiting an extension method of Transition<T>
            val fqExtensionName =
              (resolvedExpression.extensionReceiver?.type as? SimpleType)?.fqName?.asString()
                ?: return
            if (!fqNameCheck(fqExtensionName)) return

            // Now, check that we're visiting a method named animate* (e.g. animateFloat,
            // animateValue, animateColor) defined on a compose
            // animation (sub-)package (e.g. androidx.compose.animation,
            // androidx.compose.animation.core).
            val animateCall = resolvedExpression.resultingDescriptor.fqNameOrNull() ?: return
            if (!shortFqNameCheck(animateCall)) return

            // Finally, verify the animate call has the `label` parameter set, otherwise show a weak
            // warning.
            if (
              expression.valueArguments.any {
                resolvedExpression.getParameterForArgument(it)?.name?.asString() == LABEL_PARAMETER
              }
            ) {
              // This Transition<T>.animate* call already has the label parameter set.
              return
            }
          }
          holder.registerProblem(
            expression,
            message("inspection.animation.no.label.parameter.set.description", animationType),
            ProblemHighlightType.WEAK_WARNING,
            AddLabelFieldQuickFix(expression),
          )
        }
      }
    } else {
      PsiElementVisitor.EMPTY_VISITOR
    }
  }

  override fun getStaticDescription() =
    message("inspection.animation.no.label.parameter.set.description", animationType)
}

/**
 * Add the `label` parameter to a call expression. For example: `updateTransition(targetState =
 * state)` -> `updateTransition(targetState = state, label = "")` `animateFloat(transitionSpec =
 * ...)` -> `animateFloat(transitionSpec = ..., label = "")`
 */
private class AddLabelFieldQuickFix(animation: KtCallExpression) :
  LocalQuickFixOnPsiElement(animation) {
  override fun getFamilyName() = message("inspection.group.name")

  override fun getText() = message("inspection.no.label.parameter.set.quick.fix.text")

  override fun invoke(
    project: Project,
    file: PsiFile,
    startElement: PsiElement,
    endElement: PsiElement,
  ) {
    val psiFactory = KtPsiFactory(project)
    val statementText = "$LABEL_PARAMETER = \"\""
    (startElement as KtCallExpression)
      .getOrCreateValueArgumentList()
      .addArgument(psiFactory.createArgument(statementText))
  }
}<|MERGE_RESOLUTION|>--- conflicted
+++ resolved
@@ -162,12 +162,7 @@
                 return
 
               // First, check we're analyzing the right call
-<<<<<<< HEAD
-              val fqName =
-                callableSymbol.callableId?.asSingleFqName()?.asString() ?: return
-=======
               val fqName = callableSymbol.callableId?.asSingleFqName()?.asString() ?: return
->>>>>>> ad897288
               if (!fqNameCheck(fqName)) return
 
               // Finally, verify the functions has the `label` parameter set, otherwise show a
