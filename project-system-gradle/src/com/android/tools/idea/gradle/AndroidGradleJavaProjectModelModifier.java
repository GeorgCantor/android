--- conflicted
+++ resolved
@@ -33,10 +33,7 @@
 import com.android.ide.common.gradle.Component;
 import com.android.ide.common.gradle.Version;
 import com.android.ide.common.repository.GoogleMavenArtifactId;
-<<<<<<< HEAD
-=======
 import com.android.tools.idea.gradle.dependencies.DependenciesHelper;
->>>>>>> 0d09370c
 import com.android.tools.idea.gradle.dsl.api.GradleBuildModel;
 import com.android.tools.idea.gradle.dsl.api.GradleFileModel;
 import com.android.tools.idea.gradle.dsl.api.GradleVersionCatalogModel;
@@ -57,10 +54,7 @@
 import com.android.tools.idea.gradle.project.sync.GradleSyncInvoker;
 import com.android.tools.idea.gradle.project.sync.GradleSyncListener;
 import com.android.tools.idea.gradle.repositories.RepositoryUrlManager;
-<<<<<<< HEAD
 import com.android.tools.idea.projectsystem.ProjectSystemUtil;
-=======
->>>>>>> 0d09370c
 import com.android.tools.idea.projectsystem.TestArtifactSearchScopes;
 import com.android.tools.idea.projectsystem.gradle.GradleProjectPath;
 import com.google.common.collect.ImmutableList;
@@ -234,19 +228,9 @@
       DependenciesHelper.getDefaultCatalogModel(projectBuildModel);
     if (maybeCatalog != null) buildModelsToUpdate.add(maybeCatalog);
 
-<<<<<<< HEAD
     WriteCommandAction.writeCommandAction(project).withName("Add Gradle Library Dependency").run(() -> {
-      for (GradleBuildModel buildModel : buildModelsToUpdate) {
+      for (GradleFileModel buildModel : buildModelsToUpdate) {
         buildModel.applyChanges();
-=======
-    new WriteCommandAction(project, "Add Gradle Library Dependency") {
-      @Override
-      protected void run(@NotNull Result result) throws Throwable {
-        for (GradleFileModel buildModel : buildModelsToUpdate) {
-          buildModel.applyChanges();
-        }
-        registerUndoAction(project);
->>>>>>> 0d09370c
       }
       registerUndoAction(project, externalProjectPath);
     });
@@ -322,18 +306,9 @@
         Predicate<Version> filter =
           descriptor.getMinVersion() == null ? null : (v -> v.toString().startsWith(descriptor.getMinVersion()));
 
-<<<<<<< HEAD
-        String componentIdentifier = RepositoryUrlManager.get().getArtifactComponentIdentifier(library, filter, false);
-        if (componentIdentifier != null) {
-          Component component = Component.Companion.tryParse(componentIdentifier);
-          if (component != null) {
-            version = component.getVersion().toString();
-          }
-=======
         Component component = RepositoryUrlManager.get().getArtifactComponent(library, filter, false);
         if (component != null) {
           version = component.getVersion().toString();
->>>>>>> 0d09370c
         }
       }
     }
