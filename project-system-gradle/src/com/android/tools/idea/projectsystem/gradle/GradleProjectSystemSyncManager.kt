--- conflicted
+++ resolved
@@ -33,19 +33,6 @@
 import com.intellij.util.ThreeState
 
 class GradleProjectSystemSyncManager(val project: Project) : ProjectSystemSyncManager {
-<<<<<<< HEAD
-  private val syncResultPublisher = GradleSyncResultPublisher.getInstance(project)
-
-  @Contract(pure = true)
-  private fun convertReasonToTrigger(reason: SyncReason): GradleSyncStats.Trigger = when {
-      reason === SyncReason.PROJECT_LOADED -> GradleSyncStats.Trigger.TRIGGER_PROJECT_LOADED
-      reason === SyncReason.PROJECT_MODIFIED -> GradleSyncStats.Trigger.TRIGGER_PROJECT_MODIFIED
-      reason === SyncReason.PROJECT_DEPENDENCY_UPDATED -> GradleSyncStats.Trigger.TRIGGER_GRADLEDEPENDENCY_UPDATED
-      else -> GradleSyncStats.Trigger.TRIGGER_USER_REQUEST
-  }
-
-=======
->>>>>>> b5f40ffd
   private fun requestSync(project: Project, reason: SyncReason): ListenableFuture<SyncResult> {
     val trigger = reason.forStats
     val syncResult = SettableFuture.create<SyncResult>()
