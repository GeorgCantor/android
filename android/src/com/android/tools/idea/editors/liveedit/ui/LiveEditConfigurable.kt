/*
 * Copyright (C) 2022 The Android Open Source Project
 *
 * Licensed under the Apache License, Version 2.0 (the "License");
 * you may not use this file except in compliance with the License.
 * You may obtain a copy of the License at
 *
 *      http://www.apache.org/licenses/LICENSE-2.0
 *
 * Unless required by applicable law or agreed to in writing, software
 * distributed under the License is distributed on an "AS IS" BASIS,
 * WITHOUT WARRANTIES OR CONDITIONS OF ANY KIND, either express or implied.
 * See the License for the specific language governing permissions and
 * limitations under the License.
 */
package com.android.tools.idea.editors.liveedit.ui

import com.android.tools.idea.editors.literals.LiveEditAnActionListener
import com.android.tools.idea.editors.literals.LiveLiteralsService
import com.android.tools.idea.editors.liveedit.LiveEditApplicationConfiguration
import com.android.tools.idea.editors.liveedit.LiveEditApplicationConfiguration.LiveEditMode.DISABLED
import com.android.tools.idea.editors.liveedit.LiveEditApplicationConfiguration.LiveEditMode.LIVE_EDIT
import com.android.tools.idea.editors.liveedit.LiveEditApplicationConfiguration.LiveEditMode.LIVE_LITERALS
import com.android.tools.idea.editors.literals.LiveEditService.Companion.LiveEditTriggerMode.LE_TRIGGER_MANUAL
import com.android.tools.idea.editors.literals.LiveEditService.Companion.LiveEditTriggerMode.LE_TRIGGER_AUTOMATIC
import com.android.tools.idea.flags.StudioFlags
import com.android.tools.idea.rendering.classloading.ProjectConstantRemapper
import com.intellij.ide.ActivityTracker
import com.intellij.openapi.options.BoundSearchableConfigurable
import com.intellij.openapi.options.Configurable
import com.intellij.openapi.options.ConfigurableProvider
import com.intellij.openapi.project.ProjectManager
import com.intellij.openapi.ui.DialogPanel
<<<<<<< HEAD
import com.intellij.ui.dsl.builder.bind
import com.intellij.ui.dsl.builder.panel
=======
import com.intellij.ui.components.JBRadioButton
import com.intellij.ui.dsl.builder.Cell
import com.intellij.ui.dsl.builder.bind
import com.intellij.ui.dsl.builder.panel
import com.intellij.ui.dsl.builder.selected
>>>>>>> de127946
import org.jetbrains.android.util.AndroidBundle.message

class LiveEditConfigurable : BoundSearchableConfigurable(
  message("live.edit.configurable.display.name"), "android.live.edit"
), Configurable.NoScroll {
  override fun createPanel(): DialogPanel {
    val config = LiveEditApplicationConfiguration.getInstance()

    // https://plugins.jetbrains.com/docs/intellij/kotlin-ui-dsl-version-2.html
    return panel {
      buttonsGroup {
        row {
<<<<<<< HEAD
          radioButton(message("live.literals.configurable.select.live.literals"), LIVE_LITERALS)
            .comment(message("live.literals.configurable.select.live.literals.comment"))
=======
          radioButton(
            message("live.literals.configurable.select.live.literals"),
            LIVE_LITERALS
          ).comment(message("live.literals.configurable.select.live.literals.comment"))
>>>>>>> de127946
        }

        if (StudioFlags.COMPOSE_DEPLOY_LIVE_EDIT.get()) {
          lateinit var rb : Cell<JBRadioButton>
          row {
<<<<<<< HEAD
            radioButton(message("live.edit.configurable.display.name"), LIVE_EDIT)
              .comment(message("live.edit.configurable.display.name.comment"))
=======
            rb = radioButton(
              message("live.edit.configurable.display.name"),
              LIVE_EDIT
            ).comment(message("live.edit.configurable.display.name.comment"))
          }
          row { // Add a row to indent
            this@buttonsGroup.buttonsGroup(indent = true) {
              row {
                radioButton(
                  message("live.edit.mode.manual", LiveEditAnActionListener.getLiveEditTriggerShortCutString()),
                  LE_TRIGGER_MANUAL
                ).enabledIf(rb.selected)
              }
              row {
                radioButton(
                  message("live.edit.mode.automatic"),
                  LE_TRIGGER_AUTOMATIC
                ).enabledIf(rb.selected)
              }
            }.bind(config::leTriggerMode)
>>>>>>> de127946
          }
        }

        row {
<<<<<<< HEAD
          radioButton(message("live.edit.disable.all"), DISABLED)
            .comment(message("live.edit.disable.all.description"))
=======
          radioButton(
            message("live.edit.disable.all"),
            DISABLED
          ).comment(message("live.edit.disable.all.description"))
>>>>>>> de127946
        }
      }.bind(config::mode)
    }
  }

  override fun apply() {
    super.apply()

    if (!LiveEditApplicationConfiguration.getInstance().isLiveLiterals) {
      // Make sure we disable all the live literals services
      ProjectManager.getInstance().openProjects
        .forEach {
          LiveLiteralsService.getInstance(it).onAvailabilityChange()
          ProjectConstantRemapper.getInstance(it).clearConstants(null)
        }
    }

    ActivityTracker.getInstance().inc()
  }
}

class LiveEditConfigurableProvider: ConfigurableProvider() {
  override fun createConfigurable(): Configurable = LiveEditConfigurable()
}<|MERGE_RESOLUTION|>--- conflicted
+++ resolved
@@ -31,16 +31,13 @@
 import com.intellij.openapi.options.ConfigurableProvider
 import com.intellij.openapi.project.ProjectManager
 import com.intellij.openapi.ui.DialogPanel
-<<<<<<< HEAD
-import com.intellij.ui.dsl.builder.bind
-import com.intellij.ui.dsl.builder.panel
-=======
 import com.intellij.ui.components.JBRadioButton
 import com.intellij.ui.dsl.builder.Cell
 import com.intellij.ui.dsl.builder.bind
 import com.intellij.ui.dsl.builder.panel
 import com.intellij.ui.dsl.builder.selected
->>>>>>> de127946
+import com.intellij.ui.dsl.builder.bind
+import com.intellij.ui.dsl.builder.panel
 import org.jetbrains.android.util.AndroidBundle.message
 
 class LiveEditConfigurable : BoundSearchableConfigurable(
@@ -53,28 +50,15 @@
     return panel {
       buttonsGroup {
         row {
-<<<<<<< HEAD
           radioButton(message("live.literals.configurable.select.live.literals"), LIVE_LITERALS)
             .comment(message("live.literals.configurable.select.live.literals.comment"))
-=======
-          radioButton(
-            message("live.literals.configurable.select.live.literals"),
-            LIVE_LITERALS
-          ).comment(message("live.literals.configurable.select.live.literals.comment"))
->>>>>>> de127946
         }
 
         if (StudioFlags.COMPOSE_DEPLOY_LIVE_EDIT.get()) {
           lateinit var rb : Cell<JBRadioButton>
           row {
-<<<<<<< HEAD
             radioButton(message("live.edit.configurable.display.name"), LIVE_EDIT)
               .comment(message("live.edit.configurable.display.name.comment"))
-=======
-            rb = radioButton(
-              message("live.edit.configurable.display.name"),
-              LIVE_EDIT
-            ).comment(message("live.edit.configurable.display.name.comment"))
           }
           row { // Add a row to indent
             this@buttonsGroup.buttonsGroup(indent = true) {
@@ -91,20 +75,12 @@
                 ).enabledIf(rb.selected)
               }
             }.bind(config::leTriggerMode)
->>>>>>> de127946
           }
         }
 
         row {
-<<<<<<< HEAD
-          radioButton(message("live.edit.disable.all"), DISABLED)
-            .comment(message("live.edit.disable.all.description"))
-=======
-          radioButton(
-            message("live.edit.disable.all"),
-            DISABLED
+          radioButton(message("live.edit.disable.all"), DISABLED
           ).comment(message("live.edit.disable.all.description"))
->>>>>>> de127946
         }
       }.bind(config::mode)
     }
