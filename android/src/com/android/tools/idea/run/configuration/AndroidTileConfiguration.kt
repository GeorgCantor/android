/*
 * Copyright (C) 2021 The Android Open Source Project
 *
 * Licensed under the Apache License, Version 2.0 (the "License");
 * you may not use this file except in compliance with the License.
 * You may obtain a copy of the License at
 *
 *      http://www.apache.org/licenses/LICENSE-2.0
 *
 * Unless required by applicable law or agreed to in writing, software
 * distributed under the License is distributed on an "AS IS" BASIS,
 * WITHOUT WARRANTIES OR CONDITIONS OF ANY KIND, either express or implied.
 * See the License for the specific language governing permissions and
 * limitations under the License.
 */
package com.android.tools.idea.run.configuration

import com.android.tools.idea.execution.common.AndroidConfigurationExecutor
import com.android.tools.idea.execution.common.AppRunSettings
import com.android.tools.idea.execution.common.ApplicationDeployer
import com.android.tools.idea.run.ApkProvider
import com.android.tools.idea.run.ApplicationIdProvider
import com.android.tools.idea.run.DeviceFutures
<<<<<<< HEAD
=======
import com.android.tools.idea.execution.common.AndroidConfigurationExecutor
import com.android.tools.idea.execution.common.ApplicationDeployer
import com.android.tools.idea.projectsystem.ApplicationProjectContext
>>>>>>> 574fcae1
import com.android.tools.idea.run.configuration.execution.AndroidTileConfigurationExecutor
import com.android.tools.idea.run.configuration.execution.TileLaunchOptions
import com.intellij.execution.configurations.ConfigurationFactory
import com.intellij.execution.configurations.ConfigurationTypeBase
import com.intellij.execution.runners.ExecutionEnvironment
import com.intellij.openapi.project.DumbAware
import com.intellij.openapi.project.Project
import icons.StudioIcons
import org.jetbrains.android.util.AndroidBundle

class AndroidTileConfigurationType :
  ConfigurationTypeBase(
    ID,
    AndroidBundle.message("android.tile.configuration.type.name"),
    AndroidBundle.message("android.run.configuration.type.description"),
    StudioIcons.Wear.TILES_RUN_CONFIG
  ), DumbAware {
  companion object {
    const val ID = "AndroidTileConfigurationType"
  }

  init {
    addFactory(object : ConfigurationFactory(this) {
      override fun getId() = "AndroidTileConfigurationFactory"
      override fun createTemplateConfiguration(project: Project) = AndroidTileConfiguration(project, this)
    })
  }
}

class AndroidTileConfiguration(project: Project, factory: ConfigurationFactory) : AndroidWearConfiguration(project, factory) {
  override val componentLaunchOptions: TileLaunchOptions = TileLaunchOptions()

<<<<<<< HEAD
  override fun getExecutor(environment: ExecutionEnvironment,
                           deviceFutures: DeviceFutures,
                           appRunSettings: AppRunSettings,
                           applicationIdProvider: ApplicationIdProvider,
                           apkProvider: ApkProvider,
                           deployer: ApplicationDeployer): AndroidConfigurationExecutor {
    return AndroidTileConfigurationExecutor(environment, deviceFutures, appRunSettings, applicationIdProvider, apkProvider, deployer)
=======
  override fun getExecutor(
    environment: ExecutionEnvironment,
    deviceFutures: DeviceFutures,
    appRunSettings: AppRunSettings,
    applicationIdProvider: ApplicationIdProvider,
    apkProvider: ApkProvider,
    applicationContext: ApplicationProjectContext,
    deployer: ApplicationDeployer
  ): AndroidConfigurationExecutor {
    return AndroidTileConfigurationExecutor(
      environment,
      deviceFutures,
      appRunSettings,
      applicationIdProvider,
      apkProvider,
      applicationContext,
      deployer
    )
>>>>>>> 574fcae1
  }
}
<|MERGE_RESOLUTION|>--- conflicted
+++ resolved
@@ -15,18 +15,13 @@
  */
 package com.android.tools.idea.run.configuration
 
-import com.android.tools.idea.execution.common.AndroidConfigurationExecutor
 import com.android.tools.idea.execution.common.AppRunSettings
-import com.android.tools.idea.execution.common.ApplicationDeployer
 import com.android.tools.idea.run.ApkProvider
 import com.android.tools.idea.run.ApplicationIdProvider
 import com.android.tools.idea.run.DeviceFutures
-<<<<<<< HEAD
-=======
 import com.android.tools.idea.execution.common.AndroidConfigurationExecutor
 import com.android.tools.idea.execution.common.ApplicationDeployer
 import com.android.tools.idea.projectsystem.ApplicationProjectContext
->>>>>>> 574fcae1
 import com.android.tools.idea.run.configuration.execution.AndroidTileConfigurationExecutor
 import com.android.tools.idea.run.configuration.execution.TileLaunchOptions
 import com.intellij.execution.configurations.ConfigurationFactory
@@ -59,15 +54,6 @@
 class AndroidTileConfiguration(project: Project, factory: ConfigurationFactory) : AndroidWearConfiguration(project, factory) {
   override val componentLaunchOptions: TileLaunchOptions = TileLaunchOptions()
 
-<<<<<<< HEAD
-  override fun getExecutor(environment: ExecutionEnvironment,
-                           deviceFutures: DeviceFutures,
-                           appRunSettings: AppRunSettings,
-                           applicationIdProvider: ApplicationIdProvider,
-                           apkProvider: ApkProvider,
-                           deployer: ApplicationDeployer): AndroidConfigurationExecutor {
-    return AndroidTileConfigurationExecutor(environment, deviceFutures, appRunSettings, applicationIdProvider, apkProvider, deployer)
-=======
   override fun getExecutor(
     environment: ExecutionEnvironment,
     deviceFutures: DeviceFutures,
@@ -86,6 +72,5 @@
       applicationContext,
       deployer
     )
->>>>>>> 574fcae1
   }
 }
