/*
 * Copyright (C) 2021 The Android Open Source Project
 *
 * Licensed under the Apache License, Version 2.0 (the "License");
 * you may not use this file except in compliance with the License.
 * You may obtain a copy of the License at
 *
 *      http://www.apache.org/licenses/LICENSE-2.0
 *
 * Unless required by applicable law or agreed to in writing, software
 * distributed under the License is distributed on an "AS IS" BASIS,
 * WITHOUT WARRANTIES OR CONDITIONS OF ANY KIND, either express or implied.
 * See the License for the specific language governing permissions and
 * limitations under the License.
 */
package com.android.tools.idea.testing

import com.android.ddmlib.IDevice
import com.android.sdklib.AndroidVersion
import com.android.sdklib.devices.Abi
import com.android.testutils.MockitoKt
import com.android.testutils.MockitoKt.mock
import com.android.testutils.MockitoKt.whenever
import com.android.tools.idea.execution.common.AndroidExecutionTarget
import com.android.tools.idea.gradle.project.sync.SimulatedSyncErrors
import com.android.tools.idea.gradle.run.MakeBeforeRunTask
import com.android.tools.idea.gradle.run.MakeBeforeRunTaskProvider
import com.android.tools.idea.run.DeviceFutures
import com.android.tools.idea.run.configuration.AndroidConfigurationProgramRunner
import com.google.common.truth.Truth
import com.intellij.execution.BeforeRunTaskProvider
import com.intellij.execution.ExecutionTargetManager
import com.intellij.execution.Location
import com.intellij.execution.PsiLocation
import com.intellij.execution.RunManager
import com.intellij.execution.actions.ConfigurationContext
import com.intellij.execution.configurations.RunConfiguration
import com.intellij.execution.configurations.RunProfileState
import com.intellij.execution.executors.DefaultRunExecutor
import com.intellij.execution.runners.ExecutionEnvironment
import com.intellij.execution.ui.RunContentDescriptor
import com.intellij.openapi.actionSystem.ActionPlaces
import com.intellij.openapi.actionSystem.CommonDataKeys
import com.intellij.openapi.actionSystem.DataContext
import com.intellij.openapi.actionSystem.PlatformCoreDataKeys
import com.intellij.openapi.application.ApplicationManager
import com.intellij.openapi.module.ModuleUtilCore
import com.intellij.openapi.progress.ProgressIndicator
import com.intellij.openapi.project.Project
import com.intellij.openapi.util.Disposer
import com.intellij.psi.JavaPsiFacade
import com.intellij.psi.PsiElement
import com.intellij.psi.PsiIdentifier
import com.intellij.psi.search.GlobalSearchScope
import com.intellij.testFramework.MapDataContext
import com.intellij.testFramework.runInEdtAndWait
import org.jetbrains.concurrency.resolvedPromise
import javax.swing.Icon

fun RunConfiguration.executeMakeBeforeRunStepInTest(device: IDevice) =
  executeMakeBeforeRunStepInTest(DeviceFutures.forDevices(listOf(device)))

fun RunConfiguration.executeMakeBeforeRunStepInTest(deviceFutures: DeviceFutures? = null) {
  val project = project
  val disposable = Disposer.newDisposable()

  // Make build failures visible in the test output.
  injectBuildOutputDumpingBuildViewManager(project, disposable)

  try {
    val makeBeforeRunTask = beforeRunTasks.filterIsInstance<MakeBeforeRunTask>().single()
    val factory = factory!!
    val runnerAndConfigurationSettings = RunManager.getInstance(project).createConfiguration(this, factory)

    // Set up ExecutionTarget infrastructure.
    ApplicationManager.getApplication().invokeAndWait {
      val target = object : AndroidExecutionTarget() {
        override fun getId(): String = "target"
        override fun getDisplayName(): String = "target"
        override fun getIcon(): Icon? = null
        override fun isApplicationRunning(packageName: String): Boolean = false
        override fun getAvailableDeviceCount(): Int = 1
        override fun getRunningDevices(): Collection<IDevice> = emptyList()
        override fun canRun(configuration: RunConfiguration): Boolean = configuration === this@executeMakeBeforeRunStepInTest
      }
      ExecutionTargetManager.getInstance(this.project).activeTarget = target
    }

    val programRunner = object : AndroidConfigurationProgramRunner() {
      override fun getRunnerId(): String = "runner_id"
      override fun canRunWithMultipleDevices(executorId: String): Boolean = false
      override val supportedConfigurationTypeIds = emptyList<String>()
      override fun getRunner(environment: ExecutionEnvironment, state: RunProfileState) =
<<<<<<< HEAD
        { _: ProgressIndicator -> resolvedPromise(mock<RunContentDescriptor>()) }
=======
        { _: ProgressIndicator -> mock<RunContentDescriptor>() }
>>>>>>> e42181f5
    }

    val executionEnvironment = ExecutionEnvironment(
      DefaultRunExecutor.getRunExecutorInstance(),
      programRunner,
      runnerAndConfigurationSettings,
      project
    )
    deviceFutures?.let { executionEnvironment.putCopyableUserData(DeviceFutures.KEY, deviceFutures) }
    try {
      Truth.assertThat(
        BeforeRunTaskProvider.getProvider(project, MakeBeforeRunTaskProvider.ID)!!
          .executeTask(
            DataContext.EMPTY_CONTEXT,
            this,
            executionEnvironment,
            makeBeforeRunTask
          )
      ).isTrue()
    } finally {
      runInEdtAndWait {
        AndroidGradleTests.waitForSourceFolderManagerToProcessUpdates(project)
      }
    }
  } finally {
    Disposer.dispose(disposable)
  }
}

fun <T : RunConfiguration?> createRunConfigurationFromClass(
  project: Project,
  qualifiedName: String,
  expectedType: Class<T>
): T? {
  val element =
    JavaPsiFacade.getInstance(project)
      .findClass(qualifiedName, GlobalSearchScope.projectScope(project))
      ?.children?.firstOrNull { it is PsiIdentifier }
      ?: error("$qualifiedName class not found")

  val runConfiguration = createRunConfigurationFromPsiElement(project, element)
  return if (expectedType.isInstance(runConfiguration)) expectedType.cast(runConfiguration)
  else error("Wrong type of run configuration created: ${runConfiguration::class}")
}

private fun createContext(project: Project, psiElement: PsiElement): ConfigurationContext {
  val dataContext = MapDataContext()
  dataContext.put(CommonDataKeys.PROJECT, project)
  if (PlatformCoreDataKeys.MODULE.getData(dataContext) == null) {
    dataContext.put(PlatformCoreDataKeys.MODULE, ModuleUtilCore.findModuleForPsiElement(psiElement))
  }
  dataContext.put(Location.DATA_KEY, PsiLocation.fromPsiElement(psiElement))
  return ConfigurationContext.getFromContext(dataContext, ActionPlaces.UNKNOWN)
}

private fun createRunConfigurationFromPsiElement(
  project: Project,
  psiElement: PsiElement
): RunConfiguration {
  val context = createContext(project, psiElement)
  val settings = context.configuration ?: return error("Failed to get/create run configuration settings")
  // Save the run configuration in the project.
  val runManager = RunManager.getInstance(project)
  runManager.addConfiguration(settings)
  return settings.configuration ?: error("Failed to create run configuration for: $psiElement")
}

@JvmOverloads
fun mockDeviceFor(androidVersion: Int, abis: List<Abi>, density: Int? = null): IDevice {
  val device = MockitoKt.mock<IDevice>()
  whenever(device.abis).thenReturn(abis.map { it.toString() })
  whenever(device.version).thenReturn(AndroidVersion(androidVersion))
  density?.let { whenever(device.density).thenReturn(density) }
  return device
}

fun withSimulatedSyncError(errorMessage: String, block: () -> Unit) {
  SimulatedSyncErrors.registerSyncErrorToSimulate(errorMessage)
  try {
    block()
  }
  finally {
    SimulatedSyncErrors.clear() // May leak to tests running afterwards.
  }
}<|MERGE_RESOLUTION|>--- conflicted
+++ resolved
@@ -54,7 +54,6 @@
 import com.intellij.psi.search.GlobalSearchScope
 import com.intellij.testFramework.MapDataContext
 import com.intellij.testFramework.runInEdtAndWait
-import org.jetbrains.concurrency.resolvedPromise
 import javax.swing.Icon
 
 fun RunConfiguration.executeMakeBeforeRunStepInTest(device: IDevice) =
@@ -91,11 +90,7 @@
       override fun canRunWithMultipleDevices(executorId: String): Boolean = false
       override val supportedConfigurationTypeIds = emptyList<String>()
       override fun getRunner(environment: ExecutionEnvironment, state: RunProfileState) =
-<<<<<<< HEAD
-        { _: ProgressIndicator -> resolvedPromise(mock<RunContentDescriptor>()) }
-=======
         { _: ProgressIndicator -> mock<RunContentDescriptor>() }
->>>>>>> e42181f5
     }
 
     val executionEnvironment = ExecutionEnvironment(
