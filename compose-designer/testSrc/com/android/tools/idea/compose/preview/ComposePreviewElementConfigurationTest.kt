--- conflicted
+++ resolved
@@ -35,10 +35,6 @@
 import com.android.tools.preview.PreviewDisplaySettings
 import com.android.tools.preview.SingleComposePreviewElementInstance
 import com.android.tools.preview.applyConfigurationForTest
-<<<<<<< HEAD
-=======
-import kotlin.math.sqrt
->>>>>>> 0d09370c
 import org.junit.Assert.assertEquals
 import org.junit.Rule
 import org.junit.Test
@@ -118,13 +114,6 @@
     states =
       listOf(buildState("default", 1000, 2000, Density.create(440)).apply { isDefaultState = true }),
   )
-private val deviceWithCustomDensity =
-  buildDevice(
-    name = "Device with custom density",
-    id = "device_with_custom_density",
-    states =
-      listOf(buildState("default", 1000, 2000, Density.create(440)).apply { isDefaultState = true })
-  )
 
 private val deviceProvider: (Configuration) -> Collection<Device> = {
   listOf(pixel4Device, nexus7Device, nexus10Device, roundWearOsDevice)
@@ -215,22 +204,14 @@
         PreviewDisplaySettings("Name", null, false, false, null),
         null,
         null,
-<<<<<<< HEAD
-        PreviewConfiguration.cleanAndGet(null, null, 123, 234, null, null, null, null)
-=======
         PreviewConfiguration.cleanAndGet(null, null, 123, 234, null, null, null, null),
->>>>>>> 0d09370c
-      )
-      .let { previewElement ->
-        previewElement.applyConfigurationForTest(
-          configuration,
-          highestApiTarget = { null },
-          devicesProvider = deviceProvider,
-<<<<<<< HEAD
-          defaultDeviceProvider = { deviceWithCustomDensity }
-=======
+      )
+      .let { previewElement ->
+        previewElement.applyConfigurationForTest(
+          configuration,
+          highestApiTarget = { null },
+          devicesProvider = deviceProvider,
           defaultDeviceProvider = { deviceWithCustomDensity },
->>>>>>> 0d09370c
         )
         val screenSize = configuration.device!!.getScreenSize(ScreenOrientation.PORTRAIT)!!
         assertEquals(338, screenSize.width)
