--- conflicted
+++ resolved
@@ -50,8 +50,6 @@
   <item name="java.lang.Iterable java.util.Iterator&lt;T&gt; iterator()">
     <annotation name="android.support.annotation.NonNull" />
   </item>
-<<<<<<< HEAD
-=======
   <item name="java.lang.Long java.lang.Long decode(java.lang.String)">
     <annotation name="android.support.annotation.NonNull" />
   </item>
@@ -64,7 +62,6 @@
   <item name="java.lang.Long java.lang.Long valueOf(long)">
     <annotation name="android.support.annotation.NonNull" />
   </item>
->>>>>>> abbea60e
   <item name="java.lang.Object java.lang.Class&lt;?&gt; getClass()">
     <annotation name="org.jetbrains.annotations.Contract">
       <val name="value" val="true" />
