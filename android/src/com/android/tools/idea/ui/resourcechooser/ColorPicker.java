// Copyright 2000-2019 JetBrains s.r.o. Use of this source code is governed by the Apache 2.0 license that can be found in the LICENSE file.
package com.android.tools.idea.ui.resourcechooser;

import com.android.tools.idea.editors.theme.ColorUtils;
import com.android.tools.idea.editors.theme.MaterialColorUtils;
import com.android.tools.adtui.ui.ClickableLabel;
import com.android.tools.adtui.util.GraphicsUtil;
import com.google.common.annotations.VisibleForTesting;
import com.google.common.collect.ImmutableMap;
import com.google.common.collect.ImmutableSet;
import com.intellij.codeInsight.hint.HintUtil;
import com.intellij.icons.AllIcons;
import com.intellij.ide.ui.LafManager;
import com.intellij.ide.util.PropertiesComponent;
import com.intellij.openapi.Disposable;
import com.intellij.openapi.ui.DialogWrapper;
import com.intellij.openapi.ui.popup.Balloon;
import com.intellij.openapi.util.SystemInfo;
import com.intellij.openapi.util.text.StringUtil;
import com.intellij.openapi.wm.WindowManager;
import com.intellij.ui.ColorPickerListener;
import com.intellij.ui.ColorUtil;
import com.intellij.ui.HintHint;
import com.intellij.ui.LightweightHint;
import com.intellij.ui.awt.RelativePoint;
import com.intellij.ui.scale.JBUIScale;
import com.intellij.util.Alarm;
import com.intellij.util.Consumer;
import com.intellij.util.containers.ContainerUtil;
import com.intellij.util.ui.ColorIcon;
import com.intellij.util.ui.ImageUtil;
import com.intellij.util.ui.JBUI;
import com.intellij.util.ui.StartupUiUtil;
import com.intellij.util.ui.UIUtil;
import java.util.Locale;
import org.jetbrains.annotations.NotNull;
import org.jetbrains.annotations.Nullable;

import javax.swing.*;
import javax.swing.Timer;
import javax.swing.event.DocumentEvent;
import javax.swing.event.DocumentListener;
import javax.swing.plaf.basic.BasicButtonUI;
import javax.swing.text.AttributeSet;
import javax.swing.text.BadLocationException;
import javax.swing.text.PlainDocument;
import java.awt.*;
import java.awt.event.*;
import java.awt.geom.Point2D;
import java.awt.image.BufferedImage;
import java.awt.image.ColorModel;
import java.awt.image.ImageObserver;
import java.awt.image.MemoryImageSource;
import java.text.ParseException;
import java.util.ArrayList;
import java.util.List;

/**
 * Color picker with support for Material suggestions and ARGB.
 * Unlike Intellij color picker, it uses a saturation and brightness matrix and a hue slider instead of a colour wheel
 */
public class ColorPicker extends JPanel implements ColorListener, DocumentListener {
  private static final String HSB_PROPERTY = "color.picker.is.hsb";

  private Color myColor;
  private ColorPreviewComponent myPreviewComponent;
  private JLabel myPreviewColorName;
  private ClickableLabel myColorSuggestionPreview;
  private Color myClosestColor;
  private final ColorSelectionPanel myColorSelectionPanel;
  private final JTextField myAlpha;
  private final JTextField myRed;
  private final JTextField myGreen;
  private final JTextField myBlue;
  private final JTextField myHex;
  private final Alarm myUpdateQueue;
  private final ColorPickerListener[] myExternalListeners;

  private RecommendedColorsComponent myRecommendedColorsComponent;
  private final ColorPipette myPicker;
  private final JLabel myA = new JLabel("A:");
  private final JLabel myR = new JLabel("R:");
  private final JLabel myG = new JLabel("G:");
  private final JLabel myB = new JLabel("B:");
  private final JLabel myR_after = new JLabel("");
  private final JLabel myG_after = new JLabel("");
  private final JLabel myB_after = new JLabel("");
  private final JLabel myHexLabel = new JLabel("#");

  private float[] myHSB;

  private final JComboBox myFormat = new JComboBox() {
    @Override
    public Dimension getPreferredSize() {
      Dimension size = super.getPreferredSize();
      UIManager.LookAndFeelInfo info = LafManager.getInstance().getCurrentLookAndFeel();
      if (info != null && info.getName().contains("Windows"))
        size.width += 10;
      return size;
    }
  };

  public ColorPicker(@NotNull Disposable parent, @Nullable Color color, boolean enableOpacity, ColorPickerListener... listeners) {
    this(parent, color, enableOpacity, listeners, false);
  }

  private ColorPicker(Disposable parent,
          @Nullable Color color, boolean enableOpacity,
          ColorPickerListener[] listeners, boolean opacityInPercent) {
    myUpdateQueue = new Alarm(Alarm.ThreadToUse.SWING_THREAD, parent);
    myAlpha = createColorField(false);
    myRed = createColorField(false);
    myGreen = createColorField(false);
    myBlue = createColorField(false);
    myHex = createColorField(true);
    myA.setLabelFor(myAlpha);
    myR.setLabelFor(myRed);
    myG.setLabelFor(myGreen);
    myB.setLabelFor(myBlue);
    myHexLabel.setLabelFor(myHex);
    setLayout(new BoxLayout(this, BoxLayout.PAGE_AXIS));
    setBorder(JBUI.Borders.empty(5, 5, 0, 5));

    DefaultComboBoxModel model = new DefaultComboBoxModel(new String[]{"RGB", "HSB"});
    if (enableOpacity) {
      model.addElement("ARGB");
    }
    myFormat.setModel(model);

    myColorSelectionPanel = new ColorSelectionPanel(this, enableOpacity, opacityInPercent);

    myExternalListeners = listeners;
    myFormat.addActionListener(new ActionListener() {
      @Override
      public void actionPerformed(ActionEvent e) {
        PropertiesComponent.getInstance().setValue(HSB_PROPERTY, !isRGBMode());
        myColorSelectionPanel.myOpacityComponent.setVisible(isARGBMode());
        myA.setVisible(isARGBMode());
        myAlpha.setVisible(isARGBMode());
        myR.setText(isRGBMode() ? "R:" : "H:");
        myG.setText(isRGBMode() ? "G:" : "S:");
        myR_after.setText(isRGBMode() ? "" : "\u00B0");
        myR_after.setVisible(!isRGBMode());
        myG.setText(isRGBMode() ? "G:" : "S:");
        myG_after.setText(isRGBMode() ? "" : "%");
        myG_after.setVisible(!isRGBMode());
        myB_after.setText(isRGBMode() ? "" : "%");
        myB_after.setVisible(!isRGBMode());
        if (!isARGBMode() && myColor.getAlpha() != 255) {
          updatePreview(ColorUtil.toAlpha(myColor, 255), false);
        }
        applyColor(myColor);
        applyColorToHEX(myColor);
      }
    });

    myPicker = new ColorPipette(this, getColor());
    myPicker.setListener(new ColorListener() {
      @Override
      public void colorChanged(Color color, Object source) {
        setColor(color, source);
      }
    });
    try {
      myRecommendedColorsComponent = new RecommendedColorsComponent(new ColorListener() {
        @Override
        public void colorChanged(Color color, Object source) {
          setColor(color, source);
        }
      });

      JComponent topPanel = buildTopPanel(true);
      add(topPanel);
      add(myColorSelectionPanel);
      add(myRecommendedColorsComponent);
    }
    catch (ParseException ignore) {
    }

    setColor(color == null ? Color.WHITE : color, this);
    setSize(JBUI.size(300, 350));

    final boolean hsb = PropertiesComponent.getInstance().getBoolean(HSB_PROPERTY);
    if (hsb) {
      myFormat.setSelectedIndex(1);
    }
  }

  /** RGB or ARGB mode */
  private boolean isRGBMode() {
    return myFormat.getSelectedIndex() == 0 || isARGBMode();
  }

  private boolean isARGBMode() {
    return myFormat.getSelectedIndex() == 2;
  }

  /** Pick colors in RGB mode */
  public void pickRGB() {
    myFormat.setSelectedIndex(0);
  }

  /** Pick colors in HSB mode */
  public void pickHSB() {
    myFormat.setSelectedIndex(1);
  }

  /** Pick colors in ARGB mode. Only valid if the color picker was constructed with enableOpacity=true. */
  public void pickARGB() {
    myFormat.setSelectedIndex(2);
  }

  private int getLargestDigitWidth(boolean hex) {
    FontMetrics metrics = getFontMetrics(getFont());
    int largestWidth = metrics.charWidth('0');
    int maxDigit = hex ? 16 : 10;
    for (int i = 1; i < maxDigit; i++) {
      largestWidth = Math.max(largestWidth, metrics.charWidth(Character.toUpperCase(Character.forDigit(i, maxDigit))));
    }
    return largestWidth;
  }

  private JTextField createColorField(final boolean hex) {
    final NumberDocument doc = new NumberDocument(hex);
    final JTextField field = new JTextField(doc, "", hex ? 8 : 3) {
      @Override
      protected int getColumnWidth() {
        return getLargestDigitWidth(hex);
      }
    };
    doc.setSource(field);
    field.getDocument().addDocumentListener(this);
    field.addFocusListener(new FocusAdapter() {
      @Override
      public void focusGained(final FocusEvent e) {
        field.selectAll();
      }
    });
    return field;
  }

  public JComponent getPreferredFocusedComponent() {
    return myHex;
  }

  public void setColor(@NotNull Color color) {
    setColor(color, null);
  }

  private void setColor(Color color, Object src) {
    colorChanged(color, src);
    myColorSelectionPanel.setColor(color, src);
  }

  public Color getColor() {
    return myColor;
  }

  public void setContrastParameters(@NotNull ImmutableMap<String, Color> contrastColorsWithDescription,
          boolean isBackground,
          boolean displayWarning) {
    myPreviewComponent.setContrastParameters(contrastColorsWithDescription, isBackground, displayWarning);
  }

  @Override
  public void insertUpdate(DocumentEvent e) {
    update(((NumberDocument)e.getDocument()).mySrc);
  }

  private void update(final JTextField src) {
    myUpdateQueue.cancelAllRequests();
    myUpdateQueue.addRequest(new Runnable() {
      @Override
      public void run() {
        validateAndUpdatePreview(src);
      }
    }, 300);
  }

  @Override
  public void removeUpdate(DocumentEvent e) {
    update(((NumberDocument)e.getDocument()).mySrc);
  }

  @Override
  public void changedUpdate(DocumentEvent e) {
    // ignore
  }

  private void validateAndUpdatePreview(JTextField src) {
    Color color;
    if (myHex.hasFocus()) {
      if (isARGBMode()) { // Read alpha from the text string itself
        // ColorUtil.fromHex only handles opaque colors
        String text = myHex.getText();
        int rgbIndex = Math.max(0, text.length() - 6);
        String rgb = text.substring(rgbIndex);
        String alphaText = text.substring(0, rgbIndex);
        int alpha = alphaText.isEmpty() ? 255 : Integer.parseInt(alphaText, 16);
        Color c = ColorUtil.fromHex(rgb, null);
        color = c != null ? ColorUtil.toAlpha(c, alpha) : null;
      } else {
        Color c = ColorUtil.fromHex(myHex.getText(), null);
        color = c != null ? ColorUtil.toAlpha(c, myColorSelectionPanel.mySaturationBrightnessComponent.myOpacity) : null;
      }
    } else {
      color = gatherRGB(myRed.hasFocus() || myGreen.hasFocus() || myBlue.hasFocus());
    }
    if (color != null) {
      myColorSelectionPanel.myOpacityComponent.setColor(color);
      if (myAlpha.hasFocus() || (isARGBMode() && myHex.hasFocus())) {
        myColorSelectionPanel.myOpacityComponent.setValue(color.getAlpha());
      }
      myColorSelectionPanel.myOpacityComponent.repaint();
      updatePreview(color, src == myHex);
    }
  }

  private void updatePreview(Color color, boolean fromHex) {
    if (color != null && !color.equals(myColor)) {
      myColor = color;
      myPreviewComponent.setColor(color);
      myColorSelectionPanel.setColor(color, fromHex ? myHex : null);

      setNameTag(color);

      if (fromHex) {
        applyColor(color);
      } else {
        applyColorToHEX(color);
      }

      fireColorChanged(color);
    }
  }

  @Override
  public void colorChanged(Color color, Object source) {
    if (color != null && !color.equals(myColor)) {
      myColor = color;

      applyColor(color);

      if (source != myHex) {
        applyColorToHEX(color);
      }
      myPreviewComponent.setColor(color);
      myColorSelectionPanel.setOpacityComponentColor(color);

      setNameTag(color);

      fireColorChanged(color);
    }
  }

  private void setNameTag(@NotNull Color color) {
    String name = MaterialColorUtils.getMaterialName(color);
    if (name == null) {
      name = "Custom color";
      myClosestColor = MaterialColorUtils.getClosestMaterialColor(color);
      myColorSuggestionPreview.setVisible(true);
      String toolTip = "<html>Change to <b>" + MaterialColorUtils.getMaterialName(myClosestColor);
      myColorSuggestionPreview.setToolTipText(toolTip);
      myColorSuggestionPreview.setIcon(JBUI.scale(new ColorIcon(12, myClosestColor)));
    }
    else {
      myColorSuggestionPreview.setVisible(false);
    }
    myPreviewColorName.setText(name);
  }

  private void fireColorChanged(Color color) {
    if (myExternalListeners == null) return;
    for (ColorPickerListener listener : myExternalListeners) {
      listener.colorChanged(color);
    }
  }

  private void fireClosed(@Nullable Color color) {
    if (myExternalListeners == null) return;
    for (ColorPickerListener listener : myExternalListeners) {
      listener.closed(color);
    }
  }

  public void setRecommendedColors(@NotNull List<Color> colorList) {
    myRecommendedColorsComponent.setColors(colorList);
  }

  @SuppressWarnings("UseJBColor")
  @Nullable
  private Color gatherRGB(boolean fromTextFields) {
    try {
      final int r = Integer.parseInt(myRed.getText());
      final int g = Integer.parseInt(myGreen.getText());
      final int b = Integer.parseInt(myBlue.getText());
      final int a = Integer.parseInt(myAlpha.getText());
      if (isARGBMode()) {
        return new Color(r, g, b, a);
      }
      else if (isRGBMode()) {
        return new Color(r, g, b);
      }
      else if (fromTextFields) {
        return Color.getHSBColor(r / 360.0f, g / 100.0f, b / 100.0f);
      }
      else {
        return Color.getHSBColor(myHSB[0], myHSB[1], myHSB[2]);
      }
    }
    catch (Exception ignore) {
    }
    return null;
  }

  private void applyColorToHEX(final Color c) {
    if (isARGBMode()) {
      myHex.setText(String.format("%08X", c.getRGB()));
    } else {
      myHex.setText(String.format("%06X", (0xFFFFFF & c.getRGB())));
    }
  }

  private void applyColorToRGB(final Color color) {
    myAlpha.setText(String.valueOf(color.getAlpha()));
    myRed.setText(String.valueOf(color.getRed()));
    myGreen.setText(String.valueOf(color.getGreen()));
    myBlue.setText(String.valueOf(color.getBlue()));
  }

  private void applyColorToHSB(final Color c) {
    myAlpha.setText(String.valueOf(c.getAlpha()));
    myHSB = Color.RGBtoHSB(c.getRed(), c.getGreen(), c.getBlue(), null);
    myRed.setText(String.valueOf((Math.round(360f * myHSB[0]))));
    myGreen.setText(String.valueOf((Math.round(100f * myHSB[1]))));
    myBlue.setText(String.valueOf((Math.round(100f * myHSB[2]))));
  }

  private void applyColor(final Color color) {
    if (isRGBMode()) {
      applyColorToRGB(color);
    } else {
      applyColorToHSB(color);
    }
  }

  @Nullable
  public static Color showDialog(Component parent,
          String caption,
          @Nullable Color preselectedColor,
          boolean enableOpacity,
          @Nullable ColorPickerListener[] listeners,
          boolean opacityInPercent) {
    final ColorPickerDialog dialog = new ColorPickerDialog(parent, caption, preselectedColor, enableOpacity, listeners, opacityInPercent);
    dialog.show();
    if (dialog.getExitCode() == DialogWrapper.OK_EXIT_CODE) {
      return dialog.getColor();
    }

    return null;
  }

  @NotNull
  private JComponent buildTopPanel(boolean enablePipette) throws ParseException {
    final JComponent result = new Box(BoxLayout.PAGE_AXIS);

    JComponent namePanel = new Box(BoxLayout.LINE_AXIS);
    myPreviewColorName = new JLabel("");
    Font f = myPreviewColorName.getFont();
    myPreviewColorName.setFont(f.deriveFont(f.getStyle() | Font.BOLD));

    myColorSuggestionPreview = new ClickableLabel("CLOSEST MATERIAL COLOR");
    myColorSuggestionPreview.setFont(f.deriveFont(JBUIScale.scale(8.0f)));
    myColorSuggestionPreview.addActionListener(new ActionListener() {
      @Override
      public void actionPerformed(ActionEvent e) {
        myColorSelectionPanel.setColor(myClosestColor, this);
      }
    });

    namePanel.add(myPreviewColorName);
    namePanel.add(Box.createRigidArea(new Dimension(JBUIScale.scale(5), 0)));
    namePanel.add(myColorSuggestionPreview);
    namePanel.add(Box.createHorizontalGlue());
    result.add(namePanel);

    final JComponent previewPanel = new Box(BoxLayout.LINE_AXIS);
    if (enablePipette && ColorPipette.isAvailable()) {
      final JButton pipette = new JButton();
      pipette.setUI(new BasicButtonUI());
      pipette.setRolloverEnabled(true);
      pipette.setIcon(AllIcons.Ide.Pipette);
      pipette.setBorder(JBUI.Borders.empty());
      pipette.setRolloverIcon(AllIcons.Ide.Pipette_rollover);
      pipette.setFocusable(false);
      pipette.addActionListener(e -> {
        myPicker.myOldColor = getColor();
        myPicker.pick();
        //JBPopupFactory.getInstance().createBalloonBuilder(new JLabel("Press ESC button to close pipette"))
        //  .setAnimationCycle(2000)
        //  .setSmallVariant(true)
        //  .createBalloon().show(new RelativePoint(pipette, new Point(pipette.getWidth() / 2, 0)), Balloon.Position.above);
      });
      previewPanel.add(pipette);
    }

    myPreviewComponent = new ColorPreviewComponent();
    previewPanel.add(myPreviewComponent);

    result.add(previewPanel);

    final JComponent rgbPanel = new Box(BoxLayout.LINE_AXIS);
    myR_after.setPreferredSize(JBUI.size(14, -1));
    myG_after.setPreferredSize(JBUI.size(14, -1));
    myB_after.setPreferredSize(JBUI.size(14, -1));
    rgbPanel.setBorder(BorderFactory.createEmptyBorder(10, 0, 0, 0));
    rgbPanel.add(myA);
    rgbPanel.add(myAlpha);
    myA.setVisible(isARGBMode());
    myAlpha.setVisible(isARGBMode());
    rgbPanel.add(Box.createHorizontalStrut(JBUIScale.scale(3)));
    rgbPanel.add(myR);
    rgbPanel.add(myRed);
    rgbPanel.add(myR_after);
    myR_after.setVisible(false);
    rgbPanel.add(Box.createHorizontalStrut(JBUIScale.scale(3)));
    rgbPanel.add(myG);
    rgbPanel.add(myGreen);
    rgbPanel.add(myG_after);
    myG_after.setVisible(false);
    rgbPanel.add(Box.createHorizontalStrut(JBUIScale.scale(3)));
    rgbPanel.add(myB);
    rgbPanel.add(myBlue);
    rgbPanel.add(myB_after);
    myB_after.setVisible(false);
    rgbPanel.add(Box.createHorizontalStrut(JBUIScale.scale(3)));
    rgbPanel.add(myFormat);

    JComponent valuesPanel = new Box(BoxLayout.LINE_AXIS);

    rgbPanel.setMaximumSize(JBUI.size(-1, 35));
    valuesPanel.add(rgbPanel);

    final JComponent hexPanel = new Box(BoxLayout.X_AXIS);
    hexPanel.setBorder(BorderFactory.createEmptyBorder(10, 0, 0, 0));
    hexPanel.add(myHexLabel);
    hexPanel.add(myHex);
    myHex.setMaximumSize(JBUI.size(120, 25));

    valuesPanel.add(Box.createHorizontalGlue());
    valuesPanel.add(hexPanel);
    result.add(valuesPanel);

    return result;
  }

  private static class ColorSelectionPanel extends JPanel {
    private SaturationBrightnessComponent mySaturationBrightnessComponent;
    private HueSlideComponent myHueComponent;
    private SlideComponent myOpacityComponent = null;

    private ColorSelectionPanel(ColorListener listener, boolean enableOpacity, boolean opacityInPercent) {
      setLayout(new BoxLayout(this, BoxLayout.PAGE_AXIS));
      setBorder(BorderFactory.createEmptyBorder(5, 0, 5, 0));

      mySaturationBrightnessComponent = new SaturationBrightnessComponent();
      add(mySaturationBrightnessComponent);

      mySaturationBrightnessComponent.addListener(listener);

      myHueComponent = new HueSlideComponent("Hue");
      myHueComponent.setToolTipText("Hue");
      myHueComponent.addListener(value -> {
        mySaturationBrightnessComponent.setHue(value.intValue() / 360.0f);
        myOpacityComponent.setHue(value.intValue() / 360.0f);
        mySaturationBrightnessComponent.repaint();
      });

      add(myHueComponent);

      if (enableOpacity) {
        myOpacityComponent = new SlideComponent("Opacity");
        myOpacityComponent.setUnits(opacityInPercent ? SlideComponent.Unit.PERCENT : SlideComponent.Unit.LEVEL);
        myOpacityComponent.setToolTipText("Opacity");
        myOpacityComponent.addListener(integer -> {
          mySaturationBrightnessComponent.setOpacity(integer.intValue());
          mySaturationBrightnessComponent.repaint();
        });

        add(myOpacityComponent);
      }
    }

    public void setOpacityComponentColor(Color color) {
      myOpacityComponent.setColor(color);
      myOpacityComponent.repaint();
    }

    public void setColor(Color color, Object source) {
      float[] hsb = new float[3];
      Color.RGBtoHSB(color.getRed(), color.getGreen(), color.getBlue(), hsb);

      myHueComponent.setHueValue(hsb[0]);
      myHueComponent.repaint();

      mySaturationBrightnessComponent.dropImage();
      if (myOpacityComponent != null) {
        setOpacityComponentColor(color);
        myOpacityComponent.setValue(color.getAlpha());
        myOpacityComponent.repaint();
      }
      mySaturationBrightnessComponent.setColor(color, source);
    }
  }

  static class SaturationBrightnessComponent extends JComponent {
    private static final int BORDER_SIZE = JBUIScale.scale(5);
    private float myBrightness = 1f;
    private float myHue = 1f;
    private float mySaturation = 0f;

    private Image myImage;
    private Rectangle myComponent;

    private Color myColor;

    private final List<ColorListener> myListeners = ContainerUtil.createLockFreeCopyOnWriteList();
    private int myOpacity;

    protected SaturationBrightnessComponent() {
      setOpaque(true);

      addMouseMotionListener(new MouseAdapter() {
        @Override
        public void mouseDragged(MouseEvent e) {
          final Dimension size = getSize();
          final int x = Math.max(Math.min(e.getX(), size.width - BORDER_SIZE), BORDER_SIZE) - BORDER_SIZE;
          final int y = Math.max(Math.min(e.getY(), size.height - BORDER_SIZE), BORDER_SIZE) - BORDER_SIZE;

          float saturation = ((float)x) / (size.width - 2 * BORDER_SIZE);
          float brightness = 1.0f - ((float)y) / (size.height - 2 * BORDER_SIZE);

          setHSBValue(myHue, saturation, brightness, myOpacity);
        }
      });

      addMouseListener(new MouseAdapter() {
        @Override
        public void mousePressed(MouseEvent e) {
          final Dimension size = getSize();
          final int x = Math.max(Math.min(e.getX(), size.width - BORDER_SIZE), BORDER_SIZE) - BORDER_SIZE;
          final int y = Math.max(Math.min(e.getY(), size.height - BORDER_SIZE), BORDER_SIZE) - BORDER_SIZE;


          float saturation = ((float)x) / (size.width - 2 * BORDER_SIZE);
          float brightness = 1.0f - ((float)y) / (size.height - 2 * BORDER_SIZE);

          setHSBValue(myHue, saturation, brightness, myOpacity);
        }
      });
    }

    private void setHSBValue(float h, float s, float b, int opacity) {
      myHue = h;
      mySaturation = s;
      myBrightness = b;
      myOpacity = opacity;
      myColor = ColorUtil.toAlpha(Color.getHSBColor(h, s, b), opacity);

      fireColorChanged(this);

      repaint();
    }

    private void setColor(Color color, Object source) {
      float[] hsb = new float[3];
      Color.RGBtoHSB(color.getRed(), color.getGreen(), color.getBlue(), hsb);
      myColor = color;
      myHue = hsb[0];
      mySaturation = hsb[1];
      myBrightness = hsb[2];
      myOpacity = color.getAlpha();

      fireColorChanged(source);

      repaint();
    }

    public void addListener(ColorListener listener) {
      myListeners.add(listener);
    }

    private void fireColorChanged(Object source) {
      for (ColorListener listener : myListeners) {
        listener.colorChanged(myColor, source);
      }
    }

    public void setOpacity(int opacity) {
      if (opacity != myOpacity) {
        setHSBValue(myHue, mySaturation, myBrightness, opacity);
      }
    }

    public void setHue(float hue) {
      if (Math.abs(hue - myHue) > 0.01) {
        setHSBValue(hue, mySaturation, myBrightness, myOpacity);
      }
    }

    @Override
    public Dimension getPreferredSize() {
      return JBUI.size(250, 170);
    }

    @Override
    public Dimension getMinimumSize() {
      return JBUI.size(150, 170);
    }

    @Override
    protected void paintComponent(Graphics g) {
      final Dimension size = getSize();

      myComponent = new Rectangle(BORDER_SIZE, BORDER_SIZE, size.width, size.height);
      myImage = createImage(new SaturationBrightnessImageProducer(size.width - BORDER_SIZE * 2, size.height - BORDER_SIZE * 2, myHue));

      g.setColor(UIManager.getColor("Panel.background"));
      g.fillRect(0, 0, getWidth(), getHeight());

      g.drawImage(myImage, myComponent.x, myComponent.y, null);

      final int x = Math.round(mySaturation * (myComponent.width - 2 * BORDER_SIZE));
      final int y = Math.round((myComponent.height - 2 * BORDER_SIZE) * (1.0f - myBrightness));

      int knobX = BORDER_SIZE + x;
      int knobY = BORDER_SIZE + y;
      g.setColor(Color.WHITE);
      g.drawOval(knobX - JBUIScale.scale(4), knobY - JBUIScale.scale(4), JBUIScale.scale(8), JBUIScale.scale(8));
      g.drawOval(knobX - JBUIScale.scale(3), knobY - JBUIScale.scale(3), JBUIScale.scale(6), JBUIScale.scale(6));
    }

    public void dropImage() {
      myImage = null;
    }

    @VisibleForTesting
    protected Color getColor() {
      return myColor;
    }
  }

  public static class ColorPreviewComponent extends JComponent {
    private static final Icon WARNING_ICON = AllIcons.General.BalloonWarning;
    private static final String TEXT = "Text";
    private static final int PADDING = JBUIScale.scale(18);
    private static final float FONT_SIZE_RATIO = 1.5f;

    private Color myColor;
    private boolean myIsContrastPreview = false;
    private ImmutableSet<Color> myContrastColorSet;
    private boolean myIsBackgroundColor;
    private String myErrorString;
    private ImmutableMap<String, Color> myContrastColorsWithDescription;
    private boolean myDisplayWarning;

    private ColorPreviewComponent() {
      setBorder(JBUI.Borders.empty(0, 2));
    }

    @Override
    public Dimension getMaximumSize() {
      return new Dimension(Integer.MAX_VALUE, JBUIScale.scale(32));
    }

    /**
     * Adds text to the preview so the user can see the contrast of two colors
     *
     * @param contrastColorsWithDescription the colors we are testing the contrast against, and their associate description.
     *                                  If the user is editing a state list, this might be more than 1.
     * @param isBackgroundColor true if it's a background color, of false if it's a text color
     * @param displayWarning whether or not to display a warning for contrast issues
     */
    public void setContrastParameters(@NotNull ImmutableMap<String, Color> contrastColorsWithDescription,
            boolean isBackgroundColor,
            boolean displayWarning) {
      myIsContrastPreview = true;
      myContrastColorsWithDescription = contrastColorsWithDescription;
      myContrastColorSet = ImmutableSet.copyOf(contrastColorsWithDescription.values());
      myIsBackgroundColor = isBackgroundColor;
      myDisplayWarning = displayWarning;
      setErrorString(displayWarning ? ColorUtils.getContrastWarningMessage(contrastColorsWithDescription, myColor, isBackgroundColor) : "");
    }

    private void setErrorString(@NotNull String error) {
      myErrorString = error;
      setToolTipText(myErrorString);
    }

    @Override
    public Dimension getPreferredSize() {
      return JBUI.size(100, 32);
    }

    @Override
    public Dimension getMinimumSize() {
      return getPreferredSize();
    }

    public void setColor(Color c) {
      myColor = c;
      if (myIsContrastPreview && myDisplayWarning) {
        setErrorString(ColorUtils.getContrastWarningMessage(myContrastColorsWithDescription, c, myIsBackgroundColor));
      }
      repaint();
    }

    @Override
    @SuppressWarnings("UseJBColor")
    protected void paintComponent(Graphics graphics) {
      Graphics2D g = (Graphics2D)graphics;
      final Insets i = getInsets();
      final Rectangle r = getBounds();
      final int width = r.width - i.left - i.right;
      final int height = r.height - i.top - i.bottom;
      com.intellij.util.ui.GraphicsUtil.setupAntialiasing(g);

      Rectangle clipRectangle = new Rectangle(i.left, i.top, width, height);
      GraphicsUtil.paintCheckeredBackground(g, clipRectangle);

      if (!myIsContrastPreview) {
        g.setColor(myColor);
        g.fillRect(clipRectangle.x, clipRectangle.y, clipRectangle.width, clipRectangle.height);
        return;
      }

      // 1 added for rounding up the division, so that all the rectangles will fill the entire width of the component
      int colorCellWidth = width / myContrastColorSet.size() + 1;
      Rectangle drawingRectangle = new Rectangle(clipRectangle.x, clipRectangle.y, colorCellWidth, clipRectangle.height);
      Font defaultFont = StartupUiUtil.getLabelFont();
      Font textFont = defaultFont.deriveFont(defaultFont.getSize() * FONT_SIZE_RATIO);

      for (Color color : myContrastColorSet) {
        Color textColor = myIsBackgroundColor ? color : myColor;
        Color backgroundColor = myIsBackgroundColor ? myColor : color;

        g.setColor(backgroundColor);
        g.fillRect(drawingRectangle.x, drawingRectangle.y, drawingRectangle.width, drawingRectangle.height);
        g.setColor(textColor);
        g.setFont(textFont);
        GraphicsUtil.drawCenteredString(g, drawingRectangle, TEXT);
        drawingRectangle.x += colorCellWidth;
      }

      if (!myErrorString.isEmpty()) {
        WARNING_ICON.paintIcon(this, g, width - PADDING, height - PADDING);
      }
    }
  }

  public class NumberDocument extends PlainDocument {

    private final boolean myHex;
    private JTextField mySrc;

    public NumberDocument(boolean hex) {
      myHex = hex;
    }

    void setSource(JTextField field) {
      mySrc = field;
    }

    @Override
    public void insertString(int offs, String str, AttributeSet a) throws BadLocationException {
      final boolean rgb = isRGBMode();
      char[] source = str.toCharArray();
      if (mySrc != null) {
        final int selected = mySrc.getSelectionEnd() - mySrc.getSelectionStart();
        int newLen = mySrc.getText().length() -  selected + str.length();
        if (newLen > (myHex ? (isARGBMode() ? 8 : 6) : 3)) {
          Toolkit.getDefaultToolkit().beep();
          return;
        }
      }
      char[] result = new char[source.length];
      int j = 0;
      for (int i = 0; i < result.length; i++) {
        if (myHex ? "0123456789abcdefABCDEF".indexOf(source[i]) >= 0 : Character.isDigit(source[i])) {
          result[j++] = source[i];
        }
        else {
          Toolkit.getDefaultToolkit().beep();
        }
      }
      final String toInsert = StringUtil.toUpperCase(new String(result, 0, j));
      final String res = new StringBuilder(mySrc.getText()).insert(offs, toInsert).toString();
      try {
        if (!myHex) {
          final int num = Integer.parseInt(res);
          if (rgb) {
            if (num > 255) {
              Toolkit.getDefaultToolkit().beep();
              return;
            }
          } else {
            if ((mySrc == myRed && num > 359) || ((mySrc == myGreen || mySrc == myBlue) && num > 100)) {
              Toolkit.getDefaultToolkit().beep();
              return;
            }
          }
        }
      }
      catch (NumberFormatException ignore) {
      }
      super.insertString(offs, toInsert, a);
    }
  }

  private static class RecommendedColorsComponent extends JComponent {
    private static final int SPACE = JBUIScale.scale(3);
    private static final int CELL_SIZE = JBUIScale.scale(40);
    private static final int COLUMN_COUNT = 10;

    private List<Color> myRecommendedColors = new ArrayList<>();

    private RecommendedColorsComponent(final ColorListener listener) {
      addMouseListener(new MouseAdapter() {
        @Override
        public void mousePressed(MouseEvent e) {
          Color color = getColor(e);
          if (color != null) {
            listener.colorChanged(color, RecommendedColorsComponent.this);
          }
        }
      });
    }

    @Override
    public String getToolTipText(MouseEvent event) {
      Color color = getColor(event);
      if (color != null) {
        String name = MaterialColorUtils.getMaterialName(color);
        if (name != null) {
          return name;
        }
        return String.format(Locale.US, "R: %d G: %d B: %d", color.getRed(), color.getGreen(), color.getBlue());
      }

      return super.getToolTipText(event);
    }

    @Nullable
    private Color getColor(MouseEvent event) {
      int ndx = pointToColorPosition(event.getPoint());
      if (ndx >= 0 && ndx < myRecommendedColors.size()) {
        return myRecommendedColors.get(ndx);
      }
      return null;
    }

    public void setColors(@NotNull List<Color> colorList) {
      myRecommendedColors.clear();
      myRecommendedColors.addAll(colorList);
    }

    private int pointToColorPosition(Point p) {
      int x = p.x;
      int y = p.y;

      int leftPadding = getLeftPadding();
      int topPadding = getTopPadding();

      int col = x - leftPadding >= 0 ? (x - leftPadding) / CELL_SIZE : -1;
      int row = y - topPadding >=0 ? (y - topPadding) / CELL_SIZE : -1;

      return row >= 0 && col >= 0 && row < getRowCount() && col < COLUMN_COUNT ?  col + row * COLUMN_COUNT: -1;
    }

    private int getLeftPadding() {
      return (getSize().width - (COLUMN_COUNT * CELL_SIZE - SPACE)) / 2;
    }

    private int getTopPadding() {
      return (getSize().height - (getRowCount() * CELL_SIZE - SPACE)) / 2;
    }

    private int getRowCount() {
      return myRecommendedColors.isEmpty() ? 0 : (int)Math.ceil(myRecommendedColors.size() / new Double(COLUMN_COUNT));
    }

    @Override
    public Dimension getPreferredSize() {
      return getMinimumSize();
    }

    @Override
    public Dimension getMinimumSize() {
      final Insets i = getInsets();
      // The dimension is not scaled since CELL_SIZE and PADDING are already scaled
      return new Dimension(COLUMN_COUNT * CELL_SIZE - SPACE + i.left + i.right, getRowCount() * CELL_SIZE - SPACE + i.top + i.bottom);
    }

    @Override
    public Dimension getMaximumSize() {
      return new Dimension(Integer.MAX_VALUE, -1);
    }

    @Override
    protected void paintComponent(Graphics g) {
      final int leftPadding = getLeftPadding();
      final int topPadding = getTopPadding();

      for (int r = 0; r < myRecommendedColors.size(); r++) {
        int row = r / COLUMN_COUNT;
        int col = r % COLUMN_COUNT;
        Color color = myRecommendedColors.get(r);
        g.setColor(color);
        g.fillRect(leftPadding + col * CELL_SIZE, topPadding + row * CELL_SIZE, CELL_SIZE - SPACE, CELL_SIZE - SPACE);
      }
    }
  }

  static class ColorPickerDialog extends DialogWrapper {

    private final Color myPreselectedColor;
    private final ColorPickerListener[] myListeners;
    private ColorPicker myColorPicker;
    private final boolean myEnableOpacity;
    private ColorPipette myPicker;
    private final boolean myOpacityInPercent;

    public ColorPickerDialog(Component parent,
<<<<<<< HEAD
                             String caption,
                             @Nullable Color preselectedColor,
                             boolean enableOpacity,
                             @Nullable ColorPickerListener[] listeners,
                             boolean opacityInPercent) {
=======
            String caption,
            @Nullable Color preselectedColor,
            boolean enableOpacity,
            @Nullable ColorPickerListener[] listeners,
            boolean opacityInPercent) {
>>>>>>> f305d7b8
      super(parent, true);
      myListeners = listeners;
      setTitle(caption);
      myPreselectedColor = preselectedColor;
      myEnableOpacity = enableOpacity;
      myOpacityInPercent = opacityInPercent;
      setResizable(false);
      setOKButtonText("Choose");
      init();
      addMouseListener((MouseMotionListener)new MouseAdapter() {
        @Override
        public void mouseEntered(MouseEvent e) {
          myPicker.cancelPipette();
        }

        @Override
        public void mouseExited(MouseEvent e) {
          myPicker.pick();
        }
      });

    }

    @Override
    protected JComponent createCenterPanel() {
      if (myColorPicker == null) {
        myColorPicker = new ColorPicker(myDisposable, myPreselectedColor, myEnableOpacity, myListeners, myOpacityInPercent);
        myColorPicker.pickARGB();
      }

      return myColorPicker;
    }

    public Color getColor() {
      return myColorPicker.getColor();
    }

    @Override
    public JComponent getPreferredFocusedComponent() {
      return myColorPicker.getPreferredFocusedComponent();
    }

    @Override
    public void show() {
      super.show();
      myColorPicker.fireClosed(getExitCode() == DialogWrapper.OK_EXIT_CODE ? getColor() : null);
    }
  }

  public static class SaturationBrightnessImageProducer extends MemoryImageSource {
    private int[] myPixels;
    private int myWidth;
    private int myHeight;

    private float[] mySat;
    private float[] myBrightness;

    private float myHue;

    public SaturationBrightnessImageProducer(int w, int h, float hue) {
      super(w, h, null, 0, w);
      myPixels = new int[w * h];
      myWidth = w;
      myHeight = h;
      myHue = hue;
      generateLookupTables();
      newPixels(myPixels, ColorModel.getRGBdefault(), 0, w);
      setAnimated(true);
      generateComponent();
    }

    public int getRadius() {
      return Math.min(myWidth, myHeight) / 2 - 2;
    }

    private void generateLookupTables() {
      mySat = new float[myWidth * myHeight];
      myBrightness = new float[myWidth * myHeight];
      for (int x = 0; x < myWidth; x++) {
        for (int y = 0; y < myHeight; y++) {
          int index = x + y * myWidth;
          mySat[index] = ((float)x) / myWidth;
          myBrightness[index] = 1.0f - ((float)y) / myHeight;
        }
      }
    }

    public void generateComponent() {
      for (int index = 0; index < myPixels.length; index++) {
        myPixels[index] = Color.HSBtoRGB(myHue, mySat[index], myBrightness[index]);
      }
      newPixels();
    }
  }

  private static class ColorPipette implements ImageObserver {
    private Dialog myPickerFrame;
    private final JComponent myParent;
    private Color myOldColor;
    private Timer myTimer;

    private Point myPoint = new Point();
    private Point myPickOffset;
    private Robot myRobot = null;
    private Color myPreviousColor;
    private Point myPreviousLocation;
    private Rectangle myCaptureRect;
    private Graphics2D myGraphics;
    private BufferedImage myImage;
    private Point myHotspot;
    private BufferedImage myMagnifierImage;
    private Color myTransparentColor = new Color(0, true);
    private Rectangle myZoomRect;
    private ColorListener myColorListener;
    private BufferedImage myMaskImage;
    private Alarm myColorListenersNotifier = new Alarm(Alarm.ThreadToUse.SWING_THREAD);

    private ColorPipette(JComponent parent, Color oldColor) {
      myParent = parent;
      myOldColor = oldColor;

      try {
        myRobot = new Robot();
      }
      catch (AWTException e) {
        // should not happen
      }
    }

    public void setListener(ColorListener colorListener) {
      myColorListener = colorListener;
    }

    public void pick() {
      Dialog picker = getPicker();
      picker.setVisible(true);
      myTimer.start();
      // it seems like it's the lowest value for opacity for mouse events to be processed correctly
      WindowManager.getInstance().setAlphaModeRatio(picker, SystemInfo.isMac ? 0.95f : 0.99f);
    }

    @Override
    public boolean imageUpdate(Image img, int flags, int x, int y, int width, int height) {
      return false;
    }

    private Dialog getPicker() {
      if (myPickerFrame == null) {
        Window owner = SwingUtilities.getWindowAncestor(myParent);
        if (owner instanceof Dialog) {
          myPickerFrame = new JDialog((Dialog)owner);
        }
        else if (owner instanceof Frame) {
          myPickerFrame = new JDialog((Frame)owner);
        }
        else {
          myPickerFrame = new JDialog(new JFrame());
        }

        myPickerFrame.addMouseListener(new MouseAdapter() {
          @Override
          public void mousePressed(MouseEvent e) {
            e.consume();
            pickDone();
          }

          @Override
          public void mouseClicked(MouseEvent e) {
            e.consume();
          }

          @Override
          public void mouseExited(MouseEvent e) {
            updatePipette();
          }
        });

        myPickerFrame.addMouseMotionListener(new MouseAdapter() {
          @Override
          public void mouseMoved(MouseEvent e) {
            updatePipette();
          }
        });

        myPickerFrame.addFocusListener(new FocusAdapter() {
          @Override
          public void focusLost(FocusEvent e) {
            cancelPipette();
          }
        });

        myPickerFrame.setSize(50, 50);
        myPickerFrame.setUndecorated(true);
        myPickerFrame.setAlwaysOnTop(true);

        JRootPane rootPane = ((JDialog)myPickerFrame).getRootPane();
        rootPane.putClientProperty("Window.shadow", Boolean.FALSE);

        myPickOffset = new Point(0, 0);
        myCaptureRect = new Rectangle(-4, -4, 8, 8);
        myHotspot = new Point(14, 16);

        myZoomRect = new Rectangle(0, 0, 32, 32);

        myMaskImage = ImageUtil.createImage(32, 32, BufferedImage.TYPE_INT_ARGB);
        Graphics2D maskG = myMaskImage.createGraphics();
        maskG.setColor(Color.BLUE);
        maskG.fillRect(0, 0, 32, 32);

        maskG.setColor(Color.RED);
        maskG.setComposite(AlphaComposite.SrcOut);
        maskG.fillRect(0, 0, 32, 32);
        maskG.dispose();

        myMagnifierImage = ImageUtil.createImage(32, 32, BufferedImage.TYPE_INT_ARGB);
        Graphics2D graphics = myMagnifierImage.createGraphics();

        graphics.setRenderingHint(RenderingHints.KEY_ANTIALIASING, RenderingHints.VALUE_ANTIALIAS_ON);
        graphics.setRenderingHint(RenderingHints.KEY_RENDERING, RenderingHints.VALUE_RENDER_QUALITY);
        graphics.setRenderingHint(RenderingHints.KEY_INTERPOLATION, RenderingHints.VALUE_INTERPOLATION_NEAREST_NEIGHBOR);

        graphics.setColor(Color.BLACK);
        AllIcons.Ide.Pipette.paintIcon(null, graphics, 14, 0);

        graphics.dispose();

        myImage = myParent.getGraphicsConfiguration().createCompatibleImage(myMagnifierImage.getWidth(), myMagnifierImage.getHeight(),
                Transparency.TRANSLUCENT);

        myGraphics = (Graphics2D)myImage.getGraphics();
        myGraphics.setRenderingHint(RenderingHints.KEY_INTERPOLATION, RenderingHints.VALUE_INTERPOLATION_NEAREST_NEIGHBOR);

        myPickerFrame.addKeyListener(new KeyAdapter() {
          @Override
          public void keyPressed(KeyEvent e) {
            switch (e.getKeyCode()) {
              case KeyEvent.VK_ESCAPE:
                cancelPipette();
                break;
              case KeyEvent.VK_ENTER:
                pickDone();
                break;
            }
          }
        });

        myTimer = new Timer(5, new ActionListener() {
          @Override
          public void actionPerformed(ActionEvent e) {
            updatePipette();
          }
        });
      }

      return myPickerFrame;
    }

    private void cancelPipette() {
      myTimer.stop();
      myPickerFrame.setVisible(false);
      if (myColorListener != null && myOldColor != null) {
        myColorListener.colorChanged(myOldColor, this);
      }
    }

    public void pickDone() {
      PointerInfo pointerInfo = MouseInfo.getPointerInfo();
      Point location = pointerInfo.getLocation();
      Color pixelColor = myRobot.getPixelColor(location.x + myPickOffset.x, location.y + myPickOffset.y);
      cancelPipette();
      if (myColorListener != null) {
        myColorListener.colorChanged(pixelColor, this);
        myOldColor = pixelColor;
      }
    }

    private void updatePipette() {
      if (myPickerFrame != null && myPickerFrame.isShowing()) {
        PointerInfo pointerInfo = MouseInfo.getPointerInfo();
        Point mouseLoc = pointerInfo.getLocation();
        myPickerFrame.setLocation(mouseLoc.x - myPickerFrame.getWidth() / 2, mouseLoc.y - myPickerFrame.getHeight() / 2);

        myPoint.x = mouseLoc.x + myPickOffset.x;
        myPoint.y = mouseLoc.y + myPickOffset.y;

        final Color c = myRobot.getPixelColor(myPoint.x, myPoint.y);
        if (!c.equals(myPreviousColor) || !mouseLoc.equals(myPreviousLocation)) {
          myPreviousColor = c;
          myPreviousLocation = mouseLoc;
          myCaptureRect.setLocation(mouseLoc.x - 2/*+ myCaptureOffset.x*/, mouseLoc.y - 2/*+ myCaptureOffset.y*/);
          myCaptureRect.setBounds(mouseLoc.x -2, mouseLoc.y -2, 5, 5);

          BufferedImage capture = myRobot.createScreenCapture(myCaptureRect);

          // Clear the cursor graphics
          myGraphics.setComposite(AlphaComposite.Src);
          myGraphics.setColor(myTransparentColor);
          myGraphics.fillRect(0, 0, myImage.getWidth(), myImage.getHeight());

          myGraphics.drawImage(capture, myZoomRect.x, myZoomRect.y, myZoomRect.width, myZoomRect.height, this);

          // cropping round image
          myGraphics.setComposite(AlphaComposite.getInstance(AlphaComposite.DST_OUT));
          myGraphics.drawImage(myMaskImage, myZoomRect.x, myZoomRect.y, myZoomRect.width, myZoomRect.height, this);

          // paint magnifier
          myGraphics.setComposite(AlphaComposite.SrcOver);
          myGraphics.drawImage(myMagnifierImage, 0, 0, this);

          // We need to create a new subImage. This forces that
          // the color picker uses the new imagery.
          //BufferedImage subImage = myImage.getSubimage(0, 0, myImage.getWidth(), myImage.getHeight());
          myPickerFrame.setCursor(myParent.getToolkit().createCustomCursor(myImage, myHotspot, "ColorPicker"));
          if (myColorListener != null) {
            myColorListenersNotifier.cancelAllRequests();
            myColorListenersNotifier.addRequest(new Runnable() {
              @Override
              public void run() {
                myColorListener.colorChanged(c, ColorPipette.this);
              }
            }, 300);
          }
        }
      }
    }

    //public static void pickColor(ColorListener listener, JComponent c) {
    //  new ColorPipette(c, new ColorListener() {
    //    @Override
    //    public void colorChanged(Color color, Object source) {
    //      ColorPicker.this.setColor(color, my);
    //    }
    //  }).pick(listener);
    //}

    public static boolean isAvailable() {
      // Wayland's stricter security policy prevents applications from grabbing screenshots of windows they do not owm.
      // OpenJDK crashes if such a request is made to the robot: https://bugs.openjdk.java.net/browse/JDK-8171000
      // Unfortunately the color pipette relies on this kind of functionality, so we disable it.
      return !SystemInfo.isWayland && WindowManager.getInstance().isAlphaModeSupported();
    }
  }

  // SlideComponent uses a lot of plain colors because it's a color-manipulating component.
  // Thus, warning about using JBColor doesn't apply.
  @SuppressWarnings("UseJBColor")
  public static class SlideComponent extends JComponent {
    protected static final int MARGIN = JBUIScale.scale(5);
    private static final Color SHADOW_COLOR = new Color(0, 0, 0, 70);
    private static final Color HEAD_COLOR = new Color(153, 51, 0);
    protected int myPointerValue = 0;
    private int myValue = 0;
    private final String myTitle;

    private final List<Consumer<Integer>> myListeners = ContainerUtil.createLockFreeCopyOnWriteList();
    private LightweightHint myTooltipHint;
    private final JLabel myLabel = new JLabel();
    private Unit myUnit = Unit.LEVEL;

    private Color myColor;

    enum Unit {
      PERCENT,
      LEVEL;

      private static final float PERCENT_MAX_VALUE = 100f;
      private static final float LEVEL_MAX_VALUE = 255f;

      private static float getMaxValue(Unit unit) {
        return LEVEL.equals(unit) ? LEVEL_MAX_VALUE : PERCENT_MAX_VALUE;
      }

      private static String formatValue(int value, Unit unit) {
        return String.format(Locale.US, "%d%s", (int)(getMaxValue(unit) / LEVEL_MAX_VALUE * value), unit.equals(PERCENT) ? "%" : "");
      }
    }

    void setUnits(Unit unit) {
      myUnit = unit;
    }

    SlideComponent(String title) {
      myTitle = title;

      addMouseMotionListener(new MouseAdapter() {
        @Override
        public void mouseDragged(MouseEvent e) {
          processMouse(e);
        }
      });

      addMouseListener(new MouseAdapter() {
        @Override
        public void mousePressed(MouseEvent e) {
          processMouse(e);
        }

        @Override
        public void mouseClicked(MouseEvent e) {
          updateBalloonText();
        }

        @Override
        public void mouseEntered(MouseEvent e) {
          updateBalloonText();
        }

        @Override
        public void mouseMoved(MouseEvent e) {
          updateBalloonText();
        }

        @Override
        public void mouseExited(MouseEvent e) {
          if (myTooltipHint != null) {
            myTooltipHint.hide();
            myTooltipHint = null;
          }
        }
      });

      addMouseWheelListener(new MouseWheelListener() {
        @Override
        public void mouseWheelMoved(MouseWheelEvent e) {
          final int amount = e.getScrollType() == MouseWheelEvent.WHEEL_UNIT_SCROLL ? e.getUnitsToScroll() * e.getScrollAmount() :
                  e.getWheelRotation() < 0 ? -e.getScrollAmount() : e.getScrollAmount();
          int pointerValue = myPointerValue + amount;
          pointerValue = pointerValue < MARGIN ? MARGIN : pointerValue;
          int size = getWidth();
          pointerValue = pointerValue > (size - MARGIN) ? size - MARGIN : pointerValue;

          myPointerValue = pointerValue;
          myValue = pointerValueToValue(myPointerValue);

          repaint();
          fireValueChanged();
        }
      });

      addComponentListener(new ComponentAdapter() {
        @Override
        public void componentResized(ComponentEvent e) {
          setValue(getValue());
          fireValueChanged();
          repaint();
        }
      });
    }

    public void setColor(Color color) {
      myColor = color;
    }

    public void setHue(float hue) {
      float[] hsv = Color.RGBtoHSB(myColor.getRed(), myColor.getGreen(), myColor.getBlue(), null);
      if (Math.abs(hue - hsv[0]) > 0.01) {
        setColor(Color.getHSBColor(hue, hsv[1], hsv[2]));
      }
    }


    private void updateBalloonText() {
      final Point point = new Point(myPointerValue, 0);
      myLabel.setText(myTitle + ": " + Unit.formatValue(myValue, myUnit));
      if (myTooltipHint == null) {
        myTooltipHint = new LightweightHint(myLabel);
        myTooltipHint.setCancelOnClickOutside(false);
        myTooltipHint.setCancelOnOtherWindowOpen(false);

        final HintHint hint = new HintHint(this, point)
                .setPreferredPosition(Balloon.Position.above)
                .setBorderColor(Color.BLACK)
                .setAwtTooltip(true)
                .setFont(StartupUiUtil.getLabelFont().deriveFont(Font.BOLD))
                .setTextBg(HintUtil.getInformationColor())
                .setShowImmediately(true);

        final Component owner = KeyboardFocusManager.getCurrentKeyboardFocusManager().getFocusOwner();
        myTooltipHint.show(this, point.x, point.y, owner instanceof JComponent ? (JComponent)owner : null, hint);
      }
      else {
        myTooltipHint.setLocation(new RelativePoint(this, point));
      }
    }

    @Override
    protected void processMouseMotionEvent(MouseEvent e) {
      super.processMouseMotionEvent(e);
      updateBalloonText();
    }

    private void processMouse(MouseEvent e) {
      int pointerValue = e.getX();
      pointerValue = pointerValue < MARGIN ? MARGIN : pointerValue;
      int size = getWidth();
      pointerValue = pointerValue > (size - MARGIN) ? size - MARGIN : pointerValue;

      setValue(pointerValueToValue(pointerValue));

      repaint();
      fireValueChanged();
    }

    public void addListener(Consumer<Integer> listener) {
      myListeners.add(listener);
    }

    private void fireValueChanged() {
      for (Consumer<Integer> listener : myListeners) {
        listener.consume(myValue);
      }
    }

    // 0 - 255
    public void setValue(int value) {
      myPointerValue = valueToPointerValue(value);
      myValue = value;
    }

    public int getValue() {
      return myValue;
    }

    protected int pointerValueToValue(int pointerValue) {
      pointerValue -= MARGIN;
      float proportion = (getWidth() - 2 * MARGIN) / 255f;
      return (int)(pointerValue / proportion);
    }

    protected int valueToPointerValue(int value) {
      float proportion = (getWidth() - 2 * MARGIN) / 255f;
      return MARGIN + (int)(value * proportion);
    }

    @Override
    public Dimension getPreferredSize() {
      return JBUI.size(100, 22);
    }

    @Override
    public Dimension getMinimumSize() {
      return JBUI.size(50, 22);
    }

    @Override
    public Dimension getMaximumSize() {
      return new Dimension(Integer.MAX_VALUE, JBUIScale.scale(getPreferredSize().height));
    }

    @Override
    public final void setToolTipText(String text) {
      // disable tooltips
    }

    @Override
    protected void paintComponent(Graphics g) {
      final Graphics2D g2d = (Graphics2D)g;
      Color color = new Color(myColor.getRGB());
      Color transparent = ColorUtil.toAlpha(Color.WHITE, 0);

      Rectangle clip = new Rectangle(MARGIN, JBUIScale.scale(7), getWidth() - 2 * MARGIN, JBUIScale.scale(12));
      GraphicsUtil.paintCheckeredBackground(g2d, clip);

      g2d.setPaint(UIUtil.getGradientPaint(0f, 0f, transparent, getWidth(), 0f, color));
      g.fillRect(clip.x, clip.y, clip.width, clip.height);

      drawKnob(g2d, myPointerValue, JBUIScale.scale(7));
    }

    protected static void drawKnob(Graphics2D g2d, int x, int y) {
      g2d.setRenderingHint(RenderingHints.KEY_ANTIALIASING, RenderingHints.VALUE_ANTIALIAS_ON);

      x -= JBUIScale.scale(6);

      Polygon polygon = new Polygon();
      polygon.addPoint(x + JBUIScale.scale(1), y - JBUIScale.scale(5));
      polygon.addPoint(x + JBUIScale.scale(13), y - JBUIScale.scale(5));
      polygon.addPoint(x + JBUIScale.scale(7), y + JBUIScale.scale(7));

      g2d.setColor(SHADOW_COLOR);
      g2d.fill(polygon);

      polygon.reset();
      polygon.addPoint(x, y - JBUIScale.scale(6));
      polygon.addPoint(x + JBUIScale.scale(12), y - JBUIScale.scale(6));
      polygon.addPoint(x + JBUIScale.scale(6), y + JBUIScale.scale(6));

      g2d.setColor(HEAD_COLOR);
      g2d.fill(polygon);
    }
  }

  @SuppressWarnings("UseJBColor")
  public static class HueSlideComponent extends SlideComponent {
    private final Color[] myColors = {Color.RED, Color.ORANGE, Color.YELLOW, Color.GREEN, Color.CYAN, Color.BLUE, Color.MAGENTA, Color.RED};
    private final float[] myPoints = new float[myColors.length];
    private float myHue;

    HueSlideComponent(String title) {
      super(title);
      int i = 0;
      for (Color color : myColors) {
        if (color.equals(Color.RED) && i != 0) {
          myPoints[i++] = 1.0f;
        }
        else {
          myPoints[i++] = Color.RGBtoHSB(color.getRed(), color.getGreen(), color.getBlue(), null)[0];
        }
      }
    }

    @Override
    protected int pointerValueToValue(int pointerValue) {
      pointerValue -= MARGIN;
      float proportion = (getWidth() - 2 * MARGIN) / 360f;
      return (int)(pointerValue / proportion);
    }

    @Override
    protected int valueToPointerValue(int value) {
      float proportion = (getWidth() - 2 * MARGIN) / 360f;
      return MARGIN + (int)(value * proportion);
    }

    public void setHueValue(float hue) {
      if (Math.abs(hue - myHue) > 0.01) {
        myHue = hue;
        super.setValue(Math.round(360 * hue));
      }
    }

    @Override
    public void setValue(int value) {
      super.setValue(value);
      setHueValue(value / 360.0f);
    }


    @Override
    protected void paintComponent(Graphics g) {
      final Graphics2D g2d = (Graphics2D)g;

      g2d.setPaint(new LinearGradientPaint(new Point2D.Double(0, 0), new Point2D.Double(getWidth() - 2 * MARGIN, 0), myPoints, myColors));
      g.fillRect(MARGIN, JBUIScale.scale(7), getWidth() - 2 * MARGIN, JBUIScale.scale(12));
      drawKnob(g2d, valueToPointerValue(Math.round(myHue * 360)), JBUIScale.scale(7));
    }
  }
}

interface ColorListener {
  void colorChanged(Color color, Object source);
}
<|MERGE_RESOLUTION|>--- conflicted
+++ resolved
@@ -1,10 +1,10 @@
 // Copyright 2000-2019 JetBrains s.r.o. Use of this source code is governed by the Apache 2.0 license that can be found in the LICENSE file.
 package com.android.tools.idea.ui.resourcechooser;
 
+import com.android.tools.adtui.ui.ClickableLabel;
+import com.android.tools.adtui.util.GraphicsUtil;
 import com.android.tools.idea.editors.theme.ColorUtils;
 import com.android.tools.idea.editors.theme.MaterialColorUtils;
-import com.android.tools.adtui.ui.ClickableLabel;
-import com.android.tools.adtui.util.GraphicsUtil;
 import com.google.common.annotations.VisibleForTesting;
 import com.google.common.collect.ImmutableMap;
 import com.google.common.collect.ImmutableSet;
@@ -23,7 +23,6 @@
 import com.intellij.ui.HintHint;
 import com.intellij.ui.LightweightHint;
 import com.intellij.ui.awt.RelativePoint;
-import com.intellij.ui.scale.JBUIScale;
 import com.intellij.util.Alarm;
 import com.intellij.util.Consumer;
 import com.intellij.util.containers.ContainerUtil;
@@ -32,20 +31,44 @@
 import com.intellij.util.ui.JBUI;
 import com.intellij.util.ui.StartupUiUtil;
 import com.intellij.util.ui.UIUtil;
-import java.util.Locale;
-import org.jetbrains.annotations.NotNull;
-import org.jetbrains.annotations.Nullable;
-
-import javax.swing.*;
-import javax.swing.Timer;
-import javax.swing.event.DocumentEvent;
-import javax.swing.event.DocumentListener;
-import javax.swing.plaf.basic.BasicButtonUI;
-import javax.swing.text.AttributeSet;
-import javax.swing.text.BadLocationException;
-import javax.swing.text.PlainDocument;
-import java.awt.*;
-import java.awt.event.*;
+import java.awt.AWTException;
+import java.awt.AlphaComposite;
+import java.awt.Color;
+import java.awt.Component;
+import java.awt.Dialog;
+import java.awt.Dimension;
+import java.awt.Font;
+import java.awt.FontMetrics;
+import java.awt.Frame;
+import java.awt.Graphics;
+import java.awt.Graphics2D;
+import java.awt.Image;
+import java.awt.Insets;
+import java.awt.KeyboardFocusManager;
+import java.awt.LinearGradientPaint;
+import java.awt.MouseInfo;
+import java.awt.Point;
+import java.awt.PointerInfo;
+import java.awt.Polygon;
+import java.awt.Rectangle;
+import java.awt.RenderingHints;
+import java.awt.Robot;
+import java.awt.Toolkit;
+import java.awt.Transparency;
+import java.awt.Window;
+import java.awt.event.ActionEvent;
+import java.awt.event.ActionListener;
+import java.awt.event.ComponentAdapter;
+import java.awt.event.ComponentEvent;
+import java.awt.event.FocusAdapter;
+import java.awt.event.FocusEvent;
+import java.awt.event.KeyAdapter;
+import java.awt.event.KeyEvent;
+import java.awt.event.MouseAdapter;
+import java.awt.event.MouseEvent;
+import java.awt.event.MouseMotionListener;
+import java.awt.event.MouseWheelEvent;
+import java.awt.event.MouseWheelListener;
 import java.awt.geom.Point2D;
 import java.awt.image.BufferedImage;
 import java.awt.image.ColorModel;
@@ -54,6 +77,32 @@
 import java.text.ParseException;
 import java.util.ArrayList;
 import java.util.List;
+import java.util.Locale;
+import javax.swing.BorderFactory;
+import javax.swing.Box;
+import javax.swing.BoxLayout;
+import javax.swing.DefaultComboBoxModel;
+import javax.swing.Icon;
+import javax.swing.JButton;
+import javax.swing.JComboBox;
+import javax.swing.JComponent;
+import javax.swing.JDialog;
+import javax.swing.JFrame;
+import javax.swing.JLabel;
+import javax.swing.JPanel;
+import javax.swing.JRootPane;
+import javax.swing.JTextField;
+import javax.swing.SwingUtilities;
+import javax.swing.Timer;
+import javax.swing.UIManager;
+import javax.swing.event.DocumentEvent;
+import javax.swing.event.DocumentListener;
+import javax.swing.plaf.basic.BasicButtonUI;
+import javax.swing.text.AttributeSet;
+import javax.swing.text.BadLocationException;
+import javax.swing.text.PlainDocument;
+import org.jetbrains.annotations.NotNull;
+import org.jetbrains.annotations.Nullable;
 
 /**
  * Color picker with support for Material suggestions and ARGB.
@@ -470,7 +519,7 @@
     myPreviewColorName.setFont(f.deriveFont(f.getStyle() | Font.BOLD));
 
     myColorSuggestionPreview = new ClickableLabel("CLOSEST MATERIAL COLOR");
-    myColorSuggestionPreview.setFont(f.deriveFont(JBUIScale.scale(8.0f)));
+    myColorSuggestionPreview.setFont(f.deriveFont(JBUI.scale(8.0f)));
     myColorSuggestionPreview.addActionListener(new ActionListener() {
       @Override
       public void actionPerformed(ActionEvent e) {
@@ -479,7 +528,7 @@
     });
 
     namePanel.add(myPreviewColorName);
-    namePanel.add(Box.createRigidArea(new Dimension(JBUIScale.scale(5), 0)));
+    namePanel.add(Box.createRigidArea(new Dimension(JBUI.scale(5), 0)));
     namePanel.add(myColorSuggestionPreview);
     namePanel.add(Box.createHorizontalGlue());
     result.add(namePanel);
@@ -518,22 +567,22 @@
     rgbPanel.add(myAlpha);
     myA.setVisible(isARGBMode());
     myAlpha.setVisible(isARGBMode());
-    rgbPanel.add(Box.createHorizontalStrut(JBUIScale.scale(3)));
+    rgbPanel.add(Box.createHorizontalStrut(JBUI.scale(3)));
     rgbPanel.add(myR);
     rgbPanel.add(myRed);
     rgbPanel.add(myR_after);
     myR_after.setVisible(false);
-    rgbPanel.add(Box.createHorizontalStrut(JBUIScale.scale(3)));
+    rgbPanel.add(Box.createHorizontalStrut(JBUI.scale(3)));
     rgbPanel.add(myG);
     rgbPanel.add(myGreen);
     rgbPanel.add(myG_after);
     myG_after.setVisible(false);
-    rgbPanel.add(Box.createHorizontalStrut(JBUIScale.scale(3)));
+    rgbPanel.add(Box.createHorizontalStrut(JBUI.scale(3)));
     rgbPanel.add(myB);
     rgbPanel.add(myBlue);
     rgbPanel.add(myB_after);
     myB_after.setVisible(false);
-    rgbPanel.add(Box.createHorizontalStrut(JBUIScale.scale(3)));
+    rgbPanel.add(Box.createHorizontalStrut(JBUI.scale(3)));
     rgbPanel.add(myFormat);
 
     JComponent valuesPanel = new Box(BoxLayout.LINE_AXIS);
@@ -614,7 +663,7 @@
   }
 
   static class SaturationBrightnessComponent extends JComponent {
-    private static final int BORDER_SIZE = JBUIScale.scale(5);
+    private static final int BORDER_SIZE = JBUI.scale(5);
     private float myBrightness = 1f;
     private float myHue = 1f;
     private float mySaturation = 0f;
@@ -736,8 +785,8 @@
       int knobX = BORDER_SIZE + x;
       int knobY = BORDER_SIZE + y;
       g.setColor(Color.WHITE);
-      g.drawOval(knobX - JBUIScale.scale(4), knobY - JBUIScale.scale(4), JBUIScale.scale(8), JBUIScale.scale(8));
-      g.drawOval(knobX - JBUIScale.scale(3), knobY - JBUIScale.scale(3), JBUIScale.scale(6), JBUIScale.scale(6));
+      g.drawOval(knobX - JBUI.scale(4), knobY - JBUI.scale(4), JBUI.scale(8), JBUI.scale(8));
+      g.drawOval(knobX - JBUI.scale(3), knobY - JBUI.scale(3), JBUI.scale(6), JBUI.scale(6));
     }
 
     public void dropImage() {
@@ -753,7 +802,7 @@
   public static class ColorPreviewComponent extends JComponent {
     private static final Icon WARNING_ICON = AllIcons.General.BalloonWarning;
     private static final String TEXT = "Text";
-    private static final int PADDING = JBUIScale.scale(18);
+    private static final int PADDING = JBUI.scale(18);
     private static final float FONT_SIZE_RATIO = 1.5f;
 
     private Color myColor;
@@ -770,7 +819,7 @@
 
     @Override
     public Dimension getMaximumSize() {
-      return new Dimension(Integer.MAX_VALUE, JBUIScale.scale(32));
+      return new Dimension(Integer.MAX_VALUE, JBUI.scale(32));
     }
 
     /**
@@ -837,7 +886,7 @@
       // 1 added for rounding up the division, so that all the rectangles will fill the entire width of the component
       int colorCellWidth = width / myContrastColorSet.size() + 1;
       Rectangle drawingRectangle = new Rectangle(clipRectangle.x, clipRectangle.y, colorCellWidth, clipRectangle.height);
-      Font defaultFont = StartupUiUtil.getLabelFont();
+      Font defaultFont = UIUtil.getLabelFont();
       Font textFont = defaultFont.deriveFont(defaultFont.getSize() * FONT_SIZE_RATIO);
 
       for (Color color : myContrastColorSet) {
@@ -918,8 +967,8 @@
   }
 
   private static class RecommendedColorsComponent extends JComponent {
-    private static final int SPACE = JBUIScale.scale(3);
-    private static final int CELL_SIZE = JBUIScale.scale(40);
+    private static final int SPACE = JBUI.scale(3);
+    private static final int CELL_SIZE = JBUI.scale(40);
     private static final int COLUMN_COUNT = 10;
 
     private List<Color> myRecommendedColors = new ArrayList<>();
@@ -1031,19 +1080,11 @@
     private final boolean myOpacityInPercent;
 
     public ColorPickerDialog(Component parent,
-<<<<<<< HEAD
-                             String caption,
-                             @Nullable Color preselectedColor,
-                             boolean enableOpacity,
-                             @Nullable ColorPickerListener[] listeners,
-                             boolean opacityInPercent) {
-=======
             String caption,
             @Nullable Color preselectedColor,
             boolean enableOpacity,
             @Nullable ColorPickerListener[] listeners,
             boolean opacityInPercent) {
->>>>>>> f305d7b8
       super(parent, true);
       myListeners = listeners;
       setTitle(caption);
@@ -1391,7 +1432,7 @@
   // Thus, warning about using JBColor doesn't apply.
   @SuppressWarnings("UseJBColor")
   public static class SlideComponent extends JComponent {
-    protected static final int MARGIN = JBUIScale.scale(5);
+    protected static final int MARGIN = JBUI.scale(5);
     private static final Color SHADOW_COLOR = new Color(0, 0, 0, 70);
     private static final Color HEAD_COLOR = new Color(153, 51, 0);
     protected int myPointerValue = 0;
@@ -1590,7 +1631,7 @@
 
     @Override
     public Dimension getMaximumSize() {
-      return new Dimension(Integer.MAX_VALUE, JBUIScale.scale(getPreferredSize().height));
+      return new Dimension(Integer.MAX_VALUE, JBUI.scale(getPreferredSize().height));
     }
 
     @Override
@@ -1604,32 +1645,32 @@
       Color color = new Color(myColor.getRGB());
       Color transparent = ColorUtil.toAlpha(Color.WHITE, 0);
 
-      Rectangle clip = new Rectangle(MARGIN, JBUIScale.scale(7), getWidth() - 2 * MARGIN, JBUIScale.scale(12));
+      Rectangle clip = new Rectangle(MARGIN, JBUI.scale(7), getWidth() - 2 * MARGIN, JBUI.scale(12));
       GraphicsUtil.paintCheckeredBackground(g2d, clip);
 
       g2d.setPaint(UIUtil.getGradientPaint(0f, 0f, transparent, getWidth(), 0f, color));
       g.fillRect(clip.x, clip.y, clip.width, clip.height);
 
-      drawKnob(g2d, myPointerValue, JBUIScale.scale(7));
+      drawKnob(g2d, myPointerValue, JBUI.scale(7));
     }
 
     protected static void drawKnob(Graphics2D g2d, int x, int y) {
       g2d.setRenderingHint(RenderingHints.KEY_ANTIALIASING, RenderingHints.VALUE_ANTIALIAS_ON);
 
-      x -= JBUIScale.scale(6);
+      x -= JBUI.scale(6);
 
       Polygon polygon = new Polygon();
-      polygon.addPoint(x + JBUIScale.scale(1), y - JBUIScale.scale(5));
-      polygon.addPoint(x + JBUIScale.scale(13), y - JBUIScale.scale(5));
-      polygon.addPoint(x + JBUIScale.scale(7), y + JBUIScale.scale(7));
+      polygon.addPoint(x + JBUI.scale(1), y - JBUI.scale(5));
+      polygon.addPoint(x + JBUI.scale(13), y - JBUI.scale(5));
+      polygon.addPoint(x + JBUI.scale(7), y + JBUI.scale(7));
 
       g2d.setColor(SHADOW_COLOR);
       g2d.fill(polygon);
 
       polygon.reset();
-      polygon.addPoint(x, y - JBUIScale.scale(6));
-      polygon.addPoint(x + JBUIScale.scale(12), y - JBUIScale.scale(6));
-      polygon.addPoint(x + JBUIScale.scale(6), y + JBUIScale.scale(6));
+      polygon.addPoint(x, y - JBUI.scale(6));
+      polygon.addPoint(x + JBUI.scale(12), y - JBUI.scale(6));
+      polygon.addPoint(x + JBUI.scale(6), y + JBUI.scale(6));
 
       g2d.setColor(HEAD_COLOR);
       g2d.fill(polygon);
@@ -1687,8 +1728,8 @@
       final Graphics2D g2d = (Graphics2D)g;
 
       g2d.setPaint(new LinearGradientPaint(new Point2D.Double(0, 0), new Point2D.Double(getWidth() - 2 * MARGIN, 0), myPoints, myColors));
-      g.fillRect(MARGIN, JBUIScale.scale(7), getWidth() - 2 * MARGIN, JBUIScale.scale(12));
-      drawKnob(g2d, valueToPointerValue(Math.round(myHue * 360)), JBUIScale.scale(7));
+      g.fillRect(MARGIN, JBUI.scale(7), getWidth() - 2 * MARGIN, JBUI.scale(12));
+      drawKnob(g2d, valueToPointerValue(Math.round(myHue * 360)), JBUI.scale(7));
     }
   }
 }
