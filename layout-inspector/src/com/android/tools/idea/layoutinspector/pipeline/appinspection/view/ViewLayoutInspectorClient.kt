/*
 * Copyright (C) 2021 The Android Open Source Project
 *
 * Licensed under the Apache License, Version 2.0 (the "License");
 * you may not use this file except in compliance with the License.
 * You may obtain a copy of the License at
 *
 *      http://www.apache.org/licenses/LICENSE-2.0
 *
 * Unless required by applicable law or agreed to in writing, software
 * distributed under the License is distributed on an "AS IS" BASIS,
 * WITHOUT WARRANTIES OR CONDITIONS OF ANY KIND, either express or implied.
 * See the License for the specific language governing permissions and
 * limitations under the License.
 */
package com.android.tools.idea.layoutinspector.pipeline.appinspection.view

import com.android.annotations.concurrency.Slow
import com.android.tools.idea.appinspection.api.AppInspectionApiServices
import com.android.tools.idea.appinspection.inspector.api.AppInspectorJar
import com.android.tools.idea.appinspection.inspector.api.AppInspectorMessenger
import com.android.tools.idea.appinspection.inspector.api.launch.LaunchParameters
import com.android.tools.idea.appinspection.inspector.api.process.ProcessDescriptor
import com.android.tools.idea.layoutinspector.metrics.LayoutInspectorSessionMetrics
import com.android.tools.idea.layoutinspector.metrics.statistics.SessionStatistics
import com.android.tools.idea.layoutinspector.model.InspectorModel
import com.android.tools.idea.layoutinspector.pipeline.InspectorClient
import com.android.tools.idea.layoutinspector.pipeline.InspectorClientLaunchMonitor
import com.android.tools.idea.layoutinspector.pipeline.appinspection.ConnectionFailedException
import com.android.tools.idea.layoutinspector.pipeline.appinspection.compose.ComposeLayoutInspectorClient
import com.android.tools.idea.layoutinspector.pipeline.appinspection.compose.GetComposablesResult
import com.android.tools.idea.layoutinspector.snapshots.APP_INSPECTION_SNAPSHOT_VERSION
import com.android.tools.idea.layoutinspector.snapshots.SnapshotMetadata
import com.android.tools.idea.layoutinspector.snapshots.saveAppInspectorSnapshot
import com.android.tools.idea.layoutinspector.view.inspection.LayoutInspectorViewProtocol
import com.android.tools.idea.layoutinspector.view.inspection.LayoutInspectorViewProtocol.CaptureSnapshotCommand
import com.android.tools.idea.layoutinspector.view.inspection.LayoutInspectorViewProtocol.Command
import com.android.tools.idea.layoutinspector.view.inspection.LayoutInspectorViewProtocol.DisableBitmapScreenshotCommand
import com.android.tools.idea.layoutinspector.view.inspection.LayoutInspectorViewProtocol.ErrorEvent
import com.android.tools.idea.layoutinspector.view.inspection.LayoutInspectorViewProtocol.Event
import com.android.tools.idea.layoutinspector.view.inspection.LayoutInspectorViewProtocol.GetPropertiesCommand
import com.android.tools.idea.layoutinspector.view.inspection.LayoutInspectorViewProtocol.GetPropertiesResponse
import com.android.tools.idea.layoutinspector.view.inspection.LayoutInspectorViewProtocol.LayoutEvent
import com.android.tools.idea.layoutinspector.view.inspection.LayoutInspectorViewProtocol.PropertiesEvent
import com.android.tools.idea.layoutinspector.view.inspection.LayoutInspectorViewProtocol.Response
import com.android.tools.idea.layoutinspector.view.inspection.LayoutInspectorViewProtocol.Screenshot
import com.android.tools.idea.layoutinspector.view.inspection.LayoutInspectorViewProtocol.StartFetchCommand
import com.android.tools.idea.layoutinspector.view.inspection.LayoutInspectorViewProtocol.StopFetchCommand
import com.android.tools.idea.layoutinspector.view.inspection.LayoutInspectorViewProtocol.WindowRootsEvent
import com.android.tools.idea.protobuf.InvalidProtocolBufferException
import com.google.wireless.android.sdk.stats.DynamicLayoutInspectorErrorInfo.AttachErrorState
import com.google.wireless.android.sdk.stats.DynamicLayoutInspectorEvent
import com.intellij.openapi.application.ApplicationInfo
import com.intellij.openapi.progress.ProgressManager
import java.nio.file.Files
import java.nio.file.Path
import java.util.concurrent.ConcurrentHashMap
import kotlinx.coroutines.CancellationException
import kotlinx.coroutines.CoroutineScope
import kotlinx.coroutines.cancel
import kotlinx.coroutines.channels.Channel.Factory.UNLIMITED
import kotlinx.coroutines.delay
import kotlinx.coroutines.flow.buffer
import kotlinx.coroutines.flow.catch
import kotlinx.coroutines.flow.filter
import kotlinx.coroutines.flow.mapNotNull
import kotlinx.coroutines.flow.onEach
import kotlinx.coroutines.future.asCompletableFuture
import kotlinx.coroutines.launch
import layoutinspector.compose.inspection.LayoutInspectorComposeProtocol.GetAllParametersResponse
import layoutinspector.snapshots.Metadata

const val VIEW_LAYOUT_INSPECTOR_ID = "layoutinspector.view.inspection"
private val JAR =
  AppInspectorJar(
    "layoutinspector-view-inspection.jar",
    developmentDirectory = "bazel-bin/tools/base/dynamic-layout-inspector/agent/appinspection/",
<<<<<<< HEAD
    releaseDirectory = "plugins/android/resources/app-inspection/"
=======
    releaseDirectory = "plugins/android/resources/app-inspection/",
>>>>>>> 0d09370c
  )

/**
 * The client responsible for interacting with the view layout inspector running on the target
 * device.
 *
 * @param scope A coroutine scope used for asynchronously responding to events coming in from the
 *   inspector and other miscellaneous coroutine tasks.
 * @param messenger The messenger that lets us communicate with the view inspector.
 * @param composeInspector An inspector which, if provided, lets us fetch additional data useful for
 *   compose related values contained within our view tree.
 */
class ViewLayoutInspectorClient(
  private val model: InspectorModel,
  private val stats: SessionStatistics,
  private val processDescriptor: ProcessDescriptor,
  private val scope: CoroutineScope,
  private val messenger: AppInspectorMessenger,
  private val composeInspector: ComposeLayoutInspectorClient?,
  private val errorListener: InspectorClient.ErrorListener = InspectorClient.ErrorListener {},
  private val fireRootsEvent: (List<Long>) -> Unit = {},
  private val fireTreeEvent: (Data) -> Unit = {},
  private val launchMonitor: InspectorClientLaunchMonitor,
) {

  private val project = model.project

  /**
   * Data packaged up and sent via [fireTreeEvent], needed for constructing the tree view in the
   * layout inspector.
   */
  class Data(
    val generation: Int,
    val rootIds: List<Long>,
    val viewEvent: LayoutEvent,
    val composeEvent: GetComposablesResult?,
  )

  companion object {
    /**
     * Helper function for launching the view layout inspector and creating a client to interact
     * with it.
     *
     * @param eventScope Scope which will be used for processing incoming inspector events. It's
     *   expected that this will be a scope associated with a background dispatcher.
     */
    suspend fun launch(
      apiServices: AppInspectionApiServices,
      process: ProcessDescriptor,
      model: InspectorModel,
      stats: SessionStatistics,
      eventScope: CoroutineScope,
      composeLayoutInspectorClient: ComposeLayoutInspectorClient?,
      errorListener: InspectorClient.ErrorListener,
      fireRootsEvent: (List<Long>) -> Unit,
      fireTreeEvent: (Data) -> Unit,
      launchMonitor: InspectorClientLaunchMonitor,
    ): ViewLayoutInspectorClient {
      // Set force = true, to be more aggressive about connecting the layout inspector if an old
      // version was
      // left running for some reason. This is a better experience than silently falling back to a
      // legacy client.
      val params =
        LaunchParameters(process, VIEW_LAYOUT_INSPECTOR_ID, JAR, model.project.name, force = true)
      val messenger = apiServices.launchInspector(params)
      return ViewLayoutInspectorClient(
        model,
        stats,
        process,
        eventScope,
        messenger,
        composeLayoutInspectorClient,
        errorListener,
        fireRootsEvent,
        fireTreeEvent,
<<<<<<< HEAD
        launchMonitor
=======
        launchMonitor,
>>>>>>> 0d09370c
      )
    }
  }

  val propertiesCache = LiveViewPropertiesCache(this, model)

  /**
   * Whether this client is continuously receiving layout events or not.
   *
   * This will be true between calls to `startFetching(continuous = true)` and `stopFetching`.
   */
  private var isFetchingContinuously: Boolean = false
    set(value) {
      field = value
      propertiesCache.allowFetching = value
      composeInspector?.parametersCache?.allowFetching = value
      lastData.clear()
      lastProperties.clear()
      lastComposeParameters.clear()
    }

  private var generation = 0 // Update the generation each time we get a new LayoutEvent
  private val currRoots = mutableListOf<Long>()

  private var lastData = ConcurrentHashMap<Long, Data>()
  private var lastProperties = ConcurrentHashMap<Long, PropertiesEvent>()
  private var lastComposeParameters = ConcurrentHashMap<Long, GetAllParametersResponse>()
  private val recentLayouts =
    ConcurrentHashMap<Long, LayoutEvent>() // Map of root IDs to their layout

  init {
    scope.launch {
      // Layout events are very expensive to process, so we may get a bunch of intermediate layouts
      // while still processing an older one. We skip over rendering these obsolete frames,
      // which makes the UX feel much more responsive.
      messenger.eventFlow
        .mapNotNull { eventBytes ->
          try {
            Event.parseFrom(eventBytes)
          } catch (e: InvalidProtocolBufferException) {
            // Catch and swallow protocol exceptions thrown when debugging the application.
            // The above bytes are stitched together from separate messages. However, messages
            // sent during break point suspension can get duplicated in the transport layer,
            // resulting in a larger than expected payload.
            // See b/181908873 for context.
            null
          }
        }
        .onEach { event ->
          // Keep track of the last LayoutEvent received.
          if (event.specializedCase == Event.SpecializedCase.LAYOUT_EVENT) {
            recentLayouts[event.layoutEvent.rootView.id] = event.layoutEvent
          }
        }
        // Buffering allows event collection to happen even while we're processing older events.
        .buffer(capacity = UNLIMITED)
        .filter { event ->
          // Filter out all LayoutEvents that are not the last one received.
          event.specializedCase != Event.SpecializedCase.LAYOUT_EVENT ||
            event.layoutEvent === recentLayouts[event.layoutEvent.rootView.id]
        }
        .catch {
          if (it is CancellationException) {
            handleDisconnect()
          }
        }
        .collect { event ->
          when (event.specializedCase) {
            Event.SpecializedCase.ERROR_EVENT -> handleErrorEvent(event.errorEvent)
            Event.SpecializedCase.ROOTS_EVENT -> handleRootsEvent(event.rootsEvent)
            Event.SpecializedCase.LAYOUT_EVENT -> handleLayoutEvent(event.layoutEvent)
            Event.SpecializedCase.PROPERTIES_EVENT -> handlePropertiesEvent(event.propertiesEvent)
            Event.SpecializedCase.PROGRESS_EVENT -> handleProgressEvent(event.progressEvent)
            Event.SpecializedCase.FOLD_EVENT -> handleFoldEvent(event.foldEvent)
            else -> error { "Unhandled event case: ${event.specializedCase}" }
          }
        }
    }
  }

  private fun handleFoldEvent(foldEvent: LayoutInspectorViewProtocol.FoldEvent) {
    model.foldInfo = foldEvent.convert()
  }

  private fun handleProgressEvent(progressEvent: LayoutInspectorViewProtocol.ProgressEvent) =
    launchMonitor.updateProgress(progressEvent.checkpoint.toAttachErrorState())

  suspend fun startFetching(continuous: Boolean) {
    isFetchingContinuously = continuous
    launchMonitor.updateProgress(AttachErrorState.START_REQUEST_SENT)
    val response =
      messenger.sendCommand {
        startFetchCommand =
          StartFetchCommand.newBuilder().apply { this.continuous = continuous }.build()
      }
    if (!response.startFetchResponse.error.isNullOrEmpty()) {
      throw ConnectionFailedException(
        response.startFetchResponse.error,
<<<<<<< HEAD
        response.startFetchResponse.code.toAttachErrorCode()
=======
        response.startFetchResponse.code.toAttachErrorCode(),
>>>>>>> 0d09370c
      )
    }
  }

  suspend fun disableBitmapScreenshots(disable: Boolean) {
    messenger.sendCommand {
      disableBitmapScreenshotCommand =
        DisableBitmapScreenshotCommand.newBuilder().apply { this.disable = disable }.build()
    }
  }

  fun updateScreenshotType(type: Screenshot.Type?, scale: Float = 1.0f) {
    scope.launch {
      messenger.sendCommand {
        updateScreenshotTypeCommandBuilder.apply {
          if (type != null) {
            this.type = type
          }
          this.scale = if (scale == 0f) 1f else scale
        }
      }
    }
  }

  suspend fun stopFetching() {
    isFetchingContinuously = false
    messenger.sendCommand { stopFetchCommand = StopFetchCommand.getDefaultInstance() }
  }

  suspend fun getProperties(rootViewId: Long, viewId: Long): GetPropertiesResponse {
    val response =
      messenger.sendCommand {
        getPropertiesCommand =
          GetPropertiesCommand.newBuilder()
            .apply {
              this.rootViewId = rootViewId
              this.viewId = viewId
            }
            .build()
      }
    return response.getPropertiesResponse
  }

  fun disconnect() {
    messenger.scope.cancel()
  }

  private fun handleDisconnect() {
    propertiesCache.clear()
    composeInspector?.parametersCache?.clear()
  }

  private fun handleErrorEvent(errorEvent: ErrorEvent) {
    errorListener.handleError(errorEvent.message)
  }

  private fun handleRootsEvent(rootsEvent: WindowRootsEvent) {
    launchMonitor.updateProgress(AttachErrorState.ROOTS_EVENT_RECEIVED)
    currRoots.clear()
    currRoots.addAll(rootsEvent.idsList)

    propertiesCache.retain(currRoots)
    composeInspector?.parametersCache?.retain(currRoots)
    lastData.keys.retainAll(currRoots.toSet())
    lastComposeParameters.keys.retainAll(currRoots.toSet())
    lastProperties.keys.retainAll(currRoots.toSet())
    recentLayouts.keys.retainAll(currRoots.toSet())
    fireRootsEvent(rootsEvent.idsList)
  }

  private suspend fun handleLayoutEvent(layoutEvent: LayoutEvent) {
    launchMonitor.updateProgress(AttachErrorState.LAYOUT_EVENT_RECEIVED)
    generation++
    stats.frameReceived()
    propertiesCache.clearFor(layoutEvent.rootView.id)
    composeInspector?.parametersCache?.clearFor(layoutEvent.rootView.id)

    val composablesResult =
      composeInspector?.getComposeables(
        layoutEvent.rootView.id,
        generation,
<<<<<<< HEAD
        !isFetchingContinuously
=======
        !isFetchingContinuously,
>>>>>>> 0d09370c
      )

    val data = Data(generation, currRoots, layoutEvent, composablesResult)
    if (!isFetchingContinuously) {
      lastData[layoutEvent.rootView.id] = data
    }
    fireTreeEvent(data)
  }

  private suspend fun handlePropertiesEvent(propertiesEvent: PropertiesEvent) {
    if (!isFetchingContinuously) {
      lastProperties[propertiesEvent.rootId] = propertiesEvent
    }
    propertiesCache.setAllFrom(propertiesEvent)

    composeInspector?.let {
      val composeParameters = it.getAllParameters(propertiesEvent.rootId)
      if (!isFetchingContinuously) {
        lastComposeParameters[propertiesEvent.rootId] = composeParameters
      }
      it.parametersCache.setAllFrom(composeParameters)
    }
  }

  @Slow
  fun saveSnapshot(path: Path): SnapshotMetadata {
    val snapshotMetadata =
      SnapshotMetadata(
        snapshotVersion = APP_INSPECTION_SNAPSHOT_VERSION,
        apiLevel = processDescriptor.device.apiLevel,
        processName = processDescriptor.name,
        liveDuringCapture = isFetchingContinuously,
        source = Metadata.Source.STUDIO,
        sourceVersion = ApplicationInfo.getInstance().fullVersion,
        dpi = model.resourceLookup.dpi,
        fontScale = model.resourceLookup.fontScale,
<<<<<<< HEAD
        screenDimension = model.resourceLookup.screenDimension
=======
        screenDimension = model.resourceLookup.screenDimension,
>>>>>>> 0d09370c
      )

    if (isFetchingContinuously) {
      fetchAndSaveSnapshot(path, snapshotMetadata)
    } else {
      saveNonLiveSnapshot(path, snapshotMetadata)
    }
    return snapshotMetadata
  }

  private fun saveNonLiveSnapshot(path: Path, snapshotMetadata: SnapshotMetadata) {
    // If we just switched to snapshot mode we may not have received data from the device yet. Wait
    // until we have.
    try {
      launchWithProgress {
        while (
          lastData.isEmpty() ||
            lastProperties.isEmpty() ||
            (composeInspector != null && lastComposeParameters.isEmpty())
        ) {
          delay(200)
        }
      }
    } catch (ignore: CancellationException) {
      return
    }
    // There could be a synchronization issue here, if we get an update just as these maps are being
    // copied. However, since we only get
    // here in non-live mode, we shouldn't be getting any unexpected updates.
    val data = HashMap(lastData)
    val properties = HashMap(lastProperties)
    val composeParameters = HashMap(lastComposeParameters)
    saveAppInspectorSnapshot(
      path,
      data,
      properties,
      composeParameters,
      snapshotMetadata,
<<<<<<< HEAD
      model.foldInfo
=======
      model.foldInfo,
>>>>>>> 0d09370c
    )
  }

  private fun fetchAndSaveSnapshot(path: Path, snapshotMetadata: SnapshotMetadata) {
    val start = System.currentTimeMillis()
    try {
      launchWithProgress { fetchAndSaveSnapshotAsync(path, snapshotMetadata) }
    } catch (cancellationException: CancellationException) {
      snapshotMetadata.saveDuration = System.currentTimeMillis() - start
      LayoutInspectorSessionMetrics(project, processDescriptor, snapshotMetadata)
        .logEvent(
          DynamicLayoutInspectorEvent.DynamicLayoutInspectorEventType.SNAPSHOT_CANCELLED,
<<<<<<< HEAD
          stats
=======
          stats,
>>>>>>> 0d09370c
        )
      // Delete the file in case we wrote out partial data
      Files.delete(path)
    }
  }

  private fun launchWithProgress(runnable: suspend CoroutineScope.() -> Unit) {
    val job = scope.launch(block = runnable) // TODO: error handling
    // Watch for the progress indicator to be canceled and cancel the job if so.
    val progress = ProgressManager.getInstance().progressIndicator
    scope.launch {
      while (true) {
        delay(300)
        if (progress?.isCanceled == true) {
          job.cancel()
          break
        }
        if (!job.isActive) {
          break
        }
      }
    }
    job.asCompletableFuture().get()
  }

  private suspend fun fetchAndSaveSnapshotAsync(path: Path, snapshotMetadata: SnapshotMetadata) {
    messenger
      .sendCommand {
        captureSnapshotCommand =
          CaptureSnapshotCommand.newBuilder()
            .apply {
              // TODO: support bitmap
              screenshotType = Screenshot.Type.SKP
            }
            .build()
      }
      .captureSnapshotResponse
      ?.let { snapshotResponse ->
        val composeInfo =
          composeInspector?.let { composeInspector ->
            generation++
            snapshotResponse.windowRoots.idsList.associateWith { id ->
              Pair(
                composeInspector.getComposeables(id, generation, forSnapshot = true),
<<<<<<< HEAD
                composeInspector.getAllParameters(id)
=======
                composeInspector.getAllParameters(id),
>>>>>>> 0d09370c
              )
            }
          } ?: mapOf()

        saveAppInspectorSnapshot(
          path,
          snapshotResponse,
          composeInfo,
          snapshotMetadata,
<<<<<<< HEAD
          model.foldInfo
=======
          model.foldInfo,
>>>>>>> 0d09370c
        )
      } ?: throw Exception()
  }
}

/**
 * Convenience method for wrapping a specific view-inspector command inside a parent app inspection
 * command.
 */
private suspend fun AppInspectorMessenger.sendCommand(
  initCommand: Command.Builder.() -> Unit
): Response {
  val command = Command.newBuilder()
  command.initCommand()
  return Response.parseFrom(sendRawCommand(command.build().toByteArray()))
}<|MERGE_RESOLUTION|>--- conflicted
+++ resolved
@@ -52,9 +52,6 @@
 import com.google.wireless.android.sdk.stats.DynamicLayoutInspectorEvent
 import com.intellij.openapi.application.ApplicationInfo
 import com.intellij.openapi.progress.ProgressManager
-import java.nio.file.Files
-import java.nio.file.Path
-import java.util.concurrent.ConcurrentHashMap
 import kotlinx.coroutines.CancellationException
 import kotlinx.coroutines.CoroutineScope
 import kotlinx.coroutines.cancel
@@ -69,17 +66,16 @@
 import kotlinx.coroutines.launch
 import layoutinspector.compose.inspection.LayoutInspectorComposeProtocol.GetAllParametersResponse
 import layoutinspector.snapshots.Metadata
+import java.nio.file.Files
+import java.nio.file.Path
+import java.util.concurrent.ConcurrentHashMap
 
 const val VIEW_LAYOUT_INSPECTOR_ID = "layoutinspector.view.inspection"
 private val JAR =
   AppInspectorJar(
     "layoutinspector-view-inspection.jar",
     developmentDirectory = "bazel-bin/tools/base/dynamic-layout-inspector/agent/appinspection/",
-<<<<<<< HEAD
-    releaseDirectory = "plugins/android/resources/app-inspection/"
-=======
     releaseDirectory = "plugins/android/resources/app-inspection/",
->>>>>>> 0d09370c
   )
 
 /**
@@ -155,11 +151,7 @@
         errorListener,
         fireRootsEvent,
         fireTreeEvent,
-<<<<<<< HEAD
-        launchMonitor
-=======
         launchMonitor,
->>>>>>> 0d09370c
       )
     }
   }
@@ -258,11 +250,7 @@
     if (!response.startFetchResponse.error.isNullOrEmpty()) {
       throw ConnectionFailedException(
         response.startFetchResponse.error,
-<<<<<<< HEAD
-        response.startFetchResponse.code.toAttachErrorCode()
-=======
         response.startFetchResponse.code.toAttachErrorCode(),
->>>>>>> 0d09370c
       )
     }
   }
@@ -344,11 +332,7 @@
       composeInspector?.getComposeables(
         layoutEvent.rootView.id,
         generation,
-<<<<<<< HEAD
-        !isFetchingContinuously
-=======
         !isFetchingContinuously,
->>>>>>> 0d09370c
       )
 
     val data = Data(generation, currRoots, layoutEvent, composablesResult)
@@ -385,11 +369,7 @@
         sourceVersion = ApplicationInfo.getInstance().fullVersion,
         dpi = model.resourceLookup.dpi,
         fontScale = model.resourceLookup.fontScale,
-<<<<<<< HEAD
-        screenDimension = model.resourceLookup.screenDimension
-=======
         screenDimension = model.resourceLookup.screenDimension,
->>>>>>> 0d09370c
       )
 
     if (isFetchingContinuously) {
@@ -428,11 +408,7 @@
       properties,
       composeParameters,
       snapshotMetadata,
-<<<<<<< HEAD
-      model.foldInfo
-=======
       model.foldInfo,
->>>>>>> 0d09370c
     )
   }
 
@@ -445,11 +421,7 @@
       LayoutInspectorSessionMetrics(project, processDescriptor, snapshotMetadata)
         .logEvent(
           DynamicLayoutInspectorEvent.DynamicLayoutInspectorEventType.SNAPSHOT_CANCELLED,
-<<<<<<< HEAD
-          stats
-=======
           stats,
->>>>>>> 0d09370c
         )
       // Delete the file in case we wrote out partial data
       Files.delete(path)
@@ -494,11 +466,7 @@
             snapshotResponse.windowRoots.idsList.associateWith { id ->
               Pair(
                 composeInspector.getComposeables(id, generation, forSnapshot = true),
-<<<<<<< HEAD
-                composeInspector.getAllParameters(id)
-=======
                 composeInspector.getAllParameters(id),
->>>>>>> 0d09370c
               )
             }
           } ?: mapOf()
@@ -508,11 +476,7 @@
           snapshotResponse,
           composeInfo,
           snapshotMetadata,
-<<<<<<< HEAD
-          model.foldInfo
-=======
           model.foldInfo,
->>>>>>> 0d09370c
         )
       } ?: throw Exception()
   }
