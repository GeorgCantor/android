--- conflicted
+++ resolved
@@ -32,12 +32,8 @@
 
   override fun setUp() {
     super.setUp()
-<<<<<<< HEAD
+    createStubRoomClasses(myFixture)
     AndroidSqlContext.Provider.EP_NAME.point.registerExtension(AndroidSqlTestContext.Provider(), testRootDisposable)
-=======
-    createStubRoomClasses(myFixture)
-    AndroidSqlContext.Provider.EP_NAME.getPoint().registerExtension(AndroidSqlTestContext.Provider(), testRootDisposable)
->>>>>>> de127946
   }
 
   fun testDefaultColumnName() {
