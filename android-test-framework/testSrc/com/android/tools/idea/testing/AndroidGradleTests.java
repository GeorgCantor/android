--- conflicted
+++ resolved
@@ -21,11 +21,8 @@
 import static com.android.SdkConstants.FN_BUILD_GRADLE_KTS;
 import static com.android.SdkConstants.FN_SETTINGS_GRADLE;
 import static com.android.SdkConstants.FN_SETTINGS_GRADLE_KTS;
-<<<<<<< HEAD
-=======
 import static com.android.SdkConstants.GRADLE_LATEST_VERSION;
 import static com.android.testutils.TestUtils.getSdk;
->>>>>>> bd07c1f4
 import static com.android.testutils.TestUtils.getWorkspaceFile;
 import static com.android.tools.idea.testing.FileSubject.file;
 import static com.google.common.io.Files.asCharSink;
@@ -42,7 +39,6 @@
 import com.android.tools.idea.gradle.project.importing.GradleProjectImporter;
 import com.android.tools.idea.gradle.project.sync.GradleSyncInvoker;
 import com.android.tools.idea.gradle.util.EmbeddedDistributionPaths;
-import com.android.tools.idea.gradle.util.GradleProperties;
 import com.android.tools.idea.gradle.util.GradleWrapper;
 import com.android.tools.idea.gradle.util.LocalProperties;
 import com.android.tools.idea.npw.template.KotlinVersionProvider;
@@ -67,7 +63,6 @@
 import com.intellij.testFramework.fixtures.CodeInsightTestFixture;
 import com.intellij.util.ThrowableConsumer;
 import java.io.File;
-import java.io.FileOutputStream;
 import java.io.IOException;
 import java.util.ArrayList;
 import java.util.Collection;
@@ -148,10 +143,6 @@
       contents = replaceRegexGroup(contents, "classpath ['\"]com.android.tools.build:gradle:(.+)['\"]",
                                    pluginVersion);
 
-<<<<<<< HEAD
-      String kotlinVersion = getKotlinVersionForTests();
-=======
->>>>>>> bd07c1f4
       contents = replaceRegexGroup(contents, "ext.kotlin_version ?= ?['\"](.+)['\"]", kotlinVersion);
 
       // App compat version needs to match compile SDK
@@ -199,16 +190,6 @@
     }
   }
 
-  public static String getKotlinVersionForTests() {
-    String kotlinVersion = TestUtils.getKotlinVersionForTests();
-    if (kotlinVersion.contains("-release-")){
-      // RELEASE versions should be stripped. E.g. "1.3.50-release-128" should become "1.3.50"
-      // don't strip EAP versions, e.g. "1.3.60-eap-143" should remain "1.3.60-eap-143"
-      kotlinVersion = kotlinVersion.split("-")[0];
-    }
-    return kotlinVersion;
-  }
-
   @NotNull
   public static String updateBuildToolsVersion(@NotNull String contents) {
     return replaceRegexGroup(contents, "buildToolsVersion ['\"](.+)['\"]", BuildEnvironment.getInstance().getBuildToolsVersion());
@@ -254,17 +235,6 @@
    */
   public static void applyUglyWorkaroundForMetaspaceOOMInGradleDaemon(File projectRoot) throws IOException {
     File projectBuildGradle = new File(projectRoot, "build.gradle");
-<<<<<<< HEAD
-    assertAbout(file()).that(projectBuildGradle).isFile();
-    try (FileOutputStream out = new FileOutputStream(projectBuildGradle, true)) {
-      out.write("\n\n// Ugly workaround for OOME:Metaspace in Gradle daemon\n".getBytes(Charsets.UTF_8));
-      out.write(("gradle.services.get(org.gradle.tooling.internal.provider.serialization.PayloadSerializer.class)\n" +
-                 "  .classLoaderRegistry.delegate.cache.classLoaderIds.localCache.values()\n" +
-                 "  .each {\n" +
-                 "    if (it.hasProperty('name') && it.name == 'client-owned-daemon-payload-loader')\n" +
-                 "      it.loadClass('org.gradle.tooling.internal.adapter.ProtocolToModelAdapter').newInstance().REFLECTION_METHOD_INVOKER.lookupCache.store.clear()\n" +
-                 "  }").getBytes(Charsets.UTF_8));
-=======
     if (projectBuildGradle.isFile()) {
       asCharSink(projectBuildGradle, Charsets.UTF_8, FileWriteMode.APPEND).write(
         "\n\n" +
@@ -275,7 +245,6 @@
         "    if (it.hasProperty('name') && it.name == 'client-owned-daemon-payload-loader')\n" +
         "      it.loadClass('org.gradle.tooling.internal.adapter.ProtocolToModelAdapter').newInstance().REFLECTION_METHOD_INVOKER.lookupCache.store.clear()\n" +
         "  }");
->>>>>>> bd07c1f4
     }
   }
 
