--- conflicted
+++ resolved
@@ -8,9 +8,11 @@
     <orderEntry type="inheritedJdk" />
     <orderEntry type="sourceFolder" forTests="false" />
     <orderEntry type="module" module-name="intellij.platform.testFramework" scope="TEST" />
+    <orderEntry type="module" module-name="intellij.platform.serviceContainer" scope="TEST" />
     <orderEntry type="module" module-name="intellij.xml.psi" scope="TEST" />
     <orderEntry type="module" module-name="intellij.java.testFramework" scope="TEST" />
     <orderEntry type="module" module-name="intellij.android.core" scope="TEST" />
+    <orderEntry type="module" module-name="intellij.android.lang-databinding" scope="TEST" />
     <orderEntry type="module" module-name="intellij.android.common" />
     <orderEntry type="module" module-name="android.sdktools.testutils" scope="TEST" />
     <orderEntry type="library" scope="TEST" name="truth" level="project" />
@@ -26,14 +28,9 @@
     <orderEntry type="module" module-name="intellij.gradle" />
     <orderEntry type="module" module-name="android.sdktools.sdk-common" />
     <orderEntry type="library" scope="TEST" name="studio-analytics-proto" level="project" />
-    <orderEntry type="module" module-name="intellij.platform.serviceContainer" exported="" scope="TEST" />
-    <orderEntry type="module" module-name="intellij.android.plugin" scope="RUNTIME" />
     <orderEntry type="module" module-name="intellij.android.projectSystem.gradle" />
     <orderEntry type="module" module-name="intellij.android.projectSystem" />
-<<<<<<< HEAD
+    <orderEntry type="module" module-name="intellij.android.projectSystem.gradle.sync" scope="TEST" />
     <orderEntry type="module" module-name="intellij.platform.core.ui" />
-=======
-    <orderEntry type="module" module-name="intellij.android.projectSystem.gradle.sync" scope="TEST" />
->>>>>>> e624679c
   </component>
 </module>