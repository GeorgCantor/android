--- conflicted
+++ resolved
@@ -39,10 +39,9 @@
     <orderEntry type="module" module-name="intellij.android.wizardTemplate.plugin" />
     <orderEntry type="module" module-name="intellij.android.wizardTemplate.impl" />
     <orderEntry type="module-library" scope="PROVIDED">
-      <library type="repository">
-        <properties include-transitive-deps="false" maven-id="org.jetbrains.intellij.deps.android.tools.base:layoutlib-jre11:27.0.0.0" />
+      <library>
         <CLASSES>
-          <root url="jar://$MAVEN_REPOSITORY$/org/jetbrains/intellij/deps/android/tools/base/layoutlib-jre11/27.0.0.0/layoutlib-jre11-27.0.0.0.jar!/" />
+          <root url="jar://$MODULE_DIR$/../../../../prebuilts/studio/layoutlib/data/layoutlib_native.jar!/" />
         </CLASSES>
         <JAVADOC />
         <SOURCES />
@@ -51,10 +50,7 @@
     <orderEntry type="library" name="jaxb-api" level="project" />
     <orderEntry type="library" name="fastutil-min" level="project" />
     <orderEntry type="module" module-name="intellij.lint" />
-<<<<<<< HEAD
+    <orderEntry type="module" module-name="android.sdktools.lint-checks" />
     <orderEntry type="module" module-name="intellij.platform.core.ui" />
-=======
-    <orderEntry type="module" module-name="android.sdktools.lint-checks" />
->>>>>>> e624679c
   </component>
 </module>