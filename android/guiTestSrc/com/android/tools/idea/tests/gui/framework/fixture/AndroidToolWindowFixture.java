--- conflicted
+++ resolved
@@ -35,13 +35,9 @@
 import static com.android.tools.idea.tests.gui.framework.GuiTests.LONG_TIMEOUT;
 import static com.android.tools.idea.tests.gui.framework.GuiTests.SHORT_TIMEOUT;
 import static org.fest.assertions.Assertions.assertThat;
-<<<<<<< HEAD
-import static org.fest.swing.timing.Pause.pause;
-=======
 import static org.fest.swing.edt.GuiActionRunner.execute;
 import static org.fest.swing.timing.Pause.pause;
 import static org.junit.Assert.assertNotNull;
->>>>>>> 2d94ae1a
 
 public class AndroidToolWindowFixture extends ToolWindowFixture {
   @NotNull private final ProcessListFixture myProcessListFixture;
@@ -89,11 +85,7 @@
     JBRunnerTabs tabs = myRobot.finder().findByType(getContentPanel(), JBRunnerTabs.class);
     TabLabel tabLabel = myRobot.finder().find(tabs, new GenericTypeMatcher<TabLabel>(TabLabel.class) {
       @Override
-<<<<<<< HEAD
-      protected boolean isMatching(TabLabel component) {
-=======
       protected boolean isMatching(@NotNull TabLabel component) {
->>>>>>> 2d94ae1a
         return tabName.equals(component.toString());
       }
     });
@@ -125,18 +117,11 @@
       pause(new Condition("Wait for the process list to show the package name.") {
         @Override
         public boolean test() {
-<<<<<<< HEAD
-          return GuiActionRunner.execute(new GuiQuery<Boolean>() {
-            @Override
-            protected Boolean executeInEDT() throws Throwable {
-              ListModel model = target.getModel();
-=======
           //noinspection ConstantConditions
           return execute(new GuiQuery<Boolean>() {
             @Override
             protected Boolean executeInEDT() throws Throwable {
               ListModel model = target().getModel();
->>>>>>> 2d94ae1a
               int size = model.getSize();
               for (int i = 0; i < size; ++i) {
                 Client client = (Client)model.getElementAt(i);
@@ -155,15 +140,6 @@
 
     @Override
     @NotNull
-<<<<<<< HEAD
-    public ProcessListFixture selectItem(@NotNull final String packageName) {
-      clearSelection();
-      Integer index = GuiActionRunner.execute(new GuiQuery<Integer>() {
-        @Override
-        protected Integer executeInEDT() throws Throwable {
-          for (int i = 0; i < target.getModel().getSize(); ++i) {
-            Client client = (Client)target.getModel().getElementAt(i);
-=======
     public ProcessListFixture selectItem(@Nullable final String packageName) {
       clearSelection();
       assertNotNull(packageName);
@@ -172,7 +148,6 @@
         protected Integer executeInEDT() throws Throwable {
           for (int i = 0; i < target().getModel().getSize(); ++i) {
             Client client = (Client)target().getModel().getElementAt(i);
->>>>>>> 2d94ae1a
             if (packageName.equals(client.getClientData().getClientDescription())) {
               return i;
             }
@@ -180,10 +155,7 @@
           return -1;
         }
       });
-<<<<<<< HEAD
-=======
       assertNotNull(index);
->>>>>>> 2d94ae1a
       assertThat(index).isGreaterThanOrEqualTo(0);
       selectItem(index);
       return this;
