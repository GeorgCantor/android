--- conflicted
+++ resolved
@@ -16,25 +16,16 @@
 package com.android.tools.idea.gradle.project.sync.common;
 
 import com.android.tools.idea.IdeInfo;
-<<<<<<< HEAD
-import com.android.tools.idea.gradle.project.GradleProjectInfo;
-import com.android.tools.idea.gradle.project.common.GradleInitScripts;
-import com.android.tools.idea.gradle.project.sync.ng.NewGradleSync;
-=======
 import com.android.tools.idea.gradle.project.common.GradleInitScripts;
 import com.android.tools.idea.gradle.project.settings.AndroidStudioGradleIdeSettings;
 import com.android.tools.idea.gradle.project.sync.ng.NewGradleSync;
 import com.android.tools.idea.ui.GuiTestingService;
->>>>>>> 9e819fa1
 import com.google.common.annotations.VisibleForTesting;
 import com.intellij.openapi.application.Application;
 import com.intellij.openapi.application.ApplicationInfo;
 import com.intellij.openapi.application.ApplicationManager;
 import com.intellij.openapi.project.Project;
-<<<<<<< HEAD
-=======
 import com.intellij.openapi.util.Key;
->>>>>>> 9e819fa1
 import org.jetbrains.annotations.NotNull;
 import org.jetbrains.annotations.Nullable;
 
@@ -47,19 +38,6 @@
 import static com.android.tools.idea.gradle.project.sync.hyperlink.SyncProjectWithExtraCommandLineOptionsHyperlink.EXTRA_GRADLE_COMMAND_LINE_OPTIONS_KEY;
 import static com.android.tools.idea.gradle.util.AndroidGradleSettings.createProjectProperty;
 import static com.intellij.util.ArrayUtil.toStringArray;
-<<<<<<< HEAD
-import static org.jetbrains.android.AndroidPlugin.GRADLE_SYNC_COMMAND_LINE_OPTIONS_KEY;
-import static org.jetbrains.android.AndroidPlugin.isGuiTestingMode;
-
-public class CommandLineArgs {
-  @NotNull private final ApplicationInfo myApplicationInfo;
-  @NotNull private final IdeInfo myIdeInfo;
-  @NotNull private final GradleInitScripts myInitScripts;
-  private final boolean myApplyJavaLibraryPlugin;
-
-  public CommandLineArgs(boolean applyJavaLibraryPlugin) {
-    this(ApplicationInfo.getInstance(), IdeInfo.getInstance(), GradleInitScripts.getInstance(), applyJavaLibraryPlugin);
-=======
 
 public class CommandLineArgs {
   private static Key<String[]> GRADLE_SYNC_COMMAND_LINE_OPTIONS_KEY = Key.create("gradle.sync.command.line.options");
@@ -73,25 +51,18 @@
   public CommandLineArgs(boolean applyJavaLibraryPlugin) {
     this(ApplicationInfo.getInstance(), IdeInfo.getInstance(), GradleInitScripts.getInstance(),
          AndroidStudioGradleIdeSettings.getInstance(), applyJavaLibraryPlugin);
->>>>>>> 9e819fa1
   }
 
   @VisibleForTesting
   CommandLineArgs(@NotNull ApplicationInfo applicationInfo,
                   @NotNull IdeInfo ideInfo,
                   @NotNull GradleInitScripts initScripts,
-<<<<<<< HEAD
-=======
                   @NotNull AndroidStudioGradleIdeSettings ideSettings,
->>>>>>> 9e819fa1
                   boolean applyJavaLibraryPlugin) {
     myApplicationInfo = applicationInfo;
     myIdeInfo = ideInfo;
     myInitScripts = initScripts;
-<<<<<<< HEAD
-=======
     myIdeSettings = ideSettings;
->>>>>>> 9e819fa1
     myApplyJavaLibraryPlugin = applyJavaLibraryPlugin;
   }
 
@@ -135,27 +106,17 @@
       }
     }
 
-<<<<<<< HEAD
-    Application application = ApplicationManager.getApplication();
-    if (isGuiTestingMode() || application.isUnitTestMode()) {
-=======
     // Disable SDK auto-download until studio can properly handle auto-download failures. See b/71642261.
     args.add(createProjectProperty("android.builder.sdkDownload", false));
 
     Application application = ApplicationManager.getApplication();
     boolean isTestingMode = isInTestingMode();
     if (isTestingMode) {
->>>>>>> 9e819fa1
       // We store the command line args, the GUI test will later on verify that the correct values were passed to the sync process.
       application.putUserData(GRADLE_SYNC_COMMAND_LINE_OPTIONS_KEY, toStringArray(args));
     }
 
-<<<<<<< HEAD
-    if (project == null || GradleProjectInfo.getInstance(project).canUseLocalMavenRepo()) {
-      // null project happens when is a new project.
-=======
     if (myIdeSettings.isEmbeddedMavenRepoEnabled() || isTestingMode) {
->>>>>>> 9e819fa1
       myInitScripts.addLocalMavenRepoInitScriptCommandLineArg(args);
     }
     return args;
