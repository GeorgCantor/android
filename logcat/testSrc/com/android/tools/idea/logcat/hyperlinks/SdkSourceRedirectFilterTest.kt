--- conflicted
+++ resolved
@@ -48,15 +48,9 @@
       ProjectServiceRule(
         projectRule,
         SdkSourcePositionFinder::class.java,
-<<<<<<< HEAD
-        mockSdkSourcePositionFinder
-      ),
-      EdtRule()
-=======
         mockSdkSourcePositionFinder,
       ),
       EdtRule(),
->>>>>>> 0d09370c
     )
 
   private val project
@@ -144,11 +138,7 @@
             TestFilter("Foo", info2),
             TestFilter("Bar", info3),
             TestFilter("2", null),
-<<<<<<< HEAD
-          )
-=======
           ),
->>>>>>> 0d09370c
         )
         .apply { setForceUseAllFilters(true) }
     val filter = SdkSourceRedirectFilter(project, delegate)
@@ -182,11 +172,7 @@
             TestFilter("Foo", info2),
             TestFilter("Bar", info3),
             TestFilter("2", null),
-<<<<<<< HEAD
-          )
-=======
           ),
->>>>>>> 0d09370c
         )
         .apply { setForceUseAllFilters(true) }
     val filter = SdkSourceRedirectFilter(project, delegate)
@@ -220,11 +206,7 @@
   private fun ResultItem.toInfo(line: String): ResultInfo {
     return ResultInfo(
       line.substring(highlightStartOffset, highlightEndOffset),
-<<<<<<< HEAD
-      hyperlinkInfo?.let { it::class.simpleName }
-=======
       hyperlinkInfo?.let { it::class.simpleName },
->>>>>>> 0d09370c
     )
   }
 }