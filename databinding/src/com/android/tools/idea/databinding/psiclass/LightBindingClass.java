/*
 * Copyright (C) 2019 The Android Open Source Project
 *
 * Licensed under the Apache License, Version 2.0 (the "License");
 * you may not use this file except in compliance with the License.
 * You may obtain a copy of the License at
 *
 *      http://www.apache.org/licenses/LICENSE-2.0
 *
 * Unless required by applicable law or agreed to in writing, software
 * distributed under the License is distributed on an "AS IS" BASIS,
 * WITHOUT WARRANTIES OR CONDITIONS OF ANY KIND, either express or implied.
 * See the License for the specific language governing permissions and
 * limitations under the License.
 */
package com.android.tools.idea.databinding.psiclass;

import static com.android.SdkConstants.ANDROID_URI;
import static com.android.SdkConstants.ATTR_ID;
import static com.android.ide.common.resources.ResourcesUtil.stripPrefixFromId;

import com.android.SdkConstants;
import com.android.tools.idea.databinding.BindingLayout;
import com.android.tools.idea.databinding.BindingLayoutFile;
import com.android.tools.idea.databinding.index.BindingLayoutType;
import com.android.tools.idea.databinding.index.BindingXmlData;
import com.android.tools.idea.databinding.index.ImportData;
import com.android.tools.idea.databinding.index.VariableData;
import com.android.tools.idea.databinding.index.ViewIdData;
import com.android.tools.idea.databinding.util.DataBindingUtil;
import com.android.tools.idea.databinding.util.LayoutBindingTypeUtil;
import com.android.tools.idea.databinding.util.ViewBindingUtil;
import com.android.tools.idea.projectsystem.ProjectSystemUtil;
import com.android.tools.idea.projectsystem.ScopeType;
import com.android.tools.idea.psi.light.DeprecatableLightMethodBuilder;
import com.android.tools.idea.psi.light.NullabilityLightFieldBuilder;
import com.android.tools.idea.psi.light.NullabilityLightMethodBuilder;
import com.google.common.collect.ImmutableSet;
import com.google.common.collect.ObjectArrays;
import com.intellij.ide.highlighter.JavaFileType;
import com.intellij.lang.Language;
import com.intellij.lang.java.JavaLanguage;
import com.intellij.openapi.project.Project;
import com.intellij.openapi.util.Ref;
import com.intellij.openapi.util.TextRange;
import com.intellij.openapi.util.text.StringUtil;
import com.intellij.psi.JavaPsiFacade;
import com.intellij.psi.PsiClass;
import com.intellij.psi.PsiClassType;
import com.intellij.psi.PsiElement;
import com.intellij.psi.PsiElementFactory;
import com.intellij.psi.PsiField;
import com.intellij.psi.PsiFile;
import com.intellij.psi.PsiFileFactory;
import com.intellij.psi.PsiIdentifier;
import com.intellij.psi.PsiJavaCodeReferenceElement;
import com.intellij.psi.PsiJavaFile;
import com.intellij.psi.PsiManager;
import com.intellij.psi.PsiMethod;
import com.intellij.psi.PsiModifier;
import com.intellij.psi.PsiReferenceList;
import com.intellij.psi.PsiType;
import com.intellij.psi.ResolveState;
import com.intellij.psi.XmlRecursiveElementWalkingVisitor;
import com.intellij.psi.impl.light.LightField;
import com.intellij.psi.impl.light.LightFieldBuilder;
import com.intellij.psi.impl.light.LightIdentifier;
import com.intellij.psi.impl.light.LightMethod;
import com.intellij.psi.impl.light.LightMethodBuilder;
import com.intellij.psi.scope.ElementClassHint;
import com.intellij.psi.scope.NameHint;
import com.intellij.psi.scope.PsiScopeProcessor;
import com.intellij.psi.search.GlobalSearchScope;
import com.intellij.psi.xml.XmlFile;
import com.intellij.psi.xml.XmlTag;
import java.util.ArrayList;
import java.util.Collection;
import java.util.HashMap;
import java.util.HashSet;
import java.util.List;
import java.util.Map;
import java.util.Set;
import kotlin.Pair;
import org.jetbrains.android.augment.AndroidLightClassBase;
import org.jetbrains.annotations.NonNls;
import org.jetbrains.annotations.NotNull;
import org.jetbrains.annotations.Nullable;

/**
 * In-memory PSI for classes generated from a layout file (or a list of related layout files from
 * different configurations)
 * <p>
 * See also: https://developer.android.com/topic/libraries/data-binding/expressions#binding_data
 * <p>
 * In the case of common, single-config layouts, only a single "Binding" class will be generated.
 * However, if there are multi-config layouts, e.g. "layout" and "layout-land", a base "Binding"
 * class as well as layout-specific implementations, e.g. "BindingImpl", "BindingLandImpl", will
 * be generated.
 */
public class LightBindingClass extends AndroidLightClassBase {
  private enum NullabilityType {
    UNSPECIFIED,
    NONNULL,
    NULLABLE;

    public boolean isNullable() { return this == NULLABLE; }
  }

  @NotNull private final LightBindingClassConfig myConfig;
  @NotNull private final PsiJavaFile myBackingFile;

  @Nullable private PsiClass[] myPsiSupers; // Created lazily
  @Nullable private PsiMethod[] myPsiConstructors; // Created lazily
  @Nullable private PsiMethod[] myPsiAllMethods; // Created lazily
  @Nullable private PsiMethod[] myPsiMethods; // Created lazily
  @Nullable private PsiField[] myPsiFields; // Created lazily
  @Nullable private PsiReferenceList myExtendsList; // Created lazily
  @Nullable private PsiClassType[] myExtendsListTypes; // Created lazily

  public LightBindingClass(@NotNull PsiManager psiManager, @NotNull LightBindingClassConfig config) {
    super(psiManager, ImmutableSet.of(PsiModifier.PUBLIC, PsiModifier.FINAL));
    myConfig = config;

    // Create a fake backing file to represent this binding class
    PsiFileFactory fileFactory = PsiFileFactory.getInstance(getProject());
<<<<<<< HEAD
    myBackingFile = (PsiJavaFile)fileFactory.createFileFromText(myConfig.getClassName() + ".java", JavaFileType.INSTANCE,
=======
    myBackingFile = (PsiJavaFile)fileFactory.createFileFromText(myConfig.getClassName() + ".java",
                                                                JavaFileType.INSTANCE,
>>>>>>> 799703f0
                                                                "// This class is generated on-the-fly by the IDE.");
    myBackingFile.setPackageName(StringUtil.getPackageName(myConfig.getQualifiedName()));

    setModuleInfo(myConfig.getFacet().getModule(), false);
  }

  private PsiMethod[] computeMethods() {
    List<PsiMethod> methods = new ArrayList<>();

    createRootOverride(methods);

    for (Pair<VariableData, XmlTag> variableTag : myConfig.getVariableTags()) {
      createVariableMethods(variableTag, methods);
    }

    if (myConfig.shouldGenerateGettersAndStaticMethods()) {
      createStaticMethods(methods);
    }

    return methods.toArray(PsiMethod.EMPTY_ARRAY);
  }

  private PsiField[] computeFields() {
    Map<BindingLayout, Collection<ViewIdData>> scopedViewIds = myConfig.getScopedViewIds();
    if (scopedViewIds.isEmpty()) {
      return PsiField.EMPTY_ARRAY;
    }
    boolean allEmpty = true;
    for (Collection<ViewIdData> viewIds : scopedViewIds.values()) {
      if (!viewIds.isEmpty()) {
        allEmpty = false;
        break;
      }
    }
    if (allEmpty) {
      return PsiField.EMPTY_ARRAY;
    }

    int numLayouts = scopedViewIds.keySet().size();
    if (numLayouts == 1) {
      // In the overwhelmingly common case, there's only a single layout, which means that all the
      // IDs are present in every layout (there's only the one!), so the fields generated for it
      // are always non-null.
      Collection<ViewIdData> viewIds = scopedViewIds.values().stream().findFirst().get();
      return viewIds.stream()
        .map(viewId -> createPsiField(viewId, true))
        .filter(field -> field != null)
        .toArray(PsiField[]::new);
    }

    // If here, we have multiple layouts. Generated fields are non-null only if their source IDs
    // are defined consistently across all layouts.
    Map<String, Integer> idCounts = new HashMap<>();
    Set<ViewIdData> dedupedViewIds = new HashSet<>(); // Only create one field per ID
    for (Collection<ViewIdData> viewIds : scopedViewIds.values()) {
      for (ViewIdData viewId : viewIds) {
        int count = idCounts.compute(viewId.getId(), (key, value) -> (value == null) ? 1 : (value + 1));
        if (count == 1) {
          // It doesn't matter which copy of the ID we keep, so just keep the first one
          dedupedViewIds.add(viewId);
        }
      }
    }

    return dedupedViewIds.stream()
      .map(viewId -> createPsiField(viewId, idCounts.get(viewId.getId()) == numLayouts))
      .filter(field -> field != null)
      .toArray(PsiField[]::new);
  }

  /**
   * Creates a private no-argument constructor.
   */
  @NotNull
  private PsiMethod createConstructor() {
    LightMethodBuilder constructor = new LightMethodBuilder(this, JavaLanguage.INSTANCE);
    constructor.setConstructor(true);
    constructor.addModifier(PsiModifier.PRIVATE);
    return constructor;
  }

  @NotNull
  @Override
  public String getQualifiedName() {
    return myConfig.getQualifiedName();
  }

  @Nullable
  @Override
  public PsiClass getContainingClass() {
    return null;
  }

  @NotNull
  @Override
  public PsiField[] getFields() {
    if (myPsiFields == null) {
      myPsiFields = computeFields();
    }
    return myPsiFields;
  }

  @NotNull
  @Override
  public PsiField[] getAllFields() {
    return getFields();
  }

  @NotNull
  @Override
  public PsiMethod[] getConstructors() {
    if (myPsiConstructors == null) {
      myPsiConstructors = new PsiMethod[] {
        createConstructor()
      };
    }
    return myPsiConstructors;
  }

  @NotNull
  @Override
  public PsiMethod[] getMethods() {
    if (myPsiMethods == null) {
      myPsiMethods = computeMethods();
    }
    return myPsiMethods;
  }

  @NotNull
  @Override
  public PsiClass[] getSupers() {
    if (myPsiSupers == null) {
      PsiClass superClass = getSuperClass();
      if (superClass != null) {
        myPsiSupers = new PsiClass[] { superClass };
      }
      else {
        // superClass shouldn't be null but we handle just in case
        myPsiSupers = PsiClass.EMPTY_ARRAY;
      }
    }
    return myPsiSupers;
  }

  @Override
  public PsiClass getSuperClass() {
    return JavaPsiFacade.getInstance(getProject()).findClass(myConfig.getSuperName(), getModuleScope());
  }

  @Override
  public PsiReferenceList getExtendsList() {
    if (myExtendsList == null) {
      PsiElementFactory factory = PsiElementFactory.getInstance(getProject());
      PsiJavaCodeReferenceElement referenceElementByType = factory.createReferenceElementByType(getExtendsListTypes()[0]);
      myExtendsList = factory.createReferenceList(new PsiJavaCodeReferenceElement[]{referenceElementByType});
    }
    return myExtendsList;
  }

  @NotNull
  @Override
  public PsiClassType[] getSuperTypes() {
    return getExtendsListTypes();
  }

  @NotNull
  @Override
  public PsiClassType[] getExtendsListTypes() {
    if (myExtendsListTypes == null) {
      myExtendsListTypes = new PsiClassType[]{PsiType.getTypeByName(myConfig.getSuperName(), getProject(), getModuleScope())};
    }
    return myExtendsListTypes;
  }


  @NotNull
  @Override
  public PsiMethod[] getAllMethods() {
    if (myPsiAllMethods == null) {
      PsiClass superClass = getSuperClass();
      if (superClass != null) {
        myPsiAllMethods = ObjectArrays.concat(superClass.getAllMethods(), getMethods(), PsiMethod.class);
      }
      else {
        // superClass shouldn't be null but we handle just in case
        myPsiAllMethods = getMethods();
      }
    }

    return myPsiAllMethods;
  }

  @NotNull
  @Override
  public PsiMethod[] findMethodsByName(@NonNls String name, boolean checkBases) {
    List<PsiMethod> matched = null;
    PsiMethod[] methods = checkBases ? getAllMethods() : getMethods();
    for (PsiMethod method : methods) {
      if (name.equals(method.getName())) {
        if (matched == null) {
          matched = new ArrayList<>();
        }
        matched.add(method);
      }
    }
    return matched == null ? PsiMethod.EMPTY_ARRAY : matched.toArray(PsiMethod.EMPTY_ARRAY);
  }

  @Override
  public boolean processDeclarations(@NotNull PsiScopeProcessor processor,
                                     @NotNull ResolveState state,
                                     PsiElement lastParent,
                                     @NotNull PsiElement place) {
    boolean continueProcessing = super.processDeclarations(processor, state, lastParent, place);
    if (!continueProcessing) {
      return false;
    }
    Collection<ImportData> imports = myConfig.getTargetLayout().getData().getImports();
    if (imports.isEmpty()) {
      return true;
    }
    ElementClassHint classHint = processor.getHint(ElementClassHint.KEY);
    if (classHint != null && classHint.shouldProcess(ElementClassHint.DeclarationKind.CLASS)) {
      NameHint nameHint = processor.getHint(NameHint.KEY);
      String name = nameHint != null ? nameHint.getName(state) : null;
      for (ImportData anImport : imports) {
        if (anImport.getAlias() != null) {
          continue; // Aliases are pre-resolved.
        }
        String qName = anImport.getType();
        if (name != null && !qName.endsWith(name)) {
          continue;
        }

        PsiClass aClass = JavaPsiFacade.getInstance(getProject()).findClass(qName, getModuleScope());
        if (aClass != null && !processor.execute(aClass, state)) {
          return false; // Found it.
        }
      }
    }
    return true;
  }

  @NotNull
  private GlobalSearchScope getModuleScope() {
    return ProjectSystemUtil.getModuleSystem(myConfig.getFacet()).getResolveScope(ScopeType.MAIN);
  }

  /**
   * If applicable, create a `getRoot` method that overrides / specializes the one in the base
   * class.
   *
   * For example, "View getRoot()" in the base interface could be returned as
   * "LinearLayout getRoot()" in this binding class.
   *
   * If this binding is for a layout with multiple configurations that define inconsistent
   * root tags, then "View" will be returned.
   */
  private void createRootOverride(@NotNull List<PsiMethod> outPsiMethods) {
    XmlFile xmlFile = myConfig.getTargetLayout().toXmlFile();
    if (xmlFile == null) {
      return;
    }

    BindingXmlData xmlData = myConfig.getTargetLayout().getData();
    // For legacy reasons, data binding does not override getRoot with a more specialized return
    // type (e.g. FrameLayout instead of View). Only view binding does this at this time.
    if (xmlData.getLayoutType() == BindingLayoutType.PLAIN_LAYOUT && ViewBindingUtil.isViewBindingEnabled(myConfig.getFacet())) {
      XmlTag xmlRootTag = xmlFile.getRootTag();
      if (xmlRootTag == null) {
        return; // Abort if we can't find an actual PSI tag we can navigate to
      }

      // Note: We don't simply use xmlRootTag's name, since the final return type could be
      // different if root tag names are not consistent across layout configurations.
      String rootTag = myConfig.getRootType();

      PsiType type = LayoutBindingTypeUtil.resolveViewPsiType(rootTag, this);
      if (type != null) {
        LightMethodBuilder rootMethod = createPublicMethod("getRoot", type);
        outPsiMethods.add(new LightDataBindingMethod(xmlRootTag, getManager(), rootMethod, this, JavaLanguage.INSTANCE));
      }
    }
  }

  private void createVariableMethods(@NotNull Pair<VariableData, XmlTag> variableTag, @NotNull List<PsiMethod> outPsiMethods) {
    PsiManager psiManager = getManager();

    VariableData variable = variableTag.getFirst();
    XmlTag xmlTag = variableTag.getSecond();

    String typeName = variable.getType();
    String variableType = DataBindingUtil.getQualifiedType(getProject(), typeName, myConfig.getTargetLayout().getData(), true);
    if (variableType == null) {
      return;
    }
    PsiType type = LayoutBindingTypeUtil.parsePsiType(variableType, xmlTag);
    if (type == null) {
      return;
    }

    String javaName = DataBindingUtil.convertVariableNameToJavaFieldName(variable.getName());
    String capitalizedName = StringUtil.capitalize(javaName);
    LightMethodBuilder setter = createPublicMethod("set" + capitalizedName, PsiType.VOID);
    setter.addParameter(javaName, type);
    if (myConfig.settersShouldBeAbstract()) {
      setter.addModifier("abstract");
    }
    outPsiMethods.add(new LightDataBindingMethod(xmlTag, psiManager, setter, this, JavaLanguage.INSTANCE));

    if (myConfig.shouldGenerateGettersAndStaticMethods()) {
      LightMethodBuilder getter = createPublicMethod("get" + capitalizedName, type);
      outPsiMethods.add(new LightDataBindingMethod(xmlTag, psiManager, getter, this, JavaLanguage.INSTANCE));
    }
  }

  private void createStaticMethods(@NotNull List<PsiMethod> outPsiMethods) {
    XmlFile xmlFile = myConfig.getTargetLayout().toXmlFile();
    if (xmlFile == null) {
      return;
    }

    Project project = getProject();
    GlobalSearchScope moduleScope = getModuleScope();
    PsiClassType bindingType = PsiElementFactory.getInstance(getProject()).createType(this);
    PsiClassType viewGroupType = PsiType.getTypeByName(SdkConstants.CLASS_VIEWGROUP, project, moduleScope);
    PsiClassType inflaterType = PsiType.getTypeByName(SdkConstants.CLASS_LAYOUT_INFLATER, project, moduleScope);
    PsiClassType viewType = PsiType.getTypeByName(SdkConstants.CLASS_VIEW, project, moduleScope);
    PsiClassType dataBindingComponentType = PsiType.getJavaLangObject(getManager(), moduleScope);

    List<PsiMethod> methods = new ArrayList<>();
    BindingXmlData xmlData = myConfig.getTargetLayout().getData();

    // Methods generated for data binding and view binding diverge a little
    if (xmlData.getLayoutType() == BindingLayoutType.DATA_BINDING_LAYOUT) {
      DeprecatableLightMethodBuilder inflate4Params = createPublicStaticMethod("inflate", bindingType, NullabilityType.NONNULL);
      inflate4Params.addNullabilityParameter("inflater", inflaterType, true);
      inflate4Params.addNullabilityParameter("root", viewGroupType, false);
      inflate4Params.addParameter("attachToRoot", PsiType.BOOLEAN);
      inflate4Params.addNullabilityParameter("bindingComponent", dataBindingComponentType, false);
      // Methods receiving DataBindingComponent are deprecated. see: b/116541301.
      inflate4Params.setDeprecated(true);

      NullabilityLightMethodBuilder inflate3Params = createPublicStaticMethod("inflate", bindingType, NullabilityType.NONNULL);
      inflate3Params.addNullabilityParameter("inflater", inflaterType, true);
      inflate3Params.addNullabilityParameter("root", viewGroupType, false);
      inflate3Params.addParameter("attachToRoot", PsiType.BOOLEAN);

      DeprecatableLightMethodBuilder inflate2Params = createPublicStaticMethod("inflate", bindingType, NullabilityType.NONNULL);
      inflate2Params.addNullabilityParameter("inflater", inflaterType, true);
      inflate2Params.addNullabilityParameter("bindingComponent", dataBindingComponentType, false);
      // Methods receiving DataBindingComponent are deprecated. see: b/116541301.
      inflate2Params.setDeprecated(true);

      NullabilityLightMethodBuilder inflate1Param = createPublicStaticMethod("inflate", bindingType, NullabilityType.NONNULL);
      inflate1Param.addNullabilityParameter("inflater", inflaterType, true);

      NullabilityLightMethodBuilder bind = createPublicStaticMethod("bind", bindingType, NullabilityType.NONNULL);
      bind.addNullabilityParameter("view", viewType, true);

      DeprecatableLightMethodBuilder bindWithComponent = createPublicStaticMethod("bind", bindingType, NullabilityType.NONNULL);
      bindWithComponent.addNullabilityParameter("view", viewType, true);
      bindWithComponent.addNullabilityParameter("bindingComponent", dataBindingComponentType, false);
      // Methods receiving DataBindingComponent are deprecated. see: b/116541301.
      bindWithComponent.setDeprecated(true);

      methods.add(inflate1Param);
      methods.add(inflate2Params);
      methods.add(inflate3Params);
      methods.add(inflate4Params);
      methods.add(bind);
      methods.add(bindWithComponent);
    }
    else {
      // Expected: If not a data binding layout, this is a view binding layout
      assert (xmlData.getLayoutType() == BindingLayoutType.PLAIN_LAYOUT && ViewBindingUtil.isViewBindingEnabled(myConfig.getFacet()));

      // View Binding is a fresh start - don't show the deprecated methods for them
      if (!xmlData.getRootTag().equals(SdkConstants.VIEW_MERGE)) {
        NullabilityLightMethodBuilder inflate3Params = createPublicStaticMethod("inflate", bindingType, NullabilityType.NONNULL);
        inflate3Params.addNullabilityParameter("inflater", inflaterType, true);
        inflate3Params.addNullabilityParameter("parent", viewGroupType, false);
        inflate3Params.addParameter("attachToParent", PsiType.BOOLEAN);

        NullabilityLightMethodBuilder inflate1Param = createPublicStaticMethod("inflate", bindingType, NullabilityType.NONNULL);
        inflate1Param.addNullabilityParameter("inflater", inflaterType, true);

        methods.add(inflate1Param);
        methods.add(inflate3Params);
      }
      else {
        // View Bindings with <merge> roots have a different set of inflate methods
        NullabilityLightMethodBuilder inflate2Params = createPublicStaticMethod("inflate", bindingType, NullabilityType.NONNULL);
        inflate2Params.addNullabilityParameter("inflater", inflaterType, true);
        inflate2Params.addNullabilityParameter("parent", viewGroupType, true);
        methods.add(inflate2Params);
      }

      NullabilityLightMethodBuilder bind = createPublicStaticMethod("bind", bindingType, NullabilityType.NONNULL);
      bind.addNullabilityParameter("view", viewType, true);
      methods.add(bind);
    }

    PsiManager psiManager = getManager();
    for (PsiMethod method : methods) {
      outPsiMethods.add(new LightDataBindingMethod(xmlFile, psiManager, method, this, JavaLanguage.INSTANCE));
    }
  }

  @NotNull
  private DeprecatableLightMethodBuilder createPublicStaticMethod(@NotNull String name,
                                                                  @NotNull PsiType returnType,
                                                                  @NotNull NullabilityType nullabilityType) {
    DeprecatableLightMethodBuilder method = createPublicMethod(name, returnType, nullabilityType);
    method.addModifier("static");
    return method;
  }

  @NotNull
  private DeprecatableLightMethodBuilder createPublicMethod(@NotNull String name, @NotNull PsiType returnType) {
    return createPublicMethod(name, returnType, NullabilityType.UNSPECIFIED);
  }

  @NotNull
  private DeprecatableLightMethodBuilder createPublicMethod(@NotNull String name,
                                                            @NotNull PsiType returnType,
                                                            @NotNull NullabilityType nullabilityType) {
    DeprecatableLightMethodBuilder method = new DeprecatableLightMethodBuilder(getManager(), JavaLanguage.INSTANCE, name);
    method.setContainingClass(this);
    if (nullabilityType == NullabilityType.UNSPECIFIED) {
      method.setMethodReturnType(returnType);
    }
    else {
      method.setMethodReturnType(returnType, !nullabilityType.isNullable());
    }
    method.addModifier("public");
    return method;
  }

  @Nullable
  private PsiField createPsiField(@NotNull ViewIdData viewIdData, boolean isNonNull) {
    String name = DataBindingUtil.convertAndroidIdToJavaFieldName(viewIdData.getId());
    PsiType type = LayoutBindingTypeUtil.resolveViewPsiType(viewIdData, this);
    if (type == null) {
      return null;
    }

    LightFieldBuilder field = new NullabilityLightFieldBuilder(
      PsiManager.getInstance(getProject()), name, type, isNonNull, PsiModifier.PUBLIC, PsiModifier.FINAL);
    return new LightDataBindingField(myConfig.getTargetLayout(), viewIdData, getManager(), field, this);
  }

  @Override
  public boolean isInterface() {
    return false;
  }

  @NotNull
  @Override
  public PsiElement getNavigationElement() {
    XmlFile xmlFile = myConfig.getTargetLayout().toXmlFile();
    if (xmlFile == null) {
      return super.getNavigationElement();
    }

    return new BindingLayoutFile(this, xmlFile);
  }

  @Override
  @NotNull
  public String getName() {
    return myConfig.getClassName();
  }

  @Nullable
  @Override
  public PsiFile getContainingFile() {
    return myBackingFile;
  }

  @Override
  public boolean isValid() {
    // It is always valid. Not having this valid creates IDE errors because it is not always resolved instantly.
    return true;
  }

  /**
   * The light method class that represents the generated data binding methods for a layout file.
   */
  public static class LightDataBindingMethod extends LightMethod {
    private PsiElement myNavigationElement;

    public LightDataBindingMethod(@NotNull PsiElement navigationElement,
                                  @NotNull PsiManager manager,
                                  @NotNull PsiMethod method,
                                  @NotNull PsiClass containingClass,
                                  @NotNull Language language) {
      super(manager, method, containingClass, language);
      myNavigationElement = navigationElement;
    }

    @Override
    public TextRange getTextRange() {
      return TextRange.EMPTY_RANGE;
    }

    @NotNull
    @Override
    public PsiElement getNavigationElement() {
      return myNavigationElement;
    }

    @Override
    public PsiIdentifier getNameIdentifier() {
      return new LightIdentifier(getManager(), getName());
    }
  }

  /**
   * The light field class that represents the generated view fields for a layout file.
   */
  public static class LightDataBindingField extends LightField {
    private final BindingLayout myLayout;
    private final ViewIdData myViewIdData;
    @Nullable private XmlTag myNavigationTag = null;

    public LightDataBindingField(@NotNull BindingLayout layout,
                                 @NotNull ViewIdData viewIdData,
                                 @NotNull PsiManager manager,
                                 @NotNull PsiField field,
                                 @NotNull PsiClass containingClass) {
      super(manager, field, containingClass);
      myLayout = layout;
      myViewIdData = viewIdData;
    }

    @Nullable
    private XmlTag computeTag() {
      XmlFile xmlFile = myLayout.toXmlFile();
      if (xmlFile == null) {
        return null;
      }
      Ref<XmlTag> resultTag = new Ref<>();
      xmlFile.accept(new XmlRecursiveElementWalkingVisitor() {
        @Override
        public void visitXmlTag(XmlTag tag) {
          super.visitXmlTag(tag);
          String idValue = tag.getAttributeValue(ATTR_ID, ANDROID_URI);
          if (idValue != null && myViewIdData.getId().equals(stripPrefixFromId(idValue))) {
            resultTag.set(tag);
            stopWalking();
          }
        }
      });
      return resultTag.get();
    }

    @Override
    @Nullable
    public PsiFile getContainingFile() {
      return myLayout.toXmlFile();
    }

    @Override
    public TextRange getTextRange() {
      return TextRange.EMPTY_RANGE;
    }

    @Override
    @NotNull
    public PsiElement getNavigationElement() {
      if (myNavigationTag != null) {
        return myNavigationTag;
      }
      myNavigationTag = computeTag();
      return (myNavigationTag != null) ? myNavigationTag : super.getNavigationElement();
    }

    @Override
    @NotNull
    public PsiElement setName(@NotNull String name) {
      // This method is called by rename refactoring and has to succeed in order for the refactoring to succeed.
      // There no need to change the name since once the refactoring is complete, this object will be replaced
      // by a new one reflecting the changed source code.
      return this;
    }
  }
}<|MERGE_RESOLUTION|>--- conflicted
+++ resolved
@@ -123,12 +123,8 @@
 
     // Create a fake backing file to represent this binding class
     PsiFileFactory fileFactory = PsiFileFactory.getInstance(getProject());
-<<<<<<< HEAD
-    myBackingFile = (PsiJavaFile)fileFactory.createFileFromText(myConfig.getClassName() + ".java", JavaFileType.INSTANCE,
-=======
     myBackingFile = (PsiJavaFile)fileFactory.createFileFromText(myConfig.getClassName() + ".java",
                                                                 JavaFileType.INSTANCE,
->>>>>>> 799703f0
                                                                 "// This class is generated on-the-fly by the IDE.");
     myBackingFile.setPackageName(StringUtil.getPackageName(myConfig.getQualifiedName()));
 
