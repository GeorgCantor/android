--- conflicted
+++ resolved
@@ -46,11 +46,7 @@
       bar
       """
         .trimIndent(),
-<<<<<<< HEAD
-      caret = 0
-=======
       caret = 0,
->>>>>>> 0d09370c
     )
     val event = TestActionEvent.createTestEvent()
 
