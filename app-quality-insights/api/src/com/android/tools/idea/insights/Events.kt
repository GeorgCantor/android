/*
 * Copyright (C) 2022 The Android Open Source Project
 *
 * Licensed under the Apache License, Version 2.0 (the "License");
 * you may not use this file except in compliance with the License.
 * You may obtain a copy of the License at
 *
 *      http://www.apache.org/licenses/LICENSE-2.0
 *
 * Unless required by applicable law or agreed to in writing, software
 * distributed under the License is distributed on an "AS IS" BASIS,
 * WITHOUT WARRANTIES OR CONDITIONS OF ANY KIND, either express or implied.
 * See the License for the specific language governing permissions and
 * limitations under the License.
 */
package com.android.tools.idea.insights

import java.time.Instant

/** The title & subtitle of each thread. */
data class Caption(val title: String = "", val subtitle: String = "")

/** Used to indicate that the analysis blames this Stacktrace and/or Frame. */
enum class Blames {
  UNKNOWN_BLAMED,
  BLAMED,
  NOT_BLAMED,
}

/** Represents a Frame of the stack, as well as metadata & analysis results. */
data class Frame(
  // Line number of the code
  val line: Long = 0,

  // Filename of the code
  val file: String = "",

  // The raw symbol no matter it's unhydrateable or not
  val rawSymbol: String = "",

  // The hydrated symbol, or the raw symbol if it's unhydrateable
  val symbol: String = "",

  // Byte offset into the binary image which contains the code
  val offset: Long = 0,

  // Address in the binary image which contains the code
  val address: Long = 0,

  // Display name of the library
  val library: String = "",

  // Indicates whether analysis blames this frame as the cause of the crash
  // or error
  val blame: Blames = Blames.UNKNOWN_BLAMED,
) {
  fun matches(qualifiedClassName: String, methodName: String): Boolean {
    return symbol.startsWith(qualifiedClassName) && symbol.contains(methodName)
  }

  fun matches(regex: Regex): Boolean {
    return symbol.matches(regex)
  }
}

/** The frames of the thread's stack, along with name & analysis results. */
data class Stacktrace(
  // The title & subtitle of this thread
  val caption: Caption = Caption(),

  // Used to indicate that the analysis blames this Stacktrace
  val blames: Blames = Blames.UNKNOWN_BLAMED,

  // The frames of the Stacktrace
  val frames: List<Frame> = listOf(),
)

/** A representation of a single Exception and its stacktrace. */
data class ExceptionStack(
  // The stacktrace & its frames
  val stacktrace: Stacktrace = Stacktrace(),

  // Type of the exception, e.g. com.google.RpcException
  val type: String = "",

  // The error message included in the exception
  val exceptionMessage: String = "",

  // The raw exception message
<<<<<<< HEAD
  val rawExceptionMessage: String = ""
=======
  val rawExceptionMessage: String = "",
>>>>>>> 0d09370c
)

/**
 * A container for the errors / exceptions / stacktraces which describe a fatal crash or a non-fatal
 * error or exception. Logged errors have only the errors field set; fatals have both the exceptions
 * & thread_stack fields set.
 */
data class StacktraceGroup(
  // Nested exceptions are broken up & represented as peers in this list. See 'nested' field.
  val exceptions: List<ExceptionStack> = listOf()
)

data class DeviceType(val name: String) : GroupAware<DeviceType> {
  override fun compareTo(other: DeviceType) = name.compareTo(other.name)

  override val groupName = name

  companion object {
    val UNKNOWN = DeviceType("Unknown")
  }
}

/** Metadata about the device running an app. */
data class Device(
  val manufacturer: String,
  val model: String,
  val displayName: String = "$manufacturer $model",
<<<<<<< HEAD
  val deviceType: DeviceType = DeviceType.UNKNOWN
=======
  val deviceType: DeviceType = DeviceType.UNKNOWN,
>>>>>>> 0d09370c
) : Comparable<Device> {
  companion object {
    val ALL = Device(manufacturer = "", model = "")
  }

  override fun compareTo(other: Device): Int =
    compareValuesBy(this, other, { it.model }, { it.manufacturer })
}

/** Describes a mobile device's OS. */
data class OperatingSystemInfo(val displayVersion: String, val displayName: String) {
  companion object {
    val ALL = OperatingSystemInfo(displayVersion = "", displayName = "")
  }
}

data class WithCount<T>(val count: Long, val value: T)

enum class PlayTrack(val displayName: String) : GroupAware<PlayTrack> {
  PRODUCTION("Production"),
  OPEN_TESTING("Open"),
  CLOSED_TESTING("Closed"),
  INTERNAL("Internal");

  override val groupName: String
    get() = displayName

  companion object
}

/** Represents the Version of an App. */
data class Version(
  val buildVersion: String = "",
  val displayVersion: String = "",
  val displayName: String = "",
  val tracks: Set<PlayTrack> = emptySet(),
) {
  companion object {
    val ALL = Version(buildVersion = "", displayVersion = "ALL", displayName = "ALL")
  }

  override fun toString(): String {
    if (this == ALL) {
      return "All app versions"
    }
    return displayVersion
  }
}

/** A series of keyed analytic events recorded by an app. */
data class Log(val eventTime: Instant, val title: String, val params: Map<String, String>)

/**
 * An optional key-value pair set by the developer and recorded by the app at the time of a crash.
 */
data class CustomKey(val key: String, val value: String)

/** Event metadata captured at the time of the event, plus additional analysis. */
data class EventData(
  // Metadata about the device.
  val device: Device = Device("", "", ""),

  // Metadata about operating system.
  val operatingSystemInfo: OperatingSystemInfo = OperatingSystemInfo("", ""),

  // Time of the event occurrence
  val eventTime: Instant = Instant.EPOCH,
)

/** Representation of an App crash or logged error, having been processed by Crashlytics. */
data class Event(
  // ID of the event
  val name: String = "",

  // Event metadata
  val eventData: EventData = EventData(),

  // Describes the crash or non-fatal error / exception, and potentially the
  // state of the other threads in the process at time of the Event.
  val stacktraceGroup: StacktraceGroup = StacktraceGroup(),
  val appVcsInfo: AppVcsInfo = AppVcsInfo.NONE,
  val customKeys: List<CustomKey> = emptyList(),
<<<<<<< HEAD
  val logs: List<Log> = emptyList()
=======
  val logs: List<Log> = emptyList(),
>>>>>>> 0d09370c
) {
  companion object {
    val EMPTY = Event()
  }
}

/**
 * Provides a way to customize sorting of groups in the UI.
 *
 * The main use case is to be able to sort Play Tracks so that they appear in the order of
 * importance.
 */
interface GroupAware<T : GroupAware<T>> : Comparable<T> {
  val groupName: String

  object Empty : GroupAware<Empty> {
    override fun compareTo(other: Empty): Int = 0

    override val groupName: String = ""
  }
}<|MERGE_RESOLUTION|>--- conflicted
+++ resolved
@@ -87,11 +87,7 @@
   val exceptionMessage: String = "",
 
   // The raw exception message
-<<<<<<< HEAD
-  val rawExceptionMessage: String = ""
-=======
   val rawExceptionMessage: String = "",
->>>>>>> 0d09370c
 )
 
 /**
@@ -119,11 +115,7 @@
   val manufacturer: String,
   val model: String,
   val displayName: String = "$manufacturer $model",
-<<<<<<< HEAD
-  val deviceType: DeviceType = DeviceType.UNKNOWN
-=======
   val deviceType: DeviceType = DeviceType.UNKNOWN,
->>>>>>> 0d09370c
 ) : Comparable<Device> {
   companion object {
     val ALL = Device(manufacturer = "", model = "")
@@ -206,11 +198,7 @@
   val stacktraceGroup: StacktraceGroup = StacktraceGroup(),
   val appVcsInfo: AppVcsInfo = AppVcsInfo.NONE,
   val customKeys: List<CustomKey> = emptyList(),
-<<<<<<< HEAD
-  val logs: List<Log> = emptyList()
-=======
   val logs: List<Log> = emptyList(),
->>>>>>> 0d09370c
 ) {
   companion object {
     val EMPTY = Event()
