--- conflicted
+++ resolved
@@ -54,8 +54,6 @@
   private final boolean myBuildable;
   private final boolean myAndroidModuleWithoutVariants;
 
-<<<<<<< HEAD
-=======
   @Nullable
   public static JavaModuleModel get(@NotNull Module module) {
     JavaFacet facet = JavaFacet.getInstance(module);
@@ -67,7 +65,6 @@
     return javaFacet.getJavaModuleModel();
   }
 
->>>>>>> 9e819fa1
   public JavaModuleModel(@NotNull String moduleName,
                          @NotNull Collection<JavaModuleContentRoot> contentRoots,
                          @NotNull Collection<JavaModuleDependency> javaModuleDependencies,
