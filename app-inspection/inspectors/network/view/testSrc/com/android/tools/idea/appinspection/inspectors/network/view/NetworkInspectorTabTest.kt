--- conflicted
+++ resolved
@@ -40,26 +40,8 @@
   @get:Rule val projectRule = AndroidProjectRule.inMemory()
 
   @Test
-<<<<<<< HEAD
-  fun pressActionButtons() = runBlocking {
-    val scope = CoroutineScope(Executors.newSingleThreadExecutor().asCoroutineDispatcher())
-    val timer = FakeTimer()
-    timer.start()
-    val services = TestNetworkInspectorServices(
-      FakeCodeNavigationProvider(),
-      timer,
-      NetworkInspectorClientImpl(
-        object : AppInspectorMessenger {
-          override suspend fun sendRawCommand(rawData: ByteArray): ByteArray {
-            return NetworkInspectorProtocol.Response.newBuilder().apply {
-              startInspectionResponse = NetworkInspectorProtocol.StartInspectionResponse.newBuilder().apply {
-                timestamp = 12345
-              }.build()
-            }.build().toByteArray()
-          }
-=======
   fun pressActionButtons() =
-    runBlocking<Unit> {
+    runBlocking {
       val scope = CoroutineScope(Executors.newSingleThreadExecutor().asCoroutineDispatcher())
       val timer = FakeTimer()
       timer.start()
@@ -80,7 +62,6 @@
                   .build()
                   .toByteArray()
               }
->>>>>>> de127946
 
               override val eventFlow = emptyFlow<ByteArray>()
               override val scope = scope
