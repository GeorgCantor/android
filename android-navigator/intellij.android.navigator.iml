<?xml version="1.0" encoding="UTF-8"?>
<module type="JAVA_MODULE" version="4">
  <component name="NewModuleRootManager" inherit-compiler-output="true">
    <exclude-output />
    <content url="file://$MODULE_DIR$">
      <sourceFolder url="file://$MODULE_DIR$/src" isTestSource="false" />
    </content>
    <orderEntry type="inheritedJdk" />
<<<<<<< HEAD
=======
    <orderEntry type="library" name="studio-sdk" level="project" />
    <orderEntry type="library" name="studio-plugin-com.intellij.java" level="project" />
    <orderEntry type="library" name="studio-plugin-com.intellij.gradle" level="project" />
>>>>>>> 0d09370c
    <orderEntry type="sourceFolder" forTests="false" />
    <orderEntry type="library" name="Guava" level="project" />
    <orderEntry type="library" name="commons-io" level="project" />
    <orderEntry type="library" name="google-dexlib2" level="project" />
    <orderEntry type="library" name="jetbrains-annotations" level="project" />
    <orderEntry type="library" name="kotlin-stdlib" level="project" />
    <orderEntry type="library" scope="PROVIDED" name="kotlinc.kotlin-jps-common" level="project" />
    <orderEntry type="library" name="protobuf" level="project" />
    <orderEntry type="library" name="studio-analytics-proto" level="project" />
    <orderEntry type="module" module-name="android.sdktools.analytics-tracker" />
    <orderEntry type="module" module-name="android.sdktools.common" />
    <orderEntry type="module" module-name="android.sdktools.flags" />
    <orderEntry type="module" module-name="android.sdktools.layoutlib-api" />
    <orderEntry type="module" module-name="android.sdktools.repository" />
    <orderEntry type="module" module-name="android.sdktools.sdk-common" />
    <orderEntry type="module" module-name="intellij.android.analytics" />
    <orderEntry type="module" module-name="intellij.android.apkanalyzer" />
    <orderEntry type="module" module-name="intellij.android.artwork" />
    <orderEntry type="module" module-name="intellij.android.common" />
    <orderEntry type="module" module-name="intellij.android.core" />
    <orderEntry type="module" module-name="intellij.android.jps.model" />
    <orderEntry type="module" module-name="intellij.android.lang" />
    <orderEntry type="module" module-name="intellij.android.projectSystem" />
    <orderEntry type="module" module-name="intellij.android.projectSystem.gradle" />
    <orderEntry type="module" module-name="intellij.android.smali" />
<<<<<<< HEAD
    <orderEntry type="module" module-name="intellij.gradle.common" />
    <orderEntry type="module" module-name="intellij.java.debugger.impl" />
    <orderEntry type="module" module-name="intellij.java.impl" />
    <orderEntry type="module" module-name="intellij.java.psi" />
    <orderEntry type="module" module-name="intellij.platform.analysis" />
    <orderEntry type="module" module-name="intellij.platform.core.ui" />
    <orderEntry type="module" module-name="intellij.platform.core" />
    <orderEntry type="module" module-name="intellij.platform.core.impl" />
    <orderEntry type="module" module-name="intellij.platform.editor" />
    <orderEntry type="module" module-name="intellij.platform.extensions" />
    <orderEntry type="module" module-name="intellij.platform.ide" />
    <orderEntry type="module" module-name="intellij.platform.ide.core" />
    <orderEntry type="module" module-name="intellij.platform.ide.impl" />
    <orderEntry type="module" module-name="intellij.platform.jps.model" />
    <orderEntry type="module" module-name="intellij.platform.lang" />
    <orderEntry type="module" module-name="intellij.platform.lang.core" />
    <orderEntry type="module" module-name="intellij.platform.lang.impl" />
    <orderEntry type="module" module-name="intellij.platform.projectModel" />
    <orderEntry type="module" module-name="intellij.platform.structureView.impl" />
    <orderEntry type="module" module-name="intellij.platform.util" />
    <orderEntry type="module" module-name="intellij.platform.util.base" />
    <orderEntry type="module" module-name="intellij.platform.util.rt" />
    <orderEntry type="module" module-name="intellij.platform.util.ui" />
=======
    <orderEntry type="library" name="studio-analytics-proto" level="project" />
    <orderEntry type="library" name="studio-plugin-org.jetbrains.kotlin" level="project" />
    <orderEntry type="library" name="google-dexlib2" level="project" />
    <orderEntry type="module" module-name="analytics" />
>>>>>>> 0d09370c
  </component>
</module><|MERGE_RESOLUTION|>--- conflicted
+++ resolved
@@ -5,14 +5,8 @@
     <content url="file://$MODULE_DIR$">
       <sourceFolder url="file://$MODULE_DIR$/src" isTestSource="false" />
     </content>
-    <orderEntry type="inheritedJdk" />
-<<<<<<< HEAD
-=======
-    <orderEntry type="library" name="studio-sdk" level="project" />
-    <orderEntry type="library" name="studio-plugin-com.intellij.java" level="project" />
-    <orderEntry type="library" name="studio-plugin-com.intellij.gradle" level="project" />
->>>>>>> 0d09370c
-    <orderEntry type="sourceFolder" forTests="false" />
+    <orderEntry type="library" name="studio-platform" level="project" />
+    <orderEntry type="library" scope="TEST" name="studio-test-platform" level="project" />
     <orderEntry type="library" name="Guava" level="project" />
     <orderEntry type="library" name="commons-io" level="project" />
     <orderEntry type="library" name="google-dexlib2" level="project" />
@@ -20,13 +14,8 @@
     <orderEntry type="library" name="kotlin-stdlib" level="project" />
     <orderEntry type="library" scope="PROVIDED" name="kotlinc.kotlin-jps-common" level="project" />
     <orderEntry type="library" name="protobuf" level="project" />
-    <orderEntry type="library" name="studio-analytics-proto" level="project" />
-    <orderEntry type="module" module-name="android.sdktools.analytics-tracker" />
-    <orderEntry type="module" module-name="android.sdktools.common" />
-    <orderEntry type="module" module-name="android.sdktools.flags" />
-    <orderEntry type="module" module-name="android.sdktools.layoutlib-api" />
-    <orderEntry type="module" module-name="android.sdktools.repository" />
-    <orderEntry type="module" module-name="android.sdktools.sdk-common" />
+    <orderEntry type="inheritedJdk" />
+    <orderEntry type="sourceFolder" forTests="false" />
     <orderEntry type="module" module-name="intellij.android.analytics" />
     <orderEntry type="module" module-name="intellij.android.apkanalyzer" />
     <orderEntry type="module" module-name="intellij.android.artwork" />
@@ -37,7 +26,6 @@
     <orderEntry type="module" module-name="intellij.android.projectSystem" />
     <orderEntry type="module" module-name="intellij.android.projectSystem.gradle" />
     <orderEntry type="module" module-name="intellij.android.smali" />
-<<<<<<< HEAD
     <orderEntry type="module" module-name="intellij.gradle.common" />
     <orderEntry type="module" module-name="intellij.java.debugger.impl" />
     <orderEntry type="module" module-name="intellij.java.impl" />
@@ -61,11 +49,5 @@
     <orderEntry type="module" module-name="intellij.platform.util.base" />
     <orderEntry type="module" module-name="intellij.platform.util.rt" />
     <orderEntry type="module" module-name="intellij.platform.util.ui" />
-=======
-    <orderEntry type="library" name="studio-analytics-proto" level="project" />
-    <orderEntry type="library" name="studio-plugin-org.jetbrains.kotlin" level="project" />
-    <orderEntry type="library" name="google-dexlib2" level="project" />
-    <orderEntry type="module" module-name="analytics" />
->>>>>>> 0d09370c
   </component>
 </module>