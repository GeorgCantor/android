/*
 * Copyright (C) 2019 The Android Open Source Project
 *
 * Licensed under the Apache License, Version 2.0 (the "License");
 * you may not use this file except in compliance with the License.
 * You may obtain a copy of the License at
 *
 *      http://www.apache.org/licenses/LICENSE-2.0
 *
 * Unless required by applicable law or agreed to in writing, software
 * distributed under the License is distributed on an "AS IS" BASIS,
 * WITHOUT WARRANTIES OR CONDITIONS OF ANY KIND, either express or implied.
 * See the License for the specific language governing permissions and
 * limitations under the License.
 */
package com.android.tools.idea.gradle.dsl.parser.semantics;

import com.android.tools.idea.gradle.dsl.parser.GradleDslNameConverter.Kind;
import com.android.tools.idea.gradle.dsl.parser.elements.GradlePropertiesDslElement;
import com.android.tools.idea.gradle.dsl.parser.elements.GradlePropertiesDslElement.EmptyGradlePropertiesDslElementSchema;
import com.android.tools.idea.gradle.dsl.parser.elements.GradlePropertiesDslElementConstructor;
import com.android.tools.idea.gradle.dsl.parser.elements.GradlePropertiesDslElementSchemaConstructor;
<<<<<<< HEAD
import java.util.function.Predicate;
=======
>>>>>>> 0d09370c
import org.jetbrains.annotations.NotNull;
import org.jetbrains.annotations.Nullable;

public class PropertiesElementDescription<T extends GradlePropertiesDslElement> {
  @Nullable public final String name;
  @NotNull public final Class<T> clazz;
  @NotNull public final GradlePropertiesDslElementConstructor<T> constructor;
  @NotNull public final GradlePropertiesDslElementSchemaConstructor schemaConstructor;
<<<<<<< HEAD
  @NotNull public final Predicate<Kind> isValidForKind;

  public static final Predicate<Kind> NOT_FOR_DECLARATIVE = (kind) -> !kind.equals(Kind.DECLARATIVE_TOML);

  public static final Predicate<Kind> FOR_ALL = (kind) -> true;

=======

>>>>>>> 0d09370c

  /**
   * Creates PropertiesElementDescription instance with empty property schema constructor
   */
  public PropertiesElementDescription(
    @Nullable String name,
    @NotNull Class<T> clazz,
    @NotNull GradlePropertiesDslElementConstructor<T> constructor
  ) {
<<<<<<< HEAD
    this(name, clazz, constructor, EmptyGradlePropertiesDslElementSchema::new, FOR_ALL);
=======
    this(name, clazz, constructor, EmptyGradlePropertiesDslElementSchema::new);
>>>>>>> 0d09370c
  }

  public PropertiesElementDescription(
    @Nullable String name,
    @NotNull Class<T> clazz,
    @NotNull GradlePropertiesDslElementConstructor<T> constructor,
    @NotNull GradlePropertiesDslElementSchemaConstructor schemaConstructor
  ) {
<<<<<<< HEAD
    this(name, clazz, constructor, schemaConstructor, FOR_ALL);
  }

  public PropertiesElementDescription(
    @Nullable String name,
    @NotNull Class<T> clazz,
    @NotNull GradlePropertiesDslElementConstructor<T> constructor,
    @NotNull Predicate<Kind> isValidForKind
  ) {
    this(name, clazz, constructor, EmptyGradlePropertiesDslElementSchema::new, isValidForKind);
  }

  public PropertiesElementDescription(
    @Nullable String name,
    @NotNull Class<T> clazz,
    @NotNull GradlePropertiesDslElementConstructor<T> constructor,
    @NotNull GradlePropertiesDslElementSchemaConstructor schemaConstructor,
    @NotNull Predicate<Kind> isValidForKind
  ) {
=======
>>>>>>> 0d09370c
    this.name = name;
    this.clazz = clazz;
    this.constructor = constructor;
    this.schemaConstructor = schemaConstructor;
<<<<<<< HEAD
    this.isValidForKind = isValidForKind;
=======
>>>>>>> 0d09370c
  }

  public PropertiesElementDescription<T> copyWithName(@NotNull String name) {
    return new PropertiesElementDescription<>(name, clazz, constructor, schemaConstructor);
  }
}<|MERGE_RESOLUTION|>--- conflicted
+++ resolved
@@ -15,15 +15,10 @@
  */
 package com.android.tools.idea.gradle.dsl.parser.semantics;
 
-import com.android.tools.idea.gradle.dsl.parser.GradleDslNameConverter.Kind;
 import com.android.tools.idea.gradle.dsl.parser.elements.GradlePropertiesDslElement;
 import com.android.tools.idea.gradle.dsl.parser.elements.GradlePropertiesDslElement.EmptyGradlePropertiesDslElementSchema;
 import com.android.tools.idea.gradle.dsl.parser.elements.GradlePropertiesDslElementConstructor;
 import com.android.tools.idea.gradle.dsl.parser.elements.GradlePropertiesDslElementSchemaConstructor;
-<<<<<<< HEAD
-import java.util.function.Predicate;
-=======
->>>>>>> 0d09370c
 import org.jetbrains.annotations.NotNull;
 import org.jetbrains.annotations.Nullable;
 
@@ -32,16 +27,7 @@
   @NotNull public final Class<T> clazz;
   @NotNull public final GradlePropertiesDslElementConstructor<T> constructor;
   @NotNull public final GradlePropertiesDslElementSchemaConstructor schemaConstructor;
-<<<<<<< HEAD
-  @NotNull public final Predicate<Kind> isValidForKind;
 
-  public static final Predicate<Kind> NOT_FOR_DECLARATIVE = (kind) -> !kind.equals(Kind.DECLARATIVE_TOML);
-
-  public static final Predicate<Kind> FOR_ALL = (kind) -> true;
-
-=======
-
->>>>>>> 0d09370c
 
   /**
    * Creates PropertiesElementDescription instance with empty property schema constructor
@@ -51,11 +37,7 @@
     @NotNull Class<T> clazz,
     @NotNull GradlePropertiesDslElementConstructor<T> constructor
   ) {
-<<<<<<< HEAD
-    this(name, clazz, constructor, EmptyGradlePropertiesDslElementSchema::new, FOR_ALL);
-=======
     this(name, clazz, constructor, EmptyGradlePropertiesDslElementSchema::new);
->>>>>>> 0d09370c
   }
 
   public PropertiesElementDescription(
@@ -64,36 +46,10 @@
     @NotNull GradlePropertiesDslElementConstructor<T> constructor,
     @NotNull GradlePropertiesDslElementSchemaConstructor schemaConstructor
   ) {
-<<<<<<< HEAD
-    this(name, clazz, constructor, schemaConstructor, FOR_ALL);
-  }
-
-  public PropertiesElementDescription(
-    @Nullable String name,
-    @NotNull Class<T> clazz,
-    @NotNull GradlePropertiesDslElementConstructor<T> constructor,
-    @NotNull Predicate<Kind> isValidForKind
-  ) {
-    this(name, clazz, constructor, EmptyGradlePropertiesDslElementSchema::new, isValidForKind);
-  }
-
-  public PropertiesElementDescription(
-    @Nullable String name,
-    @NotNull Class<T> clazz,
-    @NotNull GradlePropertiesDslElementConstructor<T> constructor,
-    @NotNull GradlePropertiesDslElementSchemaConstructor schemaConstructor,
-    @NotNull Predicate<Kind> isValidForKind
-  ) {
-=======
->>>>>>> 0d09370c
     this.name = name;
     this.clazz = clazz;
     this.constructor = constructor;
     this.schemaConstructor = schemaConstructor;
-<<<<<<< HEAD
-    this.isValidForKind = isValidForKind;
-=======
->>>>>>> 0d09370c
   }
 
   public PropertiesElementDescription<T> copyWithName(@NotNull String name) {
