--- conflicted
+++ resolved
@@ -15,17 +15,10 @@
  */
 package com.android.tools.idea.gradle.variant.view;
 
-<<<<<<< HEAD
-import com.android.tools.idea.gradle.project.model.AndroidModuleModel;
-import com.android.tools.idea.gradle.project.sync.GradleSyncState;
-import com.android.tools.idea.gradle.project.model.NdkModuleModel;
-import com.android.tools.idea.gradle.project.facet.ndk.NdkFacet;
-=======
 import com.android.tools.idea.gradle.project.facet.ndk.NdkFacet;
 import com.android.tools.idea.gradle.project.model.AndroidModuleModel;
 import com.android.tools.idea.gradle.project.model.NdkModuleModel;
 import com.android.tools.idea.gradle.project.sync.GradleSyncState;
->>>>>>> 1e5b25b8
 import com.android.tools.idea.gradle.util.GradleUtil;
 import com.android.tools.idea.gradle.util.ModuleTypeComparator;
 import com.android.tools.idea.gradle.variant.conflict.Conflict;
@@ -148,17 +141,12 @@
   }
 
   public void updateContents() {
-<<<<<<< HEAD
-    GradleSyncState syncState = GradleSyncState.getInstance(myProject);
-    if (syncState.isSyncInProgress() && !syncState.isSyncSkipped()) {
-=======
     GradleSyncState gradleSyncState = GradleSyncState.getInstance(myProject);
     // When sync is 'skipped' (i.e. Gradle models are retrieved from the disk cache, instead of Gradle,) the contents of the "Build
     // Variants" view are already displayed. Invoking 'projectImportStarted' will show the "Loading..." message, and, depending on
     // timing, the message may never disappear.
     // See https://code.google.com/p/android/issues/detail?id=232529
     if (gradleSyncState.isSyncInProgress() && !gradleSyncState.isSyncSkipped()) {
->>>>>>> 1e5b25b8
       projectImportStarted();
       return;
     }
@@ -357,7 +345,7 @@
       prevConflictAction.copyFrom(actionManager.getAction(IdeActions.ACTION_PREVIOUS_OCCURENCE));
       group.add(prevConflictAction);
 
-      ActionToolbar toolbar = actionManager.createActionToolbar("AndroidBuildVariantViewNotifications", group, true);
+      ActionToolbar toolbar = actionManager.createActionToolbar("", group, true);
       toolbar.setReservePlaceAutoPopupIcon(false);
       toolbar.setMinimumButtonSize(JBUI.size(23, 23)); // a little smaller than default (25 x 25)
 
