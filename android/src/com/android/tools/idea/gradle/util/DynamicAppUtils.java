/*
 * Copyright (C) 2018 The Android Open Source Project
 *
 * Licensed under the Apache License, Version 2.0 (the "License");
 * you may not use this file except in compliance with the License.
 * You may obtain a copy of the License at
 *
 *      http://www.apache.org/licenses/LICENSE-2.0
 *
 * Unless required by applicable law or agreed to in writing, software
 * distributed under the License is distributed on an "AS IS" BASIS,
 * WITHOUT WARRANTIES OR CONDITIONS OF ANY KIND, either express or implied.
 * See the License for the specific language governing permissions and
 * limitations under the License.
 */
package com.android.tools.idea.gradle.util;

import static com.android.SdkConstants.GRADLE_LATEST_VERSION;

import com.android.tools.idea.gradle.model.IdeAndroidProject;
import com.android.tools.idea.gradle.model.IdeAndroidProjectType;
import com.android.ide.common.repository.GradleVersion;
import com.android.sdklib.AndroidVersion;
import com.android.tools.idea.flags.StudioFlags;
import com.android.tools.idea.gradle.plugin.AndroidPluginInfo;
import com.android.tools.idea.gradle.plugin.LatestKnownPluginVersionProvider;
import com.android.tools.idea.gradle.project.ProjectStructure;
import com.android.tools.idea.gradle.project.facet.gradle.GradleFacet;
import com.android.tools.idea.gradle.project.model.AndroidModuleModel;
import com.android.tools.idea.gradle.project.model.GradleModuleModel;
import com.android.tools.idea.gradle.project.upgrade.AndroidPluginVersionUpdater;
import com.android.tools.idea.run.AndroidRunConfiguration;
import com.android.tools.idea.run.AndroidRunConfigurationBase;
import com.android.tools.idea.run.ApkFileUnit;
import com.android.tools.idea.testartifacts.instrumented.AndroidTestRunConfiguration;
import com.android.utils.HtmlBuilder;
import com.google.common.base.Preconditions;
import com.google.common.collect.ImmutableList;
import com.intellij.icons.AllIcons;
import com.intellij.openapi.application.ApplicationManager;
import com.intellij.openapi.diagnostic.Logger;
import com.intellij.openapi.module.Module;
import com.intellij.openapi.module.ModuleManager;
import com.intellij.openapi.project.Project;
import com.intellij.openapi.roots.ModuleRootManager;
import com.intellij.openapi.ui.Messages;
import com.intellij.openapi.util.Pair;
import com.intellij.openapi.util.text.StringUtil;
import java.util.Arrays;
import java.util.List;
import java.util.Map;
import java.util.Objects;
import java.util.stream.Collectors;
import java.util.stream.Stream;
import org.jetbrains.android.exportSignedPackage.ChooseBundleOrApkStep;
import org.jetbrains.annotations.NotNull;
import org.jetbrains.annotations.Nullable;

/**
 * Various utility methods to navigate through various parts (dynamic features, base split, etc.)
 * of dynamic apps.
 */
public class DynamicAppUtils {
  /**
   * Index for user clicking on the confirm button of the dialog.
   **/
  private static final int UPDATE_BUTTON_INDEX = 1;

  /**
   * Returns the list of dynamic feature {@link Module modules} that depend on this base module.
   */
  @NotNull
  public static List<Module> getDependentFeatureModulesForBase(@NotNull Module module) {
    AndroidModuleModel androidModule = AndroidModuleModel.get(module);
    if (androidModule == null) {
      return ImmutableList.of();
    }
    return getDependentFeatureModulesForBase(module.getProject(), androidModule.getAndroidProject());
  }

  /**
   * Returns the Base Module of the specified dynamic feature {@link Module module}, or null if none is found.
   */
  @Nullable
  public static Module getBaseFeature(@NotNull Module module) {
    String gradlePath = getGradlePath(module);
    if (gradlePath == null) {
      return null;
    }

    return Arrays.stream(ModuleManager.getInstance(module.getProject()).getModules())
      .filter(baseModule -> {
        AndroidModuleModel baseModel = AndroidModuleModel.get(baseModule);
        return baseModel != null && baseModel.getAndroidProject().getDynamicFeatures().contains(gradlePath);
      })
      .findFirst()
      .orElse(null);
  }

  /**
   * Returns the list of dynamic feature {@link Module modules} that depend on this base module.
   */
  @NotNull
  public static List<Module> getDependentFeatureModulesForBase(@NotNull Project project, @NotNull IdeAndroidProject androidProject) {
    Map<String, Module> featureMap = getDynamicFeaturesMap(project);
    return androidProject.getDynamicFeatures().stream()
      .map(featurePath -> featureMap.get(featurePath))
      .filter(Objects::nonNull)
      .collect(Collectors.toList());
  }

  /**
   * Returns the list of {@link Module modules} to build for a given base module.
   */
  @NotNull
  public static List<Module> getModulesToBuild(@NotNull Module module) {
    return Stream
      .concat(Stream.of(module), getDependentFeatureModulesForBase(module).stream())
      .collect(Collectors.toList());
  }

  /**
   * Returns the list of {@link Module} instances corresponding to feature modules (legacy or dynamic)
   * that depend on the given module.
   *
   * <p>Returns an empty list if feature-on-feature support is disabled.
   *
   * @param featureModule an instant or dynamic feature
   */
  @NotNull
  public static List<Module> getFeatureModulesDependingOnFeature(@NotNull Module featureModule) {
    if (!StudioFlags.SUPPORT_FEATURE_ON_FEATURE_DEPS.get()) {
      return ImmutableList.of();
    }

    return selectFeatureModules(ModuleManager.getInstance(featureModule.getProject()).getModuleDependentModules(featureModule).stream());
  }

  /**
   * Returns the list of {@link Module} instances corresponding to feature modules (legacy or dynamic)
   * on which the given feature module depends.
   *
   * <p>Returns an empty list if feature-on-feature support is disabled.
   *
   * @param featureModule an instant or dynamic feature
   */
  @NotNull
  public static List<Module> getFeatureModuleDependenciesForFeature(@NotNull Module featureModule) {
    if (!StudioFlags.SUPPORT_FEATURE_ON_FEATURE_DEPS.get()) {
      return ImmutableList.of();
    }

    return selectFeatureModules(Stream.of(ModuleRootManager.getInstance(featureModule).getDependencies()));
  }

  /**
   * Returns {@code true} if the base module is instant enabled
   */
  public static boolean baseIsInstantEnabled(@NotNull Project project) {
    for (Module module : ModuleManager.getInstance(project).getModules()) {
      AndroidModuleModel model = AndroidModuleModel.get(module);
      if (model != null && model.getAndroidProject().isBaseSplit()) {
        if (model.getSelectedVariant().getInstantAppCompatible()) {
          return true;
        }
      }
    }
    return false;
  }

  @NotNull
  public static List<Module> getModulesSupportingBundleTask(@NotNull Project project) {
    return ProjectStructure.getInstance(project).getAppModules().stream()
      .filter(module -> supportsBundleTask(module))
      .collect(Collectors.toList());
  }

  /**
   * Returns {@code true} if the module supports the "bundle" task, i.e. if the Gradle
   * plugin associated to the module is of high enough version number and supports
   * the "Bundle" tool.
   */
  public static boolean supportsBundleTask(@NotNull Module module) {
    AndroidModuleModel androidModule = AndroidModuleModel.get(module);
    if (androidModule == null) {
      return false;
    }
    return !StringUtil.isEmpty(androidModule.getSelectedVariant().getMainArtifact().getBuildInformation().getBundleTaskName());
  }

  /**
   * Displays a message prompting user to update their project's gradle in order to use Android App Bundles.
   *
   * @return {@code true} if user agrees to update, {@code false} if user declines.
   */
  public static boolean promptUserForGradleUpdate(@NotNull Project project) {
    HtmlBuilder builder = new HtmlBuilder();
    builder.openHtmlBody();
    builder.add("Building Android App Bundles requires you to update to the latest version of the Android Gradle Plugin.");
    builder.newline();
    builder.addLink("Learn More", ChooseBundleOrApkStep.DOC_URL);
    builder.newline();
    builder.newline();
    builder.add("App bundles allow you to support multiple device configurations from a single build artifact.");
    builder.newline();
    builder.add("App stores that support the bundle format use it to build and sign your APKs for you, and");
    builder.newline();
    builder.add("serve those APKs to users as needed.");
    builder.newline();
    builder.newline();
    builder.closeHtmlBody();
    int result = Messages.showDialog(project,
                                     builder.getHtml(),
                                     "Update the Android Gradle Plugin",
                                     new String[]{Messages.getCancelButton(), "Update"},
                                     UPDATE_BUTTON_INDEX /* Default button */,
                                     AllIcons.General.WarningDialog);

    if (result == UPDATE_BUTTON_INDEX) {
      ApplicationManager.getApplication().invokeLater(() -> {
        GradleVersion gradleVersion = GradleVersion.parse(GRADLE_LATEST_VERSION);
        GradleVersion pluginVersion = GradleVersion.parse(LatestKnownPluginVersionProvider.INSTANCE.get());
        AndroidPluginVersionUpdater updater = AndroidPluginVersionUpdater.getInstance(project);

        Runnable updatePluginVersion = () -> {
          AndroidPluginInfo pluginInfo = AndroidPluginInfo.find(project);
          updater.updatePluginVersion(pluginVersion, gradleVersion, pluginInfo == null ? null : pluginInfo.getPluginVersion());
        };

        // Prevent race condition in tests.
        if (ApplicationManager.getApplication().isUnitTestMode()) {
          updatePluginVersion.run();
        }
        else {
          ApplicationManager.getApplication().executeOnPooledThread(updatePluginVersion);
        }
      });
    }
    return result == UPDATE_BUTTON_INDEX;
  }

  /**
   * Returns {@code true} if a module should be built using the "select apks from bundle" task
   */
  public static boolean useSelectApksFromBundleBuilder(@NotNull Module module,
                                                       @NotNull AndroidRunConfigurationBase configuration,
                                                       @Nullable AndroidVersion minTargetDeviceVersion) {
    if (configuration instanceof AndroidRunConfiguration) {
      AndroidRunConfiguration androidConfiguration = (AndroidRunConfiguration)configuration;
      if (androidConfiguration.DEPLOY_APK_FROM_BUNDLE) {
        Preconditions.checkArgument(androidConfiguration.DEPLOY);
        return true;
      }
    }

    // If any device is pre-L *and* module has a dynamic feature, we need to use the bundle tool
    if (minTargetDeviceVersion != null && minTargetDeviceVersion.getFeatureLevel() < AndroidVersion.VersionCodes.LOLLIPOP &&
        !getDependentFeatureModulesForBase(module).isEmpty()) {
      return true;
    }

    // Instrumented test support for Dynamic Features
    if (configuration instanceof AndroidTestRunConfiguration) {
      AndroidModuleModel androidModuleModel = AndroidModuleModel.get(module);
      if (androidModuleModel != null) {
        if (androidModuleModel.getAndroidProject().getProjectType() == IdeAndroidProjectType.PROJECT_TYPE_DYNAMIC_FEATURE) {
          return true;
        }
      }
    }
    return false;
  }

  /**
   * Returns {@code true} if we should collect the list of languages of the target devices
   * when deploying an app.
   */
  public static boolean shouldCollectListOfLanguages(@NotNull Module module,
                                                     @NotNull AndroidRunConfigurationBase configuration,
                                                     @Nullable AndroidVersion minTargetDeviceVersion) {
    // Don't collect if not using the bundle tool
    if (!useSelectApksFromBundleBuilder(module, configuration, minTargetDeviceVersion)) {
      return false;
    }

    // Only collect if all devices are L or later devices, because pre-L devices don't support split apks, meaning
    // they don't support install on demand, meaning all languages should be installed.
<<<<<<< HEAD
    return minTargetDeviceVersion == null || minTargetDeviceVersion.getFeatureLevel() >= AndroidVersion.VersionCodes.LOLLIPOP;
=======
    return minTargetDeviceVersion != null && minTargetDeviceVersion.getFeatureLevel() >= AndroidVersion.VersionCodes.LOLLIPOP;
>>>>>>> cdc83e4e
  }

  /**
   * Returns the list of dynamic feature {@link Module modules} that depend on this base module and are instant app compatible.
   */
  @NotNull
  public static List<Module> getDependentInstantFeatureModules(@NotNull Module module) {
    AndroidModuleModel androidModule = AndroidModuleModel.get(module);
    if (androidModule == null) {
      return ImmutableList.of();
    }
    return getDependentInstantFeatureModules(module.getProject(), androidModule.getAndroidProject());
  }

  /**
   * Returns the list of dynamic feature {@link Module modules} that depend on this base module and are instant app compatible.
   */
  @NotNull
  public static List<Module> getDependentInstantFeatureModules(@NotNull Project project, @NotNull IdeAndroidProject androidProject) {
    Map<String, Module> featureMap = getDynamicFeaturesMap(project);
    return androidProject.getDynamicFeatures().stream()
      .map(featurePath -> featureMap.get(featurePath))
      .filter(Objects::nonNull)
      .filter(f -> AndroidModuleModel.get(f).getSelectedVariant().getInstantAppCompatible())
      .collect(Collectors.toList());
  }

  public static boolean isFeatureEnabled(@NotNull List<String> myDisabledFeatures, @NotNull ApkFileUnit apkFileUnit) {
    return myDisabledFeatures.stream().noneMatch(m -> featureNameEquals(apkFileUnit, m));
  }

  public static boolean featureNameEquals(@NotNull ApkFileUnit apkFileUnit, @NotNull String featureName) {
    return StringUtil.equals(featureName.replace('-', '_'), apkFileUnit.getModuleName());
  }

  @NotNull
  private static Map<String, Module> getDynamicFeaturesMap(@NotNull Project project) {
    return Arrays.stream(ModuleManager.getInstance(project).getModules())
      .map(module -> {
        // Check the module is a "dynamic feature"
        AndroidModuleModel model = AndroidModuleModel.get(module);
        if (model == null) {
          return null;
        }
        if (model.getAndroidProject().getProjectType() != IdeAndroidProjectType.PROJECT_TYPE_DYNAMIC_FEATURE) {
          return null;
        }
        String gradlePath = getGradlePath(module);
        if (gradlePath == null) {
          return null;
        }
        return Pair.create(gradlePath, module);
      })
      .filter(Objects::nonNull)
      .collect(Collectors.toMap(p -> p.first, p -> p.second, DynamicAppUtils::handleModuleAmbiguity));
  }

  /**
   * Finds the modules in a stream that are either legacy or dynamic features.
   */
  @NotNull
  private static List<Module> selectFeatureModules(Stream<Module> moduleStream) {
    return moduleStream.filter(module -> {
      AndroidModuleModel androidModuleModel = AndroidModuleModel.get(module);
      if (androidModuleModel == null) {
        return false;
      }
      IdeAndroidProjectType type = androidModuleModel.getAndroidProject().getProjectType();
      return type == IdeAndroidProjectType.PROJECT_TYPE_FEATURE || // Legacy
             type == IdeAndroidProjectType.PROJECT_TYPE_DYNAMIC_FEATURE;
    }).collect(Collectors.toList());
  }

  /**
   * Find the gradle path of the module
   *
   * @return The path of the specified module, or null if it can't retrieve it.
   */
  @Nullable
  private static String getGradlePath(@NotNull Module module) {
    GradleFacet facet = GradleFacet.getInstance(module);
    if (facet == null) {
      return null;
    }
    GradleModuleModel gradleModel = facet.getGradleModuleModel();
    if (gradleModel == null) {
      return null;
    }
    return gradleModel.getGradlePath();
  }

  @NotNull
  private static Module handleModuleAmbiguity(@NotNull Module m1, @NotNull Module m2) {
    getLogger().warn(String.format("Unexpected ambiguity processing modules: %s - %s", m1.getName(), m2.getName()));
    return m1;
  }

  @NotNull
  private static Logger getLogger() {
    return Logger.getInstance(DynamicAppUtils.class);
  }
}<|MERGE_RESOLUTION|>--- conflicted
+++ resolved
@@ -285,11 +285,7 @@
 
     // Only collect if all devices are L or later devices, because pre-L devices don't support split apks, meaning
     // they don't support install on demand, meaning all languages should be installed.
-<<<<<<< HEAD
-    return minTargetDeviceVersion == null || minTargetDeviceVersion.getFeatureLevel() >= AndroidVersion.VersionCodes.LOLLIPOP;
-=======
     return minTargetDeviceVersion != null && minTargetDeviceVersion.getFeatureLevel() >= AndroidVersion.VersionCodes.LOLLIPOP;
->>>>>>> cdc83e4e
   }
 
   /**
