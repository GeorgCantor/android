/*
 * Copyright (C) 2020 The Android Open Source Project
 *
 * Licensed under the Apache License, Version 2.0 (the "License");
 * you may not use this file except in compliance with the License.
 * You may obtain a copy of the License at
 *
 *      http://www.apache.org/licenses/LICENSE-2.0
 *
 * Unless required by applicable law or agreed to in writing, software
 * distributed under the License is distributed on an "AS IS" BASIS,
 * WITHOUT WARRANTIES OR CONDITIONS OF ANY KIND, either express or implied.
 * See the License for the specific language governing permissions and
 * limitations under the License.
 */
@file:JvmName("JdkImportCheck")
package com.android.tools.idea.gradle.project.sync.idea.issues

import android.databinding.tool.util.StringUtils
import com.android.tools.idea.IdeInfo
import com.android.tools.idea.flags.StudioFlags
import com.android.tools.idea.gradle.project.AndroidStudioGradleInstallationManager
import com.android.tools.idea.gradle.project.AndroidStudioGradleInstallationManager.setJdkAsEmbedded
import com.android.tools.idea.gradle.project.AndroidStudioGradleInstallationManager.setJdkAsJavaHome
import com.android.tools.idea.gradle.project.sync.AndroidSyncException
import com.android.tools.idea.gradle.project.sync.GradleSyncInvoker
import com.android.tools.idea.gradle.util.EmbeddedDistributionPaths
import com.android.tools.idea.projectsystem.AndroidProjectSettingsService
import com.android.tools.idea.sdk.IdeSdks
import com.android.tools.idea.sdk.Jdks
import com.google.wireless.android.sdk.stats.AndroidStudioEvent.GradleSyncFailure
import com.google.wireless.android.sdk.stats.GradleSyncStats
import com.intellij.build.issue.BuildIssue
import com.intellij.ide.BrowserUtil
<<<<<<< HEAD
import com.intellij.openapi.actionSystem.DataContext
=======
import com.intellij.openapi.actionSystem.DataProvider
import com.intellij.openapi.application.WriteAction
>>>>>>> cdc83e4e
import com.intellij.openapi.application.invokeLater
import com.intellij.openapi.application.runWriteAction
import com.intellij.openapi.project.Project
import com.intellij.openapi.projectRoots.JdkUtil
import com.intellij.openapi.projectRoots.Sdk
import com.intellij.openapi.roots.ui.configuration.ProjectSettingsService
<<<<<<< HEAD
import org.jetbrains.plugins.gradle.issue.GradleIssueChecker
import org.jetbrains.plugins.gradle.issue.GradleIssueData
import java.nio.file.Paths
=======
import org.jetbrains.annotations.VisibleForTesting
import org.jetbrains.plugins.gradle.issue.GradleIssueChecker
import org.jetbrains.plugins.gradle.issue.GradleIssueData
import org.jetbrains.plugins.gradle.service.GradleInstallationManager
import java.io.File
>>>>>>> cdc83e4e
import java.util.concurrent.CompletableFuture

class JdkImportCheckException(reason: String) : AndroidSyncException(reason)

/**
 * Validates the state of the project Gradle JDK.
 *
 * If we find that the JDK is not valid then we throw a [JdkImportCheckException] which is then
 * caught in the [JdkImportIssueChecker] which creates an errors message with the appropriate
 * quick fixes.
 */
fun validateProjectGradleJdk(project: Project?, projectPath: String?) {
  // This method is a wrapper to provide a Jdk to checkJdkErrorMessage. Tests are run directly on checkJdkErrorMessage.
  if (project == null) {
    // If the project is not defined, assume default project
    validateDefaultGradleJdk()
    return
  }
  val jdk: Sdk? =
    if (StringUtils.isNotBlank(projectPath)) {
      @Suppress("UnstableApiUsage")
      AndroidStudioGradleInstallationManager.getInstance().getGradleJdk(project, projectPath!!)
    }
    else {
      null
    }
  checkJdkErrorMessage(jdk)
}

/**
 * Validates the state of the default Gradle JDK.
 *
 * If we find that the JDK is not valid then we throw a [JdkImportCheckException] which is then
 * caught in the [JdkImportIssueChecker] which creates an errors message with the appropriate
 * quick fixes.
 */
fun validateDefaultGradleJdk() {
  checkJdkErrorMessage(IdeSdks.getInstance().jdk)
}

@VisibleForTesting
fun checkJdkErrorMessage(jdk: Sdk?) {
  val jdkValidationError = validateJdk(jdk) ?: return // Valid jdk
  throw JdkImportCheckException(jdkValidationError)
}

class JdkImportIssueChecker : GradleIssueChecker {
  override fun check(issueData: GradleIssueData): BuildIssue? {
    val message = when {
      issueData.error is JdkImportCheckException -> issueData.error.message!!
      issueData.error.message?.contains("Unsupported major.minor version 52.0") == true -> {
        invokeLater {
          updateUsageTracker(issueData.projectPath, GradleSyncFailure.JDK8_REQUIRED)
        }
        "${issueData.error.message!!}\nPlease use JDK 8 or newer."
      }
      else -> return null
    }

    return BuildIssueComposer(message).apply {
      if (IdeInfo.getInstance().isAndroidStudio) {
<<<<<<< HEAD
        val ideSdks = IdeSdks.getInstance()
        if (!ideSdks.isUsingJavaHomeJdk) {
          val jdkFromHome = IdeSdks.getJdkFromJavaHome()
          if (jdkFromHome != null && ideSdks.validateJdkPath(Paths.get(jdkFromHome)) != null) {
            addQuickFix(UseJavaHomeAsJdkQuickFix(jdkFromHome))
=======
        val ideaProject = fetchIdeaProjectForGradleProject(issueData.projectPath)
        if (ideaProject != null) {
          val gradleInstallation = (GradleInstallationManager.getInstance() as AndroidStudioGradleInstallationManager)
          if (!gradleInstallation.isUsingJavaHomeJdk(ideaProject)) {
            addUseJavaHomeQuickFix(this)
>>>>>>> cdc83e4e
          }
        }

        if (issueQuickFixes.isEmpty()) {
          val embeddedJdkPath = EmbeddedDistributionPaths.getInstance().tryToGetEmbeddedJdkPath()
          // TODO: Check we REALLY need to check isJdkRunnableOnPlatform. This spawns a process.
          if (embeddedJdkPath != null && Jdks.isJdkRunnableOnPlatform(embeddedJdkPath.toAbsolutePath().toString())) {
            addQuickFix(UseEmbeddedJdkQuickFix())
          } else {
            addQuickFix(DownloadAndroidStudioQuickFix())
          }
        }
      }

      addQuickFix(SelectJdkFromFileSystemQuickFix())
      addQuickFix(DownloadJdk8QuickFix())
    }.composeBuildIssue()
  }

  private fun addUseJavaHomeQuickFix(composer: BuildIssueComposer) {
    val ideSdks = IdeSdks.getInstance()
    val jdkFromHome = IdeSdks.getJdkFromJavaHome()
    if (jdkFromHome != null && ideSdks.validateJdkPath(File(jdkFromHome)) != null) {
      composer.addQuickFix(UseJavaHomeAsJdkQuickFix(jdkFromHome))
    }
  }
}

private class UseJavaHomeAsJdkQuickFix(val javaHome: String) : DescribedBuildIssueQuickFix {
  override val description: String = "Set Android Studio to use the same JDK as Gradle and sync project"
  override val id: String = "use.java.home.as.jdk"

  override fun runQuickFix(project: Project, dataProvider: DataContext): CompletableFuture<*> {
    val future = CompletableFuture<Nothing>()
    invokeLater {
<<<<<<< HEAD
      runWriteAction { IdeSdks.getInstance().setJdkPath(Paths.get(javaHome)) }
=======
      runWriteAction { setJdkAsJavaHome(project, javaHome) }
>>>>>>> cdc83e4e
      GradleSyncInvoker.getInstance().requestProjectSync(project, GradleSyncStats.Trigger.TRIGGER_QF_JDK_CHANGED_TO_CURRENT)
      future.complete(null)
    }
    return future
  }
}

private class UseEmbeddedJdkQuickFix : DescribedBuildIssueQuickFix {
  override val description: String = "Use embedded JDK"
  override val id: String = "use.embedded.jdk"

  override fun runQuickFix(project: Project, dataContext: DataContext): CompletableFuture<*> {
    val future = CompletableFuture<Nothing>()
    invokeLater {
      runWriteAction { setJdkAsEmbedded(project) }
      GradleSyncInvoker.getInstance().requestProjectSync(project, GradleSyncStats.Trigger.TRIGGER_QF_JDK_CHANGED_TO_EMBEDDED)
      future.complete(null)
    }
    return future
  }
}

private class DownloadAndroidStudioQuickFix : DescribedBuildIssueQuickFix {
  override val description: String = "See Android Studio download options"
  override val id: String = "download.android.studio"

  override fun runQuickFix(project: Project, dataContext: DataContext): CompletableFuture<*> {
    BrowserUtil.browse("http://developer.android.com/studio/index.html#downloads")
    return CompletableFuture.completedFuture(null)
  }
}

private class DownloadJdk8QuickFix : DescribedBuildIssueQuickFix {
  override val description: String = "Download JDK 8"
  override val id: String = "download.jdk8"

  override fun runQuickFix(project: Project, dataContext: DataContext): CompletableFuture<*> {
    BrowserUtil.browse(Jdks.DOWNLOAD_JDK_8_URL)
    return CompletableFuture.completedFuture(null)
  }
}

private class SelectJdkFromFileSystemQuickFix : DescribedBuildIssueQuickFix {
  override val description: String = "Select a JDK from the File System"
  override val id: String = "select.jdk.from.new.psd"

  override fun runQuickFix(project: Project, dataContext: DataContext): CompletableFuture<*> {
    val service = ProjectSettingsService.getInstance(project)
    if (service is AndroidProjectSettingsService) {
      service.chooseJdkLocation()
    } else {
      service.chooseAndSetSdk()
    }
    return CompletableFuture.completedFuture(null)
  }
}

/**
 * Verify the Jdk in the following ways,
 * 1. Jdk location has been set and has a valid Jdk home directory.
 * 2. The selected Jdk has the same version with IDE, this is to avoid serialization problems.
 * 3. The Jdk installation is complete, i.e. the has java executable, runtime and etc.
 * 4. The selected Jdk is compatible with current platform.
 * Returns null if the [Sdk] is valid, an error message otherwise.
 */
private fun validateJdk(jdk: Sdk?): String? {
  if (jdk == null) {
    return "Jdk location is not set."
  }
  val jdkHomePath = jdk.homePath ?: return "Could not find valid Jdk home from the selected Jdk location."
  val selectedJdkMsg = "Selected Jdk location is $jdkHomePath.\n"
  // Check if the version of selected Jdk is the same with the Jdk IDE uses.
  val runningJdkVersion = IdeSdks.getInstance().runningVersionOrDefault
  if (!StudioFlags.ALLOW_DIFFERENT_JDK_VERSION.get() && !IdeSdks.isJdkSameVersion(Paths.get(jdkHomePath), runningJdkVersion)) {
    return "The version of selected Jdk doesn't match the Jdk used by Studio. Please choose a valid Jdk " +
           runningJdkVersion.description + " directory.\n" + selectedJdkMsg
  }
  // Check Jdk installation is complete.
  if (!JdkUtil.checkForJdk(jdkHomePath)) {
    return "The Jdk installation is invalid.\n$selectedJdkMsg"
  }
  // Check if the Jdk is compatible with platform.
  return if (!Jdks.isJdkRunnableOnPlatform(jdk)) {
    "The selected Jdk could not run on current OS.\n" +
    "If you are using embedded Jdk, please make sure to download Android Studio bundle compatible\n" +
    "with the current OS. For example, for x86 systems please choose a 32 bits download option.\n" +
    selectedJdkMsg
  }
  else {
    val ideInfo = IdeInfo.getInstance()
    if (ideInfo.isAndroidStudio || ideInfo.isGameTools) {
      // Recreate JDK table information for this JDK (b/187205058)
      if (StudioFlags.GRADLE_SYNC_RECREATE_JDK.get()) {
        WriteAction.runAndWait<RuntimeException> {
          IdeSdks.getInstance().recreateOrAddJdkInTable(jdk)
        }
      }
    }
    return null
  }
}<|MERGE_RESOLUTION|>--- conflicted
+++ resolved
@@ -32,29 +32,20 @@
 import com.google.wireless.android.sdk.stats.GradleSyncStats
 import com.intellij.build.issue.BuildIssue
 import com.intellij.ide.BrowserUtil
-<<<<<<< HEAD
 import com.intellij.openapi.actionSystem.DataContext
-=======
-import com.intellij.openapi.actionSystem.DataProvider
 import com.intellij.openapi.application.WriteAction
->>>>>>> cdc83e4e
 import com.intellij.openapi.application.invokeLater
 import com.intellij.openapi.application.runWriteAction
 import com.intellij.openapi.project.Project
 import com.intellij.openapi.projectRoots.JdkUtil
 import com.intellij.openapi.projectRoots.Sdk
 import com.intellij.openapi.roots.ui.configuration.ProjectSettingsService
-<<<<<<< HEAD
-import org.jetbrains.plugins.gradle.issue.GradleIssueChecker
-import org.jetbrains.plugins.gradle.issue.GradleIssueData
-import java.nio.file.Paths
-=======
 import org.jetbrains.annotations.VisibleForTesting
 import org.jetbrains.plugins.gradle.issue.GradleIssueChecker
 import org.jetbrains.plugins.gradle.issue.GradleIssueData
 import org.jetbrains.plugins.gradle.service.GradleInstallationManager
 import java.io.File
->>>>>>> cdc83e4e
+import java.nio.file.Paths
 import java.util.concurrent.CompletableFuture
 
 class JdkImportCheckException(reason: String) : AndroidSyncException(reason)
@@ -116,19 +107,11 @@
 
     return BuildIssueComposer(message).apply {
       if (IdeInfo.getInstance().isAndroidStudio) {
-<<<<<<< HEAD
-        val ideSdks = IdeSdks.getInstance()
-        if (!ideSdks.isUsingJavaHomeJdk) {
-          val jdkFromHome = IdeSdks.getJdkFromJavaHome()
-          if (jdkFromHome != null && ideSdks.validateJdkPath(Paths.get(jdkFromHome)) != null) {
-            addQuickFix(UseJavaHomeAsJdkQuickFix(jdkFromHome))
-=======
         val ideaProject = fetchIdeaProjectForGradleProject(issueData.projectPath)
         if (ideaProject != null) {
           val gradleInstallation = (GradleInstallationManager.getInstance() as AndroidStudioGradleInstallationManager)
           if (!gradleInstallation.isUsingJavaHomeJdk(ideaProject)) {
             addUseJavaHomeQuickFix(this)
->>>>>>> cdc83e4e
           }
         }
 
@@ -164,11 +147,7 @@
   override fun runQuickFix(project: Project, dataProvider: DataContext): CompletableFuture<*> {
     val future = CompletableFuture<Nothing>()
     invokeLater {
-<<<<<<< HEAD
-      runWriteAction { IdeSdks.getInstance().setJdkPath(Paths.get(javaHome)) }
-=======
       runWriteAction { setJdkAsJavaHome(project, javaHome) }
->>>>>>> cdc83e4e
       GradleSyncInvoker.getInstance().requestProjectSync(project, GradleSyncStats.Trigger.TRIGGER_QF_JDK_CHANGED_TO_CURRENT)
       future.complete(null)
     }
