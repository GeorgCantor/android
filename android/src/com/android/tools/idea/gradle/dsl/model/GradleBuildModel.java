--- conflicted
+++ resolved
@@ -24,28 +24,19 @@
 import com.android.tools.idea.gradle.dsl.parser.GradleDslFile;
 import com.android.tools.idea.gradle.dsl.parser.GradleDslParser;
 import com.android.tools.idea.gradle.dsl.parser.android.AndroidDslElement;
-<<<<<<< HEAD
-=======
 import com.android.tools.idea.gradle.dsl.parser.apply.ApplyDslElement;
->>>>>>> 50d6ab60
 import com.android.tools.idea.gradle.dsl.parser.build.BuildScriptDslElement;
 import com.android.tools.idea.gradle.dsl.parser.build.SubProjectsDslElement;
 import com.android.tools.idea.gradle.dsl.parser.dependencies.DependenciesDslElement;
 import com.android.tools.idea.gradle.dsl.parser.elements.GradleDslElement;
-<<<<<<< HEAD
-=======
 import com.android.tools.idea.gradle.dsl.parser.elements.GradleDslExpressionMap;
->>>>>>> 50d6ab60
 import com.android.tools.idea.gradle.dsl.parser.elements.GradleDslLiteral;
 import com.android.tools.idea.gradle.dsl.parser.elements.GradleDslReference;
 import com.android.tools.idea.gradle.dsl.parser.ext.ExtDslElement;
 import com.android.tools.idea.gradle.dsl.parser.java.JavaDslElement;
 import com.android.tools.idea.gradle.dsl.parser.repositories.RepositoriesDslElement;
-<<<<<<< HEAD
-=======
 import com.google.common.collect.ImmutableList;
 import com.google.common.collect.Sets;
->>>>>>> 50d6ab60
 import com.intellij.openapi.module.Module;
 import com.intellij.openapi.project.Project;
 import com.intellij.openapi.vfs.VirtualFile;
@@ -60,11 +51,6 @@
 import org.jetbrains.plugins.groovy.lang.psi.api.statements.expressions.GrAssignmentExpression;
 import org.jetbrains.plugins.groovy.lang.psi.api.statements.expressions.path.GrMethodCallExpression;
 
-<<<<<<< HEAD
-import java.util.Map;
-
-import static com.android.tools.idea.gradle.dsl.parser.android.AndroidDslElement.ANDROID_BLOCK_NAME;
-=======
 import java.io.File;
 import java.util.ArrayList;
 import java.util.LinkedHashSet;
@@ -75,7 +61,6 @@
 import static com.android.tools.idea.gradle.dsl.model.GradlePropertiesModel.parsePropertiesFile;
 import static com.android.tools.idea.gradle.dsl.parser.android.AndroidDslElement.ANDROID_BLOCK_NAME;
 import static com.android.tools.idea.gradle.dsl.parser.apply.ApplyDslElement.APPLY_BLOCK_NAME;
->>>>>>> 50d6ab60
 import static com.android.tools.idea.gradle.dsl.parser.build.BuildScriptDslElement.BUILDSCRIPT_BLOCK_NAME;
 import static com.android.tools.idea.gradle.dsl.parser.build.SubProjectsDslElement.SUBPROJECTS_BLOCK_NAME;
 import static com.android.tools.idea.gradle.dsl.parser.dependencies.DependenciesDslElement.DEPENDENCIES_BLOCK_NAME;
@@ -114,10 +99,7 @@
   public static GradleBuildModel parseBuildFile(@NotNull VirtualFile file, @NotNull Project project, @NotNull String moduleName) {
     GradleBuildDslFile buildDslFile = new GradleBuildDslFile(file, project, moduleName);
     populateWithParentModuleSubProjectsProperties(buildDslFile);
-<<<<<<< HEAD
-=======
     populateSiblingDslFileWithGradlePropertiesFile(buildDslFile);
->>>>>>> 50d6ab60
     buildDslFile.parse();
     return new GradleBuildModel(buildDslFile);
   }
@@ -152,8 +134,6 @@
     }
   }
 
-<<<<<<< HEAD
-=======
   private static void populateSiblingDslFileWithGradlePropertiesFile(@NotNull GradleBuildDslFile buildDslFile) {
     File propertiesFilePath = new File(buildDslFile.getDirectoryPath(), FN_GRADLE_PROPERTIES);
     VirtualFile propertiesFile = findFileByIoFile(propertiesFilePath, true);
@@ -171,53 +151,11 @@
     propertiesDslFile.setSiblingDslFile(buildDslFile);
   }
 
->>>>>>> 50d6ab60
   private GradleBuildModel(@NotNull GradleBuildDslFile buildDslFile) {
     super(buildDslFile);
   }
 
   @NotNull
-<<<<<<< HEAD
-  public AndroidModel android() {
-    AndroidDslElement androidDslElement = myGradleDslFile.getProperty(ANDROID_BLOCK_NAME, AndroidDslElement.class);
-    if (androidDslElement == null) {
-      androidDslElement = new AndroidDslElement(myGradleDslFile);
-      myGradleDslFile.setNewElement(ANDROID_BLOCK_NAME, androidDslElement);
-    }
-    return new AndroidModel(androidDslElement);
-  }
-
-  @NotNull
-  public BuildScriptModel buildscript() {
-    BuildScriptDslElement buildScriptDslElement = myGradleDslFile.getProperty(BUILDSCRIPT_BLOCK_NAME, BuildScriptDslElement.class);
-    if (buildScriptDslElement == null) {
-      buildScriptDslElement = new BuildScriptDslElement(myGradleDslFile);
-      myGradleDslFile.setNewElement(BUILDSCRIPT_BLOCK_NAME, buildScriptDslElement);
-    }
-    return new BuildScriptModel(buildScriptDslElement);
-  }
-
-  public DependenciesModel dependencies() {
-    DependenciesDslElement dependenciesDslElement = myGradleDslFile.getProperty(DEPENDENCIES_BLOCK_NAME, DependenciesDslElement.class);
-    if (dependenciesDslElement == null) {
-      dependenciesDslElement = new DependenciesDslElement(myGradleDslFile);
-      myGradleDslFile.setNewElement(DEPENDENCIES_BLOCK_NAME, dependenciesDslElement);
-    }
-    return new DependenciesModel(dependenciesDslElement);
-  }
-
-  @NotNull
-  public ExtModel ext() {
-    ExtDslElement extDslElement = myGradleDslFile.getProperty(EXT_BLOCK_NAME, ExtDslElement.class);
-    if (extDslElement == null) {
-      extDslElement = new ExtDslElement(myGradleDslFile);
-      myGradleDslFile.setNewElement(EXT_BLOCK_NAME, extDslElement);
-    }
-    return new ExtModel(extDslElement);
-  }
-
-  @NotNull
-=======
   public List<String> appliedPlugins() {
     ApplyDslElement applyDslElement = myGradleDslFile.getProperty(APPLY_BLOCK_NAME, ApplyDslElement.class);
     if (applyDslElement == null) {
@@ -293,28 +231,11 @@
   }
 
   @NotNull
->>>>>>> 50d6ab60
   public JavaModel java() {
     JavaDslElement javaDslElement = myGradleDslFile.getProperty(JAVA_BLOCK_NAME, JavaDslElement.class);
     if (javaDslElement == null) {
       javaDslElement = new JavaDslElement(myGradleDslFile);
       myGradleDslFile.setNewElement(JAVA_BLOCK_NAME, javaDslElement);
-<<<<<<< HEAD
-    }
-    return new JavaModel(javaDslElement);
-  }
-
-  @NotNull
-  public RepositoriesModel repositories() {
-    RepositoriesDslElement repositoriesDslElement = myGradleDslFile.getProperty(REPOSITORIES_BLOCK_NAME, RepositoriesDslElement.class);
-    if (repositoriesDslElement == null) {
-      repositoriesDslElement = new RepositoriesDslElement(myGradleDslFile);
-      myGradleDslFile.setNewElement(REPOSITORIES_BLOCK_NAME, repositoriesDslElement);
-    }
-    return new RepositoriesModel(repositoriesDslElement);
-  }
-
-=======
     }
     return new JavaModel(javaDslElement);
   }
@@ -349,7 +270,6 @@
     super.applyChanges();
   }
 
->>>>>>> 50d6ab60
   private static class GradleBuildDslFile extends GradleDslFile {
     private GradleBuildDslFile(@NotNull VirtualFile file, @NotNull Project project, @NotNull String moduleName) {
       super(file, project, moduleName);
@@ -385,8 +305,6 @@
     }
 
     @Override
-<<<<<<< HEAD
-=======
     public void addParsedElement(@NotNull String property, @NotNull GradleDslElement element) {
       if (APPLY_BLOCK_NAME.equals(property) && element instanceof GradleDslExpressionMap) {
         ApplyDslElement applyDslElement = getProperty(APPLY_BLOCK_NAME, ApplyDslElement.class);
@@ -403,7 +321,6 @@
     }
 
     @Override
->>>>>>> 50d6ab60
     public void setParsedElement(@NotNull String property, @NotNull GradleDslElement element) {
       if ((SOURCE_COMPATIBILITY_ATTRIBUTE_NAME.equals(property) || TARGET_COMPATIBILITY_ATTRIBUTE_NAME.equals(property)) &&
           (element instanceof GradleDslLiteral || element instanceof GradleDslReference)) {
