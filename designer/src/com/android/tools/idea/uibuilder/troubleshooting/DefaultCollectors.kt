--- conflicted
+++ resolved
@@ -32,16 +32,7 @@
  * List of prefixes of libraries that we want to collect version info from the project. This list is
  * used to prevent collecting unnecessary information of the user libraries.
  */
-<<<<<<< HEAD
-private val libraryAllowedPrefixes =
-  listOf(
-    "com.google.",
-    "androidx.",
-    "org.jetbrains.kotlin.",
-  )
-=======
 private val libraryAllowedPrefixes = listOf("com.google.", "androidx.", "org.jetbrains.kotlin.")
->>>>>>> 0d09370c
 
 /** General collector with general information about the project. */
 internal class ProjectInfoTroubleInfoCollector : TroubleInfoCollector {
