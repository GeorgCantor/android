/*
 * Copyright (C) 2021 The Android Open Source Project
 *
 * Licensed under the Apache License, Version 2.0 (the "License");
 * you may not use this file except in compliance with the License.
 * You may obtain a copy of the License at
 *
 *      http://www.apache.org/licenses/LICENSE-2.0
 *
 * Unless required by applicable law or agreed to in writing, software
 * distributed under the License is distributed on an "AS IS" BASIS,
 * WITHOUT WARRANTIES OR CONDITIONS OF ANY KIND, either express or implied.
 * See the License for the specific language governing permissions and
 * limitations under the License.
 */
package com.android.tools.idea.startup

import com.android.tools.analytics.UsageTracker
import com.android.tools.idea.projectsystem.getProjectSystem
import com.google.wireless.android.sdk.stats.AndroidStudioEvent
import com.google.wireless.android.sdk.stats.StudioProjectChange
import com.intellij.concurrency.JobScheduler
import com.intellij.openapi.components.Service
import com.intellij.openapi.project.DumbService
import com.intellij.openapi.components.Service
import com.intellij.openapi.project.Project
import com.intellij.openapi.project.ProjectCloseListener
import com.intellij.openapi.project.ProjectManager
<<<<<<< HEAD
import com.intellij.openapi.startup.ProjectActivity
=======
import com.intellij.openapi.project.ProjectCloseListener
import com.intellij.openapi.startup.ProjectActivity
import com.intellij.openapi.wm.ex.ToolWindowManagerListener
>>>>>>> 574fcae1
import com.intellij.util.application
import java.util.Collections
import java.util.concurrent.Future
import java.util.concurrent.TimeUnit

private const val DELAY = 60L
private const val INITIAL_DELAY = 10L

@Service
class ProjectMetricsService {
  val persistStatisticsSessionsMap: MutableMap<Project, Future<*>> = Collections.synchronizedMap(HashMap<Project, Future<*>>())
}

class ProjectMetricsInitializer : ProjectCloseListener {
  class MyStartupActivity : ProjectActivity {
    override suspend fun execute(project: Project) {
<<<<<<< HEAD
      //  don't include current project to be consistent with projectClosed
      val projectsOpen = ProjectManager.getInstance().openProjects.size - 1
      UsageTracker.log(
        AndroidStudioEvent.newBuilder()
          .setKind(AndroidStudioEvent.EventKind.STUDIO_PROJECT_OPENED)
          .setStudioProjectChange(StudioProjectChange.newBuilder().setProjectsOpen(projectsOpen)))

=======
      // Need to set up ToolWindowTrackerService here after project is initialized so service can be retrieved.
      val service = ToolWindowTrackerService.getInstance(project)
      project.messageBus.connect(project).subscribe(ToolWindowManagerListener.TOPIC, service)

      // don't include current project to be consistent with projectClosed
      val projectsOpen = ProjectManager.getInstance().openProjects.size - 1
      UsageTracker.log(
        AndroidStudioEvent.newBuilder()
          .setKind(AndroidStudioEvent.EventKind.STUDIO_PROJECT_OPENED)
          .setStudioProjectChange(StudioProjectChange.newBuilder().setProjectsOpen(projectsOpen)))

>>>>>>> 574fcae1
      // Once an hour, log all known application ids for the current project
      val scheduledFuture = JobScheduler.getScheduler().schedule(
        {
          //wait until initial indexing is finished
          DumbService.getInstance(project).runWhenSmart {
            val future = JobScheduler.getScheduler()
              .scheduleWithFixedDelay(
                {
                  val knownProjectIds = project.getProjectSystem().getKnownApplicationIds(project)
                  UsageTracker.log(AndroidStudioEvent.newBuilder()
                                     .setKind(AndroidStudioEvent.EventKind.PROJECT_IDS)
                                     .addAllRawProjectIds(knownProjectIds)
                  )
                },
                0, DELAY, TimeUnit.MINUTES)
            application.getService(ProjectMetricsService::class.java).persistStatisticsSessionsMap[project] = future
          }
        }, INITIAL_DELAY, TimeUnit.MINUTES)
      application.getService(ProjectMetricsService::class.java).persistStatisticsSessionsMap[project] = scheduledFuture
    }
  }

  override fun projectClosed(project: Project) {
    val projectsOpen = ProjectManager.getInstance().openProjects.size
    UsageTracker.log(AndroidStudioEvent.newBuilder()
                       .setKind(AndroidStudioEvent.EventKind.STUDIO_PROJECT_CLOSED)
                       .setStudioProjectChange(StudioProjectChange.newBuilder().setProjectsOpen(projectsOpen)))

    val future = application.getService(ProjectMetricsService::class.java).persistStatisticsSessionsMap.remove(project)
    future?.cancel(true)
  }
}<|MERGE_RESOLUTION|>--- conflicted
+++ resolved
@@ -17,22 +17,17 @@
 
 import com.android.tools.analytics.UsageTracker
 import com.android.tools.idea.projectsystem.getProjectSystem
+import com.android.tools.idea.stats.ToolWindowTrackerService
 import com.google.wireless.android.sdk.stats.AndroidStudioEvent
 import com.google.wireless.android.sdk.stats.StudioProjectChange
 import com.intellij.concurrency.JobScheduler
-import com.intellij.openapi.components.Service
 import com.intellij.openapi.project.DumbService
 import com.intellij.openapi.components.Service
 import com.intellij.openapi.project.Project
-import com.intellij.openapi.project.ProjectCloseListener
 import com.intellij.openapi.project.ProjectManager
-<<<<<<< HEAD
-import com.intellij.openapi.startup.ProjectActivity
-=======
 import com.intellij.openapi.project.ProjectCloseListener
 import com.intellij.openapi.startup.ProjectActivity
 import com.intellij.openapi.wm.ex.ToolWindowManagerListener
->>>>>>> 574fcae1
 import com.intellij.util.application
 import java.util.Collections
 import java.util.concurrent.Future
@@ -49,19 +44,6 @@
 class ProjectMetricsInitializer : ProjectCloseListener {
   class MyStartupActivity : ProjectActivity {
     override suspend fun execute(project: Project) {
-<<<<<<< HEAD
-      //  don't include current project to be consistent with projectClosed
-      val projectsOpen = ProjectManager.getInstance().openProjects.size - 1
-      UsageTracker.log(
-        AndroidStudioEvent.newBuilder()
-          .setKind(AndroidStudioEvent.EventKind.STUDIO_PROJECT_OPENED)
-          .setStudioProjectChange(StudioProjectChange.newBuilder().setProjectsOpen(projectsOpen)))
-
-=======
-      // Need to set up ToolWindowTrackerService here after project is initialized so service can be retrieved.
-      val service = ToolWindowTrackerService.getInstance(project)
-      project.messageBus.connect(project).subscribe(ToolWindowManagerListener.TOPIC, service)
-
       // don't include current project to be consistent with projectClosed
       val projectsOpen = ProjectManager.getInstance().openProjects.size - 1
       UsageTracker.log(
@@ -69,7 +51,6 @@
           .setKind(AndroidStudioEvent.EventKind.STUDIO_PROJECT_OPENED)
           .setStudioProjectChange(StudioProjectChange.newBuilder().setProjectsOpen(projectsOpen)))
 
->>>>>>> 574fcae1
       // Once an hour, log all known application ids for the current project
       val scheduledFuture = JobScheduler.getScheduler().schedule(
         {
