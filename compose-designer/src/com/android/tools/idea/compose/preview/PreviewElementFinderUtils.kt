/*
 * Copyright (C) 2020 The Android Open Source Project
 *
 * Licensed under the Apache License, Version 2.0 (the "License");
 * you may not use this file except in compliance with the License.
 * You may obtain a copy of the License at
 *
 *      http://www.apache.org/licenses/LICENSE-2.0
 *
 * Unless required by applicable law or agreed to in writing, software
 * distributed under the License is distributed on an "AS IS" BASIS,
 * WITHOUT WARRANTIES OR CONDITIONS OF ANY KIND, either express or implied.
 * See the License for the specific language governing permissions and
 * limitations under the License.
 */
package com.android.tools.idea.compose.preview

<<<<<<< HEAD
import com.android.tools.compose.COMPOSABLE_ANNOTATION_FQ_NAME
import com.android.tools.compose.COMPOSE_PREVIEW_ANNOTATION_FQN
import com.android.tools.compose.COMPOSE_PREVIEW_ANNOTATION_NAME
import com.android.tools.idea.annotations.getContainingUMethodAnnotatedWith
import com.android.tools.idea.annotations.getUAnnotations
import com.android.tools.idea.annotations.isAnnotatedWith
import com.android.tools.idea.compose.preview.analytics.MultiPreviewNode
import com.android.tools.idea.compose.preview.analytics.MultiPreviewNodeImpl
import com.android.tools.idea.compose.preview.analytics.MultiPreviewNodeInfo
=======
import com.android.annotations.concurrency.Slow
import com.android.tools.compose.COMPOSABLE_ANNOTATION_FQ_NAME
import com.android.tools.compose.COMPOSE_PREVIEW_ANNOTATION_FQN
import com.android.tools.compose.COMPOSE_PREVIEW_ANNOTATION_NAME
import com.android.tools.idea.compose.preview.analytics.MultiPreviewNode
import com.android.tools.idea.compose.preview.analytics.MultiPreviewNodeImpl
import com.android.tools.idea.compose.preview.analytics.MultiPreviewNodeInfo
import com.android.tools.idea.preview.annotations.NodeInfo
import com.android.tools.idea.preview.annotations.UAnnotationSubtreeInfo
import com.android.tools.idea.preview.annotations.findAllAnnotationsInGraph
import com.android.tools.idea.preview.annotations.getContainingUMethodAnnotatedWith
import com.android.tools.idea.preview.annotations.getUAnnotations
import com.android.tools.idea.preview.annotations.isAnnotatedWith
>>>>>>> 0d09370c
import com.android.tools.idea.preview.findPreviewDefaultValues
import com.android.tools.idea.preview.qualifiedName
import com.android.tools.idea.preview.toSmartPsiPointer
import com.android.tools.preview.ComposePreviewElement
import com.android.tools.preview.PreviewNode
import com.android.tools.preview.previewAnnotationToPreviewElement
<<<<<<< HEAD
=======
import com.google.common.base.Preconditions.checkState
>>>>>>> 0d09370c
import com.google.wireless.android.sdk.stats.ComposeMultiPreviewEvent
import com.intellij.openapi.application.ReadAction
import com.intellij.openapi.application.runReadAction
import com.intellij.openapi.util.ThrowableComputable
import com.intellij.psi.PsiClass
<<<<<<< HEAD
import com.intellij.util.containers.sequenceOfNotNull
import org.jetbrains.uast.UAnnotation
import org.jetbrains.uast.UMethod
import org.jetbrains.uast.tryResolve

/**
 * In Multipreview, every annotation is traversed in the DFS for finding Previews. This list is used
 * as an optimization to avoid traversing annotations which fqcn starts with any of these prefixes,
 * as those annotations will never lead to a Preview.
 */
private val NON_MULTIPREVIEW_PREFIXES =
  listOf(
    "android.",
    "kotlin.",
    "kotlinx.",
    "java.",
  )

/**
 * Returns true if the MultiPreview flag is enabled and one of the following is true:
 * 1. This annotation's class is defined in androidx (i.e. its fqcn starts with 'androidx.'), and it
 *    contains 'preview' as one of its subpackages (e.g. 'package androidx.example.preview' or
 *    'package androidx.preview.example')
 * 2. This annotation's fqcn doesn't start with 'androidx.' nor with any of the prefixes in
 *    [NON_MULTIPREVIEW_PREFIXES].
 */
private fun UAnnotation.couldBeMultiPreviewAnnotation(): Boolean {
  return (this.tryResolve() as? PsiClass)?.qualifiedName?.let { fqcn ->
    if (fqcn.startsWith("androidx.")) fqcn.contains(".preview.")
    else NON_MULTIPREVIEW_PREFIXES.none { fqcn.startsWith(it) }
  } == true
}

=======
import com.intellij.util.SlowOperations
import org.jetbrains.uast.UAnnotation
import org.jetbrains.uast.UElement
import org.jetbrains.uast.UMethod
import org.jetbrains.uast.tryResolve

>>>>>>> 0d09370c
/** Returns true if the [UAnnotation] is a `@Preview` annotation. */
internal fun UAnnotation.isPreviewAnnotation() =
  ReadAction.compute<Boolean, Throwable> {
    COMPOSE_PREVIEW_ANNOTATION_NAME == qualifiedName?.substringAfterLast(".") &&
      COMPOSE_PREVIEW_ANNOTATION_FQN == qualifiedName
  }
<<<<<<< HEAD

/**
 * Returns true if the [UMethod] is annotated with a @Preview annotation, taking in consideration
 * indirect annotations with MultiPreview when the flag is enabled
=======

/** Returns true if the [UElement] is a `@Preview` annotation */
private fun UElement?.isPreviewAnnotation() = (this as? UAnnotation)?.isPreviewAnnotation() == true

/**
 * Returns true if the [UMethod] is annotated with a @Preview annotation, taking in consideration
 * indirect annotations with MultiPreview.
>>>>>>> 0d09370c
 */
internal fun UMethod?.hasPreviewElements() =
  SlowOperations.allowSlowOperations(
    ThrowableComputable { this?.let { getPreviewElements(it).firstOrNull() } != null }
  )

/**
 * Returns true if this is not a Preview annotation, but a MultiPreview annotation, i.e. an
 * annotation that is annotated with @Preview or with other MultiPreview.
 */
fun UAnnotation?.isMultiPreviewAnnotation() =
  this?.let {
    !it.isPreviewAnnotation() && it.getPreviewNodes(includeAllNodes = false).firstOrNull() != null
  } == true

/**
 * Given a Composable method, return a sequence of [ComposePreviewElement] corresponding to its
 * Preview annotations
 */
private fun getPreviewElements(uMethod: UMethod, overrideGroupName: String? = null) =
  getPreviewNodes(uMethod, overrideGroupName, false).mapNotNull { it as? ComposePreviewElement<*> }

/**
 * Given a Composable method, return a sequence of [PreviewNode] that are part of the method's
 * MultiPreview graph. Notes:
 * - The leaf nodes that correspond to Preview annotations will be not just a [PreviewNode], but
 *   specifically a [ComposePreviewElement].
 * - When [includeAllNodes] is true, the returned sequence will also include nodes corresponding to
 *   the MultiPreview annotations and the root composable [composableMethod]. These nodes, will be
 *   not just a [PreviewNode], but specifically a [MultiPreviewNode]
 */
<<<<<<< HEAD
fun getPreviewNodes(uMethod: UMethod, overrideGroupName: String? = null, includeAllNodes: Boolean) =
  runReadAction {
    if (uMethod.isComposable()) {
      val visitedAnnotationClasses = mutableMapOf<String, MultiPreviewNodeInfo?>()

      sequence {
          val nDirectPreviews = uMethod.uAnnotations.count { it.isPreviewAnnotation() }
          val nonPreviewTraversedChildrenFqcn = mutableListOf<String?>()
          // First, traverse over the whole MultiPreview graph for this Composable
          yield(
            uMethod.uAnnotations.asSequence().flatMap {
              if (it.shouldTraverse(visitedAnnotationClasses) && !it.isPreviewAnnotation()) {
                nonPreviewTraversedChildrenFqcn.add((it.tryResolve() as? PsiClass)?.qualifiedName)
              }
              it.getPreviewNodes(
                visitedAnnotationClasses,
                uMethod,
                it,
                overrideGroupName,
                includeAllNodes
              )
            }
          )
          // Then, add this root composable node if wanted
          yield(
            if (includeAllNodes) {
              // Set the corresponding MultiPreviewNodeInfo
              val node =
                MultiPreviewNodeImpl(
                  MultiPreviewNodeInfo(
                      ComposeMultiPreviewEvent.ComposeMultiPreviewNodeInfo.NodeType
                        .ROOT_COMPOSABLE_FUNCTION_NODE
                    )
                    .withChildNodes(
                      nonPreviewTraversedChildrenFqcn.filterNotNull().map {
                        visitedAnnotationClasses[it]
                      },
                      nDirectPreviews
                    )
                    .withDepthLevel(0)
                    .withComposableFqn(uMethod.qualifiedName)
                )
              sequenceOf(node)
            } else emptySequence()
          )
        }
        .flatten()
    } else emptySequence() // for non-composable methods, return an empty sequence
=======
@Slow
fun getPreviewNodes(
  composableMethod: UMethod,
  overrideGroupName: String? = null,
  includeAllNodes: Boolean,
) =
  getPreviewNodes(
    composableMethod = composableMethod,
    overrideGroupName = overrideGroupName,
    includeAllNodes = includeAllNodes,
    rootSearchElement = composableMethod,
  )

/**
 * Given a root search [UElement], return a sequence of [PreviewNode] that are part of that
 * element's MultiPreview graph.
 *
 * @see getPreviewNodes
 */
@Slow
private fun getPreviewNodes(
  composableMethod: UMethod,
  overrideGroupName: String? = null,
  includeAllNodes: Boolean,
  rootSearchElement: UElement,
): Sequence<PreviewNode> {
  if (!composableMethod.isComposable()) return emptySequence()
  val composableFqn = runReadAction { composableMethod.qualifiedName }
  val multiPreviewNodesByFqn = mutableMapOf<String, MultiPreviewNode>()

  return sequence {
    rootSearchElement
      .findAllAnnotationsInGraph(
        onTraversal =
          if (includeAllNodes)
            onTraversal@{ node ->
              val annotationFqn =
                runReadAction { (node.element as? UAnnotation)?.qualifiedName }
                  ?: return@onTraversal
              val multiPreviewNode =
                node.toMultiPreviewNode(multiPreviewNodesByFqn, composableFqn) ?: return@onTraversal
              multiPreviewNodesByFqn[annotationFqn] = multiPreviewNode
            }
          else null
      ) {
        it.isPreviewAnnotation()
      }
      .mapNotNull {
        it.toPreviewElement(
          composableMethod = composableMethod,
          overrideGroupName = overrideGroupName,
        )
      }
      .forEach { yield(it) }

    if (includeAllNodes) {
      val multiPreviewNodes = multiPreviewNodesByFqn.values
      val composableMethodNode = composableMethod.toMultiPreviewNode(multiPreviewNodesByFqn)
      yieldAll(multiPreviewNodes + composableMethodNode)
    }
  }
>>>>>>> 0d09370c
}

/**
 * Convenience method for returning a sequence of [PreviewNode]s for a given [UAnnotation]. This
 * method calls [getPreviewNodes] with the composable [UMethod] attached to the [UAnnotation]. If
 * the given [UAnnotation] is not attached to a composable method then an empty sequence will be
 * returned instead.
 *
 * @see getPreviewNodes
 */
@Slow
private fun UAnnotation.getPreviewNodes(
  overrideGroupName: String? = null,
  includeAllNodes: Boolean,
<<<<<<< HEAD
  depthLevel: Int = 1,
  parentAnnotationInfo: String? = null
): Sequence<PreviewNode> = runReadAction {
  // MultiPreview nodes are always associated with a composable method
  if (!uMethod.isComposable() || !this.shouldTraverse(visitedAnnotationClasses))
    return@runReadAction emptySequence()

  // Preview annotations are leaf nodes, just return the corresponding PreviewElement
  if (this.isPreviewAnnotation()) {
    return@runReadAction sequenceOfNotNull(
      this.toPreviewElement(uMethod, rootAnnotation, overrideGroupName, parentAnnotationInfo)
    )
  }

  val annotationClassFqcn = (this.tryResolve() as PsiClass).qualifiedName!!
  visitedAnnotationClasses[annotationClassFqcn] =
    null // The MultiPreviewNodeInfo will be set later if needed
  val curAnnotationName = (this.tryResolve() as PsiClass).name
  val annotations = this.getUAnnotations()

  val nDirectPreviews = annotations.count { it.isPreviewAnnotation() }
  var nxtDirectPreviewId = 1
  val nonPreviewTraversedChildrenFqcn = mutableListOf<String?>()

  sequence {
      // First, traverse over my children
      yield(
        annotations.asSequence().flatMap {
          if (it.isPreviewAnnotation()) {
            it.getPreviewNodes(
              visitedAnnotationClasses,
              uMethod,
              rootAnnotation,
              overrideGroupName,
              includeAllNodes,
              depthLevel + 1,
              buildParentAnnotationInfo(curAnnotationName, nxtDirectPreviewId++, nDirectPreviews)
            )
          } else if (it.shouldTraverse(visitedAnnotationClasses)) {
            nonPreviewTraversedChildrenFqcn.add((it.tryResolve() as? PsiClass)?.qualifiedName)
            it.getPreviewNodes(
              visitedAnnotationClasses,
              uMethod,
              rootAnnotation,
              overrideGroupName,
              includeAllNodes,
              depthLevel + 1
            )
          } else emptySequence()
        }
      )

      // Then, add this non-preview node if wanted
      yield(
        if (includeAllNodes) {
          // Set the corresponding MultiPreviewNodeInfo
          val node =
            MultiPreviewNodeImpl(
              MultiPreviewNodeInfo(
                  ComposeMultiPreviewEvent.ComposeMultiPreviewNodeInfo.NodeType.MULTIPREVIEW_NODE
                )
                .withChildNodes(
                  nonPreviewTraversedChildrenFqcn.filterNotNull().map {
                    visitedAnnotationClasses[it]
                  },
                  nDirectPreviews
                )
                .withDepthLevel(depthLevel)
                .withComposableFqn(uMethod!!.qualifiedName)
            )
          visitedAnnotationClasses[annotationClassFqcn] = node.nodeInfo
          sequenceOf(node)
        } else emptySequence()
      )
    }
    .flatten()
=======
): Sequence<PreviewNode> {
  val composableMethod = getContainingComposableUMethod() ?: return emptySequence()
  return getPreviewNodes(
    composableMethod = composableMethod,
    overrideGroupName = overrideGroupName,
    includeAllNodes = includeAllNodes,
    rootSearchElement = this,
  )
>>>>>>> 0d09370c
}

/**
 * Returns the number of preview annotations attached to this element. This method does not count
 * preview annotations that are indirectly referenced through the annotation graph.
 */
private fun UElement.directPreviewChildrenCount() =
  runReadAction { getUAnnotations() }.count { it.isPreviewAnnotation() }

private fun buildParentAnnotationInfo(parent: NodeInfo<UAnnotationSubtreeInfo>?): String? {
  val parentAnnotation = parent?.element as? UAnnotation ?: return null
  val name = runReadAction { (parent.element.tryResolve() as PsiClass).name }
  val traversedPreviewChildrenCount =
    parent.subtreeInfo?.children?.count { it.element.isPreviewAnnotation() } ?: 0
  val parentPreviewChildrenCount = parentAnnotation.directPreviewChildrenCount()

  return "$name ${traversedPreviewChildrenCount.toString().padStart(parentPreviewChildrenCount.toString().length, '0')}"
}

/**
 * Converts the [UAnnotation] to a [ComposePreviewElement] if the annotation is a `@Preview`
 * annotation or returns null if it's not.
 */
internal fun UAnnotation.toPreviewElement(
  uMethod: UMethod? = getContainingComposableUMethod(),
  rootAnnotation: UAnnotation = this,
  overrideGroupName: String? = null,
  parentAnnotationInfo: String? = null,
) = runReadAction {
  if (this.isPreviewAnnotation()) {
    val defaultValues = this.findPreviewDefaultValues()
    val attributesProvider = UastAnnotationAttributesProvider(this, defaultValues)
    val previewElementDefinitionPsi = rootAnnotation.toSmartPsiPointer()
    uMethod?.let {
      previewAnnotationToPreviewElement(
        attributesProvider,
        UastAnnotatedMethod(it),
        previewElementDefinitionPsi,
        ::StudioParametrizedComposePreviewElementTemplate,
        overrideGroupName,
        parentAnnotationInfo,
      )
    }
  } else null
}

/**
 * Returns the Composable [UMethod] annotated by this annotation, or null if it is not annotating a
 * method, or if the method is not also annotated with @Composable
 */
internal fun UAnnotation.getContainingComposableUMethod() =
  this.getContainingUMethodAnnotatedWith(COMPOSABLE_ANNOTATION_FQ_NAME)

/** Returns true when the UMethod is not null, and it is annotated with @Composable */
<<<<<<< HEAD
private fun UMethod?.isComposable() = this.isAnnotatedWith(COMPOSABLE_ANNOTATION_FQ_NAME)
=======
private fun UMethod?.isComposable() = this.isAnnotatedWith(COMPOSABLE_ANNOTATION_FQ_NAME)

/** Converts a given [NodeInfo] of type [UAnnotationSubtreeInfo] to a [ComposePreviewElement]. */
private fun NodeInfo<UAnnotationSubtreeInfo>.toPreviewElement(
  composableMethod: UMethod,
  overrideGroupName: String?,
): ComposePreviewElement<*>? {
  val annotation = element as UAnnotation
  return annotation.toPreviewElement(
    uMethod = composableMethod,
    rootAnnotation = subtreeInfo?.topLevelAnnotation ?: annotation,
    overrideGroupName = overrideGroupName,
    parentAnnotationInfo = buildParentAnnotationInfo(parent),
  )
}

/**
 * Converts a composable [UMethod] to a [MultiPreviewNodeImpl].
 *
 * @param multiPreviewNodesByFqn a hashmap storing [MultiPreviewNode]s for this [UMethod]'s
 *   previews. The keys are the FQNs of their elements.
 */
private fun UMethod.toMultiPreviewNode(
  multiPreviewNodesByFqn: MutableMap<String, MultiPreviewNode>
): MultiPreviewNodeImpl {
  checkState(isComposable())
  val nonPreviewChildNodes =
    runReadAction { getUAnnotations() }.nonPreviewNodes(multiPreviewNodesByFqn)

  return MultiPreviewNodeImpl(
    MultiPreviewNodeInfo(
        ComposeMultiPreviewEvent.ComposeMultiPreviewNodeInfo.NodeType.ROOT_COMPOSABLE_FUNCTION_NODE
      )
      .withChildNodes(nonPreviewChildNodes, directPreviewChildrenCount())
      .withDepthLevel(0)
      .withComposableFqn(runReadAction { qualifiedName })
  )
}

/**
 * Converts a [NodeInfo] to a [MultiPreviewNodeImpl] if [NodeInfo.element] is a MultiPreview
 * annotation. A MultiPreview annotation is an annotation that potentially has descendant preview
 * annotations and is **not** a preview annotation itself. This method returns null if
 * [NodeInfo.element] is a preview annotation. See [isPreviewAnnotation] for more information.
 *
 * @param multiPreviewNodesByFqn a hashmap storing [MultiPreviewNode]s for this [NodeInfo]'s
 *   children and siblings. The keys are the FQNs of their elements.
 * @param composableFqn the FQN of the top composable method these previews are attached to
 */
private fun NodeInfo<UAnnotationSubtreeInfo>.toMultiPreviewNode(
  multiPreviewNodesByFqn: MutableMap<String, MultiPreviewNode>,
  composableFqn: String,
): MultiPreviewNodeImpl? {
  if (element.isPreviewAnnotation()) return null
  val nonPreviewChildNodes =
    subtreeInfo
      ?.children
      ?.mapNotNull { it.element as? UAnnotation }
      ?.nonPreviewNodes(multiPreviewNodesByFqn) ?: emptyList()

  return MultiPreviewNodeImpl(
    MultiPreviewNodeInfo(
        ComposeMultiPreviewEvent.ComposeMultiPreviewNodeInfo.NodeType.MULTIPREVIEW_NODE
      )
      .withChildNodes(nonPreviewChildNodes, element.directPreviewChildrenCount())
      .withDepthLevel(subtreeInfo?.depth ?: -1)
      .withComposableFqn(composableFqn)
  )
}

/**
 * Convenience method that returns all [MultiPreviewNodeInfo]s for all [UAnnotation]s in the given
 * list that are not preview annotations. The [MultiPreviewNodeInfo]s are retrieved using the
 * [multiPreviewNodesByFqn] parameter, using the [UAnnotation]'s FQNs as keys.
 */
private fun Collection<UAnnotation>.nonPreviewNodes(
  multiPreviewNodesByFqn: MutableMap<String, MultiPreviewNode>
) =
  filter { it.isPreviewAnnotation() == false }
    .mapNotNull { runReadAction { it.qualifiedName } }
    .map { multiPreviewNodesByFqn[it]?.nodeInfo }
>>>>>>> 0d09370c
<|MERGE_RESOLUTION|>--- conflicted
+++ resolved
@@ -15,17 +15,6 @@
  */
 package com.android.tools.idea.compose.preview
 
-<<<<<<< HEAD
-import com.android.tools.compose.COMPOSABLE_ANNOTATION_FQ_NAME
-import com.android.tools.compose.COMPOSE_PREVIEW_ANNOTATION_FQN
-import com.android.tools.compose.COMPOSE_PREVIEW_ANNOTATION_NAME
-import com.android.tools.idea.annotations.getContainingUMethodAnnotatedWith
-import com.android.tools.idea.annotations.getUAnnotations
-import com.android.tools.idea.annotations.isAnnotatedWith
-import com.android.tools.idea.compose.preview.analytics.MultiPreviewNode
-import com.android.tools.idea.compose.preview.analytics.MultiPreviewNodeImpl
-import com.android.tools.idea.compose.preview.analytics.MultiPreviewNodeInfo
-=======
 import com.android.annotations.concurrency.Slow
 import com.android.tools.compose.COMPOSABLE_ANNOTATION_FQ_NAME
 import com.android.tools.compose.COMPOSE_PREVIEW_ANNOTATION_FQN
@@ -39,76 +28,30 @@
 import com.android.tools.idea.preview.annotations.getContainingUMethodAnnotatedWith
 import com.android.tools.idea.preview.annotations.getUAnnotations
 import com.android.tools.idea.preview.annotations.isAnnotatedWith
->>>>>>> 0d09370c
 import com.android.tools.idea.preview.findPreviewDefaultValues
 import com.android.tools.idea.preview.qualifiedName
 import com.android.tools.idea.preview.toSmartPsiPointer
 import com.android.tools.preview.ComposePreviewElement
 import com.android.tools.preview.PreviewNode
 import com.android.tools.preview.previewAnnotationToPreviewElement
-<<<<<<< HEAD
-=======
 import com.google.common.base.Preconditions.checkState
->>>>>>> 0d09370c
 import com.google.wireless.android.sdk.stats.ComposeMultiPreviewEvent
 import com.intellij.openapi.application.ReadAction
 import com.intellij.openapi.application.runReadAction
 import com.intellij.openapi.util.ThrowableComputable
 import com.intellij.psi.PsiClass
-<<<<<<< HEAD
-import com.intellij.util.containers.sequenceOfNotNull
-import org.jetbrains.uast.UAnnotation
-import org.jetbrains.uast.UMethod
-import org.jetbrains.uast.tryResolve
-
-/**
- * In Multipreview, every annotation is traversed in the DFS for finding Previews. This list is used
- * as an optimization to avoid traversing annotations which fqcn starts with any of these prefixes,
- * as those annotations will never lead to a Preview.
- */
-private val NON_MULTIPREVIEW_PREFIXES =
-  listOf(
-    "android.",
-    "kotlin.",
-    "kotlinx.",
-    "java.",
-  )
-
-/**
- * Returns true if the MultiPreview flag is enabled and one of the following is true:
- * 1. This annotation's class is defined in androidx (i.e. its fqcn starts with 'androidx.'), and it
- *    contains 'preview' as one of its subpackages (e.g. 'package androidx.example.preview' or
- *    'package androidx.preview.example')
- * 2. This annotation's fqcn doesn't start with 'androidx.' nor with any of the prefixes in
- *    [NON_MULTIPREVIEW_PREFIXES].
- */
-private fun UAnnotation.couldBeMultiPreviewAnnotation(): Boolean {
-  return (this.tryResolve() as? PsiClass)?.qualifiedName?.let { fqcn ->
-    if (fqcn.startsWith("androidx.")) fqcn.contains(".preview.")
-    else NON_MULTIPREVIEW_PREFIXES.none { fqcn.startsWith(it) }
-  } == true
-}
-
-=======
 import com.intellij.util.SlowOperations
 import org.jetbrains.uast.UAnnotation
 import org.jetbrains.uast.UElement
 import org.jetbrains.uast.UMethod
 import org.jetbrains.uast.tryResolve
 
->>>>>>> 0d09370c
 /** Returns true if the [UAnnotation] is a `@Preview` annotation. */
 internal fun UAnnotation.isPreviewAnnotation() =
   ReadAction.compute<Boolean, Throwable> {
     COMPOSE_PREVIEW_ANNOTATION_NAME == qualifiedName?.substringAfterLast(".") &&
       COMPOSE_PREVIEW_ANNOTATION_FQN == qualifiedName
   }
-<<<<<<< HEAD
-
-/**
- * Returns true if the [UMethod] is annotated with a @Preview annotation, taking in consideration
- * indirect annotations with MultiPreview when the flag is enabled
-=======
 
 /** Returns true if the [UElement] is a `@Preview` annotation */
 private fun UElement?.isPreviewAnnotation() = (this as? UAnnotation)?.isPreviewAnnotation() == true
@@ -116,7 +59,6 @@
 /**
  * Returns true if the [UMethod] is annotated with a @Preview annotation, taking in consideration
  * indirect annotations with MultiPreview.
->>>>>>> 0d09370c
  */
 internal fun UMethod?.hasPreviewElements() =
   SlowOperations.allowSlowOperations(
@@ -148,56 +90,6 @@
  *   the MultiPreview annotations and the root composable [composableMethod]. These nodes, will be
  *   not just a [PreviewNode], but specifically a [MultiPreviewNode]
  */
-<<<<<<< HEAD
-fun getPreviewNodes(uMethod: UMethod, overrideGroupName: String? = null, includeAllNodes: Boolean) =
-  runReadAction {
-    if (uMethod.isComposable()) {
-      val visitedAnnotationClasses = mutableMapOf<String, MultiPreviewNodeInfo?>()
-
-      sequence {
-          val nDirectPreviews = uMethod.uAnnotations.count { it.isPreviewAnnotation() }
-          val nonPreviewTraversedChildrenFqcn = mutableListOf<String?>()
-          // First, traverse over the whole MultiPreview graph for this Composable
-          yield(
-            uMethod.uAnnotations.asSequence().flatMap {
-              if (it.shouldTraverse(visitedAnnotationClasses) && !it.isPreviewAnnotation()) {
-                nonPreviewTraversedChildrenFqcn.add((it.tryResolve() as? PsiClass)?.qualifiedName)
-              }
-              it.getPreviewNodes(
-                visitedAnnotationClasses,
-                uMethod,
-                it,
-                overrideGroupName,
-                includeAllNodes
-              )
-            }
-          )
-          // Then, add this root composable node if wanted
-          yield(
-            if (includeAllNodes) {
-              // Set the corresponding MultiPreviewNodeInfo
-              val node =
-                MultiPreviewNodeImpl(
-                  MultiPreviewNodeInfo(
-                      ComposeMultiPreviewEvent.ComposeMultiPreviewNodeInfo.NodeType
-                        .ROOT_COMPOSABLE_FUNCTION_NODE
-                    )
-                    .withChildNodes(
-                      nonPreviewTraversedChildrenFqcn.filterNotNull().map {
-                        visitedAnnotationClasses[it]
-                      },
-                      nDirectPreviews
-                    )
-                    .withDepthLevel(0)
-                    .withComposableFqn(uMethod.qualifiedName)
-                )
-              sequenceOf(node)
-            } else emptySequence()
-          )
-        }
-        .flatten()
-    } else emptySequence() // for non-composable methods, return an empty sequence
-=======
 @Slow
 fun getPreviewNodes(
   composableMethod: UMethod,
@@ -259,7 +151,6 @@
       yieldAll(multiPreviewNodes + composableMethodNode)
     }
   }
->>>>>>> 0d09370c
 }
 
 /**
@@ -274,84 +165,6 @@
 private fun UAnnotation.getPreviewNodes(
   overrideGroupName: String? = null,
   includeAllNodes: Boolean,
-<<<<<<< HEAD
-  depthLevel: Int = 1,
-  parentAnnotationInfo: String? = null
-): Sequence<PreviewNode> = runReadAction {
-  // MultiPreview nodes are always associated with a composable method
-  if (!uMethod.isComposable() || !this.shouldTraverse(visitedAnnotationClasses))
-    return@runReadAction emptySequence()
-
-  // Preview annotations are leaf nodes, just return the corresponding PreviewElement
-  if (this.isPreviewAnnotation()) {
-    return@runReadAction sequenceOfNotNull(
-      this.toPreviewElement(uMethod, rootAnnotation, overrideGroupName, parentAnnotationInfo)
-    )
-  }
-
-  val annotationClassFqcn = (this.tryResolve() as PsiClass).qualifiedName!!
-  visitedAnnotationClasses[annotationClassFqcn] =
-    null // The MultiPreviewNodeInfo will be set later if needed
-  val curAnnotationName = (this.tryResolve() as PsiClass).name
-  val annotations = this.getUAnnotations()
-
-  val nDirectPreviews = annotations.count { it.isPreviewAnnotation() }
-  var nxtDirectPreviewId = 1
-  val nonPreviewTraversedChildrenFqcn = mutableListOf<String?>()
-
-  sequence {
-      // First, traverse over my children
-      yield(
-        annotations.asSequence().flatMap {
-          if (it.isPreviewAnnotation()) {
-            it.getPreviewNodes(
-              visitedAnnotationClasses,
-              uMethod,
-              rootAnnotation,
-              overrideGroupName,
-              includeAllNodes,
-              depthLevel + 1,
-              buildParentAnnotationInfo(curAnnotationName, nxtDirectPreviewId++, nDirectPreviews)
-            )
-          } else if (it.shouldTraverse(visitedAnnotationClasses)) {
-            nonPreviewTraversedChildrenFqcn.add((it.tryResolve() as? PsiClass)?.qualifiedName)
-            it.getPreviewNodes(
-              visitedAnnotationClasses,
-              uMethod,
-              rootAnnotation,
-              overrideGroupName,
-              includeAllNodes,
-              depthLevel + 1
-            )
-          } else emptySequence()
-        }
-      )
-
-      // Then, add this non-preview node if wanted
-      yield(
-        if (includeAllNodes) {
-          // Set the corresponding MultiPreviewNodeInfo
-          val node =
-            MultiPreviewNodeImpl(
-              MultiPreviewNodeInfo(
-                  ComposeMultiPreviewEvent.ComposeMultiPreviewNodeInfo.NodeType.MULTIPREVIEW_NODE
-                )
-                .withChildNodes(
-                  nonPreviewTraversedChildrenFqcn.filterNotNull().map {
-                    visitedAnnotationClasses[it]
-                  },
-                  nDirectPreviews
-                )
-                .withDepthLevel(depthLevel)
-                .withComposableFqn(uMethod!!.qualifiedName)
-            )
-          visitedAnnotationClasses[annotationClassFqcn] = node.nodeInfo
-          sequenceOf(node)
-        } else emptySequence()
-      )
-    }
-    .flatten()
-=======
 ): Sequence<PreviewNode> {
   val composableMethod = getContainingComposableUMethod() ?: return emptySequence()
   return getPreviewNodes(
@@ -360,7 +173,6 @@
     includeAllNodes = includeAllNodes,
     rootSearchElement = this,
   )
->>>>>>> 0d09370c
 }
 
 /**
@@ -415,9 +227,6 @@
   this.getContainingUMethodAnnotatedWith(COMPOSABLE_ANNOTATION_FQ_NAME)
 
 /** Returns true when the UMethod is not null, and it is annotated with @Composable */
-<<<<<<< HEAD
-private fun UMethod?.isComposable() = this.isAnnotatedWith(COMPOSABLE_ANNOTATION_FQ_NAME)
-=======
 private fun UMethod?.isComposable() = this.isAnnotatedWith(COMPOSABLE_ANNOTATION_FQ_NAME)
 
 /** Converts a given [NodeInfo] of type [UAnnotationSubtreeInfo] to a [ComposePreviewElement]. */
@@ -498,5 +307,4 @@
 ) =
   filter { it.isPreviewAnnotation() == false }
     .mapNotNull { runReadAction { it.qualifiedName } }
-    .map { multiPreviewNodesByFqn[it]?.nodeInfo }
->>>>>>> 0d09370c
+    .map { multiPreviewNodesByFqn[it]?.nodeInfo }