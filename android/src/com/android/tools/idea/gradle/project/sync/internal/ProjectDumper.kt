--- conflicted
+++ resolved
@@ -17,11 +17,8 @@
 
 import com.android.SdkConstants
 import com.android.Version.ANDROID_GRADLE_PLUGIN_VERSION
-<<<<<<< HEAD
+import com.android.sdklib.devices.Abi
 import com.android.tools.idea.IdeInfo
-=======
-import com.android.sdklib.devices.Abi
->>>>>>> cdc83e4e
 import com.android.tools.idea.gradle.util.EmbeddedDistributionPaths
 import com.android.tools.idea.sdk.IdeSdks
 import com.android.tools.idea.util.StudioPathManager
@@ -34,7 +31,7 @@
 import org.jetbrains.annotations.VisibleForTesting
 import java.io.File
 import java.lang.Math.max
-import java.util.Locale
+import java.util.*
 
 /**
  * A helper class to dump an IDEA project to a stable human readable text format that can be compared in tests.
@@ -45,10 +42,6 @@
   private val devBuildHome: File = getStudioSourcesLocation(),
   private val additionalRoots: Map<String, File> = emptyMap()
 ) {
-<<<<<<< HEAD
-  private val devBuildHome: File = File(PathManager.getCommunityHomePath())
-=======
->>>>>>> cdc83e4e
   private val gradleCache: File = getGradleCacheLocation()
   private val userM2: File = getUserM2Location()
   private val systemHome = getSystemHomeLocation()
