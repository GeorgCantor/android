--- conflicted
+++ resolved
@@ -7,23 +7,15 @@
       <sourceFolder url="file://$MODULE_DIR$/gen" isTestSource="false" generated="true" />
       <sourceFolder url="file://$MODULE_DIR$/resources" isTestSource="false" />
     </content>
-    <orderEntry type="inheritedJdk" />
-<<<<<<< HEAD
-=======
-    <orderEntry type="library" name="studio-sdk" level="project" />
-    <orderEntry type="library" name="studio-plugin-com.intellij.java" level="project" />
-    <orderEntry type="library" name="studio-plugin-org.jetbrains.kotlin" level="project" />
-    <orderEntry type="library" name="studio-plugin-org.intellij.intelliLang" level="project" />
->>>>>>> 0d09370c
-    <orderEntry type="sourceFolder" forTests="false" />
+    <orderEntry type="library" name="studio-platform" level="project" />
+    <orderEntry type="library" scope="TEST" name="studio-test-platform" level="project" />
     <orderEntry type="library" name="Guava" level="project" />
     <orderEntry type="library" name="jetbrains-annotations" level="project" />
     <orderEntry type="library" name="kotlin-stdlib" level="project" />
     <orderEntry type="library" scope="PROVIDED" name="kotlinc.analysis-api" level="project" />
     <orderEntry type="library" scope="PROVIDED" name="kotlinc.kotlin-compiler-common" level="project" />
-    <orderEntry type="module" module-name="android.sdktools.android-annotations" />
-    <orderEntry type="module" module-name="android.sdktools.common" />
-    <orderEntry type="module" module-name="android.sdktools.flags" />
+    <orderEntry type="inheritedJdk" />
+    <orderEntry type="sourceFolder" forTests="false" />
     <orderEntry type="module" module-name="intellij.android.artwork" />
     <orderEntry type="module" module-name="intellij.android.common" />
     <orderEntry type="module" module-name="intellij.android.projectSystem" />
