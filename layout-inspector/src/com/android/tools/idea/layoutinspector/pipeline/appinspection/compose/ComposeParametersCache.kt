--- conflicted
+++ resolved
@@ -75,11 +75,7 @@
       setDataFor(
         rootId,
         group.composableId,
-<<<<<<< HEAD
-        ComposeParametersDataGenerator(stringTable, this).generate(rootId, group)
-=======
         ComposeParametersDataGenerator(stringTable, this).generate(rootId, group),
->>>>>>> 0d09370c
       )
     }
   }
