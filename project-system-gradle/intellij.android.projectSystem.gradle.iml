<?xml version="1.0" encoding="UTF-8"?>
<module relativePaths="true" type="JAVA_MODULE" version="4">
  <component name="NewModuleRootManager" inherit-compiler-output="true">
    <exclude-output />
    <content url="file://$MODULE_DIR$">
      <sourceFolder url="file://$MODULE_DIR$/src" isTestSource="false" />
    </content>
    <orderEntry type="inheritedJdk" />
    <orderEntry type="sourceFolder" forTests="false" />
    <orderEntry type="library" name="jetbrains-annotations-java5" level="project" />
    <orderEntry type="module" module-name="intellij.platform.ide" />
    <orderEntry type="module" module-name="intellij.android.projectSystem" />
    <orderEntry type="module" module-name="intellij.android.core" />
    <orderEntry type="module" module-name="intellij.android.common" />
    <orderEntry type="library" name="kotlin-stdlib-jdk8" level="project" />
    <orderEntry type="module" module-name="android.sdktools.analyzer" />
    <orderEntry type="module" module-name="intellij.platform.lang" />
    <orderEntry type="module" module-name="android.sdktools.sdk-common" />
    <orderEntry type="library" name="protobuf" level="project" />
    <orderEntry type="library" name="studio-analytics-proto" level="project" />
    <orderEntry type="module" module-name="android.sdktools.flags" />
    <orderEntry type="module" module-name="intellij.android.kotlin.extensions" />
<<<<<<< HEAD
    <orderEntry type="module" module-name="intellij.xml.impl" />
=======
>>>>>>> f305d7b8
  </component>
</module><|MERGE_RESOLUTION|>--- conflicted
+++ resolved
@@ -20,9 +20,6 @@
     <orderEntry type="library" name="studio-analytics-proto" level="project" />
     <orderEntry type="module" module-name="android.sdktools.flags" />
     <orderEntry type="module" module-name="intellij.android.kotlin.extensions" />
-<<<<<<< HEAD
     <orderEntry type="module" module-name="intellij.xml.impl" />
-=======
->>>>>>> f305d7b8
   </component>
 </module>