/*
 * Copyright (C) 2023 The Android Open Source Project
 *
 * Licensed under the Apache License, Version 2.0 (the "License");
 * you may not use this file except in compliance with the License.
 * You may obtain a copy of the License at
 *
 *      http://www.apache.org/licenses/LICENSE-2.0
 *
 * Unless required by applicable law or agreed to in writing, software
 * distributed under the License is distributed on an "AS IS" BASIS,
 * WITHOUT WARRANTIES OR CONDITIONS OF ANY KIND, either express or implied.
 * See the License for the specific language governing permissions and
 * limitations under the License.
 */
package com.android.tools.idea.common.surface

import com.android.tools.idea.common.error.IssuePanelService
import com.android.tools.idea.common.model.NlModel
import com.android.tools.idea.common.scene.SceneManager
import com.android.tools.idea.uibuilder.scene.LayoutlibSceneManager
import com.intellij.openapi.fileEditor.FileEditor
import com.intellij.openapi.fileEditor.FileEditorManager
import com.intellij.openapi.project.Project
import com.intellij.openapi.util.Computable
import com.intellij.troubleshooting.TroubleInfoCollector
import com.intellij.util.ui.UIUtil

private fun collectEditorInfo(editor: FileEditor): String =
  UIUtil.invokeAndWaitIfNeeded(
    Computable { "FileEditor: file=${editor.file.name} isModified=${editor.isModified}" }
  )

private fun collectSceneManagerInfo(sceneManagerInfo: SceneManager?): String =
  sceneManagerInfo?.let { sceneManager ->
    """
    ${sceneManager.javaClass.simpleName}:
      renderResult = ${(sceneManager as? LayoutlibSceneManager)?.renderResult}
  """
      .trimIndent()
<<<<<<< HEAD
  }
    ?: ""
=======
  } ?: ""
>>>>>>> 574fcae1

private fun collectModelAndSceneManagerInfo(model: NlModel, sceneManager: SceneManager?): String =
  """
    NlModel: name=${model.modelDisplayName} module=${model.module.name}
    ${collectSceneManagerInfo(sceneManager).prependIndent()}
  """
    .trimIndent()

private fun collectSurfaceInfo(surface: DesignSurface<*>?): String {
  if (surface == null) return ""

  val issuePanelService = IssuePanelService.getInstance(surface.project)
  val surfaceContent =
    StringBuilder(
      "${surface.javaClass.simpleName}: issuePanelVisible=${issuePanelService.isIssuePanelVisible()}"
    )

  surface.models
    .map { collectModelAndSceneManagerInfo(it, surface.getSceneManager(it)).prependIndent() }
    .forEach { surfaceContent.appendLine(it) }

  return surfaceContent.toString()
}

/** Collects general information about the editors and design surfaces. */
internal class DesignSurfaceTroubleInfoCollector : TroubleInfoCollector {
  override fun collectInfo(project: Project): String {
    val editors = FileEditorManager.getInstance(project).allEditors
    val editorsToSurface =
      editors
        .mapNotNull {
          val surface =
            UIUtil.invokeAndWaitIfNeeded(Computable<DesignSurface<*>> { it.getDesignSurface() })
              ?: return@mapNotNull null
          it to surface
        }
        .toMap()

    return editors.joinToString("\n") {
      """
      ${collectEditorInfo(it)}
      ${collectSurfaceInfo(editorsToSurface[it]).prependIndent()}
    """
        .trimIndent()
    }
  }
}<|MERGE_RESOLUTION|>--- conflicted
+++ resolved
@@ -38,12 +38,7 @@
       renderResult = ${(sceneManager as? LayoutlibSceneManager)?.renderResult}
   """
       .trimIndent()
-<<<<<<< HEAD
-  }
-    ?: ""
-=======
   } ?: ""
->>>>>>> 574fcae1
 
 private fun collectModelAndSceneManagerInfo(model: NlModel, sceneManager: SceneManager?): String =
   """
