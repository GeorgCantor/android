/*
 * Copyright (C) 2019 The Android Open Source Project
 *
 * Licensed under the Apache License, Version 2.0 (the "License");
 * you may not use this file except in compliance with the License.
 * You may obtain a copy of the License at
 *
 *      http://www.apache.org/licenses/LICENSE-2.0
 *
 * Unless required by applicable law or agreed to in writing, software
 * distributed under the License is distributed on an "AS IS" BASIS,
 * WITHOUT WARRANTIES OR CONDITIONS OF ANY KIND, either express or implied.
 * See the License for the specific language governing permissions and
 * limitations under the License.
 */
package com.android.tools.idea.uibuilder.handlers.ui

import com.android.AndroidXConstants.CLASS_APP_BAR_LAYOUT
import com.android.AndroidXConstants.CLASS_COLLAPSING_TOOLBAR_LAYOUT
import com.android.AndroidXConstants.CLASS_COORDINATOR_LAYOUT
import com.android.AndroidXConstants.CLASS_FLOATING_ACTION_BUTTON
import com.android.AndroidXConstants.CLASS_NESTED_SCROLL_VIEW
import com.android.AndroidXConstants.CLASS_TAB_ITEM
import com.android.AndroidXConstants.CLASS_TAB_LAYOUT
import com.android.AndroidXConstants.CLASS_TOOLBAR_V7
import com.intellij.openapi.project.Project
import org.jetbrains.android.refactoring.getNameInProject

fun formatNamespaces(namespaces: Map<String, String>): String {
  val result = StringBuilder()
  for (ns in namespaces.keys) {
    val prefix = namespaces[ns]
    result.append("    xmlns:$prefix=\"$ns\"\n")
  }
  return result.toString()
}

object Templates {
  // TODO: Remove the hardcoded AppBar height (192dp) and ID (appbar).
  @JvmStatic
  fun getCoordinatorLayout(
    project: Project,
    androidPrefix: String,
    autoPrefix: String,
    namespaceDeclarations: String,
    fitsSystemWindows: String,
    scrollFlags: String,
    scrollInterpolator: String,
    backgroundImage: String,
    behaviourOverlapTop: String,
    scrollYPosition: String,
    pageContentAsXml: String,
<<<<<<< HEAD
    fab: String
=======
    fab: String,
>>>>>>> 0d09370c
  ) =
    """
    <${CLASS_COORDINATOR_LAYOUT.getNameInProject(project)}
      $namespaceDeclarations
      $fitsSystemWindows
      $androidPrefix:layout_width="match_parent"
      $androidPrefix:layout_height="match_parent">
      <${CLASS_APP_BAR_LAYOUT.getNameInProject(project)}
          $androidPrefix:id="@+id/appbar"
          $fitsSystemWindows
          $androidPrefix:layout_height="192dp"
          $androidPrefix:layout_width="match_parent">
        <${CLASS_COLLAPSING_TOOLBAR_LAYOUT.getNameInProject(project)}
            $androidPrefix:layout_width="match_parent"
            $androidPrefix:layout_height="match_parent"
            $autoPrefix:toolbarId="@+id/toolbar"
            $autoPrefix:layout_scrollFlags="$scrollFlags"
            $scrollInterpolator
            $autoPrefix:contentScrim="?attr/colorPrimary">
          $backgroundImage

          <${CLASS_TOOLBAR_V7.getNameInProject(project)}
              $androidPrefix:id="@+id/toolbar"
              $androidPrefix:layout_height="?attr/actionBarSize"
              $androidPrefix:layout_width="match_parent">
          </${CLASS_TOOLBAR_V7.getNameInProject(project)}>
        </${CLASS_COLLAPSING_TOOLBAR_LAYOUT.getNameInProject(project)}>
      </${CLASS_APP_BAR_LAYOUT.getNameInProject(project)}>
      <${CLASS_NESTED_SCROLL_VIEW.getNameInProject(project)}
          $androidPrefix:layout_width="match_parent"
          $androidPrefix:layout_height="match_parent"
          $behaviourOverlapTop
          $scrollYPosition
          $autoPrefix:layout_behavior="${CLASS_APP_BAR_LAYOUT.getNameInProject(project)}${"$"}ScrollingViewBehavior">
          $pageContentAsXml

      </${CLASS_NESTED_SCROLL_VIEW.getNameInProject(project)}>
      $fab

    </${CLASS_COORDINATOR_LAYOUT.getNameInProject(project)}>
  """
      .trimIndent()

  @JvmStatic
  fun getCoordinatorLayoutWithTabs(
    project: Project,
    androidPrefix: String,
    autoPrefix: String,
    namespaceDeclarations: String,
    scrollFlags: String,
    tabItems: String,
    scrollYPosition: String,
    pageContentAsXml: String,
<<<<<<< HEAD
    fab: String
=======
    fab: String,
>>>>>>> 0d09370c
  ) =
    """
    <${CLASS_COORDINATOR_LAYOUT.getNameInProject(project)}
      $namespaceDeclarations
      $androidPrefix:layout_width="match_parent"
      $androidPrefix:layout_height="match_parent">
      <${CLASS_APP_BAR_LAYOUT.getNameInProject(project)}
          $androidPrefix:id="@+id/appbar"
          $androidPrefix:layout_height="wrap_content"
          $androidPrefix:layout_width="match_parent">
        <${CLASS_TOOLBAR_V7.getNameInProject(project)}
            $androidPrefix:layout_height="?attr/actionBarSize"
            $androidPrefix:layout_width="match_parent"
            $autoPrefix:layout_scrollFlags="scroll|enterAlways">
        </${CLASS_TOOLBAR_V7.getNameInProject(project)}>
        <${CLASS_TAB_LAYOUT.getNameInProject(project)}
            $androidPrefix:id="@+id/tabs"
            $androidPrefix:layout_width="match_parent"
            $androidPrefix:layout_height="wrap_content"
            $scrollFlags
            $autoPrefix:tabMode="scrollable">
        $tabItems
        </${CLASS_TAB_LAYOUT.getNameInProject(project)}>
      </${CLASS_APP_BAR_LAYOUT.getNameInProject(project)}>
      <${CLASS_NESTED_SCROLL_VIEW.getNameInProject(project)}
          $androidPrefix:layout_width="match_parent"
          $androidPrefix:layout_height="match_parent"
          $scrollYPosition
          $autoPrefix:layout_behavior="${CLASS_APP_BAR_LAYOUT.getNameInProject(project)}${'$'}ScrollingViewBehavior">
        $pageContentAsXml
      </${CLASS_NESTED_SCROLL_VIEW.getNameInProject(project)}>
      $fab
    </${CLASS_COORDINATOR_LAYOUT.getNameInProject(project)}>
  """
      .trimIndent()

  @JvmStatic
  fun getTagFloatingActionButton(project: Project, androidPrefix: String, imageSrc: String) =
    """
    <${CLASS_FLOATING_ACTION_BUTTON.getNameInProject(project)}
        $androidPrefix:layout_height="wrap_content"
        $androidPrefix:layout_width="wrap_content"
        $androidPrefix:src="$imageSrc"
        $androidPrefix:layout_gravity="bottom|end"
<<<<<<< HEAD
        $androidPrefix:layout_margin="16dp"/>"
=======
        $androidPrefix:layout_margin="16dp"/>
>>>>>>> 0d09370c
    """
      .trimIndent()

  @JvmStatic
  fun getImageView(androidPrefix: String, collapseMode: String, imageSrc: String) =
    """
    <ImageView
        $androidPrefix:id="@+id/app_bar_image"
        $androidPrefix:layout_width="match_parent"
        $androidPrefix:layout_height="match_parent"
        $collapseMode
        $androidPrefix:src="$imageSrc"
        $androidPrefix:scaleType="centerCrop"/>
  """
      .trimIndent()

  @JvmStatic
  fun getTabItem(project: Project, androidPrefix: String, textAttribute: String) =
    """
    <${CLASS_TAB_ITEM.getNameInProject(project)}
      $androidPrefix:layout_height="wrap_content"
      $androidPrefix:layout_width="wrap_content"
      $androidPrefix:text="$textAttribute"/>
  """
      .trimIndent()

  @JvmStatic
  fun getTextView(androidPrefix: String, text: String) =
    """
    <TextView
      $androidPrefix:layout_height="match_parent"
      $androidPrefix:layout_width="wrap_content"
      $androidPrefix:text="$text"
      $androidPrefix:padding="16dp"/>
    """
      .trimIndent()
}<|MERGE_RESOLUTION|>--- conflicted
+++ resolved
@@ -50,11 +50,7 @@
     behaviourOverlapTop: String,
     scrollYPosition: String,
     pageContentAsXml: String,
-<<<<<<< HEAD
-    fab: String
-=======
     fab: String,
->>>>>>> 0d09370c
   ) =
     """
     <${CLASS_COORDINATOR_LAYOUT.getNameInProject(project)}
@@ -108,11 +104,7 @@
     tabItems: String,
     scrollYPosition: String,
     pageContentAsXml: String,
-<<<<<<< HEAD
-    fab: String
-=======
     fab: String,
->>>>>>> 0d09370c
   ) =
     """
     <${CLASS_COORDINATOR_LAYOUT.getNameInProject(project)}
@@ -157,11 +149,7 @@
         $androidPrefix:layout_width="wrap_content"
         $androidPrefix:src="$imageSrc"
         $androidPrefix:layout_gravity="bottom|end"
-<<<<<<< HEAD
-        $androidPrefix:layout_margin="16dp"/>"
-=======
         $androidPrefix:layout_margin="16dp"/>
->>>>>>> 0d09370c
     """
       .trimIndent()
 
