/*
 * Copyright (C) 2020 The Android Open Source Project
 *
 * Licensed under the Apache License, Version 2.0 (the "License");
 * you may not use this file except in compliance with the License.
 * You may obtain a copy of the License at
 *
 *      http://www.apache.org/licenses/LICENSE-2.0
 *
 * Unless required by applicable law or agreed to in writing, software
 * distributed under the License is distributed on an "AS IS" BASIS,
 * WITHOUT WARRANTIES OR CONDITIONS OF ANY KIND, either express or implied.
 * See the License for the specific language governing permissions and
 * limitations under the License.
 */
package com.android.tools.idea.uibuilder.surface

import com.android.tools.idea.common.error.Issue
import com.android.tools.idea.common.error.IssueModel
import com.android.tools.idea.common.error.IssueProvider
import com.android.tools.idea.common.model.NlModel
import com.android.tools.idea.validator.ValidatorData
import com.google.common.collect.ImmutableCollection
import com.google.common.collect.ImmutableList
import com.intellij.openapi.vfs.VirtualFile
import org.junit.Assert.assertEquals
import org.junit.Assert.assertTrue
import org.junit.Before
import org.junit.Test
import org.junit.runner.RunWith
import org.junit.runners.JUnit4
import org.mockito.Mock
import org.mockito.Mockito
import org.mockito.MockitoAnnotations

@RunWith(JUnit4::class)
class AccessibilityLintIntegratorTest {

  @Mock lateinit var mockModel: NlModel
<<<<<<< HEAD
=======
  @Mock lateinit var mockFile: VirtualFile
>>>>>>> 574fcae1

  @Before
  fun setUp() {
    MockitoAnnotations.openMocks(this)
    Mockito.`when`(mockModel.virtualFile).thenReturn(mockFile)
  }

  @Test
  fun createIssue() {
    val issueModel: IssueModel = Mockito.mock(IssueModel::class.java)
    val integrator = AccessibilityLintIntegrator(issueModel)
    assertTrue(integrator.issues.isEmpty())

    integrator.createIssue(
      createTestIssue(),
      ScannerTestHelper().buildNlComponent(mockModel),
      mockModel
    )

    assertEquals(1, integrator.issues.size)
  }

  @Test
  fun issueProvider() {
    // Precondition : create issues.
    val numberOfIssues = 3
    val issueModel: IssueModel = Mockito.mock(IssueModel::class.java)
    val integrator = AccessibilityLintIntegrator(issueModel)
    assertTrue(integrator.issues.isEmpty())
    for (i in 0 until numberOfIssues) {
      val issue = ScannerTestHelper.createTestIssueBuilder().setMsg(i.toString()).build()
      integrator.createIssue(issue, ScannerTestHelper().buildNlComponent(mockModel), mockModel)
    }
    assertEquals(numberOfIssues, integrator.issues.size)

    // Test ensure issues are added correctly.
    val issueListBuilder: ImmutableCollection.Builder<Issue> = ImmutableList.builder()
    integrator.issueProvider.collectIssues(issueListBuilder)
    assertEquals(numberOfIssues, issueListBuilder.build().size)
  }

  @Test
  fun disableAccessibilityLint() {
    val issueModel: IssueModel = Mockito.mock(IssueModel::class.java)
    val integrator = AccessibilityLintIntegrator(issueModel)
    integrator.createIssue(
      createTestIssue(),
      ScannerTestHelper().buildNlComponent(mockModel),
      mockModel
    )
    assertEquals(1, integrator.issues.size)

    integrator.clear()
    assertTrue(integrator.issues.isEmpty())
  }

  @Test
  fun populateLints() {
    val issueModel: IssueModel = Mockito.mock(IssueModel::class.java)
    val integrator = AccessibilityLintIntegrator(issueModel)
    integrator.createIssue(
      createTestIssue(),
      ScannerTestHelper().buildNlComponent(mockModel),
      mockModel
    )
    assertEquals(1, integrator.issues.size)

    integrator.populateLints()
    Mockito.verify(issueModel, Mockito.times(1))
      .addIssueProvider(Mockito.any(IssueProvider::class.java))
  }

  private fun createTestIssue(): ValidatorData.Issue {
    return ScannerTestHelper.createTestIssueBuilder().build()
  }
}<|MERGE_RESOLUTION|>--- conflicted
+++ resolved
@@ -37,10 +37,7 @@
 class AccessibilityLintIntegratorTest {
 
   @Mock lateinit var mockModel: NlModel
-<<<<<<< HEAD
-=======
   @Mock lateinit var mockFile: VirtualFile
->>>>>>> 574fcae1
 
   @Before
   fun setUp() {
