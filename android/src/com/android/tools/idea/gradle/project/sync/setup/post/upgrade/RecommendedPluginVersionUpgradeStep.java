/*
 * Copyright (C) 2016 The Android Open Source Project
 *
 * Licensed under the Apache License, Version 2.0 (the "License");
 * you may not use this file except in compliance with the License.
 * You may obtain a copy of the License at
 *
 *      http://www.apache.org/licenses/LICENSE-2.0
 *
 * Unless required by applicable law or agreed to in writing, software
 * distributed under the License is distributed on an "AS IS" BASIS,
 * WITHOUT WARRANTIES OR CONDITIONS OF ANY KIND, either express or implied.
 * See the License for the specific language governing permissions and
 * limitations under the License.
 */
package com.android.tools.idea.gradle.project.sync.setup.post.upgrade;

import static com.android.SdkConstants.GRADLE_LATEST_VERSION;

import com.android.annotations.concurrency.Slow;
import com.android.ide.common.repository.GradleVersion;
import com.android.tools.idea.gradle.plugin.AndroidPluginGeneration;
import com.android.tools.idea.gradle.plugin.AndroidPluginInfo;
import com.android.tools.idea.gradle.plugin.AndroidPluginVersionUpdater;
import com.android.tools.idea.gradle.plugin.AndroidPluginVersionUpdater.UpdateResult;
import com.android.tools.idea.gradle.project.sync.setup.post.PluginVersionUpgradeStep;
import com.google.common.annotations.VisibleForTesting;
import com.intellij.openapi.application.ApplicationManager;
import com.intellij.openapi.application.ModalityState;
import com.intellij.openapi.extensions.ExtensionPointName;
import com.intellij.openapi.project.Project;
import com.intellij.openapi.util.Computable;
import com.intellij.openapi.util.Ref;
import org.jetbrains.annotations.NotNull;
import org.jetbrains.annotations.Nullable;

public class RecommendedPluginVersionUpgradeStep implements PluginVersionUpgradeStep {

  public static final ExtensionPointName<RecommendedPluginVersionUpgradeStep>
    EXTENSION_POINT_NAME = ExtensionPointName.create("com.android.gradle.sync.recommendedPluginVersionUpgradeStep");

  @NotNull
  public static RecommendedPluginVersionUpgradeStep[] getExtensions() {
    return EXTENSION_POINT_NAME.getExtensions();
  }

  @NotNull private final RecommendedPluginVersionUpgradeDialog.Factory myUpgradeDialogFactory;
  @NotNull private final TimeBasedUpgradeReminder myUpgradeReminder;

  @SuppressWarnings("unused") // Invoked by IDEA.
  public RecommendedPluginVersionUpgradeStep() {
    this(new RecommendedPluginVersionUpgradeDialog.Factory(), new TimeBasedUpgradeReminder());
  }

  @VisibleForTesting
  RecommendedPluginVersionUpgradeStep(@NotNull RecommendedPluginVersionUpgradeDialog.Factory upgradeDialogFactory,
                                      @NotNull TimeBasedUpgradeReminder upgradeReminder) {
    myUpgradeDialogFactory = upgradeDialogFactory;
    myUpgradeReminder = upgradeReminder;
  }

  @Override
  @Slow
  public boolean checkUpgradable(@NotNull Project project, @NotNull AndroidPluginInfo pluginInfo) {
    if (myUpgradeReminder.shouldRecommendUpgrade(project) && shouldRecommendUpgrade(pluginInfo)) {
      GradleVersion current = pluginInfo.getPluginVersion();
      assert current != null;
      AndroidPluginGeneration pluginGeneration = pluginInfo.getPluginGeneration();
      GradleVersion recommended = GradleVersion.parse(pluginGeneration.getLatestKnownVersion());

      AndroidPluginVersionUpdater updater = AndroidPluginVersionUpdater.getInstance(project);
      if (updater.canDetectPluginVersionToUpdate(recommended)) {
        return true;
      }
    }
    return false;
  }

  @Override
  @Slow
  public boolean performUpgradeAndSync(@NotNull Project project, @NotNull AndroidPluginInfo pluginInfo) {
    if (!checkUpgradable(project, pluginInfo)) {
      return false;
    }

    GradleVersion current = pluginInfo.getPluginVersion();
    assert current != null;
    AndroidPluginGeneration pluginGeneration = pluginInfo.getPluginGeneration();
    GradleVersion recommended = GradleVersion.parse(pluginGeneration.getLatestKnownVersion());

    AndroidPluginVersionUpdater updater = AndroidPluginVersionUpdater.getInstance(project);
    if (updater.canDetectPluginVersionToUpdate(recommended)) {
      Computable<Boolean> promptUserTask = () -> {
        RecommendedPluginVersionUpgradeDialog updateDialog = myUpgradeDialogFactory.create(project, current, recommended);
        return updateDialog.showAndGet();
      };
      boolean userAcceptsUpgrade;
      if (ApplicationManager.getApplication().isUnitTestMode()) {
        userAcceptsUpgrade = promptUserTask.compute();
      }
      else {
        final Ref<Boolean> result = Ref.create();
        ApplicationManager.getApplication().invokeAndWait(() -> result.set(promptUserTask.compute()), ModalityState.NON_MODAL);
        userAcceptsUpgrade = result.get();
      }

      if (userAcceptsUpgrade) {
        GradleVersion latestGradleVersion = GradleVersion.parse(GRADLE_LATEST_VERSION);
        UpdateResult result = updater.updatePluginVersionAndSync(recommended, latestGradleVersion,
                                                                 false /* do not invalidate last sync if update fails */);
        if (result.versionUpdateSuccess()) {
          // plugin version updated and a project sync was requested. No need to continue.
          return true;
        }
      }
    }
    return false;
  }

  private static boolean shouldRecommendUpgrade(@NotNull AndroidPluginInfo androidPluginInfo) {
    GradleVersion current = androidPluginInfo.getPluginVersion();
    GradleVersion recommended = GradleVersion.parse(androidPluginInfo.getPluginGeneration().getLatestKnownVersion());
    return shouldRecommendUpgrade(recommended, current);
  }

  @VisibleForTesting
  static boolean shouldRecommendUpgrade(@NotNull GradleVersion recommended, @Nullable GradleVersion current) {
    if (current != null) {
<<<<<<< HEAD
      if (recommended.isSnapshot()) {
        // e.g recommended: 3.3.0-dev, we never ask for upgrading to dev version.
        return false;
      }
      if (current.isPreview() && recommended.isPreview()) {
        // This should be handled by force upgrade.
=======
      if (recommended.isSnapshot() && current.compareIgnoringQualifiers(recommended) == 0) {
        // Do not upgrade to snapshot version when major versions are same.
        return false;
      }
      if (current.isPreview() && recommended.isPreview() && !recommended.isSnapshot()) {
        // Upgrade from preview to non-snapshot preview version is handled by force upgrade.
>>>>>>> e926c5ce
        return false;
      }
      if (!current.isPreview() && recommended.isPreview() && current.compareIgnoringQualifiers(recommended) < 0) {
        // Stable to new preview version. e.g 3.3.0 to 3.4.0-alpha01
        return true;
      }
      return current.compareTo(recommended) < 0;
    }
    return false;
  }
}<|MERGE_RESOLUTION|>--- conflicted
+++ resolved
@@ -126,21 +126,12 @@
   @VisibleForTesting
   static boolean shouldRecommendUpgrade(@NotNull GradleVersion recommended, @Nullable GradleVersion current) {
     if (current != null) {
-<<<<<<< HEAD
-      if (recommended.isSnapshot()) {
-        // e.g recommended: 3.3.0-dev, we never ask for upgrading to dev version.
-        return false;
-      }
-      if (current.isPreview() && recommended.isPreview()) {
-        // This should be handled by force upgrade.
-=======
       if (recommended.isSnapshot() && current.compareIgnoringQualifiers(recommended) == 0) {
         // Do not upgrade to snapshot version when major versions are same.
         return false;
       }
       if (current.isPreview() && recommended.isPreview() && !recommended.isSnapshot()) {
         // Upgrade from preview to non-snapshot preview version is handled by force upgrade.
->>>>>>> e926c5ce
         return false;
       }
       if (!current.isPreview() && recommended.isPreview() && current.compareIgnoringQualifiers(recommended) < 0) {
