/*
 * Copyright (C) 2022 The Android Open Source Project
 *
 * Licensed under the Apache License, Version 2.0 (the "License");
 * you may not use this file except in compliance with the License.
 * You may obtain a copy of the License at
 *
 *      http://www.apache.org/licenses/LICENSE-2.0
 *
 * Unless required by applicable law or agreed to in writing, software
 * distributed under the License is distributed on an "AS IS" BASIS,
 * WITHOUT WARRANTIES OR CONDITIONS OF ANY KIND, either express or implied.
 * See the License for the specific language governing permissions and
 * limitations under the License.
 */
package com.android.tools.idea.compose.preview.animation.timeline

import com.android.tools.adtui.swing.FakeUi
import com.android.tools.idea.compose.preview.animation.ComposeUnit
<<<<<<< HEAD
import com.android.tools.idea.compose.preview.animation.InspectorLayout
import com.android.tools.idea.compose.preview.animation.TestUtils
import com.android.tools.idea.compose.preview.animation.TestUtils.scanForTooltips
import com.intellij.openapi.application.ApplicationManager
import org.junit.Assert.assertEquals
import org.junit.Assert.assertTrue
=======
import com.android.tools.idea.preview.animation.AnimatedProperty
import com.android.tools.idea.preview.animation.InspectorLayout
import com.android.tools.idea.preview.animation.TestUtils
import com.android.tools.idea.preview.animation.TestUtils.scanForTooltips
import com.android.tools.idea.preview.animation.timeline.ComponentCurve
import com.intellij.testFramework.EdtRule
import com.intellij.testFramework.RunsInEdt
import org.junit.Assert.assertEquals
import org.junit.Assert.assertTrue
import org.junit.Rule
>>>>>>> 0d09370c
import org.junit.Test

class ComponentCurveTest {
  @get:Rule val edtRule = EdtRule()

  @RunsInEdt
  @Test
<<<<<<< HEAD
  fun `create component curve`(): Unit =
    ApplicationManager.getApplication().invokeAndWait {
      val slider = TestUtils.createTestSlider()
      // Call layoutAndDispatchEvents() so positionProxy returns correct values
      val ui = FakeUi(slider.parent).apply { layoutAndDispatchEvents() }

      val property =
        AnimatedProperty.Builder()
          .add(0, ComposeUnit.Color(0.1f, 0.1f, 0.1f, 0.1f))
          .add(50, ComposeUnit.Color(0.2f, 0.2f, 0.2f, 0.2f))
          .add(100, ComposeUnit.Color(0.3f, 0.3f, 0.3f, 0.3f))
          .build()!!
      val componentCurve =
        ComponentCurve.create(
          state = ElementState(),
          property = property,
          componentId = 0,
          rowMinY = InspectorLayout.timelineHeaderHeightScaled(),
          positionProxy = slider.sliderUI.positionProxy,
          colorIndex = 0
        )
      slider.sliderUI.elements.add(componentCurve)
      val curveBaseLine = componentCurve.curveBaseY - 1 // Minus 1 so point is inside the curve.

      // No tooltips.
      ui.render() // paint() method within render() should be called to update BoxedLabel positions.
      assertEquals(0, slider.scanForTooltips().size)

      assertTrue(componentCurve.height > 0)
      // Point in the middle of curve baseline
      assertTrue(
        componentCurve.contains(slider.sliderUI.positionProxy.xPositionForValue(50), curveBaseLine)
      )
      // Point inside left diamond
      assertTrue(
        componentCurve.contains(
          slider.sliderUI.positionProxy.xPositionForValue(0) - 5,
          curveBaseLine
        )
      )
      // Point inside right diamond
      assertTrue(
        componentCurve.contains(
          slider.sliderUI.positionProxy.xPositionForValue(100) + 5,
          curveBaseLine
        )
      )
      // Uncomment to preview ui.
      // ui.render() // Curve is from 0ms to 100ms

      val shift50ms =
        slider.sliderUI.positionProxy.xPositionForValue(50) -
          slider.sliderUI.positionProxy.xPositionForValue(0)

      componentCurve.move(shift50ms)
      // Point in the middle of curve baseline
      assertTrue(
        componentCurve.contains(
          shift50ms + slider.sliderUI.positionProxy.xPositionForValue(50),
          curveBaseLine
        )
      )
      // Point inside left diamond
      assertTrue(
        componentCurve.contains(
          shift50ms + slider.sliderUI.positionProxy.xPositionForValue(0) - 5,
          curveBaseLine
        )
      )
      // Point inside right diamond
      assertTrue(
        componentCurve.contains(
          shift50ms + slider.sliderUI.positionProxy.xPositionForValue(100) + 5,
          curveBaseLine
        )
      )
      assertEquals(50, componentCurve.state.valueOffset)
      // Uncomment to preview ui.
      // ui.render() // Curve is shifted to the right and starts in 50ms

      componentCurve.move(-2 * shift50ms)
      // Point in the middle of curve baseline
      assertTrue(
        componentCurve.contains(
          -shift50ms + slider.sliderUI.positionProxy.xPositionForValue(50),
          curveBaseLine
        )
      )
      // Point inside left diamond
      assertTrue(
        componentCurve.contains(
          -shift50ms + slider.sliderUI.positionProxy.xPositionForValue(0) - 5,
          curveBaseLine
        )
      )
      // Point inside right diamond
      assertTrue(
        componentCurve.contains(
          -shift50ms + slider.sliderUI.positionProxy.xPositionForValue(100) + 5,
          curveBaseLine
        )
      )
      assertEquals(-50, componentCurve.state.valueOffset)
      // Uncomment to preview ui.
      // ui.render() // Curve is shifted to the left and ends in 50ms
    }
=======
  fun `create component curve`() {
    val slider = TestUtils.createTestSlider()
    // Call layoutAndDispatchEvents() so positionProxy returns correct values
    val ui = FakeUi(slider.parent).apply { layoutAndDispatchEvents() }

    val property =
      AnimatedProperty.Builder()
        .add(0, ComposeUnit.Color(0.1f, 0.1f, 0.1f, 0.1f))
        .add(50, ComposeUnit.Color(0.2f, 0.2f, 0.2f, 0.2f))
        .add(100, ComposeUnit.Color(0.3f, 0.3f, 0.3f, 0.3f))
        .build()!!

    var componentCurve =
      ComponentCurve.create(
        offsetPx = 0,
        null,
        property = property,
        componentId = 0,
        rowMinY = InspectorLayout.timelineHeaderHeightScaled(),
        positionProxy = slider.sliderUI.positionProxy,
        colorIndex = 0,
      )

    slider.sliderUI.elements = listOf(componentCurve)
    val curveBaseLine = componentCurve.curveBaseY - 1 // Minus 1 so point is inside the curve.

    val moveCallback: (Int) -> Unit = { deltaPx ->
      componentCurve =
        ComponentCurve.create(
          offsetPx = componentCurve.offsetPx + deltaPx,
          null,
          property = property,
          componentId = 0,
          rowMinY = InspectorLayout.timelineHeaderHeightScaled(),
          positionProxy = slider.sliderUI.positionProxy,
          colorIndex = 0,
        )
      slider.sliderUI.elements = listOf(componentCurve)
    }

    // No tooltips.
    ui.render() // paint() method within render() should be called to update BoxedLabel positions.
    assertEquals(0, slider.scanForTooltips().size)

    assertTrue(componentCurve.height > 0)
    // Point in the middle of curve baseline
    assertTrue(
      componentCurve.contains(slider.sliderUI.positionProxy.xPositionForValue(50), curveBaseLine)
    )
    // Point inside left diamond
    assertTrue(
      componentCurve.contains(slider.sliderUI.positionProxy.xPositionForValue(0) - 5, curveBaseLine)
    )
    // Point inside right diamond
    assertTrue(
      componentCurve.contains(
        slider.sliderUI.positionProxy.xPositionForValue(100) + 5,
        curveBaseLine,
      )
    )
    // Uncomment to preview ui.
    // ui.render() // Curve is from 0ms to 100ms

    val shift50ms =
      slider.sliderUI.positionProxy.xPositionForValue(50) -
        slider.sliderUI.positionProxy.xPositionForValue(0)
    componentCurve.setNewOffsetCallback(moveCallback)
    componentCurve.setNewOffset(shift50ms)

    // Point in the middle of curve baseline
    assertTrue(
      componentCurve.contains(
        shift50ms + slider.sliderUI.positionProxy.xPositionForValue(50),
        curveBaseLine,
      )
    )
    // Point inside left diamond
    assertTrue(
      componentCurve.contains(
        shift50ms + slider.sliderUI.positionProxy.xPositionForValue(0) - 5,
        curveBaseLine,
      )
    )
    // Point inside right diamond
    assertTrue(
      componentCurve.contains(
        shift50ms + slider.sliderUI.positionProxy.xPositionForValue(100) + 5,
        curveBaseLine,
      )
    )
    // Uncomment to preview ui.
    // ui.render() // Curve is shifted to the right and starts in 50ms
    componentCurve.setNewOffsetCallback(moveCallback)
    componentCurve.setNewOffset(-2 * shift50ms)

    // Point in the middle of curve baseline
    assertTrue(
      componentCurve.contains(
        -shift50ms + slider.sliderUI.positionProxy.xPositionForValue(50),
        curveBaseLine,
      )
    )
    // Point inside left diamond
    assertTrue(
      componentCurve.contains(
        -shift50ms + slider.sliderUI.positionProxy.xPositionForValue(0) - 5,
        curveBaseLine,
      )
    )
    // Point inside right diamond
    assertTrue(
      componentCurve.contains(
        -shift50ms + slider.sliderUI.positionProxy.xPositionForValue(100) + 5,
        curveBaseLine,
      )
    )
  }
>>>>>>> 0d09370c
}<|MERGE_RESOLUTION|>--- conflicted
+++ resolved
@@ -17,14 +17,6 @@
 
 import com.android.tools.adtui.swing.FakeUi
 import com.android.tools.idea.compose.preview.animation.ComposeUnit
-<<<<<<< HEAD
-import com.android.tools.idea.compose.preview.animation.InspectorLayout
-import com.android.tools.idea.compose.preview.animation.TestUtils
-import com.android.tools.idea.compose.preview.animation.TestUtils.scanForTooltips
-import com.intellij.openapi.application.ApplicationManager
-import org.junit.Assert.assertEquals
-import org.junit.Assert.assertTrue
-=======
 import com.android.tools.idea.preview.animation.AnimatedProperty
 import com.android.tools.idea.preview.animation.InspectorLayout
 import com.android.tools.idea.preview.animation.TestUtils
@@ -35,7 +27,6 @@
 import org.junit.Assert.assertEquals
 import org.junit.Assert.assertTrue
 import org.junit.Rule
->>>>>>> 0d09370c
 import org.junit.Test
 
 class ComponentCurveTest {
@@ -43,114 +34,6 @@
 
   @RunsInEdt
   @Test
-<<<<<<< HEAD
-  fun `create component curve`(): Unit =
-    ApplicationManager.getApplication().invokeAndWait {
-      val slider = TestUtils.createTestSlider()
-      // Call layoutAndDispatchEvents() so positionProxy returns correct values
-      val ui = FakeUi(slider.parent).apply { layoutAndDispatchEvents() }
-
-      val property =
-        AnimatedProperty.Builder()
-          .add(0, ComposeUnit.Color(0.1f, 0.1f, 0.1f, 0.1f))
-          .add(50, ComposeUnit.Color(0.2f, 0.2f, 0.2f, 0.2f))
-          .add(100, ComposeUnit.Color(0.3f, 0.3f, 0.3f, 0.3f))
-          .build()!!
-      val componentCurve =
-        ComponentCurve.create(
-          state = ElementState(),
-          property = property,
-          componentId = 0,
-          rowMinY = InspectorLayout.timelineHeaderHeightScaled(),
-          positionProxy = slider.sliderUI.positionProxy,
-          colorIndex = 0
-        )
-      slider.sliderUI.elements.add(componentCurve)
-      val curveBaseLine = componentCurve.curveBaseY - 1 // Minus 1 so point is inside the curve.
-
-      // No tooltips.
-      ui.render() // paint() method within render() should be called to update BoxedLabel positions.
-      assertEquals(0, slider.scanForTooltips().size)
-
-      assertTrue(componentCurve.height > 0)
-      // Point in the middle of curve baseline
-      assertTrue(
-        componentCurve.contains(slider.sliderUI.positionProxy.xPositionForValue(50), curveBaseLine)
-      )
-      // Point inside left diamond
-      assertTrue(
-        componentCurve.contains(
-          slider.sliderUI.positionProxy.xPositionForValue(0) - 5,
-          curveBaseLine
-        )
-      )
-      // Point inside right diamond
-      assertTrue(
-        componentCurve.contains(
-          slider.sliderUI.positionProxy.xPositionForValue(100) + 5,
-          curveBaseLine
-        )
-      )
-      // Uncomment to preview ui.
-      // ui.render() // Curve is from 0ms to 100ms
-
-      val shift50ms =
-        slider.sliderUI.positionProxy.xPositionForValue(50) -
-          slider.sliderUI.positionProxy.xPositionForValue(0)
-
-      componentCurve.move(shift50ms)
-      // Point in the middle of curve baseline
-      assertTrue(
-        componentCurve.contains(
-          shift50ms + slider.sliderUI.positionProxy.xPositionForValue(50),
-          curveBaseLine
-        )
-      )
-      // Point inside left diamond
-      assertTrue(
-        componentCurve.contains(
-          shift50ms + slider.sliderUI.positionProxy.xPositionForValue(0) - 5,
-          curveBaseLine
-        )
-      )
-      // Point inside right diamond
-      assertTrue(
-        componentCurve.contains(
-          shift50ms + slider.sliderUI.positionProxy.xPositionForValue(100) + 5,
-          curveBaseLine
-        )
-      )
-      assertEquals(50, componentCurve.state.valueOffset)
-      // Uncomment to preview ui.
-      // ui.render() // Curve is shifted to the right and starts in 50ms
-
-      componentCurve.move(-2 * shift50ms)
-      // Point in the middle of curve baseline
-      assertTrue(
-        componentCurve.contains(
-          -shift50ms + slider.sliderUI.positionProxy.xPositionForValue(50),
-          curveBaseLine
-        )
-      )
-      // Point inside left diamond
-      assertTrue(
-        componentCurve.contains(
-          -shift50ms + slider.sliderUI.positionProxy.xPositionForValue(0) - 5,
-          curveBaseLine
-        )
-      )
-      // Point inside right diamond
-      assertTrue(
-        componentCurve.contains(
-          -shift50ms + slider.sliderUI.positionProxy.xPositionForValue(100) + 5,
-          curveBaseLine
-        )
-      )
-      assertEquals(-50, componentCurve.state.valueOffset)
-      // Uncomment to preview ui.
-      // ui.render() // Curve is shifted to the left and ends in 50ms
-    }
-=======
   fun `create component curve`() {
     val slider = TestUtils.createTestSlider()
     // Call layoutAndDispatchEvents() so positionProxy returns correct values
@@ -268,5 +151,4 @@
       )
     )
   }
->>>>>>> 0d09370c
 }