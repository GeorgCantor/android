--- conflicted
+++ resolved
@@ -54,11 +54,7 @@
 
   override fun collectSlowLineMarkers(
     elements: List<PsiElement>,
-<<<<<<< HEAD
-    result: MutableCollection<in LineMarkerInfo<*>>
-=======
     result: MutableCollection<in LineMarkerInfo<*>>,
->>>>>>> 0d09370c
   ) {
     val first = elements.firstOrNull() ?: return
     val module = ModuleUtilCore.findModuleForPsiElement(first) ?: return
@@ -79,11 +75,7 @@
   private fun collectRunMarkers(
     injectedLanguageManager: InjectedLanguageManager,
     element: PsiElement,
-<<<<<<< HEAD
-    result: MutableCollection<in LineMarkerInfo<*>>
-=======
     result: MutableCollection<in LineMarkerInfo<*>>,
->>>>>>> 0d09370c
   ) {
     if (element.children.isNotEmpty()) return // not leaf element
 
@@ -121,11 +113,7 @@
         { message("marker.run.sqlite.statement") },
         getNavHandler(SmartPointerManager.createPointer(injectionHost)),
         Alignment.CENTER,
-<<<<<<< HEAD
-        { message("marker.run.sqlite.statement") }
-=======
         { message("marker.run.sqlite.statement") },
->>>>>>> 0d09370c
       )
     )
   }
@@ -152,11 +140,7 @@
         RunSqliteStatementGutterIconAction(
           element.project,
           targetElement,
-<<<<<<< HEAD
-          DatabaseInspectorViewsFactoryImpl.getInstance()
-=======
           DatabaseInspectorViewsFactoryImpl.getInstance(),
->>>>>>> 0d09370c
         )
       action.actionPerformed(
         AnActionEvent.createFromAnAction(action, event, "", DataContext.EMPTY_CONTEXT)
