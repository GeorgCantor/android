/*
 * Copyright (C) 2022 The Android Open Source Project
 *
 * Licensed under the Apache License, Version 2.0 (the "License");
 * you may not use this file except in compliance with the License.
 * You may obtain a copy of the License at
 *
 *      http://www.apache.org/licenses/LICENSE-2.0
 *
 * Unless required by applicable law or agreed to in writing, software
 * distributed under the License is distributed on an "AS IS" BASIS,
 * WITHOUT WARRANTIES OR CONDITIONS OF ANY KIND, either express or implied.
 * See the License for the specific language governing permissions and
 * limitations under the License.
 */
package com.android.tools.idea.uibuilder.visual.visuallint.analyzers

import com.android.ide.common.rendering.api.ViewInfo
import com.android.tools.idea.common.model.Coordinates
import com.android.tools.idea.common.model.NlModel
import com.android.tools.idea.uibuilder.visual.visuallint.VisualLintAnalyzer
import com.android.tools.idea.uibuilder.visual.visuallint.VisualLintErrorType
import com.android.tools.idea.uibuilder.visual.visuallint.VisualLintInspection
import com.android.tools.rendering.RenderResult
import com.android.utils.HtmlBuilder

private const val BOTTOM_NAVIGATION_CLASS_NAME =
  "com.google.android.material.bottomnavigation.BottomNavigationView"
private const val NAVIGATION_RAIL_URL =
  "https://d.android.com/r/studio-ui/designer/material/navigation-rail"
private const val NAVIGATION_DRAWER_URL =
  "https://d.android.com/r/studio-ui/designer/material/navigation-drawer"

/** [VisualLintAnalyzer] for issues where a BottomNavigationView is wider than 600dp. */
object BottomNavAnalyzer : VisualLintAnalyzer() {
  override val type: VisualLintErrorType
    get() = VisualLintErrorType.BOTTOM_NAV

  override val backgroundEnabled: Boolean
    get() = BottomNavAnalyzerInspection.bottomNavBackground

  override fun findIssues(
    renderResult: RenderResult,
    model: NlModel
  ): List<VisualLintIssueContent> {
    val issues = mutableListOf<VisualLintIssueContent>()
    val viewsToAnalyze = ArrayDeque(renderResult.rootViews)
    while (viewsToAnalyze.isNotEmpty()) {
      val view = viewsToAnalyze.removeLast()
      view.children.forEach { viewsToAnalyze.addLast(it) }
      if (view.className == BOTTOM_NAVIGATION_CLASS_NAME) {
        /* This is needed, as visual lint analysis need to run outside the context of scene. */
        val widthInDp = Coordinates.pxToDp(model, view.right - view.left)
        if (widthInDp > 600) {
          issues.add(createIssueContent(view))
        }
      }
    }
    return issues
  }

  private fun createIssueContent(view: ViewInfo): VisualLintIssueContent {
    val content = { count: Int ->
      HtmlBuilder()
        .add("Bottom navigation bar is not recommended for breakpoints >= 600dp, ")
        .add("which affects ${previewConfigurations(count)}.")
        .newline()
        .add("Material Design recommends replacing bottom navigation bar with ")
        .addLink("navigation rail", NAVIGATION_RAIL_URL)
        .add(" or ")
        .addLink("navigation drawer", NAVIGATION_DRAWER_URL)
        .add(" for breakpoints >= 600dp.")
    }
    return VisualLintIssueContent(
<<<<<<< HEAD
      view,
      "Bottom navigation bar is not recommended for breakpoints over 600dp",
      content
=======
      view = view,
      message = "Bottom navigation bar is not recommended for breakpoints over 600dp",
      descriptionProvider = content
>>>>>>> 574fcae1
    )
  }
}

class BottomNavAnalyzerInspection :
  VisualLintInspection(VisualLintErrorType.BOTTOM_NAV, "bottomNavBackground") {
  companion object {
    var bottomNavBackground = true
  }
}<|MERGE_RESOLUTION|>--- conflicted
+++ resolved
@@ -72,15 +72,9 @@
         .add(" for breakpoints >= 600dp.")
     }
     return VisualLintIssueContent(
-<<<<<<< HEAD
-      view,
-      "Bottom navigation bar is not recommended for breakpoints over 600dp",
-      content
-=======
       view = view,
       message = "Bottom navigation bar is not recommended for breakpoints over 600dp",
       descriptionProvider = content
->>>>>>> 574fcae1
     )
   }
 }
