/*
 * Copyright (C) 2013 The Android Open Source Project
 *
 * Licensed under the Apache License, Version 2.0 (the "License");
 * you may not use this file except in compliance with the License.
 * You may obtain a copy of the License at
 *
 *      http://www.apache.org/licenses/LICENSE-2.0
 *
 * Unless required by applicable law or agreed to in writing, software
 * distributed under the License is distributed on an "AS IS" BASIS,
 * WITHOUT WARRANTIES OR CONDITIONS OF ANY KIND, either express or implied.
 * See the License for the specific language governing permissions and
 * limitations under the License.
 */
package com.android.tools.idea.gradle.notification;

import com.android.tools.idea.gradle.project.GradleProjectInfo;
import com.android.tools.idea.gradle.project.sync.GradleFiles;
import com.android.tools.idea.gradle.project.sync.GradleSyncInvoker;
import com.android.tools.idea.gradle.project.sync.GradleSyncState;
<<<<<<< HEAD
=======
import com.google.common.annotations.VisibleForTesting;
>>>>>>> b13afab4
import com.intellij.ide.actions.ShowFilePathAction;
import com.intellij.openapi.application.PathManager;
import com.intellij.openapi.externalSystem.service.notification.ExternalSystemNotificationManager;
import com.intellij.openapi.fileEditor.FileEditor;
import com.intellij.openapi.project.Project;
import com.intellij.openapi.util.Key;
import com.intellij.openapi.vfs.VirtualFile;
import com.intellij.ui.EditorNotificationPanel;
import com.intellij.ui.EditorNotifications;
import com.intellij.util.ThreeState;
import org.jetbrains.annotations.NotNull;
import org.jetbrains.annotations.Nullable;

import java.io.File;

import static com.android.tools.idea.gradle.util.GradleUtil.GRADLE_SYSTEM_ID;
<<<<<<< HEAD
=======
import static com.google.wireless.android.sdk.stats.GradleSyncStats.Trigger.TRIGGER_USER_REQUEST;
>>>>>>> b13afab4
import static com.intellij.ide.actions.ShowFilePathAction.openFile;
import static com.intellij.openapi.externalSystem.service.notification.NotificationSource.PROJECT_SYNC;
import static com.intellij.util.ThreeState.YES;

/**
 * Notifies users that a Gradle project "sync" is either being in progress or failed.
 */
public class ProjectSyncStatusNotificationProvider extends EditorNotifications.Provider<EditorNotificationPanel> {
  @NotNull private static final Key<EditorNotificationPanel> KEY = Key.create("android.gradle.sync.status");

  @NotNull private final Project myProject;
  @NotNull private final GradleProjectInfo myProjectInfo;
  @NotNull private final GradleSyncState mySyncState;

  public ProjectSyncStatusNotificationProvider(@NotNull Project project,
                                               @NotNull GradleProjectInfo projectInfo,
                                               @NotNull GradleSyncState syncState) {
    myProject = project;
    myProjectInfo = projectInfo;
    mySyncState = syncState;
  }

  @Override
  @NotNull
  public Key<EditorNotificationPanel> getKey() {
    return KEY;
  }

  @Override
  @Nullable
  public EditorNotificationPanel createNotificationPanel(@NotNull VirtualFile file, @NotNull FileEditor fileEditor) {
    NotificationPanel oldPanel = (NotificationPanel)fileEditor.getUserData(getKey());
    NotificationPanel.Type newPanelType = notificationPanelType();
    return (oldPanel != null && oldPanel.type == newPanelType) ? oldPanel : newPanelType.create(myProject);
  }

  @VisibleForTesting
  @NotNull
<<<<<<< HEAD
  private NotificationPanel.Type notificationPanelType() {
=======
  NotificationPanel.Type notificationPanelType() {
>>>>>>> b13afab4
    if (!myProjectInfo.isBuildWithGradle()) {
      return NotificationPanel.Type.NONE;
    }
    if (!mySyncState.areSyncNotificationsEnabled()) {
      return NotificationPanel.Type.NONE;
    }
    if (mySyncState.isSyncInProgress()) {
      return NotificationPanel.Type.IN_PROGRESS;
    }
    if (mySyncState.lastSyncFailed()) {
      return NotificationPanel.Type.FAILED;
    }
    if (mySyncState.getSummary().hasSyncErrors()) {
      return NotificationPanel.Type.ERRORS;
    }

    ThreeState gradleSyncNeeded = mySyncState.isSyncNeeded();
<<<<<<< HEAD
    if (gradleSyncNeeded == ThreeState.YES) {
=======
    if (gradleSyncNeeded == YES) {
>>>>>>> b13afab4
      return NotificationPanel.Type.SYNC_NEEDED;
    }

    return NotificationPanel.Type.NONE;
  }

  @VisibleForTesting
  static class NotificationPanel extends EditorNotificationPanel {
    enum Type {
      NONE() {
        @Override
        @Nullable
        NotificationPanel create(@NotNull Project project) {
          return null;
        }
      },
      IN_PROGRESS() {
        @Override
        @NotNull
        NotificationPanel create(@NotNull Project project) {
          return new NotificationPanel(this, "Gradle project sync in progress...");
        }
      },
      FAILED() {
        @Override
        @NotNull
        NotificationPanel create(@NotNull Project project) {
          String text = "Gradle project sync failed. Basic functionality (e.g. editing, debugging) will not work properly.";
          return new SyncProblemNotificationPanel(project, this, text);
        }
      },
      ERRORS() {
        @Override
        @NotNull
        NotificationPanel create(@NotNull Project project) {
          String text = "Gradle project sync completed with some errors. Open the 'Messages' view to see the errors found.";
          return new SyncProblemNotificationPanel(project, this, text);
        }
      },
      SYNC_NEEDED() {
        @Override
        @NotNull
        NotificationPanel create(@NotNull Project project) {
          boolean buildFilesModified = GradleFiles.getInstance(project).areExternalBuildFilesModified();
          String text = (buildFilesModified ? "External build files" : "Gradle files") +
                        " have changed since last project sync. A project sync may be necessary for the IDE to work properly.";
          return new StaleGradleModelNotificationPanel(project, this, text);
        }
      },;

      @Nullable
      abstract NotificationPanel create(@NotNull Project project);
    }

    @NotNull private final Type type;

    NotificationPanel(@NotNull Type type, @NotNull String text) {
      this.type = type;
      setText(text);
    }
  }

  private static class StaleGradleModelNotificationPanel extends NotificationPanel {
    StaleGradleModelNotificationPanel(@NotNull Project project, @NotNull Type type, @NotNull String text) {
      super(type, text);

<<<<<<< HEAD
      createActionLabel("Sync Now", () -> GradleSyncInvoker.getInstance().requestProjectSyncAndSourceGeneration(project, null));
=======
      createActionLabel("Sync Now",
                        () -> GradleSyncInvoker.getInstance().requestProjectSyncAndSourceGeneration(project, TRIGGER_USER_REQUEST, null));
>>>>>>> b13afab4
    }
  }

  private static class SyncProblemNotificationPanel extends NotificationPanel {
    SyncProblemNotificationPanel(@NotNull Project project, @NotNull Type type, @NotNull String text) {
      super(type, text);

<<<<<<< HEAD
      createActionLabel("Try Again", () -> GradleSyncInvoker.getInstance().requestProjectSyncAndSourceGeneration(project, null));
=======
      createActionLabel("Try Again",
                        () -> GradleSyncInvoker.getInstance().requestProjectSyncAndSourceGeneration(project, TRIGGER_USER_REQUEST, null));
>>>>>>> b13afab4

      createActionLabel("Open 'Messages' View",
                        () -> ExternalSystemNotificationManager.getInstance(project).openMessageView(GRADLE_SYSTEM_ID, PROJECT_SYNC));

      createActionLabel("Show Log in " + ShowFilePathAction.getFileManagerName(), () -> {
        File logFile = new File(PathManager.getLogPath(), "idea.log");
        openFile(logFile);
      });
    }
  }
}<|MERGE_RESOLUTION|>--- conflicted
+++ resolved
@@ -19,10 +19,7 @@
 import com.android.tools.idea.gradle.project.sync.GradleFiles;
 import com.android.tools.idea.gradle.project.sync.GradleSyncInvoker;
 import com.android.tools.idea.gradle.project.sync.GradleSyncState;
-<<<<<<< HEAD
-=======
 import com.google.common.annotations.VisibleForTesting;
->>>>>>> b13afab4
 import com.intellij.ide.actions.ShowFilePathAction;
 import com.intellij.openapi.application.PathManager;
 import com.intellij.openapi.externalSystem.service.notification.ExternalSystemNotificationManager;
@@ -39,10 +36,7 @@
 import java.io.File;
 
 import static com.android.tools.idea.gradle.util.GradleUtil.GRADLE_SYSTEM_ID;
-<<<<<<< HEAD
-=======
 import static com.google.wireless.android.sdk.stats.GradleSyncStats.Trigger.TRIGGER_USER_REQUEST;
->>>>>>> b13afab4
 import static com.intellij.ide.actions.ShowFilePathAction.openFile;
 import static com.intellij.openapi.externalSystem.service.notification.NotificationSource.PROJECT_SYNC;
 import static com.intellij.util.ThreeState.YES;
@@ -81,11 +75,7 @@
 
   @VisibleForTesting
   @NotNull
-<<<<<<< HEAD
-  private NotificationPanel.Type notificationPanelType() {
-=======
   NotificationPanel.Type notificationPanelType() {
->>>>>>> b13afab4
     if (!myProjectInfo.isBuildWithGradle()) {
       return NotificationPanel.Type.NONE;
     }
@@ -103,11 +93,7 @@
     }
 
     ThreeState gradleSyncNeeded = mySyncState.isSyncNeeded();
-<<<<<<< HEAD
-    if (gradleSyncNeeded == ThreeState.YES) {
-=======
     if (gradleSyncNeeded == YES) {
->>>>>>> b13afab4
       return NotificationPanel.Type.SYNC_NEEDED;
     }
 
@@ -174,12 +160,8 @@
     StaleGradleModelNotificationPanel(@NotNull Project project, @NotNull Type type, @NotNull String text) {
       super(type, text);
 
-<<<<<<< HEAD
-      createActionLabel("Sync Now", () -> GradleSyncInvoker.getInstance().requestProjectSyncAndSourceGeneration(project, null));
-=======
       createActionLabel("Sync Now",
                         () -> GradleSyncInvoker.getInstance().requestProjectSyncAndSourceGeneration(project, TRIGGER_USER_REQUEST, null));
->>>>>>> b13afab4
     }
   }
 
@@ -187,12 +169,8 @@
     SyncProblemNotificationPanel(@NotNull Project project, @NotNull Type type, @NotNull String text) {
       super(type, text);
 
-<<<<<<< HEAD
-      createActionLabel("Try Again", () -> GradleSyncInvoker.getInstance().requestProjectSyncAndSourceGeneration(project, null));
-=======
       createActionLabel("Try Again",
                         () -> GradleSyncInvoker.getInstance().requestProjectSyncAndSourceGeneration(project, TRIGGER_USER_REQUEST, null));
->>>>>>> b13afab4
 
       createActionLabel("Open 'Messages' View",
                         () -> ExternalSystemNotificationManager.getInstance(project).openMessageView(GRADLE_SYSTEM_ID, PROJECT_SYNC));
