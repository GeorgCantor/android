/*
 * Copyright (C) 2017 The Android Open Source Project
 *
 * Licensed under the Apache License, Version 2.0 (the "License");
 * you may not use this file except in compliance with the License.
 * You may obtain a copy of the License at
 *
 *      http://www.apache.org/licenses/LICENSE-2.0
 *
 * Unless required by applicable law or agreed to in writing, software
 * distributed under the License is distributed on an "AS IS" BASIS,
 * WITHOUT WARRANTIES OR CONDITIONS OF ANY KIND, either express or implied.
 * See the License for the specific language governing permissions and
 * limitations under the License.
 */
package org.jetbrains.android;

import com.android.SdkConstants;
import com.android.tools.idea.lint.*;
import com.android.tools.idea.sdk.AndroidSdks;
import com.android.tools.lint.checks.CommentDetector;
import com.android.tools.lint.checks.IconDetector;
import com.android.tools.lint.checks.TextViewDetector;
import com.android.utils.CharSequences;
import com.google.common.collect.Lists;
import com.google.common.collect.Sets;
import com.intellij.analysis.AnalysisScope;
import com.intellij.codeInsight.daemon.impl.HighlightInfo;
import com.intellij.codeInsight.daemon.impl.ShowIntentionsPass;
import com.intellij.codeInsight.intention.IntentionAction;
import com.intellij.codeInspection.CommonProblemDescriptor;
import com.intellij.codeInspection.QuickFix;
import com.intellij.codeInspection.reference.RefEntity;
import com.intellij.codeInspection.ui.util.SynchronizedBidiMultiMap;
import com.intellij.ide.projectView.ProjectView;
import com.intellij.ide.projectView.impl.ProjectViewPane;
import com.intellij.openapi.application.Result;
import com.intellij.openapi.command.WriteCommandAction;
import com.intellij.openapi.editor.Document;
import com.intellij.openapi.module.Module;
import com.intellij.openapi.module.ModuleManager;
import com.intellij.openapi.project.Project;
import com.intellij.openapi.projectRoots.Sdk;
import com.intellij.openapi.vfs.VirtualFile;
import com.intellij.psi.PsiDocumentManager;
import com.intellij.psi.PsiFile;
import com.intellij.psi.PsiManager;
import com.intellij.testFramework.ProjectViewTestUtil;
import com.intellij.testFramework.fixtures.IdeaProjectTestFixture;
import com.intellij.testFramework.fixtures.TestFixtureBuilder;
import com.intellij.util.PlatformUtils;
import org.jetbrains.android.facet.AndroidFacet;
import org.jetbrains.android.facet.AndroidRootUtil;
import org.jetbrains.android.inspections.lint.AndroidAddStringResourceQuickFix;
import org.jetbrains.android.inspections.lint.AndroidLintExternalAnnotator;
import org.jetbrains.android.inspections.lint.AndroidLintInspectionBase;
import org.jetbrains.android.sdk.AndroidPlatform;
import org.jetbrains.android.sdk.AndroidSdkData;
import org.jetbrains.android.util.AndroidBundle;
import org.jetbrains.annotations.NonNls;
import org.jetbrains.annotations.NotNull;
import org.jetbrains.annotations.Nullable;

import java.io.File;
import java.io.IOException;
import java.util.Collections;
import java.util.List;
import java.util.Map;
import java.util.Set;

import static com.android.builder.model.AndroidProject.PROJECT_TYPE_APP;
import static com.android.builder.model.AndroidProject.PROJECT_TYPE_LIBRARY;
import static com.android.sdklib.SdkVersionInfo.HIGHEST_KNOWN_STABLE_API;
import static com.google.common.truth.Truth.assertThat;

public class AndroidLintTest extends AndroidTestCase {
  @NonNls private static final String BASE_PATH = "/lint/";
  @NonNls private static final String BASE_PATH_GLOBAL = BASE_PATH + "global/";

  @Override
  public void setUp() throws Exception {
    super.setUp();
    AndroidLintInspectionBase.invalidateInspectionShortName2IssueMap();
    AndroidLintInspectionBase.setRegisterDynamicToolsFromTests(false);
    myFixture.allowTreeAccessForAllFiles();
  }

  @Override
  protected void configureAdditionalModules(@NotNull TestFixtureBuilder<IdeaProjectTestFixture> projectBuilder,
                                            @NotNull List<MyAdditionalModuleData> modules) {
    if ("testImlFileOutsideContentRoot".equals(getName())) {
      addModuleWithAndroidFacet(projectBuilder, modules, "module1", PROJECT_TYPE_LIBRARY);
      addModuleWithAndroidFacet(projectBuilder, modules, "module2", PROJECT_TYPE_LIBRARY);
    } else if ("testAppCompatMethod".equals(getName()) || "testExtendAppCompatWidgets".equals(getName())) {
      addModuleWithAndroidFacet(projectBuilder, modules, "appcompat", PROJECT_TYPE_APP);
    }
  }

  public void testHardcodedQuickfix() throws Exception {
    doTestHardcodedQuickfix();
  }

  public void testHardcodedQuickfix1() throws Exception {
    doTestHardcodedQuickfix();
  }

  @NotNull
  private List<IntentionAction> getAvailableFixes() {
    ShowIntentionsPass.IntentionsInfo intentions = new ShowIntentionsPass.IntentionsInfo();
    ShowIntentionsPass.getActionsToShow(myFixture.getEditor(), myFixture.getFile(), intentions, -1);

    List<IntentionAction> actions = Lists.newArrayList();
    for (HighlightInfo.IntentionActionDescriptor descriptor : intentions.inspectionFixesToShow) {
      actions.add(descriptor.getAction());
    }
    return actions;
  }

  @NotNull
  private String listAvailableFixes() {
    ShowIntentionsPass.IntentionsInfo intentions = new ShowIntentionsPass.IntentionsInfo();
    ShowIntentionsPass.getActionsToShow(myFixture.getEditor(), myFixture.getFile(), intentions, -1);

    StringBuilder sb = new StringBuilder();
    for (IntentionAction action : getAvailableFixes()) {
      sb.append(action.getText()).append("\n");
    }
    return sb.toString();
  }

  public void testHardcodedString() throws Exception {
    doTestHighlighting(new AndroidLintHardcodedTextInspection(), "/res/layout/layout.xml", "xml");

    // Make sure we only have the extract quickfix and the suppress quickfix: not the disable inspection fix, and
    // the edit inspection settings quickfix (they are suppressed in AndroidLintExternalAnnotator)
    assertEquals("" +
                 "Extract string resource\n" +
                 "Suppress: Add tools:ignore=\"HardcodedText\" attribute\n",
                 listAvailableFixes());
  }

  private void doTestHardcodedQuickfix() throws IOException {
    String copyTo = false ? "AndroidManifest.xml" : "/res/layout/layout.xml";
    doTestHighlighting(new AndroidLintHardcodedTextInspection(), copyTo, "xml");
    final AndroidAddStringResourceQuickFix action =
      AndroidTestUtils
        .getIntentionAction(myFixture, AndroidAddStringResourceQuickFix.class, AndroidBundle.message("add.string.resource.intention.text"));
    assertNotNull(action);
    assertTrue(action.isAvailable(myFixture.getProject(), myFixture.getEditor(), myFixture.getFile()));

    new WriteCommandAction(myFixture.getProject(), "") {
      @Override
      protected void run(@NotNull Result result) throws Throwable {
        action.invokeIntention(myFixture.getProject(), myFixture.getEditor(), myFixture.getFile(), "hello");
      }
    }.execute();

    myFixture.checkResultByFile(BASE_PATH + getTestName(true) + "_after.xml");
  }

  public void testContentDescription() throws Exception {
    doTestWithFix(new AndroidLintContentDescriptionInspection(),
                  "Set contentDescription",
                  "/res/layout/layout.xml", "xml");
  }

  public void testContentDescription1() throws Exception {
    doTestNoFix(new AndroidLintContentDescriptionInspection(),
                "/res/layout/layout.xml", "xml");
  }

  public void testAdapterViewChildren() throws Exception {
    doTestNoFix(new AndroidLintAdapterViewChildrenInspection(),
                "/res/layout/layout.xml", "xml");
  }

  public void testScrollViewChildren() throws Exception {
    doTestNoFix(new AndroidLintScrollViewCountInspection(),
                "/res/layout/layout.xml", "xml");
  }

  public void testMissingPrefix() throws Exception {
    doTestWithFix(new AndroidLintMissingPrefixInspection(),
                  AndroidBundle.message("android.lint.fix.add.android.prefix"),
                  "/res/layout/layout.xml", "xml");
  }

  public void testMissingPrefix1() throws Exception {
    doTestWithFix(new AndroidLintMissingPrefixInspection(),
                  AndroidBundle.message("android.lint.fix.add.android.prefix"),
                  "/res/layout/layout.xml", "xml");
  }

  public void testMissingPrefix2() throws Exception {
    // lint.xml which disables the missing prefix
    myFixture.copyFileToProject(getGlobalTestDir() + "/lint.xml", "lint.xml");
    doTestHighlighting(new AndroidLintMissingPrefixInspection(), "/res/layout/layout.xml", "xml");
  }

  public void testMissingPrefix3() throws Exception {
    // lint.xml which changes the severity to warning (is normally error)
    myFixture.copyFileToProject(getGlobalTestDir() + "/lint.xml", "lint.xml");
    doTestHighlighting(new AndroidLintMissingPrefixInspection(), "/res/layout/layout.xml", "xml");
  }

  public void testMissingPrefix4() throws Exception {
    // lint.xml which suppresses this specific error path
    myFixture.copyFileToProject(getGlobalTestDir() + "/lint.xml", "lint.xml");
    doTestHighlighting(new AndroidLintMissingPrefixInspection(), "/res/layout/layout.xml", "xml");
  }

  public void testDuplicatedIds() throws Exception {
    doTestNoFix(new AndroidLintDuplicateIdsInspection(),
                "/res/layout/layout.xml", "xml");
  }

  public void testParcelCreator() throws Exception {
    doTestNoFix(new AndroidLintParcelCreatorInspection(),
                "/src/test/pkg/ParcelableDemo.java", "java");
  }

  public void testAuthString() throws Exception {
    doTestNoFix(new AndroidLintAuthLeakInspection(),
                "/src/test/pkg/AuthDemo.java", "java");
  }

  public void testInefficientWeight() throws Exception {
    doTestWithFix(new AndroidLintInefficientWeightInspection(),
                  AndroidBundle.message("android.lint.fix.replace.with.zero.dp"),
                  "/res/layout/layout.xml", "xml");
  }

  public void testBaselineWeights() throws Exception {
    doTestWithFix(new AndroidLintDisableBaselineAlignmentInspection(),
                  "Set baselineAligned=\"false\"",
                  "/res/layout/layout.xml", "xml");
  }

  public void testObsoleteLayoutParams() throws Exception {
    doTestWithFix(new AndroidLintObsoleteLayoutParamInspection(),
                  AndroidBundle.message("android.lint.fix.remove.attribute"),
                  "/res/layout/layout.xml", "xml");
  }

  public void testConvertToDp() throws Exception {
    doTestWithFix(new AndroidLintPxUsageInspection(),
                  AndroidBundle.message("android.lint.fix.convert.to.dp"),
                  "/res/layout/layout.xml", "xml");
  }

  public void testConvertToDp1() throws Exception {
    doTestWithFix(new AndroidLintPxUsageInspection(),
                  AndroidBundle.message("android.lint.fix.convert.to.dp"),
                  "/res/values/convertToDp.xml", "xml");
  }

  public void testScrollViewSize() throws Exception {
    doTestWithFix(new AndroidLintScrollViewSizeInspection(),
                  AndroidBundle.message("android.lint.fix.set.to.wrap.content"),
                  "/res/layout/layout.xml", "xml");
  }

  public void testUnusedAttribute() throws Exception {
    doTestWithFix(new AndroidLintUnusedAttributeInspection(),
                  "Suppress With tools:targetApi Attribute",
                  "/res/layout/layout.xml", "xml");
  }

  public void testExportedService() throws Exception {
    deleteManifest();
    doTestWithFix(new AndroidLintExportedServiceInspection(),
                  "Set permission",
                  "AndroidManifest.xml", "xml");
  }

  public void testExportedContentProvider() throws Exception {
    deleteManifest();
    doTestWithFix(new AndroidLintExportedContentProviderInspection(),
                  "Set exported=\"false\"", "AndroidManifest.xml", "xml");
  }

  public void testExportedReceiver() throws Exception {
    deleteManifest();
    doTestWithFix(new AndroidLintExportedReceiverInspection(),
                  "Set permission", "AndroidManifest.xml", "xml");
  }

  public void testEditText() throws Exception {
    doTestWithFix(new AndroidLintTextFieldsInspection(),
                  "Set inputType",
                  "/res/layout/layout.xml", "xml");
  }

  public void testInvalidPermission() throws Exception {
    deleteManifest();
    doTestWithFix(new AndroidLintInvalidPermissionInspection(),
                  AndroidBundle.message("android.lint.fix.remove.attribute"),
                  "AndroidManifest.xml", "xml");
  }

  public void testUselessLeaf() throws Exception {
    doTestWithFix(new AndroidLintUselessLeafInspection(),
                  AndroidBundle.message("android.lint.fix.remove.unnecessary.view"),
                  "/res/layout/layout.xml", "xml");
  }

  public void testUselessParent() throws Exception {
    doTestNoFix(new AndroidLintUselessParentInspection(),
                "/res/layout/layout.xml", "xml");
  }

  public void testTypographyDashes() throws Exception {
    doTestWithFix(new AndroidLintTypographyDashesInspection(),
                  AndroidBundle.message("android.lint.fix.replace.with.suggested.characters"),
                  "/res/values/typography.xml", "xml");
  }

  public void testTypographyQuotes() throws Exception {
    // Re-enable typography quotes, normally off
    myFixture.copyFileToProject(getGlobalTestDir() + "/lint.xml", "lint.xml");
    doTestWithFix(new AndroidLintTypographyQuotesInspection(),
                  AndroidBundle.message("android.lint.fix.replace.with.suggested.characters"),
                  "/res/values/typography.xml", "xml");
  }

  public void testGenBackupDescriptor() throws Exception {
    deleteManifest();
    // This is needed for quick fixes that call TemplateUtils.selectEditor(..)
    // which in turn looks up the ProjectViewPane.ID.
    ProjectViewTestUtil.setupImpl(getProject(), true);
    // In unit test mode, ProjectViewSelectInTarget#select()
    // short circuits the typical flow and sends the selection to the
    // ProjectViewPane.ID
    ProjectView.getInstance(getProject()).changeView(ProjectViewPane.ID);

    // setup project files
    myFixture.copyFileToProject(getGlobalTestDir() + "/MySqliteHelper.java",
                                "src/p1/pkg/MySqliteHelper.java");
    myFixture.copyFileToProject(getGlobalTestDir() + "/MainActivity.java",
                                "src/p1/pkg/MainActivity.java");
    myFixture.copyFileToProject(getGlobalTestDir() + "/R.java", "src/p1/pkg/R.java");
    myFixture.copyFileToProject(getGlobalTestDir() + "/strings.xml", "res/values/strings.xml");

    // No highlighting test: the error markers are physically present in the PSI File
    // and confuses the manifest merger, which sees them. (The <caret> tag on the
    // other hand is extracted and removed by CodeInsightTextFixtureImpl#SelectionAndCaretMarkupLoader
    doTestWithoutHighlightingWithFix(
      new AndroidLintAllowBackupInspection(),
                  "Generate full-backup-content descriptor",
                  "AndroidManifest.xml", "xml");
    // also check the generated backup descriptor.
    myFixture.checkResultByFile("res/xml/backup.xml",
                                getGlobalTestDir() + "/expected.xml", true);
  }

  public void testGenBackupDescriptor2() throws Exception {
    deleteManifest();
    // This test requires targetSdkVersion=23 to trigger inspection
    doTestWithFix(new AndroidLintAllowBackupInspection(),
                  "Set fullBackupContent attribute",
                  "AndroidManifest.xml", "xml");
  }

  public void testGenEmptyBackupDescriptor() throws Exception {
    // In the absence of files that indicate presence of databases or calls to
    // getSharedPreferences, the quickfix should create an empty backup descriptor
    // that contains helpful comments.
    deleteManifest();
    // This is needed for quick fixes that call TemplateUtils.selectEditor(..)
    // which in turn looks up the ProjectViewPane.ID.
    ProjectViewTestUtil.setupImpl(getProject(), true);
    // In unit test mode, ProjectViewSelectInTarget#select()
    // short circuits the typical flow and sends the selection to the
    // ProjectViewPane.ID
    ProjectView.getInstance(getProject()).changeView(ProjectViewPane.ID);

    doTestWithFix(new AndroidLintAllowBackupInspection(),
                  "Set fullBackupContent attribute and generate descriptor",
                  "AndroidManifest.xml", "xml");
    myFixture.checkResultByFile("res/xml/backup_descriptor.xml",
                                getGlobalTestDir() + "/expected.xml", true);
  }

  public void testGridLayoutAttribute() throws Exception {
    doTestWithFix(new AndroidLintGridLayoutInspection(),
                  "Update to myns:layout_column",
                  "/res/layout/grid_layout.xml", "xml");
  }

  public void testGridLayoutAttributeMissing() throws Exception {
    doTestWithFix(new AndroidLintGridLayoutInspection(),
                  "Update to app:layout_column",
                  "/res/layout/grid_layout.xml", "xml");
  }

  public void testAlwaysShowAction() throws Exception {
    doTestWithFix(new AndroidLintAlwaysShowActionInspection(),
                  "Replace with ifRoom", "/res/menu/menu.xml", "xml");
  }

  public void testPaddingStartQuickFix() throws Exception {
    deleteManifest();
    myFixture.copyFileToProject(getGlobalTestDir() + "/AndroidManifest.xml", "AndroidManifest.xml");
    doTestWithFix(new AndroidLintRtlCompatInspection(),
                  "Set paddingLeft=\"12sp\"", "/res/layout/layout.xml", "xml");
  }

  public void testAppCompatMethod() throws Exception {
    Module[] modules = ModuleManager.getInstance(getProject()).getModules();
    for (Module module : modules) {
      if (module != myModule && AndroidFacet.getInstance(module) != null) {
        deleteManifest(module);
      }
    }
    myFixture.copyFileToProject(getGlobalTestDir() + "/AndroidManifest.xml", "additionalModules/appcompat/AndroidManifest.xml");
    myFixture.copyFileToProject(getGlobalTestDir() + "/ActionBarActivity.java.txt", "src/android/support/v7/app/ActionBarActivity.java");
    myFixture.copyFileToProject(getGlobalTestDir() + "/ActionMode.java.txt", "src/android/support/v7/view/ActionMode.java");
    doTestWithFix(new AndroidLintAppCompatMethodInspection(),
                  "Replace with getSupportActionBar()", "/src/test/pkg/AppCompatTest.java", "java");
  }

  public void testUseValueOf() throws Exception {
    doTestWithFix(new AndroidLintUseValueOfInspection(),
                  "Replace with valueOf()", "/src/test/pkg/UseValueOf.java", "java");
  }

  public void testEditEncoding() throws Exception {
    doTestWithFix(new AndroidLintEnforceUTF8Inspection(),
                  "Replace with utf-8", "/res/layout/layout.xml", "xml");
  }

  /* Inspection disabled; these tests make network connection to MavenCentral and can change every time there
     is a new version available (which makes for unstable tests)

  public void testNewerAvailable() throws Exception {
    GradleDetector.REMOTE_VERSION.setEnabledByDefault(true);
    doTestWithFix(new AndroidLintInspectionToolProvider.AndroidLintNewerVersionAvailableInspection(),
                  "Update to 17.0.0", "build.gradle", "gradle");
  }
  */

  public void testGradlePlus() throws Exception {
    // Needs a valid SDK; can't use the mock one in the test data.
    AndroidSdkData prevSdkData = AndroidSdks.getInstance().tryToChooseAndroidSdk();
    if (prevSdkData == null) {
      Sdk androidSdk = createLatestAndroidSdk();
      AndroidPlatform androidPlatform = AndroidPlatform.getInstance(androidSdk);
      assertNotNull(androidPlatform);
      // Put default platforms in the list before non-default ones so they'll be looked at first.
      AndroidSdks.getInstance().setSdkData(androidPlatform.getSdkData());
    }

    //noinspection ConstantConditions
    File sdk = AndroidSdks.getInstance().tryToChooseAndroidSdk().getLocation();
    File appcompat = new File(sdk, "extras/android/m2repository/com/android/support/appcompat-v7/19.0.1".replace('/', File.separatorChar));
    if (!appcompat.exists()) {
      System.out.println("Not running " + this.getClass() + "#" + getName() + ": Needs SDK with Support Repo installed and " +
                         "expected to find " + appcompat);
      return;
    }

    // NOTE: The android support repository must be installed in the SDK used by the test!
    doTestWithFix(new AndroidLintGradleDynamicVersionInspection(),
                  "Replace with specific version", "build.gradle", "gradle");

    AndroidSdks.getInstance().setSdkData(prevSdkData);
  }

  public void testGradleDeprecation() throws Exception {
    doTestWithFix(new AndroidLintGradleDeprecatedInspection(),
                  "Replace with com.android.library", "build.gradle", "gradle");
  }

  public void testWrongQuote() throws Exception {
    doTestWithFix(new AndroidLintNotInterpolatedInspection(),
                  "Replace single quotes with double quotes", "build.gradle", "gradle");
  }

  public void testMissingAppIcon() throws Exception {
    deleteManifest();
    doTestWithFix(new AndroidLintMissingApplicationIconInspection(),
                  "Set icon", "AndroidManifest.xml", "xml");
  }

  public void testMissingLeanbackSupport() throws Exception {
    deleteManifest();
    doTestWithFix(new AndroidLintMissingLeanbackSupportInspection(),
                  "Add uses-feature tag", "AndroidManifest.xml", "xml");
  }

  public void testPermissionImpliesHardware() throws Exception {
    deleteManifest();
    doTestWithFix(new AndroidLintPermissionImpliesUnsupportedHardwareInspection(),
                  "Add uses-feature tag", "AndroidManifest.xml", "xml");
  }

  public void testMissingTvBanner() throws Exception {
    deleteManifest();
    doTestWithFix(new AndroidLintMissingTvBannerInspection(),
                  "Set banner", "AndroidManifest.xml", "xml");
  }

  public void testInvalidUsesTagAttribute() throws Exception {
    doTestWithFix(new AndroidLintInvalidUsesTagAttributeInspection(),
                  "Replace with \"media\"",
                  "res/xml/automotive_app_desc.xml", "xml");
  }

  public void testVectorScientificNotation() throws Exception {
    doTestWithFix(new AndroidLintInvalidVectorPathInspection(),
                  "Replace with 67", "res/drawable/vector.xml", "xml");
  }

  public void testUnsupportedChromeOsHardware() throws Exception {
    deleteManifest();
    doTestWithFix(new AndroidLintUnsupportedChromeOsHardwareInspection(),
                  "Set required=\"false\"", "AndroidManifest.xml", "xml");
  }

  public void testPermissionImpliesChromeOsHardware() throws Exception {
    deleteManifest();
    doTestWithFix(new AndroidLintPermissionImpliesUnsupportedChromeOsHardwareInspection(),
                  "Add uses-feature tag", "AndroidManifest.xml", "xml");
  }

  /* Disabled: The mipmap check now only warns about mipmap usage in Gradle projects that use
   * density filtering. Re-enable this if we broaden the mipmap check, or if we update the AndroidLintTest
   * to also check Gradle projects.
  public void testMipmap() throws Exception {
    deleteManifest();
    myFixture.copyFileToProject(getGlobalTestDir() + "/R.java", "/src/p1/p2/R.java");
    myFixture.copyFileToProject(getGlobalTestDir() + "/MyCode.java", "/src/p1/p2/MyCode.java");
    myFixture.copyFileToProject(getGlobalTestDir() + "/icon.png", "/res/drawable-mdpi/icon.png");
    myFixture.copyFileToProject(getGlobalTestDir() + "/icon.png", "/res/drawable-hdpi/icon.png");
    myFixture.copyFileToProject(getGlobalTestDir() + "/icon.png", "/res/drawable-xhdpi/icon.png");

    // Apply quickfix and check that the manifest file is updated
    doTestWithFix(new AndroidLintInspectionToolProvider.AndroidLintMipmapIconsInspection(), "Convert @drawable/icon to @mipmap/icon",
                  "AndroidManifest.xml", "xml");

    // Make sure files were moved
    assertNotNull(myFixture.findFileInTempDir("res/mipmap-mdpi/icon.png"));
    assertNotNull(myFixture.findFileInTempDir("res/mipmap-hdpi/icon.png"));
    assertNotNull(myFixture.findFileInTempDir("res/mipmap-xhdpi/icon.png"));

    // Make sure code references (in addition to Manifest XML file reference checked above) have been updated
    myFixture.checkResultByFile("src/p1/p2/MyCode.java", getGlobalTestDir() + "/MyCode_after.java", true);

    // The R.java file should not have been edited:
    myFixture.checkResultByFile("src/p1/p2/R.java", getGlobalTestDir() + "/R.java", true);
  }
  */

  public void testAllowBackup() throws Exception {
    deleteManifest();
    doTestWithFix(new AndroidLintAllowBackupInspection(),
                  "Set backup attribute", "AndroidManifest.xml", "xml");
  }

  public void testRemoveByteOrderMarks() throws Exception {
    doTestWithFix(new AndroidLintByteOrderMarkInspection(),
                  "Remove byte order marks", "/res/layout/layout.xml", "xml");
  }

  public void testBomManifest() throws Exception {
    doTestHighlighting(new AndroidLintByteOrderMarkInspection(),"AndroidManifest.xml", "xml");
  }

  public void testBomStrings() throws Exception {
    doTestHighlighting(new AndroidLintByteOrderMarkInspection(),"/res/values/strings.xml", "xml");
  }

  public void testBomClass() throws Exception {
    doTestHighlighting(new AndroidLintByteOrderMarkInspection(),"/src/test/pkg/MyTest.java", "java");
  }

  public void testCommitToApply() throws Exception {
    deleteManifest();
    // Need to use targetSdkVersion 9
    myFixture.copyFileToProject(getGlobalTestDir() + "/AndroidManifest.xml", "AndroidManifest.xml");
    doTestWithFix(new AndroidLintApplySharedPrefInspection(),
                  "Replace commit() with apply()", "/src/test/pkg/CommitToApply.java", "java");
  }

  public void testMissingIntDefSwitch() throws Exception {
    myFixture.addFileToProject("/src/android/support/annotation/IntDef.java", "package android.support.annotation;\n" +
                                                                              "\n" +
                                                                              "import java.lang.annotation.Retention;\n" +
                                                                              "import java.lang.annotation.RetentionPolicy;\n" +
                                                                              "import java.lang.annotation.Target;\n" +
                                                                              "\n" +
                                                                              "import static java.lang.annotation.ElementType.ANNOTATION_TYPE;\n" +
                                                                              "import static java.lang.annotation.ElementType.FIELD;\n" +
                                                                              "import static java.lang.annotation.ElementType.METHOD;\n" +
                                                                              "import static java.lang.annotation.ElementType.PARAMETER;\n" +
                                                                              "import static java.lang.annotation.RetentionPolicy.CLASS;\n" +
                                                                              "import static java.lang.annotation.RetentionPolicy.SOURCE;\n" +
                                                                              "\n" +
                                                                              "@Retention(CLASS)\n" +
                                                                              "@Target({ANNOTATION_TYPE})\n" +
                                                                              "public @interface IntDef {\n" +
                                                                              "    long[] value() default {};\n" +
                                                                              "    boolean flag() default false;\n" +
                                                                              "}\n");
    doTestWithFix(new AndroidLintSwitchIntDefInspection(),
                  "Add Missing @IntDef Constants", "/src/test/pkg/MissingIntDefSwitch.java", "java");
  }

  public void testIncludeParams() throws Exception {
    doTestWithFix(new AndroidLintIncludeLayoutParamInspection(),
                  "Set layout_height", "/res/layout/layout.xml", "xml");
  }

  public void testInnerclassSeparator() throws Exception {
    deleteManifest();
    doTestWithFix(new AndroidLintInnerclassSeparatorInspection(),
                  "Replace with .MyActivity$Inner", "AndroidManifest.xml", "xml");
  }

  public void testMenuTitle() throws Exception {
    deleteManifest();
    // Need to use targetSdkVersion 11
    myFixture.copyFileToProject(getGlobalTestDir() + "/AndroidManifest.xml", "AndroidManifest.xml");
    doTestWithFix(new AndroidLintMenuTitleInspection(),
                  "Set title", "/res/menu/menu.xml", "xml");
  }

  public void testFragmentIds() throws Exception {
    doTestWithFix(new AndroidLintMissingIdInspection(),
                  "Set id", "/res/layout/layout.xml", "xml");
  }

  public void testOldTargetApi() throws Exception {
    deleteManifest();
    doTestWithFix(new AndroidLintOldTargetApiInspection(),
                  "Update targetSdkVersion to " + HIGHEST_KNOWN_STABLE_API, "AndroidManifest.xml", "xml");
  }

  /*
  public void testOldTargetApiGradle() throws Exception {
    // Doesn't work in incremental mode because this issue is also used for manifest files;
    // we don't well support implementations pointing to different detectors for each file type
    doTestWithFix(new AndroidLintInspectionToolProvider.AndroidLintOldTargetApiInspection(),
                  "Change to 17.0.0", "build.gradle", "gradle");
  }
  */

  public void testPropertyFiles() throws Exception {
    doTestWithFix(new AndroidLintPropertyEscapeInspection(),
                  "Escape", "local.properties", "properties");
  }

  public void testReferenceTypes() throws Exception {
    doTestWithFix(new AndroidLintReferenceTypeInspection(),
                  "Replace with @string/", "/res/values/strings.xml", "xml");
  }

  public void testSelectableText() throws Exception {
    TextViewDetector.SELECTABLE.setEnabledByDefault(true);

    deleteManifest();
    // Need to use targetSdkVersion 11
    myFixture.copyFileToProject(getGlobalTestDir() + "/AndroidManifest.xml", "AndroidManifest.xml");
    doTestWithFix(new AndroidLintSelectableTextInspection(), "Set textIsSelectable=\"true\"",
                  "/res/layout/layout.xml", "xml");
  }

  public void testSignatureOrSystem() throws Exception {
    deleteManifest();
    doTestWithFix(new AndroidLintSignatureOrSystemPermissionsInspection(),
                  "Replace with signature", "AndroidManifest.xml", "xml");
  }

  public void testSp() throws Exception {
    doTestWithFix(new AndroidLintSpUsageInspection(),
                  "Replace with sp", "/res/values/styles.xml", "xml");
  }

  public void testStopShip() throws Exception {
    CommentDetector.STOP_SHIP.setEnabledByDefault(true);
    doTestWithFix(new AndroidLintStopShipInspection(), "Remove STOPSHIP", "/src/test/pkg/StopShip.java",
                  "java");
  }

  public void testStringToInt() throws Exception {
    doTestWithFix(new AndroidLintStringShouldBeIntInspection(),
                  "Replace with integer", "build.gradle", "gradle");
  }

  public void testStringTypos() throws Exception {
    doTestWithFix(new AndroidLintTyposInspection(),
                  "Replace with \"Android\"", "/res/values-nb/strings.xml", "xml");
  }

  // Regression test for http://b.android.com/186465
  public void testStringTyposCDATA() throws Exception {
    doTestWithFix(new AndroidLintTyposInspection(),
                  "Replace with \"Android\"", "/res/values-nb/strings.xml", "xml");
  }

  public void testWrongViewCall() throws Exception {
    doTestWithFix(new AndroidLintWrongCallInspection(),
                  "Replace call with draw()", "/src/test/pkg/WrongViewCall.java", "java");
  }

  public void testWrongCase() throws Exception {
    doTestWithFix(new AndroidLintWrongCaseInspection(),
                  "Replace with merge", "/res/layout/layout.xml", "xml");
  }

  public void testProguard() throws Exception {
    createManifest();
    final VirtualFile proguardCfgPath = myFixture.copyFileToProject(getGlobalTestDir() + "/proguard.cfg", "proguard.cfg");
    myFacet.getProperties().RUN_PROGUARD = true;
    myFacet.getProperties().myProGuardCfgFiles = Collections.singletonList(proguardCfgPath.getUrl());

    doGlobalInspectionTest(new AndroidLintProguardInspection());
  }

  public void testManifestOrder() throws Exception {
    deleteManifest();
    myFixture.copyFileToProject(getGlobalTestDir() + "/AndroidManifest.xml", "AndroidManifest.xml");
    doGlobalInspectionTest(new AndroidLintManifestOrderInspection());
  }

  public void testButtonsOrder() throws Exception {
    deleteManifest();
    myFixture.copyFileToProject(getGlobalTestDir() + "/AndroidManifest.xml", "AndroidManifest.xml");
    myFixture.copyFileToProject(getGlobalTestDir() + "/strings.xml", "res/values/strings.xml");
    myFixture.copyFileToProject(getGlobalTestDir() + "/layout.xml", "res/layout/layout.xml");
    doGlobalInspectionTest(new AndroidLintButtonOrderInspection());
  }

  public void testViewType() throws Exception {
    myFixture.copyFileToProject(getGlobalTestDir() + "/MyActivity.java", "src/p1/p2/MyActivity.java");
    myFixture.copyFileToProject(getGlobalTestDir() + "/layout.xml", "res/layout/layout.xml");
    doGlobalInspectionTest(new AndroidLintWrongViewCastInspection());
  }

  public void testViewTypeStub() throws Exception {
    // Regression test for 183136: don't take id references to imply a
    // view type of the referencing type
    myFixture.copyFileToProject(getGlobalTestDir() + "/stub_inflated_layout.xml", "res/layout/stub_inflated_layout.xml");
    myFixture.copyFileToProject(getGlobalTestDir() + "/main.xml", "res/layout/main.xml");
    myFixture.copyFileToProject(getGlobalTestDir() + "/WrongCastActivity.java", "src/p1/p2/WrongCastActivity.java");
    doGlobalInspectionTest(new AndroidLintWrongViewCastInspection());
  }

  public void testDuplicateIcons() throws Exception {
    VirtualFile file = myFixture.copyFileToProject(getGlobalTestDir() + "/dup1.png", "res/drawable/dup1.png");
    myFixture.copyFileToProject(getGlobalTestDir() + "/dup2.png", "res/drawable/dup2.png");
    myFixture.copyFileToProject(getGlobalTestDir() + "/other.png", "res/drawable/other.png");
    doGlobalInspectionTest(new AndroidLintIconDuplicatesInspection());

    // Take on a suppress test: attempt to suppress a binary file and verify that that works:
    // Regression test for https://code.google.com/p/android/issues/detail?id=225703
    VirtualFile moduleDir = AndroidRootUtil.getMainContentRoot(myFacet);
    assertThat(moduleDir).isNotNull();
    PsiFile iconFile = PsiManager.getInstance(getProject()).findFile(file);
    assertThat(iconFile).isNotNull();
    VirtualFile lintXml = moduleDir.findChild("lint.xml");
    assertThat(lintXml).isNull();
    SuppressLintIntentionAction action = new SuppressLintIntentionAction(IconDetector.DUPLICATES_NAMES, iconFile);
    action.invoke(getProject(), null, iconFile);
    moduleDir.refresh(false, true);
    lintXml = moduleDir.findChild("lint.xml");
    assertThat(lintXml).isNotNull();
    assertThat(new String(lintXml.contentsToByteArray())).isEqualTo(
      "<?xml version=\"1.0\" encoding=\"UTF-8\"?>\n" +
      "<lint>\n" +
      "    <issue id=\"IconDuplicates\">\n" +
      "        <ignore path=\"res/drawable/dup1.png\" />\n" +
      "    </issue>\n" +
      "</lint>\n");
  }

  public void testCallSuper() throws Exception {
    myFixture.addFileToProject("src/android/support/annotation/CallSuper.java",
                               "package android.support.annotation;\n" +
                               "\n" +
                               "import java.lang.annotation.Retention;\n" +
                               "import java.lang.annotation.Target;\n" +
                               "\n" +
                               "import static java.lang.annotation.ElementType.METHOD;\n" +
                               "import static java.lang.annotation.RetentionPolicy.SOURCE;\n" +
                               "\n" +
                               "@Retention(SOURCE)\n" +
                               "@Target({METHOD})\n" +
                               "public @interface CallSuper {\n" +
                               "}");
    doTestWithFix(new AndroidLintMissingSuperCallInspection(),
                  "Add super call","src/p1/p2/CallSuperTest.java", "java");
  }

  public void testSuppressingInXml1() throws Exception {
    doTestNoFix(new AndroidLintHardcodedTextInspection(),
                "/res/layout/layout.xml", "xml");
  }

  public void testSuppressingInXml2() throws Exception {
    doTestNoFix(new AndroidLintHardcodedTextInspection(),
                "/res/layout/layout.xml", "xml");
  }

  public void testSuppressingInXml3() throws Exception {
    createManifest();
    myFixture.copyFileToProject(getGlobalTestDir() + "/layout.xml", "res/layout/layout.xml");
    doGlobalInspectionTest(new AndroidLintHardcodedTextInspection());
  }

  public void testSuppressingInJava() throws Exception {
    createManifest();
    myFixture.copyFileToProject(getGlobalTestDir() + "/MyActivity.java", "src/p1/p2/MyActivity.java");
    doGlobalInspectionTest(new AndroidLintUseValueOfInspection());
  }

  public void testLintInJavaFile() throws Exception {
    createManifest();
    myFixture.copyFileToProject(getGlobalTestDir() + "/MyActivity.java", "src/p1/p2/MyActivity.java");
    doGlobalInspectionTest(new AndroidLintUseValueOfInspection());
  }

  public void testApiCheck1() throws Exception {
    createManifest();
    myFixture.copyFileToProject(getGlobalTestDir() + "/MyActivity.java", "src/p1/p2/MyActivity.java");
    doGlobalInspectionTest(new AndroidLintNewApiInspection());
  }

  public void testApiCheck1b() throws Exception {
    // Check adding a @TargetApi annotation in a Java file to suppress
    createManifest();
    doTestWithFix(new AndroidLintNewApiInspection(),
                  "Add @TargetApi(HONEYCOMB) Annotation",
                  "/src/p1/p2/MyActivity.java", "java");
  }

  public void testApiCheck1c() throws Exception {
    // Check adding a @SuppressLint annotation in a Java file to suppress
    createManifest();
    doTestWithFix(new AndroidLintNewApiInspection(),
                  "Suppress: Add @SuppressLint(\"NewApi\") annotation",
                  "/src/p1/p2/MyActivity.java", "java");
  }

  public void testApiCheck1d() throws Exception {
    // Check adding a tools:targetApi attribute in an XML file to suppress
    createManifest();
    doTestWithFix(new AndroidLintNewApiInspection(),
                  "Suppress With tools:targetApi Attribute",
                  "/res/layout/layout.xml", "xml");
  }

  public void testApiCheck1e() throws Exception {
    // Check adding a tools:suppress attribute in an XML file to suppress
    createManifest();
    doTestWithFix(new AndroidLintNewApiInspection(),
                  "Suppress: Add tools:ignore=\"NewApi\" attribute",
                  "/res/layout/layout.xml", "xml");
  }

  public void testApiCheck1f() throws Exception {
    // Check adding a version-check conditional in a Java file
    createManifest();
    doTestWithFix(new AndroidLintNewApiInspection(),
                  "Surround with if (VERSION.SDK_INT >= VERSION_CODES.HONEYCOMB) { ... }",
                  "/src/p1/p2/MyActivity.java", "java");
  }

  public void testImlFileOutsideContentRoot() throws Exception {
    myFixture.copyFileToProject(SdkConstants.FN_ANDROID_MANIFEST_XML, "additionalModules/module1/" + SdkConstants.FN_ANDROID_MANIFEST_XML);
    myFixture.copyFileToProject(SdkConstants.FN_ANDROID_MANIFEST_XML, "additionalModules/module2/" + SdkConstants.FN_ANDROID_MANIFEST_XML);
    final String testDir = BASE_PATH_GLOBAL + "apiCheck1";
    myFixture.copyFileToProject(testDir + "/MyActivity.java", "additionalModules/module1/src/p1/p2/MyActivity.java");
    doGlobalInspectionTest(new AndroidLintNewApiInspection(), testDir, new AnalysisScope(getProject()));
  }

  public void testDisabledTestsEnabledOnTheFly() throws Exception {
    // If this changes test no longer applies; pick different disabled issue
    assertThat(CommentDetector.STOP_SHIP.isEnabledByDefault()).isFalse();
    myFixture.copyFileToProject(getGlobalTestDir() + "/Stopship.java", "src/p1/p2/Stopship.java");
    doGlobalInspectionTest(new AndroidLintStopShipInspection());
  }

  public void testUnusedResource() throws Exception {
    // This test checks 3 things.
    // First, it runs the unused resources global inspection and checks that it gets it right (the results are checked
    // against unusedResources/expected.xml).
    //
    // Then, it checks that *all* the quickfixes associated with this use a unique family name. This checks that
    // we don't get into the scenario described in issue 235641, where a *single* action is created to run all 3
    // quickfixes (both adding tools/keep, which is taken as the display name, as well as the removal refactoring).
    //
    // Finally, it actually performs the unused refactoring fix. This verifies that this works without the crash
    // also reported in issue 235641 (where the unused refactoring is invoked under a write lock, which quickfixes
    // normally are, but which is forbidden by the refactoring framework.)

    VirtualFile file = myFixture.copyFileToProject(getGlobalTestDir() + "/strings.xml", "res/values/strings.xml");
    myFixture.configureFromExistingVirtualFile(file);
<<<<<<< HEAD
    SynchronizedBidiMultiMap<RefEntity, CommonProblemDescriptor> map = doGlobalInspectionTest(new AndroidLintUnusedResourcesInspection());
=======
    Map<RefEntity, CommonProblemDescriptor[]> map = doGlobalInspectionTest(new AndroidLintUnusedResourcesInspection());
>>>>>>> 9a824f64

    CommonProblemDescriptor targetDescriptor = null;
    QuickFix<CommonProblemDescriptor> targetFix = null;

    // Ensure family names are unique; if not quickfixes get collapsed. Set.add only returns true if it wasn't already in the set.
<<<<<<< HEAD
    for (RefEntity refEntity : map.keys()) {
      for (CommonProblemDescriptor descriptor : map.get(refEntity)) {
=======
    for (Map.Entry<RefEntity, CommonProblemDescriptor[]> entry : map.entrySet()) {
      for (CommonProblemDescriptor descriptor : entry.getValue()) {
>>>>>>> 9a824f64
        Set<String> familyNames = Sets.newHashSet();
        QuickFix[] fixes = descriptor.getFixes();
        if (fixes != null) {
          for (QuickFix fix : fixes) {
            String name = fix.getName();
            System.out.println("Next fix = " + name);
            System.out.println("Next fix.family = " + fix.getFamilyName());
            assertTrue(familyNames.add(fix.getFamilyName()));

            if ("Remove Declarations for R.string.unused".equals(name)) {
              targetDescriptor = descriptor;
              //noinspection unchecked
              targetFix = fix;
            }
          }
        }
      }
    }

    assertNotNull(targetDescriptor);
    assertNotNull(targetFix);

    // TODO: Consider using CodeInsightTestFixtureImpl#invokeIntention
    targetFix.applyFix(getProject(), targetDescriptor);
    myFixture.checkResultByFile(getGlobalTestDir() + "/strings_after.xml");
  }

  public void testMergeObsoleteFolders() throws Exception {
<<<<<<< HEAD
    if (!PlatformUtils.isAndroidStudio()) {
      // Only perform this check in Studio, not IntelliJ, until
      //    https://youtrack.jetbrains.com/issue/IDEA-169345
      // is fixed upstream.
      return;
    }

=======
>>>>>>> 9a824f64
    // Force minSdkVersion to v14:
    deleteManifest();
    myFixture.copyFileToProject(getGlobalTestDir() + "/AndroidManifest.xml", "AndroidManifest.xml");

    VirtualFile mainFile = myFixture.copyFileToProject(getGlobalTestDir() + "/values-strings.xml", "res/values/strings.xml");
    VirtualFile v8strings = myFixture.copyFileToProject(getGlobalTestDir() + "/values-v8-strings.xml", "res/values-v8/strings.xml");
    VirtualFile v10strings = myFixture.copyFileToProject(getGlobalTestDir() + "/values-v10-strings.xml", "res/values-v10/strings.xml");
    myFixture.copyFileToProject(getGlobalTestDir() + "/layout-v11-activity_main.xml", "res/layout-v11/activity_main.xml");
    myFixture.copyFileToProject(getGlobalTestDir() + "/layout-activity_main.xml", "res/layout/activity_main.xml");
    myFixture.configureFromExistingVirtualFile(mainFile);
    AndroidLintObsoleteSdkIntInspection inspection = new AndroidLintObsoleteSdkIntInspection();
    String actionLabel = "Merge resources from -v8 and -v10 into values";
    doGlobalInspectionWithFix(inspection, actionLabel);

    myFixture.checkResultByFile(getGlobalTestDir() + "/values-strings_after.xml");
    // check that the other folders don't exist
    assertFalse(v8strings.isValid());
    assertFalse(v10strings.isValid());
  }

  public void testImpliedTouchscreenHardware() throws Exception {
    doTestWithFix(new AndroidLintImpliedTouchscreenHardwareInspection(),
                  "Add uses-feature tag",
                  "AndroidManifest.xml", "xml");
  }

  public void testApiInlined() throws Exception {
    createManifest();
    myFixture.copyFileToProject(getGlobalTestDir() + "/MyActivity.java", "src/p1/p2/MyActivity.java");
    doGlobalInspectionTest(new AndroidLintInlinedApiInspection());
  }

  public void testApiOverride() throws Exception {
    createManifest();
    createProjectProperties();

    // We need a build target >= 1 but also *smaller* than 17. Ensure this is the case
    AndroidPlatform platform = AndroidPlatform.getInstance(myFacet.getModule());
    if (platform != null && platform.getApiLevel() < 17) {
      myFixture.copyFileToProject(getGlobalTestDir() + "/MyActivity.java", "src/p1/p2/MyActivity.java");
      doGlobalInspectionTest(new AndroidLintOverrideInspection());
    } else {
      // TODO: else try to find and set a target on the project such that the above returns true
    }
  }

  public void testParcelLoader() throws Exception {
    doTestWithFix(new AndroidLintParcelClassLoaderInspection(),
                  "Use getClass().getClassLoader()",
                  "/src/test/pkg/ParcelClassLoaderTest.java", "java");
  }

  public void testParcelLoader2() throws Exception {
    doTestWithFix(new AndroidLintParcelClassLoaderInspection(),
                  "Use getClass().getClassLoader()",
                  "/src/test/pkg/ParcelClassLoaderTest.java", "java");
  }

  public void testDeprecation() throws Exception {
    // Need to use minSdkVersion >= 3 to get all the deprecation warnings to kick in
    deleteManifest();
    myFixture.copyFileToProject(getGlobalTestDir() + "/AndroidManifest.xml", "AndroidManifest.xml");
    doTestNoFix(new AndroidLintDeprecatedInspection(),
                "/res/layout/deprecation.xml", "xml");
  }

  public void testUnprotectedSmsBroadcastReceiver() throws Exception {
    deleteManifest();
    doTestWithFix(new AndroidLintUnprotectedSMSBroadcastReceiverInspection(),
                  "Set permission=\"android.permission.BROADCAST_SMS\"", "AndroidManifest.xml", "xml");
  }

  public void testActivityRegistered() throws Exception {
    createManifest();
    myFixture.copyFileToProject(getGlobalTestDir() + "/MyActivity.java", "src/p1/p2/MyActivity.java");
    myFixture.copyFileToProject(getGlobalTestDir() + "/MyDerived.java", "src/p1/p2/MyDerived.java");
    doGlobalInspectionTest(new AndroidLintRegisteredInspection());
  }

  /**
   * Quick fix for typos in network-security-config file. (especially elements)
   */
  public void testNetworkSecurityConfigTypos1() throws Exception {
    createManifest();
    doTestWithFix(new AndroidLintNetworkSecurityConfigInspection(),
                "Use domain-config", "res/xml/network-config.xml", "xml");
  }

  /**
   * Check typos in network-security-config attribute.
   */
  public void testNetworkSecurityConfigTypos2() throws Exception {
    createManifest();
    doTestWithFix(new AndroidLintNetworkSecurityConfigInspection(),
                  "Use includeSubdomains", "res/xml/network-config.xml", "xml");
  }

  public void testDeleteRepeatedWords() throws Exception {
    doTestWithFix(new AndroidLintTyposInspection(),
                  "Delete repeated word", "res/values/strings.xml", "xml");

  }

  public void testInvalidPinDigestAlg() throws Exception {
    createManifest();
    doTestWithFix(new AndroidLintNetworkSecurityConfigInspection(),
                  "Set digest to \"SHA-256\"",
                  "res/xml/network-config.xml", "xml");
  }

  public void testResourceTypes() throws Exception {
    createManifest();
    doTestNoFix(new AndroidLintResourceTypeInspection(),
                "/src/p1/p2/ResourceTypes.java", "java");
  }

  public void testMissingSuperCall() throws Exception {
    // Regression test for https://code.google.com/p/android/issues/detail?id=222249
    doTestNoFix(new AndroidLintMissingSuperCallInspection(),
                "/src/p1/p2/SuperCallTest.java", "java");
  }

  public void testStringEscapes() throws Exception {
    // Regression test for https://code.google.com/p/android/issues/detail?id=224150
    doTestWithFix(new AndroidLintStringEscapingInspection(),
                  "Escape Apostrophe", "/res/values/strings.xml", "xml");
  }

  public void testRegistration() throws Exception {
    doTestHighlighting(new AndroidLintRegisteredInspection(), "/src/p1/p2/RegistrationTest.java", "java");
  }

  public void testExtendAppCompatWidgets() throws Exception {
    // Configure appcompat dependency
    Module[] modules = ModuleManager.getInstance(getProject()).getModules();
    for (Module module : modules) {
      if (module != myModule && AndroidFacet.getInstance(module) != null) {
        deleteManifest(module);
      }
    }
    myFixture.copyFileToProject(BASE_PATH_GLOBAL + "appCompatMethod/AndroidManifest.xml", "additionalModules/appcompat/AndroidManifest.xml");

    doTestWithFix(new AndroidLintAppCompatCustomViewInspection(),
                  "Extend AppCompat widget instead", "/src/p1/p2/MyButton.java", "java");
  }

  public void testExif() throws Exception {
    doTestWithFix(new AndroidLintExifInterfaceInspection(),
                  "Update all references in this file",
                  "/src/test/pkg/ExifUsage.java", "java");
  }

  public void testMissingWearStandaloneAppFlag() throws Exception {
    deleteManifest();
    doTestWithFix(new AndroidLintWearStandaloneAppFlagInspection(),
                  "Add meta-data element for 'com.google.android.wearable.standalone'",
                  "AndroidManifest.xml", "xml");
  }

  public void testInvalidWearStandaloneAppAttrValue() throws Exception {
    deleteManifest();
    doTestWithFix(new AndroidLintWearStandaloneAppFlagInspection(),
                  "Replace with true",
                  "AndroidManifest.xml", "xml");
  }

  public void testMissingWearStandaloneAppFlagValueAttr() throws Exception {
    deleteManifest();
    doTestWithFix(new AndroidLintWearStandaloneAppFlagInspection(),
                  "Set value=\"true\"",
                  "AndroidManifest.xml", "xml");
  }

  public void testInvalidWearFeatureAttr() throws Exception {
    deleteManifest();
    doTestWithFix(new AndroidLintInvalidWearFeatureAttributeInspection(),
                  "Remove attribute",
                  "AndroidManifest.xml", "xml");
  }

  public void testWakelockTimeout() throws Exception {
    deleteManifest();
    doTestWithFix(new AndroidLintWakelockTimeoutInspection(),
                  "Set timeout to 10 minutes",
                  "/src/test/pkg/WakelockTest.java", "java");
  }

  public void testWifiManagerLeak() throws Exception {
    deleteManifest();
    // Set minSdkVersion to pre-N:
    myFixture.copyFileToProject(getGlobalTestDir() + "/AndroidManifest.xml", "AndroidManifest.xml");

    doTestWithFix(new AndroidLintWifiManagerLeakInspection(),
                  "Add getApplicationContext()",
                  "/src/test/pkg/WifiManagerLeak.java", "java");
  }

  public void testInvalidImeActionId() throws Exception {
    doTestNoFix(new AndroidLintInvalidImeActionIdInspection(),
                "/res/layout/layout.xml", "xml");
  }

<<<<<<< HEAD
  private SynchronizedBidiMultiMap<RefEntity, CommonProblemDescriptor> doGlobalInspectionTest(@NotNull AndroidLintInspectionBase inspection) {
=======
  private Map<RefEntity, CommonProblemDescriptor[]> doGlobalInspectionTest(@NotNull AndroidLintInspectionBase inspection) {
>>>>>>> 9a824f64
    myFixture.enableInspections(inspection);
    return doGlobalInspectionTest(inspection, getGlobalTestDir(), new AnalysisScope(myModule));
  }

  private void doGlobalInspectionWithFix(@NotNull AndroidLintInspectionBase inspection, @NotNull String actionLabel) {
<<<<<<< HEAD
    SynchronizedBidiMultiMap<RefEntity, CommonProblemDescriptor> map = doGlobalInspectionTest(inspection);

    // Ensure family names are unique; if not quickfixes get collapsed. Set.add only returns true if it wasn't already in the set.
    for (RefEntity refEntity : map.keys()) {
      for (CommonProblemDescriptor descriptor : map.get(refEntity)) {
=======
    Map<RefEntity, CommonProblemDescriptor[]> map = doGlobalInspectionTest(inspection);

    // Ensure family names are unique; if not quickfixes get collapsed. Set.add only returns true if it wasn't already in the set.
    for (Map.Entry<RefEntity, CommonProblemDescriptor[]> entry : map.entrySet()) {
      for (CommonProblemDescriptor descriptor : entry.getValue()) {
>>>>>>> 9a824f64
        QuickFix[] fixes = descriptor.getFixes();
        if (fixes != null) {
          //noinspection unchecked
          for (QuickFix<CommonProblemDescriptor> fix : fixes) {
            String name = fix.getName();
            if (actionLabel.equals(name)) {
              if (fix.startInWriteAction()) {
                WriteCommandAction.runWriteCommandAction(getProject(), () -> fix.applyFix(getProject(), descriptor));
              } else {
                fix.applyFix(getProject(), descriptor);
              }
              break;
            }
          }
        }
      }
    }
  }

  private String getGlobalTestDir() {
    return BASE_PATH_GLOBAL + getTestName(true);
  }

  private void doTestNoFix(@NotNull AndroidLintInspectionBase inspection, @NotNull String copyTo, @NotNull String extension)
    throws IOException {
    doTestHighlighting(inspection, copyTo, extension);

    IntentionAction action = null;

    for (IntentionAction a : myFixture.getAvailableIntentions()) {
      if (a instanceof AndroidLintExternalAnnotator.MyFixingIntention) {
        action = a;
      }
    }
    assertNull(action);
  }

  private void doTestWithFix(@NotNull AndroidLintInspectionBase inspection,
                             @NotNull String message,
                             @NotNull String copyTo,
                             @NotNull String extension)
    throws IOException {
    final IntentionAction action = doTestHighlightingAndGetQuickfix(inspection, message, copyTo, extension);
    assertNotNull(action);
    doTestWithAction(extension, action);
  }

  private void doTestWithoutHighlightingWithFix(@NotNull AndroidLintInspectionBase inspection,
                                                @NotNull String message,
                                                @NotNull String copyTo,
                                                @NotNull String extension)
    throws IOException {
    final IntentionAction action = getQuickfixWithoutHighlightingCheck(inspection, message, copyTo, extension);
    assertNotNull(action);
    doTestWithAction(extension, action);
  }

  private void doTestWithAction(@NotNull String extension, @NotNull final IntentionAction action) {
    assertTrue(action.isAvailable(myFixture.getProject(), myFixture.getEditor(), myFixture.getFile()));

    new WriteCommandAction(myFixture.getProject(), "") {
      @Override
      protected void run(@NotNull Result result) throws Throwable {
        action.invoke(myFixture.getProject(), myFixture.getEditor(), myFixture.getFile());
      }
    }.execute();

    myFixture.checkResultByFile(BASE_PATH + getTestName(true) + "_after." + extension);
  }

  @Nullable
  private IntentionAction doTestHighlightingAndGetQuickfix(@NotNull AndroidLintInspectionBase inspection,
                                                           @NotNull String message,
                                                           @NotNull String copyTo,
                                                           @NotNull String extension) throws IOException {
    doTestHighlighting(inspection, copyTo, extension, false);
    return AndroidTestUtils.getIntentionAction(myFixture, message);
  }

  @Nullable
  private IntentionAction getQuickfixWithoutHighlightingCheck(@NotNull AndroidLintInspectionBase inspection,
                                                              @NotNull String message,
                                                              @NotNull String copyTo,
                                                              @NotNull String extension) throws IOException {
    doTestHighlighting(inspection, copyTo, extension, true);
    return AndroidTestUtils.getIntentionAction(myFixture, message);
  }

  private void doTestHighlighting(@NotNull AndroidLintInspectionBase inspection, @NotNull String copyTo, @NotNull String extension)
      throws IOException {
    doTestHighlighting(inspection, copyTo, extension, false);
  }
  private void doTestHighlighting(@NotNull AndroidLintInspectionBase inspection, @NotNull String copyTo, @NotNull String extension,
                                  boolean skipCheck) throws IOException {
    myFixture.enableInspections(inspection);
    final VirtualFile file = myFixture.copyFileToProject(BASE_PATH + getTestName(true) + "." + extension, copyTo);
    myFixture.configureFromExistingVirtualFile(file);

    // Strip out <error> and <warning> markers. It's not clear why the test framework
    // doesn't do this (it *does* strip out the <caret> markers). Without this,
    // lint is passed markup files that contain the error markers, which makes
    // for example quick fixes not work.
    String prev = stripMarkers(file);
    myFixture.doHighlighting();
    // Restore markers before diffing.
    restoreMarkers(file, prev);

    if (!skipCheck) {
      myFixture.checkHighlighting(true, false, false);
    }
  }

  /** Removes any error and warning markers from a file, and returns the original text */
  @Nullable
  private String stripMarkers(VirtualFile file) {
    Project project = getProject();
    PsiFile psiFile = PsiManager.getInstance(project).findFile(file);
    if (psiFile == null) {
      return null;
    }
    Document document = PsiDocumentManager.getInstance(project).getDocument(psiFile);
    if (document == null) {
      return null;
    }

    String prev = document.getText();
    WriteCommandAction.runWriteCommandAction(project, (Runnable)() -> {
      while (true) {
        if (!(removeTag(document, "<error", ">")
              || removeTag(document, "</error", ">")
              || removeTag(document, "<warning", ">")
              || removeTag(document, "</warning", ">"))) {
          break;
        }
      }
    });

    return prev;
  }

  /** Searches the given document for a prefix and suffix and deletes it if found. Caller must hold write lock. */
  private static boolean removeTag(@NotNull Document document, @NotNull String prefix, @NotNull String suffix) {
    CharSequence sequence = document.getCharsSequence();
    int start = CharSequences.indexOf(sequence, prefix);
    if (start != -1) {
      int end = CharSequences.indexOf(sequence, suffix, start + prefix.length());
      if (end != -1) {
        end += suffix.length();
        document.deleteString(start, end);
        return true;
      }
    }

    return false;
  }

  /** Sets the contents of the given file to the given string. */
  private void restoreMarkers(VirtualFile file, String contents) {
    Project project = getProject();
    PsiFile psiFile = PsiManager.getInstance(project).findFile(file);
    if (psiFile == null) {
      return;
    }
    Document document = PsiDocumentManager.getInstance(project).getDocument(psiFile);
    if (document == null) {
      return;
    }

    WriteCommandAction.runWriteCommandAction(project, () -> document.setText(contents));
  }
}<|MERGE_RESOLUTION|>--- conflicted
+++ resolved
@@ -48,7 +48,6 @@
 import com.intellij.testFramework.ProjectViewTestUtil;
 import com.intellij.testFramework.fixtures.IdeaProjectTestFixture;
 import com.intellij.testFramework.fixtures.TestFixtureBuilder;
-import com.intellij.util.PlatformUtils;
 import org.jetbrains.android.facet.AndroidFacet;
 import org.jetbrains.android.facet.AndroidRootUtil;
 import org.jetbrains.android.inspections.lint.AndroidAddStringResourceQuickFix;
@@ -896,23 +895,14 @@
 
     VirtualFile file = myFixture.copyFileToProject(getGlobalTestDir() + "/strings.xml", "res/values/strings.xml");
     myFixture.configureFromExistingVirtualFile(file);
-<<<<<<< HEAD
     SynchronizedBidiMultiMap<RefEntity, CommonProblemDescriptor> map = doGlobalInspectionTest(new AndroidLintUnusedResourcesInspection());
-=======
-    Map<RefEntity, CommonProblemDescriptor[]> map = doGlobalInspectionTest(new AndroidLintUnusedResourcesInspection());
->>>>>>> 9a824f64
 
     CommonProblemDescriptor targetDescriptor = null;
     QuickFix<CommonProblemDescriptor> targetFix = null;
 
     // Ensure family names are unique; if not quickfixes get collapsed. Set.add only returns true if it wasn't already in the set.
-<<<<<<< HEAD
     for (RefEntity refEntity : map.keys()) {
       for (CommonProblemDescriptor descriptor : map.get(refEntity)) {
-=======
-    for (Map.Entry<RefEntity, CommonProblemDescriptor[]> entry : map.entrySet()) {
-      for (CommonProblemDescriptor descriptor : entry.getValue()) {
->>>>>>> 9a824f64
         Set<String> familyNames = Sets.newHashSet();
         QuickFix[] fixes = descriptor.getFixes();
         if (fixes != null) {
@@ -941,16 +931,6 @@
   }
 
   public void testMergeObsoleteFolders() throws Exception {
-<<<<<<< HEAD
-    if (!PlatformUtils.isAndroidStudio()) {
-      // Only perform this check in Studio, not IntelliJ, until
-      //    https://youtrack.jetbrains.com/issue/IDEA-169345
-      // is fixed upstream.
-      return;
-    }
-
-=======
->>>>>>> 9a824f64
     // Force minSdkVersion to v14:
     deleteManifest();
     myFixture.copyFileToProject(getGlobalTestDir() + "/AndroidManifest.xml", "AndroidManifest.xml");
@@ -1153,29 +1133,17 @@
                 "/res/layout/layout.xml", "xml");
   }
 
-<<<<<<< HEAD
   private SynchronizedBidiMultiMap<RefEntity, CommonProblemDescriptor> doGlobalInspectionTest(@NotNull AndroidLintInspectionBase inspection) {
-=======
-  private Map<RefEntity, CommonProblemDescriptor[]> doGlobalInspectionTest(@NotNull AndroidLintInspectionBase inspection) {
->>>>>>> 9a824f64
     myFixture.enableInspections(inspection);
     return doGlobalInspectionTest(inspection, getGlobalTestDir(), new AnalysisScope(myModule));
   }
 
   private void doGlobalInspectionWithFix(@NotNull AndroidLintInspectionBase inspection, @NotNull String actionLabel) {
-<<<<<<< HEAD
     SynchronizedBidiMultiMap<RefEntity, CommonProblemDescriptor> map = doGlobalInspectionTest(inspection);
 
     // Ensure family names are unique; if not quickfixes get collapsed. Set.add only returns true if it wasn't already in the set.
     for (RefEntity refEntity : map.keys()) {
       for (CommonProblemDescriptor descriptor : map.get(refEntity)) {
-=======
-    Map<RefEntity, CommonProblemDescriptor[]> map = doGlobalInspectionTest(inspection);
-
-    // Ensure family names are unique; if not quickfixes get collapsed. Set.add only returns true if it wasn't already in the set.
-    for (Map.Entry<RefEntity, CommonProblemDescriptor[]> entry : map.entrySet()) {
-      for (CommonProblemDescriptor descriptor : entry.getValue()) {
->>>>>>> 9a824f64
         QuickFix[] fixes = descriptor.getFixes();
         if (fixes != null) {
           //noinspection unchecked
