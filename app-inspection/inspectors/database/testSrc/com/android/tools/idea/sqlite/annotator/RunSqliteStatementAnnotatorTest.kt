--- conflicted
+++ resolved
@@ -30,16 +30,11 @@
 import com.intellij.ide.highlighter.JavaFileType
 import com.intellij.testFramework.fixtures.LightJavaCodeInsightFixtureTestCase
 import com.intellij.util.concurrency.EdtExecutorService
+import com.intellij.util.ui.EmptyIcon
 import icons.StudioIcons
-<<<<<<< HEAD
 import kotlinx.coroutines.CoroutineScope
 import org.jetbrains.ide.PooledThreadExecutor
-=======
-import javax.swing.Icon
->>>>>>> de127946
 import kotlin.coroutines.EmptyCoroutineContext
-import kotlinx.coroutines.CoroutineScope
-import org.jetbrains.ide.PooledThreadExecutor
 
 class RunSqliteStatementAnnotatorTest : LightJavaCodeInsightFixtureTestCase() {
   private lateinit var ideComponents: IdeComponents
@@ -81,8 +76,6 @@
     )
   }
 
-<<<<<<< HEAD
-=======
   fun testNoIconWhenDatabaseIsNotOpen() {
     myFixture.configureByText(
       JavaFileType.INSTANCE,
@@ -99,11 +92,13 @@
         .trimIndent()
     )
 
-    val highlightInfo = findHighlightInfo()
-    checkGutterIconRenderer(highlightInfo.gutterIconRenderer, EmptyIcon.ICON_0)
+    myFixture.doHighlighting()
+
+    val highlightInfo = myFixture.findGuttersAtCaret()
+    assertThat(highlightInfo).hasSize(1)
+    assertThat(highlightInfo.first().icon).isEqualTo(EmptyIcon.ICON_0)
   }
 
->>>>>>> de127946
   fun testRunIconWhenDatabaseIsOpen() {
     databaseInspectorProjectService.openSqliteDatabase(
       sqliteDatabaseId1,
@@ -126,17 +121,12 @@
     )
     myFixture.doHighlighting()
 
-<<<<<<< HEAD
     val highlightInfo = myFixture.findGuttersAtCaret()
     assertThat(highlightInfo).hasSize(1)
-    assertThat(highlightInfo.first().icon).isEqualTo(StudioIcons.DatabaseInspector.NEW_QUERY)
-=======
-    val highlightInfo = findHighlightInfo()
-    checkGutterIconRenderer(
-      highlightInfo.gutterIconRenderer,
+    assertThat(
+      highlightInfo.first().icon).isEqualTo(
       StudioIcons.DatabaseInspector.NEW_QUERY
     )
->>>>>>> de127946
   }
 
   fun testRendererVisibleWhenSqlStatementMadeOfMultipleStrings() {
@@ -161,17 +151,12 @@
     )
     myFixture.doHighlighting()
 
-<<<<<<< HEAD
     val highlightInfo = myFixture.findGuttersAtCaret()
     assertThat(highlightInfo).hasSize(1)
-    assertThat(highlightInfo.first().icon).isEqualTo(StudioIcons.DatabaseInspector.NEW_QUERY)
-=======
-    val highlightInfo = findHighlightInfo()
-    checkGutterIconRenderer(
-      highlightInfo.gutterIconRenderer,
+    assertThat(
+      highlightInfo.first().icon).isEqualTo(
       StudioIcons.DatabaseInspector.NEW_QUERY
     )
->>>>>>> de127946
   }
 
   fun testAnnotatorWorksWithKotlin() {
@@ -196,34 +181,9 @@
     )
     myFixture.doHighlighting()
 
-<<<<<<< HEAD
     val highlightInfo = myFixture.findGuttersAtCaret()
     assertThat(highlightInfo).hasSize(1)
     assertThat(highlightInfo.first().icon).isEqualTo(StudioIcons.DatabaseInspector.NEW_QUERY)
-=======
-    val highlightInfo = findHighlightInfo()
-    checkGutterIconRenderer(
-      highlightInfo.gutterIconRenderer,
-      StudioIcons.DatabaseInspector.NEW_QUERY
-    )
-  }
-
-  private fun findHighlightInfo(): HighlightInfo {
-    val document = myFixture.editor.document
-    val lineNumberOfTarget = document.getLineNumber(myFixture.caretOffset)
-    val highlightInfos = myFixture.doHighlighting()
-    return highlightInfos
-      .filter { info -> info.gutterIconRenderer != null }
-      .first { info -> document.getLineNumber(info.startOffset) == lineNumberOfTarget }
-  }
-
-  private fun checkGutterIconRenderer(gutterIconRenderer: GutterMark?, expectedIcon: Icon) {
-    assertThat(gutterIconRenderer).isNotNull()
-    assertThat(gutterIconRenderer).isInstanceOf(GutterIconRenderer::class.java)
-    val renderer = gutterIconRenderer as GutterIconRenderer
-    val icon = renderer.icon
-    assertThat(icon).isEqualTo(expectedIcon)
->>>>>>> de127946
   }
 
   private fun getMockLiveDatabaseConnection(): LiveDatabaseConnection {
