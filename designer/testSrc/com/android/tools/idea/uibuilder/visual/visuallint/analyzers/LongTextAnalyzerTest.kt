--- conflicted
+++ resolved
@@ -67,11 +67,7 @@
     val facet = AndroidFacet.getInstance(projectRule.module)!!
     val nlModel =
       SyncNlModel.create(
-<<<<<<< HEAD
-        projectRule.project,
-=======
         projectRule.fixture.testRootDisposable,
->>>>>>> 574fcae1
         NlComponentRegistrar,
         null,
         facet,
@@ -102,11 +98,7 @@
     val facet = AndroidFacet.getInstance(projectRule.module)!!
     val nlModel =
       SyncNlModel.create(
-<<<<<<< HEAD
-        projectRule.project,
-=======
         projectRule.fixture.testRootDisposable,
->>>>>>> 574fcae1
         NlComponentRegistrar,
         null,
         facet,
