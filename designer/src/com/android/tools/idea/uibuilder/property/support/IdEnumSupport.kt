/*
 * Copyright (C) 2018 The Android Open Source Project
 *
 * Licensed under the Apache License, Version 2.0 (the "License");
 * you may not use this file except in compliance with the License.
 * You may obtain a copy of the License at
 *
 *      http://www.apache.org/licenses/LICENSE-2.0
 *
 * Unless required by applicable law or agreed to in writing, software
 * distributed under the License is distributed on an "AS IS" BASIS,
 * WITHOUT WARRANTIES OR CONDITIONS OF ANY KIND, either express or implied.
 * See the License for the specific language governing permissions and
 * limitations under the License.
 */
package com.android.tools.idea.uibuilder.property.support

import com.android.SdkConstants.ANDROID_URI
import com.android.SdkConstants.ATTR_ACCESSIBILITY_TRAVERSAL_AFTER
import com.android.SdkConstants.ATTR_ACCESSIBILITY_TRAVERSAL_BEFORE
import com.android.SdkConstants.ATTR_CHECKED_BUTTON
import com.android.SdkConstants.ATTR_CHECKED_CHIP
import com.android.SdkConstants.ATTR_CONSTRAINT_SET_END
import com.android.SdkConstants.ATTR_CONSTRAINT_SET_START
import com.android.SdkConstants.ATTR_DERIVE_CONSTRAINTS_FROM
import com.android.SdkConstants.ATTR_ID
import com.android.SdkConstants.ATTR_LABEL_FOR
import com.android.SdkConstants.ATTR_LAYOUT_ABOVE
import com.android.SdkConstants.ATTR_LAYOUT_ALIGN_BASELINE
import com.android.SdkConstants.ATTR_LAYOUT_ALIGN_BOTTOM
import com.android.SdkConstants.ATTR_LAYOUT_ALIGN_END
import com.android.SdkConstants.ATTR_LAYOUT_ALIGN_LEFT
import com.android.SdkConstants.ATTR_LAYOUT_ALIGN_RIGHT
import com.android.SdkConstants.ATTR_LAYOUT_ALIGN_START
import com.android.SdkConstants.ATTR_LAYOUT_ALIGN_TOP
import com.android.SdkConstants.ATTR_LAYOUT_BASELINE_TO_BASELINE_OF
import com.android.SdkConstants.ATTR_LAYOUT_BELOW
import com.android.SdkConstants.ATTR_LAYOUT_BOTTOM_TO_BOTTOM_OF
import com.android.SdkConstants.ATTR_LAYOUT_BOTTOM_TO_TOP_OF
import com.android.SdkConstants.ATTR_LAYOUT_END_TO_END_OF
import com.android.SdkConstants.ATTR_LAYOUT_END_TO_START_OF
import com.android.SdkConstants.ATTR_LAYOUT_LEFT_TO_LEFT_OF
import com.android.SdkConstants.ATTR_LAYOUT_LEFT_TO_RIGHT_OF
import com.android.SdkConstants.ATTR_LAYOUT_RIGHT_TO_LEFT_OF
import com.android.SdkConstants.ATTR_LAYOUT_RIGHT_TO_RIGHT_OF
import com.android.SdkConstants.ATTR_LAYOUT_START_TO_END_OF
import com.android.SdkConstants.ATTR_LAYOUT_START_TO_START_OF
import com.android.SdkConstants.ATTR_LAYOUT_TOP_TO_BOTTOM_OF
import com.android.SdkConstants.ATTR_LAYOUT_TOP_TO_TOP_OF
import com.android.SdkConstants.ATTR_LAYOUT_TO_END_OF
import com.android.SdkConstants.ATTR_LAYOUT_TO_LEFT_OF
import com.android.SdkConstants.ATTR_LAYOUT_TO_RIGHT_OF
import com.android.SdkConstants.ATTR_LAYOUT_TO_START_OF
import com.android.SdkConstants.ATTR_MOTION_TARGET_ID
import com.android.SdkConstants.ID_PREFIX
import com.android.tools.idea.common.model.NlComponent
import com.android.tools.idea.uibuilder.handlers.motion.editor.adapters.MotionSceneAttrs
import com.android.tools.idea.uibuilder.property.NlPropertyItem
import com.android.tools.lint.detector.api.stripIdPrefix
import com.android.tools.property.panel.api.EnumSupport
import com.android.tools.property.panel.api.EnumValue
import com.intellij.psi.SmartPsiElementPointer
import com.intellij.psi.xml.XmlTag
import com.intellij.util.containers.notNullize
import com.intellij.util.text.nullize

private const val UNEXPECTED_ATTR = "Unexpected attribute"

class IdEnumSupport(val property: NlPropertyItem) : EnumSupport {

  override val values: List<EnumValue>
    get() =
      when (property.name) {
        // RelativeLayout attributes expecting an id of a sibling:
        ATTR_LAYOUT_ABOVE,
        ATTR_LAYOUT_ALIGN_BASELINE,
        ATTR_LAYOUT_ALIGN_BOTTOM,
        ATTR_LAYOUT_ALIGN_END,
        ATTR_LAYOUT_ALIGN_LEFT,
        ATTR_LAYOUT_ALIGN_RIGHT,
        ATTR_LAYOUT_ALIGN_START,
        ATTR_LAYOUT_ALIGN_TOP,
        ATTR_LAYOUT_BELOW,
        ATTR_LAYOUT_TO_END_OF,
        ATTR_LAYOUT_TO_LEFT_OF,
        ATTR_LAYOUT_TO_RIGHT_OF,
        ATTR_LAYOUT_TO_START_OF -> findSiblingIds()

        // ConstraintLayout attributes expecting an id of a sibling:
        ATTR_LAYOUT_BASELINE_TO_BASELINE_OF,
        ATTR_LAYOUT_BOTTOM_TO_TOP_OF,
        ATTR_LAYOUT_BOTTOM_TO_BOTTOM_OF,
        ATTR_LAYOUT_END_TO_START_OF,
        ATTR_LAYOUT_END_TO_END_OF,
        ATTR_LAYOUT_LEFT_TO_LEFT_OF,
        ATTR_LAYOUT_LEFT_TO_RIGHT_OF,
        ATTR_LAYOUT_RIGHT_TO_LEFT_OF,
        ATTR_LAYOUT_RIGHT_TO_RIGHT_OF,
        ATTR_LAYOUT_START_TO_END_OF,
        ATTR_LAYOUT_START_TO_START_OF,
        ATTR_LAYOUT_TOP_TO_TOP_OF,
        ATTR_LAYOUT_TOP_TO_BOTTOM_OF -> findSiblingIds()
        ATTR_CHECKED_BUTTON,
        ATTR_CHECKED_CHIP -> findChildIds()
        ATTR_ACCESSIBILITY_TRAVERSAL_BEFORE,
        ATTR_ACCESSIBILITY_TRAVERSAL_AFTER -> findLayoutIdsExcludeSelf()
        ATTR_MOTION_TARGET_ID -> findLayoutIds()
        ATTR_LABEL_FOR -> findSiblingIds()
        ATTR_CONSTRAINT_SET_START,
        ATTR_CONSTRAINT_SET_END,
        ATTR_DERIVE_CONSTRAINTS_FROM -> findConstraintSetIds()
        else -> error("$UNEXPECTED_ATTR: ${property.name}")
      }

  private fun findCommonParent(): NlComponent? {
    val parents = mutableSetOf<NlComponent>()
    property.components.mapNotNullTo(parents) { it.parent }
    return if (parents.size == 1) parents.first() else null
  }

  private fun findSiblingIds(): List<EnumValue> {
    return findChildIdsOf(findCommonParent(), property.components)
  }

  private fun findChildIds(): List<EnumValue> {
    return findChildIdsOf(property.components.singleOrNull(), emptyList())
  }

  private fun findChildIdsOf(parent: NlComponent?, omit: List<NlComponent>): List<EnumValue> {
    val values = mutableListOf<EnumValue>()
    parent
      ?.children
      ?.filter { !omit.contains(it) }
      ?.mapNotNull { it.id }
      ?.mapTo(values) { EnumValue.item(ID_PREFIX + it) }
    property.definition?.values?.mapTo(values) { EnumValue.item(it) }
    return values
  }

  private fun findLayoutIds(): List<EnumValue> {
    val values = mutableListOf<EnumValue>()
    property.components
      .firstOrNull()
      ?.model
      ?.flattenComponents()
      ?.map { it.id }
      .notNullize()
      .forEach { values.add(EnumValue.item(ID_PREFIX + it)) }
    return values
  }

  private fun findLayoutIdsExcludeSelf(): List<EnumValue> {
    val values = mutableListOf<EnumValue>()
    property.components
      .firstOrNull()
      ?.model
      ?.flattenComponents()
      ?.filter { !property.components.contains(it) }
      ?.map { it.id }
      .notNullize()
      .forEach { values.add(EnumValue.item(ID_PREFIX + it)) }
    return values
  }

  private fun findConstraintSetIds(): List<EnumValue> {
    @Suppress("UNCHECKED_CAST")
    val tagPointer = property.optionalValue1 as? SmartPsiElementPointer<XmlTag>
    val tag = tagPointer?.element
    return tag
      ?.parentTag
      ?.subTags
      ?.filter { it.localName == MotionSceneAttrs.Tags.CONSTRAINTSET && it != tag }
      ?.mapNotNull { stripIdPrefix(it.getAttributeValue(ATTR_ID, ANDROID_URI)).nullize() }
<<<<<<< HEAD
      ?.map { EnumValue.item(ID_PREFIX + it) }
      ?: emptyList()
=======
      ?.map { EnumValue.item(ID_PREFIX + it) } ?: emptyList()
>>>>>>> 574fcae1
  }
}<|MERGE_RESOLUTION|>--- conflicted
+++ resolved
@@ -171,11 +171,6 @@
       ?.subTags
       ?.filter { it.localName == MotionSceneAttrs.Tags.CONSTRAINTSET && it != tag }
       ?.mapNotNull { stripIdPrefix(it.getAttributeValue(ATTR_ID, ANDROID_URI)).nullize() }
-<<<<<<< HEAD
-      ?.map { EnumValue.item(ID_PREFIX + it) }
-      ?: emptyList()
-=======
       ?.map { EnumValue.item(ID_PREFIX + it) } ?: emptyList()
->>>>>>> 574fcae1
   }
 }