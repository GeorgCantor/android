/*
 * Copyright (C) 2017 The Android Open Source Project
 *
 * Licensed under the Apache License, Version 2.0 (the "License");
 * you may not use this file except in compliance with the License.
 * You may obtain a copy of the License at
 *
 *      http://www.apache.org/licenses/LICENSE-2.0
 *
 * Unless required by applicable law or agreed to in writing, software
 * distributed under the License is distributed on an "AS IS" BASIS,
 * WITHOUT WARRANTIES OR CONDITIONS OF ANY KIND, either express or implied.
 * See the License for the specific language governing permissions and
 * limitations under the License.
 */
package com.android.tools.idea.common.surface;

import static com.android.tools.adtui.PannableKt.PANNABLE_KEY;
import static com.android.tools.adtui.ZoomableKt.ZOOMABLE_KEY;

import com.android.tools.adtui.Pannable;
import com.android.tools.adtui.Zoomable;
import com.android.tools.adtui.actions.ZoomType;
import com.android.tools.adtui.common.SwingCoordinate;
import com.android.tools.editor.PanZoomListener;
import com.android.tools.idea.common.analytics.DesignerAnalyticsManager;
import com.android.tools.idea.common.editor.ActionManager;
<<<<<<< HEAD
import com.android.tools.idea.common.editor.DesignToolsSplitEditor;
=======
>>>>>>> bd07c1f4
import com.android.tools.idea.common.error.IssueModel;
import com.android.tools.idea.common.error.IssuePanel;
import com.android.tools.idea.common.error.LintIssueProvider;
import com.android.tools.idea.common.lint.LintAnnotationsModel;
import com.android.tools.idea.common.model.AndroidCoordinate;
import com.android.tools.idea.common.model.AndroidDpCoordinate;
import com.android.tools.idea.common.model.Coordinates;
import com.android.tools.idea.common.model.ItemTransferable;
import com.android.tools.idea.common.model.ModelListener;
import com.android.tools.idea.common.model.NlComponent;
import com.android.tools.idea.common.model.NlModel;
import com.android.tools.idea.common.model.SelectionListener;
import com.android.tools.idea.common.model.SelectionModel;
import com.android.tools.idea.common.scene.Scene;
import com.android.tools.idea.common.scene.SceneComponent;
import com.android.tools.idea.common.scene.SceneManager;
import com.android.tools.idea.common.type.DefaultDesignerFileType;
import com.android.tools.idea.common.type.DesignerEditorFileType;
import com.android.tools.idea.configurations.Configuration;
import com.android.tools.idea.configurations.ConfigurationListener;
import com.android.tools.idea.configurations.ConfigurationManager;
import com.android.tools.idea.ui.designer.EditorDesignSurface;
import com.google.common.annotations.VisibleForTesting;
import com.google.common.base.Predicate;
import com.google.common.collect.Collections2;
import com.google.common.collect.ImmutableCollection;
import com.google.common.collect.ImmutableList;
import com.google.common.collect.Iterables;
import com.google.common.collect.Lists;
import com.google.common.collect.Sets;
import com.google.common.util.concurrent.ListenableFuture;
import com.intellij.openapi.Disposable;
import com.intellij.openapi.actionSystem.CommonDataKeys;
import com.intellij.openapi.actionSystem.DataProvider;
import com.intellij.openapi.actionSystem.LangDataKeys;
import com.intellij.openapi.actionSystem.PlatformDataKeys;
import com.intellij.openapi.fileEditor.FileEditor;
import com.intellij.openapi.progress.ProgressIndicator;
import com.intellij.openapi.project.Project;
import com.intellij.openapi.util.Disposer;
import com.intellij.openapi.wm.IdeGlassPane;
import com.intellij.psi.xml.XmlTag;
import com.intellij.ui.JBColor;
import com.intellij.ui.components.JBPanel;
import com.intellij.ui.components.JBScrollBar;
import com.intellij.ui.components.JBScrollPane;
import com.intellij.ui.components.Magnificator;
import com.intellij.util.Alarm;
import com.intellij.util.concurrency.EdtExecutorService;
import com.intellij.util.ui.AsyncProcessIcon;
import com.intellij.util.ui.UIUtil;
import com.intellij.util.ui.update.MergingUpdateQueue;
import java.awt.*;
import java.awt.event.AdjustmentEvent;
import java.awt.event.ComponentAdapter;
import java.awt.event.ComponentEvent;
import java.awt.event.KeyEvent;
import java.awt.event.MouseEvent;
import java.lang.ref.WeakReference;
import java.util.ArrayList;
import java.util.Collections;
import java.util.LinkedHashMap;
import java.util.List;
import java.util.concurrent.CompletableFuture;
import java.util.concurrent.locks.ReentrantReadWriteLock;
import java.util.function.Consumer;
import java.util.function.Function;
import javax.annotation.concurrent.GuardedBy;
import javax.swing.*;
import javax.swing.plaf.ScrollBarUI;
import org.intellij.lang.annotations.JdkConstants;
import org.jetbrains.android.facet.AndroidFacet;
import org.jetbrains.annotations.NonNls;
import org.jetbrains.annotations.NotNull;
import org.jetbrains.annotations.Nullable;

/**
 * A generic design surface for use in a graphical editor.
 */
public abstract class DesignSurface extends EditorDesignSurface implements Disposable, DataProvider, Zoomable, Pannable {
  /** Filter got {@link #getModels()} to avoid returning disposed elements **/
  private static final Predicate<NlModel> FILTER_DISPOSED_MODELS = input -> input != null && !input.getModule().isDisposed();
  /** Filter got {@link #getSceneManagers()} ()} to avoid returning disposed elements **/
  private static final Predicate<SceneManager> FILTER_DISPOSED_SCENE_MANAGERS =
    input -> input != null && FILTER_DISPOSED_MODELS.apply(input.getModel());

  public enum State {
    /** Surface is taking the total space of the design editor. */
    FULL,
    /** Surface is sharing the design editor horizontal space with a text editor. */
    SPLIT,
    /** Surface is deactivated and not being displayed. */
    DEACTIVATED
  }
  private static final Integer LAYER_PROGRESS = JLayeredPane.POPUP_LAYER + 100;

  private final Project myProject;

  protected double myScale = 1;
  @NotNull protected final JScrollPane myScrollPane;
  private final MyLayeredPane myLayeredPane;
  @VisibleForTesting
  @NotNull
  public ImmutableList<Layer> myLayers = ImmutableList.of();
  private final InteractionManager myInteractionManager;
  private final GlassPane myGlassPane;
  protected final List<DesignSurfaceListener> myListeners = new ArrayList<>();
  private List<PanZoomListener> myZoomListeners;
  private final ActionManager myActionManager;
  @NotNull private WeakReference<FileEditor> myFileEditorDelegate = new WeakReference<>(null);
  private final ReentrantReadWriteLock myModelToSceneManagersLock = new ReentrantReadWriteLock();
  @GuardedBy("myModelToSceneManagersLock")
  private final LinkedHashMap<NlModel, SceneManager> myModelToSceneManagers = new LinkedHashMap<>();
  protected final JPanel myVisibleSurfaceLayerPanel;

  private final SelectionModel mySelectionModel = new SelectionModel();
  private final ModelListener myModelListener = new ModelListener() {
    @Override
    public void modelChangedOnLayout(@NotNull NlModel model, boolean animate) {
      repaint();
    }
  };

  protected final IssueModel myIssueModel = new IssueModel();
  private final IssuePanel myIssuePanel;
  private final Object myErrorQueueLock = new Object();
  private MergingUpdateQueue myErrorQueue;
  private boolean myIsActive = false;
  private LintIssueProvider myLintIssueProvider;
  /**
   * Indicate if the content is editable. Note that this only works for editable content (e.g. xml layout file). The non-editable
   * content (e.g. the image drawable file) can't be edited as well.
   */
  private final boolean myIsEditable;

  /**
   * Flag to indicate if the surface should resize its content when
   * it's being resized.
   */
  private boolean mySkipResizeContent;

  /**
   * Flag to indicate that the surface should not resize its content
   * on the next resize event.
   */
  private boolean mySkipResizeContentOnce;

  private final ConfigurationListener myConfigurationListener = flags -> {
    if ((flags & (ConfigurationListener.CFG_DEVICE | ConfigurationListener.CFG_DEVICE_STATE)) != 0 && !isLayoutDisabled()) {
      zoom(ZoomType.FIT_INTO, -1, -1);
    }

    return true;
  };
  private ZoomType myCurrentZoomType;

  /**
   * Responsible for converting this surface state and send it for tracking (if logging is enabled).
   */
  @NotNull
  private final DesignerAnalyticsManager myAnalyticsManager;

  @NotNull
<<<<<<< HEAD
  private State myState = State.FULL;
  @Nullable
  private StateChangeListener myStateChangeListener;
=======
  private State myState;
  @Nullable
  private StateChangeListener myStateChangeListener;

  private float myMaxFitIntoScale = Float.MAX_VALUE;
>>>>>>> bd07c1f4

  private final Timer myRepaintTimer = new Timer(15, (actionEvent) -> {
    repaint();
  });

  public DesignSurface(
    @NotNull Project project,
    @NotNull Disposable parentDisposable,
    @NotNull Function<DesignSurface, ActionManager<? extends DesignSurface>> actionManagerProvider,
    @NotNull Function<DesignSurface, InteractionHandler> interactionProviderCreator,
    @NotNull State defaultSurfaceState,
    boolean isEditable) {
    super(new BorderLayout());
    Disposer.register(parentDisposable, this);
    myProject = project;
    myIsEditable = isEditable;
    myState = defaultSurfaceState;

    setOpaque(true);
    setFocusable(false);

    myAnalyticsManager = new DesignerAnalyticsManager(this);

    // TODO: handle the case when selection are from different NlModels.
    // Manager can be null if the selected component is not part of NlModel. For example, a temporarily NlMode.
    // In that case we don't change focused SceneView.
    SelectionListener selectionListener = (model, selection) -> {
      if (getFocusedSceneView() != null) {
        notifySelectionListeners(selection);
      }
      else {
        notifySelectionListeners(Collections.emptyList());
      }
    };
    mySelectionModel.addListener(selectionListener);
    myInteractionManager = new InteractionManager(this, interactionProviderCreator.apply(this));

    myLayeredPane = new MyLayeredPane();
    myLayeredPane.setFocusable(true);
    myLayeredPane.setBounds(0, 0, 100, 100);
    myGlassPane = new GlassPane();
    myLayeredPane.add(myGlassPane, JLayeredPane.DRAG_LAYER);

    myProgressPanel = new MyProgressPanel();
    myProgressPanel.setName("Layout Editor Progress Panel");
    myLayeredPane.add(myProgressPanel, LAYER_PROGRESS);

    myVisibleSurfaceLayerPanel = new MyVisibleSurfaceLayerPane();
    myVisibleSurfaceLayerPanel.setLayout(new BorderLayout());
    myVisibleSurfaceLayerPanel.setBounds(0, 0, 100, 100);
    myLayeredPane.add(myVisibleSurfaceLayerPanel, JLayeredPane.POPUP_LAYER);

    myScrollPane = new MyScrollPane();
    myScrollPane.setViewportView(myLayeredPane);
    myScrollPane.setBorder(null);
    myScrollPane.setVerticalScrollBarPolicy(ScrollPaneConstants.VERTICAL_SCROLLBAR_ALWAYS);
    myScrollPane.setHorizontalScrollBarPolicy(ScrollPaneConstants.HORIZONTAL_SCROLLBAR_ALWAYS);
    myScrollPane.getHorizontalScrollBar().addAdjustmentListener(this::notifyPanningChanged);
    myScrollPane.getVerticalScrollBar().addAdjustmentListener(this::notifyPanningChanged);
    myScrollPane.getViewport().setBackground(getBackground());

    myIssuePanel = new IssuePanel(this, myIssueModel);
    Disposer.register(this, myIssuePanel);

    add(myScrollPane);

    // TODO: Do this as part of the layout/validate operation instead
    addComponentListener(new ComponentAdapter() {
      @Override
      public void componentResized(ComponentEvent componentEvent) {
        boolean scaled = false;
        if (isShowing() && getWidth() > 0 && getHeight() > 0
            && !contentResizeSkipped()) {
          // We skip the resize only if the flag is set to true
          // and the content size will be increased.
          // Like this, when the issue panel is opened, the content size stays the
          // same but if the user clicked "zoom to fit" while the issue panel was open,
          // we zoom to fit when the panel is closed so the content retake the optimal
          // space.
          scaled = zoomToFit();

          // zoomToFit may decide to do nothing.
          // If that is the case we still need to be sure the design is positioned correctly.
          // For example NlDesignSurface need to center the design image.
        }
        if (!scaled) {
          layoutContent();
          updateScrolledAreaSize();
        }
        getSceneManagers().forEach(it -> it.getScene().needsRebuildList());
      }
    });

    myInteractionManager.startListening();
    //noinspection AbstractMethodCallInConstructor
    myActionManager = actionManagerProvider.apply(this);
    myActionManager.registerActionsShortcuts(myLayeredPane);

    myVisibleSurfaceLayerPanel.add(myActionManager.createDesignSurfaceToolbar(), BorderLayout.EAST);
  }

  @Override
  public float getScreenScalingFactor() {
    return 1f;
  }

  @NotNull
  protected abstract SceneManager createSceneManager(@NotNull NlModel model);

  public abstract void layoutContent();

  /**
   * When not null, returns a {@link JPanel} to be rendered next to the primary panel of the editor.
   */
  public JPanel getAccessoryPanel() {
    return null;
  }

  @NotNull
  public Project getProject() {
    return myProject;
  }

  @NotNull
  public DesignerEditorFileType getLayoutType() {
    NlModel model = getModel();
    return model == null ? DefaultDesignerFileType.INSTANCE : model.getType();
  }

  @NotNull
  public ActionManager getActionManager() {
    return myActionManager;
  }

  public SelectionModel getSelectionModel() {
    return mySelectionModel;
  }

  @NotNull
  public abstract ItemTransferable getSelectionAsTransferable();

  /**
   * @return the primary (first) {@link NlModel} if exist. null otherwise.
   * @see #getModels()
   * @deprecated The surface can contain multiple models. Use {@link #getModels() instead}.
   */
  @Deprecated
  @Nullable
  public NlModel getModel() {
    return Iterables.getFirst(getModels(), null);
  }

  /**
   * @return the list of added {@link NlModel}s.
   * @see #getModel()
   */
  @NotNull
  public ImmutableList<NlModel> getModels() {
    myModelToSceneManagersLock.readLock().lock();
    try {
      return ImmutableList.copyOf(Sets.filter(myModelToSceneManagers.keySet(), FILTER_DISPOSED_MODELS));
    }
    finally {
      myModelToSceneManagersLock.readLock().unlock();
    }
  }

  /**
   * Returns the list of all the {@link SceneManager} part of this surface
   * @return
   */
  @NotNull
  protected ImmutableList<SceneManager> getSceneManagers() {
    myModelToSceneManagersLock.readLock().lock();
    try {
      return ImmutableList.copyOf(Collections2.filter(myModelToSceneManagers.values(), FILTER_DISPOSED_SCENE_MANAGERS));
    }
    finally {
      myModelToSceneManagersLock.readLock().unlock();
    }
  }

  /**
   * Add an {@link NlModel} to DesignSurface and return the associated SceneManager.
   * If it is added before then nothing happens.
   *
   * @param model the added {@link NlModel}
   */
  @NotNull
  private SceneManager addModelImpl(@NotNull NlModel model) {
    SceneManager manager = getSceneManager(model);
    // No need to add same model twice.
    if (manager != null) {
      return manager;
    }

    model.addListener(myModelListener);
    model.getConfiguration().addListener(myConfigurationListener);
    manager = createSceneManager(model);
    myModelToSceneManagersLock.writeLock().lock();
    try {
      myModelToSceneManagers.put(model, manager);
    }
    finally {
      myModelToSceneManagersLock.writeLock().unlock();
    }

    if (myIsActive) {
      model.activate(this);
    }
    return manager;
  }

  /**
   * Add an {@link NlModel} to DesignSurface and refreshes the rendering of the model. If the model was already part of the surface, only
   * the refresh will be triggered.
   * The method returns a {@link CompletableFuture} that will complete when the render of the new model has finished.
   *
   * @param model the added {@link NlModel}
   */
  @NotNull
  public CompletableFuture<Void> addModel(@NotNull NlModel model) {
    SceneManager modelSceneManager = addModelImpl(model);

    // We probably do not need to request a render for all models but it is currently the
    // only point subclasses can override to disable the layoutlib render behaviour.
    return modelSceneManager.requestRender()
      .whenCompleteAsync((result, ex) -> {
        reactivateInteractionManager();

        for (DesignSurfaceListener listener : ImmutableList.copyOf(myListeners)) {
          listener.modelChanged(this, model);
        }
      }, EdtExecutorService.getInstance());
  }

  /**
   * Remove an {@link NlModel} from DesignSurface. If it had not been added before then nothing happens.
   *
   * @param model the {@link NlModel} to remove
   * @returns true if the model existed and was removed
   */
  private boolean removeModelImpl(@NotNull NlModel model) {
    SceneManager manager;
      myModelToSceneManagersLock.writeLock().lock();
    try {
      manager = myModelToSceneManagers.remove(model);
    }
    finally {
      myModelToSceneManagersLock.writeLock().unlock();
    }

    if (manager == null) {
      return false;
    }

    model.deactivate(this);

    model.getConfiguration().removeListener(myConfigurationListener);
    model.removeListener(myModelListener);

    // Removed the added layers.
    removeLayers(manager.getLayers());

    Disposer.dispose(manager);
    return true;
  }

  /**
   * Remove an {@link NlModel} from DesignSurface. If it isn't added before then nothing happens.
   *
   * @param model the {@link NlModel} to remove
   */
  public void removeModel(@NotNull NlModel model) {
    if (!removeModelImpl(model)) {
      return;
    }

    reactivateInteractionManager();
  }

  /**
   * Sets the current {@link NlModel} to DesignSurface.
   *
   * @see #addModel(NlModel)
   * @see #removeModel(NlModel)
   */
  public CompletableFuture<Void> setModel(@Nullable NlModel model) {
    NlModel oldModel = getModel();
    if (model == oldModel) {
      return CompletableFuture.completedFuture(null);
    }

    if (oldModel != null) {
      removeModelImpl(oldModel);
    }

    if (model == null) {
      return CompletableFuture.completedFuture(null);
    }

    addModelImpl(model);
    zoomToFit();

    return requestRender()
      .whenCompleteAsync((result, ex) -> {
        reactivateInteractionManager();
        zoomToFit();

        // TODO: The listeners have the expectation of the call happening in the EDT. We need
        //       to address that.
        for (DesignSurfaceListener listener : ImmutableList.copyOf(myListeners)) {
          listener.modelChanged(this, model);
        }
      }, EdtExecutorService.getInstance());
  }

  /**
   * Update the status of {@link InteractionManager}. It will start or stop listening depending on the current layout type.
   */
  private void reactivateInteractionManager() {
    if (isEditable()) {
      myInteractionManager.startListening();
    }
    else {
      myInteractionManager.stopListening();
    }
  }

  @Override
  public void dispose() {
    myInteractionManager.stopListening();
    for (NlModel model : getModels()) {
      model.getConfiguration().removeListener(myConfigurationListener);
      model.removeListener(myModelListener);
    }
  }

  /**
   * @return The new {@link Dimension} of the LayeredPane (SceneView)
   */
  @Nullable
  protected abstract Dimension getScrolledAreaSize();

  public void updateScrolledAreaSize() {
    final Dimension dimension = getScrolledAreaSize();
    if (dimension == null) {
      return;
    }
    myLayeredPane.setSize(dimension.width, dimension.height);
    myLayeredPane.setPreferredSize(dimension);
    myScrollPane.revalidate();

    SceneView view = getFocusedSceneView();
    if (view != null) {
      myProgressPanel.setBounds(view.getX(), view.getY(), view.getSize().width, view.getSize().height);
    }
  }

  public JComponent getPreferredFocusedComponent() {
    return myGlassPane;
  }

  public final void setState(@NotNull State state) {
    myState = state;
    if (myStateChangeListener != null) {
      myStateChangeListener.onStateChange(state);
    }
  }

  @NotNull
  public final State getState() {
    return myState;
  }

  public void setStateChangeListener(@Nullable StateChangeListener stateChangeListener) {
    myStateChangeListener = stateChangeListener;
<<<<<<< HEAD
  }

  public interface StateChangeListener {
    void onStateChange(@NotNull State newState);
  }

  public void onSingleClick(@SwingCoordinate int x, @SwingCoordinate int y) {
    if (StudioFlags.NELE_SPLIT_EDITOR.get()) {
      FileEditor selectedEditor = FileEditorManager.getInstance(getProject()).getSelectedEditor();
      if (selectedEditor instanceof DesignToolsSplitEditor) {
        DesignToolsSplitEditor splitEditor = (DesignToolsSplitEditor)selectedEditor;
        if (splitEditor.isSplitMode()) {
          // If we're in split mode, we want to select the component in the text editor.
          SceneView sceneView = getSceneView(x, y);
          if (sceneView == null) {
            return;
          }
          NlComponent component = Coordinates.findComponent(sceneView, x, y);
          if (component != null) {
           navigateToComponent(component, false);
          }
        }
      }
    }
=======
>>>>>>> bd07c1f4
  }

  public interface StateChangeListener {
    void onStateChange(@NotNull State newState);
  }

  /**
   * Call this to generate repaints
   */
  public void needsRepaint() {
    if (!myRepaintTimer.isRunning()) {
      myRepaintTimer.setRepeats(false);
      myRepaintTimer.start();
    }
  }

  /**
   * Returns the current focused {@link SceneView} that is responsible of responding to mouse and keyboard events, or null <br>
   * if there is no focused {@link SceneView}.
   */
  @Nullable
  public SceneView getFocusedSceneView() {
    ImmutableList<SceneManager> managers = getSceneManagers();
    if (managers.size() == 1) {
      // Always return primary SceneView In single-model mode,
      SceneManager manager = getSceneManager();
      assert manager != null;
      return manager.getSceneView();
    }
    List<NlComponent> selection = mySelectionModel.getSelection();
    if (!selection.isEmpty()) {
      NlComponent primary = selection.get(0);
      SceneManager manager = getSceneManager(primary.getModel());
      if (manager != null) {
        return manager.getSceneView();
      }
    }
    return null;
  }

  /**
   * Gives us a chance to change layers behaviour upon drag and drop interaction starting
   */
  public void startDragDropInteraction() {
    for (Layer layer : myLayers) {
      if (layer instanceof SceneLayer) {
        SceneLayer sceneLayer = (SceneLayer)layer;
        if (!sceneLayer.isShowOnHover()) {
          sceneLayer.setShowOnHover(true);
          repaint();
        }
      }
    }
  }

  /**
   * Gives us a chance to change layers behaviour upon drag and drop interaction ending
   */
  public void stopDragDropInteraction() {
    for (Layer layer : myLayers) {
      if (layer instanceof SceneLayer) {
        SceneLayer sceneLayer = (SceneLayer)layer;
        if (sceneLayer.isShowOnHover()) {
          sceneLayer.setShowOnHover(false);
          repaint();
        }
      }
    }
  }

  /**
   * Execute a zoom on the content. See {@link ZoomType} for the different type of zoom available.
   *
   * @see #zoom(ZoomType, int, int)
   */
  @Override
  public boolean zoom(@NotNull ZoomType type) {
    // track user triggered change
    myAnalyticsManager.trackZoom(type);
    return zoom(type, -1, -1);
  }

  @Override
  public void setPanning(boolean isPanning) {
    myInteractionManager.setPanning(isPanning);
  }

  /**
   * <p>
   * Execute a zoom on the content. See {@link ZoomType} for the different types of zoom available.
   * </p><p>
   * If type is {@link ZoomType#IN}, zoom toward the given
   * coordinates (relative to {@link #getLayeredPane()})
   * <p>
   * If x or y are negative, zoom toward the center of the viewport.
   * </p>
   *
   * @param type Type of zoom to execute
   * @param x    Coordinate where the zoom will be centered
   * @param y    Coordinate where the zoom will be centered
   * @return True if the scaling was changed, false if this was a noop.
   */
  public boolean zoom(@NotNull ZoomType type, @SwingCoordinate int x, @SwingCoordinate int y) {
    SceneView view = getFocusedSceneView();
    if (type == ZoomType.IN && (x < 0 || y < 0)
        && view != null && !getSelectionModel().isEmpty()) {
      Scene scene = getScene();
      if (scene != null) {
        SceneComponent component = scene.getSceneComponent(getSelectionModel().getPrimary());
        if (component != null) {
          x = Coordinates.getSwingXDip(view, component.getCenterX());
          y = Coordinates.getSwingYDip(view, component.getCenterY());
        }
      }
    }
    boolean scaled;
    switch (type) {
      case IN: {
        double currentScale = myScale * getScreenScalingFactor();
        int current = (int)(Math.round(currentScale * 100));
        double scale = (ZoomType.zoomIn(current) / 100.0) / getScreenScalingFactor();
        scaled = setScale(scale, x, y);
        break;
      }
      case OUT: {
        double currentScale = myScale * getScreenScalingFactor();
        int current = (int)(currentScale * 100);
        double scale = (ZoomType.zoomOut(current) / 100.0) / getScreenScalingFactor();
        scaled = setScale(scale, x, y);
        break;
      }
      case ACTUAL:
        scaled = setScale(1d / getScreenScalingFactor());
        myCurrentZoomType = type;
        break;
      case FIT:
      case FIT_INTO:
        scaled = setScale(getFitScale(type == ZoomType.FIT_INTO));
        myCurrentZoomType = type;
        break;
      default:
      case SCREEN:
        throw new UnsupportedOperationException("Not yet implemented: " + type);
    }
    if (scaled) {
      repaint();
    }
    return scaled;
  }

  /**
   * @see #getFitScale(Dimension, boolean)
   */
  protected double getFitScale(boolean fitInto) {
    int availableWidth = myScrollPane.getWidth() - myScrollPane.getVerticalScrollBar().getWidth();
    int availableHeight = myScrollPane.getHeight() - myScrollPane.getHorizontalScrollBar().getHeight();
    return getFitScale(getPreferredContentSize(availableWidth, availableHeight), fitInto);
  }

  /**
   * Measure the scale size which can fit the SceneViews into the scrollable area.
   * This function doesn't consider the legal scale range, which can be get by {@link #getMaxScale()} and {@link #getMinScale()}.
   *
   * @param size    dimension to fit into the view
   * @param fitInto {@link ZoomType#FIT_INTO}
   * @return The scale to make the content fit the design surface
   */
  @VisibleForTesting
  public double getFitScale(@AndroidCoordinate Dimension size, boolean fitInto) {
    // Fit to zoom
    int availableWidth = myScrollPane.getWidth() - myScrollPane.getVerticalScrollBar().getWidth();
    int availableHeight = myScrollPane.getHeight() - myScrollPane.getHorizontalScrollBar().getHeight();
    Dimension padding = getDefaultOffset();
    availableWidth -= padding.width;
    availableHeight -= padding.height;

    double scaleX = size.width == 0 ? 1 : (double)availableWidth / size.width;
    double scaleY = size.height == 0 ? 1 : (double)availableHeight / size.height;
    double scale = Math.min(scaleX, scaleY);
    if (fitInto) {
      double min = 1d / getScreenScalingFactor();
      scale = Math.min(min, scale);
    }
    scale = Math.min(scale, myMaxFitIntoScale);
    return scale;
  }

  @SwingCoordinate
  protected abstract Dimension getDefaultOffset();

  @SwingCoordinate
  @NotNull
  protected abstract Dimension getPreferredContentSize(int availableWidth, int availableHeight);

  public boolean zoomToFit() {
    return zoom(ZoomType.FIT, -1, -1);
  }

  @Override
  public double getScale() {
    return myScale;
  }

  @Override
  public boolean isPanning() {
    return myInteractionManager.isPanning();
  }

  @Override
  public boolean isPannable() {
    return true;
  }

  @Override
  public boolean canZoomIn() {
    return getScale() < getMaxScale();
  }

  @Override
  public boolean canZoomOut() {
    return getScale() > getMinScale();
  }

  @Override
  public boolean canZoomToFit() {
    return true;
  }

  @Override
  public boolean canZoomToActual() {
    return (myScale > 1 && canZoomOut()) || (myScale < 1 && canZoomIn());
  }

  /**
   * Scroll to the center of a list of given components. Usually the center of the area containing these elements.
   */
  public abstract void scrollToCenter(@NotNull List<NlComponent> list);

  public void setScrollPosition(@SwingCoordinate int x, @SwingCoordinate int y) {
    setScrollPosition(new Point(x, y));
  }

  /**
   * Sets the offset for the scroll viewer to the specified x and y values
   * The offset will never be less than zero, and never greater that the
   * maximum value allowed by the sizes of the underlying view and the extent.
   * If the zoom factor is large enough that a scroll bars isn't visible,
   * the position will be set to zero.
   */
  public void setScrollPosition(@SwingCoordinate Point p) {
    Dimension extent = myScrollPane.getViewport().getExtentSize();
    Dimension view = myScrollPane.getViewport().getViewSize();

    p.setLocation(Math.max(0, Math.min(view.width - extent.width, p.x)),
                  Math.max(0, Math.min(view.height - extent.height, p.y)));

    myScrollPane.getViewport().setViewPosition(p);
  }

  @SwingCoordinate
  public Point getScrollPosition() {
    return myScrollPane.getViewport().getViewPosition();
  }

  /**
   * Set the scale factor used to multiply the content size.
   *
   * @param scale The scale factor. Can be any value but it will be capped between -1 and 10
   *              (value below 0 means zoom to fit)
   * @return True if the scaling was changed, false if this was a noop.
   */
  public boolean setScale(double scale) {
    return setScale(scale, -1, -1);
  }

  /**
   * <p>
   * Set the scale factor used to multiply the content size and try to
   * position the viewport such that its center is the closest possible
   * to the provided x and y coordinate in the Viewport's view coordinate system
   * ({@link JViewport#getView()}).
   * </p><p>
   * If x OR y are negative, the scale will be centered toward the center the viewport.
   * </p>
   *
   * @param scale The scale factor. Can be any value but it will be capped between -1 and 10
   *              (value below 0 means zoom to fit)
   * @param x     The X coordinate to center the scale to (in the Viewport's view coordinate system)
   * @param y     The Y coordinate to center the scale to (in the Viewport's view coordinate system)
   * @return True if the scaling was changed, false if this was a noop.
   */
  @VisibleForTesting
  public boolean setScale(double scale, @SwingCoordinate int x, @SwingCoordinate int y) {
    double newScale = Math.min(Math.max(scale, getMinScale()), getMaxScale());
    if (Math.abs(newScale - myScale) < 0.005 / getScreenScalingFactor()) {
      return false;
    }
    myCurrentZoomType = null;

    Point oldViewPosition = getScrollPosition();

    if (x < 0 || y < 0) {
      x = oldViewPosition.x + myScrollPane.getWidth() / 2;
      y = oldViewPosition.y + myScrollPane.getHeight() / 2;
    }

    SceneView view = getFocusedSceneView();

    @AndroidDpCoordinate int androidX = 0;
    @AndroidDpCoordinate int androidY = 0;
    if (view != null) {
      androidX = Coordinates.getAndroidXDip(view, x);
      androidY = Coordinates.getAndroidYDip(view, y);
    }

    myScale = newScale;
    layoutContent();
    updateScrolledAreaSize();

    if (view != null) {
      @SwingCoordinate int shiftedX = Coordinates.getSwingXDip(view, androidX);
      @SwingCoordinate int shiftedY = Coordinates.getSwingYDip(view, androidY);
      myScrollPane.getViewport().setViewPosition(new Point(oldViewPosition.x + shiftedX - x, oldViewPosition.y + shiftedY - y));
    }

    notifyScaleChanged();
    return true;
  }

  /**
   * The minimum scale we'll allow.
   */
  protected double getMinScale() {
    return 0;
  }

  /**
   * The maximum scale we'll allow.
   */
  protected double getMaxScale() {
    return 1;
  }

  private void notifyScaleChanged() {
    if (myZoomListeners != null) {
      for (PanZoomListener myZoomListener : myZoomListeners) {
        myZoomListener.zoomChanged();
      }
    }
  }

  private void notifyPanningChanged(AdjustmentEvent adjustmentEvent) {
    if (myZoomListeners != null) {
      for (PanZoomListener myZoomListener : myZoomListeners) {
        myZoomListener.panningChanged(adjustmentEvent);
      }
    }
  }

  @NotNull
  public JComponent getLayeredPane() {
    return myLayeredPane;
  }

  @NotNull
  public DesignerAnalyticsManager getAnalyticsManager() {
    return myAnalyticsManager;
  }

  protected void notifySelectionListeners(@NotNull List<NlComponent> newSelection) {
    List<DesignSurfaceListener> listeners = Lists.newArrayList(myListeners);
    for (DesignSurfaceListener listener : listeners) {
      listener.componentSelectionChanged(this, newSelection);
    }
  }

  /**
   * @param x the x coordinate of the double click converted to pixels in the Android coordinate system
   * @param y the y coordinate of the double click converted to pixels in the Android coordinate system
   */
  public void notifyComponentActivate(@NotNull NlComponent component, @AndroidCoordinate int x, @AndroidCoordinate int y) {
    notifyComponentActivate(component);
  }

  public void notifyComponentActivate(@NotNull NlComponent component) {
    activatePreferredEditor(component);
  }

  /**
   * Returns the responsible for registering an {@link NlComponent} to enhance it with layout-specific properties and methods.
   */
  @NotNull
  public abstract Consumer<NlComponent> getComponentRegistrar();

  protected void activatePreferredEditor(@NotNull NlComponent component) {
    for (DesignSurfaceListener listener : new ArrayList<>(myListeners)) {
      if (listener.activatePreferredEditor(this, component)) {
        break;
      }
    }
  }

  public void addListener(@NotNull DesignSurfaceListener listener) {
    myListeners.remove(listener); // ensure single registration
    myListeners.add(listener);
  }

  public void removeListener(@NotNull DesignSurfaceListener listener) {
    myListeners.remove(listener);
  }

  public void addPanZoomListener(PanZoomListener listener) {
    if (myZoomListeners == null) {
      myZoomListeners = new ArrayList<>();
    }
    else {
      myZoomListeners.remove(listener);
    }
    myZoomListeners.add(listener);
  }

  public void removePanZoomListener(PanZoomListener listener) {
    if (myZoomListeners != null) {
      myZoomListeners.remove(listener);
    }
  }

  /**
   * The editor has been activated
   */
  public void activate() {
    if (Disposer.isDisposed(this)) {
      // Prevent activating a disposed surface.
      return;
    }

    if (!myIsActive) {
      for (NlModel model : getModels()) {
        model.activate(this);
      }
    }
    myIsActive = true;
  }

  public void deactivate() {
    if (myIsActive) {
      for (NlModel model : getModels()) {
        model.deactivate(this);
      }
    }
    myIsActive = false;

    myInteractionManager.cancelInteraction();
  }

  /**
   * Sets the file editor to which actions like undo/redo will be delegated. This is only needed if this DesignSurface is not a child
   * of a {@link FileEditor}.
   * <p>
   * The surface will only keep a {@link WeakReference} to the editor.
   */
  public void setFileEditorDelegate(@Nullable FileEditor fileEditor) {
    myFileEditorDelegate = new WeakReference<>(fileEditor);
  }

  @Nullable
  public SceneView getSceneView(@SwingCoordinate int x, @SwingCoordinate int y) {
    return getFocusedSceneView();
  }

  /**
   * Return the bounds which SceneView can draw invisible components.<br>
   * The bounds is bigger than the size of SceneView and not overlaps to other SceneViews.
   * <p>
   * component in this bounds, which may be outside the SceneView.
   *
   * @param rectangle The rectangle to receive the dimension. If this is null, a new instance will be created.
   * @see JComponent#getBounds(Rectangle)
   */
  @NotNull
  public abstract Rectangle getRenderableBoundsForInvisibleComponents(@NotNull SceneView sceneView, @Nullable Rectangle rectangle);

  /**
   * Return the SceneView under the given position
   *
   * @return the SceneView, or null if we are not above one.
   */
  @Nullable
  public SceneView getHoverSceneView(@SwingCoordinate int x, @SwingCoordinate int y) {
    return getFocusedSceneView();
  }

  /**
   * @return the {@link Scene} of {@link SceneManager} associates to primary {@link NlModel}.
   * @see #getSceneManager()
   * @see #getSceneManager(NlModel)
   * @see SceneManager#getScene()
   */
  @Nullable
  public Scene getScene() {
    SceneManager sceneManager = getSceneManager();
    return sceneManager != null ? sceneManager.getScene() : null;
  }

  /**
   * @see #getSceneManager(NlModel)
   */
  @Nullable
  public SceneManager getSceneManager() {
    NlModel model = getModel();
    return model != null ? getSceneManager(model) : null;
  }

  /**
   * @return The {@link SceneManager} associated to the given {@link NlModel}.
   */
  @Nullable
  public SceneManager getSceneManager(@NotNull NlModel model) {
    if (model.getModule().isDisposed()) {
      return null;
    }

    myModelToSceneManagersLock.readLock().lock();
    try {
      return myModelToSceneManagers.get(model);
    }
    finally {
      myModelToSceneManagersLock.readLock().unlock();
    }
  }

  /**
   * Set to true if the content should automatically
   * resize when its surface is resized.
   * <p>
   * If once is set to true, the skip flag will be reset to false after the first
   * skip. The once flag is ignored if skipLayout is false.
   */
  public void setSkipResizeContent(boolean skipLayout) {
    mySkipResizeContent = skipLayout;
  }

  public void skipContentResizeOnce() {
    mySkipResizeContentOnce = true;
  }

  /**
   * Return true if the content resize should be skipped
   */
  public boolean isSkipContentResize() {
    return mySkipResizeContent || mySkipResizeContentOnce
           || myCurrentZoomType != ZoomType.FIT;
  }

  /**
   * Return true if the content resize step should skipped and reset mySkipResizeContentOnce to
   * false
   */
  protected boolean contentResizeSkipped() {
    boolean skip = isSkipContentResize();
    mySkipResizeContentOnce = false;
    return skip;
  }

  /**
   * This is called before {@link #setModel(NlModel)}. After the returned future completes, we'll wait for smart mode and then invoke
   * {@link #setModel(NlModel)}. If a {@code DesignSurface} needs to do any extra work before the model is set it should be done here.
   */
  public CompletableFuture<?> goingToSetModel(NlModel model) {
    return CompletableFuture.completedFuture(null);
  }

  @NotNull
  public InteractionManager getInteractionManager() {
    return myInteractionManager;
  }

  protected boolean getSupportPinchAndZoom() {
    return true;
  }

  /**
   * @return true if the content is editable (e.g. move position or drag-and-drop), false otherwise.
   */
  public boolean isEditable() {
    return getLayoutType().isEditable() && myIsEditable;
  }

  private static class MyScrollPane extends JBScrollPane {
    private MyScrollPane() {
      super(0);
      setupCorners();
    }

    @NotNull
    @Override
    public JScrollBar createVerticalScrollBar() {
      return new MyScrollBar(Adjustable.VERTICAL);
    }

    @NotNull
    @Override
    public JScrollBar createHorizontalScrollBar() {
      return new MyScrollBar(Adjustable.HORIZONTAL);
    }
  }

  private static class MyScrollBar extends JBScrollBar implements IdeGlassPane.TopComponent {
    private ScrollBarUI myPersistentUI;

    private MyScrollBar(@JdkConstants.AdjustableOrientation int orientation) {
      super(orientation);
      setOpaque(false);
    }

    @Override
    public boolean canBePreprocessed(@NotNull MouseEvent e) {
      return JBScrollPane.canBePreprocessed(e, this);
    }

    @Override
    public void setUI(ScrollBarUI ui) {
      if (myPersistentUI == null) myPersistentUI = ui;
      super.setUI(myPersistentUI);
      setOpaque(false);
    }

    @Override
    public int getUnitIncrement(int direction) {
      return 5;
    }

    @Override
    public int getBlockIncrement(int direction) {
      return 1;
    }
  }

  private class MyLayeredPane extends JLayeredPane implements Magnificator, DataProvider {
    public MyLayeredPane() {
      if (getSupportPinchAndZoom()) {
        // Enable pinching to zoom
        putClientProperty(Magnificator.CLIENT_PROPERTY_KEY, this);
      }
    }

    // ---- Implements Magnificator ----

    @Override
    public Point magnify(double scale, Point at) {
      // Handle screen zooming.
      // Note: This only seems to work (be invoked) on Mac with the Apple JDK (1.6) currently
      setScale(scale * myScale);
      DesignSurface.this.repaint();
      return new Point((int)(at.x * scale), (int)(at.y * scale));
    }

    @Override
    protected void paintComponent(@NotNull Graphics graphics) {
      super.paintComponent(graphics);

      Graphics2D g2d = (Graphics2D)graphics;
      // (x,y) coordinates of the top left corner in the view port
      @SwingCoordinate int tlx = myScrollPane.getHorizontalScrollBar().getValue();
      @SwingCoordinate int tly = myScrollPane.getVerticalScrollBar().getValue();

      paintBackground(g2d, tlx, tly);

      Rectangle bounds = myScrollPane.getViewport().getViewRect();
      for (Layer layer : myLayers) {
        if (layer.isVisible()) {
          g2d.setClip(bounds);
          layer.paint(g2d);
        }
      }

      if (!isEditable()) {
        return;
      }

      // Temporary overlays:
      List<Layer> interactionLayers = myInteractionManager.getLayers();
      if (interactionLayers != null) {
        for (Layer layer : interactionLayers) {
          if (layer.isVisible()) {
            layer.paint(g2d);
          }
        }
      }
    }

    private void paintBackground(@NotNull Graphics2D graphics, @SwingCoordinate int lx, @SwingCoordinate int ly) {
      int width = myScrollPane.getWidth();
      int height = myScrollPane.getHeight();
      graphics.setColor(getBackground());
      graphics.fillRect(lx, ly, width, height);
    }

    @Nullable
    @Override
    public Object getData(@NotNull @NonNls String dataId) {
      if (CommonDataKeys.PSI_ELEMENT.is(dataId)) {
        if (getFocusedSceneView() != null) {
          SelectionModel selectionModel = getFocusedSceneView().getSelectionModel();
          NlComponent primary = selectionModel.getPrimary();
          if (primary != null) {
            return primary.getTagDeprecated();
          }
        }
      }
      if (LangDataKeys.PSI_ELEMENT_ARRAY.is(dataId)) {
        if (getFocusedSceneView() != null) {
          SelectionModel selectionModel = getFocusedSceneView().getSelectionModel();
          List<NlComponent> selection = selectionModel.getSelection();
          List<XmlTag> list = Lists.newArrayListWithCapacity(selection.size());
          for (NlComponent component : selection) {
            list.add(component.getTagDeprecated());
          }
          return list.toArray(XmlTag.EMPTY);
        }
      }
      NlModel model = getModel();
      if (LangDataKeys.MODULE.is(dataId) && model != null) {
        return model.getModule();
      }

      return null;
    }
  }

  /**
   * Creates a panel which bounds are always limited to the DesignSurface's visible area.
   */
  private class MyVisibleSurfaceLayerPane extends JBPanel {

    MyVisibleSurfaceLayerPane() {
      setOpaque(false);
    }

    @Override
    public Rectangle getBounds(@Nullable Rectangle rv) {
      if (myScrollPane != null && myScrollPane.getViewport() != null) {
        if (rv == null) {
          rv = new Rectangle();
        }
        // Force the bounds of this panel to the visible area in the design surface.
        Rectangle viewportBorderBounds = myScrollPane.getViewportBorderBounds();
        rv.height = viewportBorderBounds.height;
        rv.width = viewportBorderBounds.width;
        Point point = myScrollPane.getViewport().getViewPosition();
        rv.x = point.x;
        rv.y = point.y;
        setBounds(rv);
        return rv;
      }
      return super.getBounds(rv);
    }
  }

  private static class GlassPane extends JComponent {
    private static final long EVENT_FLAGS = AWTEvent.KEY_EVENT_MASK | AWTEvent.MOUSE_EVENT_MASK | AWTEvent.MOUSE_MOTION_EVENT_MASK;

    public GlassPane() {
      enableEvents(EVENT_FLAGS);
    }

    @Override
    public void setEnabled(boolean enabled) {
      super.setEnabled(enabled);
      if (enabled) {
        enableEvents(EVENT_FLAGS);
      }
      else {
        disableEvents(EVENT_FLAGS);
      }
    }

    @Override
    protected void processKeyEvent(KeyEvent event) {
      if (!event.isConsumed()) {
        super.processKeyEvent(event);
      }
    }

    @Override
    protected void processMouseEvent(MouseEvent event) {
      if (event.getID() == MouseEvent.MOUSE_PRESSED) {
        requestFocusInWindow();
      }

      super.processMouseEvent(event);
    }
  }

  private final List<ProgressIndicator> myProgressIndicators = new ArrayList<>();

  @SuppressWarnings("FieldAccessedSynchronizedAndUnsynchronized")
  private final MyProgressPanel myProgressPanel;

  public void registerIndicator(@NotNull ProgressIndicator indicator) {
    if (myProject.isDisposed() || Disposer.isDisposed(this)) {
      return;
    }

    synchronized (myProgressIndicators) {
      myProgressIndicators.add(indicator);
      myProgressPanel.showProgressIcon();
    }
  }

  public void unregisterIndicator(@NotNull ProgressIndicator indicator) {
    synchronized (myProgressIndicators) {
      myProgressIndicators.remove(indicator);

      if (myProgressIndicators.isEmpty()) {
        myProgressPanel.hideProgressIcon();
      }
    }
  }

  protected boolean useSmallProgressIcon() {
    return true;
  }

  /**
   * Panel which displays the progress icon. The progress icon can either be a large icon in the
   * center, when there is no rendering showing, or a small icon in the upper right corner when there
   * is a rendering. This is necessary because even though the progress icon looks good on some
   * renderings, depending on the layout theme colors it is invisible in other cases.
   */
  private class MyProgressPanel extends JPanel {
    private AsyncProcessIcon mySmallProgressIcon;
    private AsyncProcessIcon myLargeProgressIcon;
    private boolean mySmall;
    private boolean myProgressVisible;

    private MyProgressPanel() {
      super(new BorderLayout());
      setOpaque(false);
      setVisible(false);
    }

    /**
     * The "small" icon mode isn't just for the icon size; it's for the layout position too; see {@link #doLayout}
     */
    private void setSmallIcon(boolean small) {
      if (small != mySmall) {
        if (myProgressVisible && getComponentCount() != 0) {
          AsyncProcessIcon oldIcon = getProgressIcon();
          oldIcon.suspend();
        }
        mySmall = true;
        removeAll();
        AsyncProcessIcon icon = getProgressIcon();
        add(icon, BorderLayout.CENTER);
        if (myProgressVisible) {
          icon.setVisible(true);
          icon.resume();
        }
      }
    }

    public void showProgressIcon() {
      if (!myProgressVisible) {
        setSmallIcon(useSmallProgressIcon());
        myProgressVisible = true;
        setVisible(true);
        AsyncProcessIcon icon = getProgressIcon();
        if (getComponentCount() == 0) { // First time: haven't added icon yet?
          add(getProgressIcon(), BorderLayout.CENTER);
        }
        else {
          icon.setVisible(true);
        }
        icon.resume();
      }
    }

    public void hideProgressIcon() {
      if (myProgressVisible) {
        myProgressVisible = false;
        setVisible(false);
        AsyncProcessIcon icon = getProgressIcon();
        icon.setVisible(false);
        icon.suspend();
      }
    }

    @Override
    public void doLayout() {
      super.doLayout();
      setBackground(JBColor.RED); // make this null instead?

      if (!myProgressVisible) {
        return;
      }

      // Place the progress icon in the center if there's no rendering, and in the
      // upper right corner if there's a rendering. The reason for this is that the icon color
      // will depend on whether we're in a light or dark IDE theme, and depending on the rendering
      // in the layout it will be invisible. For example, in Darcula the icon is white, and if the
      // layout is rendering a white screen, the progress is invisible.
      AsyncProcessIcon icon = getProgressIcon();
      Dimension size = icon.getPreferredSize();
      if (mySmall) {
        icon.setBounds(getWidth() - size.width - 1, 1, size.width, size.height);
      }
      else {
        icon.setBounds(getWidth() / 2 - size.width / 2, getHeight() / 2 - size.height / 2, size.width, size.height);
      }
    }

    @Override
    public Dimension getPreferredSize() {
      return getProgressIcon().getPreferredSize();
    }

    @NotNull
    private AsyncProcessIcon getProgressIcon() {
      return getProgressIcon(mySmall);
    }

    @NotNull
    private AsyncProcessIcon getProgressIcon(boolean small) {
      if (small) {
        if (mySmallProgressIcon == null) {
          mySmallProgressIcon = new AsyncProcessIcon("Android layout rendering");
          Disposer.register(DesignSurface.this, mySmallProgressIcon);
        }
        return mySmallProgressIcon;
      }
      else {
        if (myLargeProgressIcon == null) {
          myLargeProgressIcon = new AsyncProcessIcon.Big("Android layout rendering");
          Disposer.register(DesignSurface.this, myLargeProgressIcon);
        }
        return myLargeProgressIcon;
      }
    }
  }

  /**
   * Invalidates all models and request a render of the layout. This will re-inflate the layout and render it.
   * The result {@link ListenableFuture} will notify when the render has completed.
   */
  @NotNull
  public CompletableFuture<Void> requestRender() {
    ImmutableList<SceneManager> managers = getSceneManagers();
    if (managers.isEmpty()) {
      return CompletableFuture.completedFuture(null);
    }

    return CompletableFuture.allOf(managers.stream()
                                     .map(manager -> manager.requestRender())
                                     .toArray(CompletableFuture[]::new));
  }

  @NotNull
  public JScrollPane getScrollPane() {
    return myScrollPane;
  }

  /**
   * Sets the tooltip for the design surface
   */
  public void setDesignToolTip(@Nullable String text) {
    myLayeredPane.setToolTipText(text);
  }

  @Override
  public Object getData(@NotNull @NonNls String dataId) {
    if (ZOOMABLE_KEY.is(dataId) || PANNABLE_KEY.is(dataId)) {
      return this;
    }
    if (PlatformDataKeys.FILE_EDITOR.is(dataId)) {
      return myFileEditorDelegate.get();
    }
    else if (PlatformDataKeys.DELETE_ELEMENT_PROVIDER.is(dataId) ||
             PlatformDataKeys.CUT_PROVIDER.is(dataId) ||
             PlatformDataKeys.COPY_PROVIDER.is(dataId) ||
             PlatformDataKeys.PASTE_PROVIDER.is(dataId)) {
      return createActionHandler();
    }
    else if (PlatformDataKeys.CONTEXT_MENU_POINT.is(dataId)) {
      SceneView view = getFocusedSceneView();
      NlComponent selection = getSelectionModel().getPrimary();
      Scene scene = getScene();
      if (view == null || scene == null || selection == null) {
        return null;
      }
      SceneComponent sceneComponent = scene.getSceneComponent(selection);
      if (sceneComponent == null) {
        return null;
      }
      return new Point(Coordinates.getSwingXDip(view, sceneComponent.getCenterX()),
                       Coordinates.getSwingYDip(view, sceneComponent.getCenterY()));
    }
    return myLayeredPane.getData(dataId);
  }

  @NotNull
  abstract protected DesignSurfaceActionHandler createActionHandler();

  /**
   * Returns true we shouldn't currently try to relayout our content (e.g. if some other operations is in progress).
   */
  public abstract boolean isLayoutDisabled();

  @NotNull
  @Override
  public ImmutableCollection<Configuration> getConfigurations() {
    return getModels().stream()
      .map(NlModel::getConfiguration)
      .collect(ImmutableList.toImmutableList());
  }

  @NotNull
  public IssueModel getIssueModel() {
    return myIssueModel;
  }

  public void setLintAnnotationsModel(@NotNull LintAnnotationsModel model) {
    if (myLintIssueProvider != null) {
      myLintIssueProvider.setLintAnnotationsModel(model);
    }
    else {
      myLintIssueProvider = new LintIssueProvider(model);
      getIssueModel().addIssueProvider(myLintIssueProvider);
    }
  }

  @NotNull
  public IssuePanel getIssuePanel() {
    return myIssuePanel;
  }

  public void setShowIssuePanel(boolean show) {
    UIUtil.invokeLaterIfNeeded(() -> {
      myIssuePanel.setMinimized(!show);
      revalidate();
      repaint();
    });
  }

  @NotNull
  protected MergingUpdateQueue getErrorQueue() {
    synchronized (myErrorQueueLock) {
      if (myErrorQueue == null) {
        myErrorQueue = new MergingUpdateQueue("android.error.computation", 200, true, null, this, null,
                                              Alarm.ThreadToUse.POOLED_THREAD);
      }
      return myErrorQueue;
    }
  }


  /**
   * Attaches the given {@link Layer}s to the current design surface.
   */
  public void addLayers(@NotNull ImmutableList<Layer> layers) {
    myLayers = ImmutableList.copyOf(Iterables.concat(myLayers, layers));
  }

  /**
   * Deattaches the given {@link Layer}s to the current design surface
   */
  public void removeLayers(@NotNull ImmutableList<Layer> layers) {
    myLayers = ImmutableList.copyOf((Iterables.filter(myLayers, l -> !layers.contains(l))));
  }

  /**
   * Returns the list of {@link Layer}s attached to this {@link DesignSurface}
   */
  @NotNull
  protected List<Layer> getLayers() {
    return myLayers;
  }

  @NotNull
  public ConfigurationManager getConfigurationManager(@NotNull AndroidFacet facet) {
    return ConfigurationManager.getOrCreateInstance(facet);
  }

  @Override
  public void updateUI() {
    super.updateUI();
    //noinspection FieldAccessNotGuarded We are only accessing the reference so we do not need to guard the access
    if (myModelToSceneManagers != null) {
      // updateUI() is called in the parent constructor, at that time all class member in this class has not initialized.
      for (SceneManager manager : getSceneManagers()) {
        manager.getSceneView().updateUI();
      }
    }
  }

  /**
   * Returns all the selectable components in the design surface
   *
   * @return the list of components
   */
  @NotNull
  abstract public List<NlComponent> getSelectableComponents();

  /**
   * Sets the maximum value allowed for {@link ZoomType#FIT} or {@link ZoomType#FIT_INTO}. By default there is no maximum value.
   */
  public void setMaxFitIntoScale(float maxFitIntoScale) {
    myMaxFitIntoScale = maxFitIntoScale;
  }
}<|MERGE_RESOLUTION|>--- conflicted
+++ resolved
@@ -25,10 +25,6 @@
 import com.android.tools.editor.PanZoomListener;
 import com.android.tools.idea.common.analytics.DesignerAnalyticsManager;
 import com.android.tools.idea.common.editor.ActionManager;
-<<<<<<< HEAD
-import com.android.tools.idea.common.editor.DesignToolsSplitEditor;
-=======
->>>>>>> bd07c1f4
 import com.android.tools.idea.common.error.IssueModel;
 import com.android.tools.idea.common.error.IssuePanel;
 import com.android.tools.idea.common.error.LintIssueProvider;
@@ -192,17 +188,11 @@
   private final DesignerAnalyticsManager myAnalyticsManager;
 
   @NotNull
-<<<<<<< HEAD
-  private State myState = State.FULL;
-  @Nullable
-  private StateChangeListener myStateChangeListener;
-=======
   private State myState;
   @Nullable
   private StateChangeListener myStateChangeListener;
 
   private float myMaxFitIntoScale = Float.MAX_VALUE;
->>>>>>> bd07c1f4
 
   private final Timer myRepaintTimer = new Timer(15, (actionEvent) -> {
     repaint();
@@ -580,33 +570,6 @@
 
   public void setStateChangeListener(@Nullable StateChangeListener stateChangeListener) {
     myStateChangeListener = stateChangeListener;
-<<<<<<< HEAD
-  }
-
-  public interface StateChangeListener {
-    void onStateChange(@NotNull State newState);
-  }
-
-  public void onSingleClick(@SwingCoordinate int x, @SwingCoordinate int y) {
-    if (StudioFlags.NELE_SPLIT_EDITOR.get()) {
-      FileEditor selectedEditor = FileEditorManager.getInstance(getProject()).getSelectedEditor();
-      if (selectedEditor instanceof DesignToolsSplitEditor) {
-        DesignToolsSplitEditor splitEditor = (DesignToolsSplitEditor)selectedEditor;
-        if (splitEditor.isSplitMode()) {
-          // If we're in split mode, we want to select the component in the text editor.
-          SceneView sceneView = getSceneView(x, y);
-          if (sceneView == null) {
-            return;
-          }
-          NlComponent component = Coordinates.findComponent(sceneView, x, y);
-          if (component != null) {
-           navigateToComponent(component, false);
-          }
-        }
-      }
-    }
-=======
->>>>>>> bd07c1f4
   }
 
   public interface StateChangeListener {
