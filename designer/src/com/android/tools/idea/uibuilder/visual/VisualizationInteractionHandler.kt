/*
 * Copyright (C) 2019 The Android Open Source Project
 *
 * Licensed under the Apache License, Version 2.0 (the "License");
 * you may not use this file except in compliance with the License.
 * You may obtain a copy of the License at
 *
 *      http://www.apache.org/licenses/LICENSE-2.0
 *
 * Unless required by applicable law or agreed to in writing, software
 * distributed under the License is distributed on an "AS IS" BASIS,
 * WITHOUT WARRANTIES OR CONDITIONS OF ANY KIND, either express or implied.
 * See the License for the specific language governing permissions and
 * limitations under the License.
 */
package com.android.tools.idea.uibuilder.visual

import com.android.tools.adtui.common.SwingCoordinate
import com.android.tools.idea.common.model.NlModel
import com.android.tools.idea.common.surface.DesignSurface
import com.android.tools.idea.common.surface.Interaction
import com.android.tools.idea.common.surface.InteractionHandler
import com.android.tools.idea.uibuilder.editor.LayoutNavigationManager
import com.intellij.openapi.actionSystem.ActionManager
import com.intellij.openapi.actionSystem.ActionPlaces
import com.intellij.openapi.actionSystem.AnAction
import com.intellij.openapi.actionSystem.AnActionEvent
import com.intellij.openapi.actionSystem.DefaultActionGroup
import org.intellij.lang.annotations.JdkConstants
import java.awt.Component
import java.awt.Cursor
import java.awt.dnd.DropTargetDragEvent
import java.awt.event.KeyEvent
import java.awt.event.MouseEvent
import java.awt.event.MouseWheelEvent

class VisualizationInteractionHandler(private val surface: DesignSurface,
                                      private val getModelsProviderFunc: () -> VisualizationModelsProvider) : InteractionHandler {
  override fun createInteractionOnPressed(@SwingCoordinate mouseX: Int,
                                          @SwingCoordinate mouseY: Int,
                                          @JdkConstants.InputEventMask modifiersEx: Int): Interaction? = null

  override fun createInteractionOnDrag(@SwingCoordinate mouseX: Int,
                                       @SwingCoordinate mouseY: Int,
                                       @JdkConstants.InputEventMask modifiersEx: Int): Interaction? = null

  override fun createInteractionOnDragEnter(dragEvent: DropTargetDragEvent): Interaction? = null

  override fun createInteractionOnMouseWheelMoved(mouseWheelEvent: MouseWheelEvent): Interaction? = null

  override fun mouseReleaseWhenNoInteraction(@SwingCoordinate x: Int,
                                             @SwingCoordinate y: Int,
                                             @JdkConstants.InputEventMask modifiersEx: Int) = Unit

  override fun singleClick(@SwingCoordinate x: Int, @SwingCoordinate y: Int, @JdkConstants.InputEventMask modifiersEx: Int) = Unit

  override fun doubleClick(@SwingCoordinate x: Int, @SwingCoordinate y: Int, @JdkConstants.InputEventMask modifiersEx: Int) {
    val view = surface.getHoverSceneView(x, y) ?: return
    val sourceFile = surface.sceneManager?.model?.virtualFile ?: return
    val targetFile = view.sceneManager.model.virtualFile
    LayoutNavigationManager.getInstance(surface.project).pushFile(sourceFile, targetFile)
  }

  override fun hoverWhenNoInteraction(@SwingCoordinate mouseX: Int,
                                      @SwingCoordinate mouseY: Int,
                                      @JdkConstants.InputEventMask modifiersEx: Int) {
    val sceneView = surface.getHoverSceneView(mouseX, mouseY)
    if (sceneView != null) {
      val name = sceneView.sceneManager.model.configuration.toTooltips()
      surface.setDesignToolTip(name)
    }
    else {
      surface.setDesignToolTip(null)
    }
  }

  override fun popupMenuTrigger(mouseEvent: MouseEvent) {
    // For now only custom models mode has popup menu.
    val customModelsProvider = getModelsProviderFunc.invoke() as? CustomModelsProvider ?: return

    val mouseX = mouseEvent.x
    val mouseY = mouseEvent.y
    val sceneView = surface.getHoverSceneView(mouseX, mouseY) ?: return

    val hoveredManager = sceneView.sceneManager
    val primarySceneManager = surface.sceneManager

    val group = DefaultActionGroup().apply {
      // Do not allow to delete the default NlModel (which is the primary one)
      add(RemoveCustomModelAction(customModelsProvider, hoveredManager.model, hoveredManager != primarySceneManager))
      // TODO: add edit and copy options.
    }

    val actionManager = ActionManager.getInstance()
    val invoker = mouseEvent.source as? Component ?: surface

    if (group.childrenCount != 0) {
      val popupMenu = actionManager.createActionPopupMenu(ActionPlaces.POPUP, group)
      popupMenu.component.show(invoker, mouseEvent.x, mouseEvent.y)
    }
  }

  override fun getCursorWhenNoInteraction(@SwingCoordinate mouseX: Int,
                                          @SwingCoordinate mouseY: Int,
                                          @JdkConstants.InputEventMask modifiersEx: Int): Cursor? = null
<<<<<<< HEAD
=======

  override fun keyPressedWithoutInteraction(keyEvent: KeyEvent): Interaction? {
    // TODO (b/142469546): Delete the selected Preview in CustomConfiguration mode.
    return null
  }

  override fun keyReleasedWithoutInteraction(keyEvent: KeyEvent) = Unit
>>>>>>> 640ce73c
}

private class RemoveCustomModelAction(val provider: CustomModelsProvider, val model: NlModel, val enabled: Boolean) :
  AnAction("Remove Configuration", "Remove a custom configuration", null) {

  override fun actionPerformed(e: AnActionEvent) = provider.removeCustomConfigurationAttributes(model)

  override fun update(e: AnActionEvent) {
    e.presentation.isEnabled = enabled
    e.presentation.isVisible = true
    e.presentation.description = if (enabled) "" else "Cannot remove default preview"
  }
}<|MERGE_RESOLUTION|>--- conflicted
+++ resolved
@@ -103,8 +103,6 @@
   override fun getCursorWhenNoInteraction(@SwingCoordinate mouseX: Int,
                                           @SwingCoordinate mouseY: Int,
                                           @JdkConstants.InputEventMask modifiersEx: Int): Cursor? = null
-<<<<<<< HEAD
-=======
 
   override fun keyPressedWithoutInteraction(keyEvent: KeyEvent): Interaction? {
     // TODO (b/142469546): Delete the selected Preview in CustomConfiguration mode.
@@ -112,7 +110,6 @@
   }
 
   override fun keyReleasedWithoutInteraction(keyEvent: KeyEvent) = Unit
->>>>>>> 640ce73c
 }
 
 private class RemoveCustomModelAction(val provider: CustomModelsProvider, val model: NlModel, val enabled: Boolean) :
