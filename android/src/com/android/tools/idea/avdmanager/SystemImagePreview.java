--- conflicted
+++ resolved
@@ -113,10 +113,7 @@
       }
       int apiLevel = version.getApiLevel();
       myApiLevelListener.setApiLevel(apiLevel);
-<<<<<<< HEAD
-=======
       // Get our hard-coded code name for this API level
->>>>>>> 9e819fa1
       String codeName = SdkVersionInfo.getCodeName(myImageDescription.getVersion().getFeatureLevel());
       if (codeName != null) {
         myReleaseName.setText(codeName);
