--- conflicted
+++ resolved
@@ -29,12 +29,6 @@
 import com.android.tools.idea.gradle.project.subset.ProjectSubset;
 import com.android.tools.idea.gradle.service.notification.hyperlink.NotificationHyperlink;
 import com.android.tools.idea.gradle.service.notification.hyperlink.OpenFileHyperlink;
-<<<<<<< HEAD
-import com.android.tools.idea.gradle.structure.AndroidProjectSettingsService;
-import com.android.tools.idea.gradle.util.GradleUtil;
-import com.android.tools.idea.gradle.util.Projects;
-=======
->>>>>>> 603529f2
 import com.android.tools.idea.sdk.wizard.SdkQuickfixWizard;
 import com.android.tools.idea.startup.AndroidStudioSpecificInitializer;
 import com.android.tools.idea.structure.gradle.AndroidProjectSettingsService;
@@ -51,11 +45,6 @@
 import com.intellij.openapi.project.Project;
 import com.intellij.openapi.roots.ui.configuration.ProjectSettingsService;
 import com.intellij.openapi.util.TextRange;
-<<<<<<< HEAD
-import com.intellij.openapi.util.io.FileUtil;
-import com.intellij.openapi.util.text.StringUtil;
-=======
->>>>>>> 603529f2
 import com.intellij.openapi.vfs.VirtualFile;
 import com.intellij.pom.Navigatable;
 import com.intellij.pom.NonNavigatable;
@@ -67,8 +56,6 @@
 import java.util.Set;
 
 import static com.android.tools.idea.gradle.messages.CommonMessageGroupNames.*;
-<<<<<<< HEAD
-=======
 import static com.android.tools.idea.gradle.service.notification.errors.AbstractSyncErrorHandler.updateNotification;
 import static com.android.tools.idea.gradle.util.GradleUtil.GRADLE_SYSTEM_ID;
 import static com.android.tools.idea.gradle.util.GradleUtil.findDependency;
@@ -78,7 +65,6 @@
 import static com.intellij.openapi.util.text.StringUtil.join;
 import static com.intellij.openapi.vfs.VfsUtilCore.virtualToIoFile;
 import static com.intellij.util.ArrayUtil.toStringArray;
->>>>>>> 603529f2
 
 /**
  * Service that collects and displays, in the "Messages" tool window, post-sync project setup messages (errors, warnings, etc.)
@@ -170,49 +156,16 @@
     setHasSyncErrors(myProject, true);
   }
 
-<<<<<<< HEAD
-  public void reportSyncIssues(@NotNull Collection<SyncIssue> syncIssues, @NotNull Module module) {
-    if (syncIssues.isEmpty()) {
-      return;
-=======
   @Nullable
   private static VirtualFile getBuildFile(@NotNull Module module) {
     AndroidGradleFacet gradleFacet = AndroidGradleFacet.getInstance(module);
     if (gradleFacet != null && gradleFacet.getGradleProject() != null) {
       IdeaGradleProject gradleProject = gradleFacet.getGradleProject();
       return gradleProject.getBuildFile();
->>>>>>> 603529f2
     }
     return null;
   }
 
-<<<<<<< HEAD
-    boolean hasSyncErrors = false;
-    VirtualFile buildFile = getBuildFile(module);
-
-    for (SyncIssue syncIssue : syncIssues) {
-      if (syncIssue.getSeverity() == SyncIssue.SEVERITY_ERROR) {
-        hasSyncErrors = true;
-      }
-      switch (syncIssue.getType()) {
-        case SyncIssue.TYPE_UNRESOLVED_DEPENDENCY:
-          reportUnresolvedDependency(syncIssue.getData(), module, buildFile);
-          break;
-        default:
-          String group = UNHANDLED_SYNC_ISSUE_TYPE;
-          String text = syncIssue.getMessage();
-          Message.Type severity = syncIssue.getType() == SyncIssue.SEVERITY_ERROR ? Message.Type.ERROR : Message.Type.WARNING;
-
-          Message msg;
-          if (buildFile != null) {
-            msg = new Message(module.getProject(), group, severity, buildFile, -1, -1, text);
-          }
-          else {
-            msg = new Message(group, severity, AbstractNavigatable.NOT_NAVIGATABLE, text);
-          }
-          add(msg);
-      }
-=======
   private void reportUnresolvedDependency(@NotNull String dependency, @NotNull Module module, @Nullable VirtualFile buildFile) {
     List<NotificationHyperlink> hyperlinks = Lists.newArrayList();
     String group;
@@ -252,7 +205,6 @@
     }
     else {
       msg = new Message(group, Message.Type.ERROR, NonNavigatable.INSTANCE, text);
->>>>>>> 603529f2
     }
     if (AndroidStudioSpecificInitializer.isAndroidStudio()) {
       GradleCoordinate coordinate = GradleCoordinate.parseCoordinateString(dependency);
@@ -263,81 +215,6 @@
     add(msg, hyperlinks.toArray(new NotificationHyperlink[hyperlinks.size()]));
   }
 
-<<<<<<< HEAD
-    if (hasSyncErrors) {
-      myProject.putUserData(Projects.HAS_SYNC_ERRORS, true);
-    }
-  }
-
-  public void reportUnresolvedDependencies(@NotNull Collection<String> unresolvedDependencies, @NotNull Module module) {
-    if (unresolvedDependencies.isEmpty()) {
-      return;
-    }
-
-    VirtualFile buildFile = getBuildFile(module);
-
-    for (String dep : unresolvedDependencies) {
-      reportUnresolvedDependency(dep, module, buildFile);
-    }
-
-    myProject.putUserData(Projects.HAS_SYNC_ERRORS, true);
-  }
-
-  @Nullable
-  private static VirtualFile getBuildFile(@NotNull Module module) {
-    AndroidGradleFacet gradleFacet = AndroidGradleFacet.getInstance(module);
-    if (gradleFacet != null && gradleFacet.getGradleProject() != null) {
-      IdeaGradleProject gradleProject = gradleFacet.getGradleProject();
-      return gradleProject.getBuildFile();
-    }
-    return null;
-  }
-
-  private void reportUnresolvedDependency(@NotNull String dependency, @NotNull Module module, @Nullable VirtualFile buildFile) {
-    List<NotificationHyperlink> hyperlinks = Lists.newArrayList();
-    String group;
-    if (dependency.startsWith("com.android.support")) {
-      group = UNRESOLVED_ANDROID_DEPENDENCIES;
-      hyperlinks.add(new InstallRepositoryHyperlink(SdkMavenRepository.ANDROID));
-    }
-    else if (dependency.startsWith("com.google.android.gms")) {
-      group = UNRESOLVED_ANDROID_DEPENDENCIES;
-      hyperlinks.add(new InstallRepositoryHyperlink(SdkMavenRepository.GOOGLE));
-    }
-    else {
-      group = UNRESOLVED_DEPENDENCIES;
-    }
-
-    String text = "Failed to resolve: " + dependency;
-    Message msg;
-    if (buildFile != null) {
-      int lineNumber = -1;
-      int column = -1;
-
-      Document document = FileDocumentManager.getInstance().getDocument(buildFile);
-      if (document != null) {
-        TextRange textRange = GradleUtil.findDependency(dependency, document.getText());
-        if (textRange != null) {
-          lineNumber = document.getLineNumber(textRange.getStartOffset());
-          if (lineNumber > -1) {
-            int lineStartOffset = document.getLineStartOffset(lineNumber);
-            column = textRange.getStartOffset() - lineStartOffset;
-          }
-        }
-      }
-
-      msg = new Message(module.getProject(), group, Message.Type.ERROR, buildFile, lineNumber, column, text);
-      String hyperlinkText = lineNumber > -1 ? "Show in File": "Open File";
-      hyperlinks.add(new OpenFileHyperlink(buildFile.getPath(), hyperlinkText, lineNumber, column));
-    }
-    else {
-      msg = new Message(group, Message.Type.ERROR, AbstractNavigatable.NOT_NAVIGATABLE, text);
-    }
-    if (AndroidStudioSpecificInitializer.isAndroidStudio()) {
-      GradleCoordinate coordinate = GradleCoordinate.parseCoordinateString(dependency);
-      if (coordinate != null) {
-        hyperlinks.add(new ShowDependencyInProjectStructureHyperlink(module, coordinate));
-=======
   public void reportDependencySetupErrors() {
     DependencySetupErrors setupErrors = getDependencySetupErrors(myProject);
     if (setupErrors != null) {
@@ -409,15 +286,9 @@
     for (String dependent : dependents) {
       if (i++ > 0) {
         text.append(", ");
->>>>>>> 603529f2
       }
       text.append(String.format("'%1$s'", dependent));
     }
-<<<<<<< HEAD
-    add(msg, hyperlinks.toArray(new NotificationHyperlink[hyperlinks.size()]));
-  }
-
-=======
   }
 
   public void add(@NotNull final Message message, @NotNull NotificationHyperlink... hyperlinks) {
@@ -446,7 +317,6 @@
     }
   }
 
->>>>>>> 603529f2
   private static class ShowDependencyInProjectStructureHyperlink extends NotificationHyperlink {
     @NotNull private final Module myModule;
     @NotNull private final GradleCoordinate myDependency;
