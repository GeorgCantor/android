/*
 * Copyright (C) 2015 The Android Open Source Project
 *
 * Licensed under the Apache License, Version 2.0 (the "License");
 * you may not use this file except in compliance with the License.
 * You may obtain a copy of the License at
 *
 *      http://www.apache.org/licenses/LICENSE-2.0
 *
 * Unless required by applicable law or agreed to in writing, software
 * distributed under the License is distributed on an "AS IS" BASIS,
 * WITHOUT WARRANTIES OR CONDITIONS OF ANY KIND, either express or implied.
 * See the License for the specific language governing permissions and
 * limitations under the License.
 */
package com.android.tools.idea.run;

import static com.android.ddmlib.IDevice.PROP_DEVICE_BOOT_QEMU_DISPLAY_NAME;

import com.android.ddmlib.IDevice;
import com.android.sdklib.AndroidVersion;
import com.android.sdklib.IAndroidTarget;
import com.android.sdklib.devices.Abi;
import com.android.tools.idea.ddms.DeviceNameRendererEx;
import com.android.tools.idea.ddms.DevicePropertyUtil;
import com.android.tools.idea.run.util.LaunchUtils;
import com.google.common.collect.ImmutableList;
import com.google.common.util.concurrent.Futures;
import com.google.common.util.concurrent.ListenableFuture;
import com.intellij.openapi.application.Application;
import com.intellij.openapi.application.ApplicationManager;
import com.intellij.openapi.project.Project;
import com.intellij.util.Function;
import java.util.EnumSet;
import java.util.List;
import java.util.Set;
import org.jetbrains.android.facet.AndroidFacet;
import org.jetbrains.annotations.NotNull;
import org.jetbrains.annotations.Nullable;

public final class ConnectedAndroidDevice implements AndroidDevice {
  @NotNull private final IDevice myDevice;
  @Nullable private final DeviceNameRendererEx myDeviceNameRenderer;
  private volatile String myDeviceManufacturer;
  private volatile String myDeviceModel;

  public ConnectedAndroidDevice(@NotNull IDevice device) {
    myDevice = device;
    myDeviceNameRenderer = getRendererExtension(device);
  }

  @Override
  public boolean isRunning() {
    return true;
  }

  @Override
  public boolean isVirtual() {
    return myDevice.isEmulator();
  }

  @NotNull
  @Override
  public AndroidVersion getVersion() {
    return myDevice.getVersion();
  }

  @Override
  public int getDensity() {
    return myDevice.getDensity();
  }

  @Override
  public boolean supportsMultipleScreenFormats() {
    return myDevice.getVersion().isGreaterOrEqualThan(AndroidVersion.MIN_RESIZABLE_DEVICE_API)
           && "resizable".equals(myDevice.getProperty(PROP_DEVICE_BOOT_QEMU_DISPLAY_NAME));
  }

  @NotNull
  @Override
  public List<Abi> getAbis() {
    List<String> abis = myDevice.getAbis();
    ImmutableList.Builder<Abi> builder = ImmutableList.builder();

    for (String abi : abis) {
      Abi a = Abi.getEnum(abi);
      if (a != null) {
        builder.add(a);
      }
    }

    return builder.build();
  }

  @NotNull
  @Override
  public String getSerial() {
    if (myDevice.isEmulator()) {
      String avdName = myDevice.getAvdName();
      if (avdName != null) {
        return avdName;
      }
    }

    return myDevice.getSerialNumber();
  }

  @Override
  public boolean supportsFeature(@NotNull IDevice.HardwareFeature feature) {
    return myDevice.supportsFeature(feature);
  }

  @Override
<<<<<<< HEAD
  public boolean getSupportsPrivacySandbox() throws InterruptedException {
    return myDevice.services().containsKey("sdk_sandbox");
=======
  public boolean getSupportsSdkRuntime() {
    return myDevice.services().containsKey("sdk_sandbox") && myDevice.getVersion().isGreaterOrEqualThan(34);
>>>>>>> 574fcae1
  }

  @NotNull
  @Override
  public String getName() {
    if (myDeviceNameRenderer != null) {
      return myDeviceNameRenderer.getName(myDevice);
    }

    if (isVirtual()) {
      return getDeviceName() + " [" + getSerial() + "]";
    }
    return getDeviceName();
  }

  @NotNull
  private String getDeviceName() {
    StringBuilder name = new StringBuilder(20);
    name.append(getDeviceManufacturer());
    if (name.length() > 0) {
      name.append(' ');
    }
    name.append(getDeviceModel());
    return name.toString();
  }

  @NotNull
  private String getDeviceManufacturer() {
    if (myDeviceManufacturer == null) {
      assert isNotDispatchThread();
      myDeviceManufacturer = DevicePropertyUtil.getManufacturer(myDevice, "");
    }
    return myDeviceManufacturer;
  }

  @NotNull
  private String getDeviceModel() {
    if (myDeviceModel == null) {
      assert isNotDispatchThread();
      myDeviceModel = DevicePropertyUtil.getModel(myDevice, "");
    }
    return myDeviceModel;
  }

  @NotNull
  @Override
  public ListenableFuture<IDevice> launch(@NotNull Project project) {
    return getLaunchedDevice();
  }

  @NotNull
  @Override
  public ListenableFuture<IDevice> getLaunchedDevice() {
    return Futures.immediateFuture(myDevice);
  }

  @Nullable
  private static DeviceNameRendererEx getRendererExtension(@NotNull IDevice device) {
    Application application = ApplicationManager.getApplication();
    if (application == null || application.isUnitTestMode()) {
      return null;
    }
    for (DeviceNameRendererEx extensionRenderer : DeviceNameRendererEx.EP_NAME.getExtensions()) {
      if (extensionRenderer.isApplicable(device)) {
        return extensionRenderer;
      }
    }
    return null;
  }

  @Override
  @NotNull
  public LaunchCompatibility canRun(@NotNull AndroidVersion minSdkVersion,
                                    @NotNull IAndroidTarget projectTarget,
                                    @NotNull AndroidFacet facet,
                                    Function<AndroidFacet, EnumSet<IDevice.HardwareFeature>> getRequiredHardwareFeatures,
                                    @NotNull Set<Abi> supportedAbis) {
    return LaunchCompatibility.canRunOnDevice(minSdkVersion, projectTarget, facet, getRequiredHardwareFeatures, supportedAbis, this);
  }

  private boolean isNotDispatchThread() {
    Application application = ApplicationManager.getApplication();
    return application == null || !application.isDispatchThread();
  }

  @Override
  public boolean isDebuggable() {
    return LaunchUtils.isDebuggableDevice(myDevice);
  }
}<|MERGE_RESOLUTION|>--- conflicted
+++ resolved
@@ -111,13 +111,8 @@
   }
 
   @Override
-<<<<<<< HEAD
-  public boolean getSupportsPrivacySandbox() throws InterruptedException {
-    return myDevice.services().containsKey("sdk_sandbox");
-=======
   public boolean getSupportsSdkRuntime() {
     return myDevice.services().containsKey("sdk_sandbox") && myDevice.getVersion().isGreaterOrEqualThan(34);
->>>>>>> 574fcae1
   }
 
   @NotNull
