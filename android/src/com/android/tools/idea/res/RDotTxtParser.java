/*
 * Copyright (C) 2016 The Android Open Source Project
 *
 * Licensed under the Apache License, Version 2.0 (the "License");
 * you may not use this file except in compliance with the License.
 * You may obtain a copy of the License at
 *
 *      http://www.apache.org/licenses/LICENSE-2.0
 *
 * Unless required by applicable law or agreed to in writing, software
 * distributed under the License is distributed on an "AS IS" BASIS,
 * WITHOUT WARRANTIES OR CONDITIONS OF ANY KIND, either express or implied.
 * See the License for the specific language governing permissions and
 * limitations under the License.
 */
package com.android.tools.idea.res;

import com.android.ide.common.rendering.api.AttrResourceValue;
import com.google.common.base.Charsets;
import com.google.common.base.Splitter;
import com.google.common.io.Files;
import com.google.common.io.LineProcessor;
import com.intellij.openapi.diagnostic.Logger;
import com.intellij.openapi.util.text.StringUtil;
import com.intellij.util.ArrayUtil;
import org.jetbrains.annotations.NotNull;
import org.jetbrains.annotations.Nullable;

import java.io.File;
import java.io.IOException;
import java.util.ArrayList;
import java.util.Collection;
import java.util.Collections;
import java.util.List;

/**
 * Utility methods to extract information from R.txt files.
 */
class RDotTxtParser {

  private static final String INT_ID = "int id ";
  private static final int INT_ID_LEN = INT_ID.length();
  private static Logger ourLog;
  private static final Splitter COMMA_SPLITTER = Splitter.on(',').omitEmptyStrings().trimResults();

  @NotNull
  static Collection<String> getIdNames(final File rFile) {
    try {
      return Files.readLines(rFile, Charsets.UTF_8, new LineProcessor<Collection<String>>() {
        Collection<String> idNames = new ArrayList<String>(32);

        @Override
        public boolean processLine(@NotNull String line) throws IOException {
          if (!line.startsWith(INT_ID)) {
            return true;
          }
          int i = line.indexOf(' ', INT_ID_LEN);
          assert i != -1 : "File not in expected format: " + rFile.getPath() + "\n" +
                           "Expected the ids to be in the format int id <name> <number>";
          idNames.add(line.substring(INT_ID_LEN, i));
          return true;
        }

        @Override
        public Collection<String> getResult() {
          return idNames;
        }
      });
    }
    catch (IOException e) {
      getLog().warn("Unable to read file: " + rFile.getPath(), e);
      return Collections.emptyList();
    }
  }

  /**
   * For styleable array entries.
   * <p>
   * Search R.txt file, {@code r}, for the styleable with {@code styleableName} and return the
   * array of attribute ids, in the order specified by the list {@code attrs}. Returns null if the
   * styleable is not found.
   */
  @Nullable
  static Integer[] getDeclareStyleableArray(File r, final List<AttrResourceValue> attrs, final String styleableName) {
    try {
      return Files.readLines(r, Charsets.UTF_8, new LineProcessor<Integer[]>() {
        private static final String ARRAY_STYLEABLE = "int[] styleable ";
        private static final String INT_STYLEABLE = "int styleable ";

        private final String myArrayStart = ARRAY_STYLEABLE + styleableName + " { ";
        private final String myEntryStart = INT_STYLEABLE + styleableName + "_";

        private Integer[] myValuesList;
        private String[] myDeclaredAttrs;
        private int myAttrsFound;

        @Override
        public boolean processLine(@NotNull String line) throws IOException {
          if (line.startsWith(myArrayStart)) {
            // line must be of the form "int[] styleable name { value1, value2, ..., valueN }"
            // extract " value1, value2, ..., valueN "
            String valuesList = line.substring(myArrayStart.length(), line.length() - 1);
            int valuesCount = StringUtil.countChars(valuesList, ',') + 1;

            // The declared styleable doesn't match the size of this list of values so ignore this styleable declaration
            if (valuesCount != attrs.size()) {
              // Do not keep looking for the attr indexes
              return false;
            }
            myValuesList = new Integer[valuesCount];
            myDeclaredAttrs = new String[valuesCount];
            int idx = 0;

            for (String s : COMMA_SPLITTER.split(valuesList)) {
              myValuesList[idx++] = Integer.decode(s);
            }
            return true;
<<<<<<< HEAD
          } else if (line.startsWith(myEntryStart)) {
            assert myValuesList != null : "Entries for a declare-styleable should be after the array declaration.";
            // line must be of the form "int styleable name value"
=======
          } else if (myValuesList != null && line.startsWith(myEntryStart)) {
>>>>>>> 1e5b25b8
            int lastSpace = line.lastIndexOf(' ');
            String name = line.substring(INT_STYLEABLE.length(), lastSpace);
            int index = Integer.parseInt(line.substring(lastSpace + 1));
            myDeclaredAttrs[index] = name;
            myAttrsFound++;
            // return false if all entries have been found.
            return myAttrsFound != myDeclaredAttrs.length;
          }

          // Not a line we care about, continue processing.
          return true;
        }

        @Override
        public Integer[] getResult() {
          if (myValuesList == null || myDeclaredAttrs == null) {
            return null;
          }
          // The order of entries in a declare-styleable in the source xml and in R.txt may be different.
          // It's essential that the order of entries match the order of attrs. So, we reorder the entries.
          int index = 0;
          for (AttrResourceValue attr : attrs) {
            String name = ResourceClassGenerator.getResourceName(styleableName, attr);
            for (int i = index; i < myDeclaredAttrs.length; i++) {
              String declaredAttr = myDeclaredAttrs[i];
              if (declaredAttr.equals(name)) {
                ArrayUtil.swap(myDeclaredAttrs, i, index);
                ArrayUtil.swap(myValuesList, i, index);
                break;
              }
            }
            // b/65813064
            // Disabled for 3.0 since some Wear support libs are redeclaring styleables with the attribute names
            // changed from camel case to snake case. The attributes still have the same IDs so, for that case, the
            // assertion is not needed and it's breaking beta releases (with assertions enabled).
            // This code does not exist anymore in master
            //assert myDeclaredAttrs[index].equals(name) : name + " does not equal " + myDeclaredAttrs[index];
            index++;
          }
          return myValuesList;
        }
      });
    }
    catch (IOException e) {
      return null;
    }
  }

  private static Logger getLog() {
    if (ourLog == null) {
      ourLog = Logger.getInstance(RDotTxtParser.class);
    }
    return ourLog;
  }
}<|MERGE_RESOLUTION|>--- conflicted
+++ resolved
@@ -115,13 +115,7 @@
               myValuesList[idx++] = Integer.decode(s);
             }
             return true;
-<<<<<<< HEAD
-          } else if (line.startsWith(myEntryStart)) {
-            assert myValuesList != null : "Entries for a declare-styleable should be after the array declaration.";
-            // line must be of the form "int styleable name value"
-=======
           } else if (myValuesList != null && line.startsWith(myEntryStart)) {
->>>>>>> 1e5b25b8
             int lastSpace = line.lastIndexOf(' ');
             String name = line.substring(INT_STYLEABLE.length(), lastSpace);
             int index = Integer.parseInt(line.substring(lastSpace + 1));
