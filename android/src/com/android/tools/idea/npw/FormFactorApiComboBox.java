--- conflicted
+++ resolved
@@ -15,30 +15,6 @@
  */
 package com.android.tools.idea.npw;
 
-<<<<<<< HEAD
-import com.android.repository.api.LocalPackage;
-import com.android.repository.api.RepoManager;
-import com.android.repository.api.RepoPackage;
-import com.android.repository.impl.meta.RepositoryPackages;
-import com.android.sdklib.AndroidTargetHash;
-import com.android.sdklib.AndroidVersion;
-import com.android.sdklib.IAndroidTarget;
-import com.android.sdklib.SdkVersionInfo;
-import com.android.sdklib.repositoryv2.AndroidSdkHandler;
-import com.android.sdklib.repositoryv2.meta.DetailsTypes;
-import com.android.sdklib.repositoryv2.targets.AndroidTargetManager;
-import com.android.tools.idea.npw.FormFactorUtils.FormFactor;
-import com.android.tools.idea.sdkv2.StudioDownloader;
-import com.android.tools.idea.sdkv2.StudioLoggerProgressIndicator;
-import com.android.tools.idea.sdkv2.StudioProgressRunner;
-import com.android.tools.idea.sdkv2.StudioSettingsController;
-import com.android.tools.idea.templates.TemplateMetadata;
-import com.android.tools.idea.templates.TemplateUtils;
-import com.android.tools.idea.ui.ApiComboBoxItem;
-import com.android.tools.idea.wizard.dynamic.ScopedDataBinder;
-import com.android.tools.idea.wizard.dynamic.ScopedStateStore;
-import com.google.common.base.Predicate;
-=======
 import com.android.repository.api.ProgressIndicator;
 import com.android.repository.api.RemotePackage;
 import com.android.repository.api.RepoManager;
@@ -61,7 +37,6 @@
 import com.android.tools.idea.wizard.WizardConstants;
 import com.android.tools.idea.wizard.dynamic.ScopedDataBinder;
 import com.android.tools.idea.wizard.dynamic.ScopedStateStore;
->>>>>>> a001a568
 import com.google.common.collect.ImmutableList;
 import com.google.common.collect.Iterables;
 import com.google.common.collect.Lists;
@@ -102,18 +77,13 @@
 
   private FormFactor myFormFactor;
 
-<<<<<<< HEAD
-  private RepoPackage myInstallRequest;
-=======
   private final List<String> myInstallRequests = Lists.newArrayList();
->>>>>>> a001a568
   private Key<String> myBuildApiKey;
   private Key<Integer> myBuildApiLevelKey;
   private Key<Integer> myTargetApiLevelKey;
   private Key<String> myTargetApiStringKey;
   private Key<AndroidTargetComboBoxItem> myTargetComboBoxKey;
   private Key<Boolean> myInclusionKey;
-  private RepositoryPackages myRepoPackages;
 
   private static final ProgressIndicator REPO_LOG = new StudioLoggerProgressIndicator(FormFactorApiComboBox.class);
 
@@ -204,14 +174,9 @@
       if (targetItem == null || !stateStore.getNotNull(myInclusionKey, false)) {
         return;
       }
-<<<<<<< HEAD
-      stateStore.put(FormFactorUtils.getMinApiKey(myFormFactor), targetItem.getData().toString());
-      stateStore.put(FormFactorUtils.getMinApiLevelKey(myFormFactor), targetItem.apiLevel);
-=======
 
       stateStore.put(FormFactorUtils.getMinApiKey(myFormFactor), targetItem.getData());
       stateStore.put(FormFactorUtils.getMinApiLevelKey(myFormFactor), targetItem.myApiLevel);
->>>>>>> a001a568
       IAndroidTarget target = targetItem.target;
       if (target != null && (target.getVersion().isPreview() || !target.isPlatform())) {
         // Make sure we set target and build to the preview version as well
@@ -227,17 +192,6 @@
         }
         populateApiLevels(targetApiLevel, ourHighestInstalledApiTarget, stateStore);
       }
-<<<<<<< HEAD
-      AndroidVersion androidVersion = new AndroidVersion(targetItem.apiLevel, null);
-      String platformPath = DetailsTypes.getPlatformPath(androidVersion);
-
-      // Check to see if this is installed. If not, request that we install it
-      if (myInstallRequest != null) {
-        // First remove the last request, no need to install more than one platform
-        stateStore.listRemove(INSTALL_REQUESTS_KEY, myInstallRequest.getPath());
-        if (!(myInstallRequest.getTypeDetails() instanceof DetailsTypes.PlatformDetailsType)) {
-          stateStore.listRemove(INSTALL_REQUESTS_KEY, platformPath);
-=======
       AndroidVersion androidVersion = targetItem.myAndroidVersion;
       String platformPath = DetailsTypes.getPlatformPath(androidVersion);
 
@@ -266,68 +220,31 @@
         if (targetManager.getTargetFromHashString(AndroidTargetHash.getPlatformHashString(androidVersion), REPO_LOG) == null) {
           stateStore.listPush(INSTALL_REQUESTS_KEY, platformPath);
           myInstallRequests.add(platformPath);
->>>>>>> a001a568
         }
 
         // The selected minVersion should also be the buildApi:
         populateApiLevels(targetItem.myApiLevel, null, stateStore);
       }
-<<<<<<< HEAD
-      if (target == null) {
-=======
       else if (target == null) {
->>>>>>> a001a568
         // TODO: If the user has no APIs installed that are at least of api level LOWEST_COMPILE_SDK_VERSION,
         // then we request (for now) to install HIGHEST_KNOWN_STABLE_API.
         // Instead, we should choose to install the highest stable API possible. However, users having no SDK at all installed is pretty
         // unlikely, so this logic can wait for a followup CL.
         if (ourHighestInstalledApiTarget == null ||
             (androidVersion.getApiLevel() > ourHighestInstalledApiTarget.getVersion().getApiLevel() &&
-<<<<<<< HEAD
-             !ourInstalledVersions.contains(androidVersion) &&
-             stateStore.get(myInclusionKey))) {
-
-          // Let us install the HIGHEST_KNOWN_STABLE_API.
-          platformPath = DetailsTypes.getPlatformPath(new AndroidVersion(SdkVersionInfo.HIGHEST_KNOWN_STABLE_API, null));
-          stateStore.listPush(INSTALL_REQUESTS_KEY, platformPath);
-          myInstallRequest = myRepoPackages.getRemotePackages().get(platformPath);
-
-          // HIGHEST_KNOWN_STABLE_API would also be the highest sdkVersion after this install, so specify buildApi again here:
-          populateApiLevels(SdkVersionInfo.HIGHEST_KNOWN_STABLE_API, null, stateStore);
-        }
-        if (targetItem.myAddon != null) {
-          // The user selected a non stable SDK (a preview version) or a non platform SDK (e.g. for Google Glass). Let us install it:
-          RepoPackage p = targetItem.myAddon;
-          stateStore.listPush(INSTALL_REQUESTS_KEY, p.getPath());
-          // Overwrite request from above, since (earlier in this method) removing an addon will also remove the platform.
-          myInstallRequest = p;
-
-          StudioLoggerProgressIndicator progress = new StudioLoggerProgressIndicator(getClass());
-          AndroidTargetManager targetManager = AndroidSdkUtils.tryToChooseSdkHandler().getAndroidTargetManager(
-            progress);
-
-          if (targetManager.getTargetFromHashString(AndroidTargetHash.getPlatformHashString(androidVersion), progress) == null) {
-            stateStore.listPush(INSTALL_REQUESTS_KEY, platformPath);
-          }
-=======
              !ourInstalledVersions.contains(androidVersion))) {
 
           // Let us install the HIGHEST_KNOWN_STABLE_API.
           platformPath = DetailsTypes.getPlatformPath(new AndroidVersion(SdkVersionInfo.HIGHEST_KNOWN_STABLE_API, null));
           stateStore.listPush(INSTALL_REQUESTS_KEY, platformPath);
           myInstallRequests.add(platformPath);
->>>>>>> a001a568
 
           // HIGHEST_KNOWN_STABLE_API would also be the highest sdkVersion after this install, so specify buildApi again here:
           populateApiLevels(SdkVersionInfo.HIGHEST_KNOWN_STABLE_API, null, stateStore);
         }
       }
       PropertiesComponent.getInstance()
-<<<<<<< HEAD
-        .setValue(FormFactorUtils.getPropertiesComponentMinSdkKey(myFormFactor), targetItem.getData().toString());
-=======
         .setValue(FormFactorUtils.getPropertiesComponentMinSdkKey(myFormFactor), targetItem.getData());
->>>>>>> a001a568
 
       // Check Java language level; should be 7 for L; eventually this will be automatically defaulted by the Android Gradle plugin
       // instead: https://code.google.com/p/android/issues/detail?id=76252
@@ -397,13 +314,8 @@
     for (IAndroidTarget target : targets) {
       if (target.isPlatform() && target.getVersion().getFeatureLevel() >= SdkVersionInfo.LOWEST_COMPILE_SDK_VERSION &&
           (highestInstalledTarget == null ||
-<<<<<<< HEAD
-          target.getVersion().getFeatureLevel() > highestInstalledTarget.getVersion().getFeatureLevel() &&
-          !target.getVersion().isPreview())) {
-=======
            target.getVersion().getFeatureLevel() > highestInstalledTarget.getVersion().getFeatureLevel() &&
            !target.getVersion().isPreview())) {
->>>>>>> a001a568
         highestInstalledTarget = target;
       }
       if (target.getVersion().isPreview() || !target.getAdditionalLibraries().isEmpty()) {
@@ -430,13 +342,6 @@
     return result.toArray(new IAndroidTarget[result.size()]);
   }
 
-<<<<<<< HEAD
-  public static class AndroidTargetComboBoxItem extends com.android.tools.idea.ui.ApiComboBoxItem<String> {
-    public int apiLevel = -1;
-    public IAndroidTarget target = null;
-
-    public RepoPackage myAddon = null;
-=======
   public static class AndroidTargetComboBoxItem extends ApiComboBoxItem<String> {
     private int myApiLevel = -1;
     private AndroidVersion myAndroidVersion;
@@ -451,7 +356,6 @@
       myApiLevel = androidVersion.getFeatureLevel();
     }
 
->>>>>>> a001a568
 
     public AndroidTargetComboBoxItem(String label, int apiLevel) {
       super(Integer.toString(apiLevel), label, 1, 1);
@@ -463,15 +367,9 @@
       this(new AndroidVersion(apiLevel, null), SystemImage.DEFAULT_TAG);
     }
 
-<<<<<<< HEAD
-    public AndroidTargetComboBoxItem(RepoPackage info) {
-      this(info.getDisplayName(), ((DetailsTypes.AddonDetailsType)info.getTypeDetails()).getApiLevel());
-      myAddon = info;
-=======
     public AndroidTargetComboBoxItem(@NotNull IAndroidTarget target) {
       this(target.getVersion(), SystemImage.DEFAULT_TAG);
       this.target = target;
->>>>>>> a001a568
     }
 
     public AndroidTargetComboBoxItem(@NotNull RepoPackage info) {
@@ -486,8 +384,6 @@
     public int getApiLevel() {
       return myApiLevel;
     }
-<<<<<<< HEAD
-=======
 
     private static String getLabel(@NotNull AndroidVersion version, @Nullable IdDisplay tag) {
       int featureLevel = version.getFeatureLevel();
@@ -514,7 +410,6 @@
         }
       }
     }
->>>>>>> a001a568
   }
 
   static final ScopedDataBinder.ComponentBinding<AndroidTargetComboBoxItem, JComboBox> TARGET_COMBO_BINDING =
@@ -574,11 +469,6 @@
   private void loadRemoteTargets(final int minSdkLevel, final Runnable completedCallback,
                                  final Runnable foundItemsCallback, final Runnable noItemsCallback) {
     AndroidSdkHandler sdkHandler = AndroidSdkUtils.tryToChooseSdkHandler();
-<<<<<<< HEAD
-    final StudioLoggerProgressIndicator progress = new StudioLoggerProgressIndicator(getClass());
-    final AndroidTargetManager targetManager = sdkHandler.getAndroidTargetManager(progress);
-=======
->>>>>>> a001a568
 
     final Runnable runCallbacks = new Runnable() {
       @Override
@@ -602,21 +492,9 @@
     RepoManager.RepoLoadedCallback onComplete = new RepoManager.RepoLoadedCallback() {
       @Override
       public void doRun(@NotNull RepositoryPackages packages) {
-<<<<<<< HEAD
-        List<RepoPackage> packageList = Lists.<RepoPackage>newArrayList(packages.getNewPkgs());
-        Collections.sort(packageList);
-        Iterator<RepoPackage> result =
-          Iterables.filter(packageList, FormFactorUtils.getMinSdkPackageFilter(myFormFactor, minSdkLevel)).iterator();
-
-        while (result.hasNext()) {
-          RepoPackage info = result.next();
-          addItem(new AndroidTargetComboBoxItem(info));
-        }
-=======
         addPackages(packages.getNewPkgs(), minSdkLevel);
         addOfflineLevels();
         loadSavedApi();
->>>>>>> a001a568
         runCallbacks.run();
       }
     };
@@ -625,27 +503,7 @@
     RepoManager.RepoLoadedCallback onLocalComplete = new RepoManager.RepoLoadedCallback() {
       @Override
       public void doRun(@NotNull RepositoryPackages packages) {
-<<<<<<< HEAD
-        List<LocalPackage> packageList = Lists.<LocalPackage>newArrayList(packages.getLocalPackages().values());
-        Collections.sort(packageList);
-        Iterable<LocalPackage> addons = Iterables.filter(packageList, new Predicate<LocalPackage>() {
-          @Override
-          public boolean apply(LocalPackage input) {
-            return input.getTypeDetails() instanceof DetailsTypes.AddonDetailsType;
-          }
-        });
-        Iterable<LocalPackage> result =
-          Iterables.filter(addons, FormFactorUtils.getMinSdkPackageFilter(myFormFactor, minSdkLevel));
-
-        for (LocalPackage info : result) {
-          if (targetManager.getTargetFromPackage(info, progress) == null) {
-            addItem(new AndroidTargetComboBoxItem(info));
-          }
-        }
-        myRepoPackages = packages;
-=======
         addPackages(packages.getLocalPackages().values(), minSdkLevel);
->>>>>>> a001a568
       }
     };
     Runnable onError = new Runnable() {
@@ -662,12 +520,6 @@
     };
 
     StudioProgressRunner runner = new StudioProgressRunner(false, true, false, "Refreshing Targets", true, null);
-<<<<<<< HEAD
-    sdkHandler.getSdkManager(progress).load(
-      RepoManager.DEFAULT_EXPIRATION_PERIOD_MS,
-      ImmutableList.of(onLocalComplete), ImmutableList.of(onComplete), ImmutableList.of(onError),
-      runner, new StudioDownloader(), StudioSettingsController.getInstance(), false);
-=======
     sdkHandler.getSdkManager(REPO_LOG).load(
       RepoManager.DEFAULT_EXPIRATION_PERIOD_MS,
       ImmutableList.of(onLocalComplete), ImmutableList.of(onComplete), ImmutableList.of(onError),
@@ -697,7 +549,6 @@
         prevInsertedApiLevel = apiLevel;
       }
     }
->>>>>>> a001a568
   }
 
   private void addOfflineLevels() {
