--- conflicted
+++ resolved
@@ -176,8 +176,6 @@
   private String myResultResourceName;
 
   public static ResourceType[] COLOR_TYPES = {ResourceType.COLOR, ResourceType.DRAWABLE, ResourceType.MIPMAP};
-<<<<<<< HEAD
-=======
   private boolean myOverwriteResource = false;
   private JTextField myResourceNameField;
   private JLabel myResourceNameMessage;
@@ -191,7 +189,6 @@
   public interface ResourcePickerListener {
     void resourceChanged(String resource);
   }
->>>>>>> 603529f2
 
   public ChooseResourceDialog(@NotNull Module module, @NotNull ResourceType[] types, @Nullable String value, @Nullable XmlTag tag) {
     this(module, types, value, tag, ResourceNameVisibility.HIDE, null);
