/*
 * Copyright (C) 2021 The Android Open Source Project
 *
 * Licensed under the Apache License, Version 2.0 (the "License");
 * you may not use this file except in compliance with the License.
 * You may obtain a copy of the License at
 *
 *      http://www.apache.org/licenses/LICENSE-2.0
 *
 * Unless required by applicable law or agreed to in writing, software
 * distributed under the License is distributed on an "AS IS" BASIS,
 * WITHOUT WARRANTIES OR CONDITIONS OF ANY KIND, either express or implied.
 * See the License for the specific language governing permissions and
 * limitations under the License.
 */
package com.android.tools.idea.run.configuration.execution

import com.android.annotations.concurrency.WorkerThread
import com.android.ddmlib.IDevice
import com.android.tools.deployer.DeployerException
import com.android.tools.deployer.model.App
import com.android.tools.deployer.model.component.AppComponent
import com.android.tools.deployer.model.component.Complication
import com.android.tools.deployer.model.component.ComponentType
import com.android.tools.deployer.model.component.WatchFace.ShellCommand.UNSET_WATCH_FACE
import com.android.tools.deployer.model.component.WearComponent.CommandResultReceiver
import com.android.tools.idea.execution.common.AppRunSettings
import com.android.tools.idea.execution.common.ApplicationDeployer
import com.android.tools.idea.execution.common.WearSurfaceLaunchOptions
import com.android.tools.idea.projectsystem.ApplicationProjectContext
import com.android.tools.idea.run.ApkInfo
import com.android.tools.idea.run.ApkProvider
import com.android.tools.idea.run.ApplicationIdProvider
import com.android.tools.idea.run.DeviceFutures
import com.android.tools.idea.run.configuration.AndroidComplicationConfiguration.ChosenSlot
import com.android.tools.idea.run.configuration.ComplicationWatchFaceInfo
import com.android.tools.idea.run.configuration.DefaultComplicationWatchFaceInfo
import com.android.tools.idea.run.configuration.WearBaseClasses
import com.android.tools.idea.run.configuration.getComplicationSourceTypes
import com.android.tools.idea.run.configuration.parseRawComplicationTypes
import com.intellij.execution.ExecutionException
import com.intellij.execution.configurations.RuntimeConfigurationWarning
import com.intellij.execution.runners.ExecutionEnvironment
import com.intellij.execution.ui.ConsoleView
import com.intellij.openapi.diagnostic.Logger
import com.intellij.openapi.progress.ProgressIndicator
import com.intellij.openapi.progress.ProgressManager
import com.intellij.util.xmlb.annotations.Transient
import org.jetbrains.android.util.AndroidBundle
import java.io.File

private const val COMPLICATION_MIN_DEBUG_SURFACE_VERSION = 2
private const val COMPLICATION_RECOMMENDED_DEBUG_SURFACE_VERSION = 3

class AndroidComplicationConfigurationExecutor(
  environment: ExecutionEnvironment,
  deviceFutures: DeviceFutures,
  appRunSettings: AppRunSettings,
  applicationIdProvider: ApplicationIdProvider,
  apkProvider: ApkProvider,
<<<<<<< HEAD
  deployer: ApplicationDeployer
) : AndroidWearConfigurationExecutor(environment, deviceFutures,
                                     appRunSettings,
                                     applicationIdProvider,
                                     apkProvider,
                                     deployer) {
=======
  applicationContext: ApplicationProjectContext,
  deployer: ApplicationDeployer
) : AndroidWearConfigurationExecutor(
  environment,
  deviceFutures,
  appRunSettings,
  applicationIdProvider,
  apkProvider,
  applicationContext,
  deployer
) {
>>>>>>> 574fcae1
  private val complicationLaunchOptions = appRunSettings.componentLaunchOptions as ComplicationLaunchOptions

  @WorkerThread
  override fun launch(device: IDevice, app: App, console: ConsoleView, isDebug: Boolean, indicator: ProgressIndicator) {
    val mode = if (isDebug) AppComponent.Mode.DEBUG else AppComponent.Mode.RUN

    val version = device.getWearDebugSurfaceVersion(indicator)
    if (version < COMPLICATION_MIN_DEBUG_SURFACE_VERSION) {
      throw SurfaceVersionException(COMPLICATION_MIN_DEBUG_SURFACE_VERSION, version, device.isEmulator)
    }
    if (version < COMPLICATION_RECOMMENDED_DEBUG_SURFACE_VERSION) {
      console.printlnError(AndroidBundle.message("android.run.configuration.debug.surface.warn"))
    }
    ProgressManager.checkCanceled()

    complicationLaunchOptions.verifyProviderTypes(parseRawComplicationTypes(getComplicationSourceTypes(apkProvider.getApks(device))))

    ProgressManager.checkCanceled()

    installWatchApp(device, console, indicator)

    complicationLaunchOptions.chosenSlots.forEach { slot ->
      setComplicationOnWatchFace(app, slot, mode, indicator, device)
    }
    showWatchFace(device, console, indicator)
  }

  private fun setComplicationOnWatchFace(app: App, slot: ChosenSlot, mode: AppComponent.Mode, indicator: ProgressIndicator?, device: IDevice) {
    if (slot.type == null) {
      throw ExecutionException("Slot type is not specified for slot(id: ${slot.id}).")
    }
    val receiver = RecordOutputReceiver { indicator?.isCanceled == true }

    val watchFaceInfo =
      "${complicationLaunchOptions.watchFaceInfo.appId} ${complicationLaunchOptions.watchFaceInfo.watchFaceFQName}"
    try {
      getActivator(app).activate(
        complicationLaunchOptions.componentType,
        complicationLaunchOptions.componentName!!,
        "$watchFaceInfo ${slot.id} ${slot.type}",
        mode,
        receiver,
        device)
    }
    catch (ex: DeployerException) {
      throw ExecutionException("Error while launching complication, message: ${receiver.getOutput().ifEmpty { ex.details }}", ex)
    }
  }

  internal fun getComplicationSourceTypes(apks: Collection<ApkInfo>): List<String>{
    return try {
      getComplicationSourceTypes(apks, complicationLaunchOptions.componentName!!)
    } catch (exception: Exception) {
      Logger.getInstance(this::class.java).warn(exception)
      emptyList()
    }
  }

  private fun installWatchApp(device: IDevice, console: ConsoleView, indicator: ProgressIndicator): App {
    val watchFaceInfo = complicationLaunchOptions.watchFaceInfo

    val apkInfo = ApkInfo(File(watchFaceInfo.apk), watchFaceInfo.appId)
    console.println("Installing test WatchFace...")
    return applicationDeployer.fullDeploy(device, apkInfo, appRunSettings.deployOptions, indicator).app
  }

  override fun getStopCallback(console: ConsoleView, applicationId: String, isDebug: Boolean): (IDevice) -> Unit {
    val complicationComponentName = AppComponent.getFQEscapedName(applicationId, complicationLaunchOptions.componentName!!)
    return getStopComplicationCallback(complicationComponentName, console, isDebug)
  }
}

class ComplicationLaunchOptions : WearSurfaceLaunchOptions {
  override val componentType = ComponentType.COMPLICATION
  override val userVisibleComponentTypeName: String = AndroidBundle.message("android.run.configuration.complication")
  override val componentBaseClassesFqNames = WearBaseClasses.COMPLICATIONS
  override var componentName: String? = null
  var chosenSlots: List<ChosenSlot> = listOf()

  @Transient
  @JvmField
  var watchFaceInfo: ComplicationWatchFaceInfo = DefaultComplicationWatchFaceInfo

  internal fun verifyProviderTypes(supportedTypes: List<Complication.ComplicationType>) {
    if (supportedTypes.isEmpty()) {
      throw RuntimeConfigurationWarning(AndroidBundle.message("no.provider.type.error"))
    }
    for (slot in chosenSlots) {
      val slotType = slot.type ?: throw RuntimeConfigurationWarning(
        AndroidBundle.message("provider.type.empty", watchFaceInfo.complicationSlots.find { it.slotId == slot.id }!!.name))
      if (!supportedTypes.contains(slotType)) {
        throw RuntimeConfigurationWarning(AndroidBundle.message("provider.type.mismatch.error", slotType))
      }
    }
  }

  fun clone() : ComplicationLaunchOptions {
    val clone = ComplicationLaunchOptions()
    clone.componentName = componentName
    clone.chosenSlots = chosenSlots.map { it.copy() }
    return clone
  }
}

private fun getStopComplicationCallback(complicationComponentName: String,
                                        console: ConsoleView,
                                        isDebug: Boolean): (IDevice) -> Unit = { device: IDevice ->
  val removeReceiver = CommandResultReceiver()
  val removeComplicationCommand = Complication.ShellCommand.REMOVE_ALL_INSTANCES_FROM_CURRENT_WF + complicationComponentName
  device.executeShellCommand(removeComplicationCommand, console, removeReceiver, indicator = null)

  val unsetReceiver = CommandResultReceiver()
  device.executeShellCommand(UNSET_WATCH_FACE, console, unsetReceiver, indicator = null)
  if (removeReceiver.resultCode != CommandResultReceiver.SUCCESS_CODE || unsetReceiver.resultCode != CommandResultReceiver.SUCCESS_CODE) {
    console.printlnError("Warning: Complication was not stopped.")
  }
  if (isDebug) {
    stopDebugApp(device)
  }
}<|MERGE_RESOLUTION|>--- conflicted
+++ resolved
@@ -58,14 +58,6 @@
   appRunSettings: AppRunSettings,
   applicationIdProvider: ApplicationIdProvider,
   apkProvider: ApkProvider,
-<<<<<<< HEAD
-  deployer: ApplicationDeployer
-) : AndroidWearConfigurationExecutor(environment, deviceFutures,
-                                     appRunSettings,
-                                     applicationIdProvider,
-                                     apkProvider,
-                                     deployer) {
-=======
   applicationContext: ApplicationProjectContext,
   deployer: ApplicationDeployer
 ) : AndroidWearConfigurationExecutor(
@@ -77,7 +69,6 @@
   applicationContext,
   deployer
 ) {
->>>>>>> 574fcae1
   private val complicationLaunchOptions = appRunSettings.componentLaunchOptions as ComplicationLaunchOptions
 
   @WorkerThread
