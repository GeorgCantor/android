--- conflicted
+++ resolved
@@ -15,13 +15,7 @@
   -->
 <idea-plugin xmlns:xi="http://www.w3.org/2001/XInclude">
   <extensions defaultExtensionNs="com.intellij">
-<<<<<<< HEAD
-        <externalSystemNotificationExtension implementation="com.android.tools.idea.gradle.service.notification.GradleJvmNotificationExtension"/>
-    <applicationInitializedListener id="Startup.AndroidGradleDisableAutoImportInitializer"
-                                    implementation="com.android.tools.idea.projectsystem.gradle.AndroidGradleDisableAutoImportInitializer"/>
-=======
     <externalSystemNotificationExtension implementation="com.android.tools.idea.gradle.service.notification.GradleJvmNotificationExtension"/>
->>>>>>> 574fcae1
     <applicationInitializedListener id="Startup.AndroidGradleOpenProjectProcessorInitializer"
                                     implementation="com.android.tools.idea.projectsystem.gradle.DisableGradleProjectOpenProcessor"/>
     <projectService serviceImplementation="com.android.tools.idea.gradle.project.ProjectMigrationsPersistentState"/>
@@ -46,13 +40,10 @@
     <registryKey key="unknown.sdk.auto" defaultValue="false" description="Checks and resolves unknown SDKs automatically on start"/>
     <registryKey key="unknown.sdk.modal.jps" defaultValue="false" description="Run unknown JDK test before JPS build is started"/>
     <registryKey key="unknown.sdk.show.editor.actions" defaultValue="false" description="Show editor suggestions to fix missing SKDs"/>
-<<<<<<< HEAD
-=======
     <!-- Disable Gradle auto-import by overriding the corresponding registry flag. -->
     <registryKey key="external.system.auto.import.disabled" defaultValue="true" description="Disable build system auto-import"/>
     <!-- Disable Kotlin not configured banner. -->
     <registryKey key="kotlin.not.configured.show.notification" defaultValue="false" description="Show notification about Kotlin missing configuration"/>
->>>>>>> 574fcae1
   </extensions>
   <extensions defaultExtensionNs="org.jetbrains.plugins.gradle">
     <taskManager implementation="com.android.tools.idea.gradle.task.AndroidGradleTaskManager"/>
@@ -74,12 +65,9 @@
       <add-to-group group-id="BuildMenu" anchor="first"/>
       <add-to-group group-id="TouchBarDefault" anchor="before" relative-to-action="RunConfiguration"/>
     </action>
-<<<<<<< HEAD
-=======
     <action internal="true" id="VerifyGradleTokensAction" class="com.android.tools.idea.projectsystem.VerifyGradleTokensAction">
       <add-to-group group-id="Internal.Android"/>
     </action>
->>>>>>> 574fcae1
     <action id="MakeGradleModule" class="com.android.tools.idea.gradle.actions.MakeGradleModuleAction">
       <add-to-group group-id="Android.MainToolbarRight" anchor="first"/>
       <add-to-group group-id="BuildMenu" anchor="after" relative-to-action="MakeGradleProject"/>
