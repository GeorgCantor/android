--- conflicted
+++ resolved
@@ -54,11 +54,7 @@
 
 class FavoritesInspectorBuilder(
   private val model: NlPropertiesModel,
-<<<<<<< HEAD
-  enumSupportProvider: EnumSupportProvider<NlPropertyItem>
-=======
   enumSupportProvider: EnumSupportProvider<NlPropertyItem>,
->>>>>>> 0d09370c
 ) : InspectorBuilder<NlPropertyItem> {
   private val nameControlTypeProvider =
     SimpleControlTypeProvider<NlNewPropertyItem>(ControlType.TEXT_EDITOR)
@@ -70,11 +66,7 @@
       nameControlTypeProvider,
       nameEditorProvider,
       controlTypeProvider,
-<<<<<<< HEAD
-      editorProvider
-=======
       editorProvider,
->>>>>>> 0d09370c
     )
   private val splitter = Splitter.on(FAVORITE_SEPARATOR_CHAR).trimResults().omitEmptyStrings()
   private var favoritesAsString = ""
@@ -140,11 +132,7 @@
 
   override fun attachToInspector(
     inspector: InspectorPanel,
-<<<<<<< HEAD
-    properties: PropertiesTable<NlPropertyItem>
-=======
     properties: PropertiesTable<NlPropertyItem>,
->>>>>>> 0d09370c
   ) {
     if (properties.isEmpty || !InspectorSection.FAVORITES.visible) {
       return
@@ -156,22 +144,14 @@
         itemFilter = { favorites.contains(it.asReference) },
         insertOperation = ::insertNewItem,
         deleteOperation = { removeFromFavorites(it) },
-<<<<<<< HEAD
-        itemComparator = androidSortOrder
-=======
         itemComparator = androidSortOrder,
->>>>>>> 0d09370c
       )
     val newPropertyInstance =
       NlNewPropertyItem(
         model,
         PropertiesTable.emptyTable(),
         { !favorites.contains(it.asReference) },
-<<<<<<< HEAD
-        { newDelegateWasAssigned(it, favoritesTableModel) }
-=======
         { newDelegateWasAssigned(it, favoritesTableModel) },
->>>>>>> 0d09370c
       )
     val addNewRow = AddNewRowAction(newPropertyInstance)
     val deleteRowAction = DeleteRowAction()
@@ -196,11 +176,7 @@
    */
   private fun newDelegateWasAssigned(
     newPropertyItem: NlNewPropertyItem,
-<<<<<<< HEAD
-    tableModel: FilteredPTableModel<NlPropertyItem>
-=======
     tableModel: FilteredPTableModel<NlPropertyItem>,
->>>>>>> 0d09370c
   ) {
     val delegate = addToFavorites(newPropertyItem) ?: return
     newPropertyItem.name = ""
@@ -210,11 +186,7 @@
 
   private fun insertNewItem(
     name: String,
-<<<<<<< HEAD
-    @Suppress("UNUSED_PARAMETER") value: String
-=======
     @Suppress("UNUSED_PARAMETER") value: String,
->>>>>>> 0d09370c
   ): NlPropertyItem? {
     val newPropertyInstance = NlNewPropertyItem(model, model.properties, { true })
     newPropertyInstance.name = name
