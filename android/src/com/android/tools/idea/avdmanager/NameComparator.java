--- conflicted
+++ resolved
@@ -39,12 +39,8 @@
 final class NameComparator implements Comparator<Device> {
   @NotNull
   private static final Comparator<Device> COMPARATOR = Comparator.comparing(SortKey::valueOfDevice)
-<<<<<<< HEAD
-    .thenComparing(Device::getDisplayName, Collator.getInstance(ULocale.ROOT).reversed());
-=======
     .thenComparing(Device::getDisplayName, Collator.getInstance(ULocale.ROOT).reversed())
     .thenComparing(Device::getId);
->>>>>>> 574fcae1
 
   private enum SortKey {
     SMALL_PHONE,
