--- conflicted
+++ resolved
@@ -28,12 +28,6 @@
 import com.android.tools.idea.layoutinspector.AdbServiceRule
 import com.android.tools.idea.layoutinspector.createProcess
 import com.android.tools.idea.layoutinspector.metrics.LayoutInspectorMetrics
-<<<<<<< HEAD
-import com.android.tools.idea.layoutinspector.pipeline.adb.AdbDebugViewProperties
-import com.android.tools.idea.layoutinspector.pipeline.adb.FakeShellCommandHandler
-import com.android.tools.idea.layoutinspector.pipeline.appinspection.DebugViewAttributes
-=======
->>>>>>> 0d09370c
 import com.android.tools.idea.testing.disposable
 import com.android.tools.idea.transport.TransportClient
 import com.android.tools.idea.transport.faketransport.FakeGrpcServer
@@ -47,8 +41,6 @@
 import com.intellij.openapi.util.Disposer
 import com.intellij.testFramework.ProjectRule
 import com.intellij.util.containers.reverse
-import java.util.concurrent.atomic.AtomicLong
-import kotlin.test.fail
 import kotlinx.coroutines.CoroutineDispatcher
 import kotlinx.coroutines.CoroutineScope
 import kotlinx.coroutines.channels.Channel
@@ -65,15 +57,12 @@
 import org.junit.rules.RuleChain
 import org.mockito.Mockito.verify
 import org.mockito.Mockito.verifyNoMoreInteractions
+import java.util.concurrent.atomic.AtomicLong
+import kotlin.test.fail
 
 class ForegroundProcessDetectionTest {
   private val projectRule = ProjectRule()
   private val adbRule = FakeAdbRule()
-<<<<<<< HEAD
-  private val adbProperties: AdbDebugViewProperties =
-    FakeShellCommandHandler().apply { adbRule.withDeviceCommandHandler(this) }
-=======
->>>>>>> 0d09370c
   private val adbService = AdbServiceRule(projectRule::project, adbRule)
   private val timer = FakeTimer()
   private val transportService = FakeTransportService(timer, false)
@@ -238,11 +227,7 @@
         streamManagerRule.streamManager,
         workDispatcher,
         onDeviceDisconnected = {},
-<<<<<<< HEAD
-        pollingIntervalMs = 500L
-=======
-        pollingIntervalMs = 500L,
->>>>>>> 0d09370c
+        pollingIntervalMs = 500L,
       )
     foregroundProcessDetection.start()
 
@@ -301,11 +286,7 @@
         streamManagerRule.streamManager,
         workDispatcher,
         onDeviceDisconnected = {},
-<<<<<<< HEAD
-        pollingIntervalMs = 500L
-=======
-        pollingIntervalMs = 500L,
->>>>>>> 0d09370c
+        pollingIntervalMs = 500L,
       )
     foregroundProcessDetection1.start()
 
@@ -323,11 +304,7 @@
         streamManagerRule.streamManager,
         workDispatcher,
         onDeviceDisconnected = {},
-<<<<<<< HEAD
-        pollingIntervalMs = 500L
-=======
-        pollingIntervalMs = 500L,
->>>>>>> 0d09370c
+        pollingIntervalMs = 500L,
       )
     foregroundProcessDetection2.start()
 
@@ -391,11 +368,7 @@
         streamManagerRule.streamManager,
         workDispatcher,
         onDeviceDisconnected = {},
-<<<<<<< HEAD
-        pollingIntervalMs = 500L
-=======
-        pollingIntervalMs = 500L,
->>>>>>> 0d09370c
+        pollingIntervalMs = 500L,
       )
     foregroundProcessDetection.start()
 
@@ -453,11 +426,7 @@
         streamManagerRule.streamManager,
         workDispatcher,
         onDeviceDisconnected = {},
-<<<<<<< HEAD
-        pollingIntervalMs = 500L
-=======
-        pollingIntervalMs = 500L,
->>>>>>> 0d09370c
+        pollingIntervalMs = 500L,
       )
     foregroundProcessDetection.start()
 
@@ -504,11 +473,7 @@
         streamManagerRule.streamManager,
         workDispatcher,
         onDeviceDisconnected = {},
-<<<<<<< HEAD
-        pollingIntervalMs = 500L
-=======
-        pollingIntervalMs = 500L,
->>>>>>> 0d09370c
+        pollingIntervalMs = 500L,
       )
     foregroundProcessDetection.start()
 
@@ -585,51 +550,6 @@
   }
 
   @Test
-<<<<<<< HEAD
-  fun testDeviceViewAttributeResetAfterDeviceDisconnect() =
-    runBlockingWithFlagState(true) {
-      val onDeviceDisconnectedSyncChannel = Channel<DeviceDescriptor>()
-      val onDeviceDisconnected: (DeviceDescriptor) -> Unit = {
-        coroutineScope.launch { onDeviceDisconnectedSyncChannel.send(it) }
-      }
-
-      val (deviceModel, processModel) = createDeviceModel(device1)
-      val foregroundProcessDetection =
-        ForegroundProcessDetectionImpl(
-          projectRule.disposable,
-          projectRule.project,
-          deviceModel,
-          processModel,
-          transportClient,
-          mock(),
-          mock(),
-          coroutineScope,
-          streamManagerRule.streamManager,
-          workDispatcher,
-          onDeviceDisconnected,
-          pollingIntervalMs = 500L
-        )
-      foregroundProcessDetection.start()
-
-      connectDevice(device1)
-      handshakeSyncChannel.receive()
-      startTrackingSyncChannel.receive()
-
-      val changed =
-        DebugViewAttributes.getInstance()
-          .set(projectRule.project, device1.toDeviceDescriptor().createProcess("fakeprocess"))
-      assertThat(changed).isTrue()
-
-      disconnectDevice(device1)
-      onDeviceDisconnectedSyncChannel.receive()
-
-      assertThat(adbProperties.debugViewAttributesChangesCount).isEqualTo(2)
-      assertThat(adbProperties.debugViewAttributes).isNull()
-    }
-
-  @Test
-=======
->>>>>>> 0d09370c
   fun testStopPollingDeviceOnlyIfNotSelectedByOtherProjects(): Unit = runBlocking {
     // device model used in first project
     val (deviceModel1, processModel1) = createDeviceModel(device1, device2)
@@ -651,11 +571,7 @@
         streamManagerRule.streamManager,
         workDispatcher,
         onDeviceDisconnected = {},
-<<<<<<< HEAD
-        pollingIntervalMs = 500L
-=======
-        pollingIntervalMs = 500L,
->>>>>>> 0d09370c
+        pollingIntervalMs = 500L,
       )
     foregroundProcessDetection.start()
 
@@ -749,11 +665,7 @@
         streamManagerRule.streamManager,
         workDispatcher,
         onDeviceDisconnected = {},
-<<<<<<< HEAD
-        pollingIntervalMs = 500L
-=======
-        pollingIntervalMs = 500L,
->>>>>>> 0d09370c
+        pollingIntervalMs = 500L,
       )
     foregroundProcessDetection.start()
 
@@ -836,11 +748,7 @@
         streamManagerRule.streamManager,
         workDispatcher,
         onDeviceDisconnected = {},
-<<<<<<< HEAD
-        pollingIntervalMs = 500L
-=======
-        pollingIntervalMs = 500L,
->>>>>>> 0d09370c
+        pollingIntervalMs = 500L,
       )
     foregroundProcessDetection.start()
 
@@ -885,11 +793,7 @@
           streamManagerRule.streamManager,
           workDispatcher,
           onDeviceDisconnected = {},
-<<<<<<< HEAD
-          pollingIntervalMs = 500L
-=======
           pollingIntervalMs = 500L,
->>>>>>> 0d09370c
         )
       foregroundProcessDetection.start()
 
@@ -957,11 +861,7 @@
         streamManagerRule.streamManager,
         workDispatcher,
         onDeviceDisconnected = onDeviceDisconnected,
-<<<<<<< HEAD
-        pollingIntervalMs = 500L
-=======
-        pollingIntervalMs = 500L,
->>>>>>> 0d09370c
+        pollingIntervalMs = 500L,
       )
     foregroundProcessDetection.start()
 
@@ -977,11 +877,7 @@
     verify(layoutInspectorMetrics)
       .logTransportError(
         DynamicLayoutInspectorTransportError.Type.TRANSPORT_OLD_TIMESTAMP_BIGGER_THAN_NEW_TIMESTAMP,
-<<<<<<< HEAD
-        device1.toDeviceDescriptor()
-=======
         device1.toDeviceDescriptor(),
->>>>>>> 0d09370c
       )
 
     disconnectDevice(device1)
@@ -1002,11 +898,7 @@
     verify(layoutInspectorMetrics)
       .logTransportError(
         DynamicLayoutInspectorTransportError.Type.TRANSPORT_OLD_TIMESTAMP_BIGGER_THAN_NEW_TIMESTAMP,
-<<<<<<< HEAD
-        device2.toDeviceDescriptor()
-=======
         device2.toDeviceDescriptor(),
->>>>>>> 0d09370c
       )
 
     verifyNoMoreInteractions(layoutInspectorMetrics)
@@ -1037,11 +929,7 @@
         streamManagerRule.streamManager,
         workDispatcher,
         onDeviceDisconnected = {},
-<<<<<<< HEAD
-        pollingIntervalMs = 500L
-=======
-        pollingIntervalMs = 500L,
->>>>>>> 0d09370c
+        pollingIntervalMs = 500L,
       )
     foregroundProcessDetection.start()
 
@@ -1089,11 +977,7 @@
         streamManagerRule.streamManager,
         workDispatcher,
         onDeviceDisconnected = {},
-<<<<<<< HEAD
-        pollingIntervalMs = 500L
-=======
-        pollingIntervalMs = 500L,
->>>>>>> 0d09370c
+        pollingIntervalMs = 500L,
       )
     foregroundProcessDetection.start()
 
@@ -1154,11 +1038,7 @@
         streamManagerRule.streamManager,
         workDispatcher,
         onDeviceDisconnected = {},
-<<<<<<< HEAD
-        pollingIntervalMs = 500L
-=======
-        pollingIntervalMs = 500L,
->>>>>>> 0d09370c
+        pollingIntervalMs = 500L,
       )
     foregroundProcessDetection.start()
 
@@ -1191,11 +1071,7 @@
         streamManagerRule.streamManager,
         workDispatcher,
         onDeviceDisconnected = onDeviceDisconnected,
-<<<<<<< HEAD
-        pollingIntervalMs = 500L
-=======
-        pollingIntervalMs = 500L,
->>>>>>> 0d09370c
+        pollingIntervalMs = 500L,
       )
     foregroundProcessDetection.start()
 
@@ -1265,11 +1141,7 @@
   private fun assertEqual(
     newForegroundProcess: NewForegroundProcess,
     device: Common.Device,
-<<<<<<< HEAD
-    foregroundProcess: ForegroundProcess
-=======
     foregroundProcess: ForegroundProcess,
->>>>>>> 0d09370c
   ) {
     assertThat(newForegroundProcess.device).isEqualTo(device.toDeviceDescriptor())
     assertThat(newForegroundProcess.foregroundProcess).isEqualTo(foregroundProcess)
@@ -1277,11 +1149,7 @@
 
   private fun sendForegroundProcessEvent(
     device: Common.Device,
-<<<<<<< HEAD
-    foregroundProcess: ForegroundProcess
-=======
     foregroundProcess: ForegroundProcess,
->>>>>>> 0d09370c
   ) {
     val stream = deviceToStreamMap[device]!!
     val event = createForegroundProcessEvent(foregroundProcess, stream)
@@ -1304,11 +1172,7 @@
         device.manufacturer,
         device.model,
         device.version,
-<<<<<<< HEAD
-        device.apiLevel.toString()
-=======
         device.apiLevel.toString(),
->>>>>>> 0d09370c
       )
     }
   }
@@ -1326,11 +1190,7 @@
 
   private fun createDeviceModel(
     devices: List<Common.Device>,
-<<<<<<< HEAD
-    testProcessDiscovery: TestProcessDiscovery = TestProcessDiscovery()
-=======
     testProcessDiscovery: TestProcessDiscovery = TestProcessDiscovery(),
->>>>>>> 0d09370c
   ): Pair<DeviceModel, ProcessesModel> {
     devices.forEach { testProcessDiscovery.addDevice(it.toDeviceDescriptor()) }
     val processModel = ProcessesModel(testProcessDiscovery)
@@ -1339,11 +1199,7 @@
 
   private fun createForegroundProcessEvent(
     foregroundProcess: ForegroundProcess,
-<<<<<<< HEAD
-    stream: Common.Stream
-=======
     stream: Common.Stream,
->>>>>>> 0d09370c
   ): Common.Event {
     val eventBuilder = Common.Event.newBuilder()
     return eventBuilder
@@ -1394,11 +1250,7 @@
 
   private fun FakeTransportService.setCommandHandler(
     command: Command.CommandType,
-<<<<<<< HEAD
-    block: (Command) -> Unit
-=======
     block: (Command) -> Unit,
->>>>>>> 0d09370c
   ) {
     setCommandHandler(
       command,
@@ -1406,11 +1258,7 @@
         override fun handleCommand(command: Command, events: MutableList<Common.Event>) {
           block.invoke(command)
         }
-<<<<<<< HEAD
-      }
-=======
       },
->>>>>>> 0d09370c
     )
   }
 
@@ -1426,11 +1274,7 @@
   /** Class containing all the information provided when a new foreground process shows up. */
   private data class NewForegroundProcess(
     val device: DeviceDescriptor,
-<<<<<<< HEAD
-    val foregroundProcess: ForegroundProcess
-=======
     val foregroundProcess: ForegroundProcess,
->>>>>>> 0d09370c
   )
 
   @Suppress("SameParameterValue")
