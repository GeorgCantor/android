--- conflicted
+++ resolved
@@ -83,11 +83,7 @@
           BackgroundTaskCallStack(timestamp, backgroundTaskEvent.backgroundTaskEvent.stacktrace)
         )
       }
-<<<<<<< HEAD
-      else -> { }
-=======
       else -> {}
->>>>>>> 574fcae1
     }
   }
 }