/*
 * Copyright 2000-2010 JetBrains s.r.o.
 *
 * Licensed under the Apache License, Version 2.0 (the "License");
 * you may not use this file except in compliance with the License.
 * You may obtain a copy of the License at
 *
 * http://www.apache.org/licenses/LICENSE-2.0
 *
 * Unless required by applicable law or agreed to in writing, software
 * distributed under the License is distributed on an "AS IS" BASIS,
 * WITHOUT WARRANTIES OR CONDITIONS OF ANY KIND, either express or implied.
 * See the License for the specific language governing permissions and
 * limitations under the License.
 */

package com.android.tools.idea.monitor;

import com.android.ddmlib.AndroidDebugBridge;
import com.android.ddmlib.ClientData;
import com.android.tools.idea.ddms.*;
import com.android.tools.idea.ddms.actions.DumpSysActions;
import com.android.tools.idea.ddms.actions.ScreenRecorderAction;
import com.android.tools.idea.ddms.actions.ScreenshotAction;
import com.android.tools.idea.ddms.actions.TerminateVMAction;
import com.android.tools.idea.ddms.adb.AdbService;
import com.android.tools.idea.logcat.AndroidLogcatView;
import com.android.tools.idea.monitor.cpu.CpuMonitorView;
import com.android.tools.idea.monitor.gpu.GpuMonitorView;
import com.android.tools.idea.monitor.memory.MemoryMonitorView;
import com.android.tools.idea.monitor.network.NetworkMonitorView;
import com.google.common.util.concurrent.FutureCallback;
import com.google.common.util.concurrent.Futures;
import com.google.common.util.concurrent.ListenableFuture;
import com.intellij.ProjectTopics;
import com.intellij.execution.ExecutionManager;
import com.intellij.execution.filters.HyperlinkInfo;
import com.intellij.execution.ui.ConsoleView;
import com.intellij.execution.ui.ConsoleViewContentType;
import com.intellij.execution.ui.RunnerLayoutUi;
import com.intellij.execution.ui.layout.PlaceInGrid;
import com.intellij.facet.ProjectFacetManager;
import com.intellij.openapi.actionSystem.ActionGroup;
import com.intellij.openapi.actionSystem.ActionPlaces;
import com.intellij.openapi.actionSystem.DefaultActionGroup;
import com.intellij.openapi.actionSystem.Separator;
import com.intellij.openapi.application.ApplicationManager;
import com.intellij.openapi.application.ApplicationNamesInfo;
import com.intellij.openapi.diagnostic.Logger;
import com.intellij.openapi.module.Module;
import com.intellij.openapi.project.DumbAware;
import com.intellij.openapi.project.Project;
import com.intellij.openapi.roots.ModuleRootAdapter;
import com.intellij.openapi.roots.ModuleRootEvent;
import com.intellij.openapi.ui.Messages;
import com.intellij.openapi.util.Comparing;
import com.intellij.openapi.util.Key;
import com.intellij.openapi.wm.ToolWindow;
import com.intellij.openapi.wm.ToolWindowFactory;
import com.intellij.openapi.wm.ToolWindowManager;
import com.intellij.openapi.wm.ex.ToolWindowManagerAdapter;
import com.intellij.openapi.wm.ex.ToolWindowManagerEx;
import com.intellij.ui.IdeBorderFactory;
import com.intellij.ui.SideBorder;
import com.intellij.ui.components.JBLoadingPanel;
import com.intellij.ui.content.Content;
import com.intellij.ui.content.ContentManager;
import com.intellij.util.messages.MessageBusConnection;
import icons.AndroidIcons;
import org.jetbrains.android.facet.AndroidFacet;
import org.jetbrains.android.maven.AndroidMavenUtil;
import org.jetbrains.android.run.AndroidDebugRunner;
import org.jetbrains.android.sdk.AndroidPlatform;
import org.jetbrains.android.sdk.AndroidSdkUtils;
import org.jetbrains.android.util.AndroidBundle;
import org.jetbrains.annotations.NonNls;
import org.jetbrains.annotations.NotNull;
import org.jetbrains.annotations.Nullable;

import javax.swing.*;
import java.awt.*;
import java.io.File;
import java.util.List;

/**
 * @author Eugene.Kudelevsky
 */
public class AndroidToolWindowFactory implements ToolWindowFactory, DumbAware {
  public static final String TOOL_WINDOW_ID = AndroidBundle.message("android.logcat.title");

  @NonNls private static final String ADBLOGS_CONTENT_ID = "AdbLogsContent";
  public static final Key<DevicePanel> DEVICES_PANEL_KEY = Key.create("DevicePanel");

  @Override
  public void createToolWindowContent(@NotNull final Project project, @NotNull final ToolWindow toolWindow) {
    // In order to use the runner layout ui, the runner infrastructure needs to be initialized.
    // Otherwise it is not possible to for example drag one of the tabs out of the tool window.
    // The object that needs to be created is the content manager of the execution manager for this project.
    ExecutionManager.getInstance(project).getContentManager();

    RunnerLayoutUi layoutUi = RunnerLayoutUi.Factory.getInstance(project).create("Android", "Android", "Android", project);

    toolWindow.setIcon(AndroidIcons.AndroidToolWindow);
    toolWindow.setAvailable(true, null);
    toolWindow.setToHideOnEmptyContent(true);
    toolWindow.setTitle(TOOL_WINDOW_ID);

    DeviceContext deviceContext = new DeviceContext();

    // TODO Remove global handlers. These handlers are global, but are set per project.
    // if there are two projects opened, things go very wrong.
    ClientData.setMethodProfilingHandler(new OpenVmTraceHandler(project));

    Content logcatContent = createLogcatContent(layoutUi, project, deviceContext);
    final AndroidLogcatView logcatView = logcatContent.getUserData(AndroidLogcatView.ANDROID_LOGCAT_VIEW_KEY);
    assert logcatView != null;
    logcatContent.setSearchComponent(logcatView.createSearchComponent());
    layoutUi.addContent(logcatContent, 0, PlaceInGrid.center, false);

    Content memoryContent = createMemoryContent(layoutUi, project, deviceContext);
    layoutUi.addContent(memoryContent, 1, PlaceInGrid.center, false);

    Content cpuContent = createCpuContent(layoutUi, project, deviceContext);
    layoutUi.addContent(cpuContent, 2, PlaceInGrid.center, false);

    Content gpuContent = createGpuContent(layoutUi, project, deviceContext);
    layoutUi.addContent(gpuContent, 3, PlaceInGrid.center, false);

    Content networkContent = createNetworkContent(layoutUi, project, deviceContext);
    layoutUi.addContent(networkContent, 4, PlaceInGrid.center, false);

    layoutUi.getOptions().setLeftToolbar(getToolbarActions(project, deviceContext), ActionPlaces.UNKNOWN);

    final JBLoadingPanel loadingPanel = new JBLoadingPanel(new BorderLayout(), project);

    DevicePanel devicePanel = new DevicePanel(project, deviceContext);
    JPanel panel = devicePanel.getComponent();
    panel.setBorder(IdeBorderFactory.createBorder(SideBorder.BOTTOM));
    loadingPanel.add(panel, BorderLayout.NORTH);
    loadingPanel.add(layoutUi.getComponent(), BorderLayout.CENTER);

    final ContentManager contentManager = toolWindow.getContentManager();
    Content c = contentManager.getFactory().createContent(loadingPanel, "", true);

    // Store references to the logcat & device panel views, so that these views can be retrieved directly from
    // the DDMS tool window. (e.g. to clear logcat before a launch, select a particular device, etc)
    c.putUserData(AndroidLogcatView.ANDROID_LOGCAT_VIEW_KEY, logcatView);
    c.putUserData(DEVICES_PANEL_KEY, devicePanel);

    contentManager.addContent(c);

    ApplicationManager.getApplication().invokeLater(new Runnable() {
      @Override
      public void run() {
        logcatView.activate();
        final ToolWindow window = ToolWindowManager.getInstance(project).getToolWindow(TOOL_WINDOW_ID);
        if (window != null && window.isVisible()) {
          ConsoleView console = logcatView.getLogConsole().getConsole();
          if (console != null) {
            checkFacetAndSdk(project, console);
          }
        }
      }
    }, project.getDisposed());

    final File adb = AndroidSdkUtils.getAdb(project);
    if (adb == null) {
      return;
    }

    loadingPanel.setLoadingText("Initializing ADB");
    loadingPanel.startLoading();

    ListenableFuture<AndroidDebugBridge> future = AdbService.getInstance().getDebugBridge(adb);
    Futures.addCallback(future, new FutureCallback<AndroidDebugBridge>() {
      @Override
      public void onSuccess(@Nullable AndroidDebugBridge bridge) {
        Logger.getInstance(AndroidToolWindowFactory.class).info("Successfully obtained debug bridge");
        loadingPanel.stopLoading();
      }

      @Override
      public void onFailure(Throwable t) {
        loadingPanel.stopLoading();

        // If we cannot connect to ADB in a reasonable amount of time (10 seconds timeout in AdbService), then something is seriously
        // wrong. The only identified reason so far is that some machines have incompatible versions of adb that were already running.
        // e.g. Genymotion, some HTC flashing software, Ubuntu's adb package may all conflict with the version of adb in the SDK.
        Logger.getInstance(AndroidToolWindowFactory.class).info("Unable to obtain debug bridge", t);
<<<<<<< HEAD
        String msg = String.format("Unable to establish a connection to adb.\n\n" +
                                   "This usually happens if you have an incompatible version of adb running already.\n" +
                                   "Try re-opening %1$s after killing any existing adb daemons.\n\n" +
                                   "If this happens repeatedly, please file a bug at http://b.android.com including the following:\n" +
                                   "  1. Output of the command: '%2$s devices'\n" +
                                   "  2. Your idea.log file (Help | Show Log in Explorer)\n", ApplicationNamesInfo.getInstance().getProductName(), adb.getAbsolutePath());
=======
        String msg;
        if (t.getMessage() != null) {
          msg = t.getMessage();
        }
        else {
          msg = String.format("Unable to establish a connection to adb.\n\n" +
                              "Check the Event Log for possible issues.\n" +
                              "This can happen if you have an incompatible version of adb running already.\n" +
                              "Try re-opening Studio after killing any existing adb daemons.\n\n" +
                              "If this happens repeatedly, please file a bug at http://b.android.com including the following:\n" +
                              "  1. Output of the command: '%1$s devices'\n" +
                              "  2. Your idea.log file (Help | Show Log in Explorer)\n", adb.getAbsolutePath());
        }
>>>>>>> 1e7fb416
        Messages.showErrorDialog(msg, "ADB Connection Error");
      }
    }, EdtExecutor.INSTANCE);
  }

  private static Content createMemoryContent(@NotNull RunnerLayoutUi layoutUi,
                                             @NotNull Project project,
                                             @NotNull DeviceContext deviceContext) {
    MemoryMonitorView view = new MemoryMonitorView(project, deviceContext);
    Content content = layoutUi.createContent("Memory", view.createComponent(), "Memory", AndroidIcons.MemoryMonitor, null);
    content.setCloseable(false);
    return content;
  }

  private static Content createCpuContent(@NotNull RunnerLayoutUi layoutUi,
                                          @NotNull Project project,
                                          @NotNull DeviceContext deviceContext) {
    CpuMonitorView view = new CpuMonitorView(project, deviceContext);
    Content content = layoutUi.createContent("CPU", view.createComponent(), "CPU", AndroidIcons.CpuMonitor, null);
    content.setCloseable(false);
    return content;
  }

  private static Content createGpuContent(@NotNull RunnerLayoutUi layoutUi,
                                          @NotNull Project project,
                                          @NotNull DeviceContext deviceContext) {
    GpuMonitorView view = new GpuMonitorView(project, deviceContext);
    Content content = layoutUi.createContent("GPU", view.createComponent(), "GPU", AndroidIcons.GpuMonitor, null);
    content.setCloseable(false);
    return content;
  }

  private static Content createNetworkContent(@NotNull RunnerLayoutUi layoutUi,
                                              @NotNull Project project,
                                              @NotNull DeviceContext deviceContext) {
    NetworkMonitorView view = new NetworkMonitorView(project, deviceContext);
    Content content = layoutUi.createContent("Network", view.createComponent(), "Network", AndroidIcons.NetworkMonitor, null);
    content.setCloseable(false);
    return content;
  }

  @NotNull
  public ActionGroup getToolbarActions(Project project, DeviceContext deviceContext) {
    DefaultActionGroup group = new DefaultActionGroup();

    group.add(new ScreenshotAction(project, deviceContext));
    group.add(new ScreenRecorderAction(project, deviceContext));
    group.add(DumpSysActions.create(project, deviceContext));
    //group.add(new MyFileExplorerAction());
    group.add(new Separator());

    group.add(new TerminateVMAction(deviceContext));
    //group.add(new MyAllocationTrackerAction());
    //group.add(new Separator());

    return group;
  }

  private static Content createLogcatContent(RunnerLayoutUi layoutUi, final Project project, DeviceContext deviceContext) {
    final AndroidLogcatView logcatView = new AndroidLogcatView(project, deviceContext) {
      @Override
      protected boolean isActive() {
        ToolWindow window = ToolWindowManager.getInstance(project).getToolWindow(TOOL_WINDOW_ID);
        return window.isVisible();
      }
    };
    ToolWindowManagerEx.getInstanceEx(project).addToolWindowManagerListener(new ToolWindowManagerAdapter() {
      boolean myToolWindowVisible;

      @Override
      public void stateChanged() {
        ToolWindow window = ToolWindowManager.getInstance(project).getToolWindow(TOOL_WINDOW_ID);
        if (window != null) {
          boolean visible = window.isVisible();
          if (visible != myToolWindowVisible) {
            myToolWindowVisible = visible;
            logcatView.activate();
            if (visible) {
              ConsoleView console = logcatView.getLogConsole().getConsole();
              if (console != null) {
                checkFacetAndSdk(project, console);
              }
            }
          }
        }
      }
    });

    final MessageBusConnection connection = project.getMessageBus().connect(project);
    connection.subscribe(ProjectTopics.PROJECT_ROOTS, new MyAndroidPlatformListener(logcatView));

    JPanel logcatContentPanel = logcatView.getContentPanel();

    final Content logcatContent =
      layoutUi.createContent(AndroidDebugRunner.ANDROID_LOGCAT_CONTENT_ID, logcatContentPanel, "logcat", AndroidIcons.Ddms.Logcat, null);
    logcatContent.putUserData(AndroidLogcatView.ANDROID_LOGCAT_VIEW_KEY, logcatView);
    logcatContent.setDisposer(logcatView);
    logcatContent.setCloseable(false);
    logcatContent.setPreferredFocusableComponent(logcatContentPanel);

    return logcatContent;
  }

  private static void checkFacetAndSdk(Project project, @NotNull final ConsoleView console) {
    final List<AndroidFacet> facets = ProjectFacetManager.getInstance(project).getFacets(AndroidFacet.ID);

    if (facets.size() == 0) {
      console.clear();
      console.print(AndroidBundle.message("android.logcat.no.android.facets.error"), ConsoleViewContentType.ERROR_OUTPUT);
      return;
    }

    final AndroidFacet facet = facets.get(0);
    AndroidPlatform platform = facet.getConfiguration().getAndroidPlatform();
    if (platform == null) {
      console.clear();
      final Module module = facet.getModule();

      if (!AndroidMavenUtil.isMavenizedModule(module)) {
        console.print("Please ", ConsoleViewContentType.ERROR_OUTPUT);
        console.printHyperlink("configure", new HyperlinkInfo() {
          @Override
          public void navigate(Project project) {
            AndroidSdkUtils.openModuleDependenciesConfigurable(module);
          }
        });
        console.print(" Android SDK\n", ConsoleViewContentType.ERROR_OUTPUT);
      }
      else {
        console.print(AndroidBundle.message("android.maven.cannot.parse.android.sdk.error", module.getName()) + '\n',
                      ConsoleViewContentType.ERROR_OUTPUT);
      }
    }
  }

  private static class MyAndroidPlatformListener extends ModuleRootAdapter {
    private final Project myProject;
    private final AndroidLogcatView myView;

    private AndroidPlatform myPrevPlatform;

    private MyAndroidPlatformListener(@NotNull AndroidLogcatView view) {
      myProject = view.getProject();
      myView = view;
      myPrevPlatform = getPlatform();
    }

    @Override
    public void rootsChanged(ModuleRootEvent event) {
      final ToolWindow window = ToolWindowManager.getInstance(myProject).getToolWindow(TOOL_WINDOW_ID);
      if (window == null) {
        return;
      }

      if (window.isDisposed() || !window.isVisible()) {
        return;
      }

      AndroidPlatform newPlatform = getPlatform();

      if (!Comparing.equal(myPrevPlatform, newPlatform)) {
        myPrevPlatform = newPlatform;
        ApplicationManager.getApplication().invokeLater(new Runnable() {
          @Override
          public void run() {
            if (!window.isDisposed() && window.isVisible()) {
              myView.activate();
            }
          }
        });
      }
    }

    @Nullable
    private AndroidPlatform getPlatform() {
      AndroidPlatform newPlatform = null;
      final List<AndroidFacet> facets = ProjectFacetManager.getInstance(myProject).getFacets(AndroidFacet.ID);
      if (facets.size() > 0) {
        final AndroidFacet facet = facets.get(0);
        newPlatform = facet.getConfiguration().getAndroidPlatform();
      }
      return newPlatform;
    }
  }
}<|MERGE_RESOLUTION|>--- conflicted
+++ resolved
@@ -45,7 +45,6 @@
 import com.intellij.openapi.actionSystem.DefaultActionGroup;
 import com.intellij.openapi.actionSystem.Separator;
 import com.intellij.openapi.application.ApplicationManager;
-import com.intellij.openapi.application.ApplicationNamesInfo;
 import com.intellij.openapi.diagnostic.Logger;
 import com.intellij.openapi.module.Module;
 import com.intellij.openapi.project.DumbAware;
@@ -187,14 +186,6 @@
         // wrong. The only identified reason so far is that some machines have incompatible versions of adb that were already running.
         // e.g. Genymotion, some HTC flashing software, Ubuntu's adb package may all conflict with the version of adb in the SDK.
         Logger.getInstance(AndroidToolWindowFactory.class).info("Unable to obtain debug bridge", t);
-<<<<<<< HEAD
-        String msg = String.format("Unable to establish a connection to adb.\n\n" +
-                                   "This usually happens if you have an incompatible version of adb running already.\n" +
-                                   "Try re-opening %1$s after killing any existing adb daemons.\n\n" +
-                                   "If this happens repeatedly, please file a bug at http://b.android.com including the following:\n" +
-                                   "  1. Output of the command: '%2$s devices'\n" +
-                                   "  2. Your idea.log file (Help | Show Log in Explorer)\n", ApplicationNamesInfo.getInstance().getProductName(), adb.getAbsolutePath());
-=======
         String msg;
         if (t.getMessage() != null) {
           msg = t.getMessage();
@@ -208,7 +199,6 @@
                               "  1. Output of the command: '%1$s devices'\n" +
                               "  2. Your idea.log file (Help | Show Log in Explorer)\n", adb.getAbsolutePath());
         }
->>>>>>> 1e7fb416
         Messages.showErrorDialog(msg, "ADB Connection Error");
       }
     }, EdtExecutor.INSTANCE);
