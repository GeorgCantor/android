/*
 * Copyright (C) 2015 The Android Open Source Project
 *
 * Licensed under the Apache License, Version 2.0 (the "License");
 * you may not use this file except in compliance with the License.
 * You may obtain a copy of the License at
 *
 *      http://www.apache.org/licenses/LICENSE-2.0
 *
 * Unless required by applicable law or agreed to in writing, software
 * distributed under the License is distributed on an "AS IS" BASIS,
 * WITHOUT WARRANTIES OR CONDITIONS OF ANY KIND, either express or implied.
 * See the License for the specific language governing permissions and
 * limitations under the License.
 */
package com.android.tools.idea.avdmanager;

import com.android.repository.io.FileOpUtils;
import com.android.resources.Density;
import com.android.resources.ScreenOrientation;
import com.android.resources.ScreenSize;
import com.android.sdklib.ISystemImage;
import com.android.sdklib.devices.Device;
import com.android.sdklib.devices.DeviceManager;
import com.android.sdklib.devices.Storage;
import com.android.sdklib.internal.avd.AvdInfo;
import com.android.sdklib.internal.avd.AvdManager;
import com.android.sdklib.internal.avd.GpuMode;
import com.android.sdklib.internal.avd.HardwareProperties;
<<<<<<< HEAD
import com.android.tools.idea.observable.core.*;
=======
import com.android.tools.idea.log.LogWrapper;
import com.android.tools.idea.observable.core.*;
import com.android.tools.idea.sdk.AndroidSdks;
import com.android.tools.idea.sdk.progress.StudioLoggerProgressIndicator;
>>>>>>> abbea60e
import com.android.tools.idea.wizard.model.WizardModel;
import com.google.common.base.Objects;
import com.google.common.base.Strings;
import com.google.common.collect.Maps;
import com.intellij.icons.AllIcons;
import com.intellij.openapi.application.ApplicationManager;
import com.intellij.openapi.application.ModalityState;
import com.intellij.openapi.diagnostic.Logger;
import com.intellij.openapi.project.Project;
import com.intellij.openapi.ui.Messages;
import com.intellij.openapi.util.io.FileUtil;
import com.intellij.util.containers.hash.HashMap;
import org.jetbrains.annotations.NotNull;
import org.jetbrains.annotations.Nullable;

import java.io.File;
import java.util.List;
import java.util.Locale;
import java.util.Map;
import java.util.concurrent.atomic.AtomicReference;

import static com.android.sdklib.internal.avd.AvdManager.AVD_INI_DISPLAY_NAME;
import static com.google.common.base.Strings.nullToEmpty;

/**
 * {@link WizardModel} containing useful configuration settings for defining an AVD image.
 *
 * See also {@link AvdDeviceData}, which these options supplement.
 */
public final class AvdOptionsModel extends WizardModel {
<<<<<<< HEAD
  final static int MAX_NUMBER_OF_CORES = Runtime.getRuntime().availableProcessors() / 2;
  final static int RECOMMENDED_NUMBER_OF_CORES = Integer.min(4, MAX_NUMBER_OF_CORES);
=======
  static final int MAX_NUMBER_OF_CORES = Runtime.getRuntime().availableProcessors() / 2;
  static final int RECOMMENDED_NUMBER_OF_CORES = Integer.min(4, MAX_NUMBER_OF_CORES);

  private static final Storage minGeneralInternalMemSize = new Storage(200, Storage.Unit.MiB);
  private static final Storage minPlayStoreInternalMemSize = new Storage(2, Storage.Unit.GiB);
  private static final Storage minGeneralSdSize = new Storage(10, Storage.Unit.MiB);
  private static final Storage minPlayStoreSdSize = new Storage(100, Storage.Unit.MiB);

>>>>>>> abbea60e
  private final AvdInfo myAvdInfo;

  /**
   * The 'myUseQemu2' is used to name the family of virtual hardware boards
   * supported by the QEMU2 engines (which is different from the one for the classic engines, called 'goldfish').
   */
  private BoolProperty myUseQemu2 = new BoolValueProperty(true);

  private StringProperty myAvdId = new StringValueProperty();
  private StringProperty myAvdDisplayName = new StringValueProperty();

  private ObjectProperty<Storage> myInternalStorage = new ObjectValueProperty<>(AvdWizardUtils.DEFAULT_INTERNAL_STORAGE);
  private ObjectProperty<ScreenOrientation> mySelectedAvdOrientation =
    new ObjectValueProperty<>(ScreenOrientation.PORTRAIT);
  private ObjectProperty<AvdCamera> mySelectedAvdFrontCamera;
  private ObjectProperty<AvdCamera> mySelectedAvdBackCamera;

  private BoolProperty myHasDeviceFrame = new BoolValueProperty(true);
  private BoolProperty myUseExternalSdCard = new BoolValueProperty(false);
  private BoolProperty myUseBuiltInSdCard = new BoolValueProperty(true);
  private ObjectProperty<AvdNetworkSpeed> mySelectedNetworkSpeed =
    new ObjectValueProperty<>(AvdWizardUtils.DEFAULT_NETWORK_SPEED);
  private ObjectProperty<AvdNetworkLatency> mySelectedNetworkLatency =
    new ObjectValueProperty<>(AvdWizardUtils.DEFAULT_NETWORK_LATENCY);

  private StringProperty mySystemImageName = new StringValueProperty();
  private StringProperty mySystemImageDetails = new StringValueProperty();

  private OptionalProperty<Integer> myCpuCoreCount = new OptionalValueProperty<>(RECOMMENDED_NUMBER_OF_CORES);
  private ObjectProperty<Storage> myVmHeapStorage = new ObjectValueProperty<>(new Storage(16, Storage.Unit.MiB));

  private StringProperty myExternalSdCardLocation = new StringValueProperty();
  private OptionalProperty<Storage> mySdCardStorage = new OptionalValueProperty<>(new Storage(100, Storage.Unit.MiB));

  private BoolProperty myUseHostGpu = new BoolValueProperty(true);
  private BoolProperty myColdBoot = new BoolValueProperty(false);
  private OptionalProperty<GpuMode> myHostGpuMode = new OptionalValueProperty<>(GpuMode.AUTO);
  private BoolProperty myEnableHardwareKeyboard = new BoolValueProperty(true);

  private BoolProperty myIsInEditMode = new BoolValueProperty();
  private BoolProperty myRemovePreviousAvd = new BoolValueProperty(true); // Assume 'rename', not 'duplicate'

  private OptionalProperty<File> myBackupSkinFile = new OptionalValueProperty<>();
  private OptionalProperty<SystemImageDescription> mySystemImage = new OptionalValueProperty<>();
  private OptionalProperty<Device> myDevice = new OptionalValueProperty<>();

  private ObservableString existingSdLocation = new StringValueProperty();
  private ObservableObject<Storage> myOriginalSdCard;

  private AvdDeviceData myAvdDeviceData;
  private AvdInfo myCreatedAvd;

  public void setAsCopy() {
<<<<<<< HEAD
    // Copying this AVD. Adjust its name and don't
    // remove the original version.
    myAvdDisplayName.set("Copy_of_" + myAvdDisplayName.get());
=======
    // Copying this AVD. Adjust its name.
    String originalName = myAvdDisplayName.get();
    String newName = "Copy_of_" + originalName;
    for (int copyNum = 2;
         AvdManagerConnection.getDefaultAvdManagerConnection().findAvdWithName(newName);
         copyNum++) {
      // Dang, that name's already in use. Try again.
      newName = "Copy_" + copyNum + "_of_" + originalName;
    }
    myAvdDisplayName.set(newName);
    // Don't remove the original AVD
>>>>>>> abbea60e
    myRemovePreviousAvd.set(false);
  }

  public AvdOptionsModel(@Nullable AvdInfo avdInfo) {
    myAvdInfo = avdInfo;
    myAvdDeviceData = new AvdDeviceData();

    boolean supportsVirtualCamera = EmulatorAdvFeatures.emulatorSupportsVirtualScene(
            AndroidSdks.getInstance().tryToChooseSdkHandler(),
            new StudioLoggerProgressIndicator(AvdOptionsModel.class),
            new LogWrapper(Logger.getInstance(AvdOptionsModel.class)));
    mySelectedAvdFrontCamera = new ObjectValueProperty<>(AvdCamera.EMULATED);
    mySelectedAvdBackCamera = new ObjectValueProperty<>(
            supportsVirtualCamera ? AvdCamera.VIRTUAL_SCENE : AvdCamera.EMULATED);

    if (myAvdInfo != null) {
      updateValuesWithAvdInfo(myAvdInfo);
    }
    else {
      updateValuesFromHardwareProperties();
    }
    myDevice.addListener(sender -> {
      if (myDevice.get().isPresent()) {
        myAvdDeviceData.updateValuesFromDevice(myDevice.getValue(), mySystemImage.getValueOrNull());
        myVmHeapStorage.set(calculateInitialVmHeap(myAvdDeviceData));
      }
    });
    mySystemImage.addListener(sender -> {
      if (myDevice.get().isPresent()) {
        myAvdDeviceData.updateSkinFromDeviceAndSystemImage(myDevice.getValue(), mySystemImage.getValueOrNull());
      }
    });
  }

  public boolean isPlayStoreCompatible() {
    return myDevice != null &&
           myDevice.isPresent().get() &&
           myDevice.getValue().hasPlayStore() &&
           mySystemImage.isPresent().get() &&
           mySystemImage.getValue().getSystemImage().hasPlayStore();
  }

  public Storage minSdCardSize() {
    return isPlayStoreCompatible() ? minPlayStoreSdSize : minGeneralSdSize;
  }

  public Storage minInternalMemSize() {
    return isPlayStoreCompatible() ? minPlayStoreInternalMemSize : minGeneralInternalMemSize;
  }

  /**
   * Ensure that the SD card size and internal memory
   * size are large enough. (If a device is Play Store
   * enabled, a larger size is required.)
   */
  public void ensureMinimumMemory() {
    if (mySdCardStorage.getValue().lessThan(minSdCardSize())) {
      mySdCardStorage.setValue(minSdCardSize());
    }
    if (myInternalStorage.get().lessThan(minInternalMemSize())) {
      myInternalStorage.set(minInternalMemSize());
    }
  }

  /**
   * Decodes the given string from the INI file and returns a {@link Storage} of
   * corresponding size.
   */
  @Nullable
  private static Storage getStorageFromIni(@Nullable String iniString) {
    if (iniString == null) {
      return null;
    }
    String numString = iniString.substring(0, iniString.length() - 1);
    char unitChar = iniString.charAt(iniString.length() - 1);
    Storage.Unit selectedUnit = null;
    for (Storage.Unit u : Storage.Unit.values()) {
      if (u.toString().charAt(0) == unitChar) {
        selectedUnit = u;
        break;
      }
    }
    if (selectedUnit == null) {
      selectedUnit = Storage.Unit.MiB; // Values expressed without a unit read as MB
      numString = iniString;
    }
    try {
      long numLong = Long.parseLong(numString);
      return new Storage(numLong, selectedUnit);
    }
    catch (NumberFormatException e) {
      return null;
    }
  }

  /**
   * Encode the given value as a string that can be placed in the AVD's INI file.
   */
  @NotNull
  private static String toIniString(@NotNull Double value) {
    return String.format(Locale.US, "%f", value);
  }

  /**
   * Encode the given value as a string that can be placed in the AVD's INI file.
   */
  @NotNull
  private static String toIniString(@NotNull File value) {
    return value.getPath();
  }

  /**
   * Encode the given value as a string that can be placed in the AVD's INI file.
   * Example: 10M or 1G
   */
  @NotNull
  public static String toIniString(@NotNull Storage storage, boolean convertToMb) {
    Storage.Unit unit = convertToMb ? Storage.Unit.MiB : storage.getAppropriateUnits();
    String unitString = convertToMb ? "" : unit.toString().substring(0, 1);
    return String.format("%1$d%2$s", storage.getSizeAsUnit(unit), unitString);
  }

  /**
   * Encode the given value as a string that can be placed in the AVD's INI file.
   */
  @NotNull
  private static String toIniString(@NotNull Boolean b) {
    return b ? "yes" : "no";
  }

  /**
   * Decode the given value from an AVD's INI file.
   */
  private static boolean fromIniString(@Nullable String s) {
    return "yes".equals(s);
  }

  @NotNull
  private static String calculateAvdName(@Nullable AvdInfo avdInfo,
                                         @NotNull Map<String, String> hardwareProperties,
                                         @NotNull Device device) {
    if (avdInfo != null) {
      return avdInfo.getName();
    }
    String candidateBase = hardwareProperties.get(AVD_INI_DISPLAY_NAME);
    if (candidateBase == null || candidateBase.isEmpty()) {
      String deviceName = device.getDisplayName().replace(' ', '_');
      String manufacturer = device.getManufacturer().replace(' ', '_');
      candidateBase = String.format("AVD_for_%1$s_by_%2$s", deviceName, manufacturer);
    }
    return AvdWizardUtils.cleanAvdName(AvdManagerConnection.getDefaultAvdManagerConnection(), candidateBase, true);
  }

  @NotNull
  public BoolProperty useQemu2() {
    return myUseQemu2;
  }

  @NotNull
  public StringProperty avdId() {
    return myAvdId;
  }

  @NotNull
  public StringProperty avdDisplayName() {
    return myAvdDisplayName;
  }

  @NotNull
  public ObjectProperty<ScreenOrientation> selectedAvdOrientation() {
    return mySelectedAvdOrientation;
  }

  @NotNull
  public ObjectProperty<AvdCamera> selectedFrontCamera() {
    return mySelectedAvdFrontCamera;
  }

  @NotNull
  public ObjectProperty<AvdCamera> selectedBackCamera() {
    return mySelectedAvdBackCamera;
  }

  @NotNull
  public BoolProperty hasDeviceFrame() {
    return myHasDeviceFrame;
  }

  @NotNull
  public ObjectProperty<AvdNetworkSpeed> selectedNetworkSpeed() {
    return mySelectedNetworkSpeed;
  }

  @NotNull
  public ObjectProperty<AvdNetworkLatency> selectedNetworkLatency() {
    return mySelectedNetworkLatency;
  }

  @NotNull
  public ObjectProperty<Storage> internalStorage() {
    return myInternalStorage;
  }

  @NotNull
  public BoolProperty useExternalSdCard() {
    return myUseExternalSdCard;
  }

  @NotNull
  public BoolProperty useBuiltInSdCard() {
    return myUseBuiltInSdCard;
  }

  @NotNull
  public StringProperty systemImageName() {
    return mySystemImageName;
  }

  @NotNull
  public StringProperty systemImageDetails() {
    return mySystemImageDetails;
  }

  @NotNull
  public ObjectProperty<Storage> vmHeapStorage() {
    return myVmHeapStorage;
  }

  @NotNull
  public OptionalProperty<Integer> cpuCoreCount() {
    return myCpuCoreCount;
  }

  @NotNull
  public OptionalProperty<Storage> sdCardStorage() {
    return mySdCardStorage;
  }

  @NotNull
  public StringProperty externalSdCardLocation() {
    return myExternalSdCardLocation;
  }

  @NotNull
  public BoolProperty useHostGpu() {
    return myUseHostGpu;
  }

  @NotNull
  public BoolProperty useColdBoot() {
    return myColdBoot;
  }

  @NotNull
  public OptionalProperty<GpuMode> hostGpuMode() {
    return myHostGpuMode;
  }

  @NotNull
  public BoolProperty enableHardwareKeyboard(){
    return myEnableHardwareKeyboard;
  }

  @NotNull
  public OptionalProperty<File> backupSkinFile() {
    return myBackupSkinFile;
  }

  @NotNull
  public OptionalProperty<Device> device() {
    return myDevice;
  }

  @NotNull
  public BoolProperty isInEditMode() {
    return myIsInEditMode;
  }

  @NotNull
  public OptionalProperty<SystemImageDescription> systemImage() {
    return mySystemImage;
  }

  @NotNull
  public AvdDeviceData getAvdDeviceData() {
    return myAvdDeviceData;
  }

  private void updateValuesWithAvdInfo(@NotNull AvdInfo avdInfo) {
    List<Device> devices = DeviceManagerConnection.getDefaultDeviceManagerConnection().getDevices();
    Device selectedDevice = null;
    String manufacturer = avdInfo.getDeviceManufacturer();
    String deviceId = avdInfo.getProperties().get(AvdManager.AVD_INI_DEVICE_NAME);
    for (Device device : devices) {
      if (manufacturer.equals(device.getManufacturer()) && deviceId.equals(device.getId())) {
        selectedDevice = device;
        break;
      }
    }

    myDevice.setNullableValue(selectedDevice);
    SystemImageDescription systemImageDescription = null;
    ISystemImage selectedImage = avdInfo.getSystemImage();
    if (selectedImage != null) {
      systemImageDescription = new SystemImageDescription(selectedImage);
      mySystemImage.setValue(systemImageDescription);
    }
    myAvdDeviceData = new AvdDeviceData(selectedDevice, systemImageDescription);

    Map<String, String> properties = avdInfo.getProperties();

    myUseQemu2.set(properties.containsKey(AvdWizardUtils.CPU_CORES_KEY));
    String cpuCoreCount = properties.get(AvdWizardUtils.CPU_CORES_KEY);
    myCpuCoreCount.setValue(cpuCoreCount==null ? 1 : Integer.parseInt(cpuCoreCount));

    Storage storage = getStorageFromIni(properties.get(AvdWizardUtils.RAM_STORAGE_KEY));
    if (storage != null) {
      myAvdDeviceData.ramStorage().set(storage);
    }
    storage = getStorageFromIni(properties.get(AvdWizardUtils.VM_HEAP_STORAGE_KEY));
    if (storage != null) {
      myVmHeapStorage.set(storage);
    }
    storage = getStorageFromIni(properties.get(AvdWizardUtils.INTERNAL_STORAGE_KEY));
    if (storage != null) {
      myInternalStorage.set(storage);
    }

    String sdCardLocation = null;
    if (properties.get(AvdWizardUtils.EXISTING_SD_LOCATION) != null) {
      sdCardLocation = properties.get(AvdWizardUtils.EXISTING_SD_LOCATION);
    }
    else if (properties.get(AvdWizardUtils.SD_CARD_STORAGE_KEY) != null) {
      sdCardLocation = FileUtil.join(avdInfo.getDataFolderPath(), "sdcard.img");
    }
    existingSdLocation = new StringValueProperty(nullToEmpty(sdCardLocation));

    String dataFolderPath = avdInfo.getDataFolderPath();
    File sdLocationFile = null;
    if (sdCardLocation != null) {
      sdLocationFile = new File(sdCardLocation);
    }
    if (sdLocationFile != null) {
      if (Objects.equal(sdLocationFile.getParent(), dataFolderPath)) {
        // the image is in the AVD folder, consider it to be internal
        File sdFile = new File(sdCardLocation);
        Storage sdCardSize = new Storage(sdFile.length());
        myUseExternalSdCard.set(false);
        myUseBuiltInSdCard.set(true);
        myOriginalSdCard = new ObjectValueProperty<>(sdCardSize);
        mySdCardStorage.setValue(sdCardSize);
      }
      else {
        // the image is external
        myUseExternalSdCard.set(true);
        myUseBuiltInSdCard.set(false);
        externalSdCardLocation().set(sdCardLocation);
      }
    }

    myUseHostGpu.set(fromIniString(properties.get(AvdWizardUtils.USE_HOST_GPU_KEY)));
    mySelectedAvdFrontCamera.set(AvdCamera.fromName(properties.get(AvdWizardUtils.FRONT_CAMERA_KEY)));
    mySelectedAvdBackCamera.set(AvdCamera.fromName(properties.get(AvdWizardUtils.BACK_CAMERA_KEY)));
    mySelectedNetworkLatency.set(AvdNetworkLatency.fromName(properties.get(AvdWizardUtils.NETWORK_LATENCY_KEY)));
    mySelectedNetworkSpeed.set(AvdNetworkSpeed.fromName(properties.get(AvdWizardUtils.NETWORK_SPEED_KEY)));
    myEnableHardwareKeyboard.set(fromIniString(properties.get(AvdWizardUtils.HAS_HARDWARE_KEYBOARD_KEY)));
    myAvdDisplayName.set(AvdManagerConnection.getAvdDisplayName(avdInfo));
    myHasDeviceFrame.set(fromIniString(properties.get(AvdWizardUtils.DEVICE_FRAME_KEY)));
    myColdBoot.set(fromIniString(properties.get(AvdWizardUtils.USE_COLD_BOOT)));

    ScreenOrientation screenOrientation = null;
    String orientation = properties.get(HardwareProperties.HW_INITIAL_ORIENTATION);
    if (!Strings.isNullOrEmpty(orientation)) {
      screenOrientation = ScreenOrientation.getByShortDisplayName(orientation);
    }
    mySelectedAvdOrientation.set((screenOrientation == null) ? ScreenOrientation.PORTRAIT : screenOrientation);

    String skinPath = properties.get(AvdWizardUtils.CUSTOM_SKIN_FILE_KEY);
    if (skinPath != null) {
      File skinFile = (skinPath.equals(AvdWizardUtils.NO_SKIN.getPath())) ? AvdWizardUtils.NO_SKIN : new File(skinPath);

      if (skinFile.isDirectory()) {
        myAvdDeviceData.customSkinFile().setValue(skinFile);
      }
    }
    String backupSkinPath = properties.get(AvdWizardUtils.BACKUP_SKIN_FILE_KEY);
    if (backupSkinPath != null) {
      File skinFile = new File(backupSkinPath);
      if (skinFile.isDirectory() || FileUtil.filesEqual(skinFile, AvdWizardUtils.NO_SKIN)) {
        backupSkinFile().setValue(skinFile);
      }
    }
    String modeString = properties.get(AvdWizardUtils.HOST_GPU_MODE_KEY);
    myHostGpuMode.setValue(GpuMode.fromGpuSetting(modeString));

    myIsInEditMode.set(true);
  }

  /**
   * Set the initial internal storage size and sd card storage size, using values from hardware-properties.ini
   */
  private void updateValuesFromHardwareProperties() {
    AvdManagerConnection conn = AvdManagerConnection.getDefaultAvdManagerConnection();
    Storage storage = getStorageFromIni(conn.getSdCardSizeFromHardwareProperties());
    if (storage != null) {
      mySdCardStorage.setValue(storage);
    }
    storage = getStorageFromIni(conn.getInternalStorageSizeFromHardwareProperties());
    // TODO (b/65811265) Currently, internal storage size in hardware-properties.ini is defaulted
    // to 0. In this case, We will skip this default value. When the hardware-properties.ini is
    // updated, we will delete the redundant value check.
    if (storage != null && storage.getSize() != 0) {
      myInternalStorage.set(storage);
    }
  }

  /**
   * Set the initial VM heap size. This is based on the Android CDD minimums for each screen size and density.
   */
  @NotNull
  private static Storage calculateInitialVmHeap(@NotNull AvdDeviceData deviceData) {
    ScreenSize size = AvdScreenData.getScreenSize(deviceData.diagonalScreenSize().get());
    Density density = AvdScreenData.getScreenDensity(deviceData.isTv().get(),
                                                     deviceData.screenDpi().get(),
                                                     deviceData.screenResolutionHeight().get());
    int vmHeapSize = 32;

    // These values are taken from Android 6.0 Compatibility
    // Definition (dated October 16, 2015), section 3.7,
    // Runtime Compatibility (with ANYDPI and NODPI defaulting
    // to MEDIUM).

    if (deviceData.isWear().get()) {
      switch(density) {
        case LOW:
        case ANYDPI:
        case NODPI:
        case MEDIUM:
        case TV:        vmHeapSize =  32; break;
        case HIGH:
        case DPI_280:   vmHeapSize =  36; break;
        case XHIGH:
        case DPI_360:   vmHeapSize =  48; break;
        case DPI_400:   vmHeapSize =  56; break;
        case DPI_420:   vmHeapSize =  64; break;
        case XXHIGH:    vmHeapSize =  88; break;
        case DPI_560:   vmHeapSize = 112; break;
        case XXXHIGH:   vmHeapSize = 154; break;
      }
    } else {
      switch(size) {
        case SMALL:
        case NORMAL:
          switch(density) {
            case LOW:
            case ANYDPI:
            case NODPI:
            case MEDIUM:    vmHeapSize =  32; break;
            case TV:
            case HIGH:
            case DPI_280:   vmHeapSize =  48; break;
            case XHIGH:
            case DPI_360:   vmHeapSize =  80; break;
            case DPI_400:   vmHeapSize =  96; break;
            case DPI_420:   vmHeapSize = 112; break;
            case XXHIGH:    vmHeapSize = 128; break;
            case DPI_560:   vmHeapSize = 192; break;
            case XXXHIGH:   vmHeapSize = 256; break;
          }
          break;
        case LARGE:
          switch(density) {
            case LOW:       vmHeapSize =  32; break;
            case ANYDPI:
            case NODPI:
            case MEDIUM:    vmHeapSize =  48; break;
            case TV:
            case HIGH:      vmHeapSize =  80; break;
            case DPI_280:   vmHeapSize =  96; break;
            case XHIGH:     vmHeapSize = 128; break;
            case DPI_360:   vmHeapSize = 160; break;
            case DPI_400:   vmHeapSize = 192; break;
            case DPI_420:   vmHeapSize = 228; break;
            case XXHIGH:    vmHeapSize = 256; break;
            case DPI_560:   vmHeapSize = 384; break;
            case XXXHIGH:   vmHeapSize = 512; break;
          }
          break;
        case XLARGE:
          switch(density) {
            case LOW:       vmHeapSize =  48; break;
            case ANYDPI:
            case NODPI:
            case MEDIUM:    vmHeapSize =  80; break;
            case TV:
            case HIGH:      vmHeapSize =  96; break;
            case DPI_280:   vmHeapSize = 144; break;
            case XHIGH:     vmHeapSize = 192; break;
            case DPI_360:   vmHeapSize = 240; break;
            case DPI_400:   vmHeapSize = 288; break;
            case DPI_420:   vmHeapSize = 336; break;
            case XXHIGH:    vmHeapSize = 384; break;
            case DPI_560:   vmHeapSize = 576; break;
            case XXXHIGH:   vmHeapSize = 768; break;
          }
          break;
      }
    }
    return new Storage(vmHeapSize, Storage.Unit.MiB);
  }

  /**
   * Returns a map containing all of the properties editable on this wizard to be passed on to the AVD prior to serialization
   */
  private Map<String, Object> generateUserEditedPropertiesMap() {
    HashMap<String, Object> map = new HashMap<>();
    map.put(AvdWizardUtils.DEVICE_DEFINITION_KEY, myDevice);
    map.put(AvdWizardUtils.SYSTEM_IMAGE_KEY, mySystemImage);
    map.put(AvdWizardUtils.AVD_ID_KEY, myAvdId.get());
    map.put(AvdWizardUtils.VM_HEAP_STORAGE_KEY, myVmHeapStorage.get());
    map.put(AvdWizardUtils.DISPLAY_NAME_KEY, myAvdDisplayName.get());
    map.put(AvdWizardUtils.DEFAULT_ORIENTATION_KEY, mySelectedAvdOrientation.get());
    map.put(AvdWizardUtils.RAM_STORAGE_KEY, myAvdDeviceData.ramStorage().get());
    map.put(AvdWizardUtils.IS_IN_EDIT_MODE_KEY, myIsInEditMode.get());
    map.put(AvdWizardUtils.HAS_HARDWARE_KEYBOARD_KEY, myEnableHardwareKeyboard.get());
    map.put(HardwareProperties.HW_INITIAL_ORIENTATION, mySelectedAvdOrientation.get().getShortDisplayValue());
    map.put(AvdWizardUtils.USE_HOST_GPU_KEY, myUseHostGpu.get());
    map.put(AvdWizardUtils.DEVICE_FRAME_KEY, myHasDeviceFrame.get());
    map.put(AvdWizardUtils.HOST_GPU_MODE_KEY, myHostGpuMode.getValue());
    map.put(AvdWizardUtils.USE_COLD_BOOT, myColdBoot.get());

    if (myUseQemu2.get()) {
      if (myCpuCoreCount.get().isPresent()) {
        map.put(AvdWizardUtils.CPU_CORES_KEY, myCpuCoreCount.getValue());
      }
      else {
        // Force the use the new emulator (qemu2)
        map.put(AvdWizardUtils.CPU_CORES_KEY, 1);
      }
    }
    else {
      // Do NOT use the new emulator (qemu2)
      map.remove(AvdWizardUtils.CPU_CORES_KEY);
    }

    if (myOriginalSdCard != null) {
      map.put(AvdWizardUtils.SD_CARD_STORAGE_KEY, myOriginalSdCard);
    }

    if (!Strings.isNullOrEmpty(existingSdLocation.get())) {
      map.put(AvdWizardUtils.EXISTING_SD_LOCATION, existingSdLocation.get());
    }
    if (!Strings.isNullOrEmpty(myExternalSdCardLocation.get())) {
      map.put(AvdWizardUtils.DISPLAY_SD_LOCATION_KEY, myExternalSdCardLocation.get());
    }
    map.put(AvdWizardUtils.DISPLAY_USE_EXTERNAL_SD_KEY, myUseExternalSdCard.get());
    map.put(AvdWizardUtils.INTERNAL_STORAGE_KEY, myInternalStorage.get());
    map.put(AvdWizardUtils.NETWORK_SPEED_KEY, mySelectedNetworkSpeed.get().getAsParameter());
    map.put(AvdWizardUtils.NETWORK_LATENCY_KEY, mySelectedNetworkLatency.get().getAsParameter());
    map.put(AvdWizardUtils.FRONT_CAMERA_KEY, mySelectedAvdFrontCamera.get().getAsParameter());
    map.put(AvdWizardUtils.BACK_CAMERA_KEY, mySelectedAvdBackCamera.get().getAsParameter());

    if(myAvdDeviceData.customSkinFile().get().isPresent()){
      map.put(AvdWizardUtils.CUSTOM_SKIN_FILE_KEY, myAvdDeviceData.customSkinFile().getValue());
    }

    if (myBackupSkinFile.get().isPresent()) {
      map.put(AvdWizardUtils.BACKUP_SKIN_FILE_KEY, myBackupSkinFile.getValue());
    }

    if (mySdCardStorage.get().isPresent()) {
      map.put(AvdWizardUtils.DISPLAY_SD_SIZE_KEY, mySdCardStorage.getValue());
    }
    return map;
  }

  @Override
  protected void handleFinished() {
    // By this point we should have both a Device and a SystemImage
    Device device = myDevice.getValue();
    SystemImageDescription systemImage = mySystemImage.getValue();

    Map<String, String> hardwareProperties = DeviceManager.getHardwareProperties(device);
    Map<String, Object> userEditedProperties = generateUserEditedPropertiesMap();

    // Remove the SD card setting that we're not using
    String sdCard = null;

    boolean useExisting = myUseExternalSdCard.get();
    if (!useExisting) {
      if (sdCardStorage().get().isPresent() && myOriginalSdCard != null && sdCardStorage().getValue().equals(myOriginalSdCard.get())) {
        // unchanged, use existing card
        useExisting = true;
      }
    }

    boolean hasSdCard = false;
    if (!useExisting) {

      userEditedProperties.remove(AvdWizardUtils.EXISTING_SD_LOCATION);
      Storage storage = null;
      myOriginalSdCard = new ObjectValueProperty<>(mySdCardStorage.getValue());
      if (mySdCardStorage.get().isPresent()) {
        storage = mySdCardStorage.getValue();
        sdCard = toIniString(storage, false);
      }
      hasSdCard = storage != null && storage.getSize() > 0;
    }
    else if (!Strings.isNullOrEmpty(myExternalSdCardLocation.get())) {
      sdCard = myExternalSdCardLocation.get();
      userEditedProperties.remove(AvdWizardUtils.SD_CARD_STORAGE_KEY);
      hasSdCard = true;
    }
    hardwareProperties.put(HardwareProperties.HW_SDCARD, toIniString(hasSdCard));
    // Remove any internal keys from the map
    userEditedProperties = Maps.filterEntries(
      userEditedProperties,
      input -> !input.getKey().startsWith(AvdWizardUtils.WIZARD_ONLY) && input.getValue() != null);

    // Call toIniString() on all remaining values
    hardwareProperties.putAll(Maps.transformEntries(userEditedProperties, (key, value) -> {
      if (value instanceof Storage) {
        if (key.equals(AvdWizardUtils.RAM_STORAGE_KEY) || key.equals(AvdWizardUtils.VM_HEAP_STORAGE_KEY)) {
          return toIniString((Storage)value, true);
        }
        else {
          return toIniString((Storage)value, false);
        }
      }
      else if (value instanceof Boolean) {
        return toIniString((Boolean)value);
      }
      else if (value instanceof File) {
        return toIniString((File)value);
      }
      else if (value instanceof Double) {
        return toIniString((Double)value);
      }
      else if (value instanceof GpuMode) {
        return ((GpuMode)value).getGpuSetting();
      }
      else {
        return value.toString();
      }
    }));

    File skinFile = (myAvdDeviceData.customSkinFile().get().isPresent())
                    ? myAvdDeviceData.customSkinFile().getValue()
                    : AvdWizardUtils.pathToUpdatedSkins(device.getDefaultHardware().getSkinFile(), systemImage,
                                                        FileOpUtils.create());

    if (myBackupSkinFile.get().isPresent()) {
      hardwareProperties.put(AvdManager.AVD_INI_BACKUP_SKIN_PATH, myBackupSkinFile.getValue().getPath());
    }

    // Add defaults if they aren't already set differently
    if (!hardwareProperties.containsKey(AvdManager.AVD_INI_SKIN_DYNAMIC)) {
      hardwareProperties.put(AvdManager.AVD_INI_SKIN_DYNAMIC, toIniString(true));
    }
    if (!hardwareProperties.containsKey(HardwareProperties.HW_KEYBOARD)) {
      hardwareProperties.put(HardwareProperties.HW_KEYBOARD, toIniString(false));
    }

    boolean isCircular = myAvdDeviceData.isScreenRound().get();

    String tempAvdName = myAvdId.get();
    final String avdName = tempAvdName.isEmpty()
                           ? calculateAvdName(myAvdInfo, hardwareProperties, device)
                           : tempAvdName;

    // If we're editing an AVD and we downgrade a system image, wipe the user data with confirmation
    if (myAvdInfo != null) {
      ISystemImage image = myAvdInfo.getSystemImage();
      if (image != null) {
        int oldApiLevel = image.getAndroidVersion().getFeatureLevel();
        int newApiLevel = systemImage.getVersion().getFeatureLevel();
        final String oldApiName = image.getAndroidVersion().getApiString();
        final String newApiName = systemImage.getVersion().getApiString();
        if (oldApiLevel > newApiLevel ||
            (oldApiLevel == newApiLevel && image.getAndroidVersion().isPreview() && !systemImage.getVersion().isPreview())) {
          final AtomicReference<Boolean> shouldContinue = new AtomicReference<>();
          ApplicationManager.getApplication().invokeAndWait(() -> {
            String message =
              String.format(Locale.getDefault(), "You are about to downgrade %1$s from API level %2$s to API level %3$s.\n" +
                                                 "This requires a wipe of the userdata partition of the AVD.\nDo you wish to " +
                                                 "continue with the data wipe?", avdName, oldApiName, newApiName);
            int result = Messages.showYesNoDialog((Project)null, message, "Confirm Data Wipe", AllIcons.General.QuestionDialog);
            shouldContinue.set(result == Messages.YES);
          }, ModalityState.any());
          if (shouldContinue.get()) {
            AvdManagerConnection.getDefaultAvdManagerConnection().wipeUserData(myAvdInfo);
          }
          else {
            return;
          }
        }
      }
    }

    AvdManagerConnection connection = AvdManagerConnection.getDefaultAvdManagerConnection();
    myCreatedAvd = connection.createOrUpdateAvd(
      myAvdInfo, avdName, device, systemImage, mySelectedAvdOrientation.get(),
      isCircular, sdCard, skinFile, hardwareProperties, false, myRemovePreviousAvd.get());
    if (myCreatedAvd == null) {
      ApplicationManager.getApplication().invokeAndWait(() -> Messages.showErrorDialog(
        (Project)null, "An error occurred while creating the AVD. See idea.log for details.", "Error Creating AVD"), ModalityState.any());
    }
  }

  @NotNull
  public AvdInfo getCreatedAvd() {
    return myCreatedAvd;
  }
}<|MERGE_RESOLUTION|>--- conflicted
+++ resolved
@@ -27,14 +27,10 @@
 import com.android.sdklib.internal.avd.AvdManager;
 import com.android.sdklib.internal.avd.GpuMode;
 import com.android.sdklib.internal.avd.HardwareProperties;
-<<<<<<< HEAD
-import com.android.tools.idea.observable.core.*;
-=======
 import com.android.tools.idea.log.LogWrapper;
 import com.android.tools.idea.observable.core.*;
 import com.android.tools.idea.sdk.AndroidSdks;
 import com.android.tools.idea.sdk.progress.StudioLoggerProgressIndicator;
->>>>>>> abbea60e
 import com.android.tools.idea.wizard.model.WizardModel;
 import com.google.common.base.Objects;
 import com.google.common.base.Strings;
@@ -65,10 +61,6 @@
  * See also {@link AvdDeviceData}, which these options supplement.
  */
 public final class AvdOptionsModel extends WizardModel {
-<<<<<<< HEAD
-  final static int MAX_NUMBER_OF_CORES = Runtime.getRuntime().availableProcessors() / 2;
-  final static int RECOMMENDED_NUMBER_OF_CORES = Integer.min(4, MAX_NUMBER_OF_CORES);
-=======
   static final int MAX_NUMBER_OF_CORES = Runtime.getRuntime().availableProcessors() / 2;
   static final int RECOMMENDED_NUMBER_OF_CORES = Integer.min(4, MAX_NUMBER_OF_CORES);
 
@@ -77,7 +69,6 @@
   private static final Storage minGeneralSdSize = new Storage(10, Storage.Unit.MiB);
   private static final Storage minPlayStoreSdSize = new Storage(100, Storage.Unit.MiB);
 
->>>>>>> abbea60e
   private final AvdInfo myAvdInfo;
 
   /**
@@ -131,11 +122,6 @@
   private AvdInfo myCreatedAvd;
 
   public void setAsCopy() {
-<<<<<<< HEAD
-    // Copying this AVD. Adjust its name and don't
-    // remove the original version.
-    myAvdDisplayName.set("Copy_of_" + myAvdDisplayName.get());
-=======
     // Copying this AVD. Adjust its name.
     String originalName = myAvdDisplayName.get();
     String newName = "Copy_of_" + originalName;
@@ -147,7 +133,6 @@
     }
     myAvdDisplayName.set(newName);
     // Don't remove the original AVD
->>>>>>> abbea60e
     myRemovePreviousAvd.set(false);
   }
 
