--- conflicted
+++ resolved
@@ -153,7 +153,7 @@
    * label for menu usage (e.g. with mnemonics) and makes hidden action visible but
    * disabled instead
    */
-  private static final class AndroidRefactoringActionWrapper extends AnAction {
+  private static class AndroidRefactoringActionWrapper extends AnAction {
     private final AnAction myRefactoringAction;
 
     private AndroidRefactoringActionWrapper(@NotNull String text, @NotNull AnAction refactoringAction) {
@@ -360,13 +360,7 @@
       }
     }
 
-<<<<<<< HEAD
-    Collections.sort(viewActions);
-
     List<AnAction> target = new ArrayList<>();
-=======
-    List<AnAction> target = Lists.newArrayList();
->>>>>>> e624679c
     for (ViewAction viewAction : viewActions) {
       addActions(target, toolbar, viewAction, editor, handler, component, newSelection);
     }
@@ -434,7 +428,7 @@
   /**
    * Wrapper around a {@link DirectViewAction} which uses an IDE {@link AnAction} in the toolbar
    */
-  private final class DirectViewActionWrapper extends AnAction implements ViewActionPresentation {
+  private class DirectViewActionWrapper extends AnAction implements ViewActionPresentation {
     private final DirectViewAction myAction;
     private final ViewHandler myHandler;
     private final ViewEditor myEditor;
@@ -534,7 +528,7 @@
   /**
    * Wrapper around a {@link ToggleViewAction} which uses an IDE {@link AnAction} in the toolbar
    */
-  private final class ToggleViewActionWrapper extends AnAction implements ViewActionPresentation {
+  private class ToggleViewActionWrapper extends AnAction implements ViewActionPresentation {
     private final ToggleViewAction myAction;
     private final ViewEditor myEditor;
     private final ViewHandler myHandler;
@@ -630,7 +624,7 @@
   /**
    * Wrapper around a {@link ViewActionMenu} which uses an IDE {@link AnAction} in the toolbar
    */
-  private final class ViewActionMenuWrapper extends ActionGroup implements ViewActionPresentation {
+  private class ViewActionMenuWrapper extends ActionGroup implements ViewActionPresentation {
     private final ViewActionMenu myAction;
     private final ViewEditor myEditor;
     private final ViewHandler myHandler;
@@ -698,7 +692,7 @@
     }
   }
 
-  private final class ViewActionToolbarMenuWrapper extends DropDownAction implements ViewActionPresentation {
+  private class ViewActionToolbarMenuWrapper extends DropDownAction implements ViewActionPresentation {
     private final NestedViewActionMenu myAction;
     private final ViewEditor myEditor;
     private final ViewHandler myHandler;
