/*
 * Copyright (C) 2018 The Android Open Source Project
 *
 * Licensed under the Apache License, Version 2.0 (the "License");
 * you may not use this file except in compliance with the License.
 * You may obtain a copy of the License at
 *
 *      http://www.apache.org/licenses/LICENSE-2.0
 *
 * Unless required by applicable law or agreed to in writing, software
 * distributed under the License is distributed on an "AS IS" BASIS,
 * WITHOUT WARRANTIES OR CONDITIONS OF ANY KIND, either express or implied.
 * See the License for the specific language governing permissions and
 * limitations under the License.
 */
package com.android.tools.idea.uibuilder.property

import com.android.SdkConstants.ANDROID_URI
import com.android.SdkConstants.ATTR_STYLE
import com.android.SdkConstants.TOOLS_PREFIX
import com.android.SdkConstants.TOOLS_URI
import com.android.ide.common.rendering.api.ResourceNamespace
import com.android.tools.adtui.model.stdui.EDITOR_NO_ERROR
import com.android.tools.adtui.model.stdui.EditingErrorCategory
import com.android.tools.adtui.model.stdui.EditingSupport
import com.android.tools.adtui.model.stdui.EditorCompletion
import com.android.tools.dom.attrs.AttributeDefinition
import com.android.tools.idea.common.model.NlComponent
import com.android.tools.property.panel.api.ActionIconButton
import com.android.tools.property.panel.api.FlagsPropertyGroupItem
import com.android.tools.property.panel.api.NewPropertyItem
import com.android.tools.property.panel.api.PropertiesTable

/**
 * A [NlPropertyItem] where it is possible to edit the name of the property.
 *
 * The property is initially created with an empty name and an unknown type. When a name is
 * specified, it is matched against all known attributes. If found this property item will act as a
 * delegate to the matched property.
 */
class NlNewPropertyItem(
  model: NlPropertiesModel,
  var properties: PropertiesTable<NlPropertyItem>,
  val filter: (NlPropertyItem) -> Boolean = { true },
<<<<<<< HEAD
  val delegateUpdated: (NlNewPropertyItem) -> Unit = {}
=======
  val delegateUpdated: (NlNewPropertyItem) -> Unit = {},
>>>>>>> 0d09370c
) :
  NlPropertyItem("", "", NlPropertyType.UNKNOWN, null, "", "", model, listOf()),
  NewPropertyItem,
  FlagsPropertyGroupItem<NlFlagPropertyItem> {

  override var namespace: String = ""
    get() = delegate?.namespace ?: field
    private set

  override var name: String = ""
    get() = delegate?.name ?: field
    set(value) {
      val (propertyNamespace, propertyName) = parseName(value)
      namespace = propertyNamespace
      field = propertyName
      delegate = findDelegate(propertyNamespace, propertyName)
      delegateUpdated(this)

      // Give the model a change to hide expanded flag items
      model.firePropertyValueChangeIfNeeded()
    }

  override val type: NlPropertyType
    get() = delegate?.type ?: NlPropertyType.UNKNOWN

  override val definition: AttributeDefinition?
    get() = delegate?.definition

  override val components: List<NlComponent>
    get() = delegate?.components ?: emptyList()

  override val componentName: String
    get() = delegate?.componentName ?: ""

  override val libraryName: String
    get() = delegate?.libraryName ?: ""

  override fun validate(text: String?): Pair<EditingErrorCategory, String> =
    delegate?.validate(text) ?: super.validate(text)

  override fun getCompletionValues(): List<String> =
    delegate?.getCompletionValues() ?: super.getCompletionValues()

  override fun isSameProperty(qualifiedName: String): Boolean {
    val (propertyNamespace, propertyName) = parseName(qualifiedName)
    return name == propertyName && namespace == propertyNamespace
  }

  // There should only be one instance of NeleNewPropertyItem per Property panel.
  override fun equals(other: Any?) = other is NlNewPropertyItem

  // The hashCode can be an arbitrary number since we only have 1 instance
  override fun hashCode() = 517

  /**
   * When the property name is set to something valid, the [delegate] will be not null. All
   * remaining properties and functions should delegate to this [delegate] if present.
   */
  override var delegate: NlPropertyItem? = null
    private set

  override val nameEditingSupport =
    object : EditingSupport {
      override val completion: EditorCompletion = { getPropertyNamesWithPrefix() }
      override val allowCustomValues = false
      override val validation = { text: String? -> validateName(text) }
    }

  override var value: String?
    get() = delegate?.value
    set(value) {
      delegate?.value = value
    }

  override val resolvedValue: String?
    get() = delegate?.resolvedValue

  override val rawValue: String?
    get() = delegate?.rawValue

  override val isReference: Boolean
    get() = delegate?.isReference == true

  override val tooltipForName: String
    get() = delegate?.tooltipForName ?: ""

  override val tooltipForValue: String
    get() = delegate?.tooltipForValue ?: ""

  override val browseButton: ActionIconButton?
    get() = delegate?.browseButton

  override val colorButton: ActionIconButton?
    get() = delegate?.colorButton

  override val children: List<NlFlagPropertyItem>
    get() = (delegate as? NlFlagsPropertyItem)?.children ?: emptyList()

  override fun flag(itemName: String): NlFlagPropertyItem? {
    return (delegate as? NlFlagsPropertyItem)?.flag(itemName)
  }

  override val maskValue: Int
    get() = (delegate as? NlFlagsPropertyItem)?.maskValue ?: 0

  override val firstComponent: NlComponent?
    get() = properties.first?.components?.firstOrNull()

  private fun parseName(value: String): Pair<String, String> {
    val prefixIndex = value.indexOf(":")
    if (prefixIndex < 0) {
      return Pair("", value)
    }
    val prefix = value.substring(0, prefixIndex)
    val name = value.substring(prefixIndex + 1)
    val namespace =
      namespaceResolver.prefixToUri(prefix)
        ?: if (prefix == TOOLS_PREFIX) TOOLS_URI else ANDROID_URI
    return Pair(namespace, name)
  }

  private fun findDelegate(propertyNamespace: String, propertyName: String): NlPropertyItem? {
    var property = properties.getOrNull(propertyNamespace, propertyName)
    if (property != null) {
      return property
    }
    if (delegate?.name == propertyName) {
      return delegate
    }
    if (propertyNamespace == TOOLS_URI || propertyNamespace.isEmpty()) {
      for (ns in properties.namespaces) {
        property = properties.getOrNull(ns, propertyName)
        if (property != null) {
          return if (propertyNamespace == TOOLS_URI) property.designProperty else property
        }
      }
    }
    return null
  }

  private fun getPropertyNamesWithPrefix(): List<String> {
    val resolver = namespaceResolver
    val result =
      properties.values
        .filter { filter(it) }
        .map { getPropertyNameWithPrefix(it, resolver) }
        .toMutableList()
    properties.values
      .filter {
        it.designProperty.rawValue == null &&
          it.name != ATTR_STYLE &&
          properties.getOrNull(TOOLS_URI, it.name) == null
      }
      .mapTo(result) { getPropertyNameWithPrefix(it.designProperty, resolver) }
    return result
  }

  private fun getPropertyNameWithPrefix(
    property: NlPropertyItem,
<<<<<<< HEAD
    resolver: ResourceNamespace.Resolver
=======
    resolver: ResourceNamespace.Resolver,
>>>>>>> 0d09370c
  ): String {
    val name = property.name
    val prefixFromResolver = resolver.uriToPrefix(property.namespace)
    val prefix =
      if (prefixFromResolver.isNullOrEmpty() && property.namespace == TOOLS_URI) TOOLS_PREFIX
      else prefixFromResolver
    return if (prefix.isNullOrEmpty()) name else "$prefix:$name"
  }

  private fun validateName(text: String?): Pair<EditingErrorCategory, String> {
    val value = text.orEmpty()
    val (propertyNamespace, propertyName) = parseName(value)
    val property = findDelegate(propertyNamespace, propertyName)
    return when {
      value.isEmpty() -> EDITOR_NO_ERROR
      property == null ->
        Pair(EditingErrorCategory.ERROR, "No property found by the name: '$value'")
      property.rawValue != null ->
        Pair(EditingErrorCategory.ERROR, "A property by the name: '$value' is already specified")
      else -> EDITOR_NO_ERROR
    }
  }
}<|MERGE_RESOLUTION|>--- conflicted
+++ resolved
@@ -42,11 +42,7 @@
   model: NlPropertiesModel,
   var properties: PropertiesTable<NlPropertyItem>,
   val filter: (NlPropertyItem) -> Boolean = { true },
-<<<<<<< HEAD
-  val delegateUpdated: (NlNewPropertyItem) -> Unit = {}
-=======
   val delegateUpdated: (NlNewPropertyItem) -> Unit = {},
->>>>>>> 0d09370c
 ) :
   NlPropertyItem("", "", NlPropertyType.UNKNOWN, null, "", "", model, listOf()),
   NewPropertyItem,
@@ -206,11 +202,7 @@
 
   private fun getPropertyNameWithPrefix(
     property: NlPropertyItem,
-<<<<<<< HEAD
-    resolver: ResourceNamespace.Resolver
-=======
     resolver: ResourceNamespace.Resolver,
->>>>>>> 0d09370c
   ): String {
     val name = property.name
     val prefixFromResolver = resolver.uriToPrefix(property.namespace)
