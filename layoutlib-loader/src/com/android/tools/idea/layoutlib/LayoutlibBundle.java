/*
 * Copyright (C) 2016 The Android Open Source Project
 *
 * Licensed under the Apache License, Version 2.0 (the "License");
 * you may not use this file except in compliance with the License.
 * You may obtain a copy of the License at
 *
 *      http://www.apache.org/licenses/LICENSE-2.0
 *
 * Unless required by applicable law or agreed to in writing, software
 * distributed under the License is distributed on an "AS IS" BASIS,
 * WITHOUT WARRANTIES OR CONDITIONS OF ANY KIND, either express or implied.
 * See the License for the specific language governing permissions and
 * limitations under the License.
 */
package com.android.tools.idea.layoutlib;

<<<<<<< HEAD
import com.intellij.DynamicBundle;
import com.android.annotations.NonNull;
=======
import com.android.annotations.NonNull;
import java.text.MessageFormat;
import java.util.Locale;

>>>>>>> 0d09370c
import java.lang.ref.Reference;
import java.lang.ref.SoftReference;
import java.text.MessageFormat;
import java.util.Locale;
import java.util.ResourceBundle;

/**
 * Messages bundle.
 */
public final class LayoutlibBundle {
  private static final String BUNDLE_NAME = "messages.LayoutlibBundle";
  private static Reference<ResourceBundle> ourBundle;

  private static ResourceBundle getBundle() {
    ResourceBundle bundle = ourBundle != null ? ourBundle.get() : null;
    if (bundle == null) {
      bundle = DynamicBundle.getResourceBundle(LayoutlibBundle.class.getClassLoader(), BUNDLE_NAME);
      ourBundle = new SoftReference<>(bundle);
    }
    return bundle;
  }

  private LayoutlibBundle() {
  }

  public static String message(@NonNull String key, @NonNull Object... params) {
    return readFromBundleAndFormat(getBundle(), key, params);
  }

  private static String readFromBundleAndFormat(@NonNull ResourceBundle bundle, @NonNull String key, @NonNull Object... params) {
    String rawValue = bundle.getString(key);
    Locale locale = bundle.getLocale();
    MessageFormat format = new MessageFormat(rawValue, locale);
    return format.format(params);
  }
}<|MERGE_RESOLUTION|>--- conflicted
+++ resolved
@@ -15,19 +15,12 @@
  */
 package com.android.tools.idea.layoutlib;
 
-<<<<<<< HEAD
-import com.intellij.DynamicBundle;
-import com.android.annotations.NonNull;
-=======
 import com.android.annotations.NonNull;
 import java.text.MessageFormat;
 import java.util.Locale;
 
->>>>>>> 0d09370c
 import java.lang.ref.Reference;
 import java.lang.ref.SoftReference;
-import java.text.MessageFormat;
-import java.util.Locale;
 import java.util.ResourceBundle;
 
 /**
@@ -40,7 +33,7 @@
   private static ResourceBundle getBundle() {
     ResourceBundle bundle = ourBundle != null ? ourBundle.get() : null;
     if (bundle == null) {
-      bundle = DynamicBundle.getResourceBundle(LayoutlibBundle.class.getClassLoader(), BUNDLE_NAME);
+      bundle = ResourceBundle.getBundle(BUNDLE_NAME);
       ourBundle = new SoftReference<>(bundle);
     }
     return bundle;
