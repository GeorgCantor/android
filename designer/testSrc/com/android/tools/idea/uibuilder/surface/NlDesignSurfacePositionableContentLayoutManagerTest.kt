--- conflicted
+++ resolved
@@ -22,13 +22,6 @@
 import com.android.tools.idea.common.surface.layout.TestPositionableContent
 import com.android.tools.idea.concurrency.AndroidDispatchers.uiThread
 import com.android.tools.idea.uibuilder.surface.layout.GridSurfaceLayoutManager
-<<<<<<< HEAD
-import java.awt.Point
-import org.junit.Assert.assertEquals
-import org.junit.Test
-import org.mockito.Mockito.any
-import org.mockito.Mockito.anyInt
-=======
 import com.intellij.openapi.Disposable
 import com.intellij.openapi.util.Disposer
 import com.intellij.testFramework.ApplicationRule
@@ -41,37 +34,21 @@
 import org.junit.Rule
 import org.junit.Test
 import org.mockito.Mockito.any
->>>>>>> 0d09370c
 
 class NlDesignSurfacePositionableContentLayoutManagerTest {
   @get:Rule val applicationRule = ApplicationRule()
 
-<<<<<<< HEAD
-  @Test
-  fun testSetLayoutManagerWillResetTheScrollPosition() {
-    val mockedSurface = mock<NlDesignSurface>()
-    whenever(mockedSurface.setSceneViewAlignment(any())).then {} // Do nothing
-    whenever(mockedSurface.revalidateScrollArea()).then {} // Do nothing
-=======
   private lateinit var parentDisposable: Disposable
->>>>>>> 0d09370c
 
   @Before
   fun setUp() {
     parentDisposable = Disposer.newDisposable()
   }
 
-<<<<<<< HEAD
-    val layoutManager1 = GridSurfaceLayoutManager(0, 0, 0, 0)
-    val layoutManager2 = GridSurfaceLayoutManager(0, 0, 0, 0)
-    val contentLayoutManager =
-      NlDesignSurfacePositionableContentLayoutManager(mockedSurface, layoutManager1)
-=======
   @After
   fun tearDown() {
     Disposer.dispose(parentDisposable)
   }
->>>>>>> 0d09370c
 
   @Test
   fun updateIsCancelled() {
@@ -95,18 +72,11 @@
   }
 
   @Test
-<<<<<<< HEAD
-  fun testMeasurePosition() {
-    val mockedSurface = mock<NlDesignSurface>()
-    whenever(mockedSurface.setSceneViewAlignment(any())).then {} // Do nothing
-    whenever(mockedSurface.revalidateScrollArea()).then {} // Do nothing
-=======
   fun testSetLayoutManagerWillResetTheScrollPosition() {
     runBlocking(uiThread) {
       val mockedSurface = mock<NlDesignSurface>()
       var layoutUpdates = 0
       whenever(mockedSurface.onLayoutUpdated(any())).then { layoutUpdates++ }
->>>>>>> 0d09370c
 
       val layoutManager1 = GridSurfaceLayoutManager(0, 0, 0, 0)
       val layoutManager2 = GridSurfaceLayoutManager(0, 0, 0, 0)
@@ -123,19 +93,6 @@
     }
   }
 
-<<<<<<< HEAD
-    val layoutManager1 = GridSurfaceLayoutManager(0, 0, 0, 0)
-    val layoutManager2 = GridSurfaceLayoutManager(0, 0, 0, 0)
-    val contentLayoutManager =
-      NlDesignSurfacePositionableContentLayoutManager(mockedSurface, layoutManager1)
-    contentLayoutManager.setLayoutManager(layoutManager2)
-
-    val content1 = TestPositionableContent(width = 100, height = 100)
-    val content2 = TestPositionableContent(width = 100, height = 100)
-    val content3 = TestPositionableContent(width = 100, height = 100)
-    val content4 = TestPositionableContent(width = 100, height = 100)
-    val contents = listOf(content1, content2, content3, content4)
-=======
   @Test
   fun testMeasurePosition() {
     runBlocking(uiThread) {
@@ -156,7 +113,6 @@
       val content3 = TestPositionableContent(width = 100, height = 100)
       val content4 = TestPositionableContent(width = 100, height = 100)
       val contents = listOf(content1, content2, content3, content4)
->>>>>>> 0d09370c
 
       // The layout of these content should be 2 x 2
       val positions =
