/*
 * Copyright (C) 2020 The Android Open Source Project
 *
 * Licensed under the Apache License, Version 2.0 (the "License");
 * you may not use this file except in compliance with the License.
 * You may obtain a copy of the License at
 *
 *      http://www.apache.org/licenses/LICENSE-2.0
 *
 * Unless required by applicable law or agreed to in writing, software
 * distributed under the License is distributed on an "AS IS" BASIS,
 * WITHOUT WARRANTIES OR CONDITIONS OF ANY KIND, either express or implied.
 * See the License for the specific language governing permissions and
 * limitations under the License.
 */
package com.android.tools.idea.gradle.repositories

import com.android.ide.common.gradle.Component
import com.android.ide.common.gradle.Dependency
<<<<<<< HEAD
=======
import com.android.ide.common.gradle.Module
>>>>>>> 0d09370c
import com.android.ide.common.gradle.Version
import com.android.ide.common.repository.GoogleMavenArtifactId
import com.android.ide.common.repository.GoogleMavenRepository
import com.android.ide.common.repository.MavenRepositories
import com.android.ide.common.repository.SdkMavenRepository
import com.android.io.CancellableFileIo
import com.android.sdklib.repository.AndroidSdkHandler
import com.android.tools.idea.gradle.util.EmbeddedDistributionPaths
import com.android.tools.idea.gradle.util.GradleLocalCache
import com.android.tools.idea.lint.common.LintIdeSupport
<<<<<<< HEAD
import com.android.tools.idea.sdk.AndroidSdks
=======
>>>>>>> 0d09370c
import com.android.tools.idea.progress.StudioLoggerProgressIndicator
import com.android.tools.idea.sdk.AndroidSdks
import com.android.tools.lint.checks.GradleDetector.Companion.getLatestVersionFromRemoteRepo
import com.android.tools.lint.client.api.LintClient
import com.google.common.annotations.VisibleForTesting
import com.google.common.collect.ImmutableList
import com.intellij.openapi.application.ApplicationManager
import com.intellij.openapi.diagnostic.Logger
import com.intellij.openapi.diagnostic.thisLogger
import com.intellij.openapi.project.Project
import com.intellij.serviceContainer.NonInjectable
import java.io.File
import java.nio.file.FileSystem
import java.nio.file.FileSystems
import java.nio.file.Path
import java.util.concurrent.ConcurrentHashMap
import java.util.function.Predicate

/**
 * Helper class to aid in generating Maven URLs for various internal repository files (Support Library, AppCompat, etc).
 */
class RepositoryUrlManager @NonInjectable @VisibleForTesting constructor(
  private val googleMavenRepository: GoogleMavenRepository,
  private val cachedGoogleMavenRepository: GoogleMavenRepository,
  private val forceRepositoryChecksInTests: Boolean,
  private val useEmbeddedStudioRepo: Boolean = true) {
  private val pendingNetworkRequests: MutableSet<String> = ConcurrentHashMap.newKeySet()
  private val logger: Logger = thisLogger()

  internal constructor() : this(IdeGoogleMavenRepository,
                                OfflineIdeGoogleMavenRepository, false)

<<<<<<< HEAD
  fun getArtifactComponentIdentifier(artifactId: GoogleMavenArtifactId, preview: Boolean): String? =
    getArtifactComponentIdentifier(artifactId, null, preview)

  fun getArtifactComponentIdentifier(artifactId: GoogleMavenArtifactId, filter: Predicate<Version>?, preview: Boolean): String? {
    val revision = getLibraryRevision(
      artifactId.mavenGroupId, artifactId.mavenArtifactId, filter, preview, FileSystems.getDefault()
    ) ?: return null
    return artifactId.getComponent(revision).toIdentifier()
=======
  fun getArtifactComponent(artifactId: GoogleMavenArtifactId, preview: Boolean): Component? =
    getArtifactComponent(artifactId, null, preview)

  fun getArtifactComponent(artifactId: GoogleMavenArtifactId, filter: Predicate<Version>?, preview: Boolean): Component? {
    val revision = getLibraryRevision(
      artifactId.mavenGroupId, artifactId.mavenArtifactId, filter, preview, FileSystems.getDefault()
    ) ?: return null
    return artifactId.getComponent(revision)
>>>>>>> 0d09370c
  }

  /**
   * A helper function which wraps [findVersion]?.toString().
   */
  fun getLibraryRevision(
    groupId: String, artifactId: String, filter: Predicate<Version>?, includePreviews: Boolean,
    // TODO: remove when EmbeddedDistributionPaths uses Path rather than File
    fileSystem: FileSystem
  ): String? = findVersion(groupId, artifactId, filter, includePreviews, fileSystem)?.toString()

  /**
   * Returns the string for the specific version number of the most recent version of the given library
   * (matching the given prefix filter, if any)
   *
   * @param groupId         the group id
   * @param artifactId      the artifact id
   * @param filter          the optional filter constraining acceptable versions
   * @param includePreviews whether to include preview versions of libraries
   */
  fun findVersion(
    groupId: String, artifactId: String, filter: Predicate<Version>?, includePreviews: Boolean, fileSystem: FileSystem
  ): Version? {
    val version: Version?
    // First check the Google maven repository, which has most versions.
    if (ApplicationManager.getApplication().isDispatchThread) {
      version = cachedGoogleMavenRepository.findVersion(groupId, artifactId, filter, includePreviews)
      refreshCacheInBackground(groupId, artifactId)
    }
    else {
      version = googleMavenRepository.findVersion(groupId, artifactId, filter, includePreviews)
    }
    if (version != null) {
      logger.debug("Found dependency $groupId:$artifactId:$version in GMaven")
      return version
    }

    if (useEmbeddedStudioRepo) {
      // Try the repo embedded in AS.
      val embeddedVersion = EmbeddedDistributionPaths.getInstance().findAndroidStudioLocalMavenRepoPaths()
        .filter { it?.isDirectory == true }
        .firstNotNullOfOrNull {
<<<<<<< HEAD
          MavenRepositories.getHighestInstalledVersion(groupId, artifactId, fileSystem.getPath(it.path), filter, includePreviews)
        }?.version
=======
          val repoPath = fileSystem.getPath(it.path)
          logger.debug("Checking $repoPath for $groupId:$artifactId...")
          MavenRepositories.getHighestInstalledVersion(groupId, artifactId, repoPath, filter, includePreviews)
        }?.version

      if (embeddedVersion != null) {
        logger.debug("Found dependency $groupId:$artifactId:$embeddedVersion in embedded repo")
        return embeddedVersion
      }
>>>>>>> 0d09370c
    }
    return null
  }

  fun findCompileDependencies(groupId: String, artifactId: String, version: Version): List<Dependency> {
    // First check the Google maven repository, which has most versions.
    val result: List<Dependency>
    if (ApplicationManager.getApplication().isDispatchThread) {
      result = cachedGoogleMavenRepository.findCompileDependencies(groupId, artifactId, version)
      refreshCacheInBackground(groupId, artifactId)
    }
    else {
      result = googleMavenRepository.findCompileDependencies(groupId, artifactId, version)
    }
    return result
  }

  /**
   * Gets the file on the local filesystem that corresponds to the given [Component].
   *
   * @param component        the [Component] to retrieve an archive file for
   * @param sdkLocation      SDK to use
   * @param fileSystem       the [FileSystem] to work in
   * @return a file pointing at the archive for the given coordinate or null if no SDK is configured
   */
  fun getArchiveForComponent(
    component: Component, sdkLocation: File,
    // TODO: remove when EmbeddedDistributionPaths uses Path rather than File
    fileSystem: FileSystem
  ): File? {
    val group = component.group
    val name = component.name
    val sdkPath = fileSystem.getPath(sdkLocation.path)
    val repository = SdkMavenRepository.find(sdkPath, group, name) ?: return null
    val repositoryLocation = repository.getRepositoryLocation(sdkPath, true) ?: return null
    val artifactDirectory: Path? = MavenRepositories.getArtifactDirectory(repositoryLocation, component)
    if (!CancellableFileIo.isDirectory(artifactDirectory!!)) {
      return null
    }
    for (artifactType in ImmutableList.of("jar", "aar")) {
      val archive = artifactDirectory.resolve("$name-${component.version}.$artifactType")
      if (CancellableFileIo.isRegularFile(archive)) {
        return archive.toFile()
      }
    }
    return null
  }

  /**
   * Checks the given [Dependency], and if it is not an explicit singleton, returns
   * a [Component] with the rich dependency replaced with a specific version.
   * This tries looking at local caches, to pick the best version that Gradle would use without hitting the network,
   * but (if a [Project] is provided) it can also fall back to querying the network for the latest version.
   * Works not just for a completely generic dynamic version (e.g. `+`), but for more specific Rich Versions like `23.+` and `23.1.+`,
   * `[23,24]`, and rich versions including strict and preferred versions.
   *
   * Note that in some cases the method may return null -- such as the case for unknown artifacts not found on disk or on the network,
   * or for valid artifacts but where there is no local cache and the network query is not successful.
   *
   * @param dependency the [Dependency]
   * @param project    the current project, if known. This is required if you want to perform a network lookup of
   * the current best version if we can't find a locally cached version of the library
   * @return the corresponding [Component], or null if not successful
   */
  fun resolveDependency(
    dependency: Dependency, project: Project?, sdkHandler: AndroidSdkHandler?
  ): Component? {
    val version = resolveDependencyRichVersion( // sdkHandler is nullable for Mockito support, should have default value instead
      dependency, project, sdkHandler ?: AndroidSdks.getInstance().tryToChooseSdkHandler()) ?: return null
    return Component(dependency.group ?: return null, dependency.name, Version.parse(version))
  }

  fun resolveDependencyRichVersion(dependency: Dependency, project: Project?, sdkHandler: AndroidSdkHandler?): String? {
    @Suppress("NAME_SHADOWING")
    val sdkHandler = sdkHandler ?: AndroidSdks.getInstance().tryToChooseSdkHandler()

<<<<<<< HEAD
    dependency.explicitSingletonVersion?.let { return it.toString() }
    val filter = Predicate { version: Version -> dependency.version?.contains(version) ?: true } // TODO(xof): accepts?
    val module = dependency.module ?: return null
=======
    dependency.explicitSingletonVersion?.let {
      logger.debug("Returned $dependency directly because it's a singleton")
      return it.toString()
    }
    val filter = Predicate { version: Version -> dependency.version?.contains(version) ?: true } // TODO(xof): accepts?
    val module: Module = dependency.module ?: run {
      logger.debug("Couldn't resolve $dependency since it doesn't correspond to a Module")
      return null
    }
>>>>>>> 0d09370c
    val bestAvailableGoogleMavenRepo: GoogleMavenRepository

    // First check the Google maven repository, which has most versions.
    if (ApplicationManager.getApplication().isDispatchThread) {
      bestAvailableGoogleMavenRepo = cachedGoogleMavenRepository
      refreshCacheInBackground(module.group, module.name)
    }
    else {
      bestAvailableGoogleMavenRepo = googleMavenRepository
    }

<<<<<<< HEAD
    val stable = bestAvailableGoogleMavenRepo.findVersion(module.group, module.name, filter, false)
    if (stable != null) {
      return stable.toString()
    }
    val version = bestAvailableGoogleMavenRepo.findVersion(module.group, module.name, filter, true)
    if (version != null) {
=======
    val stableVersion = bestAvailableGoogleMavenRepo.findVersion(module.group, module.name, filter, false)
    if (stableVersion != null) {
      logger.debug("Resolved dependency stable ${module.group}:${module.name}:$stableVersion in GMaven")
      return stableVersion.toString()
    }
    val previewVersion = bestAvailableGoogleMavenRepo.findVersion(module.group, module.name, filter, true)
    if (previewVersion != null) {
>>>>>>> 0d09370c
      // Only had preview version; use that (for example, artifacts that haven't been released as stable yet).
      logger.debug("Resolved dependency preview ${module.group}:${module.name}:$previewVersion in GMaven")
      return previewVersion.toString()
    }

    val sdkLocation = sdkHandler.location
    if (sdkLocation != null) {
      // If this coordinate points to an artifact in one of our repositories, mark it with a comment if they don't
      // have that repository available.
      var libraryCoordinate = getLibraryRevision(module.group, module.name, filter, false,
                                                 sdkHandler.location?.fileSystem ?: FileSystems.getDefault())
      if (libraryCoordinate != null) {
        logger.debug("Resolved stable ${module.group}:${module.name}:$libraryCoordinate from library (see above)")
        return libraryCoordinate
      }

      // If that didn't yield any matches, try again, this time allowing preview platforms.
      // This is necessary if the artifact prefix includes enough of a version where there are only preview matches.
      libraryCoordinate = getLibraryRevision(module.group, module.name, filter, true,
                                             sdkHandler.location?.fileSystem ?: FileSystems.getDefault())
      if (libraryCoordinate != null) {
        logger.debug("Resolved preview ${module.group}:${module.name}:$libraryCoordinate from library (see above)")
        return libraryCoordinate
      }
    }

    // Regular Gradle dependency? Look in Gradle cache.
    val versionFound = GradleLocalCache.getInstance().findLatestArtifactVersion(dependency, project)
    if (versionFound != null) {
      logger.debug("Resolved ${module.group}:${module.name}:$versionFound from Gradle cache")
      return versionFound.toString()
    }

    // Maybe it's available for download as an SDK component.
    val progress = StudioLoggerProgressIndicator(javaClass)
    val allowPreview = dependency.explicitlyIncludesPreview
    val sdkPackage = SdkMavenRepository.findLatestRemoteVersion(module, allowPreview, sdkHandler, filter, progress)
    if (sdkPackage != null) {
      val found = SdkMavenRepository.getComponentFromSdkPath(sdkPackage.path)
      if (found != null) {
<<<<<<< HEAD
=======
        logger.debug("Resolved ${module.group}:${module.name}:${found.version} as an SDK component")
>>>>>>> 0d09370c
        return found.version.toString()
      }
    }

    // Perform network lookup to resolve current best version, if possible.
    project ?: run {
      logger.debug("Couldn't resolve $dependency because project is null")
      return null
    }
    val client: LintClient = LintIdeSupport.get().createClient(project)
<<<<<<< HEAD
    return getLatestVersionFromRemoteRepo(client, dependency, filter, allowPreview)?.toString()
=======
    val remoteRepoVersion = getLatestVersionFromRemoteRepo(client, dependency, filter, allowPreview)?.toString()
    if (remoteRepoVersion != null) {
      logger.debug("Resolved ${module.group}:${module.name}:$remoteRepoVersion from remote Maven")
      return remoteRepoVersion
    }

    logger.debug("Couldn't resolve $dependency")
    return null
>>>>>>> 0d09370c
  }

  private fun refreshCacheInBackground(groupId: String, artifactId: String) {
    val searchKey = ("$groupId:$artifactId")
    if (pendingNetworkRequests.add(searchKey)) {
      ApplicationManager.getApplication().executeOnPooledThread {
        try {
          // We don't care about the result, just the side effect of updating the cache.
          // This will only make a network request if there is no cache or it has expired.
          googleMavenRepository.findVersion(groupId, artifactId, { true }, true)
        }
        finally {
          pendingNetworkRequests.remove(searchKey)
        }
      }
    }
  }

  companion object {
    @JvmStatic
    fun get(): RepositoryUrlManager = ApplicationManager.getApplication().getService(RepositoryUrlManager::class.java)
  }
}<|MERGE_RESOLUTION|>--- conflicted
+++ resolved
@@ -17,10 +17,7 @@
 
 import com.android.ide.common.gradle.Component
 import com.android.ide.common.gradle.Dependency
-<<<<<<< HEAD
-=======
 import com.android.ide.common.gradle.Module
->>>>>>> 0d09370c
 import com.android.ide.common.gradle.Version
 import com.android.ide.common.repository.GoogleMavenArtifactId
 import com.android.ide.common.repository.GoogleMavenRepository
@@ -31,10 +28,6 @@
 import com.android.tools.idea.gradle.util.EmbeddedDistributionPaths
 import com.android.tools.idea.gradle.util.GradleLocalCache
 import com.android.tools.idea.lint.common.LintIdeSupport
-<<<<<<< HEAD
-import com.android.tools.idea.sdk.AndroidSdks
-=======
->>>>>>> 0d09370c
 import com.android.tools.idea.progress.StudioLoggerProgressIndicator
 import com.android.tools.idea.sdk.AndroidSdks
 import com.android.tools.lint.checks.GradleDetector.Companion.getLatestVersionFromRemoteRepo
@@ -67,16 +60,6 @@
   internal constructor() : this(IdeGoogleMavenRepository,
                                 OfflineIdeGoogleMavenRepository, false)
 
-<<<<<<< HEAD
-  fun getArtifactComponentIdentifier(artifactId: GoogleMavenArtifactId, preview: Boolean): String? =
-    getArtifactComponentIdentifier(artifactId, null, preview)
-
-  fun getArtifactComponentIdentifier(artifactId: GoogleMavenArtifactId, filter: Predicate<Version>?, preview: Boolean): String? {
-    val revision = getLibraryRevision(
-      artifactId.mavenGroupId, artifactId.mavenArtifactId, filter, preview, FileSystems.getDefault()
-    ) ?: return null
-    return artifactId.getComponent(revision).toIdentifier()
-=======
   fun getArtifactComponent(artifactId: GoogleMavenArtifactId, preview: Boolean): Component? =
     getArtifactComponent(artifactId, null, preview)
 
@@ -85,7 +68,6 @@
       artifactId.mavenGroupId, artifactId.mavenArtifactId, filter, preview, FileSystems.getDefault()
     ) ?: return null
     return artifactId.getComponent(revision)
->>>>>>> 0d09370c
   }
 
   /**
@@ -128,10 +110,6 @@
       val embeddedVersion = EmbeddedDistributionPaths.getInstance().findAndroidStudioLocalMavenRepoPaths()
         .filter { it?.isDirectory == true }
         .firstNotNullOfOrNull {
-<<<<<<< HEAD
-          MavenRepositories.getHighestInstalledVersion(groupId, artifactId, fileSystem.getPath(it.path), filter, includePreviews)
-        }?.version
-=======
           val repoPath = fileSystem.getPath(it.path)
           logger.debug("Checking $repoPath for $groupId:$artifactId...")
           MavenRepositories.getHighestInstalledVersion(groupId, artifactId, repoPath, filter, includePreviews)
@@ -141,7 +119,6 @@
         logger.debug("Found dependency $groupId:$artifactId:$embeddedVersion in embedded repo")
         return embeddedVersion
       }
->>>>>>> 0d09370c
     }
     return null
   }
@@ -218,11 +195,6 @@
     @Suppress("NAME_SHADOWING")
     val sdkHandler = sdkHandler ?: AndroidSdks.getInstance().tryToChooseSdkHandler()
 
-<<<<<<< HEAD
-    dependency.explicitSingletonVersion?.let { return it.toString() }
-    val filter = Predicate { version: Version -> dependency.version?.contains(version) ?: true } // TODO(xof): accepts?
-    val module = dependency.module ?: return null
-=======
     dependency.explicitSingletonVersion?.let {
       logger.debug("Returned $dependency directly because it's a singleton")
       return it.toString()
@@ -232,7 +204,6 @@
       logger.debug("Couldn't resolve $dependency since it doesn't correspond to a Module")
       return null
     }
->>>>>>> 0d09370c
     val bestAvailableGoogleMavenRepo: GoogleMavenRepository
 
     // First check the Google maven repository, which has most versions.
@@ -244,14 +215,6 @@
       bestAvailableGoogleMavenRepo = googleMavenRepository
     }
 
-<<<<<<< HEAD
-    val stable = bestAvailableGoogleMavenRepo.findVersion(module.group, module.name, filter, false)
-    if (stable != null) {
-      return stable.toString()
-    }
-    val version = bestAvailableGoogleMavenRepo.findVersion(module.group, module.name, filter, true)
-    if (version != null) {
-=======
     val stableVersion = bestAvailableGoogleMavenRepo.findVersion(module.group, module.name, filter, false)
     if (stableVersion != null) {
       logger.debug("Resolved dependency stable ${module.group}:${module.name}:$stableVersion in GMaven")
@@ -259,7 +222,6 @@
     }
     val previewVersion = bestAvailableGoogleMavenRepo.findVersion(module.group, module.name, filter, true)
     if (previewVersion != null) {
->>>>>>> 0d09370c
       // Only had preview version; use that (for example, artifacts that haven't been released as stable yet).
       logger.debug("Resolved dependency preview ${module.group}:${module.name}:$previewVersion in GMaven")
       return previewVersion.toString()
@@ -300,10 +262,7 @@
     if (sdkPackage != null) {
       val found = SdkMavenRepository.getComponentFromSdkPath(sdkPackage.path)
       if (found != null) {
-<<<<<<< HEAD
-=======
         logger.debug("Resolved ${module.group}:${module.name}:${found.version} as an SDK component")
->>>>>>> 0d09370c
         return found.version.toString()
       }
     }
@@ -314,9 +273,6 @@
       return null
     }
     val client: LintClient = LintIdeSupport.get().createClient(project)
-<<<<<<< HEAD
-    return getLatestVersionFromRemoteRepo(client, dependency, filter, allowPreview)?.toString()
-=======
     val remoteRepoVersion = getLatestVersionFromRemoteRepo(client, dependency, filter, allowPreview)?.toString()
     if (remoteRepoVersion != null) {
       logger.debug("Resolved ${module.group}:${module.name}:$remoteRepoVersion from remote Maven")
@@ -325,7 +281,6 @@
 
     logger.debug("Couldn't resolve $dependency")
     return null
->>>>>>> 0d09370c
   }
 
   private fun refreshCacheInBackground(groupId: String, artifactId: String) {
