/*
 * Copyright (C) 2020 The Android Open Source Project
 *
 * Licensed under the Apache License, Version 2.0 (the "License");
 * you may not use this file except in compliance with the License.
 * You may obtain a copy of the License at
 *
 *      http://www.apache.org/licenses/LICENSE-2.0
 *
 * Unless required by applicable law or agreed to in writing, software
 * distributed under the License is distributed on an "AS IS" BASIS,
 * WITHOUT WARRANTIES OR CONDITIONS OF ANY KIND, either express or implied.
 * See the License for the specific language governing permissions and
 * limitations under the License.
 */
package com.android.tools.idea.layoutinspector.ui

import com.android.tools.idea.layoutinspector.model
import com.android.tools.idea.layoutinspector.view
import com.android.tools.layoutinspector.proto.LayoutInspectorProto.ComponentTreeEvent.PayloadType.PNG_AS_REQUESTED
import com.android.tools.layoutinspector.proto.LayoutInspectorProto.ComponentTreeEvent.PayloadType.PNG_SKP_TOO_LARGE
import com.intellij.openapi.actionSystem.AnActionEvent
import com.intellij.openapi.actionSystem.Presentation
import icons.StudioIcons
import org.junit.Before
import org.junit.Test
import org.mockito.Mockito.`when`
import org.mockito.Mockito.mock
import org.mockito.Mockito.verify
import java.awt.Image

class Toggle3dActionTest {

  private val inspectorModel = model {
    view(1) {
      view(2, imageBottom = mock(Image::class.java))
    }
  }

  private val viewModel = DeviceViewPanelModel(inspectorModel)

  private val event = mock(AnActionEvent::class.java)
  private val presentation = mock(Presentation::class.java)

  @Before
  fun setUp() {
    `when`(event.getData(DEVICE_VIEW_MODEL_KEY)).thenReturn(viewModel)
    `when`(event.presentation).thenReturn(presentation)
  }

  @Test
  fun testUnrotated() {
    Toggle3dAction.update(event)
    verify(presentation).isEnabled = true
    verify(presentation).text = "Rotate View"
    verify(presentation).icon = StudioIcons.LayoutInspector.MODE_3D
  }

  @Test
  fun testRotated() {
    viewModel.xOff = 1.0
    Toggle3dAction.update(event)
    verify(presentation).isEnabled = true
    verify(presentation).text = "Reset View"
    verify(presentation).icon = StudioIcons.LayoutInspector.RESET_VIEW
  }

  @Test
  fun testOverlay() {
    viewModel.overlay = mock(Image::class.java)
    Toggle3dAction.update(event)
    verify(presentation).isEnabled = false
    verify(presentation).text = "Rotation not available when overlay is active"
  }

  @Test
  fun testRootImageOnly() {
    val root = view(3, imageBottom = mock(Image::class.java)) {
      view(2)
    }
    inspectorModel.update(root, 3, listOf(3))
    Toggle3dAction.update(event)
    verify(presentation).isEnabled = false
    verify(presentation).text = "Rotation not available for devices below API 29"
  }
<<<<<<< HEAD
=======

  @Test
  fun testNoRendererFallback() {
    val root = view(3, imageBottom = mock(Image::class.java), imageType = PNG_AS_REQUESTED) {
      view(2)
    }
    inspectorModel.update(root, 3, listOf(3))
    Toggle3dAction.update(event)
    verify(presentation).isEnabled = false
    verify(presentation).text = "No compatible renderer found for device image, rotation not available"
  }

  @Test
  fun testSkpTooLargeFallback() {
    val root = view(3, imageBottom = mock(Image::class.java), imageType = PNG_SKP_TOO_LARGE) {
      view(2)
    }
    inspectorModel.update(root, 3, listOf(3))
    Toggle3dAction.update(event)
    verify(presentation).isEnabled = false
    verify(presentation).text = "Device image too large, rotation not available"
  }
>>>>>>> e624679c
}<|MERGE_RESOLUTION|>--- conflicted
+++ resolved
@@ -83,8 +83,6 @@
     verify(presentation).isEnabled = false
     verify(presentation).text = "Rotation not available for devices below API 29"
   }
-<<<<<<< HEAD
-=======
 
   @Test
   fun testNoRendererFallback() {
@@ -107,5 +105,4 @@
     verify(presentation).isEnabled = false
     verify(presentation).text = "Device image too large, rotation not available"
   }
->>>>>>> e624679c
 }