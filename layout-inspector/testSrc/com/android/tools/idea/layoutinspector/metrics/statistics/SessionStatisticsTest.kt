--- conflicted
+++ resolved
@@ -76,20 +76,12 @@
           }
         }
       }
-<<<<<<< HEAD
-    }
-=======
->>>>>>> 0d09370c
     val stats =
       SessionStatisticsImpl(
         APP_INSPECTION_CLIENT,
         areMultipleProjectsOpen = { true },
         isAutoConnectEnabled = { true },
-<<<<<<< HEAD
-        isEmbeddedLayoutInspector = { true }
-=======
         isEmbeddedLayoutInspector = { true },
->>>>>>> 0d09370c
       )
     val compose1 = model[COMPOSE1]
     stats.start()
@@ -138,11 +130,7 @@
       SessionStatisticsImpl(
         APP_INSPECTION_CLIENT,
         areMultipleProjectsOpen = { hasMultipleProjects },
-<<<<<<< HEAD
-        isAutoConnectEnabled = { isAutoConnectEnabled }
-=======
         isAutoConnectEnabled = { isAutoConnectEnabled },
->>>>>>> 0d09370c
       )
 
     stats.start()
