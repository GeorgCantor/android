--- conflicted
+++ resolved
@@ -57,18 +57,11 @@
 class EmptyStatePanel @JvmOverloads constructor(
   private val reason: LabelData,
   helpUrlData: UrlData? = null,
-<<<<<<< HEAD
-  actionData: ActionData? = null
-): JPanel(BorderLayout()) {
-  init {
-    add(createInstructionsPanel(this, reason, helpUrlData, actionData))
-=======
   actionData: ActionData? = null,
   textColor: Color = UIUtil.getInactiveTextColor()
 ): JPanel(BorderLayout()) {
   init {
     add(createInstructionsPanel(this, reason, helpUrlData, actionData, textColor))
->>>>>>> b5f40ffd
   }
 
   @JvmOverloads
@@ -91,12 +84,8 @@
   parent: JComponent,
   reason: LabelData,
   helpUrlData: UrlData?,
-<<<<<<< HEAD
-  actionData: ActionData?
-=======
   actionData: ActionData?,
   textColor: Color
->>>>>>> b5f40ffd
 ): InstructionsPanel {
   val instructions = mutableListOf<RenderInstruction>()
   val textMetrics = UIUtilities.getFontMetrics(parent, TEXT_FONT)
