/*
 * Copyright (C) 2021 The Android Open Source Project
 *
 * Licensed under the Apache License, Version 2.0 (the "License");
 * you may not use this file except in compliance with the License.
 * You may obtain a copy of the License at
 *
 *      http://www.apache.org/licenses/LICENSE-2.0
 *
 * Unless required by applicable law or agreed to in writing, software
 * distributed under the License is distributed on an "AS IS" BASIS,
 * WITHOUT WARRANTIES OR CONDITIONS OF ANY KIND, either express or implied.
 * See the License for the specific language governing permissions and
 * limitations under the License.
 */
package com.android.tools.idea.uibuilder.visual

import com.android.resources.ResourceFolderType
import com.android.tools.idea.res.getFolderType
import com.intellij.ide.DataManager
import com.intellij.openapi.Disposable
import com.intellij.openapi.application.ApplicationManager
import com.intellij.openapi.fileEditor.FileEditor
import com.intellij.openapi.fileEditor.FileEditorManager
import com.intellij.openapi.fileEditor.FileEditorManagerEvent
import com.intellij.openapi.fileEditor.FileEditorManagerListener
import com.intellij.openapi.project.Project
import com.intellij.openapi.util.Computable
import com.intellij.openapi.vfs.VirtualFile
import com.intellij.openapi.wm.ToolWindow
import com.intellij.openapi.wm.ToolWindowFactory
import com.intellij.openapi.wm.ToolWindowManager
import com.intellij.openapi.wm.ex.ToolWindowEx
import com.intellij.openapi.wm.ex.ToolWindowManagerListener
import com.intellij.psi.PsiFile
import com.intellij.psi.PsiManager
import com.intellij.util.ui.UIUtil
import com.intellij.util.ui.update.MergingUpdateQueue
import com.intellij.util.ui.update.Update

/**
 * [ToolWindowFactory] for the Layout Validation Tool. The tool is registered in designer.xml and
 * the initialization is controlled by IJ's framework.
 */
class VisualizationToolWindowFactory : ToolWindowFactory {

  companion object {
    // Must be same as the tool window id in designer.xml
    const val TOOL_WINDOW_ID = "Layout Validation"

    @JvmStatic
    fun hasVisibleValidationWindow(project: Project): Boolean {
      val validation = ToolWindowManager.getInstance(project).getToolWindow(TOOL_WINDOW_ID)
      return validation != null && validation.isVisible
    }

    @JvmStatic
    fun getVisualizationContent(project: Project): VisualizationContent? {
      val component =
        ToolWindowManager.getInstance(project)
          .getToolWindow(TOOL_WINDOW_ID)
          ?.contentManager
          ?.component ?: return null
      return DataManager.getInstance()
        .getDataContext(component)
        .getData(VisualizationContent.VISUALIZATION_CONTENT)
    }

    /**
     * Open the validation tool and set the [ConfigurationSet]. If validation tool is open already,
     * then this function changes the [ConfigurationSet]. If visualization tool is not activated
     * (user cannot find the tab in the side toolbar), then this function does nothing.
     */
    fun openAndSetConfigurationSet(project: Project, config: ConfigurationSet) {
      val window = ToolWindowManager.getInstance(project).getToolWindow(TOOL_WINDOW_ID) ?: return
      if (!window.isAvailable) {
        return
      }
      window.show { getVisualizationContent(project)?.setConfigurationSet(config) }
    }
  }

  override suspend fun isApplicableAsync(project: Project): Boolean {
    return true
  }

  override fun init(toolWindow: ToolWindow) {
    val project = (toolWindow as ToolWindowEx).project
    project.messageBus
      .connect(toolWindow.disposable)
      .subscribe(
        FileEditorManagerListener.FILE_EDITOR_MANAGER,
        object : FileEditorManagerListener {
          override fun fileOpened(source: FileEditorManager, file: VirtualFile) =
            updateAvailable(toolWindow, file)

          override fun fileClosed(source: FileEditorManager, file: VirtualFile) =
            updateAvailable(toolWindow, null)

          override fun selectionChanged(event: FileEditorManagerEvent) =
            updateAvailable(toolWindow, event.newFile)
<<<<<<< HEAD
        }
=======
        },
>>>>>>> 0d09370c
      )
    // The file editor may be opened before the listener is registered. But we cannot change the
    // availability in this init() function.
    // Add a oneshot listener to update the availability after the registration is completed.
    val connect = project.messageBus.connect(toolWindow.disposable)
    connect.subscribe(
      ToolWindowManagerListener.TOPIC,
      object : ToolWindowManagerListener {
        override fun toolWindowsRegistered(
          ids: MutableList<String>,
<<<<<<< HEAD
          toolWindowManager: ToolWindowManager
=======
          toolWindowManager: ToolWindowManager,
>>>>>>> 0d09370c
        ) {
          if (ids.contains(TOOL_WINDOW_ID)) {
            connect.disconnect()
            val hasSelectedLayoutFile = hasSelectedLayoutFile(project)
            UIUtil.invokeLaterIfNeeded { toolWindow.isAvailable = hasSelectedLayoutFile }
          }
        }
<<<<<<< HEAD
      }
=======
      },
>>>>>>> 0d09370c
    )
  }

  override fun shouldBeAvailable(project: Project): Boolean {
    return hasSelectedLayoutFile(project)
  }

  private fun hasSelectedLayoutFile(project: Project): Boolean {
    return FileEditorManager.getInstance(project).selectedEditors.any {
      getFolderType(it.file) == ResourceFolderType.LAYOUT
    }
  }

  /** Show Layout Validation Tool Tab when current editor is Layout editor, or hide otherwise. */
  private fun updateAvailable(toolWindow: ToolWindow, file: VirtualFile?) {
    toolWindow.isAvailable = file?.let { getFolderType(it) == ResourceFolderType.LAYOUT } ?: false
  }

  override fun createToolWindowContent(project: Project, toolWindow: ToolWindow) {
    val handler =
      AsyncVisualizationEditorChangeHandler(
        toolWindow.disposable,
<<<<<<< HEAD
        SyncVisualizationEditorChangeHandler(VisualizationFormProvider)
=======
        SyncVisualizationEditorChangeHandler(VisualizationFormProvider),
>>>>>>> 0d09370c
      )

    toolWindow.isAutoHide = false
    project.messageBus
      .connect(toolWindow.disposable)
      .subscribe(
        FileEditorManagerListener.FILE_EDITOR_MANAGER,
<<<<<<< HEAD
        MyFileEditorManagerListener(project, toolWindow, handler)
=======
        MyFileEditorManagerListener(project, toolWindow, handler),
>>>>>>> 0d09370c
      )
    // Process editor change task to have initial status.
    handler.onFileEditorChange(
      FileEditorManager.getInstance(project).selectedEditor,
      project,
<<<<<<< HEAD
      toolWindow
=======
      toolWindow,
>>>>>>> 0d09370c
    )
  }
}

/**
 * Wrapped a [VisualizationEditorChangeHandler] with [MergingUpdateQueue] to make it run
 * asynchronously.
 */
private class AsyncVisualizationEditorChangeHandler(
  parentDisposable: Disposable,
<<<<<<< HEAD
  private val delegator: VisualizationEditorChangeHandler
=======
  private val delegator: VisualizationEditorChangeHandler,
>>>>>>> 0d09370c
) : VisualizationEditorChangeHandler by delegator {

  private val toolWindowUpdateQueue: MergingUpdateQueue by lazy {
    MergingUpdateQueue("android.layout.visual", 100, true, null, parentDisposable)
  }

  override fun onFileEditorChange(
    newEditor: FileEditor?,
    project: Project,
<<<<<<< HEAD
    toolWindow: ToolWindow
=======
    toolWindow: ToolWindow,
>>>>>>> 0d09370c
  ) {
    toolWindowUpdateQueue.cancelAllUpdates()
    toolWindowUpdateQueue.queue(
      object : Update("update") {
        override fun run() {
          delegator.onFileEditorChange(newEditor, project, toolWindow)
        }
      }
    )
  }
}

private class MyFileEditorManagerListener(
  private val project: Project,
  private val toolWindow: ToolWindow,
<<<<<<< HEAD
  private val visualizationEditorChangeHandler: VisualizationEditorChangeHandler
=======
  private val visualizationEditorChangeHandler: VisualizationEditorChangeHandler,
>>>>>>> 0d09370c
) : FileEditorManagerListener {
  override fun fileOpened(source: FileEditorManager, file: VirtualFile) {
    if (!file.isValid) {
      return
    }
    val psiFile = PsiManager.getInstance(project).findFile(file)
    val fileEditor = getActiveLayoutEditor(psiFile)
    if (fileEditor != null) {
      visualizationEditorChangeHandler.onFileEditorChange(fileEditor, project, toolWindow)
    }
  }

  override fun fileClosed(source: FileEditorManager, file: VirtualFile) {
    visualizationEditorChangeHandler.onFileClose(source, toolWindow, file)
  }

  override fun selectionChanged(event: FileEditorManagerEvent) {
    var editorForLayout: FileEditor? = null
    val newEditor = event.newEditor
    if (newEditor != null) {
      val newVirtualFile = newEditor.file
      if (newVirtualFile != null) {
        val psiFile = PsiManager.getInstance(project).findFile(newVirtualFile)
        if (getFolderType(psiFile) == ResourceFolderType.LAYOUT) {
          // Visualization tool only works for layout files.
          editorForLayout = newEditor
        }
      }
    }
    visualizationEditorChangeHandler.onFileEditorChange(editorForLayout, project, toolWindow)
  }

  /**
   * Find an active editor for the specified file, or just the first active editor if file is null.
   */
  private fun getActiveLayoutEditor(file: PsiFile?): FileEditor? {
    return ApplicationManager.getApplication()
      .runReadAction(
        Computable {
          FileEditorManager.getInstance(project).selectedEditors.firstOrNull { editor: FileEditor ->
            editor.file?.let { editorFile -> editorFile == file } ?: false
          }
        }
      )
  }
}<|MERGE_RESOLUTION|>--- conflicted
+++ resolved
@@ -99,11 +99,7 @@
 
           override fun selectionChanged(event: FileEditorManagerEvent) =
             updateAvailable(toolWindow, event.newFile)
-<<<<<<< HEAD
-        }
-=======
         },
->>>>>>> 0d09370c
       )
     // The file editor may be opened before the listener is registered. But we cannot change the
     // availability in this init() function.
@@ -114,11 +110,7 @@
       object : ToolWindowManagerListener {
         override fun toolWindowsRegistered(
           ids: MutableList<String>,
-<<<<<<< HEAD
-          toolWindowManager: ToolWindowManager
-=======
           toolWindowManager: ToolWindowManager,
->>>>>>> 0d09370c
         ) {
           if (ids.contains(TOOL_WINDOW_ID)) {
             connect.disconnect()
@@ -126,11 +118,7 @@
             UIUtil.invokeLaterIfNeeded { toolWindow.isAvailable = hasSelectedLayoutFile }
           }
         }
-<<<<<<< HEAD
-      }
-=======
       },
->>>>>>> 0d09370c
     )
   }
 
@@ -153,11 +141,7 @@
     val handler =
       AsyncVisualizationEditorChangeHandler(
         toolWindow.disposable,
-<<<<<<< HEAD
-        SyncVisualizationEditorChangeHandler(VisualizationFormProvider)
-=======
         SyncVisualizationEditorChangeHandler(VisualizationFormProvider),
->>>>>>> 0d09370c
       )
 
     toolWindow.isAutoHide = false
@@ -165,21 +149,13 @@
       .connect(toolWindow.disposable)
       .subscribe(
         FileEditorManagerListener.FILE_EDITOR_MANAGER,
-<<<<<<< HEAD
-        MyFileEditorManagerListener(project, toolWindow, handler)
-=======
         MyFileEditorManagerListener(project, toolWindow, handler),
->>>>>>> 0d09370c
       )
     // Process editor change task to have initial status.
     handler.onFileEditorChange(
       FileEditorManager.getInstance(project).selectedEditor,
       project,
-<<<<<<< HEAD
-      toolWindow
-=======
       toolWindow,
->>>>>>> 0d09370c
     )
   }
 }
@@ -190,11 +166,7 @@
  */
 private class AsyncVisualizationEditorChangeHandler(
   parentDisposable: Disposable,
-<<<<<<< HEAD
-  private val delegator: VisualizationEditorChangeHandler
-=======
   private val delegator: VisualizationEditorChangeHandler,
->>>>>>> 0d09370c
 ) : VisualizationEditorChangeHandler by delegator {
 
   private val toolWindowUpdateQueue: MergingUpdateQueue by lazy {
@@ -204,11 +176,7 @@
   override fun onFileEditorChange(
     newEditor: FileEditor?,
     project: Project,
-<<<<<<< HEAD
-    toolWindow: ToolWindow
-=======
     toolWindow: ToolWindow,
->>>>>>> 0d09370c
   ) {
     toolWindowUpdateQueue.cancelAllUpdates()
     toolWindowUpdateQueue.queue(
@@ -224,11 +192,7 @@
 private class MyFileEditorManagerListener(
   private val project: Project,
   private val toolWindow: ToolWindow,
-<<<<<<< HEAD
-  private val visualizationEditorChangeHandler: VisualizationEditorChangeHandler
-=======
   private val visualizationEditorChangeHandler: VisualizationEditorChangeHandler,
->>>>>>> 0d09370c
 ) : FileEditorManagerListener {
   override fun fileOpened(source: FileEditorManager, file: VirtualFile) {
     if (!file.isValid) {
