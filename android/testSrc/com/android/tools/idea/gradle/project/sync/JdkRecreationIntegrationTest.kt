/*
 * Copyright (C) 2021 The Android Open Source Project
 *
 * Licensed under the Apache License, Version 2.0 (the "License");
 * you may not use this file except in compliance with the License.
 * You may obtain a copy of the License at
 *
 *      http://www.apache.org/licenses/LICENSE-2.0
 *
 * Unless required by applicable law or agreed to in writing, software
 * distributed under the License is distributed on an "AS IS" BASIS,
 * WITHOUT WARRANTIES OR CONDITIONS OF ANY KIND, either express or implied.
 * See the License for the specific language governing permissions and
 * limitations under the License.
 */
package com.android.tools.idea.gradle.project.sync

import com.android.tools.idea.flags.StudioFlags
import com.android.tools.idea.gradle.project.sync.idea.issues.createNewGradleJvmProjectJdk
import com.android.tools.idea.gradle.project.sync.snapshots.AndroidCoreTestProject
import com.android.tools.idea.gradle.project.sync.snapshots.TestProjectDefinition.Companion.prepareTestProject
import com.android.tools.idea.projectsystem.ProjectSystemSyncManager.SyncResult.SUCCESS
import com.android.tools.idea.projectsystem.getProjectSystem
import com.android.tools.idea.testing.AndroidProjectRule
import com.android.tools.idea.testing.openPreparedProject
import com.google.common.truth.Expect
import com.google.common.truth.Truth.assertThat
import com.intellij.idea.Bombed
import com.intellij.openapi.application.WriteAction
import com.intellij.openapi.projectRoots.ProjectJdkTable
import com.intellij.openapi.projectRoots.impl.ProjectJdkImpl
import com.intellij.openapi.roots.OrderRootType
import com.intellij.openapi.util.io.FileUtil
import com.intellij.openapi.util.io.FileUtilRt
import org.junit.Rule
import org.junit.Test
import java.io.File

class JdkRecreationIntegrationTest {
  @get:Rule
  val projectRule = AndroidProjectRule.withIntegrationTestEnvironment()

  @get:Rule
  val expect = Expect.createAndEnableStackTrace()!!

<<<<<<< HEAD
  override fun getBaseTestPath(): String = projectRule.fixture.tempDirPath

  override fun getTestDataDirectoryWorkspaceRelativePath(): String = TestProjectPaths.TEST_DATA_PATH

  override fun getAdditionalRepos(): Collection<File> = listOf()

  @Bombed(description = "Hangs in IDEA 2022.3", year = 2023, month = 11, day = 12, user="Andrei.Kuznetsov")
  @Suppress("UnstableApiUsage")
=======
>>>>>>> de127946
  @Test
  fun `Corrupted Jdk is recreated after sync`() {
    // Set flag
    StudioFlags.GRADLE_SYNC_RECREATE_JDK.override(true)

    try {

      // Create a project with modified JDK
      val project1File = projectRule.prepareTestProject(AndroidCoreTestProject.SIMPLE_APPLICATION, "project_1").root
      var projectJdk: ProjectJdkImpl? = null
      projectRule.openPreparedProject("project_1") { project ->
        assertThat(project.getProjectSystem().getSyncManager().getLastSyncResult()).isEqualTo(SUCCESS)
        val basePath = project.basePath
        assertThat(basePath).isNotNull()
        assertThat(basePath).isNotEmpty()

        projectJdk = createNewGradleJvmProjectJdk(project, projectRule.testRootDisposable)
      }

      // Corrupt JDK by removing a class root
      assertThat(projectJdk).isNotNull()
      val corruptedJdk = projectJdk!!.clone()
      val roots = corruptedJdk.getRoots(OrderRootType.CLASSES)
      assertThat(roots).isNotEmpty()
      val originalSize = roots.size
      corruptedJdk.removeRoot(roots[0], OrderRootType.CLASSES)
      WriteAction.runAndWait<RuntimeException> {
        ProjectJdkTable.getInstance().updateJdk(projectJdk!!, corruptedJdk)
      }

      // Verify corrupted JDK has a class root less
      assertThat(projectJdk!!.getRoots(OrderRootType.CLASSES)).hasLength(originalSize - 1)

      // Copy project1
<<<<<<< HEAD
      val copiedProjectPath = File(FileUtilRt.toSystemDependentName(getBaseTestPath() + "/project_2"))
=======
      val copiedProjectPath = File(FileUtil.toSystemDependentName(projectRule.getBaseTestPath() + "/project_2"))
>>>>>>> de127946
      FileUtil.copyDir(project1File, copiedProjectPath)

      // Open copied project and confirm that the corrupted JDK is fixed
      projectRule.openPreparedProject("project_2") { project ->
        assertThat(project.getProjectSystem().getSyncManager().getLastSyncResult()).isEqualTo(SUCCESS)

        val project2Jdk = createNewGradleJvmProjectJdk(project, projectRule.testRootDisposable)
        assertThat(project2Jdk.getRoots(OrderRootType.CLASSES)).hasLength(originalSize)
      }
    }
    finally {
      StudioFlags.GRADLE_SYNC_RECREATE_JDK.clearOverride()
    }
  }
}<|MERGE_RESOLUTION|>--- conflicted
+++ resolved
@@ -43,17 +43,8 @@
   @get:Rule
   val expect = Expect.createAndEnableStackTrace()!!
 
-<<<<<<< HEAD
-  override fun getBaseTestPath(): String = projectRule.fixture.tempDirPath
-
-  override fun getTestDataDirectoryWorkspaceRelativePath(): String = TestProjectPaths.TEST_DATA_PATH
-
-  override fun getAdditionalRepos(): Collection<File> = listOf()
-
   @Bombed(description = "Hangs in IDEA 2022.3", year = 2023, month = 11, day = 12, user="Andrei.Kuznetsov")
   @Suppress("UnstableApiUsage")
-=======
->>>>>>> de127946
   @Test
   fun `Corrupted Jdk is recreated after sync`() {
     // Set flag
@@ -88,11 +79,7 @@
       assertThat(projectJdk!!.getRoots(OrderRootType.CLASSES)).hasLength(originalSize - 1)
 
       // Copy project1
-<<<<<<< HEAD
-      val copiedProjectPath = File(FileUtilRt.toSystemDependentName(getBaseTestPath() + "/project_2"))
-=======
-      val copiedProjectPath = File(FileUtil.toSystemDependentName(projectRule.getBaseTestPath() + "/project_2"))
->>>>>>> de127946
+      val copiedProjectPath = File(FileUtilRt.toSystemDependentName(projectRule.getBaseTestPath() + "/project_2"))
       FileUtil.copyDir(project1File, copiedProjectPath)
 
       // Open copied project and confirm that the corrupted JDK is fixed
