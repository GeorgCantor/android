--- conflicted
+++ resolved
@@ -120,13 +120,8 @@
     processor.noLanguageLevelAction = Java8DefaultRefactoringProcessor.NoLanguageLevelAction.INSERT_OLD_DEFAULT
     val usages = processor.findUsages()
     assertThat(usages).hasLength(2)
-<<<<<<< HEAD
-    assertThat(usages.map { getParentComponentGroupFor(it).presentableGroupText })
-      .containsExactly("Add directives to keep using Java 7", "Add directives to keep using Java 7")
-=======
-    assertThat(usages.map { getParentComponentGroupFor(it).getText(null) }.toSet())
+    assertThat(usages.map { getParentComponentGroupFor(it).presentableGroupText }.toSet())
       .containsExactly("Add directives to keep using Java 7")
->>>>>>> cdc83e4e
   }
 
   fun testJava8DefaultRefactoringProcessorAcceptNewDefault() {
@@ -145,13 +140,8 @@
     processor.noLanguageLevelAction = Java8DefaultRefactoringProcessor.NoLanguageLevelAction.ACCEPT_NEW_DEFAULT
     val usages = processor.findUsages()
     assertThat(usages).hasLength(2)
-<<<<<<< HEAD
-    assertThat(usages.map { getParentComponentGroupFor(it).presentableGroupText })
-      .containsExactly("Add directives to keep using Java 7", "Add directives to keep using Java 7")
-=======
-    assertThat(usages.map { getParentComponentGroupFor(it).getText(null) }.toSet())
+    assertThat(usages.map { getParentComponentGroupFor(it).presentableGroupText }.toSet())
       .containsExactly("Add directives to keep using Java 7")
->>>>>>> cdc83e4e
   }
 
   fun testCompileRuntimeConfigurationRefactoringProcessor() {
@@ -171,11 +161,7 @@
     assertTrue(processor.isEnabled)
     val usages = processor.findUsages()
     assertThat(usages).hasLength(2)
-<<<<<<< HEAD
-    assertThat(usages.map { getParentComponentGroupFor(it).presentableGroupText })
-      .containsExactly("Replace deprecated configurations", "Replace deprecated configurations")
-=======
-    assertThat(usages.map { getParentComponentGroupFor(it).getText(null) }.toSet())
+    assertThat(usages.map { getParentComponentGroupFor(it).presentableGroupText }.toSet())
       .containsExactly("Replace deprecated configurations")
   }
 
@@ -232,7 +218,6 @@
     assertThat(usages).hasLength(1)
     assertThat(usages.map { getParentComponentGroupFor(it).getText(null) })
       .containsExactly("Remove jni source directory from sourceSets")
->>>>>>> cdc83e4e
   }
 
   /**
