--- conflicted
+++ resolved
@@ -209,14 +209,9 @@
 
   private val PsiElement.isModifierProperty: Boolean
     get() {
-<<<<<<< HEAD
       // Case val myModifier:Modifier = <caret>
       val property = parent?.parent?.safeAs<KtProperty>() ?: return false
-      return property.type()?.fqName?.asString() == COMPOSE_MODIFIER_FQN
-=======
-      val property = contextOfType<KtProperty>() ?: return false
-      return property.returnTypeClassifierFqName()?.asString() == modifierFqName
->>>>>>> b3731638
+      return property.returnTypeClassifierFqName()?.asString() == COMPOSE_MODIFIER_FQN
     }
 
   private val PsiElement.isModifierArgument: Boolean
@@ -248,13 +243,8 @@
     // Case Modifier.align().%this%, modifier.%this%
     val fqName = elementOnWhichMethodCalled.resolveToCall(BodyResolveMode.PARTIAL)?.getReturnType()?.fqName ?:
                  // Case Modifier.%this%
-<<<<<<< HEAD
-                 elementOnWhichMethodCalled.safeAs<KtNameReferenceExpression>()?.resolve().safeAs<KtClass>()?.fqName
+                 elementOnWhichMethodCalled.safeAs<KtNameReferenceExpression>()?.mainReference?.resolve().safeAs<KtClass>()?.fqName
     return fqName?.asString() == COMPOSE_MODIFIER_FQN
-=======
-                 elementOnWhichMethodCalled.safeAs<KtNameReferenceExpression>()?.mainReference?.resolve().safeAs<KtClass>()?.fqName
-    return fqName?.asString() == modifierFqName
->>>>>>> b3731638
   }
 
   /**
