--- conflicted
+++ resolved
@@ -19,10 +19,6 @@
 import com.android.tools.idea.util.androidFacet
 import com.android.tools.idea.util.computeUserDataIfAbsent
 import com.intellij.facet.ProjectFacetManager
-<<<<<<< HEAD
-import com.intellij.openapi.components.service
-=======
->>>>>>> bd07c1f4
 import com.intellij.openapi.module.Module
 import com.intellij.openapi.project.Project
 import com.intellij.openapi.util.Key
@@ -81,11 +77,7 @@
 
   fun getManifestClassForFacet(facet: AndroidFacet): PsiClass? {
     return if (facet.hasManifestClass()) {
-<<<<<<< HEAD
-      facet.getUserData(MODULE_MANIFEST_CLASS) ?: facet.putUserDataIfAbsent(MODULE_MANIFEST_CLASS, ManifestClass(facet, PsiManager.getInstance(project)))
-=======
       facet.computeUserDataIfAbsent(MODULE_MANIFEST_CLASS) { ManifestClass(facet, PsiManager.getInstance(project)) }
->>>>>>> bd07c1f4
     } else {
       null
     }
@@ -93,11 +85,7 @@
 
   override fun findPackage(qualifiedName: String): PsiPackage? {
     return if (findAndroidFacetsWithPackageName(qualifiedName).isNotEmpty()) {
-<<<<<<< HEAD
-      project.service<AndroidLightPackage.InstanceCache>().get(qualifiedName)
-=======
       AndroidLightPackage.withName(qualifiedName, project)
->>>>>>> bd07c1f4
     }
     else {
       null
