--- conflicted
+++ resolved
@@ -141,8 +141,6 @@
       }
       """.trimIndent()
     )
-<<<<<<< HEAD
-=======
     myFixture.addClass(
       // language=JAVA
       """
@@ -159,7 +157,6 @@
       public @interface AssistedFactory {}
       """.trimIndent()
     )
->>>>>>> b5f40ffd
   }
 
   override fun tearDown() {
