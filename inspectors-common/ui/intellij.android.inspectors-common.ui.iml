--- conflicted
+++ resolved
@@ -15,14 +15,23 @@
     <orderEntry type="library" scope="TEST" name="truth" level="project" />
     <orderEntry type="module" module-name="android.sdktools.testutils" scope="TEST" />
     <orderEntry type="module" module-name="intellij.android.adt.testutils" scope="TEST" />
-<<<<<<< HEAD
-    <orderEntry type="module" module-name="codenavigation" />
-=======
+    <orderEntry type="module" module-name="intellij.android.codenavigation" />
     <orderEntry type="library" name="jetbrains-annotations" level="project" />
+    <orderEntry type="library" name="kotlin-stdlib-jdk8" level="project" />
+    <orderEntry type="module" module-name="intellij.platform.core" />
+    <orderEntry type="module" module-name="intellij.platform.util.base" />
+    <orderEntry type="module" module-name="intellij.platform.extensions" />
     <orderEntry type="module" module-name="intellij.platform.lang.impl" />
-    <orderEntry type="module" module-name="intellij.platform.testFramework" scope="TEST" />
+    <orderEntry type="module" module-name="intellij.platform.ide.impl" />
+    <orderEntry type="module" module-name="intellij.platform.util.rt" />
+    <orderEntry type="module" module-name="intellij.platform.core.impl" />
+    <orderEntry type="module" module-name="intellij.platform.util" />
+    <orderEntry type="module" module-name="intellij.platform.editor" />
+    <orderEntry type="module" module-name="intellij.platform.util.ui" />
+    <orderEntry type="library" scope="TEST" name="Guava" level="project" />
     <orderEntry type="library" scope="TEST" name="JUnit4" level="project" />
     <orderEntry type="module" module-name="intellij.json" scope="TEST" />
->>>>>>> 44b500f2
+    <orderEntry type="module" module-name="intellij.platform.testFramework" scope="TEST" />
+    <orderEntry type="module" module-name="intellij.platform.core.ui" scope="TEST" />
   </component>
 </module>