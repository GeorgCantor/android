/*
 * Copyright (C) 2014 The Android Open Source Project
 *
 * Licensed under the Apache License, Version 2.0 (the "License");
 * you may not use this file except in compliance with the License.
 * You may obtain a copy of the License at
 *
 *      http://www.apache.org/licenses/LICENSE-2.0
 *
 * Unless required by applicable law or agreed to in writing, software
 * distributed under the License is distributed on an "AS IS" BASIS,
 * WITHOUT WARRANTIES OR CONDITIONS OF ANY KIND, either express or implied.
 * See the License for the specific language governing permissions and
 * limitations under the License.
 */
package com.android.tools.idea.avdmanager;

import com.android.SdkConstants;
import com.android.annotations.VisibleForTesting;
import com.android.ddmlib.IDevice;
import com.android.prefs.AndroidLocation;
import com.android.repository.Revision;
import com.android.repository.api.LocalPackage;
import com.android.repository.api.ProgressIndicator;
import com.android.repository.api.RepoPackage;
import com.android.repository.io.FileOp;
import com.android.repository.io.FileOpUtils;
import com.android.resources.ScreenOrientation;
import com.android.sdklib.ISystemImage;
import com.android.sdklib.devices.Abi;
import com.android.sdklib.devices.Device;
import com.android.sdklib.devices.Storage;
import com.android.sdklib.internal.avd.AvdInfo;
import com.android.sdklib.internal.avd.AvdManager;
import com.android.sdklib.internal.avd.HardwareProperties;
import com.android.sdklib.repository.AndroidSdkHandler;
import com.android.sdklib.repository.IdDisplay;
import com.android.sdklib.repository.targets.SystemImage;
import com.android.tools.idea.sdk.AndroidSdks;
import com.android.tools.idea.sdk.progress.StudioLoggerProgressIndicator;
<<<<<<< HEAD
import com.android.tools.log.LogWrapper;
=======
import com.android.tools.idea.log.LogWrapper;
>>>>>>> 9e819fa1
import com.android.utils.ILogger;
import com.google.common.collect.ImmutableList;
import com.google.common.collect.Lists;
import com.google.common.util.concurrent.Futures;
import com.google.common.util.concurrent.ListenableFuture;
import com.google.common.util.concurrent.SettableFuture;
import com.intellij.execution.ExecutionException;
import com.intellij.execution.configurations.GeneralCommandLine;
import com.intellij.execution.process.CapturingAnsiEscapesAwareProcessHandler;
import com.intellij.execution.process.ProcessHandler;
import com.intellij.execution.process.ProcessOutput;
import com.intellij.icons.AllIcons;
import com.intellij.openapi.application.ApplicationManager;
import com.intellij.openapi.diagnostic.Logger;
import com.intellij.openapi.progress.PerformInBackgroundOption;
import com.intellij.openapi.progress.impl.BackgroundableProcessIndicator;
import com.intellij.openapi.progress.util.ProgressWindow;
import com.intellij.openapi.project.Project;
import com.intellij.openapi.ui.Messages;
import com.intellij.openapi.util.Pair;
import com.intellij.openapi.util.SystemInfo;
import com.intellij.openapi.util.io.FileUtil;
import com.intellij.openapi.util.text.StringUtil;
import com.intellij.util.containers.ContainerUtil;
import com.intellij.util.net.HttpConfigurable;
import org.jetbrains.annotations.NotNull;
import org.jetbrains.annotations.Nullable;

import java.awt.*;
import java.io.*;
import java.lang.management.ManagementFactory;
import java.lang.management.OperatingSystemMXBean;
import java.lang.reflect.InvocationTargetException;
import java.lang.reflect.Method;
import java.util.ArrayList;
import java.util.List;
import java.util.Locale;
import java.util.Map;
import java.util.concurrent.TimeUnit;
import java.util.function.Function;

import static com.android.SdkConstants.ANDROID_HOME_ENV;
import static com.android.sdklib.internal.avd.AvdManager.AVD_INI_DISPLAY_NAME;
<<<<<<< HEAD
=======
import static com.android.sdklib.internal.avd.AvdManager.AVD_INI_SKIN_PATH;
>>>>>>> 9e819fa1
import static com.android.sdklib.repository.targets.SystemImage.DEFAULT_TAG;
import static com.android.sdklib.repository.targets.SystemImage.GOOGLE_APIS_TAG;

/**
 * A wrapper class for communicating with {@link AvdManager} and exposing helper functions
 * for dealing with {@link AvdInfo} objects inside Android studio.
 */
public class AvdManagerConnection {
  private static final Logger IJ_LOG = Logger.getInstance(AvdManagerConnection.class);
  private static final ILogger SDK_LOG = new LogWrapper(IJ_LOG);
  private static final ProgressIndicator REPO_LOG = new StudioLoggerProgressIndicator(AvdManagerConnection.class);
  private static final AvdManagerConnection NULL_CONNECTION = new AvdManagerConnection(null);
  private static final int MNC_API_LEVEL_23 = 23;
  private static final int LMP_MR1_API_LEVEL_22 = 22;

  public static final String AVD_INI_HW_LCD_DENSITY = "hw.lcd.density";
  public static final Revision TOOLS_REVISION_WITH_FIRST_QEMU2 = Revision.parseRevision("25.0.0 rc1");
  public static final Revision TOOLS_REVISION_25_0_2_RC3 = Revision.parseRevision("25.0.2 rc3");
  public static final Revision PLATFORM_TOOLS_REVISION_WITH_FIRST_QEMU2 = Revision.parseRevision("23.1.0");
  protected static Revision EMULATOR_REVISION_SUPPORTS_STUDIO_PARAMS = Revision.parseRevision("26.1.0");

  private static final SystemImageUpdateDependency[] SYSTEM_IMAGE_DEPENCENCY_WITH_FIRST_QEMU2 = {
    new SystemImageUpdateDependency(LMP_MR1_API_LEVEL_22, DEFAULT_TAG, 2),
    new SystemImageUpdateDependency(LMP_MR1_API_LEVEL_22, GOOGLE_APIS_TAG, 2),
    new SystemImageUpdateDependency(MNC_API_LEVEL_23, DEFAULT_TAG, 6),
    new SystemImageUpdateDependency(MNC_API_LEVEL_23, GOOGLE_APIS_TAG, 10),
  };
  private static final SystemImageUpdateDependency[] SYSTEM_IMAGE_DEPENCENCY_WITH_25_0_2_RC3 = {
    new SystemImageUpdateDependency(LMP_MR1_API_LEVEL_22, DEFAULT_TAG, 4),
    new SystemImageUpdateDependency(LMP_MR1_API_LEVEL_22, GOOGLE_APIS_TAG, 4),
    new SystemImageUpdateDependency(MNC_API_LEVEL_23, DEFAULT_TAG, 8),
    new SystemImageUpdateDependency(MNC_API_LEVEL_23, GOOGLE_APIS_TAG, 12),
  };

  private AvdManager myAvdManager;
  private static Map<File, AvdManagerConnection> ourCache = ContainerUtil.createWeakMap();
  private static long ourMemorySize = -1;
  private final FileOp myFileOp;

  private static Function<AndroidSdkHandler, AvdManagerConnection> ourConnectionFactory = AvdManagerConnection::new;

  @Nullable private final AndroidSdkHandler mySdkHandler;

  @NotNull
  public static AvdManagerConnection getDefaultAvdManagerConnection() {
    AndroidSdkHandler handler = AndroidSdks.getInstance().tryToChooseSdkHandler();
    if (handler.getLocation() == null) {
      return NULL_CONNECTION;
    }
    else {
      return getAvdManagerConnection(handler);
    }
  }

  @NotNull
  public synchronized static AvdManagerConnection getAvdManagerConnection(@NotNull AndroidSdkHandler handler) {
    File sdkPath = handler.getLocation();
    if (!ourCache.containsKey(sdkPath)) {
      ourCache.put(sdkPath, ourConnectionFactory.apply(handler));
    }
    return ourCache.get(sdkPath);
  }

  @VisibleForTesting
  public AvdManagerConnection(@Nullable AndroidSdkHandler handler) {
    mySdkHandler = handler;
    myFileOp = handler == null ? FileOpUtils.create() : handler.getFileOp();
  }

  /**
   * Sets a factory to be used for creating connections, so subclasses can be injected for testing.
   */
  @VisibleForTesting
  protected synchronized static void setConnectionFactory(Function<AndroidSdkHandler, AvdManagerConnection> factory) {
    ourCache.clear();
    ourConnectionFactory = factory;
  }


  /**
   * Setup our static instances if required. If the instance already exists, then this is a no-op.
   */
  private boolean initIfNecessary() {
    if (myAvdManager == null) {
      if (mySdkHandler == null) {
        IJ_LOG.warn("No Android SDK Found");
        return false;
      }
      try {
        myAvdManager = AvdManager.getInstance(mySdkHandler, new File(AndroidLocation.getAvdFolder()), SDK_LOG);
      }
      catch (AndroidLocation.AndroidLocationException e) {
        IJ_LOG.error("Could not instantiate AVD Manager from SDK", e);
        return false;
      }
      if (myAvdManager == null) {
        return false;
      }
    }
    return true;
  }

  public String getSdCardSizeFromHardwareProperties() {
    assert mySdkHandler != null;
    return AvdWizardUtils.getHardwarePropertyDefaultValue(AvdWizardUtils.SD_CARD_STORAGE_KEY, mySdkHandler);
  }

  public String getInternalStorageSizeFromHardwareProperties() {
    assert mySdkHandler != null;
    return AvdWizardUtils.getHardwarePropertyDefaultValue(AvdWizardUtils.INTERNAL_STORAGE_KEY, mySdkHandler);
  }

  private File getBinaryLocation(String filename) {
    assert mySdkHandler != null;
    LocalPackage sdkPackage = mySdkHandler.getLocalPackage(SdkConstants.FD_EMULATOR, REPO_LOG);
    if (sdkPackage == null) {
      sdkPackage = mySdkHandler.getLocalPackage(SdkConstants.FD_TOOLS, REPO_LOG);
    }
    if (sdkPackage != null) {
      return new File(sdkPackage.getLocation(), filename);
    }
    // Fallback to old behavior, in the weird case nothing is installed.
    return new File(mySdkHandler.getLocation(), FileUtil.join(SdkConstants.OS_SDK_TOOLS_FOLDER, filename));
  }

  private File getEmulatorBinary() {
    return getBinaryLocation(SdkConstants.FN_EMULATOR);
  }

  public File getEmulatorCheckBinary() {
    return getBinaryLocation(SdkConstants.FN_EMULATOR_CHECK);
  }

  /**
   * Return the SystemImageUpdateDependencies for the current emulator
   * or null if no emulator is installed or if the emulator is not an qemu2 emulator.
   */
  @Nullable
  private SystemImageUpdateDependency[] getSystemImageUpdateDependencies() {
    assert mySdkHandler != null;
    LocalPackage info = mySdkHandler.getSdkManager(REPO_LOG).getPackages().getLocalPackages().get(SdkConstants.FD_TOOLS);
    if (info == null) {
      return null;
    }
    if (info.getVersion().compareTo(TOOLS_REVISION_25_0_2_RC3) >= 0) {
      return SYSTEM_IMAGE_DEPENCENCY_WITH_25_0_2_RC3;
    }
    if (info.getVersion().compareTo(TOOLS_REVISION_WITH_FIRST_QEMU2) >= 0) {
      return SYSTEM_IMAGE_DEPENCENCY_WITH_FIRST_QEMU2;
    }
    return null;
  }

  private boolean hasQEMU2Installed() {
    return getSystemImageUpdateDependencies() != null;
  }

  private boolean hasPlatformToolsForQEMU2Installed() {
    assert mySdkHandler != null;
    LocalPackage info = mySdkHandler.getSdkManager(REPO_LOG).getPackages().getLocalPackages().get(SdkConstants.FD_PLATFORM_TOOLS);
    if (info == null) {
      return false;
    }
    if (info.getVersion().compareTo(PLATFORM_TOOLS_REVISION_WITH_FIRST_QEMU2) >= 0) {
      return true;
    }
    return false;
  }

  private boolean hasSystemImagesForQEMU2Installed() {
    return getSystemImageUpdates().isEmpty();
  }

  /**
   * The qemu2 emulator has changes in the system images for platform 22 and 23 (Intel CPU architecture only).
   * This method will generate package updates if we detect that we have outdated system images for platform
   * 22 and 23. We also check the addon system images which includes the Google API.
   * @return a list of package paths that need to be updated.
   */
  @NotNull
  public List<String> getSystemImageUpdates() {
    List<String> requested = Lists.newArrayList();
    SystemImageUpdateDependency[] dependencies = getSystemImageUpdateDependencies();
    if (dependencies == null) {
      return requested;
    }

    assert mySdkHandler != null;
    for (SystemImage systemImage : mySdkHandler.getSystemImageManager(REPO_LOG).getImages()) {
      for (SystemImageUpdateDependency dependency : dependencies) {
        if (dependency.updateRequired(systemImage)) {
          requested.add(systemImage.getPackage().getPath());
          break;
        }
      }
    }
    return requested;
  }

  /**
   * @param forceRefresh if true the manager will read the AVD list from disk. If false, the cached version in memory
   *                     is returned if available
   * @return a list of AVDs currently present on the system.
   */
  @NotNull
  public List<AvdInfo> getAvds(boolean forceRefresh) {
    if (!initIfNecessary()) {
      return ImmutableList.of();
    }
    if (forceRefresh) {
      try {
        myAvdManager.reloadAvds(SDK_LOG);
      }
      catch (AndroidLocation.AndroidLocationException e) {
        IJ_LOG.error("Could not find Android SDK!", e);
      }
    }
    ArrayList<AvdInfo> avdInfos = Lists.newArrayList(myAvdManager.getAllAvds());
    boolean needsRefresh = false;
    for (AvdInfo info : avdInfos) {
      if (info.getStatus() == AvdInfo.AvdStatus.ERROR_DEVICE_CHANGED) {
        updateDeviceChanged(info);
        needsRefresh = true;
      }
    }
    if (needsRefresh) {
      return getAvds(true);
    } else {
      return avdInfos;
    }
  }

  public boolean deleteAvd(@NotNull String avdName) {
    if (!initIfNecessary()) {
      return false;
    }
    AvdInfo info = myAvdManager.getAvd(avdName, false);
    if (info == null) {
      return false;
    }
    return deleteAvd(info);
  }

  /**
   * Delete the given AVD if it exists.
   */
  public boolean deleteAvd(@NotNull AvdInfo info) {
    if (!initIfNecessary()) {
      return false;
    }
    return myAvdManager.deleteAvd(info, SDK_LOG);
  }

  public boolean isAvdRunning(@NotNull AvdInfo info) {
    return myAvdManager.isAvdRunning(info, SDK_LOG);
  }


  public void stopAvd(@NotNull final AvdInfo info) {
    myAvdManager.stopAvd(info);
  }

  /**
   * Launch the given AVD in the emulator.
   * @return a future with the device that was launched
   */
  @NotNull
  public ListenableFuture<IDevice> startAvd(@Nullable final Project project, @NotNull final AvdInfo info) {
    if (!initIfNecessary()) {
      return Futures.immediateFailedFuture(new RuntimeException("No Android SDK Found"));
    }
    AccelerationErrorCode error = checkAcceleration();
    ListenableFuture<IDevice> errorResult = handleAccelerationError(project, info, error);
    if (errorResult != null) {
      return errorResult;
    }

    final File emulatorBinary = getEmulatorBinary();
    if (!emulatorBinary.isFile()) {
      IJ_LOG.error("No emulator binary found!");
      return Futures.immediateFailedFuture(new RuntimeException("No emulator binary found"));
    }

    final String avdName = info.getName();

    File skinFile = new File(info.getProperties().get(AVD_INI_SKIN_PATH));
    File baseSkinFile = new File(skinFile.getName());
    // Ensure the skin files are up-to-date
    AvdWizardUtils.pathToUpdatedSkins(baseSkinFile, null, myFileOp);

    // TODO: The emulator stores pid of the running process inside the .lock file (userdata-qemu.img.lock in Linux and
    // userdata-qemu.img.lock/pid on Windows). We should detect whether those lock files are stale and if so, delete them without showing
    // this error. Either the emulator provides a command to do that, or we learn about its internals (qemu/android/utils/filelock.c) and
    // perform the same action here. If it is not stale, then we should show this error and if possible, bring that window to the front.
    if (myAvdManager.isAvdRunning(info, SDK_LOG)) {
      myAvdManager.logRunningAvdInfo(info, SDK_LOG);
      String baseFolder;
      try {
        baseFolder = myAvdManager.getBaseAvdFolder().getAbsolutePath();
      }
      catch (AndroidLocation.AndroidLocationException e) {
        baseFolder = "$HOME";
      }

      String message = String.format("AVD %1$s is already running.\n" +
                                     "If that is not the case, delete the files at\n" +
                                     "   %2$s/%1$s.avd/*.lock\n" +
                                     "and try again.", avdName, baseFolder);
      Messages.showErrorDialog(project, message, "AVD Manager");
      return Futures.immediateFailedFuture(new RuntimeException(message));
    }


    GeneralCommandLine commandLine = new GeneralCommandLine();
    commandLine.setExePath(emulatorBinary.getPath());

    addParameters(info, commandLine);

    EmulatorRunner runner = new EmulatorRunner(commandLine, info);
    addListeners(runner);

    final ProcessHandler processHandler;
    try {
      processHandler = runner.start();
    }
    catch (ExecutionException e) {
      IJ_LOG.error("Error launching emulator", e);
      return Futures.immediateFailedFuture(new RuntimeException(String.format("Error launching emulator %1$s ", avdName), e));
    }

    // If we're using qemu2, it has its own progress bar, so put ours in the background. Otherwise show it.
    final ProgressWindow p = hasQEMU2Installed()
                             ? new BackgroundableProcessIndicator(project, "Launching Emulator", PerformInBackgroundOption.ALWAYS_BACKGROUND,
                                                                  "", "", false)
                             : new ProgressWindow(false, true, project);
    p.setIndeterminate(false);
    p.setDelayInMillis(0);

    // It takes >= 8 seconds to start the Emulator. Display a small progress indicator otherwise it seems like
    // the action wasn't invoked and users tend to click multiple times on it, ending up with several instances of the emulator
    ApplicationManager.getApplication().executeOnPooledThread(() -> {
      try {
        p.start();
        p.setText("Starting AVD...");
        for (double d = 0; d < 1; d += 1.0 / 80) {
          p.setFraction(d);
          //noinspection BusyWait
          Thread.sleep(100);
          if (processHandler.isProcessTerminated()) {
            break;
          }
        }
      }
      catch (InterruptedException ignore) {
      }
      finally {
        p.stop();
        p.processFinish();
      }
    });

    return EmulatorConnectionListener.getDeviceForEmulator(project, info.getName(), processHandler, 5, TimeUnit.MINUTES);
  }

  /**
   * Allow subclasses to add listeners before starting the emulator.
   */
  protected void addListeners(EmulatorRunner runner) {

  }

  /**
   * Adds necessary parameters to {@code commandLine}.
   */
  protected void addParameters(@NotNull AvdInfo info, @NotNull GeneralCommandLine commandLine) {
    Map<String, String> properties = info.getProperties();
    String netDelay = properties.get(AvdWizardUtils.AVD_INI_NETWORK_LATENCY);
    String netSpeed = properties.get(AvdWizardUtils.AVD_INI_NETWORK_SPEED);
    if (netDelay != null) {
      commandLine.addParameters("-netdelay", netDelay);
    }

    if (netSpeed != null) {
      commandLine.addParameters("-netspeed", netSpeed);
    }

    // Control fast boot
<<<<<<< HEAD
    if (AvdWizardUtils.emulatorSupportsFastBoot(mySdkHandler)) {
=======
    if (EmulatorAdvFeatures.emulatorSupportsFastBoot(mySdkHandler,
                                                     new StudioLoggerProgressIndicator(AvdManagerConnection.class),
                                                     new LogWrapper(Logger.getInstance(AvdManagerConnection.class)))) {
>>>>>>> 9e819fa1
      if ("yes".equals(properties.get(AvdWizardUtils.USE_COLD_BOOT))) {
        // Do not fast boot and do not store a snapshot on exit
        commandLine.addParameter("-no-snapstorage");
      }
      else if (AvdWizardUtils.COLD_BOOT_ONCE_VALUE.equals(properties.get(AvdWizardUtils.USE_COLD_BOOT))) {
        // No fast boot now, but do store a snapshot on exit for next time
        commandLine.addParameter("-no-snapshot-load");
      }
      // We could use "-snapstorage" for the "no" case, but don't bother. It is the default.
    }

    writeParameterFile(commandLine);

    commandLine.addParameters("-avd", info.getName());
  }

  /**
   * Indicates if the Emulator's version is at least {@code desired}
   * @return true if the Emulator version is the desired version or higher
   */
  @VisibleForTesting
  public boolean emulatorVersionIsAtLeast(@NotNull Revision desired) {
    if (mySdkHandler == null) return false; // Don't know, so guess
    ProgressIndicator log = new StudioLoggerProgressIndicator(AvdWizardUtils.class);
    LocalPackage sdkPackage = mySdkHandler.getLocalPackage(SdkConstants.FD_EMULATOR, log);
    if (sdkPackage == null) {
      sdkPackage = mySdkHandler.getLocalPackage(SdkConstants.FD_TOOLS, log);
    }
    if (sdkPackage == null) {
      return false;
    }
    return (sdkPackage.getVersion().compareTo(desired) >= 0);
  }

  /**
   * Write HTTP Proxy information to a temporary file.
   * Put the file's name on the command line.
   */
  protected void writeParameterFile(@NotNull GeneralCommandLine commandLine) {
    if (!emulatorVersionIsAtLeast(EMULATOR_REVISION_SUPPORTS_STUDIO_PARAMS)) {
      // Older versions of the emulator don't accept this information.
      return;
    }
    HttpConfigurable httpInstance = HttpConfigurable.getInstance();
    if (httpInstance == null) {
      return; // No proxy info to send
    }

    // Extract the proxy information
    List<String> proxyParameters = new ArrayList<String>();

    List<Pair<String, String>> myPropList = httpInstance.getJvmProperties(false, null);
    for (Pair<String, String> kv : myPropList) {
      switch (kv.getFirst()) {
        case "http.proxyHost":
        case "http.proxyPort":
        case "https.proxyHost":
        case "https.proxyPort":
        case "proxy.authentication.username":
        case "proxy.authentication.password":
          proxyParameters.add(kv.getFirst() + "=" + kv.getSecond() + "\n");
          break;
        default:
          break; // Don't care about anything else
      }
    }

    if (proxyParameters.isEmpty()) {
      return; // No values to send
    }

    File emuTempFile = null;
    try {
      // Create a temporary file in /temp under $ANDROID_HOME.
      String androidHomeValue = System.getenv(ANDROID_HOME_ENV);
      if (androidHomeValue == null) {
        // Fall back to the user's home directory
        androidHomeValue = System.getProperty("user.home");
      }
      File tempDir = new File(androidHomeValue + "/temp");
      tempDir.mkdirs(); // Create if necessary
      if (!tempDir.exists()) {
        return; // Give up
      }
      emuTempFile = File.createTempFile("emu", ".tmp", tempDir);
      emuTempFile.deleteOnExit(); // File disappears when Studio exits
      emuTempFile.setReadable(false, false); // Non-owner cannot read
      emuTempFile.setReadable(true, true); // Owner can read

      BufferedWriter tempFileWriter = new BufferedWriter(new FileWriter(emuTempFile));

      for (String proxyLine : proxyParameters) {
        tempFileWriter.write(proxyLine);
      }
      tempFileWriter.close();
      // Put the name of this file on the emulator's command line
      commandLine.addParameters("-studio-params", emuTempFile.getAbsolutePath());
    } catch (IOException ex) {
      // Try to remove the temporary file
      if (emuTempFile != null) {
        emuTempFile.delete(); // Ignore the return value
      }
    }
  }

  /**
   * Handle the {@link AccelerationErrorCode} found when attempting to start an AVD.
   * @param project
   * @param error
   * @return a future with a device that was launched delayed, or null if startAvd should proceed to start the AVD.
   */
  @Nullable
  private ListenableFuture<IDevice> handleAccelerationError(@Nullable final Project project, @NotNull final AvdInfo info, @NotNull AccelerationErrorCode error) {
    switch (error) {
      case ALREADY_INSTALLED:
        return null;
      case TOOLS_UPDATE_REQUIRED:
      case PLATFORM_TOOLS_UPDATE_ADVISED:
      case SYSTEM_IMAGE_UPDATE_ADVISED:
        // Do not block emulator from running if we need updates (run with degradated performance):
        return null;
      case NO_EMULATOR_INSTALLED:
        // report this error below
        break;
      default:
        Abi abi = Abi.getEnum(info.getAbiType());
        boolean isAvdIntel = abi == Abi.X86 || abi == Abi.X86_64;
        if (!isAvdIntel) {
          // Do not block Arm and Mips emulators from running without an accelerator:
          return null;
        }
        // report all other errors
        break;
    }
    String accelerator = SystemInfo.isLinux ? "KVM" : "Intel HAXM";
    int result = Messages.showOkCancelDialog(
      project,
      String.format("%1$s is required to run this AVD.\n%2$s\n\n%3$s\n", accelerator, error.getProblem(), error.getSolutionMessage()),
      error.getSolution().getDescription(),
      AllIcons.General.WarningDialog);
    if (result != Messages.OK || error.getSolution() == AccelerationErrorSolution.SolutionCode.NONE) {
      return Futures.immediateFailedFuture(new RuntimeException("Could not start AVD"));
    }
    final SettableFuture<ListenableFuture<IDevice>> future = SettableFuture.create();
    Runnable retry = () -> future.set(startAvd(project, info));
    Runnable cancel = () -> future.setException(new RuntimeException("Retry after fixing problem by hand"));
    Runnable action = AccelerationErrorSolution.getActionForFix(error, project, retry, cancel);
    ApplicationManager.getApplication().invokeLater(action);
    return Futures.dereference(future);
  }

  /**
   * Run "emulator -accel-check" to check the status for emulator acceleration on this machine.
   * Return a {@link AccelerationErrorCode}.
   */
  public AccelerationErrorCode checkAcceleration() {
    if (!initIfNecessary()) {
      return AccelerationErrorCode.UNKNOWN_ERROR;
    }
    File emulatorBinary = getEmulatorBinary();
    if (!emulatorBinary.isFile()) {
      return AccelerationErrorCode.NO_EMULATOR_INSTALLED;
    }
    if (getMemorySize() < Storage.Unit.GiB.getNumberOfBytes()) {
      // TODO: The emulator -accel-check current does not check for the available memory, do it here instead:
      return AccelerationErrorCode.NOT_ENOUGH_MEMORY;
    }
    if (!hasQEMU2Installed()) {
      return AccelerationErrorCode.TOOLS_UPDATE_REQUIRED;
    }
    File checkBinary = getEmulatorCheckBinary();
    GeneralCommandLine commandLine = new GeneralCommandLine();
    if (checkBinary.isFile()) {
      commandLine.setExePath(checkBinary.getPath());
      commandLine.addParameter("accel");
    }
    else {
      commandLine.setExePath(emulatorBinary.getPath());
      commandLine.addParameter("-accel-check");
    }
    int exitValue;
    try {
      CapturingAnsiEscapesAwareProcessHandler process = new CapturingAnsiEscapesAwareProcessHandler(commandLine);
      ProcessOutput output = process.runProcess();
      exitValue = output.getExitCode();
    }
    catch (ExecutionException e) {
      exitValue = AccelerationErrorCode.UNKNOWN_ERROR.getErrorCode();
    }
    if (exitValue != 0) {
      return AccelerationErrorCode.fromExitCode(exitValue);
    }
    if (!hasPlatformToolsForQEMU2Installed()) {
      return AccelerationErrorCode.PLATFORM_TOOLS_UPDATE_ADVISED;
    }
    if (!hasSystemImagesForQEMU2Installed()) {
      return AccelerationErrorCode.SYSTEM_IMAGE_UPDATE_ADVISED;
    }
    return AccelerationErrorCode.ALREADY_INSTALLED;
  }

  /**
   * Update the given AVD with the new settings or create one if no AVD is specified.
   * Returns the created AVD.
   */
  @Nullable
  public AvdInfo createOrUpdateAvd(@Nullable AvdInfo currentInfo,
                                   @NotNull String avdName,
                                   @NotNull Device device,
                                   @NotNull SystemImageDescription systemImageDescription,
                                   @NotNull ScreenOrientation orientation,
                                   boolean isCircular,
                                   @Nullable String sdCard,
                                   @Nullable File skinFolder,
                                   @NotNull Map<String, String> hardwareProperties,
                                   boolean createSnapshot,
                                   boolean removePrevious) {
    if (!initIfNecessary()) {
      return null;
    }

    File avdFolder;
    try {
      if (currentInfo != null) {
        avdFolder = new File(currentInfo.getDataFolderPath());
      } else {
        avdFolder = AvdInfo.getDefaultAvdFolder(myAvdManager, avdName, myFileOp, true);
      }
    }
    catch (AndroidLocation.AndroidLocationException e) {
      IJ_LOG.error("Could not create AVD " + avdName, e);
      return null;
    }

    Dimension resolution = device.getScreenSize(orientation);
    assert resolution != null;
    String skinName = null;

    if (skinFolder == null && isCircular) {
      skinFolder = getRoundSkin(systemImageDescription);
    }
    if (FileUtil.filesEqual(skinFolder, AvdWizardUtils.NO_SKIN)) {
      skinFolder = null;
    }
    if (skinFolder == null) {
      skinName = String.format("%dx%d", Math.round(resolution.getWidth()), Math.round(resolution.getHeight()));
    }
    if (orientation == ScreenOrientation.LANDSCAPE) {
      hardwareProperties.put(HardwareProperties.HW_INITIAL_ORIENTATION,
                             ScreenOrientation.LANDSCAPE.getShortDisplayValue().toLowerCase(Locale.ROOT));
    }
    if (currentInfo != null && !avdName.equals(currentInfo.getName()) && removePrevious) {
      boolean success = myAvdManager.moveAvd(currentInfo, avdName, currentInfo.getDataFolderPath(), SDK_LOG);
      if (!success) {
        return null;
      }
    }

    return myAvdManager.createAvd(avdFolder,
                                  avdName,
                                  systemImageDescription.getSystemImage(),
                                  skinFolder,
                                  skinName,
                                  sdCard,
                                  hardwareProperties,
                                  device.getBootProps(),
                                  device.hasPlayStore(),
                                  createSnapshot,
                                  false,
                                  removePrevious,
                                  SDK_LOG);
  }

  @Nullable
  private static File getRoundSkin(SystemImageDescription systemImageDescription) {
    File[] skins = systemImageDescription.getSkins();
    for (File skin : skins) {
      if (skin.getName().contains("Round")) {
        return skin;
      }
    }
    return null;
  }

  public static boolean doesSystemImageSupportQemu2(@Nullable SystemImageDescription description, @NotNull FileOp fileOp) {
    if (description == null) {
      return false;
    }
    ISystemImage systemImage = description.getSystemImage();
    if (systemImage == null) {
      return false;
    }
    File location = systemImage.getLocation();
    if (!fileOp.isDirectory(location)) {
      return false;
    }
    String[] files = fileOp.list(location, null);
    if (files != null) {
      for (String filename : files) {
        if (FileUtil.getNameWithoutExtension(filename).equals("kernel-ranchu")) {
          return true;
        }
      }
    }
    return false;
  }

  public boolean avdExists(String candidate) {
    if (!initIfNecessary()) {
      return false;
    }
    return myAvdManager.getAvd(candidate, false) != null;
  }

  static boolean isAvdRepairable(@NotNull AvdInfo.AvdStatus avdStatus) {
    return avdStatus == AvdInfo.AvdStatus.ERROR_IMAGE_DIR
           || avdStatus == AvdInfo.AvdStatus.ERROR_DEVICE_CHANGED
           || avdStatus == AvdInfo.AvdStatus.ERROR_DEVICE_MISSING
           || avdStatus == AvdInfo.AvdStatus.ERROR_IMAGE_MISSING;
  }

  public static boolean isSystemImageDownloadProblem(@NotNull AvdInfo.AvdStatus status) {
    switch (status) {
      case ERROR_IMAGE_DIR:
      case ERROR_IMAGE_MISSING:
        return true;
      default:
        return false;
    }
  }

  public AvdInfo reloadAvd(@NotNull AvdInfo avdInfo) throws AndroidLocation.AndroidLocationException {
    return myAvdManager.reloadAvd(avdInfo, SDK_LOG);
  }

  @Nullable
  public static String getRequiredSystemImagePath(@NotNull AvdInfo avdInfo) {
    String imageSystemDir = avdInfo.getProperties().get(AvdManager.AVD_INI_IMAGES_1);
    if (imageSystemDir == null) {
      return null;
    }
    return StringUtil.trimEnd(imageSystemDir.replace(File.separatorChar, RepoPackage.PATH_SEPARATOR), RepoPackage.PATH_SEPARATOR);
  }

  public boolean updateDeviceChanged(@NotNull AvdInfo avdInfo) {
    if (initIfNecessary()) {
      try {
        return myAvdManager.updateDeviceChanged(avdInfo, SDK_LOG) != null;
      }
      catch (IOException e) {
        IJ_LOG.warn("Could not update AVD Device " + avdInfo.getName(), e);
      }
    }
    return false;
  }

  public boolean wipeUserData(@NotNull AvdInfo avdInfo) {
    if (!initIfNecessary()) {
      return false;
    }
    // Delete the current user data file
    File userdataImage = new File(avdInfo.getDataFolderPath(), AvdManager.USERDATA_QEMU_IMG);
    if (myFileOp.exists(userdataImage)) {
      if (!myFileOp.delete(userdataImage)) {
        return false;
      }
    }
<<<<<<< HEAD
=======
    // Delete the snapshots directory
    File snapshotDirectory = new File(avdInfo.getDataFolderPath(), AvdManager.SNAPSHOTS_DIRECTORY);
    myFileOp.deleteFileOrFolder(snapshotDirectory);

>>>>>>> 9e819fa1
    return true;
  }

  public static String getAvdDisplayName(@NotNull AvdInfo avdInfo) {
    String displayName = avdInfo.getProperties().get(AVD_INI_DISPLAY_NAME);
    if (displayName == null) {
      displayName = avdInfo.getName().replaceAll("[_-]+", " ");
    }
    return displayName;
  }

  public String uniquifyDisplayName(String name) {
    int suffix = 1;
    String result = name;
    while (findAvdWithName(result)) {
      result = String.format("%1$s %2$d", name, ++suffix);
    }
    return result;
  }

  public boolean findAvdWithName(String name) {
    for (AvdInfo avd : getAvds(false)) {
      if (getAvdDisplayName(avd).equals(name)) {
        return true;
      }
    }
    return false;
  }

  public static long getMemorySize() {
    if (ourMemorySize < 0) {
      ourMemorySize = checkMemorySize();
    }
    return ourMemorySize;
  }

  private static long checkMemorySize() {
    OperatingSystemMXBean osMXBean = ManagementFactory.getOperatingSystemMXBean();
    // This is specific to JDKs derived from Oracle JDK (including OpenJDK and Apple JDK among others).
    // Other then this, there's no standard way of getting memory size
    // without adding 3rd party libraries or using native code.
    try {
      Class<?> oracleSpecificMXBean = Class.forName("com.sun.management.OperatingSystemMXBean");
      Method getPhysicalMemorySizeMethod = oracleSpecificMXBean.getMethod("getTotalPhysicalMemorySize");
      Object result = getPhysicalMemorySizeMethod.invoke(osMXBean);
      if (result instanceof Number) {
        return ((Number)result).longValue();
      }
    }
    catch (ClassNotFoundException | NoSuchMethodException e) {
      // Unsupported JDK
    }
    catch (InvocationTargetException | IllegalAccessException e) {
      IJ_LOG.error(e); // Shouldn't happen (unsupported JDK?)
    }
    // Maximum memory allocatable to emulator - 32G. Only used if non-Oracle JRE.
    return 32L * Storage.Unit.GiB.getNumberOfBytes();
  }

  private static class SystemImageUpdateDependency {
    private final int myFeatureLevel;
    private final IdDisplay myTag;
    private final int myRequiredMajorRevision;

    public SystemImageUpdateDependency(int featureLevel, @NotNull IdDisplay tag, int requiredMajorRevision) {
      myFeatureLevel = featureLevel;
      myTag = tag;
      myRequiredMajorRevision = requiredMajorRevision;
    }

    public boolean updateRequired(@NotNull SystemImage image) {
      return updateRequired(image.getAbiType(), image.getAndroidVersion().getFeatureLevel(), image.getTag(), image.getRevision());
    }

    public boolean updateRequired(@NotNull String abiType, int featureLevel, @NotNull IdDisplay tag, @NotNull Revision revision) {
      Abi abi = Abi.getEnum(abiType);
      boolean isAvdIntel = abi == Abi.X86 || abi == Abi.X86_64;

      return isAvdIntel &&
             featureLevel == myFeatureLevel &&
             myTag.equals(tag) &&
             revision.getMajor() < myRequiredMajorRevision;
    }
  }
}<|MERGE_RESOLUTION|>--- conflicted
+++ resolved
@@ -38,11 +38,7 @@
 import com.android.sdklib.repository.targets.SystemImage;
 import com.android.tools.idea.sdk.AndroidSdks;
 import com.android.tools.idea.sdk.progress.StudioLoggerProgressIndicator;
-<<<<<<< HEAD
-import com.android.tools.log.LogWrapper;
-=======
 import com.android.tools.idea.log.LogWrapper;
->>>>>>> 9e819fa1
 import com.android.utils.ILogger;
 import com.google.common.collect.ImmutableList;
 import com.google.common.collect.Lists;
@@ -86,10 +82,7 @@
 
 import static com.android.SdkConstants.ANDROID_HOME_ENV;
 import static com.android.sdklib.internal.avd.AvdManager.AVD_INI_DISPLAY_NAME;
-<<<<<<< HEAD
-=======
 import static com.android.sdklib.internal.avd.AvdManager.AVD_INI_SKIN_PATH;
->>>>>>> 9e819fa1
 import static com.android.sdklib.repository.targets.SystemImage.DEFAULT_TAG;
 import static com.android.sdklib.repository.targets.SystemImage.GOOGLE_APIS_TAG;
 
@@ -477,13 +470,9 @@
     }
 
     // Control fast boot
-<<<<<<< HEAD
-    if (AvdWizardUtils.emulatorSupportsFastBoot(mySdkHandler)) {
-=======
     if (EmulatorAdvFeatures.emulatorSupportsFastBoot(mySdkHandler,
                                                      new StudioLoggerProgressIndicator(AvdManagerConnection.class),
                                                      new LogWrapper(Logger.getInstance(AvdManagerConnection.class)))) {
->>>>>>> 9e819fa1
       if ("yes".equals(properties.get(AvdWizardUtils.USE_COLD_BOOT))) {
         // Do not fast boot and do not store a snapshot on exit
         commandLine.addParameter("-no-snapstorage");
@@ -851,13 +840,10 @@
         return false;
       }
     }
-<<<<<<< HEAD
-=======
     // Delete the snapshots directory
     File snapshotDirectory = new File(avdInfo.getDataFolderPath(), AvdManager.SNAPSHOTS_DIRECTORY);
     myFileOp.deleteFileOrFolder(snapshotDirectory);
 
->>>>>>> 9e819fa1
     return true;
   }
 
