/*
 * Copyright (C) 2019 The Android Open Source Project
 *
 * Licensed under the Apache License, Version 2.0 (the "License");
 * you may not use this file except in compliance with the License.
 * You may obtain a copy of the License at
 *
 *      http://www.apache.org/licenses/LICENSE-2.0
 *
 * Unless required by applicable law or agreed to in writing, software
 * distributed under the License is distributed on an "AS IS" BASIS,
 * WITHOUT WARRANTIES OR CONDITIONS OF ANY KIND, either express or implied.
 * See the License for the specific language governing permissions and
 * limitations under the License.
 */
package com.android.tools.idea.lint.quickFixes

import com.android.tools.idea.lint.common.AndroidQuickfixContexts
import com.android.tools.idea.lint.common.DefaultLintQuickFix
import com.intellij.codeInsight.intention.preview.IntentionPreviewUtils.prepareElementForWrite
import com.intellij.psi.PsiElement
import com.intellij.psi.impl.source.tree.TreeElement
import com.intellij.psi.util.PsiTreeUtil
import org.jetbrains.kotlin.lexer.KtTokens
import org.jetbrains.kotlin.psi.KtBinaryExpression
import org.jetbrains.kotlin.psi.KtBlockExpression
import org.jetbrains.kotlin.psi.KtExpression
import org.jetbrains.kotlin.psi.KtIfExpression
import org.jetbrains.kotlin.psi.KtPsiFactory

/**
 * Removes an obsolete if-SDK_INT check. This is only handling Kotlin code since for Java we reuse
 * the builtin SimplifyBooleanExpressionFix check.
 */
<<<<<<< HEAD
class RemoveSdkCheckFix(private var removeThen: Boolean) : DefaultLintQuickFix(
  "Remove obsolete SDK version check",
  "Remove obsolete SDK version checks"
) {
=======
class RemoveSdkCheckFix(private var removeThen: Boolean) :
  DefaultLintQuickFix("Remove obsolete SDK version check", "Remove obsolete SDK version checks") {
>>>>>>> de127946

  override fun apply(
    startElement: PsiElement,
    endElement: PsiElement,
    context: AndroidQuickfixContexts.Context
  ) {
    val condition = findSdkConditional(startElement) ?: return

    if (!prepareElementForWrite(startElement)) {
      return
    }

    val ifExpression = PsiTreeUtil.getParentOfType(condition, KtIfExpression::class.java, true)
    if (
      ifExpression != null &&
        ifExpression.condition == condition &&
        applyToIfExpression(ifExpression)
    ) {
      return
<<<<<<< HEAD
    }
    else {
      val psiFactory = KtPsiFactory(condition.project)
      if (removeThen) {
        // Replace with true
          condition.replace(psiFactory.createExpression("true"))
      } else {
        // Replace with false
        condition.replace(psiFactory.createExpression("false"))
      }
=======
    } else if (removeThen) {
      // Replace with true
      condition.replace(KtPsiFactory(condition).createExpression("true"))
    } else {
      // Replace with false
      condition.replace(KtPsiFactory(condition).createExpression("false"))
>>>>>>> de127946
    }
  }

  private fun applyToIfExpression(ifExpression: KtIfExpression): Boolean {
    val keep = if (removeThen) ifExpression.then else ifExpression.`else`
    if (keep != null) {
      val parent = ifExpression.parent ?: return false
      if (keep is KtBlockExpression) {
        var child: PsiElement? = keep.firstChild
        while (child != null) {
          if (
            child !is TreeElement ||
              !(child.elementType == KtTokens.RBRACE || child.elementType == KtTokens.LBRACE)
          ) {
            parent.addBefore(child, ifExpression)
          }
          child = child.nextSibling
        }
      } else {
        parent.addBefore(keep, ifExpression)
      }
    }
    ifExpression.delete()
    return true
  }

  private fun findSdkConditional(start: PsiElement): KtExpression? {
    var current: PsiElement? = start
    while (current != null) {
      val next =
        PsiTreeUtil.getParentOfType(current, KtBinaryExpression::class.java, false) ?: break
      if (isVersionCheckConditional(next)) {
        return next
      }

      current = next.parent
    }

    return null
  }

  private fun isVersionCheckConditional(element: PsiElement): Boolean {
    return element.text.contains("SDK_INT")
  }

  override fun isApplicable(
    startElement: PsiElement,
    endElement: PsiElement,
    contextType: AndroidQuickfixContexts.ContextType
  ): Boolean {
    return true
  }
}<|MERGE_RESOLUTION|>--- conflicted
+++ resolved
@@ -32,15 +32,8 @@
  * Removes an obsolete if-SDK_INT check. This is only handling Kotlin code since for Java we reuse
  * the builtin SimplifyBooleanExpressionFix check.
  */
-<<<<<<< HEAD
-class RemoveSdkCheckFix(private var removeThen: Boolean) : DefaultLintQuickFix(
-  "Remove obsolete SDK version check",
-  "Remove obsolete SDK version checks"
-) {
-=======
 class RemoveSdkCheckFix(private var removeThen: Boolean) :
   DefaultLintQuickFix("Remove obsolete SDK version check", "Remove obsolete SDK version checks") {
->>>>>>> de127946
 
   override fun apply(
     startElement: PsiElement,
@@ -60,25 +53,15 @@
         applyToIfExpression(ifExpression)
     ) {
       return
-<<<<<<< HEAD
-    }
-    else {
+    } else {
       val psiFactory = KtPsiFactory(condition.project)
       if (removeThen) {
         // Replace with true
-          condition.replace(psiFactory.createExpression("true"))
+        condition.replace(psiFactory.createExpression("true"))
       } else {
         // Replace with false
         condition.replace(psiFactory.createExpression("false"))
       }
-=======
-    } else if (removeThen) {
-      // Replace with true
-      condition.replace(KtPsiFactory(condition).createExpression("true"))
-    } else {
-      // Replace with false
-      condition.replace(KtPsiFactory(condition).createExpression("false"))
->>>>>>> de127946
     }
   }
 
