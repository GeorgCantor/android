/*
 * Copyright (C) 2017 The Android Open Source Project
 *
 * Licensed under the Apache License, Version 2.0 (the "License");
 * you may not use this file except in compliance with the License.
 * You may obtain a copy of the License at
 *
 *      http://www.apache.org/licenses/LICENSE-2.0
 *
 * Unless required by applicable law or agreed to in writing, software
 * distributed under the License is distributed on an "AS IS" BASIS,
 * WITHOUT WARRANTIES OR CONDITIONS OF ANY KIND, either express or implied.
 * See the License for the specific language governing permissions and
 * limitations under the License.
 */
package com.android.tools.idea.uibuilder.handlers.grid

import com.android.SdkConstants
import com.android.ide.common.repository.GoogleMavenArtifactId.ANDROIDX_GRID_LAYOUT_V7
import com.android.ide.common.repository.GoogleMavenArtifactId.GRID_LAYOUT_V7

/** Handler for the `<android.support.v7.widget.GridLayout>` layout from AppCompat */
class GridLayoutV7Handler : GridLayoutHandler() {

  override val namespace = SdkConstants.AUTO_URI

  override fun getGradleCoordinateId(viewTag: String) =
<<<<<<< HEAD
    if (viewTag.startsWith(SdkConstants.ANDROIDX_PKG_PREFIX))
      AndroidxNameUtils.getCoordinateMapping(SdkConstants.GRID_LAYOUT_LIB_ARTIFACT)
    else SdkConstants.GRID_LAYOUT_LIB_ARTIFACT

  override fun createDragTarget(listBuilder: ImmutableList.Builder<Target>) {
    listBuilder.add(GridDragTarget(isSupportLibrary = true))
  }
=======
    when {
      viewTag.startsWith(SdkConstants.ANDROIDX_PKG_PREFIX) -> ANDROIDX_GRID_LAYOUT_V7
      else -> GRID_LAYOUT_V7
    }
>>>>>>> 574fcae1
}<|MERGE_RESOLUTION|>--- conflicted
+++ resolved
@@ -25,18 +25,8 @@
   override val namespace = SdkConstants.AUTO_URI
 
   override fun getGradleCoordinateId(viewTag: String) =
-<<<<<<< HEAD
-    if (viewTag.startsWith(SdkConstants.ANDROIDX_PKG_PREFIX))
-      AndroidxNameUtils.getCoordinateMapping(SdkConstants.GRID_LAYOUT_LIB_ARTIFACT)
-    else SdkConstants.GRID_LAYOUT_LIB_ARTIFACT
-
-  override fun createDragTarget(listBuilder: ImmutableList.Builder<Target>) {
-    listBuilder.add(GridDragTarget(isSupportLibrary = true))
-  }
-=======
     when {
       viewTag.startsWith(SdkConstants.ANDROIDX_PKG_PREFIX) -> ANDROIDX_GRID_LAYOUT_V7
       else -> GRID_LAYOUT_V7
     }
->>>>>>> 574fcae1
 }