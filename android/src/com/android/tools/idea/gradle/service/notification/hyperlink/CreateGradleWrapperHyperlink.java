/*
 * Copyright (C) 2014 The Android Open Source Project
 *
 * Licensed under the Apache License, Version 2.0 (the "License");
 * you may not use this file except in compliance with the License.
 * You may obtain a copy of the License at
 *
 *      http://www.apache.org/licenses/LICENSE-2.0
 *
 * Unless required by applicable law or agreed to in writing, software
 * distributed under the License is distributed on an "AS IS" BASIS,
 * WITHOUT WARRANTIES OR CONDITIONS OF ANY KIND, either express or implied.
 * See the License for the specific language governing permissions and
 * limitations under the License.
 */
package com.android.tools.idea.gradle.service.notification.hyperlink;

import com.android.tools.idea.gradle.project.GradleProjectImporter;
import com.android.tools.idea.gradle.util.GradleUtil;
import com.intellij.openapi.project.Project;
import com.intellij.openapi.ui.Messages;
import org.jetbrains.annotations.NotNull;
import org.jetbrains.plugins.gradle.settings.DistributionType;
import org.jetbrains.plugins.gradle.settings.GradleProjectSettings;

import java.io.File;
import java.io.IOException;

public class CreateGradleWrapperHyperlink extends NotificationHyperlink {
<<<<<<< HEAD

=======
>>>>>>> 04fab8eb
  public CreateGradleWrapperHyperlink() {
    super("createGradleWrapper", "Migrate to Gradle wrapper and sync project");
  }

  @Override
  protected void execute(@NotNull Project project) {
    File projectDirPath = new File(project.getBasePath());
    try {
      GradleUtil.createGradleWrapper(projectDirPath);
      GradleProjectSettings settings = GradleUtil.getGradleProjectSettings(project);
      if (settings != null) {
        settings.setDistributionType(DistributionType.DEFAULT_WRAPPED);
      }
      GradleProjectImporter.getInstance().requestProjectSync(project, null);
    }
    catch (IOException e) {
      // Unlikely to happen.
      Messages.showErrorDialog(project, "Failed to create Gradle wrapper: " + e.getMessage(), "Quick Fix");
    }
  }
}<|MERGE_RESOLUTION|>--- conflicted
+++ resolved
@@ -27,10 +27,6 @@
 import java.io.IOException;
 
 public class CreateGradleWrapperHyperlink extends NotificationHyperlink {
-<<<<<<< HEAD
-
-=======
->>>>>>> 04fab8eb
   public CreateGradleWrapperHyperlink() {
     super("createGradleWrapper", "Migrate to Gradle wrapper and sync project");
   }
