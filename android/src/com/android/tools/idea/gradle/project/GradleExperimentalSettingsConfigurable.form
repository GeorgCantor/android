<?xml version="1.0" encoding="UTF-8"?>
<form xmlns="http://www.intellij.com/uidesigner/form/" version="1" bind-to-class="com.android.tools.idea.gradle.project.GradleExperimentalSettingsConfigurable">
<<<<<<< HEAD
  <grid id="27dc6" binding="myPanel" layout-manager="GridLayoutManager" row-count="10" column-count="3" same-size-horizontally="false" same-size-vertically="false" hgap="-1" vgap="-1">
=======
  <grid id="27dc6" binding="myPanel" layout-manager="GridLayoutManager" row-count="11" column-count="3" same-size-horizontally="false" same-size-vertically="false" hgap="-1" vgap="-1">
>>>>>>> 1e5b25b8
    <margin top="0" left="0" bottom="0" right="0"/>
    <constraints>
      <xy x="20" y="20" width="919" height="400"/>
    </constraints>
    <properties/>
    <border type="none"/>
    <children>
      <component id="bfe08" class="com.intellij.ui.components.JBLabel">
        <constraints>
          <grid row="0" column="0" row-span="1" col-span="3" vsize-policy="0" hsize-policy="0" anchor="0" fill="1" indent="0" use-parent-layout="false"/>
        </constraints>
        <properties>
          <text value="&lt;html&gt;&lt;b&gt;Note:&lt;/b&gt; This settings are for features that are considered &lt;b&gt;experimental&lt;/b&gt;.&lt;/html&gt;"/>
        </properties>
      </component>
      <vspacer id="d6e1c">
        <constraints>
<<<<<<< HEAD
          <grid row="9" column="0" row-span="1" col-span="3" vsize-policy="6" hsize-policy="1" anchor="0" fill="2" indent="0" use-parent-layout="false"/>
=======
          <grid row="10" column="0" row-span="1" col-span="3" vsize-policy="6" hsize-policy="1" anchor="0" fill="2" indent="0" use-parent-layout="false"/>
>>>>>>> 1e5b25b8
        </constraints>
      </vspacer>
      <component id="638a9" class="com.intellij.ui.components.JBLabel">
        <constraints>
          <grid row="1" column="0" row-span="1" col-span="3" vsize-policy="0" hsize-policy="0" anchor="0" fill="0" indent="0" use-parent-layout="false"/>
        </constraints>
        <properties>
          <text value="&lt;html&gt;&lt;br&gt;&lt;/html&gt;"/>
        </properties>
      </component>
      <component id="ba9f4" class="javax.swing.JCheckBox" binding="myEnableModuleSelectionOnImportCheckBox">
        <constraints>
          <grid row="2" column="0" row-span="1" col-span="3" vsize-policy="0" hsize-policy="3" anchor="8" fill="0" indent="0" use-parent-layout="false"/>
        </constraints>
        <properties>
          <text value="Allow Module selection on project import"/>
        </properties>
      </component>
      <component id="45061" class="org.jdesktop.swingx.JXLabel">
        <constraints>
          <grid row="3" column="0" row-span="1" col-span="3" vsize-policy="2" hsize-policy="3" anchor="1" fill="1" indent="0" use-parent-layout="false"/>
        </constraints>
        <properties>
          <lineWrap value="true"/>
          <text value="When importing a project, select the Modules to be visible in the IDE (helps improve IDE performance when working on big projects.)"/>
        </properties>
      </component>
      <component id="9d275" class="com.intellij.ui.components.JBLabel">
        <constraints>
          <grid row="4" column="0" row-span="1" col-span="3" vsize-policy="0" hsize-policy="0" anchor="0" fill="0" indent="0" use-parent-layout="false"/>
        </constraints>
        <properties>
          <text value="&lt;html&gt;&lt;br&gt;&lt;/html&gt;"/>
        </properties>
      </component>
      <component id="6c673" class="javax.swing.JCheckBox" binding="mySkipSourceGenOnSyncCheckbox">
        <constraints>
          <grid row="5" column="0" row-span="1" col-span="1" vsize-policy="0" hsize-policy="0" anchor="8" fill="0" indent="0" use-parent-layout="false"/>
        </constraints>
        <properties>
          <text value="Skip source generation on Gradle sync if a project has more than"/>
        </properties>
      </component>
      <component id="f46fa" class="com.intellij.ui.components.JBLabel">
        <constraints>
          <grid row="6" column="2" row-span="1" col-span="1" vsize-policy="0" hsize-policy="0" anchor="0" fill="0" indent="0" use-parent-layout="false"/>
        </constraints>
        <properties>
          <text value="&lt;html&gt;&lt;br&gt;&lt;/html&gt;"/>
        </properties>
      </component>
      <component id="afb5f" class="javax.swing.JSpinner" binding="myModuleNumberSpinner" custom-create="true">
        <constraints>
          <grid row="5" column="1" row-span="1" col-span="1" vsize-policy="0" hsize-policy="3" anchor="8" fill="0" indent="0" use-parent-layout="false"/>
        </constraints>
        <properties/>
      </component>
      <component id="f5d2f" class="com.intellij.ui.components.JBLabel">
        <constraints>
          <grid row="5" column="2" row-span="1" col-span="1" vsize-policy="0" hsize-policy="6" anchor="0" fill="1" indent="0" use-parent-layout="false"/>
        </constraints>
        <properties>
          <text value="modules."/>
        </properties>
      </component>
      <component id="48979" class="javax.swing.JCheckBox" binding="myUseNewProjectStructureCheckBox" default-binding="true">
        <constraints>
          <grid row="7" column="0" row-span="1" col-span="3" vsize-policy="0" hsize-policy="3" anchor="8" fill="0" indent="0" use-parent-layout="false"/>
        </constraints>
        <properties>
          <text value="Use new 'Project Structure' dialog."/>
        </properties>
      </component>
      <component id="c48ed" class="javax.swing.JCheckBox" binding="myUseNewGradleSyncCheckBox" default-binding="true">
        <constraints>
          <grid row="8" column="0" row-span="1" col-span="3" vsize-policy="0" hsize-policy="3" anchor="8" fill="0" indent="0" use-parent-layout="false"/>
        </constraints>
        <properties>
          <selected value="false"/>
          <text value="Use new 'Gradle Sync'"/>
<<<<<<< HEAD
          <visible value="false"/>
=======
        </properties>
      </component>
      <component id="3077f" class="javax.swing.JCheckBox" binding="myUseL2DependenciesCheckBox">
        <constraints>
          <grid row="9" column="0" row-span="1" col-span="1" vsize-policy="0" hsize-policy="3" anchor="8" fill="0" indent="0" use-parent-layout="false"/>
        </constraints>
        <properties>
          <text value="Use new dependency mechanism during Gradle sync"/>
>>>>>>> 1e5b25b8
        </properties>
      </component>
    </children>
  </grid>
</form><|MERGE_RESOLUTION|>--- conflicted
+++ resolved
@@ -1,10 +1,6 @@
 <?xml version="1.0" encoding="UTF-8"?>
 <form xmlns="http://www.intellij.com/uidesigner/form/" version="1" bind-to-class="com.android.tools.idea.gradle.project.GradleExperimentalSettingsConfigurable">
-<<<<<<< HEAD
-  <grid id="27dc6" binding="myPanel" layout-manager="GridLayoutManager" row-count="10" column-count="3" same-size-horizontally="false" same-size-vertically="false" hgap="-1" vgap="-1">
-=======
   <grid id="27dc6" binding="myPanel" layout-manager="GridLayoutManager" row-count="11" column-count="3" same-size-horizontally="false" same-size-vertically="false" hgap="-1" vgap="-1">
->>>>>>> 1e5b25b8
     <margin top="0" left="0" bottom="0" right="0"/>
     <constraints>
       <xy x="20" y="20" width="919" height="400"/>
@@ -22,11 +18,7 @@
       </component>
       <vspacer id="d6e1c">
         <constraints>
-<<<<<<< HEAD
-          <grid row="9" column="0" row-span="1" col-span="3" vsize-policy="6" hsize-policy="1" anchor="0" fill="2" indent="0" use-parent-layout="false"/>
-=======
           <grid row="10" column="0" row-span="1" col-span="3" vsize-policy="6" hsize-policy="1" anchor="0" fill="2" indent="0" use-parent-layout="false"/>
->>>>>>> 1e5b25b8
         </constraints>
       </vspacer>
       <component id="638a9" class="com.intellij.ui.components.JBLabel">
@@ -107,9 +99,7 @@
         <properties>
           <selected value="false"/>
           <text value="Use new 'Gradle Sync'"/>
-<<<<<<< HEAD
           <visible value="false"/>
-=======
         </properties>
       </component>
       <component id="3077f" class="javax.swing.JCheckBox" binding="myUseL2DependenciesCheckBox">
@@ -118,7 +108,6 @@
         </constraints>
         <properties>
           <text value="Use new dependency mechanism during Gradle sync"/>
->>>>>>> 1e5b25b8
         </properties>
       </component>
     </children>
