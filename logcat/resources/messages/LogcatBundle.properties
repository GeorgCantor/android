--- conflicted
+++ resolved
@@ -133,9 +133,6 @@
 logcat.open.embedded.data.text=Create a Scratch File from {0}
 
 logcat.clear.skipped=WARNING: Logcat was not cleared on the device itself because of a bug in Android 8.0 (Oreo).
-<<<<<<< HEAD
-logcat.clear.timeout=WARNING: Logcat was not cleared on the device itself because 'logcat -c' timed out.
-=======
 logcat.clear.timeout=WARNING: Logcat was not cleared on the device itself because 'logcat -c' timed out.
 
 logcat.copy.message.action.text=Copy Message Text
@@ -145,5 +142,4 @@
 
 logcat.terminate.app.kill=Kill process
 logcat.terminate.app.force.stop=Force stop application
-logcat.terminate.app.crash=Crash application
->>>>>>> de127946
+logcat.terminate.app.crash=Crash application