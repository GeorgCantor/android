--- conflicted
+++ resolved
@@ -123,18 +123,6 @@
 
   @Override
   public boolean supportsFeature(@NotNull IDevice.HardwareFeature feature) {
-<<<<<<< HEAD
-    switch (feature) {
-      case WATCH:
-        return SystemImageTags.WEAR_TAG.equals(myAvdInfo.getTag());
-      case TV:
-        return SystemImageTags.ANDROID_TV_TAG.equals(myAvdInfo.getTag()) || SystemImageTags.GOOGLE_TV_TAG.equals(myAvdInfo.getTag());
-      case AUTOMOTIVE:
-        return SystemImageTags.AUTOMOTIVE_TAG.equals(myAvdInfo.getTag());
-      default:
-        return true;
-    }
-=======
     return switch (feature) {
       case WATCH -> SystemImageTags.isWearImage(myAvdInfo.getTags());
       case TV -> SystemImageTags.isTvImage(myAvdInfo.getTags());
@@ -146,12 +134,6 @@
   @Override
   public boolean getSupportsSdkRuntime() {
     return getVersion().isGreaterOrEqualThan(34);
->>>>>>> 0d09370c
-  }
-
-  @Override
-  public boolean getSupportsSdkRuntime() {
-    return getVersion().isGreaterOrEqualThan(34);
   }
 
   @NotNull
