--- conflicted
+++ resolved
@@ -102,15 +102,11 @@
 
     @Override
     public void update(@org.jetbrains.annotations.NotNull AnActionEvent e) {
-<<<<<<< HEAD
-      MTag[] mtags = getMeModel().motionScene.getChildTags("ConstraintSet");
-=======
       MeModel model = getMeModel();
       MTag[] mtags = model != null
                      ? model.motionScene.getChildTags("ConstraintSet")
                      : EMPTY_MTAG;
 
->>>>>>> 0d09370c
       e.getPresentation().setEnabled(mtags.length >= 2);
     }
   };
@@ -122,15 +118,11 @@
 
     @Override
     public void update(@org.jetbrains.annotations.NotNull AnActionEvent e) {
-<<<<<<< HEAD
-      MTag[] mtags = getMeModel().motionScene.getChildTags("Transition");
-=======
       MeModel model = getMeModel();
       MTag[] mtags = model != null
                      ? model.motionScene.getChildTags("Transition")
                      : EMPTY_MTAG;
 
->>>>>>> 0d09370c
       e.getPresentation().setEnabled(mtags.length >= 1);
     }
   };
