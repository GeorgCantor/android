/*
 * Copyright (C) 2020 The Android Open Source Project
 *
 * Licensed under the Apache License, Version 2.0 (the "License");
 * you may not use this file except in compliance with the License.
 * You may obtain a copy of the License at
 *
 *      http://www.apache.org/licenses/LICENSE-2.0
 *
 * Unless required by applicable law or agreed to in writing, software
 * distributed under the License is distributed on an "AS IS" BASIS,
 * WITHOUT WARRANTIES OR CONDITIONS OF ANY KIND, either express or implied.
 * See the License for the specific language governing permissions and
 * limitations under the License.
 */
package com.android.tools.idea.emulator

import com.android.annotations.concurrency.UiThread
import com.android.emulator.control.ClipData
import com.android.emulator.control.DisplayConfiguration
import com.android.emulator.control.DisplayConfigurations
import com.android.emulator.control.EmulatorControllerGrpc
import com.android.emulator.control.EmulatorStatus
import com.android.emulator.control.ExtendedControlsStatus
import com.android.emulator.control.FoldedDisplay
import com.android.emulator.control.Image
import com.android.emulator.control.ImageFormat
import com.android.emulator.control.ImageFormat.ImgFormat
import com.android.emulator.control.KeyboardEvent
import com.android.emulator.control.MouseEvent
import com.android.emulator.control.Notification
import com.android.emulator.control.Notification.EventType
import com.android.emulator.control.PaneEntry
import com.android.emulator.control.PhysicalModelValue
import com.android.emulator.control.Rotation
import com.android.emulator.control.Rotation.SkinRotation
import com.android.emulator.control.RotationRadian
import com.android.emulator.control.SnapshotDetails
import com.android.emulator.control.SnapshotFilter
import com.android.emulator.control.SnapshotList
import com.android.emulator.control.SnapshotPackage
import com.android.emulator.control.SnapshotServiceGrpc
import com.android.emulator.control.ThemingStyle
import com.android.emulator.control.TouchEvent
import com.android.emulator.control.UiControllerGrpc
import com.android.emulator.control.Velocity
import com.android.emulator.control.VmRunState
import com.android.emulator.snapshot.SnapshotOuterClass.Snapshot
import com.android.io.writeImage
import com.android.testutils.TestUtils
import com.android.tools.adtui.ImageUtils.rotateByQuadrants
import com.android.tools.idea.protobuf.ByteString
import com.android.tools.idea.protobuf.CodedOutputStream
import com.android.tools.idea.protobuf.Empty
import com.android.tools.idea.protobuf.MessageOrBuilder
import com.android.tools.idea.protobuf.TextFormat.shortDebugString
import com.google.common.util.concurrent.SettableFuture
import com.intellij.openapi.util.text.StringUtil
import com.intellij.util.concurrency.AppExecutorUtil
import com.intellij.util.containers.ContainerUtil
import com.intellij.util.io.createDirectories
import com.intellij.util.ui.UIUtil
<<<<<<< HEAD
import io.grpc.ForwardingServerCall.SimpleForwardingServerCall
import io.grpc.ForwardingServerCallListener.SimpleForwardingServerCallListener
import io.grpc.Metadata
import io.grpc.Server
import io.grpc.ServerCall
import io.grpc.ServerCallHandler
import io.grpc.ServerInterceptor
import io.grpc.ServerInterceptors
import io.grpc.Status
import io.grpc.StatusRuntimeException
import io.grpc.inprocess.InProcessServerBuilder
import io.grpc.stub.StreamObserver
=======
import com.android.tools.idea.io.grpc.ForwardingServerCall.SimpleForwardingServerCall
import com.android.tools.idea.io.grpc.ForwardingServerCallListener.SimpleForwardingServerCallListener
import com.android.tools.idea.io.grpc.Metadata
import com.android.tools.idea.io.grpc.Server
import com.android.tools.idea.io.grpc.ServerCall
import com.android.tools.idea.io.grpc.ServerCallHandler
import com.android.tools.idea.io.grpc.ServerInterceptor
import com.android.tools.idea.io.grpc.ServerInterceptors
import com.android.tools.idea.io.grpc.Status
import com.android.tools.idea.io.grpc.StatusRuntimeException
import com.android.tools.idea.io.grpc.inprocess.InProcessServerBuilder
import com.android.tools.idea.io.grpc.stub.StreamObserver
>>>>>>> b5f40ffd
import org.junit.Assert.fail
import java.awt.Color
import java.awt.Dimension
import java.awt.RenderingHints
import java.awt.RenderingHints.KEY_ANTIALIASING
import java.awt.RenderingHints.KEY_RENDERING
import java.awt.RenderingHints.VALUE_ANTIALIAS_ON
import java.awt.RenderingHints.VALUE_RENDER_QUALITY
import java.awt.geom.Path2D
import java.awt.image.BufferedImage
import java.awt.image.BufferedImage.TYPE_INT_ARGB
import java.io.ByteArrayOutputStream
import java.nio.charset.StandardCharsets.UTF_8
import java.nio.file.CopyOption
import java.nio.file.FileVisitResult
import java.nio.file.Files
import java.nio.file.NoSuchFileException
import java.nio.file.Path
import java.nio.file.SimpleFileVisitor
import java.nio.file.StandardCopyOption
import java.nio.file.StandardOpenOption.CREATE
import java.nio.file.StandardOpenOption.CREATE_NEW
import java.nio.file.attribute.BasicFileAttributes
import java.util.concurrent.CancellationException
import java.util.concurrent.ExecutorService
import java.util.concurrent.LinkedBlockingDeque
import java.util.concurrent.Semaphore
import java.util.concurrent.TimeUnit
import java.util.concurrent.TimeoutException
import java.util.concurrent.atomic.AtomicBoolean
import java.util.concurrent.atomic.AtomicReference
import java.util.function.Predicate
import javax.imageio.ImageIO
import kotlin.math.roundToInt
import com.android.emulator.control.DisplayMode as DisplayModeMessage
import com.android.emulator.snapshot.SnapshotOuterClass.Image as SnapshotImage

/**
 * Fake emulator for use in tests. Provides in-process gRPC services.
 */
class FakeEmulator(val avdFolder: Path, val grpcPort: Int, registrationDirectory: Path, standalone: Boolean = false) {

  val avdId = StringUtil.trimExtensions(avdFolder.fileName.toString())
  private val registration: String
  private val registrationFile = registrationDirectory.resolve("pid_${grpcPort + 12345}.ini")
  private val executor = AppExecutorUtil.createBoundedApplicationPoolExecutor("FakeEmulatorControllerService", 1)
  private var grpcServer = createGrpcServer()
  private val lifeCycleLock = Object()
  private var startTime = 0L

  private val config = EmulatorConfiguration.readAvdDefinition(avdId, avdFolder)!!

  @Volatile var displayRotation: SkinRotation = SkinRotation.PORTRAIT
  private var foldedDisplay: FoldedDisplay? = null
  private var screenshotStreamRequest: ImageFormat? = null
  @Volatile private var screenshotStreamObserver: StreamObserver<Image>? = null
  @Volatile private var clipboardStreamObserver: StreamObserver<ClipData>? = null
  @Volatile private var notificationStreamObserver: StreamObserver<Notification>? = null
  private var displays = listOf(DisplayConfiguration.newBuilder().setWidth(config.displayWidth).setHeight(config.displayHeight).build())

<<<<<<< HEAD
  private var clipboardInternal = AtomicReference("")
=======
  private val clipboardInternal = AtomicReference("")
>>>>>>> b5f40ffd
  var clipboard: String
    get() = clipboardInternal.get()
    set(value) {
      val oldValue = clipboardInternal.getAndSet(value)
      if (value != oldValue) {
        executor.execute {
          clipboardStreamObserver?.let { sendStreamingResponse(it, ClipData.newBuilder().setText(value).build()) }
        }
      }
    }
  private var virtualSceneCameraActiveInternal = AtomicBoolean()
  var virtualSceneCameraActive: Boolean
    get() = virtualSceneCameraActiveInternal.get()
    set(value) {
      val oldValue = virtualSceneCameraActiveInternal.getAndSet(value)
      if (value != oldValue) {
        executor.execute {
          notificationStreamObserver?.let {
            sendStreamingResponse(it, createVirtualSceneCameraNotification(value))
          }
        }
      }
    }
  var displayMode = config.displayModes.firstOrNull { it.width == config.displayWidth && it.height == config.displayHeight }

  @Volatile var extendedControlsVisible = false

  /** Ids of snapshots that were created by calling the [createIncompatibleSnapshot] method. */
  private val incompatibleSnapshots = ContainerUtil.newConcurrentSet<String>()

  /** The ID of the last loaded snapshot. */
  private var lastLoadedSnapshot: String? = null

  val serialPort
    get() = grpcPort - 3000 // Just like a real emulator.

  val grpcCallLog = LinkedBlockingDeque<GrpcCallRecord>()
  private val grpcSemaphore = Semaphore(Int.MAX_VALUE)

  init {
    val embeddedFlags = if (standalone) {
      ""
    }
    else {
      """ "-qt-hide-window" "-idle-grpc-timeout" "300""""
    }

    registration = """
      port.serial=${serialPort}
      port.adb=${serialPort + 1}
      avd.name=${avdId}
      avd.dir=${avdFolder}
      avd.id=${avdId}
      cmdline="/emulator_home/fake_emulator" "-netdelay" "none" "-netspeed" "full" "-avd" "$avdId" $embeddedFlags
      grpc.port=${grpcPort}
      grpc.token=RmFrZSBnUlBDIHRva2Vu
      """.trimIndent()
  }

  /**
   * Starts the Emulator. The Emulator is fully initialized when the method returns.
   */
  fun start() {
    synchronized(lifeCycleLock) {
      val keysToExtract = setOf("fastboot.chosenSnapshotFile", "fastboot.forceChosenSnapshotBoot", "fastboot.forceFastBoot")
      val map = readKeyValueFile(avdFolder.resolve("config.ini"), keysToExtract)
      if (map != null) {
        val snapshotId = when {
          map["fastboot.forceFastBoot"] == "yes" -> "default_boot"
          map["fastboot.forceChosenSnapshotBoot"] == "yes" -> map["fastboot.chosenSnapshotFile"]
          else -> null
        }
        lastLoadedSnapshot = if (snapshotId == null || snapshotId in incompatibleSnapshots) null else snapshotId
      }

      startTime = System.currentTimeMillis()
      grpcCallLog.clear()
      grpcServer.start()
      Files.write(registrationFile, registration.toByteArray(UTF_8), CREATE_NEW)
    }
  }

  /**
   * Stops the Emulator. The Emulator is completely shut down when the method returns.
   */
  fun stop() {
    synchronized(lifeCycleLock) {
      if (startTime != 0L) {
        try {
          Files.delete(registrationFile)
        }
        catch (ignore: NoSuchFileException) {
        }
        grpcServer.shutdown()
        startTime = 0
      }
    }
  }

  /**
   * Simulates an emulator crash. The Emulator is terminated but the registration file in not deleted.
   */
  fun crash() {
    synchronized(lifeCycleLock) {
      if (startTime != 0L) {
        grpcServer.shutdownNow()
<<<<<<< HEAD
=======
        startTime = 0
>>>>>>> b5f40ffd
      }
    }
  }

  /**
   * Adds, removes, updates secondary displays.
   */
  fun changeSecondaryDisplays(secondaryDisplays: List<DisplayConfiguration>) {
    executor.execute {
      val newDisplays = ArrayList<DisplayConfiguration>(secondaryDisplays.size + 1)
      newDisplays.add(displays[0])
      for (display in secondaryDisplays) {
        if (display.display > 0) {
          newDisplays.add(display)
        }
      }
      if (newDisplays != displays) {
        displays = newDisplays
        val notificationObserver = notificationStreamObserver ?: return@execute
        val response = Notification.newBuilder().setEvent(EventType.DISPLAY_CONFIGURATIONS_CHANGED_UI).build()
        sendStreamingResponse(notificationObserver, response)
      }
    }
  }

  /**
   * Folds/unfolds the primary display.
   */
  fun setFoldedDisplay(foldedDisplay: FoldedDisplay?) {
    executor.execute {
      if (foldedDisplay != this.foldedDisplay) {
        this.foldedDisplay = foldedDisplay
        val screenshotObserver = screenshotStreamObserver ?: return@execute
        val request = screenshotStreamRequest ?: return@execute
        sendScreenshot(request, screenshotObserver)
      }
    }
  }

  /**
   * Waits for the next gRPC call while dispatching UI events. Returns the next gRPC call and removes
   * it from the queue of recorded calls. Throws TimeoutException if the call is not recorded within
   * the specified timeout.
   */
  @UiThread
  @Throws(TimeoutException::class)
  fun getNextGrpcCall(timeout: Long, unit: TimeUnit, filter: Predicate<GrpcCallRecord> = defaultCallFilter): GrpcCallRecord {
    val timeoutMillis = unit.toMillis(timeout)
    val deadline = System.currentTimeMillis() + timeoutMillis
    var waitUnit = ((timeoutMillis + 9) / 10).coerceAtMost(10)
    while (waitUnit > 0) {
      UIUtil.dispatchAllInvocationEvents()
      val call = grpcCallLog.poll(waitUnit, TimeUnit.MILLISECONDS)
      if (call != null && filter.test(call)) {
        return call
      }
      waitUnit = waitUnit.coerceAtMost(deadline - System.currentTimeMillis())
    }
    throw TimeoutException()
  }

  /**
   * Clears the gRPC call log.
   */
  @UiThread
  fun clearGrpcCallLog() {
    grpcCallLog.clear()
  }

  fun pauseGrpc() {
    grpcSemaphore.drainPermits()
  }
<<<<<<< HEAD

  fun resumeGrpc() {
    grpcSemaphore.release(Int.MAX_VALUE)
  }

  private fun createGrpcServer(): Server {
    return InProcessServerBuilder.forName(grpcServerName(grpcPort))
=======

  fun resumeGrpc() {
    grpcSemaphore.release(Int.MAX_VALUE)
  }

  private fun createGrpcServer(): Server {
    return InProcessServerBuilder.forName(grpcServerName(grpcPort))
      .executor(AppExecutorUtil.createBoundedApplicationPoolExecutor("FakeEmulator-gRPC", 1))
>>>>>>> b5f40ffd
      .addService(ServerInterceptors.intercept(EmulatorControllerService(executor), LoggingInterceptor()))
      .addService(ServerInterceptors.intercept(EmulatorSnapshotService(executor), LoggingInterceptor()))
      .addService(ServerInterceptors.intercept(UiControllerService(executor), LoggingInterceptor()))
      .build()
  }

  private fun drawDisplayImage(size: Dimension, displayId: Int): BufferedImage {
    val image = BufferedImage(size.width, size.height, TYPE_INT_ARGB)
    val g = image.createGraphics()
    g.paint = Color.WHITE
    g.fillRect(0, 0, size.width, size.height) // Fill with white to avoid partial transparency due to antialiasing.
    val hints = RenderingHints(mapOf(KEY_ANTIALIASING to VALUE_ANTIALIAS_ON, KEY_RENDERING to VALUE_RENDER_QUALITY))
    g.setRenderingHints(hints)
    val n = 10
    val m = 10
    val w = size.width.toDouble() / n
    val h = size.height.toDouble() / m
    val colorScheme = COLOR_SCHEMES[displayId]
    val startColor1 = colorScheme.start1
    val endColor1 = colorScheme.end1
    val startColor2 = colorScheme.start2
    val endColor2 = colorScheme.end2
    for (i in 0 until n) {
      for (j in 0 until m) {
        val x = w * i
        val y = h * j
        val triangle1 = Path2D.Double().apply {
          moveTo(x, y)
          lineTo(x + w, y)
          lineTo(x, y + h)
          closePath()
        }
        val triangle2 = Path2D.Double().apply {
          moveTo(x + w, y + h)
          lineTo(x + w, y)
          lineTo(x, y + h)
          closePath()
        }
        g.paint = interpolate(startColor1, endColor1, i.toDouble() / (n - 1))
        g.fill(triangle1)
        g.paint = interpolate(startColor2, endColor2, j.toDouble() / (m - 1))
        g.fill(triangle2)
      }
    }
    g.dispose()
    return image
  }

  fun createSnapshot(snapshotId: String) {
    val snapshotFolder = avdFolder.resolve("snapshots").resolve(snapshotId)
    Files.createDirectories(snapshotFolder)

    val image = drawDisplayImage(config.displaySize, 0)
    val screenshotFile = snapshotFolder.resolve("screenshot.png")
    image.writeImage("PNG", screenshotFile)

    val snapshotMessage = Snapshot.newBuilder()
      .addImages(SnapshotImage.getDefaultInstance()) // Need an image for the snapshot to be considered valid.
      .setCreationTime(TimeUnit.MILLISECONDS.toSeconds(System.currentTimeMillis()))
      .build()
    val snapshotFile = snapshotFolder.resolve("snapshot.pb")
    Files.newOutputStream(snapshotFile, CREATE).use { stream ->
      val codedStream = CodedOutputStream.newInstance(stream)
      snapshotMessage.writeTo(codedStream)
      codedStream.flush()
    }
  }

  fun createIncompatibleSnapshot(snapshotId: String) {
    createSnapshot(snapshotId)
    incompatibleSnapshots.add(snapshotId)
  }

  private fun sendEmptyResponse(responseObserver: StreamObserver<Empty>) {
    sendResponse(responseObserver, Empty.getDefaultInstance())
  }

  private fun <T> sendResponse(responseObserver: StreamObserver<T>, response: T) {
    try {
      responseObserver.onNext(response)
      responseObserver.onCompleted()
    }
    catch (e: StatusRuntimeException) {
      if (e.status.code != Status.Code.CANCELLED) {
        throw e
      }
    }
  }

  private fun <T> sendStreamingResponse(responseObserver: StreamObserver<T>, response: T) {
    try {
      responseObserver.onNext(response)
    }
    catch (e: StatusRuntimeException) {
      if (e.status.code != Status.Code.CANCELLED) {
        throw e
      }
    }
  }

  private fun sendScreenshot(request: ImageFormat, responseObserver: StreamObserver<Image>) {
    val displayId = request.display
    val size = getScaledAndRotatedDisplaySize(request.width, request.height, displayId)
    val image = drawDisplayImage(size, displayId)
<<<<<<< HEAD
    val rotatedImage = rotateByQuadrants(image, displayRotation.ordinal)
=======
    val rotatedImage = rotateByQuadrants(image, displayRotation.number)
>>>>>>> b5f40ffd
    val imageBytes = ByteArray(rotatedImage.width * rotatedImage.height * 3)
    var i = 0
    for (y in 0 until rotatedImage.height) {
      for (x in 0 until rotatedImage.width) {
        val rgb = rotatedImage.getRGB(x, y)
        imageBytes[i++] = (rgb ushr 16).toByte()
        imageBytes[i++] = (rgb ushr 8).toByte()
        imageBytes[i++] = rgb.toByte()
      }
    }

    val imageFormat = ImageFormat.newBuilder()
      .setFormat(ImgFormat.RGB888)
      .setWidth(rotatedImage.width)
      .setHeight(rotatedImage.height)
      .setRotation(Rotation.newBuilder().setRotation(displayRotation))
    foldedDisplay?.let { imageFormat.foldedDisplay = it }
    displayMode?.let { imageFormat.displayMode = it.displayModeId }

    val response = Image.newBuilder()
      .setImage(ByteString.copyFrom(imageBytes))
      .setFormat(imageFormat)
    sendStreamingResponse(responseObserver, response.build())
  }

  private fun getScaledAndRotatedDisplaySize(width: Int, height: Int, displayId: Int): Dimension {
    val display = displays.find { it.display == displayId } ?: throw IllegalArgumentException()
    var displayWidth = display.width
    var displayHeight = display.height
    if (displayId == PRIMARY_DISPLAY_ID) {
      displayMode?.let {
        displayWidth = it.width
        displayHeight = it.height
      }
      foldedDisplay?.let {
        displayWidth = it.width
        displayHeight = it.height
      }
    }
    val aspectRatio = displayHeight.toDouble() / displayWidth
    val w = if (width == 0) displayWidth else width
    val h = if (height == 0) displayHeight else height
<<<<<<< HEAD
    return if (displayRotation.ordinal % 2 == 0) {
=======
    return if (displayRotation.number % 2 == 0) {
>>>>>>> b5f40ffd
      Dimension(w.coerceAtMost((h / aspectRatio).toInt()), h.coerceAtMost((w * aspectRatio).toInt()))
    }
    else {
      Dimension(h.coerceAtMost((w / aspectRatio).toInt()), w.coerceAtMost((h * aspectRatio).toInt()))
    }
  }

  private fun createVirtualSceneCameraNotification(cameraActive: Boolean): Notification {
    val event = if (cameraActive) EventType.VIRTUAL_SCENE_CAMERA_ACTIVE else EventType.VIRTUAL_SCENE_CAMERA_INACTIVE
    return Notification.newBuilder().setEvent(event).build()
  }

  private inline fun <T> Semaphore.withPermit(action: () -> T): T {
    acquire()
    try {
      return action()
    } finally {
      release()
    }
  }

  private inner class EmulatorControllerService(
    private val executor: ExecutorService
  ) : EmulatorControllerGrpc.EmulatorControllerImplBase() {

    override fun setPhysicalModel(request: PhysicalModelValue, responseObserver: StreamObserver<Empty>) {
      executor.execute {
        if (request.target == PhysicalModelValue.PhysicalType.ROTATION) {
          val zAngle = request.value.getData(2)
          displayRotation = SkinRotation.forNumber(((zAngle / 90).roundToInt() + 4) % 4)
        }
        sendEmptyResponse(responseObserver)
      }
    }

    override fun getStatus(request: Empty, responseObserver: StreamObserver<EmulatorStatus>) {
      executor.execute {
        val response = EmulatorStatus.newBuilder()
          .setUptime(System.currentTimeMillis() - startTime)
          .setBooted(true)
          .build()
        sendResponse(responseObserver, response)
      }
    }

    override fun setClipboard(request: ClipData, responseObserver: StreamObserver<Empty>) {
      executor.execute {
        clipboardInternal.set(request.text)
        sendEmptyResponse(responseObserver)
      }
    }

    override fun streamClipboard(request: Empty, responseObserver: StreamObserver<ClipData>) {
      executor.execute {
        clipboardStreamObserver = responseObserver
        val response = ClipData.newBuilder().setText(clipboardInternal.get()).build()
        sendStreamingResponse(responseObserver, response)
      }
    }

    override fun streamNotification(request: Empty, responseObserver: StreamObserver<Notification>) {
      executor.execute {
        notificationStreamObserver = responseObserver
        val response = createVirtualSceneCameraNotification(virtualSceneCameraActive)
        sendStreamingResponse(responseObserver, response)
      }
    }

    override fun getDisplayConfigurations(request: Empty, responseObserver: StreamObserver<DisplayConfigurations>) {
      executor.execute {
        val response = DisplayConfigurations.newBuilder().addAllDisplays(displays).build()
        sendResponse(responseObserver, response)
      }
    }

    override fun setDisplayMode(request: DisplayModeMessage, responseObserver: StreamObserver<Empty>) {
      executor.execute {
        val changed = displayMode?.displayModeId != request.value
        displayMode = config.displayModes.firstOrNull { it.displayModeId == request.value }
        sendEmptyResponse(responseObserver)
        if (changed) {
          val screenshotObserver = screenshotStreamObserver ?: return@execute
          val screenshotRequest = screenshotStreamRequest ?: return@execute
          sendScreenshot(screenshotRequest, screenshotObserver)
        }
      }
    }

    override fun sendKey(request: KeyboardEvent, responseObserver: StreamObserver<Empty>) {
      executor.execute {
        sendEmptyResponse(responseObserver)
      }
    }

    override fun sendMouse(request: MouseEvent, responseObserver: StreamObserver<Empty>) {
      executor.execute {
        sendEmptyResponse(responseObserver)
      }
    }

    override fun sendTouch(request: TouchEvent, responseObserver: StreamObserver<Empty>) {
      executor.execute {
        sendEmptyResponse(responseObserver)
      }
    }

    override fun getVmState(request: Empty, responseObserver: StreamObserver<VmRunState>) {
      executor.execute {
        val response = VmRunState.newBuilder()
          .setState(VmRunState.RunState.RUNNING)
          .build()
        sendResponse(responseObserver, response)
      }
    }

    override fun setVmState(request: VmRunState, responseObserver: StreamObserver<Empty>) {
      executor.execute {
        sendEmptyResponse(responseObserver)
        if (request.state == VmRunState.RunState.SHUTDOWN) {
          stop()
        }
      }
    }

    override fun rotateVirtualSceneCamera(request: RotationRadian, responseObserver: StreamObserver<Empty>) {
      executor.execute {
        sendEmptyResponse(responseObserver)
      }
    }

    override fun setVirtualSceneCameraVelocity(request: Velocity, responseObserver: StreamObserver<Empty>) {
      executor.execute {
        sendEmptyResponse(responseObserver)
      }
    }

    override fun getScreenshot(request: ImageFormat, responseObserver: StreamObserver<Image>) {
      executor.execute {
        val displayId = request.display
        val size = getScaledAndRotatedDisplaySize(request.width, request.height, displayId)
        val image = drawDisplayImage(size, displayId)
        val stream = ByteArrayOutputStream()
        ImageIO.write(image, "PNG", stream)

        val imageFormat = ImageFormat.newBuilder()
          .setFormat(ImgFormat.PNG)
          .setWidth(image.width)
          .setHeight(image.height)
          .setRotation(Rotation.newBuilder().setRotation(displayRotation))
        displayMode?.let { imageFormat.displayMode = it.displayModeId }

        val response = Image.newBuilder()
          .setImage(ByteString.copyFrom(stream.toByteArray()))
          .setFormat(imageFormat)
        sendResponse(responseObserver, response.build())
      }
    }

    override fun streamScreenshot(request: ImageFormat, responseObserver: StreamObserver<Image>) {
      executor.execute {
        screenshotStreamObserver = responseObserver
        screenshotStreamRequest = request
        sendScreenshot(request, responseObserver)
      }
    }
  }
<<<<<<< HEAD

  private inner class EmulatorSnapshotService(private val executor: ExecutorService) : SnapshotServiceGrpc.SnapshotServiceImplBase() {

=======

  private inner class EmulatorSnapshotService(private val executor: ExecutorService) : SnapshotServiceGrpc.SnapshotServiceImplBase() {

>>>>>>> b5f40ffd
    override fun listSnapshots(request: SnapshotFilter, responseObserver: StreamObserver<SnapshotList>) {
      executor.execute {
        val response = SnapshotList.newBuilder()
        val snapshotsFolder = avdFolder.resolve("snapshots")
        try {
          Files.list(snapshotsFolder).use { stream ->
            stream.forEach { snapshotFolder ->
              val snapshotId = snapshotFolder.fileName.toString()
              val invalid = snapshotId in incompatibleSnapshots
              if (request.statusFilter == SnapshotFilter.LoadStatus.All || !invalid) {
                val snapshotProtoFile = snapshotFolder.resolve("snapshot.pb")
                val snapshotMessage = Files.newInputStream(snapshotProtoFile).use {
                  Snapshot.parseFrom(it)
                }
                val snapshotDetails = SnapshotDetails.newBuilder()
                snapshotDetails.snapshotId = snapshotId
                snapshotDetails.status = when {
                  invalid -> SnapshotDetails.LoadStatus.Incompatible
                  snapshotId == lastLoadedSnapshot -> SnapshotDetails.LoadStatus.Loaded
                  else -> SnapshotDetails.LoadStatus.Compatible
                }
                val details = Snapshot.newBuilder()
                details.logicalName = snapshotMessage.logicalName
                details.description = snapshotMessage.description
                details.rotation = snapshotMessage.rotation
                details.creationTime = snapshotMessage.creationTime
                snapshotDetails.setDetails(details)
                response.addSnapshots(snapshotDetails)
              }
            }
          }
        }
        catch (_: NoSuchFileException) {
          // The "snapshots" folder hasn't been created yet - ignore to return an empty snapshot list.
        }

        sendResponse(responseObserver, response.build())
      }
    }

    override fun loadSnapshot(request: SnapshotPackage, responseObserver: StreamObserver<SnapshotPackage>) {
      executor.execute {
        val success = request.snapshotId !in incompatibleSnapshots
        if (success) {
          lastLoadedSnapshot = request.snapshotId
        }
        sendResponse(responseObserver, SnapshotPackage.newBuilder().setSuccess(success).build())
      }
    }

    override fun pushSnapshot(responseObserver: StreamObserver<SnapshotPackage>): StreamObserver<SnapshotPackage> {
      return object : EmptyStreamObserver<SnapshotPackage>() {
        override fun onCompleted() {
          sendResponse(responseObserver, SnapshotPackage.newBuilder().setSuccess(true).build())
        }
      }
    }

    override fun saveSnapshot(request: SnapshotPackage, responseObserver: StreamObserver<SnapshotPackage>) {
      executor.execute {
        createSnapshot(request.snapshotId)
        sendResponse(responseObserver, SnapshotPackage.newBuilder().setSuccess(true).build())
<<<<<<< HEAD
      }
    }
  }

  private inner class UiControllerService(
    private val executor: ExecutorService
  ) : UiControllerGrpc.UiControllerImplBase() {

    override fun showExtendedControls(request: PaneEntry, responseObserver: StreamObserver<ExtendedControlsStatus>) {
      executor.execute {
        val changed = !extendedControlsVisible
        extendedControlsVisible = true
        sendResponse(responseObserver, ExtendedControlsStatus.newBuilder().setVisibilityChanged(changed).build())
      }
    }

    override fun closeExtendedControls(empty: Empty, responseObserver: StreamObserver<ExtendedControlsStatus>) {
      executor.execute {
        val changed = extendedControlsVisible
        extendedControlsVisible = false
        sendResponse(responseObserver, ExtendedControlsStatus.newBuilder().setVisibilityChanged(changed).build())
=======
>>>>>>> b5f40ffd
      }
    }
  }

  private inner class UiControllerService(
    private val executor: ExecutorService
  ) : UiControllerGrpc.UiControllerImplBase() {

<<<<<<< HEAD
=======
    override fun showExtendedControls(request: PaneEntry, responseObserver: StreamObserver<ExtendedControlsStatus>) {
      executor.execute {
        val changed = !extendedControlsVisible
        extendedControlsVisible = true
        sendResponse(responseObserver, ExtendedControlsStatus.newBuilder().setVisibilityChanged(changed).build())
      }
    }

    override fun closeExtendedControls(empty: Empty, responseObserver: StreamObserver<ExtendedControlsStatus>) {
      executor.execute {
        val changed = extendedControlsVisible
        extendedControlsVisible = false
        sendResponse(responseObserver, ExtendedControlsStatus.newBuilder().setVisibilityChanged(changed).build())
      }
    }

>>>>>>> b5f40ffd
    override fun setUiTheme(themingStyle: ThemingStyle, responseObserver: StreamObserver<Empty>) {
      executor.execute {
        sendEmptyResponse(responseObserver)
      }
    }
  }

  private inner class LoggingInterceptor : ServerInterceptor {

    override fun <ReqT, RespT> interceptCall(call: ServerCall<ReqT, RespT>,
                                             headers: Metadata,
                                             handler: ServerCallHandler<ReqT, RespT>): ServerCall.Listener<ReqT> {
      val callRecord = GrpcCallRecord(call.methodDescriptor.fullMethodName)

      val forwardingCall = object : SimpleForwardingServerCall<ReqT, RespT>(call) {
        override fun sendMessage(response: RespT) {
          grpcSemaphore.withPermit {
            callRecord.responseMessageCounter.add(Unit)
            super.sendMessage(response)
          }
        }
      }
      return object : SimpleForwardingServerCallListener<ReqT>(handler.startCall(forwardingCall, headers)) {
        override fun onMessage(request: ReqT) {
          grpcSemaphore.withPermit {
            callRecord.request = request as MessageOrBuilder
            grpcCallLog.add(callRecord)
            super.onMessage(request)
          }
        }

        override fun onComplete() {
          super.onComplete()
          callRecord.completion.set(Unit)
        }

        override fun onCancel() {
          super.onCancel()
          callRecord.completion.cancel(false)
        }
      }
    }
  }

  class GrpcCallRecord(val methodName: String) {
    lateinit var request: MessageOrBuilder

    /** One element is added to this queue for every response message sent to the client. */
    val responseMessageCounter = LinkedBlockingDeque<Unit>()

    /** Completed or cancelled when the gRPC call is completed or cancelled. */
    val completion: SettableFuture<Unit> = SettableFuture.create()

    fun waitForResponse(timeout: Long, unit: TimeUnit) {
      responseMessageCounter.poll(timeout, unit)
    }

    private fun waitForCompletion(timeout: Long, unit: TimeUnit) {
      completion.get(timeout, unit)
    }

    fun waitForCancellation(timeout: Long, unit: TimeUnit) {
      try {
        waitForCompletion(timeout, unit)
        fail("The $methodName call was not cancelled")
      }
      catch (_: CancellationException) {
        // Expected.
      }
    }

    override fun toString(): String {
      return "$methodName(${shortDebugString(request)})"
    }
  }

  class CallFilter(private vararg val methodNamesToIgnore: String) : Predicate<GrpcCallRecord> {
    override fun test(call: GrpcCallRecord): Boolean {
      return call.methodName !in methodNamesToIgnore
    }

    fun or(vararg moreMethodNamesToIgnore: String): CallFilter {
      return CallFilter(*arrayOf(*methodNamesToIgnore) + arrayOf(*moreMethodNamesToIgnore))
    }
  }

  companion object {
    /**
<<<<<<< HEAD
     * Creates a fake AVD folder for Pixel 3 XL API 29. The skin path in config.ini is absolute.
     */
    @JvmStatic
    fun createPhoneAvd(parentFolder: Path, sdkFolder: Path = parentFolder.resolve("Sdk")): Path {
      val avdId = "Pixel_3_XL_API_29"
=======
     * Creates a fake "Pixel 3 XL" AVD. The skin path in config.ini is absolute.
     */
    @JvmStatic
    fun createPhoneAvd(parentFolder: Path, sdkFolder: Path = parentFolder.resolve("Sdk"), api: Int = 29): Path {
      val avdId = "Pixel_3_XL_API_$api"
>>>>>>> b5f40ffd
      val avdFolder = parentFolder.resolve("${avdId}.avd")
      val avdName = avdId.replace('_', ' ')
      val skinFolder = getSkinFolder("pixel_3_xl")
      val systemImage = "system-images/android-$api/google_apis/x86_64/"
      val systemImageFolder = sdkFolder.resolve(systemImage)

      val configIni = """
          AvdId=${avdId}
          PlayStore.enabled=false
          abi.type=x86
          avd.ini.displayname=${avdName}
          avd.ini.encoding=UTF-8
          disk.dataPartition.size=800M
          hw.accelerometer=yes
          hw.arc=false
          hw.audioInput=yes
          hw.battery=yes
          hw.camera.back=virtualscene
          hw.camera.front=emulated
          hw.cpu.arch=x86
          hw.cpu.ncore=4
          hw.dPad=no
          hw.device.name=Pixel 3 XL
          hw.gps=yes
          hw.gpu.enabled=yes
          hw.gpu.mode=auto
          hw.initialOrientation=Portrait
          hw.keyboard=yes
          hw.lcd.density=480
          hw.lcd.height=2960
          hw.lcd.width=1440
          hw.mainKeys=no
          hw.ramSize=1536
          hw.sdCard=yes
          hw.sensors.orientation=yes
          hw.sensors.proximity=yes
          hw.trackBall=no
          image.sysdir.1=$systemImage
          runtime.network.latency=none
          runtime.network.speed=full
          sdcard.path=${avdFolder}/sdcard.img
          sdcard.size=512 MB
          showDeviceFrame=yes
          skin.dynamic=yes
          skin.name=${skinFolder.fileName}
          skin.path=${skinFolder}
          tag.display=Google APIs
          tag.id=google_apis
          """.trimIndent()

      val hardwareIni = """
          hw.cpu.arch = x86
          hw.cpu.model = qemu32
          hw.cpu.ncore = 4
          hw.lcd.density=480
          hw.lcd.height=2960
          hw.lcd.width=1440
          hw.ramSize = 1536
          hw.screen = multi-touch
          hw.dPad = false
          hw.rotaryInput = false
          hw.gsmModem = true
          hw.gps = true
          hw.battery = false
          hw.accelerometer = false
          hw.gyroscope = true
          hw.audioInput = true
          hw.audioOutput = true
          hw.sdCard = false
          android.sdk.root = $sdkFolder
<<<<<<< HEAD
=======
          """.trimIndent()

      val sourceProperties = """
          Pkg.Desc=System Image x86_64 with Google APIs.
          Pkg.Revision=1
          AndroidVersion.ApiLevel=$api
          SystemImage.Abi=x86_64
          SystemImage.TagId=google_apis
          SystemImage.TagDisplay=Google APIs
          SystemImage.GpuSupport=true
          Addon.VendorId=google
          Addon.VendorDisplay=Google Inc.
>>>>>>> b5f40ffd
          """.trimIndent()

      createSystemImage(systemImageFolder, sourceProperties)
      return createAvd(avdFolder, configIni, hardwareIni)
    }

    /**
<<<<<<< HEAD
     * Creates a fake AVD folder for Nexus 10 API 29. The skin path in config.ini is relative.
     */
    @JvmStatic
    fun createTabletAvd(parentFolder: Path, sdkFolder: Path = parentFolder.resolve("Sdk")): Path {
      val avdId = "Nexus_10_API_29"
=======
     * Creates a fake "Nexus 10" AVD. The skin path in config.ini is relative.
     */
    @JvmStatic
    fun createTabletAvd(parentFolder: Path, sdkFolder: Path = parentFolder.resolve("Sdk"), api: Int = 29): Path {
      val avdId = "Nexus_10_API_$api"
>>>>>>> b5f40ffd
      val avdFolder = parentFolder.resolve("${avdId}.avd")
      val avdName = avdId.replace('_', ' ')
      val skinName = "nexus_10"
      val skinFolder = getSkinFolder(skinName)
      copyDir(skinFolder, Files.createDirectories(sdkFolder.resolve("skins")).resolve(skinName))
<<<<<<< HEAD
=======
      val systemImage = "system-images/android-$api/google_apis_playstore/x86_64/"
      val systemImageFolder = sdkFolder.resolve(systemImage)
>>>>>>> b5f40ffd

      val configIni = """
          AvdId=${avdId}
          PlayStore.enabled=false
          abi.type=x86
          avd.ini.displayname=${avdName}
          avd.ini.encoding=UTF-8
          disk.dataPartition.size=800M
          hw.accelerometer=yes
          hw.arc=false
          hw.audioInput=yes
          hw.battery=yes
          hw.camera.back=virtualscene
          hw.camera.front=emulated
          hw.cpu.arch=x86
          hw.cpu.ncore=4
          hw.dPad=no
          hw.device.name=Nexus 10
          hw.gps=yes
          hw.gpu.enabled=yes
          hw.gpu.mode=auto
          hw.initialOrientation=landscape
          hw.keyboard=yes
          hw.lcd.density=320
          hw.lcd.height=1600
          hw.lcd.width=2560
          hw.mainKeys=no
          hw.ramSize=1536
          hw.sdCard=yes
          hw.sensors.orientation=yes
          hw.sensors.proximity=no
          hw.trackBall=no
          image.sysdir.1=$systemImage
          runtime.network.latency=none
          runtime.network.speed=full
          sdcard.path=${avdFolder}/sdcard.img
          sdcard.size=512M
          showDeviceFrame=yes
          skin.dynamic=yes
          skin.name=${skinName}
          skin.path=skins/${skinName}
          tag.display=Google APIs
          tag.id=google_apis_playstore
          """.trimIndent()

      val hardwareIni = """
          hw.cpu.arch = x86
          hw.cpu.model = qemu32
          hw.cpu.ncore = 4
          hw.lcd.density=320
          hw.lcd.height=2560
          hw.lcd.width=1600
          hw.ramSize = 2048
          hw.screen = multi-touch
          hw.dPad = false
          hw.rotaryInput = false
          hw.gsmModem = true
          hw.gps = true
          hw.battery = true
          hw.accelerometer = false
          hw.gyroscope = true
          hw.audioInput = true
          hw.audioOutput = true
          hw.sdCard = false
          android.sdk.root = $sdkFolder
          """.trimIndent()

<<<<<<< HEAD
=======

      val sourceProperties = """
          Pkg.Desc=System Image x86_64 with Google Play.
          Pkg.Revision=1
          AndroidVersion.ApiLevel=$api
          SystemImage.Abi=x86_64
          SystemImage.TagId=google_apis_playstore
          SystemImage.TagDisplay=Google Play
          SystemImage.GpuSupport=true
          Addon.VendorId=google
          Addon.VendorDisplay=Google Inc.
          """.trimIndent()

      createSystemImage(systemImageFolder, sourceProperties)
>>>>>>> b5f40ffd
      return createAvd(avdFolder, configIni, hardwareIni)
    }

    /**
<<<<<<< HEAD
     * Creates a fake AVD folder for 7.6 Fold-in with outer display API 29.
     */
    @JvmStatic
    fun createFoldableAvd(parentFolder: Path, sdkFolder: Path = parentFolder.resolve("Sdk")): Path {
      val avdId = "7.6_Fold-in_with_outer_display_API_29"
      val avdFolder = parentFolder.resolve("${avdId}.avd")
      val avdName = avdId.replace('_', ' ')
=======
     * Creates a fake "7.6 Fold-in with outer display" AVD.
     */
    @JvmStatic
    fun createFoldableAvd(parentFolder: Path, sdkFolder: Path = parentFolder.resolve("Sdk"), api: Int = 31): Path {
      val avdId = "7.6_Fold-in_with_outer_display_API_$api"
      val avdFolder = parentFolder.resolve("${avdId}.avd")
      val avdName = avdId.replace('_', ' ')
      val systemImage = "system-images/android-$api/google_apis/x86_64/"
      val systemImageFolder = sdkFolder.resolve(systemImage)
>>>>>>> b5f40ffd

      val configIni = """
          AvdId=${avdId}
          PlayStore.enabled=false
          abi.type=x86
          avd.ini.displayname=${avdName}
          avd.ini.encoding=UTF-8
          disk.dataPartition.size=800M
          hw.accelerometer=yes
          hw.arc=false
          hw.audioInput=yes
          hw.battery=yes
          hw.camera.back=virtualscene
          hw.camera.front=emulated
          hw.cpu.arch=x86
          hw.cpu.ncore=4
          hw.dPad=no
          hw.device.name = 7.6in Foldable
          hw.displayRegion.0.1.height = 2208
          hw.displayRegion.0.1.width = 884
          hw.displayRegion.0.1.xOffset = 0
          hw.displayRegion.0.1.yOffset = 0
          hw.gps=yes
          hw.gpu.enabled=yes
          hw.gpu.mode=auto
          hw.initialOrientation=Portrait
          hw.keyboard=yes
          hw.lcd.density = 480
          hw.lcd.height = 2208
          hw.lcd.width = 1768
          hw.mainKeys=no
          hw.ramSize=1536
          hw.sdCard=yes
          hw.sensor.hinge = yes
          hw.sensor.hinge.areas = 884-0-1-2208
          hw.sensor.hinge.count = 1
          hw.sensor.hinge.defaults = 180
          hw.sensor.hinge.ranges = 0-180
          hw.sensor.hinge.sub_type = 1
          hw.sensor.hinge.type = 1
          hw.sensor.hinge_angles_posture_definitions = 0-30, 30-150, 150-180
          hw.sensor.posture_list = 1,2,3
          hw.sensors.orientation=yes
          hw.sensors.proximity=yes
          hw.trackBall=no
<<<<<<< HEAD
          image.sysdir.1=system-images/android-29/google_apis/x86/
=======
          image.sysdir.1=$systemImage
>>>>>>> b5f40ffd
          runtime.network.latency=none
          runtime.network.speed=full
          sdcard.path=${avdFolder}/sdcard.img
          sdcard.size=512 MB
          showDeviceFrame=no
          skin.dynamic=yes
          skin.name = 1768x2208
          skin.path = _no_skin
          tag.display=Google APIs
          tag.id=google_apis
          """.trimIndent()

      val hardwareIni = """
          hw.cpu.arch = x86
          hw.cpu.model = qemu32
          hw.cpu.ncore = 4
          hw.lcd.width = 1768
          hw.lcd.height = 2208
          hw.lcd.density = 480
          hw.displayRegion.0.1.xOffset = 0
          hw.displayRegion.0.1.yOffset = 0
          hw.displayRegion.0.1.width = 884
          hw.displayRegion.0.1.height = 2208
          hw.ramSize = 1536
          hw.screen = multi-touch
          hw.dPad = false
          hw.rotaryInput = false
          hw.gsmModem = true
          hw.gps = true
          hw.battery = false
          hw.accelerometer = false
          hw.gyroscope = true
          hw.sensor.hinge = true
          hw.sensor.hinge.count = 1
          hw.sensor.hinge.type = 1
          hw.sensor.hinge.sub_type = 1
          hw.sensor.hinge.ranges = 0-180
          hw.sensor.hinge.defaults = 180
          hw.sensor.hinge.areas = 884-0-1-2208
          hw.sensor.posture_list = 1,2,3
          hw.sensor.hinge_angles_posture_definitions = 0-30, 30-150, 150-180
          hw.sensor.hinge.fold_to_displayRegion.0.1_at_posture = 1
          hw.audioInput = true
          hw.audioOutput = true
          hw.sdCard = false
          android.sdk.root = $sdkFolder
<<<<<<< HEAD
=======
          """.trimIndent()


      val sourceProperties = """
          Pkg.Desc=System Image x86_64 with Google APIs.
          Pkg.Revision=1
          AndroidVersion.ApiLevel=$api
          SystemImage.Abi=x86_64
          SystemImage.TagId=google_apis
          SystemImage.TagDisplay=Google APIs
          SystemImage.GpuSupport=true
          Addon.VendorId=google
          Addon.VendorDisplay=Google Inc.
>>>>>>> b5f40ffd
          """.trimIndent()

      createSystemImage(systemImageFolder, sourceProperties)
      return createAvd(avdFolder, configIni, hardwareIni)
    }

    /**
<<<<<<< HEAD
     * Creates a fake AVD folder for 7.4 Rollable API 31.
     */
    @JvmStatic
    fun createRollableAvd(parentFolder: Path, sdkFolder: Path = parentFolder.resolve("Sdk")): Path {
      val avdId = "7.4_Rollable_API_31"
      val avdFolder = parentFolder.resolve("${avdId}.avd")
      val avdName = avdId.replace('_', ' ')

      val configIni = """
          AvdId=${avdId}
          PlayStore.enabled=false
          abi.type=x86
          avd.ini.displayname=${avdName}
          avd.ini.encoding=UTF-8
          disk.dataPartition.size=800M
          hw.accelerometer=yes
          hw.arc=false
          hw.audioInput=yes
          hw.battery=yes
          hw.camera.back=virtualscene
          hw.camera.front=emulated
          hw.cpu.arch=x86_64
          hw.cpu.ncore=4
          hw.dPad=no
          hw.device.name = 7.4in Rollable
          hw.displayRegion.0.1.height = 2428
          hw.displayRegion.0.1.width = 1080
          hw.displayRegion.0.1.xOffset = 0
          hw.displayRegion.0.1.yOffset = 0
          hw.displayRegion.0.2.height = 2428
          hw.displayRegion.0.2.width = 1366
          hw.displayRegion.0.2.xOffset = 0
          hw.displayRegion.0.2.yOffset = 0
          hw.gps=yes
          hw.gpu.enabled=yes
          hw.gpu.mode=auto
          hw.initialOrientation=Portrait
          hw.keyboard=yes
          hw.lcd.density = 420
          hw.lcd.height = 2428
          hw.lcd.width = 1600
          hw.mainKeys=no
          hw.ramSize=1536
          hw.sdCard=yes
          hw.sensor.hinge.type = 3
          hw.sensor.posture_list = 1, 2, 3
          hw.sensor.roll = yes
          hw.sensor.roll.count = 1
          hw.sensor.roll.defaults = 67.5
          hw.sensor.roll.direction = 1
          hw.sensor.roll.radius = 3
          hw.sensor.roll.ranges = 58.55-100
          hw.sensor.roll.resize_to_displayRegion.0.1_at_posture = 1
          hw.sensor.roll.resize_to_displayRegion.0.2_at_posture = 2
          hw.sensor.roll_percentages_posture_definitions = 58.55-76.45, 76.45-94.35, 94.35-100
          hw.sensors.orientation=yes
          hw.sensors.proximity=yes
          hw.trackBall=no
          image.sysdir.1=system-images/android-31/google_apis/x86_64/
          runtime.network.latency=none
          runtime.network.speed=full
          sdcard.path=${avdFolder}/sdcard.img
          sdcard.size=512 MB
          showDeviceFrame=no
          skin.dynamic=yes
          skin.name = 1600x2428
          skin.path = _no_skin
          tag.display=Google APIs
          tag.id=google_apis
          """.trimIndent()

      val hardwareIni = """
          hw.cpu.arch = x86_64
          hw.cpu.ncore = 4
          hw.lcd.width = 1600
          hw.lcd.height = 2428
          hw.lcd.density = 420
          hw.displayRegion.0.1.xOffset = 0
          hw.displayRegion.0.1.yOffset = 0
          hw.displayRegion.0.1.width = 1080
          hw.displayRegion.0.1.height = 2428
          hw.displayRegion.0.2.xOffset = 0
          hw.displayRegion.0.2.yOffset = 0
          hw.displayRegion.0.2.width = 1366
          hw.displayRegion.0.2.height = 2428
          hw.ramSize = 1536
          hw.screen = multi-touch
          hw.dPad = false
          hw.rotaryInput = false
          hw.gsmModem = true
          hw.gps = true
          hw.battery = false
          hw.accelerometer = false
          hw.gyroscope = true
          hw.sensor.hinge = true
          hw.sensor.hinge.count = 0
          hw.sensor.hinge.type = 3
          hw.sensor.hinge.sub_type = 0
          hw.sensor.posture_list = 1, 2, 3
          hw.sensor.hinge.fold_to_displayRegion.0.1_at_posture = 1
          hw.sensor.roll = true
          hw.sensor.roll.count = 1
          hw.sensor.roll.radius = 3
          hw.sensor.roll.ranges = 58.55-100
          hw.sensor.roll.direction = 1
          hw.sensor.roll.defaults = 67.5
          hw.sensor.roll_percentages_posture_definitions = 58.55-76.45, 76.45-94.35, 94.35-100
          hw.sensor.roll.resize_to_displayRegion.0.1_at_posture = 1
          hw.sensor.roll.resize_to_displayRegion.0.2_at_posture = 2
          hw.sensor.roll.resize_to_displayRegion.0.3_at_posture = 6
          hw.audioInput = true
          hw.audioOutput = true
          hw.sdCard = false
          android.sdk.root = $sdkFolder
          """.trimIndent()

      return createAvd(avdFolder, configIni, hardwareIni)
    }

    /**
     * Creates a fake AVD folder for Resizable API 32.
     */
    @JvmStatic
    fun createResizableAvd(parentFolder: Path, sdkFolder: Path = parentFolder.resolve("Sdk")): Path {
      val avdId = "Resizable_API_32"
      val avdFolder = parentFolder.resolve("${avdId}.avd")
      val avdName = avdId.replace('_', ' ')

      val configIni = """
          AvdId=${avdId}
          PlayStore.enabled=false
          abi.type=x86_64
          avd.ini.displayname=${avdName}
          avd.ini.encoding=UTF-8
          disk.dataPartition.size=6442450944
          hw.accelerometer=yes
          hw.arc=false
          hw.audioInput=yes
          hw.battery=yes
          hw.camera.back=virtualscene
          hw.camera.front=emulated
          hw.cpu.arch=x86_64
          hw.cpu.ncore=4
          hw.dPad=no
          hw.device.name = resizable
          hw.gps=yes
          hw.gpu.enabled=yes
          hw.gpu.mode=auto
          hw.initialOrientation=Portrait
          hw.keyboard=yes
          hw.lcd.density = 420
          hw.lcd.height = 2340
          hw.lcd.width = 1080
          hw.mainKeys=no
          hw.ramSize=1536
          hw.sdCard=yes
          hw.sensors.orientation=yes
          hw.sensors.proximity=no
          hw.trackBall=no
          hw.resizable.configs = phone-0-1080-2340-420, foldable-1-1768-2208-420, tablet-2-1920-1200-240, desktop-3-1920-1080-160
          image.sysdir.1 = system-images/android-32/google_apis/x86_64/
          runtime.network.latency=none
          runtime.network.speed=full
          sdcard.path=${avdFolder}/sdcard.img
          sdcard.size=512M
          showDeviceFrame=yes
          skin.dynamic=yes
          skin.name=1080x2340
          skin.path=_no_skin
          tag.display=Google APIs
          tag.id=google_apis
          """.trimIndent()

      val hardwareIni = """
          hw.cpu.arch = x86_64
          hw.cpu.ncore = 4
          hw.lcd.width = 1080
          hw.lcd.height = 2340
          hw.lcd.density = 420
          hw.ramSize = 1536
          hw.screen = multi-touch
          hw.dPad = false
          hw.rotaryInput = false
          hw.gsmModem = true
          hw.gps = true
          hw.battery = true
          hw.accelerometer = false
          hw.gyroscope = true
          hw.audioInput = true
          hw.audioOutput = true
          hw.sdCard = true
          hw.sdCard.path = ${avdFolder}/sdcard.img
          android.sdk.root = $sdkFolder
          hw.initialOrientation = Portrait
          hw.device.name = resizable
          """.trimIndent()

      return createAvd(avdFolder, configIni, hardwareIni)
    }

    /**
     * Creates a fake AVD folder for Android Wear Round API 28. The skin path in config.ini is absolute.
     */
    @JvmStatic
    fun createWatchAvd(parentFolder: Path, sdkFolder: Path = parentFolder.resolve("Sdk")): Path {
      val avdId = "Android_Wear_Round_API_28"
      val avdFolder = parentFolder.resolve("${avdId}.avd")
      val avdName = avdId.replace('_', ' ')
      val skinFolder = getSkinFolder("wearos_small_round")
=======
     * Creates a fake 7.4 "Rollable" AVD.
     */
    @JvmStatic
    fun createRollableAvd(parentFolder: Path, sdkFolder: Path = parentFolder.resolve("Sdk"), api: Int = 31): Path {
      val avdId = "7.4_Rollable_API_$api"
      val avdFolder = parentFolder.resolve("${avdId}.avd")
      val avdName = avdId.replace('_', ' ')
      val systemImage = "system-images/android-$api/google_apis/x86_64/"
      val systemImageFolder = sdkFolder.resolve(systemImage)

      val configIni = """
          AvdId=${avdId}
          PlayStore.enabled=false
          abi.type=x86
          avd.ini.displayname=${avdName}
          avd.ini.encoding=UTF-8
          disk.dataPartition.size=800M
          hw.accelerometer=yes
          hw.arc=false
          hw.audioInput=yes
          hw.battery=yes
          hw.camera.back=virtualscene
          hw.camera.front=emulated
          hw.cpu.arch=x86_64
          hw.cpu.ncore=4
          hw.dPad=no
          hw.device.name = 7.4in Rollable
          hw.displayRegion.0.1.height = 2428
          hw.displayRegion.0.1.width = 1080
          hw.displayRegion.0.1.xOffset = 0
          hw.displayRegion.0.1.yOffset = 0
          hw.displayRegion.0.2.height = 2428
          hw.displayRegion.0.2.width = 1366
          hw.displayRegion.0.2.xOffset = 0
          hw.displayRegion.0.2.yOffset = 0
          hw.gps=yes
          hw.gpu.enabled=yes
          hw.gpu.mode=auto
          hw.initialOrientation=Portrait
          hw.keyboard=yes
          hw.lcd.density = 420
          hw.lcd.height = 2428
          hw.lcd.width = 1600
          hw.mainKeys=no
          hw.ramSize=1536
          hw.sdCard=yes
          hw.sensor.hinge.type = 3
          hw.sensor.posture_list = 1, 2, 3
          hw.sensor.roll = yes
          hw.sensor.roll.count = 1
          hw.sensor.roll.defaults = 67.5
          hw.sensor.roll.direction = 1
          hw.sensor.roll.radius = 3
          hw.sensor.roll.ranges = 58.55-100
          hw.sensor.roll.resize_to_displayRegion.0.1_at_posture = 1
          hw.sensor.roll.resize_to_displayRegion.0.2_at_posture = 2
          hw.sensor.roll_percentages_posture_definitions = 58.55-76.45, 76.45-94.35, 94.35-100
          hw.sensors.orientation=yes
          hw.sensors.proximity=yes
          hw.trackBall=no
          image.sysdir.1=$systemImage
          runtime.network.latency=none
          runtime.network.speed=full
          sdcard.path=${avdFolder}/sdcard.img
          sdcard.size=512 MB
          showDeviceFrame=no
          skin.dynamic=yes
          skin.name = 1600x2428
          skin.path = _no_skin
          tag.display=Google APIs
          tag.id=google_apis
          """.trimIndent()

      val hardwareIni = """
          hw.cpu.arch = x86_64
          hw.cpu.ncore = 4
          hw.lcd.width = 1600
          hw.lcd.height = 2428
          hw.lcd.density = 420
          hw.displayRegion.0.1.xOffset = 0
          hw.displayRegion.0.1.yOffset = 0
          hw.displayRegion.0.1.width = 1080
          hw.displayRegion.0.1.height = 2428
          hw.displayRegion.0.2.xOffset = 0
          hw.displayRegion.0.2.yOffset = 0
          hw.displayRegion.0.2.width = 1366
          hw.displayRegion.0.2.height = 2428
          hw.ramSize = 1536
          hw.screen = multi-touch
          hw.dPad = false
          hw.rotaryInput = false
          hw.gsmModem = true
          hw.gps = true
          hw.battery = false
          hw.accelerometer = false
          hw.gyroscope = true
          hw.sensor.hinge = true
          hw.sensor.hinge.count = 0
          hw.sensor.hinge.type = 3
          hw.sensor.hinge.sub_type = 0
          hw.sensor.posture_list = 1, 2, 3
          hw.sensor.hinge.fold_to_displayRegion.0.1_at_posture = 1
          hw.sensor.roll = true
          hw.sensor.roll.count = 1
          hw.sensor.roll.radius = 3
          hw.sensor.roll.ranges = 58.55-100
          hw.sensor.roll.direction = 1
          hw.sensor.roll.defaults = 67.5
          hw.sensor.roll_percentages_posture_definitions = 58.55-76.45, 76.45-94.35, 94.35-100
          hw.sensor.roll.resize_to_displayRegion.0.1_at_posture = 1
          hw.sensor.roll.resize_to_displayRegion.0.2_at_posture = 2
          hw.sensor.roll.resize_to_displayRegion.0.3_at_posture = 6
          hw.audioInput = true
          hw.audioOutput = true
          hw.sdCard = false
          android.sdk.root = $sdkFolder
          """.trimIndent()

      val sourceProperties = """
          Pkg.Desc=System Image x86_64 with Google APIs.
          Pkg.Revision=1
          AndroidVersion.ApiLevel=$api
          SystemImage.Abi=x86_64
          SystemImage.TagId=google_apis
          SystemImage.TagDisplay=Google APIs
          SystemImage.GpuSupport=true
          Addon.VendorId=google
          Addon.VendorDisplay=Google Inc.
          """.trimIndent()

      createSystemImage(systemImageFolder, sourceProperties)
      return createAvd(avdFolder, configIni, hardwareIni)
    }

    /**
     * Creates a fake "Resizable" AVD.
     */
    @JvmStatic
    fun createResizableAvd(parentFolder: Path, sdkFolder: Path = parentFolder.resolve("Sdk"), api: Int = 32): Path {
      val avdId = "Resizable_API_$api"
      val avdFolder = parentFolder.resolve("${avdId}.avd")
      val avdName = avdId.replace('_', ' ')
      val systemImage = "system-images/android-$api/google_apis/x86_64/"
      val systemImageFolder = sdkFolder.resolve(systemImage)

      val configIni = """
          AvdId=${avdId}
          PlayStore.enabled=false
          abi.type=x86_64
          avd.ini.displayname=${avdName}
          avd.ini.encoding=UTF-8
          disk.dataPartition.size=6442450944
          hw.accelerometer=yes
          hw.arc=false
          hw.audioInput=yes
          hw.battery=yes
          hw.camera.back=virtualscene
          hw.camera.front=emulated
          hw.cpu.arch=x86_64
          hw.cpu.ncore=4
          hw.dPad=no
          hw.device.name = resizable
          hw.gps=yes
          hw.gpu.enabled=yes
          hw.gpu.mode=auto
          hw.initialOrientation=Portrait
          hw.keyboard=yes
          hw.lcd.density = 420
          hw.lcd.height = 2340
          hw.lcd.width = 1080
          hw.mainKeys=no
          hw.ramSize=1536
          hw.sdCard=yes
          hw.sensors.orientation=yes
          hw.sensors.proximity=no
          hw.trackBall=no
          hw.resizable.configs = phone-0-1080-2340-420, foldable-1-1768-2208-420, tablet-2-1920-1200-240, desktop-3-1920-1080-160
          image.sysdir.1 = $systemImage
          runtime.network.latency=none
          runtime.network.speed=full
          sdcard.path=${avdFolder}/sdcard.img
          sdcard.size=512M
          showDeviceFrame=yes
          skin.dynamic=yes
          skin.name=1080x2340
          skin.path=_no_skin
          tag.display=Google APIs
          tag.id=google_apis
          """.trimIndent()

      val hardwareIni = """
          hw.cpu.arch = x86_64
          hw.cpu.ncore = 4
          hw.lcd.width = 1080
          hw.lcd.height = 2340
          hw.lcd.density = 420
          hw.ramSize = 1536
          hw.screen = multi-touch
          hw.dPad = false
          hw.rotaryInput = false
          hw.gsmModem = true
          hw.gps = true
          hw.battery = true
          hw.accelerometer = false
          hw.gyroscope = true
          hw.audioInput = true
          hw.audioOutput = true
          hw.sdCard = true
          hw.sdCard.path = ${avdFolder}/sdcard.img
          android.sdk.root = $sdkFolder
          hw.initialOrientation = Portrait
          hw.device.name = resizable
          """.trimIndent()

      val sourceProperties = """
          Pkg.Desc=System Image x86_64 with Google APIs.
          Pkg.Revision=1
          AndroidVersion.ApiLevel=$api
          SystemImage.Abi=x86_64
          SystemImage.TagId=google_apis
          SystemImage.TagDisplay=Google APIs
          SystemImage.GpuSupport=true
          Addon.VendorId=google
          Addon.VendorDisplay=Google Inc.
          """.trimIndent()

      createSystemImage(systemImageFolder, sourceProperties)
      return createAvd(avdFolder, configIni, hardwareIni)
    }

    /**
     * Creates a fake "Android Wear Round" AVD. The skin path in config.ini is absolute.
     */
    @JvmStatic
    fun createWatchAvd(parentFolder: Path, sdkFolder: Path = parentFolder.resolve("Sdk"), api: Int = 30): Path {
      val avdId = "Android_Wear_Round_API_$api"
      val avdFolder = parentFolder.resolve("${avdId}.avd")
      val avdName = avdId.replace('_', ' ')
      val skinFolder = getSkinFolder("wearos_small_round")
      val systemImage = "system-images/android-$api/android-wear/x86/"
      val systemImageFolder = sdkFolder.resolve(systemImage)
>>>>>>> b5f40ffd

      val configIni = """
          AvdId=${avdId}
          PlayStore.enabled=true
          abi.type=x86
          avd.ini.displayname=${avdName}
          avd.ini.encoding=UTF-8
          disk.dataPartition.size=2G
          hw.accelerometer=yes
          hw.arc=false
          hw.audioInput=yes
          hw.battery=yes
          hw.camera.back=None
          hw.camera.front=None
          hw.cpu.arch=x86
          hw.cpu.ncore=4
          hw.dPad=no
          hw.device.name=wear_round
          hw.gps=yes
          hw.gpu.enabled=yes
          hw.gpu.mode=auto
          hw.initialOrientation=Portrait
          hw.keyboard=yes
          hw.keyboard.lid=yes
          hw.lcd.density=240
          hw.lcd.height=320
          hw.lcd.width=320
          hw.mainKeys=yes
          hw.ramSize=512
          hw.sdCard=yes
          hw.sensors.orientation=yes
          hw.sensors.proximity=yes
          hw.trackBall=no
          image.sysdir.1=$systemImage
          runtime.network.latency=none
          runtime.network.speed=full
          sdcard.size=512M
          showDeviceFrame=yes
          skin.dynamic=yes
          skin.name=${skinFolder.fileName}
          skin.path=${skinFolder}
          tag.display=Wear OS
          tag.id=android-wear
          """.trimIndent()

      val hardwareIni = """
          hw.cpu.arch = x86
          hw.cpu.model = qemu32
          hw.cpu.ncore = 4
          hw.lcd.density=240
          hw.lcd.height=320
          hw.lcd.width=320
          hw.ramSize = 1536
          hw.screen = multi-touch
          hw.dPad = false
          hw.rotaryInput = false
          hw.gsmModem = true
          hw.gps = true
          hw.battery = false
          hw.accelerometer = false
          hw.gyroscope = true
          hw.audioInput = true
          hw.audioOutput = true
          hw.sdCard = true
          hw.sdCard.path = $avdFolder/sdcard.img
          android.sdk.root = $sdkFolder
<<<<<<< HEAD
=======
          """.trimIndent()

      val sourceProperties = """
          Pkg.Desc=Android SDK Platform
          Pkg.UserSrc=false
          Pkg.Revision=8
          AndroidVersion.ApiLevel=$api
          SystemImage.Abi=x86
          SystemImage.GpuSupport=true
          SystemImage.TagId=android-wear
          SystemImage.TagDisplay=Wear OS
>>>>>>> b5f40ffd
          """.trimIndent()

      createSystemImage(systemImageFolder, sourceProperties)
      return createAvd(avdFolder, configIni, hardwareIni)
    }

    private fun createSystemImage(systemImageFolder: Path, sourceProperties: String) {
      systemImageFolder.createDirectories()
      Files.write(systemImageFolder.resolve("source.properties"), sourceProperties.toByteArray(UTF_8))
    }

    @JvmStatic
    private fun createAvd(avdFolder: Path, configIni: String, hardwareIni: String): Path {
      avdFolder.createDirectories()
      Files.write(avdFolder.resolve("config.ini"), configIni.toByteArray(UTF_8))
      Files.write(avdFolder.resolve("hardware-qemu.ini"), hardwareIni.toByteArray(UTF_8))
      return avdFolder
    }

    @JvmStatic
    private fun copyDir(from: Path, to: Path) {
      val options = arrayOf<CopyOption>(StandardCopyOption.COPY_ATTRIBUTES)
      Files.walkFileTree(from, object : SimpleFileVisitor<Path>() {
        override fun preVisitDirectory(dir: Path, attrs: BasicFileAttributes): FileVisitResult {
          if (dir !== from || !Files.exists(to)) {
            val copy = to.resolve(from.relativize(dir).toString())
            Files.createDirectory(copy)
          }
          return FileVisitResult.CONTINUE
        }

        override fun visitFile(file: Path, attrs: BasicFileAttributes): FileVisitResult {
          val copy = to.resolve(from.relativize(file).toString())
          Files.copy(file, copy, *options)
          return FileVisitResult.CONTINUE
        }
      })
    }

    @JvmStatic
    fun getSkinFolder(skinName: String): Path = getRootSkinFolder().resolve(skinName)

    @JvmStatic
<<<<<<< HEAD
    fun getRootSkinFolder(): Path = TestUtils.resolveWorkspacePath(DEVICE_ART_RESOURCES_DIR)
=======
    fun getRootSkinFolder(): Path = TestUtils.resolveWorkspacePathUnchecked(DEVICE_ART_RESOURCES_DIR)
>>>>>>> b5f40ffd

    @JvmStatic
    fun grpcServerName(port: Int) = "FakeEmulator@${port}"

    @JvmStatic
    val defaultCallFilter = CallFilter("android.emulation.control.EmulatorController/getVmState",
                                       "android.emulation.control.EmulatorController/getDisplayConfigurations",
                                       "android.emulation.control.EmulatorController/streamNotification")
  }
}

private class ColorScheme(val start1: Color, val end1: Color, val start2: Color, val end2: Color)

private val COLOR_SCHEMES = listOf(ColorScheme(Color(236, 112, 99), Color(250, 219, 216), Color(212, 230, 241), Color(84, 153, 199)),
                                   ColorScheme(Color(154, 236, 99), Color(230, 250, 216), Color(238, 212, 241), Color(188, 84, 199)),
                                   ColorScheme(Color(99, 222, 236), Color(216, 247, 250), Color(241, 223, 212), Color(199, 130, 84)),
                                   ColorScheme(Color(181, 99, 236), Color(236, 216, 250), Color(215, 241, 212), Color(95, 199, 84)))

private const val DEVICE_ART_RESOURCES_DIR = "tools/adt/idea/artwork/resources/device-art-resources"<|MERGE_RESOLUTION|>--- conflicted
+++ resolved
@@ -60,20 +60,6 @@
 import com.intellij.util.containers.ContainerUtil
 import com.intellij.util.io.createDirectories
 import com.intellij.util.ui.UIUtil
-<<<<<<< HEAD
-import io.grpc.ForwardingServerCall.SimpleForwardingServerCall
-import io.grpc.ForwardingServerCallListener.SimpleForwardingServerCallListener
-import io.grpc.Metadata
-import io.grpc.Server
-import io.grpc.ServerCall
-import io.grpc.ServerCallHandler
-import io.grpc.ServerInterceptor
-import io.grpc.ServerInterceptors
-import io.grpc.Status
-import io.grpc.StatusRuntimeException
-import io.grpc.inprocess.InProcessServerBuilder
-import io.grpc.stub.StreamObserver
-=======
 import com.android.tools.idea.io.grpc.ForwardingServerCall.SimpleForwardingServerCall
 import com.android.tools.idea.io.grpc.ForwardingServerCallListener.SimpleForwardingServerCallListener
 import com.android.tools.idea.io.grpc.Metadata
@@ -86,7 +72,6 @@
 import com.android.tools.idea.io.grpc.StatusRuntimeException
 import com.android.tools.idea.io.grpc.inprocess.InProcessServerBuilder
 import com.android.tools.idea.io.grpc.stub.StreamObserver
->>>>>>> b5f40ffd
 import org.junit.Assert.fail
 import java.awt.Color
 import java.awt.Dimension
@@ -147,11 +132,7 @@
   @Volatile private var notificationStreamObserver: StreamObserver<Notification>? = null
   private var displays = listOf(DisplayConfiguration.newBuilder().setWidth(config.displayWidth).setHeight(config.displayHeight).build())
 
-<<<<<<< HEAD
-  private var clipboardInternal = AtomicReference("")
-=======
   private val clipboardInternal = AtomicReference("")
->>>>>>> b5f40ffd
   var clipboard: String
     get() = clipboardInternal.get()
     set(value) {
@@ -258,10 +239,7 @@
     synchronized(lifeCycleLock) {
       if (startTime != 0L) {
         grpcServer.shutdownNow()
-<<<<<<< HEAD
-=======
         startTime = 0
->>>>>>> b5f40ffd
       }
     }
   }
@@ -334,15 +312,6 @@
   fun pauseGrpc() {
     grpcSemaphore.drainPermits()
   }
-<<<<<<< HEAD
-
-  fun resumeGrpc() {
-    grpcSemaphore.release(Int.MAX_VALUE)
-  }
-
-  private fun createGrpcServer(): Server {
-    return InProcessServerBuilder.forName(grpcServerName(grpcPort))
-=======
 
   fun resumeGrpc() {
     grpcSemaphore.release(Int.MAX_VALUE)
@@ -351,7 +320,6 @@
   private fun createGrpcServer(): Server {
     return InProcessServerBuilder.forName(grpcServerName(grpcPort))
       .executor(AppExecutorUtil.createBoundedApplicationPoolExecutor("FakeEmulator-gRPC", 1))
->>>>>>> b5f40ffd
       .addService(ServerInterceptors.intercept(EmulatorControllerService(executor), LoggingInterceptor()))
       .addService(ServerInterceptors.intercept(EmulatorSnapshotService(executor), LoggingInterceptor()))
       .addService(ServerInterceptors.intercept(UiControllerService(executor), LoggingInterceptor()))
@@ -456,11 +424,7 @@
     val displayId = request.display
     val size = getScaledAndRotatedDisplaySize(request.width, request.height, displayId)
     val image = drawDisplayImage(size, displayId)
-<<<<<<< HEAD
-    val rotatedImage = rotateByQuadrants(image, displayRotation.ordinal)
-=======
     val rotatedImage = rotateByQuadrants(image, displayRotation.number)
->>>>>>> b5f40ffd
     val imageBytes = ByteArray(rotatedImage.width * rotatedImage.height * 3)
     var i = 0
     for (y in 0 until rotatedImage.height) {
@@ -503,11 +467,7 @@
     val aspectRatio = displayHeight.toDouble() / displayWidth
     val w = if (width == 0) displayWidth else width
     val h = if (height == 0) displayHeight else height
-<<<<<<< HEAD
-    return if (displayRotation.ordinal % 2 == 0) {
-=======
     return if (displayRotation.number % 2 == 0) {
->>>>>>> b5f40ffd
       Dimension(w.coerceAtMost((h / aspectRatio).toInt()), h.coerceAtMost((w * aspectRatio).toInt()))
     }
     else {
@@ -674,15 +634,9 @@
       }
     }
   }
-<<<<<<< HEAD
 
   private inner class EmulatorSnapshotService(private val executor: ExecutorService) : SnapshotServiceGrpc.SnapshotServiceImplBase() {
 
-=======
-
-  private inner class EmulatorSnapshotService(private val executor: ExecutorService) : SnapshotServiceGrpc.SnapshotServiceImplBase() {
-
->>>>>>> b5f40ffd
     override fun listSnapshots(request: SnapshotFilter, responseObserver: StreamObserver<SnapshotList>) {
       executor.execute {
         val response = SnapshotList.newBuilder()
@@ -745,7 +699,6 @@
       executor.execute {
         createSnapshot(request.snapshotId)
         sendResponse(responseObserver, SnapshotPackage.newBuilder().setSuccess(true).build())
-<<<<<<< HEAD
       }
     }
   }
@@ -767,35 +720,9 @@
         val changed = extendedControlsVisible
         extendedControlsVisible = false
         sendResponse(responseObserver, ExtendedControlsStatus.newBuilder().setVisibilityChanged(changed).build())
-=======
->>>>>>> b5f40ffd
-      }
-    }
-  }
-
-  private inner class UiControllerService(
-    private val executor: ExecutorService
-  ) : UiControllerGrpc.UiControllerImplBase() {
-
-<<<<<<< HEAD
-=======
-    override fun showExtendedControls(request: PaneEntry, responseObserver: StreamObserver<ExtendedControlsStatus>) {
-      executor.execute {
-        val changed = !extendedControlsVisible
-        extendedControlsVisible = true
-        sendResponse(responseObserver, ExtendedControlsStatus.newBuilder().setVisibilityChanged(changed).build())
-      }
-    }
-
-    override fun closeExtendedControls(empty: Empty, responseObserver: StreamObserver<ExtendedControlsStatus>) {
-      executor.execute {
-        val changed = extendedControlsVisible
-        extendedControlsVisible = false
-        sendResponse(responseObserver, ExtendedControlsStatus.newBuilder().setVisibilityChanged(changed).build())
-      }
-    }
-
->>>>>>> b5f40ffd
+      }
+    }
+
     override fun setUiTheme(themingStyle: ThemingStyle, responseObserver: StreamObserver<Empty>) {
       executor.execute {
         sendEmptyResponse(responseObserver)
@@ -884,19 +811,11 @@
 
   companion object {
     /**
-<<<<<<< HEAD
-     * Creates a fake AVD folder for Pixel 3 XL API 29. The skin path in config.ini is absolute.
-     */
-    @JvmStatic
-    fun createPhoneAvd(parentFolder: Path, sdkFolder: Path = parentFolder.resolve("Sdk")): Path {
-      val avdId = "Pixel_3_XL_API_29"
-=======
      * Creates a fake "Pixel 3 XL" AVD. The skin path in config.ini is absolute.
      */
     @JvmStatic
     fun createPhoneAvd(parentFolder: Path, sdkFolder: Path = parentFolder.resolve("Sdk"), api: Int = 29): Path {
       val avdId = "Pixel_3_XL_API_$api"
->>>>>>> b5f40ffd
       val avdFolder = parentFolder.resolve("${avdId}.avd")
       val avdName = avdId.replace('_', ' ')
       val skinFolder = getSkinFolder("pixel_3_xl")
@@ -967,8 +886,6 @@
           hw.audioOutput = true
           hw.sdCard = false
           android.sdk.root = $sdkFolder
-<<<<<<< HEAD
-=======
           """.trimIndent()
 
       val sourceProperties = """
@@ -981,7 +898,6 @@
           SystemImage.GpuSupport=true
           Addon.VendorId=google
           Addon.VendorDisplay=Google Inc.
->>>>>>> b5f40ffd
           """.trimIndent()
 
       createSystemImage(systemImageFolder, sourceProperties)
@@ -989,29 +905,18 @@
     }
 
     /**
-<<<<<<< HEAD
-     * Creates a fake AVD folder for Nexus 10 API 29. The skin path in config.ini is relative.
-     */
-    @JvmStatic
-    fun createTabletAvd(parentFolder: Path, sdkFolder: Path = parentFolder.resolve("Sdk")): Path {
-      val avdId = "Nexus_10_API_29"
-=======
      * Creates a fake "Nexus 10" AVD. The skin path in config.ini is relative.
      */
     @JvmStatic
     fun createTabletAvd(parentFolder: Path, sdkFolder: Path = parentFolder.resolve("Sdk"), api: Int = 29): Path {
       val avdId = "Nexus_10_API_$api"
->>>>>>> b5f40ffd
       val avdFolder = parentFolder.resolve("${avdId}.avd")
       val avdName = avdId.replace('_', ' ')
       val skinName = "nexus_10"
       val skinFolder = getSkinFolder(skinName)
       copyDir(skinFolder, Files.createDirectories(sdkFolder.resolve("skins")).resolve(skinName))
-<<<<<<< HEAD
-=======
       val systemImage = "system-images/android-$api/google_apis_playstore/x86_64/"
       val systemImageFolder = sdkFolder.resolve(systemImage)
->>>>>>> b5f40ffd
 
       val configIni = """
           AvdId=${avdId}
@@ -1079,8 +984,6 @@
           android.sdk.root = $sdkFolder
           """.trimIndent()
 
-<<<<<<< HEAD
-=======
 
       val sourceProperties = """
           Pkg.Desc=System Image x86_64 with Google Play.
@@ -1095,20 +998,10 @@
           """.trimIndent()
 
       createSystemImage(systemImageFolder, sourceProperties)
->>>>>>> b5f40ffd
       return createAvd(avdFolder, configIni, hardwareIni)
     }
 
     /**
-<<<<<<< HEAD
-     * Creates a fake AVD folder for 7.6 Fold-in with outer display API 29.
-     */
-    @JvmStatic
-    fun createFoldableAvd(parentFolder: Path, sdkFolder: Path = parentFolder.resolve("Sdk")): Path {
-      val avdId = "7.6_Fold-in_with_outer_display_API_29"
-      val avdFolder = parentFolder.resolve("${avdId}.avd")
-      val avdName = avdId.replace('_', ' ')
-=======
      * Creates a fake "7.6 Fold-in with outer display" AVD.
      */
     @JvmStatic
@@ -1118,7 +1011,6 @@
       val avdName = avdId.replace('_', ' ')
       val systemImage = "system-images/android-$api/google_apis/x86_64/"
       val systemImageFolder = sdkFolder.resolve(systemImage)
->>>>>>> b5f40ffd
 
       val configIni = """
           AvdId=${avdId}
@@ -1164,11 +1056,7 @@
           hw.sensors.orientation=yes
           hw.sensors.proximity=yes
           hw.trackBall=no
-<<<<<<< HEAD
-          image.sysdir.1=system-images/android-29/google_apis/x86/
-=======
           image.sysdir.1=$systemImage
->>>>>>> b5f40ffd
           runtime.network.latency=none
           runtime.network.speed=full
           sdcard.path=${avdFolder}/sdcard.img
@@ -1215,8 +1103,6 @@
           hw.audioOutput = true
           hw.sdCard = false
           android.sdk.root = $sdkFolder
-<<<<<<< HEAD
-=======
           """.trimIndent()
 
 
@@ -1230,7 +1116,6 @@
           SystemImage.GpuSupport=true
           Addon.VendorId=google
           Addon.VendorDisplay=Google Inc.
->>>>>>> b5f40ffd
           """.trimIndent()
 
       createSystemImage(systemImageFolder, sourceProperties)
@@ -1238,217 +1123,6 @@
     }
 
     /**
-<<<<<<< HEAD
-     * Creates a fake AVD folder for 7.4 Rollable API 31.
-     */
-    @JvmStatic
-    fun createRollableAvd(parentFolder: Path, sdkFolder: Path = parentFolder.resolve("Sdk")): Path {
-      val avdId = "7.4_Rollable_API_31"
-      val avdFolder = parentFolder.resolve("${avdId}.avd")
-      val avdName = avdId.replace('_', ' ')
-
-      val configIni = """
-          AvdId=${avdId}
-          PlayStore.enabled=false
-          abi.type=x86
-          avd.ini.displayname=${avdName}
-          avd.ini.encoding=UTF-8
-          disk.dataPartition.size=800M
-          hw.accelerometer=yes
-          hw.arc=false
-          hw.audioInput=yes
-          hw.battery=yes
-          hw.camera.back=virtualscene
-          hw.camera.front=emulated
-          hw.cpu.arch=x86_64
-          hw.cpu.ncore=4
-          hw.dPad=no
-          hw.device.name = 7.4in Rollable
-          hw.displayRegion.0.1.height = 2428
-          hw.displayRegion.0.1.width = 1080
-          hw.displayRegion.0.1.xOffset = 0
-          hw.displayRegion.0.1.yOffset = 0
-          hw.displayRegion.0.2.height = 2428
-          hw.displayRegion.0.2.width = 1366
-          hw.displayRegion.0.2.xOffset = 0
-          hw.displayRegion.0.2.yOffset = 0
-          hw.gps=yes
-          hw.gpu.enabled=yes
-          hw.gpu.mode=auto
-          hw.initialOrientation=Portrait
-          hw.keyboard=yes
-          hw.lcd.density = 420
-          hw.lcd.height = 2428
-          hw.lcd.width = 1600
-          hw.mainKeys=no
-          hw.ramSize=1536
-          hw.sdCard=yes
-          hw.sensor.hinge.type = 3
-          hw.sensor.posture_list = 1, 2, 3
-          hw.sensor.roll = yes
-          hw.sensor.roll.count = 1
-          hw.sensor.roll.defaults = 67.5
-          hw.sensor.roll.direction = 1
-          hw.sensor.roll.radius = 3
-          hw.sensor.roll.ranges = 58.55-100
-          hw.sensor.roll.resize_to_displayRegion.0.1_at_posture = 1
-          hw.sensor.roll.resize_to_displayRegion.0.2_at_posture = 2
-          hw.sensor.roll_percentages_posture_definitions = 58.55-76.45, 76.45-94.35, 94.35-100
-          hw.sensors.orientation=yes
-          hw.sensors.proximity=yes
-          hw.trackBall=no
-          image.sysdir.1=system-images/android-31/google_apis/x86_64/
-          runtime.network.latency=none
-          runtime.network.speed=full
-          sdcard.path=${avdFolder}/sdcard.img
-          sdcard.size=512 MB
-          showDeviceFrame=no
-          skin.dynamic=yes
-          skin.name = 1600x2428
-          skin.path = _no_skin
-          tag.display=Google APIs
-          tag.id=google_apis
-          """.trimIndent()
-
-      val hardwareIni = """
-          hw.cpu.arch = x86_64
-          hw.cpu.ncore = 4
-          hw.lcd.width = 1600
-          hw.lcd.height = 2428
-          hw.lcd.density = 420
-          hw.displayRegion.0.1.xOffset = 0
-          hw.displayRegion.0.1.yOffset = 0
-          hw.displayRegion.0.1.width = 1080
-          hw.displayRegion.0.1.height = 2428
-          hw.displayRegion.0.2.xOffset = 0
-          hw.displayRegion.0.2.yOffset = 0
-          hw.displayRegion.0.2.width = 1366
-          hw.displayRegion.0.2.height = 2428
-          hw.ramSize = 1536
-          hw.screen = multi-touch
-          hw.dPad = false
-          hw.rotaryInput = false
-          hw.gsmModem = true
-          hw.gps = true
-          hw.battery = false
-          hw.accelerometer = false
-          hw.gyroscope = true
-          hw.sensor.hinge = true
-          hw.sensor.hinge.count = 0
-          hw.sensor.hinge.type = 3
-          hw.sensor.hinge.sub_type = 0
-          hw.sensor.posture_list = 1, 2, 3
-          hw.sensor.hinge.fold_to_displayRegion.0.1_at_posture = 1
-          hw.sensor.roll = true
-          hw.sensor.roll.count = 1
-          hw.sensor.roll.radius = 3
-          hw.sensor.roll.ranges = 58.55-100
-          hw.sensor.roll.direction = 1
-          hw.sensor.roll.defaults = 67.5
-          hw.sensor.roll_percentages_posture_definitions = 58.55-76.45, 76.45-94.35, 94.35-100
-          hw.sensor.roll.resize_to_displayRegion.0.1_at_posture = 1
-          hw.sensor.roll.resize_to_displayRegion.0.2_at_posture = 2
-          hw.sensor.roll.resize_to_displayRegion.0.3_at_posture = 6
-          hw.audioInput = true
-          hw.audioOutput = true
-          hw.sdCard = false
-          android.sdk.root = $sdkFolder
-          """.trimIndent()
-
-      return createAvd(avdFolder, configIni, hardwareIni)
-    }
-
-    /**
-     * Creates a fake AVD folder for Resizable API 32.
-     */
-    @JvmStatic
-    fun createResizableAvd(parentFolder: Path, sdkFolder: Path = parentFolder.resolve("Sdk")): Path {
-      val avdId = "Resizable_API_32"
-      val avdFolder = parentFolder.resolve("${avdId}.avd")
-      val avdName = avdId.replace('_', ' ')
-
-      val configIni = """
-          AvdId=${avdId}
-          PlayStore.enabled=false
-          abi.type=x86_64
-          avd.ini.displayname=${avdName}
-          avd.ini.encoding=UTF-8
-          disk.dataPartition.size=6442450944
-          hw.accelerometer=yes
-          hw.arc=false
-          hw.audioInput=yes
-          hw.battery=yes
-          hw.camera.back=virtualscene
-          hw.camera.front=emulated
-          hw.cpu.arch=x86_64
-          hw.cpu.ncore=4
-          hw.dPad=no
-          hw.device.name = resizable
-          hw.gps=yes
-          hw.gpu.enabled=yes
-          hw.gpu.mode=auto
-          hw.initialOrientation=Portrait
-          hw.keyboard=yes
-          hw.lcd.density = 420
-          hw.lcd.height = 2340
-          hw.lcd.width = 1080
-          hw.mainKeys=no
-          hw.ramSize=1536
-          hw.sdCard=yes
-          hw.sensors.orientation=yes
-          hw.sensors.proximity=no
-          hw.trackBall=no
-          hw.resizable.configs = phone-0-1080-2340-420, foldable-1-1768-2208-420, tablet-2-1920-1200-240, desktop-3-1920-1080-160
-          image.sysdir.1 = system-images/android-32/google_apis/x86_64/
-          runtime.network.latency=none
-          runtime.network.speed=full
-          sdcard.path=${avdFolder}/sdcard.img
-          sdcard.size=512M
-          showDeviceFrame=yes
-          skin.dynamic=yes
-          skin.name=1080x2340
-          skin.path=_no_skin
-          tag.display=Google APIs
-          tag.id=google_apis
-          """.trimIndent()
-
-      val hardwareIni = """
-          hw.cpu.arch = x86_64
-          hw.cpu.ncore = 4
-          hw.lcd.width = 1080
-          hw.lcd.height = 2340
-          hw.lcd.density = 420
-          hw.ramSize = 1536
-          hw.screen = multi-touch
-          hw.dPad = false
-          hw.rotaryInput = false
-          hw.gsmModem = true
-          hw.gps = true
-          hw.battery = true
-          hw.accelerometer = false
-          hw.gyroscope = true
-          hw.audioInput = true
-          hw.audioOutput = true
-          hw.sdCard = true
-          hw.sdCard.path = ${avdFolder}/sdcard.img
-          android.sdk.root = $sdkFolder
-          hw.initialOrientation = Portrait
-          hw.device.name = resizable
-          """.trimIndent()
-
-      return createAvd(avdFolder, configIni, hardwareIni)
-    }
-
-    /**
-     * Creates a fake AVD folder for Android Wear Round API 28. The skin path in config.ini is absolute.
-     */
-    @JvmStatic
-    fun createWatchAvd(parentFolder: Path, sdkFolder: Path = parentFolder.resolve("Sdk")): Path {
-      val avdId = "Android_Wear_Round_API_28"
-      val avdFolder = parentFolder.resolve("${avdId}.avd")
-      val avdName = avdId.replace('_', ' ')
-      val skinFolder = getSkinFolder("wearos_small_round")
-=======
      * Creates a fake 7.4 "Rollable" AVD.
      */
     @JvmStatic
@@ -1690,7 +1364,6 @@
       val skinFolder = getSkinFolder("wearos_small_round")
       val systemImage = "system-images/android-$api/android-wear/x86/"
       val systemImageFolder = sdkFolder.resolve(systemImage)
->>>>>>> b5f40ffd
 
       val configIni = """
           AvdId=${avdId}
@@ -1757,8 +1430,6 @@
           hw.sdCard = true
           hw.sdCard.path = $avdFolder/sdcard.img
           android.sdk.root = $sdkFolder
-<<<<<<< HEAD
-=======
           """.trimIndent()
 
       val sourceProperties = """
@@ -1770,7 +1441,6 @@
           SystemImage.GpuSupport=true
           SystemImage.TagId=android-wear
           SystemImage.TagDisplay=Wear OS
->>>>>>> b5f40ffd
           """.trimIndent()
 
       createSystemImage(systemImageFolder, sourceProperties)
@@ -1814,11 +1484,7 @@
     fun getSkinFolder(skinName: String): Path = getRootSkinFolder().resolve(skinName)
 
     @JvmStatic
-<<<<<<< HEAD
-    fun getRootSkinFolder(): Path = TestUtils.resolveWorkspacePath(DEVICE_ART_RESOURCES_DIR)
-=======
     fun getRootSkinFolder(): Path = TestUtils.resolveWorkspacePathUnchecked(DEVICE_ART_RESOURCES_DIR)
->>>>>>> b5f40ffd
 
     @JvmStatic
     fun grpcServerName(port: Int) = "FakeEmulator@${port}"
