/*
 * Copyright (C) 2015 The Android Open Source Project
 *
 * Licensed under the Apache License, Version 2.0 (the "License");
 * you may not use this file except in compliance with the License.
 * You may obtain a copy of the License at
 *
 *      http://www.apache.org/licenses/LICENSE-2.0
 *
 * Unless required by applicable law or agreed to in writing, software
 * distributed under the License is distributed on an "AS IS" BASIS,
 * WITHOUT WARRANTIES OR CONDITIONS OF ANY KIND, either express or implied.
 * See the License for the specific language governing permissions and
 * limitations under the License.
 */
package com.android.tools.idea.uibuilder;

import android.view.View;
import com.android.tools.adtui.common.SwingCoordinate;
import com.android.tools.analytics.AnalyticsSettings;
import com.android.tools.analytics.UsageTracker;
import com.android.tools.idea.common.SyncNlModel;
<<<<<<< HEAD
import com.android.tools.idea.uibuilder.adaptiveicon.ShapeMenuAction;
import com.android.tools.idea.common.analytics.NlUsageTracker;
import com.android.tools.idea.common.analytics.NlUsageTrackerManager;
import com.android.tools.idea.uibuilder.fixtures.DropTargetDragEventBuilder;
import com.android.tools.idea.uibuilder.fixtures.DropTargetDropEventBuilder;
import com.android.tools.idea.common.fixtures.MouseEventBuilder;
import com.android.tools.idea.common.model.NlComponent;
import com.android.tools.idea.uibuilder.model.NlComponentMixin;
import com.android.tools.idea.common.model.SelectionModel;
import com.android.tools.idea.uibuilder.scene.LayoutlibSceneManager;
import com.android.tools.idea.common.scene.Scene;
import com.android.tools.idea.common.scene.draw.DisplayList;
import com.android.tools.idea.common.surface.DesignSurface;
import com.android.tools.idea.common.surface.InteractionManager;
import com.android.tools.idea.uibuilder.surface.NlDesignSurface;
=======
import com.android.tools.idea.common.analytics.NlUsageTracker;
import com.android.tools.idea.common.analytics.NlUsageTrackerManager;
import com.android.tools.idea.common.fixtures.MouseEventBuilder;
import com.android.tools.idea.common.model.NlComponent;
import com.android.tools.idea.common.model.SelectionModel;
import com.android.tools.idea.common.scene.draw.DisplayList;
import com.android.tools.idea.common.surface.DesignSurface;
import com.android.tools.idea.common.surface.InteractionManager;
import com.android.tools.idea.uibuilder.adaptiveicon.ShapeMenuAction;
import com.android.tools.idea.uibuilder.fixtures.DropTargetDragEventBuilder;
import com.android.tools.idea.uibuilder.fixtures.DropTargetDropEventBuilder;
import com.android.tools.idea.uibuilder.model.NlComponentMixin;
import com.android.tools.idea.uibuilder.scene.LayoutlibSceneManager;
import com.android.tools.idea.uibuilder.surface.NlDesignSurface;
import com.android.tools.idea.uibuilder.surface.SceneMode;
>>>>>>> 9e819fa1
import com.android.tools.idea.uibuilder.surface.ScreenView;
import com.intellij.openapi.actionSystem.AnAction;
import com.intellij.openapi.actionSystem.KeyboardShortcut;
import com.intellij.openapi.actionSystem.Shortcut;
import com.intellij.openapi.actionSystem.ex.ActionUtil;
import org.jetbrains.annotations.NotNull;
import org.jetbrains.annotations.Nullable;

import javax.swing.*;
import java.awt.*;
import java.awt.datatransfer.DataFlavor;
import java.awt.datatransfer.Transferable;
import java.awt.datatransfer.UnsupportedFlavorException;
import java.awt.dnd.DnDConstants;
import java.awt.dnd.DropTargetContext;
import java.awt.dnd.DropTargetDropEvent;
import java.awt.dnd.DropTargetListener;
import java.awt.event.MouseEvent;
import java.awt.event.MouseListener;
import java.awt.event.MouseMotionListener;
import java.io.IOException;

import static org.junit.Assert.assertTrue;
import static org.mockito.Matchers.eq;
import static org.mockito.Mockito.*;

public class LayoutTestUtilities {
<<<<<<< HEAD
  public static void dragMouse(InteractionManager manager, int x1, int y1, int x2, int y2, int modifiers) {
=======
  public static void dragMouse(InteractionManager manager,
                               @SwingCoordinate int x1,
                               @SwingCoordinate int y1,
                               @SwingCoordinate int x2,
                               @SwingCoordinate int y2,
                               int modifiers) {
>>>>>>> 9e819fa1
    Object listener = manager.getListener();
    assertTrue(listener instanceof MouseMotionListener);
    MouseMotionListener mouseListener = (MouseMotionListener)listener;
    int frames = 5;
    double x = x1;
    double y = y1;
    double xSlope = (x2 - x) / frames;
    double ySlope = (y2 - y) / frames;

    JComponent layeredPane = manager.getSurface().getLayeredPane();
    for (int i = 0; i < frames + 1; i++) {
      MouseEvent event = new MouseEventBuilder((int)x, (int)y)
        .withSource(layeredPane)
        .withMask(modifiers)
        .withId(MouseEvent.MOUSE_DRAGGED)
        .build();
      mouseListener.mouseDragged(event);
      x += xSlope;
      y += ySlope;
    }
  }

  public static void pressMouse(InteractionManager manager, int button, @SwingCoordinate int x, @SwingCoordinate int y, int modifiers) {
    Object listener = manager.getListener();
    assertTrue(listener instanceof MouseListener);
    MouseListener mouseListener = (MouseListener)listener;
    JComponent layeredPane = manager.getSurface().getLayeredPane();
    mouseListener.mousePressed(new MouseEventBuilder(x, y)
                                 .withSource(layeredPane)
                                 .withMask(modifiers)
                                 .withButton(button)
                                 .withId(MouseEvent.MOUSE_PRESSED)
                                 .build());
  }

  public static void releaseMouse(InteractionManager manager, int button, @SwingCoordinate int x, @SwingCoordinate int y, int modifiers) {
    Object listener = manager.getListener();
    assertTrue(listener instanceof MouseListener);
    MouseListener mouseListener = (MouseListener)listener;
    JComponent layeredPane = manager.getSurface().getLayeredPane();
    mouseListener.mouseReleased(new MouseEventBuilder(x, y)
                                  .withSource(layeredPane)
                                  .withMask(modifiers)
                                  .withButton(button)
                                  .withId(MouseEvent.MOUSE_RELEASED).build());
  }

  public static void clickMouse(InteractionManager manager,
                                int button,
                                int count,
                                @SwingCoordinate int x,
                                @SwingCoordinate int y,
                                int modifiers) {
    JComponent layeredPane = manager.getSurface().getLayeredPane();
    for (int i = 0; i < count; i++) {
      pressMouse(manager, button, x, y, modifiers);
      releaseMouse(manager, button, x, y, modifiers);

      Object listener = manager.getListener();
      assertTrue(listener instanceof MouseListener);
      MouseListener mouseListener = (MouseListener)listener;
      MouseEvent event =
        new MouseEventBuilder(x, y)
          .withSource(layeredPane)
          .withButton(button)
          .withMask(modifiers)
          .withClickCount(i + 1)
          .withId(MouseEvent.MOUSE_CLICKED)
          .build();
      mouseListener.mouseClicked(event);
    }
  }

  public static void dragDrop(InteractionManager manager,
                              @SwingCoordinate int x1,
                              @SwingCoordinate int y1,
                              @SwingCoordinate int x2,
                              @SwingCoordinate int y2,
                              Transferable transferable) {
    dragDrop(manager, x1, y1, x2, y2, transferable, DnDConstants.ACTION_COPY);
  }

  public static void dragDrop(InteractionManager manager,
                              @SwingCoordinate int x1,
                              @SwingCoordinate int y1,
                              @SwingCoordinate int x2,
                              @SwingCoordinate int y2,
                              Transferable transferable,
                              int dropAction) {
    Object listener = manager.getListener();
    assertTrue(listener instanceof DropTargetListener);
    DropTargetListener dropListener = (DropTargetListener)listener;
    int frames = 5;
    double x = x1;
    double y = y1;
    double xSlope = (x2 - x) / frames;
    double ySlope = (y2 - y) / frames;

    DropTargetContext context = createDropTargetContext();
    dropListener.dragEnter(new DropTargetDragEventBuilder(context, (int)x, (int)y, transferable).withDropAction(dropAction).build());
    for (int i = 0; i < frames + 1; i++) {
      dropListener.dragOver(new DropTargetDragEventBuilder(context, (int)x, (int)y, transferable).withDropAction(dropAction).build());
      x += xSlope;
      y += ySlope;
    }

    DropTargetDropEvent dropEvent =
      new DropTargetDropEventBuilder(context, (int)x, (int)y, transferable).withDropAction(dropAction).build();
    dropListener.drop(dropEvent);

    verify(dropEvent, times(1)).acceptDrop(anyInt());
    verify(dropEvent, times(1)).dropComplete(true);
  }

  public static ScreenView createScreen(SyncNlModel model) {
    return createScreen(model, 1, 0, 0);
  }

  public static ScreenView createScreen(SyncNlModel model, double scale,
                                        @SwingCoordinate int x, @SwingCoordinate int y) {
<<<<<<< HEAD
    ScreenView screenView = mock(ScreenView.class);
    when(screenView.getConfiguration()).thenReturn(model.getConfiguration());
    when(screenView.getModel()).thenReturn(model);
    when(screenView.getScale()).thenReturn(scale);
    SelectionModel selectionModel = model.getSelectionModel();  // Mockito requires this to be a separate variable
    when(screenView.getSelectionModel()).thenReturn(selectionModel);
    when(screenView.getSize()).thenReturn(new Dimension());
    DesignSurface surface = model.getSurface();
    when(screenView.getSurface()).thenReturn(surface);
    when(screenView.getX()).thenReturn(x);
    when(screenView.getY()).thenReturn(y);

    when(surface.getSceneView(anyInt(), anyInt())).thenReturn(screenView);
    when(surface.getCurrentSceneView()).thenReturn(screenView);
    LayoutlibSceneManager builder = new SyncLayoutlibSceneManager(model);
    Scene scene = builder.build();
    scene.buildDisplayList(new DisplayList(), 0);

    when(screenView.getScene()).thenReturn(scene);
    when(screenView.getSceneManager()).thenReturn(builder);
=======
    NlDesignSurface surface = (NlDesignSurface) model.getSurface();
    LayoutlibSceneManager spy = spy(surface.getSceneManager());
    when(surface.getSceneManager()).thenReturn(spy);
    ScreenView screenView = new ScreenView(surface, spy) {
      @Override
      public double getScale() {
        return scale;
      }
    };
    screenView.setLocation(x, y);
    when(spy.getSceneView()).thenReturn(screenView);
    surface.getScene().buildDisplayList(new DisplayList(), 0);
>>>>>>> 9e819fa1
    return screenView;
  }

  public static DesignSurface createSurface(Class<? extends DesignSurface> surfaceClass) {
    JComponent layeredPane = new JPanel();
    DesignSurface surface = mock(surfaceClass);
    when(surface.getLayeredPane()).thenReturn(layeredPane);
    when(surface.getSelectionModel()).thenReturn(new SelectionModel());
    when(surface.getSize()).thenReturn(new Dimension(1000, 1000));
    when(surface.getScale()).thenReturn(0.5);
<<<<<<< HEAD
    when(surface.createComponent(any())).thenCallRealMethod();
    if (NlDesignSurface.class.equals(surfaceClass)) {
      when(((NlDesignSurface)surface).getAdaptiveIconShape()).thenReturn(ShapeMenuAction.AdaptiveIconShape.getDefaultShape());
=======
    if (NlDesignSurface.class.equals(surfaceClass)) {
      when(((NlDesignSurface)surface).getAdaptiveIconShape()).thenReturn(ShapeMenuAction.AdaptiveIconShape.getDefaultShape());
      when(((NlDesignSurface)surface).getSceneMode()).thenReturn(SceneMode.BLUEPRINT_ONLY);
>>>>>>> 9e819fa1
    }
    return surface;
  }

  public static InteractionManager createManager(DesignSurface surface) {
    InteractionManager manager = new InteractionManager(surface);
    manager.startListening();
    return manager;
  }

  public static DropTargetContext createDropTargetContext() {
    return mock(DropTargetContext.class);
  }

  public static Transferable createTransferable(DataFlavor flavor, Object data) throws IOException, UnsupportedFlavorException {
    Transferable transferable = mock(Transferable.class);

    when(transferable.getTransferDataFlavors()).thenReturn(new DataFlavor[]{flavor});
    when(transferable.getTransferData(eq(flavor))).thenReturn(data);
    when(transferable.isDataFlavorSupported(eq(flavor))).thenReturn(true);

    return transferable;
  }

  public static View mockViewWithBaseline(int baseline) {
    View view = mock(View.class);
    when(view.getBaseline()).thenReturn(baseline);
    return view;
  }

  @Nullable
  public static AnAction findActionForKey(@NotNull JComponent component, int keyCode, int modifiers) {
    Shortcut shortcutToFind = new KeyboardShortcut(KeyStroke.getKeyStroke(keyCode, modifiers), null);
    java.util.List<AnAction> actions = ActionUtil.getActions(component);
    for (AnAction action : actions) {
      for (Shortcut shortcut : action.getShortcutSet().getShortcuts()) {
        if (shortcut.equals(shortcutToFind)) {
          return action;
        }
      }
    }
    return null;
  }

  public static NlUsageTracker mockNlUsageTracker(@NotNull DesignSurface surface) {
    AnalyticsSettings settings = mock(AnalyticsSettings.class);
    when(settings.hasOptedIn()).thenReturn(true);

    UsageTracker tracker = mock(UsageTracker.class);
    when(tracker.getAnalyticsSettings()).thenReturn(settings);
    UsageTracker.setInstanceForTest(tracker);

    NlUsageTracker usageTracker = mock(NlUsageTracker.class);
    NlUsageTrackerManager.setInstanceForTest(surface, usageTracker);
    return usageTracker;
  }

  public static void cleanUsageTrackerAfterTesting(@NotNull DesignSurface surface) {
    NlUsageTrackerManager.cleanAfterTesting(surface);
    UsageTracker.cleanAfterTesting();
  }

  public static NlComponent createMockComponent() {
    NlComponent mock = mock(NlComponent.class);
    when(mock.getMixin()).thenReturn(new NlComponentMixin(mock));
    return mock;
  }
}<|MERGE_RESOLUTION|>--- conflicted
+++ resolved
@@ -20,23 +20,6 @@
 import com.android.tools.analytics.AnalyticsSettings;
 import com.android.tools.analytics.UsageTracker;
 import com.android.tools.idea.common.SyncNlModel;
-<<<<<<< HEAD
-import com.android.tools.idea.uibuilder.adaptiveicon.ShapeMenuAction;
-import com.android.tools.idea.common.analytics.NlUsageTracker;
-import com.android.tools.idea.common.analytics.NlUsageTrackerManager;
-import com.android.tools.idea.uibuilder.fixtures.DropTargetDragEventBuilder;
-import com.android.tools.idea.uibuilder.fixtures.DropTargetDropEventBuilder;
-import com.android.tools.idea.common.fixtures.MouseEventBuilder;
-import com.android.tools.idea.common.model.NlComponent;
-import com.android.tools.idea.uibuilder.model.NlComponentMixin;
-import com.android.tools.idea.common.model.SelectionModel;
-import com.android.tools.idea.uibuilder.scene.LayoutlibSceneManager;
-import com.android.tools.idea.common.scene.Scene;
-import com.android.tools.idea.common.scene.draw.DisplayList;
-import com.android.tools.idea.common.surface.DesignSurface;
-import com.android.tools.idea.common.surface.InteractionManager;
-import com.android.tools.idea.uibuilder.surface.NlDesignSurface;
-=======
 import com.android.tools.idea.common.analytics.NlUsageTracker;
 import com.android.tools.idea.common.analytics.NlUsageTrackerManager;
 import com.android.tools.idea.common.fixtures.MouseEventBuilder;
@@ -52,7 +35,6 @@
 import com.android.tools.idea.uibuilder.scene.LayoutlibSceneManager;
 import com.android.tools.idea.uibuilder.surface.NlDesignSurface;
 import com.android.tools.idea.uibuilder.surface.SceneMode;
->>>>>>> 9e819fa1
 import com.android.tools.idea.uibuilder.surface.ScreenView;
 import com.intellij.openapi.actionSystem.AnAction;
 import com.intellij.openapi.actionSystem.KeyboardShortcut;
@@ -80,16 +62,12 @@
 import static org.mockito.Mockito.*;
 
 public class LayoutTestUtilities {
-<<<<<<< HEAD
-  public static void dragMouse(InteractionManager manager, int x1, int y1, int x2, int y2, int modifiers) {
-=======
   public static void dragMouse(InteractionManager manager,
                                @SwingCoordinate int x1,
                                @SwingCoordinate int y1,
                                @SwingCoordinate int x2,
                                @SwingCoordinate int y2,
                                int modifiers) {
->>>>>>> 9e819fa1
     Object listener = manager.getListener();
     assertTrue(listener instanceof MouseMotionListener);
     MouseMotionListener mouseListener = (MouseMotionListener)listener;
@@ -210,28 +188,6 @@
 
   public static ScreenView createScreen(SyncNlModel model, double scale,
                                         @SwingCoordinate int x, @SwingCoordinate int y) {
-<<<<<<< HEAD
-    ScreenView screenView = mock(ScreenView.class);
-    when(screenView.getConfiguration()).thenReturn(model.getConfiguration());
-    when(screenView.getModel()).thenReturn(model);
-    when(screenView.getScale()).thenReturn(scale);
-    SelectionModel selectionModel = model.getSelectionModel();  // Mockito requires this to be a separate variable
-    when(screenView.getSelectionModel()).thenReturn(selectionModel);
-    when(screenView.getSize()).thenReturn(new Dimension());
-    DesignSurface surface = model.getSurface();
-    when(screenView.getSurface()).thenReturn(surface);
-    when(screenView.getX()).thenReturn(x);
-    when(screenView.getY()).thenReturn(y);
-
-    when(surface.getSceneView(anyInt(), anyInt())).thenReturn(screenView);
-    when(surface.getCurrentSceneView()).thenReturn(screenView);
-    LayoutlibSceneManager builder = new SyncLayoutlibSceneManager(model);
-    Scene scene = builder.build();
-    scene.buildDisplayList(new DisplayList(), 0);
-
-    when(screenView.getScene()).thenReturn(scene);
-    when(screenView.getSceneManager()).thenReturn(builder);
-=======
     NlDesignSurface surface = (NlDesignSurface) model.getSurface();
     LayoutlibSceneManager spy = spy(surface.getSceneManager());
     when(surface.getSceneManager()).thenReturn(spy);
@@ -244,7 +200,6 @@
     screenView.setLocation(x, y);
     when(spy.getSceneView()).thenReturn(screenView);
     surface.getScene().buildDisplayList(new DisplayList(), 0);
->>>>>>> 9e819fa1
     return screenView;
   }
 
@@ -255,15 +210,9 @@
     when(surface.getSelectionModel()).thenReturn(new SelectionModel());
     when(surface.getSize()).thenReturn(new Dimension(1000, 1000));
     when(surface.getScale()).thenReturn(0.5);
-<<<<<<< HEAD
-    when(surface.createComponent(any())).thenCallRealMethod();
-    if (NlDesignSurface.class.equals(surfaceClass)) {
-      when(((NlDesignSurface)surface).getAdaptiveIconShape()).thenReturn(ShapeMenuAction.AdaptiveIconShape.getDefaultShape());
-=======
     if (NlDesignSurface.class.equals(surfaceClass)) {
       when(((NlDesignSurface)surface).getAdaptiveIconShape()).thenReturn(ShapeMenuAction.AdaptiveIconShape.getDefaultShape());
       when(((NlDesignSurface)surface).getSceneMode()).thenReturn(SceneMode.BLUEPRINT_ONLY);
->>>>>>> 9e819fa1
     }
     return surface;
   }
