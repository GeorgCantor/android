/*
 * Copyright (C) 2023 The Android Open Source Project
 *
 * Licensed under the Apache License, Version 2.0 (the "License");
 * you may not use this file except in compliance with the License.
 * You may obtain a copy of the License at
 *
 *      http://www.apache.org/licenses/LICENSE-2.0
 *
 * Unless required by applicable law or agreed to in writing, software
 * distributed under the License is distributed on an "AS IS" BASIS,
 * WITHOUT WARRANTIES OR CONDITIONS OF ANY KIND, either express or implied.
 * See the License for the specific language governing permissions and
 * limitations under the License.
 */
package com.android.tools.idea.preview.representation

import com.android.tools.idea.common.model.DefaultModelUpdater
import com.android.tools.idea.common.model.NlModel
import com.android.tools.idea.common.surface.DelegateInteractionHandler
import com.android.tools.idea.concurrency.AndroidCoroutinesAware
import com.android.tools.idea.concurrency.AndroidDispatchers.uiThread
import com.android.tools.idea.concurrency.AndroidDispatchers.workerThread
import com.android.tools.idea.concurrency.FlowableCollection
import com.android.tools.idea.concurrency.asCollection
import com.android.tools.idea.concurrency.launchWithProgress
import com.android.tools.idea.concurrency.smartModeFlow
import com.android.tools.idea.editors.build.ProjectBuildStatusManager
import com.android.tools.idea.editors.build.ProjectStatus
import com.android.tools.idea.editors.build.PsiCodeFileChangeDetectorService
import com.android.tools.idea.editors.fast.FastPreviewManager
import com.android.tools.idea.flags.StudioFlags
import com.android.tools.idea.log.LoggerWithFixedInfo
import com.android.tools.idea.preview.CommonPreviewRefreshRequest
import com.android.tools.idea.preview.CommonPreviewRefreshType
import com.android.tools.idea.preview.DefaultRenderQualityManager
import com.android.tools.idea.preview.DefaultRenderQualityPolicy
import com.android.tools.idea.preview.DelegatingPreviewElementModelAdapter
import com.android.tools.idea.preview.MemoizedPreviewElementProvider
import com.android.tools.idea.preview.NavigatingInteractionHandler
import com.android.tools.idea.preview.PreviewBuildListenersManager
import com.android.tools.idea.preview.PreviewBundle.message
import com.android.tools.idea.preview.PreviewElementModelAdapter
import com.android.tools.idea.preview.PreviewElementProvider
<<<<<<< HEAD
import com.android.tools.idea.preview.interactive.InteractivePreviewManager
import com.android.tools.idea.preview.interactive.analytics.InteractivePreviewUsageTracker
=======
import com.android.tools.idea.preview.PreviewRefreshManager
import com.android.tools.idea.preview.PsiPreviewElementInstance
import com.android.tools.idea.preview.RenderQualityManager
import com.android.tools.idea.preview.RenderQualityPolicy
import com.android.tools.idea.preview.SimpleRenderQualityManager
import com.android.tools.idea.preview.analytics.PreviewRefreshEventBuilder
import com.android.tools.idea.preview.animation.AnimationPreview
import com.android.tools.idea.preview.essentials.PreviewEssentialsModeManager
import com.android.tools.idea.preview.essentials.essentialsModeFlow
import com.android.tools.idea.preview.fast.CommonFastPreviewSurface
import com.android.tools.idea.preview.fast.FastPreviewSurface
import com.android.tools.idea.preview.flow.CommonPreviewFlowManager
import com.android.tools.idea.preview.flow.PreviewFlowManager
import com.android.tools.idea.preview.gallery.CommonGalleryEssentialsModeManager
import com.android.tools.idea.preview.gallery.GalleryMode
import com.android.tools.idea.preview.getDefaultPreviewQuality
import com.android.tools.idea.preview.groups.PreviewGroupManager
import com.android.tools.idea.preview.interactive.InteractivePreviewManager
import com.android.tools.idea.preview.interactive.analytics.InteractivePreviewUsageTracker
import com.android.tools.idea.preview.interactive.fpsLimitFlow
>>>>>>> 0d09370c
import com.android.tools.idea.preview.lifecycle.PreviewLifecycleManager
import com.android.tools.idea.preview.modes.CommonPreviewModeManager
import com.android.tools.idea.preview.modes.PreviewMode
import com.android.tools.idea.preview.modes.PreviewModeManager
import com.android.tools.idea.preview.mvvm.PREVIEW_VIEW_MODEL_STATUS
import com.android.tools.idea.preview.mvvm.PreviewView
import com.android.tools.idea.preview.navigation.DefaultNavigationHandler
import com.android.tools.idea.preview.refreshExistingPreviewElements
import com.android.tools.idea.preview.sortByDisplayAndSourcePosition
import com.android.tools.idea.preview.updatePreviewsAndRefresh
import com.android.tools.idea.preview.viewmodels.CommonPreviewViewModel
import com.android.tools.idea.preview.views.CommonNlDesignSurfacePreviewView
import com.android.tools.idea.projectsystem.setupBuildListener
import com.android.tools.idea.rendering.isErrorResult
import com.android.tools.idea.uibuilder.editor.multirepresentation.PreferredVisibility
import com.android.tools.idea.uibuilder.editor.multirepresentation.PreviewRepresentation
import com.android.tools.idea.uibuilder.scene.LayoutlibSceneManager
import com.android.tools.idea.uibuilder.surface.NlDesignSurface
import com.android.tools.idea.util.runWhenSmartAndSyncedOnEdt
import com.android.tools.preview.PreviewDisplaySettings
import com.android.tools.preview.PreviewElement
<<<<<<< HEAD
import com.intellij.ide.ActivityTracker
import com.intellij.openapi.Disposable
import com.intellij.openapi.actionSystem.CommonDataKeys
import com.intellij.openapi.actionSystem.DataContext
import com.intellij.openapi.actionSystem.DataKey
import com.intellij.openapi.actionSystem.CustomizedDataContext
=======
import com.android.tools.rendering.RenderAsyncActionExecutor.RenderingTopic
import com.intellij.ide.ActivityTracker
import com.intellij.openapi.Disposable
import com.intellij.openapi.actionSystem.CommonDataKeys
import com.intellij.openapi.actionSystem.CustomizedDataContext
import com.intellij.openapi.actionSystem.DataKey
>>>>>>> 0d09370c
import com.intellij.openapi.application.invokeAndWaitIfNeeded
import com.intellij.openapi.application.runReadAction
import com.intellij.openapi.diagnostic.Logger
import com.intellij.openapi.module.ModuleUtilCore
import com.intellij.openapi.progress.ProgressIndicator
import com.intellij.openapi.progress.impl.BackgroundableProcessIndicator
import com.intellij.openapi.project.DumbService
import com.intellij.openapi.project.Project
import com.intellij.openapi.util.Disposer
import com.intellij.openapi.util.UserDataHolderBase
import com.intellij.openapi.util.UserDataHolderEx
import com.intellij.psi.PsiFile
import com.intellij.psi.SmartPointerManager
import com.intellij.psi.SmartPsiElementPointer
<<<<<<< HEAD
=======
import java.util.concurrent.atomic.AtomicBoolean
import javax.swing.JComponent
>>>>>>> 0d09370c
import kotlinx.coroutines.CancellationException
import kotlinx.coroutines.CompletableDeferred
import kotlinx.coroutines.CoroutineScope
import kotlinx.coroutines.Job
import kotlinx.coroutines.flow.MutableStateFlow
import kotlinx.coroutines.flow.collectLatest
import kotlinx.coroutines.launch
import kotlinx.coroutines.withContext
<<<<<<< HEAD
import javax.swing.JComponent

private val modelUpdater: NlModel.NlModelUpdaterInterface = DefaultModelUpdater()
val PREVIEW_ELEMENT_INSTANCE = DataKey.create<PreviewElement>("PreviewElement")
=======
import org.jetbrains.annotations.TestOnly
import org.jetbrains.annotations.VisibleForTesting
import org.jetbrains.kotlin.psi.KtFile

private val modelUpdater: NlModel.NlModelUpdaterInterface = DefaultModelUpdater()
val PREVIEW_ELEMENT_INSTANCE = DataKey.create<PsiPreviewElementInstance>("PreviewElement")
>>>>>>> 0d09370c

/** A generic [PreviewElement] [PreviewRepresentation]. */
open class CommonPreviewRepresentation<T : PsiPreviewElementInstance>(
  adapterViewFqcn: String,
  psiFile: PsiFile,
  previewProviderConstructor: (SmartPsiElementPointer<PsiFile>) -> PreviewElementProvider<T>,
  previewElementModelAdapterDelegate: PreviewElementModelAdapter<T, NlModel>,
  viewConstructor:
    (
      project: Project, surfaceBuilder: NlDesignSurface.Builder, parentDisposable: Disposable,
    ) -> CommonNlDesignSurfacePreviewView,
  viewModelConstructor:
    (
      previewView: PreviewView,
      projectBuildStatusManager: ProjectBuildStatusManager,
      refreshManager: PreviewRefreshManager,
      project: Project,
      psiFilePointer: SmartPsiElementPointer<PsiFile>,
      hasRenderErrors: () -> Boolean,
    ) -> CommonPreviewViewModel,
  configureDesignSurface: NlDesignSurface.Builder.() -> Unit,
<<<<<<< HEAD
=======
  renderingTopic: RenderingTopic,
>>>>>>> 0d09370c
  useCustomInflater: Boolean = true,
) :
  PreviewRepresentation,
  AndroidCoroutinesAware,
  UserDataHolderEx by UserDataHolderBase(),
<<<<<<< HEAD
  PreviewModeManager {
=======
  PreviewModeManager,
  FastPreviewSurface {
>>>>>>> 0d09370c

  private val LOG = Logger.getInstance(CommonPreviewRepresentation::class.java)
  private val project = psiFile.project
  private val module = runReadAction { ModuleUtilCore.findModuleForPsiElement(psiFile) }
  private val psiFilePointer = runReadAction { SmartPointerManager.createPointer(psiFile) }

  private val projectBuildStatusManager = ProjectBuildStatusManager.create(this, psiFile)

  @TestOnly internal fun getProjectBuildStatusForTest() = projectBuildStatusManager.status

  private val lifecycleManager =
    PreviewLifecycleManager(
      project,
      parentScope = this,
<<<<<<< HEAD
      onInitActivate = {
        initializeFlows()
        onInit()
        if (mode.value is PreviewMode.Interactive) {
          interactiveManager.resume()
        }
      },
      onResumeActivate = {
        initializeFlows()
        surface.activate()
        if (mode.value is PreviewMode.Interactive) {
          interactiveManager.resume()
        }
      },
      onDeactivate = {
        LOG.debug("onDeactivate")
=======
      onInitActivate = { activate(isResuming = false) },
      onResumeActivate = { activate(isResuming = true) },
      onDeactivate = {
        LOG.debug("onDeactivate")
        qualityPolicy.deactivate()
        allowQualityChangeIfInactive.set(true)
        requestRefresh(type = CommonPreviewRefreshType.QUALITY)
>>>>>>> 0d09370c
        if (mode.value is PreviewMode.Interactive) {
          interactiveManager.pause()
        }
        surface.deactivateIssueModel()
      },
      onDelayedDeactivate = {
        LOG.debug("Delayed surface deactivation")
        surface.deactivate()
      },
    )

  private val delegateInteractionHandler = DelegateInteractionHandler()

<<<<<<< HEAD
  private val navigationHandler =
    DefaultNavigationHandler { _, _, _, _, _ -> null }
      .apply { Disposer.register(this@CommonPreviewRepresentation, this) }

  private val previewView = invokeAndWaitIfNeeded {
    viewConstructor(
      project,
      NlDesignSurface.builder(project, this)
        .setSceneManagerProvider { surface, model ->
          NlDesignSurface.defaultSceneManagerProvider(surface, model).apply {
            setUseCustomInflater(useCustomInflater)
            setShrinkRendering(true)
          }
        }
        .setInteractionHandlerProvider {
          delegateInteractionHandler.apply {
            delegate = NavigatingInteractionHandler(it, navigationHandler)
          }
        }
        .setDelegateDataProvider {
          when (it) {
            PREVIEW_VIEW_MODEL_STATUS.name -> previewViewModel
            PreviewModeManager.KEY.name -> this@CommonPreviewRepresentation
            else -> null
=======
  @VisibleForTesting
  val navigationHandler =
    DefaultNavigationHandler { _, _, _, _, _ -> null }
      .apply { Disposer.register(this@CommonPreviewRepresentation, this) }

  @VisibleForTesting
  val previewView = invokeAndWaitIfNeeded {
    viewConstructor(
        project,
        NlDesignSurface.builder(project, this)
          .setSceneManagerProvider { surface, model ->
            NlDesignSurface.defaultSceneManagerProvider(surface, model).apply {
              setUseCustomInflater(useCustomInflater)
              setShrinkRendering(true)
              setRenderingTopic(renderingTopic)
              setListenResourceChange(false) // don't re-render on resource changes
              setUpdateAndRenderWhenActivated(false) // don't re-render on activation
            }
          }
          .setInteractionHandlerProvider {
            delegateInteractionHandler.apply {
              delegate = NavigatingInteractionHandler(it, navigationHandler)
            }
>>>>>>> 0d09370c
          }
          .setDelegateDataProvider {
            when (it) {
              PREVIEW_VIEW_MODEL_STATUS.name -> previewViewModel
              PreviewModeManager.KEY.name -> this@CommonPreviewRepresentation
              PreviewGroupManager.KEY.name,
              PreviewFlowManager.KEY.name -> previewFlowManager
              FastPreviewSurface.KEY.name -> this@CommonPreviewRepresentation
              else -> null
            }
          }
          .apply { configureDesignSurface() },
        this,
      )
      .also {
        it.mainSurface.analyticsManager.setEditorFileTypeWithoutTracking(
          psiFilePointer.virtualFile,
          project,
        )
      }
  }

  private val surface: NlDesignSurface
    get() = previewView.mainSurface

  /** Used for allowing to decrease qualities of previews after deactivating this representation */
  private val allowQualityChangeIfInactive = AtomicBoolean(false)

  /** [RenderQualityPolicy] used to configure the [qualityManager] */
  private val qualityPolicy = DefaultRenderQualityPolicy {
    surface.zoomController.screenScalingFactor
  }

  /**
   * Used for defining the target render quality of each preview and detecting the need of changing
   * the quality the previews. See [RenderQualityManager] for more details.
   */
  private val qualityManager: RenderQualityManager =
    if (StudioFlags.PREVIEW_RENDER_QUALITY.get())
      DefaultRenderQualityManager(surface, qualityPolicy) {
        requestRefresh(type = CommonPreviewRefreshType.QUALITY)
      }
    else SimpleRenderQualityManager { getDefaultPreviewQuality() }

  /** Whether the preview needs a full refresh or not. */
  private val invalidated = AtomicBoolean(true)

  @TestOnly internal fun isInvalidatedForTest() = invalidated.get()

  private val refreshManager = PreviewRefreshManager.getInstance(renderingTopic)

  @VisibleForTesting
  val previewViewModel: CommonPreviewViewModel =
    viewModelConstructor(
      previewView,
      projectBuildStatusManager,
      refreshManager,
      project,
      psiFilePointer,
    ) {
      surface.sceneManagers.any { it.renderResult.isErrorResult(adapterViewFqcn) }
    }

  private val previewBuildListenersManager =
    PreviewBuildListenersManager(
      isFastPreviewSupported = isFastPreviewAvailable(),
      ::invalidate,
      ::requestRefresh,
    )

  @TestOnly
  internal fun hasBuildListenerSetupFinishedForTest() =
    previewBuildListenersManager.buildListenerSetupFinished

  @TestOnly
  internal fun hasFlowInitializationFinishedForTest() =
    previewFlowManager.filteredPreviewElementsFlow.value != FlowableCollection.Uninitialized

  private val previewFreshnessTracker =
    CodeOutOfDateTracker.create(module, this) { requestRefresh() }

<<<<<<< HEAD
  private val singleElementFlow = MutableStateFlow<T?>(null)

  private val memoizedPreviewElementProvider: PreviewElementProvider<T> =
    MemoizedPreviewElementProvider(previewProvider, previewFreshnessTracker)

  private val previewElementProvider: PreviewElementProvider<T> =
    object : PreviewElementProvider<T> {
      override suspend fun previewElements(): Sequence<T> {
        return singleElementFlow.value?.let { sequenceOf(it) }
          ?: memoizedPreviewElementProvider.previewElements()
      }
    }
  private var renderedElements: List<T> = emptyList()
=======
  private val psiCodeFileChangeDetectorService =
    PsiCodeFileChangeDetectorService.getInstance(project)
>>>>>>> 0d09370c

  private var renderedElementsFlow =
    MutableStateFlow<FlowableCollection<T>>(FlowableCollection.Uninitialized)

  private val previewFlowManager = CommonPreviewFlowManager(renderedElementsFlow)

  private val previewElementProvider =
    MemoizedPreviewElementProvider(
      previewProviderConstructor(psiFilePointer),
      previewFreshnessTracker,
    )

  private val previewElementModelAdapter =
    object : DelegatingPreviewElementModelAdapter<T, NlModel>(previewElementModelAdapterDelegate) {
      override fun createDataContext(previewElement: T) =
        CustomizedDataContext.create(
<<<<<<< HEAD
            previewElementModelAdapterDelegate.createDataContext(previewElement)

          ) { dataId ->
          when (dataId) {
            PREVIEW_ELEMENT_INSTANCE.name -> previewElement
              CommonDataKeys.PROJECT.name -> project
              PreviewModeManager.KEY.name -> this@CommonPreviewRepresentation
=======
          previewElementModelAdapterDelegate.createDataContext(previewElement)
        ) { dataId ->
          when (dataId) {
            PREVIEW_ELEMENT_INSTANCE.name -> previewElement
            CommonDataKeys.PROJECT.name -> project
            PreviewModeManager.KEY.name -> this@CommonPreviewRepresentation
            PreviewGroupManager.KEY.name,
            PreviewFlowManager.KEY.name -> previewFlowManager
            FastPreviewSurface.KEY.name -> this@CommonPreviewRepresentation
>>>>>>> 0d09370c
            else -> null
          }
        }
    }

  private val previewModeManager = CommonPreviewModeManager()

  private val fpsLimitFlow =
    essentialsModeFlow(project, this).fpsLimitFlow(this, standardFpsLimit = 30)

  @VisibleForTesting
  val interactiveManager =
    InteractivePreviewManager(
        surface,
        fpsLimitFlow.value,
        { surface.sceneManagers },
        { InteractivePreviewUsageTracker.getInstance(surface) },
        delegateInteractionHandler,
      )
      .also { Disposer.register(this@CommonPreviewRepresentation, it) }

  private val galleryEssentialsModeManager =
    CommonGalleryEssentialsModeManager(
        project = psiFile.project,
        lifecycleManager = lifecycleManager,
        previewFlowManager = previewFlowManager,
        previewModeManager = previewModeManager,
        onUpdatedFromPreviewEssentialsMode = {},
        requestRefresh = ::requestRefresh,
      )
      .also { Disposer.register(this@CommonPreviewRepresentation, it) }

  private val delegateFastPreviewSurface =
    CommonFastPreviewSurface(
      parentDisposable = this,
      lifecycleManager = lifecycleManager,
      psiFilePointer = psiFilePointer,
      previewStatusProvider = ::previewViewModel,
      delegateRefresh = ::invalidateAndRefresh,
    )

  var currentInspector: AnimationPreview<*>? = null
    private set

  override val component: JComponent
    get() = previewView.component

  override val preferredInitialVisibility: PreferredVisibility? = null

  override val mode = previewModeManager.mode

  override fun dispose() {
    if (mode.value is PreviewMode.Interactive) {
      interactiveManager.stop()
    }
  }

  override fun onActivate() = lifecycleManager.activate()

  override fun onDeactivate() = lifecycleManager.deactivate()

  override fun restorePrevious() = previewModeManager.restorePrevious()

  override fun setMode(mode: PreviewMode) {
    previewModeManager.setMode(mode)
  }

  override fun requestFastPreviewRefreshAsync() =
    delegateFastPreviewSurface.requestFastPreviewRefreshAsync()

  private fun onInit() {
    LOG.debug("onInit")
    if (Disposer.isDisposed(this)) {
      LOG.info("Preview was closed before the initialization completed.")
    }
    val psiFile = psiFilePointer.element
    requireNotNull(psiFile) { "PsiFile was disposed before the preview initialization completed." }

    setupBuildListener(project, previewViewModel, this)
    previewBuildListenersManager.setupPreviewBuildListeners(disposable = this, psiFilePointer)

    project.runWhenSmartAndSyncedOnEdt(this, { onEnterSmartMode() })
  }

  private suspend fun doRefreshSync(
    filePreviewElements: List<T>,
    progressIndicator: ProgressIndicator,
    refreshEventBuilder: PreviewRefreshEventBuilder?,
  ) {
    if (LOG.isDebugEnabled) LOG.debug("doRefresh of ${filePreviewElements.count()} elements.")
    val psiFile =
      runReadAction {
        val element = psiFilePointer.element

        return@runReadAction if (element == null || !element.isValid) {
          LOG.warn("doRefresh with invalid PsiFile")
          null
        } else {
          element
        }
      } ?: return

    if (progressIndicator.isCanceled) return // Return early if user has cancelled the refresh

    val showingPreviewElements =
      surface.updatePreviewsAndRefresh(
        tryReusingModels = true,
        reinflate = true,
<<<<<<< HEAD
        previewElementProvider.previewElements().toList(),
=======
        filePreviewElements,
>>>>>>> 0d09370c
        LOG,
        psiFile,
        this,
        progressIndicator,
        { _ -> onAfterRender() },
        previewElementModelAdapter,
        modelUpdater,
        navigationHandler,
<<<<<<< HEAD
        this::configureLayoutlibSceneManager
=======
        this::configureLayoutlibSceneManager,
        refreshEventBuilder,
>>>>>>> 0d09370c
      )

    if (progressIndicator.isCanceled) return // Return early if user has cancelled the refresh

    if (showingPreviewElements.size >= filePreviewElements.size) {
      renderedElementsFlow.value = FlowableCollection.Present(filePreviewElements)
    } else {
      // Some preview elements did not result in model creations. This could be because of failed
      // PreviewElements instantiation.
      // TODO(b/160300892): Add better error handling for failed instantiations.
      LOG.warn("Some preview elements have failed")
    }
  }

  private fun createRefreshJob(
    request: CommonPreviewRefreshRequest,
    refreshProgressIndicator: BackgroundableProcessIndicator,
    invalidateIfCancelled: AtomicBoolean,
  ) =
    launchWithProgress(refreshProgressIndicator, uiThread) {
      val requestLogger = LoggerWithFixedInfo(LOG, mapOf("requestId" to request.requestId))

      if (DumbService.isDumb(project)) {
        return@launchWithProgress
      }

      if (projectBuildStatusManager.status == ProjectStatus.NeedsBuild) {
        // Project needs to be built before being able to refresh.
        requestLogger.debug("Project has not build, not able to refresh")
        return@launchWithProgress
      }

      if (previewViewModel.checkForNativeCrash { requestRefresh() }) {
        return@launchWithProgress
      }

      previewViewModel.refreshStarted()

      try {
        refreshProgressIndicator.text = message("refresh.progress.indicator.finding.previews")
        val filePreviewElements =
          previewFlowManager.filteredPreviewElementsFlow.value
            .asCollection()
            .sortByDisplayAndSourcePosition()

        val needsFullRefresh =
          request.refreshType != CommonPreviewRefreshType.QUALITY && invalidated.getAndSet(false)

        invalidateIfCancelled.set(needsFullRefresh)

        previewViewModel.setHasPreviews(filePreviewElements.isNotEmpty())
        if (!needsFullRefresh) {
          requestLogger.debug(
            "No updates on the PreviewElements, just refreshing the existing ones"
          )
          // In this case, there are no new previews. We need to make sure that the surface is still
          // correctly configured and that we are showing the right size for components. For
          // example, if the user switches on/off decorations, that will not generate/remove new
          // PreviewElements but will change the surface settings.
          refreshProgressIndicator.text =
            message("refresh.progress.indicator.reusing.existing.previews")
          surface.refreshExistingPreviewElements(
            refreshProgressIndicator,
            previewElementModelAdapter::modelToElement,
            this@CommonPreviewRepresentation::configureLayoutlibSceneManager,
            refreshFilter = { sceneManager ->
              // For quality change requests, only re-render those that need a quality change.
              // For other types of requests, re-render every preview.
              request.refreshType != CommonPreviewRefreshType.QUALITY ||
                qualityManager.needsQualityChange(sceneManager)
            },
            refreshOrder = { sceneManager ->
              // decreasing quality before increasing
              qualityManager
                .getTargetQuality(sceneManager)
                .compareTo(sceneManager.lastRenderQuality)
            },
            refreshEventBuilder = request.refreshEventBuilder,
          )
        } else {
          refreshProgressIndicator.text =
            message("refresh.progress.indicator.refreshing.all.previews")
          previewViewModel.beforePreviewsRefreshed()
          doRefreshSync(filePreviewElements, refreshProgressIndicator, request.refreshEventBuilder)
        }
      } catch (t: Throwable) {
        requestLogger.warn("Request failed", t)
      } finally {
        previewViewModel.refreshFinished()
      }
    }

  private fun createRefreshJob(request: CommonPreviewRefreshRequest): Job {
    if (project.isDisposed) {
      return CompletableDeferred<Unit>().also {
        it.completeExceptionally(IllegalStateException("Already disposed"))
      }
    }

    // Make sure not to start refreshes when deactivated, unless it is the first quality refresh
    // that happens since deactivation. This is expected to happen to decrease the quality of its
    // previews when deactivating.
    val shouldProcessRequest =
      when {
        lifecycleManager.isActive() -> true
        request.refreshType != CommonPreviewRefreshType.QUALITY -> false
        else -> allowQualityChangeIfInactive.getAndSet(false)
      }
    if (!shouldProcessRequest) {
      return CompletableDeferred(Unit)
    }

    // Return early when quality refresh won't actually refresh anything
    if (
      request.refreshType == CommonPreviewRefreshType.QUALITY &&
        !qualityManager.needsQualityChange(surface)
    ) {
      return CompletableDeferred(Unit)
    }

    val startTime = System.nanoTime()
    val refreshProgressIndicator =
      BackgroundableProcessIndicator(
        project,
        message("refresh.progress.indicator.title"),
        "",
        "",
        true,
      )
    if (!Disposer.tryRegister(this, refreshProgressIndicator)) {
      refreshProgressIndicator.processFinish()
      return CompletableDeferred<Unit>().also {
        it.completeExceptionally(IllegalStateException("Already disposed"))
      }
    }

    val invalidateIfCancelled = AtomicBoolean(false)
    val refreshJob = createRefreshJob(request, refreshProgressIndicator, invalidateIfCancelled)
    refreshJob.invokeOnCompletion {
      LOG.debug("Completed")
      if (it is CancellationException && invalidateIfCancelled.get()) {
        invalidate()
      }
      Disposer.dispose(refreshProgressIndicator)
      previewViewModel.refreshCompleted(it is CancellationException, System.nanoTime() - startTime)
    }
    return refreshJob
  }

  private fun requestRefresh(
    type: CommonPreviewRefreshType = CommonPreviewRefreshType.NORMAL,
    onRefreshCompleted: CompletableDeferred<Unit>? = null,
  ) {
    // Make sure not to allow quality change refreshes when the flag is disabled
    if (type == CommonPreviewRefreshType.QUALITY && !StudioFlags.PREVIEW_RENDER_QUALITY.get()) {
      onRefreshCompleted?.completeExceptionally(IllegalStateException("Not enabled"))
      return
    }
    // Make sure not to request refreshes when deactivated, unless it is an allowed quality refresh,
    // which is expected to happen to decrease the quality of the previews when deactivating.
    val shouldEnqueueRequest =
      when {
        lifecycleManager.isActive() -> true
        type != CommonPreviewRefreshType.QUALITY -> false
        else -> allowQualityChangeIfInactive.get()
      }
    if (!shouldEnqueueRequest) {
      onRefreshCompleted?.completeExceptionally(IllegalStateException("Not active"))
      return
    }

    val request =
      CommonPreviewRefreshRequest(
        clientId = this@CommonPreviewRepresentation.hashCode().toString(),
        refreshType = type,
        delegateRefresh = { createRefreshJob(it as CommonPreviewRefreshRequest) },
        onRefreshCompleted = onRefreshCompleted,
      )
    refreshManager.requestRefresh(request)
  }

  private suspend fun invalidateAndRefresh() {
    CompletableDeferred<Unit>().let {
      invalidate()
      requestRefresh(onRefreshCompleted = it)
      it.join()
    }
  }

  private fun invalidate() {
    invalidated.set(true)
  }

  private fun onAfterRender() {
    previewViewModel.afterPreviewsRefreshed()
  }

  private fun configureLayoutlibSceneManager(
    displaySettings: PreviewDisplaySettings,
    layoutlibSceneManager: LayoutlibSceneManager,
  ) =
    layoutlibSceneManager.apply {
      interactive = mode.value is PreviewMode.Interactive
      isUsePrivateClassLoader = mode.value is PreviewMode.Interactive
<<<<<<< HEAD
    }

  override fun dispose() {
    if (mode.value is PreviewMode.Interactive) {
      interactiveManager.stop()
    }
  }
=======
      quality = qualityManager.getTargetQuality(this@apply)
    }

  private fun activate(isResuming: Boolean) {
    qualityPolicy.activate()
    requestRefresh(type = CommonPreviewRefreshType.QUALITY)
>>>>>>> 0d09370c

    initializeFlows()
    if (!isResuming) {
      onInit()
    }

    surface.activate()

    if (mode.value is PreviewMode.Interactive) {
      interactiveManager.resume()
    }

    // At this point everything have been initialized or re-activated. Now we need to check whether
    // a full refresh is needed or could be avoided, and all considered scenarios are listed below:
    // - First activation: initial state is invalidated=true, so a full refresh will happen
    // - Re-activation and build or fast compile happened while deactivated: build listeners should
    //   have invalidated this, and then a full refresh will happen
    // - Re-activation and any kotlin file out of date: fast compile will happen if fast preview is
    //   enabled, and then a full refresh will happen.
    // - Re-activation and any non-kotlin file out of date: manual invalidation done here and then
    //   a full refresh will happen
    if (psiCodeFileChangeDetectorService.outOfDateFiles.isNotEmpty()) invalidate()
    val anyKtFilesOutOfDate = psiCodeFileChangeDetectorService.outOfDateFiles.any { it is KtFile }
    if (isFastPreviewAvailable() && anyKtFilesOutOfDate) {
      // If any files are out of date, we force a refresh when re-activating. This allows us to
      // compile the changes if Fast Preview is enabled OR to refresh the preview elements in case
      // the annotations have changed.
      launch { delegateFastPreviewSurface.requestFastPreviewRefreshSync() }
    } else if (invalidated.get()) requestRefresh()

    // Gallery mode should be updated only if Preview is active / in foreground.
    // It will help to avoid enabling gallery mode while Preview is inactive, as it will also save
    // this state for later to restore.
    galleryEssentialsModeManager.activate()
  }

  private fun CoroutineScope.initializeFlows() {
    with(this@initializeFlows) {
      // Initialize flows
      previewFlowManager.run {
        initializeFlows(
          disposable = this@CommonPreviewRepresentation,
          previewModeManager = previewModeManager,
          psiCodeFileChangeDetectorService = psiCodeFileChangeDetectorService,
          psiFilePointer = psiFilePointer,
          invalidate = ::invalidate,
          requestRefresh = ::requestRefresh,
          isFastPreviewAvailable = ::isFastPreviewAvailable,
          requestFastPreviewRefresh = delegateFastPreviewSurface::requestFastPreviewRefreshSync,
          restorePreviousMode = ::restorePrevious,
          previewElementProvider = previewElementProvider,
        ) {
          it
        }
      }

      // Launch all the listeners that are bound to the current activation.
      launch(workerThread) {
        smartModeFlow(project, this@CommonPreviewRepresentation, LOG).collectLatest {
          onEnterSmartMode()
        }
      }

      launch(workerThread) {
        // Keep track of the last mode that was set to ensure it is correctly disposed
        var lastMode: PreviewMode? = null

        previewModeManager.mode.collect {
          lastMode?.let { last -> onExit(last) }
          onEnter(it)
          lastMode = it
        }
      }
    }
  }

  init {
    launch(workerThread) {
      // Keep track of the last mode that was set to ensure it is correctly disposed
      var lastMode: PreviewMode? = null

      previewModeManager.mode.collect {
        (it.selected as? T).let { element -> previewFlowManager.setSingleFilter(element) }

        if (PreviewModeManager.areModesOfDifferentType(lastMode, it)) {
          lastMode?.let { last -> onExit(last) }
          // The layout update needs to happen before onEnter, so that any zooming performed
          // in onEnter uses the correct preview layout when measuring scale.
          updateLayoutManager(it)
          onEnter(it)
        } else {
          updateLayoutManager(it)
        }
        lastMode = it
      }
    }
    launch {
      fpsLimitFlow.collect {
        interactiveManager.fpsLimit = it
        // When getting out of Essentials Mode, request a refresh
        if (!PreviewEssentialsModeManager.isEssentialsModeEnabled) requestRefresh()
      }
    }
  }

  private fun onEnterSmartMode() {
    when (projectBuildStatusManager.status) {
      // Do not refresh if we still need to build the project. Instead, only update the empty panel
      // and editor notifications if needed.
      ProjectStatus.NeedsBuild -> previewViewModel.onEnterSmartMode()
      // We try to refresh even if the status is ProjectStatus.NotReady. This may not result into a
      // successful preview, since the project
      // might not have been built, but it's worth to try.
      else -> requestRefresh()
    }
  }

<<<<<<< HEAD
  private val previewModeManager = CommonPreviewModeManager()

  private val interactiveManager =
    InteractivePreviewManager(
        surface,
        fpsLimit = 30,
        { surface.sceneManagers },
        { InteractivePreviewUsageTracker.getInstance(surface) },
        delegateInteractionHandler
      )
      .also { Disposer.register(this@CommonPreviewRepresentation, it) }

  override val mode = previewModeManager.mode

  override fun restorePrevious() = previewModeManager.restorePrevious()

  override fun setMode(mode: PreviewMode) {
    previewModeManager.setMode(mode)
  }

=======
>>>>>>> 0d09370c
  private suspend fun onExit(mode: PreviewMode) {
    when (mode) {
      is PreviewMode.Default -> {}
      is PreviewMode.Interactive -> {
        stopInteractivePreview()
      }
<<<<<<< HEAD
=======
      is PreviewMode.Gallery -> {
        withContext(uiThread) { previewView.galleryMode = null }
      }
      is PreviewMode.AnimationInspection -> {
        stopAnimationInspector()
      }
>>>>>>> 0d09370c
      else -> {}
    }
  }

  private suspend fun onEnter(mode: PreviewMode) {
    when (mode) {
      is PreviewMode.Default -> {
<<<<<<< HEAD
        createRefreshJob(invalidate = true)?.join()
=======
        invalidateAndRefresh()
>>>>>>> 0d09370c
        surface.repaint()
      }
      is PreviewMode.Interactive -> {
        startInteractivePreview(mode.selected)
      }
<<<<<<< HEAD
=======
      is PreviewMode.Gallery -> {
        invalidateAndRefresh()
        surface.repaint()
        withContext(uiThread) { previewView.galleryMode = GalleryMode(surface) }
      }
      is PreviewMode.AnimationInspection -> {
        startAnimationInspector(mode.selected)
      }
>>>>>>> 0d09370c
      else -> {}
    }
    surface.background = mode.backgroundColor
  }

<<<<<<< HEAD
  private suspend fun startInteractivePreview(element: PreviewElement) {
    LOG.debug("Starting interactive preview mode on: $element")
    singleElementFlow.value = element as T
    createRefreshJob(invalidate = true)?.join()
=======
  private suspend fun startAnimationInspector(element: PreviewElement<*>) {
    LOG.debug("Starting animation inspector mode on: $element")
    invalidateAndRefresh()
    createAnimationInspector()?.also {
      Disposer.register(this@CommonPreviewRepresentation, it)
      withContext(uiThread) { previewView.bottomPanel = it.component }
    }
    ActivityTracker.getInstance().inc()
  }

  protected open fun createAnimationInspector(): AnimationPreview<*>? {
    return null
  }

  private suspend fun stopAnimationInspector() {
    LOG.debug("Stopping animation inspector mode")
    currentInspector?.dispose()
    withContext(uiThread) { previewView.bottomPanel = null }
    invalidateAndRefresh()
  }

  private suspend fun startInteractivePreview(element: PreviewElement<*>) {
    LOG.debug("Starting interactive preview mode on: $element")
    invalidateAndRefresh()
>>>>>>> 0d09370c
    interactiveManager.start()
    ActivityTracker.getInstance().inc()
  }

  private suspend fun stopInteractivePreview() {
    LOG.debug("Stopping interactive preview mode")
<<<<<<< HEAD
    singleElementFlow.value = null
    interactiveManager.stop()
    createRefreshJob(invalidate = true)?.join()
  }
=======
    interactiveManager.stop()
    invalidateAndRefresh()
  }

  private suspend fun updateLayoutManager(mode: PreviewMode) {
    withContext(uiThread) {
      surface.layoutManagerSwitcher?.currentLayout?.value = mode.layoutOption
    }
  }

  /**
   * Whether fast preview is available. In addition to checking its normal availability from
   * [FastPreviewManager], we also verify that essentials mode is not enabled, because fast preview
   * should not be available in this case.
   */
  private fun isFastPreviewAvailable() =
    FastPreviewManager.getInstance(project).isAvailable &&
      !PreviewEssentialsModeManager.isEssentialsModeEnabled
>>>>>>> 0d09370c
}<|MERGE_RESOLUTION|>--- conflicted
+++ resolved
@@ -42,10 +42,6 @@
 import com.android.tools.idea.preview.PreviewBundle.message
 import com.android.tools.idea.preview.PreviewElementModelAdapter
 import com.android.tools.idea.preview.PreviewElementProvider
-<<<<<<< HEAD
-import com.android.tools.idea.preview.interactive.InteractivePreviewManager
-import com.android.tools.idea.preview.interactive.analytics.InteractivePreviewUsageTracker
-=======
 import com.android.tools.idea.preview.PreviewRefreshManager
 import com.android.tools.idea.preview.PsiPreviewElementInstance
 import com.android.tools.idea.preview.RenderQualityManager
@@ -66,7 +62,6 @@
 import com.android.tools.idea.preview.interactive.InteractivePreviewManager
 import com.android.tools.idea.preview.interactive.analytics.InteractivePreviewUsageTracker
 import com.android.tools.idea.preview.interactive.fpsLimitFlow
->>>>>>> 0d09370c
 import com.android.tools.idea.preview.lifecycle.PreviewLifecycleManager
 import com.android.tools.idea.preview.modes.CommonPreviewModeManager
 import com.android.tools.idea.preview.modes.PreviewMode
@@ -88,21 +83,12 @@
 import com.android.tools.idea.util.runWhenSmartAndSyncedOnEdt
 import com.android.tools.preview.PreviewDisplaySettings
 import com.android.tools.preview.PreviewElement
-<<<<<<< HEAD
-import com.intellij.ide.ActivityTracker
-import com.intellij.openapi.Disposable
-import com.intellij.openapi.actionSystem.CommonDataKeys
-import com.intellij.openapi.actionSystem.DataContext
-import com.intellij.openapi.actionSystem.DataKey
-import com.intellij.openapi.actionSystem.CustomizedDataContext
-=======
 import com.android.tools.rendering.RenderAsyncActionExecutor.RenderingTopic
 import com.intellij.ide.ActivityTracker
 import com.intellij.openapi.Disposable
 import com.intellij.openapi.actionSystem.CommonDataKeys
 import com.intellij.openapi.actionSystem.CustomizedDataContext
 import com.intellij.openapi.actionSystem.DataKey
->>>>>>> 0d09370c
 import com.intellij.openapi.application.invokeAndWaitIfNeeded
 import com.intellij.openapi.application.runReadAction
 import com.intellij.openapi.diagnostic.Logger
@@ -117,11 +103,8 @@
 import com.intellij.psi.PsiFile
 import com.intellij.psi.SmartPointerManager
 import com.intellij.psi.SmartPsiElementPointer
-<<<<<<< HEAD
-=======
 import java.util.concurrent.atomic.AtomicBoolean
 import javax.swing.JComponent
->>>>>>> 0d09370c
 import kotlinx.coroutines.CancellationException
 import kotlinx.coroutines.CompletableDeferred
 import kotlinx.coroutines.CoroutineScope
@@ -130,19 +113,12 @@
 import kotlinx.coroutines.flow.collectLatest
 import kotlinx.coroutines.launch
 import kotlinx.coroutines.withContext
-<<<<<<< HEAD
-import javax.swing.JComponent
-
-private val modelUpdater: NlModel.NlModelUpdaterInterface = DefaultModelUpdater()
-val PREVIEW_ELEMENT_INSTANCE = DataKey.create<PreviewElement>("PreviewElement")
-=======
 import org.jetbrains.annotations.TestOnly
 import org.jetbrains.annotations.VisibleForTesting
 import org.jetbrains.kotlin.psi.KtFile
 
 private val modelUpdater: NlModel.NlModelUpdaterInterface = DefaultModelUpdater()
 val PREVIEW_ELEMENT_INSTANCE = DataKey.create<PsiPreviewElementInstance>("PreviewElement")
->>>>>>> 0d09370c
 
 /** A generic [PreviewElement] [PreviewRepresentation]. */
 open class CommonPreviewRepresentation<T : PsiPreviewElementInstance>(
@@ -164,21 +140,14 @@
       hasRenderErrors: () -> Boolean,
     ) -> CommonPreviewViewModel,
   configureDesignSurface: NlDesignSurface.Builder.() -> Unit,
-<<<<<<< HEAD
-=======
   renderingTopic: RenderingTopic,
->>>>>>> 0d09370c
   useCustomInflater: Boolean = true,
 ) :
   PreviewRepresentation,
   AndroidCoroutinesAware,
   UserDataHolderEx by UserDataHolderBase(),
-<<<<<<< HEAD
-  PreviewModeManager {
-=======
   PreviewModeManager,
   FastPreviewSurface {
->>>>>>> 0d09370c
 
   private val LOG = Logger.getInstance(CommonPreviewRepresentation::class.java)
   private val project = psiFile.project
@@ -193,24 +162,6 @@
     PreviewLifecycleManager(
       project,
       parentScope = this,
-<<<<<<< HEAD
-      onInitActivate = {
-        initializeFlows()
-        onInit()
-        if (mode.value is PreviewMode.Interactive) {
-          interactiveManager.resume()
-        }
-      },
-      onResumeActivate = {
-        initializeFlows()
-        surface.activate()
-        if (mode.value is PreviewMode.Interactive) {
-          interactiveManager.resume()
-        }
-      },
-      onDeactivate = {
-        LOG.debug("onDeactivate")
-=======
       onInitActivate = { activate(isResuming = false) },
       onResumeActivate = { activate(isResuming = true) },
       onDeactivate = {
@@ -218,7 +169,6 @@
         qualityPolicy.deactivate()
         allowQualityChangeIfInactive.set(true)
         requestRefresh(type = CommonPreviewRefreshType.QUALITY)
->>>>>>> 0d09370c
         if (mode.value is PreviewMode.Interactive) {
           interactiveManager.pause()
         }
@@ -232,32 +182,6 @@
 
   private val delegateInteractionHandler = DelegateInteractionHandler()
 
-<<<<<<< HEAD
-  private val navigationHandler =
-    DefaultNavigationHandler { _, _, _, _, _ -> null }
-      .apply { Disposer.register(this@CommonPreviewRepresentation, this) }
-
-  private val previewView = invokeAndWaitIfNeeded {
-    viewConstructor(
-      project,
-      NlDesignSurface.builder(project, this)
-        .setSceneManagerProvider { surface, model ->
-          NlDesignSurface.defaultSceneManagerProvider(surface, model).apply {
-            setUseCustomInflater(useCustomInflater)
-            setShrinkRendering(true)
-          }
-        }
-        .setInteractionHandlerProvider {
-          delegateInteractionHandler.apply {
-            delegate = NavigatingInteractionHandler(it, navigationHandler)
-          }
-        }
-        .setDelegateDataProvider {
-          when (it) {
-            PREVIEW_VIEW_MODEL_STATUS.name -> previewViewModel
-            PreviewModeManager.KEY.name -> this@CommonPreviewRepresentation
-            else -> null
-=======
   @VisibleForTesting
   val navigationHandler =
     DefaultNavigationHandler { _, _, _, _, _ -> null }
@@ -281,7 +205,6 @@
             delegateInteractionHandler.apply {
               delegate = NavigatingInteractionHandler(it, navigationHandler)
             }
->>>>>>> 0d09370c
           }
           .setDelegateDataProvider {
             when (it) {
@@ -363,24 +286,8 @@
   private val previewFreshnessTracker =
     CodeOutOfDateTracker.create(module, this) { requestRefresh() }
 
-<<<<<<< HEAD
-  private val singleElementFlow = MutableStateFlow<T?>(null)
-
-  private val memoizedPreviewElementProvider: PreviewElementProvider<T> =
-    MemoizedPreviewElementProvider(previewProvider, previewFreshnessTracker)
-
-  private val previewElementProvider: PreviewElementProvider<T> =
-    object : PreviewElementProvider<T> {
-      override suspend fun previewElements(): Sequence<T> {
-        return singleElementFlow.value?.let { sequenceOf(it) }
-          ?: memoizedPreviewElementProvider.previewElements()
-      }
-    }
-  private var renderedElements: List<T> = emptyList()
-=======
   private val psiCodeFileChangeDetectorService =
     PsiCodeFileChangeDetectorService.getInstance(project)
->>>>>>> 0d09370c
 
   private var renderedElementsFlow =
     MutableStateFlow<FlowableCollection<T>>(FlowableCollection.Uninitialized)
@@ -397,15 +304,6 @@
     object : DelegatingPreviewElementModelAdapter<T, NlModel>(previewElementModelAdapterDelegate) {
       override fun createDataContext(previewElement: T) =
         CustomizedDataContext.create(
-<<<<<<< HEAD
-            previewElementModelAdapterDelegate.createDataContext(previewElement)
-
-          ) { dataId ->
-          when (dataId) {
-            PREVIEW_ELEMENT_INSTANCE.name -> previewElement
-              CommonDataKeys.PROJECT.name -> project
-              PreviewModeManager.KEY.name -> this@CommonPreviewRepresentation
-=======
           previewElementModelAdapterDelegate.createDataContext(previewElement)
         ) { dataId ->
           when (dataId) {
@@ -415,7 +313,6 @@
             PreviewGroupManager.KEY.name,
             PreviewFlowManager.KEY.name -> previewFlowManager
             FastPreviewSurface.KEY.name -> this@CommonPreviewRepresentation
->>>>>>> 0d09370c
             else -> null
           }
         }
@@ -524,11 +421,7 @@
       surface.updatePreviewsAndRefresh(
         tryReusingModels = true,
         reinflate = true,
-<<<<<<< HEAD
-        previewElementProvider.previewElements().toList(),
-=======
         filePreviewElements,
->>>>>>> 0d09370c
         LOG,
         psiFile,
         this,
@@ -537,12 +430,8 @@
         previewElementModelAdapter,
         modelUpdater,
         navigationHandler,
-<<<<<<< HEAD
-        this::configureLayoutlibSceneManager
-=======
         this::configureLayoutlibSceneManager,
         refreshEventBuilder,
->>>>>>> 0d09370c
       )
 
     if (progressIndicator.isCanceled) return // Return early if user has cancelled the refresh
@@ -747,22 +636,12 @@
     layoutlibSceneManager.apply {
       interactive = mode.value is PreviewMode.Interactive
       isUsePrivateClassLoader = mode.value is PreviewMode.Interactive
-<<<<<<< HEAD
-    }
-
-  override fun dispose() {
-    if (mode.value is PreviewMode.Interactive) {
-      interactiveManager.stop()
-    }
-  }
-=======
       quality = qualityManager.getTargetQuality(this@apply)
     }
 
   private fun activate(isResuming: Boolean) {
     qualityPolicy.activate()
     requestRefresh(type = CommonPreviewRefreshType.QUALITY)
->>>>>>> 0d09370c
 
     initializeFlows()
     if (!isResuming) {
@@ -825,17 +704,6 @@
           onEnterSmartMode()
         }
       }
-
-      launch(workerThread) {
-        // Keep track of the last mode that was set to ensure it is correctly disposed
-        var lastMode: PreviewMode? = null
-
-        previewModeManager.mode.collect {
-          lastMode?.let { last -> onExit(last) }
-          onEnter(it)
-          lastMode = it
-        }
-      }
     }
   }
 
@@ -880,44 +748,18 @@
     }
   }
 
-<<<<<<< HEAD
-  private val previewModeManager = CommonPreviewModeManager()
-
-  private val interactiveManager =
-    InteractivePreviewManager(
-        surface,
-        fpsLimit = 30,
-        { surface.sceneManagers },
-        { InteractivePreviewUsageTracker.getInstance(surface) },
-        delegateInteractionHandler
-      )
-      .also { Disposer.register(this@CommonPreviewRepresentation, it) }
-
-  override val mode = previewModeManager.mode
-
-  override fun restorePrevious() = previewModeManager.restorePrevious()
-
-  override fun setMode(mode: PreviewMode) {
-    previewModeManager.setMode(mode)
-  }
-
-=======
->>>>>>> 0d09370c
   private suspend fun onExit(mode: PreviewMode) {
     when (mode) {
       is PreviewMode.Default -> {}
       is PreviewMode.Interactive -> {
         stopInteractivePreview()
       }
-<<<<<<< HEAD
-=======
       is PreviewMode.Gallery -> {
         withContext(uiThread) { previewView.galleryMode = null }
       }
       is PreviewMode.AnimationInspection -> {
         stopAnimationInspector()
       }
->>>>>>> 0d09370c
       else -> {}
     }
   }
@@ -925,18 +767,12 @@
   private suspend fun onEnter(mode: PreviewMode) {
     when (mode) {
       is PreviewMode.Default -> {
-<<<<<<< HEAD
-        createRefreshJob(invalidate = true)?.join()
-=======
         invalidateAndRefresh()
->>>>>>> 0d09370c
         surface.repaint()
       }
       is PreviewMode.Interactive -> {
         startInteractivePreview(mode.selected)
       }
-<<<<<<< HEAD
-=======
       is PreviewMode.Gallery -> {
         invalidateAndRefresh()
         surface.repaint()
@@ -945,18 +781,11 @@
       is PreviewMode.AnimationInspection -> {
         startAnimationInspector(mode.selected)
       }
->>>>>>> 0d09370c
       else -> {}
     }
     surface.background = mode.backgroundColor
   }
 
-<<<<<<< HEAD
-  private suspend fun startInteractivePreview(element: PreviewElement) {
-    LOG.debug("Starting interactive preview mode on: $element")
-    singleElementFlow.value = element as T
-    createRefreshJob(invalidate = true)?.join()
-=======
   private suspend fun startAnimationInspector(element: PreviewElement<*>) {
     LOG.debug("Starting animation inspector mode on: $element")
     invalidateAndRefresh()
@@ -981,19 +810,12 @@
   private suspend fun startInteractivePreview(element: PreviewElement<*>) {
     LOG.debug("Starting interactive preview mode on: $element")
     invalidateAndRefresh()
->>>>>>> 0d09370c
     interactiveManager.start()
     ActivityTracker.getInstance().inc()
   }
 
   private suspend fun stopInteractivePreview() {
     LOG.debug("Stopping interactive preview mode")
-<<<<<<< HEAD
-    singleElementFlow.value = null
-    interactiveManager.stop()
-    createRefreshJob(invalidate = true)?.join()
-  }
-=======
     interactiveManager.stop()
     invalidateAndRefresh()
   }
@@ -1012,5 +834,4 @@
   private fun isFastPreviewAvailable() =
     FastPreviewManager.getInstance(project).isAvailable &&
       !PreviewEssentialsModeManager.isEssentialsModeEnabled
->>>>>>> 0d09370c
 }