--- conflicted
+++ resolved
@@ -76,12 +76,7 @@
    * Zoom to fit the screen
    */
   public void zoomToFit() {
-<<<<<<< HEAD
-    myDesignSurfaceFixture.target()
-      .zoomToFit();
-=======
     myDesignSurfaceFixture.target().getZoomController().zoomToFit();
->>>>>>> 0d09370c
     myDesignSurfaceFixture.waitForRenderToFinish();
   }
 
@@ -89,12 +84,7 @@
    * To use the Zoom In feature from the Pan button
    */
   public void zoomIn() {
-<<<<<<< HEAD
-    myDesignSurfaceFixture.target()
-      .zoom(ZoomType.IN);
-=======
     myDesignSurfaceFixture.target().getZoomController().zoom(ZoomType.IN);
->>>>>>> 0d09370c
     myDesignSurfaceFixture.waitForRenderToFinish();
   }
 
@@ -102,12 +92,7 @@
    * To use the Zoom out feature from the Pan button
    */
   public void zoomOut() {
-<<<<<<< HEAD
-    myDesignSurfaceFixture.target()
-      .zoom((ZoomType.OUT));
-=======
     myDesignSurfaceFixture.target().getZoomController().zoom((ZoomType.OUT));
->>>>>>> 0d09370c
     myDesignSurfaceFixture.waitForRenderToFinish();
   }
 
@@ -115,12 +100,7 @@
    * To zoom to the 100% or 1:1
    */
   public  void zoomToActual() {
-<<<<<<< HEAD
-    myDesignSurfaceFixture.target()
-      .zoom(ZoomType.ACTUAL);
-=======
     myDesignSurfaceFixture.target().getZoomController().zoom(ZoomType.ACTUAL);
->>>>>>> 0d09370c
     myDesignSurfaceFixture.waitForRenderToFinish();
   }
 
