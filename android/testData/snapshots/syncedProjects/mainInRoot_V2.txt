--- conflicted
+++ resolved
@@ -1,9 +1,5 @@
 PROJECT                       : project
-<<<<<<< HEAD
-    PROJECT_JDK                   : <JAVA_VERSION>
-=======
     PROJECT_JDK                   : <JDK_NAME>
->>>>>>> de127946
         Version                       : <JDK_VERSION>
     MODULE                        : project
         ExternalModuleGroup           :
@@ -74,10 +70,6 @@
         *isInherited                  : false
             SdkType                       : Android SDK
             HomePath                      : <ANDROID_SDK>
-<<<<<<< HEAD
-            VersionString                 : <JDK_VERSION>
-=======
->>>>>>> de127946
         ORDER_ENTRY                   : <Module source>
         BUILD_TASKS
             TEST_COMPILE_MODE             : All
@@ -177,10 +169,6 @@
         *isInherited                  : false
             SdkType                       : Android SDK
             HomePath                      : <ANDROID_SDK>
-<<<<<<< HEAD
-            VersionString                 : <JDK_VERSION>
-=======
->>>>>>> de127946
         ORDER_ENTRY                   : <Module source>
         ORDER_ENTRY                   : project.app.main
             Scope                         : Test
@@ -286,10 +274,6 @@
         *isInherited                  : false
             SdkType                       : Android SDK
             HomePath                      : <ANDROID_SDK>
-<<<<<<< HEAD
-            VersionString                 : <JDK_VERSION>
-=======
->>>>>>> de127946
         ORDER_ENTRY                   : <Module source>
         Classes
             -                             : file://<PROJECT>/app/build/intermediates/javac/debug/classes
@@ -388,10 +372,6 @@
         *isInherited                  : false
             SdkType                       : Android SDK
             HomePath                      : <ANDROID_SDK>
-<<<<<<< HEAD
-            VersionString                 : <JDK_VERSION>
-=======
->>>>>>> de127946
         ORDER_ENTRY                   : <Module source>
         ORDER_ENTRY                   : project.app.main
             Scope                         : Test
