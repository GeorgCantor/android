--- conflicted
+++ resolved
@@ -16,15 +16,9 @@
 package com.android.tools.idea.compose.preview
 
 import com.android.tools.idea.compose.ComposeProjectRule
-<<<<<<< HEAD
-import com.android.tools.idea.preview.sortByDisplayAndSourcePosition
-import com.android.tools.idea.testing.addFileToProjectAndInvalidate
-import com.android.tools.preview.ComposePreviewElement
-=======
 import com.android.tools.idea.compose.PsiComposePreviewElement
 import com.android.tools.idea.preview.sortByDisplayAndSourcePosition
 import com.android.tools.idea.testing.addFileToProjectAndInvalidate
->>>>>>> 0d09370c
 import com.android.tools.preview.DisplayPositioning
 import com.android.tools.preview.ParametrizedComposePreviewElementTemplate
 import com.android.tools.preview.PreviewDisplaySettings
@@ -205,15 +199,9 @@
         assertMethodTextRange(
           composeTest,
           "Preview1",
-<<<<<<< HEAD
-          TextRange.create(it.previewBodyPsi!!.psiRange!!)
-        )
-        assertEquals("@Preview", it.previewElementDefinitionPsi?.element?.text)
-=======
           TextRange.create(it.previewBody!!.psiRange!!),
         )
         assertEquals("@Preview", it.previewElementDefinition?.element?.text)
->>>>>>> 0d09370c
       }
     }
 
@@ -234,11 +222,7 @@
         assertMethodTextRange(
           composeTest,
           "Preview2",
-<<<<<<< HEAD
-          TextRange.create(it.previewBodyPsi!!.psiRange!!)
-=======
-          TextRange.create(it.previewBody!!.psiRange!!),
->>>>>>> 0d09370c
+          TextRange.create(it.previewBody!!.psiRange!!),
         )
         assertEquals(
           "@Preview(name = \"preview2\", apiLevel = 12, group = \"groupA\", showBackground = true, locale = \"en-rUS\")",
@@ -263,11 +247,7 @@
         assertMethodTextRange(
           composeTest,
           "Preview3",
-<<<<<<< HEAD
-          TextRange.create(it.previewBodyPsi!!.psiRange!!)
-=======
-          TextRange.create(it.previewBody!!.psiRange!!),
->>>>>>> 0d09370c
+          TextRange.create(it.previewBody!!.psiRange!!),
         )
         assertEquals(
           "@Preview(name = \"preview3\", widthDp = 1, heightDp = 2, fontScale = 0.2f, showDecoration = true, device = Devices.NEXUS_7)",
@@ -285,11 +265,7 @@
         assertMethodTextRange(
           composeTest,
           "Preview4",
-<<<<<<< HEAD
-          TextRange.create(it.previewBodyPsi!!.psiRange!!)
-=======
-          TextRange.create(it.previewBody!!.psiRange!!),
->>>>>>> 0d09370c
+          TextRange.create(it.previewBody!!.psiRange!!),
         )
         assertEquals(
           "@Preview(name = \"preview4\", uiMode = 3, backgroundColor = 0xBAAABA)",
@@ -307,11 +283,7 @@
         assertMethodTextRange(
           composeTest,
           "Preview5",
-<<<<<<< HEAD
-          TextRange.create(it.previewBodyPsi!!.psiRange!!)
-=======
-          TextRange.create(it.previewBody!!.psiRange!!),
->>>>>>> 0d09370c
+          TextRange.create(it.previewBody!!.psiRange!!),
         )
         assertEquals(
           "@Preview(name = \"preview5\", uiMode = 3, backgroundColor = 0xFFBAAABA)",
@@ -332,15 +304,9 @@
         assertMethodTextRange(
           composeTest,
           "Preview6",
-<<<<<<< HEAD
-          TextRange.create(it.previewBodyPsi!!.psiRange!!)
-        )
-        assertEquals("Preview", it.previewElementDefinitionPsi?.element?.text)
-=======
           TextRange.create(it.previewBody!!.psiRange!!),
         )
         assertEquals("Preview", it.previewElementDefinition?.element?.text)
->>>>>>> 0d09370c
       }
     }
 
@@ -356,15 +322,9 @@
         assertMethodTextRange(
           composeTest,
           "Preview7",
-<<<<<<< HEAD
-          TextRange.create(it.previewBodyPsi!!.psiRange!!)
-        )
-        assertEquals("@MyAnnotation", it.previewElementDefinitionPsi?.element?.text)
-=======
           TextRange.create(it.previewBody!!.psiRange!!),
         )
         assertEquals("@MyAnnotation", it.previewElementDefinition?.element?.text)
->>>>>>> 0d09370c
       }
     }
 
@@ -380,15 +340,9 @@
         assertMethodTextRange(
           composeTest,
           "Preview7",
-<<<<<<< HEAD
-          TextRange.create(it.previewBodyPsi!!.psiRange!!)
-        )
-        assertEquals("@MyAnnotation", it.previewElementDefinitionPsi?.element?.text)
-=======
           TextRange.create(it.previewBody!!.psiRange!!),
         )
         assertEquals("@MyAnnotation", it.previewElementDefinition?.element?.text)
->>>>>>> 0d09370c
       }
     }
 
@@ -404,15 +358,9 @@
         assertMethodTextRange(
           composeTest,
           "Preview7",
-<<<<<<< HEAD
-          TextRange.create(it.previewBodyPsi!!.psiRange!!)
-        )
-        assertEquals("@Preview(name = \"preview7\")", it.previewElementDefinitionPsi?.element?.text)
-=======
           TextRange.create(it.previewBody!!.psiRange!!),
         )
         assertEquals("@Preview(name = \"preview7\")", it.previewElementDefinition?.element?.text)
->>>>>>> 0d09370c
       }
     }
 
@@ -571,15 +519,9 @@
         assertMethodTextRange(
           composeTest,
           "Preview1",
-<<<<<<< HEAD
-          TextRange.create(it.previewBodyPsi!!.psiRange!!)
-        )
-        assertEquals("@Preview", it.previewElementDefinitionPsi?.element?.text)
-=======
           TextRange.create(it.previewBody!!.psiRange!!),
         )
         assertEquals("@Preview", it.previewElementDefinition?.element?.text)
->>>>>>> 0d09370c
       }
     }
 
@@ -595,15 +537,9 @@
         assertMethodTextRange(
           composeTest,
           "Preview1",
-<<<<<<< HEAD
-          TextRange.create(it.previewBodyPsi!!.psiRange!!)
-        )
-        assertEquals("@MyValidAnnotation1", it.previewElementDefinitionPsi?.element?.text)
-=======
           TextRange.create(it.previewBody!!.psiRange!!),
         )
         assertEquals("@MyValidAnnotation1", it.previewElementDefinition?.element?.text)
->>>>>>> 0d09370c
       }
     }
 
@@ -619,15 +555,9 @@
         assertMethodTextRange(
           composeTest,
           "Preview1",
-<<<<<<< HEAD
-          TextRange.create(it.previewBodyPsi!!.psiRange!!)
-        )
-        assertEquals("@MyValidAnnotation2", it.previewElementDefinitionPsi?.element?.text)
-=======
           TextRange.create(it.previewBody!!.psiRange!!),
         )
         assertEquals("@MyValidAnnotation2", it.previewElementDefinition?.element?.text)
->>>>>>> 0d09370c
       }
     }
 
@@ -643,15 +573,9 @@
         assertMethodTextRange(
           composeTest,
           "Preview1",
-<<<<<<< HEAD
-          TextRange.create(it.previewBodyPsi!!.psiRange!!)
-        )
-        assertEquals("@MyValidAnnotation3", it.previewElementDefinitionPsi?.element?.text)
-=======
           TextRange.create(it.previewBody!!.psiRange!!),
         )
         assertEquals("@MyValidAnnotation3", it.previewElementDefinition?.element?.text)
->>>>>>> 0d09370c
       }
     }
   }
@@ -780,7 +704,6 @@
         """
       import $COMPOSABLE_ANNOTATION_FQN
       import $PREVIEW_TOOLING_PACKAGE.Preview
-<<<<<<< HEAD
 
       @Composable
       @Preview
@@ -788,48 +711,27 @@
       }
 
       @Composable
-=======
-
-      @Composable
-      @Preview
-      fun Preview1() {
-      }
-
-      @Composable
->>>>>>> 0d09370c
       @Preview(name = "preview2", apiLevel = 12)
       fun Preview1() {
       }
     """
-<<<<<<< HEAD
-          .trimIndent()
-=======
-          .trimIndent(),
->>>>>>> 0d09370c
+          .trimIndent(),
       )
     val result =
       DumbModeTestUtils.computeInDumbModeSynchronously(project) {
         runInEdtAndWait {
           assertFalse(
-<<<<<<< HEAD
-            AnnotationFilePreviewElementFinder.hasPreviewMethods(project, composeTest.virtualFile)
-=======
             runBlocking {
               AnnotationFilePreviewElementFinder.hasPreviewElements(
                 project,
                 composeTest.virtualFile,
               )
             }
->>>>>>> 0d09370c
           )
         }
         val result =
           GlobalScope.async {
-<<<<<<< HEAD
-            AnnotationFilePreviewElementFinder.findPreviewMethods(project, composeTest.virtualFile)
-=======
             AnnotationFilePreviewElementFinder.findPreviewElements(project, composeTest.virtualFile)
->>>>>>> 0d09370c
           }
         try {
           runBlocking { withTimeout(2500) { result.await() } }
@@ -1157,11 +1059,7 @@
         assertMethodTextRange(
           composeTest,
           "Preview1",
-<<<<<<< HEAD
-          TextRange.create(it.previewBodyPsi!!.psiRange!!)
-=======
-          TextRange.create(it.previewBody!!.psiRange!!),
->>>>>>> 0d09370c
+          TextRange.create(it.previewBody!!.psiRange!!),
         )
         assertEquals(
           "@Preview(name = \"preview1\", widthDp = 2)",
@@ -1180,11 +1078,7 @@
         assertMethodTextRange(
           composeTest,
           "Preview1",
-<<<<<<< HEAD
-          TextRange.create(it.previewBodyPsi!!.psiRange!!)
-=======
-          TextRange.create(it.previewBody!!.psiRange!!),
->>>>>>> 0d09370c
+          TextRange.create(it.previewBody!!.psiRange!!),
         )
         assertEquals(
           "@Preview(name = \"preview2\", group = \"groupA\")",
@@ -1272,19 +1166,11 @@
         }
 
       """
-<<<<<<< HEAD
-          .trimIndent()
-      )
-
-    val elements =
-      AnnotationFilePreviewElementFinder.findPreviewMethods(project, composeTest.virtualFile)
-=======
           .trimIndent(),
       )
 
     val elements =
       AnnotationFilePreviewElementFinder.findPreviewElements(project, composeTest.virtualFile)
->>>>>>> 0d09370c
         .toList()
     assertEquals("Preview1", elements.single().displaySettings.name)
   }
