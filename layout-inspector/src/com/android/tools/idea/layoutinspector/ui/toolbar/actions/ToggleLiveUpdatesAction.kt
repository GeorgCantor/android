--- conflicted
+++ resolved
@@ -26,25 +26,19 @@
 import com.intellij.openapi.actionSystem.ex.TooltipDescriptionProvider
 import com.intellij.openapi.actionSystem.ex.TooltipLinkProvider
 import icons.StudioIcons
-import javax.swing.JComponent
 import kotlinx.coroutines.launch
 import org.jetbrains.android.util.AndroidBundle
+import javax.swing.JComponent
 
 /** Action used to Toggle Live Updates on/off. */
 class ToggleLiveUpdatesAction(
   private val layoutInspector: LayoutInspector,
 ) :
-<<<<<<< HEAD
-  ToggleAction({ "Live Updates" }, StudioIcons.LayoutInspector.LIVE_UPDATES),
-  TooltipDescriptionProvider,
-  TooltipLinkProvider {
-=======
   ToggleAction({ "Live Updates" }, StudioIcons.LayoutInspector.Toolbar.LIVE_UPDATES),
   TooltipDescriptionProvider,
   TooltipLinkProvider {
 
   override fun getActionUpdateThread() = ActionUpdateThread.BGT
->>>>>>> 574fcae1
 
   override fun update(event: AnActionEvent) {
     val currentClient = client(event)
