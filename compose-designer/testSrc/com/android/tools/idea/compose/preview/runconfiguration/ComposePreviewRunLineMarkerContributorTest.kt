/*
 * Copyright (C) 2020 The Android Open Source Project
 *
 * Licensed under the Apache License, Version 2.0 (the "License");
 * you may not use this file except in compliance with the License.
 * You may obtain a copy of the License at
 *
 *      http://www.apache.org/licenses/LICENSE-2.0
 *
 * Unless required by applicable law or agreed to in writing, software
 * distributed under the License is distributed on an "AS IS" BASIS,
 * WITHOUT WARRANTIES OR CONDITIONS OF ANY KIND, either express or implied.
 * See the License for the specific language governing permissions and
 * limitations under the License.
 */
package com.android.tools.idea.compose.preview.runconfiguration

import com.android.AndroidProjectTypes
import com.android.tools.compose.COMPOSABLE_ANNOTATION_FQ_NAME
import com.android.tools.idea.flags.StudioFlags
import com.android.tools.idea.testing.addFileToProjectAndInvalidate
import com.intellij.psi.PsiElement
import com.intellij.psi.PsiFile
import com.intellij.psi.impl.source.tree.LeafPsiElement
import com.intellij.psi.util.PsiTreeUtil
import com.intellij.testFramework.fixtures.IdeaProjectTestFixture
import com.intellij.testFramework.fixtures.TestFixtureBuilder
import org.jetbrains.android.AndroidTestCase
import org.jetbrains.android.compose.stubComposableAnnotation
import org.jetbrains.android.compose.stubPreviewAnnotation
import org.jetbrains.android.uipreview.AndroidEditorSettings
import org.jetbrains.kotlin.lexer.KtTokens
import org.jetbrains.kotlin.psi.KtNamedFunction

private fun PsiFile.findFunctionIdentifier(name: String): PsiElement {
  val function =
    PsiTreeUtil.findChildrenOfType(this, KtNamedFunction::class.java).first { it.name == name }
  return PsiTreeUtil.getChildrenOfType(function, LeafPsiElement::class.java)?.first {
    it.node.elementType == KtTokens.IDENTIFIER
  }!!
}

class ComposePreviewRunLineMarkerContributorTest : AndroidTestCase() {

  private val contributor = ComposePreviewRunLineMarkerContributor()

  override fun setUp() {
    super.setUp()
    myFixture.stubComposableAnnotation()
    myFixture.stubPreviewAnnotation()
<<<<<<< HEAD
    StudioFlags.COMPOSE_PREVIEW_ESSENTIALS_MODE.override(true)
=======
    StudioFlags.PREVIEW_ESSENTIALS_MODE.override(true)
>>>>>>> 0d09370c
  }

  override fun tearDown() {
    super.tearDown()
<<<<<<< HEAD
    StudioFlags.COMPOSE_PREVIEW_ESSENTIALS_MODE.clearOverride()
    AndroidEditorSettings.getInstance().globalState.isComposePreviewEssentialsModeEnabled = false
=======
    StudioFlags.PREVIEW_ESSENTIALS_MODE.clearOverride()
    AndroidEditorSettings.getInstance().globalState.isPreviewEssentialsModeEnabled = false
>>>>>>> 0d09370c
  }

  override fun configureAdditionalModules(
    projectBuilder: TestFixtureBuilder<IdeaProjectTestFixture>,
    modules: MutableList<MyAdditionalModuleData>,
  ) {
    super.configureAdditionalModules(projectBuilder, modules)
    addModuleWithAndroidFacet(
      projectBuilder,
      modules,
      "myLibrary",
      AndroidProjectTypes.PROJECT_TYPE_LIBRARY,
    )
  }

  fun testGetInfo() {
    val file =
      myFixture.addFileToProjectAndInvalidate(
        "src/Test.kt",
        // language=kotlin
        """
        import $COMPOSABLE_ANNOTATION_FQ_NAME
        import androidx.compose.ui.tooling.preview.Preview

        @Composable
        @Preview
        fun Preview1() {
        }
      """
          .trimIndent(),
      )

    val functionIdentifier = file.findFunctionIdentifier("Preview1")
    // a run line marker should be created since the function is a valid preview.
    assertNotNull(contributor.getSlowInfo(functionIdentifier))
  }

  fun testGetInfoWhenEssentialsModeIsEnabled() {
<<<<<<< HEAD
    AndroidEditorSettings.getInstance().globalState.isComposePreviewEssentialsModeEnabled = true
=======
    AndroidEditorSettings.getInstance().globalState.isPreviewEssentialsModeEnabled = true
>>>>>>> 0d09370c
    val file =
      myFixture.addFileToProjectAndInvalidate(
        "src/Test.kt",
        // language=kotlin
        """
        import $COMPOSABLE_ANNOTATION_FQ_NAME
        import androidx.compose.ui.tooling.preview.Preview

        @Composable
        @Preview
        fun Preview1() {
        }
      """
<<<<<<< HEAD
          .trimIndent()
=======
          .trimIndent(),
>>>>>>> 0d09370c
      )

    val functionIdentifier = file.findFunctionIdentifier("Preview1")
    // Although the function is a valid preview, a run line marker should not be created, because
    // Essentials Mode is enabled
    assertNull(contributor.getSlowInfo(functionIdentifier))
  }

  fun testGetInfoLibraryModule() {
    val modulePath = getAdditionalModulePath("myLibrary")

    val file =
      myFixture.addFileToProjectAndInvalidate(
        "$modulePath/src/main/java/com/example/mylibrary/TestLibraryFile.kt",
        // language=kotlin
        """
        import $COMPOSABLE_ANNOTATION_FQ_NAME
        import androidx.compose.ui.tooling.preview.Preview

        @Composable
        @Preview
        fun Preview1() {
        }
      """
          .trimIndent(),
      )

    val functionIdentifier = file.findFunctionIdentifier("Preview1")
    // a run line marker should not be created since the function is located in a library module.
    assertNull(contributor.getSlowInfo(functionIdentifier))
  }

  fun testGetInfoMultipreview() {
    val file =
      myFixture.addFileToProjectAndInvalidate(
        "src/Test.kt",
        // language=kotlin
        """
        import androidx.compose.ui.tooling.preview.Preview
        import $COMPOSABLE_ANNOTATION_FQ_NAME

        @Preview
        annotation class MyAnnotation() {}

        @Composable
        @MyAnnotation
        fun Preview1() {
        }
      """
          .trimIndent(),
      )

    val functionIdentifier = file.findFunctionIdentifier("Preview1")
    // a run line marker should be created since the function is a valid preview.
    assertNotNull(contributor.getSlowInfo(functionIdentifier))
  }

  fun testGetInfoEmptyMultipreview() {
    val file =
      myFixture.addFileToProjectAndInvalidate(
        "src/Test.kt",
        // language=kotlin
        """
        import androidx.compose.ui.tooling.preview.Preview
        import $COMPOSABLE_ANNOTATION_FQ_NAME

        annotation class MyNotPreviewAnnotation() {}

        @Composable
        @MyNotPreviewAnnotation
        fun Preview1() {
        }
      """
          .trimIndent(),
      )

    val functionIdentifier = file.findFunctionIdentifier("Preview1")
    // a run line marker should not be created since the annotation class is not annotated with
    // Preview.
    assertNull(contributor.getSlowInfo(functionIdentifier))
  }

  fun testGetInfoInvalidComposePreview() {
    val file =
      myFixture.addFileToProjectAndInvalidate(
        "src/TestNotPreview.kt",
        // language=kotlin
        """
        import $COMPOSABLE_ANNOTATION_FQ_NAME
        import androidx.compose.ui.tooling.preview.Preview

        @Preview
        @Composable
        fun Test() {
          fun NotAPreview() {
          }
        }

        @Preview
        @Composable
        fun Test() {
          @Preview
          @Composable
          fun NestedPreview() {
          }
        }
      """
          .trimIndent(),
      )

    val notPreview = file.findFunctionIdentifier("NotAPreview")
    // a run line marker should not be created since the function is not a valid preview.
    assertNull(contributor.getSlowInfo(notPreview))

    val nestedPreview = file.findFunctionIdentifier("NestedPreview")
    // a run line marker should not be created since the function is not a valid preview.
    assertNull(contributor.getSlowInfo(nestedPreview))
  }
}<|MERGE_RESOLUTION|>--- conflicted
+++ resolved
@@ -48,22 +48,13 @@
     super.setUp()
     myFixture.stubComposableAnnotation()
     myFixture.stubPreviewAnnotation()
-<<<<<<< HEAD
-    StudioFlags.COMPOSE_PREVIEW_ESSENTIALS_MODE.override(true)
-=======
     StudioFlags.PREVIEW_ESSENTIALS_MODE.override(true)
->>>>>>> 0d09370c
   }
 
   override fun tearDown() {
     super.tearDown()
-<<<<<<< HEAD
-    StudioFlags.COMPOSE_PREVIEW_ESSENTIALS_MODE.clearOverride()
-    AndroidEditorSettings.getInstance().globalState.isComposePreviewEssentialsModeEnabled = false
-=======
     StudioFlags.PREVIEW_ESSENTIALS_MODE.clearOverride()
     AndroidEditorSettings.getInstance().globalState.isPreviewEssentialsModeEnabled = false
->>>>>>> 0d09370c
   }
 
   override fun configureAdditionalModules(
@@ -102,29 +93,21 @@
   }
 
   fun testGetInfoWhenEssentialsModeIsEnabled() {
-<<<<<<< HEAD
-    AndroidEditorSettings.getInstance().globalState.isComposePreviewEssentialsModeEnabled = true
-=======
     AndroidEditorSettings.getInstance().globalState.isPreviewEssentialsModeEnabled = true
->>>>>>> 0d09370c
-    val file =
-      myFixture.addFileToProjectAndInvalidate(
-        "src/Test.kt",
-        // language=kotlin
-        """
-        import $COMPOSABLE_ANNOTATION_FQ_NAME
-        import androidx.compose.ui.tooling.preview.Preview
-
-        @Composable
-        @Preview
-        fun Preview1() {
-        }
-      """
-<<<<<<< HEAD
-          .trimIndent()
-=======
-          .trimIndent(),
->>>>>>> 0d09370c
+    val file =
+      myFixture.addFileToProjectAndInvalidate(
+        "src/Test.kt",
+        // language=kotlin
+        """
+        import $COMPOSABLE_ANNOTATION_FQ_NAME
+        import androidx.compose.ui.tooling.preview.Preview
+
+        @Composable
+        @Preview
+        fun Preview1() {
+        }
+      """
+          .trimIndent(),
       )
 
     val functionIdentifier = file.findFunctionIdentifier("Preview1")
