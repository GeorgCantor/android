/*
 * Copyright (C) 2021 The Android Open Source Project
 *
 * Licensed under the Apache License, Version 2.0 (the "License");
 * you may not use this file except in compliance with the License.
 * You may obtain a copy of the License at
 *
 *      http://www.apache.org/licenses/LICENSE-2.0
 *
 * Unless required by applicable law or agreed to in writing, software
 * distributed under the License is distributed on an "AS IS" BASIS,
 * WITHOUT WARRANTIES OR CONDITIONS OF ANY KIND, either express or implied.
 * See the License for the specific language governing permissions and
 * limitations under the License.
 */
package com.android.tools.idea.gradle.project.sync

<<<<<<< HEAD
import com.android.annotations.concurrency.UiThread
import com.android.ide.common.repository.GradleVersion
import com.android.tools.analytics.UsageTracker
import com.android.tools.idea.IdeInfo
import com.android.tools.idea.gradle.project.AndroidStudioGradleInstallationManager
import com.android.tools.idea.gradle.project.ProjectStructure
import com.android.tools.idea.gradle.project.sync.hyperlink.DoNotShowJdkHomeWarningAgainHyperlink
import com.android.tools.idea.gradle.project.sync.hyperlink.OpenUrlHyperlink
import com.android.tools.idea.gradle.project.sync.hyperlink.SelectJdkFromFileSystemHyperlink
import com.android.tools.idea.gradle.project.sync.messages.GradleSyncMessages
import com.android.tools.idea.gradle.project.sync.projectsystem.GradleSyncResultPublisher
import com.android.tools.idea.gradle.ui.SdkUiStrings.JDK_LOCATION_WARNING_URL
import com.android.tools.idea.gradle.util.GradleUtil.GRADLE_SYSTEM_ID
import com.android.tools.idea.project.hyperlink.NotificationHyperlink
import com.google.wireless.android.sdk.stats.AndroidStudioEvent
import com.google.wireless.android.sdk.stats.GradleSyncStats
import com.intellij.build.BuildProgressListener
import com.intellij.build.SyncViewManager
import com.intellij.build.events.BuildEvent
import com.intellij.build.events.FailureResult
import com.intellij.build.events.FinishBuildEvent
import com.intellij.ide.util.PropertiesComponent
=======
import com.android.ide.common.repository.GradleVersion
>>>>>>> b5f40ffd
import com.intellij.notification.NotificationGroup
import com.intellij.openapi.Disposable
import com.intellij.openapi.application.ApplicationManager
<<<<<<< HEAD
import com.intellij.openapi.application.ApplicationNamesInfo
import com.intellij.openapi.components.Service
import com.intellij.openapi.diagnostic.Logger
import com.intellij.openapi.extensions.PluginId
import com.intellij.openapi.externalSystem.model.task.ExternalSystemTaskId
import com.intellij.openapi.externalSystem.model.task.ExternalSystemTaskNotificationEvent
import com.intellij.openapi.externalSystem.model.task.ExternalSystemTaskNotificationListener
import com.intellij.openapi.externalSystem.model.task.ExternalSystemTaskType
import com.intellij.openapi.externalSystem.service.project.manage.ProjectDataImportListener
import com.intellij.openapi.externalSystem.util.ExternalSystemApiUtil
import com.intellij.openapi.project.Project
import com.intellij.openapi.ui.MessageType
import com.intellij.openapi.util.Disposer
import com.intellij.openapi.util.Key
import com.intellij.openapi.util.text.StringUtil.formatDuration
import com.intellij.serviceContainer.NonInjectable
import com.intellij.ui.AppUIUtil.invokeLaterIfProjectAlive
import com.intellij.util.ThreeState
import com.intellij.util.messages.MessageBusConnection
import com.intellij.util.messages.Topic
import org.jetbrains.plugins.gradle.service.GradleInstallationManager
import java.util.concurrent.ConcurrentHashMap
import java.util.concurrent.ConcurrentMap
import java.util.concurrent.locks.ReentrantLock
import kotlin.concurrent.withLock

private val SYNC_NOTIFICATION_GROUP =
  NotificationGroup.logOnlyGroup("Gradle Sync", PluginId.getId("org.jetbrains.android"))

data class ProjectSyncRequest(val projectRoot: String, val trigger: GradleSyncStats.Trigger)

@JvmField
val PROJECT_SYNC_REQUEST = Key.create<ProjectSyncRequest>("PROJECT_SYNC_REQUEST")

/**
 * This class manages the state of Gradle sync for a project.
 *
*
 * This class records information from various sources about the current state of sync (e.g time taken for each stage) and passes these
 * events to any registered [GradleSyncListener]s via the projects messageBus or any one-time sync listeners passed into a specific
 * invocation of sync.
 */
open class GradleSyncState @NonInjectable internal constructor(private val project: Project) {
=======
import com.intellij.openapi.externalSystem.model.task.ExternalSystemTaskId
import com.intellij.openapi.project.Project
import com.intellij.util.ThreeState
import com.intellij.util.messages.MessageBusConnection
import com.intellij.util.messages.Topic

/**
 * NOTE: Do not use this interface. Most callers should use `ProjectSystemSyncManager` instead.
 */
interface GradleSyncState {
  val isSyncInProgress: Boolean
  val externalSystemTaskId: ExternalSystemTaskId?
  val lastSyncFinishedTimeStamp: Long
  val lastSyncedGradleVersion: GradleVersion?

  /**
   * Indicates whether the last started Gradle sync has failed.
   *
   * Possible failure causes:
   *   *An error occurred in Gradle (e.g. a missing dependency, or a missing Android platform in the SDK)
   *   *An error occurred while setting up a project using the models obtained from Gradle during sync (e.g. invoking a method that
   *    doesn't exist in an old version of the Android plugin)
   *   *An error in the structure of the project after sync (e.g. more than one module with the same path in the file system)
   */
  fun lastSyncFailed(): Boolean

  fun isSyncNeeded(): ThreeState

>>>>>>> b5f40ffd
  companion object {
    @JvmField
    val JDK_LOCATION_WARNING_NOTIFICATION_GROUP = NotificationGroup.logOnlyGroup("JDK Location different to JAVA_HOME")

    @JvmField
    @Topic.AppLevel
    val GRADLE_SYNC_TOPIC = Topic(GradleSyncListener::class.java, Topic.BroadcastDirection.NONE)

    /**
     * These methods allow the registering of listeners to [GradleSyncState].
     *
     * See [GradleSyncListener] for more details on the different hooks through the syncing process.
     */
    @JvmStatic
    fun subscribe(project: Project, listener: GradleSyncListener): MessageBusConnection = subscribe(project, listener, project)

    @JvmStatic
    fun subscribe(project: Project, listener: GradleSyncListener, disposable: Disposable): MessageBusConnection {
      val connection = project.messageBus.connect(disposable)
      connection.subscribe(GRADLE_SYNC_TOPIC, listener)
      return connection
    }

    @JvmStatic
<<<<<<< HEAD
    fun getInstance(project: Project): GradleSyncState = project.getService(GradleSyncState::class.java)
  }

  private enum class LastSyncState(val isInProgress: Boolean = false, val isSuccessful: Boolean = false, val isFailed: Boolean = false) {
    UNKNOWN(),
    SKIPPED(isSuccessful = true),
    IN_PROGRESS(isInProgress = true),
    SUCCEEDED(isSuccessful = true),
    FAILED(isFailed = true);

    init {
      assert(!(isSuccessful && isFailed))
    }
  }

  open var lastSyncedGradleVersion: GradleVersion? = null

  /**
   * Indicates whether the last started Gradle sync has failed.
   *
   * Possible failure causes:
   *   *An error occurred in Gradle (e.g. a missing dependency, or a missing Android platform in the SDK)
   *   *An error occurred while setting up a project using the models obtained from Gradle during sync (e.g. invoking a method that
   *    doesn't exist in an old version of the Android plugin)
   *   *An error in the structure of the project after sync (e.g. more than one module with the same path in the file system)
   */
  open fun lastSyncFailed(): Boolean = state.isFailed

  open val isSyncInProgress: Boolean get() = state.isInProgress

  private val lock = ReentrantLock()

  private var state: LastSyncState = LastSyncState.UNKNOWN
    get() = lock.withLock { return field }
    set(value) = lock.withLock { field = value }
  var externalSystemTaskId: ExternalSystemTaskId? = null
    get() = lock.withLock { return field }
    set(value) = lock.withLock { field = value }

  private val eventLogger = GradleSyncEventLogger()

  fun generateSyncEvent(eventKind: AndroidStudioEvent.EventKind) = eventLogger.generateSyncEvent(project, eventKind)

  open var lastSyncFinishedTimeStamp = -1L; protected set

  /**
   * Triggered at the start of a sync.
   */
  private fun syncStarted(trigger: GradleSyncStats.Trigger): Boolean {
    lock.withLock {
      if (state.isInProgress) {
        // TODO: IDEA-270939: sync can be invoked multiple times (once per linked project). It is not correct to track sync state per IDE project,
        // it should be tracked per linked gradle project.
        LOG.info("Sync already in progress for project '${project.name}'.", Throwable())
        return false
      }

      state = LastSyncState.IN_PROGRESS
    }

    LOG.info("Started ($trigger) sync with Gradle for project '${project.name}'.")

    eventLogger.syncStarted(GradleSyncStats.GradleSyncType.GRADLE_SYNC_TYPE_SINGLE_VARIANT, trigger)

    addToEventLog(SYNC_NOTIFICATION_GROUP, "Gradle sync started", MessageType.INFO, null)

    // If this is the first Gradle sync for this project this session, make sure that GradleSyncResultPublisher
    // has been initialized so that it will begin broadcasting sync results on PROJECT_SYSTEM_SYNC_TOPIC.
    // TODO(b/133154939): Move this out of GradleSyncState, possibly to AndroidProjectComponent.
    if (lastSyncFinishedTimeStamp < 0) GradleSyncResultPublisher.getInstance(project)

    GradleFiles.getInstance(project).maybeProcessSyncStarted()

    logSyncEvent(AndroidStudioEvent.EventKind.GRADLE_SYNC_STARTED)
    syncPublisher { syncStarted(project) }
    return true
  }

  /**
   * Triggered at the start of setup, after the models have been fetched.
   */
  private fun setupStarted() {
    eventLogger.setupStarted()

    LOG.info("Started setup of project '${project.name}'.")

    logSyncEvent(AndroidStudioEvent.EventKind.GRADLE_SYNC_SETUP_STARTED)
  }

  /**
   * Triggered at the end of a successful sync, once the models have been fetched.
   */
  private fun syncSucceeded() {
    val millisTook = eventLogger.syncEnded()

    val message = "Gradle sync finished in ${formatDuration(millisTook)}"
    addToEventLog(SYNC_NOTIFICATION_GROUP,
                  message,
                  MessageType.INFO,
                  null
    )
    LOG.info(message)

    logSyncEvent(AndroidStudioEvent.EventKind.GRADLE_SYNC_ENDED)

    syncFinished(LastSyncState.SUCCEEDED)
    syncPublisher { syncSucceeded(project) }
  }

  /**
   * Triggered when a sync has been found to have failed.
   */
  private fun syncFailed(message: String?, error: Throwable?) {
    val millisTook = eventLogger.syncEnded()
    ProjectStructure.getInstance(project).clearData()
    val throwableMessage = error?.message
    // Find a none null message from either the provided message or the given throwable.
    val causeMessage: String = when {
      !message.isNullOrBlank() -> message
      !throwableMessage.isNullOrBlank() -> throwableMessage
      GradleSyncMessages.getInstance(project).errorDescription.isNotEmpty() -> GradleSyncMessages.getInstance(project).errorDescription
      else -> "Unknown cause".also { LOG.warn(IllegalStateException("No error message given")) }
    }
    val resultMessage = "Gradle sync failed in ${formatDuration(millisTook)}"
    addToEventLog(SYNC_NOTIFICATION_GROUP, resultMessage, MessageType.ERROR, null)
    LOG.warn(resultMessage + ". " + causeMessage)

    // Log the error to ideas log
    // Note: we log this as well as message above so the stack trace is present in the logs.
    if (error != null) LOG.warn(error)

    // If we are in use tests also log to stdout to help debugging.
    if (ApplicationManager.getApplication().isUnitTestMode) {
      println("***** sync error ${if (error == null) message else error.message}")
    }

    logSyncEvent(AndroidStudioEvent.EventKind.GRADLE_SYNC_FAILURE)

    syncFinished(LastSyncState.FAILED)
    syncPublisher { syncFailed(project, causeMessage) }
  }

  /**
   * Triggered when a sync have been skipped, this happens when the project is setup by models from the cache.
   */
  fun syncSkipped(listener: GradleSyncListener?) {
    syncFinished(LastSyncState.SKIPPED)
    listener?.syncSkipped(project)
    syncPublisher { syncSkipped(project) }
  }

  open fun isSyncNeeded(): ThreeState {
    return when {
      PropertiesComponent.getInstance().getBoolean(ANDROID_GRADLE_SYNC_NEEDED_PROPERTY_NAME) -> ThreeState.YES
      GradleFiles.getInstance(project).areGradleFilesModified() -> ThreeState.YES
      else -> ThreeState.NO
    }
  }

  /**
   * Common code to (re)set state once the sync has completed, all successful/failed/skipped syncs should run through this method.
   */
  private fun syncFinished(newState: LastSyncState) {
    lastSyncFinishedTimeStamp = System.currentTimeMillis()

    lock.withLock {
      state = newState
      externalSystemTaskId = null
    }

    PropertiesComponent.getInstance().setValue(ANDROID_GRADLE_SYNC_NEEDED_PROPERTY_NAME, !newState.isSuccessful)

    // TODO: Move out of GradleSyncState, create a ProjectCleanupTask to show this warning?
    if (newState != LastSyncState.SKIPPED) {
      ApplicationManager.getApplication().invokeAndWait { warnIfNotJdkHome() }
    }
  }

  @UiThread
  private fun warnIfNotJdkHome() {
    if (!IdeInfo.getInstance().isAndroidStudio) return
    if (!NotificationsConfigurationImpl.getSettings(JDK_LOCATION_WARNING_NOTIFICATION_GROUP.displayId).isShouldLog) return

    // Using the IdeSdks requires us to be on the dispatch thread
    ApplicationManager.getApplication().assertIsDispatchThread()

    val gradleInstallation = (GradleInstallationManager.getInstance() as AndroidStudioGradleInstallationManager)
    if (gradleInstallation.isUsingJavaHomeJdk(project)) {
      return
    }
    val namePrefix = "Project ${project.name}"
    val jdkPath: String? = gradleInstallation.getGradleJvmPath(project, project.basePath!!)


    val quickFixes = mutableListOf<NotificationHyperlink>(OpenUrlHyperlink(JDK_LOCATION_WARNING_URL, "More info..."))
    val selectJdkHyperlink = SelectJdkFromFileSystemHyperlink.create(project)
    if (selectJdkHyperlink != null) quickFixes += selectJdkHyperlink
    quickFixes.add(DoNotShowJdkHomeWarningAgainHyperlink())

    val message = """
      $namePrefix is using the following JDK location when running Gradle:
      $jdkPath
      Using different JDK locations on different processes might cause Gradle to
      spawn multiple daemons, for example, by executing Gradle tasks from a terminal
      while using ${ApplicationNamesInfo.getInstance().fullProductName}.
    """.trimIndent()
    addToEventLog(JDK_LOCATION_WARNING_NOTIFICATION_GROUP, message, MessageType.WARNING, quickFixes)
  }

  /**
   * Logs a sync event using [UsageTracker]
   */
  private fun logSyncEvent(kind: AndroidStudioEvent.EventKind) {
    // Do not log an event if the project has been closed, working out the sync type for a disposed project results in
    // an error.
    if (project.isDisposed) return

    val event = eventLogger.generateSyncEvent(project, kind)

    UsageTracker.log(event)
  }

  private fun addToEventLog(
    notificationGroup: NotificationGroup,
    message: String,
    type: MessageType,
    quickFixes: List<NotificationHyperlink>?
  ) {
    var resultMessage = message
    var listener: NotificationListener? = null
    if (quickFixes != null) {
      quickFixes.forEach { quickFix ->
        resultMessage += "\n${quickFix.toHtml()}"
      }
      listener = NotificationListener { _, event ->
        quickFixes.forEach { link -> link.executeIfClicked(project, event) }
      }
    }
    val notification = notificationGroup.createNotification("", resultMessage, type.toNotificationType())
    if (listener != null) notification.setListener(listener)
    notification.notify(project)
  }

  private fun syncPublisher(block: GradleSyncListener.() -> Unit) {
    val runnable = { block.invoke(project.messageBus.syncPublisher(GRADLE_SYNC_TOPIC)) }
    if (ApplicationManager.getApplication().isUnitTestMode) {
      runnable()
    }
    else {
      invokeLaterIfProjectAlive(project, runnable)
    }
  }

  /**
   * A helper project level service to keep track of external system sync related tasks and to detect and report any mismatched or
   * unexpected events.
   */
  @Service
  class SyncStateUpdaterService : Disposable {
    val runningTasks: ConcurrentMap<ExternalSystemTaskId, Pair<String, Disposable>> = ConcurrentHashMap()

    fun trackTask(id: ExternalSystemTaskId, projectPath: String): Disposable? {
      LOG.info("trackTask($id, $projectPath)")
      val normalizedProjectPath = normalizePath(projectPath)
      val disposable = Disposer.newDisposable()
      val old = runningTasks.putIfAbsent(id, normalizedProjectPath to disposable)
      if (old != null) {
        LOG.warn("External task $id has been already started")
        Disposer.dispose(disposable)
        return null
      }
      return disposable
    }

    fun stopTrackingTask(id: ExternalSystemTaskId): Boolean {
      LOG.info("stopTrackingTask($id)")
      val info = runningTasks.remove(id)
      if (info == null) {
        LOG.warn("Unknown build $id finished")
        return false
      }
      Disposer.dispose(info.second) // Unsubscribe from notifications.
      return true
    }

    fun stopTrackingTask(projectDir: String): Boolean {
      LOG.info("stopTrackingTask($projectDir)")
      val normalizedProjectPath = normalizePath(projectDir)
      val task = runningTasks.entries.find { it.value.first == normalizedProjectPath }?.key ?: return false
      return stopTrackingTask(task)
    }

    override fun dispose() {
      runningTasks.toList().forEach { (key, value) ->
        runCatching {
          Disposer.dispose(value.second)
          runningTasks.remove(key)
        }
      }
    }
  }

  class DataImportListener(val project: Project) : ProjectDataImportListener {
    override fun onImportFinished(projectPath: String?) {
      LOG.info("onImportFinished($projectPath)")
      val syncStateUpdaterService = project.getService(SyncStateUpdaterService::class.java)
      if (syncStateUpdaterService.stopTrackingTask(projectPath!!)) {
        GradleSyncState.getInstance(project).syncSucceeded()
      }
    }
  }

  class SyncStateUpdater : ExternalSystemTaskNotificationListener, BuildProgressListener {

    private fun ExternalSystemTaskId.findProjectorLog(): Project? {
      val project = findProject()
      if (project == null) {
        LOG.warn("No project found for $this")
      }
      return project
    }

    override fun onStart(id: ExternalSystemTaskId, workingDir: String) {
      if (!id.isGradleResolveProjectTask()) return
      LOG.info("onStart($id, $workingDir)")
      val project = id.findProjectorLog() ?: return
      val syncStateUpdaterService = project.getService(SyncStateUpdaterService::class.java)
      val disposable = syncStateUpdaterService.trackTask(id, workingDir) ?: return
      val trigger =
        project.getUserData(PROJECT_SYNC_REQUEST)
          ?.takeIf { it.projectRoot == workingDir }
      if (!GradleSyncState.getInstance(project)
          .syncStarted(trigger?.trigger ?: GradleSyncStats.Trigger.TRIGGER_UNKNOWN)
      ) {
        stopTrackingTask(project, id)
        return
      }
      project.getService(SyncViewManager::class.java).addListener(this, disposable)
    }


    override fun onSuccess(id: ExternalSystemTaskId) {
      if (!id.isGradleResolveProjectTask()) return
      LOG.info("onSuccess($id)")
      val project = id.findProjectorLog() ?: return
      val runningTasks = project.getService(SyncStateUpdaterService::class.java).runningTasks
      if (!runningTasks.containsKey(id)) return
      GradleSyncState.getInstance(project).setupStarted()
    }

    override fun onFailure(id: ExternalSystemTaskId, e: Exception) {
      if (!id.isGradleResolveProjectTask()) return
      LOG.info("onFailure($id, $e)")
      val project = id.findProjectorLog() ?: return
      if (!stopTrackingTask(project, id)) return
      GradleSyncState.getInstance(project).syncFailed(null, e)
    }

    override fun onStart(id: ExternalSystemTaskId) = error("Not expected to be called. onStart with a different signature is implemented")

    override fun onEnd(id: ExternalSystemTaskId) = Unit
    override fun onStatusChange(event: ExternalSystemTaskNotificationEvent) = Unit
    override fun onTaskOutput(id: ExternalSystemTaskId, text: String, stdOut: Boolean) = Unit
    override fun beforeCancel(id: ExternalSystemTaskId) = Unit
    override fun onCancel(id: ExternalSystemTaskId) = Unit

    override fun onEvent(buildId: Any, event: BuildEvent) {
      if (event !is FinishBuildEvent) return
      if (buildId !is ExternalSystemTaskId) {
        LOG.warn("Unexpected buildId $buildId of type ${buildId::class.java} encountered")
        return
      }
      val project = buildId.findProjectorLog() ?: return
      if (!stopTrackingTask(project, buildId)) return
      // Regardless of the result report sync failure. A successful sync would have already removed the task via ProjectDataImportListener.
      val failure = event.result as? FailureResult
      val message = failure?.failures?.mapNotNull { it.message }?.joinToString(separator = "\n") ?: "Sync failed: reason unknown"
      val throwable = failure?.failures?.map { it.error }?.firstOrNull { it != null }
      GradleSyncState.getInstance(project).syncFailed(message, throwable)
    }

    private fun stopTrackingTask(project: Project, buildId: ExternalSystemTaskId): Boolean {
      val syncStateUpdaterService = project.getService(SyncStateUpdaterService::class.java)
      return syncStateUpdaterService.stopTrackingTask(buildId)
    }
  }
}

private fun ExternalSystemTaskId.isGradleResolveProjectTask() =
  projectSystemId == GRADLE_SYSTEM_ID && type == ExternalSystemTaskType.RESOLVE_PROJECT

private fun normalizePath(projectPath: String) = ExternalSystemApiUtil.toCanonicalPath(projectPath)

private val Any.LOG get() = Logger.getInstance(this::class.java)  // Used for non-frequent logging.
private const val ANDROID_GRADLE_SYNC_NEEDED_PROPERTY_NAME = "android.gradle.sync.needed"
=======
    fun getInstance(project: Project): GradleSyncState =
      project.getService(GradleSyncState::class.java)
      ?: if (ApplicationManager.getApplication().isUnitTestMode) object : GradleSyncState {
        override val isSyncInProgress: Boolean = false
        override val externalSystemTaskId: ExternalSystemTaskId? = null
        override val lastSyncFinishedTimeStamp: Long = -1
        override val lastSyncedGradleVersion: GradleVersion? = null
        override fun lastSyncFailed(): Boolean = false
        override fun isSyncNeeded(): ThreeState = ThreeState.NO
      }
      else error("GradleSyncState service is not registered.")
  }
}
>>>>>>> b5f40ffd
<|MERGE_RESOLUTION|>--- conflicted
+++ resolved
@@ -15,80 +15,10 @@
  */
 package com.android.tools.idea.gradle.project.sync
 
-<<<<<<< HEAD
-import com.android.annotations.concurrency.UiThread
 import com.android.ide.common.repository.GradleVersion
-import com.android.tools.analytics.UsageTracker
-import com.android.tools.idea.IdeInfo
-import com.android.tools.idea.gradle.project.AndroidStudioGradleInstallationManager
-import com.android.tools.idea.gradle.project.ProjectStructure
-import com.android.tools.idea.gradle.project.sync.hyperlink.DoNotShowJdkHomeWarningAgainHyperlink
-import com.android.tools.idea.gradle.project.sync.hyperlink.OpenUrlHyperlink
-import com.android.tools.idea.gradle.project.sync.hyperlink.SelectJdkFromFileSystemHyperlink
-import com.android.tools.idea.gradle.project.sync.messages.GradleSyncMessages
-import com.android.tools.idea.gradle.project.sync.projectsystem.GradleSyncResultPublisher
-import com.android.tools.idea.gradle.ui.SdkUiStrings.JDK_LOCATION_WARNING_URL
-import com.android.tools.idea.gradle.util.GradleUtil.GRADLE_SYSTEM_ID
-import com.android.tools.idea.project.hyperlink.NotificationHyperlink
-import com.google.wireless.android.sdk.stats.AndroidStudioEvent
-import com.google.wireless.android.sdk.stats.GradleSyncStats
-import com.intellij.build.BuildProgressListener
-import com.intellij.build.SyncViewManager
-import com.intellij.build.events.BuildEvent
-import com.intellij.build.events.FailureResult
-import com.intellij.build.events.FinishBuildEvent
-import com.intellij.ide.util.PropertiesComponent
-=======
-import com.android.ide.common.repository.GradleVersion
->>>>>>> b5f40ffd
 import com.intellij.notification.NotificationGroup
 import com.intellij.openapi.Disposable
 import com.intellij.openapi.application.ApplicationManager
-<<<<<<< HEAD
-import com.intellij.openapi.application.ApplicationNamesInfo
-import com.intellij.openapi.components.Service
-import com.intellij.openapi.diagnostic.Logger
-import com.intellij.openapi.extensions.PluginId
-import com.intellij.openapi.externalSystem.model.task.ExternalSystemTaskId
-import com.intellij.openapi.externalSystem.model.task.ExternalSystemTaskNotificationEvent
-import com.intellij.openapi.externalSystem.model.task.ExternalSystemTaskNotificationListener
-import com.intellij.openapi.externalSystem.model.task.ExternalSystemTaskType
-import com.intellij.openapi.externalSystem.service.project.manage.ProjectDataImportListener
-import com.intellij.openapi.externalSystem.util.ExternalSystemApiUtil
-import com.intellij.openapi.project.Project
-import com.intellij.openapi.ui.MessageType
-import com.intellij.openapi.util.Disposer
-import com.intellij.openapi.util.Key
-import com.intellij.openapi.util.text.StringUtil.formatDuration
-import com.intellij.serviceContainer.NonInjectable
-import com.intellij.ui.AppUIUtil.invokeLaterIfProjectAlive
-import com.intellij.util.ThreeState
-import com.intellij.util.messages.MessageBusConnection
-import com.intellij.util.messages.Topic
-import org.jetbrains.plugins.gradle.service.GradleInstallationManager
-import java.util.concurrent.ConcurrentHashMap
-import java.util.concurrent.ConcurrentMap
-import java.util.concurrent.locks.ReentrantLock
-import kotlin.concurrent.withLock
-
-private val SYNC_NOTIFICATION_GROUP =
-  NotificationGroup.logOnlyGroup("Gradle Sync", PluginId.getId("org.jetbrains.android"))
-
-data class ProjectSyncRequest(val projectRoot: String, val trigger: GradleSyncStats.Trigger)
-
-@JvmField
-val PROJECT_SYNC_REQUEST = Key.create<ProjectSyncRequest>("PROJECT_SYNC_REQUEST")
-
-/**
- * This class manages the state of Gradle sync for a project.
- *
-*
- * This class records information from various sources about the current state of sync (e.g time taken for each stage) and passes these
- * events to any registered [GradleSyncListener]s via the projects messageBus or any one-time sync listeners passed into a specific
- * invocation of sync.
- */
-open class GradleSyncState @NonInjectable internal constructor(private val project: Project) {
-=======
 import com.intellij.openapi.externalSystem.model.task.ExternalSystemTaskId
 import com.intellij.openapi.project.Project
 import com.intellij.util.ThreeState
@@ -117,7 +47,6 @@
 
   fun isSyncNeeded(): ThreeState
 
->>>>>>> b5f40ffd
   companion object {
     @JvmField
     val JDK_LOCATION_WARNING_NOTIFICATION_GROUP = NotificationGroup.logOnlyGroup("JDK Location different to JAVA_HOME")
@@ -142,403 +71,6 @@
     }
 
     @JvmStatic
-<<<<<<< HEAD
-    fun getInstance(project: Project): GradleSyncState = project.getService(GradleSyncState::class.java)
-  }
-
-  private enum class LastSyncState(val isInProgress: Boolean = false, val isSuccessful: Boolean = false, val isFailed: Boolean = false) {
-    UNKNOWN(),
-    SKIPPED(isSuccessful = true),
-    IN_PROGRESS(isInProgress = true),
-    SUCCEEDED(isSuccessful = true),
-    FAILED(isFailed = true);
-
-    init {
-      assert(!(isSuccessful && isFailed))
-    }
-  }
-
-  open var lastSyncedGradleVersion: GradleVersion? = null
-
-  /**
-   * Indicates whether the last started Gradle sync has failed.
-   *
-   * Possible failure causes:
-   *   *An error occurred in Gradle (e.g. a missing dependency, or a missing Android platform in the SDK)
-   *   *An error occurred while setting up a project using the models obtained from Gradle during sync (e.g. invoking a method that
-   *    doesn't exist in an old version of the Android plugin)
-   *   *An error in the structure of the project after sync (e.g. more than one module with the same path in the file system)
-   */
-  open fun lastSyncFailed(): Boolean = state.isFailed
-
-  open val isSyncInProgress: Boolean get() = state.isInProgress
-
-  private val lock = ReentrantLock()
-
-  private var state: LastSyncState = LastSyncState.UNKNOWN
-    get() = lock.withLock { return field }
-    set(value) = lock.withLock { field = value }
-  var externalSystemTaskId: ExternalSystemTaskId? = null
-    get() = lock.withLock { return field }
-    set(value) = lock.withLock { field = value }
-
-  private val eventLogger = GradleSyncEventLogger()
-
-  fun generateSyncEvent(eventKind: AndroidStudioEvent.EventKind) = eventLogger.generateSyncEvent(project, eventKind)
-
-  open var lastSyncFinishedTimeStamp = -1L; protected set
-
-  /**
-   * Triggered at the start of a sync.
-   */
-  private fun syncStarted(trigger: GradleSyncStats.Trigger): Boolean {
-    lock.withLock {
-      if (state.isInProgress) {
-        // TODO: IDEA-270939: sync can be invoked multiple times (once per linked project). It is not correct to track sync state per IDE project,
-        // it should be tracked per linked gradle project.
-        LOG.info("Sync already in progress for project '${project.name}'.", Throwable())
-        return false
-      }
-
-      state = LastSyncState.IN_PROGRESS
-    }
-
-    LOG.info("Started ($trigger) sync with Gradle for project '${project.name}'.")
-
-    eventLogger.syncStarted(GradleSyncStats.GradleSyncType.GRADLE_SYNC_TYPE_SINGLE_VARIANT, trigger)
-
-    addToEventLog(SYNC_NOTIFICATION_GROUP, "Gradle sync started", MessageType.INFO, null)
-
-    // If this is the first Gradle sync for this project this session, make sure that GradleSyncResultPublisher
-    // has been initialized so that it will begin broadcasting sync results on PROJECT_SYSTEM_SYNC_TOPIC.
-    // TODO(b/133154939): Move this out of GradleSyncState, possibly to AndroidProjectComponent.
-    if (lastSyncFinishedTimeStamp < 0) GradleSyncResultPublisher.getInstance(project)
-
-    GradleFiles.getInstance(project).maybeProcessSyncStarted()
-
-    logSyncEvent(AndroidStudioEvent.EventKind.GRADLE_SYNC_STARTED)
-    syncPublisher { syncStarted(project) }
-    return true
-  }
-
-  /**
-   * Triggered at the start of setup, after the models have been fetched.
-   */
-  private fun setupStarted() {
-    eventLogger.setupStarted()
-
-    LOG.info("Started setup of project '${project.name}'.")
-
-    logSyncEvent(AndroidStudioEvent.EventKind.GRADLE_SYNC_SETUP_STARTED)
-  }
-
-  /**
-   * Triggered at the end of a successful sync, once the models have been fetched.
-   */
-  private fun syncSucceeded() {
-    val millisTook = eventLogger.syncEnded()
-
-    val message = "Gradle sync finished in ${formatDuration(millisTook)}"
-    addToEventLog(SYNC_NOTIFICATION_GROUP,
-                  message,
-                  MessageType.INFO,
-                  null
-    )
-    LOG.info(message)
-
-    logSyncEvent(AndroidStudioEvent.EventKind.GRADLE_SYNC_ENDED)
-
-    syncFinished(LastSyncState.SUCCEEDED)
-    syncPublisher { syncSucceeded(project) }
-  }
-
-  /**
-   * Triggered when a sync has been found to have failed.
-   */
-  private fun syncFailed(message: String?, error: Throwable?) {
-    val millisTook = eventLogger.syncEnded()
-    ProjectStructure.getInstance(project).clearData()
-    val throwableMessage = error?.message
-    // Find a none null message from either the provided message or the given throwable.
-    val causeMessage: String = when {
-      !message.isNullOrBlank() -> message
-      !throwableMessage.isNullOrBlank() -> throwableMessage
-      GradleSyncMessages.getInstance(project).errorDescription.isNotEmpty() -> GradleSyncMessages.getInstance(project).errorDescription
-      else -> "Unknown cause".also { LOG.warn(IllegalStateException("No error message given")) }
-    }
-    val resultMessage = "Gradle sync failed in ${formatDuration(millisTook)}"
-    addToEventLog(SYNC_NOTIFICATION_GROUP, resultMessage, MessageType.ERROR, null)
-    LOG.warn(resultMessage + ". " + causeMessage)
-
-    // Log the error to ideas log
-    // Note: we log this as well as message above so the stack trace is present in the logs.
-    if (error != null) LOG.warn(error)
-
-    // If we are in use tests also log to stdout to help debugging.
-    if (ApplicationManager.getApplication().isUnitTestMode) {
-      println("***** sync error ${if (error == null) message else error.message}")
-    }
-
-    logSyncEvent(AndroidStudioEvent.EventKind.GRADLE_SYNC_FAILURE)
-
-    syncFinished(LastSyncState.FAILED)
-    syncPublisher { syncFailed(project, causeMessage) }
-  }
-
-  /**
-   * Triggered when a sync have been skipped, this happens when the project is setup by models from the cache.
-   */
-  fun syncSkipped(listener: GradleSyncListener?) {
-    syncFinished(LastSyncState.SKIPPED)
-    listener?.syncSkipped(project)
-    syncPublisher { syncSkipped(project) }
-  }
-
-  open fun isSyncNeeded(): ThreeState {
-    return when {
-      PropertiesComponent.getInstance().getBoolean(ANDROID_GRADLE_SYNC_NEEDED_PROPERTY_NAME) -> ThreeState.YES
-      GradleFiles.getInstance(project).areGradleFilesModified() -> ThreeState.YES
-      else -> ThreeState.NO
-    }
-  }
-
-  /**
-   * Common code to (re)set state once the sync has completed, all successful/failed/skipped syncs should run through this method.
-   */
-  private fun syncFinished(newState: LastSyncState) {
-    lastSyncFinishedTimeStamp = System.currentTimeMillis()
-
-    lock.withLock {
-      state = newState
-      externalSystemTaskId = null
-    }
-
-    PropertiesComponent.getInstance().setValue(ANDROID_GRADLE_SYNC_NEEDED_PROPERTY_NAME, !newState.isSuccessful)
-
-    // TODO: Move out of GradleSyncState, create a ProjectCleanupTask to show this warning?
-    if (newState != LastSyncState.SKIPPED) {
-      ApplicationManager.getApplication().invokeAndWait { warnIfNotJdkHome() }
-    }
-  }
-
-  @UiThread
-  private fun warnIfNotJdkHome() {
-    if (!IdeInfo.getInstance().isAndroidStudio) return
-    if (!NotificationsConfigurationImpl.getSettings(JDK_LOCATION_WARNING_NOTIFICATION_GROUP.displayId).isShouldLog) return
-
-    // Using the IdeSdks requires us to be on the dispatch thread
-    ApplicationManager.getApplication().assertIsDispatchThread()
-
-    val gradleInstallation = (GradleInstallationManager.getInstance() as AndroidStudioGradleInstallationManager)
-    if (gradleInstallation.isUsingJavaHomeJdk(project)) {
-      return
-    }
-    val namePrefix = "Project ${project.name}"
-    val jdkPath: String? = gradleInstallation.getGradleJvmPath(project, project.basePath!!)
-
-
-    val quickFixes = mutableListOf<NotificationHyperlink>(OpenUrlHyperlink(JDK_LOCATION_WARNING_URL, "More info..."))
-    val selectJdkHyperlink = SelectJdkFromFileSystemHyperlink.create(project)
-    if (selectJdkHyperlink != null) quickFixes += selectJdkHyperlink
-    quickFixes.add(DoNotShowJdkHomeWarningAgainHyperlink())
-
-    val message = """
-      $namePrefix is using the following JDK location when running Gradle:
-      $jdkPath
-      Using different JDK locations on different processes might cause Gradle to
-      spawn multiple daemons, for example, by executing Gradle tasks from a terminal
-      while using ${ApplicationNamesInfo.getInstance().fullProductName}.
-    """.trimIndent()
-    addToEventLog(JDK_LOCATION_WARNING_NOTIFICATION_GROUP, message, MessageType.WARNING, quickFixes)
-  }
-
-  /**
-   * Logs a sync event using [UsageTracker]
-   */
-  private fun logSyncEvent(kind: AndroidStudioEvent.EventKind) {
-    // Do not log an event if the project has been closed, working out the sync type for a disposed project results in
-    // an error.
-    if (project.isDisposed) return
-
-    val event = eventLogger.generateSyncEvent(project, kind)
-
-    UsageTracker.log(event)
-  }
-
-  private fun addToEventLog(
-    notificationGroup: NotificationGroup,
-    message: String,
-    type: MessageType,
-    quickFixes: List<NotificationHyperlink>?
-  ) {
-    var resultMessage = message
-    var listener: NotificationListener? = null
-    if (quickFixes != null) {
-      quickFixes.forEach { quickFix ->
-        resultMessage += "\n${quickFix.toHtml()}"
-      }
-      listener = NotificationListener { _, event ->
-        quickFixes.forEach { link -> link.executeIfClicked(project, event) }
-      }
-    }
-    val notification = notificationGroup.createNotification("", resultMessage, type.toNotificationType())
-    if (listener != null) notification.setListener(listener)
-    notification.notify(project)
-  }
-
-  private fun syncPublisher(block: GradleSyncListener.() -> Unit) {
-    val runnable = { block.invoke(project.messageBus.syncPublisher(GRADLE_SYNC_TOPIC)) }
-    if (ApplicationManager.getApplication().isUnitTestMode) {
-      runnable()
-    }
-    else {
-      invokeLaterIfProjectAlive(project, runnable)
-    }
-  }
-
-  /**
-   * A helper project level service to keep track of external system sync related tasks and to detect and report any mismatched or
-   * unexpected events.
-   */
-  @Service
-  class SyncStateUpdaterService : Disposable {
-    val runningTasks: ConcurrentMap<ExternalSystemTaskId, Pair<String, Disposable>> = ConcurrentHashMap()
-
-    fun trackTask(id: ExternalSystemTaskId, projectPath: String): Disposable? {
-      LOG.info("trackTask($id, $projectPath)")
-      val normalizedProjectPath = normalizePath(projectPath)
-      val disposable = Disposer.newDisposable()
-      val old = runningTasks.putIfAbsent(id, normalizedProjectPath to disposable)
-      if (old != null) {
-        LOG.warn("External task $id has been already started")
-        Disposer.dispose(disposable)
-        return null
-      }
-      return disposable
-    }
-
-    fun stopTrackingTask(id: ExternalSystemTaskId): Boolean {
-      LOG.info("stopTrackingTask($id)")
-      val info = runningTasks.remove(id)
-      if (info == null) {
-        LOG.warn("Unknown build $id finished")
-        return false
-      }
-      Disposer.dispose(info.second) // Unsubscribe from notifications.
-      return true
-    }
-
-    fun stopTrackingTask(projectDir: String): Boolean {
-      LOG.info("stopTrackingTask($projectDir)")
-      val normalizedProjectPath = normalizePath(projectDir)
-      val task = runningTasks.entries.find { it.value.first == normalizedProjectPath }?.key ?: return false
-      return stopTrackingTask(task)
-    }
-
-    override fun dispose() {
-      runningTasks.toList().forEach { (key, value) ->
-        runCatching {
-          Disposer.dispose(value.second)
-          runningTasks.remove(key)
-        }
-      }
-    }
-  }
-
-  class DataImportListener(val project: Project) : ProjectDataImportListener {
-    override fun onImportFinished(projectPath: String?) {
-      LOG.info("onImportFinished($projectPath)")
-      val syncStateUpdaterService = project.getService(SyncStateUpdaterService::class.java)
-      if (syncStateUpdaterService.stopTrackingTask(projectPath!!)) {
-        GradleSyncState.getInstance(project).syncSucceeded()
-      }
-    }
-  }
-
-  class SyncStateUpdater : ExternalSystemTaskNotificationListener, BuildProgressListener {
-
-    private fun ExternalSystemTaskId.findProjectorLog(): Project? {
-      val project = findProject()
-      if (project == null) {
-        LOG.warn("No project found for $this")
-      }
-      return project
-    }
-
-    override fun onStart(id: ExternalSystemTaskId, workingDir: String) {
-      if (!id.isGradleResolveProjectTask()) return
-      LOG.info("onStart($id, $workingDir)")
-      val project = id.findProjectorLog() ?: return
-      val syncStateUpdaterService = project.getService(SyncStateUpdaterService::class.java)
-      val disposable = syncStateUpdaterService.trackTask(id, workingDir) ?: return
-      val trigger =
-        project.getUserData(PROJECT_SYNC_REQUEST)
-          ?.takeIf { it.projectRoot == workingDir }
-      if (!GradleSyncState.getInstance(project)
-          .syncStarted(trigger?.trigger ?: GradleSyncStats.Trigger.TRIGGER_UNKNOWN)
-      ) {
-        stopTrackingTask(project, id)
-        return
-      }
-      project.getService(SyncViewManager::class.java).addListener(this, disposable)
-    }
-
-
-    override fun onSuccess(id: ExternalSystemTaskId) {
-      if (!id.isGradleResolveProjectTask()) return
-      LOG.info("onSuccess($id)")
-      val project = id.findProjectorLog() ?: return
-      val runningTasks = project.getService(SyncStateUpdaterService::class.java).runningTasks
-      if (!runningTasks.containsKey(id)) return
-      GradleSyncState.getInstance(project).setupStarted()
-    }
-
-    override fun onFailure(id: ExternalSystemTaskId, e: Exception) {
-      if (!id.isGradleResolveProjectTask()) return
-      LOG.info("onFailure($id, $e)")
-      val project = id.findProjectorLog() ?: return
-      if (!stopTrackingTask(project, id)) return
-      GradleSyncState.getInstance(project).syncFailed(null, e)
-    }
-
-    override fun onStart(id: ExternalSystemTaskId) = error("Not expected to be called. onStart with a different signature is implemented")
-
-    override fun onEnd(id: ExternalSystemTaskId) = Unit
-    override fun onStatusChange(event: ExternalSystemTaskNotificationEvent) = Unit
-    override fun onTaskOutput(id: ExternalSystemTaskId, text: String, stdOut: Boolean) = Unit
-    override fun beforeCancel(id: ExternalSystemTaskId) = Unit
-    override fun onCancel(id: ExternalSystemTaskId) = Unit
-
-    override fun onEvent(buildId: Any, event: BuildEvent) {
-      if (event !is FinishBuildEvent) return
-      if (buildId !is ExternalSystemTaskId) {
-        LOG.warn("Unexpected buildId $buildId of type ${buildId::class.java} encountered")
-        return
-      }
-      val project = buildId.findProjectorLog() ?: return
-      if (!stopTrackingTask(project, buildId)) return
-      // Regardless of the result report sync failure. A successful sync would have already removed the task via ProjectDataImportListener.
-      val failure = event.result as? FailureResult
-      val message = failure?.failures?.mapNotNull { it.message }?.joinToString(separator = "\n") ?: "Sync failed: reason unknown"
-      val throwable = failure?.failures?.map { it.error }?.firstOrNull { it != null }
-      GradleSyncState.getInstance(project).syncFailed(message, throwable)
-    }
-
-    private fun stopTrackingTask(project: Project, buildId: ExternalSystemTaskId): Boolean {
-      val syncStateUpdaterService = project.getService(SyncStateUpdaterService::class.java)
-      return syncStateUpdaterService.stopTrackingTask(buildId)
-    }
-  }
-}
-
-private fun ExternalSystemTaskId.isGradleResolveProjectTask() =
-  projectSystemId == GRADLE_SYSTEM_ID && type == ExternalSystemTaskType.RESOLVE_PROJECT
-
-private fun normalizePath(projectPath: String) = ExternalSystemApiUtil.toCanonicalPath(projectPath)
-
-private val Any.LOG get() = Logger.getInstance(this::class.java)  // Used for non-frequent logging.
-private const val ANDROID_GRADLE_SYNC_NEEDED_PROPERTY_NAME = "android.gradle.sync.needed"
-=======
     fun getInstance(project: Project): GradleSyncState =
       project.getService(GradleSyncState::class.java)
       ?: if (ApplicationManager.getApplication().isUnitTestMode) object : GradleSyncState {
@@ -551,5 +83,4 @@
       }
       else error("GradleSyncState service is not registered.")
   }
-}
->>>>>>> b5f40ffd
+}