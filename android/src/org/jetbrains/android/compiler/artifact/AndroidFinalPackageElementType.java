<<<<<<< HEAD
=======
// Copyright 2000-2019 JetBrains s.r.o. Use of this source code is governed by the Apache 2.0 license that can be found in the LICENSE file.

>>>>>>> d5ea5c49
package org.jetbrains.android.compiler.artifact;

import com.intellij.openapi.module.Module;
import com.intellij.openapi.project.Project;
import com.intellij.packaging.artifacts.Artifact;
import com.intellij.packaging.elements.CompositePackagingElement;
import com.intellij.packaging.elements.PackagingElement;
import com.intellij.packaging.elements.PackagingElementType;
import com.intellij.packaging.ui.ArtifactEditorContext;
import icons.AndroidIcons;
import org.jetbrains.android.facet.AndroidFacet;
import org.jetbrains.annotations.NonNls;
import org.jetbrains.annotations.NotNull;

import javax.swing.*;
import java.util.ArrayList;
import java.util.Collections;
import java.util.List;

/**
 * @author Eugene.Kudelevsky
 */
public class AndroidFinalPackageElementType extends PackagingElementType<AndroidFinalPackageElement> {
  @NonNls public static final String TYPE_ID = "android-final-package";

  protected AndroidFinalPackageElementType() {
    super(TYPE_ID, "Android Final Package");
  }

  public static AndroidFinalPackageElementType getInstance() {
    return getInstance(AndroidFinalPackageElementType.class);
  }

  @Override
  public Icon getCreateElementIcon() {
    return AndroidIcons.Android;
  }

  @Override
  public boolean canCreate(@NotNull ArtifactEditorContext context, @NotNull Artifact artifact) {
    return !getAndroidApplicationFacets(context, context.getModulesProvider().getModules()).isEmpty() &&
           !AndroidArtifactUtil.containsAndroidPackage(context, artifact);
  }

  @NotNull
  private static List<AndroidFacet> getAndroidApplicationFacets(@NotNull ArtifactEditorContext context, @NotNull Module[] modules) {
    final List<AndroidFacet> result = new ArrayList<>();
    for (Module module : modules) {
      for (AndroidFacet facet : context.getFacetsProvider().getFacetsByType(module, AndroidFacet.ID)) {
        if (facet.getConfiguration().isAppProject()) {
          result.add(facet);
        }
      }
    }
    return result;
  }

  @NotNull
  @Override
  public List<? extends PackagingElement<?>> chooseAndCreate(@NotNull ArtifactEditorContext context,
                                                             @NotNull Artifact artifact,
                                                             @NotNull CompositePackagingElement<?> parent) {
    final List<AndroidFacet> facets = getAndroidApplicationFacets(context, context.getModulesProvider().getModules());

    final AndroidFacet facet = AndroidArtifactUtil.chooseAndroidApplicationModule(context.getProject(), facets);
    if (facet == null) {
      return Collections.emptyList();
    }
    return Collections.singletonList(new AndroidFinalPackageElement(context.getProject(), facet));
  }

  @NotNull
  @Override
  public AndroidFinalPackageElement createEmpty(@NotNull Project project) {
    return new AndroidFinalPackageElement(project, null);
  }
}<|MERGE_RESOLUTION|>--- conflicted
+++ resolved
@@ -1,8 +1,5 @@
-<<<<<<< HEAD
-=======
 // Copyright 2000-2019 JetBrains s.r.o. Use of this source code is governed by the Apache 2.0 license that can be found in the LICENSE file.
 
->>>>>>> d5ea5c49
 package org.jetbrains.android.compiler.artifact;
 
 import com.intellij.openapi.module.Module;
