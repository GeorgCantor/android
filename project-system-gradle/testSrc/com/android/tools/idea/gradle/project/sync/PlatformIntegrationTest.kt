--- conflicted
+++ resolved
@@ -44,11 +44,6 @@
 import com.intellij.openapi.progress.ProgressManager
 import com.intellij.openapi.progress.impl.CoreProgressManager
 import com.intellij.openapi.project.Project
-<<<<<<< HEAD
-import com.intellij.openapi.util.io.FileUtil
-import com.intellij.openapi.util.io.FileUtilRt.toSystemIndependentName
-=======
->>>>>>> 574fcae1
 import com.intellij.openapi.vfs.VfsUtil
 import com.intellij.openapi.vfs.VirtualFile
 import com.intellij.openapi.vfs.newvfs.NewVirtualFile
@@ -339,7 +334,7 @@
   /**
    * A data service which simulates cancellation of import at data services phase.
    *
-   * Note, that it needs to run first to avoid `ProcessCanceledException` related memory leaks, which are later caught by the testing
+   * Note, that it needs to run first to avoid `ProcessCancelledException` related memory leaks, which are later caught by the testing
    * infrastructure. For example, see https://youtrack.jetbrains.com/issue/IDEA-298437.
    */
   @Order(BUILTIN_MODULE_DATA_SERVICE_ORDER - 1)
