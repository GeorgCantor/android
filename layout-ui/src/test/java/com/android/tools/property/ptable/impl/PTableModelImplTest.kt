/*
 * Copyright (C) 2018 The Android Open Source Project
 *
 * Licensed under the Apache License, Version 2.0 (the "License");
 * you may not use this file except in compliance with the License.
 * You may obtain a copy of the License at
 *
 *      http://www.apache.org/licenses/LICENSE-2.0
 *
 * Unless required by applicable law or agreed to in writing, software
 * distributed under the License is distributed on an "AS IS" BASIS,
 * WITHOUT WARRANTIES OR CONDITIONS OF ANY KIND, either express or implied.
 * See the License for the specific language governing permissions and
 * limitations under the License.
 */
package com.android.tools.property.ptable.impl

import com.android.tools.property.ptable.PTableGroupItem
import com.android.tools.property.ptable.item.Group
import com.android.tools.property.ptable.item.Item
import com.android.tools.property.ptable.item.createModel
import com.google.common.truth.Truth.assertThat
import org.junit.Test

class PTableModelImplTest {

  @Test
  fun testDepth() {
    val model =
      createModel(
        Item("weight"),
<<<<<<< HEAD
        Group("weiss", Item("siphon"), Group("extra", Item("some"), Group("more", Item("stuff"))))
=======
        Group("weiss", Item("siphon"), Group("extra", Item("some"), Group("more", Item("stuff")))),
>>>>>>> 0d09370c
      )
    val impl = PTableModelImpl(model)
    assertThat(impl.depth(model.find("weight")!!)).isEqualTo(0)
    assertThat(impl.depth(model.find("weiss")!!)).isEqualTo(0)
    assertThat(impl.depth(model.find("siphon")!!)).isEqualTo(1)
    assertThat(impl.depth(model.find("extra")!!)).isEqualTo(1)
    assertThat(impl.depth(model.find("some")!!)).isEqualTo(2)
    assertThat(impl.depth(model.find("more")!!)).isEqualTo(2)
    assertThat(impl.depth(model.find("stuff")!!)).isEqualTo(3)
  }

  @Test
  fun testParentOf() {
    val model =
      createModel(
        Item("weight"),
<<<<<<< HEAD
        Group("weiss", Item("siphon"), Group("extra", Item("some"), Group("more", Item("stuff"))))
=======
        Group("weiss", Item("siphon"), Group("extra", Item("some"), Group("more", Item("stuff")))),
>>>>>>> 0d09370c
      )
    val impl = PTableModelImpl(model)
    assertThat(impl.parentOf(model.find("weight")!!)).isNull()
    assertThat(impl.parentOf(model.find("weiss")!!)).isNull()
    assertThat(impl.parentOf(model.find("siphon")!!)).isEqualTo(model.find("weiss")!!)
    assertThat(impl.parentOf(model.find("extra")!!)).isEqualTo(model.find("weiss")!!)
    assertThat(impl.parentOf(model.find("some")!!)).isEqualTo(model.find("extra")!!)
    assertThat(impl.parentOf(model.find("more")!!)).isEqualTo(model.find("extra")!!)
    assertThat(impl.parentOf(model.find("stuff")!!)).isEqualTo(model.find("more")!!)
  }

  @Test
  fun testRestoreExpandedGroups() {
    val model =
      createModel(
        Item("weight"),
        Item("size"),
        Item("readonly"),
        Item("visible"),
<<<<<<< HEAD
        Group("weiss", Item("siphon"), Item("extra"))
=======
        Group("weiss", Item("siphon"), Item("extra")),
>>>>>>> 0d09370c
      )
    val groupBefore = model.items[4] as PTableGroupItem
    val impl = PTableModelImpl(model)
    impl.expand(4)
    model.updateTo(
      true,
      Item("weight"),
      Item("size"),
      Item("readonly"),
      Group("weiss", Item("siphon"), Item("extra")),
<<<<<<< HEAD
      Item("zebra")
=======
      Item("zebra"),
>>>>>>> 0d09370c
    )
    val groupAfter = model.items[3] as PTableGroupItem

    assertThat(impl.isExpanded(groupAfter)).isTrue()
    assertThat(impl.expandedItems).containsExactly(groupAfter)

    // Verify that the old expanded group is no longer in the expandedItems:
    assertThat(impl.expandedItems.first()).isNotSameAs(groupBefore)

    // Verify that the new expanded group is now in the expandedItems:
    assertThat(impl.expandedItems.first()).isSameAs(groupAfter)
  }

  @Test
  fun testCloseGroupWithNestedGroups() {
    val model =
      createModel(
        Group("group", Item("item1"), Group("visibility", Item("show"), Item("hide"))),
<<<<<<< HEAD
        Item("item2")
=======
        Item("item2"),
>>>>>>> 0d09370c
      )
    val impl = PTableModelImpl(model)
    impl.expand(0)
    impl.expand(2)
    impl.collapse(0)

    checkRows(impl, "group", "item2")
  }

  @Test
  fun testReopenClosedGroupWithNestedGroups() {
    val model =
      createModel(
        Group("group", Item("item1"), Group("visibility", Item("show"), Item("hide"))),
<<<<<<< HEAD
        Item("item2")
=======
        Item("item2"),
>>>>>>> 0d09370c
      )
    val impl = PTableModelImpl(model)
    impl.expand(0)
    impl.expand(2)
    impl.collapse(0)
    impl.expand(0)

    checkRows(impl, "group", "item1", "visibility", "show", "hide", "item2")
  }

  @Test
  fun testRestoreExpandedGroupsWithNestedGroups() {
    val model =
      createModel(
        Group("group", Item("item1"), Group("visibility", Item("show"), Item("hide"))),
<<<<<<< HEAD
        Item("item2")
=======
        Item("item2"),
>>>>>>> 0d09370c
      )
    val impl = PTableModelImpl(model)
    impl.expand(0)
    impl.expand(2)
    model.updateTo(
      true,
      Item("extra"),
      Group("group", Item("item1"), Group("visibility", Item("show"), Item("hide"))),
<<<<<<< HEAD
      Item("item2")
=======
      Item("item2"),
>>>>>>> 0d09370c
    )

    checkRows(impl, "extra", "group", "item1", "visibility", "show", "hide", "item2")
  }

  @Test
  fun testModelWithMultipleEqualNodes() {
    val model = createModel(Group("group", Group("group", Item("item")), Item("item")))
    val group1 = model.items.single() as Group
    val group2 = group1.children.first() as Group
    val item1 = group1.children.last()
    val item2 = group2.children.single()
    val impl = PTableModelImpl(model)
    assertThat(impl.parentOf(item1)).isSameAs(group1)
    assertThat(impl.parentOf(item2)).isSameAs(group2)
    assertThat(impl.depth(item1)).isEqualTo(1)
    assertThat(impl.depth(item2)).isEqualTo(2)
  }

  @Test
  fun testExpansionWithMultipleEqualGroupNodes() {
    val model =
      createModel(
        Group("top", Group("group", Item("item1")), Group("group", Item("item2")), Item("item3"))
      )
    val top = model.items.single() as Group
    val group1 = top.children.first() as Group
    val group2 = top.children[1] as Group
    val impl = PTableModelImpl(model)
    checkRows(impl, "top")
    impl.toggle(top)
    checkRows(impl, "top", "group", "group", "item3")
    impl.toggle(group1)
    checkRows(impl, "top", "group", "item1", "group", "item3")
    impl.toggle(group2)
    checkRows(impl, "top", "group", "item1", "group", "item2", "item3")
    impl.toggle(group1)
    checkRows(impl, "top", "group", "group", "item2", "item3")
    impl.toggle(group2)
    checkRows(impl, "top", "group", "group", "item3")
    impl.toggle(top)
    checkRows(impl, "top")
  }

  @Test
  fun testDelayedExpansion() {
    val model = createModel(Item("weight"), Group("weiss"))
    val weiss = model.find("weiss") as Group
    weiss.delayedExpansion = true

    val impl = PTableModelImpl(model)
    checkRows(impl, "weight", "weiss")

    impl.toggle(weiss)
    checkRows(impl, "weight", "weiss")

    weiss.children.addAll(
      listOf(Item("siphon"), Group("extra", Item("some"), Group("more", Item("stuff"))))
    )
    checkRows(impl, "weight", "weiss")

    weiss.expandNow(true)
    checkRows(impl, "weight", "weiss", "siphon", "extra")

    val more = model.find("more") as Group
    assertThat(impl.depth(more)).isEqualTo(2)
  }

  private fun checkRows(model: PTableModelImpl, vararg titles: String) {
    assertThat(model.rowCount).isEqualTo(titles.size)
    for ((index, title) in titles.withIndex()) {
      assertThat(model.getValueAt(index, 0).name).isEqualTo(title)
    }
  }
}<|MERGE_RESOLUTION|>--- conflicted
+++ resolved
@@ -29,11 +29,7 @@
     val model =
       createModel(
         Item("weight"),
-<<<<<<< HEAD
-        Group("weiss", Item("siphon"), Group("extra", Item("some"), Group("more", Item("stuff"))))
-=======
         Group("weiss", Item("siphon"), Group("extra", Item("some"), Group("more", Item("stuff")))),
->>>>>>> 0d09370c
       )
     val impl = PTableModelImpl(model)
     assertThat(impl.depth(model.find("weight")!!)).isEqualTo(0)
@@ -50,11 +46,7 @@
     val model =
       createModel(
         Item("weight"),
-<<<<<<< HEAD
-        Group("weiss", Item("siphon"), Group("extra", Item("some"), Group("more", Item("stuff"))))
-=======
         Group("weiss", Item("siphon"), Group("extra", Item("some"), Group("more", Item("stuff")))),
->>>>>>> 0d09370c
       )
     val impl = PTableModelImpl(model)
     assertThat(impl.parentOf(model.find("weight")!!)).isNull()
@@ -74,11 +66,7 @@
         Item("size"),
         Item("readonly"),
         Item("visible"),
-<<<<<<< HEAD
-        Group("weiss", Item("siphon"), Item("extra"))
-=======
         Group("weiss", Item("siphon"), Item("extra")),
->>>>>>> 0d09370c
       )
     val groupBefore = model.items[4] as PTableGroupItem
     val impl = PTableModelImpl(model)
@@ -89,11 +77,7 @@
       Item("size"),
       Item("readonly"),
       Group("weiss", Item("siphon"), Item("extra")),
-<<<<<<< HEAD
-      Item("zebra")
-=======
       Item("zebra"),
->>>>>>> 0d09370c
     )
     val groupAfter = model.items[3] as PTableGroupItem
 
@@ -112,11 +96,7 @@
     val model =
       createModel(
         Group("group", Item("item1"), Group("visibility", Item("show"), Item("hide"))),
-<<<<<<< HEAD
-        Item("item2")
-=======
         Item("item2"),
->>>>>>> 0d09370c
       )
     val impl = PTableModelImpl(model)
     impl.expand(0)
@@ -131,11 +111,7 @@
     val model =
       createModel(
         Group("group", Item("item1"), Group("visibility", Item("show"), Item("hide"))),
-<<<<<<< HEAD
-        Item("item2")
-=======
         Item("item2"),
->>>>>>> 0d09370c
       )
     val impl = PTableModelImpl(model)
     impl.expand(0)
@@ -151,11 +127,7 @@
     val model =
       createModel(
         Group("group", Item("item1"), Group("visibility", Item("show"), Item("hide"))),
-<<<<<<< HEAD
-        Item("item2")
-=======
         Item("item2"),
->>>>>>> 0d09370c
       )
     val impl = PTableModelImpl(model)
     impl.expand(0)
@@ -164,11 +136,7 @@
       true,
       Item("extra"),
       Group("group", Item("item1"), Group("visibility", Item("show"), Item("hide"))),
-<<<<<<< HEAD
-      Item("item2")
-=======
       Item("item2"),
->>>>>>> 0d09370c
     )
 
     checkRows(impl, "extra", "group", "item1", "visibility", "show", "hide", "item2")
