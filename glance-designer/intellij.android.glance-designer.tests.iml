<?xml version="1.0" encoding="UTF-8"?>
<module type="JAVA_MODULE" version="4">
  <component name="NewModuleRootManager" inherit-compiler-output="true">
    <exclude-output />
    <content url="file://$MODULE_DIR$/testSrc">
      <sourceFolder url="file://$MODULE_DIR$/testSrc" isTestSource="true" />
    </content>
    <orderEntry type="inheritedJdk" />
    <orderEntry type="sourceFolder" forTests="false" />
<<<<<<< HEAD
    <orderEntry type="library" scope="TEST" name="kotlin-stdlib" level="project" />
    <orderEntry type="library" scope="TEST" name="studio-analytics-proto" level="project" />
    <orderEntry type="library" scope="TEST" name="JUnit4" level="project" />
    <orderEntry type="library" scope="TEST" name="kotlinx-coroutines-core" level="project" />
    <orderEntry type="module" module-name="android.sdktools.common" scope="TEST" />
    <orderEntry type="module" module-name="android.sdktools.flags" scope="TEST" />
    <orderEntry type="module" module-name="android.sdktools.layoutlib-api" scope="TEST" />
    <orderEntry type="module" module-name="android.sdktools.testutils" scope="TEST" />
=======
    <orderEntry type="library" name="studio-sdk" level="project" />
    <orderEntry type="library" name="studio-plugin-com.intellij.java" level="project" />
    <orderEntry type="library" name="studio-analytics-proto" level="project" />
    <orderEntry type="module" module-name="intellij.android.designer" scope="TEST" />
    <orderEntry type="module" module-name="intellij.android.adt.ui" scope="TEST" />
>>>>>>> 0d09370c
    <orderEntry type="module" module-name="intellij.android.adt.testutils" scope="TEST" />
    <orderEntry type="module" module-name="intellij.android.adt.ui" scope="TEST" />
    <orderEntry type="module" module-name="intellij.android.adt.ui.model" scope="TEST" />
    <orderEntry type="module" module-name="intellij.android.common" scope="TEST" />
    <orderEntry type="module" module-name="intellij.android.core" scope="TEST" />
    <orderEntry type="module" module-name="intellij.android.designer" scope="TEST" />
    <orderEntry type="module" module-name="intellij.android.glance-designer" scope="TEST" />
    <orderEntry type="module" module-name="intellij.android.layout-ui" scope="TEST" />
    <orderEntry type="module" module-name="intellij.android.preview-designer" scope="TEST" />
<<<<<<< HEAD
    <orderEntry type="module" module-name="intellij.android.preview-elements" scope="TEST" />
    <orderEntry type="module" module-name="intellij.android.projectSystem" scope="TEST" />
    <orderEntry type="module" module-name="intellij.android.testFramework" scope="TEST" />
    <orderEntry type="module" module-name="intellij.platform.core" scope="TEST" />
    <orderEntry type="module" module-name="intellij.platform.core.ui" scope="TEST" />
    <orderEntry type="module" module-name="intellij.platform.extensions" scope="TEST" />
    <orderEntry type="module" module-name="intellij.platform.ide" scope="TEST" />
    <orderEntry type="module" module-name="intellij.platform.testFramework" scope="TEST" />
    <orderEntry type="module" module-name="intellij.platform.util" scope="TEST" />
=======
    <orderEntry type="module" module-name="android.sdktools.testutils" scope="TEST" />
    <orderEntry type="module" module-name="intellij.android.preview-elements" scope="TEST" />
    <orderEntry type="library" name="mockito" level="project" scope="TEST"/>
>>>>>>> 0d09370c
  </component>
  <component name="TestModuleProperties" production-module="intellij.android.glance-designer" />
</module><|MERGE_RESOLUTION|>--- conflicted
+++ resolved
@@ -5,24 +5,14 @@
     <content url="file://$MODULE_DIR$/testSrc">
       <sourceFolder url="file://$MODULE_DIR$/testSrc" isTestSource="true" />
     </content>
+    <orderEntry type="library" name="studio-platform" level="project" />
+    <orderEntry type="library" scope="TEST" name="studio-test-platform" level="project" />
+    <orderEntry type="library" scope="TEST" name="kotlin-stdlib" level="project" />
+    <orderEntry type="library" scope="TEST" name="JUnit4" level="project" />
+    <orderEntry type="library" scope="TEST" name="kotlinx-coroutines-core" level="project" />
+    <orderEntry type="library" scope="TEST" name="mockito" level="project" />
     <orderEntry type="inheritedJdk" />
     <orderEntry type="sourceFolder" forTests="false" />
-<<<<<<< HEAD
-    <orderEntry type="library" scope="TEST" name="kotlin-stdlib" level="project" />
-    <orderEntry type="library" scope="TEST" name="studio-analytics-proto" level="project" />
-    <orderEntry type="library" scope="TEST" name="JUnit4" level="project" />
-    <orderEntry type="library" scope="TEST" name="kotlinx-coroutines-core" level="project" />
-    <orderEntry type="module" module-name="android.sdktools.common" scope="TEST" />
-    <orderEntry type="module" module-name="android.sdktools.flags" scope="TEST" />
-    <orderEntry type="module" module-name="android.sdktools.layoutlib-api" scope="TEST" />
-    <orderEntry type="module" module-name="android.sdktools.testutils" scope="TEST" />
-=======
-    <orderEntry type="library" name="studio-sdk" level="project" />
-    <orderEntry type="library" name="studio-plugin-com.intellij.java" level="project" />
-    <orderEntry type="library" name="studio-analytics-proto" level="project" />
-    <orderEntry type="module" module-name="intellij.android.designer" scope="TEST" />
-    <orderEntry type="module" module-name="intellij.android.adt.ui" scope="TEST" />
->>>>>>> 0d09370c
     <orderEntry type="module" module-name="intellij.android.adt.testutils" scope="TEST" />
     <orderEntry type="module" module-name="intellij.android.adt.ui" scope="TEST" />
     <orderEntry type="module" module-name="intellij.android.adt.ui.model" scope="TEST" />
@@ -32,7 +22,6 @@
     <orderEntry type="module" module-name="intellij.android.glance-designer" scope="TEST" />
     <orderEntry type="module" module-name="intellij.android.layout-ui" scope="TEST" />
     <orderEntry type="module" module-name="intellij.android.preview-designer" scope="TEST" />
-<<<<<<< HEAD
     <orderEntry type="module" module-name="intellij.android.preview-elements" scope="TEST" />
     <orderEntry type="module" module-name="intellij.android.projectSystem" scope="TEST" />
     <orderEntry type="module" module-name="intellij.android.testFramework" scope="TEST" />
@@ -42,11 +31,6 @@
     <orderEntry type="module" module-name="intellij.platform.ide" scope="TEST" />
     <orderEntry type="module" module-name="intellij.platform.testFramework" scope="TEST" />
     <orderEntry type="module" module-name="intellij.platform.util" scope="TEST" />
-=======
-    <orderEntry type="module" module-name="android.sdktools.testutils" scope="TEST" />
-    <orderEntry type="module" module-name="intellij.android.preview-elements" scope="TEST" />
-    <orderEntry type="library" name="mockito" level="project" scope="TEST"/>
->>>>>>> 0d09370c
   </component>
   <component name="TestModuleProperties" production-module="intellij.android.glance-designer" />
 </module>