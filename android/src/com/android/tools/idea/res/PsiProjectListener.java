/*
 * Copyright (C) 2016 The Android Open Source Project
 *
 * Licensed under the Apache License, Version 2.0 (the "License");
 * you may not use this file except in compliance with the License.
 * You may obtain a copy of the License at
 *
 *      http://www.apache.org/licenses/LICENSE-2.0
 *
 * Unless required by applicable law or agreed to in writing, software
 * distributed under the License is distributed on an "AS IS" BASIS,
 * WITHOUT WARRANTIES OR CONDITIONS OF ANY KIND, either express or implied.
 * See the License for the specific language governing permissions and
 * limitations under the License.
 */
package com.android.tools.idea.res;

import static com.android.SdkConstants.FD_RES_RAW;

import com.android.SdkConstants;
import com.android.resources.ResourceFolderType;
import com.android.tools.idea.fileTypes.FontFileType;
import com.android.tools.idea.gradle.project.sync.GradleFiles;
<<<<<<< HEAD
import com.android.tools.idea.lang.aidl.AidlFileType;
import com.android.tools.idea.lang.rs.AndroidRenderscriptFileType;
import com.google.common.collect.Iterables;
import com.intellij.openapi.fileTypes.FileNameMatcher;
=======
>>>>>>> 5e1369d6
import com.intellij.openapi.fileTypes.FileType;
import com.intellij.openapi.fileTypes.StdFileTypes;
import com.intellij.openapi.module.Module;
import com.intellij.openapi.project.Project;
import com.intellij.openapi.util.text.StringUtil;
import com.intellij.openapi.vfs.VirtualFile;
import com.intellij.psi.PsiDirectory;
import com.intellij.psi.PsiElement;
import com.intellij.psi.PsiFile;
import com.intellij.psi.PsiManager;
import com.intellij.psi.PsiTreeChangeEvent;
import com.intellij.psi.PsiTreeChangeListener;
import com.intellij.ui.EditorNotifications;
import com.intellij.util.Consumer;
import java.util.Arrays;
import java.util.List;
import org.intellij.images.fileTypes.ImageFileTypeManager;
import org.jetbrains.android.facet.AndroidFacet;
import org.jetbrains.android.resourceManagers.ModuleResourceManagers;
import org.jetbrains.android.util.AndroidUtils;
import org.jetbrains.annotations.NotNull;
import org.jetbrains.annotations.Nullable;
import org.jetbrains.kotlin.idea.KotlinFileType;

/**
 * A project-wide {@link PsiTreeChangeListener} that tracks events that are potentially relevant to
 * the {@link ResourceFolderRepository}, {@link com.android.ide.common.resources.ResourceRepository}
 * and/or {@link SampleDataResourceRepository} corresponding to the file being changed.
 *
 * For {@link ResourceFolderRepository}, this is accomplished by passing the event to {{@link ResourceFolderRepository#getPsiListener()}}.
 * In the case of sample data, the event is forwarded to the project's {@link SampleDataListener}.
 *
 * All event happening on resources file are also forwarded to the {@link ResourceNotificationManager}.
 *
 * PsiProjectListener also notifies {@link EditorNotifications} when it detects that a Gradle file has been modified.
 */
<<<<<<< HEAD
public class PsiProjectListener implements PsiTreeChangeListener {
  private final ResourceFolderRegistry myRegistry;
  private SampleDataListener mySampleDataListener;
  @NotNull private final Project myProject;
  @NotNull private final ResourceNotificationManager myResourceNotificationManager;

  private static final List<FileNameMatcher> RENDERSCRIPT_MATCHERS = Arrays.asList(AndroidRenderscriptFileType.fileNameMatchers());
=======
public final class PsiProjectListener implements PsiTreeChangeListener {
  private final ResourceFolderRegistry myRegistry;
  private SampleDataListener mySampleDataListener;
  private final Project myProject;
>>>>>>> 5e1369d6

  @NotNull
  public static PsiProjectListener getInstance(@NotNull Project project) {
    return project.getComponent(PsiProjectListener.class);
  }

  public PsiProjectListener(@NotNull Project project) {
    myProject = project;
<<<<<<< HEAD
    myResourceNotificationManager = ResourceNotificationManager.getInstance(project);
=======
>>>>>>> 5e1369d6
    PsiManager.getInstance(project).addPsiTreeChangeListener(this);
    myRegistry = ResourceFolderRegistry.getInstance(project);
  }

  /**
   * Registers a {@link SampleDataListener} to be notified of possibly relevant PSI events.
   * Because there should only be a single instance of {@link SampleDataListener} per project
   * (it's a project service), this method can only be called once.
   *
   * We register the listener with this method instead of doing it right away in the constructor
   * because {@link SampleDataListener} only needs to know about PSI updates if the user is working
   * with resource or activity files.
   *
   * @param sampleDataListener the project's {@link SampleDataListener}
   */
  void setSampleDataListener(SampleDataListener sampleDataListener) {
    assert mySampleDataListener == null: "SampleDataListener already set!";
    mySampleDataListener = sampleDataListener;
  }

  static boolean isRelevantFileType(@NotNull FileType fileType) {
    if (fileType == StdFileTypes.JAVA || fileType == KotlinFileType.INSTANCE) { // fail fast for vital file type
      return false;
    }
    if (fileType == StdFileTypes.XML) {
      return true;
    }

    // TODO: ensure that only android compatible images are recognized.
    if (fileType.isBinary()) {
      return fileType == ImageFileTypeManager.getInstance().getImageFileType() ||
             fileType == FontFileType.INSTANCE;
    }

    return false;
  }

  public static boolean isRelevantFile(@NotNull VirtualFile file) {
    // VirtualFile#getFileType will try to read from the file the first time it's
    // called so we try to avoid it as much as possible. Instead we will just
    // try to infer the type based on the extension.
    String extension = file.getExtension();
    if (StringUtil.isEmpty(extension)) {
      return false;
    }

    if (StdFileTypes.JAVA.getDefaultExtension().equals(extension) || KotlinFileType.EXTENSION.equals(extension)) {
      return false;
    }

    if (StdFileTypes.XML.getDefaultExtension().equals(extension)) {
      return true;
    }

    String fileName = file.getName();
    if (AidlFileType.DEFAULT_ASSOCIATED_EXTENSION.equals(extension) || SdkConstants.FN_ANDROID_MANIFEST_XML.equals(fileName)) {
      return true;
    }

    if (Iterables.any(RENDERSCRIPT_MATCHERS, (matcher) -> matcher != null && matcher.accept(fileName))) {
      return true;
    }

    // Unable to determine based on filename, use old slow method
    FileType fileType = file.getFileType();
    if (fileType == StdFileTypes.JAVA || fileType == KotlinFileType.INSTANCE) {
      return false;
    }

    if (isRelevantFileType(fileType)) {
      return true;
    } else {
      VirtualFile parent = file.getParent();
      if (parent != null) {
        String parentName = parent.getName();
        if (parentName.startsWith(FD_RES_RAW)) {
          return true;
        }
      }
    }

    return false;
  }

  static boolean isRelevantFile(@NotNull PsiFile file) {
    FileType fileType = file.getFileType();
    if (fileType == StdFileTypes.JAVA || fileType == KotlinFileType.INSTANCE) {
      return false;
    }

    if (isRelevantFileType(fileType)) {
      return true;
    } else {
      PsiDirectory parent = file.getParent();
      if (parent != null) {
        String parentName = parent.getName();
        if (parentName.startsWith(FD_RES_RAW)) {
          return true;
        }
      }
    }

    return false;
  }


  private void dispatch(@Nullable VirtualFile file, @NotNull Consumer<PsiTreeChangeListener> invokeCallback) {
    if (file != null) {
      dispatchToRegistry(file, invokeCallback);
    }
    dispatchToResourceNotificationManager(invokeCallback);
  }

  private void dispatchToRegistry(@NotNull VirtualFile file,
                                  @NotNull Consumer<PsiTreeChangeListener> invokeCallback) {
    while (file != null) {
      ResourceFolderRegistry.CachedRepositories cached = myRegistry.getCached(file);
      if (cached != null) {
        if (cached.namespaced != null) {
          invokeCallback.consume(cached.namespaced.getPsiListener());
        }
        if (cached.nonNamespaced != null) {
          invokeCallback.consume(cached.nonNamespaced.getPsiListener());
        }
        return;
      }

      file = file.getParent();
    }
  }

  private void dispatchToResourceNotificationManager(@NotNull Consumer<PsiTreeChangeListener> invokeCallback) {
    PsiTreeChangeListener resourceNotificationPsiListener = myResourceNotificationManager.getPsiListener();
    if (resourceNotificationPsiListener != null) {
      invokeCallback.consume(resourceNotificationPsiListener);
    }
  }

  @Override
  public void beforeChildAddition(@NotNull PsiTreeChangeEvent event) {
  }

  @Override
  public void childAdded(@NotNull PsiTreeChangeEvent event) {
    PsiFile psiFile = event.getFile();
    if (psiFile == null) {
      PsiElement child = event.getChild();
      if (child instanceof PsiFile) {
        VirtualFile file = ((PsiFile)child).getVirtualFile();
        if (file != null) {
          computeModulesToInvalidateAttributeDefs(file);
          if (isRelevantFile(file)) {
            dispatchChildAdded(event, file);
          }
        }
      } else if (child instanceof PsiDirectory) {
        PsiDirectory directory = (PsiDirectory)child;
        dispatchChildAdded(event, directory.getVirtualFile());
      }
    } else if (isRelevantFile(psiFile)) {
      dispatchChildAdded(event, psiFile.getVirtualFile());
    } else if (isGradleFileEdit(psiFile)) {
      notifyGradleEdit(psiFile);
    }

    if (mySampleDataListener != null) {
      mySampleDataListener.childAdded(event);
    }
  }

  private void dispatchChildAdded(@NotNull PsiTreeChangeEvent event, @Nullable VirtualFile virtualFile) {
    dispatch(virtualFile, listener -> listener.childAdded(event));
  }

  @Override
  public void beforeChildRemoval(@NotNull PsiTreeChangeEvent event) {}

  @Override
  public void childRemoved(@NotNull PsiTreeChangeEvent event) {
    PsiFile psiFile = event.getFile();

    if (psiFile != null && psiFile.getVirtualFile() != null) {
      computeModulesToInvalidateAttributeDefs(psiFile.getVirtualFile());
    }

    if (psiFile == null) {
      PsiElement child = event.getChild();
      if (child instanceof PsiFile) {
        VirtualFile file = ((PsiFile)child).getVirtualFile();
        if (file != null && isRelevantFile(file)) {
          dispatchChildRemoved(event, file);
        }
      } else if (child instanceof PsiDirectory) {
        PsiDirectory directory = (PsiDirectory)child;
        if (ResourceFolderType.getFolderType(directory.getName()) != null) {
          VirtualFile file = directory.getVirtualFile();
          dispatchChildRemoved(event, file);
        }
      }
    } else if (isRelevantFile(psiFile)) {
      VirtualFile file = psiFile.getVirtualFile();
      dispatchChildRemoved(event, file);
    } else if (isGradleFileEdit(psiFile)) {
      notifyGradleEdit(psiFile);
    }

    if (mySampleDataListener != null) {
      mySampleDataListener.childRemoved(event);
    }
  }

  private void dispatchChildRemoved(@NotNull PsiTreeChangeEvent event, @Nullable VirtualFile virtualFile) {
    dispatch(virtualFile, listener -> listener.childRemoved(event));
  }

  @Override
  public void beforeChildReplacement(@NotNull PsiTreeChangeEvent event) {
  }

  @Override
  public void childReplaced(@NotNull PsiTreeChangeEvent event) {
    PsiFile psiFile = event.getFile();
    if (psiFile != null) {
      VirtualFile file = psiFile.getVirtualFile();
      if (file != null) {
        computeModulesToInvalidateAttributeDefs(file);
      }

      if (isRelevantFile(psiFile)) {
        dispatchChildReplaced(event, file);
      } else if (isGradleFileEdit(psiFile)) {
        notifyGradleEdit(psiFile);
      }

      if (mySampleDataListener != null) {
        mySampleDataListener.childReplaced(event);
      }
    } else {
      PsiElement parent = event.getParent();
      if (parent instanceof PsiDirectory) {
        PsiDirectory directory = (PsiDirectory)parent;
        dispatchChildReplaced(event, directory.getVirtualFile());
      }
    }
  }

  private void dispatchChildReplaced(@NotNull PsiTreeChangeEvent event, @Nullable VirtualFile virtualFile) {
    dispatch(virtualFile, listener -> listener.childReplaced(event));
  }

  private boolean isGradleFileEdit(@NotNull PsiFile psiFile) {
    return GradleFiles.getInstance(myProject).isGradleFile(psiFile);
  }

  private static void notifyGradleEdit(@NotNull PsiFile psiFile) {
    EditorNotifications.getInstance(psiFile.getProject()).updateAllNotifications();
  }

  @Override
  public void beforeChildrenChange(@NotNull PsiTreeChangeEvent event) {
    PsiFile psiFile = event.getFile();
    if (psiFile != null && isRelevantFile(psiFile)) {
      VirtualFile file = psiFile.getVirtualFile();
      dispatchBeforeChildrenChange(event, file);
    }
  }

  private void dispatchBeforeChildrenChange(@NotNull PsiTreeChangeEvent event, @Nullable VirtualFile virtualFile) {
    dispatch(virtualFile, listener -> listener.beforeChildrenChange(event));
  }

  @Override
  public void childrenChanged(@NotNull PsiTreeChangeEvent event) {
    PsiFile psiFile = event.getFile();
    if (psiFile != null) {
      VirtualFile file = psiFile.getVirtualFile();
      if (file != null) {
        computeModulesToInvalidateAttributeDefs(file);
      }

      if (isRelevantFile(psiFile)) {
        dispatchChildrenChanged(event, file);
      }

      if (mySampleDataListener != null) {
        mySampleDataListener.childrenChanged(event);
      }
    }
  }

  private void dispatchChildrenChanged(@NotNull PsiTreeChangeEvent event, @Nullable VirtualFile virtualFile) {
    dispatch(virtualFile, listener -> listener.childrenChanged(event));
  }

  @Override
  public void beforeChildMovement(@NotNull PsiTreeChangeEvent event) {
  }

  @Override
  public void childMoved(@NotNull PsiTreeChangeEvent event) {
    PsiElement child = event.getChild();
    PsiFile psiFile = event.getFile();
    if (psiFile == null) {
      if (child instanceof PsiFile && isRelevantFile((PsiFile)child)) {
        VirtualFile file = ((PsiFile)child).getVirtualFile();
        if (file != null) {
          dispatchChildMoved(event, file);
          return;
        }

        PsiElement oldParent = event.getOldParent();
        if (oldParent instanceof PsiDirectory) {
          PsiDirectory directory = (PsiDirectory)oldParent;
          VirtualFile dir = directory.getVirtualFile();
          dispatchChildMoved(event, dir);
        }
      }
    } else {
      // Change inside a file
      VirtualFile file = psiFile.getVirtualFile();
      if (file != null) {
        computeModulesToInvalidateAttributeDefs(file);
        if (isRelevantFile(file)) {
          dispatchChildMoved(event, file);
        }

        if (mySampleDataListener != null) {
          mySampleDataListener.childMoved(event);
        }
      }
    }
  }

  private void dispatchChildMoved(@NotNull PsiTreeChangeEvent event, @Nullable VirtualFile virtualFile) {
    dispatch(virtualFile, listener -> listener.childMoved(event));

    // If you moved the file between resource directories, potentially notify that previous repository as well
    if (event.getFile() == null) {
      PsiElement oldParent = event.getOldParent();
      if (oldParent instanceof PsiDirectory) {
        PsiDirectory sourceDir = (PsiDirectory)oldParent;
        dispatch(sourceDir.getVirtualFile(), listener -> listener.childMoved(event));
      }
    }
  }

  @Override
  public void beforePropertyChange(@NotNull PsiTreeChangeEvent event) {
    if (PsiTreeChangeEvent.PROP_FILE_NAME == event.getPropertyName()) {
      PsiElement child = event.getChild();
      if (child instanceof PsiFile) {
        PsiFile psiFile = (PsiFile)child;
        if (isRelevantFile(psiFile)) {
          VirtualFile file = psiFile.getVirtualFile();
          dispatchBeforePropertyChange(event, file);
        }
      }
    }
  }

  private void dispatchBeforePropertyChange(@NotNull PsiTreeChangeEvent event, @Nullable VirtualFile virtualFile) {
    dispatch(virtualFile, listener -> listener.beforePropertyChange(event));
  }

  @Override
  public void propertyChanged(@NotNull PsiTreeChangeEvent event) {
    if (PsiTreeChangeEvent.PROP_FILE_NAME == event.getPropertyName()) {
      PsiElement child = event.getElement();
      if (child instanceof PsiFile) {
        PsiFile psiFile = (PsiFile)child;
        if (isRelevantFile(psiFile)) {
          VirtualFile file = psiFile.getVirtualFile();
          dispatchPropertyChanged(event, file);
        }
      }
    }

    // TODO: Do we need to handle PROP_DIRECTORY_NAME for users renaming any of the resource folders?
    // and what about PROP_FILE_TYPES -- can users change the type of an XML File to something else?
  }

  private void dispatchPropertyChanged(@NotNull PsiTreeChangeEvent event, @Nullable VirtualFile virtualFile) {
    dispatch(virtualFile, listener -> listener.propertyChanged(event));
  }

  /**
   * Invalidates attribute definitions of relevant modules after changes to a given file
   */
  private void computeModulesToInvalidateAttributeDefs(@NotNull VirtualFile file) {
    if (!isRelevantFile(file)) {
      return;
    }

    AndroidFacet facet = AndroidFacet.getInstance(file, myProject);
    if (facet != null) {
      for (Module module : AndroidUtils.getSetWithBackwardDependencies(facet.getModule())) {
        AndroidFacet moduleFacet = AndroidFacet.getInstance(module);

        if (moduleFacet != null) {
          ModuleResourceManagers.getInstance(moduleFacet).getLocalResourceManager().invalidateAttributeDefinitions();
        }
      }
    }
  }
}
<|MERGE_RESOLUTION|>--- conflicted
+++ resolved
@@ -21,13 +21,10 @@
 import com.android.resources.ResourceFolderType;
 import com.android.tools.idea.fileTypes.FontFileType;
 import com.android.tools.idea.gradle.project.sync.GradleFiles;
-<<<<<<< HEAD
 import com.android.tools.idea.lang.aidl.AidlFileType;
 import com.android.tools.idea.lang.rs.AndroidRenderscriptFileType;
 import com.google.common.collect.Iterables;
 import com.intellij.openapi.fileTypes.FileNameMatcher;
-=======
->>>>>>> 5e1369d6
 import com.intellij.openapi.fileTypes.FileType;
 import com.intellij.openapi.fileTypes.StdFileTypes;
 import com.intellij.openapi.module.Module;
@@ -64,20 +61,13 @@
  *
  * PsiProjectListener also notifies {@link EditorNotifications} when it detects that a Gradle file has been modified.
  */
-<<<<<<< HEAD
-public class PsiProjectListener implements PsiTreeChangeListener {
+public final class PsiProjectListener implements PsiTreeChangeListener {
   private final ResourceFolderRegistry myRegistry;
   private SampleDataListener mySampleDataListener;
   @NotNull private final Project myProject;
   @NotNull private final ResourceNotificationManager myResourceNotificationManager;
 
   private static final List<FileNameMatcher> RENDERSCRIPT_MATCHERS = Arrays.asList(AndroidRenderscriptFileType.fileNameMatchers());
-=======
-public final class PsiProjectListener implements PsiTreeChangeListener {
-  private final ResourceFolderRegistry myRegistry;
-  private SampleDataListener mySampleDataListener;
-  private final Project myProject;
->>>>>>> 5e1369d6
 
   @NotNull
   public static PsiProjectListener getInstance(@NotNull Project project) {
@@ -86,10 +76,7 @@
 
   public PsiProjectListener(@NotNull Project project) {
     myProject = project;
-<<<<<<< HEAD
     myResourceNotificationManager = ResourceNotificationManager.getInstance(project);
-=======
->>>>>>> 5e1369d6
     PsiManager.getInstance(project).addPsiTreeChangeListener(this);
     myRegistry = ResourceFolderRegistry.getInstance(project);
   }
@@ -121,7 +108,7 @@
     // TODO: ensure that only android compatible images are recognized.
     if (fileType.isBinary()) {
       return fileType == ImageFileTypeManager.getInstance().getImageFileType() ||
-             fileType == FontFileType.INSTANCE;
+              fileType == FontFileType.INSTANCE;
     }
 
     return false;
@@ -204,7 +191,7 @@
   }
 
   private void dispatchToRegistry(@NotNull VirtualFile file,
-                                  @NotNull Consumer<PsiTreeChangeListener> invokeCallback) {
+          @NotNull Consumer<PsiTreeChangeListener> invokeCallback) {
     while (file != null) {
       ResourceFolderRegistry.CachedRepositories cached = myRegistry.getCached(file);
       if (cached != null) {
