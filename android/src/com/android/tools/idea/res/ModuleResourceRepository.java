--- conflicted
+++ resolved
@@ -176,13 +176,10 @@
       }
     };
     myFacet.getModule().getProject().getMessageBus().connect(this).subscribe(ResourceFolderManager.TOPIC, resourceFolderListener);
-<<<<<<< HEAD
-=======
     ResourceUpdateTracer.logDirect(() ->
       TraceUtils.getSimpleId(this) + " created for module " + facet.getModule().getName() + " with children " +
           TraceUtils.getSimpleIds(delegates)
     );
->>>>>>> b5f40ffd
   }
 
   @VisibleForTesting
