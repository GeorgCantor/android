package com.android.tools.idea.logcat.messages

import com.android.testutils.MockitoKt.any
import com.android.testutils.MockitoKt.mock
import com.android.tools.adtui.TreeWalker
import com.android.tools.adtui.swing.FakeUi
import com.android.tools.adtui.swing.HeadlessDialogRule
import com.android.tools.adtui.swing.createModalDialogAndInteractWithIt
import com.android.tools.analytics.UsageTrackerRule
import com.android.tools.idea.logcat.messages.AndroidLogcatFormattingOptions.Companion.DEFAULT_COMPACT
import com.android.tools.idea.logcat.messages.AndroidLogcatFormattingOptions.Companion.DEFAULT_STANDARD
import com.android.tools.idea.logcat.messages.FormattingOptions.Style.COMPACT
import com.android.tools.idea.logcat.messages.FormattingOptions.Style.STANDARD
import com.android.tools.idea.logcat.messages.LogcatFormatDialog.ApplyAction
import com.android.tools.idea.logcat.messages.ProcessThreadFormat.Style.BOTH
import com.android.tools.idea.logcat.messages.ProcessThreadFormat.Style.PID
import com.android.tools.idea.logcat.messages.TimestampFormat.Style.DATETIME
import com.android.tools.idea.logcat.messages.TimestampFormat.Style.TIME
import com.android.tools.idea.logcat.util.getButton
import com.android.tools.idea.logcat.util.getCheckBox
import com.android.tools.idea.logcat.util.logcatEvents
import com.android.tools.idea.testing.ApplicationServiceRule
import com.google.common.truth.Truth.assertThat
import com.google.wireless.android.sdk.stats.LogcatUsageEvent
import com.google.wireless.android.sdk.stats.LogcatUsageEvent.LogcatFormatConfiguration.Preset
import com.intellij.openapi.ui.DialogWrapper
import com.intellij.testFramework.DisposableRule
import com.intellij.testFramework.EdtRule
import com.intellij.testFramework.ProjectRule
import com.intellij.testFramework.RuleChain
import com.intellij.testFramework.RunsInEdt
<<<<<<< HEAD
=======
import javax.swing.JButton
import javax.swing.JCheckBox
import javax.swing.JComboBox
import javax.swing.JComponent
import javax.swing.JLabel
import javax.swing.JSpinner
import kotlin.test.fail
>>>>>>> 0d09370c
import org.junit.After
import org.junit.Rule
import org.junit.Test
import org.mockito.Mockito.never
import org.mockito.Mockito.verify
<<<<<<< HEAD
import javax.swing.JButton
import javax.swing.JCheckBox
import javax.swing.JComboBox
import javax.swing.JComponent
import javax.swing.JLabel
import javax.swing.JSpinner
import kotlin.test.fail
=======
>>>>>>> 0d09370c

/** Tests for [LogcatFormatDialog] */
@RunsInEdt
class LogcatFormatDialogTest {
  private val projectRule = ProjectRule()
  private val usageTrackerRule = UsageTrackerRule()
  private val disposableRule = DisposableRule()
  private val mockApplyAction = mock<ApplyAction>()

  @get:Rule
  val rule =
    RuleChain(
      projectRule,
      EdtRule(),
      usageTrackerRule,
      disposableRule,
      HeadlessDialogRule(),
      ApplicationServiceRule(
        AndroidLogcatFormattingOptions::class.java,
<<<<<<< HEAD
        AndroidLogcatFormattingOptions()
      )
=======
        AndroidLogcatFormattingOptions(),
      ),
>>>>>>> 0d09370c
    )

  @After
  fun tearDown() {
    STANDARD.formattingOptions.apply {
      timestampFormat = DEFAULT_STANDARD.timestampFormat
      processThreadFormat = DEFAULT_STANDARD.processThreadFormat
      tagFormat = DEFAULT_STANDARD.tagFormat
      appNameFormat = DEFAULT_STANDARD.appNameFormat
      levelFormat = DEFAULT_STANDARD.levelFormat
    }
    COMPACT.formattingOptions.apply {
      timestampFormat = DEFAULT_COMPACT.timestampFormat
      processThreadFormat = DEFAULT_COMPACT.processThreadFormat
      tagFormat = DEFAULT_COMPACT.tagFormat
      appNameFormat = DEFAULT_COMPACT.appNameFormat
      levelFormat = DEFAULT_COMPACT.levelFormat
    }
  }

  @Test
  fun initialState_timestampDisabled() {
    STANDARD.formattingOptions.timestampFormat = TimestampFormat(DATETIME, enabled = false)
    val dialog = logcatFormatDialogNew(initialFormatting = STANDARD)

    createModalDialogAndInteractWithIt(dialog.dialogWrapper::show) {
      assertThat(it.showTimestamp().isSelected).isFalse()
      assertThat(it.timestampFormat().isEnabled).isFalse()
      assertThat(it.timestampFormat().selectedItem).isEqualTo(DATETIME)
    }
  }

  @Test
  fun initialState_timestampDateTime() {
    STANDARD.formattingOptions.timestampFormat = TimestampFormat(DATETIME, enabled = true)
    val dialog = logcatFormatDialogNew(initialFormatting = STANDARD)

    createModalDialogAndInteractWithIt(dialog.dialogWrapper::show) {
      assertThat(it.showTimestamp().isSelected).isTrue()
      assertThat(it.timestampFormat().isEnabled).isTrue()
      assertThat(it.timestampFormat().selectedItem).isEqualTo(DATETIME)
    }
  }

  @Test
  fun initialState_timestampTime() {
    STANDARD.formattingOptions.timestampFormat = TimestampFormat(TIME, enabled = true)
    val dialog = logcatFormatDialogNew(initialFormatting = STANDARD)

    createModalDialogAndInteractWithIt(dialog.dialogWrapper::show) {
      assertThat(it.showTimestamp().isSelected).isTrue()
      assertThat(it.timestampFormat().isEnabled).isTrue()
      assertThat(it.timestampFormat().selectedItem).isEqualTo(TIME)
    }
  }

  @Test
  fun toggle_timestamp() {
    STANDARD.formattingOptions.timestampFormat = TimestampFormat(enabled = false)
    val dialog = logcatFormatDialogNew(initialFormatting = STANDARD)

    createModalDialogAndInteractWithIt(dialog.dialogWrapper::show) {
      it.showTimestamp().isSelected = true
      assertThat(it.timestampFormat().isEnabled).isTrue()
      it.showTimestamp().isSelected = false
      assertThat(it.timestampFormat().isEnabled).isFalse()
    }
  }

  @Test
  fun apply_timestamp() {
    STANDARD.formattingOptions.timestampFormat = TimestampFormat(enabled = false)
    val options = FormattingOptions()
    val dialog =
      logcatFormatDialogNew(
        initialFormatting = STANDARD,
        applyAction = { standardOptions, _, _ ->
          options.timestampFormat = standardOptions.timestampFormat
<<<<<<< HEAD
        }
=======
        },
>>>>>>> 0d09370c
      )

    createModalDialogAndInteractWithIt(dialog.dialogWrapper::show) {
      val ui = FakeUi(it.rootPane)

      it.showTimestamp().isSelected = true
      it.timestampFormat().selectedItem = DATETIME
      ui.clickApply()
      assertThat(options.timestampFormat).isEqualTo(TimestampFormat(DATETIME, enabled = true))

      it.showTimestamp().isSelected = false
      ui.clickApply()
      assertThat(options.timestampFormat).isEqualTo(TimestampFormat(DATETIME, enabled = false))

      it.showTimestamp().isSelected = true
      it.timestampFormat().selectedItem = TIME
      ui.clickApply()
      assertThat(options.timestampFormat).isEqualTo(TimestampFormat(TIME, enabled = true))
    }
  }

  @Test
  fun initialState_idsDisabled() {
    STANDARD.formattingOptions.processThreadFormat = ProcessThreadFormat(BOTH, enabled = false)
    val dialog = logcatFormatDialogNew(initialFormatting = STANDARD)

    createModalDialogAndInteractWithIt(dialog.dialogWrapper::show) {
      assertThat(it.showPid().isSelected).isFalse()
      assertThat(it.showTid().isEnabled).isFalse()
      assertThat(it.showTid().isSelected).isTrue()
    }
  }

  @Test
  fun initialState_idsBoth() {
    STANDARD.formattingOptions.processThreadFormat = ProcessThreadFormat(BOTH, enabled = true)
    val dialog = logcatFormatDialogNew(initialFormatting = STANDARD)

    createModalDialogAndInteractWithIt(dialog.dialogWrapper::show) {
      assertThat(it.showPid().isSelected).isTrue()
      assertThat(it.showTid().isEnabled).isTrue()
      assertThat(it.showTid().isSelected).isTrue()
    }
  }

  @Test
  fun initialState_idsPid() {
    STANDARD.formattingOptions.processThreadFormat = ProcessThreadFormat(PID, enabled = true)
    val dialog = logcatFormatDialogNew(initialFormatting = STANDARD)

    createModalDialogAndInteractWithIt(dialog.dialogWrapper::show) {
      assertThat(it.showPid().isSelected).isTrue()
      assertThat(it.showTid().isEnabled).isTrue()
      assertThat(it.showTid().isSelected).isFalse()
    }
  }

  @Test
  fun toggle_ids() {
    STANDARD.formattingOptions.processThreadFormat = ProcessThreadFormat(BOTH, enabled = false)
    val dialog = logcatFormatDialogNew(initialFormatting = STANDARD)

    createModalDialogAndInteractWithIt(dialog.dialogWrapper::show) {
      it.showPid().isSelected = true
      assertThat(it.showTid().isEnabled).isTrue()

      it.showPid().isSelected = false
      assertThat(it.showTid().isEnabled).isFalse()
    }
  }

  @Test
  fun apply_ids() {
    STANDARD.formattingOptions.processThreadFormat = ProcessThreadFormat(PID, enabled = false)
    val options = FormattingOptions()
    val dialog =
      logcatFormatDialogNew(
        initialFormatting = STANDARD,
        applyAction = { standardOptions, _, _ ->
          options.processThreadFormat = standardOptions.processThreadFormat
<<<<<<< HEAD
        }
=======
        },
>>>>>>> 0d09370c
      )

    createModalDialogAndInteractWithIt(dialog.dialogWrapper::show) {
      val ui = FakeUi(it.rootPane)

      it.showPid().isSelected = true
      it.showTid().isSelected = true
      ui.clickApply()
      assertThat(options.processThreadFormat).isEqualTo(ProcessThreadFormat(BOTH, enabled = true))

      it.showPid().isSelected = false
      ui.clickApply()
      assertThat(options.processThreadFormat).isEqualTo(ProcessThreadFormat(BOTH, enabled = false))

      it.showPid().isSelected = true
      it.showTid().isSelected = false
      ui.clickApply()
      assertThat(options.processThreadFormat).isEqualTo(ProcessThreadFormat(PID, enabled = true))
    }
  }

  @Test
  fun initialState_tagDisabled() {
    STANDARD.formattingOptions.tagFormat =
      TagFormat(maxLength = 10, hideDuplicates = false, enabled = false, colorize = false)
    val dialog = logcatFormatDialogNew(initialFormatting = STANDARD)

    createModalDialogAndInteractWithIt(dialog.dialogWrapper::show) {
      assertThat(it.showTag().isSelected).isFalse()
      assertThat(it.showRepeatedTags().isEnabled).isFalse()
      assertThat(it.showRepeatedTags().isSelected).isTrue()
      assertThat(it.colorize().isEnabled).isFalse()
      assertThat(it.colorize().isSelected).isFalse()
      assertThat(it.tagWidthLabel().isEnabled).isFalse()
      assertThat(it.tagWidth().isEnabled).isFalse()
      assertThat(it.tagWidth().value).isEqualTo(10)
    }
  }

  @Test
  fun initialState_tagEnabled() {
    STANDARD.formattingOptions.tagFormat =
      TagFormat(maxLength = 20, hideDuplicates = true, enabled = true, colorize = true)
    val dialog = logcatFormatDialogNew(initialFormatting = STANDARD)

    createModalDialogAndInteractWithIt(dialog.dialogWrapper::show) {
      assertThat(it.showTag().isSelected).isTrue()
      assertThat(it.showRepeatedTags().isEnabled).isTrue()
      assertThat(it.showRepeatedTags().isSelected).isFalse()
      assertThat(it.colorize().isEnabled).isTrue()
      assertThat(it.colorize().isSelected).isTrue()
      assertThat(it.tagWidthLabel().isEnabled).isTrue()
      assertThat(it.tagWidth().isEnabled).isTrue()
      assertThat(it.tagWidth().value).isEqualTo(20)
    }
  }

  @Test
  fun toggle_tag() {
    STANDARD.formattingOptions.tagFormat =
      TagFormat(maxLength = 10, hideDuplicates = false, enabled = false, colorize = false)
    val dialog = logcatFormatDialogNew(initialFormatting = STANDARD)

    createModalDialogAndInteractWithIt(dialog.dialogWrapper::show) {
      it.showTag().isSelected = true
      assertThat(it.tagWidth().isEnabled).isTrue()
      assertThat(it.tagWidthLabel().isEnabled).isTrue()
      assertThat(it.showRepeatedTags().isEnabled).isTrue()
      assertThat(it.colorize().isEnabled).isTrue()

      it.showTag().isSelected = false
      assertThat(it.tagWidth().isEnabled).isFalse()
      assertThat(it.tagWidthLabel().isEnabled).isFalse()
      assertThat(it.showRepeatedTags().isEnabled).isFalse()
      assertThat(it.colorize().isEnabled).isFalse()
    }
  }

  @Test
  fun apply_tag() {
    STANDARD.formattingOptions.tagFormat =
      TagFormat(maxLength = 10, hideDuplicates = false, enabled = false, colorize = false)
    val options = FormattingOptions()
    val dialog =
      logcatFormatDialogNew(
        initialFormatting = STANDARD,
<<<<<<< HEAD
        applyAction = { standardOptions, _, _ -> options.tagFormat = standardOptions.tagFormat }
=======
        applyAction = { standardOptions, _, _ -> options.tagFormat = standardOptions.tagFormat },
>>>>>>> 0d09370c
      )

    createModalDialogAndInteractWithIt(dialog.dialogWrapper::show) {
      val ui = FakeUi(it.rootPane)

      it.showTag().isSelected = true
      it.showRepeatedTags().isSelected = false
      it.colorize().isSelected = true
      it.tagWidth().value = 20
      ui.clickApply()
      assertThat(options.tagFormat)
        .isEqualTo(
          TagFormat(maxLength = 20, hideDuplicates = true, enabled = true, colorize = true)
        )

      it.showTag().isSelected = false
      it.showRepeatedTags().isSelected = true
      it.colorize().isSelected = false
      it.tagWidth().value = 10
      ui.clickApply()
      assertThat(options.tagFormat)
        .isEqualTo(
          TagFormat(maxLength = 10, hideDuplicates = false, enabled = false, colorize = false)
        )
    }
  }

  @Test
  fun initialState_packageDisabled() {
    STANDARD.formattingOptions.appNameFormat =
      AppNameFormat(maxLength = 10, hideDuplicates = false, enabled = false)
    val dialog = logcatFormatDialogNew(initialFormatting = STANDARD)

    createModalDialogAndInteractWithIt(dialog.dialogWrapper::show) {
      assertThat(it.showPackage().isSelected).isFalse()
      assertThat(it.showRepeatedPackages().isEnabled).isFalse()
      assertThat(it.showRepeatedPackages().isSelected).isTrue()
      assertThat(it.packageWidthLabel().isEnabled).isFalse()
      assertThat(it.packageWidth().isEnabled).isFalse()
      assertThat(it.packageWidth().value).isEqualTo(10)
    }
  }

  @Test
  fun initialState_packageEnabled() {
    STANDARD.formattingOptions.appNameFormat =
      AppNameFormat(maxLength = 20, hideDuplicates = true, enabled = true)
    val dialog = logcatFormatDialogNew(initialFormatting = STANDARD)

    createModalDialogAndInteractWithIt(dialog.dialogWrapper::show) {
      assertThat(it.showPackage().isSelected).isTrue()
      assertThat(it.showRepeatedPackages().isEnabled).isTrue()
      assertThat(it.showRepeatedPackages().isSelected).isFalse()
      assertThat(it.packageWidthLabel().isEnabled).isTrue()
      assertThat(it.packageWidth().isEnabled).isTrue()
      assertThat(it.packageWidth().value).isEqualTo(20)
    }
  }

  @Test
  fun toggle_package() {
    STANDARD.formattingOptions.appNameFormat =
      AppNameFormat(maxLength = 10, hideDuplicates = false, enabled = false)
    val dialog = logcatFormatDialogNew(initialFormatting = STANDARD)

    createModalDialogAndInteractWithIt(dialog.dialogWrapper::show) {
      it.showPackage().isSelected = true
      assertThat(it.packageWidth().isEnabled).isTrue()
      assertThat(it.packageWidthLabel().isEnabled).isTrue()
      assertThat(it.showRepeatedPackages().isEnabled).isTrue()

      it.showPackage().isSelected = false
      assertThat(it.packageWidth().isEnabled).isFalse()
      assertThat(it.packageWidthLabel().isEnabled).isFalse()
      assertThat(it.showRepeatedPackages().isEnabled).isFalse()
    }
  }

  @Test
  fun apply_package() {
    STANDARD.formattingOptions.appNameFormat =
      AppNameFormat(maxLength = 10, hideDuplicates = false, enabled = false)
    val options = FormattingOptions()
    val dialog =
      logcatFormatDialogNew(
        initialFormatting = STANDARD,
        applyAction = { standardOptions, _, _ ->
          options.appNameFormat = standardOptions.appNameFormat
<<<<<<< HEAD
        }
=======
        },
>>>>>>> 0d09370c
      )

    createModalDialogAndInteractWithIt(dialog.dialogWrapper::show) {
      val ui = FakeUi(it.rootPane)

      it.showPackage().isSelected = true
      it.showRepeatedPackages().isSelected = false
      it.packageWidth().value = 20
      ui.clickApply()
      assertThat(options.appNameFormat)
        .isEqualTo(AppNameFormat(maxLength = 20, hideDuplicates = true, enabled = true))

      it.showPackage().isSelected = false
      it.showRepeatedPackages().isSelected = true
      it.packageWidth().value = 10
      ui.clickApply()
      assertThat(options.appNameFormat)
        .isEqualTo(AppNameFormat(maxLength = 10, hideDuplicates = false, enabled = false))
    }
  }

  @Test
  fun initialState_levelsDisabled() {
    STANDARD.formattingOptions.levelFormat = LevelFormat(false)
    val dialog = logcatFormatDialogNew(initialFormatting = STANDARD)

    createModalDialogAndInteractWithIt(dialog.dialogWrapper::show) {
      assertThat(it.showLevel().isSelected).isFalse()
    }
  }

  @Test
  fun initialState_levelsEnabled() {
    STANDARD.formattingOptions.levelFormat = LevelFormat(true)
    val dialog = logcatFormatDialogNew(initialFormatting = STANDARD)

    createModalDialogAndInteractWithIt(dialog.dialogWrapper::show) {
      assertThat(it.showLevel().isSelected).isTrue()
    }
  }

  @Test
  fun apply_levels() {
    STANDARD.formattingOptions.levelFormat = LevelFormat(false)
    val options = FormattingOptions()
    val dialog =
      logcatFormatDialogNew(
        initialFormatting = STANDARD,
<<<<<<< HEAD
        applyAction = { standardOptions, _, _ -> options.levelFormat = standardOptions.levelFormat }
=======
        applyAction = { standardOptions, _, _ -> options.levelFormat = standardOptions.levelFormat },
>>>>>>> 0d09370c
      )

    createModalDialogAndInteractWithIt(dialog.dialogWrapper::show) {
      val ui = FakeUi(it.rootPane)

      it.showLevel().isSelected = true
      ui.clickApply()
      assertThat(options.levelFormat.enabled).isTrue()

      it.showLevel().isSelected = false
      ui.clickApply()
      assertThat(options.levelFormat.enabled).isFalse()
    }
  }

  @Test
  fun previewText() {
    STANDARD.formattingOptions.apply {
      timestampFormat = TimestampFormat(TIME, enabled = false)
      processThreadFormat = ProcessThreadFormat(PID, enabled = false)
      tagFormat = TagFormat(maxLength = 23, hideDuplicates = false, enabled = false)
      appNameFormat = AppNameFormat(maxLength = 35, hideDuplicates = false, enabled = false)
      levelFormat = LevelFormat(false)
    }
    val dialog = logcatFormatDialogNew(initialFormatting = STANDARD)

    createModalDialogAndInteractWithIt(dialog.dialogWrapper::show) {
      assertThat(dialog.previewEditor.document.text.trimEnd())
        .isEqualTo(
          """
          Sample logcat message 1.
          Sample logcat message 2.
          Sample logcat message 3.
          Sample logcat multiline
          message.
        """
            .trimIndent()
        )

      it.showTimestamp().isSelected = true
      it.showPid().isSelected = true
      it.showTag().isSelected = true
      it.showPackage().isSelected = true
      it.showLevel().isSelected = true

      assertThat(dialog.previewEditor.document.text.trimEnd())
        .isEqualTo(
          """
        11:00:14.234 27217 ExampleTag1             com.example.app1                     D  Sample logcat message 1.
        11:00:14.234 27217 ExampleTag1             com.example.app1                     I  Sample logcat message 2.
        11:00:14.234 24395 ExampleTag2             com.example.app2                     W  Sample logcat message 3.
        11:00:14.234 24395 ExampleTag2             com.example.app2                     E  Sample logcat multiline
                                                                                           message.
      """
            .trimIndent()
        )
    }
  }

  @Test
  fun previewText_sameMaxLength() {
    STANDARD.formattingOptions.apply {
      timestampFormat = TimestampFormat(TIME, enabled = false)
      processThreadFormat = ProcessThreadFormat(PID, enabled = false)
      tagFormat = TagFormat(maxLength = 23, hideDuplicates = false, enabled = false)
      appNameFormat = AppNameFormat(maxLength = 35, hideDuplicates = false, enabled = false)
    }
    val dialog = logcatFormatDialogNew(initialFormatting = STANDARD)

    createModalDialogAndInteractWithIt(dialog.dialogWrapper::show) {
      val maxLineLength = dialog.previewEditor.document.text.lines().maxOf(String::length)

      it.showTimestamp().isSelected = true
      it.showPid().isSelected = true
      it.showTag().isSelected = true
      it.showPackage().isSelected = true
      it.showLevel().isSelected = true

      assertThat(dialog.previewEditor.document.text.lines().maxOf(String::length))
        .isEqualTo(maxLineLength)
    }
  }

  @Test
  fun clickOk_activatesApplyAction() {
    val applyAction = mock<ApplyAction>()
    val dialog = logcatFormatDialogNew(initialFormatting = STANDARD, applyAction = applyAction)

    createModalDialogAndInteractWithIt(dialog.dialogWrapper::show) {
      it.getButton("OK").doClick()

      verify(applyAction).apply(any(), any(), any())
    }
  }

  @Test
  fun clickCancel_doesNotActivateApplyAction() {
    val applyAction = mock<ApplyAction>()
    val dialog = logcatFormatDialogNew(initialFormatting = STANDARD, applyAction = applyAction)

    createModalDialogAndInteractWithIt(dialog.dialogWrapper::show) {
      it.getButton("Cancel").doClick()

      verify(applyAction, never()).apply(any(), any(), any())
    }
  }

  @Test
  fun clickOk_logsUsage() {
    STANDARD.formattingOptions.apply {
      timestampFormat = TimestampFormat(DATETIME, enabled = true)
      processThreadFormat = ProcessThreadFormat(ProcessThreadFormat.Style.BOTH, enabled = true)
      tagFormat = TagFormat(maxLength = 23, hideDuplicates = false, enabled = true)
      appNameFormat = AppNameFormat(maxLength = 35, hideDuplicates = false, enabled = true)
      levelFormat = LevelFormat(enabled = true)
    }
    val dialog = logcatFormatDialogNew(initialFormatting = STANDARD)

    createModalDialogAndInteractWithIt(dialog.dialogWrapper::show) { dialogWrapper ->
      dialogWrapper.getButton("OK").doClick()

      assertThat(usageTrackerRule.logcatEvents().map { it.formatDialogApplied })
        .containsExactly(
          LogcatUsageEvent.LogcatFormatDialog.newBuilder()
            .setIsApplyButtonUsed(false)
            .setConfiguration(
              LogcatUsageEvent.LogcatFormatConfiguration.newBuilder()
                .setIsShowTimestamp(true)
                .setIsShowDate(true)
                .setIsShowProcessId(true)
                .setIsShowThreadId(true)
                .setIsShowTags(true)
                .setIsShowRepeatedTags(true)
                .setTagWidth(23)
                .setIsShowPackages(true)
                .setIsShowRepeatedPackages(true)
                .setPackageWidth(35)
                .setPreset(Preset.STANDARD)
                .build()
            )
            .build()
        )
    }
  }

  @Test
  fun clickOk_afterChanges_logsUsage() {
    val dialog = logcatFormatDialogNew(initialFormatting = STANDARD)

    createModalDialogAndInteractWithIt(dialog.dialogWrapper::show) { it ->
      it.formattingStyle().selectedItem = COMPACT
      it.showTimestamp().isSelected = false
      it.timestampFormat().selectedItem = TIME
      it.showPid().isSelected = false
      it.showTid().isSelected = false
      it.showTag().isSelected = false
      it.showRepeatedTags().isSelected = true
      it.tagWidth().value = 10
      it.showPackage().isSelected = false
      it.showRepeatedPackages().isSelected = true
      it.packageWidth().value = 10
      it.getButton("OK").doClick()

      assertThat(usageTrackerRule.logcatEvents().map { it.formatDialogApplied })
        .containsExactly(
          LogcatUsageEvent.LogcatFormatDialog.newBuilder()
            .setIsApplyButtonUsed(false)
            .setConfiguration(
              LogcatUsageEvent.LogcatFormatConfiguration.newBuilder()
                .setIsShowTimestamp(false)
                .setIsShowDate(false)
                .setIsShowProcessId(false)
                .setIsShowThreadId(false)
                .setIsShowTags(false)
                .setIsShowRepeatedTags(true)
                .setTagWidth(10)
                .setIsShowPackages(false)
                .setIsShowRepeatedPackages(true)
                .setPackageWidth(10)
                .setPreset(Preset.COMPACT)
                .build()
            )
            .build()
        )
<<<<<<< HEAD
=======
    }
  }

  @Test
  fun initialize_presets() {
    val args =
      listOf(STANDARD to STANDARD, STANDARD to COMPACT, COMPACT to STANDARD, COMPACT to COMPACT)
    for ((initialFormatting, defaultFormatting) in args) {
      val dialog = logcatFormatDialogNew(initialFormatting, defaultFormatting)
      createModalDialogAndInteractWithIt(dialog.dialogWrapper::show) {
        val tagsCheckBox = it.getCheckBox("Show tag")
        assertThat(it.formattingStyle().selectedItem).isEqualTo(initialFormatting)
        assertThat(it.setAsDefault().isSelected).isEqualTo(initialFormatting == defaultFormatting)
        assertThat(tagsCheckBox.isSelected)
          .isEqualTo(initialFormatting.formattingOptions.tagFormat.enabled)
      }
    }
  }

  @Test
  fun changingPreset_changesComponents() {
    val dialog = logcatFormatDialogNew(STANDARD, STANDARD)

    createModalDialogAndInteractWithIt(dialog.dialogWrapper::show) {
      it.formattingStyle().selectedItem = COMPACT

      assertThat(it.showTag().isSelected).isFalse()
>>>>>>> 0d09370c
    }
  }

  @Test
<<<<<<< HEAD
  fun initialize_presets() {
    val args =
      listOf(STANDARD to STANDARD, STANDARD to COMPACT, COMPACT to STANDARD, COMPACT to COMPACT)
    for ((initialFormatting, defaultFormatting) in args) {
      val dialog = logcatFormatDialogNew(initialFormatting, defaultFormatting)
      createModalDialogAndInteractWithIt(dialog.dialogWrapper::show) {
        val tagsCheckBox = it.getCheckBox("Show tag")
        assertThat(it.formattingStyle().selectedItem).isEqualTo(initialFormatting)
        assertThat(it.setAsDefault().isSelected).isEqualTo(initialFormatting == defaultFormatting)
        assertThat(tagsCheckBox.isSelected)
          .isEqualTo(initialFormatting.formattingOptions.tagFormat.enabled)
      }
    }
  }

  @Test
  fun changingPreset_changesComponents() {
    val dialog = logcatFormatDialogNew(STANDARD, STANDARD)

    createModalDialogAndInteractWithIt(dialog.dialogWrapper::show) {
      it.formattingStyle().selectedItem = COMPACT

      assertThat(it.showTag().isSelected).isFalse()
    }
  }

  @Test
=======
>>>>>>> 0d09370c
  fun changingPreset_changesSetAsDefault_whenIsDefault() {
    val dialog = logcatFormatDialogNew(STANDARD, STANDARD)

    createModalDialogAndInteractWithIt(dialog.dialogWrapper::show) {
      it.formattingStyle().selectedItem = COMPACT

      assertThat(it.setAsDefault().isSelected).isFalse()
    }
  }

  @Test
  fun changingPreset_changesSetAsDefault_whenIsNotDefault() {
    val dialog = logcatFormatDialogNew(STANDARD, COMPACT)

    createModalDialogAndInteractWithIt(dialog.dialogWrapper::show) {
      it.formattingStyle().selectedItem = COMPACT

      assertThat(it.setAsDefault().isSelected).isTrue()
    }
  }

  @Test
  fun changingPreset_changesSetAsDefault_whenCheckboxInteracted() {
    val dialog = logcatFormatDialogNew(COMPACT, STANDARD)

    createModalDialogAndInteractWithIt(dialog.dialogWrapper::show) {
      it.setAsDefault().isSelected = true
      it.formattingStyle().selectedItem = STANDARD

      assertThat(it.setAsDefault().isSelected).isFalse()
    }
  }

  @Test
  fun changingView_changesPreviewText() {
    val dialog = logcatFormatDialogNew(STANDARD, STANDARD)
    createModalDialogAndInteractWithIt(dialog.dialogWrapper::show) {
      it.formattingStyle().selectedItem = COMPACT

      assertThat(dialog.previewEditor.document.text.trimEnd())
        .isEqualTo(
          """
          11:00:14.234  D  Sample logcat message 1.
          11:00:14.234  I  Sample logcat message 2.
          11:00:14.234  W  Sample logcat message 3.
          11:00:14.234  E  Sample logcat multiline
                           message.
      """
            .trimIndent()
        )
    }
  }

  @Test
  fun setAsDefaultCheckBox() {
    var style: FormattingOptions.Style? = null
    val dialog =
      logcatFormatDialogNew(
        COMPACT,
        STANDARD,
<<<<<<< HEAD
        applyAction = { _, _, defaultStyle -> style = defaultStyle }
=======
        applyAction = { _, _, defaultStyle -> style = defaultStyle },
>>>>>>> 0d09370c
      )
    createModalDialogAndInteractWithIt(dialog.dialogWrapper::show) {
      val ui = FakeUi(it.rootPane)

      it.setAsDefault().isSelected = true
      ui.clickApply()
      assertThat(style).isEqualTo(COMPACT)

      it.formattingStyle().selectedItem = STANDARD
      it.setAsDefault().isSelected = true
      ui.clickApply()
      assertThat(style).isEqualTo(STANDARD)
    }
  }

  @Test
  fun changingView_savesStyles() {
    var standard: FormattingOptions? = null
    var compact: FormattingOptions? = null

    val dialog =
      logcatFormatDialogNew(
        STANDARD,
        STANDARD,
        applyAction = { standardOptions, compactOptions, _ ->
          standard = standardOptions
          compact = compactOptions
<<<<<<< HEAD
        }
=======
        },
>>>>>>> 0d09370c
      )

    createModalDialogAndInteractWithIt(dialog.dialogWrapper::show) {
      val ui = FakeUi(it.rootPane)

      it.showTag().isSelected = false
      it.formattingStyle().selectedItem = COMPACT
      it.showTag().isSelected = true
      ui.clickApply()

      assertThat(standard?.tagFormat?.enabled).isFalse()
      assertThat(compact?.tagFormat?.enabled).isTrue()
    }
  }

  @Test
  fun initialize_applyButtonIsDisabled() {
    val dialog = logcatFormatDialogNew(STANDARD, STANDARD)
    createModalDialogAndInteractWithIt(dialog.dialogWrapper::show) {
      assertThat(it.getButton("Apply").isEnabled).isFalse()
    }
  }

  @Test
  fun makeChanges_enablesApplyButton() {
    val dialog = logcatFormatDialogNew(STANDARD, STANDARD)
    createModalDialogAndInteractWithIt(dialog.dialogWrapper::show) {
      it.showTimestamp().isSelected = false

      assertThat(it.getButton("Apply").isEnabled).isTrue()
    }
  }

  @Test
  fun setAsDefault_enablesApplyButton() {
    val dialog = logcatFormatDialogNew(STANDARD, STANDARD)
    createModalDialogAndInteractWithIt(dialog.dialogWrapper::show) {
      it.setAsDefault().isSelected = false

      assertThat(it.getButton("Apply").isEnabled).isTrue()
    }
  }

  @Test
  fun clickApply_activatesApplyAction() {
    val applyAction = mock<ApplyAction>()
    val dialog = logcatFormatDialogNew(STANDARD, STANDARD, applyAction)
    createModalDialogAndInteractWithIt(dialog.dialogWrapper::show) {
      // We need to make a change in order to enable the Apply button
      it.showTimestamp().isSelected = false

      it.getButton("Apply").doClick()

      verify(applyAction).apply(any(), any(), any())
    }
  }

  @Test
  fun clickApply_disabledApplyButton() {
    val dialog = logcatFormatDialogNew(STANDARD, STANDARD)
    createModalDialogAndInteractWithIt(dialog.dialogWrapper::show) {
      // We need to make a change in order to enable the Apply button
      it.showTimestamp().isSelected = false
      val applyButton = it.getButton("Apply")

      applyButton.doClick()

      assertThat(applyButton.isEnabled).isFalse()
    }
  }

  @Test
  fun restoreDefault_standard() {
    val dialog = logcatFormatDialogNew(STANDARD, STANDARD)
    createModalDialogAndInteractWithIt(dialog.dialogWrapper::show) {
      it.showTimestamp().isSelected = false

      it.getButton("Restore default").doClick()

      assertThat(it.showTimestamp().isSelected).isTrue()
    }
  }

  @Test
  fun restoreDefault_compact() {
    val dialog = logcatFormatDialogNew(COMPACT, COMPACT)
    createModalDialogAndInteractWithIt(dialog.dialogWrapper::show) {
      it.showTimestamp().isSelected = false

      it.getButton("Restore default").doClick()

      assertThat(it.showTimestamp().isSelected).isTrue()
    }
  }

  private fun logcatFormatDialogNew(
    initialFormatting: FormattingOptions.Style = STANDARD,
    defaultFormatting: FormattingOptions.Style = STANDARD,
    applyAction: ApplyAction = mockApplyAction,
  ): LogcatFormatDialog =
    LogcatFormatDialog(projectRule.project, initialFormatting, defaultFormatting, applyAction)

  private inline fun <reified T : JComponent> DialogWrapper.findComponent(name: String): T {
    return TreeWalker(rootPane).descendants().filterIsInstance<T>().find { it.name == name }
      ?: fail("${T::class.simpleName} named $name was not found")
  }

  private fun FakeUi.clickApply() =
    clickOn(getComponent<JButton> { button -> button.text == "Apply" })

  private fun DialogWrapper.formattingStyle() =
    findComponent<JComboBox<FormattingOptions.Style>>("formattingStyle")

  private fun DialogWrapper.setAsDefault() = findComponent<JCheckBox>("setAsDefault")

  private fun DialogWrapper.showTimestamp() = findComponent<JCheckBox>("showTimestamp")

  private fun DialogWrapper.timestampFormat() =
    findComponent<JComboBox<TimestampFormat.Style>>("timestampFormat")

  private fun DialogWrapper.showPid() = findComponent<JCheckBox>("showPid")

  private fun DialogWrapper.showTid() = findComponent<JCheckBox>("showTid")

  private fun DialogWrapper.showTag() = findComponent<JCheckBox>("showTag")

  private fun DialogWrapper.tagWidth() = findComponent<JSpinner>("tagWidth")

  private fun DialogWrapper.tagWidthLabel() = findComponent<JLabel>("tagWidthLabel")

  private fun DialogWrapper.showRepeatedTags() = findComponent<JCheckBox>("showRepeatedTags")

  private fun DialogWrapper.colorize() = findComponent<JCheckBox>("colorizeTags")

  private fun DialogWrapper.showPackage() = findComponent<JCheckBox>("showPackage")

  private fun DialogWrapper.packageWidth() = findComponent<JSpinner>("packageWidth")

  private fun DialogWrapper.packageWidthLabel() = findComponent<JLabel>("packageWidthLabel")

  private fun DialogWrapper.showRepeatedPackages() =
    findComponent<JCheckBox>("showRepeatedPackages")

  private fun DialogWrapper.showLevel() = findComponent<JCheckBox>("showLevel")
}<|MERGE_RESOLUTION|>--- conflicted
+++ resolved
@@ -29,8 +29,11 @@
 import com.intellij.testFramework.ProjectRule
 import com.intellij.testFramework.RuleChain
 import com.intellij.testFramework.RunsInEdt
-<<<<<<< HEAD
-=======
+import org.junit.After
+import org.junit.Rule
+import org.junit.Test
+import org.mockito.Mockito.never
+import org.mockito.Mockito.verify
 import javax.swing.JButton
 import javax.swing.JCheckBox
 import javax.swing.JComboBox
@@ -38,22 +41,6 @@
 import javax.swing.JLabel
 import javax.swing.JSpinner
 import kotlin.test.fail
->>>>>>> 0d09370c
-import org.junit.After
-import org.junit.Rule
-import org.junit.Test
-import org.mockito.Mockito.never
-import org.mockito.Mockito.verify
-<<<<<<< HEAD
-import javax.swing.JButton
-import javax.swing.JCheckBox
-import javax.swing.JComboBox
-import javax.swing.JComponent
-import javax.swing.JLabel
-import javax.swing.JSpinner
-import kotlin.test.fail
-=======
->>>>>>> 0d09370c
 
 /** Tests for [LogcatFormatDialog] */
 @RunsInEdt
@@ -73,13 +60,8 @@
       HeadlessDialogRule(),
       ApplicationServiceRule(
         AndroidLogcatFormattingOptions::class.java,
-<<<<<<< HEAD
-        AndroidLogcatFormattingOptions()
-      )
-=======
         AndroidLogcatFormattingOptions(),
       ),
->>>>>>> 0d09370c
     )
 
   @After
@@ -158,11 +140,7 @@
         initialFormatting = STANDARD,
         applyAction = { standardOptions, _, _ ->
           options.timestampFormat = standardOptions.timestampFormat
-<<<<<<< HEAD
-        }
-=======
         },
->>>>>>> 0d09370c
       )
 
     createModalDialogAndInteractWithIt(dialog.dialogWrapper::show) {
@@ -243,11 +221,7 @@
         initialFormatting = STANDARD,
         applyAction = { standardOptions, _, _ ->
           options.processThreadFormat = standardOptions.processThreadFormat
-<<<<<<< HEAD
-        }
-=======
         },
->>>>>>> 0d09370c
       )
 
     createModalDialogAndInteractWithIt(dialog.dialogWrapper::show) {
@@ -334,11 +308,7 @@
     val dialog =
       logcatFormatDialogNew(
         initialFormatting = STANDARD,
-<<<<<<< HEAD
-        applyAction = { standardOptions, _, _ -> options.tagFormat = standardOptions.tagFormat }
-=======
         applyAction = { standardOptions, _, _ -> options.tagFormat = standardOptions.tagFormat },
->>>>>>> 0d09370c
       )
 
     createModalDialogAndInteractWithIt(dialog.dialogWrapper::show) {
@@ -427,11 +397,7 @@
         initialFormatting = STANDARD,
         applyAction = { standardOptions, _, _ ->
           options.appNameFormat = standardOptions.appNameFormat
-<<<<<<< HEAD
-        }
-=======
         },
->>>>>>> 0d09370c
       )
 
     createModalDialogAndInteractWithIt(dialog.dialogWrapper::show) {
@@ -480,11 +446,7 @@
     val dialog =
       logcatFormatDialogNew(
         initialFormatting = STANDARD,
-<<<<<<< HEAD
-        applyAction = { standardOptions, _, _ -> options.levelFormat = standardOptions.levelFormat }
-=======
         applyAction = { standardOptions, _, _ -> options.levelFormat = standardOptions.levelFormat },
->>>>>>> 0d09370c
       )
 
     createModalDialogAndInteractWithIt(dialog.dialogWrapper::show) {
@@ -669,8 +631,6 @@
             )
             .build()
         )
-<<<<<<< HEAD
-=======
     }
   }
 
@@ -698,41 +658,10 @@
       it.formattingStyle().selectedItem = COMPACT
 
       assertThat(it.showTag().isSelected).isFalse()
->>>>>>> 0d09370c
-    }
-  }
-
-  @Test
-<<<<<<< HEAD
-  fun initialize_presets() {
-    val args =
-      listOf(STANDARD to STANDARD, STANDARD to COMPACT, COMPACT to STANDARD, COMPACT to COMPACT)
-    for ((initialFormatting, defaultFormatting) in args) {
-      val dialog = logcatFormatDialogNew(initialFormatting, defaultFormatting)
-      createModalDialogAndInteractWithIt(dialog.dialogWrapper::show) {
-        val tagsCheckBox = it.getCheckBox("Show tag")
-        assertThat(it.formattingStyle().selectedItem).isEqualTo(initialFormatting)
-        assertThat(it.setAsDefault().isSelected).isEqualTo(initialFormatting == defaultFormatting)
-        assertThat(tagsCheckBox.isSelected)
-          .isEqualTo(initialFormatting.formattingOptions.tagFormat.enabled)
-      }
-    }
-  }
-
-  @Test
-  fun changingPreset_changesComponents() {
-    val dialog = logcatFormatDialogNew(STANDARD, STANDARD)
-
-    createModalDialogAndInteractWithIt(dialog.dialogWrapper::show) {
-      it.formattingStyle().selectedItem = COMPACT
-
-      assertThat(it.showTag().isSelected).isFalse()
-    }
-  }
-
-  @Test
-=======
->>>>>>> 0d09370c
+    }
+  }
+
+  @Test
   fun changingPreset_changesSetAsDefault_whenIsDefault() {
     val dialog = logcatFormatDialogNew(STANDARD, STANDARD)
 
@@ -793,11 +722,7 @@
       logcatFormatDialogNew(
         COMPACT,
         STANDARD,
-<<<<<<< HEAD
-        applyAction = { _, _, defaultStyle -> style = defaultStyle }
-=======
         applyAction = { _, _, defaultStyle -> style = defaultStyle },
->>>>>>> 0d09370c
       )
     createModalDialogAndInteractWithIt(dialog.dialogWrapper::show) {
       val ui = FakeUi(it.rootPane)
@@ -825,11 +750,7 @@
         applyAction = { standardOptions, compactOptions, _ ->
           standard = standardOptions
           compact = compactOptions
-<<<<<<< HEAD
-        }
-=======
         },
->>>>>>> 0d09370c
       )
 
     createModalDialogAndInteractWithIt(dialog.dialogWrapper::show) {
