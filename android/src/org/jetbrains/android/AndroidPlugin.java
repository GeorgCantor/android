/*
 * Copyright 2000-2010 JetBrains s.r.o.
 *
 * Licensed under the Apache License, Version 2.0 (the "License");
 * you may not use this file except in compliance with the License.
 * You may obtain a copy of the License at
 *
 * http://www.apache.org/licenses/LICENSE-2.0
 *
 * Unless required by applicable law or agreed to in writing, software
 * distributed under the License is distributed on an "AS IS" BASIS,
 * WITHOUT WARRANTIES OR CONDITIONS OF ANY KIND, either express or implied.
 * See the License for the specific language governing permissions and
 * limitations under the License.
 */
package org.jetbrains.android;

import com.android.tools.idea.IdeInfo;
import com.android.tools.idea.fd.actions.HotswapAction;
import com.intellij.openapi.actionSystem.*;
import com.intellij.openapi.components.ApplicationComponent;
import com.intellij.openapi.util.Key;
import org.jetbrains.annotations.NotNull;

import static com.android.tools.idea.startup.Actions.moveAction;

public class AndroidPlugin implements ApplicationComponent {
  private static final String GROUP_ANDROID_TOOLS = "AndroidToolsGroup";
  private static final String GROUP_TOOLS = "ToolsMenu";

  @Override
  @NotNull
  public String getComponentName() {
    return "AndroidApplicationComponent";
  }

  @Override
  public void initComponent() {
    if (!IdeInfo.getInstance().isAndroidStudio()) {
      initializeForNonStudio();
    }
  }

<<<<<<< HEAD
  @Override
  public void disposeComponent() {
  }

  public static boolean isGuiTestingMode() {
    return ourGuiTestingMode;
  }

  public static void setGuiTestingMode(boolean guiTestingMode) {
    ourGuiTestingMode = guiTestingMode;
    ourGuiTestSuiteState = ourGuiTestingMode ? new GuiTestSuiteState() : null;
  }

  // Ideally we would have this class in IdeTestApplication. The problem is that IdeTestApplication and UI tests run in different
  // ClassLoaders and UI tests are unable to see the same instance of IdeTestApplication.
  @NotNull
  public static GuiTestSuiteState getGuiTestSuiteState() {
    if (!ourGuiTestingMode) {
      throw new UnsupportedOperationException("The method 'getGuiTestSuiteState' can only be invoked when running UI tests");
=======
  /**
   * Initializes the Android plug-in when it runs outside of Android Studio.
   * Reduces prominence of the Android related UI elements to keep low profile.
   */
  private static void initializeForNonStudio() {
    // Move the Android-related actions from the Tools menu into the Android submenu.
    ActionManager actionManager = ActionManager.getInstance();
    AnAction group = actionManager.getAction(GROUP_ANDROID_TOOLS);
    if (group instanceof ActionGroup) {
      ((ActionGroup)group).setPopup(true);
>>>>>>> abbea60e
    }

    // Move the Android submenu to the end of the Tools menu.
    moveAction(GROUP_ANDROID_TOOLS, GROUP_TOOLS, GROUP_TOOLS, new Constraints(Anchor.LAST, null));

    // Move the "Sync Project with Gradle Files" from the File menu to Tools > Android.
    moveAction("Android.SyncProject", IdeActions.GROUP_FILE, GROUP_ANDROID_TOOLS, new Constraints(Anchor.FIRST, null));
    // Move the "Sync Project with Gradle Files" toolbar button to a less prominent place.
    moveAction("Android.MainToolBarGradleGroup", IdeActions.GROUP_MAIN_TOOLBAR, "Android.MainToolBarActionGroup",
               new Constraints(Anchor.LAST, null));
  }

  @Override
  public void disposeComponent() {
  }
}<|MERGE_RESOLUTION|>--- conflicted
+++ resolved
@@ -41,27 +41,6 @@
     }
   }
 
-<<<<<<< HEAD
-  @Override
-  public void disposeComponent() {
-  }
-
-  public static boolean isGuiTestingMode() {
-    return ourGuiTestingMode;
-  }
-
-  public static void setGuiTestingMode(boolean guiTestingMode) {
-    ourGuiTestingMode = guiTestingMode;
-    ourGuiTestSuiteState = ourGuiTestingMode ? new GuiTestSuiteState() : null;
-  }
-
-  // Ideally we would have this class in IdeTestApplication. The problem is that IdeTestApplication and UI tests run in different
-  // ClassLoaders and UI tests are unable to see the same instance of IdeTestApplication.
-  @NotNull
-  public static GuiTestSuiteState getGuiTestSuiteState() {
-    if (!ourGuiTestingMode) {
-      throw new UnsupportedOperationException("The method 'getGuiTestSuiteState' can only be invoked when running UI tests");
-=======
   /**
    * Initializes the Android plug-in when it runs outside of Android Studio.
    * Reduces prominence of the Android related UI elements to keep low profile.
@@ -72,7 +51,6 @@
     AnAction group = actionManager.getAction(GROUP_ANDROID_TOOLS);
     if (group instanceof ActionGroup) {
       ((ActionGroup)group).setPopup(true);
->>>>>>> abbea60e
     }
 
     // Move the Android submenu to the end of the Tools menu.
