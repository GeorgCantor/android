/*
 * Copyright (C) 2019 The Android Open Source Project
 *
 * Licensed under the Apache License, Version 2.0 (the "License");
 * you may not use this file except in compliance with the License.
 * You may obtain a copy of the License at
 *
 *      http://www.apache.org/licenses/LICENSE-2.0
 *
 * Unless required by applicable law or agreed to in writing, software
 * distributed under the License is distributed on an "AS IS" BASIS,
 * WITHOUT WARRANTIES OR CONDITIONS OF ANY KIND, either express or implied.
 * See the License for the specific language governing permissions and
 * limitations under the License.
 */
package com.android.tools.idea.layoutinspector.properties

import com.android.SdkConstants.ATTR_TEXT_SIZE
import com.android.annotations.concurrency.Slow
import com.android.ide.common.rendering.api.ResourceReference
import com.android.tools.idea.layoutinspector.model.ViewNode
import com.android.tools.idea.layoutinspector.resource.ResourceLookup
import com.android.tools.idea.res.RESOURCE_ICON_SIZE
import com.android.tools.idea.res.parseColor
import com.android.tools.property.panel.api.ActionIconButton
import com.android.tools.property.panel.api.HelpSupport
import com.android.tools.property.panel.api.PropertyItem
import com.android.utils.HashCodes
import com.intellij.openapi.actionSystem.AnAction
import com.intellij.ui.scale.JBUIScale
import com.intellij.util.ui.ColorIcon
import java.text.DecimalFormat
import javax.swing.Icon
import com.android.tools.idea.layoutinspector.properties.PropertyType as Type

/**
 * A [PropertyItem] in the inspector with a snapshot of the value.
 */
open class InspectorPropertyItem(

  /** The namespace of the attribute e.g. "http://schemas.android.com/apk/res/android" */
  override val namespace: String,

  /** The name of the attribute */
  val attrName: String,

  /** The name displayed in a property table */
  override val name: String,

  /** The type of the attribute */
  initialType: Type,

  /** The value of the attribute when the snapshot was taken */
  val initialValue: String?,

  /** Which section this attribute belongs to in the attributes tool window */
  val section: PropertySection,

  /** A reference to the resource where the value was set e.g. "@layout/my_form.xml" */
  val source: ResourceReference?,

  /** The view this property belongs to */
  val viewId: Long,

  /** The property [ViewNode] and [ResourceLookup] */
  val lookup: ViewNodeAndResourceLookup

) : PropertyItem {

  constructor(namespace: String, attrName: String, type: Type, value: String?, group: PropertySection,
              source: ResourceReference?, viewId: Long, lookup: ViewNodeAndResourceLookup) :
    this(namespace, attrName, attrName, type, value, group, source, viewId, lookup)

  /** The type of the attribute */
  var type = initialType
    private set(value) {
      field = value
      dimensionValue = computeDimensionValue(value)
    }

  /** Return true if this property has details that will require a ResolutionEditor */
  open val needsResolutionEditor: Boolean
    get() = false

  /**
   * The integer value of a dimension or -1 for other types.
   *
   * Note: for a DIMENSION_FLOAT this value should be converted using Float.fromBits(dimensionValue).
   */
  var dimensionValue: Int = computeDimensionValue(initialType)
    private set

  private fun computeDimensionValue(type: Type): Int = when (type) {
    Type.DIMENSION -> initialValue?.toIntOrNull() ?: -1
    Type.DIMENSION_EM,
    Type.DIMENSION_DP,
    Type.DIMENSION_FLOAT,
    Type.DIMENSION_SP -> (initialValue?.toFloatOrNull() ?: Float.NaN).toRawBits()
    else -> -1
  }

  override var value: String?
    get() = when (type) {
      Type.DIMENSION -> formatDimension(dimensionValue)
      Type.DIMENSION_DP -> formatDimensionFloatDp(Float.fromBits(dimensionValue))
      Type.DIMENSION_EM -> formatDimensionFloatAsEm(Float.fromBits(dimensionValue))
      Type.DIMENSION_FLOAT -> formatDimensionFloat(Float.fromBits(dimensionValue))
      Type.DIMENSION_SP -> formatDimensionFloatAsSp(Float.fromBits(dimensionValue))
      else -> initialValue
    }
    set(_) {}

  override fun hashCode(): Int = HashCodes.mix(namespace.hashCode(), attrName.hashCode(), source?.hashCode() ?: 0)

  override fun equals(other: Any?): Boolean =
    other is InspectorPropertyItem &&
    namespace == other.namespace &&
    attrName == other.attrName &&
    source == other.source &&
    javaClass == other.javaClass

  override val helpSupport = object : HelpSupport {
    override fun browse() {
      val view = lookup[viewId] ?: return
      val location = lookup.resourceLookup.findFileLocations(this@InspectorPropertyItem, view, 1).singleOrNull() ?: return
      location.navigatable?.navigate(true)
    }
  }

  override var colorButton = createColorButton()

  private fun formatDimension(pixels: Int): String? {
    if (pixels == -1 || pixels == Int.MIN_VALUE || pixels == Int.MAX_VALUE) {
      // -1 means not supported for some attributes e.g. baseline of View
      // MIN_VALUE means not supported for some attributes e.g. layout_marginStart in ViewGroup.MarginLayoutParams
      // MAX-VALUE means not specified for some attributes e.g. maxWidth of TextView
      return initialValue
    }
    val resourceLookup = lookup.resourceLookup
    if (resourceLookup.dpi <= 0) {
      // If we are unable to get the dpi from the device, just show pixels
      return "${pixels}px"
    }
    return when (PropertiesSettings.dimensionUnits) {
      DimensionUnits.PIXELS -> "${pixels}px"
      DimensionUnits.DP -> "${pixels * 160 / resourceLookup.dpi}dp"
    }
  }

  private fun formatDimensionFloat(pixels: Float): String? {
    if (pixels.isNaN()) {
      return initialValue
    }
    val resourceLookup = lookup.resourceLookup
    if (resourceLookup.dpi <= 0) {
      // If we are unable to get the dpi from the device, just show pixels
      return "${formatFloat(pixels)}px"
    }
    if (name == ATTR_TEXT_SIZE && resourceLookup.fontScale != 0.0f && PropertiesSettings.dimensionUnits == DimensionUnits.DP) {
      return "${DecimalFormat("0.0").format(pixels * pixelsToSpFactor)}sp"
    }
    return when (PropertiesSettings.dimensionUnits) {
      DimensionUnits.PIXELS -> "${formatFloat(pixels)}px"
      DimensionUnits.DP -> "${formatFloat(pixels * 160.0f / resourceLookup.dpi)}dp"
    }
  }

  private fun formatDimensionFloatDp(dp: Float): String? {
    if (dp.isNaN()) {
      return initialValue
    }
    val resourceLookup = lookup.resourceLookup
    if (resourceLookup.dpi <= 0) {
      // If we are unable to get the dpi from the device, just show dp
      return "${formatFloat(dp)}dp"
    }
    return when (PropertiesSettings.dimensionUnits) {
      DimensionUnits.DP -> "${formatFloat(dp)}dp"
      DimensionUnits.PIXELS -> "${formatFloat(dp / 160.0f * resourceLookup.dpi)}px"
    }
  }

  private fun formatDimensionFloatAsSp(sp: Float): String? {
    if (sp.isNaN()) {
      return initialValue
    }
    if (lookup.resourceLookup.dpi <= 0 || lookup.resourceLookup.fontScale <= 0.0f) {
      // If we are unable to get the dpi or scale factor from the device, just show in sp
      return "${formatFloat(sp)}sp"
    }
    return when (PropertiesSettings.dimensionUnits) {
      DimensionUnits.PIXELS -> "${formatFloat(sp / pixelsToSpFactor)}px"
      DimensionUnits.DP -> "${formatFloat(sp)}sp"
    }
  }

  private fun formatDimensionFloatAsEm(em: Float): String? {
    if (em.isNaN()) {
      return initialValue
    }
    return "${formatFloat(em)}em"
  }

  private val pixelsToSpFactor: Float
    get() = 160.0f / lookup.resourceLookup.fontScale / lookup.resourceLookup.dpi

  private fun formatFloat(value: Float): String = if (value == 0.0f) "0" else DecimalFormat("0.0##").format(value)

  private fun createColorButton(): ActionIconButton? =
    when (type) {
      Type.COLOR,
      Type.DRAWABLE -> value?.let { ColorActionIconButton(this) }
      else -> null
    }

<<<<<<< HEAD
=======
  @Slow
>>>>>>> b5f40ffd
  fun resolveDimensionType(view: ViewNode) {
    if ((type == Type.INT32 || type == Type.FLOAT) && lookup.resourceLookup.isDimension(view, name)) {
      type = if (type == Type.INT32) Type.DIMENSION else Type.DIMENSION_FLOAT
    }
  }

  private class ColorActionIconButton(private val property: InspectorPropertyItem): ActionIconButton {
    override val actionButtonFocusable = false
    override val action: AnAction? = null
    override val actionIcon: Icon?
      get() {
        val view = property.lookup[property.viewId] ?: return null
        property.lookup.resourceLookup.resolveAsIcon(property, view)?.let { return it }
        val value = property.value
        val color = value?.let { parseColor(value) } ?: return null
        return JBUIScale.scaleIcon(ColorIcon(RESOURCE_ICON_SIZE, color, false))
      }
  }
}<|MERGE_RESOLUTION|>--- conflicted
+++ resolved
@@ -213,10 +213,7 @@
       else -> null
     }
 
-<<<<<<< HEAD
-=======
   @Slow
->>>>>>> b5f40ffd
   fun resolveDimensionType(view: ViewNode) {
     if ((type == Type.INT32 || type == Type.FLOAT) && lookup.resourceLookup.isDimension(view, name)) {
       type = if (type == Type.INT32) Type.DIMENSION else Type.DIMENSION_FLOAT
