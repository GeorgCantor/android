--- conflicted
+++ resolved
@@ -13,11 +13,7 @@
  * See the License for the specific language governing permissions and
  * limitations under the License.
  */
-<<<<<<< HEAD
-@file:Suppress("JAVA_MODULE_DOES_NOT_EXPORT_PACKAGE")
-=======
 @file:Suppress("JAVA_MODULE_DOES_NOT_EXPORT_PACKAGE") // TODO: remove usage of sun.awt.AWTAccessor.
->>>>>>> cdc83e4e
 package com.android.tools.property.testing
 
 import com.intellij.openapi.Disposable
@@ -31,7 +27,6 @@
 import com.intellij.openapi.wm.IdeFocusManager
 import com.intellij.openapi.wm.IdeFrame
 import com.intellij.testFramework.replaceService
-import com.intellij.util.lang.JavaVersion
 import org.junit.rules.ExternalResource
 import org.junit.runner.Description
 import org.junit.runners.model.Statement
@@ -48,7 +43,6 @@
 import java.awt.Window
 import java.awt.event.FocusEvent
 import java.awt.peer.ComponentPeer
-import java.lang.reflect.Constructor
 import javax.swing.JComponent
 
 /**
@@ -100,18 +94,6 @@
   private var ideFocusManager: IdeFocusManager? = null
   private var disposable: Disposable? = null
 
-<<<<<<< HEAD
-=======
-  private fun findEventConstructor(): Constructor<*> {
-    val eventName = if (JavaVersion.current().feature >= 9) "java.awt.event.FocusEvent" else "sun.awt.CausedFocusEvent"
-    val causeName = "$eventName\$Cause"
-    val eventClass = Class.forName(eventName)
-    val causeClass = Class.forName(causeName)
-    return eventClass.getDeclaredConstructor(
-      Component::class.java, Integer.TYPE, java.lang.Boolean.TYPE, Component::class.java, causeClass)
-  }
-
->>>>>>> cdc83e4e
   /**
    * Make [component] the top component for the test.
    *
@@ -159,13 +141,9 @@
     _window = FakeFrame()
     focusManager = MyKeyboardFocusManager()
     ideFocusManager = MyIdeFocusManager(focusManager!!)
-<<<<<<< HEAD
-    appRule!!.testApplication.registerService(IdeFocusManager::class.java, ideFocusManager!!)
-    oldFocusManager = KeyboardFocusManager.getCurrentKeyboardFocusManager()
-=======
     disposable = Disposer.newDisposable()
     ApplicationManager.getApplication().replaceService(IdeFocusManager::class.java, ideFocusManager!!, disposable!!)
->>>>>>> cdc83e4e
+    oldFocusManager = KeyboardFocusManager.getCurrentKeyboardFocusManager()
     KeyboardFocusManager.setCurrentKeyboardFocusManager(focusManager)
   }
 
@@ -179,14 +157,9 @@
     focusOwner = null
     focusManager = null
     ideFocusManager = null
-<<<<<<< HEAD
-    appRule = null
-    KeyboardFocusManager.setCurrentKeyboardFocusManager(oldFocusManager)
-=======
     disposable?.let { Disposer.dispose(it) }
     disposable = null
-    KeyboardFocusManager.setCurrentKeyboardFocusManager(null)
->>>>>>> cdc83e4e
+    KeyboardFocusManager.setCurrentKeyboardFocusManager(oldFocusManager)
     overrideGraphicsEnvironment(null)
     oldFocusManager = null
   }
