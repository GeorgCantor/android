<!--
  ~ Copyright (C) 2019 The Android Open Source Project
  ~
  ~ Licensed under the Apache License, Version 2.0 (the "License");
  ~ you may not use this file except in compliance with the License.
  ~ You may obtain a copy of the License at
  ~
  ~      http://www.apache.org/licenses/LICENSE-2.0
  ~
  ~ Unless required by applicable law or agreed to in writing, software
  ~ distributed under the License is distributed on an "AS IS" BASIS,
  ~ WITHOUT WARRANTIES OR CONDITIONS OF ANY KIND, either express or implied.
  ~ See the License for the specific language governing permissions and
  ~ limitations under the License.
  -->
<idea-plugin>

  <actions resource-bundle="messages.LayoutInspectorBundle">
    <action id="Android.RunLayoutInspector"
            class="com.android.tools.idea.layoutinspector.ShowLayoutInspectorAction"
            icon="StudioIcons.Shell.Menu.LAYOUT_INSPECTOR">
      <add-to-group group-id="AndroidToolsGroup" />
    </action>

    <group id="ToggleLayoutInspectorActionGroup">
      <separator/>
      <add-to-group group-id="StreamingToolbarSecondary" anchor="first"/>
    </group>

    <action
        id="com.android.tools.idea.layoutinspector.toggle.layout.inspector.action"
        class="com.android.tools.idea.layoutinspector.runningdevices.actions.ToggleLayoutInspectorAction"
        text="Toggle Layout Inspector"
        description="Toggles Layout Inspection on and off for this device."
        icon="StudioIcons.Shell.ToolWindows.CAPTURES" >
      <add-to-group group-id="ToggleLayoutInspectorActionGroup" anchor="first"/>
    </action>

  </actions>

  <extensions defaultExtensionNs="com.intellij">
    <fileType name="Layout Inspector" extensions="li"
              implementationClass="com.android.tools.idea.layoutinspector.snapshots.LayoutInspectorFileType" fieldName="INSTANCE"/>

    <!--suppress PluginXmlValidity - Plugin XML files are merged into the same plugin.xml -->
<<<<<<< HEAD
    <android.toolWindow id="Layout Inspector"
=======
    <library.toolWindow id="Layout Inspector"
>>>>>>> 574fcae1
                      anchor="bottom"
                      secondary="true"
                      icon="StudioIcons.Shell.ToolWindows.CAPTURES"
                      librarySearchClass="com.android.tools.idea.sdk.AndroidFacetChecker"
                      factoryClass="com.android.tools.idea.layoutinspector.LayoutInspectorToolWindowFactory"/>

    <fileEditorProvider implementation="com.android.tools.idea.layoutinspector.snapshots.LayoutInspectorFileEditor$Provider"/>

<<<<<<< HEAD
    <applicationConfigurable groupId="experimentalPlugin" id="layout.inspector.configurable"
                             provider="com.android.tools.idea.layoutinspector.settings.LayoutInspectorConfigurableProvider"
                             bundle="messages.LayoutInspectorBundle"
                             key="layout.inspector"/>

=======
>>>>>>> 574fcae1
    <applicationService serviceImplementation="com.android.tools.idea.layoutinspector.settings.LayoutInspectorSettings"/>

    <projectService serviceImplementation="com.android.tools.idea.layoutinspector.LayoutInspectorProjectService"/>
    <projectService
        serviceInterface="com.android.tools.idea.layoutinspector.runningdevices.LayoutInspectorManager"
        serviceImplementation="com.android.tools.idea.layoutinspector.runningdevices.LayoutInspectorManagerImpl"/>
    <projectService serviceImplementation="com.android.tools.idea.layoutinspector.runningdevices.RunningDevicesStateObserver" />
    <notificationGroup id="LAYOUT_INSPECTOR_DISCOVERY" displayType="TOOL_WINDOW" toolWindowId="Running Devices"/>
  </extensions>

<<<<<<< HEAD
=======
  <extensions defaultExtensionNs="com.android.tools.idea.flags">
    <experimentalSettingsContributor implementation="com.android.tools.idea.layoutinspector.settings.LayoutInspectorConfigurableContributor"/>
  </extensions>

>>>>>>> 574fcae1
  <extensionPoints>
    <extensionPoint qualifiedName="com.android.tools.idea.layoutinspector.pipeline.appinspection.compose.getComposeLayoutInspectorJarToken"
                    interface="com.android.tools.idea.layoutinspector.pipeline.appinspection.compose.GetComposeLayoutInspectorJarToken"
                    area="IDEA_PROJECT"/>
  </extensionPoints>

  <projectListeners>
    <listener class="com.android.tools.idea.layoutinspector.LayoutInspectorExecutionListener"
              topic="com.intellij.execution.ExecutionListener"/>
  </projectListeners>

</idea-plugin><|MERGE_RESOLUTION|>--- conflicted
+++ resolved
@@ -43,27 +43,14 @@
               implementationClass="com.android.tools.idea.layoutinspector.snapshots.LayoutInspectorFileType" fieldName="INSTANCE"/>
 
     <!--suppress PluginXmlValidity - Plugin XML files are merged into the same plugin.xml -->
-<<<<<<< HEAD
     <android.toolWindow id="Layout Inspector"
-=======
-    <library.toolWindow id="Layout Inspector"
->>>>>>> 574fcae1
                       anchor="bottom"
                       secondary="true"
                       icon="StudioIcons.Shell.ToolWindows.CAPTURES"
-                      librarySearchClass="com.android.tools.idea.sdk.AndroidFacetChecker"
                       factoryClass="com.android.tools.idea.layoutinspector.LayoutInspectorToolWindowFactory"/>
 
     <fileEditorProvider implementation="com.android.tools.idea.layoutinspector.snapshots.LayoutInspectorFileEditor$Provider"/>
 
-<<<<<<< HEAD
-    <applicationConfigurable groupId="experimentalPlugin" id="layout.inspector.configurable"
-                             provider="com.android.tools.idea.layoutinspector.settings.LayoutInspectorConfigurableProvider"
-                             bundle="messages.LayoutInspectorBundle"
-                             key="layout.inspector"/>
-
-=======
->>>>>>> 574fcae1
     <applicationService serviceImplementation="com.android.tools.idea.layoutinspector.settings.LayoutInspectorSettings"/>
 
     <projectService serviceImplementation="com.android.tools.idea.layoutinspector.LayoutInspectorProjectService"/>
@@ -74,13 +61,10 @@
     <notificationGroup id="LAYOUT_INSPECTOR_DISCOVERY" displayType="TOOL_WINDOW" toolWindowId="Running Devices"/>
   </extensions>
 
-<<<<<<< HEAD
-=======
   <extensions defaultExtensionNs="com.android.tools.idea.flags">
     <experimentalSettingsContributor implementation="com.android.tools.idea.layoutinspector.settings.LayoutInspectorConfigurableContributor"/>
   </extensions>
 
->>>>>>> 574fcae1
   <extensionPoints>
     <extensionPoint qualifiedName="com.android.tools.idea.layoutinspector.pipeline.appinspection.compose.getComposeLayoutInspectorJarToken"
                     interface="com.android.tools.idea.layoutinspector.pipeline.appinspection.compose.GetComposeLayoutInspectorJarToken"
