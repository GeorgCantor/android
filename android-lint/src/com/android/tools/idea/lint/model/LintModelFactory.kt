/*
 * Copyright (C) 2021 The Android Open Source Project
 *
 * Licensed under the Apache License, Version 2.0 (the "License");
 * you may not use this file except in compliance with the License.
 * You may obtain a copy of the License at
 *
 *      http://www.apache.org/licenses/LICENSE-2.0
 *
 * Unless required by applicable law or agreed to in writing, software
 * distributed under the License is distributed on an "AS IS" BASIS,
 * WITHOUT WARRANTIES OR CONDITIONS OF ANY KIND, either express or implied.
 * See the License for the specific language governing permissions and
 * limitations under the License.
 */
package com.android.tools.idea.lint.model

import com.android.AndroidProjectTypes
import com.android.builder.model.LintOptions
import com.android.ide.common.repository.AgpVersion
import com.android.sdklib.AndroidVersion
import com.android.tools.idea.gradle.model.ARTIFACT_NAME_ANDROID_TEST
import com.android.tools.idea.gradle.model.ARTIFACT_NAME_TEST_FIXTURES
import com.android.tools.idea.gradle.model.ARTIFACT_NAME_UNIT_TEST
import com.android.tools.idea.gradle.model.IdeAaptOptions
import com.android.tools.idea.gradle.model.IdeAndroidArtifact
import com.android.tools.idea.gradle.model.IdeAndroidLibrary
import com.android.tools.idea.gradle.model.IdeAndroidProject
import com.android.tools.idea.gradle.model.IdeAndroidProjectType
import com.android.tools.idea.gradle.model.IdeApiVersion
import com.android.tools.idea.gradle.model.IdeArtifactLibrary
import com.android.tools.idea.gradle.model.IdeArtifactName
import com.android.tools.idea.gradle.model.IdeBaseArtifact
import com.android.tools.idea.gradle.model.IdeBuildType
import com.android.tools.idea.gradle.model.IdeClassField
import com.android.tools.idea.gradle.model.IdeExtraSourceProvider
import com.android.tools.idea.gradle.model.IdeJavaArtifact
import com.android.tools.idea.gradle.model.IdeJavaLibrary
import com.android.tools.idea.gradle.model.IdeLibrary
import com.android.tools.idea.gradle.model.IdeLintOptions
import com.android.tools.idea.gradle.model.IdeModuleLibrary
import com.android.tools.idea.gradle.model.IdeMultiVariantData
import com.android.tools.idea.gradle.model.IdeSourceProvider
import com.android.tools.idea.gradle.model.IdeUnknownLibrary
import com.android.tools.idea.gradle.model.IdeVariant
import com.android.tools.lint.model.DefaultLintModelAndroidArtifact
import com.android.tools.lint.model.DefaultLintModelAndroidLibrary
import com.android.tools.lint.model.DefaultLintModelBuildFeatures
import com.android.tools.lint.model.DefaultLintModelDependencies
import com.android.tools.lint.model.DefaultLintModelDependency
import com.android.tools.lint.model.DefaultLintModelDependencyGraph
import com.android.tools.lint.model.DefaultLintModelJavaArtifact
import com.android.tools.lint.model.DefaultLintModelJavaLibrary
import com.android.tools.lint.model.DefaultLintModelLibraryResolver
import com.android.tools.lint.model.DefaultLintModelLintOptions
import com.android.tools.lint.model.DefaultLintModelMavenName
import com.android.tools.lint.model.DefaultLintModelModule
import com.android.tools.lint.model.DefaultLintModelModuleLibrary
import com.android.tools.lint.model.DefaultLintModelResourceField
import com.android.tools.lint.model.DefaultLintModelSourceProvider
import com.android.tools.lint.model.DefaultLintModelVariant
import com.android.tools.lint.model.LintModelAndroidArtifact
import com.android.tools.lint.model.LintModelArtifact
import com.android.tools.lint.model.LintModelArtifactType
import com.android.tools.lint.model.LintModelBuildFeatures
import com.android.tools.lint.model.LintModelDependencies
import com.android.tools.lint.model.LintModelDependency
import com.android.tools.lint.model.LintModelJavaArtifact
import com.android.tools.lint.model.LintModelLibrary
import com.android.tools.lint.model.LintModelLibraryResolver
import com.android.tools.lint.model.LintModelLintOptions
import com.android.tools.lint.model.LintModelMavenName
import com.android.tools.lint.model.LintModelMavenName.Companion.NON_MAVEN
import com.android.tools.lint.model.LintModelModule
import com.android.tools.lint.model.LintModelModuleLoader
import com.android.tools.lint.model.LintModelModuleType
import com.android.tools.lint.model.LintModelNamespacingMode
import com.android.tools.lint.model.LintModelResourceField
import com.android.tools.lint.model.LintModelSerialization
import com.android.tools.lint.model.LintModelSeverity
import com.android.tools.lint.model.LintModelSourceProvider
import com.android.tools.lint.model.LintModelVariant
import com.android.utils.FileUtils
import java.io.File

/** Converter from the builder model library to lint's own model. */
class LintModelFactory : LintModelModuleLoader {

  private val libraryResolverMap = mutableMapOf<String, LintModelLibrary>()
  private val libraryResolver = DefaultLintModelLibraryResolver(libraryResolverMap)

  /**
   * Factory from an XML folder to a [LintModelModule]. The files were previously saved by
   * [LintModelSerialization.writeModule].
   */
  fun create(source: File): LintModelModule = LintModelSerialization.readModule(source)

  /**
   * Converter from the builder model library to lint's own model. If [deep] is true, it will create
   * a deep copy; otherwise, it will create wrapper objects. The advantage of a shallow copy is that
   * some expensive fields are only computed lazily (such as all the variant data, which may not be
   * needed in the IDE when running on the fly analysis). The advantage of a deep copy is that (at
   * least during testing) all fields are accessed so we can make sure there are no inconvertible
   * data, and when all the data is going to be used anyway there's no benefit in the additional
   * overhead of lazy lookup.
   */
  fun create(
    project: IdeAndroidProject,
    variants: Collection<IdeVariant>,
    multiVariantData: IdeMultiVariantData,
    dir: File,
    deep: Boolean = true,
  ): LintModelModule {
    val agpVersion = getAgpVersion(project)

    return if (deep) {
      val variantList = mutableListOf<LintModelVariant>()
      val module =
        DefaultLintModelModule(
          loader = this,
          dir = dir,
          modulePath = project.projectPath.projectPath,
          type = getModuleType(project.projectType),
          mavenName = getMavenName(project),
          agpVersion = agpVersion,
          buildFolder = project.buildFolder,
          lintOptions = getLintOptions(project),
          lintRuleJars = project.getLintRuleJarsForAnyAgpVersion(),
          resourcePrefix = project.resourcePrefix,
          dynamicFeatures = project.dynamicFeatures,
          bootClassPath = project.bootClasspath.map { File(it) },
          javaSourceLevel = project.javaCompileOptions.sourceCompatibility,
          compileTarget = project.compileTarget,
          neverShrinking = isNeverShrinking(project),
          variants = variantList,
        )

      for (variant in variants) {
        variantList.add(getVariant(module, project, variant, multiVariantData))
      }

      module
    } else {
      LazyLintModelModule(
        loader = this,
        project = project,
        projectVariants = variants,
        multiVariantData = multiVariantData,
        dir = dir,
        agpVersion = agpVersion,
      )
    }
  }

  /** Returns the list of Lint Rule file, no matter what the AGP version is. */
  private fun IdeAndroidProject.getLintRuleJarsForAnyAgpVersion() =
    lintChecksJars
      ?: listOf(
        FileUtils.join(buildFolder, "intermediates", "lint", "lint.jar"),
        FileUtils.join(buildFolder, "intermediates", "lint_jar", "lint.jar"),
        FileUtils.join(
          buildFolder,
          "intermediates",
          "lint_jar",
          "global",
          "prepareLintJar",
          "lint.jar",
        ),
      )

  /**
   * Ensures that the given [library] (if applicable, module or artifact) has a corresponding object
   * within [libraryResolverMap]. If one already exists this method does nothing otherwise we create
   * a [LintModelLibrary] for the given [IdeLibrary].
   */
  private fun maybeRegisterLintModelLibrary(library: IdeLibrary, isProvided: Boolean): Boolean {
    if (
      !(library is IdeModuleLibrary ||
        (library is IdeArtifactLibrary && library.artifactAddress.isNotEmpty()))
    )
      return false

    libraryResolverMap[library.getIdentifier()]?.let {
      return true
    }

    val lintLibrary =
      when (library) {
        is IdeAndroidLibrary ->
          DefaultLintModelAndroidLibrary(
            identifier = library.getIdentifier(),
            manifest = library.manifest,
            // TODO - expose compile jar vs impl jar?
            jarFiles = library.runtimeJarFiles,
            folder = library.folder!!, // Needed for workaround for b/66166521
            resFolder = library.resFolder,
            assetsFolder = library.assetsFolder,
            lintJar = library.lintJar,
            publicResources = library.publicResources,
            symbolFile = library.symbolFile,
            externalAnnotations = library.externalAnnotations,
            provided = isProvided,
            resolvedCoordinates = getMavenName(library),
<<<<<<< HEAD
            proguardRules = library.proguardRules
=======
            proguardRules = library.proguardRules,
>>>>>>> 0d09370c
          )
        is IdeJavaLibrary ->
          DefaultLintModelJavaLibrary(
            identifier = library.getIdentifier(),
            // TODO - expose compile jar vs impl jar?
            jarFiles = listOf(library.artifact),
            provided = isProvided,
<<<<<<< HEAD
            resolvedCoordinates = getMavenName(library)
=======
            resolvedCoordinates = getMavenName(library),
>>>>>>> 0d09370c
          )
        is IdeModuleLibrary ->
          DefaultLintModelModuleLibrary(
            identifier = library.getIdentifier(),
            projectPath = library.projectPath,
            lintJar = library.lintJar,
            provided = false,
          )
        is IdeUnknownLibrary -> null
      } ?: return false

    libraryResolverMap[library.getIdentifier()] = lintLibrary
    return true
  }

  private fun IdeLibrary.getArtifactName(): String =
    when (this) {
      is IdeArtifactLibrary -> getMavenName(this).let { "${it.groupId}:${it.artifactId}" }
      is IdeModuleLibrary -> "artifacts:$projectPath"
      else -> throw IllegalArgumentException("The library $this can't produce an artifact name")
    }

  private fun IdeLibrary.getIdentifier(): String =
    when (this) {
      is IdeModuleLibrary -> "$projectPath@${sourceSet.sourceSetName}"
      is IdeArtifactLibrary -> name
      else -> throw IllegalArgumentException("The library $this can't produce an identifier")
    }

  private fun getDependencies(artifact: IdeBaseArtifact): LintModelDependencies {
    val compileItems = mutableListOf<LintModelDependency>()
    val packagedItems = mutableListOf<LintModelDependency>()
    val dependencies = artifact.compileClasspath
    val runtime = artifact.runtimeClasspath

    for (library in dependencies.libraries) {
      val isProvided = !runtime.libraries.contains(library)
      val packaged = library is IdeModuleLibrary || !isProvided
      if (maybeRegisterLintModelLibrary(library, isProvided)) {
        val lintDependency =
          DefaultLintModelDependency(
            identifier = library.getIdentifier(),
            artifactName = library.getArtifactName(),
            requestedCoordinates =
              null, // Always null in builder models and not present in Ide* models.
            // Deep copy
            dependencies = emptyList(), // Dependency hierarchy is not yet supported.
            libraryResolver = libraryResolver,
          )

        compileItems.add(lintDependency)
        if (packaged) {
          packagedItems.add(lintDependency)
        }
      }
    }

    val compileDependencies = DefaultLintModelDependencyGraph(compileItems, libraryResolver)
    val packageDependencies = DefaultLintModelDependencyGraph(packagedItems, libraryResolver)

    return DefaultLintModelDependencies(
      compileDependencies = compileDependencies,
      packageDependencies = packageDependencies,
      libraryResolver = libraryResolver,
    )
  }

  private fun getArtifact(
    artifact: IdeAndroidArtifact,
<<<<<<< HEAD
    type: LintModelArtifactType
=======
    type: LintModelArtifactType,
>>>>>>> 0d09370c
  ): LintModelAndroidArtifact {
    return DefaultLintModelAndroidArtifact(
      applicationId =
        artifact.applicationId ?: "", // TODO(b/234146319): This should probably be optional
      dependencies = getDependencies(artifact),
      generatedSourceFolders = artifact.generatedSourceFolders,
      generatedResourceFolders = artifact.generatedResourceFolders,
      classOutputs = artifact.classesFolder.toList(),
      desugaredMethodsFiles = artifact.desugaredMethodsFiles,
<<<<<<< HEAD
      type = type
=======
      type = type,
>>>>>>> 0d09370c
    )
  }

  private fun getArtifact(
    artifact: IdeJavaArtifact,
<<<<<<< HEAD
    type: LintModelArtifactType
=======
    type: LintModelArtifactType,
>>>>>>> 0d09370c
  ): LintModelJavaArtifact {
    return DefaultLintModelJavaArtifact(
      dependencies = getDependencies(artifact),
      classFolders = artifact.classesFolder.toList(),
<<<<<<< HEAD
      type = type
=======
      type = type,
>>>>>>> 0d09370c
    )
  }

  private fun getBuildType(
    multiVariantData: IdeMultiVariantData,
    variant: IdeVariant,
  ): IdeBuildType {
    val buildTypeName = variant.buildType
    return multiVariantData.buildTypes.first { it.buildType.name == buildTypeName }.buildType
  }

  private fun getVariant(
    module: LintModelModule,
    project: IdeAndroidProject,
    variant: IdeVariant,
    multiVariantData: IdeMultiVariantData,
  ): LintModelVariant {
    val buildType = getBuildType(multiVariantData, variant)
    return DefaultLintModelVariant(
      module = module,
      name = variant.name,
      useSupportLibraryVectorDrawables = useSupportLibraryVectorDrawables(variant),
      mainArtifactOrNull = getArtifact(variant.mainArtifact, LintModelArtifactType.MAIN),
<<<<<<< HEAD
      testArtifact = getTestArtifact(variant),
=======
      testArtifact =
        getUnitTestArtifact(
          variant
        ), // TODO(karimai): we need to change the Lint models to add screenshot Test  artifact.
>>>>>>> 0d09370c
      androidTestArtifact = getAndroidTestArtifact(variant),
      testFixturesArtifact = getTestFixturesArtifact(variant),
      mergedManifest = null, // Injected elsewhere by the legacy Android Gradle Plugin lint runner
      manifestMergeReport =
        null, // Injected elsewhere by the legacy Android Gradle Plugin lint runner
      `package` = null, // not in the old builder model
      minSdkVersion = variant.minSdkVersion.toAndroidVersion(),
      targetSdkVersion = variant.targetSdkVersion?.toAndroidVersion(),
      resValues = variant.resValues.mapValues { it.value.toResourceField() },
      manifestPlaceholders = variant.manifestPlaceholders,
      resourceConfigurations = variant.resourceConfigurations,
      proguardFiles = variant.proguardFiles,
      consumerProguardFiles = variant.consumerProguardFiles,
      sourceProviders = computeSourceProviders(project, variant),
      testSourceProviders = computeTestSourceProviders(project, variant),
      testFixturesSourceProviders = computeTestFixturesSourceProviders(project, variant),
      debuggable = buildType.isDebuggable,
      shrinkable = buildType.isMinifyEnabled,
      buildFeatures = getBuildFeatures(project, module.agpVersion),
      libraryResolver = libraryResolver,
      partialResultsDir = null,
      desugaredMethodsFiles = variant.desugaredMethodsFiles,
    )
  }

  private fun getTestFixturesArtifact(variant: IdeVariant): LintModelAndroidArtifact? {
    val artifact = variant.testFixturesArtifact ?: return null
    return getArtifact(artifact, LintModelArtifactType.TEST_FIXTURES)
  }

  private fun getAndroidTestArtifact(variant: IdeVariant): LintModelAndroidArtifact? {
<<<<<<< HEAD
    val artifact = variant.androidTestArtifact ?: return null
    return getArtifact(artifact, LintModelArtifactType.INSTRUMENTATION_TEST)
  }

  private fun getTestArtifact(variant: IdeVariant): LintModelJavaArtifact? {
    val artifact = variant.unitTestArtifact ?: return null
=======
    val artifact =
      variant.deviceTestArtifacts.find { it.name == IdeArtifactName.ANDROID_TEST } ?: return null
    return getArtifact(artifact, LintModelArtifactType.INSTRUMENTATION_TEST)
  }

  private fun getUnitTestArtifact(variant: IdeVariant): LintModelJavaArtifact? {
    val artifact =
      variant.hostTestArtifacts.find { it.name == IdeArtifactName.UNIT_TEST } ?: return null
>>>>>>> 0d09370c
    return getArtifact(artifact, LintModelArtifactType.UNIT_TEST)
  }

  private fun computeSourceProviders(
    project: IdeAndroidProject,
    variant: IdeVariant,
  ): List<LintModelSourceProvider> {
    val providers = mutableListOf<LintModelSourceProvider>()

    // if we have variant, than the main sourceset is present
    providers.add(getSourceProvider(project.defaultSourceProvider.sourceProvider!!))

    for (flavorContainer in project.multiVariantData?.productFlavors.orEmpty()) {
      if (variant.productFlavors.contains(flavorContainer.productFlavor.name)) {
        providers.add(getSourceProvider(flavorContainer.sourceProvider!!))
      }
    }

    val mainArtifact = variant.mainArtifact
    mainArtifact.multiFlavorSourceProvider?.let { sourceProvider ->
      providers.add(getSourceProvider(sourceProvider))
    }

    var debugVariant = false
    for (buildTypeContainer in project.multiVariantData?.buildTypes.orEmpty()) {
      if (variant.buildType == buildTypeContainer.buildType.name) {
        debugVariant = buildTypeContainer.buildType.isDebuggable
        providers.add(
          getSourceProvider(
            provider = buildTypeContainer.sourceProvider!!,
            debugOnly = debugVariant,
          )
        )
      }
    }

    mainArtifact.variantSourceProvider?.let { sourceProvider ->
      providers.add(getSourceProvider(provider = sourceProvider, debugOnly = debugVariant))
    }
    return providers
  }

  private fun IdeExtraSourceProvider.isTest(): Boolean {
    return isUnitTest() || isInstrumentationTest()
  }

  private fun IdeExtraSourceProvider.isTestFixtures(): Boolean {
    return ARTIFACT_NAME_TEST_FIXTURES == artifactName
  }

  private fun IdeExtraSourceProvider.isUnitTest(): Boolean {
    return ARTIFACT_NAME_UNIT_TEST == artifactName
  }

  private fun IdeExtraSourceProvider.isInstrumentationTest(): Boolean {
    return ARTIFACT_NAME_ANDROID_TEST == artifactName
  }

  private fun computeExtraSourceProviders(
    project: IdeAndroidProject,
    variant: IdeVariant,
    filter: (IdeExtraSourceProvider) -> Boolean,
  ): List<LintModelSourceProvider> {
    val providers = mutableListOf<LintModelSourceProvider>()

    project.defaultSourceProvider.extraSourceProviders
      .filter { filter(it) }
      .forEach { extra -> getSourceProvider(extra)?.let { providers.add(it) } }

    project.multiVariantData?.let { multiVariantData ->
      for (flavorContainer in multiVariantData.productFlavors) {
        if (variant.productFlavors.contains(flavorContainer.productFlavor.name)) {
          flavorContainer.extraSourceProviders
            .filter { filter(it) }
            .forEach { extra -> getSourceProvider(extra)?.let { providers.add(it) } }
        }
      }

      for (buildTypeContainer in multiVariantData.buildTypes) {
        if (variant.buildType == buildTypeContainer.buildType.name) {
          buildTypeContainer.extraSourceProviders
            .filter { filter(it) }
            .forEach { extra ->
              getSourceProvider(
                  providerContainer = extra,
                  debugOnly = buildTypeContainer.buildType.isDebuggable,
                )
                ?.let { providers.add(it) }
            }
        }
      }
    }

    return providers
  }

  /**
   * TODO: This is not correct; this method simultaneously returns both the unit test and
   *   instrumentation test folders. These two are not normally combined in the build system (they
   *   can contain conflicting definitions of the class for example). Lint uses this method in a
   *   couple of different ways: (1) to find all the source files it must analyze in turn (for that
   *   purpose, this method is okay), and (2) to set up the class path in the CLI setup for PSI.
   *   This is problematic, but solving it properly is going to take more work (e.g. we need to do
   *   separate handling for each test target), and since this is the way lint has always worked
   *   we're leaving this brokenness here for now until we address this with the dependency graph
   *   rewrite.
   */
  private fun computeTestSourceProviders(
    project: IdeAndroidProject,
    variant: IdeVariant,
  ): List<LintModelSourceProvider> {
    return computeExtraSourceProviders(project, variant) { it.isTest() }
  }

  private fun computeTestFixturesSourceProviders(
    project: IdeAndroidProject,
    variant: IdeVariant,
  ): List<LintModelSourceProvider> {
    val providers = mutableListOf<LintModelSourceProvider>()

    providers.addAll(computeExtraSourceProviders(project, variant) { it.isTestFixtures() })

    variant.testFixturesArtifact?.let { artifact ->
      artifact.variantSourceProvider?.let { providers.add(getSourceProvider(it)) }
      artifact.multiFlavorSourceProvider?.let {
        providers.add(
          getSourceProvider(
            it,
            debugOnly =
              project.multiVariantData!!
                .buildTypes
                .first { it.buildType.name == variant.buildType }
                .buildType
                .isDebuggable,
          )
        )
      }
    }
    return providers
  }

  private fun getSourceProvider(
    providerContainer: IdeExtraSourceProvider,
    debugOnly: Boolean = false,
  ): LintModelSourceProvider? {
    val provider = providerContainer.sourceProvider ?: return null
    return DefaultLintModelSourceProvider(
      manifestFiles = listOf(provider.manifestFile),
      javaDirectories = (provider.javaDirectories + provider.kotlinDirectories).distinct(),
      resDirectories = provider.resDirectories,
      assetsDirectories = provider.assetsDirectories,
      unitTestOnly = providerContainer.isUnitTest(),
      instrumentationTestOnly = providerContainer.isInstrumentationTest(),
      debugOnly = debugOnly,
      testFixture = providerContainer.isTestFixtures(),
    )
  }

  private fun getSourceProvider(
    provider: IdeSourceProvider,
    unitTestOnly: Boolean = false,
    instrumentationTestOnly: Boolean = false,
    debugOnly: Boolean = false,
    testFixturesOnly: Boolean = false,
  ): LintModelSourceProvider {
    return DefaultLintModelSourceProvider(
      manifestFiles = listOf(provider.manifestFile),
      javaDirectories = (provider.javaDirectories + provider.kotlinDirectories).distinct(),
      resDirectories = provider.resDirectories,
      assetsDirectories = provider.assetsDirectories,
      unitTestOnly = unitTestOnly,
      instrumentationTestOnly = instrumentationTestOnly,
      debugOnly = debugOnly,
      testFixture = testFixturesOnly,
    )
  }

  private fun IdeClassField.toResourceField(): LintModelResourceField {
    return DefaultLintModelResourceField(type = type, name = name, value = value)
  }

  private fun getBuildFeatures(
    project: IdeAndroidProject,
    agpVersion: AgpVersion?,
  ): LintModelBuildFeatures {
    return DefaultLintModelBuildFeatures(
      viewBinding = usesViewBinding(project, agpVersion),
      coreLibraryDesugaringEnabled = project.javaCompileOptions.isCoreLibraryDesugaringEnabled,
      namespacingMode = getNamespacingMode(project),
    )
  }

  private fun usesViewBinding(project: IdeAndroidProject, agpVersion: AgpVersion?): Boolean {
    return if (agpVersion != null && agpVersion.isAtLeast(3, 6, 0)) {
      project.viewBindingOptions?.enabled == true
    } else {
      false
    }
  }

  private fun isNeverShrinking(project: IdeAndroidProject): Boolean {
    return project.multiVariantData!!.buildTypes.none { it.buildType.isMinifyEnabled }
  }

  private fun useSupportLibraryVectorDrawables(variant: IdeVariant): Boolean {
    return variant.vectorDrawablesUseSupportLibrary
  }

  private fun getAgpVersion(project: IdeAndroidProject): AgpVersion? {
    return AgpVersion.tryParse(project.agpVersion)
  }

  private fun getNamespacingMode(project: IdeAndroidProject): LintModelNamespacingMode {
    return when (project.aaptOptions.namespacing) {
      IdeAaptOptions.Namespacing.DISABLED -> LintModelNamespacingMode.DISABLED
      IdeAaptOptions.Namespacing.REQUIRED -> LintModelNamespacingMode.REQUIRED
    }
  }

  private fun getMavenName(androidProject: IdeAndroidProject): LintModelMavenName? {
    val groupId = androidProject.groupId ?: return null
    return DefaultLintModelMavenName(groupId, androidProject.projectPath.projectPath, "")
  }

  private fun getLintOptions(project: IdeAndroidProject): LintModelLintOptions =
    getLintOptions(project.lintOptions)

  private fun getLintOptions(options: IdeLintOptions): LintModelLintOptions {
    val severityOverrides =
      options.severityOverrides?.let { source ->
        val map = LinkedHashMap<String, LintModelSeverity>()
        for ((id, severityInt) in source.entries) {
          map[id] = getSeverity(severityInt)
        }
        map
      }

    return DefaultLintModelLintOptions(
      // Not all DSL LintOptions; only some are actually accessed from outside
      // the Gradle/CLI configuration currently
      baselineFile = options.baselineFile,
      lintConfig = options.lintConfig,
      severityOverrides = severityOverrides,
      checkTestSources = options.isCheckTestSources,
      checkDependencies = options.isCheckDependencies,
      disable = options.disable,
      enable = options.enable,
      check = options.check,
      abortOnError = options.isAbortOnError,
      absolutePaths = options.isAbsolutePaths,
      noLines = options.isNoLines,
      quiet = options.isQuiet,
      checkAllWarnings = options.isCheckAllWarnings,
      ignoreWarnings = options.isIgnoreWarnings,
      warningsAsErrors = options.isWarningsAsErrors,
      ignoreTestSources = options.isIgnoreTestSources,
      ignoreTestFixturesSources = options.isIgnoreTestFixturesSources,
      checkGeneratedSources = options.isCheckGeneratedSources,
      explainIssues = options.isExplainIssues,
      showAll = options.isShowAll,
      textReport = options.textReport,
      textOutput = options.textOutput,
      htmlReport = options.htmlReport,
      htmlOutput = options.htmlOutput,
      xmlReport = options.xmlReport,
      xmlOutput = options.xmlOutput,
      sarifReport = options.sarifReport,
      sarifOutput = options.sarifOutput,
      checkReleaseBuilds = options.isCheckReleaseBuilds,
    )
  }

  private fun IdeApiVersion.toAndroidVersion(): AndroidVersion {
    return AndroidVersion(apiLevel, codename)
  }

  /**
   * An [LintModelModule] which holds on to the underlying builder-model and lazily constructs parts
   * of the model less likely to be needed (such as all the variants). This is particularly useful
   * when lint is running on a subset of checks on the fly in the editor in the IDE for example.
   */
  inner class LazyLintModelModule(
    override val loader: LintModelModuleLoader,
    private val project: IdeAndroidProject,
    private val projectVariants: Collection<IdeVariant>,
    private val multiVariantData: IdeMultiVariantData,
    override val dir: File,
    override val agpVersion: AgpVersion?,
  ) : LintModelModule {
    override val modulePath: String
      get() = project.projectPath.projectPath

    override val type: LintModelModuleType
      get() = getModuleType(project.projectType)

    override val mavenName: LintModelMavenName?
      get() = getMavenName(project)

    override val buildFolder: File
      get() = project.buildFolder

    override val resourcePrefix: String?
      get() = project.resourcePrefix

    override val dynamicFeatures: Collection<String>
      get() = project.dynamicFeatures

    override val bootClassPath: List<File>
      get() = project.bootClasspath.map { File(it) }

    override val javaSourceLevel: String
      get() = project.javaCompileOptions.sourceCompatibility

    override val compileTarget: String
      get() = project.compileTarget

    override val lintRuleJars: List<File> = project.getLintRuleJarsForAnyAgpVersion()

    override fun neverShrinking(): Boolean {
      return isNeverShrinking(project)
    }

    // Lazy properties

    private var _lintOptions: LintModelLintOptions? = null
    override val lintOptions: LintModelLintOptions
      get() = _lintOptions ?: getLintOptions(project).also { _lintOptions = it }

    private var _variants: List<LintModelVariant>? = null
    override val variants: List<LintModelVariant>
      // Lazily initialize the _variants property, reusing any already
      // looked up variants from the [variantMap] and also populating that map
      // for latest retrieval
      get() =
        _variants
          ?: projectVariants
            .map { variant ->
              // (Not just using findVariant since that searches linearly
              // through variant list to match by name)
              variantMap[variant.name]
                ?: LazyLintModelVariant(this, project, variant, multiVariantData, libraryResolver)
                  .also { variantMap[it.name] = it }
            }
            .also { _variants = it }

    /** Map from variant name to variant */
    private val variantMap = mutableMapOf<String, LintModelVariant>()

    override fun findVariant(name: String): LintModelVariant? =
      variantMap[name]
        ?: run {
          val buildVariant = projectVariants.firstOrNull { it.name == name }
          buildVariant
            ?.let { LazyLintModelVariant(this, project, it, multiVariantData, libraryResolver) }
            ?.also { variantMap[name] = it }
        }

    override fun defaultVariant(): LintModelVariant? {
      return projectVariants.firstOrNull()?.let { findVariant(it.name) }
    }
  }

  inner class LazyLintModelVariant(
    override val module: LintModelModule,
    private val project: IdeAndroidProject,
    private val variant: IdeVariant,
    private val multiVariantData: IdeMultiVariantData,
    override val libraryResolver: LintModelLibraryResolver,
  ) : LintModelVariant {
    private val buildType = getBuildType(multiVariantData, variant)

    override val name: String
      get() = variant.name

    override val useSupportLibraryVectorDrawables: Boolean
      get() = useSupportLibraryVectorDrawables(variant)

    override val mergedManifest: File?
      get() = null // Injected by legacy AGP lint runner

    override val manifestMergeReport: File?
      get() = null // Injected by legacy AGP lint runner

    override val `package`: String?
      get() = null // not in the old builder model

    override val minSdkVersion: AndroidVersion?
      get() = variant.minSdkVersion.toAndroidVersion()

    override val targetSdkVersion: AndroidVersion?
      get() = variant.targetSdkVersion?.toAndroidVersion()

    override val resourceConfigurations: Collection<String>
      get() = variant.resourceConfigurations

    override val debuggable: Boolean
      get() = buildType.isDebuggable

    override val shrinkable: Boolean
      get() = buildType.isMinifyEnabled

    // Lazy properties

    private var _sourceProviders: List<LintModelSourceProvider>? = null
    override val sourceProviders: List<LintModelSourceProvider>
      get() =
        _sourceProviders ?: computeSourceProviders(project, variant).also { _sourceProviders = it }

    private var _testSourceProviders: List<LintModelSourceProvider>? = null
    override val testSourceProviders: List<LintModelSourceProvider>
      get() =
        _testSourceProviders
          ?: computeTestSourceProviders(project, variant).also { _testSourceProviders = it }

    private var _testFixturesSourceProviders: List<LintModelSourceProvider>? = null
    override val testFixturesSourceProviders: List<LintModelSourceProvider>
      get() =
        _testFixturesSourceProviders
          ?: computeTestFixturesSourceProviders(project, variant).also {
            _testFixturesSourceProviders = it
          }

    private var _resValues: Map<String, LintModelResourceField>? = null
    override val resValues: Map<String, LintModelResourceField>
      get() =
        _resValues
          ?: variant.resValues.mapValues { it.value.toResourceField() }.also { _resValues = it }

    private var _manifestPlaceholders: Map<String, String>? = null
    override val manifestPlaceholders: Map<String, String>
      get() =
        _manifestPlaceholders ?: variant.manifestPlaceholders.also { _manifestPlaceholders = it }

    private var _mainArtifact: LintModelAndroidArtifact? = null
    @Deprecated("This property is deprecated.", replaceWith = ReplaceWith("artifact"))
    override val mainArtifact: LintModelAndroidArtifact
      get() =
        _mainArtifact
          ?: getArtifact(variant.mainArtifact, LintModelArtifactType.MAIN).also {
            _mainArtifact = it
          }

    override val artifact: LintModelArtifact
      get() =
        _mainArtifact
          ?: getArtifact(variant.mainArtifact, LintModelArtifactType.MAIN).also {
            _mainArtifact = it
          }

    private var _testArtifact: LintModelJavaArtifact? = null
    override val testArtifact: LintModelJavaArtifact?
      get() = _testArtifact ?: getUnitTestArtifact(variant).also { _testArtifact = it }

    private var _androidTestArtifact: LintModelAndroidArtifact? = null
    override val androidTestArtifact: LintModelAndroidArtifact?
      get() =
        _androidTestArtifact ?: getAndroidTestArtifact(variant).also { _androidTestArtifact = it }

    private var _testFixturesArtifact: LintModelAndroidArtifact? = null
    override val testFixturesArtifact: LintModelAndroidArtifact?
      get() =
        _testFixturesArtifact
          ?: getTestFixturesArtifact(variant).also { _testFixturesArtifact = it }

    private var _proguardFiles: Collection<File>? = null
    override val proguardFiles: Collection<File>
      get() = _proguardFiles ?: variant.proguardFiles.also { _proguardFiles = it }

    private var _consumerProguardFiles: Collection<File>? = null
    override val consumerProguardFiles: Collection<File>
      get() =
        _consumerProguardFiles ?: variant.consumerProguardFiles.also { _consumerProguardFiles = it }

    private var _buildFeatures: LintModelBuildFeatures? = null
    override val buildFeatures: LintModelBuildFeatures
      get() =
        _buildFeatures ?: getBuildFeatures(project, module.agpVersion).also { _buildFeatures = it }

    override val partialResultsDir: File?
      get() = null

    override val desugaredMethodsFiles: Collection<File>
      get() = variant.desugaredMethodsFiles
  }

  companion object {
    fun getMavenName(artifact: IdeArtifactLibrary): LintModelMavenName =
      when (val component = artifact.component) {
        null -> DefaultLintModelMavenName(NON_MAVEN, artifact.name)
        else ->
          DefaultLintModelMavenName(component.group, component.name, component.version.toString())
      }

    /**
     * Returns the [LintModelModuleType] for the given [typeId]. Type ids must be one of the values
     * defined by AndroidProjectTypes.PROJECT_TYPE_*.
     */
    @JvmStatic
    fun getModuleType(typeId: Int): LintModelModuleType {
      return when (typeId) {
        AndroidProjectTypes.PROJECT_TYPE_APP -> LintModelModuleType.APP
        AndroidProjectTypes.PROJECT_TYPE_LIBRARY -> LintModelModuleType.LIBRARY
        AndroidProjectTypes.PROJECT_TYPE_TEST -> LintModelModuleType.TEST
        AndroidProjectTypes.PROJECT_TYPE_INSTANTAPP -> LintModelModuleType.INSTANT_APP
        AndroidProjectTypes.PROJECT_TYPE_FEATURE -> LintModelModuleType.FEATURE
        AndroidProjectTypes.PROJECT_TYPE_DYNAMIC_FEATURE -> LintModelModuleType.DYNAMIC_FEATURE
        else -> throw IllegalArgumentException("The value $typeId is not a valid project type ID")
      }
    }

    /** Returns the [LintModelModuleType] for the given [type]. */
    @JvmStatic
    fun getModuleType(type: IdeAndroidProjectType): LintModelModuleType {
      return when (type) {
        IdeAndroidProjectType.PROJECT_TYPE_APP -> LintModelModuleType.APP
        IdeAndroidProjectType.PROJECT_TYPE_LIBRARY -> LintModelModuleType.LIBRARY
        IdeAndroidProjectType.PROJECT_TYPE_TEST -> LintModelModuleType.TEST
        IdeAndroidProjectType.PROJECT_TYPE_INSTANTAPP -> LintModelModuleType.INSTANT_APP
        IdeAndroidProjectType.PROJECT_TYPE_FEATURE -> LintModelModuleType.FEATURE
        IdeAndroidProjectType.PROJECT_TYPE_DYNAMIC_FEATURE -> LintModelModuleType.DYNAMIC_FEATURE
        IdeAndroidProjectType.PROJECT_TYPE_ATOM ->
          throw IllegalArgumentException("The value $type is not a valid project type ID")
        IdeAndroidProjectType.PROJECT_TYPE_KOTLIN_MULTIPLATFORM ->
          throw IllegalArgumentException("$type is not yet supported")
      }
    }

    private fun getSeverity(severity: Int): LintModelSeverity =
      when (severity) {
        LintOptions.SEVERITY_FATAL -> LintModelSeverity.FATAL
        LintOptions.SEVERITY_ERROR -> LintModelSeverity.ERROR
        LintOptions.SEVERITY_WARNING -> LintModelSeverity.WARNING
        LintOptions.SEVERITY_INFORMATIONAL -> LintModelSeverity.INFORMATIONAL
        LintOptions.SEVERITY_IGNORE -> LintModelSeverity.IGNORE
        LintOptions.SEVERITY_DEFAULT_ENABLED -> LintModelSeverity.WARNING
        else -> LintModelSeverity.IGNORE
      }
  }
}<|MERGE_RESOLUTION|>--- conflicted
+++ resolved
@@ -201,11 +201,7 @@
             externalAnnotations = library.externalAnnotations,
             provided = isProvided,
             resolvedCoordinates = getMavenName(library),
-<<<<<<< HEAD
-            proguardRules = library.proguardRules
-=======
             proguardRules = library.proguardRules,
->>>>>>> 0d09370c
           )
         is IdeJavaLibrary ->
           DefaultLintModelJavaLibrary(
@@ -213,11 +209,7 @@
             // TODO - expose compile jar vs impl jar?
             jarFiles = listOf(library.artifact),
             provided = isProvided,
-<<<<<<< HEAD
-            resolvedCoordinates = getMavenName(library)
-=======
             resolvedCoordinates = getMavenName(library),
->>>>>>> 0d09370c
           )
         is IdeModuleLibrary ->
           DefaultLintModelModuleLibrary(
@@ -287,11 +279,7 @@
 
   private fun getArtifact(
     artifact: IdeAndroidArtifact,
-<<<<<<< HEAD
-    type: LintModelArtifactType
-=======
     type: LintModelArtifactType,
->>>>>>> 0d09370c
   ): LintModelAndroidArtifact {
     return DefaultLintModelAndroidArtifact(
       applicationId =
@@ -301,30 +289,18 @@
       generatedResourceFolders = artifact.generatedResourceFolders,
       classOutputs = artifact.classesFolder.toList(),
       desugaredMethodsFiles = artifact.desugaredMethodsFiles,
-<<<<<<< HEAD
-      type = type
-=======
       type = type,
->>>>>>> 0d09370c
     )
   }
 
   private fun getArtifact(
     artifact: IdeJavaArtifact,
-<<<<<<< HEAD
-    type: LintModelArtifactType
-=======
     type: LintModelArtifactType,
->>>>>>> 0d09370c
   ): LintModelJavaArtifact {
     return DefaultLintModelJavaArtifact(
       dependencies = getDependencies(artifact),
       classFolders = artifact.classesFolder.toList(),
-<<<<<<< HEAD
-      type = type
-=======
       type = type,
->>>>>>> 0d09370c
     )
   }
 
@@ -348,14 +324,10 @@
       name = variant.name,
       useSupportLibraryVectorDrawables = useSupportLibraryVectorDrawables(variant),
       mainArtifactOrNull = getArtifact(variant.mainArtifact, LintModelArtifactType.MAIN),
-<<<<<<< HEAD
-      testArtifact = getTestArtifact(variant),
-=======
       testArtifact =
         getUnitTestArtifact(
           variant
         ), // TODO(karimai): we need to change the Lint models to add screenshot Test  artifact.
->>>>>>> 0d09370c
       androidTestArtifact = getAndroidTestArtifact(variant),
       testFixturesArtifact = getTestFixturesArtifact(variant),
       mergedManifest = null, // Injected elsewhere by the legacy Android Gradle Plugin lint runner
@@ -387,14 +359,6 @@
   }
 
   private fun getAndroidTestArtifact(variant: IdeVariant): LintModelAndroidArtifact? {
-<<<<<<< HEAD
-    val artifact = variant.androidTestArtifact ?: return null
-    return getArtifact(artifact, LintModelArtifactType.INSTRUMENTATION_TEST)
-  }
-
-  private fun getTestArtifact(variant: IdeVariant): LintModelJavaArtifact? {
-    val artifact = variant.unitTestArtifact ?: return null
-=======
     val artifact =
       variant.deviceTestArtifacts.find { it.name == IdeArtifactName.ANDROID_TEST } ?: return null
     return getArtifact(artifact, LintModelArtifactType.INSTRUMENTATION_TEST)
@@ -403,7 +367,6 @@
   private fun getUnitTestArtifact(variant: IdeVariant): LintModelJavaArtifact? {
     val artifact =
       variant.hostTestArtifacts.find { it.name == IdeArtifactName.UNIT_TEST } ?: return null
->>>>>>> 0d09370c
     return getArtifact(artifact, LintModelArtifactType.UNIT_TEST)
   }
 
