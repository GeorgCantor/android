// Copyright 2000-2018 JetBrains s.r.o. Use of this source code is governed by the Apache 2.0 license that can be found in the LICENSE file.

package org.jetbrains.android.exportSignedPackage;

import com.android.annotations.VisibleForTesting;
import com.android.tools.idea.gradle.util.DynamicAppUtils;
import com.android.tools.idea.instantapp.InstantApps;
import com.intellij.credentialStore.CredentialAttributesKt;
import com.intellij.credentialStore.Credentials;
import com.intellij.execution.configurations.GeneralCommandLine;
import com.intellij.execution.util.ExecUtil;
import com.intellij.ide.passwordSafe.PasswordSafe;
import com.intellij.ide.util.PropertiesComponent;
import com.intellij.ide.wizard.CommitStepException;
import com.intellij.openapi.fileChooser.FileChooserDescriptor;
import com.intellij.openapi.fileChooser.FileChooserDescriptorFactory;
import com.intellij.openapi.fileChooser.actions.GotoDesktopDirAction;
import com.intellij.openapi.module.Module;
import com.intellij.openapi.module.ModuleType;
import com.intellij.openapi.project.Project;
import com.intellij.openapi.ui.TextFieldWithBrowseButton;
import com.intellij.openapi.util.SystemInfo;
import com.intellij.openapi.vfs.LocalFileSystem;
import com.intellij.openapi.vfs.VirtualFile;
import com.intellij.ui.CollectionComboBoxModel;
import com.intellij.ui.HyperlinkLabel;
import com.intellij.ui.SimpleListCellRenderer;
import com.intellij.ui.components.JBCheckBox;
import com.intellij.ui.components.JBLabel;
import com.intellij.util.SystemProperties;
import com.intellij.util.containers.ContainerUtil;
import org.jetbrains.android.compiler.artifact.ApkSigningSettingsForm;
import org.jetbrains.android.facet.AndroidFacet;
import org.jetbrains.android.util.AndroidBundle;
import org.jetbrains.android.util.AndroidUiUtil;
import org.jetbrains.android.util.AndroidUtils;
import org.jetbrains.annotations.NotNull;
import org.jetbrains.annotations.Nullable;

import javax.swing.*;
import javax.swing.event.HyperlinkEvent;
import javax.swing.event.HyperlinkListener;
import java.awt.*;
import java.awt.event.ActionEvent;
import java.awt.event.ActionListener;
import java.io.File;
import java.io.FileInputStream;
import java.io.IOException;
import java.security.KeyStore;
import java.security.PrivateKey;
import java.security.cert.Certificate;
import java.security.cert.X509Certificate;
import java.util.Arrays;
import java.util.List;
<<<<<<< HEAD
import java.util.stream.Collectors;

import static com.intellij.credentialStore.CredentialAttributesKt.CredentialAttributes;
import static com.intellij.openapi.ui.DialogWrapper.CANCEL_EXIT_CODE;
import static icons.StudioIcons.Common.WARNING_INLINE;
=======

import static com.intellij.credentialStore.CredentialAttributesKt.CredentialAttributes;
import static com.intellij.openapi.ui.DialogWrapper.CANCEL_EXIT_CODE;
>>>>>>> e549e917

/**
 * @author Eugene.Kudelevsky
 */
class KeystoreStep extends ExportSignedPackageWizardStep implements ApkSigningSettingsForm {
  public static final String MODULE_PROPERTY = "ExportedModule";
  @VisibleForTesting static final String KEY_STORE_PASSWORD_KEY = "KEY_STORE_PASSWORD";
  @VisibleForTesting static final String KEY_PASSWORD_KEY = "KEY_PASSWORD";

  private static class KeyStorePasswordRequestor {
    // dummy: used as a requestor class id to access the key store password
  }

  private static class KeyPasswordRequestor {
    // dummy: used as a requestor class id to access the key password
  }

  private JPanel myContentPanel;
  private JButton myCreateKeyStoreButton;
  private JBCheckBox myExportKeysCheckBox;
  private HyperlinkLabel myGoogleAppSigningLabel;
  private JPasswordField myKeyStorePasswordField;
  private JPasswordField myKeyPasswordField;
  private TextFieldWithBrowseButton.NoPathCompletion myKeyAliasField;
  private JTextField myKeyStorePathField;
  private JButton myLoadKeyStoreButton;
  private JBCheckBox myRememberPasswordCheckBox;
  @VisibleForTesting
  JComboBox<AndroidFacet> myModuleCombo;
  private JPanel myGradlePanel;
  private JBLabel myGradleWarning;
  private HyperlinkLabel myCloseAndUpdateLink;
  private JBLabel myKeyStorePathLabel;
  private JBLabel myKeyStorePasswordLabel;
  private JBLabel myKeyAliasLabel;
  private JBLabel myKeyPasswordLabel;
  private JPanel myExportKeyPanel;
  @VisibleForTesting
  JBLabel myExportKeyPathLabel;
  @VisibleForTesting
  TextFieldWithBrowseButton myExportKeyPathField;

  private final ExportSignedPackageWizard myWizard;
  private final boolean myUseGradleForSigning;
  @VisibleForTesting
  AndroidFacet mySelection;
  @VisibleForTesting final List<AndroidFacet> myFacets;

  public KeystoreStep(@NotNull ExportSignedPackageWizard wizard,
                      boolean useGradleForSigning,
                      @NotNull List<AndroidFacet> facets) {
    myWizard = wizard;
    myFacets = facets;
    myUseGradleForSigning = useGradleForSigning;
    final Project project = wizard.getProject();

    final GenerateSignedApkSettings settings = GenerateSignedApkSettings.getInstance(project);
    myKeyStorePathField.setText(settings.KEY_STORE_PATH);
    myKeyAliasField.setText(settings.KEY_ALIAS);
    myRememberPasswordCheckBox.setSelected(settings.REMEMBER_PASSWORDS);

    if (settings.REMEMBER_PASSWORDS) {
      final String keyStorePasswordKey = makePasswordKey(KEY_STORE_PASSWORD_KEY, settings.KEY_STORE_PATH, null);
      String password = retrievePassword(KeyStorePasswordRequestor.class, keyStorePasswordKey);
      if (password != null) {
        myKeyStorePasswordField.setText(password);
      }

      final String keyPasswordKey = makePasswordKey(KEY_PASSWORD_KEY, settings.KEY_STORE_PATH, settings.KEY_ALIAS);
      password = retrievePassword(KeyPasswordRequestor.class, keyPasswordKey);
      if (password != null) {
        myKeyPasswordField.setText(password);
      }
    }

<<<<<<< HEAD
    myModuleCombo.setRenderer(new ListCellRendererWrapper<AndroidFacet>() {
      @Override
      public void customize(JList list, AndroidFacet value, int index, boolean selected, boolean hasFocus) {
        if (value == null) return;
        final Module module = value.getModule();
        setText(module.getName());
        setIcon(ModuleType.get(module).getIcon());
      }
    });
    myGradleWarning.setIcon(WARNING_INLINE);
=======
    myModuleCombo.setRenderer(SimpleListCellRenderer.create((label, value, index) -> {
      if (value == null) return;
      Module module = value.getModule();
      label.setText(module.getName());
      label.setIcon(ModuleType.get(module).getIcon());
    }));
>>>>>>> e549e917
    myCloseAndUpdateLink.setHyperlinkText(AndroidBundle.message("android.export.package.bundle.gradle.update"));
    myCloseAndUpdateLink.addHyperlinkListener(new HyperlinkListener() {
      @Override
      public void hyperlinkUpdate(HyperlinkEvent e) {
        if (DynamicAppUtils.promptUserForGradleUpdate(project)) {
          myWizard.close(CANCEL_EXIT_CODE);
        }
      }
    });
    myGradlePanel.setVisible(false);
    myModuleCombo.addActionListener(e -> updateSelection((AndroidFacet)myModuleCombo.getSelectedItem()));

    myExportKeysCheckBox.addActionListener(new ActionListener() {
      @Override
      public void actionPerformed(ActionEvent e) {
        myExportKeyPathLabel.setVisible(myExportKeysCheckBox.isSelected());
        myExportKeyPathField.setVisible(myExportKeysCheckBox.isSelected());
      }
    });
    FileChooserDescriptor descriptor = FileChooserDescriptorFactory.createSingleFolderDescriptor();
    myExportKeyPathField.addBrowseFolderListener("Select Encrypted Key Destination Folder", null, myWizard.getProject(), descriptor);
    VirtualFile desktopDir = getDesktopDirectory();
    if (desktopDir != null) {
      myExportKeyPathField.setText(desktopDir.getPath());
    }

    AndroidUiUtil.initSigningSettingsForm(project, this);
  }

  @Override
  public void _init() {
    super._init();
    boolean isBundle = myWizard.getTargetType().equals(ExportSignedPackageWizard.BUNDLE);
    updateModuleDropdown(isBundle);

    if (isBundle) {
      final GenerateSignedApkSettings settings = GenerateSignedApkSettings.getInstance(myWizard.getProject());
      myExportKeysCheckBox.setSelected(settings.EXPORT_PRIVATE_KEY);
      myGoogleAppSigningLabel.setHyperlinkText("Google Play App Signing");
      myGoogleAppSigningLabel.setHyperlinkTarget("https://support.google.com/googleplay/android-developer/answer/7384423");
      myGoogleAppSigningLabel.setCursor(Cursor.getPredefinedCursor(Cursor.HAND_CURSOR));
      myExportKeysCheckBox.setVisible(true);
      myGoogleAppSigningLabel.setVisible(true);
      myExportKeyPathLabel.setVisible(myExportKeysCheckBox.isVisible() && myExportKeysCheckBox.isSelected());
      myExportKeyPathField.setVisible(myExportKeysCheckBox.isVisible() && myExportKeysCheckBox.isSelected());
    }
    else {
      myExportKeysCheckBox.setVisible(false);
      myGoogleAppSigningLabel.setVisible(false);
      myExportKeyPathLabel.setVisible(false);
      myExportKeyPathField.setVisible(false);
    }
  }

  private void updateModuleDropdown(boolean isBundle) {
    List<AndroidFacet> facets = isBundle ? filteredFacets(myFacets) : myFacets;
    myModuleCombo.setEnabled(facets.size() > 1);
    if (!facets.isEmpty()) {
      if (mySelection == null) {
        String moduleName = PropertiesComponent.getInstance(myWizard.getProject()).getValue(MODULE_PROPERTY);
        if (moduleName != null) {
          for (AndroidFacet facet : facets) {
            if (moduleName.equals(facet.getModule().getName())) {
              mySelection = facet;
              break;
            }
          }
        }
      }

      // it's possible for mySelection to be filtered out if user goes from apk -> select an instant app module -> back to build a bundle
      // switch to the first valid facet in that case.
      if (!facets.contains(mySelection)) {
        mySelection = facets.get(0);
      }

      myModuleCombo.setModel(new CollectionComboBoxModel<>(facets, mySelection));
      updateSelection(mySelection);
    }
  }

  // Instant Apps cannot be built as bundles
  private static List<AndroidFacet> filteredFacets(List<AndroidFacet> facets) {
    return ContainerUtil.filter(facets, f -> !InstantApps.isInstantAppApplicationModule(f.getModule()));
  }

  private void updateSelection(@Nullable AndroidFacet selectedItem) {
    mySelection = selectedItem;
    showGradleError(!isGradleValid(myWizard.getTargetType()));
  }

  private boolean isGradleValid(@Nullable String targetType) {
    // all gradle versions are valid unless targetType is bundle
    if (!targetType.equals(ExportSignedPackageWizard.BUNDLE)) {
      return true;
    }

    if (mySelection == null) return true;
    return DynamicAppUtils.supportsBundleTask(mySelection.getModule());
  }

  private void showGradleError(boolean showError) {
    // key store fields
    myKeyStorePasswordField.setVisible(!showError);
    myKeyPasswordField.setVisible(!showError);
    myKeyAliasField.setVisible(!showError);
    myKeyStorePathField.setVisible(!showError);
    myCreateKeyStoreButton.setVisible(!showError);
    myLoadKeyStoreButton.setVisible(!showError);
    myRememberPasswordCheckBox.setVisible(!showError);
    myKeyStorePasswordLabel.setVisible(!showError);
    myKeyPasswordLabel.setVisible(!showError);
    myKeyAliasLabel.setVisible(!showError);
    myKeyStorePathLabel.setVisible(!showError);
    myExportKeyPanel.setVisible(!showError);
    myExportKeyPathLabel.setVisible(!showError);
    myExportKeyPathField.setVisible(!showError);

    // gradle error fields
    myGradlePanel.setVisible(showError);
  }

  private static String retrievePassword(@NotNull Class<?> primaryRequestor, @NotNull String key) {
    String password = null;
    PasswordSafe passwordSafe = null;
    // Return a null password in case there are problems reading it from PasswordSafe (b/70654787)
    try {
      passwordSafe = PasswordSafe.getInstance();
      password = passwordSafe.getPassword(CredentialAttributesKt.CredentialAttributes(primaryRequestor, key));
    }
    catch (Throwable t) {
        Logger.getInstance(KeystoreStep.class).info("Unable to use password safe", t);
    }
    if ((password == null) && (passwordSafe != null)){
      // Try to retrieve password previously saved with an old requestor in order to make user experience more seamless
      // while transitioning to a version which contains the fix for b/64995008, rather than having them retype all the
      // passwords at once.
      password = passwordSafe.getPassword(CredentialAttributesKt.CredentialAttributes(KeystoreStep.class, key));
    }

    return password;
  }

  private static void updateSavedPassword(@NotNull Class<?> primaryRequestor, @NotNull String key, @Nullable String value) {
    final PasswordSafe passwordSafe = PasswordSafe.getInstance();
    passwordSafe.set(CredentialAttributes(primaryRequestor, key), value == null ? null : new Credentials(key, value));
    // Always erase the one stored with the old requestor (the one used before the fix for b/64995008).
    passwordSafe.set(CredentialAttributes(KeystoreStep.class, key), null);
  }

  @VisibleForTesting
  static String makePasswordKey(@NotNull String prefix, @NotNull String keyStorePath, @Nullable String keyAlias) {
    return prefix + "__" + keyStorePath + (keyAlias != null ? "__" + keyAlias : "");
  }

  @Override
  public JComponent getPreferredFocusedComponent() {
    if (myKeyStorePathField.getText().isEmpty()) {
      return myKeyStorePathField;
    }
    else if (myKeyStorePasswordField.getPassword().length == 0) {
      return myKeyStorePasswordField;
    }
    else if (myKeyAliasField.getText().isEmpty()) {
      return myKeyAliasField;
    }
    else if (myKeyPasswordField.getPassword().length == 0) {
      return myKeyPasswordField;
    }
    return null;
  }

  @Override
  public JComponent getComponent() {
    return myContentPanel;
  }

  @Override
  public String getHelpId() {
    return "reference.android.reference.extract.signed.package.specify.keystore";
  }

  @Override
  protected void commitForNext() throws CommitStepException {
    if (!isGradleValid(myWizard.getTargetType())) {
      throw new CommitStepException(AndroidBundle.message("android.export.package.bundle.gradle.error"));
    }

    final String keyStoreLocation = myKeyStorePathField.getText().trim();
    if (keyStoreLocation.isEmpty()) {
      throw new CommitStepException(AndroidBundle.message("android.export.package.specify.keystore.location.error"));
    }

    final char[] keyStorePassword = myKeyStorePasswordField.getPassword();
    if (keyStorePassword.length == 0) {
      throw new CommitStepException(AndroidBundle.message("android.export.package.specify.key.store.password.error"));
    }

    final String keyAlias = myKeyAliasField.getText().trim();
    if (keyAlias.isEmpty()) {
      throw new CommitStepException(AndroidBundle.message("android.export.package.specify.key.alias.error"));
    }

    final char[] keyPassword = myKeyPasswordField.getPassword();
    if (keyPassword.length == 0) {
      throw new CommitStepException(AndroidBundle.message("android.export.package.specify.key.password.error"));
    }

    if (myUseGradleForSigning) {
      myWizard.setGradleSigningInfo(new GradleSigningInfo(keyStoreLocation, keyStorePassword, keyAlias, keyPassword));
    }
    else {
      final KeyStore keyStore = loadKeyStore(new File(keyStoreLocation));
      if (keyStore == null) {
        throw new CommitStepException(AndroidBundle.message("android.export.package.keystore.error.title"));
      }
      loadKeyAndSaveToWizard(keyStore, keyAlias, keyPassword);
    }

    final Project project = myWizard.getProject();
    final GenerateSignedApkSettings settings = GenerateSignedApkSettings.getInstance(project);

    settings.KEY_STORE_PATH = keyStoreLocation;
    settings.KEY_ALIAS = keyAlias;

    final boolean rememberPasswords = myRememberPasswordCheckBox.isSelected();
    settings.REMEMBER_PASSWORDS = rememberPasswords;

    if (myWizard.getTargetType().equals(ExportSignedPackageWizard.BUNDLE)) {
      final boolean exportPrivateKey = myExportKeysCheckBox.isSelected();
      settings.EXPORT_PRIVATE_KEY = exportPrivateKey;
      myWizard.setExportPrivateKey(exportPrivateKey);
      if (exportPrivateKey) {
        final String keyFolder = myExportKeyPathField.getText().trim();
        if (keyFolder.isEmpty()) {
          throw new CommitStepException(AndroidBundle.message("android.apk.sign.gradle.missing.destination", myWizard.getTargetType()));
        }

        File f = new File(keyFolder);
        if (!f.isDirectory() || !f.canWrite()) {
          throw new CommitStepException(AndroidBundle.message("android.apk.sign.gradle.invalid.destination"));
        }
        myWizard.setExportKeyPath(keyFolder);
      }
    }

    final String keyStorePasswordKey = makePasswordKey(KEY_STORE_PASSWORD_KEY, keyStoreLocation, null);
    final String keyPasswordKey = makePasswordKey(KEY_PASSWORD_KEY, keyStoreLocation, keyAlias);

    updateSavedPassword(KeyStorePasswordRequestor.class, keyStorePasswordKey, rememberPasswords ? new String(keyStorePassword) : null);
    updateSavedPassword(KeyPasswordRequestor.class, keyPasswordKey, rememberPasswords ? new String(keyPassword) : null);

    myWizard.setFacet(getSelectedFacet());
  }

  private KeyStore loadKeyStore(File keystoreFile) throws CommitStepException {
    final char[] password = myKeyStorePasswordField.getPassword();
    FileInputStream fis = null;
    AndroidUtils.checkPassword(password);
    if (!keystoreFile.isFile()) {
      throw new CommitStepException(AndroidBundle.message("android.cannot.find.file.error", keystoreFile.getPath()));
    }
    final KeyStore keyStore;
    try {
      keyStore = KeyStore.getInstance(KeyStore.getDefaultType());
      //noinspection IOResourceOpenedButNotSafelyClosed
      fis = new FileInputStream(keystoreFile);
      keyStore.load(fis, password);
    }
    catch (Exception e) {
      throw new CommitStepException(e.getMessage());
    }
    finally {
      if (fis != null) {
        try {
          fis.close();
        }
        catch (IOException ignored) {
        }
      }
      Arrays.fill(password, '\0');
    }
    return keyStore;
  }

  private void loadKeyAndSaveToWizard(KeyStore keyStore, String alias, char[] keyPassword) throws CommitStepException {
    KeyStore.PrivateKeyEntry entry;
    try {
      assert keyStore != null;
      entry = (KeyStore.PrivateKeyEntry)keyStore.getEntry(alias, new KeyStore.PasswordProtection(keyPassword));
    }
    catch (Exception e) {
      throw new CommitStepException("Error: " + e.getMessage());
    }
    if (entry == null) {
      throw new CommitStepException(AndroidBundle.message("android.extract.package.cannot.find.key.error", alias));
    }
    PrivateKey privateKey = entry.getPrivateKey();
    Certificate certificate = entry.getCertificate();
    if (privateKey == null || certificate == null) {
      throw new CommitStepException(AndroidBundle.message("android.extract.package.cannot.find.key.error", alias));
    }
    myWizard.setPrivateKey(privateKey);
    myWizard.setCertificate((X509Certificate)certificate);
  }

  private AndroidFacet getSelectedFacet() {
    return (AndroidFacet)myModuleCombo.getSelectedItem();
  }

  @Override
  public JButton getLoadKeyStoreButton() {
    return myLoadKeyStoreButton;
  }

  @Override
  public JTextField getKeyStorePathField() {
    return myKeyStorePathField;
  }

  @Override
  public JPanel getPanel() {
    return myContentPanel;
  }

  @Override
  public JButton getCreateKeyStoreButton() {
    return myCreateKeyStoreButton;
  }

  @Override
  public JPasswordField getKeyStorePasswordField() {
    return myKeyStorePasswordField;
  }

  @Override
  public TextFieldWithBrowseButton getKeyAliasField() {
    return myKeyAliasField;
  }

  @Override
  public JPasswordField getKeyPasswordField() {
    return myKeyPasswordField;
  }

  @VisibleForTesting
  JBCheckBox getExportKeysCheckBox() {
    return myExportKeysCheckBox;
  }

  /** Copied from {@link GotoDesktopDirAction} **/
  @Nullable
  private static VirtualFile getDesktopDirectory() {
    File desktop = new File(SystemProperties.getUserHome(), "Desktop");

    if (!desktop.isDirectory() && SystemInfo.hasXdgOpen()) {
      String path = ExecUtil.execAndReadLine(new GeneralCommandLine("xdg-user-dir", "DESKTOP"));
      if (path != null) {
        desktop = new File(path);
      }
    }

    return desktop.isDirectory() ? LocalFileSystem.getInstance().refreshAndFindFileByIoFile(desktop) : null;
  }

}<|MERGE_RESOLUTION|>--- conflicted
+++ resolved
@@ -3,15 +3,16 @@
 package org.jetbrains.android.exportSignedPackage;
 
 import com.android.annotations.VisibleForTesting;
+import com.intellij.credentialStore.CredentialAttributesKt;
+import com.intellij.credentialStore.Credentials;
 import com.android.tools.idea.gradle.util.DynamicAppUtils;
 import com.android.tools.idea.instantapp.InstantApps;
-import com.intellij.credentialStore.CredentialAttributesKt;
-import com.intellij.credentialStore.Credentials;
 import com.intellij.execution.configurations.GeneralCommandLine;
 import com.intellij.execution.util.ExecUtil;
 import com.intellij.ide.passwordSafe.PasswordSafe;
 import com.intellij.ide.util.PropertiesComponent;
 import com.intellij.ide.wizard.CommitStepException;
+import com.intellij.openapi.diagnostic.Logger;
 import com.intellij.openapi.fileChooser.FileChooserDescriptor;
 import com.intellij.openapi.fileChooser.FileChooserDescriptorFactory;
 import com.intellij.openapi.fileChooser.actions.GotoDesktopDirAction;
@@ -52,17 +53,10 @@
 import java.security.cert.X509Certificate;
 import java.util.Arrays;
 import java.util.List;
-<<<<<<< HEAD
-import java.util.stream.Collectors;
 
 import static com.intellij.credentialStore.CredentialAttributesKt.CredentialAttributes;
 import static com.intellij.openapi.ui.DialogWrapper.CANCEL_EXIT_CODE;
 import static icons.StudioIcons.Common.WARNING_INLINE;
-=======
-
-import static com.intellij.credentialStore.CredentialAttributesKt.CredentialAttributes;
-import static com.intellij.openapi.ui.DialogWrapper.CANCEL_EXIT_CODE;
->>>>>>> e549e917
 
 /**
  * @author Eugene.Kudelevsky
@@ -138,25 +132,13 @@
       }
     }
 
-<<<<<<< HEAD
-    myModuleCombo.setRenderer(new ListCellRendererWrapper<AndroidFacet>() {
-      @Override
-      public void customize(JList list, AndroidFacet value, int index, boolean selected, boolean hasFocus) {
-        if (value == null) return;
-        final Module module = value.getModule();
-        setText(module.getName());
-        setIcon(ModuleType.get(module).getIcon());
-      }
-    });
-    myGradleWarning.setIcon(WARNING_INLINE);
-=======
     myModuleCombo.setRenderer(SimpleListCellRenderer.create((label, value, index) -> {
       if (value == null) return;
       Module module = value.getModule();
       label.setText(module.getName());
       label.setIcon(ModuleType.get(module).getIcon());
     }));
->>>>>>> e549e917
+    myGradleWarning.setIcon(WARNING_INLINE);
     myCloseAndUpdateLink.setHyperlinkText(AndroidBundle.message("android.export.package.bundle.gradle.update"));
     myCloseAndUpdateLink.addHyperlinkListener(new HyperlinkListener() {
       @Override
