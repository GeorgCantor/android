/*
 * Copyright (C) 2023 The Android Open Source Project
 *
 * Licensed under the Apache License, Version 2.0 (the "License");
 * you may not use this file except in compliance with the License.
 * You may obtain a copy of the License at
 *
 *      http://www.apache.org/licenses/LICENSE-2.0
 *
 * Unless required by applicable law or agreed to in writing, software
 * distributed under the License is distributed on an "AS IS" BASIS,
 * WITHOUT WARRANTIES OR CONDITIONS OF ANY KIND, either express or implied.
 * See the License for the specific language governing permissions and
 * limitations under the License.
 */
package com.android.tools.idea.logcat.util

import com.android.tools.idea.logcat.SYSTEM_HEADER
import com.android.tools.idea.logcat.message.LogcatMessage
import com.android.tools.idea.logcat.message.readLogcatMessage
import com.intellij.openapi.diagnostic.Logger
import com.intellij.openapi.diagnostic.debug
import com.intellij.openapi.diagnostic.trace
<<<<<<< HEAD
=======
import com.intellij.util.io.sanitizeFileName
>>>>>>> 0d09370c
import java.io.ObjectInputStream
import java.io.ObjectOutputStream
import java.nio.file.Path
import kotlin.io.path.deleteIfExists
import kotlin.io.path.inputStream
import kotlin.io.path.name
import kotlin.io.path.inputStream
import kotlin.io.path.outputStream

private val eof = LogcatMessage(SYSTEM_HEADER, "EOF")
private val logger = Logger.getInstance(MessagesFile::class.java)

/**
 * Manages a temporary file of [LogcatMessage]s
 *
 * The amount of data stored in the file(s) is capped by [maxSizeBytes]. To make things simple,
 * rather than deleting entries from the start of the file when the size is exceeded, we keep a
 * rolling set of 2 files. This results in us actually keeping up to `2*maxSize` which is OK.
 */
internal class MessagesFile(private val name: String, private val maxSizeBytes: Int) {
  private val tempFileFactory = TempFileFactory.getInstance()
  private var file: Path? = null
  private var previousFile: Path? = null
  private var outputStream: ObjectOutputStream? = null
  private var sizeBytes = 0

  /** Initialize the temporary file */
  fun initialize() {
    file =
<<<<<<< HEAD
      tempFileFactory.createTempFile("studio-$name", ".bin").also {
=======
      tempFileFactory.createTempFile("studio-${sanitizeFileName(name)}", ".bin").also {
>>>>>>> 0d09370c
        outputStream = ObjectOutputStream(it.outputStream())
      }
    sizeBytes = 0
    logger.debug { "Created message file ${file?.name}" }
  }

  /**
   * Write messages to the tmp file.
   *
   * When the file exceeds a certain size, close it and create a new one. We always keep the last 2
   * files and delete the rest.
   */
  fun appendMessages(messages: List<LogcatMessage>) {
    if (sizeBytes > maxSizeBytes) {
      logger.trace { "File ${file?.name} exceeded max size ($sizeBytes > $maxSizeBytes)" }
      outputStream?.writeEofAndClose()
      previousFile.delete()
      previousFile = file
      initialize()
    }

    val stream =
      outputStream ?: throw IllegalStateException("message file for $name is not initialized")
    logger.trace { "Appending ${messages.size} messages to file ${file?.name}" }
    messages.forEach {
      sizeBytes += it.message.length
      it.writeExternal(stream)
    }
  }

  /** Load messages from the 2 files and delete them. */
  fun loadMessagesAndDelete(): List<LogcatMessage> {
    outputStream?.writeEofAndClose()
    return buildList {
      addAll(previousFile?.readMessages() ?: emptyList())
      addAll(
        file?.readMessages()
          ?: throw IllegalStateException("message file for $name is not initialized")
      )
      delete()
    }
  }

  /** Delete all files and clean up */
  fun delete() {
    file.delete()
    previousFile.delete()
    file = null
    previousFile = null
    outputStream = null
    sizeBytes = 0
  }
}

private fun Path.readMessages(): List<LogcatMessage> {
  ObjectInputStream(this.inputStream()).use {
    val messages = buildList {
      while (true) {
        val item = it.readLogcatMessage()
        if (item == eof) {
          break
        }
        add(item)
      }
    }
    logger.debug { "Loaded ${messages.size} messages from file $name" }
    return messages
  }
}

private fun Path?.delete() {
  val deleted = this?.deleteIfExists()
  if (deleted == true) {
    logger.debug { "Deleted file ${this?.name}" }
  }
}

private fun ObjectOutputStream.writeEofAndClose() {
  eof.writeExternal(this)
  close()
}<|MERGE_RESOLUTION|>--- conflicted
+++ resolved
@@ -21,10 +21,7 @@
 import com.intellij.openapi.diagnostic.Logger
 import com.intellij.openapi.diagnostic.debug
 import com.intellij.openapi.diagnostic.trace
-<<<<<<< HEAD
-=======
 import com.intellij.util.io.sanitizeFileName
->>>>>>> 0d09370c
 import java.io.ObjectInputStream
 import java.io.ObjectOutputStream
 import java.nio.file.Path
@@ -54,11 +51,7 @@
   /** Initialize the temporary file */
   fun initialize() {
     file =
-<<<<<<< HEAD
-      tempFileFactory.createTempFile("studio-$name", ".bin").also {
-=======
       tempFileFactory.createTempFile("studio-${sanitizeFileName(name)}", ".bin").also {
->>>>>>> 0d09370c
         outputStream = ObjectOutputStream(it.outputStream())
       }
     sizeBytes = 0
