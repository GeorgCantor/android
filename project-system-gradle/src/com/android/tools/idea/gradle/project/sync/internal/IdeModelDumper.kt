--- conflicted
+++ resolved
@@ -72,11 +72,6 @@
 import com.intellij.openapi.vfs.VfsUtil
 import com.intellij.util.io.sanitizeFileName
 import org.jetbrains.kotlin.cli.common.arguments.CommonCompilerArguments
-<<<<<<< HEAD
-import org.jetbrains.kotlin.idea.gradleTooling.KotlinGradleModel
-import org.jetbrains.kotlin.idea.gradleTooling.KotlinMPPGradleModel
-import org.jetbrains.kotlin.idea.gradleTooling.model.kapt.KaptGradleModel
-=======
 import org.jetbrains.kotlin.cli.common.arguments.K2JVMCompilerArguments
 import org.jetbrains.kotlin.cli.common.arguments.parseCommandLineArguments
 import org.jetbrains.kotlin.gradle.idea.tcs.IdeaKotlinDependency
@@ -84,7 +79,6 @@
 import org.jetbrains.kotlin.idea.gradleTooling.KotlinMPPGradleModel
 import org.jetbrains.kotlin.idea.gradleTooling.model.kapt.KaptGradleModel
 import org.jetbrains.kotlin.idea.projectModel.KotlinCompilation
->>>>>>> 574fcae1
 import org.jetbrains.kotlin.idea.projectModel.KotlinTaskProperties
 import org.jetbrains.plugins.gradle.model.ExternalProject
 import java.io.File
@@ -180,16 +174,6 @@
 }
 
 private val jbModelDumpers = listOf(
-<<<<<<< HEAD
-  SpecializedDumper(property = CommonCompilerArguments::pluginOptions) {
-  },
-  SpecializedDumper(property = KotlinMPPGradleModel::kotlinNativeHome) {
-    // Do nothing as it is a machine specific path to `~/.konan` directory, where `~` is the true user home path rather than the one used
-    // in tests.
-  },
-  SpecializedDumper(property = KotlinMPPGradleModel::dependencyMap) { dependencyMap ->
-    prop(propertyName, dependencyMap.entries.sortedBy { it.key }.associate { it.key to it.value })
-=======
   SpecializedDumper(property = CommonCompilerArguments::pluginOptions),
   SpecializedDumper<IdeaKotlinDependency> { dependency ->
     prop(propertyName, dependency.coordinates.toString())
@@ -218,7 +202,6 @@
         }
       }
     }
->>>>>>> 574fcae1
   },
   // Do nothing as it is a machine specific path to `~/.konan` directory, where `~` is the true user home path rather than the one used
   // in tests.
@@ -770,7 +753,6 @@
         prop("UseAndroidX") { agpFlags.useAndroidX.toString() }
         prop("UsesCompose") { agpFlags.usesCompose.toString() }
         prop("MlModelBindingEnabled") { agpFlags.mlModelBindingEnabled.toString() }
-        prop("EnableVcsInfo") { agpFlags.enableVcsInfo.toString() }
       }
     }
 
@@ -818,18 +800,6 @@
         prop("AnimationsDisabled") { testOptions.animationsDisabled.toString() }
         prop("Execution") { testOptions.execution?.toString() }
         prop("InstrumentedTestTaskName") { testOptions.instrumentedTestTaskName }
-<<<<<<< HEAD
-      }
-    }
-
-    private fun dump(modelSyncFile: IdeModelSyncFile) {
-      head("ModelSyncFile")
-      nest {
-        prop("Type") { modelSyncFile.modelSyncType.toString() }
-        prop("TaskName") { modelSyncFile.taskName }
-        prop("File") { modelSyncFile.syncFile.path.toPrintablePath() }
-=======
->>>>>>> 574fcae1
       }
     }
 
