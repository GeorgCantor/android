--- conflicted
+++ resolved
@@ -15,35 +15,18 @@
  */
 package com.android.tools.idea.gradle.util;
 
-<<<<<<< HEAD
-import com.android.builder.model.BaseArtifact;
-=======
 import com.android.ide.common.repository.GradleVersion;
->>>>>>> 1e5b25b8
 import com.google.common.collect.Lists;
 import org.junit.After;
 import org.junit.Test;
 
 import java.io.File;
-<<<<<<< HEAD
-import java.util.Collection;
-=======
->>>>>>> 1e5b25b8
 import java.util.List;
 
 import static com.android.SdkConstants.FN_BUILD_GRADLE;
 import static com.google.common.io.Files.createTempDir;
-<<<<<<< HEAD
-import static com.google.common.truth.Truth.assertThat;
-import static com.intellij.openapi.util.io.FileUtil.delete;
-import static org.junit.Assert.assertEquals;
-import static org.junit.Assert.assertNull;
-import static org.mockito.Mockito.mock;
-import static org.mockito.Mockito.when;
-=======
 import static com.intellij.openapi.util.io.FileUtil.delete;
 import static org.junit.Assert.*;
->>>>>>> 1e5b25b8
 
 /**
  * Tests for {@link GradleUtil}.
@@ -58,28 +41,6 @@
     }
   }
 
-<<<<<<< HEAD
-  @Test
-  public void getGeneratedSources() {
-    Collection<File> folders = Lists.newArrayList(new File(""));
-    BaseArtifact baseArtifact = mock(BaseArtifact.class);
-    when(baseArtifact.getGeneratedSourceFolders()).thenReturn(folders);
-
-    Collection<File> actual = GradleUtil.getGeneratedSourceFolders(baseArtifact);
-    assertThat(actual).isSameAs(folders);
-  }
-
-  @Test
-  public void getGeneratedSourcesWithOldModel() {
-    BaseArtifact baseArtifact = mock(BaseArtifact.class);
-    when(baseArtifact.getGeneratedSourceFolders()).thenThrow(new UnsupportedMethodException(""));
-
-    Collection<File> actual = GradleUtil.getGeneratedSourceFolders(baseArtifact);
-    assertThat(actual).isEmpty();
-  }
-
-=======
->>>>>>> 1e5b25b8
   @Test
   public void getGradleInvocationJvmArgWithNullBuildMode() {
     assertNull(GradleUtil.getGradleInvocationJvmArg(null));
@@ -165,8 +126,6 @@
     version = GradleUtil.getGradleWrapperVersionOnlyIfComingForGradleDotOrg(url);
     assertNull(version);
   }
-<<<<<<< HEAD
-=======
 
   @Test
   public void mapConfigurationName() {
@@ -197,5 +156,4 @@
     assertFalse(GradleUtil.useCompatibilityConfigurationNames(GradleVersion.parse("3.0.0")));
     assertFalse(GradleUtil.useCompatibilityConfigurationNames(GradleVersion.parse("4.0.0")));
   }
->>>>>>> 1e5b25b8
 }