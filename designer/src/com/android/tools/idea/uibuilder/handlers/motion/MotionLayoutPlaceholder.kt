--- conflicted
+++ resolved
@@ -64,11 +64,7 @@
       GuidelineTarget.GuidelineDropHandler(sceneComponent, horizontal)
         .updateAttributes(attributes, x, y)
     } else if (sceneComponent !is TemporarySceneComponent) {
-<<<<<<< HEAD
-      MotionLayoutDragTarget.DropHandler(sceneComponent).updateAttributes(attributes, host, x, y)
-=======
       MotionLayoutDropHandler(sceneComponent).updateAttributes(attributes, host, x, y)
->>>>>>> 574fcae1
     } else {
       val nlComponent = sceneComponent.authoritativeNlComponent
       var horizontalMatchParent = false
