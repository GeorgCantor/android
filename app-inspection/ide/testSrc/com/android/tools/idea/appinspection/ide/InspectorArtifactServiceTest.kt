--- conflicted
+++ resolved
@@ -38,17 +38,8 @@
     )
 
   @Test
-<<<<<<< HEAD
-  fun getInspectorJar() = runBlocking {
-    val fileService = TestFileService()
-    val artifactResolverFactory = object : ArtifactResolverFactory {
-      override fun getArtifactResolver(project: Project): ArtifactResolver {
-        return object : ArtifactResolver {
-          override suspend fun resolveArtifact(artifactCoordinate: ArtifactCoordinate): Path {
-            return libraryPath
-=======
   fun getInspectorJar() =
-    runBlocking<Unit> {
+    runBlocking {
       val fileService = TestFileService()
       val artifactResolverFactory =
         object : ArtifactResolverFactory {
@@ -58,7 +49,6 @@
                 return libraryPath
               }
             }
->>>>>>> de127946
           }
         }
       val artifactService = InspectorArtifactServiceImpl(fileService, artifactResolverFactory)
