--- conflicted
+++ resolved
@@ -36,19 +36,9 @@
   val source: PsiFile? = exception.source ?: return "${exception.error.message}: \n ${exception.details} \n"
 
   when (exception.error) {
-<<<<<<< HEAD
-    LiveEditUpdateException.Error.COMPILATION_ERROR -> {
-      return "Compilation Error${exception.source?.let {" in ${it.name}"}}. Live Edit is temporary paused until all errors are fixed."
-    }
-    LiveEditUpdateException.Error.ANALYSIS_ERROR -> {
-      return "Compilation Error${exception.source?.let {" in ${it.name}"}}. Live Edit is temporary paused until all errors are fixed."
-    }
-    else -> { }
-=======
     LiveEditUpdateException.Error.COMPILATION_ERROR -> return leErrorMessage(exception.error, exception?.source.name)
     LiveEditUpdateException.Error.ANALYSIS_ERROR -> return leErrorMessage(LiveEditUpdateException.Error.COMPILATION_ERROR, exception?.source.name)
     else -> {}
->>>>>>> 574fcae1
   }
   return "${exception.error.message}: \n ${exception.details} \n"
 }
