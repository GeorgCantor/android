--- conflicted
+++ resolved
@@ -59,24 +59,14 @@
 class EmulatorScreenshotAction : AbstractEmulatorAction() {
 
   override fun actionPerformed(event: AnActionEvent) {
-<<<<<<< HEAD
-    val project = event.getData(CommonDataKeys.PROJECT) ?: return
-    val emulatorController = getEmulatorController(event) ?: return
-    emulatorController.getScreenshot(pngFormat(), ScreenshotReceiver(emulatorController, project))
-=======
-    val project: Project = event.getRequiredData(CommonDataKeys.PROJECT)
+    val project: Project = event.getData(CommonDataKeys.PROJECT) ?: return
     val emulatorView = getEmulatorView(event) ?: return
     emulatorView.emulator.getScreenshot(pngFormat(), ScreenshotReceiver(emulatorView, project))
->>>>>>> 574fcae1
   }
 
   override fun getActionUpdateThread(): ActionUpdateThread = ActionUpdateThread.BGT
 
-<<<<<<< HEAD
-  private class ScreenshotReceiver(val emulatorController: EmulatorController, val project: Project) : EmptyStreamObserver<Image>() {
-=======
   private class ScreenshotReceiver(val emulatorView: EmulatorView, val project: Project) : EmptyStreamObserver<Image>() {
->>>>>>> 574fcae1
 
     override fun onNext(response: Image) {
       executeOnPooledThread {
@@ -97,14 +87,8 @@
         val emulatorController = emulatorView.emulator
         val screenshotImage = ScreenshotImage(image, screenshot.format.rotation.rotationValue, deviceType(emulatorController))
         val screenshotSupplier = MyScreenshotSupplier(emulatorController)
-<<<<<<< HEAD
-        val skinDefinition = emulatorController.skinDefinition
-        val screenshotFramer = MyScreenshotPostprocessor(skinDefinition)
-        val framingOptions = skinDefinition?.let { listOf(avdFrame) } ?: listOf()
-=======
         val screenshotFramer = MyScreenshotPostprocessor(emulatorView)
         val framingOptions = if (emulatorController.getSkin() == null) listOf() else listOf(avdFrame)
->>>>>>> 574fcae1
 
         ApplicationManager.getApplication().invokeLater {
           showScreenshotViewer(project, screenshotImage, backingFile, screenshotSupplier, screenshotFramer, framingOptions)
@@ -166,20 +150,13 @@
     }
   }
 
-<<<<<<< HEAD
-  private class MyScreenshotPostprocessor(val skinDefinition: SkinDefinition?) : ScreenshotPostprocessor {
-=======
   private class MyScreenshotPostprocessor(val emulatorView: EmulatorView) : ScreenshotPostprocessor {
->>>>>>> 574fcae1
 
     override fun addFrame(screenshotImage: ScreenshotImage, framingOption: FramingOption?, backgroundColor: Color?): BufferedImage {
       val image = screenshotImage.image
       val w = image.width
       val h = image.height
-<<<<<<< HEAD
-=======
       val skinDefinition = emulatorView.emulator.getSkin(emulatorView.currentPosture?.posture)
->>>>>>> 574fcae1
       val skin = skinDefinition?.createScaledLayout(w, h, screenshotImage.screenshotRotationQuadrants)
       if (framingOption == null || skin == null) {
         @Suppress("UndesirableClassUsage")
