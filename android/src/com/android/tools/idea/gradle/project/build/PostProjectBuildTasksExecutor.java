/*
 * Copyright (C) 2016 The Android Open Source Project
 *
 * Licensed under the Apache License, Version 2.0 (the "License");
 * you may not use this file except in compliance with the License.
 * You may obtain a copy of the License at
 *
 *      http://www.apache.org/licenses/LICENSE-2.0
 *
 * Unless required by applicable law or agreed to in writing, software
 * distributed under the License is distributed on an "AS IS" BASIS,
 * WITHOUT WARRANTIES OR CONDITIONS OF ANY KIND, either express or implied.
 * See the License for the specific language governing permissions and
 * limitations under the License.
 */
package com.android.tools.idea.gradle.project.build;

import com.android.ide.common.blame.Message;
import com.android.tools.idea.gradle.project.BuildSettings;
import com.android.tools.idea.gradle.project.build.invoker.GradleInvocationResult;
import com.android.tools.idea.gradle.project.model.AndroidModuleModel;
import com.android.tools.idea.gradle.project.sync.GradleSyncInvoker;
import com.android.tools.idea.gradle.project.sync.GradleSyncState;
import com.android.tools.idea.gradle.util.BuildMode;
import com.android.tools.idea.project.AndroidNotification;
import com.android.tools.idea.project.AndroidProjectInfo;
import com.android.tools.idea.project.hyperlink.NotificationHyperlink;
import com.google.common.annotations.VisibleForTesting;
import com.google.common.collect.AbstractIterator;
import com.intellij.notification.NotificationType;
import com.intellij.openapi.compiler.CompileContext;
import com.intellij.openapi.compiler.CompilerMessage;
import com.intellij.openapi.compiler.CompilerMessageCategory;
import com.intellij.openapi.components.ServiceManager;
import com.intellij.openapi.externalSystem.util.DisposeAwareProjectChange;
import com.intellij.openapi.module.Module;
import com.intellij.openapi.module.ModuleManager;
import com.intellij.openapi.project.Project;
import com.intellij.openapi.roots.ContentEntry;
import com.intellij.openapi.roots.LanguageLevelProjectExtension;
import com.intellij.openapi.roots.ModifiableRootModel;
import com.intellij.openapi.roots.ModuleRootManager;
import com.intellij.openapi.util.Key;
import com.intellij.openapi.vfs.LocalFileSystem;
import com.intellij.openapi.vfs.VirtualFile;
import com.intellij.pom.java.LanguageLevel;
import org.jetbrains.android.facet.AndroidFacet;
import org.jetbrains.annotations.NotNull;
import org.jetbrains.annotations.Nullable;
import org.jetbrains.plugins.gradle.settings.GradleSettings;

import java.io.File;
import java.util.*;

import static com.android.tools.idea.gradle.util.BuildMode.DEFAULT_BUILD_MODE;
import static com.android.tools.idea.gradle.util.BuildMode.SOURCE_GEN;
import static com.android.tools.idea.gradle.util.ContentEntries.findParentContentEntry;
<<<<<<< HEAD
import static com.android.tools.idea.gradle.util.FilePaths.pathToIdeaUrl;
import static com.android.tools.idea.gradle.util.Projects.*;
import static com.google.wireless.android.sdk.stats.GradleSyncStats.Trigger.TRIGGER_PROJECT_MODIFIED;
=======
import static com.android.tools.idea.gradle.util.GradleProjects.*;
import static com.android.tools.idea.io.FilePaths.pathToIdeaUrl;
>>>>>>> 9e819fa1
import static com.google.wireless.android.sdk.stats.GradleSyncStats.Trigger.TRIGGER_USER_REQUEST;
import static com.intellij.openapi.externalSystem.util.ExternalSystemApiUtil.executeProjectChangeAction;
import static com.intellij.util.ThreeState.YES;

/**
 * After a build is complete, this class will execute the following tasks:
 * <ul>
 * <li>Notify user that unresolved dependencies were detected in offline mode, and suggest to go <em>online</em></li>
 * <li>Refresh Studio's view of the file system (to see generated files)</li>
 * <li>Remove any build-related data stored in the project itself (e.g. modules to build, current "build mode", etc.)</li>
 * <li>Notify projects that source generation is finished (if applicable)</li>
 * </ul>
 * Both JPS and the "direct Gradle invocation" build strategies ares supported.
 */
public class PostProjectBuildTasksExecutor {
  private static final Key<Boolean> UPDATE_JAVA_LANG_LEVEL_AFTER_BUILD = Key.create("android.gradle.project.update.java.lang");
  private static final Key<Long> PROJECT_LAST_BUILD_TIMESTAMP_KEY = Key.create("android.gradle.project.last.build.timestamp");

  @NotNull private final Project myProject;

  @NotNull
  public static PostProjectBuildTasksExecutor getInstance(@NotNull Project project) {
    return ServiceManager.getService(project, PostProjectBuildTasksExecutor.class);
  }

  public PostProjectBuildTasksExecutor(@NotNull Project project) {
    myProject = project;
  }

  public void onBuildCompletion(@NotNull CompileContext context) {
    Iterator<String> errors = Collections.emptyIterator();
    CompilerMessage[] errorMessages = context.getMessages(CompilerMessageCategory.ERROR);
    if (errorMessages.length > 0) {
      errors = new CompilerMessageIterator(errorMessages);
    }
    //noinspection TestOnlyProblems
    onBuildCompletion(errors, errorMessages.length);
  }

  @Nullable
  public Long getLastBuildTimestamp() {
    return myProject.getUserData(PROJECT_LAST_BUILD_TIMESTAMP_KEY);
  }

  private static class CompilerMessageIterator extends AbstractIterator<String> {
    @NotNull private final CompilerMessage[] myErrors;
    private int counter;

    CompilerMessageIterator(@NotNull CompilerMessage[] errors) {
      myErrors = errors;
    }

    @Override
    @Nullable
    protected String computeNext() {
      if (counter >= myErrors.length) {
        return endOfData();
      }
      return myErrors[counter++].getMessage();
    }
  }

  private static class MessageIterator extends AbstractIterator<String> {
    private final Iterator<Message> myIterator;

    MessageIterator(@NotNull Collection<Message> compilerMessages) {
      myIterator = compilerMessages.iterator();
    }

    @Override
    @Nullable
    protected String computeNext() {
      if (!myIterator.hasNext()) {
        return endOfData();
      }
      Message msg = myIterator.next();
      return msg != null ? msg.getText() : null;
    }
  }

  public void onBuildCompletion(@NotNull GradleInvocationResult result) {
    Iterator<String> errors = Collections.emptyIterator();
    List<Message> errorMessages = result.getCompilerMessages(Message.Kind.ERROR);
    if (!errorMessages.isEmpty()) {
      errors = new MessageIterator(errorMessages);
    }
    //noinspection TestOnlyProblems
    onBuildCompletion(errors, errorMessages.size());
  }

  @VisibleForTesting
  void onBuildCompletion(Iterator<String> errorMessages, int errorCount) {
    if (AndroidProjectInfo.getInstance(myProject).requiresAndroidModel()) {
      executeProjectChanges(myProject, this::excludeOutputFolders);

      if (isOfflineBuildModeEnabled(myProject)) {
        while (errorMessages.hasNext()) {
          String error = errorMessages.next();
          if (error != null && unresolvedDependenciesFound(error)) {
            notifyUnresolvedDependenciesInOfflineMode();
            break;
          }
        }
      }

      // Refresh Studio's view of the file system after a compile. This is necessary for Studio to see generated code.
      refreshProject();

      BuildSettings buildSettings = BuildSettings.getInstance(myProject);
      BuildMode buildMode = buildSettings.getBuildMode();
      buildSettings.clear();

      myProject.putUserData(PROJECT_LAST_BUILD_TIMESTAMP_KEY, System.currentTimeMillis());

      syncJavaLangLevel();

      if (isSyncNeeded(buildMode, errorCount)) {
<<<<<<< HEAD
        GradleSyncInvoker.Request request = new GradleSyncInvoker.Request().setGenerateSourcesOnSuccess(false).setTrigger(
          TRIGGER_PROJECT_MODIFIED);
        GradleSyncInvoker.getInstance().requestProjectSync(myProject, request, null);
=======
        GradleSyncInvoker.Request request = GradleSyncInvoker.Request.projectModified();
        request.generateSourcesOnSuccess = false;
        GradleSyncInvoker.getInstance().requestProjectSync(myProject, request);
>>>>>>> 9e819fa1
      }

      if (isSyncRequestedDuringBuild(myProject)) {
        setSyncRequestedDuringBuild(myProject, null);
        // Sync was invoked while the project was built. Now that the build is finished, request a full sync.
<<<<<<< HEAD
        GradleSyncInvoker.getInstance().requestProjectSyncAndSourceGeneration(myProject, TRIGGER_USER_REQUEST, null);
=======
        GradleSyncInvoker.getInstance().requestProjectSyncAndSourceGeneration(myProject, TRIGGER_USER_REQUEST);
>>>>>>> 9e819fa1
      }
    }
  }

  private boolean isSyncNeeded(@Nullable BuildMode buildMode, int errorCount) {
    // The project build is doing a MAKE, has zero errors and the previous Gradle sync failed. It is likely that if the
    // project build is successful, Gradle sync will be successful too.
    if (DEFAULT_BUILD_MODE.equals(buildMode) && GradleSyncState.getInstance(myProject).lastSyncFailed() && errorCount == 0) {
      return true;
    }

    // If any build.gradle files or setting.gradle file was modified *after* last Gradle sync (we check file timestamps vs the
    // timestamp of the last Gradle sync.) We don't perform this check if project build is SOURCE_GEN because, in this case,
    // the project build was triggered by a Gradle sync (thus unlikely to have a stale model.) This sync is performed regardless the
    // build was successful or not. If isGradleSyncNeeded returns UNSURE, the previous sync may have failed, if this happened
    // an automatic sync should have been triggered already. No need to trigger a new one.
    if (!SOURCE_GEN.equals(buildMode) && GradleSyncState.getInstance(myProject).isSyncNeeded().equals(YES)) {
      return true;
    }

    return false;
  }

  /**
   * Even though 'Project sync' already excluded the folders "$buildDir/intermediates" and "$buildDir/outputs" we go through the children of
   * "$buildDir" and exclude any non-generated folder that may have been created by other plug-ins. We need to be aggressive when excluding
   * folder to prevent over-indexing files, which will degrade the IDE's performance.
   */
  private void excludeOutputFolders() {
    if (myProject.isDisposed()) {
      return;
    }
    ModuleManager moduleManager = ModuleManager.getInstance(myProject);
    if (myProject.isDisposed()) {
      return;
    }

    for (Module module : moduleManager.getModules()) {
      AndroidFacet facet = AndroidFacet.getInstance(module);
      if (facet != null && facet.requiresAndroidModel()) {
        excludeOutputFolders(facet);
      }
    }
  }

  private static void excludeOutputFolders(@NotNull AndroidFacet facet) {
    AndroidModuleModel androidModel = AndroidModuleModel.get(facet);
    if (androidModel == null) {
      return;
    }
    File buildFolderPath = androidModel.getAndroidProject().getBuildFolder();
    if (!buildFolderPath.isDirectory()) {
      return;
    }

    Module module = facet.getModule();
    if (module.getProject().isDisposed()) {
      return;
    }

    ModuleRootManager moduleRootManager = ModuleRootManager.getInstance(module);
    ModifiableRootModel rootModel = moduleRootManager.getModifiableModel();

    try {
      ContentEntry[] contentEntries = rootModel.getContentEntries();
      ContentEntry parent = findParentContentEntry(buildFolderPath, Arrays.stream(contentEntries));
      if (parent == null) {
        rootModel.dispose();
        return;
      }

      List<File> excludedFolderPaths = androidModel.getExcludedFolderPaths();
      for (File folderPath : excludedFolderPaths) {
        parent.addExcludeFolder(pathToIdeaUrl(folderPath));
      }
    }
    finally {
      if (!rootModel.isDisposed()) {
        rootModel.commit();
      }
    }
  }

  private static boolean unresolvedDependenciesFound(@NotNull String errorMessage) {
    return errorMessage.contains("Could not resolve all dependencies");
  }

  private void notifyUnresolvedDependenciesInOfflineMode() {
    NotificationHyperlink disableOfflineModeHyperlink = new NotificationHyperlink("disable.gradle.offline.mode", "Disable offline mode") {
      @Override
      protected void execute(@NotNull Project project) {
        GradleSettings.getInstance(myProject).setOfflineWork(false);
      }
    };
    String title = "Unresolved Dependencies";
    String text = "Unresolved dependencies detected while building project in offline mode. Please disable offline mode and try again.";
    AndroidNotification.getInstance(myProject).showBalloon(title, text, NotificationType.ERROR, disableOfflineModeHyperlink);
  }

  /**
   * Refreshes, asynchronously, the cached view of the project's contents.
   */
  private void refreshProject() {
    String projectPath = myProject.getBasePath();
    if (projectPath != null) {
      VirtualFile rootDir = LocalFileSystem.getInstance().findFileByPath(projectPath);
      if (rootDir != null && rootDir.isDirectory()) {
        rootDir.refresh(true, true);
      }
    }
  }

  public void updateJavaLangLevelAfterBuild() {
    myProject.putUserData(UPDATE_JAVA_LANG_LEVEL_AFTER_BUILD, true);
  }

  private void syncJavaLangLevel() {
    Boolean updateJavaLangLevel = myProject.getUserData(UPDATE_JAVA_LANG_LEVEL_AFTER_BUILD);
    if (updateJavaLangLevel == null || !updateJavaLangLevel.booleanValue()) {
      return;
    }

    myProject.putUserData(UPDATE_JAVA_LANG_LEVEL_AFTER_BUILD, null);

    executeProjectChangeAction(true, new DisposeAwareProjectChange(myProject) {
      @Override
      public void execute() {
        if (myProject.isOpen()) {
          //noinspection TestOnlyProblems
          LanguageLevel langLevel = getMaxJavaLangLevel();
          if (langLevel != null) {
            LanguageLevelProjectExtension ext = LanguageLevelProjectExtension.getInstance(myProject);
            if (langLevel != ext.getLanguageLevel()) {
              ext.setLanguageLevel(langLevel);
            }
          }
        }
      }
    });
  }

  @VisibleForTesting
  @Nullable
  LanguageLevel getMaxJavaLangLevel() {
    LanguageLevel maxLangLevel = null;

    Module[] modules = ModuleManager.getInstance(myProject).getModules();
    for (Module module : modules) {
      AndroidFacet facet = AndroidFacet.getInstance(module);
      if (facet == null) {
        continue;
      }
      AndroidModuleModel androidModel = AndroidModuleModel.get(facet);
      if (androidModel != null) {
        LanguageLevel langLevel = androidModel.getJavaLanguageLevel();
        if (langLevel != null && (maxLangLevel == null || maxLangLevel.compareTo(langLevel) < 0)) {
          maxLangLevel = langLevel;
        }
      }
    }
    return maxLangLevel;
  }
}<|MERGE_RESOLUTION|>--- conflicted
+++ resolved
@@ -55,14 +55,8 @@
 import static com.android.tools.idea.gradle.util.BuildMode.DEFAULT_BUILD_MODE;
 import static com.android.tools.idea.gradle.util.BuildMode.SOURCE_GEN;
 import static com.android.tools.idea.gradle.util.ContentEntries.findParentContentEntry;
-<<<<<<< HEAD
-import static com.android.tools.idea.gradle.util.FilePaths.pathToIdeaUrl;
-import static com.android.tools.idea.gradle.util.Projects.*;
-import static com.google.wireless.android.sdk.stats.GradleSyncStats.Trigger.TRIGGER_PROJECT_MODIFIED;
-=======
 import static com.android.tools.idea.gradle.util.GradleProjects.*;
 import static com.android.tools.idea.io.FilePaths.pathToIdeaUrl;
->>>>>>> 9e819fa1
 import static com.google.wireless.android.sdk.stats.GradleSyncStats.Trigger.TRIGGER_USER_REQUEST;
 import static com.intellij.openapi.externalSystem.util.ExternalSystemApiUtil.executeProjectChangeAction;
 import static com.intellij.util.ThreeState.YES;
@@ -180,25 +174,15 @@
       syncJavaLangLevel();
 
       if (isSyncNeeded(buildMode, errorCount)) {
-<<<<<<< HEAD
-        GradleSyncInvoker.Request request = new GradleSyncInvoker.Request().setGenerateSourcesOnSuccess(false).setTrigger(
-          TRIGGER_PROJECT_MODIFIED);
-        GradleSyncInvoker.getInstance().requestProjectSync(myProject, request, null);
-=======
         GradleSyncInvoker.Request request = GradleSyncInvoker.Request.projectModified();
         request.generateSourcesOnSuccess = false;
         GradleSyncInvoker.getInstance().requestProjectSync(myProject, request);
->>>>>>> 9e819fa1
       }
 
       if (isSyncRequestedDuringBuild(myProject)) {
         setSyncRequestedDuringBuild(myProject, null);
         // Sync was invoked while the project was built. Now that the build is finished, request a full sync.
-<<<<<<< HEAD
-        GradleSyncInvoker.getInstance().requestProjectSyncAndSourceGeneration(myProject, TRIGGER_USER_REQUEST, null);
-=======
         GradleSyncInvoker.getInstance().requestProjectSyncAndSourceGeneration(myProject, TRIGGER_USER_REQUEST);
->>>>>>> 9e819fa1
       }
     }
   }
