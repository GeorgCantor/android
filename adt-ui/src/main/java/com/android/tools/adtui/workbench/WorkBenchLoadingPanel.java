--- conflicted
+++ resolved
@@ -16,10 +16,7 @@
 package com.android.tools.adtui.workbench;
 
 import com.android.annotations.Nullable;
-<<<<<<< HEAD
-=======
 import com.android.tools.adtui.common.StudioColorsKt;
->>>>>>> b5f40ffd
 import com.android.tools.adtui.stdui.ActionData;
 import com.android.tools.adtui.stdui.Chunk;
 import com.android.tools.adtui.stdui.EmptyStatePanel;
@@ -147,11 +144,7 @@
       chunks.add(new TextChunk(line));
     }
 
-<<<<<<< HEAD
-    myMessagePanel = new EmptyStatePanel(new LabelData(chunks.toArray(new Chunk[0])), helpUrlData, actionData);
-=======
     myMessagePanel = new EmptyStatePanel(new LabelData(chunks.toArray(new Chunk[0])), helpUrlData, actionData, myMessagePanelTextColor);
->>>>>>> b5f40ffd
     super.remove(myLoadingPanel);
     super.add(myMessagePanel);
   }
