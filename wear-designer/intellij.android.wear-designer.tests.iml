<?xml version="1.0" encoding="UTF-8"?>
<module type="JAVA_MODULE" version="4">
  <component name="NewModuleRootManager" inherit-compiler-output="true">
    <exclude-output />
    <content url="file://$MODULE_DIR$/testSrc">
      <sourceFolder url="file://$MODULE_DIR$/testSrc" isTestSource="true" />
    </content>
    <orderEntry type="library" scope="PROVIDED" name="studio-platform" level="project" />
    <orderEntry type="library" scope="TEST" name="studio-test-platform" level="project" />
    <orderEntry type="library" name="kotlin-stdlib" level="project" />
    <orderEntry type="library" scope="TEST" name="JUnit4" level="project" />
    <orderEntry type="library" scope="TEST" name="kotlinx-coroutines-core" level="project" />
    <orderEntry type="library" scope="TEST" name="truth" level="project" />
    <orderEntry type="library" scope="TEST" name="kotlinx-collections-immutable" level="project" />
    <orderEntry type="library" scope="TEST" name="kotlin-test" level="project" />
    <orderEntry type="library" scope="TEST" name="Guava" level="project" />
    <orderEntry type="inheritedJdk" />
    <orderEntry type="sourceFolder" forTests="false" />
    <orderEntry type="module" module-name="intellij.android.adt.testutils" scope="TEST" />
    <orderEntry type="module" module-name="intellij.android.core" scope="TEST" />
    <orderEntry type="module" module-name="intellij.android.designer" scope="TEST" />
    <orderEntry type="module" module-name="intellij.android.preview-designer" scope="TEST" />
    <orderEntry type="module" module-name="intellij.android.preview-elements" scope="TEST" />
<<<<<<< HEAD
    <orderEntry type="module" module-name="intellij.android.testFramework" scope="TEST" />
    <orderEntry type="module" module-name="intellij.android.wear-designer" scope="TEST" />
    <orderEntry type="module" module-name="intellij.java.psi" scope="TEST" />
    <orderEntry type="module" module-name="intellij.platform.core" scope="TEST" />
    <orderEntry type="module" module-name="intellij.platform.core.ui" scope="TEST" />
    <orderEntry type="module" module-name="intellij.platform.uast" scope="TEST" />
    <orderEntry type="module" module-name="intellij.platform.util" scope="TEST" />
    <orderEntry type="module" module-name="intellij.platform.util.base" scope="TEST" />
    <orderEntry type="module" module-name="intellij.platform.testFramework" scope="TEST" />
=======
    <orderEntry type="module" module-name="intellij.android.adt.ui" scope="TEST" />
    <orderEntry type="library" scope="TEST" name="mockito" level="project" />
    <orderEntry type="library" scope="TEST" name="mockito-kotlin" level="project" />
    <orderEntry type="module" module-name="intellij.android.core.tests" scope="TEST" />
    <orderEntry type="module" module-name="intellij.android.common" scope="TEST" />
>>>>>>> 176f09ad
    <orderEntry type="module" module-name="intellij.android.projectSystem" scope="TEST" />
    <orderEntry type="module" module-name="intellij.java.impl" scope="TEST" />
    <orderEntry type="module" module-name="kotlin.base.plugin" scope="TEST" />
    <orderEntry type="module" module-name="kotlin.idea" scope="TEST" />
    <orderEntry type="module" module-name="intellij.android.kotlin.idea.k2" scope="TEST" />
    <orderEntry type="module" module-name="kotlin.code-insight.inspections.k2" scope="TEST" />
    <orderEntry type="module" module-name="intellij.android.common" scope="TEST" />
    <orderEntry type="module" module-name="intellij.android.core.tests" scope="TEST" />
    <orderEntry type="module" module-name="intellij.android.adt.ui" scope="TEST" />
    <orderEntry type="module" module-name="intellij.android.rendering" scope="TEST" />
    <orderEntry type="module" module-name="intellij.android.designer.tests" scope="TEST" />
<<<<<<< HEAD
    <orderEntry type="module" module-name="kotlin.code-insight.api" scope="TEST" />
    <orderEntry type="module" module-name="intellij.xml.psi.impl" scope="TEST" />
    <orderEntry type="library" scope="TEST" name="kotlinc.kotlin-compiler-common" level="project" />
    <orderEntry type="library" scope="TEST" name="mockito" level="project" />
    <orderEntry type="library" scope="TEST" name="protobuf" level="project" />
=======
    <orderEntry type="library" scope="TEST" name="studio-analytics-proto" level="project" />
    <orderEntry type="module" module-name="intellij.android.preview-designer.tests" scope="TEST" />
>>>>>>> 176f09ad
  </component>
  <component name="TestModuleProperties" production-module="intellij.android.wear-designer" />
</module><|MERGE_RESOLUTION|>--- conflicted
+++ resolved
@@ -21,7 +21,6 @@
     <orderEntry type="module" module-name="intellij.android.designer" scope="TEST" />
     <orderEntry type="module" module-name="intellij.android.preview-designer" scope="TEST" />
     <orderEntry type="module" module-name="intellij.android.preview-elements" scope="TEST" />
-<<<<<<< HEAD
     <orderEntry type="module" module-name="intellij.android.testFramework" scope="TEST" />
     <orderEntry type="module" module-name="intellij.android.wear-designer" scope="TEST" />
     <orderEntry type="module" module-name="intellij.java.psi" scope="TEST" />
@@ -31,13 +30,6 @@
     <orderEntry type="module" module-name="intellij.platform.util" scope="TEST" />
     <orderEntry type="module" module-name="intellij.platform.util.base" scope="TEST" />
     <orderEntry type="module" module-name="intellij.platform.testFramework" scope="TEST" />
-=======
-    <orderEntry type="module" module-name="intellij.android.adt.ui" scope="TEST" />
-    <orderEntry type="library" scope="TEST" name="mockito" level="project" />
-    <orderEntry type="library" scope="TEST" name="mockito-kotlin" level="project" />
-    <orderEntry type="module" module-name="intellij.android.core.tests" scope="TEST" />
-    <orderEntry type="module" module-name="intellij.android.common" scope="TEST" />
->>>>>>> 176f09ad
     <orderEntry type="module" module-name="intellij.android.projectSystem" scope="TEST" />
     <orderEntry type="module" module-name="intellij.java.impl" scope="TEST" />
     <orderEntry type="module" module-name="kotlin.base.plugin" scope="TEST" />
@@ -49,16 +41,13 @@
     <orderEntry type="module" module-name="intellij.android.adt.ui" scope="TEST" />
     <orderEntry type="module" module-name="intellij.android.rendering" scope="TEST" />
     <orderEntry type="module" module-name="intellij.android.designer.tests" scope="TEST" />
-<<<<<<< HEAD
     <orderEntry type="module" module-name="kotlin.code-insight.api" scope="TEST" />
     <orderEntry type="module" module-name="intellij.xml.psi.impl" scope="TEST" />
     <orderEntry type="library" scope="TEST" name="kotlinc.kotlin-compiler-common" level="project" />
     <orderEntry type="library" scope="TEST" name="mockito" level="project" />
+    <orderEntry type="library" scope="TEST" name="mockito-kotlin" level="project" />
     <orderEntry type="library" scope="TEST" name="protobuf" level="project" />
-=======
-    <orderEntry type="library" scope="TEST" name="studio-analytics-proto" level="project" />
     <orderEntry type="module" module-name="intellij.android.preview-designer.tests" scope="TEST" />
->>>>>>> 176f09ad
   </component>
   <component name="TestModuleProperties" production-module="intellij.android.wear-designer" />
 </module>