--- conflicted
+++ resolved
@@ -1,4 +1,3 @@
-// Copyright 2000-2020 JetBrains s.r.o. Use of this source code is governed by the Apache 2.0 license that can be found in the LICENSE file.
 package org.jetbrains.jps.android;
 
 import org.jetbrains.android.util.AndroidBuildCommonUtils;
@@ -21,13 +20,9 @@
 import java.util.*;
 
 public class AndroidManifestMergingTarget extends ModuleBasedTarget<AndroidManifestMergingTarget.MyRootDescriptor> {
-<<<<<<< HEAD
-  public AndroidManifestMergingTarget(ModuleBasedBuildTargetType<? extends ModuleBasedTarget<AndroidManifestMergingTarget.MyRootDescriptor>> targetType, @NotNull JpsModule module) {
-=======
   public AndroidManifestMergingTarget(
     ModuleBasedBuildTargetType<? extends ModuleBasedTarget<AndroidManifestMergingTarget.MyRootDescriptor>> targetType,
     @NotNull JpsModule module) {
->>>>>>> e624679c
     super(targetType, module);
   }
 
@@ -116,7 +111,7 @@
       myModule, context.getProjectDescriptor().dataManager.getDataPaths());
   }
 
-  public static final class MyTargetType extends ModuleBasedBuildTargetType<AndroidManifestMergingTarget> {
+  public static class MyTargetType extends ModuleBasedBuildTargetType<AndroidManifestMergingTarget> {
     public static final MyTargetType INSTANCE = new MyTargetType();
 
     private MyTargetType() {
@@ -159,7 +154,7 @@
     }
   }
 
-  public static final class MyRootDescriptor extends BuildRootDescriptorImpl {
+  public static class MyRootDescriptor extends BuildRootDescriptorImpl {
     private final boolean myLibManifestRoot;
 
     private MyRootDescriptor(@NotNull BuildTarget target, @NotNull File root, boolean libManifestRoot) {
