--- conflicted
+++ resolved
@@ -81,11 +81,7 @@
 
       myProgressIndicator = new InlineProgressIndicator(true, taskInfo) {
         @Override
-<<<<<<< HEAD
-        protected void queueRunningUpdate(Runnable update) {
-=======
         protected void queueRunningUpdate(@NotNull Runnable update) {
->>>>>>> 5b35b005
           ApplicationManager.getApplication().invokeLater(update);
         }
       };
