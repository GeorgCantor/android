MODULE                        : My_First_App
    ExternalModuleGroup           :
    ExternalModuleVersion         : unspecified
    LinkedProjectId               : My First App
    LinkedProjectPath             : <ROOT>/firstapp
    RootProjectPath               : <ROOT>/firstapp
    COMPILER_MODULE_EXTENSION
        compilerSourceOutputPath      : file://<ROOT>/firstapp/build/classes/production/My_First_App [-]
        compilerTestOutputPath        : file://<ROOT>/firstapp/build/classes/test/My_First_App [-]
        isCompilerPathInherited       : true
        isExcludeOutput               : true
    ModuleFile                    : <ROOT>/firstapp/.idea/modules/My_First_App.iml [-]
    ModuleTypeName                : JAVA_MODULE
    CONENT_ENTRY                  : file://<ROOT>/firstapp
        EXCLUDE_FOLDER                : file://<ROOT>/firstapp/.gradle
        EXCLUDE_FOLDER                : file://<ROOT>/firstapp/build [-]
    JDK                           : <NAME_CUT> JavaSDK
    *isInherited                  : true
    ORDER_ENTRY                   : <Module source>
    BUILD_TASKS
        TEST_COMPILE_MODE             : All
        TEST_COMPILE_MODE             : Android tests
        TEST_COMPILE_MODE             : Unit tests
        TEST_COMPILE_MODE             : None
LIBRARY_TABLE
    - library                     : androidx.appcompat:appcompat:1.0.2@aar (IdeAndroidLibraryImpl)
        aidlFolder                    : <GRADLE>/caches/transforms-3/xxxxxxxxxxxxxxxxxxxxxxxxxxxxxxxx/transformed/appcompat-1.0.2/aidl [-]
        artifact                      : <M2>/androidx/appcompat/appcompat/1.0.2/appcompat-1.0.2.aar
        artifactAddress               : androidx.appcompat:appcompat:1.0.2@aar
        assetsFolder                  : <GRADLE>/caches/transforms-3/xxxxxxxxxxxxxxxxxxxxxxxxxxxxxxxx/transformed/appcompat-1.0.2/assets [-]
        - compileJarFiles             : <GRADLE>/caches/transforms-3/xxxxxxxxxxxxxxxxxxxxxxxxxxxxxxxx/transformed/appcompat-1.0.2/jars/classes.jar
        component                     : androidx.appcompat:appcompat:1.0.2
        externalAnnotations           : <GRADLE>/caches/transforms-3/xxxxxxxxxxxxxxxxxxxxxxxxxxxxxxxx/transformed/appcompat-1.0.2/annotations.zip
        folder                        : <GRADLE>/caches/transforms-3/xxxxxxxxxxxxxxxxxxxxxxxxxxxxxxxx/transformed/appcompat-1.0.2
        jniFolder                     : <GRADLE>/caches/transforms-3/xxxxxxxxxxxxxxxxxxxxxxxxxxxxxxxx/transformed/appcompat-1.0.2/jni [-]
        lintJar                       : <GRADLE>/caches/transforms-3/xxxxxxxxxxxxxxxxxxxxxxxxxxxxxxxx/transformed/appcompat-1.0.2/jars/lint.jar [-]
        manifest                      : <GRADLE>/caches/transforms-3/xxxxxxxxxxxxxxxxxxxxxxxxxxxxxxxx/transformed/appcompat-1.0.2/AndroidManifest.xml
        proguardRules                 : <GRADLE>/caches/transforms-3/xxxxxxxxxxxxxxxxxxxxxxxxxxxxxxxx/transformed/appcompat-1.0.2/proguard.txt
        publicResources               : <GRADLE>/caches/transforms-3/xxxxxxxxxxxxxxxxxxxxxxxxxxxxxxxx/transformed/appcompat-1.0.2/public.txt
        renderscriptFolder            : <GRADLE>/caches/transforms-3/xxxxxxxxxxxxxxxxxxxxxxxxxxxxxxxx/transformed/appcompat-1.0.2/rs [-]
        resFolder                     : <GRADLE>/caches/transforms-3/xxxxxxxxxxxxxxxxxxxxxxxxxxxxxxxx/transformed/appcompat-1.0.2/res
        resStaticLibrary              : <GRADLE>/caches/transforms-3/xxxxxxxxxxxxxxxxxxxxxxxxxxxxxxxx/transformed/appcompat-1.0.2/res.apk [-]
        - runtimeJarFiles             : <GRADLE>/caches/transforms-3/xxxxxxxxxxxxxxxxxxxxxxxxxxxxxxxx/transformed/appcompat-1.0.2/jars/classes.jar
        symbolFile                    : <GRADLE>/caches/transforms-3/xxxxxxxxxxxxxxxxxxxxxxxxxxxxxxxx/transformed/appcompat-1.0.2/R.txt
    - library                     : androidx.arch.core:core-runtime:2.0.0@aar (IdeAndroidLibraryImpl)
        aidlFolder                    : <GRADLE>/caches/transforms-3/xxxxxxxxxxxxxxxxxxxxxxxxxxxxxxxx/transformed/core-runtime-2.0.0/aidl [-]
        artifact                      : <M2>/androidx/arch/core/core-runtime/2.0.0/core-runtime-2.0.0.aar
        artifactAddress               : androidx.arch.core:core-runtime:2.0.0@aar
        assetsFolder                  : <GRADLE>/caches/transforms-3/xxxxxxxxxxxxxxxxxxxxxxxxxxxxxxxx/transformed/core-runtime-2.0.0/assets [-]
        - compileJarFiles             : <GRADLE>/caches/transforms-3/xxxxxxxxxxxxxxxxxxxxxxxxxxxxxxxx/transformed/core-runtime-2.0.0/jars/classes.jar
        component                     : androidx.arch.core:core-runtime:2.0.0
        externalAnnotations           : <GRADLE>/caches/transforms-3/xxxxxxxxxxxxxxxxxxxxxxxxxxxxxxxx/transformed/core-runtime-2.0.0/annotations.zip [-]
        folder                        : <GRADLE>/caches/transforms-3/xxxxxxxxxxxxxxxxxxxxxxxxxxxxxxxx/transformed/core-runtime-2.0.0
        jniFolder                     : <GRADLE>/caches/transforms-3/xxxxxxxxxxxxxxxxxxxxxxxxxxxxxxxx/transformed/core-runtime-2.0.0/jni [-]
        lintJar                       : <GRADLE>/caches/transforms-3/xxxxxxxxxxxxxxxxxxxxxxxxxxxxxxxx/transformed/core-runtime-2.0.0/jars/lint.jar [-]
        manifest                      : <GRADLE>/caches/transforms-3/xxxxxxxxxxxxxxxxxxxxxxxxxxxxxxxx/transformed/core-runtime-2.0.0/AndroidManifest.xml
        proguardRules                 : <GRADLE>/caches/transforms-3/xxxxxxxxxxxxxxxxxxxxxxxxxxxxxxxx/transformed/core-runtime-2.0.0/proguard.txt [-]
        publicResources               : <GRADLE>/caches/transforms-3/xxxxxxxxxxxxxxxxxxxxxxxxxxxxxxxx/transformed/core-runtime-2.0.0/public.txt [-]
        renderscriptFolder            : <GRADLE>/caches/transforms-3/xxxxxxxxxxxxxxxxxxxxxxxxxxxxxxxx/transformed/core-runtime-2.0.0/rs [-]
        resFolder                     : <GRADLE>/caches/transforms-3/xxxxxxxxxxxxxxxxxxxxxxxxxxxxxxxx/transformed/core-runtime-2.0.0/res [-]
        resStaticLibrary              : <GRADLE>/caches/transforms-3/xxxxxxxxxxxxxxxxxxxxxxxxxxxxxxxx/transformed/core-runtime-2.0.0/res.apk [-]
        - runtimeJarFiles             : <GRADLE>/caches/transforms-3/xxxxxxxxxxxxxxxxxxxxxxxxxxxxxxxx/transformed/core-runtime-2.0.0/jars/classes.jar
        symbolFile                    : <GRADLE>/caches/transforms-3/xxxxxxxxxxxxxxxxxxxxxxxxxxxxxxxx/transformed/core-runtime-2.0.0/R.txt
    - library                     : androidx.asynclayoutinflater:asynclayoutinflater:1.0.0@aar (IdeAndroidLibraryImpl)
        aidlFolder                    : <GRADLE>/caches/transforms-3/xxxxxxxxxxxxxxxxxxxxxxxxxxxxxxxx/transformed/asynclayoutinflater-1.0.0/aidl [-]
        artifact                      : <M2>/androidx/asynclayoutinflater/asynclayoutinflater/1.0.0/asynclayoutinflater-1.0.0.aar
        artifactAddress               : androidx.asynclayoutinflater:asynclayoutinflater:1.0.0@aar
        assetsFolder                  : <GRADLE>/caches/transforms-3/xxxxxxxxxxxxxxxxxxxxxxxxxxxxxxxx/transformed/asynclayoutinflater-1.0.0/assets [-]
        - compileJarFiles             : <GRADLE>/caches/transforms-3/xxxxxxxxxxxxxxxxxxxxxxxxxxxxxxxx/transformed/asynclayoutinflater-1.0.0/jars/classes.jar
        component                     : androidx.asynclayoutinflater:asynclayoutinflater:1.0.0
        externalAnnotations           : <GRADLE>/caches/transforms-3/xxxxxxxxxxxxxxxxxxxxxxxxxxxxxxxx/transformed/asynclayoutinflater-1.0.0/annotations.zip [-]
        folder                        : <GRADLE>/caches/transforms-3/xxxxxxxxxxxxxxxxxxxxxxxxxxxxxxxx/transformed/asynclayoutinflater-1.0.0
        jniFolder                     : <GRADLE>/caches/transforms-3/xxxxxxxxxxxxxxxxxxxxxxxxxxxxxxxx/transformed/asynclayoutinflater-1.0.0/jni [-]
        lintJar                       : <GRADLE>/caches/transforms-3/xxxxxxxxxxxxxxxxxxxxxxxxxxxxxxxx/transformed/asynclayoutinflater-1.0.0/jars/lint.jar [-]
        manifest                      : <GRADLE>/caches/transforms-3/xxxxxxxxxxxxxxxxxxxxxxxxxxxxxxxx/transformed/asynclayoutinflater-1.0.0/AndroidManifest.xml
        proguardRules                 : <GRADLE>/caches/transforms-3/xxxxxxxxxxxxxxxxxxxxxxxxxxxxxxxx/transformed/asynclayoutinflater-1.0.0/proguard.txt [-]
        publicResources               : <GRADLE>/caches/transforms-3/xxxxxxxxxxxxxxxxxxxxxxxxxxxxxxxx/transformed/asynclayoutinflater-1.0.0/public.txt [-]
        renderscriptFolder            : <GRADLE>/caches/transforms-3/xxxxxxxxxxxxxxxxxxxxxxxxxxxxxxxx/transformed/asynclayoutinflater-1.0.0/rs [-]
        resFolder                     : <GRADLE>/caches/transforms-3/xxxxxxxxxxxxxxxxxxxxxxxxxxxxxxxx/transformed/asynclayoutinflater-1.0.0/res [-]
        resStaticLibrary              : <GRADLE>/caches/transforms-3/xxxxxxxxxxxxxxxxxxxxxxxxxxxxxxxx/transformed/asynclayoutinflater-1.0.0/res.apk [-]
        - runtimeJarFiles             : <GRADLE>/caches/transforms-3/xxxxxxxxxxxxxxxxxxxxxxxxxxxxxxxx/transformed/asynclayoutinflater-1.0.0/jars/classes.jar
        symbolFile                    : <GRADLE>/caches/transforms-3/xxxxxxxxxxxxxxxxxxxxxxxxxxxxxxxx/transformed/asynclayoutinflater-1.0.0/R.txt
    - library                     : androidx.constraintlayout:constraintlayout:1.1.3@aar (IdeAndroidLibraryImpl)
        aidlFolder                    : <GRADLE>/caches/transforms-3/xxxxxxxxxxxxxxxxxxxxxxxxxxxxxxxx/transformed/constraintlayout-1.1.3/aidl [-]
        artifact                      : <M2>/androidx/constraintlayout/constraintlayout/1.1.3/constraintlayout-1.1.3.aar
        artifactAddress               : androidx.constraintlayout:constraintlayout:1.1.3@aar
        assetsFolder                  : <GRADLE>/caches/transforms-3/xxxxxxxxxxxxxxxxxxxxxxxxxxxxxxxx/transformed/constraintlayout-1.1.3/assets [-]
        - compileJarFiles             : <GRADLE>/caches/transforms-3/xxxxxxxxxxxxxxxxxxxxxxxxxxxxxxxx/transformed/constraintlayout-1.1.3/jars/classes.jar
        component                     : androidx.constraintlayout:constraintlayout:1.1.3
        externalAnnotations           : <GRADLE>/caches/transforms-3/xxxxxxxxxxxxxxxxxxxxxxxxxxxxxxxx/transformed/constraintlayout-1.1.3/annotations.zip [-]
        folder                        : <GRADLE>/caches/transforms-3/xxxxxxxxxxxxxxxxxxxxxxxxxxxxxxxx/transformed/constraintlayout-1.1.3
        jniFolder                     : <GRADLE>/caches/transforms-3/xxxxxxxxxxxxxxxxxxxxxxxxxxxxxxxx/transformed/constraintlayout-1.1.3/jni [-]
        lintJar                       : <GRADLE>/caches/transforms-3/xxxxxxxxxxxxxxxxxxxxxxxxxxxxxxxx/transformed/constraintlayout-1.1.3/jars/lint.jar [-]
        manifest                      : <GRADLE>/caches/transforms-3/xxxxxxxxxxxxxxxxxxxxxxxxxxxxxxxx/transformed/constraintlayout-1.1.3/AndroidManifest.xml
        proguardRules                 : <GRADLE>/caches/transforms-3/xxxxxxxxxxxxxxxxxxxxxxxxxxxxxxxx/transformed/constraintlayout-1.1.3/proguard.txt [-]
        publicResources               : <GRADLE>/caches/transforms-3/xxxxxxxxxxxxxxxxxxxxxxxxxxxxxxxx/transformed/constraintlayout-1.1.3/public.txt [-]
        renderscriptFolder            : <GRADLE>/caches/transforms-3/xxxxxxxxxxxxxxxxxxxxxxxxxxxxxxxx/transformed/constraintlayout-1.1.3/rs [-]
        resFolder                     : <GRADLE>/caches/transforms-3/xxxxxxxxxxxxxxxxxxxxxxxxxxxxxxxx/transformed/constraintlayout-1.1.3/res
        resStaticLibrary              : <GRADLE>/caches/transforms-3/xxxxxxxxxxxxxxxxxxxxxxxxxxxxxxxx/transformed/constraintlayout-1.1.3/res.apk [-]
        - runtimeJarFiles             : <GRADLE>/caches/transforms-3/xxxxxxxxxxxxxxxxxxxxxxxxxxxxxxxx/transformed/constraintlayout-1.1.3/jars/classes.jar
        symbolFile                    : <GRADLE>/caches/transforms-3/xxxxxxxxxxxxxxxxxxxxxxxxxxxxxxxx/transformed/constraintlayout-1.1.3/R.txt
    - library                     : androidx.coordinatorlayout:coordinatorlayout:1.0.0@aar (IdeAndroidLibraryImpl)
        aidlFolder                    : <GRADLE>/caches/transforms-3/xxxxxxxxxxxxxxxxxxxxxxxxxxxxxxxx/transformed/coordinatorlayout-1.0.0/aidl [-]
        artifact                      : <M2>/androidx/coordinatorlayout/coordinatorlayout/1.0.0/coordinatorlayout-1.0.0.aar
        artifactAddress               : androidx.coordinatorlayout:coordinatorlayout:1.0.0@aar
        assetsFolder                  : <GRADLE>/caches/transforms-3/xxxxxxxxxxxxxxxxxxxxxxxxxxxxxxxx/transformed/coordinatorlayout-1.0.0/assets [-]
        - compileJarFiles             : <GRADLE>/caches/transforms-3/xxxxxxxxxxxxxxxxxxxxxxxxxxxxxxxx/transformed/coordinatorlayout-1.0.0/jars/classes.jar
        component                     : androidx.coordinatorlayout:coordinatorlayout:1.0.0
        externalAnnotations           : <GRADLE>/caches/transforms-3/xxxxxxxxxxxxxxxxxxxxxxxxxxxxxxxx/transformed/coordinatorlayout-1.0.0/annotations.zip
        folder                        : <GRADLE>/caches/transforms-3/xxxxxxxxxxxxxxxxxxxxxxxxxxxxxxxx/transformed/coordinatorlayout-1.0.0
        jniFolder                     : <GRADLE>/caches/transforms-3/xxxxxxxxxxxxxxxxxxxxxxxxxxxxxxxx/transformed/coordinatorlayout-1.0.0/jni [-]
        lintJar                       : <GRADLE>/caches/transforms-3/xxxxxxxxxxxxxxxxxxxxxxxxxxxxxxxx/transformed/coordinatorlayout-1.0.0/jars/lint.jar [-]
        manifest                      : <GRADLE>/caches/transforms-3/xxxxxxxxxxxxxxxxxxxxxxxxxxxxxxxx/transformed/coordinatorlayout-1.0.0/AndroidManifest.xml
        proguardRules                 : <GRADLE>/caches/transforms-3/xxxxxxxxxxxxxxxxxxxxxxxxxxxxxxxx/transformed/coordinatorlayout-1.0.0/proguard.txt
        publicResources               : <GRADLE>/caches/transforms-3/xxxxxxxxxxxxxxxxxxxxxxxxxxxxxxxx/transformed/coordinatorlayout-1.0.0/public.txt
        renderscriptFolder            : <GRADLE>/caches/transforms-3/xxxxxxxxxxxxxxxxxxxxxxxxxxxxxxxx/transformed/coordinatorlayout-1.0.0/rs [-]
        resFolder                     : <GRADLE>/caches/transforms-3/xxxxxxxxxxxxxxxxxxxxxxxxxxxxxxxx/transformed/coordinatorlayout-1.0.0/res
        resStaticLibrary              : <GRADLE>/caches/transforms-3/xxxxxxxxxxxxxxxxxxxxxxxxxxxxxxxx/transformed/coordinatorlayout-1.0.0/res.apk [-]
        - runtimeJarFiles             : <GRADLE>/caches/transforms-3/xxxxxxxxxxxxxxxxxxxxxxxxxxxxxxxx/transformed/coordinatorlayout-1.0.0/jars/classes.jar
        symbolFile                    : <GRADLE>/caches/transforms-3/xxxxxxxxxxxxxxxxxxxxxxxxxxxxxxxx/transformed/coordinatorlayout-1.0.0/R.txt
    - library                     : androidx.core:core:1.0.1@aar (IdeAndroidLibraryImpl)
        aidlFolder                    : <GRADLE>/caches/transforms-3/xxxxxxxxxxxxxxxxxxxxxxxxxxxxxxxx/transformed/core-1.0.1/aidl
        artifact                      : <M2>/androidx/core/core/1.0.1/core-1.0.1.aar
        artifactAddress               : androidx.core:core:1.0.1@aar
        assetsFolder                  : <GRADLE>/caches/transforms-3/xxxxxxxxxxxxxxxxxxxxxxxxxxxxxxxx/transformed/core-1.0.1/assets [-]
        - compileJarFiles             : <GRADLE>/caches/transforms-3/xxxxxxxxxxxxxxxxxxxxxxxxxxxxxxxx/transformed/core-1.0.1/jars/classes.jar
        component                     : androidx.core:core:1.0.1
        externalAnnotations           : <GRADLE>/caches/transforms-3/xxxxxxxxxxxxxxxxxxxxxxxxxxxxxxxx/transformed/core-1.0.1/annotations.zip
        folder                        : <GRADLE>/caches/transforms-3/xxxxxxxxxxxxxxxxxxxxxxxxxxxxxxxx/transformed/core-1.0.1
        jniFolder                     : <GRADLE>/caches/transforms-3/xxxxxxxxxxxxxxxxxxxxxxxxxxxxxxxx/transformed/core-1.0.1/jni [-]
        lintJar                       : <GRADLE>/caches/transforms-3/xxxxxxxxxxxxxxxxxxxxxxxxxxxxxxxx/transformed/core-1.0.1/jars/lint.jar [-]
        manifest                      : <GRADLE>/caches/transforms-3/xxxxxxxxxxxxxxxxxxxxxxxxxxxxxxxx/transformed/core-1.0.1/AndroidManifest.xml
        proguardRules                 : <GRADLE>/caches/transforms-3/xxxxxxxxxxxxxxxxxxxxxxxxxxxxxxxx/transformed/core-1.0.1/proguard.txt
        publicResources               : <GRADLE>/caches/transforms-3/xxxxxxxxxxxxxxxxxxxxxxxxxxxxxxxx/transformed/core-1.0.1/public.txt
        renderscriptFolder            : <GRADLE>/caches/transforms-3/xxxxxxxxxxxxxxxxxxxxxxxxxxxxxxxx/transformed/core-1.0.1/rs [-]
        resFolder                     : <GRADLE>/caches/transforms-3/xxxxxxxxxxxxxxxxxxxxxxxxxxxxxxxx/transformed/core-1.0.1/res
        resStaticLibrary              : <GRADLE>/caches/transforms-3/xxxxxxxxxxxxxxxxxxxxxxxxxxxxxxxx/transformed/core-1.0.1/res.apk [-]
        - runtimeJarFiles             : <GRADLE>/caches/transforms-3/xxxxxxxxxxxxxxxxxxxxxxxxxxxxxxxx/transformed/core-1.0.1/jars/classes.jar
        symbolFile                    : <GRADLE>/caches/transforms-3/xxxxxxxxxxxxxxxxxxxxxxxxxxxxxxxx/transformed/core-1.0.1/R.txt
    - library                     : androidx.cursoradapter:cursoradapter:1.0.0@aar (IdeAndroidLibraryImpl)
        aidlFolder                    : <GRADLE>/caches/transforms-3/xxxxxxxxxxxxxxxxxxxxxxxxxxxxxxxx/transformed/cursoradapter-1.0.0/aidl [-]
        artifact                      : <M2>/androidx/cursoradapter/cursoradapter/1.0.0/cursoradapter-1.0.0.aar
        artifactAddress               : androidx.cursoradapter:cursoradapter:1.0.0@aar
        assetsFolder                  : <GRADLE>/caches/transforms-3/xxxxxxxxxxxxxxxxxxxxxxxxxxxxxxxx/transformed/cursoradapter-1.0.0/assets [-]
        - compileJarFiles             : <GRADLE>/caches/transforms-3/xxxxxxxxxxxxxxxxxxxxxxxxxxxxxxxx/transformed/cursoradapter-1.0.0/jars/classes.jar
        component                     : androidx.cursoradapter:cursoradapter:1.0.0
        externalAnnotations           : <GRADLE>/caches/transforms-3/xxxxxxxxxxxxxxxxxxxxxxxxxxxxxxxx/transformed/cursoradapter-1.0.0/annotations.zip [-]
        folder                        : <GRADLE>/caches/transforms-3/xxxxxxxxxxxxxxxxxxxxxxxxxxxxxxxx/transformed/cursoradapter-1.0.0
        jniFolder                     : <GRADLE>/caches/transforms-3/xxxxxxxxxxxxxxxxxxxxxxxxxxxxxxxx/transformed/cursoradapter-1.0.0/jni [-]
        lintJar                       : <GRADLE>/caches/transforms-3/xxxxxxxxxxxxxxxxxxxxxxxxxxxxxxxx/transformed/cursoradapter-1.0.0/jars/lint.jar [-]
        manifest                      : <GRADLE>/caches/transforms-3/xxxxxxxxxxxxxxxxxxxxxxxxxxxxxxxx/transformed/cursoradapter-1.0.0/AndroidManifest.xml
        proguardRules                 : <GRADLE>/caches/transforms-3/xxxxxxxxxxxxxxxxxxxxxxxxxxxxxxxx/transformed/cursoradapter-1.0.0/proguard.txt [-]
        publicResources               : <GRADLE>/caches/transforms-3/xxxxxxxxxxxxxxxxxxxxxxxxxxxxxxxx/transformed/cursoradapter-1.0.0/public.txt [-]
        renderscriptFolder            : <GRADLE>/caches/transforms-3/xxxxxxxxxxxxxxxxxxxxxxxxxxxxxxxx/transformed/cursoradapter-1.0.0/rs [-]
        resFolder                     : <GRADLE>/caches/transforms-3/xxxxxxxxxxxxxxxxxxxxxxxxxxxxxxxx/transformed/cursoradapter-1.0.0/res [-]
        resStaticLibrary              : <GRADLE>/caches/transforms-3/xxxxxxxxxxxxxxxxxxxxxxxxxxxxxxxx/transformed/cursoradapter-1.0.0/res.apk [-]
        - runtimeJarFiles             : <GRADLE>/caches/transforms-3/xxxxxxxxxxxxxxxxxxxxxxxxxxxxxxxx/transformed/cursoradapter-1.0.0/jars/classes.jar
        symbolFile                    : <GRADLE>/caches/transforms-3/xxxxxxxxxxxxxxxxxxxxxxxxxxxxxxxx/transformed/cursoradapter-1.0.0/R.txt
    - library                     : androidx.customview:customview:1.0.0@aar (IdeAndroidLibraryImpl)
        aidlFolder                    : <GRADLE>/caches/transforms-3/xxxxxxxxxxxxxxxxxxxxxxxxxxxxxxxx/transformed/customview-1.0.0/aidl [-]
        artifact                      : <M2>/androidx/customview/customview/1.0.0/customview-1.0.0.aar
        artifactAddress               : androidx.customview:customview:1.0.0@aar
        assetsFolder                  : <GRADLE>/caches/transforms-3/xxxxxxxxxxxxxxxxxxxxxxxxxxxxxxxx/transformed/customview-1.0.0/assets [-]
        - compileJarFiles             : <GRADLE>/caches/transforms-3/xxxxxxxxxxxxxxxxxxxxxxxxxxxxxxxx/transformed/customview-1.0.0/jars/classes.jar
        component                     : androidx.customview:customview:1.0.0
        externalAnnotations           : <GRADLE>/caches/transforms-3/xxxxxxxxxxxxxxxxxxxxxxxxxxxxxxxx/transformed/customview-1.0.0/annotations.zip [-]
        folder                        : <GRADLE>/caches/transforms-3/xxxxxxxxxxxxxxxxxxxxxxxxxxxxxxxx/transformed/customview-1.0.0
        jniFolder                     : <GRADLE>/caches/transforms-3/xxxxxxxxxxxxxxxxxxxxxxxxxxxxxxxx/transformed/customview-1.0.0/jni [-]
        lintJar                       : <GRADLE>/caches/transforms-3/xxxxxxxxxxxxxxxxxxxxxxxxxxxxxxxx/transformed/customview-1.0.0/jars/lint.jar [-]
        manifest                      : <GRADLE>/caches/transforms-3/xxxxxxxxxxxxxxxxxxxxxxxxxxxxxxxx/transformed/customview-1.0.0/AndroidManifest.xml
        proguardRules                 : <GRADLE>/caches/transforms-3/xxxxxxxxxxxxxxxxxxxxxxxxxxxxxxxx/transformed/customview-1.0.0/proguard.txt [-]
        publicResources               : <GRADLE>/caches/transforms-3/xxxxxxxxxxxxxxxxxxxxxxxxxxxxxxxx/transformed/customview-1.0.0/public.txt [-]
        renderscriptFolder            : <GRADLE>/caches/transforms-3/xxxxxxxxxxxxxxxxxxxxxxxxxxxxxxxx/transformed/customview-1.0.0/rs [-]
        resFolder                     : <GRADLE>/caches/transforms-3/xxxxxxxxxxxxxxxxxxxxxxxxxxxxxxxx/transformed/customview-1.0.0/res [-]
        resStaticLibrary              : <GRADLE>/caches/transforms-3/xxxxxxxxxxxxxxxxxxxxxxxxxxxxxxxx/transformed/customview-1.0.0/res.apk [-]
        - runtimeJarFiles             : <GRADLE>/caches/transforms-3/xxxxxxxxxxxxxxxxxxxxxxxxxxxxxxxx/transformed/customview-1.0.0/jars/classes.jar
        symbolFile                    : <GRADLE>/caches/transforms-3/xxxxxxxxxxxxxxxxxxxxxxxxxxxxxxxx/transformed/customview-1.0.0/R.txt
    - library                     : androidx.documentfile:documentfile:1.0.0@aar (IdeAndroidLibraryImpl)
        aidlFolder                    : <GRADLE>/caches/transforms-3/xxxxxxxxxxxxxxxxxxxxxxxxxxxxxxxx/transformed/documentfile-1.0.0/aidl [-]
        artifact                      : <M2>/androidx/documentfile/documentfile/1.0.0/documentfile-1.0.0.aar
        artifactAddress               : androidx.documentfile:documentfile:1.0.0@aar
        assetsFolder                  : <GRADLE>/caches/transforms-3/xxxxxxxxxxxxxxxxxxxxxxxxxxxxxxxx/transformed/documentfile-1.0.0/assets [-]
        - compileJarFiles             : <GRADLE>/caches/transforms-3/xxxxxxxxxxxxxxxxxxxxxxxxxxxxxxxx/transformed/documentfile-1.0.0/jars/classes.jar
        component                     : androidx.documentfile:documentfile:1.0.0
        externalAnnotations           : <GRADLE>/caches/transforms-3/xxxxxxxxxxxxxxxxxxxxxxxxxxxxxxxx/transformed/documentfile-1.0.0/annotations.zip [-]
        folder                        : <GRADLE>/caches/transforms-3/xxxxxxxxxxxxxxxxxxxxxxxxxxxxxxxx/transformed/documentfile-1.0.0
        jniFolder                     : <GRADLE>/caches/transforms-3/xxxxxxxxxxxxxxxxxxxxxxxxxxxxxxxx/transformed/documentfile-1.0.0/jni [-]
        lintJar                       : <GRADLE>/caches/transforms-3/xxxxxxxxxxxxxxxxxxxxxxxxxxxxxxxx/transformed/documentfile-1.0.0/jars/lint.jar [-]
        manifest                      : <GRADLE>/caches/transforms-3/xxxxxxxxxxxxxxxxxxxxxxxxxxxxxxxx/transformed/documentfile-1.0.0/AndroidManifest.xml
        proguardRules                 : <GRADLE>/caches/transforms-3/xxxxxxxxxxxxxxxxxxxxxxxxxxxxxxxx/transformed/documentfile-1.0.0/proguard.txt [-]
        publicResources               : <GRADLE>/caches/transforms-3/xxxxxxxxxxxxxxxxxxxxxxxxxxxxxxxx/transformed/documentfile-1.0.0/public.txt [-]
        renderscriptFolder            : <GRADLE>/caches/transforms-3/xxxxxxxxxxxxxxxxxxxxxxxxxxxxxxxx/transformed/documentfile-1.0.0/rs [-]
        resFolder                     : <GRADLE>/caches/transforms-3/xxxxxxxxxxxxxxxxxxxxxxxxxxxxxxxx/transformed/documentfile-1.0.0/res [-]
        resStaticLibrary              : <GRADLE>/caches/transforms-3/xxxxxxxxxxxxxxxxxxxxxxxxxxxxxxxx/transformed/documentfile-1.0.0/res.apk [-]
        - runtimeJarFiles             : <GRADLE>/caches/transforms-3/xxxxxxxxxxxxxxxxxxxxxxxxxxxxxxxx/transformed/documentfile-1.0.0/jars/classes.jar
        symbolFile                    : <GRADLE>/caches/transforms-3/xxxxxxxxxxxxxxxxxxxxxxxxxxxxxxxx/transformed/documentfile-1.0.0/R.txt
    - library                     : androidx.drawerlayout:drawerlayout:1.0.0@aar (IdeAndroidLibraryImpl)
        aidlFolder                    : <GRADLE>/caches/transforms-3/xxxxxxxxxxxxxxxxxxxxxxxxxxxxxxxx/transformed/drawerlayout-1.0.0/aidl [-]
        artifact                      : <M2>/androidx/drawerlayout/drawerlayout/1.0.0/drawerlayout-1.0.0.aar
        artifactAddress               : androidx.drawerlayout:drawerlayout:1.0.0@aar
        assetsFolder                  : <GRADLE>/caches/transforms-3/xxxxxxxxxxxxxxxxxxxxxxxxxxxxxxxx/transformed/drawerlayout-1.0.0/assets [-]
        - compileJarFiles             : <GRADLE>/caches/transforms-3/xxxxxxxxxxxxxxxxxxxxxxxxxxxxxxxx/transformed/drawerlayout-1.0.0/jars/classes.jar
        component                     : androidx.drawerlayout:drawerlayout:1.0.0
        externalAnnotations           : <GRADLE>/caches/transforms-3/xxxxxxxxxxxxxxxxxxxxxxxxxxxxxxxx/transformed/drawerlayout-1.0.0/annotations.zip
        folder                        : <GRADLE>/caches/transforms-3/xxxxxxxxxxxxxxxxxxxxxxxxxxxxxxxx/transformed/drawerlayout-1.0.0
        jniFolder                     : <GRADLE>/caches/transforms-3/xxxxxxxxxxxxxxxxxxxxxxxxxxxxxxxx/transformed/drawerlayout-1.0.0/jni [-]
        lintJar                       : <GRADLE>/caches/transforms-3/xxxxxxxxxxxxxxxxxxxxxxxxxxxxxxxx/transformed/drawerlayout-1.0.0/jars/lint.jar [-]
        manifest                      : <GRADLE>/caches/transforms-3/xxxxxxxxxxxxxxxxxxxxxxxxxxxxxxxx/transformed/drawerlayout-1.0.0/AndroidManifest.xml
        proguardRules                 : <GRADLE>/caches/transforms-3/xxxxxxxxxxxxxxxxxxxxxxxxxxxxxxxx/transformed/drawerlayout-1.0.0/proguard.txt [-]
        publicResources               : <GRADLE>/caches/transforms-3/xxxxxxxxxxxxxxxxxxxxxxxxxxxxxxxx/transformed/drawerlayout-1.0.0/public.txt [-]
        renderscriptFolder            : <GRADLE>/caches/transforms-3/xxxxxxxxxxxxxxxxxxxxxxxxxxxxxxxx/transformed/drawerlayout-1.0.0/rs [-]
        resFolder                     : <GRADLE>/caches/transforms-3/xxxxxxxxxxxxxxxxxxxxxxxxxxxxxxxx/transformed/drawerlayout-1.0.0/res [-]
        resStaticLibrary              : <GRADLE>/caches/transforms-3/xxxxxxxxxxxxxxxxxxxxxxxxxxxxxxxx/transformed/drawerlayout-1.0.0/res.apk [-]
        - runtimeJarFiles             : <GRADLE>/caches/transforms-3/xxxxxxxxxxxxxxxxxxxxxxxxxxxxxxxx/transformed/drawerlayout-1.0.0/jars/classes.jar
        symbolFile                    : <GRADLE>/caches/transforms-3/xxxxxxxxxxxxxxxxxxxxxxxxxxxxxxxx/transformed/drawerlayout-1.0.0/R.txt
    - library                     : androidx.fragment:fragment:1.0.0@aar (IdeAndroidLibraryImpl)
        aidlFolder                    : <GRADLE>/caches/transforms-3/xxxxxxxxxxxxxxxxxxxxxxxxxxxxxxxx/transformed/fragment-1.0.0/aidl [-]
        artifact                      : <M2>/androidx/fragment/fragment/1.0.0/fragment-1.0.0.aar
        artifactAddress               : androidx.fragment:fragment:1.0.0@aar
        assetsFolder                  : <GRADLE>/caches/transforms-3/xxxxxxxxxxxxxxxxxxxxxxxxxxxxxxxx/transformed/fragment-1.0.0/assets [-]
        - compileJarFiles             : <GRADLE>/caches/transforms-3/xxxxxxxxxxxxxxxxxxxxxxxxxxxxxxxx/transformed/fragment-1.0.0/jars/classes.jar
        component                     : androidx.fragment:fragment:1.0.0
        externalAnnotations           : <GRADLE>/caches/transforms-3/xxxxxxxxxxxxxxxxxxxxxxxxxxxxxxxx/transformed/fragment-1.0.0/annotations.zip
        folder                        : <GRADLE>/caches/transforms-3/xxxxxxxxxxxxxxxxxxxxxxxxxxxxxxxx/transformed/fragment-1.0.0
        jniFolder                     : <GRADLE>/caches/transforms-3/xxxxxxxxxxxxxxxxxxxxxxxxxxxxxxxx/transformed/fragment-1.0.0/jni [-]
        lintJar                       : <GRADLE>/caches/transforms-3/xxxxxxxxxxxxxxxxxxxxxxxxxxxxxxxx/transformed/fragment-1.0.0/jars/lint.jar [-]
        manifest                      : <GRADLE>/caches/transforms-3/xxxxxxxxxxxxxxxxxxxxxxxxxxxxxxxx/transformed/fragment-1.0.0/AndroidManifest.xml
        proguardRules                 : <GRADLE>/caches/transforms-3/xxxxxxxxxxxxxxxxxxxxxxxxxxxxxxxx/transformed/fragment-1.0.0/proguard.txt [-]
        publicResources               : <GRADLE>/caches/transforms-3/xxxxxxxxxxxxxxxxxxxxxxxxxxxxxxxx/transformed/fragment-1.0.0/public.txt [-]
        renderscriptFolder            : <GRADLE>/caches/transforms-3/xxxxxxxxxxxxxxxxxxxxxxxxxxxxxxxx/transformed/fragment-1.0.0/rs [-]
        resFolder                     : <GRADLE>/caches/transforms-3/xxxxxxxxxxxxxxxxxxxxxxxxxxxxxxxx/transformed/fragment-1.0.0/res [-]
        resStaticLibrary              : <GRADLE>/caches/transforms-3/xxxxxxxxxxxxxxxxxxxxxxxxxxxxxxxx/transformed/fragment-1.0.0/res.apk [-]
        - runtimeJarFiles             : <GRADLE>/caches/transforms-3/xxxxxxxxxxxxxxxxxxxxxxxxxxxxxxxx/transformed/fragment-1.0.0/jars/classes.jar
        symbolFile                    : <GRADLE>/caches/transforms-3/xxxxxxxxxxxxxxxxxxxxxxxxxxxxxxxx/transformed/fragment-1.0.0/R.txt
<<<<<<< HEAD
    - library                     : androidx.vectordrawable:vectordrawable-animated:1.0.0@aar (IdeAndroidLibraryImpl)
        aidlFolder                    : <GRADLE>/caches/transforms-3/xxxxxxxxxxxxxxxxxxxxxxxxxxxxxxxx/transformed/vectordrawable-animated-1.0.0/aidl [-]
        artifact                      : <M2>/androidx/vectordrawable/vectordrawable-animated/1.0.0/vectordrawable-animated-1.0.0.aar
        artifactAddress               : androidx.vectordrawable:vectordrawable-animated:1.0.0@aar
        assetsFolder                  : <GRADLE>/caches/transforms-3/xxxxxxxxxxxxxxxxxxxxxxxxxxxxxxxx/transformed/vectordrawable-animated-1.0.0/assets [-]
        - compileJarFiles             : <GRADLE>/caches/transforms-3/xxxxxxxxxxxxxxxxxxxxxxxxxxxxxxxx/transformed/vectordrawable-animated-1.0.0/jars/classes.jar
        component                     : androidx.vectordrawable:vectordrawable-animated:1.0.0
        externalAnnotations           : <GRADLE>/caches/transforms-3/xxxxxxxxxxxxxxxxxxxxxxxxxxxxxxxx/transformed/vectordrawable-animated-1.0.0/annotations.zip [-]
        folder                        : <GRADLE>/caches/transforms-3/xxxxxxxxxxxxxxxxxxxxxxxxxxxxxxxx/transformed/vectordrawable-animated-1.0.0
        jniFolder                     : <GRADLE>/caches/transforms-3/xxxxxxxxxxxxxxxxxxxxxxxxxxxxxxxx/transformed/vectordrawable-animated-1.0.0/jni [-]
        lintJar                       : <GRADLE>/caches/transforms-3/xxxxxxxxxxxxxxxxxxxxxxxxxxxxxxxx/transformed/vectordrawable-animated-1.0.0/jars/lint.jar [-]
        manifest                      : <GRADLE>/caches/transforms-3/xxxxxxxxxxxxxxxxxxxxxxxxxxxxxxxx/transformed/vectordrawable-animated-1.0.0/AndroidManifest.xml
        proguardRules                 : <GRADLE>/caches/transforms-3/xxxxxxxxxxxxxxxxxxxxxxxxxxxxxxxx/transformed/vectordrawable-animated-1.0.0/proguard.txt
        publicResources               : <GRADLE>/caches/transforms-3/xxxxxxxxxxxxxxxxxxxxxxxxxxxxxxxx/transformed/vectordrawable-animated-1.0.0/public.txt [-]
        renderscriptFolder            : <GRADLE>/caches/transforms-3/xxxxxxxxxxxxxxxxxxxxxxxxxxxxxxxx/transformed/vectordrawable-animated-1.0.0/rs [-]
        resFolder                     : <GRADLE>/caches/transforms-3/xxxxxxxxxxxxxxxxxxxxxxxxxxxxxxxx/transformed/vectordrawable-animated-1.0.0/res [-]
        resStaticLibrary              : <GRADLE>/caches/transforms-3/xxxxxxxxxxxxxxxxxxxxxxxxxxxxxxxx/transformed/vectordrawable-animated-1.0.0/res.apk [-]
        - runtimeJarFiles             : <GRADLE>/caches/transforms-3/xxxxxxxxxxxxxxxxxxxxxxxxxxxxxxxx/transformed/vectordrawable-animated-1.0.0/jars/classes.jar
        symbolFile                    : <GRADLE>/caches/transforms-3/xxxxxxxxxxxxxxxxxxxxxxxxxxxxxxxx/transformed/vectordrawable-animated-1.0.0/R.txt
=======
    - library                     : androidx.interpolator:interpolator:1.0.0@aar (IdeAndroidLibraryImpl)
        aidlFolder                    : <GRADLE>/caches/transforms-3/xxxxxxxxxxxxxxxxxxxxxxxxxxxxxxxx/transformed/interpolator-1.0.0/aidl [-]
        artifact                      : <M2>/androidx/interpolator/interpolator/1.0.0/interpolator-1.0.0.aar
        artifactAddress               : androidx.interpolator:interpolator:1.0.0@aar
        assetsFolder                  : <GRADLE>/caches/transforms-3/xxxxxxxxxxxxxxxxxxxxxxxxxxxxxxxx/transformed/interpolator-1.0.0/assets [-]
        - compileJarFiles             : <GRADLE>/caches/transforms-3/xxxxxxxxxxxxxxxxxxxxxxxxxxxxxxxx/transformed/interpolator-1.0.0/jars/classes.jar
        component                     : androidx.interpolator:interpolator:1.0.0
        externalAnnotations           : <GRADLE>/caches/transforms-3/xxxxxxxxxxxxxxxxxxxxxxxxxxxxxxxx/transformed/interpolator-1.0.0/annotations.zip [-]
        folder                        : <GRADLE>/caches/transforms-3/xxxxxxxxxxxxxxxxxxxxxxxxxxxxxxxx/transformed/interpolator-1.0.0
        jniFolder                     : <GRADLE>/caches/transforms-3/xxxxxxxxxxxxxxxxxxxxxxxxxxxxxxxx/transformed/interpolator-1.0.0/jni [-]
        lintJar                       : <GRADLE>/caches/transforms-3/xxxxxxxxxxxxxxxxxxxxxxxxxxxxxxxx/transformed/interpolator-1.0.0/jars/lint.jar [-]
        manifest                      : <GRADLE>/caches/transforms-3/xxxxxxxxxxxxxxxxxxxxxxxxxxxxxxxx/transformed/interpolator-1.0.0/AndroidManifest.xml
        proguardRules                 : <GRADLE>/caches/transforms-3/xxxxxxxxxxxxxxxxxxxxxxxxxxxxxxxx/transformed/interpolator-1.0.0/proguard.txt [-]
        publicResources               : <GRADLE>/caches/transforms-3/xxxxxxxxxxxxxxxxxxxxxxxxxxxxxxxx/transformed/interpolator-1.0.0/public.txt [-]
        renderscriptFolder            : <GRADLE>/caches/transforms-3/xxxxxxxxxxxxxxxxxxxxxxxxxxxxxxxx/transformed/interpolator-1.0.0/rs [-]
        resFolder                     : <GRADLE>/caches/transforms-3/xxxxxxxxxxxxxxxxxxxxxxxxxxxxxxxx/transformed/interpolator-1.0.0/res [-]
        resStaticLibrary              : <GRADLE>/caches/transforms-3/xxxxxxxxxxxxxxxxxxxxxxxxxxxxxxxx/transformed/interpolator-1.0.0/res.apk [-]
        - runtimeJarFiles             : <GRADLE>/caches/transforms-3/xxxxxxxxxxxxxxxxxxxxxxxxxxxxxxxx/transformed/interpolator-1.0.0/jars/classes.jar
        symbolFile                    : <GRADLE>/caches/transforms-3/xxxxxxxxxxxxxxxxxxxxxxxxxxxxxxxx/transformed/interpolator-1.0.0/R.txt
>>>>>>> 574fcae1
    - library                     : androidx.legacy:legacy-support-core-ui:1.0.0@aar (IdeAndroidLibraryImpl)
        aidlFolder                    : <GRADLE>/caches/transforms-3/xxxxxxxxxxxxxxxxxxxxxxxxxxxxxxxx/transformed/legacy-support-core-ui-1.0.0/aidl [-]
        artifact                      : <M2>/androidx/legacy/legacy-support-core-ui/1.0.0/legacy-support-core-ui-1.0.0.aar
        artifactAddress               : androidx.legacy:legacy-support-core-ui:1.0.0@aar
        assetsFolder                  : <GRADLE>/caches/transforms-3/xxxxxxxxxxxxxxxxxxxxxxxxxxxxxxxx/transformed/legacy-support-core-ui-1.0.0/assets [-]
        - compileJarFiles             : <GRADLE>/caches/transforms-3/xxxxxxxxxxxxxxxxxxxxxxxxxxxxxxxx/transformed/legacy-support-core-ui-1.0.0/jars/classes.jar
        component                     : androidx.legacy:legacy-support-core-ui:1.0.0
        externalAnnotations           : <GRADLE>/caches/transforms-3/xxxxxxxxxxxxxxxxxxxxxxxxxxxxxxxx/transformed/legacy-support-core-ui-1.0.0/annotations.zip [-]
        folder                        : <GRADLE>/caches/transforms-3/xxxxxxxxxxxxxxxxxxxxxxxxxxxxxxxx/transformed/legacy-support-core-ui-1.0.0
        jniFolder                     : <GRADLE>/caches/transforms-3/xxxxxxxxxxxxxxxxxxxxxxxxxxxxxxxx/transformed/legacy-support-core-ui-1.0.0/jni [-]
        lintJar                       : <GRADLE>/caches/transforms-3/xxxxxxxxxxxxxxxxxxxxxxxxxxxxxxxx/transformed/legacy-support-core-ui-1.0.0/jars/lint.jar [-]
        manifest                      : <GRADLE>/caches/transforms-3/xxxxxxxxxxxxxxxxxxxxxxxxxxxxxxxx/transformed/legacy-support-core-ui-1.0.0/AndroidManifest.xml
        proguardRules                 : <GRADLE>/caches/transforms-3/xxxxxxxxxxxxxxxxxxxxxxxxxxxxxxxx/transformed/legacy-support-core-ui-1.0.0/proguard.txt [-]
        publicResources               : <GRADLE>/caches/transforms-3/xxxxxxxxxxxxxxxxxxxxxxxxxxxxxxxx/transformed/legacy-support-core-ui-1.0.0/public.txt [-]
        renderscriptFolder            : <GRADLE>/caches/transforms-3/xxxxxxxxxxxxxxxxxxxxxxxxxxxxxxxx/transformed/legacy-support-core-ui-1.0.0/rs [-]
        resFolder                     : <GRADLE>/caches/transforms-3/xxxxxxxxxxxxxxxxxxxxxxxxxxxxxxxx/transformed/legacy-support-core-ui-1.0.0/res [-]
        resStaticLibrary              : <GRADLE>/caches/transforms-3/xxxxxxxxxxxxxxxxxxxxxxxxxxxxxxxx/transformed/legacy-support-core-ui-1.0.0/res.apk [-]
        - runtimeJarFiles             : <GRADLE>/caches/transforms-3/xxxxxxxxxxxxxxxxxxxxxxxxxxxxxxxx/transformed/legacy-support-core-ui-1.0.0/jars/classes.jar
        symbolFile                    : <GRADLE>/caches/transforms-3/xxxxxxxxxxxxxxxxxxxxxxxxxxxxxxxx/transformed/legacy-support-core-ui-1.0.0/R.txt
    - library                     : androidx.legacy:legacy-support-core-utils:1.0.0@aar (IdeAndroidLibraryImpl)
        aidlFolder                    : <GRADLE>/caches/transforms-3/xxxxxxxxxxxxxxxxxxxxxxxxxxxxxxxx/transformed/legacy-support-core-utils-1.0.0/aidl [-]
        artifact                      : <M2>/androidx/legacy/legacy-support-core-utils/1.0.0/legacy-support-core-utils-1.0.0.aar
        artifactAddress               : androidx.legacy:legacy-support-core-utils:1.0.0@aar
        assetsFolder                  : <GRADLE>/caches/transforms-3/xxxxxxxxxxxxxxxxxxxxxxxxxxxxxxxx/transformed/legacy-support-core-utils-1.0.0/assets [-]
        - compileJarFiles             : <GRADLE>/caches/transforms-3/xxxxxxxxxxxxxxxxxxxxxxxxxxxxxxxx/transformed/legacy-support-core-utils-1.0.0/jars/classes.jar
        component                     : androidx.legacy:legacy-support-core-utils:1.0.0
        externalAnnotations           : <GRADLE>/caches/transforms-3/xxxxxxxxxxxxxxxxxxxxxxxxxxxxxxxx/transformed/legacy-support-core-utils-1.0.0/annotations.zip [-]
        folder                        : <GRADLE>/caches/transforms-3/xxxxxxxxxxxxxxxxxxxxxxxxxxxxxxxx/transformed/legacy-support-core-utils-1.0.0
        jniFolder                     : <GRADLE>/caches/transforms-3/xxxxxxxxxxxxxxxxxxxxxxxxxxxxxxxx/transformed/legacy-support-core-utils-1.0.0/jni [-]
        lintJar                       : <GRADLE>/caches/transforms-3/xxxxxxxxxxxxxxxxxxxxxxxxxxxxxxxx/transformed/legacy-support-core-utils-1.0.0/jars/lint.jar [-]
        manifest                      : <GRADLE>/caches/transforms-3/xxxxxxxxxxxxxxxxxxxxxxxxxxxxxxxx/transformed/legacy-support-core-utils-1.0.0/AndroidManifest.xml
        proguardRules                 : <GRADLE>/caches/transforms-3/xxxxxxxxxxxxxxxxxxxxxxxxxxxxxxxx/transformed/legacy-support-core-utils-1.0.0/proguard.txt [-]
        publicResources               : <GRADLE>/caches/transforms-3/xxxxxxxxxxxxxxxxxxxxxxxxxxxxxxxx/transformed/legacy-support-core-utils-1.0.0/public.txt [-]
        renderscriptFolder            : <GRADLE>/caches/transforms-3/xxxxxxxxxxxxxxxxxxxxxxxxxxxxxxxx/transformed/legacy-support-core-utils-1.0.0/rs [-]
        resFolder                     : <GRADLE>/caches/transforms-3/xxxxxxxxxxxxxxxxxxxxxxxxxxxxxxxx/transformed/legacy-support-core-utils-1.0.0/res [-]
        resStaticLibrary              : <GRADLE>/caches/transforms-3/xxxxxxxxxxxxxxxxxxxxxxxxxxxxxxxx/transformed/legacy-support-core-utils-1.0.0/res.apk [-]
        - runtimeJarFiles             : <GRADLE>/caches/transforms-3/xxxxxxxxxxxxxxxxxxxxxxxxxxxxxxxx/transformed/legacy-support-core-utils-1.0.0/jars/classes.jar
        symbolFile                    : <GRADLE>/caches/transforms-3/xxxxxxxxxxxxxxxxxxxxxxxxxxxxxxxx/transformed/legacy-support-core-utils-1.0.0/R.txt
<<<<<<< HEAD
    - library                     : androidx.vectordrawable:vectordrawable:1.0.1@aar (IdeAndroidLibraryImpl)
        aidlFolder                    : <GRADLE>/caches/transforms-3/xxxxxxxxxxxxxxxxxxxxxxxxxxxxxxxx/transformed/vectordrawable-1.0.1/aidl [-]
        artifact                      : <M2>/androidx/vectordrawable/vectordrawable/1.0.1/vectordrawable-1.0.1.aar
        artifactAddress               : androidx.vectordrawable:vectordrawable:1.0.1@aar
        assetsFolder                  : <GRADLE>/caches/transforms-3/xxxxxxxxxxxxxxxxxxxxxxxxxxxxxxxx/transformed/vectordrawable-1.0.1/assets [-]
        - compileJarFiles             : <GRADLE>/caches/transforms-3/xxxxxxxxxxxxxxxxxxxxxxxxxxxxxxxx/transformed/vectordrawable-1.0.1/jars/classes.jar
        component                     : androidx.vectordrawable:vectordrawable:1.0.1
        externalAnnotations           : <GRADLE>/caches/transforms-3/xxxxxxxxxxxxxxxxxxxxxxxxxxxxxxxx/transformed/vectordrawable-1.0.1/annotations.zip [-]
        folder                        : <GRADLE>/caches/transforms-3/xxxxxxxxxxxxxxxxxxxxxxxxxxxxxxxx/transformed/vectordrawable-1.0.1
        jniFolder                     : <GRADLE>/caches/transforms-3/xxxxxxxxxxxxxxxxxxxxxxxxxxxxxxxx/transformed/vectordrawable-1.0.1/jni [-]
        lintJar                       : <GRADLE>/caches/transforms-3/xxxxxxxxxxxxxxxxxxxxxxxxxxxxxxxx/transformed/vectordrawable-1.0.1/jars/lint.jar [-]
        manifest                      : <GRADLE>/caches/transforms-3/xxxxxxxxxxxxxxxxxxxxxxxxxxxxxxxx/transformed/vectordrawable-1.0.1/AndroidManifest.xml
        proguardRules                 : <GRADLE>/caches/transforms-3/xxxxxxxxxxxxxxxxxxxxxxxxxxxxxxxx/transformed/vectordrawable-1.0.1/proguard.txt [-]
        publicResources               : <GRADLE>/caches/transforms-3/xxxxxxxxxxxxxxxxxxxxxxxxxxxxxxxx/transformed/vectordrawable-1.0.1/public.txt [-]
        renderscriptFolder            : <GRADLE>/caches/transforms-3/xxxxxxxxxxxxxxxxxxxxxxxxxxxxxxxx/transformed/vectordrawable-1.0.1/rs [-]
        resFolder                     : <GRADLE>/caches/transforms-3/xxxxxxxxxxxxxxxxxxxxxxxxxxxxxxxx/transformed/vectordrawable-1.0.1/res [-]
        resStaticLibrary              : <GRADLE>/caches/transforms-3/xxxxxxxxxxxxxxxxxxxxxxxxxxxxxxxx/transformed/vectordrawable-1.0.1/res.apk [-]
        - runtimeJarFiles             : <GRADLE>/caches/transforms-3/xxxxxxxxxxxxxxxxxxxxxxxxxxxxxxxx/transformed/vectordrawable-1.0.1/jars/classes.jar
        symbolFile                    : <GRADLE>/caches/transforms-3/xxxxxxxxxxxxxxxxxxxxxxxxxxxxxxxx/transformed/vectordrawable-1.0.1/R.txt
    - library                     : androidx.loader:loader:1.0.0@aar (IdeAndroidLibraryImpl)
        aidlFolder                    : <GRADLE>/caches/transforms-3/xxxxxxxxxxxxxxxxxxxxxxxxxxxxxxxx/transformed/loader-1.0.0/aidl [-]
        artifact                      : <M2>/androidx/loader/loader/1.0.0/loader-1.0.0.aar
        artifactAddress               : androidx.loader:loader:1.0.0@aar
        assetsFolder                  : <GRADLE>/caches/transforms-3/xxxxxxxxxxxxxxxxxxxxxxxxxxxxxxxx/transformed/loader-1.0.0/assets [-]
        - compileJarFiles             : <GRADLE>/caches/transforms-3/xxxxxxxxxxxxxxxxxxxxxxxxxxxxxxxx/transformed/loader-1.0.0/jars/classes.jar
        component                     : androidx.loader:loader:1.0.0
        externalAnnotations           : <GRADLE>/caches/transforms-3/xxxxxxxxxxxxxxxxxxxxxxxxxxxxxxxx/transformed/loader-1.0.0/annotations.zip [-]
        folder                        : <GRADLE>/caches/transforms-3/xxxxxxxxxxxxxxxxxxxxxxxxxxxxxxxx/transformed/loader-1.0.0
        jniFolder                     : <GRADLE>/caches/transforms-3/xxxxxxxxxxxxxxxxxxxxxxxxxxxxxxxx/transformed/loader-1.0.0/jni [-]
        lintJar                       : <GRADLE>/caches/transforms-3/xxxxxxxxxxxxxxxxxxxxxxxxxxxxxxxx/transformed/loader-1.0.0/jars/lint.jar [-]
        manifest                      : <GRADLE>/caches/transforms-3/xxxxxxxxxxxxxxxxxxxxxxxxxxxxxxxx/transformed/loader-1.0.0/AndroidManifest.xml
        proguardRules                 : <GRADLE>/caches/transforms-3/xxxxxxxxxxxxxxxxxxxxxxxxxxxxxxxx/transformed/loader-1.0.0/proguard.txt [-]
        publicResources               : <GRADLE>/caches/transforms-3/xxxxxxxxxxxxxxxxxxxxxxxxxxxxxxxx/transformed/loader-1.0.0/public.txt [-]
        renderscriptFolder            : <GRADLE>/caches/transforms-3/xxxxxxxxxxxxxxxxxxxxxxxxxxxxxxxx/transformed/loader-1.0.0/rs [-]
        resFolder                     : <GRADLE>/caches/transforms-3/xxxxxxxxxxxxxxxxxxxxxxxxxxxxxxxx/transformed/loader-1.0.0/res [-]
        resStaticLibrary              : <GRADLE>/caches/transforms-3/xxxxxxxxxxxxxxxxxxxxxxxxxxxxxxxx/transformed/loader-1.0.0/res.apk [-]
        - runtimeJarFiles             : <GRADLE>/caches/transforms-3/xxxxxxxxxxxxxxxxxxxxxxxxxxxxxxxx/transformed/loader-1.0.0/jars/classes.jar
        symbolFile                    : <GRADLE>/caches/transforms-3/xxxxxxxxxxxxxxxxxxxxxxxxxxxxxxxx/transformed/loader-1.0.0/R.txt
    - library                     : androidx.viewpager:viewpager:1.0.0@aar (IdeAndroidLibraryImpl)
        aidlFolder                    : <GRADLE>/caches/transforms-3/xxxxxxxxxxxxxxxxxxxxxxxxxxxxxxxx/transformed/viewpager-1.0.0/aidl [-]
        artifact                      : <M2>/androidx/viewpager/viewpager/1.0.0/viewpager-1.0.0.aar
        artifactAddress               : androidx.viewpager:viewpager:1.0.0@aar
        assetsFolder                  : <GRADLE>/caches/transforms-3/xxxxxxxxxxxxxxxxxxxxxxxxxxxxxxxx/transformed/viewpager-1.0.0/assets [-]
        - compileJarFiles             : <GRADLE>/caches/transforms-3/xxxxxxxxxxxxxxxxxxxxxxxxxxxxxxxx/transformed/viewpager-1.0.0/jars/classes.jar
        component                     : androidx.viewpager:viewpager:1.0.0
        externalAnnotations           : <GRADLE>/caches/transforms-3/xxxxxxxxxxxxxxxxxxxxxxxxxxxxxxxx/transformed/viewpager-1.0.0/annotations.zip [-]
        folder                        : <GRADLE>/caches/transforms-3/xxxxxxxxxxxxxxxxxxxxxxxxxxxxxxxx/transformed/viewpager-1.0.0
        jniFolder                     : <GRADLE>/caches/transforms-3/xxxxxxxxxxxxxxxxxxxxxxxxxxxxxxxx/transformed/viewpager-1.0.0/jni [-]
        lintJar                       : <GRADLE>/caches/transforms-3/xxxxxxxxxxxxxxxxxxxxxxxxxxxxxxxx/transformed/viewpager-1.0.0/jars/lint.jar [-]
        manifest                      : <GRADLE>/caches/transforms-3/xxxxxxxxxxxxxxxxxxxxxxxxxxxxxxxx/transformed/viewpager-1.0.0/AndroidManifest.xml
        proguardRules                 : <GRADLE>/caches/transforms-3/xxxxxxxxxxxxxxxxxxxxxxxxxxxxxxxx/transformed/viewpager-1.0.0/proguard.txt [-]
        publicResources               : <GRADLE>/caches/transforms-3/xxxxxxxxxxxxxxxxxxxxxxxxxxxxxxxx/transformed/viewpager-1.0.0/public.txt [-]
        renderscriptFolder            : <GRADLE>/caches/transforms-3/xxxxxxxxxxxxxxxxxxxxxxxxxxxxxxxx/transformed/viewpager-1.0.0/rs [-]
        resFolder                     : <GRADLE>/caches/transforms-3/xxxxxxxxxxxxxxxxxxxxxxxxxxxxxxxx/transformed/viewpager-1.0.0/res [-]
        resStaticLibrary              : <GRADLE>/caches/transforms-3/xxxxxxxxxxxxxxxxxxxxxxxxxxxxxxxx/transformed/viewpager-1.0.0/res.apk [-]
        - runtimeJarFiles             : <GRADLE>/caches/transforms-3/xxxxxxxxxxxxxxxxxxxxxxxxxxxxxxxx/transformed/viewpager-1.0.0/jars/classes.jar
        symbolFile                    : <GRADLE>/caches/transforms-3/xxxxxxxxxxxxxxxxxxxxxxxxxxxxxxxx/transformed/viewpager-1.0.0/R.txt
    - library                     : androidx.coordinatorlayout:coordinatorlayout:1.0.0@aar (IdeAndroidLibraryImpl)
        aidlFolder                    : <GRADLE>/caches/transforms-3/xxxxxxxxxxxxxxxxxxxxxxxxxxxxxxxx/transformed/coordinatorlayout-1.0.0/aidl [-]
        artifact                      : <M2>/androidx/coordinatorlayout/coordinatorlayout/1.0.0/coordinatorlayout-1.0.0.aar
        artifactAddress               : androidx.coordinatorlayout:coordinatorlayout:1.0.0@aar
        assetsFolder                  : <GRADLE>/caches/transforms-3/xxxxxxxxxxxxxxxxxxxxxxxxxxxxxxxx/transformed/coordinatorlayout-1.0.0/assets [-]
        - compileJarFiles             : <GRADLE>/caches/transforms-3/xxxxxxxxxxxxxxxxxxxxxxxxxxxxxxxx/transformed/coordinatorlayout-1.0.0/jars/classes.jar
        component                     : androidx.coordinatorlayout:coordinatorlayout:1.0.0
        externalAnnotations           : <GRADLE>/caches/transforms-3/xxxxxxxxxxxxxxxxxxxxxxxxxxxxxxxx/transformed/coordinatorlayout-1.0.0/annotations.zip
        folder                        : <GRADLE>/caches/transforms-3/xxxxxxxxxxxxxxxxxxxxxxxxxxxxxxxx/transformed/coordinatorlayout-1.0.0
        jniFolder                     : <GRADLE>/caches/transforms-3/xxxxxxxxxxxxxxxxxxxxxxxxxxxxxxxx/transformed/coordinatorlayout-1.0.0/jni [-]
        lintJar                       : <GRADLE>/caches/transforms-3/xxxxxxxxxxxxxxxxxxxxxxxxxxxxxxxx/transformed/coordinatorlayout-1.0.0/jars/lint.jar [-]
        manifest                      : <GRADLE>/caches/transforms-3/xxxxxxxxxxxxxxxxxxxxxxxxxxxxxxxx/transformed/coordinatorlayout-1.0.0/AndroidManifest.xml
        proguardRules                 : <GRADLE>/caches/transforms-3/xxxxxxxxxxxxxxxxxxxxxxxxxxxxxxxx/transformed/coordinatorlayout-1.0.0/proguard.txt
        publicResources               : <GRADLE>/caches/transforms-3/xxxxxxxxxxxxxxxxxxxxxxxxxxxxxxxx/transformed/coordinatorlayout-1.0.0/public.txt
        renderscriptFolder            : <GRADLE>/caches/transforms-3/xxxxxxxxxxxxxxxxxxxxxxxxxxxxxxxx/transformed/coordinatorlayout-1.0.0/rs [-]
        resFolder                     : <GRADLE>/caches/transforms-3/xxxxxxxxxxxxxxxxxxxxxxxxxxxxxxxx/transformed/coordinatorlayout-1.0.0/res
        resStaticLibrary              : <GRADLE>/caches/transforms-3/xxxxxxxxxxxxxxxxxxxxxxxxxxxxxxxx/transformed/coordinatorlayout-1.0.0/res.apk [-]
        - runtimeJarFiles             : <GRADLE>/caches/transforms-3/xxxxxxxxxxxxxxxxxxxxxxxxxxxxxxxx/transformed/coordinatorlayout-1.0.0/jars/classes.jar
        symbolFile                    : <GRADLE>/caches/transforms-3/xxxxxxxxxxxxxxxxxxxxxxxxxxxxxxxx/transformed/coordinatorlayout-1.0.0/R.txt
    - library                     : androidx.drawerlayout:drawerlayout:1.0.0@aar (IdeAndroidLibraryImpl)
        aidlFolder                    : <GRADLE>/caches/transforms-3/xxxxxxxxxxxxxxxxxxxxxxxxxxxxxxxx/transformed/drawerlayout-1.0.0/aidl [-]
        artifact                      : <M2>/androidx/drawerlayout/drawerlayout/1.0.0/drawerlayout-1.0.0.aar
        artifactAddress               : androidx.drawerlayout:drawerlayout:1.0.0@aar
        assetsFolder                  : <GRADLE>/caches/transforms-3/xxxxxxxxxxxxxxxxxxxxxxxxxxxxxxxx/transformed/drawerlayout-1.0.0/assets [-]
        - compileJarFiles             : <GRADLE>/caches/transforms-3/xxxxxxxxxxxxxxxxxxxxxxxxxxxxxxxx/transformed/drawerlayout-1.0.0/jars/classes.jar
        component                     : androidx.drawerlayout:drawerlayout:1.0.0
        externalAnnotations           : <GRADLE>/caches/transforms-3/xxxxxxxxxxxxxxxxxxxxxxxxxxxxxxxx/transformed/drawerlayout-1.0.0/annotations.zip
        folder                        : <GRADLE>/caches/transforms-3/xxxxxxxxxxxxxxxxxxxxxxxxxxxxxxxx/transformed/drawerlayout-1.0.0
        jniFolder                     : <GRADLE>/caches/transforms-3/xxxxxxxxxxxxxxxxxxxxxxxxxxxxxxxx/transformed/drawerlayout-1.0.0/jni [-]
        lintJar                       : <GRADLE>/caches/transforms-3/xxxxxxxxxxxxxxxxxxxxxxxxxxxxxxxx/transformed/drawerlayout-1.0.0/jars/lint.jar [-]
        manifest                      : <GRADLE>/caches/transforms-3/xxxxxxxxxxxxxxxxxxxxxxxxxxxxxxxx/transformed/drawerlayout-1.0.0/AndroidManifest.xml
        proguardRules                 : <GRADLE>/caches/transforms-3/xxxxxxxxxxxxxxxxxxxxxxxxxxxxxxxx/transformed/drawerlayout-1.0.0/proguard.txt [-]
        publicResources               : <GRADLE>/caches/transforms-3/xxxxxxxxxxxxxxxxxxxxxxxxxxxxxxxx/transformed/drawerlayout-1.0.0/public.txt [-]
        renderscriptFolder            : <GRADLE>/caches/transforms-3/xxxxxxxxxxxxxxxxxxxxxxxxxxxxxxxx/transformed/drawerlayout-1.0.0/rs [-]
        resFolder                     : <GRADLE>/caches/transforms-3/xxxxxxxxxxxxxxxxxxxxxxxxxxxxxxxx/transformed/drawerlayout-1.0.0/res [-]
        resStaticLibrary              : <GRADLE>/caches/transforms-3/xxxxxxxxxxxxxxxxxxxxxxxxxxxxxxxx/transformed/drawerlayout-1.0.0/res.apk [-]
        - runtimeJarFiles             : <GRADLE>/caches/transforms-3/xxxxxxxxxxxxxxxxxxxxxxxxxxxxxxxx/transformed/drawerlayout-1.0.0/jars/classes.jar
        symbolFile                    : <GRADLE>/caches/transforms-3/xxxxxxxxxxxxxxxxxxxxxxxxxxxxxxxx/transformed/drawerlayout-1.0.0/R.txt
    - library                     : androidx.slidingpanelayout:slidingpanelayout:1.0.0@aar (IdeAndroidLibraryImpl)
        aidlFolder                    : <GRADLE>/caches/transforms-3/xxxxxxxxxxxxxxxxxxxxxxxxxxxxxxxx/transformed/slidingpanelayout-1.0.0/aidl [-]
        artifact                      : <M2>/androidx/slidingpanelayout/slidingpanelayout/1.0.0/slidingpanelayout-1.0.0.aar
        artifactAddress               : androidx.slidingpanelayout:slidingpanelayout:1.0.0@aar
        assetsFolder                  : <GRADLE>/caches/transforms-3/xxxxxxxxxxxxxxxxxxxxxxxxxxxxxxxx/transformed/slidingpanelayout-1.0.0/assets [-]
        - compileJarFiles             : <GRADLE>/caches/transforms-3/xxxxxxxxxxxxxxxxxxxxxxxxxxxxxxxx/transformed/slidingpanelayout-1.0.0/jars/classes.jar
        component                     : androidx.slidingpanelayout:slidingpanelayout:1.0.0
        externalAnnotations           : <GRADLE>/caches/transforms-3/xxxxxxxxxxxxxxxxxxxxxxxxxxxxxxxx/transformed/slidingpanelayout-1.0.0/annotations.zip [-]
        folder                        : <GRADLE>/caches/transforms-3/xxxxxxxxxxxxxxxxxxxxxxxxxxxxxxxx/transformed/slidingpanelayout-1.0.0
        jniFolder                     : <GRADLE>/caches/transforms-3/xxxxxxxxxxxxxxxxxxxxxxxxxxxxxxxx/transformed/slidingpanelayout-1.0.0/jni [-]
        lintJar                       : <GRADLE>/caches/transforms-3/xxxxxxxxxxxxxxxxxxxxxxxxxxxxxxxx/transformed/slidingpanelayout-1.0.0/jars/lint.jar [-]
        manifest                      : <GRADLE>/caches/transforms-3/xxxxxxxxxxxxxxxxxxxxxxxxxxxxxxxx/transformed/slidingpanelayout-1.0.0/AndroidManifest.xml
        proguardRules                 : <GRADLE>/caches/transforms-3/xxxxxxxxxxxxxxxxxxxxxxxxxxxxxxxx/transformed/slidingpanelayout-1.0.0/proguard.txt [-]
        publicResources               : <GRADLE>/caches/transforms-3/xxxxxxxxxxxxxxxxxxxxxxxxxxxxxxxx/transformed/slidingpanelayout-1.0.0/public.txt [-]
        renderscriptFolder            : <GRADLE>/caches/transforms-3/xxxxxxxxxxxxxxxxxxxxxxxxxxxxxxxx/transformed/slidingpanelayout-1.0.0/rs [-]
        resFolder                     : <GRADLE>/caches/transforms-3/xxxxxxxxxxxxxxxxxxxxxxxxxxxxxxxx/transformed/slidingpanelayout-1.0.0/res [-]
        resStaticLibrary              : <GRADLE>/caches/transforms-3/xxxxxxxxxxxxxxxxxxxxxxxxxxxxxxxx/transformed/slidingpanelayout-1.0.0/res.apk [-]
        - runtimeJarFiles             : <GRADLE>/caches/transforms-3/xxxxxxxxxxxxxxxxxxxxxxxxxxxxxxxx/transformed/slidingpanelayout-1.0.0/jars/classes.jar
        symbolFile                    : <GRADLE>/caches/transforms-3/xxxxxxxxxxxxxxxxxxxxxxxxxxxxxxxx/transformed/slidingpanelayout-1.0.0/R.txt
    - library                     : androidx.customview:customview:1.0.0@aar (IdeAndroidLibraryImpl)
        aidlFolder                    : <GRADLE>/caches/transforms-3/xxxxxxxxxxxxxxxxxxxxxxxxxxxxxxxx/transformed/customview-1.0.0/aidl [-]
        artifact                      : <M2>/androidx/customview/customview/1.0.0/customview-1.0.0.aar
        artifactAddress               : androidx.customview:customview:1.0.0@aar
        assetsFolder                  : <GRADLE>/caches/transforms-3/xxxxxxxxxxxxxxxxxxxxxxxxxxxxxxxx/transformed/customview-1.0.0/assets [-]
        - compileJarFiles             : <GRADLE>/caches/transforms-3/xxxxxxxxxxxxxxxxxxxxxxxxxxxxxxxx/transformed/customview-1.0.0/jars/classes.jar
        component                     : androidx.customview:customview:1.0.0
        externalAnnotations           : <GRADLE>/caches/transforms-3/xxxxxxxxxxxxxxxxxxxxxxxxxxxxxxxx/transformed/customview-1.0.0/annotations.zip [-]
        folder                        : <GRADLE>/caches/transforms-3/xxxxxxxxxxxxxxxxxxxxxxxxxxxxxxxx/transformed/customview-1.0.0
        jniFolder                     : <GRADLE>/caches/transforms-3/xxxxxxxxxxxxxxxxxxxxxxxxxxxxxxxx/transformed/customview-1.0.0/jni [-]
        lintJar                       : <GRADLE>/caches/transforms-3/xxxxxxxxxxxxxxxxxxxxxxxxxxxxxxxx/transformed/customview-1.0.0/jars/lint.jar [-]
        manifest                      : <GRADLE>/caches/transforms-3/xxxxxxxxxxxxxxxxxxxxxxxxxxxxxxxx/transformed/customview-1.0.0/AndroidManifest.xml
        proguardRules                 : <GRADLE>/caches/transforms-3/xxxxxxxxxxxxxxxxxxxxxxxxxxxxxxxx/transformed/customview-1.0.0/proguard.txt [-]
        publicResources               : <GRADLE>/caches/transforms-3/xxxxxxxxxxxxxxxxxxxxxxxxxxxxxxxx/transformed/customview-1.0.0/public.txt [-]
        renderscriptFolder            : <GRADLE>/caches/transforms-3/xxxxxxxxxxxxxxxxxxxxxxxxxxxxxxxx/transformed/customview-1.0.0/rs [-]
        resFolder                     : <GRADLE>/caches/transforms-3/xxxxxxxxxxxxxxxxxxxxxxxxxxxxxxxx/transformed/customview-1.0.0/res [-]
        resStaticLibrary              : <GRADLE>/caches/transforms-3/xxxxxxxxxxxxxxxxxxxxxxxxxxxxxxxx/transformed/customview-1.0.0/res.apk [-]
        - runtimeJarFiles             : <GRADLE>/caches/transforms-3/xxxxxxxxxxxxxxxxxxxxxxxxxxxxxxxx/transformed/customview-1.0.0/jars/classes.jar
        symbolFile                    : <GRADLE>/caches/transforms-3/xxxxxxxxxxxxxxxxxxxxxxxxxxxxxxxx/transformed/customview-1.0.0/R.txt
    - library                     : androidx.swiperefreshlayout:swiperefreshlayout:1.0.0@aar (IdeAndroidLibraryImpl)
        aidlFolder                    : <GRADLE>/caches/transforms-3/xxxxxxxxxxxxxxxxxxxxxxxxxxxxxxxx/transformed/swiperefreshlayout-1.0.0/aidl [-]
        artifact                      : <M2>/androidx/swiperefreshlayout/swiperefreshlayout/1.0.0/swiperefreshlayout-1.0.0.aar
        artifactAddress               : androidx.swiperefreshlayout:swiperefreshlayout:1.0.0@aar
        assetsFolder                  : <GRADLE>/caches/transforms-3/xxxxxxxxxxxxxxxxxxxxxxxxxxxxxxxx/transformed/swiperefreshlayout-1.0.0/assets [-]
        - compileJarFiles             : <GRADLE>/caches/transforms-3/xxxxxxxxxxxxxxxxxxxxxxxxxxxxxxxx/transformed/swiperefreshlayout-1.0.0/jars/classes.jar
        component                     : androidx.swiperefreshlayout:swiperefreshlayout:1.0.0
        externalAnnotations           : <GRADLE>/caches/transforms-3/xxxxxxxxxxxxxxxxxxxxxxxxxxxxxxxx/transformed/swiperefreshlayout-1.0.0/annotations.zip
        folder                        : <GRADLE>/caches/transforms-3/xxxxxxxxxxxxxxxxxxxxxxxxxxxxxxxx/transformed/swiperefreshlayout-1.0.0
        jniFolder                     : <GRADLE>/caches/transforms-3/xxxxxxxxxxxxxxxxxxxxxxxxxxxxxxxx/transformed/swiperefreshlayout-1.0.0/jni [-]
        lintJar                       : <GRADLE>/caches/transforms-3/xxxxxxxxxxxxxxxxxxxxxxxxxxxxxxxx/transformed/swiperefreshlayout-1.0.0/jars/lint.jar [-]
        manifest                      : <GRADLE>/caches/transforms-3/xxxxxxxxxxxxxxxxxxxxxxxxxxxxxxxx/transformed/swiperefreshlayout-1.0.0/AndroidManifest.xml
        proguardRules                 : <GRADLE>/caches/transforms-3/xxxxxxxxxxxxxxxxxxxxxxxxxxxxxxxx/transformed/swiperefreshlayout-1.0.0/proguard.txt [-]
        publicResources               : <GRADLE>/caches/transforms-3/xxxxxxxxxxxxxxxxxxxxxxxxxxxxxxxx/transformed/swiperefreshlayout-1.0.0/public.txt [-]
        renderscriptFolder            : <GRADLE>/caches/transforms-3/xxxxxxxxxxxxxxxxxxxxxxxxxxxxxxxx/transformed/swiperefreshlayout-1.0.0/rs [-]
        resFolder                     : <GRADLE>/caches/transforms-3/xxxxxxxxxxxxxxxxxxxxxxxxxxxxxxxx/transformed/swiperefreshlayout-1.0.0/res [-]
        resStaticLibrary              : <GRADLE>/caches/transforms-3/xxxxxxxxxxxxxxxxxxxxxxxxxxxxxxxx/transformed/swiperefreshlayout-1.0.0/res.apk [-]
        - runtimeJarFiles             : <GRADLE>/caches/transforms-3/xxxxxxxxxxxxxxxxxxxxxxxxxxxxxxxx/transformed/swiperefreshlayout-1.0.0/jars/classes.jar
        symbolFile                    : <GRADLE>/caches/transforms-3/xxxxxxxxxxxxxxxxxxxxxxxxxxxxxxxx/transformed/swiperefreshlayout-1.0.0/R.txt
    - library                     : androidx.asynclayoutinflater:asynclayoutinflater:1.0.0@aar (IdeAndroidLibraryImpl)
        aidlFolder                    : <GRADLE>/caches/transforms-3/xxxxxxxxxxxxxxxxxxxxxxxxxxxxxxxx/transformed/asynclayoutinflater-1.0.0/aidl [-]
        artifact                      : <M2>/androidx/asynclayoutinflater/asynclayoutinflater/1.0.0/asynclayoutinflater-1.0.0.aar
        artifactAddress               : androidx.asynclayoutinflater:asynclayoutinflater:1.0.0@aar
        assetsFolder                  : <GRADLE>/caches/transforms-3/xxxxxxxxxxxxxxxxxxxxxxxxxxxxxxxx/transformed/asynclayoutinflater-1.0.0/assets [-]
        - compileJarFiles             : <GRADLE>/caches/transforms-3/xxxxxxxxxxxxxxxxxxxxxxxxxxxxxxxx/transformed/asynclayoutinflater-1.0.0/jars/classes.jar
        component                     : androidx.asynclayoutinflater:asynclayoutinflater:1.0.0
        externalAnnotations           : <GRADLE>/caches/transforms-3/xxxxxxxxxxxxxxxxxxxxxxxxxxxxxxxx/transformed/asynclayoutinflater-1.0.0/annotations.zip [-]
        folder                        : <GRADLE>/caches/transforms-3/xxxxxxxxxxxxxxxxxxxxxxxxxxxxxxxx/transformed/asynclayoutinflater-1.0.0
        jniFolder                     : <GRADLE>/caches/transforms-3/xxxxxxxxxxxxxxxxxxxxxxxxxxxxxxxx/transformed/asynclayoutinflater-1.0.0/jni [-]
        lintJar                       : <GRADLE>/caches/transforms-3/xxxxxxxxxxxxxxxxxxxxxxxxxxxxxxxx/transformed/asynclayoutinflater-1.0.0/jars/lint.jar [-]
        manifest                      : <GRADLE>/caches/transforms-3/xxxxxxxxxxxxxxxxxxxxxxxxxxxxxxxx/transformed/asynclayoutinflater-1.0.0/AndroidManifest.xml
        proguardRules                 : <GRADLE>/caches/transforms-3/xxxxxxxxxxxxxxxxxxxxxxxxxxxxxxxx/transformed/asynclayoutinflater-1.0.0/proguard.txt [-]
        publicResources               : <GRADLE>/caches/transforms-3/xxxxxxxxxxxxxxxxxxxxxxxxxxxxxxxx/transformed/asynclayoutinflater-1.0.0/public.txt [-]
        renderscriptFolder            : <GRADLE>/caches/transforms-3/xxxxxxxxxxxxxxxxxxxxxxxxxxxxxxxx/transformed/asynclayoutinflater-1.0.0/rs [-]
        resFolder                     : <GRADLE>/caches/transforms-3/xxxxxxxxxxxxxxxxxxxxxxxxxxxxxxxx/transformed/asynclayoutinflater-1.0.0/res [-]
        resStaticLibrary              : <GRADLE>/caches/transforms-3/xxxxxxxxxxxxxxxxxxxxxxxxxxxxxxxx/transformed/asynclayoutinflater-1.0.0/res.apk [-]
        - runtimeJarFiles             : <GRADLE>/caches/transforms-3/xxxxxxxxxxxxxxxxxxxxxxxxxxxxxxxx/transformed/asynclayoutinflater-1.0.0/jars/classes.jar
        symbolFile                    : <GRADLE>/caches/transforms-3/xxxxxxxxxxxxxxxxxxxxxxxxxxxxxxxx/transformed/asynclayoutinflater-1.0.0/R.txt
    - library                     : androidx.core:core:1.0.1@aar (IdeAndroidLibraryImpl)
        aidlFolder                    : <GRADLE>/caches/transforms-3/xxxxxxxxxxxxxxxxxxxxxxxxxxxxxxxx/transformed/core-1.0.1/aidl
        artifact                      : <M2>/androidx/core/core/1.0.1/core-1.0.1.aar
        artifactAddress               : androidx.core:core:1.0.1@aar
        assetsFolder                  : <GRADLE>/caches/transforms-3/xxxxxxxxxxxxxxxxxxxxxxxxxxxxxxxx/transformed/core-1.0.1/assets [-]
        - compileJarFiles             : <GRADLE>/caches/transforms-3/xxxxxxxxxxxxxxxxxxxxxxxxxxxxxxxx/transformed/core-1.0.1/jars/classes.jar
        component                     : androidx.core:core:1.0.1
        externalAnnotations           : <GRADLE>/caches/transforms-3/xxxxxxxxxxxxxxxxxxxxxxxxxxxxxxxx/transformed/core-1.0.1/annotations.zip
        folder                        : <GRADLE>/caches/transforms-3/xxxxxxxxxxxxxxxxxxxxxxxxxxxxxxxx/transformed/core-1.0.1
        jniFolder                     : <GRADLE>/caches/transforms-3/xxxxxxxxxxxxxxxxxxxxxxxxxxxxxxxx/transformed/core-1.0.1/jni [-]
        lintJar                       : <GRADLE>/caches/transforms-3/xxxxxxxxxxxxxxxxxxxxxxxxxxxxxxxx/transformed/core-1.0.1/jars/lint.jar [-]
        manifest                      : <GRADLE>/caches/transforms-3/xxxxxxxxxxxxxxxxxxxxxxxxxxxxxxxx/transformed/core-1.0.1/AndroidManifest.xml
        proguardRules                 : <GRADLE>/caches/transforms-3/xxxxxxxxxxxxxxxxxxxxxxxxxxxxxxxx/transformed/core-1.0.1/proguard.txt
        publicResources               : <GRADLE>/caches/transforms-3/xxxxxxxxxxxxxxxxxxxxxxxxxxxxxxxx/transformed/core-1.0.1/public.txt
        renderscriptFolder            : <GRADLE>/caches/transforms-3/xxxxxxxxxxxxxxxxxxxxxxxxxxxxxxxx/transformed/core-1.0.1/rs [-]
        resFolder                     : <GRADLE>/caches/transforms-3/xxxxxxxxxxxxxxxxxxxxxxxxxxxxxxxx/transformed/core-1.0.1/res
        resStaticLibrary              : <GRADLE>/caches/transforms-3/xxxxxxxxxxxxxxxxxxxxxxxxxxxxxxxx/transformed/core-1.0.1/res.apk [-]
        - runtimeJarFiles             : <GRADLE>/caches/transforms-3/xxxxxxxxxxxxxxxxxxxxxxxxxxxxxxxx/transformed/core-1.0.1/jars/classes.jar
        symbolFile                    : <GRADLE>/caches/transforms-3/xxxxxxxxxxxxxxxxxxxxxxxxxxxxxxxx/transformed/core-1.0.1/R.txt
    - library                     : androidx.versionedparcelable:versionedparcelable:1.0.0@aar (IdeAndroidLibraryImpl)
        aidlFolder                    : <GRADLE>/caches/transforms-3/xxxxxxxxxxxxxxxxxxxxxxxxxxxxxxxx/transformed/versionedparcelable-1.0.0/aidl
        artifact                      : <M2>/androidx/versionedparcelable/versionedparcelable/1.0.0/versionedparcelable-1.0.0.aar
        artifactAddress               : androidx.versionedparcelable:versionedparcelable:1.0.0@aar
        assetsFolder                  : <GRADLE>/caches/transforms-3/xxxxxxxxxxxxxxxxxxxxxxxxxxxxxxxx/transformed/versionedparcelable-1.0.0/assets [-]
        - compileJarFiles             : <GRADLE>/caches/transforms-3/xxxxxxxxxxxxxxxxxxxxxxxxxxxxxxxx/transformed/versionedparcelable-1.0.0/jars/classes.jar
        component                     : androidx.versionedparcelable:versionedparcelable:1.0.0
        externalAnnotations           : <GRADLE>/caches/transforms-3/xxxxxxxxxxxxxxxxxxxxxxxxxxxxxxxx/transformed/versionedparcelable-1.0.0/annotations.zip [-]
        folder                        : <GRADLE>/caches/transforms-3/xxxxxxxxxxxxxxxxxxxxxxxxxxxxxxxx/transformed/versionedparcelable-1.0.0
        jniFolder                     : <GRADLE>/caches/transforms-3/xxxxxxxxxxxxxxxxxxxxxxxxxxxxxxxx/transformed/versionedparcelable-1.0.0/jni [-]
        lintJar                       : <GRADLE>/caches/transforms-3/xxxxxxxxxxxxxxxxxxxxxxxxxxxxxxxx/transformed/versionedparcelable-1.0.0/jars/lint.jar [-]
        manifest                      : <GRADLE>/caches/transforms-3/xxxxxxxxxxxxxxxxxxxxxxxxxxxxxxxx/transformed/versionedparcelable-1.0.0/AndroidManifest.xml
        proguardRules                 : <GRADLE>/caches/transforms-3/xxxxxxxxxxxxxxxxxxxxxxxxxxxxxxxx/transformed/versionedparcelable-1.0.0/proguard.txt
        publicResources               : <GRADLE>/caches/transforms-3/xxxxxxxxxxxxxxxxxxxxxxxxxxxxxxxx/transformed/versionedparcelable-1.0.0/public.txt [-]
        renderscriptFolder            : <GRADLE>/caches/transforms-3/xxxxxxxxxxxxxxxxxxxxxxxxxxxxxxxx/transformed/versionedparcelable-1.0.0/rs [-]
        resFolder                     : <GRADLE>/caches/transforms-3/xxxxxxxxxxxxxxxxxxxxxxxxxxxxxxxx/transformed/versionedparcelable-1.0.0/res [-]
        resStaticLibrary              : <GRADLE>/caches/transforms-3/xxxxxxxxxxxxxxxxxxxxxxxxxxxxxxxx/transformed/versionedparcelable-1.0.0/res.apk [-]
        - runtimeJarFiles             : <GRADLE>/caches/transforms-3/xxxxxxxxxxxxxxxxxxxxxxxxxxxxxxxx/transformed/versionedparcelable-1.0.0/jars/classes.jar
        symbolFile                    : <GRADLE>/caches/transforms-3/xxxxxxxxxxxxxxxxxxxxxxxxxxxxxxxx/transformed/versionedparcelable-1.0.0/R.txt
    - library                     : androidx.cursoradapter:cursoradapter:1.0.0@aar (IdeAndroidLibraryImpl)
        aidlFolder                    : <GRADLE>/caches/transforms-3/xxxxxxxxxxxxxxxxxxxxxxxxxxxxxxxx/transformed/cursoradapter-1.0.0/aidl [-]
        artifact                      : <M2>/androidx/cursoradapter/cursoradapter/1.0.0/cursoradapter-1.0.0.aar
        artifactAddress               : androidx.cursoradapter:cursoradapter:1.0.0@aar
        assetsFolder                  : <GRADLE>/caches/transforms-3/xxxxxxxxxxxxxxxxxxxxxxxxxxxxxxxx/transformed/cursoradapter-1.0.0/assets [-]
        - compileJarFiles             : <GRADLE>/caches/transforms-3/xxxxxxxxxxxxxxxxxxxxxxxxxxxxxxxx/transformed/cursoradapter-1.0.0/jars/classes.jar
        component                     : androidx.cursoradapter:cursoradapter:1.0.0
        externalAnnotations           : <GRADLE>/caches/transforms-3/xxxxxxxxxxxxxxxxxxxxxxxxxxxxxxxx/transformed/cursoradapter-1.0.0/annotations.zip [-]
        folder                        : <GRADLE>/caches/transforms-3/xxxxxxxxxxxxxxxxxxxxxxxxxxxxxxxx/transformed/cursoradapter-1.0.0
        jniFolder                     : <GRADLE>/caches/transforms-3/xxxxxxxxxxxxxxxxxxxxxxxxxxxxxxxx/transformed/cursoradapter-1.0.0/jni [-]
        lintJar                       : <GRADLE>/caches/transforms-3/xxxxxxxxxxxxxxxxxxxxxxxxxxxxxxxx/transformed/cursoradapter-1.0.0/jars/lint.jar [-]
        manifest                      : <GRADLE>/caches/transforms-3/xxxxxxxxxxxxxxxxxxxxxxxxxxxxxxxx/transformed/cursoradapter-1.0.0/AndroidManifest.xml
        proguardRules                 : <GRADLE>/caches/transforms-3/xxxxxxxxxxxxxxxxxxxxxxxxxxxxxxxx/transformed/cursoradapter-1.0.0/proguard.txt [-]
        publicResources               : <GRADLE>/caches/transforms-3/xxxxxxxxxxxxxxxxxxxxxxxxxxxxxxxx/transformed/cursoradapter-1.0.0/public.txt [-]
        renderscriptFolder            : <GRADLE>/caches/transforms-3/xxxxxxxxxxxxxxxxxxxxxxxxxxxxxxxx/transformed/cursoradapter-1.0.0/rs [-]
        resFolder                     : <GRADLE>/caches/transforms-3/xxxxxxxxxxxxxxxxxxxxxxxxxxxxxxxx/transformed/cursoradapter-1.0.0/res [-]
        resStaticLibrary              : <GRADLE>/caches/transforms-3/xxxxxxxxxxxxxxxxxxxxxxxxxxxxxxxx/transformed/cursoradapter-1.0.0/res.apk [-]
        - runtimeJarFiles             : <GRADLE>/caches/transforms-3/xxxxxxxxxxxxxxxxxxxxxxxxxxxxxxxx/transformed/cursoradapter-1.0.0/jars/classes.jar
        symbolFile                    : <GRADLE>/caches/transforms-3/xxxxxxxxxxxxxxxxxxxxxxxxxxxxxxxx/transformed/cursoradapter-1.0.0/R.txt
    - library                     : androidx.lifecycle:lifecycle-runtime:2.0.0@aar (IdeAndroidLibraryImpl)
        aidlFolder                    : <GRADLE>/caches/transforms-3/xxxxxxxxxxxxxxxxxxxxxxxxxxxxxxxx/transformed/lifecycle-runtime-2.0.0/aidl [-]
        artifact                      : <M2>/androidx/lifecycle/lifecycle-runtime/2.0.0/lifecycle-runtime-2.0.0.aar
        artifactAddress               : androidx.lifecycle:lifecycle-runtime:2.0.0@aar
        assetsFolder                  : <GRADLE>/caches/transforms-3/xxxxxxxxxxxxxxxxxxxxxxxxxxxxxxxx/transformed/lifecycle-runtime-2.0.0/assets [-]
        - compileJarFiles             : <GRADLE>/caches/transforms-3/xxxxxxxxxxxxxxxxxxxxxxxxxxxxxxxx/transformed/lifecycle-runtime-2.0.0/jars/classes.jar
        component                     : androidx.lifecycle:lifecycle-runtime:2.0.0
        externalAnnotations           : <GRADLE>/caches/transforms-3/xxxxxxxxxxxxxxxxxxxxxxxxxxxxxxxx/transformed/lifecycle-runtime-2.0.0/annotations.zip [-]
        folder                        : <GRADLE>/caches/transforms-3/xxxxxxxxxxxxxxxxxxxxxxxxxxxxxxxx/transformed/lifecycle-runtime-2.0.0
        jniFolder                     : <GRADLE>/caches/transforms-3/xxxxxxxxxxxxxxxxxxxxxxxxxxxxxxxx/transformed/lifecycle-runtime-2.0.0/jni [-]
        lintJar                       : <GRADLE>/caches/transforms-3/xxxxxxxxxxxxxxxxxxxxxxxxxxxxxxxx/transformed/lifecycle-runtime-2.0.0/jars/lint.jar [-]
        manifest                      : <GRADLE>/caches/transforms-3/xxxxxxxxxxxxxxxxxxxxxxxxxxxxxxxx/transformed/lifecycle-runtime-2.0.0/AndroidManifest.xml
        proguardRules                 : <GRADLE>/caches/transforms-3/xxxxxxxxxxxxxxxxxxxxxxxxxxxxxxxx/transformed/lifecycle-runtime-2.0.0/proguard.txt
        publicResources               : <GRADLE>/caches/transforms-3/xxxxxxxxxxxxxxxxxxxxxxxxxxxxxxxx/transformed/lifecycle-runtime-2.0.0/public.txt [-]
        renderscriptFolder            : <GRADLE>/caches/transforms-3/xxxxxxxxxxxxxxxxxxxxxxxxxxxxxxxx/transformed/lifecycle-runtime-2.0.0/rs [-]
        resFolder                     : <GRADLE>/caches/transforms-3/xxxxxxxxxxxxxxxxxxxxxxxxxxxxxxxx/transformed/lifecycle-runtime-2.0.0/res [-]
        resStaticLibrary              : <GRADLE>/caches/transforms-3/xxxxxxxxxxxxxxxxxxxxxxxxxxxxxxxx/transformed/lifecycle-runtime-2.0.0/res.apk [-]
        - runtimeJarFiles             : <GRADLE>/caches/transforms-3/xxxxxxxxxxxxxxxxxxxxxxxxxxxxxxxx/transformed/lifecycle-runtime-2.0.0/jars/classes.jar
        symbolFile                    : <GRADLE>/caches/transforms-3/xxxxxxxxxxxxxxxxxxxxxxxxxxxxxxxx/transformed/lifecycle-runtime-2.0.0/R.txt
    - library                     : androidx.documentfile:documentfile:1.0.0@aar (IdeAndroidLibraryImpl)
        aidlFolder                    : <GRADLE>/caches/transforms-3/xxxxxxxxxxxxxxxxxxxxxxxxxxxxxxxx/transformed/documentfile-1.0.0/aidl [-]
        artifact                      : <M2>/androidx/documentfile/documentfile/1.0.0/documentfile-1.0.0.aar
        artifactAddress               : androidx.documentfile:documentfile:1.0.0@aar
        assetsFolder                  : <GRADLE>/caches/transforms-3/xxxxxxxxxxxxxxxxxxxxxxxxxxxxxxxx/transformed/documentfile-1.0.0/assets [-]
        - compileJarFiles             : <GRADLE>/caches/transforms-3/xxxxxxxxxxxxxxxxxxxxxxxxxxxxxxxx/transformed/documentfile-1.0.0/jars/classes.jar
        component                     : androidx.documentfile:documentfile:1.0.0
        externalAnnotations           : <GRADLE>/caches/transforms-3/xxxxxxxxxxxxxxxxxxxxxxxxxxxxxxxx/transformed/documentfile-1.0.0/annotations.zip [-]
        folder                        : <GRADLE>/caches/transforms-3/xxxxxxxxxxxxxxxxxxxxxxxxxxxxxxxx/transformed/documentfile-1.0.0
        jniFolder                     : <GRADLE>/caches/transforms-3/xxxxxxxxxxxxxxxxxxxxxxxxxxxxxxxx/transformed/documentfile-1.0.0/jni [-]
        lintJar                       : <GRADLE>/caches/transforms-3/xxxxxxxxxxxxxxxxxxxxxxxxxxxxxxxx/transformed/documentfile-1.0.0/jars/lint.jar [-]
        manifest                      : <GRADLE>/caches/transforms-3/xxxxxxxxxxxxxxxxxxxxxxxxxxxxxxxx/transformed/documentfile-1.0.0/AndroidManifest.xml
        proguardRules                 : <GRADLE>/caches/transforms-3/xxxxxxxxxxxxxxxxxxxxxxxxxxxxxxxx/transformed/documentfile-1.0.0/proguard.txt [-]
        publicResources               : <GRADLE>/caches/transforms-3/xxxxxxxxxxxxxxxxxxxxxxxxxxxxxxxx/transformed/documentfile-1.0.0/public.txt [-]
        renderscriptFolder            : <GRADLE>/caches/transforms-3/xxxxxxxxxxxxxxxxxxxxxxxxxxxxxxxx/transformed/documentfile-1.0.0/rs [-]
        resFolder                     : <GRADLE>/caches/transforms-3/xxxxxxxxxxxxxxxxxxxxxxxxxxxxxxxx/transformed/documentfile-1.0.0/res [-]
        resStaticLibrary              : <GRADLE>/caches/transforms-3/xxxxxxxxxxxxxxxxxxxxxxxxxxxxxxxx/transformed/documentfile-1.0.0/res.apk [-]
        - runtimeJarFiles             : <GRADLE>/caches/transforms-3/xxxxxxxxxxxxxxxxxxxxxxxxxxxxxxxx/transformed/documentfile-1.0.0/jars/classes.jar
        symbolFile                    : <GRADLE>/caches/transforms-3/xxxxxxxxxxxxxxxxxxxxxxxxxxxxxxxx/transformed/documentfile-1.0.0/R.txt
    - library                     : androidx.localbroadcastmanager:localbroadcastmanager:1.0.0@aar (IdeAndroidLibraryImpl)
        aidlFolder                    : <GRADLE>/caches/transforms-3/xxxxxxxxxxxxxxxxxxxxxxxxxxxxxxxx/transformed/localbroadcastmanager-1.0.0/aidl [-]
        artifact                      : <M2>/androidx/localbroadcastmanager/localbroadcastmanager/1.0.0/localbroadcastmanager-1.0.0.aar
        artifactAddress               : androidx.localbroadcastmanager:localbroadcastmanager:1.0.0@aar
        assetsFolder                  : <GRADLE>/caches/transforms-3/xxxxxxxxxxxxxxxxxxxxxxxxxxxxxxxx/transformed/localbroadcastmanager-1.0.0/assets [-]
        - compileJarFiles             : <GRADLE>/caches/transforms-3/xxxxxxxxxxxxxxxxxxxxxxxxxxxxxxxx/transformed/localbroadcastmanager-1.0.0/jars/classes.jar
        component                     : androidx.localbroadcastmanager:localbroadcastmanager:1.0.0
        externalAnnotations           : <GRADLE>/caches/transforms-3/xxxxxxxxxxxxxxxxxxxxxxxxxxxxxxxx/transformed/localbroadcastmanager-1.0.0/annotations.zip [-]
        folder                        : <GRADLE>/caches/transforms-3/xxxxxxxxxxxxxxxxxxxxxxxxxxxxxxxx/transformed/localbroadcastmanager-1.0.0
        jniFolder                     : <GRADLE>/caches/transforms-3/xxxxxxxxxxxxxxxxxxxxxxxxxxxxxxxx/transformed/localbroadcastmanager-1.0.0/jni [-]
        lintJar                       : <GRADLE>/caches/transforms-3/xxxxxxxxxxxxxxxxxxxxxxxxxxxxxxxx/transformed/localbroadcastmanager-1.0.0/jars/lint.jar [-]
        manifest                      : <GRADLE>/caches/transforms-3/xxxxxxxxxxxxxxxxxxxxxxxxxxxxxxxx/transformed/localbroadcastmanager-1.0.0/AndroidManifest.xml
        proguardRules                 : <GRADLE>/caches/transforms-3/xxxxxxxxxxxxxxxxxxxxxxxxxxxxxxxx/transformed/localbroadcastmanager-1.0.0/proguard.txt [-]
        publicResources               : <GRADLE>/caches/transforms-3/xxxxxxxxxxxxxxxxxxxxxxxxxxxxxxxx/transformed/localbroadcastmanager-1.0.0/public.txt [-]
        renderscriptFolder            : <GRADLE>/caches/transforms-3/xxxxxxxxxxxxxxxxxxxxxxxxxxxxxxxx/transformed/localbroadcastmanager-1.0.0/rs [-]
        resFolder                     : <GRADLE>/caches/transforms-3/xxxxxxxxxxxxxxxxxxxxxxxxxxxxxxxx/transformed/localbroadcastmanager-1.0.0/res [-]
        resStaticLibrary              : <GRADLE>/caches/transforms-3/xxxxxxxxxxxxxxxxxxxxxxxxxxxxxxxx/transformed/localbroadcastmanager-1.0.0/res.apk [-]
        - runtimeJarFiles             : <GRADLE>/caches/transforms-3/xxxxxxxxxxxxxxxxxxxxxxxxxxxxxxxx/transformed/localbroadcastmanager-1.0.0/jars/classes.jar
        symbolFile                    : <GRADLE>/caches/transforms-3/xxxxxxxxxxxxxxxxxxxxxxxxxxxxxxxx/transformed/localbroadcastmanager-1.0.0/R.txt
    - library                     : androidx.print:print:1.0.0@aar (IdeAndroidLibraryImpl)
        aidlFolder                    : <GRADLE>/caches/transforms-3/xxxxxxxxxxxxxxxxxxxxxxxxxxxxxxxx/transformed/print-1.0.0/aidl [-]
        artifact                      : <M2>/androidx/print/print/1.0.0/print-1.0.0.aar
        artifactAddress               : androidx.print:print:1.0.0@aar
        assetsFolder                  : <GRADLE>/caches/transforms-3/xxxxxxxxxxxxxxxxxxxxxxxxxxxxxxxx/transformed/print-1.0.0/assets [-]
        - compileJarFiles             : <GRADLE>/caches/transforms-3/xxxxxxxxxxxxxxxxxxxxxxxxxxxxxxxx/transformed/print-1.0.0/jars/classes.jar
        component                     : androidx.print:print:1.0.0
        externalAnnotations           : <GRADLE>/caches/transforms-3/xxxxxxxxxxxxxxxxxxxxxxxxxxxxxxxx/transformed/print-1.0.0/annotations.zip
        folder                        : <GRADLE>/caches/transforms-3/xxxxxxxxxxxxxxxxxxxxxxxxxxxxxxxx/transformed/print-1.0.0
        jniFolder                     : <GRADLE>/caches/transforms-3/xxxxxxxxxxxxxxxxxxxxxxxxxxxxxxxx/transformed/print-1.0.0/jni [-]
        lintJar                       : <GRADLE>/caches/transforms-3/xxxxxxxxxxxxxxxxxxxxxxxxxxxxxxxx/transformed/print-1.0.0/jars/lint.jar [-]
        manifest                      : <GRADLE>/caches/transforms-3/xxxxxxxxxxxxxxxxxxxxxxxxxxxxxxxx/transformed/print-1.0.0/AndroidManifest.xml
        proguardRules                 : <GRADLE>/caches/transforms-3/xxxxxxxxxxxxxxxxxxxxxxxxxxxxxxxx/transformed/print-1.0.0/proguard.txt [-]
        publicResources               : <GRADLE>/caches/transforms-3/xxxxxxxxxxxxxxxxxxxxxxxxxxxxxxxx/transformed/print-1.0.0/public.txt [-]
        renderscriptFolder            : <GRADLE>/caches/transforms-3/xxxxxxxxxxxxxxxxxxxxxxxxxxxxxxxx/transformed/print-1.0.0/rs [-]
        resFolder                     : <GRADLE>/caches/transforms-3/xxxxxxxxxxxxxxxxxxxxxxxxxxxxxxxx/transformed/print-1.0.0/res [-]
        resStaticLibrary              : <GRADLE>/caches/transforms-3/xxxxxxxxxxxxxxxxxxxxxxxxxxxxxxxx/transformed/print-1.0.0/res.apk [-]
        - runtimeJarFiles             : <GRADLE>/caches/transforms-3/xxxxxxxxxxxxxxxxxxxxxxxxxxxxxxxx/transformed/print-1.0.0/jars/classes.jar
        symbolFile                    : <GRADLE>/caches/transforms-3/xxxxxxxxxxxxxxxxxxxxxxxxxxxxxxxx/transformed/print-1.0.0/R.txt
    - library                     : androidx.lifecycle:lifecycle-viewmodel:2.0.0@aar (IdeAndroidLibraryImpl)
        aidlFolder                    : <GRADLE>/caches/transforms-3/xxxxxxxxxxxxxxxxxxxxxxxxxxxxxxxx/transformed/lifecycle-viewmodel-2.0.0/aidl [-]
        artifact                      : <M2>/androidx/lifecycle/lifecycle-viewmodel/2.0.0/lifecycle-viewmodel-2.0.0.aar
        artifactAddress               : androidx.lifecycle:lifecycle-viewmodel:2.0.0@aar
        assetsFolder                  : <GRADLE>/caches/transforms-3/xxxxxxxxxxxxxxxxxxxxxxxxxxxxxxxx/transformed/lifecycle-viewmodel-2.0.0/assets [-]
        - compileJarFiles             : <GRADLE>/caches/transforms-3/xxxxxxxxxxxxxxxxxxxxxxxxxxxxxxxx/transformed/lifecycle-viewmodel-2.0.0/jars/classes.jar
        component                     : androidx.lifecycle:lifecycle-viewmodel:2.0.0
        externalAnnotations           : <GRADLE>/caches/transforms-3/xxxxxxxxxxxxxxxxxxxxxxxxxxxxxxxx/transformed/lifecycle-viewmodel-2.0.0/annotations.zip [-]
        folder                        : <GRADLE>/caches/transforms-3/xxxxxxxxxxxxxxxxxxxxxxxxxxxxxxxx/transformed/lifecycle-viewmodel-2.0.0
        jniFolder                     : <GRADLE>/caches/transforms-3/xxxxxxxxxxxxxxxxxxxxxxxxxxxxxxxx/transformed/lifecycle-viewmodel-2.0.0/jni [-]
        lintJar                       : <GRADLE>/caches/transforms-3/xxxxxxxxxxxxxxxxxxxxxxxxxxxxxxxx/transformed/lifecycle-viewmodel-2.0.0/jars/lint.jar [-]
        manifest                      : <GRADLE>/caches/transforms-3/xxxxxxxxxxxxxxxxxxxxxxxxxxxxxxxx/transformed/lifecycle-viewmodel-2.0.0/AndroidManifest.xml
        proguardRules                 : <GRADLE>/caches/transforms-3/xxxxxxxxxxxxxxxxxxxxxxxxxxxxxxxx/transformed/lifecycle-viewmodel-2.0.0/proguard.txt
        publicResources               : <GRADLE>/caches/transforms-3/xxxxxxxxxxxxxxxxxxxxxxxxxxxxxxxx/transformed/lifecycle-viewmodel-2.0.0/public.txt [-]
        renderscriptFolder            : <GRADLE>/caches/transforms-3/xxxxxxxxxxxxxxxxxxxxxxxxxxxxxxxx/transformed/lifecycle-viewmodel-2.0.0/rs [-]
        resFolder                     : <GRADLE>/caches/transforms-3/xxxxxxxxxxxxxxxxxxxxxxxxxxxxxxxx/transformed/lifecycle-viewmodel-2.0.0/res [-]
        resStaticLibrary              : <GRADLE>/caches/transforms-3/xxxxxxxxxxxxxxxxxxxxxxxxxxxxxxxx/transformed/lifecycle-viewmodel-2.0.0/res.apk [-]
        - runtimeJarFiles             : <GRADLE>/caches/transforms-3/xxxxxxxxxxxxxxxxxxxxxxxxxxxxxxxx/transformed/lifecycle-viewmodel-2.0.0/jars/classes.jar
        symbolFile                    : <GRADLE>/caches/transforms-3/xxxxxxxxxxxxxxxxxxxxxxxxxxxxxxxx/transformed/lifecycle-viewmodel-2.0.0/R.txt
    - library                     : androidx.lifecycle:lifecycle-livedata:2.0.0@aar (IdeAndroidLibraryImpl)
        aidlFolder                    : <GRADLE>/caches/transforms-3/xxxxxxxxxxxxxxxxxxxxxxxxxxxxxxxx/transformed/lifecycle-livedata-2.0.0/aidl [-]
        artifact                      : <M2>/androidx/lifecycle/lifecycle-livedata/2.0.0/lifecycle-livedata-2.0.0.aar
        artifactAddress               : androidx.lifecycle:lifecycle-livedata:2.0.0@aar
        assetsFolder                  : <GRADLE>/caches/transforms-3/xxxxxxxxxxxxxxxxxxxxxxxxxxxxxxxx/transformed/lifecycle-livedata-2.0.0/assets [-]
        - compileJarFiles             : <GRADLE>/caches/transforms-3/xxxxxxxxxxxxxxxxxxxxxxxxxxxxxxxx/transformed/lifecycle-livedata-2.0.0/jars/classes.jar
        component                     : androidx.lifecycle:lifecycle-livedata:2.0.0
        externalAnnotations           : <GRADLE>/caches/transforms-3/xxxxxxxxxxxxxxxxxxxxxxxxxxxxxxxx/transformed/lifecycle-livedata-2.0.0/annotations.zip [-]
        folder                        : <GRADLE>/caches/transforms-3/xxxxxxxxxxxxxxxxxxxxxxxxxxxxxxxx/transformed/lifecycle-livedata-2.0.0
        jniFolder                     : <GRADLE>/caches/transforms-3/xxxxxxxxxxxxxxxxxxxxxxxxxxxxxxxx/transformed/lifecycle-livedata-2.0.0/jni [-]
        lintJar                       : <GRADLE>/caches/transforms-3/xxxxxxxxxxxxxxxxxxxxxxxxxxxxxxxx/transformed/lifecycle-livedata-2.0.0/jars/lint.jar [-]
        manifest                      : <GRADLE>/caches/transforms-3/xxxxxxxxxxxxxxxxxxxxxxxxxxxxxxxx/transformed/lifecycle-livedata-2.0.0/AndroidManifest.xml
        proguardRules                 : <GRADLE>/caches/transforms-3/xxxxxxxxxxxxxxxxxxxxxxxxxxxxxxxx/transformed/lifecycle-livedata-2.0.0/proguard.txt [-]
        publicResources               : <GRADLE>/caches/transforms-3/xxxxxxxxxxxxxxxxxxxxxxxxxxxxxxxx/transformed/lifecycle-livedata-2.0.0/public.txt [-]
        renderscriptFolder            : <GRADLE>/caches/transforms-3/xxxxxxxxxxxxxxxxxxxxxxxxxxxxxxxx/transformed/lifecycle-livedata-2.0.0/rs [-]
        resFolder                     : <GRADLE>/caches/transforms-3/xxxxxxxxxxxxxxxxxxxxxxxxxxxxxxxx/transformed/lifecycle-livedata-2.0.0/res [-]
        resStaticLibrary              : <GRADLE>/caches/transforms-3/xxxxxxxxxxxxxxxxxxxxxxxxxxxxxxxx/transformed/lifecycle-livedata-2.0.0/res.apk [-]
        - runtimeJarFiles             : <GRADLE>/caches/transforms-3/xxxxxxxxxxxxxxxxxxxxxxxxxxxxxxxx/transformed/lifecycle-livedata-2.0.0/jars/classes.jar
        symbolFile                    : <GRADLE>/caches/transforms-3/xxxxxxxxxxxxxxxxxxxxxxxxxxxxxxxx/transformed/lifecycle-livedata-2.0.0/R.txt
=======
>>>>>>> 574fcae1
    - library                     : androidx.lifecycle:lifecycle-livedata-core:2.0.0@aar (IdeAndroidLibraryImpl)
        aidlFolder                    : <GRADLE>/caches/transforms-3/xxxxxxxxxxxxxxxxxxxxxxxxxxxxxxxx/transformed/lifecycle-livedata-core-2.0.0/aidl [-]
        artifact                      : <M2>/androidx/lifecycle/lifecycle-livedata-core/2.0.0/lifecycle-livedata-core-2.0.0.aar
        artifactAddress               : androidx.lifecycle:lifecycle-livedata-core:2.0.0@aar
        assetsFolder                  : <GRADLE>/caches/transforms-3/xxxxxxxxxxxxxxxxxxxxxxxxxxxxxxxx/transformed/lifecycle-livedata-core-2.0.0/assets [-]
        - compileJarFiles             : <GRADLE>/caches/transforms-3/xxxxxxxxxxxxxxxxxxxxxxxxxxxxxxxx/transformed/lifecycle-livedata-core-2.0.0/jars/classes.jar
        component                     : androidx.lifecycle:lifecycle-livedata-core:2.0.0
        externalAnnotations           : <GRADLE>/caches/transforms-3/xxxxxxxxxxxxxxxxxxxxxxxxxxxxxxxx/transformed/lifecycle-livedata-core-2.0.0/annotations.zip [-]
        folder                        : <GRADLE>/caches/transforms-3/xxxxxxxxxxxxxxxxxxxxxxxxxxxxxxxx/transformed/lifecycle-livedata-core-2.0.0
        jniFolder                     : <GRADLE>/caches/transforms-3/xxxxxxxxxxxxxxxxxxxxxxxxxxxxxxxx/transformed/lifecycle-livedata-core-2.0.0/jni [-]
        lintJar                       : <GRADLE>/caches/transforms-3/xxxxxxxxxxxxxxxxxxxxxxxxxxxxxxxx/transformed/lifecycle-livedata-core-2.0.0/jars/lint.jar [-]
        manifest                      : <GRADLE>/caches/transforms-3/xxxxxxxxxxxxxxxxxxxxxxxxxxxxxxxx/transformed/lifecycle-livedata-core-2.0.0/AndroidManifest.xml
        proguardRules                 : <GRADLE>/caches/transforms-3/xxxxxxxxxxxxxxxxxxxxxxxxxxxxxxxx/transformed/lifecycle-livedata-core-2.0.0/proguard.txt [-]
        publicResources               : <GRADLE>/caches/transforms-3/xxxxxxxxxxxxxxxxxxxxxxxxxxxxxxxx/transformed/lifecycle-livedata-core-2.0.0/public.txt [-]
        renderscriptFolder            : <GRADLE>/caches/transforms-3/xxxxxxxxxxxxxxxxxxxxxxxxxxxxxxxx/transformed/lifecycle-livedata-core-2.0.0/rs [-]
        resFolder                     : <GRADLE>/caches/transforms-3/xxxxxxxxxxxxxxxxxxxxxxxxxxxxxxxx/transformed/lifecycle-livedata-core-2.0.0/res [-]
        resStaticLibrary              : <GRADLE>/caches/transforms-3/xxxxxxxxxxxxxxxxxxxxxxxxxxxxxxxx/transformed/lifecycle-livedata-core-2.0.0/res.apk [-]
        - runtimeJarFiles             : <GRADLE>/caches/transforms-3/xxxxxxxxxxxxxxxxxxxxxxxxxxxxxxxx/transformed/lifecycle-livedata-core-2.0.0/jars/classes.jar
        symbolFile                    : <GRADLE>/caches/transforms-3/xxxxxxxxxxxxxxxxxxxxxxxxxxxxxxxx/transformed/lifecycle-livedata-core-2.0.0/R.txt
<<<<<<< HEAD
    - library                     : androidx.arch.core:core-runtime:2.0.0@aar (IdeAndroidLibraryImpl)
        aidlFolder                    : <GRADLE>/caches/transforms-3/xxxxxxxxxxxxxxxxxxxxxxxxxxxxxxxx/transformed/core-runtime-2.0.0/aidl [-]
        artifact                      : <M2>/androidx/arch/core/core-runtime/2.0.0/core-runtime-2.0.0.aar
        artifactAddress               : androidx.arch.core:core-runtime:2.0.0@aar
        assetsFolder                  : <GRADLE>/caches/transforms-3/xxxxxxxxxxxxxxxxxxxxxxxxxxxxxxxx/transformed/core-runtime-2.0.0/assets [-]
        - compileJarFiles             : <GRADLE>/caches/transforms-3/xxxxxxxxxxxxxxxxxxxxxxxxxxxxxxxx/transformed/core-runtime-2.0.0/jars/classes.jar
        component                     : androidx.arch.core:core-runtime:2.0.0
        externalAnnotations           : <GRADLE>/caches/transforms-3/xxxxxxxxxxxxxxxxxxxxxxxxxxxxxxxx/transformed/core-runtime-2.0.0/annotations.zip [-]
        folder                        : <GRADLE>/caches/transforms-3/xxxxxxxxxxxxxxxxxxxxxxxxxxxxxxxx/transformed/core-runtime-2.0.0
        jniFolder                     : <GRADLE>/caches/transforms-3/xxxxxxxxxxxxxxxxxxxxxxxxxxxxxxxx/transformed/core-runtime-2.0.0/jni [-]
        lintJar                       : <GRADLE>/caches/transforms-3/xxxxxxxxxxxxxxxxxxxxxxxxxxxxxxxx/transformed/core-runtime-2.0.0/jars/lint.jar [-]
        manifest                      : <GRADLE>/caches/transforms-3/xxxxxxxxxxxxxxxxxxxxxxxxxxxxxxxx/transformed/core-runtime-2.0.0/AndroidManifest.xml
        proguardRules                 : <GRADLE>/caches/transforms-3/xxxxxxxxxxxxxxxxxxxxxxxxxxxxxxxx/transformed/core-runtime-2.0.0/proguard.txt [-]
        publicResources               : <GRADLE>/caches/transforms-3/xxxxxxxxxxxxxxxxxxxxxxxxxxxxxxxx/transformed/core-runtime-2.0.0/public.txt [-]
        renderscriptFolder            : <GRADLE>/caches/transforms-3/xxxxxxxxxxxxxxxxxxxxxxxxxxxxxxxx/transformed/core-runtime-2.0.0/rs [-]
        resFolder                     : <GRADLE>/caches/transforms-3/xxxxxxxxxxxxxxxxxxxxxxxxxxxxxxxx/transformed/core-runtime-2.0.0/res [-]
        resStaticLibrary              : <GRADLE>/caches/transforms-3/xxxxxxxxxxxxxxxxxxxxxxxxxxxxxxxx/transformed/core-runtime-2.0.0/res.apk [-]
        - runtimeJarFiles             : <GRADLE>/caches/transforms-3/xxxxxxxxxxxxxxxxxxxxxxxxxxxxxxxx/transformed/core-runtime-2.0.0/jars/classes.jar
        symbolFile                    : <GRADLE>/caches/transforms-3/xxxxxxxxxxxxxxxxxxxxxxxxxxxxxxxx/transformed/core-runtime-2.0.0/R.txt
    - library                     : androidx.interpolator:interpolator:1.0.0@aar (IdeAndroidLibraryImpl)
        aidlFolder                    : <GRADLE>/caches/transforms-3/xxxxxxxxxxxxxxxxxxxxxxxxxxxxxxxx/transformed/interpolator-1.0.0/aidl [-]
        artifact                      : <M2>/androidx/interpolator/interpolator/1.0.0/interpolator-1.0.0.aar
        artifactAddress               : androidx.interpolator:interpolator:1.0.0@aar
        assetsFolder                  : <GRADLE>/caches/transforms-3/xxxxxxxxxxxxxxxxxxxxxxxxxxxxxxxx/transformed/interpolator-1.0.0/assets [-]
        - compileJarFiles             : <GRADLE>/caches/transforms-3/xxxxxxxxxxxxxxxxxxxxxxxxxxxxxxxx/transformed/interpolator-1.0.0/jars/classes.jar
        component                     : androidx.interpolator:interpolator:1.0.0
        externalAnnotations           : <GRADLE>/caches/transforms-3/xxxxxxxxxxxxxxxxxxxxxxxxxxxxxxxx/transformed/interpolator-1.0.0/annotations.zip [-]
        folder                        : <GRADLE>/caches/transforms-3/xxxxxxxxxxxxxxxxxxxxxxxxxxxxxxxx/transformed/interpolator-1.0.0
        jniFolder                     : <GRADLE>/caches/transforms-3/xxxxxxxxxxxxxxxxxxxxxxxxxxxxxxxx/transformed/interpolator-1.0.0/jni [-]
        lintJar                       : <GRADLE>/caches/transforms-3/xxxxxxxxxxxxxxxxxxxxxxxxxxxxxxxx/transformed/interpolator-1.0.0/jars/lint.jar [-]
        manifest                      : <GRADLE>/caches/transforms-3/xxxxxxxxxxxxxxxxxxxxxxxxxxxxxxxx/transformed/interpolator-1.0.0/AndroidManifest.xml
        proguardRules                 : <GRADLE>/caches/transforms-3/xxxxxxxxxxxxxxxxxxxxxxxxxxxxxxxx/transformed/interpolator-1.0.0/proguard.txt [-]
        publicResources               : <GRADLE>/caches/transforms-3/xxxxxxxxxxxxxxxxxxxxxxxxxxxxxxxx/transformed/interpolator-1.0.0/public.txt [-]
        renderscriptFolder            : <GRADLE>/caches/transforms-3/xxxxxxxxxxxxxxxxxxxxxxxxxxxxxxxx/transformed/interpolator-1.0.0/rs [-]
        resFolder                     : <GRADLE>/caches/transforms-3/xxxxxxxxxxxxxxxxxxxxxxxxxxxxxxxx/transformed/interpolator-1.0.0/res [-]
        resStaticLibrary              : <GRADLE>/caches/transforms-3/xxxxxxxxxxxxxxxxxxxxxxxxxxxxxxxx/transformed/interpolator-1.0.0/res.apk [-]
        - runtimeJarFiles             : <GRADLE>/caches/transforms-3/xxxxxxxxxxxxxxxxxxxxxxxxxxxxxxxx/transformed/interpolator-1.0.0/jars/classes.jar
        symbolFile                    : <GRADLE>/caches/transforms-3/xxxxxxxxxxxxxxxxxxxxxxxxxxxxxxxx/transformed/interpolator-1.0.0/R.txt
    - library                     : androidx.constraintlayout:constraintlayout:1.1.3@aar (IdeAndroidLibraryImpl)
        aidlFolder                    : <GRADLE>/caches/transforms-3/xxxxxxxxxxxxxxxxxxxxxxxxxxxxxxxx/transformed/constraintlayout-1.1.3/aidl [-]
        artifact                      : <M2>/androidx/constraintlayout/constraintlayout/1.1.3/constraintlayout-1.1.3.aar
        artifactAddress               : androidx.constraintlayout:constraintlayout:1.1.3@aar
        assetsFolder                  : <GRADLE>/caches/transforms-3/xxxxxxxxxxxxxxxxxxxxxxxxxxxxxxxx/transformed/constraintlayout-1.1.3/assets [-]
        - compileJarFiles             : <GRADLE>/caches/transforms-3/xxxxxxxxxxxxxxxxxxxxxxxxxxxxxxxx/transformed/constraintlayout-1.1.3/jars/classes.jar
        component                     : androidx.constraintlayout:constraintlayout:1.1.3
        externalAnnotations           : <GRADLE>/caches/transforms-3/xxxxxxxxxxxxxxxxxxxxxxxxxxxxxxxx/transformed/constraintlayout-1.1.3/annotations.zip [-]
        folder                        : <GRADLE>/caches/transforms-3/xxxxxxxxxxxxxxxxxxxxxxxxxxxxxxxx/transformed/constraintlayout-1.1.3
        jniFolder                     : <GRADLE>/caches/transforms-3/xxxxxxxxxxxxxxxxxxxxxxxxxxxxxxxx/transformed/constraintlayout-1.1.3/jni [-]
        lintJar                       : <GRADLE>/caches/transforms-3/xxxxxxxxxxxxxxxxxxxxxxxxxxxxxxxx/transformed/constraintlayout-1.1.3/jars/lint.jar [-]
        manifest                      : <GRADLE>/caches/transforms-3/xxxxxxxxxxxxxxxxxxxxxxxxxxxxxxxx/transformed/constraintlayout-1.1.3/AndroidManifest.xml
        proguardRules                 : <GRADLE>/caches/transforms-3/xxxxxxxxxxxxxxxxxxxxxxxxxxxxxxxx/transformed/constraintlayout-1.1.3/proguard.txt [-]
        publicResources               : <GRADLE>/caches/transforms-3/xxxxxxxxxxxxxxxxxxxxxxxxxxxxxxxx/transformed/constraintlayout-1.1.3/public.txt [-]
        renderscriptFolder            : <GRADLE>/caches/transforms-3/xxxxxxxxxxxxxxxxxxxxxxxxxxxxxxxx/transformed/constraintlayout-1.1.3/rs [-]
        resFolder                     : <GRADLE>/caches/transforms-3/xxxxxxxxxxxxxxxxxxxxxxxxxxxxxxxx/transformed/constraintlayout-1.1.3/res
        resStaticLibrary              : <GRADLE>/caches/transforms-3/xxxxxxxxxxxxxxxxxxxxxxxxxxxxxxxx/transformed/constraintlayout-1.1.3/res.apk [-]
        - runtimeJarFiles             : <GRADLE>/caches/transforms-3/xxxxxxxxxxxxxxxxxxxxxxxxxxxxxxxx/transformed/constraintlayout-1.1.3/jars/classes.jar
        symbolFile                    : <GRADLE>/caches/transforms-3/xxxxxxxxxxxxxxxxxxxxxxxxxxxxxxxx/transformed/constraintlayout-1.1.3/R.txt
    - library                     : <ROOT>/firstapp::app:mysharedlibrary@debug (IdeModuleLibraryImpl)
        buildId                       : <ROOT>/firstapp
        lintJar                       : <ROOT>/shared/mysharedlibrary/build/intermediates/lint_publish_jar/global/lint.jar [-]
        projectPath                   : :app:mysharedlibrary
        sourceSet                     : MAIN
        variant                       : debug
    - library                     : org.jetbrains.kotlin:kotlin-android-extensions-runtime:<KOTLIN_VERSION> (IdeJavaLibraryImpl)
        artifact                      : <M2>/org/jetbrains/kotlin/kotlin-android-extensions-runtime/<KOTLIN_VERSION>/kotlin-android-extensions-runtime-<KOTLIN_VERSION>.jar
        artifactAddress               : org.jetbrains.kotlin:kotlin-android-extensions-runtime:<KOTLIN_VERSION>@jar
        component                     : org.jetbrains.kotlin:kotlin-android-extensions-runtime:<KOTLIN_VERSION>
    - library                     : org.jetbrains.kotlin:kotlin-stdlib-jdk7:<KOTLIN_VERSION> (IdeJavaLibraryImpl)
        artifact                      : <M2>/org/jetbrains/kotlin/kotlin-stdlib-jdk7/<KOTLIN_VERSION>/kotlin-stdlib-jdk7-<KOTLIN_VERSION>.jar
        artifactAddress               : org.jetbrains.kotlin:kotlin-stdlib-jdk7:<KOTLIN_VERSION>@jar
        component                     : org.jetbrains.kotlin:kotlin-stdlib-jdk7:<KOTLIN_VERSION>
    - library                     : org.jetbrains.kotlin:kotlin-stdlib:<KOTLIN_VERSION> (IdeJavaLibraryImpl)
        artifact                      : <M2>/org/jetbrains/kotlin/kotlin-stdlib/<KOTLIN_VERSION>/kotlin-stdlib-<KOTLIN_VERSION>.jar
        artifactAddress               : org.jetbrains.kotlin:kotlin-stdlib:<KOTLIN_VERSION>@jar
        component                     : org.jetbrains.kotlin:kotlin-stdlib:<KOTLIN_VERSION>
    - library                     : org.jetbrains.kotlin:kotlin-stdlib-common:<KOTLIN_VERSION> (IdeJavaLibraryImpl)
        artifact                      : <M2>/org/jetbrains/kotlin/kotlin-stdlib-common/<KOTLIN_VERSION>/kotlin-stdlib-common-<KOTLIN_VERSION>.jar
        artifactAddress               : org.jetbrains.kotlin:kotlin-stdlib-common:<KOTLIN_VERSION>@jar
        component                     : org.jetbrains.kotlin:kotlin-stdlib-common:<KOTLIN_VERSION>
    - library                     : org.jetbrains:annotations:13.0 (IdeJavaLibraryImpl)
        artifact                      : <M2>/org/jetbrains/annotations/13.0/annotations-13.0.jar
        artifactAddress               : org.jetbrains:annotations:13.0@jar
        component                     : org.jetbrains:annotations:13.0
    - library                     : androidx.collection:collection:1.0.0 (IdeJavaLibraryImpl)
        artifact                      : <M2>/androidx/collection/collection/1.0.0/collection-1.0.0.jar
        artifactAddress               : androidx.collection:collection:1.0.0@jar
        component                     : androidx.collection:collection:1.0.0
    - library                     : androidx.lifecycle:lifecycle-common:2.0.0 (IdeJavaLibraryImpl)
        artifact                      : <M2>/androidx/lifecycle/lifecycle-common/2.0.0/lifecycle-common-2.0.0.jar
        artifactAddress               : androidx.lifecycle:lifecycle-common:2.0.0@jar
        component                     : androidx.lifecycle:lifecycle-common:2.0.0
    - library                     : androidx.arch.core:core-common:2.0.0 (IdeJavaLibraryImpl)
        artifact                      : <M2>/androidx/arch/core/core-common/2.0.0/core-common-2.0.0.jar
        artifactAddress               : androidx.arch.core:core-common:2.0.0@jar
        component                     : androidx.arch.core:core-common:2.0.0
=======
    - library                     : androidx.lifecycle:lifecycle-livedata:2.0.0@aar (IdeAndroidLibraryImpl)
        aidlFolder                    : <GRADLE>/caches/transforms-3/xxxxxxxxxxxxxxxxxxxxxxxxxxxxxxxx/transformed/lifecycle-livedata-2.0.0/aidl [-]
        artifact                      : <M2>/androidx/lifecycle/lifecycle-livedata/2.0.0/lifecycle-livedata-2.0.0.aar
        artifactAddress               : androidx.lifecycle:lifecycle-livedata:2.0.0@aar
        assetsFolder                  : <GRADLE>/caches/transforms-3/xxxxxxxxxxxxxxxxxxxxxxxxxxxxxxxx/transformed/lifecycle-livedata-2.0.0/assets [-]
        - compileJarFiles             : <GRADLE>/caches/transforms-3/xxxxxxxxxxxxxxxxxxxxxxxxxxxxxxxx/transformed/lifecycle-livedata-2.0.0/jars/classes.jar
        component                     : androidx.lifecycle:lifecycle-livedata:2.0.0
        externalAnnotations           : <GRADLE>/caches/transforms-3/xxxxxxxxxxxxxxxxxxxxxxxxxxxxxxxx/transformed/lifecycle-livedata-2.0.0/annotations.zip [-]
        folder                        : <GRADLE>/caches/transforms-3/xxxxxxxxxxxxxxxxxxxxxxxxxxxxxxxx/transformed/lifecycle-livedata-2.0.0
        jniFolder                     : <GRADLE>/caches/transforms-3/xxxxxxxxxxxxxxxxxxxxxxxxxxxxxxxx/transformed/lifecycle-livedata-2.0.0/jni [-]
        lintJar                       : <GRADLE>/caches/transforms-3/xxxxxxxxxxxxxxxxxxxxxxxxxxxxxxxx/transformed/lifecycle-livedata-2.0.0/jars/lint.jar [-]
        manifest                      : <GRADLE>/caches/transforms-3/xxxxxxxxxxxxxxxxxxxxxxxxxxxxxxxx/transformed/lifecycle-livedata-2.0.0/AndroidManifest.xml
        proguardRules                 : <GRADLE>/caches/transforms-3/xxxxxxxxxxxxxxxxxxxxxxxxxxxxxxxx/transformed/lifecycle-livedata-2.0.0/proguard.txt [-]
        publicResources               : <GRADLE>/caches/transforms-3/xxxxxxxxxxxxxxxxxxxxxxxxxxxxxxxx/transformed/lifecycle-livedata-2.0.0/public.txt [-]
        renderscriptFolder            : <GRADLE>/caches/transforms-3/xxxxxxxxxxxxxxxxxxxxxxxxxxxxxxxx/transformed/lifecycle-livedata-2.0.0/rs [-]
        resFolder                     : <GRADLE>/caches/transforms-3/xxxxxxxxxxxxxxxxxxxxxxxxxxxxxxxx/transformed/lifecycle-livedata-2.0.0/res [-]
        resStaticLibrary              : <GRADLE>/caches/transforms-3/xxxxxxxxxxxxxxxxxxxxxxxxxxxxxxxx/transformed/lifecycle-livedata-2.0.0/res.apk [-]
        - runtimeJarFiles             : <GRADLE>/caches/transforms-3/xxxxxxxxxxxxxxxxxxxxxxxxxxxxxxxx/transformed/lifecycle-livedata-2.0.0/jars/classes.jar
        symbolFile                    : <GRADLE>/caches/transforms-3/xxxxxxxxxxxxxxxxxxxxxxxxxxxxxxxx/transformed/lifecycle-livedata-2.0.0/R.txt
    - library                     : androidx.lifecycle:lifecycle-runtime:2.0.0@aar (IdeAndroidLibraryImpl)
        aidlFolder                    : <GRADLE>/caches/transforms-3/xxxxxxxxxxxxxxxxxxxxxxxxxxxxxxxx/transformed/lifecycle-runtime-2.0.0/aidl [-]
        artifact                      : <M2>/androidx/lifecycle/lifecycle-runtime/2.0.0/lifecycle-runtime-2.0.0.aar
        artifactAddress               : androidx.lifecycle:lifecycle-runtime:2.0.0@aar
        assetsFolder                  : <GRADLE>/caches/transforms-3/xxxxxxxxxxxxxxxxxxxxxxxxxxxxxxxx/transformed/lifecycle-runtime-2.0.0/assets [-]
        - compileJarFiles             : <GRADLE>/caches/transforms-3/xxxxxxxxxxxxxxxxxxxxxxxxxxxxxxxx/transformed/lifecycle-runtime-2.0.0/jars/classes.jar
        component                     : androidx.lifecycle:lifecycle-runtime:2.0.0
        externalAnnotations           : <GRADLE>/caches/transforms-3/xxxxxxxxxxxxxxxxxxxxxxxxxxxxxxxx/transformed/lifecycle-runtime-2.0.0/annotations.zip [-]
        folder                        : <GRADLE>/caches/transforms-3/xxxxxxxxxxxxxxxxxxxxxxxxxxxxxxxx/transformed/lifecycle-runtime-2.0.0
        jniFolder                     : <GRADLE>/caches/transforms-3/xxxxxxxxxxxxxxxxxxxxxxxxxxxxxxxx/transformed/lifecycle-runtime-2.0.0/jni [-]
        lintJar                       : <GRADLE>/caches/transforms-3/xxxxxxxxxxxxxxxxxxxxxxxxxxxxxxxx/transformed/lifecycle-runtime-2.0.0/jars/lint.jar [-]
        manifest                      : <GRADLE>/caches/transforms-3/xxxxxxxxxxxxxxxxxxxxxxxxxxxxxxxx/transformed/lifecycle-runtime-2.0.0/AndroidManifest.xml
        proguardRules                 : <GRADLE>/caches/transforms-3/xxxxxxxxxxxxxxxxxxxxxxxxxxxxxxxx/transformed/lifecycle-runtime-2.0.0/proguard.txt
        publicResources               : <GRADLE>/caches/transforms-3/xxxxxxxxxxxxxxxxxxxxxxxxxxxxxxxx/transformed/lifecycle-runtime-2.0.0/public.txt [-]
        renderscriptFolder            : <GRADLE>/caches/transforms-3/xxxxxxxxxxxxxxxxxxxxxxxxxxxxxxxx/transformed/lifecycle-runtime-2.0.0/rs [-]
        resFolder                     : <GRADLE>/caches/transforms-3/xxxxxxxxxxxxxxxxxxxxxxxxxxxxxxxx/transformed/lifecycle-runtime-2.0.0/res [-]
        resStaticLibrary              : <GRADLE>/caches/transforms-3/xxxxxxxxxxxxxxxxxxxxxxxxxxxxxxxx/transformed/lifecycle-runtime-2.0.0/res.apk [-]
        - runtimeJarFiles             : <GRADLE>/caches/transforms-3/xxxxxxxxxxxxxxxxxxxxxxxxxxxxxxxx/transformed/lifecycle-runtime-2.0.0/jars/classes.jar
        symbolFile                    : <GRADLE>/caches/transforms-3/xxxxxxxxxxxxxxxxxxxxxxxxxxxxxxxx/transformed/lifecycle-runtime-2.0.0/R.txt
    - library                     : androidx.lifecycle:lifecycle-viewmodel:2.0.0@aar (IdeAndroidLibraryImpl)
        aidlFolder                    : <GRADLE>/caches/transforms-3/xxxxxxxxxxxxxxxxxxxxxxxxxxxxxxxx/transformed/lifecycle-viewmodel-2.0.0/aidl [-]
        artifact                      : <M2>/androidx/lifecycle/lifecycle-viewmodel/2.0.0/lifecycle-viewmodel-2.0.0.aar
        artifactAddress               : androidx.lifecycle:lifecycle-viewmodel:2.0.0@aar
        assetsFolder                  : <GRADLE>/caches/transforms-3/xxxxxxxxxxxxxxxxxxxxxxxxxxxxxxxx/transformed/lifecycle-viewmodel-2.0.0/assets [-]
        - compileJarFiles             : <GRADLE>/caches/transforms-3/xxxxxxxxxxxxxxxxxxxxxxxxxxxxxxxx/transformed/lifecycle-viewmodel-2.0.0/jars/classes.jar
        component                     : androidx.lifecycle:lifecycle-viewmodel:2.0.0
        externalAnnotations           : <GRADLE>/caches/transforms-3/xxxxxxxxxxxxxxxxxxxxxxxxxxxxxxxx/transformed/lifecycle-viewmodel-2.0.0/annotations.zip [-]
        folder                        : <GRADLE>/caches/transforms-3/xxxxxxxxxxxxxxxxxxxxxxxxxxxxxxxx/transformed/lifecycle-viewmodel-2.0.0
        jniFolder                     : <GRADLE>/caches/transforms-3/xxxxxxxxxxxxxxxxxxxxxxxxxxxxxxxx/transformed/lifecycle-viewmodel-2.0.0/jni [-]
        lintJar                       : <GRADLE>/caches/transforms-3/xxxxxxxxxxxxxxxxxxxxxxxxxxxxxxxx/transformed/lifecycle-viewmodel-2.0.0/jars/lint.jar [-]
        manifest                      : <GRADLE>/caches/transforms-3/xxxxxxxxxxxxxxxxxxxxxxxxxxxxxxxx/transformed/lifecycle-viewmodel-2.0.0/AndroidManifest.xml
        proguardRules                 : <GRADLE>/caches/transforms-3/xxxxxxxxxxxxxxxxxxxxxxxxxxxxxxxx/transformed/lifecycle-viewmodel-2.0.0/proguard.txt
        publicResources               : <GRADLE>/caches/transforms-3/xxxxxxxxxxxxxxxxxxxxxxxxxxxxxxxx/transformed/lifecycle-viewmodel-2.0.0/public.txt [-]
        renderscriptFolder            : <GRADLE>/caches/transforms-3/xxxxxxxxxxxxxxxxxxxxxxxxxxxxxxxx/transformed/lifecycle-viewmodel-2.0.0/rs [-]
        resFolder                     : <GRADLE>/caches/transforms-3/xxxxxxxxxxxxxxxxxxxxxxxxxxxxxxxx/transformed/lifecycle-viewmodel-2.0.0/res [-]
        resStaticLibrary              : <GRADLE>/caches/transforms-3/xxxxxxxxxxxxxxxxxxxxxxxxxxxxxxxx/transformed/lifecycle-viewmodel-2.0.0/res.apk [-]
        - runtimeJarFiles             : <GRADLE>/caches/transforms-3/xxxxxxxxxxxxxxxxxxxxxxxxxxxxxxxx/transformed/lifecycle-viewmodel-2.0.0/jars/classes.jar
        symbolFile                    : <GRADLE>/caches/transforms-3/xxxxxxxxxxxxxxxxxxxxxxxxxxxxxxxx/transformed/lifecycle-viewmodel-2.0.0/R.txt
    - library                     : androidx.loader:loader:1.0.0@aar (IdeAndroidLibraryImpl)
        aidlFolder                    : <GRADLE>/caches/transforms-3/xxxxxxxxxxxxxxxxxxxxxxxxxxxxxxxx/transformed/loader-1.0.0/aidl [-]
        artifact                      : <M2>/androidx/loader/loader/1.0.0/loader-1.0.0.aar
        artifactAddress               : androidx.loader:loader:1.0.0@aar
        assetsFolder                  : <GRADLE>/caches/transforms-3/xxxxxxxxxxxxxxxxxxxxxxxxxxxxxxxx/transformed/loader-1.0.0/assets [-]
        - compileJarFiles             : <GRADLE>/caches/transforms-3/xxxxxxxxxxxxxxxxxxxxxxxxxxxxxxxx/transformed/loader-1.0.0/jars/classes.jar
        component                     : androidx.loader:loader:1.0.0
        externalAnnotations           : <GRADLE>/caches/transforms-3/xxxxxxxxxxxxxxxxxxxxxxxxxxxxxxxx/transformed/loader-1.0.0/annotations.zip [-]
        folder                        : <GRADLE>/caches/transforms-3/xxxxxxxxxxxxxxxxxxxxxxxxxxxxxxxx/transformed/loader-1.0.0
        jniFolder                     : <GRADLE>/caches/transforms-3/xxxxxxxxxxxxxxxxxxxxxxxxxxxxxxxx/transformed/loader-1.0.0/jni [-]
        lintJar                       : <GRADLE>/caches/transforms-3/xxxxxxxxxxxxxxxxxxxxxxxxxxxxxxxx/transformed/loader-1.0.0/jars/lint.jar [-]
        manifest                      : <GRADLE>/caches/transforms-3/xxxxxxxxxxxxxxxxxxxxxxxxxxxxxxxx/transformed/loader-1.0.0/AndroidManifest.xml
        proguardRules                 : <GRADLE>/caches/transforms-3/xxxxxxxxxxxxxxxxxxxxxxxxxxxxxxxx/transformed/loader-1.0.0/proguard.txt [-]
        publicResources               : <GRADLE>/caches/transforms-3/xxxxxxxxxxxxxxxxxxxxxxxxxxxxxxxx/transformed/loader-1.0.0/public.txt [-]
        renderscriptFolder            : <GRADLE>/caches/transforms-3/xxxxxxxxxxxxxxxxxxxxxxxxxxxxxxxx/transformed/loader-1.0.0/rs [-]
        resFolder                     : <GRADLE>/caches/transforms-3/xxxxxxxxxxxxxxxxxxxxxxxxxxxxxxxx/transformed/loader-1.0.0/res [-]
        resStaticLibrary              : <GRADLE>/caches/transforms-3/xxxxxxxxxxxxxxxxxxxxxxxxxxxxxxxx/transformed/loader-1.0.0/res.apk [-]
        - runtimeJarFiles             : <GRADLE>/caches/transforms-3/xxxxxxxxxxxxxxxxxxxxxxxxxxxxxxxx/transformed/loader-1.0.0/jars/classes.jar
        symbolFile                    : <GRADLE>/caches/transforms-3/xxxxxxxxxxxxxxxxxxxxxxxxxxxxxxxx/transformed/loader-1.0.0/R.txt
    - library                     : androidx.localbroadcastmanager:localbroadcastmanager:1.0.0@aar (IdeAndroidLibraryImpl)
        aidlFolder                    : <GRADLE>/caches/transforms-3/xxxxxxxxxxxxxxxxxxxxxxxxxxxxxxxx/transformed/localbroadcastmanager-1.0.0/aidl [-]
        artifact                      : <M2>/androidx/localbroadcastmanager/localbroadcastmanager/1.0.0/localbroadcastmanager-1.0.0.aar
        artifactAddress               : androidx.localbroadcastmanager:localbroadcastmanager:1.0.0@aar
        assetsFolder                  : <GRADLE>/caches/transforms-3/xxxxxxxxxxxxxxxxxxxxxxxxxxxxxxxx/transformed/localbroadcastmanager-1.0.0/assets [-]
        - compileJarFiles             : <GRADLE>/caches/transforms-3/xxxxxxxxxxxxxxxxxxxxxxxxxxxxxxxx/transformed/localbroadcastmanager-1.0.0/jars/classes.jar
        component                     : androidx.localbroadcastmanager:localbroadcastmanager:1.0.0
        externalAnnotations           : <GRADLE>/caches/transforms-3/xxxxxxxxxxxxxxxxxxxxxxxxxxxxxxxx/transformed/localbroadcastmanager-1.0.0/annotations.zip [-]
        folder                        : <GRADLE>/caches/transforms-3/xxxxxxxxxxxxxxxxxxxxxxxxxxxxxxxx/transformed/localbroadcastmanager-1.0.0
        jniFolder                     : <GRADLE>/caches/transforms-3/xxxxxxxxxxxxxxxxxxxxxxxxxxxxxxxx/transformed/localbroadcastmanager-1.0.0/jni [-]
        lintJar                       : <GRADLE>/caches/transforms-3/xxxxxxxxxxxxxxxxxxxxxxxxxxxxxxxx/transformed/localbroadcastmanager-1.0.0/jars/lint.jar [-]
        manifest                      : <GRADLE>/caches/transforms-3/xxxxxxxxxxxxxxxxxxxxxxxxxxxxxxxx/transformed/localbroadcastmanager-1.0.0/AndroidManifest.xml
        proguardRules                 : <GRADLE>/caches/transforms-3/xxxxxxxxxxxxxxxxxxxxxxxxxxxxxxxx/transformed/localbroadcastmanager-1.0.0/proguard.txt [-]
        publicResources               : <GRADLE>/caches/transforms-3/xxxxxxxxxxxxxxxxxxxxxxxxxxxxxxxx/transformed/localbroadcastmanager-1.0.0/public.txt [-]
        renderscriptFolder            : <GRADLE>/caches/transforms-3/xxxxxxxxxxxxxxxxxxxxxxxxxxxxxxxx/transformed/localbroadcastmanager-1.0.0/rs [-]
        resFolder                     : <GRADLE>/caches/transforms-3/xxxxxxxxxxxxxxxxxxxxxxxxxxxxxxxx/transformed/localbroadcastmanager-1.0.0/res [-]
        resStaticLibrary              : <GRADLE>/caches/transforms-3/xxxxxxxxxxxxxxxxxxxxxxxxxxxxxxxx/transformed/localbroadcastmanager-1.0.0/res.apk [-]
        - runtimeJarFiles             : <GRADLE>/caches/transforms-3/xxxxxxxxxxxxxxxxxxxxxxxxxxxxxxxx/transformed/localbroadcastmanager-1.0.0/jars/classes.jar
        symbolFile                    : <GRADLE>/caches/transforms-3/xxxxxxxxxxxxxxxxxxxxxxxxxxxxxxxx/transformed/localbroadcastmanager-1.0.0/R.txt
    - library                     : androidx.print:print:1.0.0@aar (IdeAndroidLibraryImpl)
        aidlFolder                    : <GRADLE>/caches/transforms-3/xxxxxxxxxxxxxxxxxxxxxxxxxxxxxxxx/transformed/print-1.0.0/aidl [-]
        artifact                      : <M2>/androidx/print/print/1.0.0/print-1.0.0.aar
        artifactAddress               : androidx.print:print:1.0.0@aar
        assetsFolder                  : <GRADLE>/caches/transforms-3/xxxxxxxxxxxxxxxxxxxxxxxxxxxxxxxx/transformed/print-1.0.0/assets [-]
        - compileJarFiles             : <GRADLE>/caches/transforms-3/xxxxxxxxxxxxxxxxxxxxxxxxxxxxxxxx/transformed/print-1.0.0/jars/classes.jar
        component                     : androidx.print:print:1.0.0
        externalAnnotations           : <GRADLE>/caches/transforms-3/xxxxxxxxxxxxxxxxxxxxxxxxxxxxxxxx/transformed/print-1.0.0/annotations.zip
        folder                        : <GRADLE>/caches/transforms-3/xxxxxxxxxxxxxxxxxxxxxxxxxxxxxxxx/transformed/print-1.0.0
        jniFolder                     : <GRADLE>/caches/transforms-3/xxxxxxxxxxxxxxxxxxxxxxxxxxxxxxxx/transformed/print-1.0.0/jni [-]
        lintJar                       : <GRADLE>/caches/transforms-3/xxxxxxxxxxxxxxxxxxxxxxxxxxxxxxxx/transformed/print-1.0.0/jars/lint.jar [-]
        manifest                      : <GRADLE>/caches/transforms-3/xxxxxxxxxxxxxxxxxxxxxxxxxxxxxxxx/transformed/print-1.0.0/AndroidManifest.xml
        proguardRules                 : <GRADLE>/caches/transforms-3/xxxxxxxxxxxxxxxxxxxxxxxxxxxxxxxx/transformed/print-1.0.0/proguard.txt [-]
        publicResources               : <GRADLE>/caches/transforms-3/xxxxxxxxxxxxxxxxxxxxxxxxxxxxxxxx/transformed/print-1.0.0/public.txt [-]
        renderscriptFolder            : <GRADLE>/caches/transforms-3/xxxxxxxxxxxxxxxxxxxxxxxxxxxxxxxx/transformed/print-1.0.0/rs [-]
        resFolder                     : <GRADLE>/caches/transforms-3/xxxxxxxxxxxxxxxxxxxxxxxxxxxxxxxx/transformed/print-1.0.0/res [-]
        resStaticLibrary              : <GRADLE>/caches/transforms-3/xxxxxxxxxxxxxxxxxxxxxxxxxxxxxxxx/transformed/print-1.0.0/res.apk [-]
        - runtimeJarFiles             : <GRADLE>/caches/transforms-3/xxxxxxxxxxxxxxxxxxxxxxxxxxxxxxxx/transformed/print-1.0.0/jars/classes.jar
        symbolFile                    : <GRADLE>/caches/transforms-3/xxxxxxxxxxxxxxxxxxxxxxxxxxxxxxxx/transformed/print-1.0.0/R.txt
    - library                     : androidx.slidingpanelayout:slidingpanelayout:1.0.0@aar (IdeAndroidLibraryImpl)
        aidlFolder                    : <GRADLE>/caches/transforms-3/xxxxxxxxxxxxxxxxxxxxxxxxxxxxxxxx/transformed/slidingpanelayout-1.0.0/aidl [-]
        artifact                      : <M2>/androidx/slidingpanelayout/slidingpanelayout/1.0.0/slidingpanelayout-1.0.0.aar
        artifactAddress               : androidx.slidingpanelayout:slidingpanelayout:1.0.0@aar
        assetsFolder                  : <GRADLE>/caches/transforms-3/xxxxxxxxxxxxxxxxxxxxxxxxxxxxxxxx/transformed/slidingpanelayout-1.0.0/assets [-]
        - compileJarFiles             : <GRADLE>/caches/transforms-3/xxxxxxxxxxxxxxxxxxxxxxxxxxxxxxxx/transformed/slidingpanelayout-1.0.0/jars/classes.jar
        component                     : androidx.slidingpanelayout:slidingpanelayout:1.0.0
        externalAnnotations           : <GRADLE>/caches/transforms-3/xxxxxxxxxxxxxxxxxxxxxxxxxxxxxxxx/transformed/slidingpanelayout-1.0.0/annotations.zip [-]
        folder                        : <GRADLE>/caches/transforms-3/xxxxxxxxxxxxxxxxxxxxxxxxxxxxxxxx/transformed/slidingpanelayout-1.0.0
        jniFolder                     : <GRADLE>/caches/transforms-3/xxxxxxxxxxxxxxxxxxxxxxxxxxxxxxxx/transformed/slidingpanelayout-1.0.0/jni [-]
        lintJar                       : <GRADLE>/caches/transforms-3/xxxxxxxxxxxxxxxxxxxxxxxxxxxxxxxx/transformed/slidingpanelayout-1.0.0/jars/lint.jar [-]
        manifest                      : <GRADLE>/caches/transforms-3/xxxxxxxxxxxxxxxxxxxxxxxxxxxxxxxx/transformed/slidingpanelayout-1.0.0/AndroidManifest.xml
        proguardRules                 : <GRADLE>/caches/transforms-3/xxxxxxxxxxxxxxxxxxxxxxxxxxxxxxxx/transformed/slidingpanelayout-1.0.0/proguard.txt [-]
        publicResources               : <GRADLE>/caches/transforms-3/xxxxxxxxxxxxxxxxxxxxxxxxxxxxxxxx/transformed/slidingpanelayout-1.0.0/public.txt [-]
        renderscriptFolder            : <GRADLE>/caches/transforms-3/xxxxxxxxxxxxxxxxxxxxxxxxxxxxxxxx/transformed/slidingpanelayout-1.0.0/rs [-]
        resFolder                     : <GRADLE>/caches/transforms-3/xxxxxxxxxxxxxxxxxxxxxxxxxxxxxxxx/transformed/slidingpanelayout-1.0.0/res [-]
        resStaticLibrary              : <GRADLE>/caches/transforms-3/xxxxxxxxxxxxxxxxxxxxxxxxxxxxxxxx/transformed/slidingpanelayout-1.0.0/res.apk [-]
        - runtimeJarFiles             : <GRADLE>/caches/transforms-3/xxxxxxxxxxxxxxxxxxxxxxxxxxxxxxxx/transformed/slidingpanelayout-1.0.0/jars/classes.jar
        symbolFile                    : <GRADLE>/caches/transforms-3/xxxxxxxxxxxxxxxxxxxxxxxxxxxxxxxx/transformed/slidingpanelayout-1.0.0/R.txt
    - library                     : androidx.swiperefreshlayout:swiperefreshlayout:1.0.0@aar (IdeAndroidLibraryImpl)
        aidlFolder                    : <GRADLE>/caches/transforms-3/xxxxxxxxxxxxxxxxxxxxxxxxxxxxxxxx/transformed/swiperefreshlayout-1.0.0/aidl [-]
        artifact                      : <M2>/androidx/swiperefreshlayout/swiperefreshlayout/1.0.0/swiperefreshlayout-1.0.0.aar
        artifactAddress               : androidx.swiperefreshlayout:swiperefreshlayout:1.0.0@aar
        assetsFolder                  : <GRADLE>/caches/transforms-3/xxxxxxxxxxxxxxxxxxxxxxxxxxxxxxxx/transformed/swiperefreshlayout-1.0.0/assets [-]
        - compileJarFiles             : <GRADLE>/caches/transforms-3/xxxxxxxxxxxxxxxxxxxxxxxxxxxxxxxx/transformed/swiperefreshlayout-1.0.0/jars/classes.jar
        component                     : androidx.swiperefreshlayout:swiperefreshlayout:1.0.0
        externalAnnotations           : <GRADLE>/caches/transforms-3/xxxxxxxxxxxxxxxxxxxxxxxxxxxxxxxx/transformed/swiperefreshlayout-1.0.0/annotations.zip
        folder                        : <GRADLE>/caches/transforms-3/xxxxxxxxxxxxxxxxxxxxxxxxxxxxxxxx/transformed/swiperefreshlayout-1.0.0
        jniFolder                     : <GRADLE>/caches/transforms-3/xxxxxxxxxxxxxxxxxxxxxxxxxxxxxxxx/transformed/swiperefreshlayout-1.0.0/jni [-]
        lintJar                       : <GRADLE>/caches/transforms-3/xxxxxxxxxxxxxxxxxxxxxxxxxxxxxxxx/transformed/swiperefreshlayout-1.0.0/jars/lint.jar [-]
        manifest                      : <GRADLE>/caches/transforms-3/xxxxxxxxxxxxxxxxxxxxxxxxxxxxxxxx/transformed/swiperefreshlayout-1.0.0/AndroidManifest.xml
        proguardRules                 : <GRADLE>/caches/transforms-3/xxxxxxxxxxxxxxxxxxxxxxxxxxxxxxxx/transformed/swiperefreshlayout-1.0.0/proguard.txt [-]
        publicResources               : <GRADLE>/caches/transforms-3/xxxxxxxxxxxxxxxxxxxxxxxxxxxxxxxx/transformed/swiperefreshlayout-1.0.0/public.txt [-]
        renderscriptFolder            : <GRADLE>/caches/transforms-3/xxxxxxxxxxxxxxxxxxxxxxxxxxxxxxxx/transformed/swiperefreshlayout-1.0.0/rs [-]
        resFolder                     : <GRADLE>/caches/transforms-3/xxxxxxxxxxxxxxxxxxxxxxxxxxxxxxxx/transformed/swiperefreshlayout-1.0.0/res [-]
        resStaticLibrary              : <GRADLE>/caches/transforms-3/xxxxxxxxxxxxxxxxxxxxxxxxxxxxxxxx/transformed/swiperefreshlayout-1.0.0/res.apk [-]
        - runtimeJarFiles             : <GRADLE>/caches/transforms-3/xxxxxxxxxxxxxxxxxxxxxxxxxxxxxxxx/transformed/swiperefreshlayout-1.0.0/jars/classes.jar
        symbolFile                    : <GRADLE>/caches/transforms-3/xxxxxxxxxxxxxxxxxxxxxxxxxxxxxxxx/transformed/swiperefreshlayout-1.0.0/R.txt
    - library                     : androidx.vectordrawable:vectordrawable-animated:1.0.0@aar (IdeAndroidLibraryImpl)
        aidlFolder                    : <GRADLE>/caches/transforms-3/xxxxxxxxxxxxxxxxxxxxxxxxxxxxxxxx/transformed/vectordrawable-animated-1.0.0/aidl [-]
        artifact                      : <M2>/androidx/vectordrawable/vectordrawable-animated/1.0.0/vectordrawable-animated-1.0.0.aar
        artifactAddress               : androidx.vectordrawable:vectordrawable-animated:1.0.0@aar
        assetsFolder                  : <GRADLE>/caches/transforms-3/xxxxxxxxxxxxxxxxxxxxxxxxxxxxxxxx/transformed/vectordrawable-animated-1.0.0/assets [-]
        - compileJarFiles             : <GRADLE>/caches/transforms-3/xxxxxxxxxxxxxxxxxxxxxxxxxxxxxxxx/transformed/vectordrawable-animated-1.0.0/jars/classes.jar
        component                     : androidx.vectordrawable:vectordrawable-animated:1.0.0
        externalAnnotations           : <GRADLE>/caches/transforms-3/xxxxxxxxxxxxxxxxxxxxxxxxxxxxxxxx/transformed/vectordrawable-animated-1.0.0/annotations.zip [-]
        folder                        : <GRADLE>/caches/transforms-3/xxxxxxxxxxxxxxxxxxxxxxxxxxxxxxxx/transformed/vectordrawable-animated-1.0.0
        jniFolder                     : <GRADLE>/caches/transforms-3/xxxxxxxxxxxxxxxxxxxxxxxxxxxxxxxx/transformed/vectordrawable-animated-1.0.0/jni [-]
        lintJar                       : <GRADLE>/caches/transforms-3/xxxxxxxxxxxxxxxxxxxxxxxxxxxxxxxx/transformed/vectordrawable-animated-1.0.0/jars/lint.jar [-]
        manifest                      : <GRADLE>/caches/transforms-3/xxxxxxxxxxxxxxxxxxxxxxxxxxxxxxxx/transformed/vectordrawable-animated-1.0.0/AndroidManifest.xml
        proguardRules                 : <GRADLE>/caches/transforms-3/xxxxxxxxxxxxxxxxxxxxxxxxxxxxxxxx/transformed/vectordrawable-animated-1.0.0/proguard.txt
        publicResources               : <GRADLE>/caches/transforms-3/xxxxxxxxxxxxxxxxxxxxxxxxxxxxxxxx/transformed/vectordrawable-animated-1.0.0/public.txt [-]
        renderscriptFolder            : <GRADLE>/caches/transforms-3/xxxxxxxxxxxxxxxxxxxxxxxxxxxxxxxx/transformed/vectordrawable-animated-1.0.0/rs [-]
        resFolder                     : <GRADLE>/caches/transforms-3/xxxxxxxxxxxxxxxxxxxxxxxxxxxxxxxx/transformed/vectordrawable-animated-1.0.0/res [-]
        resStaticLibrary              : <GRADLE>/caches/transforms-3/xxxxxxxxxxxxxxxxxxxxxxxxxxxxxxxx/transformed/vectordrawable-animated-1.0.0/res.apk [-]
        - runtimeJarFiles             : <GRADLE>/caches/transforms-3/xxxxxxxxxxxxxxxxxxxxxxxxxxxxxxxx/transformed/vectordrawable-animated-1.0.0/jars/classes.jar
        symbolFile                    : <GRADLE>/caches/transforms-3/xxxxxxxxxxxxxxxxxxxxxxxxxxxxxxxx/transformed/vectordrawable-animated-1.0.0/R.txt
    - library                     : androidx.vectordrawable:vectordrawable:1.0.1@aar (IdeAndroidLibraryImpl)
        aidlFolder                    : <GRADLE>/caches/transforms-3/xxxxxxxxxxxxxxxxxxxxxxxxxxxxxxxx/transformed/vectordrawable-1.0.1/aidl [-]
        artifact                      : <M2>/androidx/vectordrawable/vectordrawable/1.0.1/vectordrawable-1.0.1.aar
        artifactAddress               : androidx.vectordrawable:vectordrawable:1.0.1@aar
        assetsFolder                  : <GRADLE>/caches/transforms-3/xxxxxxxxxxxxxxxxxxxxxxxxxxxxxxxx/transformed/vectordrawable-1.0.1/assets [-]
        - compileJarFiles             : <GRADLE>/caches/transforms-3/xxxxxxxxxxxxxxxxxxxxxxxxxxxxxxxx/transformed/vectordrawable-1.0.1/jars/classes.jar
        component                     : androidx.vectordrawable:vectordrawable:1.0.1
        externalAnnotations           : <GRADLE>/caches/transforms-3/xxxxxxxxxxxxxxxxxxxxxxxxxxxxxxxx/transformed/vectordrawable-1.0.1/annotations.zip [-]
        folder                        : <GRADLE>/caches/transforms-3/xxxxxxxxxxxxxxxxxxxxxxxxxxxxxxxx/transformed/vectordrawable-1.0.1
        jniFolder                     : <GRADLE>/caches/transforms-3/xxxxxxxxxxxxxxxxxxxxxxxxxxxxxxxx/transformed/vectordrawable-1.0.1/jni [-]
        lintJar                       : <GRADLE>/caches/transforms-3/xxxxxxxxxxxxxxxxxxxxxxxxxxxxxxxx/transformed/vectordrawable-1.0.1/jars/lint.jar [-]
        manifest                      : <GRADLE>/caches/transforms-3/xxxxxxxxxxxxxxxxxxxxxxxxxxxxxxxx/transformed/vectordrawable-1.0.1/AndroidManifest.xml
        proguardRules                 : <GRADLE>/caches/transforms-3/xxxxxxxxxxxxxxxxxxxxxxxxxxxxxxxx/transformed/vectordrawable-1.0.1/proguard.txt [-]
        publicResources               : <GRADLE>/caches/transforms-3/xxxxxxxxxxxxxxxxxxxxxxxxxxxxxxxx/transformed/vectordrawable-1.0.1/public.txt [-]
        renderscriptFolder            : <GRADLE>/caches/transforms-3/xxxxxxxxxxxxxxxxxxxxxxxxxxxxxxxx/transformed/vectordrawable-1.0.1/rs [-]
        resFolder                     : <GRADLE>/caches/transforms-3/xxxxxxxxxxxxxxxxxxxxxxxxxxxxxxxx/transformed/vectordrawable-1.0.1/res [-]
        resStaticLibrary              : <GRADLE>/caches/transforms-3/xxxxxxxxxxxxxxxxxxxxxxxxxxxxxxxx/transformed/vectordrawable-1.0.1/res.apk [-]
        - runtimeJarFiles             : <GRADLE>/caches/transforms-3/xxxxxxxxxxxxxxxxxxxxxxxxxxxxxxxx/transformed/vectordrawable-1.0.1/jars/classes.jar
        symbolFile                    : <GRADLE>/caches/transforms-3/xxxxxxxxxxxxxxxxxxxxxxxxxxxxxxxx/transformed/vectordrawable-1.0.1/R.txt
    - library                     : androidx.versionedparcelable:versionedparcelable:1.0.0@aar (IdeAndroidLibraryImpl)
        aidlFolder                    : <GRADLE>/caches/transforms-3/xxxxxxxxxxxxxxxxxxxxxxxxxxxxxxxx/transformed/versionedparcelable-1.0.0/aidl
        artifact                      : <M2>/androidx/versionedparcelable/versionedparcelable/1.0.0/versionedparcelable-1.0.0.aar
        artifactAddress               : androidx.versionedparcelable:versionedparcelable:1.0.0@aar
        assetsFolder                  : <GRADLE>/caches/transforms-3/xxxxxxxxxxxxxxxxxxxxxxxxxxxxxxxx/transformed/versionedparcelable-1.0.0/assets [-]
        - compileJarFiles             : <GRADLE>/caches/transforms-3/xxxxxxxxxxxxxxxxxxxxxxxxxxxxxxxx/transformed/versionedparcelable-1.0.0/jars/classes.jar
        component                     : androidx.versionedparcelable:versionedparcelable:1.0.0
        externalAnnotations           : <GRADLE>/caches/transforms-3/xxxxxxxxxxxxxxxxxxxxxxxxxxxxxxxx/transformed/versionedparcelable-1.0.0/annotations.zip [-]
        folder                        : <GRADLE>/caches/transforms-3/xxxxxxxxxxxxxxxxxxxxxxxxxxxxxxxx/transformed/versionedparcelable-1.0.0
        jniFolder                     : <GRADLE>/caches/transforms-3/xxxxxxxxxxxxxxxxxxxxxxxxxxxxxxxx/transformed/versionedparcelable-1.0.0/jni [-]
        lintJar                       : <GRADLE>/caches/transforms-3/xxxxxxxxxxxxxxxxxxxxxxxxxxxxxxxx/transformed/versionedparcelable-1.0.0/jars/lint.jar [-]
        manifest                      : <GRADLE>/caches/transforms-3/xxxxxxxxxxxxxxxxxxxxxxxxxxxxxxxx/transformed/versionedparcelable-1.0.0/AndroidManifest.xml
        proguardRules                 : <GRADLE>/caches/transforms-3/xxxxxxxxxxxxxxxxxxxxxxxxxxxxxxxx/transformed/versionedparcelable-1.0.0/proguard.txt
        publicResources               : <GRADLE>/caches/transforms-3/xxxxxxxxxxxxxxxxxxxxxxxxxxxxxxxx/transformed/versionedparcelable-1.0.0/public.txt [-]
        renderscriptFolder            : <GRADLE>/caches/transforms-3/xxxxxxxxxxxxxxxxxxxxxxxxxxxxxxxx/transformed/versionedparcelable-1.0.0/rs [-]
        resFolder                     : <GRADLE>/caches/transforms-3/xxxxxxxxxxxxxxxxxxxxxxxxxxxxxxxx/transformed/versionedparcelable-1.0.0/res [-]
        resStaticLibrary              : <GRADLE>/caches/transforms-3/xxxxxxxxxxxxxxxxxxxxxxxxxxxxxxxx/transformed/versionedparcelable-1.0.0/res.apk [-]
        - runtimeJarFiles             : <GRADLE>/caches/transforms-3/xxxxxxxxxxxxxxxxxxxxxxxxxxxxxxxx/transformed/versionedparcelable-1.0.0/jars/classes.jar
        symbolFile                    : <GRADLE>/caches/transforms-3/xxxxxxxxxxxxxxxxxxxxxxxxxxxxxxxx/transformed/versionedparcelable-1.0.0/R.txt
    - library                     : androidx.viewpager:viewpager:1.0.0@aar (IdeAndroidLibraryImpl)
        aidlFolder                    : <GRADLE>/caches/transforms-3/xxxxxxxxxxxxxxxxxxxxxxxxxxxxxxxx/transformed/viewpager-1.0.0/aidl [-]
        artifact                      : <M2>/androidx/viewpager/viewpager/1.0.0/viewpager-1.0.0.aar
        artifactAddress               : androidx.viewpager:viewpager:1.0.0@aar
        assetsFolder                  : <GRADLE>/caches/transforms-3/xxxxxxxxxxxxxxxxxxxxxxxxxxxxxxxx/transformed/viewpager-1.0.0/assets [-]
        - compileJarFiles             : <GRADLE>/caches/transforms-3/xxxxxxxxxxxxxxxxxxxxxxxxxxxxxxxx/transformed/viewpager-1.0.0/jars/classes.jar
        component                     : androidx.viewpager:viewpager:1.0.0
        externalAnnotations           : <GRADLE>/caches/transforms-3/xxxxxxxxxxxxxxxxxxxxxxxxxxxxxxxx/transformed/viewpager-1.0.0/annotations.zip [-]
        folder                        : <GRADLE>/caches/transforms-3/xxxxxxxxxxxxxxxxxxxxxxxxxxxxxxxx/transformed/viewpager-1.0.0
        jniFolder                     : <GRADLE>/caches/transforms-3/xxxxxxxxxxxxxxxxxxxxxxxxxxxxxxxx/transformed/viewpager-1.0.0/jni [-]
        lintJar                       : <GRADLE>/caches/transforms-3/xxxxxxxxxxxxxxxxxxxxxxxxxxxxxxxx/transformed/viewpager-1.0.0/jars/lint.jar [-]
        manifest                      : <GRADLE>/caches/transforms-3/xxxxxxxxxxxxxxxxxxxxxxxxxxxxxxxx/transformed/viewpager-1.0.0/AndroidManifest.xml
        proguardRules                 : <GRADLE>/caches/transforms-3/xxxxxxxxxxxxxxxxxxxxxxxxxxxxxxxx/transformed/viewpager-1.0.0/proguard.txt [-]
        publicResources               : <GRADLE>/caches/transforms-3/xxxxxxxxxxxxxxxxxxxxxxxxxxxxxxxx/transformed/viewpager-1.0.0/public.txt [-]
        renderscriptFolder            : <GRADLE>/caches/transforms-3/xxxxxxxxxxxxxxxxxxxxxxxxxxxxxxxx/transformed/viewpager-1.0.0/rs [-]
        resFolder                     : <GRADLE>/caches/transforms-3/xxxxxxxxxxxxxxxxxxxxxxxxxxxxxxxx/transformed/viewpager-1.0.0/res [-]
        resStaticLibrary              : <GRADLE>/caches/transforms-3/xxxxxxxxxxxxxxxxxxxxxxxxxxxxxxxx/transformed/viewpager-1.0.0/res.apk [-]
        - runtimeJarFiles             : <GRADLE>/caches/transforms-3/xxxxxxxxxxxxxxxxxxxxxxxxxxxxxxxx/transformed/viewpager-1.0.0/jars/classes.jar
        symbolFile                    : <GRADLE>/caches/transforms-3/xxxxxxxxxxxxxxxxxxxxxxxxxxxxxxxx/transformed/viewpager-1.0.0/R.txt
>>>>>>> 574fcae1
    - library                     : androidx.annotation:annotation:1.0.0 (IdeJavaLibraryImpl)
        artifact                      : <M2>/androidx/annotation/annotation/1.0.0/annotation-1.0.0.jar
        artifactAddress               : androidx.annotation:annotation:1.0.0@jar
        component                     : androidx.annotation:annotation:1.0.0
<<<<<<< HEAD
=======
    - library                     : androidx.arch.core:core-common:2.0.0 (IdeJavaLibraryImpl)
        artifact                      : <M2>/androidx/arch/core/core-common/2.0.0/core-common-2.0.0.jar
        artifactAddress               : androidx.arch.core:core-common:2.0.0@jar
        component                     : androidx.arch.core:core-common:2.0.0
    - library                     : androidx.collection:collection:1.0.0 (IdeJavaLibraryImpl)
        artifact                      : <M2>/androidx/collection/collection/1.0.0/collection-1.0.0.jar
        artifactAddress               : androidx.collection:collection:1.0.0@jar
        component                     : androidx.collection:collection:1.0.0
>>>>>>> 574fcae1
    - library                     : androidx.constraintlayout:constraintlayout-solver:1.1.3 (IdeJavaLibraryImpl)
        artifact                      : <M2>/androidx/constraintlayout/constraintlayout-solver/1.1.3/constraintlayout-solver-1.1.3.jar
        artifactAddress               : androidx.constraintlayout:constraintlayout-solver:1.1.3@jar
        component                     : androidx.constraintlayout:constraintlayout-solver:1.1.3
<<<<<<< HEAD
=======
    - library                     : androidx.lifecycle:lifecycle-common:2.0.0 (IdeJavaLibraryImpl)
        artifact                      : <M2>/androidx/lifecycle/lifecycle-common/2.0.0/lifecycle-common-2.0.0.jar
        artifactAddress               : androidx.lifecycle:lifecycle-common:2.0.0@jar
        component                     : androidx.lifecycle:lifecycle-common:2.0.0
>>>>>>> 574fcae1
    - library                     : junit:junit:4.12 (IdeJavaLibraryImpl)
        artifact                      : <M2>/junit/junit/4.12/junit-4.12.jar
        artifactAddress               : junit:junit:4.12@jar
        component                     : junit:junit:4.12
    - library                     : org.hamcrest:hamcrest-core:1.3 (IdeJavaLibraryImpl)
        artifact                      : <M2>/org/hamcrest/hamcrest-core/1.3/hamcrest-core-1.3.jar
        artifactAddress               : org.hamcrest:hamcrest-core:1.3@jar
        component                     : org.hamcrest:hamcrest-core:1.3
<<<<<<< HEAD
=======
    - library                     : org.jetbrains.kotlin:kotlin-android-extensions-runtime:<KOTLIN_VERSION> (IdeJavaLibraryImpl)
        artifact                      : <M2>/org/jetbrains/kotlin/kotlin-android-extensions-runtime/<KOTLIN_VERSION>/kotlin-android-extensions-runtime-<KOTLIN_VERSION>.jar
        artifactAddress               : org.jetbrains.kotlin:kotlin-android-extensions-runtime:<KOTLIN_VERSION>@jar
        component                     : org.jetbrains.kotlin:kotlin-android-extensions-runtime:<KOTLIN_VERSION>
    - library                     : org.jetbrains.kotlin:kotlin-stdlib-jdk7:<KOTLIN_VERSION> (IdeJavaLibraryImpl)
        artifact                      : <M2>/org/jetbrains/kotlin/kotlin-stdlib-jdk7/<KOTLIN_VERSION>/kotlin-stdlib-jdk7-<KOTLIN_VERSION>.jar
        artifactAddress               : org.jetbrains.kotlin:kotlin-stdlib-jdk7:<KOTLIN_VERSION>@jar
        component                     : org.jetbrains.kotlin:kotlin-stdlib-jdk7:<KOTLIN_VERSION>
    - library                     : org.jetbrains.kotlin:kotlin-stdlib:<KOTLIN_VERSION> (IdeJavaLibraryImpl)
        artifact                      : <M2>/org/jetbrains/kotlin/kotlin-stdlib/<KOTLIN_VERSION>/kotlin-stdlib-<KOTLIN_VERSION>.jar
        artifactAddress               : org.jetbrains.kotlin:kotlin-stdlib:<KOTLIN_VERSION>@jar
        component                     : org.jetbrains.kotlin:kotlin-stdlib:<KOTLIN_VERSION>
    - library                     : org.jetbrains:annotations:13.0 (IdeJavaLibraryImpl)
        artifact                      : <M2>/org/jetbrains/annotations/13.0/annotations-13.0.jar
        artifactAddress               : org.jetbrains:annotations:13.0@jar
        component                     : org.jetbrains:annotations:13.0
>>>>>>> 574fcae1
    - library                     : <ROOT>/firstapp::app@debug (IdeModuleLibraryImpl)
        buildId                       : <ROOT>/firstapp
        projectPath                   : :app
        sourceSet                     : MAIN
        variant                       : debug
    - library                     : <ROOT>/firstapp::app:mysharedlibrary@debug (IdeModuleLibraryImpl)
        buildId                       : <ROOT>/firstapp
        lintJar                       : <ROOT>/shared/mysharedlibrary/build/intermediates/lint_publish_jar/global/lint.jar [-]
        projectPath                   : :app:mysharedlibrary
        sourceSet                     : MAIN
        variant                       : debug
MODULE                        : My_First_App
    externalProject               : My First App (DefaultExternalProject)
        path                          : : [-]
        identityPath                  : : [-]
        name                          : My First App
        qName                         : My First App
        version                       : unspecified
        childProjects
            app                           : :app (DefaultExternalProject)
                path                          : :app [-]
                identityPath                  : :app [-]
                name                          : app
                qName                         : :app
                group                         : My First App
                version                       : unspecified
                sourceCompatibility           : <PROJECT_JDK_FEATURE_LEVEL>
                targetCompatibility           : <PROJECT_JDK_FEATURE_LEVEL>
                childProjects
                    mysharedlibrary               : :app:mysharedlibrary (DefaultExternalProject)
                        path                          : :app:mysharedlibrary [-]
                        identityPath                  : :app:mysharedlibrary [-]
                        name                          : mysharedlibrary
                        qName                         : :app:mysharedlibrary
                        group                         : My First App.app
                        version                       : unspecified
                        sourceCompatibility           : <PROJECT_JDK_FEATURE_LEVEL>
                        targetCompatibility           : <PROJECT_JDK_FEATURE_LEVEL>
                        projectDir                    : <ROOT>/shared/mysharedlibrary
                        buildDir                      : <ROOT>/shared/mysharedlibrary/build [-]
                        buildFile                     : <ROOT>/shared/mysharedlibrary/build.gradle
                        tasks
                            testDebugUnitTest             : testDebugUnitTest (DefaultExternalTask)
                                qName                         : :app:mysharedlibrary:testDebugUnitTest
                            testReleaseUnitTest           : testReleaseUnitTest (DefaultExternalTask)
                                qName                         : :app:mysharedlibrary:testReleaseUnitTest
                        externalSystemId              : GRADLE
                        artifactsByConfiguration
                            androidApis                   : <empty>
                            androidJacocoAnt              : <empty>
                            androidJdkImage               : <empty>
                            androidTestAnnotationProcessor          : <empty>
                            androidTestApi                : <empty>
                            androidTestApiDependenciesMetadata      : <empty>
                            androidTestCompileOnly        : <empty>
                            androidTestCompileOnlyDependenciesMetadata        : <empty>
                            androidTestDebugAnnotationProcessor     : <empty>
                            androidTestDebugApi           : <empty>
                            androidTestDebugApiDependenciesMetadata : <empty>
                            androidTestDebugCompileOnly   : <empty>
                            androidTestDebugCompileOnlyDependenciesMetadata   : <empty>
                            androidTestDebugImplementation          : <empty>
                            androidTestDebugImplementationDependenciesMetadata          : <empty>
                            androidTestDebugIntransitiveDependenciesMetadata  : <empty>
                            androidTestDebugRuntimeOnly   : <empty>
                            androidTestDebugWearApp       : <empty>
                            androidTestImplementation     : <empty>
                            androidTestImplementationDependenciesMetadata     : <empty>
                            androidTestIntransitiveDependenciesMetadata       : <empty>
                            androidTestReleaseAnnotationProcessor   : <empty>
                            androidTestReleaseApi         : <empty>
                            androidTestReleaseApiDependenciesMetadata         : <empty>
                            androidTestReleaseCompileOnly : <empty>
                            androidTestReleaseCompileOnlyDependenciesMetadata : <empty>
                            androidTestReleaseImplementation        : <empty>
                            androidTestReleaseImplementationDependenciesMetadata        : <empty>
                            androidTestReleaseIntransitiveDependenciesMetadata          : <empty>
                            androidTestReleaseRuntimeOnly : <empty>
                            androidTestReleaseWearApp     : <empty>
                            androidTestRuntimeOnly        : <empty>
                            androidTestUtil               : <empty>
                            androidTestWearApp            : <empty>
                            annotationProcessor           : <empty>
                            api                           : <empty>
                            apiDependenciesMetadata       : <empty>
                            - archives                    : <ROOT>/shared/mysharedlibrary/build/outputs/aar/mysharedlibrary-debug.aar [-]
                            - archives                    : <ROOT>/shared/mysharedlibrary/build/outputs/aar/mysharedlibrary-release.aar [-]
                            compileOnly                   : <empty>
                            compileOnlyDependenciesMetadata         : <empty>
                            coreLibraryDesugaring         : <empty>
                            - debugAllApiPublication      : <ROOT>/shared/mysharedlibrary/build/outputs/aar/mysharedlibrary-debug.aar [-]
                            - debugAllRuntimePublication  : <ROOT>/shared/mysharedlibrary/build/outputs/aar/mysharedlibrary-debug.aar [-]
                            debugAndroidTestAnnotationProcessorClasspath      : <empty>
                            debugAndroidTestApi           : <empty>
                            debugAndroidTestApiDependenciesMetadata : <empty>
                            debugAndroidTestCompilationApi          : <empty>
                            debugAndroidTestCompilationCompileOnly  : <empty>
                            debugAndroidTestCompilationImplementation         : <empty>
                            debugAndroidTestCompilationRuntimeOnly  : <empty>
                            debugAndroidTestCompileClasspath        : <empty>
                            debugAndroidTestCompileOnly   : <empty>
                            debugAndroidTestCompileOnlyDependenciesMetadata   : <empty>
                            debugAndroidTestImplementation          : <empty>
                            debugAndroidTestImplementationDependenciesMetadata          : <empty>
                            debugAndroidTestIntransitiveDependenciesMetadata  : <empty>
                            debugAndroidTestRuntimeClasspath        : <empty>
                            debugAndroidTestRuntimeOnly   : <empty>
                            debugAnnotationProcessor      : <empty>
                            debugAnnotationProcessorClasspath       : <empty>
                            debugApi                      : <empty>
                            debugApiDependenciesMetadata  : <empty>
                            debugApiElements              : <empty>
                            - debugApiElements-published  : <ROOT>/shared/mysharedlibrary/build/outputs/aar/mysharedlibrary-debug.aar [-]
                            - debugApiPublication         : <ROOT>/shared/mysharedlibrary/build/outputs/aar/mysharedlibrary-debug.aar [-]
                            - debugArchives               : <ROOT>/shared/mysharedlibrary/build/outputs/aar/mysharedlibrary-debug.aar [-]
                            debugCompilationApi           : <empty>
                            debugCompilationCompileOnly   : <empty>
                            debugCompilationImplementation          : <empty>
                            debugCompilationRuntimeOnly   : <empty>
                            debugCompileClasspath         : <empty>
                            debugCompileOnly              : <empty>
                            debugCompileOnlyDependenciesMetadata    : <empty>
                            debugImplementation           : <empty>
                            debugImplementationDependenciesMetadata : <empty>
                            debugIntransitiveDependenciesMetadata   : <empty>
                            debugRuntimeClasspath         : <empty>
                            debugRuntimeElements          : <empty>
                            - debugRuntimeElements-published        : <ROOT>/shared/mysharedlibrary/build/outputs/aar/mysharedlibrary-debug.aar [-]
                            debugRuntimeOnly              : <empty>
                            - debugRuntimePublication     : <ROOT>/shared/mysharedlibrary/build/outputs/aar/mysharedlibrary-debug.aar [-]
                            - debugSourcesElements        : <ROOT>/shared/mysharedlibrary/build/libs/mysharedlibrary-debug-sources.jar [-]
                            - debugSourcesElements-published        : <ROOT>/shared/mysharedlibrary/build/libs/mysharedlibrary-debug-sources.jar [-]
                            debugUnitTestAnnotationProcessorClasspath         : <empty>
                            debugUnitTestApi              : <empty>
                            debugUnitTestApiDependenciesMetadata    : <empty>
                            debugUnitTestCompilationApi   : <empty>
                            debugUnitTestCompilationCompileOnly     : <empty>
                            debugUnitTestCompilationImplementation  : <empty>
                            debugUnitTestCompilationRuntimeOnly     : <empty>
                            debugUnitTestCompileClasspath : <empty>
                            debugUnitTestCompileOnly      : <empty>
                            debugUnitTestCompileOnlyDependenciesMetadata      : <empty>
                            debugUnitTestImplementation   : <empty>
                            debugUnitTestImplementationDependenciesMetadata   : <empty>
                            debugUnitTestIntransitiveDependenciesMetadata     : <empty>
                            debugUnitTestRuntimeClasspath : <empty>
                            debugUnitTestRuntimeOnly      : <empty>
                            debugWearApp                  : <empty>
                            default                       : <empty>
                            implementation                : <empty>
                            implementationDependenciesMetadata      : <empty>
                            intransitiveDependenciesMetadata        : <empty>
                            kotlinBuildToolsApiClasspath  : <empty>
                            kotlinCompilerClasspath       : <empty>
                            kotlinCompilerPluginClasspath : <empty>
                            kotlinCompilerPluginClasspathDebug      : <empty>
                            kotlinCompilerPluginClasspathDebugAndroidTest     : <empty>
                            kotlinCompilerPluginClasspathDebugUnitTest        : <empty>
                            kotlinCompilerPluginClasspathRelease    : <empty>
                            kotlinCompilerPluginClasspathReleaseUnitTest      : <empty>
                            kotlinKlibCommonizerClasspath : <empty>
                            kotlinNativeCompilerPluginClasspath     : <empty>
                            lintChecks                    : <empty>
                            lintClassPath                 : <empty>
                            lintPublish                   : <empty>
                            - releaseAllApiPublication    : <ROOT>/shared/mysharedlibrary/build/outputs/aar/mysharedlibrary-release.aar [-]
                            - releaseAllRuntimePublication          : <ROOT>/shared/mysharedlibrary/build/outputs/aar/mysharedlibrary-release.aar [-]
                            releaseAnnotationProcessor    : <empty>
                            releaseAnnotationProcessorClasspath     : <empty>
                            releaseApi                    : <empty>
                            releaseApiDependenciesMetadata          : <empty>
                            releaseApiElements            : <empty>
                            - releaseApiElements-published          : <ROOT>/shared/mysharedlibrary/build/outputs/aar/mysharedlibrary-release.aar [-]
                            - releaseApiPublication       : <ROOT>/shared/mysharedlibrary/build/outputs/aar/mysharedlibrary-release.aar [-]
                            - releaseArchives             : <ROOT>/shared/mysharedlibrary/build/outputs/aar/mysharedlibrary-release.aar [-]
                            releaseCompilationApi         : <empty>
                            releaseCompilationCompileOnly : <empty>
                            releaseCompilationImplementation        : <empty>
                            releaseCompilationRuntimeOnly : <empty>
                            releaseCompileClasspath       : <empty>
                            releaseCompileOnly            : <empty>
                            releaseCompileOnlyDependenciesMetadata  : <empty>
                            releaseImplementation         : <empty>
                            releaseImplementationDependenciesMetadata         : <empty>
                            releaseIntransitiveDependenciesMetadata : <empty>
                            releaseRuntimeClasspath       : <empty>
                            releaseRuntimeElements        : <empty>
                            - releaseRuntimeElements-published      : <ROOT>/shared/mysharedlibrary/build/outputs/aar/mysharedlibrary-release.aar [-]
                            releaseRuntimeOnly            : <empty>
                            - releaseRuntimePublication   : <ROOT>/shared/mysharedlibrary/build/outputs/aar/mysharedlibrary-release.aar [-]
                            - releaseSourcesElements      : <ROOT>/shared/mysharedlibrary/build/libs/mysharedlibrary-sources.jar [-]
                            - releaseSourcesElements-published      : <ROOT>/shared/mysharedlibrary/build/libs/mysharedlibrary-sources.jar [-]
                            releaseUnitTestAnnotationProcessorClasspath       : <empty>
                            releaseUnitTestApi            : <empty>
                            releaseUnitTestApiDependenciesMetadata  : <empty>
                            releaseUnitTestCompilationApi : <empty>
                            releaseUnitTestCompilationCompileOnly   : <empty>
                            releaseUnitTestCompilationImplementation          : <empty>
                            releaseUnitTestCompilationRuntimeOnly   : <empty>
                            releaseUnitTestCompileClasspath         : <empty>
                            releaseUnitTestCompileOnly    : <empty>
                            releaseUnitTestCompileOnlyDependenciesMetadata    : <empty>
                            releaseUnitTestImplementation : <empty>
                            releaseUnitTestImplementationDependenciesMetadata : <empty>
                            releaseUnitTestIntransitiveDependenciesMetadata   : <empty>
                            releaseUnitTestRuntimeClasspath         : <empty>
                            releaseUnitTestRuntimeOnly    : <empty>
                            releaseWearApp                : <empty>
                            runtimeOnly                   : <empty>
                            testAnnotationProcessor       : <empty>
                            testApi                       : <empty>
                            testApiDependenciesMetadata   : <empty>
                            testCompileOnly               : <empty>
                            testCompileOnlyDependenciesMetadata     : <empty>
                            testDebugAnnotationProcessor  : <empty>
                            testDebugApi                  : <empty>
                            testDebugApiDependenciesMetadata        : <empty>
                            testDebugCompileOnly          : <empty>
                            testDebugCompileOnlyDependenciesMetadata          : <empty>
                            testDebugImplementation       : <empty>
                            testDebugImplementationDependenciesMetadata       : <empty>
                            testDebugIntransitiveDependenciesMetadata         : <empty>
                            testDebugRuntimeOnly          : <empty>
                            testDebugWearApp              : <empty>
                            testImplementation            : <empty>
                            testImplementationDependenciesMetadata  : <empty>
                            testIntransitiveDependenciesMetadata    : <empty>
                            testReleaseAnnotationProcessor          : <empty>
                            testReleaseApi                : <empty>
                            testReleaseApiDependenciesMetadata      : <empty>
                            testReleaseCompileOnly        : <empty>
                            testReleaseCompileOnlyDependenciesMetadata        : <empty>
                            testReleaseImplementation     : <empty>
                            testReleaseImplementationDependenciesMetadata     : <empty>
                            testReleaseIntransitiveDependenciesMetadata       : <empty>
                            testReleaseRuntimeOnly        : <empty>
                            testReleaseWearApp            : <empty>
                            testRuntimeOnly               : <empty>
                            testWearApp                   : <empty>
                            wearApp                       : <empty>
                projectDir                    : <ROOT>/firstapp/app
                buildDir                      : <ROOT>/firstapp/app/build [-]
                buildFile                     : <ROOT>/firstapp/app/build.gradle
                tasks
                    testDebugUnitTest             : testDebugUnitTest (DefaultExternalTask)
                        qName                         : :app:testDebugUnitTest
                    testReleaseUnitTest           : testReleaseUnitTest (DefaultExternalTask)
                        qName                         : :app:testReleaseUnitTest
                externalSystemId              : GRADLE
                artifactsByConfiguration
                    androidApis                   : <empty>
                    androidJacocoAnt              : <empty>
                    androidJdkImage               : <empty>
                    androidTestAnnotationProcessor          : <empty>
                    androidTestApi                : <empty>
                    androidTestApiDependenciesMetadata      : <empty>
                    androidTestCompileOnly        : <empty>
                    androidTestCompileOnlyDependenciesMetadata        : <empty>
                    androidTestDebugAnnotationProcessor     : <empty>
                    androidTestDebugApi           : <empty>
                    androidTestDebugApiDependenciesMetadata : <empty>
                    androidTestDebugCompileOnly   : <empty>
                    androidTestDebugCompileOnlyDependenciesMetadata   : <empty>
                    androidTestDebugImplementation          : <empty>
                    androidTestDebugImplementationDependenciesMetadata          : <empty>
                    androidTestDebugIntransitiveDependenciesMetadata  : <empty>
                    androidTestDebugRuntimeOnly   : <empty>
                    androidTestDebugWearApp       : <empty>
                    androidTestImplementation     : <empty>
                    androidTestImplementationDependenciesMetadata     : <empty>
                    androidTestIntransitiveDependenciesMetadata       : <empty>
                    androidTestReleaseAnnotationProcessor   : <empty>
                    androidTestReleaseApi         : <empty>
                    androidTestReleaseApiDependenciesMetadata         : <empty>
                    androidTestReleaseCompileOnly : <empty>
                    androidTestReleaseCompileOnlyDependenciesMetadata : <empty>
                    androidTestReleaseImplementation        : <empty>
                    androidTestReleaseImplementationDependenciesMetadata        : <empty>
                    androidTestReleaseIntransitiveDependenciesMetadata          : <empty>
                    androidTestReleaseRuntimeOnly : <empty>
                    androidTestReleaseWearApp     : <empty>
                    androidTestRuntimeOnly        : <empty>
                    androidTestUtil               : <empty>
                    androidTestWearApp            : <empty>
                    annotationProcessor           : <empty>
                    api                           : <empty>
                    apiDependenciesMetadata       : <empty>
                    archives                      : <empty>
                    compileOnly                   : <empty>
                    compileOnlyDependenciesMetadata         : <empty>
                    coreLibraryDesugaring         : <empty>
                    - debugAabPublication         : <ROOT>/firstapp/app/build/outputs/bundle/debug/app-debug.aab [-]
                    debugAndroidTestAnnotationProcessorClasspath      : <empty>
                    debugAndroidTestApi           : <empty>
                    debugAndroidTestApiDependenciesMetadata : <empty>
                    debugAndroidTestCompilationApi          : <empty>
                    debugAndroidTestCompilationCompileOnly  : <empty>
                    debugAndroidTestCompilationImplementation         : <empty>
                    debugAndroidTestCompilationRuntimeOnly  : <empty>
                    debugAndroidTestCompileClasspath        : <empty>
                    debugAndroidTestCompileOnly   : <empty>
                    debugAndroidTestCompileOnlyDependenciesMetadata   : <empty>
                    debugAndroidTestImplementation          : <empty>
                    debugAndroidTestImplementationDependenciesMetadata          : <empty>
                    debugAndroidTestIntransitiveDependenciesMetadata  : <empty>
                    debugAndroidTestRuntimeClasspath        : <empty>
                    debugAndroidTestRuntimeOnly   : <empty>
                    debugAnnotationProcessor      : <empty>
                    debugAnnotationProcessorClasspath       : <empty>
                    debugApi                      : <empty>
                    debugApiDependenciesMetadata  : <empty>
                    debugApiElements              : <empty>
                    - debugApkPublication         : <ROOT>/firstapp/app/build/outputs/apk-zips/debug/apks.zip [-]
                    debugCompilationApi           : <empty>
                    debugCompilationCompileOnly   : <empty>
                    debugCompilationImplementation          : <empty>
                    debugCompilationRuntimeOnly   : <empty>
                    debugCompileClasspath         : <empty>
                    debugCompileOnly              : <empty>
                    debugCompileOnlyDependenciesMetadata    : <empty>
                    debugImplementation           : <empty>
                    debugImplementationDependenciesMetadata : <empty>
                    debugIntransitiveDependenciesMetadata   : <empty>
                    debugReverseMetadataValues    : <empty>
                    debugRuntimeClasspath         : <empty>
                    debugRuntimeElements          : <empty>
                    debugRuntimeOnly              : <empty>
                    debugUnitTestAnnotationProcessorClasspath         : <empty>
                    debugUnitTestApi              : <empty>
                    debugUnitTestApiDependenciesMetadata    : <empty>
                    debugUnitTestCompilationApi   : <empty>
                    debugUnitTestCompilationCompileOnly     : <empty>
                    debugUnitTestCompilationImplementation  : <empty>
                    debugUnitTestCompilationRuntimeOnly     : <empty>
                    debugUnitTestCompileClasspath : <empty>
                    debugUnitTestCompileOnly      : <empty>
                    debugUnitTestCompileOnlyDependenciesMetadata      : <empty>
                    debugUnitTestImplementation   : <empty>
                    debugUnitTestImplementationDependenciesMetadata   : <empty>
                    debugUnitTestIntransitiveDependenciesMetadata     : <empty>
                    debugUnitTestRuntimeClasspath : <empty>
                    debugUnitTestRuntimeOnly      : <empty>
                    debugWearApp                  : <empty>
                    debugWearBundling             : <empty>
                    default                       : <empty>
                    implementation                : <empty>
                    implementationDependenciesMetadata      : <empty>
                    intransitiveDependenciesMetadata        : <empty>
                    kotlinBuildToolsApiClasspath  : <empty>
                    kotlinCompilerClasspath       : <empty>
                    kotlinCompilerPluginClasspath : <empty>
                    kotlinCompilerPluginClasspathDebug      : <empty>
                    kotlinCompilerPluginClasspathDebugAndroidTest     : <empty>
                    kotlinCompilerPluginClasspathDebugUnitTest        : <empty>
                    kotlinCompilerPluginClasspathRelease    : <empty>
                    kotlinCompilerPluginClasspathReleaseUnitTest      : <empty>
                    kotlinKlibCommonizerClasspath : <empty>
                    kotlinNativeCompilerPluginClasspath     : <empty>
                    lintChecks                    : <empty>
                    lintClassPath                 : <empty>
                    lintPublish                   : <empty>
                    - releaseAabPublication       : <ROOT>/firstapp/app/build/outputs/bundle/release/app-release.aab [-]
                    releaseAnnotationProcessor    : <empty>
                    releaseAnnotationProcessorClasspath     : <empty>
                    releaseApi                    : <empty>
                    releaseApiDependenciesMetadata          : <empty>
                    releaseApiElements            : <empty>
                    - releaseApkPublication       : <ROOT>/firstapp/app/build/outputs/apk-zips/release/apks.zip [-]
                    releaseCompilationApi         : <empty>
                    releaseCompilationCompileOnly : <empty>
                    releaseCompilationImplementation        : <empty>
                    releaseCompilationRuntimeOnly : <empty>
                    releaseCompileClasspath       : <empty>
                    releaseCompileOnly            : <empty>
                    releaseCompileOnlyDependenciesMetadata  : <empty>
                    releaseImplementation         : <empty>
                    releaseImplementationDependenciesMetadata         : <empty>
                    releaseIntransitiveDependenciesMetadata : <empty>
                    releaseReverseMetadataValues  : <empty>
                    releaseRuntimeClasspath       : <empty>
                    releaseRuntimeElements        : <empty>
                    releaseRuntimeOnly            : <empty>
                    releaseUnitTestAnnotationProcessorClasspath       : <empty>
                    releaseUnitTestApi            : <empty>
                    releaseUnitTestApiDependenciesMetadata  : <empty>
                    releaseUnitTestCompilationApi : <empty>
                    releaseUnitTestCompilationCompileOnly   : <empty>
                    releaseUnitTestCompilationImplementation          : <empty>
                    releaseUnitTestCompilationRuntimeOnly   : <empty>
                    releaseUnitTestCompileClasspath         : <empty>
                    releaseUnitTestCompileOnly    : <empty>
                    releaseUnitTestCompileOnlyDependenciesMetadata    : <empty>
                    releaseUnitTestImplementation : <empty>
                    releaseUnitTestImplementationDependenciesMetadata : <empty>
                    releaseUnitTestIntransitiveDependenciesMetadata   : <empty>
                    releaseUnitTestRuntimeClasspath         : <empty>
                    releaseUnitTestRuntimeOnly    : <empty>
                    releaseWearApp                : <empty>
                    releaseWearBundling           : <empty>
                    runtimeOnly                   : <empty>
                    testAnnotationProcessor       : <empty>
                    testApi                       : <empty>
                    testApiDependenciesMetadata   : <empty>
                    testCompileOnly               : <empty>
                    testCompileOnlyDependenciesMetadata     : <empty>
                    testDebugAnnotationProcessor  : <empty>
                    testDebugApi                  : <empty>
                    testDebugApiDependenciesMetadata        : <empty>
                    testDebugCompileOnly          : <empty>
                    testDebugCompileOnlyDependenciesMetadata          : <empty>
                    testDebugImplementation       : <empty>
                    testDebugImplementationDependenciesMetadata       : <empty>
                    testDebugIntransitiveDependenciesMetadata         : <empty>
                    testDebugRuntimeOnly          : <empty>
                    testDebugWearApp              : <empty>
                    testImplementation            : <empty>
                    testImplementationDependenciesMetadata  : <empty>
                    testIntransitiveDependenciesMetadata    : <empty>
                    testReleaseAnnotationProcessor          : <empty>
                    testReleaseApi                : <empty>
                    testReleaseApiDependenciesMetadata      : <empty>
                    testReleaseCompileOnly        : <empty>
                    testReleaseCompileOnlyDependenciesMetadata        : <empty>
                    testReleaseImplementation     : <empty>
                    testReleaseImplementationDependenciesMetadata     : <empty>
                    testReleaseIntransitiveDependenciesMetadata       : <empty>
                    testReleaseRuntimeOnly        : <empty>
                    testReleaseWearApp            : <empty>
                    testRuntimeOnly               : <empty>
                    testWearApp                   : <empty>
                    wearApp                       : <empty>
        projectDir                    : <ROOT>/firstapp
        buildDir                      : <ROOT>/firstapp/build [-]
        buildFile                     : <ROOT>/firstapp/build.gradle
        externalSystemId              : GRADLE
MODULE                        : My_First_App.app
    GradleModuleModel
        agpVersion                    : 7.0.0
        gradlePath                    : :app
        gradleVersion                 : 7.0.2
        buildFile                     : <ROOT>/firstapp/app/build.gradle
        buildFilePath                 : <ROOT>/firstapp/app/build.gradle
        rootFolderPath                : <ROOT>/firstapp
        hasSafeArgsJava               : false
        hasSafeArgsKotlin             : false
    CurrentVariantReportedVersions
        minSdk
            ApiLevel                      : 16
            ApiString                     : 16
        runtimeMinSdk
            ApiLevel                      : 16
            ApiString                     : 16
        targetSdk
            ApiLevel                      : <SDK_VERSION>
            ApiString                     : <SDK_VERSION>
    RootBuildId                   : <ROOT>/firstapp
    BuildId                       : <ROOT>/firstapp
    ProjectPath                   : :app
    ModelVersion                  : 7.0.0
    ProjectType                   : PROJECT_TYPE_APP
    CompileTarget                 : android-32
    BuildFolder                   : <ROOT>/firstapp/app/build [-]
    buildToolsVersion             : 30.0.2
    IsBaseSplit                   : true
    GroupId                       : My First App
    Namespace                     : com.example.firstapp
    TestNamespace                 : com.example.firstapp.test
    AaptOptions
        NameSpacing                   : DISABLED
    LintOptions
        IsCheckTestSources            : false
        IsCheckDependencies           : false
        IsAbortOnError                : true
        IsAbsolutePaths               : true
        IsNoLines                     : false
        IsQuiet                       : false
        IsCheckAllWarnings            : false
        IsIgnoreWarnings              : false
        IsWarningsAsErrors            : false
        IsIgnoreTestSources           : false
        IsIgnoreTestFixturesSources   : false
        IsCheckGeneratedSources       : false
        IsCheckReleaseBuilds          : true
        IsExplainIssues               : true
        IsShowAll                     : false
        TextReport                    : false
        HtmlReport                    : true
        XmlReport                     : true
        SarifReport                   : false
    JavaCompileOptions
        Encoding                      : UTF-8
        SourceCompatibility           : 1.8
        TargetCompatibility           : 1.8
        IsCoreLibraryDesugaringEnabled          : false
    AgpFlags
        ApplicationRClassConstantIds  : true
        AestRClassConstantIds         : true
        TransitiveRClasses            : true
        UseAndroidX                   : true
        UsesCompose                   : false
        MlModelBindingEnabled         : false
        EnableVcsInfo                 : false
    - basicVariant:               : debug
        applicationId                 : com.example.firstapp
        testApplicationId             : com.example.firstapp.test
    - basicVariant:               : release
        applicationId                 : com.example.firstapp
    BootClassPath                 : <ANDROID_SDK>/platforms/android-32/android.jar
    ViewBindingOptions
        Enabled                       : false
    DependenciesInfo
        IncludeInApk                  : true
        IncludeInBundle               : true
    DefaultConfig
        ProductFlavor
            Name                          : main
            ApplicationId                 : com.example.firstapp
            VersionCode                   : 1
            VersionName                   : 1.0
            TestInstrumentationRunner     : androidx.test.runner.AndroidJUnitRunner
            MinSdkVersion
                ApiLevel                      : 16
                ApiString                     : 16
            TargetSdkVersion
                ApiLevel                      : <SDK_VERSION>
                ApiString                     : <SDK_VERSION>
            VectorDrawables
                UseSupportLibrary             : false
        SourceProvider
            Name                          : main
            Manifest                      : <ROOT>/firstapp/app/src/main/AndroidManifest.xml
            JavaDirectories               : <ROOT>/firstapp/app/src/main/java
            KotlinDirectories             : <ROOT>/firstapp/app/src/main/kotlin [-]
            KotlinDirectories             : <ROOT>/firstapp/app/src/main/java
            ResourcesDirectories          : <ROOT>/firstapp/app/src/main/resources [-]
            AidlDirectories               : <ROOT>/firstapp/app/src/main/aidl [-]
            RenderscriptDirectories       : <ROOT>/firstapp/app/src/main/rs [-]
            ResDirectories                : <ROOT>/firstapp/app/src/main/res
            AssetsDirectories             : <ROOT>/firstapp/app/src/main/assets [-]
            JniLibsDirectories            : <ROOT>/firstapp/app/src/main/jniLibs [-]
            ShadersDirectories            : <ROOT>/firstapp/app/src/main/shaders [-]
        ExtraSourceProviders
            ExtraSourceProvider
                ArtifactName                  : _android_test_
                SourceProvider
                    Name                          : androidTest
                    Manifest                      : <ROOT>/firstapp/app/src/androidTest/AndroidManifest.xml [-]
                    JavaDirectories               : <ROOT>/firstapp/app/src/androidTest/java
                    KotlinDirectories             : <ROOT>/firstapp/app/src/androidTest/kotlin [-]
                    KotlinDirectories             : <ROOT>/firstapp/app/src/androidTest/java
                    ResourcesDirectories          : <ROOT>/firstapp/app/src/androidTest/resources [-]
                    AidlDirectories               : <ROOT>/firstapp/app/src/androidTest/aidl [-]
                    RenderscriptDirectories       : <ROOT>/firstapp/app/src/androidTest/rs [-]
                    ResDirectories                : <ROOT>/firstapp/app/src/androidTest/res [-]
                    AssetsDirectories             : <ROOT>/firstapp/app/src/androidTest/assets [-]
                    JniLibsDirectories            : <ROOT>/firstapp/app/src/androidTest/jniLibs [-]
                    ShadersDirectories            : <ROOT>/firstapp/app/src/androidTest/shaders [-]
            ExtraSourceProvider
                ArtifactName                  : _unit_test_
                SourceProvider
                    Name                          : test
                    Manifest                      : <ROOT>/firstapp/app/src/test/AndroidManifest.xml [-]
                    JavaDirectories               : <ROOT>/firstapp/app/src/test/java
                    KotlinDirectories             : <ROOT>/firstapp/app/src/test/kotlin [-]
                    KotlinDirectories             : <ROOT>/firstapp/app/src/test/java
                    ResourcesDirectories          : <ROOT>/firstapp/app/src/test/resources [-]
                    AidlDirectories               : <ROOT>/firstapp/app/src/test/aidl [-]
                    RenderscriptDirectories       : <ROOT>/firstapp/app/src/test/rs [-]
                    ResDirectories                : <ROOT>/firstapp/app/src/test/res [-]
                    AssetsDirectories             : <ROOT>/firstapp/app/src/test/assets [-]
                    JniLibsDirectories            : <ROOT>/firstapp/app/src/test/jniLibs [-]
                    ShadersDirectories            : <ROOT>/firstapp/app/src/test/shaders [-]
    BuildTypes
        BuildType
            Name                          : debug
            IsDebuggable                  : true
            IsJniDebuggable               : false
            IsRenderscriptDebuggable      : false
            RenderscriptOptimLevel        : 3
            IsMinifyEnabled               : false
            IsZipAlignEnabled             : true
        SourceProvider
            Name                          : debug
            Manifest                      : <ROOT>/firstapp/app/src/debug/AndroidManifest.xml [-]
            JavaDirectories               : <ROOT>/firstapp/app/src/debug/java [-]
            KotlinDirectories             : <ROOT>/firstapp/app/src/debug/kotlin [-]
            KotlinDirectories             : <ROOT>/firstapp/app/src/debug/java [-]
            ResourcesDirectories          : <ROOT>/firstapp/app/src/debug/resources [-]
            AidlDirectories               : <ROOT>/firstapp/app/src/debug/aidl [-]
            RenderscriptDirectories       : <ROOT>/firstapp/app/src/debug/rs [-]
            ResDirectories                : <ROOT>/firstapp/app/src/debug/res [-]
            AssetsDirectories             : <ROOT>/firstapp/app/src/debug/assets [-]
            JniLibsDirectories            : <ROOT>/firstapp/app/src/debug/jniLibs [-]
            ShadersDirectories            : <ROOT>/firstapp/app/src/debug/shaders [-]
        ExtraSourceProviders
            ExtraSourceProvider
                ArtifactName                  : _android_test_
                SourceProvider
                    Name                          : androidTestDebug
                    Manifest                      : <ROOT>/firstapp/app/src/androidTestDebug/AndroidManifest.xml [-]
                    JavaDirectories               : <ROOT>/firstapp/app/src/androidTestDebug/java [-]
                    KotlinDirectories             : <ROOT>/firstapp/app/src/androidTestDebug/kotlin [-]
                    KotlinDirectories             : <ROOT>/firstapp/app/src/androidTestDebug/java [-]
                    ResourcesDirectories          : <ROOT>/firstapp/app/src/androidTestDebug/resources [-]
                    AidlDirectories               : <ROOT>/firstapp/app/src/androidTestDebug/aidl [-]
                    RenderscriptDirectories       : <ROOT>/firstapp/app/src/androidTestDebug/rs [-]
                    ResDirectories                : <ROOT>/firstapp/app/src/androidTestDebug/res [-]
                    AssetsDirectories             : <ROOT>/firstapp/app/src/androidTestDebug/assets [-]
                    JniLibsDirectories            : <ROOT>/firstapp/app/src/androidTestDebug/jniLibs [-]
                    ShadersDirectories            : <ROOT>/firstapp/app/src/androidTestDebug/shaders [-]
        ExtraSourceProviders
            ExtraSourceProvider
                ArtifactName                  : _unit_test_
                SourceProvider
                    Name                          : testDebug
                    Manifest                      : <ROOT>/firstapp/app/src/testDebug/AndroidManifest.xml [-]
                    JavaDirectories               : <ROOT>/firstapp/app/src/testDebug/java [-]
                    KotlinDirectories             : <ROOT>/firstapp/app/src/testDebug/kotlin [-]
                    KotlinDirectories             : <ROOT>/firstapp/app/src/testDebug/java [-]
                    ResourcesDirectories          : <ROOT>/firstapp/app/src/testDebug/resources [-]
                    AidlDirectories               : <ROOT>/firstapp/app/src/testDebug/aidl [-]
                    RenderscriptDirectories       : <ROOT>/firstapp/app/src/testDebug/rs [-]
                    ResDirectories                : <ROOT>/firstapp/app/src/testDebug/res [-]
                    AssetsDirectories             : <ROOT>/firstapp/app/src/testDebug/assets [-]
                    JniLibsDirectories            : <ROOT>/firstapp/app/src/testDebug/jniLibs [-]
                    ShadersDirectories            : <ROOT>/firstapp/app/src/testDebug/shaders [-]
        BuildType
            Name                          : release
            IsDebuggable                  : false
            IsJniDebuggable               : false
            IsRenderscriptDebuggable      : false
            RenderscriptOptimLevel        : 3
            IsMinifyEnabled               : false
            IsZipAlignEnabled             : true
        SourceProvider
            Name                          : release
            Manifest                      : <ROOT>/firstapp/app/src/release/AndroidManifest.xml [-]
            JavaDirectories               : <ROOT>/firstapp/app/src/release/java [-]
            KotlinDirectories             : <ROOT>/firstapp/app/src/release/kotlin [-]
            KotlinDirectories             : <ROOT>/firstapp/app/src/release/java [-]
            ResourcesDirectories          : <ROOT>/firstapp/app/src/release/resources [-]
            AidlDirectories               : <ROOT>/firstapp/app/src/release/aidl [-]
            RenderscriptDirectories       : <ROOT>/firstapp/app/src/release/rs [-]
            ResDirectories                : <ROOT>/firstapp/app/src/release/res [-]
            AssetsDirectories             : <ROOT>/firstapp/app/src/release/assets [-]
            JniLibsDirectories            : <ROOT>/firstapp/app/src/release/jniLibs [-]
            ShadersDirectories            : <ROOT>/firstapp/app/src/release/shaders [-]
        ExtraSourceProviders
            ExtraSourceProvider
                ArtifactName                  : _android_test_
                SourceProvider
                    Name                          : androidTestRelease
                    Manifest                      : <ROOT>/firstapp/app/src/androidTestRelease/AndroidManifest.xml [-]
                    JavaDirectories               : <ROOT>/firstapp/app/src/androidTestRelease/java [-]
                    KotlinDirectories             : <ROOT>/firstapp/app/src/androidTestRelease/kotlin [-]
                    KotlinDirectories             : <ROOT>/firstapp/app/src/androidTestRelease/java [-]
                    ResourcesDirectories          : <ROOT>/firstapp/app/src/androidTestRelease/resources [-]
                    AidlDirectories               : <ROOT>/firstapp/app/src/androidTestRelease/aidl [-]
                    RenderscriptDirectories       : <ROOT>/firstapp/app/src/androidTestRelease/rs [-]
                    ResDirectories                : <ROOT>/firstapp/app/src/androidTestRelease/res [-]
                    AssetsDirectories             : <ROOT>/firstapp/app/src/androidTestRelease/assets [-]
                    JniLibsDirectories            : <ROOT>/firstapp/app/src/androidTestRelease/jniLibs [-]
                    ShadersDirectories            : <ROOT>/firstapp/app/src/androidTestRelease/shaders [-]
        ExtraSourceProviders
            ExtraSourceProvider
                ArtifactName                  : _unit_test_
                SourceProvider
                    Name                          : testRelease
                    Manifest                      : <ROOT>/firstapp/app/src/testRelease/AndroidManifest.xml [-]
                    JavaDirectories               : <ROOT>/firstapp/app/src/testRelease/java [-]
                    KotlinDirectories             : <ROOT>/firstapp/app/src/testRelease/kotlin [-]
                    KotlinDirectories             : <ROOT>/firstapp/app/src/testRelease/java [-]
                    ResourcesDirectories          : <ROOT>/firstapp/app/src/testRelease/resources [-]
                    AidlDirectories               : <ROOT>/firstapp/app/src/testRelease/aidl [-]
                    RenderscriptDirectories       : <ROOT>/firstapp/app/src/testRelease/rs [-]
                    ResDirectories                : <ROOT>/firstapp/app/src/testRelease/res [-]
                    AssetsDirectories             : <ROOT>/firstapp/app/src/testRelease/assets [-]
                    JniLibsDirectories            : <ROOT>/firstapp/app/src/testRelease/jniLibs [-]
                    ShadersDirectories            : <ROOT>/firstapp/app/src/testRelease/shaders [-]
    SigningConfigs
        SigningConfig
            Name                          : debug
            StoreFile                     : debug.keystore
            StorePassword                 : android
            KeyAlias                      : AndroidDebugKey
    VariantBuildInformation
        VariantBuildInformation
            VariantName                   : debug
            BuildTasksAndOutputInformation
                AssembleTaskName              : assembleDebug
                AssembleTaskOutputListingFile : <ROOT>/firstapp/app/build/outputs/apk/debug/output-metadata.json [-]
                BundleTaskName                : bundleDebug
                BundleTaskOutputListingFile   : <ROOT>/firstapp/app/build/intermediates/bundle_ide_model/debug/output-metadata.json [-]
                ApkFromBundleTaskName         : extractApksForDebug
                ApkFromBundleTaskOutputListingFile      : <ROOT>/firstapp/app/build/intermediates/apk_from_bundle_ide_model/debug/output-metadata.json [-]
        VariantBuildInformation
            VariantName                   : release
            BuildTasksAndOutputInformation
                AssembleTaskName              : assembleRelease
                AssembleTaskOutputListingFile : <ROOT>/firstapp/app/build/outputs/apk/release/output-metadata.json [-]
                BundleTaskName                : bundleRelease
                BundleTaskOutputListingFile   : <ROOT>/firstapp/app/build/intermediates/bundle_ide_model/release/output-metadata.json [-]
                ApkFromBundleTaskName         : extractApksForRelease
                ApkFromBundleTaskOutputListingFile      : <ROOT>/firstapp/app/build/intermediates/apk_from_bundle_ide_model/release/output-metadata.json [-]
    IdeVariants
        IdeVariant
            Name                          : debug
            BuildType                     : debug
            DisplayName                   : debug
            InstantAppCompatible          : false
            MinSdkVersion
                ApiLevel                      : 16
                ApiString                     : 16
            TargetSdkVersion
                ApiLevel                      : <SDK_VERSION>
                ApiString                     : <SDK_VERSION>
            VersionCode                   : 1
            VersionNameWithSuffix         : 1.0
            DeprecatedPreMergedApplicationId        : com.example.firstapp
            TestInstrumentationRunner     : androidx.test.runner.AndroidJUnitRunner
            MainArtifact
                Name                          : MAIN
                CompileTaskName               : compileDebugSources
                AssembleTaskName              : assembleDebug
                IsTestArtifact                : false
                IdeSetupTaskNames             : generateDebugSources
                GeneratedSourceFolders        : <ROOT>/firstapp/app/build/generated/aidl_source_output_dir/debug/out [-]
                GeneratedSourceFolders        : <ROOT>/firstapp/app/build/generated/ap_generated_sources/debug/out [-]
                GeneratedSourceFolders        : <ROOT>/firstapp/app/build/generated/renderscript_source_output_dir/debug/out [-]
                GeneratedSourceFolders        : <ROOT>/firstapp/app/build/generated/source/buildConfig/debug [-]
                ClassesFolder                 : <ROOT>/firstapp/app/build/intermediates/compile_and_runtime_not_namespaced_r_class_jar/debug/R.jar [-]
                ClassesFolder                 : <ROOT>/firstapp/app/build/intermediates/javac/debug/classes [-]
                ClassesFolder                 : <ROOT>/firstapp/app/build/tmp/kotlin-classes/debug [-]
                Dependencies
                    compileClasspath
                        androidLibrary                : androidx.appcompat:appcompat:1.0.2@aar
                        androidLibrary                : androidx.fragment:fragment:1.0.0@aar
                        androidLibrary                : androidx.vectordrawable:vectordrawable-animated:1.0.0@aar
                        androidLibrary                : androidx.legacy:legacy-support-core-ui:1.0.0@aar
                        androidLibrary                : androidx.legacy:legacy-support-core-utils:1.0.0@aar
                        androidLibrary                : androidx.vectordrawable:vectordrawable:1.0.1@aar
                        androidLibrary                : androidx.loader:loader:1.0.0@aar
                        androidLibrary                : androidx.viewpager:viewpager:1.0.0@aar
                        androidLibrary                : androidx.coordinatorlayout:coordinatorlayout:1.0.0@aar
                        androidLibrary                : androidx.drawerlayout:drawerlayout:1.0.0@aar
                        androidLibrary                : androidx.slidingpanelayout:slidingpanelayout:1.0.0@aar
                        androidLibrary                : androidx.customview:customview:1.0.0@aar
                        androidLibrary                : androidx.swiperefreshlayout:swiperefreshlayout:1.0.0@aar
                        androidLibrary                : androidx.asynclayoutinflater:asynclayoutinflater:1.0.0@aar
                        androidLibrary                : androidx.core:core:1.0.1@aar
                        androidLibrary                : androidx.versionedparcelable:versionedparcelable:1.0.0@aar
                        androidLibrary                : androidx.cursoradapter:cursoradapter:1.0.0@aar
                        androidLibrary                : androidx.lifecycle:lifecycle-runtime:2.0.0@aar
                        androidLibrary                : androidx.documentfile:documentfile:1.0.0@aar
                        androidLibrary                : androidx.localbroadcastmanager:localbroadcastmanager:1.0.0@aar
                        androidLibrary                : androidx.print:print:1.0.0@aar
                        androidLibrary                : androidx.lifecycle:lifecycle-viewmodel:2.0.0@aar
                        androidLibrary                : androidx.lifecycle:lifecycle-livedata:2.0.0@aar
                        androidLibrary                : androidx.lifecycle:lifecycle-livedata-core:2.0.0@aar
                        androidLibrary                : androidx.arch.core:core-runtime:2.0.0@aar
                        androidLibrary                : androidx.interpolator:interpolator:1.0.0@aar
                        androidLibrary                : androidx.constraintlayout:constraintlayout:1.1.3@aar
                        module                        : <ROOT>/firstapp-:app:mysharedlibrary-MAIN
                        javaLibrary                   : org.jetbrains.kotlin:kotlin-android-extensions-runtime:<KOTLIN_VERSION>@jar
                        javaLibrary                   : org.jetbrains.kotlin:kotlin-stdlib-jdk7:<KOTLIN_VERSION>@jar
                        javaLibrary                   : org.jetbrains.kotlin:kotlin-stdlib:<KOTLIN_VERSION>@jar
                        javaLibrary                   : org.jetbrains:annotations:13.0@jar
                        javaLibrary                   : androidx.collection:collection:1.0.0@jar
                        javaLibrary                   : androidx.lifecycle:lifecycle-common:2.0.0@jar
                        javaLibrary                   : androidx.arch.core:core-common:2.0.0@jar
                        javaLibrary                   : androidx.annotation:annotation:1.0.0@jar
                        javaLibrary                   : androidx.constraintlayout:constraintlayout-solver:1.1.3@jar
                    runtimeClasspath
                        androidLibrary                : androidx.appcompat:appcompat:1.0.2@aar
                        androidLibrary                : androidx.fragment:fragment:1.0.0@aar
                        androidLibrary                : androidx.vectordrawable:vectordrawable-animated:1.0.0@aar
                        androidLibrary                : androidx.legacy:legacy-support-core-ui:1.0.0@aar
                        androidLibrary                : androidx.legacy:legacy-support-core-utils:1.0.0@aar
                        androidLibrary                : androidx.vectordrawable:vectordrawable:1.0.1@aar
                        androidLibrary                : androidx.loader:loader:1.0.0@aar
                        androidLibrary                : androidx.viewpager:viewpager:1.0.0@aar
                        androidLibrary                : androidx.coordinatorlayout:coordinatorlayout:1.0.0@aar
                        androidLibrary                : androidx.drawerlayout:drawerlayout:1.0.0@aar
                        androidLibrary                : androidx.slidingpanelayout:slidingpanelayout:1.0.0@aar
                        androidLibrary                : androidx.customview:customview:1.0.0@aar
                        androidLibrary                : androidx.swiperefreshlayout:swiperefreshlayout:1.0.0@aar
                        androidLibrary                : androidx.asynclayoutinflater:asynclayoutinflater:1.0.0@aar
                        androidLibrary                : androidx.core:core:1.0.1@aar
                        androidLibrary                : androidx.versionedparcelable:versionedparcelable:1.0.0@aar
                        androidLibrary                : androidx.cursoradapter:cursoradapter:1.0.0@aar
                        androidLibrary                : androidx.lifecycle:lifecycle-runtime:2.0.0@aar
                        androidLibrary                : androidx.documentfile:documentfile:1.0.0@aar
                        androidLibrary                : androidx.localbroadcastmanager:localbroadcastmanager:1.0.0@aar
                        androidLibrary                : androidx.print:print:1.0.0@aar
                        androidLibrary                : androidx.lifecycle:lifecycle-viewmodel:2.0.0@aar
                        androidLibrary                : androidx.lifecycle:lifecycle-livedata:2.0.0@aar
                        androidLibrary                : androidx.lifecycle:lifecycle-livedata-core:2.0.0@aar
                        androidLibrary                : androidx.arch.core:core-runtime:2.0.0@aar
                        androidLibrary                : androidx.interpolator:interpolator:1.0.0@aar
                        androidLibrary                : androidx.constraintlayout:constraintlayout:1.1.3@aar
                        module                        : <ROOT>/firstapp-:app:mysharedlibrary-MAIN
                        javaLibrary                   : org.jetbrains.kotlin:kotlin-android-extensions-runtime:<KOTLIN_VERSION>@jar
                        javaLibrary                   : org.jetbrains.kotlin:kotlin-stdlib-jdk7:<KOTLIN_VERSION>@jar
                        javaLibrary                   : org.jetbrains.kotlin:kotlin-stdlib:<KOTLIN_VERSION>@jar
                        javaLibrary                   : org.jetbrains:annotations:13.0@jar
                        javaLibrary                   : androidx.collection:collection:1.0.0@jar
                        javaLibrary                   : androidx.lifecycle:lifecycle-common:2.0.0@jar
                        javaLibrary                   : androidx.arch.core:core-common:2.0.0@jar
                        javaLibrary                   : androidx.annotation:annotation:1.0.0@jar
                        javaLibrary                   : androidx.constraintlayout:constraintlayout-solver:1.1.3@jar
                ApplicationId                 : com.example.firstapp
                SigningConfigName             : debug
                IsSigned                      : true
                CodeShrinker                  : null
                BuildTasksAndOutputInformation
                    AssembleTaskName              : assembleDebug
                    AssembleTaskOutputListingFile : <ROOT>/firstapp/app/build/outputs/apk/debug/output-metadata.json [-]
                    BundleTaskName                : bundleDebug
                    BundleTaskOutputListingFile   : <ROOT>/firstapp/app/build/intermediates/bundle_ide_model/debug/output-metadata.json [-]
                    ApkFromBundleTaskName         : extractApksForDebug
                    ApkFromBundleTaskOutputListingFile      : <ROOT>/firstapp/app/build/intermediates/apk_from_bundle_ide_model/debug/output-metadata.json [-]
                GeneratedResourceFolders      : <ROOT>/firstapp/app/build/generated/res/rs/debug [-]
                GeneratedResourceFolders      : <ROOT>/firstapp/app/build/generated/res/resValues/debug [-]
            AndroidTestArtifact
                Name                          : ANDROID_TEST
                CompileTaskName               : compileDebugAndroidTestSources
                AssembleTaskName              : assembleDebugAndroidTest
                IsTestArtifact                : true
                IdeSetupTaskNames             : generateDebugAndroidTestSources
                GeneratedSourceFolders        : <ROOT>/firstapp/app/build/generated/aidl_source_output_dir/debugAndroidTest/out [-]
                GeneratedSourceFolders        : <ROOT>/firstapp/app/build/generated/ap_generated_sources/debugAndroidTest/out [-]
                GeneratedSourceFolders        : <ROOT>/firstapp/app/build/generated/renderscript_source_output_dir/debugAndroidTest/out [-]
                GeneratedSourceFolders        : <ROOT>/firstapp/app/build/generated/source/buildConfig/androidTest/debug [-]
                ClassesFolder                 : <ROOT>/firstapp/app/build/intermediates/compile_and_runtime_not_namespaced_r_class_jar/debugAndroidTest/R.jar [-]
                ClassesFolder                 : <ROOT>/firstapp/app/build/intermediates/javac/debugAndroidTest/classes [-]
                ClassesFolder                 : <ROOT>/firstapp/app/build/tmp/kotlin-classes/debugAndroidTest [-]
                Dependencies
                    compileClasspath
                        androidLibrary                : androidx.appcompat:appcompat:1.0.2@aar
                        androidLibrary                : androidx.constraintlayout:constraintlayout:1.1.3@aar
                        module                        : <ROOT>/firstapp-:app:mysharedlibrary-MAIN
                        androidLibrary                : androidx.fragment:fragment:1.0.0@aar
                        androidLibrary                : androidx.vectordrawable:vectordrawable-animated:1.0.0@aar
                        androidLibrary                : androidx.legacy:legacy-support-core-ui:1.0.0@aar
                        androidLibrary                : androidx.legacy:legacy-support-core-utils:1.0.0@aar
                        androidLibrary                : androidx.vectordrawable:vectordrawable:1.0.1@aar
                        androidLibrary                : androidx.loader:loader:1.0.0@aar
                        androidLibrary                : androidx.viewpager:viewpager:1.0.0@aar
                        androidLibrary                : androidx.coordinatorlayout:coordinatorlayout:1.0.0@aar
                        androidLibrary                : androidx.drawerlayout:drawerlayout:1.0.0@aar
                        androidLibrary                : androidx.slidingpanelayout:slidingpanelayout:1.0.0@aar
                        androidLibrary                : androidx.customview:customview:1.0.0@aar
                        androidLibrary                : androidx.swiperefreshlayout:swiperefreshlayout:1.0.0@aar
                        androidLibrary                : androidx.asynclayoutinflater:asynclayoutinflater:1.0.0@aar
                        androidLibrary                : androidx.core:core:1.0.1@aar
                        androidLibrary                : androidx.versionedparcelable:versionedparcelable:1.0.0@aar
                        androidLibrary                : androidx.cursoradapter:cursoradapter:1.0.0@aar
                        androidLibrary                : androidx.lifecycle:lifecycle-runtime:2.0.0@aar
                        androidLibrary                : androidx.documentfile:documentfile:1.0.0@aar
                        androidLibrary                : androidx.localbroadcastmanager:localbroadcastmanager:1.0.0@aar
                        androidLibrary                : androidx.print:print:1.0.0@aar
                        androidLibrary                : androidx.lifecycle:lifecycle-viewmodel:2.0.0@aar
                        androidLibrary                : androidx.lifecycle:lifecycle-livedata:2.0.0@aar
                        androidLibrary                : androidx.lifecycle:lifecycle-livedata-core:2.0.0@aar
                        androidLibrary                : androidx.arch.core:core-runtime:2.0.0@aar
                        androidLibrary                : androidx.interpolator:interpolator:1.0.0@aar
                        javaLibrary                   : org.jetbrains.kotlin:kotlin-android-extensions-runtime:<KOTLIN_VERSION>@jar
                        javaLibrary                   : org.jetbrains.kotlin:kotlin-stdlib:<KOTLIN_VERSION>@jar
                        javaLibrary                   : org.jetbrains.kotlin:kotlin-stdlib-jdk7:<KOTLIN_VERSION>@jar
                        javaLibrary                   : androidx.collection:collection:1.0.0@jar
                        javaLibrary                   : androidx.lifecycle:lifecycle-common:2.0.0@jar
                        javaLibrary                   : androidx.arch.core:core-common:2.0.0@jar
                        javaLibrary                   : androidx.annotation:annotation:1.0.0@jar
                        javaLibrary                   : androidx.constraintlayout:constraintlayout-solver:1.1.3@jar
                        javaLibrary                   : org.jetbrains:annotations:13.0@jar
                        module                        : <ROOT>/firstapp-:app-MAIN
                    runtimeClasspath
                        module                        : <ROOT>/firstapp-:app:mysharedlibrary-MAIN
                        module                        : <ROOT>/firstapp-:app-MAIN
                ProvidedDependencies
                    - provided                    : androidx.annotation:annotation:1.0.0
                    - provided                    : androidx.appcompat:appcompat:1.0.2@aar
                    - provided                    : androidx.arch.core:core-common:2.0.0
                    - provided                    : androidx.arch.core:core-runtime:2.0.0@aar
                    - provided                    : androidx.asynclayoutinflater:asynclayoutinflater:1.0.0@aar
                    - provided                    : androidx.collection:collection:1.0.0
                    - provided                    : androidx.constraintlayout:constraintlayout-solver:1.1.3
                    - provided                    : androidx.constraintlayout:constraintlayout:1.1.3@aar
                    - provided                    : androidx.coordinatorlayout:coordinatorlayout:1.0.0@aar
                    - provided                    : androidx.core:core:1.0.1@aar
                    - provided                    : androidx.cursoradapter:cursoradapter:1.0.0@aar
                    - provided                    : androidx.customview:customview:1.0.0@aar
                    - provided                    : androidx.documentfile:documentfile:1.0.0@aar
                    - provided                    : androidx.drawerlayout:drawerlayout:1.0.0@aar
                    - provided                    : androidx.fragment:fragment:1.0.0@aar
                    - provided                    : androidx.interpolator:interpolator:1.0.0@aar
                    - provided                    : androidx.legacy:legacy-support-core-ui:1.0.0@aar
                    - provided                    : androidx.legacy:legacy-support-core-utils:1.0.0@aar
                    - provided                    : androidx.lifecycle:lifecycle-common:2.0.0
                    - provided                    : androidx.lifecycle:lifecycle-livedata-core:2.0.0@aar
                    - provided                    : androidx.lifecycle:lifecycle-livedata:2.0.0@aar
                    - provided                    : androidx.lifecycle:lifecycle-runtime:2.0.0@aar
                    - provided                    : androidx.lifecycle:lifecycle-viewmodel:2.0.0@aar
                    - provided                    : androidx.loader:loader:1.0.0@aar
                    - provided                    : androidx.localbroadcastmanager:localbroadcastmanager:1.0.0@aar
                    - provided                    : androidx.print:print:1.0.0@aar
                    - provided                    : androidx.slidingpanelayout:slidingpanelayout:1.0.0@aar
                    - provided                    : androidx.swiperefreshlayout:swiperefreshlayout:1.0.0@aar
                    - provided                    : androidx.vectordrawable:vectordrawable-animated:1.0.0@aar
                    - provided                    : androidx.vectordrawable:vectordrawable:1.0.1@aar
                    - provided                    : androidx.versionedparcelable:versionedparcelable:1.0.0@aar
                    - provided                    : androidx.viewpager:viewpager:1.0.0@aar
                    - provided                    : org.jetbrains.kotlin:kotlin-android-extensions-runtime:<KOTLIN_VERSION>
                    - provided                    : org.jetbrains.kotlin:kotlin-stdlib-jdk7:<KOTLIN_VERSION>
                    - provided                    : org.jetbrains.kotlin:kotlin-stdlib:<KOTLIN_VERSION>
                    - provided                    : org.jetbrains:annotations:13.0
                ApplicationId                 : com.example.firstapp.test
                SigningConfigName             : debug
                IsSigned                      : true
                CodeShrinker                  : null
                BuildTasksAndOutputInformation
                    AssembleTaskName              : assembleDebugAndroidTest
                    AssembleTaskOutputListingFile : <ROOT>/firstapp/app/build/outputs/apk/androidTest/debug/output-metadata.json [-]
                GeneratedResourceFolders      : <ROOT>/firstapp/app/build/generated/res/rs/androidTest/debug [-]
                GeneratedResourceFolders      : <ROOT>/firstapp/app/build/generated/res/resValues/androidTest/debug [-]
                TestOptions
                    AnimationsDisabled            : false
                    Execution                     : HOST
            UnitTestArtifact
                Name                          : UNIT_TEST
                CompileTaskName               : compileDebugUnitTestSources
                AssembleTaskName              : assembleDebugUnitTest
                IsTestArtifact                : true
                IdeSetupTaskNames             : createMockableJar
                GeneratedSourceFolders        : <ROOT>/firstapp/app/build/generated/ap_generated_sources/debugUnitTest/out [-]
                ClassesFolder                 : <ROOT>/firstapp/app/build/intermediates/compile_and_runtime_not_namespaced_r_class_jar/debug/R.jar [-]
                ClassesFolder                 : <ROOT>/firstapp/app/build/intermediates/javac/debugUnitTest/classes [-]
                ClassesFolder                 : <ROOT>/firstapp/app/build/tmp/kotlin-classes/debugUnitTest [-]
                Dependencies
                    compileClasspath
                        androidLibrary                : androidx.appcompat:appcompat:1.0.2@aar
                        androidLibrary                : androidx.constraintlayout:constraintlayout:1.1.3@aar
                        module                        : <ROOT>/firstapp-:app:mysharedlibrary-MAIN
                        androidLibrary                : androidx.fragment:fragment:1.0.0@aar
                        androidLibrary                : androidx.vectordrawable:vectordrawable-animated:1.0.0@aar
                        androidLibrary                : androidx.legacy:legacy-support-core-ui:1.0.0@aar
                        androidLibrary                : androidx.legacy:legacy-support-core-utils:1.0.0@aar
                        androidLibrary                : androidx.vectordrawable:vectordrawable:1.0.1@aar
                        androidLibrary                : androidx.loader:loader:1.0.0@aar
                        androidLibrary                : androidx.viewpager:viewpager:1.0.0@aar
                        androidLibrary                : androidx.coordinatorlayout:coordinatorlayout:1.0.0@aar
                        androidLibrary                : androidx.drawerlayout:drawerlayout:1.0.0@aar
                        androidLibrary                : androidx.slidingpanelayout:slidingpanelayout:1.0.0@aar
                        androidLibrary                : androidx.customview:customview:1.0.0@aar
                        androidLibrary                : androidx.swiperefreshlayout:swiperefreshlayout:1.0.0@aar
                        androidLibrary                : androidx.asynclayoutinflater:asynclayoutinflater:1.0.0@aar
                        androidLibrary                : androidx.core:core:1.0.1@aar
                        androidLibrary                : androidx.versionedparcelable:versionedparcelable:1.0.0@aar
                        androidLibrary                : androidx.cursoradapter:cursoradapter:1.0.0@aar
                        androidLibrary                : androidx.lifecycle:lifecycle-runtime:2.0.0@aar
                        androidLibrary                : androidx.documentfile:documentfile:1.0.0@aar
                        androidLibrary                : androidx.localbroadcastmanager:localbroadcastmanager:1.0.0@aar
                        androidLibrary                : androidx.print:print:1.0.0@aar
                        androidLibrary                : androidx.lifecycle:lifecycle-viewmodel:2.0.0@aar
                        androidLibrary                : androidx.lifecycle:lifecycle-livedata:2.0.0@aar
                        androidLibrary                : androidx.lifecycle:lifecycle-livedata-core:2.0.0@aar
                        androidLibrary                : androidx.arch.core:core-runtime:2.0.0@aar
                        androidLibrary                : androidx.interpolator:interpolator:1.0.0@aar
                        javaLibrary                   : org.jetbrains.kotlin:kotlin-android-extensions-runtime:<KOTLIN_VERSION>@jar
                        javaLibrary                   : org.jetbrains.kotlin:kotlin-stdlib:<KOTLIN_VERSION>@jar
                        javaLibrary                   : org.jetbrains.kotlin:kotlin-stdlib-jdk7:<KOTLIN_VERSION>@jar
                        javaLibrary                   : junit:junit:4.12@jar
                        javaLibrary                   : org.hamcrest:hamcrest-core:1.3@jar
                        javaLibrary                   : org.jetbrains:annotations:13.0@jar
                        javaLibrary                   : androidx.collection:collection:1.0.0@jar
                        javaLibrary                   : androidx.lifecycle:lifecycle-common:2.0.0@jar
                        javaLibrary                   : androidx.arch.core:core-common:2.0.0@jar
                        javaLibrary                   : androidx.annotation:annotation:1.0.0@jar
                        javaLibrary                   : androidx.constraintlayout:constraintlayout-solver:1.1.3@jar
                        module                        : <ROOT>/firstapp-:app-MAIN
                    runtimeClasspath
                        androidLibrary                : androidx.appcompat:appcompat:1.0.2@aar
                        androidLibrary                : androidx.constraintlayout:constraintlayout:1.1.3@aar
                        module                        : <ROOT>/firstapp-:app:mysharedlibrary-MAIN
                        androidLibrary                : androidx.fragment:fragment:1.0.0@aar
                        androidLibrary                : androidx.vectordrawable:vectordrawable-animated:1.0.0@aar
                        androidLibrary                : androidx.legacy:legacy-support-core-ui:1.0.0@aar
                        androidLibrary                : androidx.legacy:legacy-support-core-utils:1.0.0@aar
                        androidLibrary                : androidx.vectordrawable:vectordrawable:1.0.1@aar
                        androidLibrary                : androidx.loader:loader:1.0.0@aar
                        androidLibrary                : androidx.viewpager:viewpager:1.0.0@aar
                        androidLibrary                : androidx.coordinatorlayout:coordinatorlayout:1.0.0@aar
                        androidLibrary                : androidx.drawerlayout:drawerlayout:1.0.0@aar
                        androidLibrary                : androidx.slidingpanelayout:slidingpanelayout:1.0.0@aar
                        androidLibrary                : androidx.customview:customview:1.0.0@aar
                        androidLibrary                : androidx.swiperefreshlayout:swiperefreshlayout:1.0.0@aar
                        androidLibrary                : androidx.asynclayoutinflater:asynclayoutinflater:1.0.0@aar
                        androidLibrary                : androidx.core:core:1.0.1@aar
                        androidLibrary                : androidx.versionedparcelable:versionedparcelable:1.0.0@aar
                        androidLibrary                : androidx.cursoradapter:cursoradapter:1.0.0@aar
                        androidLibrary                : androidx.lifecycle:lifecycle-runtime:2.0.0@aar
                        androidLibrary                : androidx.documentfile:documentfile:1.0.0@aar
                        androidLibrary                : androidx.localbroadcastmanager:localbroadcastmanager:1.0.0@aar
                        androidLibrary                : androidx.print:print:1.0.0@aar
                        androidLibrary                : androidx.lifecycle:lifecycle-viewmodel:2.0.0@aar
                        androidLibrary                : androidx.lifecycle:lifecycle-livedata:2.0.0@aar
                        androidLibrary                : androidx.lifecycle:lifecycle-livedata-core:2.0.0@aar
                        androidLibrary                : androidx.arch.core:core-runtime:2.0.0@aar
                        androidLibrary                : androidx.interpolator:interpolator:1.0.0@aar
                        javaLibrary                   : org.jetbrains.kotlin:kotlin-android-extensions-runtime:<KOTLIN_VERSION>@jar
                        javaLibrary                   : org.jetbrains.kotlin:kotlin-stdlib:<KOTLIN_VERSION>@jar
                        javaLibrary                   : org.jetbrains.kotlin:kotlin-stdlib-jdk7:<KOTLIN_VERSION>@jar
                        javaLibrary                   : junit:junit:4.12@jar
                        javaLibrary                   : org.hamcrest:hamcrest-core:1.3@jar
                        javaLibrary                   : org.jetbrains:annotations:13.0@jar
                        javaLibrary                   : androidx.collection:collection:1.0.0@jar
                        javaLibrary                   : androidx.lifecycle:lifecycle-common:2.0.0@jar
                        javaLibrary                   : androidx.arch.core:core-common:2.0.0@jar
                        javaLibrary                   : androidx.annotation:annotation:1.0.0@jar
                        javaLibrary                   : androidx.constraintlayout:constraintlayout-solver:1.1.3@jar
                        module                        : <ROOT>/firstapp-:app-MAIN
                MockablePlatformJar           : <GRADLE>/caches/transforms-3/xxxxxxxxxxxxxxxxxxxxxxxxxxxxxxxx/transformed/android.jar
    kotlinGradleModel             : KotlinGradleModelImpl
        additionalVisibleSourceSets
            debug                         : <empty>
            - debugAndroidTest            : debug
            - debugAndroidTest            : main
            - debugUnitTest               : debug
            - debugUnitTest               : main
        compilerArgumentsBySourceSet
            debug
                compilerArguments             : K2JVMCompilerArguments
                    allowNoSourceFiles            : true
                    assertionsMode                : legacy
                    backendThreads                : 1
                    destination                   : <ROOT>/firstapp/app/build/tmp/kotlin-classes/debug
                    jvmDefault                    : disable
                    jvmTarget                     : 1.8
                    moduleName                    : app_debug
                    noJdk                         : true
                    noReflect                     : true
                    noStdlib                      : true
                    serializeIr                   : none
                    autoAdvanceApiVersion         : true
                    autoAdvanceLanguageVersion    : true
                    enableSignatureClashChecks    : true
                    explicitApi                   : disable
                    - pluginClasspaths            : <M2>/org/jetbrains/kotlin/kotlin-android-extensions/<KOTLIN_VERSION>/kotlin-android-extensions-<KOTLIN_VERSION>.jar
                    - pluginClasspaths            : <M2>/org/jetbrains/kotlin/kotlin-compiler-embeddable/<KOTLIN_VERSION>/kotlin-compiler-embeddable-<KOTLIN_VERSION>.jar
                    - pluginClasspaths            : <M2>/org/jetbrains/kotlin/kotlin-stdlib/<KOTLIN_VERSION>/kotlin-stdlib-<KOTLIN_VERSION>.jar
                    - pluginClasspaths            : <M2>/org/jetbrains/kotlin/kotlin-script-runtime/<KOTLIN_VERSION>/kotlin-script-runtime-<KOTLIN_VERSION>.jar
                    - pluginClasspaths            : <M2>/org/jetbrains/kotlin/kotlin-reflect/<KOTLIN_VERSION>/kotlin-reflect-<KOTLIN_VERSION>.jar
                    - pluginClasspaths            : <M2>/org/jetbrains/kotlin/kotlin-daemon-embeddable/<KOTLIN_VERSION>/kotlin-daemon-embeddable-<KOTLIN_VERSION>.jar
                    - pluginClasspaths            : <M2>/org/jetbrains/intellij/deps/trove4j/1.0.20200330/trove4j-1.0.20200330.jar
<<<<<<< HEAD
                    - pluginClasspaths            : <M2>/org/jetbrains/kotlin/kotlin-stdlib-common/<KOTLIN_VERSION>/kotlin-stdlib-common-<KOTLIN_VERSION>.jar
=======
>>>>>>> 574fcae1
                    - pluginClasspaths            : <M2>/org/jetbrains/annotations/13.0/annotations-13.0.jar
                    useFirLT                      : true
            debugAndroidTest
                compilerArguments             : K2JVMCompilerArguments
                    allowNoSourceFiles            : true
                    assertionsMode                : legacy
                    backendThreads                : 1
                    destination                   : <ROOT>/firstapp/app/build/tmp/kotlin-classes/debugAndroidTest
                    jvmDefault                    : disable
                    jvmTarget                     : 1.8
                    moduleName                    : app_debugAndroidTest
                    noJdk                         : true
                    noReflect                     : true
                    noStdlib                      : true
                    serializeIr                   : none
                    autoAdvanceApiVersion         : true
                    autoAdvanceLanguageVersion    : true
                    enableSignatureClashChecks    : true
                    explicitApi                   : disable
                    - pluginClasspaths            : <M2>/org/jetbrains/kotlin/kotlin-android-extensions/<KOTLIN_VERSION>/kotlin-android-extensions-<KOTLIN_VERSION>.jar
                    - pluginClasspaths            : <M2>/org/jetbrains/kotlin/kotlin-compiler-embeddable/<KOTLIN_VERSION>/kotlin-compiler-embeddable-<KOTLIN_VERSION>.jar
                    - pluginClasspaths            : <M2>/org/jetbrains/kotlin/kotlin-stdlib/<KOTLIN_VERSION>/kotlin-stdlib-<KOTLIN_VERSION>.jar
                    - pluginClasspaths            : <M2>/org/jetbrains/kotlin/kotlin-script-runtime/<KOTLIN_VERSION>/kotlin-script-runtime-<KOTLIN_VERSION>.jar
                    - pluginClasspaths            : <M2>/org/jetbrains/kotlin/kotlin-reflect/<KOTLIN_VERSION>/kotlin-reflect-<KOTLIN_VERSION>.jar
                    - pluginClasspaths            : <M2>/org/jetbrains/kotlin/kotlin-daemon-embeddable/<KOTLIN_VERSION>/kotlin-daemon-embeddable-<KOTLIN_VERSION>.jar
                    - pluginClasspaths            : <M2>/org/jetbrains/intellij/deps/trove4j/1.0.20200330/trove4j-1.0.20200330.jar
<<<<<<< HEAD
                    - pluginClasspaths            : <M2>/org/jetbrains/kotlin/kotlin-stdlib-common/<KOTLIN_VERSION>/kotlin-stdlib-common-<KOTLIN_VERSION>.jar
=======
>>>>>>> 574fcae1
                    - pluginClasspaths            : <M2>/org/jetbrains/annotations/13.0/annotations-13.0.jar
                    useFirLT                      : true
            debugUnitTest
                compilerArguments             : K2JVMCompilerArguments
                    allowNoSourceFiles            : true
                    assertionsMode                : legacy
                    backendThreads                : 1
                    destination                   : <ROOT>/firstapp/app/build/tmp/kotlin-classes/debugUnitTest
                    jvmDefault                    : disable
                    jvmTarget                     : 1.8
                    moduleName                    : app_debugUnitTest
                    noJdk                         : true
                    noReflect                     : true
                    noStdlib                      : true
                    serializeIr                   : none
                    autoAdvanceApiVersion         : true
                    autoAdvanceLanguageVersion    : true
                    enableSignatureClashChecks    : true
                    explicitApi                   : disable
                    - pluginClasspaths            : <M2>/org/jetbrains/kotlin/kotlin-android-extensions/<KOTLIN_VERSION>/kotlin-android-extensions-<KOTLIN_VERSION>.jar
                    - pluginClasspaths            : <M2>/org/jetbrains/kotlin/kotlin-compiler-embeddable/<KOTLIN_VERSION>/kotlin-compiler-embeddable-<KOTLIN_VERSION>.jar
                    - pluginClasspaths            : <M2>/org/jetbrains/kotlin/kotlin-stdlib/<KOTLIN_VERSION>/kotlin-stdlib-<KOTLIN_VERSION>.jar
                    - pluginClasspaths            : <M2>/org/jetbrains/kotlin/kotlin-script-runtime/<KOTLIN_VERSION>/kotlin-script-runtime-<KOTLIN_VERSION>.jar
                    - pluginClasspaths            : <M2>/org/jetbrains/kotlin/kotlin-reflect/<KOTLIN_VERSION>/kotlin-reflect-<KOTLIN_VERSION>.jar
                    - pluginClasspaths            : <M2>/org/jetbrains/kotlin/kotlin-daemon-embeddable/<KOTLIN_VERSION>/kotlin-daemon-embeddable-<KOTLIN_VERSION>.jar
                    - pluginClasspaths            : <M2>/org/jetbrains/intellij/deps/trove4j/1.0.20200330/trove4j-1.0.20200330.jar
<<<<<<< HEAD
                    - pluginClasspaths            : <M2>/org/jetbrains/kotlin/kotlin-stdlib-common/<KOTLIN_VERSION>/kotlin-stdlib-common-<KOTLIN_VERSION>.jar
=======
>>>>>>> 574fcae1
                    - pluginClasspaths            : <M2>/org/jetbrains/annotations/13.0/annotations-13.0.jar
                    useFirLT                      : true
        gradleUserHome                : <GRADLE>
        hasKotlinPlugin               : true
        kotlinTarget                  : kotlin-android
        kotlinTaskProperties
            debug                         : KotlinTaskPropertiesImpl
                incremental                   : true
                pluginVersion                 : <CUT>
                - pureKotlinSourceFolders     : <ROOT>/firstapp/app/src/debug/kotlin [-]
                - pureKotlinSourceFolders     : <ROOT>/firstapp/app/src/debug/java [-]
            debugAndroidTest              : KotlinTaskPropertiesImpl
                incremental                   : true
                pluginVersion                 : <CUT>
                - pureKotlinSourceFolders     : <ROOT>/firstapp/app/src/debugAndroidTest/kotlin [-]
            debugUnitTest                 : KotlinTaskPropertiesImpl
                incremental                   : true
                pluginVersion                 : <CUT>
                - pureKotlinSourceFolders     : <ROOT>/firstapp/app/src/debugUnitTest/kotlin [-]
    externalProject               : :app (DefaultExternalProject) (*seen*)
MODULE                        : My_First_App.app.androidTest
MODULE                        : My_First_App.app.main
MODULE                        : My_First_App.app.mysharedlibrary
    GradleModuleModel
        agpVersion                    : 7.0.0
        gradlePath                    : :app:mysharedlibrary
        gradleVersion                 : 7.0.2
        buildFile                     : <ROOT>/shared/mysharedlibrary/build.gradle
        buildFilePath                 : <ROOT>/shared/mysharedlibrary/build.gradle
        rootFolderPath                : <ROOT>/firstapp
        hasSafeArgsJava               : false
        hasSafeArgsKotlin             : false
    CurrentVariantReportedVersions
        minSdk
            ApiLevel                      : 16
            ApiString                     : 16
        runtimeMinSdk
            ApiLevel                      : 16
            ApiString                     : 16
        targetSdk
            ApiLevel                      : <SDK_VERSION>
            ApiString                     : <SDK_VERSION>
    RootBuildId                   : <ROOT>/firstapp
    BuildId                       : <ROOT>/firstapp
    ProjectPath                   : :app:mysharedlibrary
    ModelVersion                  : 7.0.0
    ProjectType                   : PROJECT_TYPE_LIBRARY
    CompileTarget                 : android-32
    BuildFolder                   : <ROOT>/shared/mysharedlibrary/build [-]
    buildToolsVersion             : 30.0.2
    IsBaseSplit                   : false
    GroupId                       : My First App.app
    Namespace                     : com.example.mysharedlibrary
    TestNamespace                 : com.example.mysharedlibrary.test
    AaptOptions
        NameSpacing                   : DISABLED
    LintOptions
        IsCheckTestSources            : false
        IsCheckDependencies           : false
        IsAbortOnError                : true
        IsAbsolutePaths               : true
        IsNoLines                     : false
        IsQuiet                       : false
        IsCheckAllWarnings            : false
        IsIgnoreWarnings              : false
        IsWarningsAsErrors            : false
        IsIgnoreTestSources           : false
        IsIgnoreTestFixturesSources   : false
        IsCheckGeneratedSources       : false
        IsCheckReleaseBuilds          : true
        IsExplainIssues               : true
        IsShowAll                     : false
        TextReport                    : false
        HtmlReport                    : true
        XmlReport                     : true
        SarifReport                   : false
    JavaCompileOptions
        Encoding                      : UTF-8
        SourceCompatibility           : 1.8
        TargetCompatibility           : 1.8
        IsCoreLibraryDesugaringEnabled          : false
    AgpFlags
        ApplicationRClassConstantIds  : true
        AestRClassConstantIds         : true
        TransitiveRClasses            : true
        UseAndroidX                   : true
        UsesCompose                   : false
        MlModelBindingEnabled         : false
        EnableVcsInfo                 : false
    - basicVariant:               : debug
        testApplicationId             : com.example.mysharedlibrary.test
    - basicVariant:               : release
    BootClassPath                 : <ANDROID_SDK>/platforms/android-32/android.jar
    ViewBindingOptions
        Enabled                       : false
    DefaultConfig
        ProductFlavor
            Name                          : main
            VersionCode                   : 1
            VersionName                   : 1.0
            TestInstrumentationRunner     : androidx.test.runner.AndroidJUnitRunner
            MinSdkVersion
                ApiLevel                      : 16
                ApiString                     : 16
            TargetSdkVersion
                ApiLevel                      : <SDK_VERSION>
                ApiString                     : <SDK_VERSION>
            VectorDrawables
                UseSupportLibrary             : false
        SourceProvider
            Name                          : main
            Manifest                      : <ROOT>/shared/mysharedlibrary/src/main/AndroidManifest.xml
            JavaDirectories               : <ROOT>/shared/mysharedlibrary/src/main/java [-]
            KotlinDirectories             : <ROOT>/shared/mysharedlibrary/src/main/kotlin [-]
            KotlinDirectories             : <ROOT>/shared/mysharedlibrary/src/main/java [-]
            ResourcesDirectories          : <ROOT>/shared/mysharedlibrary/src/main/resources [-]
            AidlDirectories               : <ROOT>/shared/mysharedlibrary/src/main/aidl [-]
            RenderscriptDirectories       : <ROOT>/shared/mysharedlibrary/src/main/rs [-]
            ResDirectories                : <ROOT>/shared/mysharedlibrary/src/main/res
            AssetsDirectories             : <ROOT>/shared/mysharedlibrary/src/main/assets [-]
            JniLibsDirectories            : <ROOT>/shared/mysharedlibrary/src/main/jniLibs [-]
            ShadersDirectories            : <ROOT>/shared/mysharedlibrary/src/main/shaders [-]
        ExtraSourceProviders
            ExtraSourceProvider
                ArtifactName                  : _android_test_
                SourceProvider
                    Name                          : androidTest
                    Manifest                      : <ROOT>/shared/mysharedlibrary/src/androidTest/AndroidManifest.xml [-]
                    JavaDirectories               : <ROOT>/shared/mysharedlibrary/src/androidTest/java
                    KotlinDirectories             : <ROOT>/shared/mysharedlibrary/src/androidTest/kotlin [-]
                    KotlinDirectories             : <ROOT>/shared/mysharedlibrary/src/androidTest/java
                    ResourcesDirectories          : <ROOT>/shared/mysharedlibrary/src/androidTest/resources [-]
                    AidlDirectories               : <ROOT>/shared/mysharedlibrary/src/androidTest/aidl [-]
                    RenderscriptDirectories       : <ROOT>/shared/mysharedlibrary/src/androidTest/rs [-]
                    ResDirectories                : <ROOT>/shared/mysharedlibrary/src/androidTest/res [-]
                    AssetsDirectories             : <ROOT>/shared/mysharedlibrary/src/androidTest/assets [-]
                    JniLibsDirectories            : <ROOT>/shared/mysharedlibrary/src/androidTest/jniLibs [-]
                    ShadersDirectories            : <ROOT>/shared/mysharedlibrary/src/androidTest/shaders [-]
            ExtraSourceProvider
                ArtifactName                  : _unit_test_
                SourceProvider
                    Name                          : test
                    Manifest                      : <ROOT>/shared/mysharedlibrary/src/test/AndroidManifest.xml [-]
                    JavaDirectories               : <ROOT>/shared/mysharedlibrary/src/test/java
                    KotlinDirectories             : <ROOT>/shared/mysharedlibrary/src/test/kotlin [-]
                    KotlinDirectories             : <ROOT>/shared/mysharedlibrary/src/test/java
                    ResourcesDirectories          : <ROOT>/shared/mysharedlibrary/src/test/resources [-]
                    AidlDirectories               : <ROOT>/shared/mysharedlibrary/src/test/aidl [-]
                    RenderscriptDirectories       : <ROOT>/shared/mysharedlibrary/src/test/rs [-]
                    ResDirectories                : <ROOT>/shared/mysharedlibrary/src/test/res [-]
                    AssetsDirectories             : <ROOT>/shared/mysharedlibrary/src/test/assets [-]
                    JniLibsDirectories            : <ROOT>/shared/mysharedlibrary/src/test/jniLibs [-]
                    ShadersDirectories            : <ROOT>/shared/mysharedlibrary/src/test/shaders [-]
    BuildTypes
        BuildType
            Name                          : debug
            IsDebuggable                  : true
            IsJniDebuggable               : false
            IsRenderscriptDebuggable      : false
            RenderscriptOptimLevel        : 3
            IsMinifyEnabled               : false
            IsZipAlignEnabled             : true
        SourceProvider
            Name                          : debug
            Manifest                      : <ROOT>/shared/mysharedlibrary/src/debug/AndroidManifest.xml [-]
            JavaDirectories               : <ROOT>/shared/mysharedlibrary/src/debug/java [-]
            KotlinDirectories             : <ROOT>/shared/mysharedlibrary/src/debug/kotlin [-]
            KotlinDirectories             : <ROOT>/shared/mysharedlibrary/src/debug/java [-]
            ResourcesDirectories          : <ROOT>/shared/mysharedlibrary/src/debug/resources [-]
            AidlDirectories               : <ROOT>/shared/mysharedlibrary/src/debug/aidl [-]
            RenderscriptDirectories       : <ROOT>/shared/mysharedlibrary/src/debug/rs [-]
            ResDirectories                : <ROOT>/shared/mysharedlibrary/src/debug/res [-]
            AssetsDirectories             : <ROOT>/shared/mysharedlibrary/src/debug/assets [-]
            JniLibsDirectories            : <ROOT>/shared/mysharedlibrary/src/debug/jniLibs [-]
            ShadersDirectories            : <ROOT>/shared/mysharedlibrary/src/debug/shaders [-]
        ExtraSourceProviders
            ExtraSourceProvider
                ArtifactName                  : _android_test_
                SourceProvider
                    Name                          : androidTestDebug
                    Manifest                      : <ROOT>/shared/mysharedlibrary/src/androidTestDebug/AndroidManifest.xml [-]
                    JavaDirectories               : <ROOT>/shared/mysharedlibrary/src/androidTestDebug/java [-]
                    KotlinDirectories             : <ROOT>/shared/mysharedlibrary/src/androidTestDebug/kotlin [-]
                    KotlinDirectories             : <ROOT>/shared/mysharedlibrary/src/androidTestDebug/java [-]
                    ResourcesDirectories          : <ROOT>/shared/mysharedlibrary/src/androidTestDebug/resources [-]
                    AidlDirectories               : <ROOT>/shared/mysharedlibrary/src/androidTestDebug/aidl [-]
                    RenderscriptDirectories       : <ROOT>/shared/mysharedlibrary/src/androidTestDebug/rs [-]
                    ResDirectories                : <ROOT>/shared/mysharedlibrary/src/androidTestDebug/res [-]
                    AssetsDirectories             : <ROOT>/shared/mysharedlibrary/src/androidTestDebug/assets [-]
                    JniLibsDirectories            : <ROOT>/shared/mysharedlibrary/src/androidTestDebug/jniLibs [-]
                    ShadersDirectories            : <ROOT>/shared/mysharedlibrary/src/androidTestDebug/shaders [-]
        ExtraSourceProviders
            ExtraSourceProvider
                ArtifactName                  : _unit_test_
                SourceProvider
                    Name                          : testDebug
                    Manifest                      : <ROOT>/shared/mysharedlibrary/src/testDebug/AndroidManifest.xml [-]
                    JavaDirectories               : <ROOT>/shared/mysharedlibrary/src/testDebug/java [-]
                    KotlinDirectories             : <ROOT>/shared/mysharedlibrary/src/testDebug/kotlin [-]
                    KotlinDirectories             : <ROOT>/shared/mysharedlibrary/src/testDebug/java [-]
                    ResourcesDirectories          : <ROOT>/shared/mysharedlibrary/src/testDebug/resources [-]
                    AidlDirectories               : <ROOT>/shared/mysharedlibrary/src/testDebug/aidl [-]
                    RenderscriptDirectories       : <ROOT>/shared/mysharedlibrary/src/testDebug/rs [-]
                    ResDirectories                : <ROOT>/shared/mysharedlibrary/src/testDebug/res [-]
                    AssetsDirectories             : <ROOT>/shared/mysharedlibrary/src/testDebug/assets [-]
                    JniLibsDirectories            : <ROOT>/shared/mysharedlibrary/src/testDebug/jniLibs [-]
                    ShadersDirectories            : <ROOT>/shared/mysharedlibrary/src/testDebug/shaders [-]
        BuildType
            Name                          : release
            IsDebuggable                  : false
            IsJniDebuggable               : false
            IsRenderscriptDebuggable      : false
            RenderscriptOptimLevel        : 3
            IsMinifyEnabled               : false
            IsZipAlignEnabled             : true
        SourceProvider
            Name                          : release
            Manifest                      : <ROOT>/shared/mysharedlibrary/src/release/AndroidManifest.xml [-]
            JavaDirectories               : <ROOT>/shared/mysharedlibrary/src/release/java [-]
            KotlinDirectories             : <ROOT>/shared/mysharedlibrary/src/release/kotlin [-]
            KotlinDirectories             : <ROOT>/shared/mysharedlibrary/src/release/java [-]
            ResourcesDirectories          : <ROOT>/shared/mysharedlibrary/src/release/resources [-]
            AidlDirectories               : <ROOT>/shared/mysharedlibrary/src/release/aidl [-]
            RenderscriptDirectories       : <ROOT>/shared/mysharedlibrary/src/release/rs [-]
            ResDirectories                : <ROOT>/shared/mysharedlibrary/src/release/res [-]
            AssetsDirectories             : <ROOT>/shared/mysharedlibrary/src/release/assets [-]
            JniLibsDirectories            : <ROOT>/shared/mysharedlibrary/src/release/jniLibs [-]
            ShadersDirectories            : <ROOT>/shared/mysharedlibrary/src/release/shaders [-]
        ExtraSourceProviders
            ExtraSourceProvider
                ArtifactName                  : _android_test_
                SourceProvider
                    Name                          : androidTestRelease
                    Manifest                      : <ROOT>/shared/mysharedlibrary/src/androidTestRelease/AndroidManifest.xml [-]
                    JavaDirectories               : <ROOT>/shared/mysharedlibrary/src/androidTestRelease/java [-]
                    KotlinDirectories             : <ROOT>/shared/mysharedlibrary/src/androidTestRelease/kotlin [-]
                    KotlinDirectories             : <ROOT>/shared/mysharedlibrary/src/androidTestRelease/java [-]
                    ResourcesDirectories          : <ROOT>/shared/mysharedlibrary/src/androidTestRelease/resources [-]
                    AidlDirectories               : <ROOT>/shared/mysharedlibrary/src/androidTestRelease/aidl [-]
                    RenderscriptDirectories       : <ROOT>/shared/mysharedlibrary/src/androidTestRelease/rs [-]
                    ResDirectories                : <ROOT>/shared/mysharedlibrary/src/androidTestRelease/res [-]
                    AssetsDirectories             : <ROOT>/shared/mysharedlibrary/src/androidTestRelease/assets [-]
                    JniLibsDirectories            : <ROOT>/shared/mysharedlibrary/src/androidTestRelease/jniLibs [-]
                    ShadersDirectories            : <ROOT>/shared/mysharedlibrary/src/androidTestRelease/shaders [-]
        ExtraSourceProviders
            ExtraSourceProvider
                ArtifactName                  : _unit_test_
                SourceProvider
                    Name                          : testRelease
                    Manifest                      : <ROOT>/shared/mysharedlibrary/src/testRelease/AndroidManifest.xml [-]
                    JavaDirectories               : <ROOT>/shared/mysharedlibrary/src/testRelease/java [-]
                    KotlinDirectories             : <ROOT>/shared/mysharedlibrary/src/testRelease/kotlin [-]
                    KotlinDirectories             : <ROOT>/shared/mysharedlibrary/src/testRelease/java [-]
                    ResourcesDirectories          : <ROOT>/shared/mysharedlibrary/src/testRelease/resources [-]
                    AidlDirectories               : <ROOT>/shared/mysharedlibrary/src/testRelease/aidl [-]
                    RenderscriptDirectories       : <ROOT>/shared/mysharedlibrary/src/testRelease/rs [-]
                    ResDirectories                : <ROOT>/shared/mysharedlibrary/src/testRelease/res [-]
                    AssetsDirectories             : <ROOT>/shared/mysharedlibrary/src/testRelease/assets [-]
                    JniLibsDirectories            : <ROOT>/shared/mysharedlibrary/src/testRelease/jniLibs [-]
                    ShadersDirectories            : <ROOT>/shared/mysharedlibrary/src/testRelease/shaders [-]
    SigningConfigs
        SigningConfig
            Name                          : debug
            StoreFile                     : debug.keystore
            StorePassword                 : android
            KeyAlias                      : AndroidDebugKey
    VariantBuildInformation
        VariantBuildInformation
            VariantName                   : debug
            BuildTasksAndOutputInformation
                AssembleTaskName              : assembleDebug
        VariantBuildInformation
            VariantName                   : release
            BuildTasksAndOutputInformation
                AssembleTaskName              : assembleRelease
    IdeVariants
        IdeVariant
            Name                          : debug
            BuildType                     : debug
            DisplayName                   : debug
            InstantAppCompatible          : false
            MinSdkVersion
                ApiLevel                      : 16
                ApiString                     : 16
            TargetSdkVersion
                ApiLevel                      : <SDK_VERSION>
                ApiString                     : <SDK_VERSION>
            VersionCode                   : 1
            VersionNameWithSuffix         : 1.0
            DeprecatedPreMergedApplicationId        : com.example.mysharedlibrary
            TestInstrumentationRunner     : androidx.test.runner.AndroidJUnitRunner
            MainArtifact
                Name                          : MAIN
                CompileTaskName               : compileDebugSources
                AssembleTaskName              : assembleDebug
                IsTestArtifact                : false
                IdeSetupTaskNames             : generateDebugSources
                GeneratedSourceFolders        : <ROOT>/shared/mysharedlibrary/build/generated/aidl_source_output_dir/debug/out [-]
                GeneratedSourceFolders        : <ROOT>/shared/mysharedlibrary/build/generated/ap_generated_sources/debug/out [-]
                GeneratedSourceFolders        : <ROOT>/shared/mysharedlibrary/build/generated/renderscript_source_output_dir/debug/out [-]
                GeneratedSourceFolders        : <ROOT>/shared/mysharedlibrary/build/generated/source/buildConfig/debug [-]
                ClassesFolder                 : <ROOT>/shared/mysharedlibrary/build/intermediates/compile_r_class_jar/debug/R.jar [-]
                ClassesFolder                 : <ROOT>/shared/mysharedlibrary/build/intermediates/javac/debug/classes [-]
                ClassesFolder                 : <ROOT>/shared/mysharedlibrary/build/tmp/kotlin-classes/debug [-]
                Dependencies
                    compileClasspath
                        androidLibrary                : androidx.appcompat:appcompat:1.0.2@aar
                        androidLibrary                : androidx.fragment:fragment:1.0.0@aar
                        androidLibrary                : androidx.vectordrawable:vectordrawable-animated:1.0.0@aar
                        androidLibrary                : androidx.legacy:legacy-support-core-ui:1.0.0@aar
                        androidLibrary                : androidx.legacy:legacy-support-core-utils:1.0.0@aar
                        androidLibrary                : androidx.vectordrawable:vectordrawable:1.0.1@aar
                        androidLibrary                : androidx.loader:loader:1.0.0@aar
                        androidLibrary                : androidx.viewpager:viewpager:1.0.0@aar
                        androidLibrary                : androidx.coordinatorlayout:coordinatorlayout:1.0.0@aar
                        androidLibrary                : androidx.drawerlayout:drawerlayout:1.0.0@aar
                        androidLibrary                : androidx.slidingpanelayout:slidingpanelayout:1.0.0@aar
                        androidLibrary                : androidx.customview:customview:1.0.0@aar
                        androidLibrary                : androidx.swiperefreshlayout:swiperefreshlayout:1.0.0@aar
                        androidLibrary                : androidx.asynclayoutinflater:asynclayoutinflater:1.0.0@aar
                        androidLibrary                : androidx.core:core:1.0.1@aar
                        androidLibrary                : androidx.versionedparcelable:versionedparcelable:1.0.0@aar
                        androidLibrary                : androidx.cursoradapter:cursoradapter:1.0.0@aar
                        androidLibrary                : androidx.lifecycle:lifecycle-runtime:2.0.0@aar
                        androidLibrary                : androidx.documentfile:documentfile:1.0.0@aar
                        androidLibrary                : androidx.localbroadcastmanager:localbroadcastmanager:1.0.0@aar
                        androidLibrary                : androidx.print:print:1.0.0@aar
                        androidLibrary                : androidx.lifecycle:lifecycle-viewmodel:2.0.0@aar
                        androidLibrary                : androidx.lifecycle:lifecycle-livedata:2.0.0@aar
                        androidLibrary                : androidx.lifecycle:lifecycle-livedata-core:2.0.0@aar
                        androidLibrary                : androidx.arch.core:core-runtime:2.0.0@aar
                        androidLibrary                : androidx.interpolator:interpolator:1.0.0@aar
                        javaLibrary                   : org.jetbrains.kotlin:kotlin-android-extensions-runtime:<KOTLIN_VERSION>@jar
                        javaLibrary                   : org.jetbrains.kotlin:kotlin-stdlib-jdk7:<KOTLIN_VERSION>@jar
                        javaLibrary                   : org.jetbrains.kotlin:kotlin-stdlib:<KOTLIN_VERSION>@jar
                        javaLibrary                   : org.jetbrains:annotations:13.0@jar
                        javaLibrary                   : androidx.collection:collection:1.0.0@jar
                        javaLibrary                   : androidx.lifecycle:lifecycle-common:2.0.0@jar
                        javaLibrary                   : androidx.arch.core:core-common:2.0.0@jar
                        javaLibrary                   : androidx.annotation:annotation:1.0.0@jar
                    runtimeClasspath
                        androidLibrary                : androidx.appcompat:appcompat:1.0.2@aar
                        androidLibrary                : androidx.fragment:fragment:1.0.0@aar
                        androidLibrary                : androidx.vectordrawable:vectordrawable-animated:1.0.0@aar
                        androidLibrary                : androidx.legacy:legacy-support-core-ui:1.0.0@aar
                        androidLibrary                : androidx.legacy:legacy-support-core-utils:1.0.0@aar
                        androidLibrary                : androidx.vectordrawable:vectordrawable:1.0.1@aar
                        androidLibrary                : androidx.loader:loader:1.0.0@aar
                        androidLibrary                : androidx.viewpager:viewpager:1.0.0@aar
                        androidLibrary                : androidx.coordinatorlayout:coordinatorlayout:1.0.0@aar
                        androidLibrary                : androidx.drawerlayout:drawerlayout:1.0.0@aar
                        androidLibrary                : androidx.slidingpanelayout:slidingpanelayout:1.0.0@aar
                        androidLibrary                : androidx.customview:customview:1.0.0@aar
                        androidLibrary                : androidx.swiperefreshlayout:swiperefreshlayout:1.0.0@aar
                        androidLibrary                : androidx.asynclayoutinflater:asynclayoutinflater:1.0.0@aar
                        androidLibrary                : androidx.core:core:1.0.1@aar
                        androidLibrary                : androidx.versionedparcelable:versionedparcelable:1.0.0@aar
                        androidLibrary                : androidx.cursoradapter:cursoradapter:1.0.0@aar
                        androidLibrary                : androidx.lifecycle:lifecycle-runtime:2.0.0@aar
                        androidLibrary                : androidx.documentfile:documentfile:1.0.0@aar
                        androidLibrary                : androidx.localbroadcastmanager:localbroadcastmanager:1.0.0@aar
                        androidLibrary                : androidx.print:print:1.0.0@aar
                        androidLibrary                : androidx.lifecycle:lifecycle-viewmodel:2.0.0@aar
                        androidLibrary                : androidx.lifecycle:lifecycle-livedata:2.0.0@aar
                        androidLibrary                : androidx.lifecycle:lifecycle-livedata-core:2.0.0@aar
                        androidLibrary                : androidx.arch.core:core-runtime:2.0.0@aar
                        androidLibrary                : androidx.interpolator:interpolator:1.0.0@aar
                        javaLibrary                   : org.jetbrains.kotlin:kotlin-android-extensions-runtime:<KOTLIN_VERSION>@jar
                        javaLibrary                   : org.jetbrains.kotlin:kotlin-stdlib-jdk7:<KOTLIN_VERSION>@jar
                        javaLibrary                   : org.jetbrains.kotlin:kotlin-stdlib:<KOTLIN_VERSION>@jar
                        javaLibrary                   : org.jetbrains:annotations:13.0@jar
                        javaLibrary                   : androidx.collection:collection:1.0.0@jar
                        javaLibrary                   : androidx.lifecycle:lifecycle-common:2.0.0@jar
                        javaLibrary                   : androidx.arch.core:core-common:2.0.0@jar
                        javaLibrary                   : androidx.annotation:annotation:1.0.0@jar
                IsSigned                      : false
                CodeShrinker                  : null
                BuildTasksAndOutputInformation
                    AssembleTaskName              : assembleDebug
                GeneratedResourceFolders      : <ROOT>/shared/mysharedlibrary/build/generated/res/rs/debug [-]
                GeneratedResourceFolders      : <ROOT>/shared/mysharedlibrary/build/generated/res/resValues/debug [-]
            AndroidTestArtifact
                Name                          : ANDROID_TEST
                CompileTaskName               : compileDebugAndroidTestSources
                AssembleTaskName              : assembleDebugAndroidTest
                IsTestArtifact                : true
                IdeSetupTaskNames             : generateDebugAndroidTestSources
                GeneratedSourceFolders        : <ROOT>/shared/mysharedlibrary/build/generated/aidl_source_output_dir/debugAndroidTest/out [-]
                GeneratedSourceFolders        : <ROOT>/shared/mysharedlibrary/build/generated/ap_generated_sources/debugAndroidTest/out [-]
                GeneratedSourceFolders        : <ROOT>/shared/mysharedlibrary/build/generated/renderscript_source_output_dir/debugAndroidTest/out [-]
                GeneratedSourceFolders        : <ROOT>/shared/mysharedlibrary/build/generated/source/buildConfig/androidTest/debug [-]
                ClassesFolder                 : <ROOT>/shared/mysharedlibrary/build/intermediates/compile_and_runtime_not_namespaced_r_class_jar/debugAndroidTest/R.jar [-]
                ClassesFolder                 : <ROOT>/shared/mysharedlibrary/build/intermediates/javac/debugAndroidTest/classes [-]
                ClassesFolder                 : <ROOT>/shared/mysharedlibrary/build/tmp/kotlin-classes/debugAndroidTest [-]
                Dependencies
                    compileClasspath
                        module                        : <ROOT>/firstapp-:app:mysharedlibrary-MAIN
                        androidLibrary                : androidx.appcompat:appcompat:1.0.2@aar
                        androidLibrary                : androidx.fragment:fragment:1.0.0@aar
                        androidLibrary                : androidx.vectordrawable:vectordrawable-animated:1.0.0@aar
                        androidLibrary                : androidx.legacy:legacy-support-core-ui:1.0.0@aar
                        androidLibrary                : androidx.legacy:legacy-support-core-utils:1.0.0@aar
                        androidLibrary                : androidx.vectordrawable:vectordrawable:1.0.1@aar
                        androidLibrary                : androidx.loader:loader:1.0.0@aar
                        androidLibrary                : androidx.viewpager:viewpager:1.0.0@aar
                        androidLibrary                : androidx.coordinatorlayout:coordinatorlayout:1.0.0@aar
                        androidLibrary                : androidx.drawerlayout:drawerlayout:1.0.0@aar
                        androidLibrary                : androidx.slidingpanelayout:slidingpanelayout:1.0.0@aar
                        androidLibrary                : androidx.customview:customview:1.0.0@aar
                        androidLibrary                : androidx.swiperefreshlayout:swiperefreshlayout:1.0.0@aar
                        androidLibrary                : androidx.asynclayoutinflater:asynclayoutinflater:1.0.0@aar
                        androidLibrary                : androidx.core:core:1.0.1@aar
                        androidLibrary                : androidx.versionedparcelable:versionedparcelable:1.0.0@aar
                        androidLibrary                : androidx.cursoradapter:cursoradapter:1.0.0@aar
                        androidLibrary                : androidx.lifecycle:lifecycle-runtime:2.0.0@aar
                        androidLibrary                : androidx.documentfile:documentfile:1.0.0@aar
                        androidLibrary                : androidx.localbroadcastmanager:localbroadcastmanager:1.0.0@aar
                        androidLibrary                : androidx.print:print:1.0.0@aar
                        androidLibrary                : androidx.lifecycle:lifecycle-viewmodel:2.0.0@aar
                        androidLibrary                : androidx.lifecycle:lifecycle-livedata:2.0.0@aar
                        androidLibrary                : androidx.lifecycle:lifecycle-livedata-core:2.0.0@aar
                        androidLibrary                : androidx.arch.core:core-runtime:2.0.0@aar
                        androidLibrary                : androidx.interpolator:interpolator:1.0.0@aar
                        javaLibrary                   : org.jetbrains.kotlin:kotlin-android-extensions-runtime:<KOTLIN_VERSION>@jar
                        javaLibrary                   : org.jetbrains.kotlin:kotlin-stdlib:<KOTLIN_VERSION>@jar
                        javaLibrary                   : org.jetbrains.kotlin:kotlin-stdlib-jdk7:<KOTLIN_VERSION>@jar
                        javaLibrary                   : org.jetbrains:annotations:13.0@jar
                        javaLibrary                   : androidx.collection:collection:1.0.0@jar
                        javaLibrary                   : androidx.lifecycle:lifecycle-common:2.0.0@jar
                        javaLibrary                   : androidx.arch.core:core-common:2.0.0@jar
                        javaLibrary                   : androidx.annotation:annotation:1.0.0@jar
                    runtimeClasspath
                        module                        : <ROOT>/firstapp-:app:mysharedlibrary-MAIN
                        androidLibrary                : androidx.appcompat:appcompat:1.0.2@aar
                        androidLibrary                : androidx.fragment:fragment:1.0.0@aar
                        androidLibrary                : androidx.vectordrawable:vectordrawable-animated:1.0.0@aar
                        androidLibrary                : androidx.legacy:legacy-support-core-ui:1.0.0@aar
                        androidLibrary                : androidx.legacy:legacy-support-core-utils:1.0.0@aar
                        androidLibrary                : androidx.vectordrawable:vectordrawable:1.0.1@aar
                        androidLibrary                : androidx.loader:loader:1.0.0@aar
                        androidLibrary                : androidx.viewpager:viewpager:1.0.0@aar
                        androidLibrary                : androidx.coordinatorlayout:coordinatorlayout:1.0.0@aar
                        androidLibrary                : androidx.drawerlayout:drawerlayout:1.0.0@aar
                        androidLibrary                : androidx.slidingpanelayout:slidingpanelayout:1.0.0@aar
                        androidLibrary                : androidx.customview:customview:1.0.0@aar
                        androidLibrary                : androidx.swiperefreshlayout:swiperefreshlayout:1.0.0@aar
                        androidLibrary                : androidx.asynclayoutinflater:asynclayoutinflater:1.0.0@aar
                        androidLibrary                : androidx.core:core:1.0.1@aar
                        androidLibrary                : androidx.versionedparcelable:versionedparcelable:1.0.0@aar
                        androidLibrary                : androidx.cursoradapter:cursoradapter:1.0.0@aar
                        androidLibrary                : androidx.lifecycle:lifecycle-runtime:2.0.0@aar
                        androidLibrary                : androidx.documentfile:documentfile:1.0.0@aar
                        androidLibrary                : androidx.localbroadcastmanager:localbroadcastmanager:1.0.0@aar
                        androidLibrary                : androidx.print:print:1.0.0@aar
                        androidLibrary                : androidx.lifecycle:lifecycle-viewmodel:2.0.0@aar
                        androidLibrary                : androidx.lifecycle:lifecycle-livedata:2.0.0@aar
                        androidLibrary                : androidx.lifecycle:lifecycle-livedata-core:2.0.0@aar
                        androidLibrary                : androidx.arch.core:core-runtime:2.0.0@aar
                        androidLibrary                : androidx.interpolator:interpolator:1.0.0@aar
                        javaLibrary                   : org.jetbrains.kotlin:kotlin-android-extensions-runtime:<KOTLIN_VERSION>@jar
                        javaLibrary                   : org.jetbrains.kotlin:kotlin-stdlib:<KOTLIN_VERSION>@jar
                        javaLibrary                   : org.jetbrains.kotlin:kotlin-stdlib-jdk7:<KOTLIN_VERSION>@jar
                        javaLibrary                   : org.jetbrains:annotations:13.0@jar
                        javaLibrary                   : androidx.collection:collection:1.0.0@jar
                        javaLibrary                   : androidx.lifecycle:lifecycle-common:2.0.0@jar
                        javaLibrary                   : androidx.arch.core:core-common:2.0.0@jar
                        javaLibrary                   : androidx.annotation:annotation:1.0.0@jar
                ApplicationId                 : com.example.mysharedlibrary.test
                SigningConfigName             : debug
                IsSigned                      : true
                CodeShrinker                  : null
                BuildTasksAndOutputInformation
                    AssembleTaskName              : assembleDebugAndroidTest
                    AssembleTaskOutputListingFile : <ROOT>/shared/mysharedlibrary/build/outputs/apk/androidTest/debug/output-metadata.json [-]
                GeneratedResourceFolders      : <ROOT>/shared/mysharedlibrary/build/generated/res/rs/androidTest/debug [-]
                GeneratedResourceFolders      : <ROOT>/shared/mysharedlibrary/build/generated/res/resValues/androidTest/debug [-]
                TestOptions
                    AnimationsDisabled            : false
                    Execution                     : HOST
            UnitTestArtifact
                Name                          : UNIT_TEST
                CompileTaskName               : compileDebugUnitTestSources
                AssembleTaskName              : assembleDebugUnitTest
                IsTestArtifact                : true
                IdeSetupTaskNames             : createMockableJar
                GeneratedSourceFolders        : <ROOT>/shared/mysharedlibrary/build/generated/ap_generated_sources/debugUnitTest/out [-]
                ClassesFolder                 : <ROOT>/shared/mysharedlibrary/build/intermediates/compile_and_runtime_not_namespaced_r_class_jar/debugUnitTest/R.jar [-]
                ClassesFolder                 : <ROOT>/shared/mysharedlibrary/build/intermediates/javac/debugUnitTest/classes [-]
                ClassesFolder                 : <ROOT>/shared/mysharedlibrary/build/tmp/kotlin-classes/debugUnitTest [-]
                Dependencies
                    compileClasspath
                        module                        : <ROOT>/firstapp-:app:mysharedlibrary-MAIN
                        androidLibrary                : androidx.appcompat:appcompat:1.0.2@aar
                        androidLibrary                : androidx.fragment:fragment:1.0.0@aar
                        androidLibrary                : androidx.vectordrawable:vectordrawable-animated:1.0.0@aar
                        androidLibrary                : androidx.legacy:legacy-support-core-ui:1.0.0@aar
                        androidLibrary                : androidx.legacy:legacy-support-core-utils:1.0.0@aar
                        androidLibrary                : androidx.vectordrawable:vectordrawable:1.0.1@aar
                        androidLibrary                : androidx.loader:loader:1.0.0@aar
                        androidLibrary                : androidx.viewpager:viewpager:1.0.0@aar
                        androidLibrary                : androidx.coordinatorlayout:coordinatorlayout:1.0.0@aar
                        androidLibrary                : androidx.drawerlayout:drawerlayout:1.0.0@aar
                        androidLibrary                : androidx.slidingpanelayout:slidingpanelayout:1.0.0@aar
                        androidLibrary                : androidx.customview:customview:1.0.0@aar
                        androidLibrary                : androidx.swiperefreshlayout:swiperefreshlayout:1.0.0@aar
                        androidLibrary                : androidx.asynclayoutinflater:asynclayoutinflater:1.0.0@aar
                        androidLibrary                : androidx.core:core:1.0.1@aar
                        androidLibrary                : androidx.versionedparcelable:versionedparcelable:1.0.0@aar
                        androidLibrary                : androidx.cursoradapter:cursoradapter:1.0.0@aar
                        androidLibrary                : androidx.lifecycle:lifecycle-runtime:2.0.0@aar
                        androidLibrary                : androidx.documentfile:documentfile:1.0.0@aar
                        androidLibrary                : androidx.localbroadcastmanager:localbroadcastmanager:1.0.0@aar
                        androidLibrary                : androidx.print:print:1.0.0@aar
                        androidLibrary                : androidx.lifecycle:lifecycle-viewmodel:2.0.0@aar
                        androidLibrary                : androidx.lifecycle:lifecycle-livedata:2.0.0@aar
                        androidLibrary                : androidx.lifecycle:lifecycle-livedata-core:2.0.0@aar
                        androidLibrary                : androidx.arch.core:core-runtime:2.0.0@aar
                        androidLibrary                : androidx.interpolator:interpolator:1.0.0@aar
                        javaLibrary                   : org.jetbrains.kotlin:kotlin-android-extensions-runtime:<KOTLIN_VERSION>@jar
                        javaLibrary                   : org.jetbrains.kotlin:kotlin-stdlib:<KOTLIN_VERSION>@jar
                        javaLibrary                   : org.jetbrains.kotlin:kotlin-stdlib-jdk7:<KOTLIN_VERSION>@jar
                        javaLibrary                   : junit:junit:4.12@jar
                        javaLibrary                   : org.hamcrest:hamcrest-core:1.3@jar
                        javaLibrary                   : org.jetbrains:annotations:13.0@jar
                        javaLibrary                   : androidx.collection:collection:1.0.0@jar
                        javaLibrary                   : androidx.lifecycle:lifecycle-common:2.0.0@jar
                        javaLibrary                   : androidx.arch.core:core-common:2.0.0@jar
                        javaLibrary                   : androidx.annotation:annotation:1.0.0@jar
                    runtimeClasspath
                        module                        : <ROOT>/firstapp-:app:mysharedlibrary-MAIN
                        androidLibrary                : androidx.appcompat:appcompat:1.0.2@aar
                        androidLibrary                : androidx.fragment:fragment:1.0.0@aar
                        androidLibrary                : androidx.vectordrawable:vectordrawable-animated:1.0.0@aar
                        androidLibrary                : androidx.legacy:legacy-support-core-ui:1.0.0@aar
                        androidLibrary                : androidx.legacy:legacy-support-core-utils:1.0.0@aar
                        androidLibrary                : androidx.vectordrawable:vectordrawable:1.0.1@aar
                        androidLibrary                : androidx.loader:loader:1.0.0@aar
                        androidLibrary                : androidx.viewpager:viewpager:1.0.0@aar
                        androidLibrary                : androidx.coordinatorlayout:coordinatorlayout:1.0.0@aar
                        androidLibrary                : androidx.drawerlayout:drawerlayout:1.0.0@aar
                        androidLibrary                : androidx.slidingpanelayout:slidingpanelayout:1.0.0@aar
                        androidLibrary                : androidx.customview:customview:1.0.0@aar
                        androidLibrary                : androidx.swiperefreshlayout:swiperefreshlayout:1.0.0@aar
                        androidLibrary                : androidx.asynclayoutinflater:asynclayoutinflater:1.0.0@aar
                        androidLibrary                : androidx.core:core:1.0.1@aar
                        androidLibrary                : androidx.versionedparcelable:versionedparcelable:1.0.0@aar
                        androidLibrary                : androidx.cursoradapter:cursoradapter:1.0.0@aar
                        androidLibrary                : androidx.lifecycle:lifecycle-runtime:2.0.0@aar
                        androidLibrary                : androidx.documentfile:documentfile:1.0.0@aar
                        androidLibrary                : androidx.localbroadcastmanager:localbroadcastmanager:1.0.0@aar
                        androidLibrary                : androidx.print:print:1.0.0@aar
                        androidLibrary                : androidx.lifecycle:lifecycle-viewmodel:2.0.0@aar
                        androidLibrary                : androidx.lifecycle:lifecycle-livedata:2.0.0@aar
                        androidLibrary                : androidx.lifecycle:lifecycle-livedata-core:2.0.0@aar
                        androidLibrary                : androidx.arch.core:core-runtime:2.0.0@aar
                        androidLibrary                : androidx.interpolator:interpolator:1.0.0@aar
                        javaLibrary                   : org.jetbrains.kotlin:kotlin-android-extensions-runtime:<KOTLIN_VERSION>@jar
                        javaLibrary                   : org.jetbrains.kotlin:kotlin-stdlib:<KOTLIN_VERSION>@jar
                        javaLibrary                   : org.jetbrains.kotlin:kotlin-stdlib-jdk7:<KOTLIN_VERSION>@jar
                        javaLibrary                   : junit:junit:4.12@jar
                        javaLibrary                   : org.hamcrest:hamcrest-core:1.3@jar
                        javaLibrary                   : org.jetbrains:annotations:13.0@jar
                        javaLibrary                   : androidx.collection:collection:1.0.0@jar
                        javaLibrary                   : androidx.lifecycle:lifecycle-common:2.0.0@jar
                        javaLibrary                   : androidx.arch.core:core-common:2.0.0@jar
                        javaLibrary                   : androidx.annotation:annotation:1.0.0@jar
                MockablePlatformJar           : <GRADLE>/caches/transforms-3/xxxxxxxxxxxxxxxxxxxxxxxxxxxxxxxx/transformed/android.jar
    kotlinGradleModel             : KotlinGradleModelImpl
        additionalVisibleSourceSets
            debug                         : <empty>
            - debugAndroidTest            : debug
            - debugAndroidTest            : main
            - debugUnitTest               : debug
            - debugUnitTest               : main
        compilerArgumentsBySourceSet
            debug
                compilerArguments             : K2JVMCompilerArguments
                    allowNoSourceFiles            : true
                    assertionsMode                : legacy
                    backendThreads                : 1
                    destination                   : <ROOT>/shared/mysharedlibrary/build/tmp/kotlin-classes/debug
                    jvmDefault                    : disable
                    jvmTarget                     : 1.8
                    moduleName                    : mysharedlibrary_debug
                    noJdk                         : true
                    noReflect                     : true
                    noStdlib                      : true
                    serializeIr                   : none
                    autoAdvanceApiVersion         : true
                    autoAdvanceLanguageVersion    : true
                    enableSignatureClashChecks    : true
                    explicitApi                   : disable
                    - pluginClasspaths            : <M2>/org/jetbrains/kotlin/kotlin-android-extensions/<KOTLIN_VERSION>/kotlin-android-extensions-<KOTLIN_VERSION>.jar
                    - pluginClasspaths            : <M2>/org/jetbrains/kotlin/kotlin-compiler-embeddable/<KOTLIN_VERSION>/kotlin-compiler-embeddable-<KOTLIN_VERSION>.jar
                    - pluginClasspaths            : <M2>/org/jetbrains/kotlin/kotlin-stdlib/<KOTLIN_VERSION>/kotlin-stdlib-<KOTLIN_VERSION>.jar
                    - pluginClasspaths            : <M2>/org/jetbrains/kotlin/kotlin-script-runtime/<KOTLIN_VERSION>/kotlin-script-runtime-<KOTLIN_VERSION>.jar
                    - pluginClasspaths            : <M2>/org/jetbrains/kotlin/kotlin-reflect/<KOTLIN_VERSION>/kotlin-reflect-<KOTLIN_VERSION>.jar
                    - pluginClasspaths            : <M2>/org/jetbrains/kotlin/kotlin-daemon-embeddable/<KOTLIN_VERSION>/kotlin-daemon-embeddable-<KOTLIN_VERSION>.jar
                    - pluginClasspaths            : <M2>/org/jetbrains/intellij/deps/trove4j/1.0.20200330/trove4j-1.0.20200330.jar
<<<<<<< HEAD
                    - pluginClasspaths            : <M2>/org/jetbrains/kotlin/kotlin-stdlib-common/<KOTLIN_VERSION>/kotlin-stdlib-common-<KOTLIN_VERSION>.jar
=======
>>>>>>> 574fcae1
                    - pluginClasspaths            : <M2>/org/jetbrains/annotations/13.0/annotations-13.0.jar
                    useFirLT                      : true
            debugAndroidTest
                compilerArguments             : K2JVMCompilerArguments
                    allowNoSourceFiles            : true
                    assertionsMode                : legacy
                    backendThreads                : 1
                    destination                   : <ROOT>/shared/mysharedlibrary/build/tmp/kotlin-classes/debugAndroidTest
                    jvmDefault                    : disable
                    jvmTarget                     : 1.8
                    moduleName                    : mysharedlibrary_debugAndroidTest
                    noJdk                         : true
                    noReflect                     : true
                    noStdlib                      : true
                    serializeIr                   : none
                    autoAdvanceApiVersion         : true
                    autoAdvanceLanguageVersion    : true
                    enableSignatureClashChecks    : true
                    explicitApi                   : disable
                    - pluginClasspaths            : <M2>/org/jetbrains/kotlin/kotlin-android-extensions/<KOTLIN_VERSION>/kotlin-android-extensions-<KOTLIN_VERSION>.jar
                    - pluginClasspaths            : <M2>/org/jetbrains/kotlin/kotlin-compiler-embeddable/<KOTLIN_VERSION>/kotlin-compiler-embeddable-<KOTLIN_VERSION>.jar
                    - pluginClasspaths            : <M2>/org/jetbrains/kotlin/kotlin-stdlib/<KOTLIN_VERSION>/kotlin-stdlib-<KOTLIN_VERSION>.jar
                    - pluginClasspaths            : <M2>/org/jetbrains/kotlin/kotlin-script-runtime/<KOTLIN_VERSION>/kotlin-script-runtime-<KOTLIN_VERSION>.jar
                    - pluginClasspaths            : <M2>/org/jetbrains/kotlin/kotlin-reflect/<KOTLIN_VERSION>/kotlin-reflect-<KOTLIN_VERSION>.jar
                    - pluginClasspaths            : <M2>/org/jetbrains/kotlin/kotlin-daemon-embeddable/<KOTLIN_VERSION>/kotlin-daemon-embeddable-<KOTLIN_VERSION>.jar
                    - pluginClasspaths            : <M2>/org/jetbrains/intellij/deps/trove4j/1.0.20200330/trove4j-1.0.20200330.jar
<<<<<<< HEAD
                    - pluginClasspaths            : <M2>/org/jetbrains/kotlin/kotlin-stdlib-common/<KOTLIN_VERSION>/kotlin-stdlib-common-<KOTLIN_VERSION>.jar
=======
>>>>>>> 574fcae1
                    - pluginClasspaths            : <M2>/org/jetbrains/annotations/13.0/annotations-13.0.jar
                    useFirLT                      : true
            debugUnitTest
                compilerArguments             : K2JVMCompilerArguments
                    allowNoSourceFiles            : true
                    assertionsMode                : legacy
                    backendThreads                : 1
                    destination                   : <ROOT>/shared/mysharedlibrary/build/tmp/kotlin-classes/debugUnitTest
                    jvmDefault                    : disable
                    jvmTarget                     : 1.8
                    moduleName                    : mysharedlibrary_debugUnitTest
                    noJdk                         : true
                    noReflect                     : true
                    noStdlib                      : true
                    serializeIr                   : none
                    autoAdvanceApiVersion         : true
                    autoAdvanceLanguageVersion    : true
                    enableSignatureClashChecks    : true
                    explicitApi                   : disable
                    - pluginClasspaths            : <M2>/org/jetbrains/kotlin/kotlin-android-extensions/<KOTLIN_VERSION>/kotlin-android-extensions-<KOTLIN_VERSION>.jar
                    - pluginClasspaths            : <M2>/org/jetbrains/kotlin/kotlin-compiler-embeddable/<KOTLIN_VERSION>/kotlin-compiler-embeddable-<KOTLIN_VERSION>.jar
                    - pluginClasspaths            : <M2>/org/jetbrains/kotlin/kotlin-stdlib/<KOTLIN_VERSION>/kotlin-stdlib-<KOTLIN_VERSION>.jar
                    - pluginClasspaths            : <M2>/org/jetbrains/kotlin/kotlin-script-runtime/<KOTLIN_VERSION>/kotlin-script-runtime-<KOTLIN_VERSION>.jar
                    - pluginClasspaths            : <M2>/org/jetbrains/kotlin/kotlin-reflect/<KOTLIN_VERSION>/kotlin-reflect-<KOTLIN_VERSION>.jar
                    - pluginClasspaths            : <M2>/org/jetbrains/kotlin/kotlin-daemon-embeddable/<KOTLIN_VERSION>/kotlin-daemon-embeddable-<KOTLIN_VERSION>.jar
                    - pluginClasspaths            : <M2>/org/jetbrains/intellij/deps/trove4j/1.0.20200330/trove4j-1.0.20200330.jar
<<<<<<< HEAD
                    - pluginClasspaths            : <M2>/org/jetbrains/kotlin/kotlin-stdlib-common/<KOTLIN_VERSION>/kotlin-stdlib-common-<KOTLIN_VERSION>.jar
=======
>>>>>>> 574fcae1
                    - pluginClasspaths            : <M2>/org/jetbrains/annotations/13.0/annotations-13.0.jar
                    useFirLT                      : true
        gradleUserHome                : <GRADLE>
        hasKotlinPlugin               : true
        kotlinTarget                  : kotlin-android
        kotlinTaskProperties
            debug                         : KotlinTaskPropertiesImpl
                incremental                   : true
                pluginVersion                 : <CUT>
                - pureKotlinSourceFolders     : <ROOT>/shared/mysharedlibrary/src/debug/kotlin [-]
                - pureKotlinSourceFolders     : <ROOT>/shared/mysharedlibrary/src/debug/java [-]
            debugAndroidTest              : KotlinTaskPropertiesImpl
                incremental                   : true
                pluginVersion                 : <CUT>
                - pureKotlinSourceFolders     : <ROOT>/shared/mysharedlibrary/src/debugAndroidTest/kotlin [-]
            debugUnitTest                 : KotlinTaskPropertiesImpl
                incremental                   : true
                pluginVersion                 : <CUT>
                - pureKotlinSourceFolders     : <ROOT>/shared/mysharedlibrary/src/debugUnitTest/kotlin [-]
    externalProject               : :app:mysharedlibrary (DefaultExternalProject) (*seen*)
MODULE                        : My_First_App.app.mysharedlibrary.androidTest
MODULE                        : My_First_App.app.mysharedlibrary.main
MODULE                        : My_First_App.app.mysharedlibrary.unitTest
MODULE                        : My_First_App.app.unitTest<|MERGE_RESOLUTION|>--- conflicted
+++ resolved
@@ -232,27 +232,6 @@
         resStaticLibrary              : <GRADLE>/caches/transforms-3/xxxxxxxxxxxxxxxxxxxxxxxxxxxxxxxx/transformed/fragment-1.0.0/res.apk [-]
         - runtimeJarFiles             : <GRADLE>/caches/transforms-3/xxxxxxxxxxxxxxxxxxxxxxxxxxxxxxxx/transformed/fragment-1.0.0/jars/classes.jar
         symbolFile                    : <GRADLE>/caches/transforms-3/xxxxxxxxxxxxxxxxxxxxxxxxxxxxxxxx/transformed/fragment-1.0.0/R.txt
-<<<<<<< HEAD
-    - library                     : androidx.vectordrawable:vectordrawable-animated:1.0.0@aar (IdeAndroidLibraryImpl)
-        aidlFolder                    : <GRADLE>/caches/transforms-3/xxxxxxxxxxxxxxxxxxxxxxxxxxxxxxxx/transformed/vectordrawable-animated-1.0.0/aidl [-]
-        artifact                      : <M2>/androidx/vectordrawable/vectordrawable-animated/1.0.0/vectordrawable-animated-1.0.0.aar
-        artifactAddress               : androidx.vectordrawable:vectordrawable-animated:1.0.0@aar
-        assetsFolder                  : <GRADLE>/caches/transforms-3/xxxxxxxxxxxxxxxxxxxxxxxxxxxxxxxx/transformed/vectordrawable-animated-1.0.0/assets [-]
-        - compileJarFiles             : <GRADLE>/caches/transforms-3/xxxxxxxxxxxxxxxxxxxxxxxxxxxxxxxx/transformed/vectordrawable-animated-1.0.0/jars/classes.jar
-        component                     : androidx.vectordrawable:vectordrawable-animated:1.0.0
-        externalAnnotations           : <GRADLE>/caches/transforms-3/xxxxxxxxxxxxxxxxxxxxxxxxxxxxxxxx/transformed/vectordrawable-animated-1.0.0/annotations.zip [-]
-        folder                        : <GRADLE>/caches/transforms-3/xxxxxxxxxxxxxxxxxxxxxxxxxxxxxxxx/transformed/vectordrawable-animated-1.0.0
-        jniFolder                     : <GRADLE>/caches/transforms-3/xxxxxxxxxxxxxxxxxxxxxxxxxxxxxxxx/transformed/vectordrawable-animated-1.0.0/jni [-]
-        lintJar                       : <GRADLE>/caches/transforms-3/xxxxxxxxxxxxxxxxxxxxxxxxxxxxxxxx/transformed/vectordrawable-animated-1.0.0/jars/lint.jar [-]
-        manifest                      : <GRADLE>/caches/transforms-3/xxxxxxxxxxxxxxxxxxxxxxxxxxxxxxxx/transformed/vectordrawable-animated-1.0.0/AndroidManifest.xml
-        proguardRules                 : <GRADLE>/caches/transforms-3/xxxxxxxxxxxxxxxxxxxxxxxxxxxxxxxx/transformed/vectordrawable-animated-1.0.0/proguard.txt
-        publicResources               : <GRADLE>/caches/transforms-3/xxxxxxxxxxxxxxxxxxxxxxxxxxxxxxxx/transformed/vectordrawable-animated-1.0.0/public.txt [-]
-        renderscriptFolder            : <GRADLE>/caches/transforms-3/xxxxxxxxxxxxxxxxxxxxxxxxxxxxxxxx/transformed/vectordrawable-animated-1.0.0/rs [-]
-        resFolder                     : <GRADLE>/caches/transforms-3/xxxxxxxxxxxxxxxxxxxxxxxxxxxxxxxx/transformed/vectordrawable-animated-1.0.0/res [-]
-        resStaticLibrary              : <GRADLE>/caches/transforms-3/xxxxxxxxxxxxxxxxxxxxxxxxxxxxxxxx/transformed/vectordrawable-animated-1.0.0/res.apk [-]
-        - runtimeJarFiles             : <GRADLE>/caches/transforms-3/xxxxxxxxxxxxxxxxxxxxxxxxxxxxxxxx/transformed/vectordrawable-animated-1.0.0/jars/classes.jar
-        symbolFile                    : <GRADLE>/caches/transforms-3/xxxxxxxxxxxxxxxxxxxxxxxxxxxxxxxx/transformed/vectordrawable-animated-1.0.0/R.txt
-=======
     - library                     : androidx.interpolator:interpolator:1.0.0@aar (IdeAndroidLibraryImpl)
         aidlFolder                    : <GRADLE>/caches/transforms-3/xxxxxxxxxxxxxxxxxxxxxxxxxxxxxxxx/transformed/interpolator-1.0.0/aidl [-]
         artifact                      : <M2>/androidx/interpolator/interpolator/1.0.0/interpolator-1.0.0.aar
@@ -272,7 +251,6 @@
         resStaticLibrary              : <GRADLE>/caches/transforms-3/xxxxxxxxxxxxxxxxxxxxxxxxxxxxxxxx/transformed/interpolator-1.0.0/res.apk [-]
         - runtimeJarFiles             : <GRADLE>/caches/transforms-3/xxxxxxxxxxxxxxxxxxxxxxxxxxxxxxxx/transformed/interpolator-1.0.0/jars/classes.jar
         symbolFile                    : <GRADLE>/caches/transforms-3/xxxxxxxxxxxxxxxxxxxxxxxxxxxxxxxx/transformed/interpolator-1.0.0/R.txt
->>>>>>> 574fcae1
     - library                     : androidx.legacy:legacy-support-core-ui:1.0.0@aar (IdeAndroidLibraryImpl)
         aidlFolder                    : <GRADLE>/caches/transforms-3/xxxxxxxxxxxxxxxxxxxxxxxxxxxxxxxx/transformed/legacy-support-core-ui-1.0.0/aidl [-]
         artifact                      : <M2>/androidx/legacy/legacy-support-core-ui/1.0.0/legacy-support-core-ui-1.0.0.aar
@@ -311,351 +289,6 @@
         resStaticLibrary              : <GRADLE>/caches/transforms-3/xxxxxxxxxxxxxxxxxxxxxxxxxxxxxxxx/transformed/legacy-support-core-utils-1.0.0/res.apk [-]
         - runtimeJarFiles             : <GRADLE>/caches/transforms-3/xxxxxxxxxxxxxxxxxxxxxxxxxxxxxxxx/transformed/legacy-support-core-utils-1.0.0/jars/classes.jar
         symbolFile                    : <GRADLE>/caches/transforms-3/xxxxxxxxxxxxxxxxxxxxxxxxxxxxxxxx/transformed/legacy-support-core-utils-1.0.0/R.txt
-<<<<<<< HEAD
-    - library                     : androidx.vectordrawable:vectordrawable:1.0.1@aar (IdeAndroidLibraryImpl)
-        aidlFolder                    : <GRADLE>/caches/transforms-3/xxxxxxxxxxxxxxxxxxxxxxxxxxxxxxxx/transformed/vectordrawable-1.0.1/aidl [-]
-        artifact                      : <M2>/androidx/vectordrawable/vectordrawable/1.0.1/vectordrawable-1.0.1.aar
-        artifactAddress               : androidx.vectordrawable:vectordrawable:1.0.1@aar
-        assetsFolder                  : <GRADLE>/caches/transforms-3/xxxxxxxxxxxxxxxxxxxxxxxxxxxxxxxx/transformed/vectordrawable-1.0.1/assets [-]
-        - compileJarFiles             : <GRADLE>/caches/transforms-3/xxxxxxxxxxxxxxxxxxxxxxxxxxxxxxxx/transformed/vectordrawable-1.0.1/jars/classes.jar
-        component                     : androidx.vectordrawable:vectordrawable:1.0.1
-        externalAnnotations           : <GRADLE>/caches/transforms-3/xxxxxxxxxxxxxxxxxxxxxxxxxxxxxxxx/transformed/vectordrawable-1.0.1/annotations.zip [-]
-        folder                        : <GRADLE>/caches/transforms-3/xxxxxxxxxxxxxxxxxxxxxxxxxxxxxxxx/transformed/vectordrawable-1.0.1
-        jniFolder                     : <GRADLE>/caches/transforms-3/xxxxxxxxxxxxxxxxxxxxxxxxxxxxxxxx/transformed/vectordrawable-1.0.1/jni [-]
-        lintJar                       : <GRADLE>/caches/transforms-3/xxxxxxxxxxxxxxxxxxxxxxxxxxxxxxxx/transformed/vectordrawable-1.0.1/jars/lint.jar [-]
-        manifest                      : <GRADLE>/caches/transforms-3/xxxxxxxxxxxxxxxxxxxxxxxxxxxxxxxx/transformed/vectordrawable-1.0.1/AndroidManifest.xml
-        proguardRules                 : <GRADLE>/caches/transforms-3/xxxxxxxxxxxxxxxxxxxxxxxxxxxxxxxx/transformed/vectordrawable-1.0.1/proguard.txt [-]
-        publicResources               : <GRADLE>/caches/transforms-3/xxxxxxxxxxxxxxxxxxxxxxxxxxxxxxxx/transformed/vectordrawable-1.0.1/public.txt [-]
-        renderscriptFolder            : <GRADLE>/caches/transforms-3/xxxxxxxxxxxxxxxxxxxxxxxxxxxxxxxx/transformed/vectordrawable-1.0.1/rs [-]
-        resFolder                     : <GRADLE>/caches/transforms-3/xxxxxxxxxxxxxxxxxxxxxxxxxxxxxxxx/transformed/vectordrawable-1.0.1/res [-]
-        resStaticLibrary              : <GRADLE>/caches/transforms-3/xxxxxxxxxxxxxxxxxxxxxxxxxxxxxxxx/transformed/vectordrawable-1.0.1/res.apk [-]
-        - runtimeJarFiles             : <GRADLE>/caches/transforms-3/xxxxxxxxxxxxxxxxxxxxxxxxxxxxxxxx/transformed/vectordrawable-1.0.1/jars/classes.jar
-        symbolFile                    : <GRADLE>/caches/transforms-3/xxxxxxxxxxxxxxxxxxxxxxxxxxxxxxxx/transformed/vectordrawable-1.0.1/R.txt
-    - library                     : androidx.loader:loader:1.0.0@aar (IdeAndroidLibraryImpl)
-        aidlFolder                    : <GRADLE>/caches/transforms-3/xxxxxxxxxxxxxxxxxxxxxxxxxxxxxxxx/transformed/loader-1.0.0/aidl [-]
-        artifact                      : <M2>/androidx/loader/loader/1.0.0/loader-1.0.0.aar
-        artifactAddress               : androidx.loader:loader:1.0.0@aar
-        assetsFolder                  : <GRADLE>/caches/transforms-3/xxxxxxxxxxxxxxxxxxxxxxxxxxxxxxxx/transformed/loader-1.0.0/assets [-]
-        - compileJarFiles             : <GRADLE>/caches/transforms-3/xxxxxxxxxxxxxxxxxxxxxxxxxxxxxxxx/transformed/loader-1.0.0/jars/classes.jar
-        component                     : androidx.loader:loader:1.0.0
-        externalAnnotations           : <GRADLE>/caches/transforms-3/xxxxxxxxxxxxxxxxxxxxxxxxxxxxxxxx/transformed/loader-1.0.0/annotations.zip [-]
-        folder                        : <GRADLE>/caches/transforms-3/xxxxxxxxxxxxxxxxxxxxxxxxxxxxxxxx/transformed/loader-1.0.0
-        jniFolder                     : <GRADLE>/caches/transforms-3/xxxxxxxxxxxxxxxxxxxxxxxxxxxxxxxx/transformed/loader-1.0.0/jni [-]
-        lintJar                       : <GRADLE>/caches/transforms-3/xxxxxxxxxxxxxxxxxxxxxxxxxxxxxxxx/transformed/loader-1.0.0/jars/lint.jar [-]
-        manifest                      : <GRADLE>/caches/transforms-3/xxxxxxxxxxxxxxxxxxxxxxxxxxxxxxxx/transformed/loader-1.0.0/AndroidManifest.xml
-        proguardRules                 : <GRADLE>/caches/transforms-3/xxxxxxxxxxxxxxxxxxxxxxxxxxxxxxxx/transformed/loader-1.0.0/proguard.txt [-]
-        publicResources               : <GRADLE>/caches/transforms-3/xxxxxxxxxxxxxxxxxxxxxxxxxxxxxxxx/transformed/loader-1.0.0/public.txt [-]
-        renderscriptFolder            : <GRADLE>/caches/transforms-3/xxxxxxxxxxxxxxxxxxxxxxxxxxxxxxxx/transformed/loader-1.0.0/rs [-]
-        resFolder                     : <GRADLE>/caches/transforms-3/xxxxxxxxxxxxxxxxxxxxxxxxxxxxxxxx/transformed/loader-1.0.0/res [-]
-        resStaticLibrary              : <GRADLE>/caches/transforms-3/xxxxxxxxxxxxxxxxxxxxxxxxxxxxxxxx/transformed/loader-1.0.0/res.apk [-]
-        - runtimeJarFiles             : <GRADLE>/caches/transforms-3/xxxxxxxxxxxxxxxxxxxxxxxxxxxxxxxx/transformed/loader-1.0.0/jars/classes.jar
-        symbolFile                    : <GRADLE>/caches/transforms-3/xxxxxxxxxxxxxxxxxxxxxxxxxxxxxxxx/transformed/loader-1.0.0/R.txt
-    - library                     : androidx.viewpager:viewpager:1.0.0@aar (IdeAndroidLibraryImpl)
-        aidlFolder                    : <GRADLE>/caches/transforms-3/xxxxxxxxxxxxxxxxxxxxxxxxxxxxxxxx/transformed/viewpager-1.0.0/aidl [-]
-        artifact                      : <M2>/androidx/viewpager/viewpager/1.0.0/viewpager-1.0.0.aar
-        artifactAddress               : androidx.viewpager:viewpager:1.0.0@aar
-        assetsFolder                  : <GRADLE>/caches/transforms-3/xxxxxxxxxxxxxxxxxxxxxxxxxxxxxxxx/transformed/viewpager-1.0.0/assets [-]
-        - compileJarFiles             : <GRADLE>/caches/transforms-3/xxxxxxxxxxxxxxxxxxxxxxxxxxxxxxxx/transformed/viewpager-1.0.0/jars/classes.jar
-        component                     : androidx.viewpager:viewpager:1.0.0
-        externalAnnotations           : <GRADLE>/caches/transforms-3/xxxxxxxxxxxxxxxxxxxxxxxxxxxxxxxx/transformed/viewpager-1.0.0/annotations.zip [-]
-        folder                        : <GRADLE>/caches/transforms-3/xxxxxxxxxxxxxxxxxxxxxxxxxxxxxxxx/transformed/viewpager-1.0.0
-        jniFolder                     : <GRADLE>/caches/transforms-3/xxxxxxxxxxxxxxxxxxxxxxxxxxxxxxxx/transformed/viewpager-1.0.0/jni [-]
-        lintJar                       : <GRADLE>/caches/transforms-3/xxxxxxxxxxxxxxxxxxxxxxxxxxxxxxxx/transformed/viewpager-1.0.0/jars/lint.jar [-]
-        manifest                      : <GRADLE>/caches/transforms-3/xxxxxxxxxxxxxxxxxxxxxxxxxxxxxxxx/transformed/viewpager-1.0.0/AndroidManifest.xml
-        proguardRules                 : <GRADLE>/caches/transforms-3/xxxxxxxxxxxxxxxxxxxxxxxxxxxxxxxx/transformed/viewpager-1.0.0/proguard.txt [-]
-        publicResources               : <GRADLE>/caches/transforms-3/xxxxxxxxxxxxxxxxxxxxxxxxxxxxxxxx/transformed/viewpager-1.0.0/public.txt [-]
-        renderscriptFolder            : <GRADLE>/caches/transforms-3/xxxxxxxxxxxxxxxxxxxxxxxxxxxxxxxx/transformed/viewpager-1.0.0/rs [-]
-        resFolder                     : <GRADLE>/caches/transforms-3/xxxxxxxxxxxxxxxxxxxxxxxxxxxxxxxx/transformed/viewpager-1.0.0/res [-]
-        resStaticLibrary              : <GRADLE>/caches/transforms-3/xxxxxxxxxxxxxxxxxxxxxxxxxxxxxxxx/transformed/viewpager-1.0.0/res.apk [-]
-        - runtimeJarFiles             : <GRADLE>/caches/transforms-3/xxxxxxxxxxxxxxxxxxxxxxxxxxxxxxxx/transformed/viewpager-1.0.0/jars/classes.jar
-        symbolFile                    : <GRADLE>/caches/transforms-3/xxxxxxxxxxxxxxxxxxxxxxxxxxxxxxxx/transformed/viewpager-1.0.0/R.txt
-    - library                     : androidx.coordinatorlayout:coordinatorlayout:1.0.0@aar (IdeAndroidLibraryImpl)
-        aidlFolder                    : <GRADLE>/caches/transforms-3/xxxxxxxxxxxxxxxxxxxxxxxxxxxxxxxx/transformed/coordinatorlayout-1.0.0/aidl [-]
-        artifact                      : <M2>/androidx/coordinatorlayout/coordinatorlayout/1.0.0/coordinatorlayout-1.0.0.aar
-        artifactAddress               : androidx.coordinatorlayout:coordinatorlayout:1.0.0@aar
-        assetsFolder                  : <GRADLE>/caches/transforms-3/xxxxxxxxxxxxxxxxxxxxxxxxxxxxxxxx/transformed/coordinatorlayout-1.0.0/assets [-]
-        - compileJarFiles             : <GRADLE>/caches/transforms-3/xxxxxxxxxxxxxxxxxxxxxxxxxxxxxxxx/transformed/coordinatorlayout-1.0.0/jars/classes.jar
-        component                     : androidx.coordinatorlayout:coordinatorlayout:1.0.0
-        externalAnnotations           : <GRADLE>/caches/transforms-3/xxxxxxxxxxxxxxxxxxxxxxxxxxxxxxxx/transformed/coordinatorlayout-1.0.0/annotations.zip
-        folder                        : <GRADLE>/caches/transforms-3/xxxxxxxxxxxxxxxxxxxxxxxxxxxxxxxx/transformed/coordinatorlayout-1.0.0
-        jniFolder                     : <GRADLE>/caches/transforms-3/xxxxxxxxxxxxxxxxxxxxxxxxxxxxxxxx/transformed/coordinatorlayout-1.0.0/jni [-]
-        lintJar                       : <GRADLE>/caches/transforms-3/xxxxxxxxxxxxxxxxxxxxxxxxxxxxxxxx/transformed/coordinatorlayout-1.0.0/jars/lint.jar [-]
-        manifest                      : <GRADLE>/caches/transforms-3/xxxxxxxxxxxxxxxxxxxxxxxxxxxxxxxx/transformed/coordinatorlayout-1.0.0/AndroidManifest.xml
-        proguardRules                 : <GRADLE>/caches/transforms-3/xxxxxxxxxxxxxxxxxxxxxxxxxxxxxxxx/transformed/coordinatorlayout-1.0.0/proguard.txt
-        publicResources               : <GRADLE>/caches/transforms-3/xxxxxxxxxxxxxxxxxxxxxxxxxxxxxxxx/transformed/coordinatorlayout-1.0.0/public.txt
-        renderscriptFolder            : <GRADLE>/caches/transforms-3/xxxxxxxxxxxxxxxxxxxxxxxxxxxxxxxx/transformed/coordinatorlayout-1.0.0/rs [-]
-        resFolder                     : <GRADLE>/caches/transforms-3/xxxxxxxxxxxxxxxxxxxxxxxxxxxxxxxx/transformed/coordinatorlayout-1.0.0/res
-        resStaticLibrary              : <GRADLE>/caches/transforms-3/xxxxxxxxxxxxxxxxxxxxxxxxxxxxxxxx/transformed/coordinatorlayout-1.0.0/res.apk [-]
-        - runtimeJarFiles             : <GRADLE>/caches/transforms-3/xxxxxxxxxxxxxxxxxxxxxxxxxxxxxxxx/transformed/coordinatorlayout-1.0.0/jars/classes.jar
-        symbolFile                    : <GRADLE>/caches/transforms-3/xxxxxxxxxxxxxxxxxxxxxxxxxxxxxxxx/transformed/coordinatorlayout-1.0.0/R.txt
-    - library                     : androidx.drawerlayout:drawerlayout:1.0.0@aar (IdeAndroidLibraryImpl)
-        aidlFolder                    : <GRADLE>/caches/transforms-3/xxxxxxxxxxxxxxxxxxxxxxxxxxxxxxxx/transformed/drawerlayout-1.0.0/aidl [-]
-        artifact                      : <M2>/androidx/drawerlayout/drawerlayout/1.0.0/drawerlayout-1.0.0.aar
-        artifactAddress               : androidx.drawerlayout:drawerlayout:1.0.0@aar
-        assetsFolder                  : <GRADLE>/caches/transforms-3/xxxxxxxxxxxxxxxxxxxxxxxxxxxxxxxx/transformed/drawerlayout-1.0.0/assets [-]
-        - compileJarFiles             : <GRADLE>/caches/transforms-3/xxxxxxxxxxxxxxxxxxxxxxxxxxxxxxxx/transformed/drawerlayout-1.0.0/jars/classes.jar
-        component                     : androidx.drawerlayout:drawerlayout:1.0.0
-        externalAnnotations           : <GRADLE>/caches/transforms-3/xxxxxxxxxxxxxxxxxxxxxxxxxxxxxxxx/transformed/drawerlayout-1.0.0/annotations.zip
-        folder                        : <GRADLE>/caches/transforms-3/xxxxxxxxxxxxxxxxxxxxxxxxxxxxxxxx/transformed/drawerlayout-1.0.0
-        jniFolder                     : <GRADLE>/caches/transforms-3/xxxxxxxxxxxxxxxxxxxxxxxxxxxxxxxx/transformed/drawerlayout-1.0.0/jni [-]
-        lintJar                       : <GRADLE>/caches/transforms-3/xxxxxxxxxxxxxxxxxxxxxxxxxxxxxxxx/transformed/drawerlayout-1.0.0/jars/lint.jar [-]
-        manifest                      : <GRADLE>/caches/transforms-3/xxxxxxxxxxxxxxxxxxxxxxxxxxxxxxxx/transformed/drawerlayout-1.0.0/AndroidManifest.xml
-        proguardRules                 : <GRADLE>/caches/transforms-3/xxxxxxxxxxxxxxxxxxxxxxxxxxxxxxxx/transformed/drawerlayout-1.0.0/proguard.txt [-]
-        publicResources               : <GRADLE>/caches/transforms-3/xxxxxxxxxxxxxxxxxxxxxxxxxxxxxxxx/transformed/drawerlayout-1.0.0/public.txt [-]
-        renderscriptFolder            : <GRADLE>/caches/transforms-3/xxxxxxxxxxxxxxxxxxxxxxxxxxxxxxxx/transformed/drawerlayout-1.0.0/rs [-]
-        resFolder                     : <GRADLE>/caches/transforms-3/xxxxxxxxxxxxxxxxxxxxxxxxxxxxxxxx/transformed/drawerlayout-1.0.0/res [-]
-        resStaticLibrary              : <GRADLE>/caches/transforms-3/xxxxxxxxxxxxxxxxxxxxxxxxxxxxxxxx/transformed/drawerlayout-1.0.0/res.apk [-]
-        - runtimeJarFiles             : <GRADLE>/caches/transforms-3/xxxxxxxxxxxxxxxxxxxxxxxxxxxxxxxx/transformed/drawerlayout-1.0.0/jars/classes.jar
-        symbolFile                    : <GRADLE>/caches/transforms-3/xxxxxxxxxxxxxxxxxxxxxxxxxxxxxxxx/transformed/drawerlayout-1.0.0/R.txt
-    - library                     : androidx.slidingpanelayout:slidingpanelayout:1.0.0@aar (IdeAndroidLibraryImpl)
-        aidlFolder                    : <GRADLE>/caches/transforms-3/xxxxxxxxxxxxxxxxxxxxxxxxxxxxxxxx/transformed/slidingpanelayout-1.0.0/aidl [-]
-        artifact                      : <M2>/androidx/slidingpanelayout/slidingpanelayout/1.0.0/slidingpanelayout-1.0.0.aar
-        artifactAddress               : androidx.slidingpanelayout:slidingpanelayout:1.0.0@aar
-        assetsFolder                  : <GRADLE>/caches/transforms-3/xxxxxxxxxxxxxxxxxxxxxxxxxxxxxxxx/transformed/slidingpanelayout-1.0.0/assets [-]
-        - compileJarFiles             : <GRADLE>/caches/transforms-3/xxxxxxxxxxxxxxxxxxxxxxxxxxxxxxxx/transformed/slidingpanelayout-1.0.0/jars/classes.jar
-        component                     : androidx.slidingpanelayout:slidingpanelayout:1.0.0
-        externalAnnotations           : <GRADLE>/caches/transforms-3/xxxxxxxxxxxxxxxxxxxxxxxxxxxxxxxx/transformed/slidingpanelayout-1.0.0/annotations.zip [-]
-        folder                        : <GRADLE>/caches/transforms-3/xxxxxxxxxxxxxxxxxxxxxxxxxxxxxxxx/transformed/slidingpanelayout-1.0.0
-        jniFolder                     : <GRADLE>/caches/transforms-3/xxxxxxxxxxxxxxxxxxxxxxxxxxxxxxxx/transformed/slidingpanelayout-1.0.0/jni [-]
-        lintJar                       : <GRADLE>/caches/transforms-3/xxxxxxxxxxxxxxxxxxxxxxxxxxxxxxxx/transformed/slidingpanelayout-1.0.0/jars/lint.jar [-]
-        manifest                      : <GRADLE>/caches/transforms-3/xxxxxxxxxxxxxxxxxxxxxxxxxxxxxxxx/transformed/slidingpanelayout-1.0.0/AndroidManifest.xml
-        proguardRules                 : <GRADLE>/caches/transforms-3/xxxxxxxxxxxxxxxxxxxxxxxxxxxxxxxx/transformed/slidingpanelayout-1.0.0/proguard.txt [-]
-        publicResources               : <GRADLE>/caches/transforms-3/xxxxxxxxxxxxxxxxxxxxxxxxxxxxxxxx/transformed/slidingpanelayout-1.0.0/public.txt [-]
-        renderscriptFolder            : <GRADLE>/caches/transforms-3/xxxxxxxxxxxxxxxxxxxxxxxxxxxxxxxx/transformed/slidingpanelayout-1.0.0/rs [-]
-        resFolder                     : <GRADLE>/caches/transforms-3/xxxxxxxxxxxxxxxxxxxxxxxxxxxxxxxx/transformed/slidingpanelayout-1.0.0/res [-]
-        resStaticLibrary              : <GRADLE>/caches/transforms-3/xxxxxxxxxxxxxxxxxxxxxxxxxxxxxxxx/transformed/slidingpanelayout-1.0.0/res.apk [-]
-        - runtimeJarFiles             : <GRADLE>/caches/transforms-3/xxxxxxxxxxxxxxxxxxxxxxxxxxxxxxxx/transformed/slidingpanelayout-1.0.0/jars/classes.jar
-        symbolFile                    : <GRADLE>/caches/transforms-3/xxxxxxxxxxxxxxxxxxxxxxxxxxxxxxxx/transformed/slidingpanelayout-1.0.0/R.txt
-    - library                     : androidx.customview:customview:1.0.0@aar (IdeAndroidLibraryImpl)
-        aidlFolder                    : <GRADLE>/caches/transforms-3/xxxxxxxxxxxxxxxxxxxxxxxxxxxxxxxx/transformed/customview-1.0.0/aidl [-]
-        artifact                      : <M2>/androidx/customview/customview/1.0.0/customview-1.0.0.aar
-        artifactAddress               : androidx.customview:customview:1.0.0@aar
-        assetsFolder                  : <GRADLE>/caches/transforms-3/xxxxxxxxxxxxxxxxxxxxxxxxxxxxxxxx/transformed/customview-1.0.0/assets [-]
-        - compileJarFiles             : <GRADLE>/caches/transforms-3/xxxxxxxxxxxxxxxxxxxxxxxxxxxxxxxx/transformed/customview-1.0.0/jars/classes.jar
-        component                     : androidx.customview:customview:1.0.0
-        externalAnnotations           : <GRADLE>/caches/transforms-3/xxxxxxxxxxxxxxxxxxxxxxxxxxxxxxxx/transformed/customview-1.0.0/annotations.zip [-]
-        folder                        : <GRADLE>/caches/transforms-3/xxxxxxxxxxxxxxxxxxxxxxxxxxxxxxxx/transformed/customview-1.0.0
-        jniFolder                     : <GRADLE>/caches/transforms-3/xxxxxxxxxxxxxxxxxxxxxxxxxxxxxxxx/transformed/customview-1.0.0/jni [-]
-        lintJar                       : <GRADLE>/caches/transforms-3/xxxxxxxxxxxxxxxxxxxxxxxxxxxxxxxx/transformed/customview-1.0.0/jars/lint.jar [-]
-        manifest                      : <GRADLE>/caches/transforms-3/xxxxxxxxxxxxxxxxxxxxxxxxxxxxxxxx/transformed/customview-1.0.0/AndroidManifest.xml
-        proguardRules                 : <GRADLE>/caches/transforms-3/xxxxxxxxxxxxxxxxxxxxxxxxxxxxxxxx/transformed/customview-1.0.0/proguard.txt [-]
-        publicResources               : <GRADLE>/caches/transforms-3/xxxxxxxxxxxxxxxxxxxxxxxxxxxxxxxx/transformed/customview-1.0.0/public.txt [-]
-        renderscriptFolder            : <GRADLE>/caches/transforms-3/xxxxxxxxxxxxxxxxxxxxxxxxxxxxxxxx/transformed/customview-1.0.0/rs [-]
-        resFolder                     : <GRADLE>/caches/transforms-3/xxxxxxxxxxxxxxxxxxxxxxxxxxxxxxxx/transformed/customview-1.0.0/res [-]
-        resStaticLibrary              : <GRADLE>/caches/transforms-3/xxxxxxxxxxxxxxxxxxxxxxxxxxxxxxxx/transformed/customview-1.0.0/res.apk [-]
-        - runtimeJarFiles             : <GRADLE>/caches/transforms-3/xxxxxxxxxxxxxxxxxxxxxxxxxxxxxxxx/transformed/customview-1.0.0/jars/classes.jar
-        symbolFile                    : <GRADLE>/caches/transforms-3/xxxxxxxxxxxxxxxxxxxxxxxxxxxxxxxx/transformed/customview-1.0.0/R.txt
-    - library                     : androidx.swiperefreshlayout:swiperefreshlayout:1.0.0@aar (IdeAndroidLibraryImpl)
-        aidlFolder                    : <GRADLE>/caches/transforms-3/xxxxxxxxxxxxxxxxxxxxxxxxxxxxxxxx/transformed/swiperefreshlayout-1.0.0/aidl [-]
-        artifact                      : <M2>/androidx/swiperefreshlayout/swiperefreshlayout/1.0.0/swiperefreshlayout-1.0.0.aar
-        artifactAddress               : androidx.swiperefreshlayout:swiperefreshlayout:1.0.0@aar
-        assetsFolder                  : <GRADLE>/caches/transforms-3/xxxxxxxxxxxxxxxxxxxxxxxxxxxxxxxx/transformed/swiperefreshlayout-1.0.0/assets [-]
-        - compileJarFiles             : <GRADLE>/caches/transforms-3/xxxxxxxxxxxxxxxxxxxxxxxxxxxxxxxx/transformed/swiperefreshlayout-1.0.0/jars/classes.jar
-        component                     : androidx.swiperefreshlayout:swiperefreshlayout:1.0.0
-        externalAnnotations           : <GRADLE>/caches/transforms-3/xxxxxxxxxxxxxxxxxxxxxxxxxxxxxxxx/transformed/swiperefreshlayout-1.0.0/annotations.zip
-        folder                        : <GRADLE>/caches/transforms-3/xxxxxxxxxxxxxxxxxxxxxxxxxxxxxxxx/transformed/swiperefreshlayout-1.0.0
-        jniFolder                     : <GRADLE>/caches/transforms-3/xxxxxxxxxxxxxxxxxxxxxxxxxxxxxxxx/transformed/swiperefreshlayout-1.0.0/jni [-]
-        lintJar                       : <GRADLE>/caches/transforms-3/xxxxxxxxxxxxxxxxxxxxxxxxxxxxxxxx/transformed/swiperefreshlayout-1.0.0/jars/lint.jar [-]
-        manifest                      : <GRADLE>/caches/transforms-3/xxxxxxxxxxxxxxxxxxxxxxxxxxxxxxxx/transformed/swiperefreshlayout-1.0.0/AndroidManifest.xml
-        proguardRules                 : <GRADLE>/caches/transforms-3/xxxxxxxxxxxxxxxxxxxxxxxxxxxxxxxx/transformed/swiperefreshlayout-1.0.0/proguard.txt [-]
-        publicResources               : <GRADLE>/caches/transforms-3/xxxxxxxxxxxxxxxxxxxxxxxxxxxxxxxx/transformed/swiperefreshlayout-1.0.0/public.txt [-]
-        renderscriptFolder            : <GRADLE>/caches/transforms-3/xxxxxxxxxxxxxxxxxxxxxxxxxxxxxxxx/transformed/swiperefreshlayout-1.0.0/rs [-]
-        resFolder                     : <GRADLE>/caches/transforms-3/xxxxxxxxxxxxxxxxxxxxxxxxxxxxxxxx/transformed/swiperefreshlayout-1.0.0/res [-]
-        resStaticLibrary              : <GRADLE>/caches/transforms-3/xxxxxxxxxxxxxxxxxxxxxxxxxxxxxxxx/transformed/swiperefreshlayout-1.0.0/res.apk [-]
-        - runtimeJarFiles             : <GRADLE>/caches/transforms-3/xxxxxxxxxxxxxxxxxxxxxxxxxxxxxxxx/transformed/swiperefreshlayout-1.0.0/jars/classes.jar
-        symbolFile                    : <GRADLE>/caches/transforms-3/xxxxxxxxxxxxxxxxxxxxxxxxxxxxxxxx/transformed/swiperefreshlayout-1.0.0/R.txt
-    - library                     : androidx.asynclayoutinflater:asynclayoutinflater:1.0.0@aar (IdeAndroidLibraryImpl)
-        aidlFolder                    : <GRADLE>/caches/transforms-3/xxxxxxxxxxxxxxxxxxxxxxxxxxxxxxxx/transformed/asynclayoutinflater-1.0.0/aidl [-]
-        artifact                      : <M2>/androidx/asynclayoutinflater/asynclayoutinflater/1.0.0/asynclayoutinflater-1.0.0.aar
-        artifactAddress               : androidx.asynclayoutinflater:asynclayoutinflater:1.0.0@aar
-        assetsFolder                  : <GRADLE>/caches/transforms-3/xxxxxxxxxxxxxxxxxxxxxxxxxxxxxxxx/transformed/asynclayoutinflater-1.0.0/assets [-]
-        - compileJarFiles             : <GRADLE>/caches/transforms-3/xxxxxxxxxxxxxxxxxxxxxxxxxxxxxxxx/transformed/asynclayoutinflater-1.0.0/jars/classes.jar
-        component                     : androidx.asynclayoutinflater:asynclayoutinflater:1.0.0
-        externalAnnotations           : <GRADLE>/caches/transforms-3/xxxxxxxxxxxxxxxxxxxxxxxxxxxxxxxx/transformed/asynclayoutinflater-1.0.0/annotations.zip [-]
-        folder                        : <GRADLE>/caches/transforms-3/xxxxxxxxxxxxxxxxxxxxxxxxxxxxxxxx/transformed/asynclayoutinflater-1.0.0
-        jniFolder                     : <GRADLE>/caches/transforms-3/xxxxxxxxxxxxxxxxxxxxxxxxxxxxxxxx/transformed/asynclayoutinflater-1.0.0/jni [-]
-        lintJar                       : <GRADLE>/caches/transforms-3/xxxxxxxxxxxxxxxxxxxxxxxxxxxxxxxx/transformed/asynclayoutinflater-1.0.0/jars/lint.jar [-]
-        manifest                      : <GRADLE>/caches/transforms-3/xxxxxxxxxxxxxxxxxxxxxxxxxxxxxxxx/transformed/asynclayoutinflater-1.0.0/AndroidManifest.xml
-        proguardRules                 : <GRADLE>/caches/transforms-3/xxxxxxxxxxxxxxxxxxxxxxxxxxxxxxxx/transformed/asynclayoutinflater-1.0.0/proguard.txt [-]
-        publicResources               : <GRADLE>/caches/transforms-3/xxxxxxxxxxxxxxxxxxxxxxxxxxxxxxxx/transformed/asynclayoutinflater-1.0.0/public.txt [-]
-        renderscriptFolder            : <GRADLE>/caches/transforms-3/xxxxxxxxxxxxxxxxxxxxxxxxxxxxxxxx/transformed/asynclayoutinflater-1.0.0/rs [-]
-        resFolder                     : <GRADLE>/caches/transforms-3/xxxxxxxxxxxxxxxxxxxxxxxxxxxxxxxx/transformed/asynclayoutinflater-1.0.0/res [-]
-        resStaticLibrary              : <GRADLE>/caches/transforms-3/xxxxxxxxxxxxxxxxxxxxxxxxxxxxxxxx/transformed/asynclayoutinflater-1.0.0/res.apk [-]
-        - runtimeJarFiles             : <GRADLE>/caches/transforms-3/xxxxxxxxxxxxxxxxxxxxxxxxxxxxxxxx/transformed/asynclayoutinflater-1.0.0/jars/classes.jar
-        symbolFile                    : <GRADLE>/caches/transforms-3/xxxxxxxxxxxxxxxxxxxxxxxxxxxxxxxx/transformed/asynclayoutinflater-1.0.0/R.txt
-    - library                     : androidx.core:core:1.0.1@aar (IdeAndroidLibraryImpl)
-        aidlFolder                    : <GRADLE>/caches/transforms-3/xxxxxxxxxxxxxxxxxxxxxxxxxxxxxxxx/transformed/core-1.0.1/aidl
-        artifact                      : <M2>/androidx/core/core/1.0.1/core-1.0.1.aar
-        artifactAddress               : androidx.core:core:1.0.1@aar
-        assetsFolder                  : <GRADLE>/caches/transforms-3/xxxxxxxxxxxxxxxxxxxxxxxxxxxxxxxx/transformed/core-1.0.1/assets [-]
-        - compileJarFiles             : <GRADLE>/caches/transforms-3/xxxxxxxxxxxxxxxxxxxxxxxxxxxxxxxx/transformed/core-1.0.1/jars/classes.jar
-        component                     : androidx.core:core:1.0.1
-        externalAnnotations           : <GRADLE>/caches/transforms-3/xxxxxxxxxxxxxxxxxxxxxxxxxxxxxxxx/transformed/core-1.0.1/annotations.zip
-        folder                        : <GRADLE>/caches/transforms-3/xxxxxxxxxxxxxxxxxxxxxxxxxxxxxxxx/transformed/core-1.0.1
-        jniFolder                     : <GRADLE>/caches/transforms-3/xxxxxxxxxxxxxxxxxxxxxxxxxxxxxxxx/transformed/core-1.0.1/jni [-]
-        lintJar                       : <GRADLE>/caches/transforms-3/xxxxxxxxxxxxxxxxxxxxxxxxxxxxxxxx/transformed/core-1.0.1/jars/lint.jar [-]
-        manifest                      : <GRADLE>/caches/transforms-3/xxxxxxxxxxxxxxxxxxxxxxxxxxxxxxxx/transformed/core-1.0.1/AndroidManifest.xml
-        proguardRules                 : <GRADLE>/caches/transforms-3/xxxxxxxxxxxxxxxxxxxxxxxxxxxxxxxx/transformed/core-1.0.1/proguard.txt
-        publicResources               : <GRADLE>/caches/transforms-3/xxxxxxxxxxxxxxxxxxxxxxxxxxxxxxxx/transformed/core-1.0.1/public.txt
-        renderscriptFolder            : <GRADLE>/caches/transforms-3/xxxxxxxxxxxxxxxxxxxxxxxxxxxxxxxx/transformed/core-1.0.1/rs [-]
-        resFolder                     : <GRADLE>/caches/transforms-3/xxxxxxxxxxxxxxxxxxxxxxxxxxxxxxxx/transformed/core-1.0.1/res
-        resStaticLibrary              : <GRADLE>/caches/transforms-3/xxxxxxxxxxxxxxxxxxxxxxxxxxxxxxxx/transformed/core-1.0.1/res.apk [-]
-        - runtimeJarFiles             : <GRADLE>/caches/transforms-3/xxxxxxxxxxxxxxxxxxxxxxxxxxxxxxxx/transformed/core-1.0.1/jars/classes.jar
-        symbolFile                    : <GRADLE>/caches/transforms-3/xxxxxxxxxxxxxxxxxxxxxxxxxxxxxxxx/transformed/core-1.0.1/R.txt
-    - library                     : androidx.versionedparcelable:versionedparcelable:1.0.0@aar (IdeAndroidLibraryImpl)
-        aidlFolder                    : <GRADLE>/caches/transforms-3/xxxxxxxxxxxxxxxxxxxxxxxxxxxxxxxx/transformed/versionedparcelable-1.0.0/aidl
-        artifact                      : <M2>/androidx/versionedparcelable/versionedparcelable/1.0.0/versionedparcelable-1.0.0.aar
-        artifactAddress               : androidx.versionedparcelable:versionedparcelable:1.0.0@aar
-        assetsFolder                  : <GRADLE>/caches/transforms-3/xxxxxxxxxxxxxxxxxxxxxxxxxxxxxxxx/transformed/versionedparcelable-1.0.0/assets [-]
-        - compileJarFiles             : <GRADLE>/caches/transforms-3/xxxxxxxxxxxxxxxxxxxxxxxxxxxxxxxx/transformed/versionedparcelable-1.0.0/jars/classes.jar
-        component                     : androidx.versionedparcelable:versionedparcelable:1.0.0
-        externalAnnotations           : <GRADLE>/caches/transforms-3/xxxxxxxxxxxxxxxxxxxxxxxxxxxxxxxx/transformed/versionedparcelable-1.0.0/annotations.zip [-]
-        folder                        : <GRADLE>/caches/transforms-3/xxxxxxxxxxxxxxxxxxxxxxxxxxxxxxxx/transformed/versionedparcelable-1.0.0
-        jniFolder                     : <GRADLE>/caches/transforms-3/xxxxxxxxxxxxxxxxxxxxxxxxxxxxxxxx/transformed/versionedparcelable-1.0.0/jni [-]
-        lintJar                       : <GRADLE>/caches/transforms-3/xxxxxxxxxxxxxxxxxxxxxxxxxxxxxxxx/transformed/versionedparcelable-1.0.0/jars/lint.jar [-]
-        manifest                      : <GRADLE>/caches/transforms-3/xxxxxxxxxxxxxxxxxxxxxxxxxxxxxxxx/transformed/versionedparcelable-1.0.0/AndroidManifest.xml
-        proguardRules                 : <GRADLE>/caches/transforms-3/xxxxxxxxxxxxxxxxxxxxxxxxxxxxxxxx/transformed/versionedparcelable-1.0.0/proguard.txt
-        publicResources               : <GRADLE>/caches/transforms-3/xxxxxxxxxxxxxxxxxxxxxxxxxxxxxxxx/transformed/versionedparcelable-1.0.0/public.txt [-]
-        renderscriptFolder            : <GRADLE>/caches/transforms-3/xxxxxxxxxxxxxxxxxxxxxxxxxxxxxxxx/transformed/versionedparcelable-1.0.0/rs [-]
-        resFolder                     : <GRADLE>/caches/transforms-3/xxxxxxxxxxxxxxxxxxxxxxxxxxxxxxxx/transformed/versionedparcelable-1.0.0/res [-]
-        resStaticLibrary              : <GRADLE>/caches/transforms-3/xxxxxxxxxxxxxxxxxxxxxxxxxxxxxxxx/transformed/versionedparcelable-1.0.0/res.apk [-]
-        - runtimeJarFiles             : <GRADLE>/caches/transforms-3/xxxxxxxxxxxxxxxxxxxxxxxxxxxxxxxx/transformed/versionedparcelable-1.0.0/jars/classes.jar
-        symbolFile                    : <GRADLE>/caches/transforms-3/xxxxxxxxxxxxxxxxxxxxxxxxxxxxxxxx/transformed/versionedparcelable-1.0.0/R.txt
-    - library                     : androidx.cursoradapter:cursoradapter:1.0.0@aar (IdeAndroidLibraryImpl)
-        aidlFolder                    : <GRADLE>/caches/transforms-3/xxxxxxxxxxxxxxxxxxxxxxxxxxxxxxxx/transformed/cursoradapter-1.0.0/aidl [-]
-        artifact                      : <M2>/androidx/cursoradapter/cursoradapter/1.0.0/cursoradapter-1.0.0.aar
-        artifactAddress               : androidx.cursoradapter:cursoradapter:1.0.0@aar
-        assetsFolder                  : <GRADLE>/caches/transforms-3/xxxxxxxxxxxxxxxxxxxxxxxxxxxxxxxx/transformed/cursoradapter-1.0.0/assets [-]
-        - compileJarFiles             : <GRADLE>/caches/transforms-3/xxxxxxxxxxxxxxxxxxxxxxxxxxxxxxxx/transformed/cursoradapter-1.0.0/jars/classes.jar
-        component                     : androidx.cursoradapter:cursoradapter:1.0.0
-        externalAnnotations           : <GRADLE>/caches/transforms-3/xxxxxxxxxxxxxxxxxxxxxxxxxxxxxxxx/transformed/cursoradapter-1.0.0/annotations.zip [-]
-        folder                        : <GRADLE>/caches/transforms-3/xxxxxxxxxxxxxxxxxxxxxxxxxxxxxxxx/transformed/cursoradapter-1.0.0
-        jniFolder                     : <GRADLE>/caches/transforms-3/xxxxxxxxxxxxxxxxxxxxxxxxxxxxxxxx/transformed/cursoradapter-1.0.0/jni [-]
-        lintJar                       : <GRADLE>/caches/transforms-3/xxxxxxxxxxxxxxxxxxxxxxxxxxxxxxxx/transformed/cursoradapter-1.0.0/jars/lint.jar [-]
-        manifest                      : <GRADLE>/caches/transforms-3/xxxxxxxxxxxxxxxxxxxxxxxxxxxxxxxx/transformed/cursoradapter-1.0.0/AndroidManifest.xml
-        proguardRules                 : <GRADLE>/caches/transforms-3/xxxxxxxxxxxxxxxxxxxxxxxxxxxxxxxx/transformed/cursoradapter-1.0.0/proguard.txt [-]
-        publicResources               : <GRADLE>/caches/transforms-3/xxxxxxxxxxxxxxxxxxxxxxxxxxxxxxxx/transformed/cursoradapter-1.0.0/public.txt [-]
-        renderscriptFolder            : <GRADLE>/caches/transforms-3/xxxxxxxxxxxxxxxxxxxxxxxxxxxxxxxx/transformed/cursoradapter-1.0.0/rs [-]
-        resFolder                     : <GRADLE>/caches/transforms-3/xxxxxxxxxxxxxxxxxxxxxxxxxxxxxxxx/transformed/cursoradapter-1.0.0/res [-]
-        resStaticLibrary              : <GRADLE>/caches/transforms-3/xxxxxxxxxxxxxxxxxxxxxxxxxxxxxxxx/transformed/cursoradapter-1.0.0/res.apk [-]
-        - runtimeJarFiles             : <GRADLE>/caches/transforms-3/xxxxxxxxxxxxxxxxxxxxxxxxxxxxxxxx/transformed/cursoradapter-1.0.0/jars/classes.jar
-        symbolFile                    : <GRADLE>/caches/transforms-3/xxxxxxxxxxxxxxxxxxxxxxxxxxxxxxxx/transformed/cursoradapter-1.0.0/R.txt
-    - library                     : androidx.lifecycle:lifecycle-runtime:2.0.0@aar (IdeAndroidLibraryImpl)
-        aidlFolder                    : <GRADLE>/caches/transforms-3/xxxxxxxxxxxxxxxxxxxxxxxxxxxxxxxx/transformed/lifecycle-runtime-2.0.0/aidl [-]
-        artifact                      : <M2>/androidx/lifecycle/lifecycle-runtime/2.0.0/lifecycle-runtime-2.0.0.aar
-        artifactAddress               : androidx.lifecycle:lifecycle-runtime:2.0.0@aar
-        assetsFolder                  : <GRADLE>/caches/transforms-3/xxxxxxxxxxxxxxxxxxxxxxxxxxxxxxxx/transformed/lifecycle-runtime-2.0.0/assets [-]
-        - compileJarFiles             : <GRADLE>/caches/transforms-3/xxxxxxxxxxxxxxxxxxxxxxxxxxxxxxxx/transformed/lifecycle-runtime-2.0.0/jars/classes.jar
-        component                     : androidx.lifecycle:lifecycle-runtime:2.0.0
-        externalAnnotations           : <GRADLE>/caches/transforms-3/xxxxxxxxxxxxxxxxxxxxxxxxxxxxxxxx/transformed/lifecycle-runtime-2.0.0/annotations.zip [-]
-        folder                        : <GRADLE>/caches/transforms-3/xxxxxxxxxxxxxxxxxxxxxxxxxxxxxxxx/transformed/lifecycle-runtime-2.0.0
-        jniFolder                     : <GRADLE>/caches/transforms-3/xxxxxxxxxxxxxxxxxxxxxxxxxxxxxxxx/transformed/lifecycle-runtime-2.0.0/jni [-]
-        lintJar                       : <GRADLE>/caches/transforms-3/xxxxxxxxxxxxxxxxxxxxxxxxxxxxxxxx/transformed/lifecycle-runtime-2.0.0/jars/lint.jar [-]
-        manifest                      : <GRADLE>/caches/transforms-3/xxxxxxxxxxxxxxxxxxxxxxxxxxxxxxxx/transformed/lifecycle-runtime-2.0.0/AndroidManifest.xml
-        proguardRules                 : <GRADLE>/caches/transforms-3/xxxxxxxxxxxxxxxxxxxxxxxxxxxxxxxx/transformed/lifecycle-runtime-2.0.0/proguard.txt
-        publicResources               : <GRADLE>/caches/transforms-3/xxxxxxxxxxxxxxxxxxxxxxxxxxxxxxxx/transformed/lifecycle-runtime-2.0.0/public.txt [-]
-        renderscriptFolder            : <GRADLE>/caches/transforms-3/xxxxxxxxxxxxxxxxxxxxxxxxxxxxxxxx/transformed/lifecycle-runtime-2.0.0/rs [-]
-        resFolder                     : <GRADLE>/caches/transforms-3/xxxxxxxxxxxxxxxxxxxxxxxxxxxxxxxx/transformed/lifecycle-runtime-2.0.0/res [-]
-        resStaticLibrary              : <GRADLE>/caches/transforms-3/xxxxxxxxxxxxxxxxxxxxxxxxxxxxxxxx/transformed/lifecycle-runtime-2.0.0/res.apk [-]
-        - runtimeJarFiles             : <GRADLE>/caches/transforms-3/xxxxxxxxxxxxxxxxxxxxxxxxxxxxxxxx/transformed/lifecycle-runtime-2.0.0/jars/classes.jar
-        symbolFile                    : <GRADLE>/caches/transforms-3/xxxxxxxxxxxxxxxxxxxxxxxxxxxxxxxx/transformed/lifecycle-runtime-2.0.0/R.txt
-    - library                     : androidx.documentfile:documentfile:1.0.0@aar (IdeAndroidLibraryImpl)
-        aidlFolder                    : <GRADLE>/caches/transforms-3/xxxxxxxxxxxxxxxxxxxxxxxxxxxxxxxx/transformed/documentfile-1.0.0/aidl [-]
-        artifact                      : <M2>/androidx/documentfile/documentfile/1.0.0/documentfile-1.0.0.aar
-        artifactAddress               : androidx.documentfile:documentfile:1.0.0@aar
-        assetsFolder                  : <GRADLE>/caches/transforms-3/xxxxxxxxxxxxxxxxxxxxxxxxxxxxxxxx/transformed/documentfile-1.0.0/assets [-]
-        - compileJarFiles             : <GRADLE>/caches/transforms-3/xxxxxxxxxxxxxxxxxxxxxxxxxxxxxxxx/transformed/documentfile-1.0.0/jars/classes.jar
-        component                     : androidx.documentfile:documentfile:1.0.0
-        externalAnnotations           : <GRADLE>/caches/transforms-3/xxxxxxxxxxxxxxxxxxxxxxxxxxxxxxxx/transformed/documentfile-1.0.0/annotations.zip [-]
-        folder                        : <GRADLE>/caches/transforms-3/xxxxxxxxxxxxxxxxxxxxxxxxxxxxxxxx/transformed/documentfile-1.0.0
-        jniFolder                     : <GRADLE>/caches/transforms-3/xxxxxxxxxxxxxxxxxxxxxxxxxxxxxxxx/transformed/documentfile-1.0.0/jni [-]
-        lintJar                       : <GRADLE>/caches/transforms-3/xxxxxxxxxxxxxxxxxxxxxxxxxxxxxxxx/transformed/documentfile-1.0.0/jars/lint.jar [-]
-        manifest                      : <GRADLE>/caches/transforms-3/xxxxxxxxxxxxxxxxxxxxxxxxxxxxxxxx/transformed/documentfile-1.0.0/AndroidManifest.xml
-        proguardRules                 : <GRADLE>/caches/transforms-3/xxxxxxxxxxxxxxxxxxxxxxxxxxxxxxxx/transformed/documentfile-1.0.0/proguard.txt [-]
-        publicResources               : <GRADLE>/caches/transforms-3/xxxxxxxxxxxxxxxxxxxxxxxxxxxxxxxx/transformed/documentfile-1.0.0/public.txt [-]
-        renderscriptFolder            : <GRADLE>/caches/transforms-3/xxxxxxxxxxxxxxxxxxxxxxxxxxxxxxxx/transformed/documentfile-1.0.0/rs [-]
-        resFolder                     : <GRADLE>/caches/transforms-3/xxxxxxxxxxxxxxxxxxxxxxxxxxxxxxxx/transformed/documentfile-1.0.0/res [-]
-        resStaticLibrary              : <GRADLE>/caches/transforms-3/xxxxxxxxxxxxxxxxxxxxxxxxxxxxxxxx/transformed/documentfile-1.0.0/res.apk [-]
-        - runtimeJarFiles             : <GRADLE>/caches/transforms-3/xxxxxxxxxxxxxxxxxxxxxxxxxxxxxxxx/transformed/documentfile-1.0.0/jars/classes.jar
-        symbolFile                    : <GRADLE>/caches/transforms-3/xxxxxxxxxxxxxxxxxxxxxxxxxxxxxxxx/transformed/documentfile-1.0.0/R.txt
-    - library                     : androidx.localbroadcastmanager:localbroadcastmanager:1.0.0@aar (IdeAndroidLibraryImpl)
-        aidlFolder                    : <GRADLE>/caches/transforms-3/xxxxxxxxxxxxxxxxxxxxxxxxxxxxxxxx/transformed/localbroadcastmanager-1.0.0/aidl [-]
-        artifact                      : <M2>/androidx/localbroadcastmanager/localbroadcastmanager/1.0.0/localbroadcastmanager-1.0.0.aar
-        artifactAddress               : androidx.localbroadcastmanager:localbroadcastmanager:1.0.0@aar
-        assetsFolder                  : <GRADLE>/caches/transforms-3/xxxxxxxxxxxxxxxxxxxxxxxxxxxxxxxx/transformed/localbroadcastmanager-1.0.0/assets [-]
-        - compileJarFiles             : <GRADLE>/caches/transforms-3/xxxxxxxxxxxxxxxxxxxxxxxxxxxxxxxx/transformed/localbroadcastmanager-1.0.0/jars/classes.jar
-        component                     : androidx.localbroadcastmanager:localbroadcastmanager:1.0.0
-        externalAnnotations           : <GRADLE>/caches/transforms-3/xxxxxxxxxxxxxxxxxxxxxxxxxxxxxxxx/transformed/localbroadcastmanager-1.0.0/annotations.zip [-]
-        folder                        : <GRADLE>/caches/transforms-3/xxxxxxxxxxxxxxxxxxxxxxxxxxxxxxxx/transformed/localbroadcastmanager-1.0.0
-        jniFolder                     : <GRADLE>/caches/transforms-3/xxxxxxxxxxxxxxxxxxxxxxxxxxxxxxxx/transformed/localbroadcastmanager-1.0.0/jni [-]
-        lintJar                       : <GRADLE>/caches/transforms-3/xxxxxxxxxxxxxxxxxxxxxxxxxxxxxxxx/transformed/localbroadcastmanager-1.0.0/jars/lint.jar [-]
-        manifest                      : <GRADLE>/caches/transforms-3/xxxxxxxxxxxxxxxxxxxxxxxxxxxxxxxx/transformed/localbroadcastmanager-1.0.0/AndroidManifest.xml
-        proguardRules                 : <GRADLE>/caches/transforms-3/xxxxxxxxxxxxxxxxxxxxxxxxxxxxxxxx/transformed/localbroadcastmanager-1.0.0/proguard.txt [-]
-        publicResources               : <GRADLE>/caches/transforms-3/xxxxxxxxxxxxxxxxxxxxxxxxxxxxxxxx/transformed/localbroadcastmanager-1.0.0/public.txt [-]
-        renderscriptFolder            : <GRADLE>/caches/transforms-3/xxxxxxxxxxxxxxxxxxxxxxxxxxxxxxxx/transformed/localbroadcastmanager-1.0.0/rs [-]
-        resFolder                     : <GRADLE>/caches/transforms-3/xxxxxxxxxxxxxxxxxxxxxxxxxxxxxxxx/transformed/localbroadcastmanager-1.0.0/res [-]
-        resStaticLibrary              : <GRADLE>/caches/transforms-3/xxxxxxxxxxxxxxxxxxxxxxxxxxxxxxxx/transformed/localbroadcastmanager-1.0.0/res.apk [-]
-        - runtimeJarFiles             : <GRADLE>/caches/transforms-3/xxxxxxxxxxxxxxxxxxxxxxxxxxxxxxxx/transformed/localbroadcastmanager-1.0.0/jars/classes.jar
-        symbolFile                    : <GRADLE>/caches/transforms-3/xxxxxxxxxxxxxxxxxxxxxxxxxxxxxxxx/transformed/localbroadcastmanager-1.0.0/R.txt
-    - library                     : androidx.print:print:1.0.0@aar (IdeAndroidLibraryImpl)
-        aidlFolder                    : <GRADLE>/caches/transforms-3/xxxxxxxxxxxxxxxxxxxxxxxxxxxxxxxx/transformed/print-1.0.0/aidl [-]
-        artifact                      : <M2>/androidx/print/print/1.0.0/print-1.0.0.aar
-        artifactAddress               : androidx.print:print:1.0.0@aar
-        assetsFolder                  : <GRADLE>/caches/transforms-3/xxxxxxxxxxxxxxxxxxxxxxxxxxxxxxxx/transformed/print-1.0.0/assets [-]
-        - compileJarFiles             : <GRADLE>/caches/transforms-3/xxxxxxxxxxxxxxxxxxxxxxxxxxxxxxxx/transformed/print-1.0.0/jars/classes.jar
-        component                     : androidx.print:print:1.0.0
-        externalAnnotations           : <GRADLE>/caches/transforms-3/xxxxxxxxxxxxxxxxxxxxxxxxxxxxxxxx/transformed/print-1.0.0/annotations.zip
-        folder                        : <GRADLE>/caches/transforms-3/xxxxxxxxxxxxxxxxxxxxxxxxxxxxxxxx/transformed/print-1.0.0
-        jniFolder                     : <GRADLE>/caches/transforms-3/xxxxxxxxxxxxxxxxxxxxxxxxxxxxxxxx/transformed/print-1.0.0/jni [-]
-        lintJar                       : <GRADLE>/caches/transforms-3/xxxxxxxxxxxxxxxxxxxxxxxxxxxxxxxx/transformed/print-1.0.0/jars/lint.jar [-]
-        manifest                      : <GRADLE>/caches/transforms-3/xxxxxxxxxxxxxxxxxxxxxxxxxxxxxxxx/transformed/print-1.0.0/AndroidManifest.xml
-        proguardRules                 : <GRADLE>/caches/transforms-3/xxxxxxxxxxxxxxxxxxxxxxxxxxxxxxxx/transformed/print-1.0.0/proguard.txt [-]
-        publicResources               : <GRADLE>/caches/transforms-3/xxxxxxxxxxxxxxxxxxxxxxxxxxxxxxxx/transformed/print-1.0.0/public.txt [-]
-        renderscriptFolder            : <GRADLE>/caches/transforms-3/xxxxxxxxxxxxxxxxxxxxxxxxxxxxxxxx/transformed/print-1.0.0/rs [-]
-        resFolder                     : <GRADLE>/caches/transforms-3/xxxxxxxxxxxxxxxxxxxxxxxxxxxxxxxx/transformed/print-1.0.0/res [-]
-        resStaticLibrary              : <GRADLE>/caches/transforms-3/xxxxxxxxxxxxxxxxxxxxxxxxxxxxxxxx/transformed/print-1.0.0/res.apk [-]
-        - runtimeJarFiles             : <GRADLE>/caches/transforms-3/xxxxxxxxxxxxxxxxxxxxxxxxxxxxxxxx/transformed/print-1.0.0/jars/classes.jar
-        symbolFile                    : <GRADLE>/caches/transforms-3/xxxxxxxxxxxxxxxxxxxxxxxxxxxxxxxx/transformed/print-1.0.0/R.txt
-    - library                     : androidx.lifecycle:lifecycle-viewmodel:2.0.0@aar (IdeAndroidLibraryImpl)
-        aidlFolder                    : <GRADLE>/caches/transforms-3/xxxxxxxxxxxxxxxxxxxxxxxxxxxxxxxx/transformed/lifecycle-viewmodel-2.0.0/aidl [-]
-        artifact                      : <M2>/androidx/lifecycle/lifecycle-viewmodel/2.0.0/lifecycle-viewmodel-2.0.0.aar
-        artifactAddress               : androidx.lifecycle:lifecycle-viewmodel:2.0.0@aar
-        assetsFolder                  : <GRADLE>/caches/transforms-3/xxxxxxxxxxxxxxxxxxxxxxxxxxxxxxxx/transformed/lifecycle-viewmodel-2.0.0/assets [-]
-        - compileJarFiles             : <GRADLE>/caches/transforms-3/xxxxxxxxxxxxxxxxxxxxxxxxxxxxxxxx/transformed/lifecycle-viewmodel-2.0.0/jars/classes.jar
-        component                     : androidx.lifecycle:lifecycle-viewmodel:2.0.0
-        externalAnnotations           : <GRADLE>/caches/transforms-3/xxxxxxxxxxxxxxxxxxxxxxxxxxxxxxxx/transformed/lifecycle-viewmodel-2.0.0/annotations.zip [-]
-        folder                        : <GRADLE>/caches/transforms-3/xxxxxxxxxxxxxxxxxxxxxxxxxxxxxxxx/transformed/lifecycle-viewmodel-2.0.0
-        jniFolder                     : <GRADLE>/caches/transforms-3/xxxxxxxxxxxxxxxxxxxxxxxxxxxxxxxx/transformed/lifecycle-viewmodel-2.0.0/jni [-]
-        lintJar                       : <GRADLE>/caches/transforms-3/xxxxxxxxxxxxxxxxxxxxxxxxxxxxxxxx/transformed/lifecycle-viewmodel-2.0.0/jars/lint.jar [-]
-        manifest                      : <GRADLE>/caches/transforms-3/xxxxxxxxxxxxxxxxxxxxxxxxxxxxxxxx/transformed/lifecycle-viewmodel-2.0.0/AndroidManifest.xml
-        proguardRules                 : <GRADLE>/caches/transforms-3/xxxxxxxxxxxxxxxxxxxxxxxxxxxxxxxx/transformed/lifecycle-viewmodel-2.0.0/proguard.txt
-        publicResources               : <GRADLE>/caches/transforms-3/xxxxxxxxxxxxxxxxxxxxxxxxxxxxxxxx/transformed/lifecycle-viewmodel-2.0.0/public.txt [-]
-        renderscriptFolder            : <GRADLE>/caches/transforms-3/xxxxxxxxxxxxxxxxxxxxxxxxxxxxxxxx/transformed/lifecycle-viewmodel-2.0.0/rs [-]
-        resFolder                     : <GRADLE>/caches/transforms-3/xxxxxxxxxxxxxxxxxxxxxxxxxxxxxxxx/transformed/lifecycle-viewmodel-2.0.0/res [-]
-        resStaticLibrary              : <GRADLE>/caches/transforms-3/xxxxxxxxxxxxxxxxxxxxxxxxxxxxxxxx/transformed/lifecycle-viewmodel-2.0.0/res.apk [-]
-        - runtimeJarFiles             : <GRADLE>/caches/transforms-3/xxxxxxxxxxxxxxxxxxxxxxxxxxxxxxxx/transformed/lifecycle-viewmodel-2.0.0/jars/classes.jar
-        symbolFile                    : <GRADLE>/caches/transforms-3/xxxxxxxxxxxxxxxxxxxxxxxxxxxxxxxx/transformed/lifecycle-viewmodel-2.0.0/R.txt
-    - library                     : androidx.lifecycle:lifecycle-livedata:2.0.0@aar (IdeAndroidLibraryImpl)
-        aidlFolder                    : <GRADLE>/caches/transforms-3/xxxxxxxxxxxxxxxxxxxxxxxxxxxxxxxx/transformed/lifecycle-livedata-2.0.0/aidl [-]
-        artifact                      : <M2>/androidx/lifecycle/lifecycle-livedata/2.0.0/lifecycle-livedata-2.0.0.aar
-        artifactAddress               : androidx.lifecycle:lifecycle-livedata:2.0.0@aar
-        assetsFolder                  : <GRADLE>/caches/transforms-3/xxxxxxxxxxxxxxxxxxxxxxxxxxxxxxxx/transformed/lifecycle-livedata-2.0.0/assets [-]
-        - compileJarFiles             : <GRADLE>/caches/transforms-3/xxxxxxxxxxxxxxxxxxxxxxxxxxxxxxxx/transformed/lifecycle-livedata-2.0.0/jars/classes.jar
-        component                     : androidx.lifecycle:lifecycle-livedata:2.0.0
-        externalAnnotations           : <GRADLE>/caches/transforms-3/xxxxxxxxxxxxxxxxxxxxxxxxxxxxxxxx/transformed/lifecycle-livedata-2.0.0/annotations.zip [-]
-        folder                        : <GRADLE>/caches/transforms-3/xxxxxxxxxxxxxxxxxxxxxxxxxxxxxxxx/transformed/lifecycle-livedata-2.0.0
-        jniFolder                     : <GRADLE>/caches/transforms-3/xxxxxxxxxxxxxxxxxxxxxxxxxxxxxxxx/transformed/lifecycle-livedata-2.0.0/jni [-]
-        lintJar                       : <GRADLE>/caches/transforms-3/xxxxxxxxxxxxxxxxxxxxxxxxxxxxxxxx/transformed/lifecycle-livedata-2.0.0/jars/lint.jar [-]
-        manifest                      : <GRADLE>/caches/transforms-3/xxxxxxxxxxxxxxxxxxxxxxxxxxxxxxxx/transformed/lifecycle-livedata-2.0.0/AndroidManifest.xml
-        proguardRules                 : <GRADLE>/caches/transforms-3/xxxxxxxxxxxxxxxxxxxxxxxxxxxxxxxx/transformed/lifecycle-livedata-2.0.0/proguard.txt [-]
-        publicResources               : <GRADLE>/caches/transforms-3/xxxxxxxxxxxxxxxxxxxxxxxxxxxxxxxx/transformed/lifecycle-livedata-2.0.0/public.txt [-]
-        renderscriptFolder            : <GRADLE>/caches/transforms-3/xxxxxxxxxxxxxxxxxxxxxxxxxxxxxxxx/transformed/lifecycle-livedata-2.0.0/rs [-]
-        resFolder                     : <GRADLE>/caches/transforms-3/xxxxxxxxxxxxxxxxxxxxxxxxxxxxxxxx/transformed/lifecycle-livedata-2.0.0/res [-]
-        resStaticLibrary              : <GRADLE>/caches/transforms-3/xxxxxxxxxxxxxxxxxxxxxxxxxxxxxxxx/transformed/lifecycle-livedata-2.0.0/res.apk [-]
-        - runtimeJarFiles             : <GRADLE>/caches/transforms-3/xxxxxxxxxxxxxxxxxxxxxxxxxxxxxxxx/transformed/lifecycle-livedata-2.0.0/jars/classes.jar
-        symbolFile                    : <GRADLE>/caches/transforms-3/xxxxxxxxxxxxxxxxxxxxxxxxxxxxxxxx/transformed/lifecycle-livedata-2.0.0/R.txt
-=======
->>>>>>> 574fcae1
     - library                     : androidx.lifecycle:lifecycle-livedata-core:2.0.0@aar (IdeAndroidLibraryImpl)
         aidlFolder                    : <GRADLE>/caches/transforms-3/xxxxxxxxxxxxxxxxxxxxxxxxxxxxxxxx/transformed/lifecycle-livedata-core-2.0.0/aidl [-]
         artifact                      : <M2>/androidx/lifecycle/lifecycle-livedata-core/2.0.0/lifecycle-livedata-core-2.0.0.aar
@@ -675,103 +308,6 @@
         resStaticLibrary              : <GRADLE>/caches/transforms-3/xxxxxxxxxxxxxxxxxxxxxxxxxxxxxxxx/transformed/lifecycle-livedata-core-2.0.0/res.apk [-]
         - runtimeJarFiles             : <GRADLE>/caches/transforms-3/xxxxxxxxxxxxxxxxxxxxxxxxxxxxxxxx/transformed/lifecycle-livedata-core-2.0.0/jars/classes.jar
         symbolFile                    : <GRADLE>/caches/transforms-3/xxxxxxxxxxxxxxxxxxxxxxxxxxxxxxxx/transformed/lifecycle-livedata-core-2.0.0/R.txt
-<<<<<<< HEAD
-    - library                     : androidx.arch.core:core-runtime:2.0.0@aar (IdeAndroidLibraryImpl)
-        aidlFolder                    : <GRADLE>/caches/transforms-3/xxxxxxxxxxxxxxxxxxxxxxxxxxxxxxxx/transformed/core-runtime-2.0.0/aidl [-]
-        artifact                      : <M2>/androidx/arch/core/core-runtime/2.0.0/core-runtime-2.0.0.aar
-        artifactAddress               : androidx.arch.core:core-runtime:2.0.0@aar
-        assetsFolder                  : <GRADLE>/caches/transforms-3/xxxxxxxxxxxxxxxxxxxxxxxxxxxxxxxx/transformed/core-runtime-2.0.0/assets [-]
-        - compileJarFiles             : <GRADLE>/caches/transforms-3/xxxxxxxxxxxxxxxxxxxxxxxxxxxxxxxx/transformed/core-runtime-2.0.0/jars/classes.jar
-        component                     : androidx.arch.core:core-runtime:2.0.0
-        externalAnnotations           : <GRADLE>/caches/transforms-3/xxxxxxxxxxxxxxxxxxxxxxxxxxxxxxxx/transformed/core-runtime-2.0.0/annotations.zip [-]
-        folder                        : <GRADLE>/caches/transforms-3/xxxxxxxxxxxxxxxxxxxxxxxxxxxxxxxx/transformed/core-runtime-2.0.0
-        jniFolder                     : <GRADLE>/caches/transforms-3/xxxxxxxxxxxxxxxxxxxxxxxxxxxxxxxx/transformed/core-runtime-2.0.0/jni [-]
-        lintJar                       : <GRADLE>/caches/transforms-3/xxxxxxxxxxxxxxxxxxxxxxxxxxxxxxxx/transformed/core-runtime-2.0.0/jars/lint.jar [-]
-        manifest                      : <GRADLE>/caches/transforms-3/xxxxxxxxxxxxxxxxxxxxxxxxxxxxxxxx/transformed/core-runtime-2.0.0/AndroidManifest.xml
-        proguardRules                 : <GRADLE>/caches/transforms-3/xxxxxxxxxxxxxxxxxxxxxxxxxxxxxxxx/transformed/core-runtime-2.0.0/proguard.txt [-]
-        publicResources               : <GRADLE>/caches/transforms-3/xxxxxxxxxxxxxxxxxxxxxxxxxxxxxxxx/transformed/core-runtime-2.0.0/public.txt [-]
-        renderscriptFolder            : <GRADLE>/caches/transforms-3/xxxxxxxxxxxxxxxxxxxxxxxxxxxxxxxx/transformed/core-runtime-2.0.0/rs [-]
-        resFolder                     : <GRADLE>/caches/transforms-3/xxxxxxxxxxxxxxxxxxxxxxxxxxxxxxxx/transformed/core-runtime-2.0.0/res [-]
-        resStaticLibrary              : <GRADLE>/caches/transforms-3/xxxxxxxxxxxxxxxxxxxxxxxxxxxxxxxx/transformed/core-runtime-2.0.0/res.apk [-]
-        - runtimeJarFiles             : <GRADLE>/caches/transforms-3/xxxxxxxxxxxxxxxxxxxxxxxxxxxxxxxx/transformed/core-runtime-2.0.0/jars/classes.jar
-        symbolFile                    : <GRADLE>/caches/transforms-3/xxxxxxxxxxxxxxxxxxxxxxxxxxxxxxxx/transformed/core-runtime-2.0.0/R.txt
-    - library                     : androidx.interpolator:interpolator:1.0.0@aar (IdeAndroidLibraryImpl)
-        aidlFolder                    : <GRADLE>/caches/transforms-3/xxxxxxxxxxxxxxxxxxxxxxxxxxxxxxxx/transformed/interpolator-1.0.0/aidl [-]
-        artifact                      : <M2>/androidx/interpolator/interpolator/1.0.0/interpolator-1.0.0.aar
-        artifactAddress               : androidx.interpolator:interpolator:1.0.0@aar
-        assetsFolder                  : <GRADLE>/caches/transforms-3/xxxxxxxxxxxxxxxxxxxxxxxxxxxxxxxx/transformed/interpolator-1.0.0/assets [-]
-        - compileJarFiles             : <GRADLE>/caches/transforms-3/xxxxxxxxxxxxxxxxxxxxxxxxxxxxxxxx/transformed/interpolator-1.0.0/jars/classes.jar
-        component                     : androidx.interpolator:interpolator:1.0.0
-        externalAnnotations           : <GRADLE>/caches/transforms-3/xxxxxxxxxxxxxxxxxxxxxxxxxxxxxxxx/transformed/interpolator-1.0.0/annotations.zip [-]
-        folder                        : <GRADLE>/caches/transforms-3/xxxxxxxxxxxxxxxxxxxxxxxxxxxxxxxx/transformed/interpolator-1.0.0
-        jniFolder                     : <GRADLE>/caches/transforms-3/xxxxxxxxxxxxxxxxxxxxxxxxxxxxxxxx/transformed/interpolator-1.0.0/jni [-]
-        lintJar                       : <GRADLE>/caches/transforms-3/xxxxxxxxxxxxxxxxxxxxxxxxxxxxxxxx/transformed/interpolator-1.0.0/jars/lint.jar [-]
-        manifest                      : <GRADLE>/caches/transforms-3/xxxxxxxxxxxxxxxxxxxxxxxxxxxxxxxx/transformed/interpolator-1.0.0/AndroidManifest.xml
-        proguardRules                 : <GRADLE>/caches/transforms-3/xxxxxxxxxxxxxxxxxxxxxxxxxxxxxxxx/transformed/interpolator-1.0.0/proguard.txt [-]
-        publicResources               : <GRADLE>/caches/transforms-3/xxxxxxxxxxxxxxxxxxxxxxxxxxxxxxxx/transformed/interpolator-1.0.0/public.txt [-]
-        renderscriptFolder            : <GRADLE>/caches/transforms-3/xxxxxxxxxxxxxxxxxxxxxxxxxxxxxxxx/transformed/interpolator-1.0.0/rs [-]
-        resFolder                     : <GRADLE>/caches/transforms-3/xxxxxxxxxxxxxxxxxxxxxxxxxxxxxxxx/transformed/interpolator-1.0.0/res [-]
-        resStaticLibrary              : <GRADLE>/caches/transforms-3/xxxxxxxxxxxxxxxxxxxxxxxxxxxxxxxx/transformed/interpolator-1.0.0/res.apk [-]
-        - runtimeJarFiles             : <GRADLE>/caches/transforms-3/xxxxxxxxxxxxxxxxxxxxxxxxxxxxxxxx/transformed/interpolator-1.0.0/jars/classes.jar
-        symbolFile                    : <GRADLE>/caches/transforms-3/xxxxxxxxxxxxxxxxxxxxxxxxxxxxxxxx/transformed/interpolator-1.0.0/R.txt
-    - library                     : androidx.constraintlayout:constraintlayout:1.1.3@aar (IdeAndroidLibraryImpl)
-        aidlFolder                    : <GRADLE>/caches/transforms-3/xxxxxxxxxxxxxxxxxxxxxxxxxxxxxxxx/transformed/constraintlayout-1.1.3/aidl [-]
-        artifact                      : <M2>/androidx/constraintlayout/constraintlayout/1.1.3/constraintlayout-1.1.3.aar
-        artifactAddress               : androidx.constraintlayout:constraintlayout:1.1.3@aar
-        assetsFolder                  : <GRADLE>/caches/transforms-3/xxxxxxxxxxxxxxxxxxxxxxxxxxxxxxxx/transformed/constraintlayout-1.1.3/assets [-]
-        - compileJarFiles             : <GRADLE>/caches/transforms-3/xxxxxxxxxxxxxxxxxxxxxxxxxxxxxxxx/transformed/constraintlayout-1.1.3/jars/classes.jar
-        component                     : androidx.constraintlayout:constraintlayout:1.1.3
-        externalAnnotations           : <GRADLE>/caches/transforms-3/xxxxxxxxxxxxxxxxxxxxxxxxxxxxxxxx/transformed/constraintlayout-1.1.3/annotations.zip [-]
-        folder                        : <GRADLE>/caches/transforms-3/xxxxxxxxxxxxxxxxxxxxxxxxxxxxxxxx/transformed/constraintlayout-1.1.3
-        jniFolder                     : <GRADLE>/caches/transforms-3/xxxxxxxxxxxxxxxxxxxxxxxxxxxxxxxx/transformed/constraintlayout-1.1.3/jni [-]
-        lintJar                       : <GRADLE>/caches/transforms-3/xxxxxxxxxxxxxxxxxxxxxxxxxxxxxxxx/transformed/constraintlayout-1.1.3/jars/lint.jar [-]
-        manifest                      : <GRADLE>/caches/transforms-3/xxxxxxxxxxxxxxxxxxxxxxxxxxxxxxxx/transformed/constraintlayout-1.1.3/AndroidManifest.xml
-        proguardRules                 : <GRADLE>/caches/transforms-3/xxxxxxxxxxxxxxxxxxxxxxxxxxxxxxxx/transformed/constraintlayout-1.1.3/proguard.txt [-]
-        publicResources               : <GRADLE>/caches/transforms-3/xxxxxxxxxxxxxxxxxxxxxxxxxxxxxxxx/transformed/constraintlayout-1.1.3/public.txt [-]
-        renderscriptFolder            : <GRADLE>/caches/transforms-3/xxxxxxxxxxxxxxxxxxxxxxxxxxxxxxxx/transformed/constraintlayout-1.1.3/rs [-]
-        resFolder                     : <GRADLE>/caches/transforms-3/xxxxxxxxxxxxxxxxxxxxxxxxxxxxxxxx/transformed/constraintlayout-1.1.3/res
-        resStaticLibrary              : <GRADLE>/caches/transforms-3/xxxxxxxxxxxxxxxxxxxxxxxxxxxxxxxx/transformed/constraintlayout-1.1.3/res.apk [-]
-        - runtimeJarFiles             : <GRADLE>/caches/transforms-3/xxxxxxxxxxxxxxxxxxxxxxxxxxxxxxxx/transformed/constraintlayout-1.1.3/jars/classes.jar
-        symbolFile                    : <GRADLE>/caches/transforms-3/xxxxxxxxxxxxxxxxxxxxxxxxxxxxxxxx/transformed/constraintlayout-1.1.3/R.txt
-    - library                     : <ROOT>/firstapp::app:mysharedlibrary@debug (IdeModuleLibraryImpl)
-        buildId                       : <ROOT>/firstapp
-        lintJar                       : <ROOT>/shared/mysharedlibrary/build/intermediates/lint_publish_jar/global/lint.jar [-]
-        projectPath                   : :app:mysharedlibrary
-        sourceSet                     : MAIN
-        variant                       : debug
-    - library                     : org.jetbrains.kotlin:kotlin-android-extensions-runtime:<KOTLIN_VERSION> (IdeJavaLibraryImpl)
-        artifact                      : <M2>/org/jetbrains/kotlin/kotlin-android-extensions-runtime/<KOTLIN_VERSION>/kotlin-android-extensions-runtime-<KOTLIN_VERSION>.jar
-        artifactAddress               : org.jetbrains.kotlin:kotlin-android-extensions-runtime:<KOTLIN_VERSION>@jar
-        component                     : org.jetbrains.kotlin:kotlin-android-extensions-runtime:<KOTLIN_VERSION>
-    - library                     : org.jetbrains.kotlin:kotlin-stdlib-jdk7:<KOTLIN_VERSION> (IdeJavaLibraryImpl)
-        artifact                      : <M2>/org/jetbrains/kotlin/kotlin-stdlib-jdk7/<KOTLIN_VERSION>/kotlin-stdlib-jdk7-<KOTLIN_VERSION>.jar
-        artifactAddress               : org.jetbrains.kotlin:kotlin-stdlib-jdk7:<KOTLIN_VERSION>@jar
-        component                     : org.jetbrains.kotlin:kotlin-stdlib-jdk7:<KOTLIN_VERSION>
-    - library                     : org.jetbrains.kotlin:kotlin-stdlib:<KOTLIN_VERSION> (IdeJavaLibraryImpl)
-        artifact                      : <M2>/org/jetbrains/kotlin/kotlin-stdlib/<KOTLIN_VERSION>/kotlin-stdlib-<KOTLIN_VERSION>.jar
-        artifactAddress               : org.jetbrains.kotlin:kotlin-stdlib:<KOTLIN_VERSION>@jar
-        component                     : org.jetbrains.kotlin:kotlin-stdlib:<KOTLIN_VERSION>
-    - library                     : org.jetbrains.kotlin:kotlin-stdlib-common:<KOTLIN_VERSION> (IdeJavaLibraryImpl)
-        artifact                      : <M2>/org/jetbrains/kotlin/kotlin-stdlib-common/<KOTLIN_VERSION>/kotlin-stdlib-common-<KOTLIN_VERSION>.jar
-        artifactAddress               : org.jetbrains.kotlin:kotlin-stdlib-common:<KOTLIN_VERSION>@jar
-        component                     : org.jetbrains.kotlin:kotlin-stdlib-common:<KOTLIN_VERSION>
-    - library                     : org.jetbrains:annotations:13.0 (IdeJavaLibraryImpl)
-        artifact                      : <M2>/org/jetbrains/annotations/13.0/annotations-13.0.jar
-        artifactAddress               : org.jetbrains:annotations:13.0@jar
-        component                     : org.jetbrains:annotations:13.0
-    - library                     : androidx.collection:collection:1.0.0 (IdeJavaLibraryImpl)
-        artifact                      : <M2>/androidx/collection/collection/1.0.0/collection-1.0.0.jar
-        artifactAddress               : androidx.collection:collection:1.0.0@jar
-        component                     : androidx.collection:collection:1.0.0
-    - library                     : androidx.lifecycle:lifecycle-common:2.0.0 (IdeJavaLibraryImpl)
-        artifact                      : <M2>/androidx/lifecycle/lifecycle-common/2.0.0/lifecycle-common-2.0.0.jar
-        artifactAddress               : androidx.lifecycle:lifecycle-common:2.0.0@jar
-        component                     : androidx.lifecycle:lifecycle-common:2.0.0
-    - library                     : androidx.arch.core:core-common:2.0.0 (IdeJavaLibraryImpl)
-        artifact                      : <M2>/androidx/arch/core/core-common/2.0.0/core-common-2.0.0.jar
-        artifactAddress               : androidx.arch.core:core-common:2.0.0@jar
-        component                     : androidx.arch.core:core-common:2.0.0
-=======
     - library                     : androidx.lifecycle:lifecycle-livedata:2.0.0@aar (IdeAndroidLibraryImpl)
         aidlFolder                    : <GRADLE>/caches/transforms-3/xxxxxxxxxxxxxxxxxxxxxxxxxxxxxxxx/transformed/lifecycle-livedata-2.0.0/aidl [-]
         artifact                      : <M2>/androidx/lifecycle/lifecycle-livedata/2.0.0/lifecycle-livedata-2.0.0.aar
@@ -1000,13 +536,10 @@
         resStaticLibrary              : <GRADLE>/caches/transforms-3/xxxxxxxxxxxxxxxxxxxxxxxxxxxxxxxx/transformed/viewpager-1.0.0/res.apk [-]
         - runtimeJarFiles             : <GRADLE>/caches/transforms-3/xxxxxxxxxxxxxxxxxxxxxxxxxxxxxxxx/transformed/viewpager-1.0.0/jars/classes.jar
         symbolFile                    : <GRADLE>/caches/transforms-3/xxxxxxxxxxxxxxxxxxxxxxxxxxxxxxxx/transformed/viewpager-1.0.0/R.txt
->>>>>>> 574fcae1
     - library                     : androidx.annotation:annotation:1.0.0 (IdeJavaLibraryImpl)
         artifact                      : <M2>/androidx/annotation/annotation/1.0.0/annotation-1.0.0.jar
         artifactAddress               : androidx.annotation:annotation:1.0.0@jar
         component                     : androidx.annotation:annotation:1.0.0
-<<<<<<< HEAD
-=======
     - library                     : androidx.arch.core:core-common:2.0.0 (IdeJavaLibraryImpl)
         artifact                      : <M2>/androidx/arch/core/core-common/2.0.0/core-common-2.0.0.jar
         artifactAddress               : androidx.arch.core:core-common:2.0.0@jar
@@ -1015,18 +548,14 @@
         artifact                      : <M2>/androidx/collection/collection/1.0.0/collection-1.0.0.jar
         artifactAddress               : androidx.collection:collection:1.0.0@jar
         component                     : androidx.collection:collection:1.0.0
->>>>>>> 574fcae1
     - library                     : androidx.constraintlayout:constraintlayout-solver:1.1.3 (IdeJavaLibraryImpl)
         artifact                      : <M2>/androidx/constraintlayout/constraintlayout-solver/1.1.3/constraintlayout-solver-1.1.3.jar
         artifactAddress               : androidx.constraintlayout:constraintlayout-solver:1.1.3@jar
         component                     : androidx.constraintlayout:constraintlayout-solver:1.1.3
-<<<<<<< HEAD
-=======
     - library                     : androidx.lifecycle:lifecycle-common:2.0.0 (IdeJavaLibraryImpl)
         artifact                      : <M2>/androidx/lifecycle/lifecycle-common/2.0.0/lifecycle-common-2.0.0.jar
         artifactAddress               : androidx.lifecycle:lifecycle-common:2.0.0@jar
         component                     : androidx.lifecycle:lifecycle-common:2.0.0
->>>>>>> 574fcae1
     - library                     : junit:junit:4.12 (IdeJavaLibraryImpl)
         artifact                      : <M2>/junit/junit/4.12/junit-4.12.jar
         artifactAddress               : junit:junit:4.12@jar
@@ -1035,8 +564,6 @@
         artifact                      : <M2>/org/hamcrest/hamcrest-core/1.3/hamcrest-core-1.3.jar
         artifactAddress               : org.hamcrest:hamcrest-core:1.3@jar
         component                     : org.hamcrest:hamcrest-core:1.3
-<<<<<<< HEAD
-=======
     - library                     : org.jetbrains.kotlin:kotlin-android-extensions-runtime:<KOTLIN_VERSION> (IdeJavaLibraryImpl)
         artifact                      : <M2>/org/jetbrains/kotlin/kotlin-android-extensions-runtime/<KOTLIN_VERSION>/kotlin-android-extensions-runtime-<KOTLIN_VERSION>.jar
         artifactAddress               : org.jetbrains.kotlin:kotlin-android-extensions-runtime:<KOTLIN_VERSION>@jar
@@ -1053,7 +580,6 @@
         artifact                      : <M2>/org/jetbrains/annotations/13.0/annotations-13.0.jar
         artifactAddress               : org.jetbrains:annotations:13.0@jar
         component                     : org.jetbrains:annotations:13.0
->>>>>>> 574fcae1
     - library                     : <ROOT>/firstapp::app@debug (IdeModuleLibraryImpl)
         buildId                       : <ROOT>/firstapp
         projectPath                   : :app
@@ -1555,7 +1081,6 @@
         UseAndroidX                   : true
         UsesCompose                   : false
         MlModelBindingEnabled         : false
-        EnableVcsInfo                 : false
     - basicVariant:               : debug
         applicationId                 : com.example.firstapp
         testApplicationId             : com.example.firstapp.test
@@ -2108,10 +1633,6 @@
                     - pluginClasspaths            : <M2>/org/jetbrains/kotlin/kotlin-reflect/<KOTLIN_VERSION>/kotlin-reflect-<KOTLIN_VERSION>.jar
                     - pluginClasspaths            : <M2>/org/jetbrains/kotlin/kotlin-daemon-embeddable/<KOTLIN_VERSION>/kotlin-daemon-embeddable-<KOTLIN_VERSION>.jar
                     - pluginClasspaths            : <M2>/org/jetbrains/intellij/deps/trove4j/1.0.20200330/trove4j-1.0.20200330.jar
-<<<<<<< HEAD
-                    - pluginClasspaths            : <M2>/org/jetbrains/kotlin/kotlin-stdlib-common/<KOTLIN_VERSION>/kotlin-stdlib-common-<KOTLIN_VERSION>.jar
-=======
->>>>>>> 574fcae1
                     - pluginClasspaths            : <M2>/org/jetbrains/annotations/13.0/annotations-13.0.jar
                     useFirLT                      : true
             debugAndroidTest
@@ -2138,10 +1659,6 @@
                     - pluginClasspaths            : <M2>/org/jetbrains/kotlin/kotlin-reflect/<KOTLIN_VERSION>/kotlin-reflect-<KOTLIN_VERSION>.jar
                     - pluginClasspaths            : <M2>/org/jetbrains/kotlin/kotlin-daemon-embeddable/<KOTLIN_VERSION>/kotlin-daemon-embeddable-<KOTLIN_VERSION>.jar
                     - pluginClasspaths            : <M2>/org/jetbrains/intellij/deps/trove4j/1.0.20200330/trove4j-1.0.20200330.jar
-<<<<<<< HEAD
-                    - pluginClasspaths            : <M2>/org/jetbrains/kotlin/kotlin-stdlib-common/<KOTLIN_VERSION>/kotlin-stdlib-common-<KOTLIN_VERSION>.jar
-=======
->>>>>>> 574fcae1
                     - pluginClasspaths            : <M2>/org/jetbrains/annotations/13.0/annotations-13.0.jar
                     useFirLT                      : true
             debugUnitTest
@@ -2168,10 +1685,6 @@
                     - pluginClasspaths            : <M2>/org/jetbrains/kotlin/kotlin-reflect/<KOTLIN_VERSION>/kotlin-reflect-<KOTLIN_VERSION>.jar
                     - pluginClasspaths            : <M2>/org/jetbrains/kotlin/kotlin-daemon-embeddable/<KOTLIN_VERSION>/kotlin-daemon-embeddable-<KOTLIN_VERSION>.jar
                     - pluginClasspaths            : <M2>/org/jetbrains/intellij/deps/trove4j/1.0.20200330/trove4j-1.0.20200330.jar
-<<<<<<< HEAD
-                    - pluginClasspaths            : <M2>/org/jetbrains/kotlin/kotlin-stdlib-common/<KOTLIN_VERSION>/kotlin-stdlib-common-<KOTLIN_VERSION>.jar
-=======
->>>>>>> 574fcae1
                     - pluginClasspaths            : <M2>/org/jetbrains/annotations/13.0/annotations-13.0.jar
                     useFirLT                      : true
         gradleUserHome                : <GRADLE>
@@ -2260,7 +1773,6 @@
         UseAndroidX                   : true
         UsesCompose                   : false
         MlModelBindingEnabled         : false
-        EnableVcsInfo                 : false
     - basicVariant:               : debug
         testApplicationId             : com.example.mysharedlibrary.test
     - basicVariant:               : release
@@ -2771,10 +2283,6 @@
                     - pluginClasspaths            : <M2>/org/jetbrains/kotlin/kotlin-reflect/<KOTLIN_VERSION>/kotlin-reflect-<KOTLIN_VERSION>.jar
                     - pluginClasspaths            : <M2>/org/jetbrains/kotlin/kotlin-daemon-embeddable/<KOTLIN_VERSION>/kotlin-daemon-embeddable-<KOTLIN_VERSION>.jar
                     - pluginClasspaths            : <M2>/org/jetbrains/intellij/deps/trove4j/1.0.20200330/trove4j-1.0.20200330.jar
-<<<<<<< HEAD
-                    - pluginClasspaths            : <M2>/org/jetbrains/kotlin/kotlin-stdlib-common/<KOTLIN_VERSION>/kotlin-stdlib-common-<KOTLIN_VERSION>.jar
-=======
->>>>>>> 574fcae1
                     - pluginClasspaths            : <M2>/org/jetbrains/annotations/13.0/annotations-13.0.jar
                     useFirLT                      : true
             debugAndroidTest
@@ -2801,10 +2309,6 @@
                     - pluginClasspaths            : <M2>/org/jetbrains/kotlin/kotlin-reflect/<KOTLIN_VERSION>/kotlin-reflect-<KOTLIN_VERSION>.jar
                     - pluginClasspaths            : <M2>/org/jetbrains/kotlin/kotlin-daemon-embeddable/<KOTLIN_VERSION>/kotlin-daemon-embeddable-<KOTLIN_VERSION>.jar
                     - pluginClasspaths            : <M2>/org/jetbrains/intellij/deps/trove4j/1.0.20200330/trove4j-1.0.20200330.jar
-<<<<<<< HEAD
-                    - pluginClasspaths            : <M2>/org/jetbrains/kotlin/kotlin-stdlib-common/<KOTLIN_VERSION>/kotlin-stdlib-common-<KOTLIN_VERSION>.jar
-=======
->>>>>>> 574fcae1
                     - pluginClasspaths            : <M2>/org/jetbrains/annotations/13.0/annotations-13.0.jar
                     useFirLT                      : true
             debugUnitTest
@@ -2831,10 +2335,6 @@
                     - pluginClasspaths            : <M2>/org/jetbrains/kotlin/kotlin-reflect/<KOTLIN_VERSION>/kotlin-reflect-<KOTLIN_VERSION>.jar
                     - pluginClasspaths            : <M2>/org/jetbrains/kotlin/kotlin-daemon-embeddable/<KOTLIN_VERSION>/kotlin-daemon-embeddable-<KOTLIN_VERSION>.jar
                     - pluginClasspaths            : <M2>/org/jetbrains/intellij/deps/trove4j/1.0.20200330/trove4j-1.0.20200330.jar
-<<<<<<< HEAD
-                    - pluginClasspaths            : <M2>/org/jetbrains/kotlin/kotlin-stdlib-common/<KOTLIN_VERSION>/kotlin-stdlib-common-<KOTLIN_VERSION>.jar
-=======
->>>>>>> 574fcae1
                     - pluginClasspaths            : <M2>/org/jetbrains/annotations/13.0/annotations-13.0.jar
                     useFirLT                      : true
         gradleUserHome                : <GRADLE>
