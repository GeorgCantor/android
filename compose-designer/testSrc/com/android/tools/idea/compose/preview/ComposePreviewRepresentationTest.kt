--- conflicted
+++ resolved
@@ -15,9 +15,6 @@
  */
 package com.android.tools.idea.compose.preview
 
-<<<<<<< HEAD
-import com.android.testutils.delayUntilCondition
-=======
 import com.android.flags.junit.FlagRule
 import com.android.testutils.MockitoKt.mock
 import com.android.testutils.MockitoKt.whenever
@@ -27,21 +24,11 @@
 import com.android.tools.analytics.AnalyticsSettings
 import com.android.tools.idea.common.error.DesignerCommonIssuePanel
 import com.android.tools.idea.common.error.SharedIssuePanelProvider
->>>>>>> 0d09370c
 import com.android.tools.idea.common.model.NlModel
 import com.android.tools.idea.common.surface.DesignSurface
 import com.android.tools.idea.common.surface.DesignSurfaceListener
 import com.android.tools.idea.common.surface.getDesignSurface
 import com.android.tools.idea.compose.ComposeProjectRule
-<<<<<<< HEAD
-import com.android.tools.idea.compose.UiCheckModeFilter
-import com.android.tools.idea.compose.preview.actions.ReRunUiCheckModeAction
-import com.android.tools.idea.compose.preview.actions.UiCheckReopenTabAction
-import com.android.tools.idea.compose.preview.gallery.ComposeGalleryMode
-import com.android.tools.idea.compose.preview.util.previewElement
-import com.android.tools.idea.concurrency.AndroidDispatchers.uiThread
-import com.android.tools.idea.concurrency.AndroidDispatchers.workerThread
-=======
 import com.android.tools.idea.compose.PsiComposePreviewElementInstance
 import com.android.tools.idea.compose.preview.actions.ReRunUiCheckModeAction
 import com.android.tools.idea.compose.preview.actions.UiCheckReopenTabAction
@@ -49,17 +36,11 @@
 import com.android.tools.idea.concurrency.AndroidDispatchers.uiThread
 import com.android.tools.idea.concurrency.AndroidDispatchers.workerThread
 import com.android.tools.idea.concurrency.asCollection
->>>>>>> 0d09370c
 import com.android.tools.idea.concurrency.awaitStatus
+import com.android.tools.idea.concurrency.coroutineScope
 import com.android.tools.idea.editors.build.ProjectStatus
 import com.android.tools.idea.editors.fast.FastPreviewManager
 import com.android.tools.idea.flags.StudioFlags
-<<<<<<< HEAD
-import com.android.tools.idea.preview.modes.GRID_LAYOUT_MANAGER_OPTIONS
-import com.android.tools.idea.preview.modes.LIST_LAYOUT_MANAGER_OPTION
-import com.android.tools.idea.preview.modes.PreviewMode
-import com.android.tools.idea.preview.modes.PreviewModeManager
-=======
 import com.android.tools.idea.preview.actions.getPreviewManager
 import com.android.tools.idea.preview.analytics.PreviewRefreshTracker
 import com.android.tools.idea.preview.analytics.PreviewRefreshTrackerForTest
@@ -75,7 +56,6 @@
 import com.android.tools.idea.preview.mvvm.PREVIEW_VIEW_MODEL_STATUS
 import com.android.tools.idea.preview.mvvm.PreviewViewModelStatus
 import com.android.tools.idea.preview.uicheck.UiCheckModeFilter
->>>>>>> 0d09370c
 import com.android.tools.idea.projectsystem.ProjectSystemService
 import com.android.tools.idea.projectsystem.TestProjectSystem
 import com.android.tools.idea.run.configuration.execution.findElementByText
@@ -87,14 +67,6 @@
 import com.android.tools.idea.uibuilder.options.NlOptionsConfigurable
 import com.android.tools.idea.uibuilder.scene.LayoutlibSceneManager
 import com.android.tools.idea.uibuilder.surface.NlDesignSurface
-<<<<<<< HEAD
-import com.android.tools.idea.uibuilder.surface.NlDesignSurfacePositionableContentLayoutManager
-import com.android.tools.idea.uibuilder.visual.visuallint.VisualLintService
-import com.android.tools.idea.util.TestToolWindowManager
-import com.google.common.truth.Truth.assertThat
-import com.intellij.analysis.problemsView.toolWindow.ProblemsView
-import com.intellij.openapi.actionSystem.DataProvider
-=======
 import com.android.tools.idea.uibuilder.visual.visuallint.VisualLintService
 import com.android.tools.idea.util.TestToolWindowManager
 import com.google.common.base.Preconditions.checkState
@@ -108,7 +80,6 @@
 import com.intellij.openapi.actionSystem.impl.ActionToolbarImpl
 import com.intellij.openapi.application.ApplicationManager
 import com.intellij.openapi.application.ModalityState
->>>>>>> 0d09370c
 import com.intellij.openapi.application.runWriteActionAndWait
 import com.intellij.openapi.command.WriteCommandAction.runWriteCommandAction
 import com.intellij.openapi.diagnostic.LogLevel
@@ -122,13 +93,6 @@
 import com.intellij.openapi.util.Disposer
 import com.intellij.openapi.wm.RegisterToolWindowTask
 import com.intellij.openapi.wm.ToolWindowManager
-<<<<<<< HEAD
-import com.intellij.testFramework.TestActionEvent
-import com.intellij.testFramework.assertInstanceOf
-import com.intellij.testFramework.replaceService
-import com.intellij.testFramework.runInEdtAndWait
-import kotlinx.coroutines.Dispatchers
-=======
 import com.intellij.psi.PsiFile
 import com.intellij.testFramework.TestActionEvent
 import com.intellij.testFramework.assertInstanceOf
@@ -141,39 +105,21 @@
 import javax.swing.JComponent
 import javax.swing.JPanel
 import kotlin.time.Duration.Companion.seconds
->>>>>>> 0d09370c
 import kotlinx.coroutines.delay
 import kotlinx.coroutines.launch
 import kotlinx.coroutines.runBlocking
 import kotlinx.coroutines.withContext
-<<<<<<< HEAD
-=======
 import org.jetbrains.android.uipreview.AndroidEditorSettings
->>>>>>> 0d09370c
 import org.jetbrains.android.uipreview.ModuleClassLoaderOverlays
 import org.junit.After
 import org.junit.Assert.assertEquals
 import org.junit.Assert.assertFalse
-<<<<<<< HEAD
-import org.junit.Assert.assertNotNull
-import org.junit.Assert.assertNull
-=======
 import org.junit.Assert.assertNotEquals
->>>>>>> 0d09370c
 import org.junit.Assert.assertTrue
 import org.junit.Before
 import org.junit.Rule
 import org.junit.Test
 import org.mockito.Mockito
-<<<<<<< HEAD
-import java.nio.file.Path
-import java.util.UUID
-import java.util.concurrent.CountDownLatch
-import javax.swing.JComponent
-import javax.swing.JPanel
-import kotlin.time.Duration.Companion.seconds
-=======
->>>>>>> 0d09370c
 
 internal class TestComposePreviewView(override val mainSurface: NlDesignSurface) :
   ComposePreviewView {
@@ -184,11 +130,7 @@
   override val isMessageBeingDisplayed: Boolean = false
   override var hasContent: Boolean = true
   override var hasRendered: Boolean = true
-<<<<<<< HEAD
-  override var galleryMode: ComposeGalleryMode? = null
-=======
   override var galleryMode: GalleryMode? = null
->>>>>>> 0d09370c
 
   val refreshCompletedListeners: MutableList<() -> Unit> = mutableListOf()
 
@@ -211,12 +153,9 @@
   private val logger = Logger.getInstance(ComposePreviewRepresentationTest::class.java)
 
   @get:Rule val projectRule = ComposeProjectRule()
-<<<<<<< HEAD
-=======
 
   @get:Rule val flagRule = FlagRule(StudioFlags.COMPOSE_INTERACTIVE_FPS_LIMIT, 30)
 
->>>>>>> 0d09370c
   private val project
     get() = projectRule.project
 
@@ -248,11 +187,7 @@
     project.replaceService(
       ToolWindowManager::class.java,
       TestToolWindowManager(project),
-<<<<<<< HEAD
-      fixture.testRootDisposable
-=======
       fixture.testRootDisposable,
->>>>>>> 0d09370c
     )
     ToolWindowManager.getInstance(project)
       .registerToolWindow(RegisterToolWindowTask(ProblemsView.ID))
@@ -264,9 +199,6 @@
   @After
   fun tearDown() {
     StudioFlags.NELE_ATF_FOR_COMPOSE.clearOverride()
-<<<<<<< HEAD
-    StudioFlags.NELE_COMPOSE_UI_CHECK_COLORBLIND_MODE.clearOverride()
-=======
     StudioFlags.COMPOSE_UI_CHECK_COLORBLIND_MODE.clearOverride()
     StudioFlags.COMPOSE_UI_CHECK_FOR_WEAR.clearOverride()
     composePreviewEssentialsModeEnabled = false
@@ -571,7 +503,6 @@
     setModeAndWaitForRefresh(PreviewMode.Default()) {
       DEFAULT_LAYOUT_OPTION == mainSurface.layoutManagerSwitcher?.currentLayout?.value
     }
->>>>>>> 0d09370c
   }
 
   @Test
@@ -750,755 +681,6 @@
   @Test
   fun testActivationDoesNotCleanOverlayClassLoader() =
     runBlocking(workerThread) {
-      val composeTest = createComposeTest()
-
-      val mainSurface = NlDesignSurface.builder(project, fixture.testRootDisposable).build()
-      val modelRenderedLatch = CountDownLatch(2)
-
-      mainSurface.addListener(
-        object : DesignSurfaceListener {
-          override fun modelChanged(surface: DesignSurface<*>, model: NlModel?) {
-            val id = UUID.randomUUID().toString().substring(0, 5)
-            logger.info("modelChanged ($id)")
-            (surface.getSceneManager(model!!) as? LayoutlibSceneManager)?.addRenderListener {
-              logger.info("renderListener ($id)")
-              modelRenderedLatch.countDown()
-            }
-          }
-        }
-      )
-
-      val composeView = TestComposePreviewView(mainSurface)
-      val preview =
-        ComposePreviewRepresentation(composeTest, PreferredVisibility.SPLIT) { _, _, _, _, _, _ ->
-          composeView
-        }
-      Disposer.register(fixture.testRootDisposable, preview)
-      withContext(Dispatchers.IO) {
-        logger.info("compile")
-        ProjectSystemService.getInstance(project).projectSystem.getBuildManager().compileProject()
-        logger.info("activate")
-        preview.onActivate()
-
-        modelRenderedLatch.await()
-        delayWhileRefreshingOrDumb(preview)
-      }
-
-      mainSurface.models.forEach {
-        assertTrue(preview.navigationHandler.defaultNavigationMap.contains(it))
-      }
-
-      assertThat(preview.availableGroupsFlow.value.map { it.displayName }).containsExactly("groupA")
-
-      val status = preview.status()
-      val debugStatus = preview.debugStatusForTesting()
-      assertFalse(debugStatus.toString(), status.isOutOfDate)
-      // Ensure the only warning message is the missing Android SDK message
-      assertTrue(
-        debugStatus.renderResult
-          .flatMap { it.logger.messages }
-          .none { !it.html.contains("No Android SDK found.") }
-      )
-      preview.onDeactivate()
-    }
-
-  @Test
-  fun testUiCheckMode() {
-    StudioFlags.NELE_ATF_FOR_COMPOSE.override(true)
-    runBlocking(workerThread) {
-      val composeTest = createComposeTest()
-
-      val mainSurface = NlDesignSurface.builder(project, fixture.testRootDisposable).build()
-      val modelRenderedLatch = CountDownLatch(2)
-
-      mainSurface.addListener(
-        object : DesignSurfaceListener {
-          override fun modelChanged(surface: DesignSurface<*>, model: NlModel?) {
-            val id = UUID.randomUUID().toString().substring(0, 5)
-            logger.info("modelChanged ($id)")
-            (surface.getSceneManager(model!!) as? LayoutlibSceneManager)?.addRenderListener {
-              logger.info("renderListener ($id)")
-              modelRenderedLatch.countDown()
-            }
-          }
-        }
-      )
-      val originalScale = 0.6
-      mainSurface.setScale(originalScale)
-
-      val composeView = TestComposePreviewView(mainSurface)
-      val preview =
-        ComposePreviewRepresentation(composeTest, PreferredVisibility.SPLIT) { _, _, _, _, _, _ ->
-          composeView
-        }
-      Disposer.register(fixture.testRootDisposable, preview)
-      withContext(Dispatchers.IO) {
-        logger.info("compile")
-        ProjectSystemService.getInstance(project).projectSystem.getBuildManager().compileProject()
-        logger.info("activate")
-        preview.onActivate()
-
-        modelRenderedLatch.await()
-
-        delayWhileRefreshingOrDumb(preview)
-      }
-      assertInstanceOf<UiCheckModeFilter.Disabled>(preview.uiCheckFilterFlow.value)
-
-      val previewElements = mainSurface.models.mapNotNull { it.dataContext.previewElement() }
-      val uiCheckElement = previewElements.single { it.methodFqn == "TestKt.Preview1" }
-
-      val contentManager =
-        ToolWindowManager.getInstance(project).getToolWindow(ProblemsView.ID)!!.contentManager
-      assertEquals(0, contentManager.contents.size)
-
-      // Start UI Check mode
-      run {
-        preview.waitForAnyPendingRefresh()
-        var refresh = false
-        composeView.refreshCompletedListeners.add { refresh = true }
-        preview.setMode(PreviewMode.UiCheck(uiCheckElement))
-        delayUntilCondition(250) { refresh }
-      }
-
-      assertInstanceOf<UiCheckModeFilter.Enabled>(preview.uiCheckFilterFlow.value)
-      delayUntilCondition(250) {
-        GRID_LAYOUT_MANAGER_OPTIONS.layoutManager ==
-          (mainSurface.sceneViewLayoutManager as? NlDesignSurfacePositionableContentLayoutManager)
-            ?.layoutManager
-      }
-
-      assertTrue(preview.atfChecksEnabled)
-      assertThat(preview.availableGroupsFlow.value.map { it.displayName })
-        .containsExactly("Screen sizes", "Font scales", "Light/Dark")
-        .inOrder()
-      preview.filteredPreviewElementsInstancesFlowForTest().awaitStatus(
-        "Failed set uiCheckMode",
-        5.seconds
-      ) {
-        it.size > 2
-      }
-      assertEquals(
-        """
-          TestKt.Preview1
-          spec:id=reference_phone,shape=Normal,width=411,height=891,unit=dp,dpi=420
-          PreviewDisplaySettings(name=Medium Phone - Preview1, group=Screen sizes, showDecoration=true, showBackground=false, backgroundColor=null, displayPositioning=NORMAL)
-
-          TestKt.Preview1
-          spec:id=reference_foldable,shape=Normal,width=673,height=841,unit=dp,dpi=420
-          PreviewDisplaySettings(name=Unfolded Foldable - Preview1, group=Screen sizes, showDecoration=true, showBackground=false, backgroundColor=null, displayPositioning=NORMAL)
-
-          TestKt.Preview1
-          spec:id=reference_tablet,shape=Normal,width=1280,height=800,unit=dp,dpi=240
-          PreviewDisplaySettings(name=Medium Tablet - Preview1, group=Screen sizes, showDecoration=true, showBackground=false, backgroundColor=null, displayPositioning=NORMAL)
-
-          TestKt.Preview1
-          spec:id=reference_desktop,shape=Normal,width=1920,height=1080,unit=dp,dpi=160
-          PreviewDisplaySettings(name=Desktop - Preview1, group=Screen sizes, showDecoration=true, showBackground=false, backgroundColor=null, displayPositioning=NORMAL)
-
-          TestKt.Preview1
-          spec:parent=_device_class_phone,orientation=landscape
-          PreviewDisplaySettings(name=Medium Phone-Landscape - Preview1, group=Screen sizes, showDecoration=true, showBackground=false, backgroundColor=null, displayPositioning=NORMAL)
-
-          TestKt.Preview1
-          PreviewDisplaySettings(name=85% - Preview1, group=Font scales, showDecoration=false, showBackground=false, backgroundColor=null, displayPositioning=NORMAL)
-
-          TestKt.Preview1
-          PreviewDisplaySettings(name=100% - Preview1, group=Font scales, showDecoration=false, showBackground=false, backgroundColor=null, displayPositioning=NORMAL)
-
-          TestKt.Preview1
-          PreviewDisplaySettings(name=115% - Preview1, group=Font scales, showDecoration=false, showBackground=false, backgroundColor=null, displayPositioning=NORMAL)
-
-          TestKt.Preview1
-          PreviewDisplaySettings(name=130% - Preview1, group=Font scales, showDecoration=false, showBackground=false, backgroundColor=null, displayPositioning=NORMAL)
-
-          TestKt.Preview1
-          PreviewDisplaySettings(name=180% - Preview1, group=Font scales, showDecoration=false, showBackground=false, backgroundColor=null, displayPositioning=NORMAL)
-
-          TestKt.Preview1
-          PreviewDisplaySettings(name=200% - Preview1, group=Font scales, showDecoration=false, showBackground=false, backgroundColor=null, displayPositioning=NORMAL)
-
-          TestKt.Preview1
-          PreviewDisplaySettings(name=Light - Preview1, group=Light/Dark, showDecoration=false, showBackground=false, backgroundColor=null, displayPositioning=NORMAL)
-
-          TestKt.Preview1
-          PreviewDisplaySettings(name=Dark - Preview1, group=Light/Dark, showDecoration=false, showBackground=false, backgroundColor=null, displayPositioning=NORMAL)
-
-        """
-          .trimIndent(),
-        preview.filteredPreviewElementsInstancesFlowForTest().value.joinToString("\n") {
-          val configurationDeviceSpecText =
-            "${it.configuration.deviceSpec}\n".takeIf { str -> str.isNotBlank() } ?: ""
-          "${it.methodFqn}\n$configurationDeviceSpecText${it.displaySettings}\n"
-        }
-      )
-
-      // Change the scale of the surface
-      mainSurface.setScale(originalScale + 0.5)
-
-      // Check that the UI Check tab has been created
-      assertEquals(2, contentManager.contents.size)
-      assertNotNull(contentManager.findContent(uiCheckElement.displaySettings.name))
-      val rerunAction = ReRunUiCheckModeAction()
-      run {
-        val actionEvent = TestActionEvent.createTestEvent()
-        rerunAction.update(actionEvent)
-        assertTrue(actionEvent.presentation.isVisible)
-        assertFalse(actionEvent.presentation.isEnabled)
-      }
-
-      run {
-        preview.waitForAnyPendingRefresh()
-        var refresh = false
-        composeView.refreshCompletedListeners.add { refresh = true }
-        // Stop UI Check mode
-        preview.setMode(PreviewMode.Default())
-        delayUntilCondition(250) { refresh }
-      }
-
-      assertInstanceOf<UiCheckModeFilter.Disabled>(preview.uiCheckFilterFlow.value)
-      delayUntilCondition(250) {
-        LIST_LAYOUT_MANAGER_OPTION.layoutManager ==
-          (mainSurface.sceneViewLayoutManager as? NlDesignSurfacePositionableContentLayoutManager)
-            ?.layoutManager
-      }
-
-      // Check that the surface zooms to fit when exiting UI check mode.
-      assertEquals(1.0, mainSurface.scale, 0.001)
-
-      preview.filteredPreviewElementsInstancesFlowForTest().awaitStatus(
-        "Failed stop uiCheckMode",
-        5.seconds
-      ) {
-        it.size == 2
-      }
-      assertEquals(
-        """
-          TestKt.Preview1
-
-
-          TestKt.Preview2
-
-
-        """
-          .trimIndent(),
-        preview.filteredPreviewElementsInstancesFlowForTest().value.joinToString("\n") {
-          "${it.methodFqn}\n${it.configuration.deviceSpec}\n"
-        }
-      )
-
-      // Check that the UI Check tab is still present
-      assertEquals(2, contentManager.contents.size)
-      assertNotNull(contentManager.findContent(uiCheckElement.displaySettings.name))
-      run {
-        val actionEvent = TestActionEvent.createTestEvent()
-        rerunAction.update(actionEvent)
-        assertTrue(actionEvent.presentation.isEnabledAndVisible)
-      }
-
-      // Re-run UI check with the problems panel action
-      launch(uiThread) { rerunAction.actionPerformed(TestActionEvent.createTestEvent()) }
-      delayUntilCondition(250) { preview.uiCheckFilterFlow.value is UiCheckModeFilter.Enabled }
-      preview.filteredPreviewElementsInstancesFlowForTest().awaitStatus(
-        "Failed set uiCheckMode",
-        5.seconds
-      ) {
-        it.size > 2
-      }
-      assertEquals(
-        """
-          TestKt.Preview1
-          spec:id=reference_phone,shape=Normal,width=411,height=891,unit=dp,dpi=420
-          PreviewDisplaySettings(name=Medium Phone - Preview1, group=Screen sizes, showDecoration=true, showBackground=false, backgroundColor=null, displayPositioning=NORMAL)
-
-          TestKt.Preview1
-          spec:id=reference_foldable,shape=Normal,width=673,height=841,unit=dp,dpi=420
-          PreviewDisplaySettings(name=Unfolded Foldable - Preview1, group=Screen sizes, showDecoration=true, showBackground=false, backgroundColor=null, displayPositioning=NORMAL)
-
-          TestKt.Preview1
-          spec:id=reference_tablet,shape=Normal,width=1280,height=800,unit=dp,dpi=240
-          PreviewDisplaySettings(name=Medium Tablet - Preview1, group=Screen sizes, showDecoration=true, showBackground=false, backgroundColor=null, displayPositioning=NORMAL)
-
-          TestKt.Preview1
-          spec:id=reference_desktop,shape=Normal,width=1920,height=1080,unit=dp,dpi=160
-          PreviewDisplaySettings(name=Desktop - Preview1, group=Screen sizes, showDecoration=true, showBackground=false, backgroundColor=null, displayPositioning=NORMAL)
-
-          TestKt.Preview1
-          spec:parent=_device_class_phone,orientation=landscape
-          PreviewDisplaySettings(name=Medium Phone-Landscape - Preview1, group=Screen sizes, showDecoration=true, showBackground=false, backgroundColor=null, displayPositioning=NORMAL)
-
-          TestKt.Preview1
-          PreviewDisplaySettings(name=85% - Preview1, group=Font scales, showDecoration=false, showBackground=false, backgroundColor=null, displayPositioning=NORMAL)
-
-          TestKt.Preview1
-          PreviewDisplaySettings(name=100% - Preview1, group=Font scales, showDecoration=false, showBackground=false, backgroundColor=null, displayPositioning=NORMAL)
-
-          TestKt.Preview1
-          PreviewDisplaySettings(name=115% - Preview1, group=Font scales, showDecoration=false, showBackground=false, backgroundColor=null, displayPositioning=NORMAL)
-
-          TestKt.Preview1
-          PreviewDisplaySettings(name=130% - Preview1, group=Font scales, showDecoration=false, showBackground=false, backgroundColor=null, displayPositioning=NORMAL)
-
-          TestKt.Preview1
-          PreviewDisplaySettings(name=180% - Preview1, group=Font scales, showDecoration=false, showBackground=false, backgroundColor=null, displayPositioning=NORMAL)
-
-          TestKt.Preview1
-          PreviewDisplaySettings(name=200% - Preview1, group=Font scales, showDecoration=false, showBackground=false, backgroundColor=null, displayPositioning=NORMAL)
-
-          TestKt.Preview1
-          PreviewDisplaySettings(name=Light - Preview1, group=Light/Dark, showDecoration=false, showBackground=false, backgroundColor=null, displayPositioning=NORMAL)
-
-          TestKt.Preview1
-          PreviewDisplaySettings(name=Dark - Preview1, group=Light/Dark, showDecoration=false, showBackground=false, backgroundColor=null, displayPositioning=NORMAL)
-
-        """
-          .trimIndent(),
-        preview.filteredPreviewElementsInstancesFlowForTest().value.joinToString("\n") {
-          val configurationDeviceSpecText =
-            "${it.configuration.deviceSpec}\n".takeIf { str -> str.isNotBlank() } ?: ""
-          "${it.methodFqn}\n$configurationDeviceSpecText${it.displaySettings}\n"
-        }
-      )
-
-      run {
-        preview.waitForAnyPendingRefresh()
-        var refresh = false
-        composeView.refreshCompletedListeners.add { refresh = true }
-        // Stop UI Check mode
-        preview.setMode(PreviewMode.Default(GRID_LAYOUT_MANAGER_OPTIONS))
-        delayUntilCondition(250) {
-          refresh &&
-            GRID_LAYOUT_MANAGER_OPTIONS.layoutManager ==
-              (mainSurface.sceneViewLayoutManager
-                  as? NlDesignSurfacePositionableContentLayoutManager)
-                ?.layoutManager
-        }
-      }
-
-      // Restart UI Check mode on the same preview
-      run {
-        preview.waitForAnyPendingRefresh()
-        var refresh = false
-        composeView.refreshCompletedListeners.add { refresh = true }
-        preview.setMode(PreviewMode.UiCheck(uiCheckElement))
-        delayUntilCondition(250) {
-          refresh &&
-            GRID_LAYOUT_MANAGER_OPTIONS.layoutManager ==
-              (mainSurface.sceneViewLayoutManager
-                  as? NlDesignSurfacePositionableContentLayoutManager)
-                ?.layoutManager
-        }
-      }
-
-      // Check that the UI Check tab is being reused
-      assertEquals(2, contentManager.contents.size)
-      val tab = contentManager.findContent(uiCheckElement.displaySettings.name)
-      assertNotNull(tab)
-      assertTrue(contentManager.selectedContent == tab)
-
-      ToolWindowManager.getInstance(project).getToolWindow(ProblemsView.ID)?.show()
-      val reopenTabAction = UiCheckReopenTabAction(preview)
-      // Check that UiCheckReopenTabAction is disabled when the UI Check tab is visible and selected
-      run {
-        val actionEvent = TestActionEvent.createTestEvent()
-        reopenTabAction.update(actionEvent)
-        assertFalse(actionEvent.presentation.isEnabled)
-      }
-
-      // Check that UiCheckReopenTabAction is enabled when the UI Check tab is not selected
-      contentManager.setSelectedContent(contentManager.getContent(0)!!)
-      assertFalse(contentManager.selectedContent == tab)
-      run {
-        val actionEvent = TestActionEvent.createTestEvent()
-        reopenTabAction.update(actionEvent)
-        assertTrue(actionEvent.presentation.isEnabled)
-      }
-
-      // Check that performing UiCheckReopenTabAction selects the UI Check tab
-      run {
-        val actionEvent = TestActionEvent.createTestEvent()
-        reopenTabAction.actionPerformed(actionEvent)
-        assertTrue(contentManager.selectedContent == tab)
-      }
-
-      // Check that UiCheckReopenTabAction is enabled when the UI Check tab has been closed
-      contentManager.removeContent(tab, true)
-      assertNull(contentManager.findContent(uiCheckElement.displaySettings.name))
-      run {
-        val actionEvent = TestActionEvent.createTestEvent()
-        reopenTabAction.update(actionEvent)
-        assertTrue(actionEvent.presentation.isEnabled)
-      }
-
-      // Check that performing UiCheckReopenTabAction recreates the UI Check tab
-      run {
-        val actionEvent = TestActionEvent.createTestEvent()
-        reopenTabAction.actionPerformed(actionEvent)
-        assertEquals(2, contentManager.contents.size)
-        val newTab = contentManager.findContent(uiCheckElement.displaySettings.name)
-        assertNotNull(newTab)
-        assertTrue(contentManager.selectedContent == newTab)
-      }
-
-      run {
-        preview.waitForAnyPendingRefresh()
-        var refresh = false
-        composeView.refreshCompletedListeners.add { refresh = true }
-        // Stop UI Check mode
-        preview.setMode(PreviewMode.Default())
-        delayUntilCondition(250) {
-          refresh &&
-            LIST_LAYOUT_MANAGER_OPTION.layoutManager ==
-              (mainSurface.sceneViewLayoutManager
-                  as? NlDesignSurfacePositionableContentLayoutManager)
-                ?.layoutManager
-        }
-      }
-
-      preview.onDeactivate()
-    }
-  }
-
-  @Test
-  fun testUiCheckModeWithColorBlindCheckEnabled() {
-    StudioFlags.NELE_ATF_FOR_COMPOSE.override(true)
-    StudioFlags.NELE_COMPOSE_UI_CHECK_COLORBLIND_MODE.override(true)
-    runBlocking(workerThread) {
-      val composeTest = createComposeTest()
-
-      val mainSurface = NlDesignSurface.builder(project, fixture.testRootDisposable).build()
-      val modelRenderedLatch = CountDownLatch(2)
-
-      mainSurface.addListener(
-        object : DesignSurfaceListener {
-          override fun modelChanged(surface: DesignSurface<*>, model: NlModel?) {
-            val id = UUID.randomUUID().toString().substring(0, 5)
-            logger.info("modelChanged ($id)")
-            (surface.getSceneManager(model!!) as? LayoutlibSceneManager)?.addRenderListener {
-              logger.info("renderListener ($id)")
-              modelRenderedLatch.countDown()
-            }
-          }
-        }
-      )
-
-      val composeView = TestComposePreviewView(mainSurface)
-      val preview =
-        ComposePreviewRepresentation(composeTest, PreferredVisibility.SPLIT) { _, _, _, _, _, _ ->
-          composeView
-        }
-      Disposer.register(fixture.testRootDisposable, preview)
-      withContext(Dispatchers.IO) {
-        logger.info("compile")
-        ProjectSystemService.getInstance(project).projectSystem.getBuildManager().compileProject()
-        logger.info("activate")
-        preview.onActivate()
-
-        modelRenderedLatch.await()
-
-        delayWhileRefreshingOrDumb(preview)
-      }
-      assertInstanceOf<UiCheckModeFilter.Disabled>(preview.uiCheckFilterFlow.value)
-
-      val previewElements = mainSurface.models.mapNotNull { it.dataContext.previewElement() }
-      val uiCheckElement = previewElements.single { it.methodFqn == "TestKt.Preview1" }
-
-      val contentManager =
-        ToolWindowManager.getInstance(project).getToolWindow(ProblemsView.ID)!!.contentManager
-      assertEquals(0, contentManager.contents.size)
-
-      // Start UI Check mode
-      run {
-        preview.waitForAnyPendingRefresh()
-        var refresh = false
-        composeView.refreshCompletedListeners.add { refresh = true }
-        preview.setMode(PreviewMode.UiCheck(uiCheckElement))
-        delayUntilCondition(250) { refresh }
-      }
-
-      assertInstanceOf<UiCheckModeFilter.Enabled>(preview.uiCheckFilterFlow.value)
-
-      assertTrue(preview.atfChecksEnabled)
-      assertThat(preview.availableGroupsFlow.value.map { it.displayName })
-        .containsExactly("Screen sizes", "Font scales", "Light/Dark", "Colorblind filters")
-        .inOrder()
-      preview.filteredPreviewElementsInstancesFlowForTest().awaitStatus(
-        "Failed set uiCheckMode",
-        5.seconds
-      ) {
-        it.size > 2
-      }
-      assertEquals(
-        """
-          TestKt.Preview1
-          spec:id=reference_phone,shape=Normal,width=411,height=891,unit=dp,dpi=420
-          PreviewDisplaySettings(name=Medium Phone - Preview1, group=Screen sizes, showDecoration=true, showBackground=false, backgroundColor=null, displayPositioning=NORMAL)
-
-          TestKt.Preview1
-          spec:id=reference_foldable,shape=Normal,width=673,height=841,unit=dp,dpi=420
-          PreviewDisplaySettings(name=Unfolded Foldable - Preview1, group=Screen sizes, showDecoration=true, showBackground=false, backgroundColor=null, displayPositioning=NORMAL)
-
-          TestKt.Preview1
-          spec:id=reference_tablet,shape=Normal,width=1280,height=800,unit=dp,dpi=240
-          PreviewDisplaySettings(name=Medium Tablet - Preview1, group=Screen sizes, showDecoration=true, showBackground=false, backgroundColor=null, displayPositioning=NORMAL)
-
-          TestKt.Preview1
-          spec:id=reference_desktop,shape=Normal,width=1920,height=1080,unit=dp,dpi=160
-          PreviewDisplaySettings(name=Desktop - Preview1, group=Screen sizes, showDecoration=true, showBackground=false, backgroundColor=null, displayPositioning=NORMAL)
-
-          TestKt.Preview1
-          spec:parent=_device_class_phone,orientation=landscape
-          PreviewDisplaySettings(name=Medium Phone-Landscape - Preview1, group=Screen sizes, showDecoration=true, showBackground=false, backgroundColor=null, displayPositioning=NORMAL)
-
-          TestKt.Preview1
-          PreviewDisplaySettings(name=85% - Preview1, group=Font scales, showDecoration=false, showBackground=false, backgroundColor=null, displayPositioning=NORMAL)
-
-          TestKt.Preview1
-          PreviewDisplaySettings(name=100% - Preview1, group=Font scales, showDecoration=false, showBackground=false, backgroundColor=null, displayPositioning=NORMAL)
-
-          TestKt.Preview1
-          PreviewDisplaySettings(name=115% - Preview1, group=Font scales, showDecoration=false, showBackground=false, backgroundColor=null, displayPositioning=NORMAL)
-
-          TestKt.Preview1
-          PreviewDisplaySettings(name=130% - Preview1, group=Font scales, showDecoration=false, showBackground=false, backgroundColor=null, displayPositioning=NORMAL)
-
-          TestKt.Preview1
-          PreviewDisplaySettings(name=180% - Preview1, group=Font scales, showDecoration=false, showBackground=false, backgroundColor=null, displayPositioning=NORMAL)
-
-          TestKt.Preview1
-          PreviewDisplaySettings(name=200% - Preview1, group=Font scales, showDecoration=false, showBackground=false, backgroundColor=null, displayPositioning=NORMAL)
-
-          TestKt.Preview1
-          PreviewDisplaySettings(name=Light - Preview1, group=Light/Dark, showDecoration=false, showBackground=false, backgroundColor=null, displayPositioning=NORMAL)
-
-          TestKt.Preview1
-          PreviewDisplaySettings(name=Dark - Preview1, group=Light/Dark, showDecoration=false, showBackground=false, backgroundColor=null, displayPositioning=NORMAL)
-
-          TestKt.Preview1
-          PreviewDisplaySettings(name=Original, group=Colorblind filters, showDecoration=false, showBackground=false, backgroundColor=null, displayPositioning=NORMAL)
-
-          TestKt.Preview1
-          PreviewDisplaySettings(name=Protanopes, group=Colorblind filters, showDecoration=false, showBackground=false, backgroundColor=null, displayPositioning=NORMAL)
-
-          TestKt.Preview1
-          PreviewDisplaySettings(name=Protanomaly, group=Colorblind filters, showDecoration=false, showBackground=false, backgroundColor=null, displayPositioning=NORMAL)
-
-          TestKt.Preview1
-          PreviewDisplaySettings(name=Deuteranopes, group=Colorblind filters, showDecoration=false, showBackground=false, backgroundColor=null, displayPositioning=NORMAL)
-
-          TestKt.Preview1
-          PreviewDisplaySettings(name=Deuteranomaly, group=Colorblind filters, showDecoration=false, showBackground=false, backgroundColor=null, displayPositioning=NORMAL)
-
-          TestKt.Preview1
-          PreviewDisplaySettings(name=Tritanopes, group=Colorblind filters, showDecoration=false, showBackground=false, backgroundColor=null, displayPositioning=NORMAL)
-
-          TestKt.Preview1
-          PreviewDisplaySettings(name=Tritanomaly, group=Colorblind filters, showDecoration=false, showBackground=false, backgroundColor=null, displayPositioning=NORMAL)
-
-        """
-          .trimIndent(),
-        preview.filteredPreviewElementsInstancesFlowForTest().value.joinToString("\n") {
-          val configurationDeviceSpecText =
-            "${it.configuration.deviceSpec}\n".takeIf { str -> str.isNotBlank() } ?: ""
-          "${it.methodFqn}\n$configurationDeviceSpecText${it.displaySettings}\n"
-        }
-      )
-
-      // Check that the UI Check tab has been created
-      assertEquals(2, contentManager.contents.size)
-      assertNotNull(contentManager.findContent(uiCheckElement.displaySettings.name))
-      val rerunAction = ReRunUiCheckModeAction()
-      run {
-        val actionEvent = TestActionEvent.createTestEvent()
-        rerunAction.update(actionEvent)
-        assertTrue(actionEvent.presentation.isVisible)
-        assertFalse(actionEvent.presentation.isEnabled)
-      }
-
-      // Stop UI Check mode
-      run {
-        preview.waitForAnyPendingRefresh()
-        var refresh = false
-        composeView.refreshCompletedListeners.add { refresh = true }
-        preview.setMode(PreviewMode.Default())
-        delayUntilCondition(250) { refresh }
-      }
-      assertInstanceOf<UiCheckModeFilter.Disabled>(preview.uiCheckFilterFlow.value)
-
-      preview.filteredPreviewElementsInstancesFlowForTest().awaitStatus(
-        "Failed stop uiCheckMode",
-        5.seconds
-      ) {
-        it.size == 2
-      }
-      assertEquals(
-        """
-          TestKt.Preview1
-
-
-          TestKt.Preview2
-
-
-        """
-          .trimIndent(),
-        preview.filteredPreviewElementsInstancesFlowForTest().value.joinToString("\n") {
-          "${it.methodFqn}\n${it.configuration.deviceSpec}\n"
-        }
-      )
-
-      // Check that the UI Check tab is still present
-      assertEquals(2, contentManager.contents.size)
-      assertNotNull(contentManager.findContent(uiCheckElement.displaySettings.name))
-      run {
-        val actionEvent = TestActionEvent.createTestEvent()
-        rerunAction.update(actionEvent)
-        assertTrue(actionEvent.presentation.isEnabledAndVisible)
-      }
-
-      // Re-run UI check with the problems panel action
-      launch(uiThread) { rerunAction.actionPerformed(TestActionEvent.createTestEvent()) }
-      delayUntilCondition(250) { preview.mode.value is PreviewMode.UiCheck }
-      preview.filteredPreviewElementsInstancesFlowForTest().awaitStatus(
-        "Failed set uiCheckMode",
-        5.seconds
-      ) {
-        it.size > 2
-      }
-      assertEquals(
-        """
-          TestKt.Preview1
-          spec:id=reference_phone,shape=Normal,width=411,height=891,unit=dp,dpi=420
-          PreviewDisplaySettings(name=Medium Phone - Preview1, group=Screen sizes, showDecoration=true, showBackground=false, backgroundColor=null, displayPositioning=NORMAL)
-
-          TestKt.Preview1
-          spec:id=reference_foldable,shape=Normal,width=673,height=841,unit=dp,dpi=420
-          PreviewDisplaySettings(name=Unfolded Foldable - Preview1, group=Screen sizes, showDecoration=true, showBackground=false, backgroundColor=null, displayPositioning=NORMAL)
-
-          TestKt.Preview1
-          spec:id=reference_tablet,shape=Normal,width=1280,height=800,unit=dp,dpi=240
-          PreviewDisplaySettings(name=Medium Tablet - Preview1, group=Screen sizes, showDecoration=true, showBackground=false, backgroundColor=null, displayPositioning=NORMAL)
-
-          TestKt.Preview1
-          spec:id=reference_desktop,shape=Normal,width=1920,height=1080,unit=dp,dpi=160
-          PreviewDisplaySettings(name=Desktop - Preview1, group=Screen sizes, showDecoration=true, showBackground=false, backgroundColor=null, displayPositioning=NORMAL)
-
-          TestKt.Preview1
-          spec:parent=_device_class_phone,orientation=landscape
-          PreviewDisplaySettings(name=Medium Phone-Landscape - Preview1, group=Screen sizes, showDecoration=true, showBackground=false, backgroundColor=null, displayPositioning=NORMAL)
-
-          TestKt.Preview1
-          PreviewDisplaySettings(name=85% - Preview1, group=Font scales, showDecoration=false, showBackground=false, backgroundColor=null, displayPositioning=NORMAL)
-
-          TestKt.Preview1
-          PreviewDisplaySettings(name=100% - Preview1, group=Font scales, showDecoration=false, showBackground=false, backgroundColor=null, displayPositioning=NORMAL)
-
-          TestKt.Preview1
-          PreviewDisplaySettings(name=115% - Preview1, group=Font scales, showDecoration=false, showBackground=false, backgroundColor=null, displayPositioning=NORMAL)
-
-          TestKt.Preview1
-          PreviewDisplaySettings(name=130% - Preview1, group=Font scales, showDecoration=false, showBackground=false, backgroundColor=null, displayPositioning=NORMAL)
-
-          TestKt.Preview1
-          PreviewDisplaySettings(name=180% - Preview1, group=Font scales, showDecoration=false, showBackground=false, backgroundColor=null, displayPositioning=NORMAL)
-
-          TestKt.Preview1
-          PreviewDisplaySettings(name=200% - Preview1, group=Font scales, showDecoration=false, showBackground=false, backgroundColor=null, displayPositioning=NORMAL)
-
-          TestKt.Preview1
-          PreviewDisplaySettings(name=Light - Preview1, group=Light/Dark, showDecoration=false, showBackground=false, backgroundColor=null, displayPositioning=NORMAL)
-
-          TestKt.Preview1
-          PreviewDisplaySettings(name=Dark - Preview1, group=Light/Dark, showDecoration=false, showBackground=false, backgroundColor=null, displayPositioning=NORMAL)
-
-          TestKt.Preview1
-          PreviewDisplaySettings(name=Original, group=Colorblind filters, showDecoration=false, showBackground=false, backgroundColor=null, displayPositioning=NORMAL)
-
-          TestKt.Preview1
-          PreviewDisplaySettings(name=Protanopes, group=Colorblind filters, showDecoration=false, showBackground=false, backgroundColor=null, displayPositioning=NORMAL)
-
-          TestKt.Preview1
-          PreviewDisplaySettings(name=Protanomaly, group=Colorblind filters, showDecoration=false, showBackground=false, backgroundColor=null, displayPositioning=NORMAL)
-
-          TestKt.Preview1
-          PreviewDisplaySettings(name=Deuteranopes, group=Colorblind filters, showDecoration=false, showBackground=false, backgroundColor=null, displayPositioning=NORMAL)
-
-          TestKt.Preview1
-          PreviewDisplaySettings(name=Deuteranomaly, group=Colorblind filters, showDecoration=false, showBackground=false, backgroundColor=null, displayPositioning=NORMAL)
-
-          TestKt.Preview1
-          PreviewDisplaySettings(name=Tritanopes, group=Colorblind filters, showDecoration=false, showBackground=false, backgroundColor=null, displayPositioning=NORMAL)
-
-          TestKt.Preview1
-          PreviewDisplaySettings(name=Tritanomaly, group=Colorblind filters, showDecoration=false, showBackground=false, backgroundColor=null, displayPositioning=NORMAL)
-
-        """
-          .trimIndent(),
-        preview.filteredPreviewElementsInstancesFlowForTest().value.joinToString("\n") {
-          val configurationDeviceSpecText =
-            "${it.configuration.deviceSpec}\n".takeIf { str -> str.isNotBlank() } ?: ""
-          "${it.methodFqn}\n$configurationDeviceSpecText${it.displaySettings}\n"
-        }
-      )
-
-      // Stop UI Check mode
-      run {
-        preview.waitForAnyPendingRefresh()
-        var refresh = false
-        composeView.refreshCompletedListeners.add { refresh = true }
-        preview.setMode(PreviewMode.Default())
-        delayUntilCondition(250) { refresh }
-      }
-
-      // Restart UI Check mode on the same preview
-      run {
-        preview.waitForAnyPendingRefresh()
-        var refresh = false
-        composeView.refreshCompletedListeners.add { refresh = true }
-        preview.setMode(PreviewMode.UiCheck(uiCheckElement))
-        delayUntilCondition(250) { refresh }
-      }
-
-      // Check that the UI Check tab is being reused
-      assertEquals(2, contentManager.contents.size)
-      val tab = contentManager.findContent(uiCheckElement.displaySettings.name)
-      assertNotNull(tab)
-
-      run {
-        preview.waitForAnyPendingRefresh()
-        var refresh = false
-        composeView.refreshCompletedListeners.add { refresh = true }
-        preview.setMode(PreviewMode.Default())
-        delayUntilCondition(250) { refresh }
-      }
-      preview.onDeactivate()
-    }
-  }
-
-  private fun createComposeTest() = runWriteActionAndWait {
-    fixture.addFileToProjectAndInvalidate(
-      "Test.kt",
-      // language=kotlin
-      """
-          import androidx.compose.ui.tooling.preview.Devices
-          import androidx.compose.ui.tooling.preview.Preview
-          import androidx.compose.runtime.Composable
-
-          @Composable
-          @Preview
-          fun Preview1() {
-          }
-
-          @Composable
-          @Preview(name = "preview2", apiLevel = 12, group = "groupA", showBackground = true)
-          fun Preview2() {
-          }
-        """
-        .trimIndent(),
-    )
-  }
-
-  @Test
-  fun testPreviewModeManagerShouldBeRegisteredInDataProvider() =
-    runBlocking(workerThread) {
       val composeTest = runWriteActionAndWait {
         fixture.addFileToProjectAndInvalidate(
           "Test.kt",
@@ -1509,11 +691,7 @@
 
         @Composable
         @Preview
-<<<<<<< HEAD
-        fun Preview() {
-=======
         fun Preview1() {
->>>>>>> 0d09370c
         }
       """
             .trimIndent(),
@@ -1606,10 +784,6 @@
       val previewElements = mainSurface.models.mapNotNull { it.dataContext.previewElement() }
       val uiCheckElement = previewElements[1]
 
-<<<<<<< HEAD
-      val mainSurface = NlDesignSurface.builder(project, fixture.testRootDisposable).build()
-      val modelRenderedLatch = CountDownLatch(2)
-=======
       run {
         waitForAllRefreshesToFinish(30.seconds)
         preview.setMode(PreviewMode.UiCheck(UiCheckInstance(uiCheckElement, isWearPreview = false)))
@@ -1722,7 +896,6 @@
 
       assertEquals(10, preview.interactiveManager.fpsLimit)
     }
->>>>>>> 0d09370c
 
   @Test
   fun testInteractivePreviewManagerFpsLimitIsUpdatedWhenEssentialsModeChanges() =
@@ -1916,21 +1089,6 @@
       )
     }
 
-<<<<<<< HEAD
-      val composeView = TestComposePreviewView(mainSurface)
-      lateinit var dataProvider: DataProvider
-      val preview =
-        ComposePreviewRepresentation(composeTest, PreferredVisibility.SPLIT) {
-          _,
-          _,
-          _,
-          provider,
-          _,
-          _ ->
-          dataProvider = provider
-          composeView
-        }
-=======
     suspend fun createPreviewAndCompile(
       previewOverride: ComposePreviewRepresentation? = null
     ): ComposePreviewRepresentation {
@@ -1947,7 +1105,6 @@
             dataProvider = provider
             composeView
           }
->>>>>>> 0d09370c
       Disposer.register(fixture.testRootDisposable, preview)
       withContext(workerThread) {
         logger.info("compile")
@@ -1960,64 +1117,6 @@
 
         modelRenderedLatch.await()
         delayWhileRefreshingOrDumb(preview)
-<<<<<<< HEAD
-      }
-
-      assertEquals(preview, dataProvider.getData(PreviewModeManager.KEY.name))
-    }
-
-  @Test
-  fun testActivationDoesNotCleanOverlayClassLoader() =
-    runBlocking(workerThread) {
-      val composeTest = runWriteActionAndWait {
-        fixture.addFileToProjectAndInvalidate(
-          "Test.kt",
-          // language=kotlin
-          """
-        import androidx.compose.ui.tooling.preview.Preview
-        import androidx.compose.runtime.Composable
-
-        @Composable
-        @Preview
-        fun Preview1() {
-        }
-      """
-            .trimIndent()
-        )
-      }
-      val surfaceMock = Mockito.mock(NlDesignSurface::class.java)
-      val composeView = TestComposePreviewView(surfaceMock)
-      val previewRepresentation =
-        ComposePreviewRepresentation(composeTest, PreferredVisibility.SPLIT) { _, _, _, _, _, _ ->
-          composeView
-        }
-      Disposer.register(fixture.testRootDisposable, previewRepresentation)
-      Disposer.register(fixture.testRootDisposable, surfaceMock)
-
-      // Compile the project so that 'buildSucceeded' is called during build listener setup
-      ProjectSystemService.getInstance(project).projectSystem.getBuildManager().compileProject()
-
-      val job = launch {
-        while (!previewRepresentation.hasBuildListenerSetupFinished()) {
-          delay(500)
-        }
-      }
-
-      val overlayClassLoader = ModuleClassLoaderOverlays.getInstance(fixture.module)
-      assertTrue(overlayClassLoader.state.paths.isEmpty())
-      overlayClassLoader.pushOverlayPath(Path.of("/tmp/test"))
-      assertFalse(overlayClassLoader.state.paths.isEmpty())
-      assertFalse(previewRepresentation.hasBuildListenerSetupFinished())
-      previewRepresentation.onActivate()
-      job.join()
-      assertTrue(previewRepresentation.hasBuildListenerSetupFinished())
-      assertFalse(overlayClassLoader.state.paths.isEmpty())
-    }
-
-  private suspend fun delayWhileRefreshingOrDumb(preview: ComposePreviewRepresentation) {
-    delayUntilCondition(250) {
-      !(preview.status().isRefreshing || DumbService.getInstance(project).isDumb)
-=======
       }
       return preview
     }
@@ -2053,7 +1152,6 @@
       if (::preview.isInitialized) {
         preview.onDeactivate()
       }
->>>>>>> 0d09370c
     }
   }
 }