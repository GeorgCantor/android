--- conflicted
+++ resolved
@@ -32,10 +32,7 @@
 import com.android.tools.idea.appinspection.inspectors.network.view.constants.DEFAULT_BACKGROUND
 import com.android.tools.idea.appinspection.inspectors.network.view.constants.H4_FONT
 import com.android.tools.idea.appinspection.inspectors.network.view.constants.TOOLBAR_HEIGHT
-<<<<<<< HEAD
-=======
 import com.android.tools.idea.concurrency.AndroidDispatchers
->>>>>>> 0d09370c
 import com.android.tools.idea.flags.StudioFlags
 import com.intellij.icons.AllIcons
 import com.intellij.openapi.Disposable
@@ -54,10 +51,7 @@
 import java.awt.event.InputEvent.CTRL_DOWN_MASK
 import java.awt.event.InputEvent.META_DOWN_MASK
 import java.awt.event.KeyEvent
-<<<<<<< HEAD
-=======
 import java.nio.file.Path
->>>>>>> 0d09370c
 import java.util.concurrent.TimeUnit
 import javax.swing.JPanel
 import javax.swing.KeyStroke
@@ -66,6 +60,7 @@
 import kotlinx.coroutines.CoroutineScope
 import kotlinx.coroutines.Job
 import kotlinx.coroutines.launch
+import kotlinx.coroutines.withContext
 import org.jetbrains.annotations.VisibleForTesting
 
 private const val ZOOM_IN = "Zoom in"
@@ -79,11 +74,7 @@
 private val SHORTCUT_MODIFIER_MASK_NUMBER = if (SystemInfo.isMac) META_DOWN_MASK else CTRL_DOWN_MASK
 
 class NetworkInspectorTab(
-<<<<<<< HEAD
-  project: Project,
-=======
   private val project: Project,
->>>>>>> 0d09370c
   componentsProvider: UiComponentsProvider,
   dataSource: NetworkInspectorDataSource,
   private val services: NetworkInspectorServices,
@@ -122,15 +113,6 @@
     model = NetworkInspectorModel(services, dataSource, scope)
     launchJob =
       scope.launch(services.workerDispatcher) {
-<<<<<<< HEAD
-        if (StudioFlags.NETWORK_INSPECTOR_STATIC_TIMELINE.get()) {
-          val startTimeStampUs =
-            TimeUnit.NANOSECONDS.toMicros(services.client.getStartTimeStampNs()).toDouble()
-          model.timeline.dataRange.set(startTimeStampUs, startTimeStampUs)
-        } else {
-          val startTimeStampNs = services.client.getStartTimeStampNs()
-          (model.timeline as StreamingTimeline).reset(startTimeStampNs, startTimeStampNs)
-=======
         val response = services.client.startInspection()
         if (StudioFlags.NETWORK_INSPECTOR_STATIC_TIMELINE.get()) {
           val startTimeStampUs = TimeUnit.NANOSECONDS.toMicros(response.timestamp).toDouble()
@@ -147,7 +129,6 @@
               Severity.ERROR,
             )
           }
->>>>>>> 0d09370c
         }
       }
 
@@ -159,11 +140,7 @@
         component,
         services,
         scope,
-<<<<<<< HEAD
-        this@NetworkInspectorTab
-=======
         this@NetworkInspectorTab,
->>>>>>> 0d09370c
       )
     stagePanel.add(view.component)
 
@@ -171,9 +148,6 @@
     toolbar.add(actionsToolBar, BorderLayout.EAST)
     actionsToolBar.border = JBUI.Borders.emptyRight(2)
 
-<<<<<<< HEAD
-    val zoomOut = CommonButton(AllIcons.General.ZoomOut)
-=======
     val exportConnectionsButton = CommonButton(StudioIcons.Common.EXPORT)
     exportConnectionsButton.name = EXPORT_CONNECTIONS
     exportConnectionsButton.disabledIcon = IconLoader.getDisabledIcon(StudioIcons.Common.EXPORT)
@@ -200,7 +174,6 @@
 
     val zoomOut = CommonButton(AllIcons.General.ZoomOut)
     zoomOut.name = ZOOM_OUT
->>>>>>> 0d09370c
     zoomOut.disabledIcon = IconLoader.getDisabledIcon(AllIcons.General.ZoomOut)
     zoomOut.addActionListener { model.timeline.zoomOut() }
     val zoomOutAction =
@@ -209,11 +182,7 @@
         .setActionRunnable { zoomOut.doClick(0) }
         .setKeyStrokes(
           KeyStroke.getKeyStroke(KeyEvent.VK_MINUS, SHORTCUT_MODIFIER_MASK_NUMBER),
-<<<<<<< HEAD
-          KeyStroke.getKeyStroke(KeyEvent.VK_SUBTRACT, SHORTCUT_MODIFIER_MASK_NUMBER)
-=======
           KeyStroke.getKeyStroke(KeyEvent.VK_SUBTRACT, SHORTCUT_MODIFIER_MASK_NUMBER),
->>>>>>> 0d09370c
         )
         .build()
 
@@ -221,10 +190,7 @@
     actionsToolBar.add(zoomOut)
 
     val zoomIn = CommonButton(AllIcons.General.ZoomIn)
-<<<<<<< HEAD
-=======
     zoomIn.name = ZOOM_IN
->>>>>>> 0d09370c
     zoomIn.disabledIcon = IconLoader.getDisabledIcon(AllIcons.General.ZoomIn)
     zoomIn.addActionListener { model.timeline.zoomIn() }
     val zoomInAction =
@@ -234,62 +200,35 @@
         .setKeyStrokes(
           KeyStroke.getKeyStroke(KeyEvent.VK_PLUS, SHORTCUT_MODIFIER_MASK_NUMBER),
           KeyStroke.getKeyStroke(KeyEvent.VK_EQUALS, SHORTCUT_MODIFIER_MASK_NUMBER),
-<<<<<<< HEAD
-          KeyStroke.getKeyStroke(KeyEvent.VK_ADD, SHORTCUT_MODIFIER_MASK_NUMBER)
-=======
           KeyStroke.getKeyStroke(KeyEvent.VK_ADD, SHORTCUT_MODIFIER_MASK_NUMBER),
->>>>>>> 0d09370c
         )
         .build()
     zoomIn.toolTipText = zoomInAction.defaultToolTipText
     actionsToolBar.add(zoomIn)
 
     val resetZoom = CommonButton(StudioIcons.Common.RESET_ZOOM)
-<<<<<<< HEAD
-    resetZoom.disabledIcon = IconLoader.getDisabledIcon(StudioIcons.Common.RESET_ZOOM)
-    resetZoom.addActionListener { model.timeline.resetZoom() }
-    val resetZoomAction =
-      DefaultContextMenuItem.Builder("Reset zoom")
-=======
     resetZoom.name = RESET_ZOOM
     resetZoom.disabledIcon = IconLoader.getDisabledIcon(StudioIcons.Common.RESET_ZOOM)
     resetZoom.addActionListener { model.timeline.resetZoom() }
     val resetZoomAction =
       DefaultContextMenuItem.Builder(RESET_ZOOM)
->>>>>>> 0d09370c
         .setContainerComponent(splitter)
         .setActionRunnable { resetZoom.doClick(0) }
         .setKeyStrokes(
           KeyStroke.getKeyStroke(KeyEvent.VK_NUMPAD0, 0),
-<<<<<<< HEAD
-          KeyStroke.getKeyStroke(KeyEvent.VK_0, 0)
-=======
           KeyStroke.getKeyStroke(KeyEvent.VK_0, 0),
->>>>>>> 0d09370c
         )
         .build()
     resetZoom.toolTipText = resetZoomAction.defaultToolTipText
     actionsToolBar.add(resetZoom)
 
     val zoomToSelection = CommonButton(StudioIcons.Common.ZOOM_SELECT)
-<<<<<<< HEAD
-=======
     zoomToSelection.name = ZOOM_TO_SELECTION
->>>>>>> 0d09370c
     zoomToSelection.disabledIcon = IconLoader.getDisabledIcon(StudioIcons.Common.ZOOM_SELECT)
     zoomToSelection.addActionListener {
       model.timeline.frameViewToRange(model.timeline.selectionRange)
     }
     val zoomToSelectionAction =
-<<<<<<< HEAD
-      DefaultContextMenuItem.Builder("Zoom to Selection")
-        .setContainerComponent(splitter)
-        .setActionRunnable { zoomToSelection.doClick(0) }
-        .setEnableBooleanSupplier { model.timeline.selectionRange.isEmpty }
-        .setKeyStrokes(KeyStroke.getKeyStroke(KeyEvent.VK_M, 0))
-        .build()
-    zoomToSelection.toolTipText = zoomToSelectionAction.defaultToolTipText
-=======
       DefaultContextMenuItem.Builder(ZOOM_TO_SELECTION)
         .setContainerComponent(splitter)
         .setActionRunnable { zoomToSelection.doClick(0) }
@@ -303,7 +242,6 @@
       // but it doesn't
       zoomToSelection.isEnabled = !model.timeline.selectionRange.isEmpty
     }
->>>>>>> 0d09370c
     actionsToolBar.add(zoomToSelection)
 
     if (!StudioFlags.NETWORK_INSPECTOR_STATIC_TIMELINE.get()) {
@@ -357,8 +295,6 @@
     zoomIn.isEnabled = true
     resetZoom.isEnabled = true
     zoomToSelection.isEnabled = zoomToSelectionAction.isEnabled
-<<<<<<< HEAD
-=======
   }
 
   private fun clearData() {
@@ -374,7 +310,6 @@
       val path = fileWrapper.file.toPath()
       view.connectionsView.exportConnections(path)
     }
->>>>>>> 0d09370c
   }
 
   fun stopInspection() {
