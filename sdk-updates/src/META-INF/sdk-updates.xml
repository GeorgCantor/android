--- conflicted
+++ resolved
@@ -23,14 +23,9 @@
     </action>
   </actions>
   <extensions defaultExtensionNs="com.intellij">
-<<<<<<< HEAD
-    <applicationConfigurable parentId="preferences.general"
+    <applicationConfigurable parentId="language"
                              bundle="messages.AndroidBundle"
                              key="configurable.SdkUpdaterConfigurable.display.name"
-=======
-    <applicationConfigurable parentId="language"
-                             displayName="Android SDK"
->>>>>>> de127946
                              provider="com.android.tools.idea.updater.configure.SdkUpdaterConfigurableProvider"
                              id="AndroidSdkUpdater"/>
 
