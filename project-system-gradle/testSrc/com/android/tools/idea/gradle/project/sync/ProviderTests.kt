--- conflicted
+++ resolved
@@ -50,14 +50,8 @@
 import com.intellij.openapi.util.io.FileUtil
 import com.intellij.testFramework.PlatformTestUtil
 import com.intellij.testFramework.runInEdtAndWait
-<<<<<<< HEAD
 import org.hamcrest.CoreMatchers
 import org.jetbrains.annotations.Contract
-=======
-import org.jetbrains.annotations.Contract
-import com.intellij.openapi.application.runReadAction
-import org.hamcrest.CoreMatchers
->>>>>>> 0d09370c
 import org.junit.Assume
 import org.junit.Assume.assumeFalse
 import org.junit.Rule
@@ -173,19 +167,11 @@
   }
 
   with(testDefinition) {
-<<<<<<< HEAD
-    if (!scenario.testProject.isCompatibleWith(agpVersion)) skipTest("Project ${scenario.testProject.name} is incompatible with $agpVersion")
-    Assume.assumeThat(runCatching { testConfiguration.IGNORE() }.exceptionOrNull(), CoreMatchers.nullValue())
-    outputCurrentlyRunningTest(this)
-    val preparedProject = prepareTestProject(scenario.testProject, agpVersion = agpVersion)
-    preparedProject.open { project ->
-=======
     if (!setup.testProject.isCompatibleWith(agpVersion)) skipTest("Project ${setup.testProject.name} is incompatible with $agpVersion")
     Assume.assumeThat(runCatching { testConfiguration.IGNORE() }.exceptionOrNull(), CoreMatchers.nullValue())
     outputCurrentlyRunningTest(this)
     val preparedProject = prepareTestProject(setup.testProject, agpVersion = agpVersion)
     preparedProject.open(updateOptions = OpenPreparedProjectOptions::withoutKtsRelatedIndexing) { project ->
->>>>>>> 0d09370c
       try {
         val variant = setup.variant
         if (variant != null) {
