/*
 * Copyright (C) 2019 The Android Open Source Project
 *
 * Licensed under the Apache License, Version 2.0 (the "License");
 * you may not use this file except in compliance with the License.
 * You may obtain a copy of the License at
 *
 *      http://www.apache.org/licenses/LICENSE-2.0
 *
 * Unless required by applicable law or agreed to in writing, software
 * distributed under the License is distributed on an "AS IS" BASIS,
 * WITHOUT WARRANTIES OR CONDITIONS OF ANY KIND, either express or implied.
 * See the License for the specific language governing permissions and
 * limitations under the License.
 */
package com.android.tools.idea.gradle.project.sync;

import static com.android.SdkConstants.FN_SETTINGS_GRADLE;
import static com.android.tools.idea.gradle.project.sync.ModuleDependenciesSubject.moduleDependencies;
<<<<<<< HEAD
import static com.android.tools.idea.gradle.util.PropertiesFiles.getProperties;
import static com.android.tools.idea.gradle.util.PropertiesFiles.savePropertiesToFile;
import static com.android.tools.idea.testing.FileSubject.file;
import static com.android.tools.idea.testing.TestProjectPaths.APP_WITH_BUILDSRC;
import static com.android.tools.idea.testing.TestProjectPaths.BASIC;
import static com.android.tools.idea.testing.TestProjectPaths.CUSTOM_BUILD_SCRIPT_DEPS;
=======
import static com.android.tools.idea.projectsystem.ProjectSystemUtil.getModuleSystem;
import static com.android.tools.idea.testing.FileSubject.file;
import static com.android.tools.idea.testing.TestProjectPaths.APP_WITH_BUILDSRC;
import static com.android.tools.idea.testing.TestProjectPaths.BASIC;
>>>>>>> b5f40ffd
import static com.android.tools.idea.testing.TestProjectPaths.DEPENDENT_MODULES;
import static com.android.tools.idea.testing.TestProjectPaths.KOTLIN_KAPT;
import static com.android.tools.idea.testing.TestProjectPaths.NESTED_MODULE;
import static com.android.tools.idea.testing.TestProjectPaths.PURE_JAVA_PROJECT;
import static com.android.tools.idea.testing.TestProjectPaths.SIMPLE_APPLICATION;
import static com.android.tools.idea.testing.TestProjectPaths.SIMPLE_APPLICATION_UNRESOLVED_DEPENDENCY;
import static com.android.tools.idea.testing.TestProjectPaths.TRANSITIVE_DEPENDENCIES;
<<<<<<< HEAD
=======
import static com.android.tools.idea.gradle.util.PropertiesFiles.getProperties;
import static com.android.tools.idea.gradle.util.PropertiesFiles.savePropertiesToFile;
>>>>>>> b5f40ffd
import static com.google.common.truth.Truth.assertAbout;
import static com.google.common.truth.Truth.assertThat;
import static com.intellij.openapi.command.WriteCommandAction.runWriteCommandAction;
import static com.intellij.openapi.externalSystem.util.ExternalSystemApiUtil.toCanonicalPath;
import static com.intellij.openapi.roots.OrderRootType.CLASSES;
import static com.intellij.openapi.roots.OrderRootType.SOURCES;
import static com.intellij.openapi.util.io.FileUtil.appendToFile;
import static com.intellij.openapi.util.io.FileUtil.copyDir;
import static com.intellij.openapi.util.io.FileUtil.createTempDirectory;
import static com.intellij.openapi.util.io.FileUtil.delete;
import static com.intellij.openapi.util.io.FileUtil.writeToFile;
import static com.intellij.openapi.vfs.StandardFileSystems.JAR_PROTOCOL_PREFIX;
import static com.intellij.pom.java.LanguageLevel.JDK_1_8;
import static java.util.Collections.singletonList;
import static java.util.stream.Collectors.toList;
import static org.jetbrains.plugins.gradle.settings.DistributionType.DEFAULT_WRAPPED;
<<<<<<< HEAD
import static org.mockito.Mockito.after;
import static org.mockito.Mockito.any;
=======
import static org.mockito.ArgumentMatchers.any;
import static org.mockito.Mockito.after;
>>>>>>> b5f40ffd
import static org.mockito.Mockito.atLeastOnce;
import static org.mockito.Mockito.mock;
import static org.mockito.Mockito.spy;
import static org.mockito.Mockito.verify;
import static org.mockito.Mockito.when;

import com.android.ide.common.repository.GradleVersion;
import com.android.testutils.TestUtils;
import com.android.tools.idea.IdeInfo;
import com.android.tools.idea.gradle.ProjectLibraries;
import com.android.tools.idea.gradle.actions.SyncProjectAction;
import com.android.tools.idea.gradle.dsl.api.GradleBuildModel;
import com.android.tools.idea.gradle.dsl.api.ProjectBuildModel;
import com.android.tools.idea.gradle.plugin.AndroidPluginInfo;
import com.android.tools.idea.gradle.project.facet.gradle.GradleFacet;
import com.android.tools.idea.gradle.project.importing.GradleProjectImporter;
<<<<<<< HEAD
import com.android.tools.idea.gradle.project.model.AndroidModuleModel;
import com.android.tools.idea.gradle.project.model.GradleModuleModel;
=======
import com.android.tools.idea.gradle.project.model.GradleAndroidModel;
>>>>>>> b5f40ffd
import com.android.tools.idea.gradle.project.sync.idea.issues.JdkImportCheckException;
import com.android.tools.idea.gradle.project.sync.messages.GradleSyncMessagesStub;
import com.android.tools.idea.gradle.task.AndroidGradleTaskManager;
import com.android.tools.idea.gradle.util.LocalProperties;
import com.android.tools.idea.gradle.variant.view.BuildVariantUpdater;
import com.android.tools.idea.io.FilePaths;
import com.android.tools.idea.project.messages.MessageType;
import com.android.tools.idea.project.messages.SyncMessage;
import com.android.tools.idea.sdk.IdeSdks;
import com.android.tools.idea.testing.AndroidGradleTests;
import com.android.tools.idea.testing.BuildEnvironment;
import com.android.tools.idea.testing.IdeComponents;
import com.android.tools.idea.testing.TestGradleSyncListener;
import com.android.tools.idea.testing.TestModuleUtil;
import com.android.utils.FileUtils;
import com.intellij.build.SyncViewManager;
import com.intellij.build.events.BuildEvent;
import com.intellij.build.events.FailureResult;
import com.intellij.build.events.FinishBuildEvent;
import com.intellij.build.events.StartBuildEvent;
import com.intellij.notification.Notification;
import com.intellij.notification.Notifications;
import com.intellij.openapi.actionSystem.AnActionEvent;
import com.intellij.openapi.actionSystem.Presentation;
import com.intellij.openapi.application.ApplicationManager;
import com.intellij.openapi.application.WriteAction;
import com.intellij.openapi.externalSystem.ExternalSystemManager;
import com.intellij.openapi.externalSystem.model.DataNode;
import com.intellij.openapi.externalSystem.model.ProjectKeys;
import com.intellij.openapi.externalSystem.model.project.ContentRootData;
import com.intellij.openapi.externalSystem.model.project.ExternalModuleBuildClasspathPojo;
import com.intellij.openapi.externalSystem.model.project.ExternalProjectBuildClasspathPojo;
import com.intellij.openapi.externalSystem.model.project.ModuleData;
import com.intellij.openapi.externalSystem.model.task.ExternalSystemTaskId;
import com.intellij.openapi.externalSystem.model.task.ExternalSystemTaskNotificationListenerAdapter;
import com.intellij.openapi.externalSystem.service.notification.NotificationData;
import com.intellij.openapi.externalSystem.settings.AbstractExternalSystemLocalSettings;
import com.intellij.openapi.externalSystem.util.ExternalSystemApiUtil;
import com.intellij.openapi.module.LanguageLevelUtil;
import com.intellij.openapi.module.Module;
import com.intellij.openapi.module.ModuleManager;
import com.intellij.openapi.project.Project;
import com.intellij.openapi.project.ProjectUtil;
<<<<<<< HEAD
=======
import com.intellij.openapi.projectRoots.ProjectJdkTable;
import com.intellij.openapi.projectRoots.Sdk;
>>>>>>> b5f40ffd
import com.intellij.openapi.roots.ContentEntry;
import com.intellij.openapi.roots.DependencyScope;
import com.intellij.openapi.roots.ModuleRootManager;
import com.intellij.openapi.roots.libraries.Library;
import com.intellij.openapi.vfs.LocalFileSystem;
import com.intellij.openapi.vfs.VfsUtil;
import com.intellij.openapi.vfs.VfsUtilCore;
import com.intellij.openapi.vfs.VirtualFile;
import com.intellij.pom.java.LanguageLevel;
import com.intellij.testFramework.EdtTestUtil;
<<<<<<< HEAD
=======
import com.intellij.testFramework.PlatformTestUtil;
>>>>>>> b5f40ffd
import com.intellij.util.containers.ContainerUtil;
import java.io.File;
import java.io.IOException;
import java.nio.file.Path;
import java.util.ArrayList;
import java.util.Arrays;
import java.util.Collection;
import java.util.List;
import java.util.Map;
import java.util.Properties;
import junit.framework.AssertionFailedError;
import org.jetbrains.android.facet.AndroidFacet;
<<<<<<< HEAD
=======
import org.jetbrains.android.sdk.AndroidSdkType;
import org.jetbrains.annotations.NotNull;
>>>>>>> b5f40ffd
import org.jetbrains.plugins.gradle.internal.daemon.GradleDaemonServices;
import org.jetbrains.plugins.gradle.model.data.GradleSourceSetData;
import org.jetbrains.plugins.gradle.service.project.GradleProjectResolverUtil;
import org.jetbrains.plugins.gradle.settings.GradleProjectSettings;
import org.jetbrains.plugins.gradle.settings.GradleSettings;
import org.jetbrains.plugins.gradle.util.GradleConstants;
import org.jetbrains.plugins.gradle.util.GradleUtil;
import org.mockito.ArgumentCaptor;

/**
 * Integration tests for 'Gradle Sync'.
 */
public final class GradleSyncIntegrationTest extends GradleSyncIntegrationTestCase {
  private IdeComponents myIdeComponents;

  @Override
  public void setUp() throws Exception {
    super.setUp();
    Project project = getProject();

    myIdeComponents = new IdeComponents(project, getTestRootDisposable());

    GradleProjectSettings projectSettings = new GradleProjectSettings();
    projectSettings.setDistributionType(DEFAULT_WRAPPED);
    String externalProjectPath = toCanonicalPath(project.getBasePath());
    projectSettings.setExternalProjectPath(externalProjectPath);
    GradleSettings.getInstance(project).setLinkedProjectsSettings(singletonList(projectSettings));
  }

  // https://code.google.com/p/android/issues/detail?id=233038
  public void testLoadPlainJavaProject() throws Exception {
    prepareProjectForImport(PURE_JAVA_PROJECT);

    // Delete local.properties if exists
    File localProps = new File(getProjectFolderPath(), "local.properties");
    WriteAction.runAndWait(() -> LocalFileSystem.getInstance().findFileByIoFile(localProps).delete(this));
    assertFalse(localProps.exists());

    // Ensure import works with no local.properties created beforehand
    importProject();

    Module[] modules = ModuleManager.getInstance(getProject()).getModules();
    for (Module module : modules) {
      ContentEntry[] entries = ModuleRootManager.getInstance(module).getContentEntries();
      assertThat(entries).named(module.getName() + " should have content entries").isNotEmpty();
    }

    // Ensure no local.properties was created in IDEA.
    if (!IdeInfo.getInstance().isAndroidStudio()) {
      assertFalse(localProps.exists());
    }
  }

  // See https://code.google.com/p/android/issues/detail?id=226802
  public void testNestedModule() throws Exception {
    // Sync must be successful.
    loadProject(NESTED_MODULE);

    Module rootModule = TestModuleUtil.findModule(getProject(), getProject().getName());
<<<<<<< HEAD
    GradleFacet gradleFacet = GradleFacet.getInstance(rootModule);
    // The root module should be considered a Java module.
    assertNotNull(gradleFacet);
    GradleModuleModel gradleModel = gradleFacet.getGradleModuleModel();
    assertNotNull(gradleModel);
    assertEquals(":", gradleModel.getGradlePath());
  }

  public void testProjectWithCustomBuildScriptDeps() throws Exception {
    // https://youtrack.jetbrains.com/issue/IDEA-228545
    loadProject(CUSTOM_BUILD_SCRIPT_DEPS);
    requestSyncAndWait();
=======
    assertEquals(":", GradleProjectResolverUtil.getGradlePath(rootModule));
    assertNull(AndroidFacet.getInstance(rootModule));
>>>>>>> b5f40ffd
  }


  public void testSyncShouldNotChangeDependenciesInBuildFiles() throws Exception {
    loadSimpleApplication();

    File appBuildFilePath = getBuildFilePath("app");
    long lastModified = appBuildFilePath.lastModified();

    requestSyncAndWait();

    // See https://code.google.com/p/android/issues/detail?id=78628
    assertEquals(lastModified, appBuildFilePath.lastModified());
  }

  // See https://code.google.com/p/android/issues/detail?id=76444
  public void testWithEmptyGradleSettingsFileInSingleModuleProject() throws Exception {
    loadProject(BASIC);
    createEmptyGradleSettingsFile();
    // Sync should be successful for single-module projects with an empty settings.gradle file.
    requestSyncAndWait();
  }

  private void createEmptyGradleSettingsFile() throws IOException {
    File settingsFilePath = new File(getProjectFolderPath(), FN_SETTINGS_GRADLE);
    assertTrue(delete(settingsFilePath));
    writeToFile(settingsFilePath, " ");
    assertAbout(file()).that(settingsFilePath).isFile();
    refreshProjectFiles();
  }

  public void testModuleJavaLanguageLevel() throws Exception {
    loadProject(TRANSITIVE_DEPENDENCIES);
    Module library1Module = TestModuleUtil.findModule(getProject(), "library1");
    LanguageLevel javaLanguageLevel = LanguageLevelUtil.getCustomLanguageLevel(library1Module);
    assertEquals(JDK_1_8, javaLanguageLevel);
  }

  // https://code.google.com/p/android/issues/detail?id=227931
  public void testJarsFolderInExplodedAarIsExcluded() throws Exception {
    loadSimpleApplication();

    Module appModule = TestModuleUtil.findAppModule(getProject());
    GradleAndroidModel androidModel = GradleAndroidModel.get(appModule);
    assertNotNull(androidModel);

    AndroidPluginInfo pluginInfo = AndroidPluginInfo.find(getProject());
    assertNotNull(pluginInfo);
    GradleVersion pluginVersion = pluginInfo.getPluginVersion();
    assertNotNull(pluginVersion);

    if (pluginVersion.compareIgnoringQualifiers("2.3.0") >= 0) {
      // Gradle plugin 2.3 stores exploded AARs in the user's cache. Excluding "jar" folder in the explode AAR is no longer needed, since
      // it is not inside the project.
      return;
    }

    ProjectLibraries libraries = new ProjectLibraries(getProject());
    Library appCompat = libraries.findMatchingLibrary("Gradle: appcompat-v7.*");
    assertNotNull(appCompat);

    Path jarsFolderPath = null;
    for (String url : appCompat.getUrls(CLASSES)) {
      if (url.startsWith(JAR_PROTOCOL_PREFIX)) {
        Path jarPath = FilePaths.getJarFromJarUrl(url);
        assertNotNull(jarPath);
        jarsFolderPath = jarPath.getParent();
        break;
      }
    }
    assertNotNull(jarsFolderPath);

    ContentEntry[] contentEntries = ModuleRootManager.getInstance(appModule).getContentEntries();
    assertThat(contentEntries).hasLength(1);

    ContentEntry contentEntry = contentEntries[0];
    List<String> excludeFolderUrls = contentEntry.getExcludeFolderUrls();
    assertThat(excludeFolderUrls).contains(FilePaths.pathToIdeaUrl(jarsFolderPath.toFile()));
  }

  public void ignore_testSourceAttachmentsForJavaLibraries() throws Exception {
    loadSimpleApplication();

    ProjectLibraries libraries = new ProjectLibraries(getProject());
    Library guava = libraries.findMatchingLibrary("Gradle: guava.*");
    assertNotNull(guava);

    String[] sources = guava.getUrls(SOURCES);
    assertThat(sources).isNotEmpty();
  }

  // Verifies that sync does not fail and user is warned when a project contains an Android module without variants.
  // See https://code.google.com/p/android/issues/detail?id=170722
  public void testWithAndroidProjectWithoutVariants() throws Exception {
    Project project = getProject();

    GradleSyncMessagesStub syncMessages = GradleSyncMessagesStub.replaceSyncMessagesService(project, getTestRootDisposable());

    loadSimpleApplication();
    File appBuildFile = getBuildFilePath("app");

    // Remove all variants.
    appendToFile(appBuildFile, "android.variantFilter { variant -> variant.ignore = true }");

    String failure = requestSyncAndGetExpectedFailure();
    assertThat(failure).contains("No variants found for ':app'. Check build files to ensure at least one variant exists.");
  }

  public void testGradleSyncActionAfterFailedSync() throws Exception {
    loadProject(SIMPLE_APPLICATION);

    File appBuildFile = getBuildFilePath("app");
    appendToFile(appBuildFile, "**error***");
    requestSyncAndGetExpectedFailure();

    SyncProjectAction action = new SyncProjectAction();
    Presentation presentation = new Presentation();
    presentation.setEnabledAndVisible(false);
    AnActionEvent event = mock(AnActionEvent.class);
    when(event.getPresentation()).thenReturn(presentation);
    when(event.getProject()).thenReturn(getProject());
    action.update(event);
    assertTrue(presentation.isEnabledAndVisible());
  }

  // Verify that sync issues were reported properly when there're unresolved dependencies
  // due to conflicts in variant attributes.
  // See b/64213214.
  public void testSyncIssueWithNonMatchingVariantAttributes() throws Exception {
    Project project = getProject();
    GradleSyncMessagesStub syncMessages = GradleSyncMessagesStub.replaceSyncMessagesService(project, getTestRootDisposable());

    // DEPENDENT_MODULES project has two modules, app and lib, app module has dependency on lib module.
<<<<<<< HEAD
    prepareProjectForImport(DEPENDENT_MODULES, null, null, null);
=======
    prepareProjectForImport(DEPENDENT_MODULES, null, null, null, null);
>>>>>>> b5f40ffd
    // Define new buildType qa in app module.
    // This causes sync issues, because app depends on lib module, but lib module doesn't have buildType qa.
    File appBuildFile = getBuildFilePath("app");
    appendToFile(appBuildFile, "\nandroid.buildTypes { qa { } }\n");
    importProject();
    prepareProjectForTest(getProject(), "app");

<<<<<<< HEAD
    BuildVariantUpdater.getInstance(getProject()).updateSelectedBuildVariant(getProject(), getModule("app").getName(), "basicQa");
=======
    BuildVariantUpdater.getInstance(getProject()).updateSelectedBuildVariant(getModule("app"), "basicQa");
>>>>>>> b5f40ffd

    // Verify sync issues are reported properly.
    List<NotificationData> messages = syncMessages.getNotifications();
    List<NotificationData> relevantMessages = messages.stream()
      .filter(m -> m.getTitle().equals("Unresolved dependencies") &&
                   (m.getMessage().contains(
                     "Unable to resolve dependency for ':app@basicQa/compileClasspath': Could not resolve project :lib.\nAffected Modules:")
                    || m.getMessage().contains("Failed to resolve: project :lib\nAffected Modules:")))
      .collect(toList());
    assertThat(relevantMessages).isNotEmpty();
  }

  // Verify that custom properties on local.properties are preserved after sync (b/70670394)
  public void testCustomLocalPropertiesPreservedAfterSync() throws Exception {
    Project project = getProject();

    loadProject(SIMPLE_APPLICATION);

    LocalProperties originalLocalProperties = new LocalProperties(project);
    Properties modified = getProperties(originalLocalProperties.getPropertiesFilePath());
    modified.setProperty("custom.property", "custom.value");
    savePropertiesToFile(modified, originalLocalProperties.getPropertiesFilePath(), null);
    LocalProperties modifiedLocalProperties = new LocalProperties(project);
    assertThat(modifiedLocalProperties.getProperty("custom.property")).isEqualTo("custom.value");

    requestSyncAndWait();

    LocalProperties afterSyncLocalProperties = new LocalProperties(project);
    assertThat(afterSyncLocalProperties.getProperty("custom.property")).isEqualTo("custom.value");
  }

  // Verify that previously reported sync issues are cleaned up as part of the next sync
  public void testSyncIssuesCleanup() throws Exception {
    loadSimpleApplication();

    Project project = getProject();
    GradleSyncMessagesStub syncMessages = GradleSyncMessagesStub.replaceSyncMessagesService(project, getTestRootDisposable());
    SyncMessage oldSyncMessage = new SyncMessage(SyncMessage.DEFAULT_GROUP, MessageType.ERROR,
                                                 "A quick blown fix bumps over the lazy bug");
    syncMessages.report(oldSyncMessage);

    // Expect a successful sync, and that the old message should get cleaned up.
    requestSyncAndWait();
    List<SyncMessage> messages = syncMessages.getReportedMessages();
    assertThat(messages).isEmpty();
  }


  /* TODO(b/142753914): GradleSyncIntegrationTest.testWithKotlinMpp fails with Kotlin version 1.3.60-withExperimentalGoogleExtensions-20191014
  public void testWithKotlinMpp() throws Exception {
    loadProject(KOTLIN_MPP);

    // Verify that 7 modules are created.
    Module[] modules = ModuleManager.getInstance(getProject()).getModules();
    assertSize(7, modules);

    // Verify module names are as expected.
    List<String> moduleNames = Arrays.stream(modules).map(Module::getName).collect(toList());
    List<String> expectedModuleNames = asList("kotlinMpp", "app", "app_commonMain", "app_commonTest",
                                              "shared", "shared_commonMain", "shared_commonTest");
    assertThat(moduleNames).containsExactlyElementsIn(expectedModuleNames);
  }
  */

  public void testSyncGetsGradlePluginModel() throws Exception {
    loadProject(SIMPLE_APPLICATION);

    Module[] modules = ModuleManager.getInstance(getProject()).getModules();
    for (Module module : modules) {
      GradleFacet gradleFacet = GradleFacet.getInstance(module);
      if (module.getName().contains("app")) {
        assertThat(gradleFacet).isNotNull();
        Collection<String> plugins = gradleFacet.getGradleModuleModel().getGradlePlugins();
        // The main project module will not contain a list of plugins
        List<String> expectedPlugins = new ArrayList<>(Arrays.asList(
          "com.android.ide.gradle.model.builder.AndroidStudioToolingPlugin",
          "org.gradle.buildinit.plugins.BuildInitPlugin",
          "org.gradle.buildinit.plugins.WrapperPlugin",
          "org.gradle.api.plugins.HelpTasksPlugin",
          "com.android.build.gradle.api.AndroidBasePlugin",
          "org.gradle.language.base.plugins.LifecycleBasePlugin",
          "org.gradle.api.plugins.BasePlugin",
          "org.gradle.api.plugins.ReportingBasePlugin",
          "org.gradle.api.plugins.JavaBasePlugin$Inject",
          "org.gradle.api.plugins.JvmEcosystemPlugin",
          "com.android.build.gradle.AppPlugin",
          "com.android.build.gradle.internal.plugins.AppPlugin",
          "com.android.build.gradle.internal.plugins.VersionCheckPlugin"
        ));
        assertThat(plugins).containsExactlyElementsIn(expectedPlugins);
      }
      else {
        assertThat(gradleFacet).isNull();
      }
    }
  }

  public void testNoGradleFacetInTopLevelModule() throws Exception {
    loadSimpleApplication();
    Module topLevelModule = getModule(getProject().getName());
    assertNotNull(topLevelModule);
    // Verify that GradleFacet is not applied to top-level project.
    assertNull(GradleFacet.getInstance(topLevelModule));
  }

  public void testAgpVersionPopulated() throws Exception {
    loadSimpleApplication();
    for (Module module : ModuleManager.getInstance(getProject()).getModules()) {
      GradleFacet gradleFacet = GradleFacet.getInstance(module);
      AndroidFacet androidFacet = AndroidFacet.getInstance(module);
      // agpVersion is not available for Java modules.
      if (gradleFacet != null && androidFacet != null) {
        assertThat(gradleFacet.getConfiguration().LAST_SUCCESSFUL_SYNC_AGP_VERSION)
          .isEqualTo(BuildEnvironment.getInstance().getGradlePluginVersion());
        assertThat(gradleFacet.getConfiguration().LAST_KNOWN_AGP_VERSION)
          .isEqualTo(BuildEnvironment.getInstance().getGradlePluginVersion());
      }
    }
  }

  public void testNotLastKnownAgpVersionPopulatedForUnsuccessfulSync() throws Exception {
    // DEPENDENT_MODULES project has two modules, app and lib, app module has dependency on lib module.
    loadProject(DEPENDENT_MODULES);
    for (Module module : ModuleManager.getInstance(getProject()).getModules()) {
      GradleFacet gradleFacet = GradleFacet.getInstance(module);
      if (gradleFacet != null) {
        // Clean any LAST_SUCCESSFUL_SYNC_AGP_VERSION set by initial import.
        gradleFacet.getConfiguration().LAST_SUCCESSFUL_SYNC_AGP_VERSION = null;
        gradleFacet.getConfiguration().LAST_KNOWN_AGP_VERSION = null;
      }
    }

    File appBuildFile = getBuildFilePath("app");
    appendToFile(appBuildFile, "\n@invalidDsl { implementation 'bad:bad:bad' }\n");

    try {
      requestSyncAndWait();
    }
    catch (AssertionFailedError expected) {
      // Sync issues are expected.
    }

    for (Module module : ModuleManager.getInstance(getProject()).getModules()) {
      GradleFacet gradleFacet = GradleFacet.getInstance(module);
      AndroidFacet androidFacet = AndroidFacet.getInstance(module);
      // agpVersion is not available for Java modules.
      if (gradleFacet != null && androidFacet != null) {
        assertThat(gradleFacet.getConfiguration().LAST_SUCCESSFUL_SYNC_AGP_VERSION).isNull();
        assertThat(gradleFacet.getConfiguration().LAST_KNOWN_AGP_VERSION).isNull();
      }
    }
  }

  // Verify buildscript classpath has been setup.
  public void testBuildScriptClasspathSetup() throws Exception {
    loadSimpleApplication();
    Project project = getProject();
    String projectPath = project.getBasePath();
    assertNotNull(projectPath);

    ExternalSystemManager<?, ?, ?, ?, ?> manager = ExternalSystemApiUtil.getManager(GradleConstants.SYSTEM_ID);
    assertNotNull(manager);
    AbstractExternalSystemLocalSettings<?> localSettings = manager.getLocalSettingsProvider().fun(project);
    ExternalProjectBuildClasspathPojo projectBuildClasspathPojo = localSettings.getProjectBuildClasspath().get(projectPath);

    // Verify that ExternalProjectBuildClasspathPojo is not null.
    assertNotNull(projectBuildClasspathPojo);

    List<String> projectClasspath = projectBuildClasspathPojo.getProjectBuildClasspath();
    Map<String, ExternalModuleBuildClasspathPojo> moduleClasspath = projectBuildClasspathPojo.getModulesBuildClasspath();

    // Verify that project classpath is not empty.
    assertThat(projectClasspath).isNotEmpty();

    // Verify that each sub-module has non-empty classpath entry.
    String rootModuleDir = toCanonicalPath(projectPath);
    String appModuleDir = toCanonicalPath(new File(projectPath, "app").getPath());
    assertThat(moduleClasspath.keySet()).containsExactly(rootModuleDir, appModuleDir);
    assertThat(moduleClasspath.get(rootModuleDir).getEntries()).isNotEmpty();
    assertThat(moduleClasspath.get(appModuleDir).getEntries()).isNotEmpty();
  }

  // Verify that execute task.
  public void testExecuteGradleTask() throws Exception {
    loadSimpleApplication();

    Project project = getProject();
    ExternalSystemTaskId taskId = mock(ExternalSystemTaskId.class);
    when(taskId.findProject()).thenReturn(project);

    // Verify that the task "help" can be found and executed.
    assertTrue(new AndroidGradleTaskManager().executeTasks(taskId, singletonList("help"), project.getBasePath(), null, null,
                                                           new ExternalSystemTaskNotificationListenerAdapter() {
                                                           }));
  }

  public void testWithPreSyncCheckFailure() throws Exception {
    Project project = getProject();

    SimulatedSyncErrors.registerSyncErrorToSimulate(new JdkImportCheckException("Presync checks failed"));

    // Spy on SyncView manager to confirm it is displaying the error message
    SyncViewManager spyViewManager = spy(project.getService(SyncViewManager.class));
    myIdeComponents.replaceProjectService(SyncViewManager.class, spyViewManager);

    String syncError = loadProjectAndExpectSyncError(SIMPLE_APPLICATION);
    assertThat(syncError).startsWith("Presync checks failed\n");
  }

  public void testFinishBuildEventOnlyCreatedOnce() throws Exception {
    Project project = getProject();
    // Spy on SyncView manager to capture the build events.
    SyncViewManager spyViewManager = spy(project.getService(SyncViewManager.class));
    myIdeComponents.replaceProjectService(SyncViewManager.class, spyViewManager);

    // Invoke Gradle sync.
    loadSimpleApplication();

    ArgumentCaptor<BuildEvent> buildEventCaptor = ArgumentCaptor.forClass(BuildEvent.class);
    verify(spyViewManager, atLeastOnce()).onEvent(any(Object.class), buildEventCaptor.capture());

    // Verify that FinishBuildEvent was created only once.
    List<BuildEvent> buildEvents = buildEventCaptor.getAllValues().stream().filter(FinishBuildEvent.class::isInstance).collect(toList());
    assertThat(buildEvents).hasSize(1);
    assertThat(buildEvents.get(0).getMessage()).isEqualTo("finished");
  }

  public void testStartAndFinishBuildEventHasSameBuildId() throws Exception {
    Project project = getProject();
    // Spy on SyncView manager to capture the build events.
    SyncViewManager spyViewManager = spy(project.getService(SyncViewManager.class));
    myIdeComponents.replaceProjectService(SyncViewManager.class, spyViewManager);

    // Invoke Gradle sync.
    loadSimpleApplication();

    ArgumentCaptor<Object> startIdCaptor = ArgumentCaptor.forClass(Object.class);
    ArgumentCaptor<Object> finishIdCaptor = ArgumentCaptor.forClass(Object.class);

    verify(spyViewManager).onEvent(startIdCaptor.capture(), any(StartBuildEvent.class));
    verify(spyViewManager).onEvent(finishIdCaptor.capture(), any(FinishBuildEvent.class));

    // Verify that start build event and finish build event are created for the same build id.
    assertEquals(finishIdCaptor.getValue(), startIdCaptor.getValue());
  }

  public void testSyncWithBuildSrcModule() throws Exception {
    loadProject(APP_WITH_BUILDSRC);

    // Verify that buildSrc modules exists.
    Module buildSrcModule = getModule("buildSrc");
    assertNotNull(buildSrcModule);
    DataNode<ModuleData> moduleData = GradleUtil.findGradleModuleData(buildSrcModule);
    assertNotNull(moduleData);

    // Ensure no local.properties was created.
    assertFalse(new File(getProjectFolderPath(), "buildSrc/local.properties").exists());

    // Verify that ContentRootData DataNode is created for buildSrc module.
    DataNode<GradleSourceSetData> main =
      ExternalSystemApiUtil.find(moduleData, GradleSourceSetData.KEY, ss -> ss.getData().getModuleName().equals("main"));
    assertNotNull(main);
    Collection<DataNode<ContentRootData>> mainRoots = ExternalSystemApiUtil.findAll(main, ProjectKeys.CONTENT_ROOT);
    DataNode<GradleSourceSetData> test =
      ExternalSystemApiUtil.find(moduleData, GradleSourceSetData.KEY, ss -> ss.getData().getModuleName().equals("test"));
    assertNotNull(test);
    Collection<DataNode<ContentRootData>> testRoots = ExternalSystemApiUtil.findAll(test, ProjectKeys.CONTENT_ROOT);

    File buildSrcDir = new File(getProject().getBasePath(), "buildSrc");
    String buildSrcDirPath = buildSrcDir.getPath();
    assertThat(ContainerUtil.map(mainRoots, e -> e.getData().getRootPath())).containsExactly(
      buildSrcDirPath + "/src/main"
    );
    assertThat(ContainerUtil.map(testRoots, e -> e.getData().getRootPath())).containsExactly(
      buildSrcDirPath + "/src/test"
    );

    // Verify that buildSrc/lib1 has dependency on buildSrc/lib2.
    Module lib1Module = AndroidGradleTests.getMainJavaModule(getProject(), "lib1");
    assertAbout(moduleDependencies()).that(lib1Module)
      .hasDependency(AndroidGradleTests.getMainJavaModule(getProject(), "lib2").getName(), DependencyScope.COMPILE, false);
  }

  public void testViewBindingOptionsAreCorrectlyVisibleFromIDE() throws Exception {
    loadSimpleApplication();

    Module appModule = TestModuleUtil.findAppModule(getProject());
    // Default option value should be false.
<<<<<<< HEAD
    assertFalse(AndroidModuleModel.get(appModule).getAndroidProject().getViewBindingOptions().getEnabled());
=======
    assertFalse(GradleAndroidModel.get(appModule).getAndroidProject().getViewBindingOptions().getEnabled());
>>>>>>> b5f40ffd

    // Change the option in the build file and re-sync
    File appBuildFile = getBuildFilePath("app");
    appendToFile(appBuildFile, "\nandroid { viewBinding { enabled true }\n}");
    requestSyncAndWait();

    // Check that the new option is visible from the IDE.
<<<<<<< HEAD
    assertTrue(AndroidModuleModel.get(appModule).getAndroidProject().getViewBindingOptions().getEnabled());
=======
    assertTrue(GradleAndroidModel.get(appModule).getAndroidProject().getViewBindingOptions().getEnabled());
>>>>>>> b5f40ffd
  }

  public void testDependenciesInfoOptionsAreCorrectlyVisibleFromIDE() throws Exception {
    loadSimpleApplication();

    Module appModule = TestModuleUtil.findAppModule(getProject());
    // Default option value should be true (at least at the moment)
    assertTrue(GradleAndroidModel.get(appModule).getAndroidProject().getDependenciesInfo().getIncludeInApk());
    assertTrue(GradleAndroidModel.get(appModule).getAndroidProject().getDependenciesInfo().getIncludeInBundle());

    // explicitly set the option
    File appBuildFile = getBuildFilePath("app");
    appendToFile(appBuildFile, "\nandroid { dependenciesInfo { includeInApk false\nincludeInBundle false } }");
    requestSyncAndWait();

<<<<<<< HEAD
    assertFalse(AndroidModuleModel.get(appModule).getAndroidProject().getDependenciesInfo().getIncludeInApk());
    assertFalse(AndroidModuleModel.get(appModule).getAndroidProject().getDependenciesInfo().getIncludeInBundle());
=======
    assertFalse(GradleAndroidModel.get(appModule).getAndroidProject().getDependenciesInfo().getIncludeInApk());
    assertFalse(GradleAndroidModel.get(appModule).getAndroidProject().getDependenciesInfo().getIncludeInBundle());
>>>>>>> b5f40ffd
  }

  public void testKaptIsEnabled() throws Exception {
    loadProject(KOTLIN_KAPT);

    assertTrue(getModuleSystem(getModule("app")).isKaptEnabled());
    assertFalse(getModuleSystem(getModule("lib")).isKaptEnabled());
  }

  public void testExceptionsCreateFailedBuildFinishedEvent() throws Exception {
    loadSimpleApplication();
    SyncViewManager viewManager = mock(SyncViewManager.class);
    new IdeComponents(getProject()).replaceProjectService(SyncViewManager.class, viewManager);
    SimulatedSyncErrors.registerSyncErrorToSimulate(new RuntimeException("Fake sync error"));

    requestSyncAndGetExpectedFailure();

    ArgumentCaptor<BuildEvent> eventCaptor = ArgumentCaptor.forClass(BuildEvent.class);
    // FinishBuildEvents are not consumed immediately by AbstractOutputMessageDispatcher.onEvent(), thus we need to wait
    verify(viewManager, after(1000).atLeast(0)).onEvent(any(), eventCaptor.capture());

    List<BuildEvent> events = eventCaptor.getAllValues();
    // There should be at least two events
    assertThat(events.size()).isAtLeast(2);
    // The first event should be a StartBuildEvent
    assertThat(events.get(0)).isInstanceOf(StartBuildEvent.class);
    // And the last event should be a FinishBuildEvent. There may be other progress events in between.
    assertThat(events.get(events.size()-1)).isInstanceOf(FinishBuildEvent.class);
    FinishBuildEvent event = (FinishBuildEvent)events.get(events.size()-1);
    FailureResult failureResult = (FailureResult)event.getResult();
    assertThat(failureResult.getFailures()).isNotEmpty();
    assertThat(failureResult.getFailures().get(0).getMessage()).contains("Fake sync error");
  }

<<<<<<< HEAD
  public void testUnresolvedDependency() throws Exception {
    prepareProjectForImport(SIMPLE_APPLICATION_UNRESOLVED_DEPENDENCY, null, null, null);
    GradleSyncMessagesStub syncMessages = GradleSyncMessagesStub.replaceSyncMessagesService(getProject(), getTestRootDisposable());
=======
  public void testMissingSdkPlatform() throws Exception {
    prepareProjectForImport(SIMPLE_APPLICATION);

    // Create a temp SDK, so we can modify it for the test
    Path sdk = TestUtils.getSdk();
    File tempSdk = createTempDirectory("test", "sdk");
    copyDir(sdk.toFile(), tempSdk);

    // Delete all platforms for the given SDK and update local properties file to point to the temp SDK
    Path platforms = tempSdk.toPath().resolve("platforms");
    FileUtils.deleteDirectoryContents(platforms.toFile());
    AndroidGradleTests.updateLocalProperties(getProjectFolderPath(), tempSdk);

    List<Sdk> sdksToRemove = ProjectJdkTable.getInstance().getSdksOfType(AndroidSdkType.getInstance());
    ApplicationManager.getApplication().runWriteAction(() -> {
      // We also need to remove all Android sdks from the jdk table and get the android sdk path to the temp sdk
      IdeSdks.getInstance().setAndroidSdkPath(tempSdk, null);
      for (Sdk androidSdk : sdksToRemove) {
        ProjectJdkTable.getInstance().removeJdk(androidSdk);
      }
    });

    final Notification[] expected = {null};

    try {
      // Watch for the expected notification
      getProject().getMessageBus().connect(getTestRootDisposable()).subscribe(Notifications.TOPIC, new Notifications() {
        @Override
        public void notify(@NotNull Notification notification) {
          if (notification.getGroupId().equals("Android SDK Setup Issues")) {
            expected[0] = notification;
          }
        }
      });

      Project project = getProject();
      EdtTestUtil.runInEdtAndGet(() -> {
        GradleProjectImporter.Request request = new GradleProjectImporter.Request(project);
        GradleProjectImporter.configureNewProject(project);
        GradleProjectImporter.getInstance().importProjectNoSync(request);
        return AndroidGradleTests.syncProject(project, GradleSyncInvoker.Request.testRequest());
      });

      // Ensure all post sync events have been processed
      PlatformTestUtil.dispatchAllEventsInIdeEventQueue();
    } finally {
      ApplicationManager.getApplication().runWriteAction(() -> {
        // Undo the setting of the SDK and re-add the removed sdks back to the project jdk table
        IdeSdks.getInstance().setAndroidSdkPath(sdk.toFile(), null);
        // Add back the SDKs we removed for other tests.
        for (Sdk androidSdk : sdksToRemove) {
          ProjectJdkTable.getInstance().addJdk(androidSdk);
        }
      });
    }

    assertNotNull(expected[0]);
  }

  public void testUnresolvedDependency() throws Exception {
    prepareProjectForImport(SIMPLE_APPLICATION_UNRESOLVED_DEPENDENCY, null, null, null, null);
    GradleSyncMessagesStub syncMessages = GradleSyncMessagesStub.replaceSyncMessagesService(getProject());
>>>>>>> b5f40ffd

    Project project = getProject();
    TestGradleSyncListener syncListener = EdtTestUtil.runInEdtAndGet(() -> {
      GradleProjectImporter.Request request = new GradleProjectImporter.Request(project);
      GradleProjectImporter.configureNewProject(project);
      GradleProjectImporter.getInstance().importProjectNoSync(request);
      return AndroidGradleTests.syncProject(project, GradleSyncInvoker.Request.testRequest());
    });

    assertFalse(AndroidGradleTests.syncFailed(syncListener));
    List<NotificationData> notifications = syncMessages.getNotifications();
    assertThat(notifications.get(0).getMessage()).startsWith("Failed to resolve: unresolved:dependency:99.9");
  }

  /**
   * Verify that daemons can be stopped (b/150790550).
   * @throws Exception
   */
  public void testDaemonStops() throws Exception {
    loadSimpleApplication();
    GradleDaemonServices.stopDaemons();
    assertThat(areGradleDaemonsRunning()).isFalse();
    requestSyncAndWait();
    assertThat(areGradleDaemonsRunning()).isTrue();
    GradleDaemonServices.stopDaemons();
    assertThat(areGradleDaemonsRunning()).isFalse();
  }

  public void testSyncWithAARDependencyAddsSources() throws Exception {
    Project project = getProject();

    loadProject(SIMPLE_APPLICATION);
<<<<<<< HEAD

    Module appModule = getModule("app");

    ApplicationManager.getApplication().invokeAndWait(() -> runWriteCommandAction(
      project, () -> {
        try {
          VirtualFile projectDir = ProjectUtil.guessProjectDir(project);
          VirtualFile buildGradle =  com.android.tools.idea.gradle.util.GradleUtil.findGradleBuildFile(projectDir);

          String currentBuildFileContents = VfsUtilCore.loadText(buildGradle);

          String newBuildFileContents =
            currentBuildFileContents +
            "\nallprojects { repositories { maven { url \"file://" + getTestDataPath() + "/res/aar-lib-sources/maven/\" }}}";

          VfsUtil.saveText(buildGradle, newBuildFileContents);

          GradleBuildModel gradleBuildModel = ProjectBuildModel.get(project).getModuleBuildModel(appModule);
          gradleBuildModel.dependencies().addArtifact("implementation", "com.test:bar:0.1@aar");

          gradleBuildModel.applyChanges();
        } catch (Exception e) {
          e.printStackTrace(System.out);
          fail(e.getMessage());
        }
      }));

    requestSyncAndWait();

    // Verify that the library has sources.
    ProjectLibraries libraries = new ProjectLibraries(getProject());
    String libraryNameRegex = "Gradle: com.test:bar:0.1@aar";
    Library library = libraries.findMatchingLibrary(libraryNameRegex);

    assertNotNull("Library com.test:bar:0.1 is missing", library);
    VirtualFile[] files = library.getFiles(SOURCES);
    assertThat(files).asList().hasSize(1);
  }
=======
>>>>>>> b5f40ffd

    Module appModule = getModule("app");

    ApplicationManager.getApplication().invokeAndWait(() -> runWriteCommandAction(
      project, () -> {
        try {
          VirtualFile projectDir = ProjectUtil.guessProjectDir(project);
          VirtualFile buildGradle =  com.android.tools.idea.gradle.util.GradleUtil.findGradleBuildFile(projectDir);

          String currentBuildFileContents = VfsUtilCore.loadText(buildGradle);

          String newBuildFileContents =
            currentBuildFileContents +
            "\nallprojects { repositories { maven { url \"file://" + getTestDataPath() + "/res/aar-lib-sources/maven/\" }}}";

          VfsUtil.saveText(buildGradle, newBuildFileContents);

          GradleBuildModel gradleBuildModel = ProjectBuildModel.get(project).getModuleBuildModel(appModule);
          gradleBuildModel.dependencies().addArtifact("implementation", "com.test:bar:0.1@aar");

          gradleBuildModel.applyChanges();
        } catch (Exception e) {
          e.printStackTrace(System.out);
          fail(e.getMessage());
        }
      }));

    requestSyncAndWait();

    // Verify that the library has sources.
    ProjectLibraries libraries = new ProjectLibraries(getProject());
    String libraryNameRegex = "Gradle: com.test:bar:0.1@aar";
    Library library = libraries.findMatchingLibrary(libraryNameRegex);

    assertNotNull("Library com.test:bar:0.1 is missing", library);
    VirtualFile[] files = library.getFiles(SOURCES);
    assertThat(files).asList().hasSize(1);
  }
}<|MERGE_RESOLUTION|>--- conflicted
+++ resolved
@@ -17,19 +17,12 @@
 
 import static com.android.SdkConstants.FN_SETTINGS_GRADLE;
 import static com.android.tools.idea.gradle.project.sync.ModuleDependenciesSubject.moduleDependencies;
-<<<<<<< HEAD
 import static com.android.tools.idea.gradle.util.PropertiesFiles.getProperties;
 import static com.android.tools.idea.gradle.util.PropertiesFiles.savePropertiesToFile;
-import static com.android.tools.idea.testing.FileSubject.file;
-import static com.android.tools.idea.testing.TestProjectPaths.APP_WITH_BUILDSRC;
-import static com.android.tools.idea.testing.TestProjectPaths.BASIC;
-import static com.android.tools.idea.testing.TestProjectPaths.CUSTOM_BUILD_SCRIPT_DEPS;
-=======
 import static com.android.tools.idea.projectsystem.ProjectSystemUtil.getModuleSystem;
 import static com.android.tools.idea.testing.FileSubject.file;
 import static com.android.tools.idea.testing.TestProjectPaths.APP_WITH_BUILDSRC;
 import static com.android.tools.idea.testing.TestProjectPaths.BASIC;
->>>>>>> b5f40ffd
 import static com.android.tools.idea.testing.TestProjectPaths.DEPENDENT_MODULES;
 import static com.android.tools.idea.testing.TestProjectPaths.KOTLIN_KAPT;
 import static com.android.tools.idea.testing.TestProjectPaths.NESTED_MODULE;
@@ -37,11 +30,6 @@
 import static com.android.tools.idea.testing.TestProjectPaths.SIMPLE_APPLICATION;
 import static com.android.tools.idea.testing.TestProjectPaths.SIMPLE_APPLICATION_UNRESOLVED_DEPENDENCY;
 import static com.android.tools.idea.testing.TestProjectPaths.TRANSITIVE_DEPENDENCIES;
-<<<<<<< HEAD
-=======
-import static com.android.tools.idea.gradle.util.PropertiesFiles.getProperties;
-import static com.android.tools.idea.gradle.util.PropertiesFiles.savePropertiesToFile;
->>>>>>> b5f40ffd
 import static com.google.common.truth.Truth.assertAbout;
 import static com.google.common.truth.Truth.assertThat;
 import static com.intellij.openapi.command.WriteCommandAction.runWriteCommandAction;
@@ -58,13 +46,8 @@
 import static java.util.Collections.singletonList;
 import static java.util.stream.Collectors.toList;
 import static org.jetbrains.plugins.gradle.settings.DistributionType.DEFAULT_WRAPPED;
-<<<<<<< HEAD
 import static org.mockito.Mockito.after;
 import static org.mockito.Mockito.any;
-=======
-import static org.mockito.ArgumentMatchers.any;
-import static org.mockito.Mockito.after;
->>>>>>> b5f40ffd
 import static org.mockito.Mockito.atLeastOnce;
 import static org.mockito.Mockito.mock;
 import static org.mockito.Mockito.spy;
@@ -81,12 +64,7 @@
 import com.android.tools.idea.gradle.plugin.AndroidPluginInfo;
 import com.android.tools.idea.gradle.project.facet.gradle.GradleFacet;
 import com.android.tools.idea.gradle.project.importing.GradleProjectImporter;
-<<<<<<< HEAD
-import com.android.tools.idea.gradle.project.model.AndroidModuleModel;
-import com.android.tools.idea.gradle.project.model.GradleModuleModel;
-=======
 import com.android.tools.idea.gradle.project.model.GradleAndroidModel;
->>>>>>> b5f40ffd
 import com.android.tools.idea.gradle.project.sync.idea.issues.JdkImportCheckException;
 import com.android.tools.idea.gradle.project.sync.messages.GradleSyncMessagesStub;
 import com.android.tools.idea.gradle.task.AndroidGradleTaskManager;
@@ -130,11 +108,8 @@
 import com.intellij.openapi.module.ModuleManager;
 import com.intellij.openapi.project.Project;
 import com.intellij.openapi.project.ProjectUtil;
-<<<<<<< HEAD
-=======
 import com.intellij.openapi.projectRoots.ProjectJdkTable;
 import com.intellij.openapi.projectRoots.Sdk;
->>>>>>> b5f40ffd
 import com.intellij.openapi.roots.ContentEntry;
 import com.intellij.openapi.roots.DependencyScope;
 import com.intellij.openapi.roots.ModuleRootManager;
@@ -145,10 +120,7 @@
 import com.intellij.openapi.vfs.VirtualFile;
 import com.intellij.pom.java.LanguageLevel;
 import com.intellij.testFramework.EdtTestUtil;
-<<<<<<< HEAD
-=======
 import com.intellij.testFramework.PlatformTestUtil;
->>>>>>> b5f40ffd
 import com.intellij.util.containers.ContainerUtil;
 import java.io.File;
 import java.io.IOException;
@@ -161,11 +133,8 @@
 import java.util.Properties;
 import junit.framework.AssertionFailedError;
 import org.jetbrains.android.facet.AndroidFacet;
-<<<<<<< HEAD
-=======
 import org.jetbrains.android.sdk.AndroidSdkType;
 import org.jetbrains.annotations.NotNull;
->>>>>>> b5f40ffd
 import org.jetbrains.plugins.gradle.internal.daemon.GradleDaemonServices;
 import org.jetbrains.plugins.gradle.model.data.GradleSourceSetData;
 import org.jetbrains.plugins.gradle.service.project.GradleProjectResolverUtil;
@@ -225,25 +194,9 @@
     loadProject(NESTED_MODULE);
 
     Module rootModule = TestModuleUtil.findModule(getProject(), getProject().getName());
-<<<<<<< HEAD
-    GradleFacet gradleFacet = GradleFacet.getInstance(rootModule);
-    // The root module should be considered a Java module.
-    assertNotNull(gradleFacet);
-    GradleModuleModel gradleModel = gradleFacet.getGradleModuleModel();
-    assertNotNull(gradleModel);
-    assertEquals(":", gradleModel.getGradlePath());
-  }
-
-  public void testProjectWithCustomBuildScriptDeps() throws Exception {
-    // https://youtrack.jetbrains.com/issue/IDEA-228545
-    loadProject(CUSTOM_BUILD_SCRIPT_DEPS);
-    requestSyncAndWait();
-=======
     assertEquals(":", GradleProjectResolverUtil.getGradlePath(rootModule));
     assertNull(AndroidFacet.getInstance(rootModule));
->>>>>>> b5f40ffd
-  }
-
+  }
 
   public void testSyncShouldNotChangeDependenciesInBuildFiles() throws Exception {
     loadSimpleApplication();
@@ -375,11 +328,7 @@
     GradleSyncMessagesStub syncMessages = GradleSyncMessagesStub.replaceSyncMessagesService(project, getTestRootDisposable());
 
     // DEPENDENT_MODULES project has two modules, app and lib, app module has dependency on lib module.
-<<<<<<< HEAD
-    prepareProjectForImport(DEPENDENT_MODULES, null, null, null);
-=======
     prepareProjectForImport(DEPENDENT_MODULES, null, null, null, null);
->>>>>>> b5f40ffd
     // Define new buildType qa in app module.
     // This causes sync issues, because app depends on lib module, but lib module doesn't have buildType qa.
     File appBuildFile = getBuildFilePath("app");
@@ -387,11 +336,7 @@
     importProject();
     prepareProjectForTest(getProject(), "app");
 
-<<<<<<< HEAD
-    BuildVariantUpdater.getInstance(getProject()).updateSelectedBuildVariant(getProject(), getModule("app").getName(), "basicQa");
-=======
     BuildVariantUpdater.getInstance(getProject()).updateSelectedBuildVariant(getModule("app"), "basicQa");
->>>>>>> b5f40ffd
 
     // Verify sync issues are reported properly.
     List<NotificationData> messages = syncMessages.getNotifications();
@@ -680,11 +625,7 @@
 
     Module appModule = TestModuleUtil.findAppModule(getProject());
     // Default option value should be false.
-<<<<<<< HEAD
-    assertFalse(AndroidModuleModel.get(appModule).getAndroidProject().getViewBindingOptions().getEnabled());
-=======
     assertFalse(GradleAndroidModel.get(appModule).getAndroidProject().getViewBindingOptions().getEnabled());
->>>>>>> b5f40ffd
 
     // Change the option in the build file and re-sync
     File appBuildFile = getBuildFilePath("app");
@@ -692,11 +633,7 @@
     requestSyncAndWait();
 
     // Check that the new option is visible from the IDE.
-<<<<<<< HEAD
-    assertTrue(AndroidModuleModel.get(appModule).getAndroidProject().getViewBindingOptions().getEnabled());
-=======
     assertTrue(GradleAndroidModel.get(appModule).getAndroidProject().getViewBindingOptions().getEnabled());
->>>>>>> b5f40ffd
   }
 
   public void testDependenciesInfoOptionsAreCorrectlyVisibleFromIDE() throws Exception {
@@ -712,13 +649,8 @@
     appendToFile(appBuildFile, "\nandroid { dependenciesInfo { includeInApk false\nincludeInBundle false } }");
     requestSyncAndWait();
 
-<<<<<<< HEAD
-    assertFalse(AndroidModuleModel.get(appModule).getAndroidProject().getDependenciesInfo().getIncludeInApk());
-    assertFalse(AndroidModuleModel.get(appModule).getAndroidProject().getDependenciesInfo().getIncludeInBundle());
-=======
     assertFalse(GradleAndroidModel.get(appModule).getAndroidProject().getDependenciesInfo().getIncludeInApk());
     assertFalse(GradleAndroidModel.get(appModule).getAndroidProject().getDependenciesInfo().getIncludeInBundle());
->>>>>>> b5f40ffd
   }
 
   public void testKaptIsEnabled() throws Exception {
@@ -753,11 +685,6 @@
     assertThat(failureResult.getFailures().get(0).getMessage()).contains("Fake sync error");
   }
 
-<<<<<<< HEAD
-  public void testUnresolvedDependency() throws Exception {
-    prepareProjectForImport(SIMPLE_APPLICATION_UNRESOLVED_DEPENDENCY, null, null, null);
-    GradleSyncMessagesStub syncMessages = GradleSyncMessagesStub.replaceSyncMessagesService(getProject(), getTestRootDisposable());
-=======
   public void testMissingSdkPlatform() throws Exception {
     prepareProjectForImport(SIMPLE_APPLICATION);
 
@@ -819,8 +746,7 @@
 
   public void testUnresolvedDependency() throws Exception {
     prepareProjectForImport(SIMPLE_APPLICATION_UNRESOLVED_DEPENDENCY, null, null, null, null);
-    GradleSyncMessagesStub syncMessages = GradleSyncMessagesStub.replaceSyncMessagesService(getProject());
->>>>>>> b5f40ffd
+    GradleSyncMessagesStub syncMessages = GradleSyncMessagesStub.replaceSyncMessagesService(getProject(), getTestRootDisposable());
 
     Project project = getProject();
     TestGradleSyncListener syncListener = EdtTestUtil.runInEdtAndGet(() -> {
@@ -853,7 +779,6 @@
     Project project = getProject();
 
     loadProject(SIMPLE_APPLICATION);
-<<<<<<< HEAD
 
     Module appModule = getModule("app");
 
@@ -892,44 +817,4 @@
     VirtualFile[] files = library.getFiles(SOURCES);
     assertThat(files).asList().hasSize(1);
   }
-=======
->>>>>>> b5f40ffd
-
-    Module appModule = getModule("app");
-
-    ApplicationManager.getApplication().invokeAndWait(() -> runWriteCommandAction(
-      project, () -> {
-        try {
-          VirtualFile projectDir = ProjectUtil.guessProjectDir(project);
-          VirtualFile buildGradle =  com.android.tools.idea.gradle.util.GradleUtil.findGradleBuildFile(projectDir);
-
-          String currentBuildFileContents = VfsUtilCore.loadText(buildGradle);
-
-          String newBuildFileContents =
-            currentBuildFileContents +
-            "\nallprojects { repositories { maven { url \"file://" + getTestDataPath() + "/res/aar-lib-sources/maven/\" }}}";
-
-          VfsUtil.saveText(buildGradle, newBuildFileContents);
-
-          GradleBuildModel gradleBuildModel = ProjectBuildModel.get(project).getModuleBuildModel(appModule);
-          gradleBuildModel.dependencies().addArtifact("implementation", "com.test:bar:0.1@aar");
-
-          gradleBuildModel.applyChanges();
-        } catch (Exception e) {
-          e.printStackTrace(System.out);
-          fail(e.getMessage());
-        }
-      }));
-
-    requestSyncAndWait();
-
-    // Verify that the library has sources.
-    ProjectLibraries libraries = new ProjectLibraries(getProject());
-    String libraryNameRegex = "Gradle: com.test:bar:0.1@aar";
-    Library library = libraries.findMatchingLibrary(libraryNameRegex);
-
-    assertNotNull("Library com.test:bar:0.1 is missing", library);
-    VirtualFile[] files = library.getFiles(SOURCES);
-    assertThat(files).asList().hasSize(1);
-  }
 }