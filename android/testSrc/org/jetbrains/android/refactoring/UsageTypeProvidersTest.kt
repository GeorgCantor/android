/*
 * Copyright (C) 2019 The Android Open Source Project
 *
 * Licensed under the Apache License, Version 2.0 (the "License");
 * you may not use this file except in compliance with the License.
 * You may obtain a copy of the License at
 *
 *      http://www.apache.org/licenses/LICENSE-2.0
 *
 * Unless required by applicable law or agreed to in writing, software
 * distributed under the License is distributed on an "AS IS" BASIS,
 * WITHOUT WARRANTIES OR CONDITIONS OF ANY KIND, either express or implied.
 * See the License for the specific language governing permissions and
 * limitations under the License.
 */
package org.jetbrains.android.refactoring

import com.android.SdkConstants
import com.android.tools.idea.flags.StudioFlags
import com.android.tools.idea.testing.caret
import com.google.common.truth.Truth.assertThat
import com.intellij.openapi.editor.ex.EditorEx
import com.intellij.openapi.vfs.VirtualFile
import com.intellij.psi.PsiElement
import com.intellij.usageView.UsageInfo
import com.intellij.usages.PsiElementUsageTarget
import com.intellij.usages.UsageTargetUtil
import com.intellij.usages.impl.rules.UsageType
import com.intellij.usages.impl.rules.UsageTypeProvider
import com.intellij.usages.impl.rules.UsageTypeProviderEx
import org.jetbrains.android.AndroidTestCase

/**
 * Tests for custom [UsageTypeProvider]s from UsageTypeProviders.kt
 */
class UsageTypeProvidersTest : AndroidTestCase() {

  override fun providesCustomManifest(): Boolean {
    return true
  }

  override fun setUp() {
    super.setUp()
    myFixture.addFileToProject(
      SdkConstants.FN_ANDROID_MANIFEST_XML,
      // language=xml
      """
      <manifest xmlns:android="http://schemas.android.com/apk/res/android"
          package="p1.p2">
          <uses-permission android:name="android.permission.SEND_${caret}SMS"/>
          <application android:icon="@drawable/icon">
          </application>
      </manifest>
      """.trimIndent()
    )
  }

  /**
   * Tests for [AndroidResourceReferenceInCodeUsageTypeProvider]
   */
  fun testAndroidLightFieldResource() {
    myFixture.addFileToProject(
      "res/values/colors.xml",
      //language=XML
      """<resources><color name="colorPrimary">#008577</color></resources>"""
    )
    val file = myFixture.addFileToProject(
      "/src/p1/p2/Foo.kt",
      //language=kotlin
      """
       package p1.p2
       class Foo {
         fun example() {
           R.color.color${caret}Primary
         }
       }
       """.trimIndent())
    if (StudioFlags.RESOLVE_USING_REPOS.get()) {
      checkUsageTypeText(file.virtualFile,
                         "Resource declaration in Android resources XML",
                         "Resource reference in code")
    } else {
      checkUsageTypeText(file.virtualFile, "Resource reference in code")
    }
  }

  fun testClsFieldImplManifest() {
    val file = myFixture.addFileToProject(
      "/src/p1/p2/Foo.kt",
      //language=kotlin
      """
       package p1.p2
       import android.Manifest
       class Foo {
         fun example() {
           Manifest.permission.ACCESS_CHECKIN_P${caret}ROPERTIES
         }
       }
       """.trimIndent())
    checkUsageTypeText(file.virtualFile, "Permission reference in code")
  }

  fun testClsFieldImplResource() {
    val file = myFixture.addFileToProject(
      "/src/p1/p2/Foo.kt",
      //language=kotlin
      """
       package p1.p2
       class Foo {
         fun example() {
           android.R.color.bl${caret}ack
         }
       }
       """.trimIndent())
    checkUsageTypeText(file.virtualFile, "Resource reference in code")
  }

  /**
   * Test for [GradleUsageTypeProvider]
   */
  fun testGroovyElement() {
    val file = myFixture.addFileToProject("Foo.gradle", "class F${caret}oo {}")
    myFixture.configureFromExistingVirtualFile(file.virtualFile)
    val elementAtCaret = file.findElementAt(myFixture.caretOffset)
    val usageType = getUsageType(elementAtCaret!!)
    assertThat(usageType).isNotNull()
    assertThat(usageType.toString()).isEqualTo("In Gradle build script")
  }

  /**
   * Tests for [AndroidOldXmlUsageProvider]
   */
  fun testResourceDomElement() {
    myFixture.addFileToProject(
      "res/layout/layout.xml",
      //language=XML
      """
        <LinearLayout
                xmlns:android="http://schemas.android.com/apk/res/android"
                android:orientation="vertical"
                android:layout_width="match_parent"
                android:layout_height="match_parent"
                android:backgroundTint="@color/colorPrimary">
        </LinearLayout>
      """.trimIndent())
    val colorsFile = myFixture.addFileToProject(
      "res/values/colors.xml",
      //language=XML
      """<resources><color name="color${caret}Primary">#008577</color></resources>""")
<<<<<<< HEAD
    if (StudioFlags.RESOLVE_USING_REPOS.get()) {
      checkUsageTypeText(colorsFile.virtualFile,
                         "Resource declaration in Android resources XML",
                         "Resource reference Android resources XML")
    } else {
      checkUsageTypeText(colorsFile.virtualFile, "{0} in Android resources XML")
    }
=======
    checkUsageTypeText(colorsFile.virtualFile, "In Android resources XML")
>>>>>>> 71c1bfb3
  }

  fun testManifestDomElement() {
    val manifestFile = myFixture.findFileInTempDir(SdkConstants.FN_ANDROID_MANIFEST_XML)
    checkUsageTypeText(manifestFile, "In Android manifest")
  }

  /**
   * Test for no custom [UsageTypeProvider]
   */
  fun testDefaultMethod() {
    val file = myFixture.addFileToProject(
      "/src/p1/p2/Utils.java",
      //language=Java
      """
       package p1.p2;
       public class Utils {
         public static void testNothing() {
          callTestNothing();
         }
         public static void call${caret}TestNothing() {}
       }
       """.trimIndent())
    myFixture.configureFromExistingVirtualFile(file.virtualFile)
    val usageInfo = findUsages().toList()
    val usageType = getUsageType(usageInfo[0].element!!)
    assertThat(usageType).isNull()
  }

  private fun findUsages(): Collection<UsageInfo> {
    val targets = UsageTargetUtil.findUsageTargets { dataId -> (myFixture.editor as EditorEx).dataContext.getData(dataId) }
    assert(targets != null && targets.isNotEmpty() && targets[0] is PsiElementUsageTarget)
    return myFixture.findUsages((targets!![0] as PsiElementUsageTarget).element)
  }

  private fun getUsageType(element: PsiElement) : UsageType? {
    for (provider in UsageTypeProvider.EP_NAME.extensionList) {
      if (provider is UsageTypeProviderEx) {
        val targets = UsageTargetUtil.findUsageTargets { dataId -> (myFixture.getEditor() as EditorEx).dataContext.getData(dataId) }
        return provider.getUsageType(element, targets) ?: continue
      }
      else {
        return provider.getUsageType(element) ?: continue
      }
    }
    return null
  }

  private fun checkUsageTypeText(virtualFile: VirtualFile, vararg usageText: String) {
    myFixture.configureFromExistingVirtualFile(virtualFile)
    val usageInfo = findUsages().toList()
    val usageTypeTexts = usageInfo.map { getUsageType(it.element!!).toString() }
    assertThat(usageTypeTexts).containsExactlyElementsIn(usageText)
  }
}<|MERGE_RESOLUTION|>--- conflicted
+++ resolved
@@ -147,17 +147,13 @@
       "res/values/colors.xml",
       //language=XML
       """<resources><color name="color${caret}Primary">#008577</color></resources>""")
-<<<<<<< HEAD
     if (StudioFlags.RESOLVE_USING_REPOS.get()) {
       checkUsageTypeText(colorsFile.virtualFile,
                          "Resource declaration in Android resources XML",
                          "Resource reference Android resources XML")
     } else {
-      checkUsageTypeText(colorsFile.virtualFile, "{0} in Android resources XML")
+      checkUsageTypeText(colorsFile.virtualFile, "In Android resources XML")
     }
-=======
-    checkUsageTypeText(colorsFile.virtualFile, "In Android resources XML")
->>>>>>> 71c1bfb3
   }
 
   fun testManifestDomElement() {
