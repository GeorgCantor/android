/*
 * Copyright (C) 2019 The Android Open Source Project
 *
 * Licensed under the Apache License, Version 2.0 (the "License");
 * you may not use this file except in compliance with the License.
 * You may obtain a copy of the License at
 *
 *      http://www.apache.org/licenses/LICENSE-2.0
 *
 * Unless required by applicable law or agreed to in writing, software
 * distributed under the License is distributed on an "AS IS" BASIS,
 * WITHOUT WARRANTIES OR CONDITIONS OF ANY KIND, either express or implied.
 * See the License for the specific language governing permissions and
 * limitations under the License.
 */
package com.android.tools.compose

import com.android.tools.idea.projectsystem.getModuleSystem
import com.google.common.annotations.VisibleForTesting
import com.intellij.codeInsight.CodeInsightSettings
import com.intellij.codeInsight.completion.CompletionService
import com.intellij.codeInsight.documentation.DocumentationManager
import com.intellij.codeInsight.lookup.Lookup
import com.intellij.codeInsight.lookup.LookupEvent
import com.intellij.codeInsight.lookup.LookupListener
import com.intellij.codeInsight.lookup.LookupManager
import com.intellij.codeInsight.lookup.LookupManagerListener
import com.intellij.codeInsight.lookup.impl.LookupImpl
import com.intellij.openapi.application.EDT
import com.intellij.openapi.components.Service
import com.intellij.openapi.components.service
import com.intellij.openapi.fileEditor.FileDocumentManager
import com.intellij.openapi.module.ModuleUtilCore
import com.intellij.openapi.project.IndexNotReadyException
import com.intellij.openapi.project.Project
<<<<<<< HEAD
import com.intellij.openapi.startup.StartupActivity
import com.intellij.psi.PsiElement
import com.intellij.util.Alarm
import org.jetbrains.kotlin.idea.core.completion.DeclarationLookupObject
import org.jetbrains.kotlin.psi.KtNamedFunction
import org.jetbrains.kotlin.psi.psiUtil.containingClass
import java.beans.PropertyChangeListener

/** Automatically shows quick documentation for Compose functions during code completion */
class ComposeAutoDocumentation(private val project: Project) {
  private var documentationOpenedByCompose = false

  private val lookupListener = PropertyChangeListener { evt ->
    if (LookupManager.PROP_ACTIVE_LOOKUP == evt.propertyName && evt.newValue is Lookup) {
      val lookup = evt.newValue as Lookup

      val moduleSystem =
        FileDocumentManager.getInstance()
          .getFile(lookup.editor.document)
          ?.let { ModuleUtilCore.findModuleForFile(it, lookup.project) }
          ?.getModuleSystem()

      if (moduleSystem?.usesCompose == true) {
        lookup.addLookupListener(
          object : LookupListener {
            override fun currentItemChanged(event: LookupEvent) {
              showJavaDoc(lookup)
            }
          }
        )
      }
    }
  }

  fun onProjectOpened() {
    if (!ApplicationManager.getApplication().isUnitTestMode) {
      LookupManager.getInstance(project).addPropertyChangeListener(lookupListener)
    }
  }
=======
import com.intellij.psi.PsiElement
import com.intellij.util.Alarm
import kotlinx.coroutines.CoroutineScope
import kotlinx.coroutines.Dispatchers
import kotlinx.coroutines.launch
import kotlinx.coroutines.withContext
import org.jetbrains.kotlin.idea.core.completion.DeclarationLookupObject
import org.jetbrains.kotlin.psi.KtNamedFunction
import org.jetbrains.kotlin.psi.psiUtil.containingClass

@VisibleForTesting
internal fun PsiElement?.shouldShowDocumentation(): Boolean =
  when {
    this == null -> false
    isComposableFunction() -> true
    this is KtNamedFunction ->
      receiverTypeReference?.text == "androidx.compose.ui.Modifier" ||
        containingClass()?.fqName?.asString() == "androidx.compose.ui.Modifier"
    else -> false
  }

/** Automatically shows quick documentation for Compose functions during code completion */
@Service(Service.Level.PROJECT)
class ComposeAutoDocumentation(
  private val project: Project,
  private val coroutineScope: CoroutineScope,
) {
  private var documentationOpenedByCompose = false

  class MyLookupManagerListener(private val project: Project) : LookupManagerListener {

    override fun activeLookupChanged(oldLookup: Lookup?, newLookup: Lookup?) {
      if (newLookup == null) return
      val file = FileDocumentManager.getInstance().getFile(newLookup.editor.document) ?: return
      // Register the listener on spec. If we wind up not needing it, we can unregister. If we
      // do need it, it will already be registered, can capture any missed events, and we
      // can re-trigger them after we activate below.
      val listener =
        object : LookupListener {
          private var active = false
          private var missedEvent: LookupEvent? = null

          suspend fun activate() {
            withContext(Dispatchers.EDT) {
              // We're on the EDT, so we can't race with ourselves in
              // currentItemChanged below.
              if (active) return@withContext
              active = true
              missedEvent?.let(::currentItemChanged)
              missedEvent = null
            }
          }

          override fun currentItemChanged(event: LookupEvent) {
            if (!active) missedEvent = event else getInstance(project).showJavaDoc(newLookup)
          }
        }
      newLookup.addLookupListener(listener)

      getInstance(project).coroutineScope.launch {
        // This is a @Slow operation and must be kept off the EDT.
        val module =
          withContext(Dispatchers.Default) {
            ModuleUtilCore.findModuleForFile(file, newLookup.project)
          }
>>>>>>> 0d09370c

        if (module?.getModuleSystem()?.usesCompose == true) listener.activate()
        else newLookup.removeLookupListener(listener)
      }
    }
  }

  companion object {
<<<<<<< HEAD
    @JvmStatic
    fun getInstance(project: Project): ComposeAutoDocumentation =
      project.getService(ComposeAutoDocumentation::class.java)

    @VisibleForTesting
    internal fun PsiElement?.shouldShowDocumentation(): Boolean =
      when {
        this == null -> false
        isComposableFunction() -> true
        this is KtNamedFunction ->
          receiverTypeReference?.text == "androidx.compose.ui.Modifier" ||
            containingClass()?.fqName?.asString() == "androidx.compose.ui.Modifier"
        else -> false
      }
=======
    @JvmStatic fun getInstance(project: Project): ComposeAutoDocumentation = project.service()
>>>>>>> 0d09370c
  }

  private fun showJavaDoc(lookup: Lookup) {
    if (LookupManager.getInstance(project).activeLookup !== lookup) return

    // Don't bother if we're already showing JavaDoc for everything.
    if (CodeInsightSettings.getInstance().AUTO_POPUP_JAVADOC_INFO) {
      documentationOpenedByCompose = false
      return
    }

<<<<<<< HEAD
    // Don't bother if we're already showing JavaDoc for everything.
    if (CodeInsightSettings.getInstance().AUTO_POPUP_JAVADOC_INFO) {
      documentationOpenedByCompose = false
      return
    }

    // If we open doc when lookup is not visible, doc will have wrong parent window (editor window
    // instead of lookup).
    if ((lookup as? LookupImpl)?.isVisible != true) {
=======
    // If we open doc when lookup is not visible, doc will have wrong parent window (editor window
    // instead of lookup).
    if (lookup !is LookupImpl || !lookup.isVisible) {
>>>>>>> 0d09370c
      Alarm()
        .addRequest({ showJavaDoc(lookup) }, CodeInsightSettings.getInstance().JAVADOC_INFO_DELAY)
      return
    }

    val docManager = DocumentationManager.getInstance(project)
    val psiElement =
<<<<<<< HEAD
      lookup.currentItem?.let {
        it.psiElement ?: (it.`object` as? DeclarationLookupObject)?.psiElement
=======
      lookup.currentItem?.run {
        psiElement ?: (getObject() as? DeclarationLookupObject)?.psiElement
>>>>>>> 0d09370c
      }
    if (!psiElement.shouldShowDocumentation()) {
      // Close documentation for not composable function if it was opened by
      // [AndroidComposeAutoDocumentation].
      // Case docManager.docInfoHint?.isFocused == true: user clicked on doc window and after that
      // clicked on lookup and selected another
      // element. Due to bug docManager.docInfoHint?.isFocused == true even after clicking on lookup
      // element, in that case if we close
      // docManager.docInfoHint, lookup will be closed as well.
      if (documentationOpenedByCompose && docManager.docInfoHint?.isFocused == false) {
        docManager.docInfoHint?.cancel()
        documentationOpenedByCompose = false
      }
      return
    }

    // It's composable function and documentation already opened
    if (docManager.docInfoHint != null) return // will auto-update

    val currentItem = lookup.currentItem
    if (
      currentItem != null &&
        currentItem.isValid &&
        CompletionService.getCompletionService().currentCompletion != null
    ) {
      try {
        docManager.showJavaDocInfo(lookup.editor, lookup.psiFile, false) {
          documentationOpenedByCompose = false
        }
        documentationOpenedByCompose = true
      } catch (ignored: IndexNotReadyException) {}
    }
  }
}<|MERGE_RESOLUTION|>--- conflicted
+++ resolved
@@ -33,47 +33,6 @@
 import com.intellij.openapi.module.ModuleUtilCore
 import com.intellij.openapi.project.IndexNotReadyException
 import com.intellij.openapi.project.Project
-<<<<<<< HEAD
-import com.intellij.openapi.startup.StartupActivity
-import com.intellij.psi.PsiElement
-import com.intellij.util.Alarm
-import org.jetbrains.kotlin.idea.core.completion.DeclarationLookupObject
-import org.jetbrains.kotlin.psi.KtNamedFunction
-import org.jetbrains.kotlin.psi.psiUtil.containingClass
-import java.beans.PropertyChangeListener
-
-/** Automatically shows quick documentation for Compose functions during code completion */
-class ComposeAutoDocumentation(private val project: Project) {
-  private var documentationOpenedByCompose = false
-
-  private val lookupListener = PropertyChangeListener { evt ->
-    if (LookupManager.PROP_ACTIVE_LOOKUP == evt.propertyName && evt.newValue is Lookup) {
-      val lookup = evt.newValue as Lookup
-
-      val moduleSystem =
-        FileDocumentManager.getInstance()
-          .getFile(lookup.editor.document)
-          ?.let { ModuleUtilCore.findModuleForFile(it, lookup.project) }
-          ?.getModuleSystem()
-
-      if (moduleSystem?.usesCompose == true) {
-        lookup.addLookupListener(
-          object : LookupListener {
-            override fun currentItemChanged(event: LookupEvent) {
-              showJavaDoc(lookup)
-            }
-          }
-        )
-      }
-    }
-  }
-
-  fun onProjectOpened() {
-    if (!ApplicationManager.getApplication().isUnitTestMode) {
-      LookupManager.getInstance(project).addPropertyChangeListener(lookupListener)
-    }
-  }
-=======
 import com.intellij.psi.PsiElement
 import com.intellij.util.Alarm
 import kotlinx.coroutines.CoroutineScope
@@ -139,7 +98,6 @@
           withContext(Dispatchers.Default) {
             ModuleUtilCore.findModuleForFile(file, newLookup.project)
           }
->>>>>>> 0d09370c
 
         if (module?.getModuleSystem()?.usesCompose == true) listener.activate()
         else newLookup.removeLookupListener(listener)
@@ -148,24 +106,7 @@
   }
 
   companion object {
-<<<<<<< HEAD
-    @JvmStatic
-    fun getInstance(project: Project): ComposeAutoDocumentation =
-      project.getService(ComposeAutoDocumentation::class.java)
-
-    @VisibleForTesting
-    internal fun PsiElement?.shouldShowDocumentation(): Boolean =
-      when {
-        this == null -> false
-        isComposableFunction() -> true
-        this is KtNamedFunction ->
-          receiverTypeReference?.text == "androidx.compose.ui.Modifier" ||
-            containingClass()?.fqName?.asString() == "androidx.compose.ui.Modifier"
-        else -> false
-      }
-=======
     @JvmStatic fun getInstance(project: Project): ComposeAutoDocumentation = project.service()
->>>>>>> 0d09370c
   }
 
   private fun showJavaDoc(lookup: Lookup) {
@@ -177,21 +118,9 @@
       return
     }
 
-<<<<<<< HEAD
-    // Don't bother if we're already showing JavaDoc for everything.
-    if (CodeInsightSettings.getInstance().AUTO_POPUP_JAVADOC_INFO) {
-      documentationOpenedByCompose = false
-      return
-    }
-
-    // If we open doc when lookup is not visible, doc will have wrong parent window (editor window
-    // instead of lookup).
-    if ((lookup as? LookupImpl)?.isVisible != true) {
-=======
     // If we open doc when lookup is not visible, doc will have wrong parent window (editor window
     // instead of lookup).
     if (lookup !is LookupImpl || !lookup.isVisible) {
->>>>>>> 0d09370c
       Alarm()
         .addRequest({ showJavaDoc(lookup) }, CodeInsightSettings.getInstance().JAVADOC_INFO_DELAY)
       return
@@ -199,13 +128,8 @@
 
     val docManager = DocumentationManager.getInstance(project)
     val psiElement =
-<<<<<<< HEAD
-      lookup.currentItem?.let {
-        it.psiElement ?: (it.`object` as? DeclarationLookupObject)?.psiElement
-=======
       lookup.currentItem?.run {
         psiElement ?: (getObject() as? DeclarationLookupObject)?.psiElement
->>>>>>> 0d09370c
       }
     if (!psiElement.shouldShowDocumentation()) {
       // Close documentation for not composable function if it was opened by
