<?xml version="1.0" encoding="UTF-8"?>
<form xmlns="http://www.intellij.com/uidesigner/form/" version="1" bind-to-class="com.android.tools.idea.avdmanager.ChooseSystemImageStep">
  <grid id="27dc6" binding="myPanel" layout-manager="GridLayoutManager" row-count="1" column-count="2" same-size-horizontally="false" same-size-vertically="false" hgap="-1" vgap="-1">
    <margin top="0" left="0" bottom="0" right="0"/>
    <constraints>
      <xy x="20" y="20" width="500" height="455"/>
    </constraints>
    <properties/>
    <border type="none"/>
    <children>
      <component id="17a4d" class="com.android.tools.idea.avdmanager.SystemImageList" binding="mySystemImageList" custom-create="true">
        <constraints>
          <grid row="0" column="0" row-span="1" col-span="1" vsize-policy="3" hsize-policy="7" anchor="0" fill="3" indent="0" use-parent-layout="false"/>
        </constraints>
        <properties/>
      </component>
<<<<<<< HEAD
      <nested-form id="4008b" form-file="com/android/tools/idea/avdmanager/SystemImagePreview.form" binding="mySystemImagePreview">
=======
      <nested-form id="4008b" form-file="com/android/tools/idea/avdmanager/SystemImagePreview.form" binding="mySystemImagePreview" custom-create="true">
>>>>>>> 2d94ae1a
        <constraints>
          <grid row="0" column="1" row-span="1" col-span="1" vsize-policy="3" hsize-policy="0" anchor="4" fill="2" indent="0" use-parent-layout="false">
            <preferred-size width="360" height="-1"/>
            <maximum-size width="360" height="-1"/>
          </grid>
        </constraints>
      </nested-form>
    </children>
  </grid>
</form><|MERGE_RESOLUTION|>--- conflicted
+++ resolved
@@ -14,11 +14,7 @@
         </constraints>
         <properties/>
       </component>
-<<<<<<< HEAD
-      <nested-form id="4008b" form-file="com/android/tools/idea/avdmanager/SystemImagePreview.form" binding="mySystemImagePreview">
-=======
       <nested-form id="4008b" form-file="com/android/tools/idea/avdmanager/SystemImagePreview.form" binding="mySystemImagePreview" custom-create="true">
->>>>>>> 2d94ae1a
         <constraints>
           <grid row="0" column="1" row-span="1" col-span="1" vsize-policy="3" hsize-policy="0" anchor="4" fill="2" indent="0" use-parent-layout="false">
             <preferred-size width="360" height="-1"/>
