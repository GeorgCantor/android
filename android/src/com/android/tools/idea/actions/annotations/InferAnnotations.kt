--- conflicted
+++ resolved
@@ -669,11 +669,7 @@
           // (2 parameter method where our target is the second parameter and
           // the name begins with put) we ignore it.
           if (PsiTypes.intType() != parameter.type ||
-<<<<<<< HEAD
               parameter.parameterIndex() == 1 && parameters.size == 2 && method.name.startsWith("put")
-=======
-            parameter.parameterIndex() == 1 && parameters.size == 2 && method.name.startsWith("put")
->>>>>>> 0d09370c
           ) {
             continue
           }
