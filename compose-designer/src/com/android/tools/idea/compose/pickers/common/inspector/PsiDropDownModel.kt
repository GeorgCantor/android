--- conflicted
+++ resolved
@@ -28,7 +28,6 @@
 import java.util.concurrent.Future
 import javax.swing.event.ListDataEvent
 import javax.swing.event.ListDataListener
-import org.jetbrains.annotations.TestOnly
 
 /**
  * Model for the PsiPropertyDropdown component.
@@ -40,11 +39,7 @@
 constructor(
   property: PsiPropertyItem,
   private val enumSupport: EnumSupport,
-<<<<<<< HEAD
-  private val setSelectedValueCallback: () -> Unit
-=======
   private val setSelectedValueCallback: () -> Unit,
->>>>>>> 0d09370c
 ) : BasePropertyEditorModel(property), CommonComboBoxModel<EnumValue> {
   private val syncNewValues = Object()
 
