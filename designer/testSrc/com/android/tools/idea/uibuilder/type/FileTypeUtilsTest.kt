/*
 * Copyright (C) 2021 The Android Open Source Project
 *
 * Licensed under the Apache License, Version 2.0 (the "License");
 * you may not use this file except in compliance with the License.
 * You may obtain a copy of the License at
 *
 *      http://www.apache.org/licenses/LICENSE-2.0
 *
 * Unless required by applicable law or agreed to in writing, software
 * distributed under the License is distributed on an "AS IS" BASIS,
 * WITHOUT WARRANTIES OR CONDITIONS OF ANY KIND, either express or implied.
 * See the License for the specific language governing permissions and
 * limitations under the License.
 */
package com.android.tools.idea.uibuilder.type

import com.android.resources.Density
import com.android.resources.ScreenOrientation
import com.android.sdklib.devices.Device
import com.android.sdklib.devices.Hardware
import com.android.sdklib.devices.Screen
import com.android.sdklib.devices.Software
import com.android.sdklib.devices.State
import com.android.tools.configurations.Configuration
import com.android.tools.idea.common.editor.ToolbarActionGroups
import com.android.tools.idea.common.surface.DesignSurface
import com.android.tools.idea.common.type.DesignerTypeRegistrar
import com.android.tools.idea.common.type.typeOf
import com.android.tools.idea.configurations.ConfigurationManager
import com.android.tools.idea.testing.AndroidProjectRule
import com.intellij.psi.PsiFile
import org.junit.After
import org.junit.Assert.assertEquals
import org.junit.Assert.assertTrue
import org.junit.Rule
import org.junit.Test

/**
 * This tests the helper function defined in FileTypeUtils.kt file.
 *
 * Note: We don't provide the test case for a file with [AdaptiveIconFileType] type here.
 *
 * [AdaptiveIconFileType] checks the type by checking if the parent folder is a resource folder in
 * the project system. But the resource folder is not defined in a legacy project system, so it
 * always returns false. See
 * [com.android.tools.idea.projectsystem.LegacyDelegate.resourcesDirectoryUrls] and
 * [com.android.tools.idea.projectsystem.LegacyDelegate.resourcesDirectories]
 */
class FileTypeUtilsTest {
  @JvmField @Rule val projectRule = AndroidProjectRule.inMemory()

  @After
  fun cleanup() {
    // Some test cases register the type, clear here.
    DesignerTypeRegistrar.clearRegisteredTypes()
  }

  /**
   * This tests if the [Configuration] is same as before when getting the [Configuration] from same
   * file again.
   */
  @Test
  fun testCreateConfigurationForVirtualFile() {
    // We didn't register any file type here, so the file is always recognized as
    // DefaultDesignerFileType.
    // This test the else branch of VirtualFile.getConfiguration().

    val manager = ConfigurationManager.getOrCreateInstance(projectRule.module)
    // The content doesn't matter
    val file = projectRule.fixture.addFileToProject("res/layout/my_layout.xml", "")

    val config = file.virtualFile.getConfiguration(manager)
    val device = createTestDevice()
    // We keep the state here. If we get the config from same file again, it should have the same
    // device state.
    config.setDevice(device, true)

    val config2 = file.virtualFile.getConfiguration(manager)

    assertEquals(config, config2)
    assertEquals(config.deviceState, config2.deviceState)
  }

  @Test
  fun testDrawableFileAlwaysUseSameDevice() {
    DesignerTypeRegistrar.register(TestDrawableFileType)

    val manager = ConfigurationManager.getOrCreateInstance(projectRule.module)
    // The content doesn't matter
    val file = projectRule.fixture.addFileToProject("res/drawable/my_drawable.xml", TEST_ROOT_TAG)
    val type = file.typeOf()
    assertTrue(
      type is DrawableFileType
    ) // The type must be DrawableFileType otherwise this testing is meaningless.

    val config = file.virtualFile.getConfiguration(manager)
    val configDevice = config.device
    config.setDevice(createTestDevice(), true)

    val config2 = file.virtualFile.getConfiguration(manager)
    // Even changing the device, next time will still use the specific device when creating
    // configuration.
    assertEquals(configDevice, config2.device)
  }

  @Test
  fun testSameDeviceForDifferentDrawableFiles() {
    DesignerTypeRegistrar.register(TestDrawableFileType)

    val manager = ConfigurationManager.getOrCreateInstance(projectRule.module)
    // The content doesn't matter
    val file1 = projectRule.fixture.addFileToProject("res/drawable/my_drawable1.xml", TEST_ROOT_TAG)
    assertTrue(
      file1.typeOf() is DrawableFileType
    ) // The type must be DrawableFileType otherwise this testing is meaningless.

    val file2 = projectRule.fixture.addFileToProject("res/drawable/my_drawable2.xml", TEST_ROOT_TAG)
    assertTrue(
      file2.typeOf() is DrawableFileType
    ) // The type must be DrawableFileType otherwise this testing is meaningless.

    assertEquals(
      file1.virtualFile.getConfiguration(manager).device,
<<<<<<< HEAD
      file2.virtualFile.getConfiguration(manager).device
=======
      file2.virtualFile.getConfiguration(manager).device,
>>>>>>> 0d09370c
    )
  }

  private fun createTestDevice(): Device {
    return Device.Builder()
      .apply {
        setTagId("")
        setName("Test")
        setId(Configuration.CUSTOM_DEVICE_ID)
        setManufacturer("")
        addSoftware(Software())
        addState(
          State().apply {
            name = "TestState"
            isDefaultState = true
            hardware =
              Hardware().apply {
                screen = Screen().apply { pixelDensity = Density.XXXHIGH }
                orientation = ScreenOrientation.LANDSCAPE
              }
          }
        )
      }
      .build()
  }
}

private const val TEST_ROOT_TAG = "<test>"

// This class is used to test the default implementation of DrawableFileType
object TestDrawableFileType : DrawableFileType(setOf(TEST_ROOT_TAG)) {
  override fun isResourceTypeOf(file: PsiFile): Boolean = true

  override fun getToolbarActionGroups(surface: DesignSurface<*>): ToolbarActionGroups =
    ToolbarActionGroups(surface)
}<|MERGE_RESOLUTION|>--- conflicted
+++ resolved
@@ -122,11 +122,7 @@
 
     assertEquals(
       file1.virtualFile.getConfiguration(manager).device,
-<<<<<<< HEAD
-      file2.virtualFile.getConfiguration(manager).device
-=======
       file2.virtualFile.getConfiguration(manager).device,
->>>>>>> 0d09370c
     )
   }
 
