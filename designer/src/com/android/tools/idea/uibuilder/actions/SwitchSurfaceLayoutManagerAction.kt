--- conflicted
+++ resolved
@@ -25,6 +25,7 @@
 import com.intellij.openapi.actionSystem.Presentation
 import com.intellij.openapi.actionSystem.ToggleAction
 import com.intellij.openapi.util.IconLoader
+import com.intellij.ui.icons.copyIcon
 import com.intellij.util.ui.JBUI
 
 /**
@@ -69,7 +70,7 @@
    *
    * @see com.intellij.openapi.actionSystem.impl.Utils.isMultiChoiceGroup
    */
-  private val enabledIcon = IconLoader.copy(AllIcons.Debugger.RestoreLayout, null, true)
+  private val enabledIcon = copyIcon(AllIcons.Debugger.RestoreLayout, null, true)
   private val disabledIcon = IconLoader.getDisabledIcon(AllIcons.Debugger.RestoreLayout)
 
   inner class SetSurfaceLayoutManagerAction(private val option: SurfaceLayoutManagerOption) : ToggleAction(option.displayName) {
@@ -87,21 +88,15 @@
 
   init {
     templatePresentation.isHideGroupIfEmpty = true
-<<<<<<< HEAD
-=======
 
->>>>>>> de127946
     // We will only add the actions and be visible if there are more than one option
     if (layoutManagers.size > 1) {
       layoutManagers.forEach { add(SetSurfaceLayoutManagerAction(it)) }
     }
   }
 
-<<<<<<< HEAD
-=======
   override fun getActionUpdateThread(): ActionUpdateThread = ActionUpdateThread.EDT
 
->>>>>>> de127946
   override fun createCustomComponent(presentation: Presentation, place: String) =
     ActionButtonWithToolTipDescription(this, presentation, place).apply { border = JBUI.Borders.empty(1, 2) }
 
