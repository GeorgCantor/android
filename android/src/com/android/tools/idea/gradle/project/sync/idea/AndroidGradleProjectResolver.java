/*
 * Copyright (C) 2016 The Android Open Source Project
 *
 * Licensed under the Apache License, Version 2.0 (the "License");
 * you may not use this file except in compliance with the License.
 * You may obtain a copy of the License at
 *
 *      http://www.apache.org/licenses/LICENSE-2.0
 *
 * Unless required by applicable law or agreed to in writing, software
 * distributed under the License is distributed on an "AS IS" BASIS,
 * WITHOUT WARRANTIES OR CONDITIONS OF ANY KIND, either express or implied.
 * See the License for the specific language governing permissions and
 * limitations under the License.
 */
package com.android.tools.idea.gradle.project.sync.idea;

import static com.android.SdkConstants.FN_SETTINGS_GRADLE;
import static com.android.tools.idea.gradle.project.sync.SimulatedSyncErrors.simulateRegisteredSyncError;
import static com.android.tools.idea.gradle.project.sync.errors.GradleDistributionInstallErrorHandler.COULD_NOT_INSTALL_GRADLE_DISTRIBUTION_PATTERN;
import static com.android.tools.idea.gradle.project.sync.errors.UnsupportedModelVersionErrorHandler.READ_MIGRATION_GUIDE_MSG;
import static com.android.tools.idea.gradle.project.sync.errors.UnsupportedModelVersionErrorHandler.UNSUPPORTED_MODEL_VERSION_ERROR_PREFIX;
import static com.android.tools.idea.gradle.project.sync.idea.GradleModelVersionCheck.getModelVersion;
import static com.android.tools.idea.gradle.project.sync.idea.GradleModelVersionCheck.isSupportedVersion;
import static com.android.tools.idea.gradle.project.sync.idea.data.service.AndroidProjectKeys.ANDROID_MODEL;
import static com.android.tools.idea.gradle.project.sync.idea.data.service.AndroidProjectKeys.GRADLE_MODULE_MODEL;
import static com.android.tools.idea.gradle.project.sync.idea.data.service.AndroidProjectKeys.IMPORTED_MODULE;
import static com.android.tools.idea.gradle.project.sync.idea.data.service.AndroidProjectKeys.JAVA_MODULE_MODEL;
import static com.android.tools.idea.gradle.project.sync.idea.data.service.AndroidProjectKeys.NDK_MODEL;
import static com.android.tools.idea.gradle.project.sync.idea.data.service.AndroidProjectKeys.PROJECT_CLEANUP_MODEL;
import static com.android.tools.idea.gradle.util.AndroidGradleSettings.ANDROID_HOME_JVM_ARG;
import static com.android.tools.idea.gradle.util.GradleBuilds.BUILD_SRC_FOLDER_NAME;
import static com.android.tools.idea.gradle.util.GradleUtil.GRADLE_SYSTEM_ID;
import static com.android.tools.idea.io.FilePaths.toSystemDependentPath;
import static com.google.wireless.android.sdk.stats.AndroidStudioEvent.EventCategory.GRADLE_SYNC;
import static com.google.wireless.android.sdk.stats.AndroidStudioEvent.EventKind.GRADLE_SYNC_FAILURE_DETAILS;
import static com.google.wireless.android.sdk.stats.AndroidStudioEvent.GradleSyncFailure.UNSUPPORTED_ANDROID_MODEL_VERSION;
import static com.intellij.openapi.externalSystem.util.ExternalSystemApiUtil.isInProcessMode;
import static com.intellij.openapi.util.text.StringUtil.isEmpty;
import static com.intellij.util.ExceptionUtil.getRootCause;
import static com.intellij.util.PathUtil.getJarPathForClass;
import static java.util.Collections.emptyList;
import static org.jetbrains.plugins.gradle.service.project.GradleProjectResolverUtil.getModuleConfigPath;

import com.android.builder.model.AndroidArtifact;
import com.android.builder.model.AndroidLibrary;
import com.android.builder.model.AndroidProject;
import com.android.builder.model.NativeAndroidProject;
import com.android.builder.model.SyncIssue;
import com.android.builder.model.Variant;
import com.android.builder.model.level2.GlobalLibraryMap;
import com.android.ide.common.gradle.model.IdeBaseArtifact;
import com.android.ide.common.gradle.model.IdeNativeAndroidProject;
import com.android.ide.common.gradle.model.IdeNativeAndroidProjectImpl;
import com.android.ide.common.gradle.model.IdeNativeVariantAbi;
import com.android.ide.common.gradle.model.level2.IdeDependenciesFactory;
import com.android.ide.common.repository.GradleVersion;
import com.android.repository.Revision;
import com.android.tools.analytics.UsageTracker;
import com.android.tools.idea.IdeInfo;
import com.android.tools.idea.gradle.plugin.LatestKnownPluginVersionProvider;
import com.android.tools.idea.gradle.project.model.AndroidModuleModel;
import com.android.tools.idea.gradle.project.model.GradleModuleModel;
import com.android.tools.idea.gradle.project.model.IdeaJavaModuleModelFactory;
import com.android.tools.idea.gradle.project.model.JavaModuleModel;
import com.android.tools.idea.gradle.project.model.NdkModuleModel;
import com.android.tools.idea.gradle.project.sync.common.CommandLineArgs;
import com.android.tools.idea.gradle.project.sync.common.VariantSelector;
import com.android.tools.idea.gradle.project.sync.idea.data.model.ImportedModule;
import com.android.tools.idea.gradle.project.sync.idea.data.model.ProjectCleanupModel;
import com.android.tools.idea.gradle.project.sync.idea.svs.AndroidExtraModelProvider;
import com.android.tools.idea.gradle.project.sync.idea.svs.VariantGroup;
import com.android.tools.idea.gradle.project.sync.ng.NewGradleSync;
import com.android.tools.idea.gradle.project.sync.ng.SelectedVariantCollector;
import com.android.tools.idea.gradle.project.sync.ng.SelectedVariants;
import com.android.tools.idea.gradle.project.sync.ng.SyncActionOptions;
import com.android.tools.idea.gradle.util.AndroidGradleSettings;
import com.android.tools.idea.gradle.util.LocalProperties;
import com.android.tools.idea.sdk.IdeSdks;
import com.android.tools.idea.stats.UsageTrackerUtils;
import com.google.common.annotations.VisibleForTesting;
import com.google.wireless.android.sdk.stats.AndroidStudioEvent;
import com.google.wireless.android.sdk.stats.AndroidStudioEvent.GradleSyncFailure;
import com.intellij.execution.configurations.SimpleJavaParameters;
import com.intellij.openapi.externalSystem.model.DataNode;
import com.intellij.openapi.externalSystem.model.ExternalSystemException;
import com.intellij.openapi.externalSystem.model.ProjectKeys;
import com.intellij.openapi.externalSystem.model.ProjectSystemId;
import com.intellij.openapi.externalSystem.model.project.ModuleData;
import com.intellij.openapi.externalSystem.model.project.ProjectData;
import com.intellij.openapi.externalSystem.util.ExternalSystemConstants;
import com.intellij.openapi.externalSystem.util.Order;
import com.intellij.openapi.module.StdModuleTypes;
import com.intellij.openapi.project.Project;
import com.intellij.openapi.util.Key;
import com.intellij.openapi.util.Pair;
import com.intellij.serviceContainer.NonInjectable;
import com.intellij.util.PathsList;
import java.io.File;
import java.io.IOException;
import java.util.ArrayList;
import java.util.Collection;
import java.util.LinkedHashSet;
import java.util.List;
import java.util.Set;
import java.util.stream.Collectors;
import java.util.zip.ZipException;
import org.gradle.tooling.model.GradleProject;
import org.gradle.tooling.model.ProjectModel;
import org.gradle.tooling.model.build.BuildEnvironment;
import org.gradle.tooling.model.gradle.GradleScript;
import org.gradle.tooling.model.idea.IdeaModule;
import org.gradle.tooling.model.idea.IdeaProject;
import org.jetbrains.annotations.NotNull;
import org.jetbrains.annotations.Nullable;
<<<<<<< HEAD
import org.jetbrains.kotlin.kapt.idea.KaptGradleModel;
import org.jetbrains.kotlin.kapt.idea.KaptSourceSetModel;
import org.jetbrains.plugins.gradle.model.BuildScriptClasspathModel;
import org.jetbrains.plugins.gradle.model.ExternalProject;
import org.jetbrains.plugins.gradle.model.ModuleExtendedModel;
import org.jetbrains.plugins.gradle.model.ProjectImportExtraModelProvider;
=======
import org.jetbrains.plugins.gradle.model.Build;
import org.jetbrains.plugins.gradle.model.BuildScriptClasspathModel;
import org.jetbrains.plugins.gradle.model.ExternalProject;
>>>>>>> 5e1369d6
import org.jetbrains.plugins.gradle.service.project.AbstractProjectResolverExtension;
import org.jetbrains.plugins.gradle.util.GradleConstants;

/**
 * Imports Android-Gradle projects into IDEA.
 */
@Order(ExternalSystemConstants.UNORDERED)
public class AndroidGradleProjectResolver extends AbstractProjectResolverExtension {
  private static final Key<Boolean> IS_ANDROID_PROJECT_KEY = Key.create("IS_ANDROID_PROJECT_KEY");

  @NotNull private final CommandLineArgs myCommandLineArgs;
  @NotNull private final ProjectImportErrorHandler myErrorHandler;
  @NotNull private final ProjectFinder myProjectFinder;
  @NotNull private final VariantSelector myVariantSelector;
  @NotNull private final IdeNativeAndroidProject.Factory myNativeAndroidProjectFactory;
  @NotNull private final IdeaJavaModuleModelFactory myIdeaJavaModuleModelFactory;
  @NotNull private final IdeDependenciesFactory myDependenciesFactory;

  @SuppressWarnings("unused")
  // This constructor is used by the IDE. This class is an extension point implementation, registered in plugin.xml.
  public AndroidGradleProjectResolver() {
    this(new CommandLineArgs(false /* do not apply Java library plugin */), new ProjectImportErrorHandler(), new ProjectFinder(),
         new VariantSelector(), new IdeNativeAndroidProjectImpl.FactoryImpl(), new IdeaJavaModuleModelFactory(),
         new IdeDependenciesFactory());
  }

  @VisibleForTesting
  @NonInjectable
  AndroidGradleProjectResolver(@NotNull CommandLineArgs commandLineArgs,
                               @NotNull ProjectImportErrorHandler errorHandler,
                               @NotNull ProjectFinder projectFinder,
                               @NotNull VariantSelector variantSelector,
                               @NotNull IdeNativeAndroidProject.Factory nativeAndroidProjectFactory,
                               @NotNull IdeaJavaModuleModelFactory ideaJavaModuleModelFactory,
                               @NotNull IdeDependenciesFactory dependenciesFactory) {
    myCommandLineArgs = commandLineArgs;
    myErrorHandler = errorHandler;
    myProjectFinder = projectFinder;
    myVariantSelector = variantSelector;
    myNativeAndroidProjectFactory = nativeAndroidProjectFactory;
    myIdeaJavaModuleModelFactory = ideaJavaModuleModelFactory;
    myDependenciesFactory = dependenciesFactory;
  }

  @Override
  @NotNull
  public DataNode<ModuleData> createModule(@NotNull IdeaModule gradleModule, @NotNull DataNode<ProjectData> projectDataNode) {
    AndroidProject androidProject = resolverCtx.getExtraProject(gradleModule, AndroidProject.class);
    if (androidProject != null && !isSupportedVersion(androidProject)) {
      AndroidStudioEvent.Builder event = AndroidStudioEvent.newBuilder();
      // @formatter:off
      event.setCategory(GRADLE_SYNC)
           .setKind(GRADLE_SYNC_FAILURE_DETAILS)
           .setGradleSyncFailure(UNSUPPORTED_ANDROID_MODEL_VERSION)
           .setGradleVersion(androidProject.getModelVersion());
      // @formatter:on
      UsageTrackerUtils.withProjectId(event, myProjectFinder.findProject(resolverCtx));
      UsageTracker.log(event);

      String msg = getUnsupportedModelVersionErrorMsg(getModelVersion(androidProject));
      throw new IllegalStateException(msg);
    }
    if (isAndroidGradleProject()) {
      return doCreateModule(gradleModule, projectDataNode);
    }
    else {
      return nextResolver.createModule(gradleModule, projectDataNode);
    }
  }

  @NotNull
  private DataNode<ModuleData> doCreateModule(@NotNull IdeaModule gradleModule, @NotNull DataNode<ProjectData> projectDataNode) {
    String moduleName = gradleModule.getName();
    if (moduleName == null) {
      throw new IllegalStateException("Module with undefined name detected: " + gradleModule);
    }

    String projectPath = projectDataNode.getData().getLinkedExternalProjectPath();
    String moduleConfigPath = getModuleConfigPath(resolverCtx, gradleModule, projectPath);

    String gradlePath = gradleModule.getGradleProject().getPath();
    String moduleId = isEmpty(gradlePath) || ":".equals(gradlePath) ? moduleName : gradlePath;
    ProjectSystemId owner = GradleConstants.SYSTEM_ID;
    String typeId = StdModuleTypes.JAVA.getId();

    ModuleData moduleData = new ModuleData(moduleId, owner, typeId, moduleName, moduleConfigPath, moduleConfigPath);

    ExternalProject externalProject = resolverCtx.getExtraProject(gradleModule, ExternalProject.class);
    if (externalProject != null) {
      moduleData.setDescription(externalProject.getDescription());
    }
    return projectDataNode.createChild(ProjectKeys.MODULE, moduleData);
  }

  @Override
  public void populateModuleContentRoots(@NotNull IdeaModule gradleModule, @NotNull DataNode<ModuleData> ideModule) {
    if (!isAndroidGradleProject()) {
      nextResolver.populateModuleContentRoots(gradleModule, ideModule);
      return;
    }

    ImportedModule importedModule = new ImportedModule(gradleModule);
    ideModule.createChild(IMPORTED_MODULE, importedModule);

    // do not derive module root dir based on *.iml file location
    File moduleRootDirPath = toSystemDependentPath(ideModule.getData().getLinkedExternalProjectPath());

    AndroidProject androidProject = resolverCtx.getExtraProject(gradleModule, AndroidProject.class);

    boolean androidProjectWithoutVariants = false;
    // This stores the sync issues that should be attached to a Java module if we have a AndroidProject without variants.
    Collection<SyncIssue> syncIssues = new ArrayList<>();
    String moduleName = gradleModule.getName();

    VariantGroup variantGroup = resolverCtx.getExtraProject(gradleModule, VariantGroup.class);

    if (androidProject != null) {
      Variant selectedVariant = myVariantSelector.findVariantToSelect(androidProject);
      if (selectedVariant == null && variantGroup != null) {
        List<Variant> variants = variantGroup.getVariants();
        // If we have single variant sync enabled the Variant model comes separately, select the first one.
        // All are added to the AndroidModuleModel below.
        if (!variants.isEmpty()) {
          selectedVariant = variants.get(0);
        }
      }
      if (selectedVariant == null) {
        // If an Android project does not have variants, it would be impossible to build. This is a possible but invalid use case.
        // For now we are going to treat this case as a Java library module, because everywhere in the IDE (e.g. run configurations,
        // editors, test support, variants tool window, project building, etc.) we have the assumption that there is at least one variant
        // per Android project, and changing that in the code base is too risky, for very little benefit.
        // See https://code.google.com/p/android/issues/detail?id=170722
        androidProjectWithoutVariants = true;
        syncIssues = androidProject.getSyncIssues();
      }
      else {
        AndroidModuleModel model =
          new AndroidModuleModel(moduleName, moduleRootDirPath, androidProject, selectedVariant.getName(), myDependenciesFactory,
                                 (variantGroup == null) ? null : variantGroup.getVariants());
        populateKaptKotlinGeneratedSourceDir(gradleModule, model);
        ideModule.createChild(ANDROID_MODEL, model);
      }
    }

    NativeAndroidProject nativeAndroidProject = resolverCtx.getExtraProject(gradleModule, NativeAndroidProject.class);
    if (nativeAndroidProject != null) {
      IdeNativeAndroidProject copy = myNativeAndroidProjectFactory.create(nativeAndroidProject);
      List<IdeNativeVariantAbi> ideNativeVariantAbis = new ArrayList<>();
      if (variantGroup != null) {
        ideNativeVariantAbis.addAll(variantGroup.getNativeVariants().stream().map(IdeNativeVariantAbi::new).collect(Collectors.toList()));
      }

      NdkModuleModel ndkModuleModel = new NdkModuleModel(moduleName, moduleRootDirPath, copy, ideNativeVariantAbis);
      ideModule.createChild(NDK_MODEL, ndkModuleModel);
    }

    File gradleSettingsFile = new File(moduleRootDirPath, FN_SETTINGS_GRADLE);
    if (gradleSettingsFile.isFile() && androidProject == null && nativeAndroidProject == null &&
        // if the module has artifacts, it is a Java library module.
        // https://code.google.com/p/android/issues/detail?id=226802
        !hasArtifacts(gradleModule)) {
      // This is just a root folder for a group of Gradle projects. We don't set an IdeaGradleProject so the JPS builder won't try to
      // compile it using Gradle. We still need to create the module to display files inside it.
      createJavaProject(gradleModule, ideModule, syncIssues /* empty list */, false);
      return;
    }

    BuildScriptClasspathModel buildScriptModel = resolverCtx.getExtraProject(BuildScriptClasspathModel.class);
    String gradleVersion = buildScriptModel != null ? buildScriptModel.getGradleVersion() : null;

    GradleProject gradleProject = gradleModule.getGradleProject();
    GradleScript buildScript = null;
    try {
      buildScript = gradleProject.getBuildScript();
    }
    catch (UnsupportedOperationException ignore) {
    }
    File buildFilePath = buildScript != null ? buildScript.getSourceFile() : null;
    // Note: currently getModelVersion() matches the AGP version and it is the only way to get the AGP version.
    // Note: agpVersion is currently not available for Java modules.
    String agpVersion = androidProject != null ? androidProject.getModelVersion() : null;
    GradleModuleModel gradleModuleModel =
      new GradleModuleModel(moduleName, gradleProject, emptyList(), buildFilePath, gradleVersion, agpVersion);
    ideModule.createChild(GRADLE_MODULE_MODEL, gradleModuleModel);

    if (nativeAndroidProject == null && (androidProject == null || androidProjectWithoutVariants)) {
      // This is a Java lib module.
      createJavaProject(gradleModule, ideModule, syncIssues, androidProjectWithoutVariants);
      // Populate ContentRootDataNode for buildSrc module. This DataNode is required to setup classpath buildscript.
      if(BUILD_SRC_FOLDER_NAME.equals(gradleModule.getGradleProject().getName())){
        nextResolver.populateModuleContentRoots(gradleModule, ideModule);
      }
    }
  }

  private boolean hasArtifacts(@NotNull IdeaModule gradleModule) {
    ExternalProject externalProject = resolverCtx.getExtraProject(gradleModule, ExternalProject.class);
    return externalProject != null && !externalProject.getArtifacts().isEmpty();
  }

  private void createJavaProject(@NotNull IdeaModule gradleModule,
                                 @NotNull DataNode<ModuleData> ideModule,
                                 @NotNull Collection<SyncIssue> syncIssues,
                                 boolean androidProjectWithoutVariants) {
    ExternalProject externalProject = resolverCtx.getExtraProject(gradleModule, ExternalProject.class);
    JavaModuleModel javaModuleModel =
      myIdeaJavaModuleModelFactory.create(gradleModule, externalProject, syncIssues, androidProjectWithoutVariants);
    ideModule.createChild(JAVA_MODULE_MODEL, javaModuleModel);
  }

  @Override
  public void populateModuleCompileOutputSettings(@NotNull IdeaModule gradleModule, @NotNull DataNode<ModuleData> ideModule) {
    if (!isAndroidGradleProject()) {
      nextResolver.populateModuleCompileOutputSettings(gradleModule, ideModule);
    }
  }

  @Override
  public void populateModuleDependencies(@NotNull IdeaModule gradleModule,
                                         @NotNull DataNode<ModuleData> ideModule,
                                         @NotNull DataNode<ProjectData> ideProject) {
    if (!isAndroidGradleProject()) {
      // For plain Java projects (non-Gradle) we let the framework populate dependencies
      nextResolver.populateModuleDependencies(gradleModule, ideModule, ideProject);
    }
  }

  // Indicates it is an "Android" project if at least one module has an AndroidProject.
  private boolean isAndroidGradleProject() {
    Boolean isAndroidGradleProject = resolverCtx.getUserData(IS_ANDROID_PROJECT_KEY);
    if (isAndroidGradleProject != null) {
      return isAndroidGradleProject;
    }
    isAndroidGradleProject = resolverCtx.hasModulesWithModel(AndroidProject.class) ||
                             resolverCtx.hasModulesWithModel(NativeAndroidProject.class);
    return resolverCtx.putUserDataIfAbsent(IS_ANDROID_PROJECT_KEY, isAndroidGradleProject);
  }

  @Override
<<<<<<< HEAD
=======
  @NotNull
  public Collection<TaskData> populateModuleTasks(@NotNull IdeaModule gradleModule,
                                                  @NotNull DataNode<ModuleData> ideModule,
                                                  @NotNull DataNode<ProjectData> ideProject)
    throws IllegalArgumentException, IllegalStateException {
    // Do not drop gradle tasks for included projects (IDEA-193964)
    // IntelliJ gradle integration heavily depends on the gradle tasks information.
    // E.g. the build/run delegation feature and gradle test runner uses 'available' gradle tasks to run tests, applications and build sources, archives etc.
    // All this stuff also should work for gradle project included into the gradle composite build.
    if(IdeInfo.getInstance().isAndroidStudio()) {
      // Gradle doesn't support running tasks for included projects. Don't create task node if this module belongs to an included projects.
      IdeaProject mainIdeaProject = resolverCtx.getModels().getModel(IdeaProject.class);
      assert mainIdeaProject != null;
      if (!mainIdeaProject.equals(gradleModule.getProject())) {
        return emptyList();
      }
    }
    return nextResolver.populateModuleTasks(gradleModule, ideModule, ideProject);
  }

  @Override
>>>>>>> 5e1369d6
  public void populateProjectExtraModels(@NotNull IdeaProject gradleProject, @NotNull DataNode<ProjectData> projectDataNode) {
    populateModuleBuildDirs(gradleProject);
    populateGlobalLibraryMap();
    if (isAndroidGradleProject()) {
      projectDataNode.createChild(PROJECT_CLEANUP_MODEL, ProjectCleanupModel.getInstance());
    }
    super.populateProjectExtraModels(gradleProject, projectDataNode);
  }

  private void populateKaptKotlinGeneratedSourceDir(@NotNull IdeaModule gradleModule, @NotNull AndroidModuleModel androidModuleModel) {
    KaptGradleModel kaptGradleModel = resolverCtx.getExtraProject(gradleModule, KaptGradleModel.class);
    if (kaptGradleModel == null || !kaptGradleModel.isEnabled()) {
      return;
    }

    for (KaptSourceSetModel sourceSetModel : kaptGradleModel.getSourceSets()) {
      Variant variant = androidModuleModel.findVariantByName(sourceSetModel.getSourceSetName());
      File kotlinGenSourceDir = sourceSetModel.getGeneratedKotlinSourcesDirFile();
      if (variant != null && kotlinGenSourceDir != null) {
        AndroidArtifact mainArtifact = variant.getMainArtifact();
        if (mainArtifact instanceof IdeBaseArtifact) {
          ((IdeBaseArtifact)mainArtifact).addGeneratedSourceFolder(kotlinGenSourceDir);
        }
      }
    }
  }

  /**
   * Set map from project path to build directory for all modules.
   * It will be used to check if a {@link AndroidLibrary} is sub-module that wraps local aar.
   */
  private void populateModuleBuildDirs(@NotNull IdeaProject rootIdeaProject) {
    // Set root build id.
    for (IdeaModule ideaModule : rootIdeaProject.getChildren()) {
      GradleProject gradleProject = ideaModule.getGradleProject();
      if (gradleProject != null) {
        String rootBuildId = gradleProject.getProjectIdentifier().getBuildIdentifier().getRootDir().getPath();
        myDependenciesFactory.setRootBuildId(rootBuildId);
        break;
      }
    }

    // Set build folder for root and included projects.
    List<IdeaProject> ideaProjects = new ArrayList<>();
    ideaProjects.add(rootIdeaProject);
    List<Build> includedBuilds = resolverCtx.getModels().getIncludedBuilds();
    for (Build includedBuild : includedBuilds) {
      IdeaProject ideaProject = resolverCtx.getModels().getModel(includedBuild, IdeaProject.class);
      assert ideaProject != null;
      ideaProjects.add(ideaProject);
    }

    for (IdeaProject ideaProject : ideaProjects) {
      for (IdeaModule ideaModule : ideaProject.getChildren()) {
        GradleProject gradleProject = ideaModule.getGradleProject();
        if (gradleProject != null) {
          try {
            String buildId = gradleProject.getProjectIdentifier().getBuildIdentifier().getRootDir().getPath();
            myDependenciesFactory.findAndAddBuildFolderPath(buildId, gradleProject.getPath(), gradleProject.getBuildDirectory());
          }
          catch (UnsupportedOperationException exception) {
            // getBuildDirectory is not available for Gradle older than 2.0.
            // For older versions of gradle, there's no way to get build directory.
          }
        }
      }
    }
  }

  /**
   * Find and set global library map.
   */
  private void populateGlobalLibraryMap() {
    List<GlobalLibraryMap> globalLibraryMaps = new ArrayList<>();

    // Request GlobalLibraryMap for root and included projects.
    Build mainBuild = resolverCtx.getModels().getMainBuild();
    List<Build> includedBuilds = resolverCtx.getModels().getIncludedBuilds();
    List<Build> builds = new ArrayList<>(includedBuilds.size() + 1);
    builds.add(mainBuild);
    builds.addAll(includedBuilds);

    for (Build build : builds) {
      GlobalLibraryMap mapOfCurrentBuild = null;
      // Since GlobalLibraryMap is requested on each module, we need to find the map that was
      // requested at the last, which is the one that contains the most of items.
      for (ProjectModel projectModel : build.getProjects()) {
        GlobalLibraryMap moduleMap = resolverCtx.getModels().getModel(projectModel, GlobalLibraryMap.class);
        if (mapOfCurrentBuild == null || (moduleMap != null && moduleMap.getLibraries().size() > mapOfCurrentBuild.getLibraries().size())) {
          mapOfCurrentBuild = moduleMap;
        }
      }
      if (mapOfCurrentBuild != null) {
        globalLibraryMaps.add(mapOfCurrentBuild);
      }
    }
    myDependenciesFactory.setUpGlobalLibraryMap(globalLibraryMaps);
  }

  @Override
  @NotNull
  public Set<Class> getExtraProjectModelClasses() {
    // Use LinkedHashSet to maintain insertion order.
    // GlobalLibraryMap should be requested after AndroidProject.
    Set<Class> modelClasses = new LinkedHashSet<>();
    modelClasses.add(AndroidProject.class);
    modelClasses.add(NativeAndroidProject.class);
    modelClasses.add(GlobalLibraryMap.class);
    return modelClasses;
  }

  @NotNull
  @Override
  public ProjectImportExtraModelProvider getExtraModelProvider() {
    // TODO: Change to configureAndGetExtraModelProvider() to ensure SVS in old sync.
    return super.getExtraModelProvider();
  }

  @Override
  public void preImportCheck() {
    simulateRegisteredSyncError();
  }

  @Override
  @NotNull
  public List<Pair<String, String>> getExtraJvmArgs() {
    if (isInProcessMode(GRADLE_SYSTEM_ID)) {
      List<Pair<String, String>> args = new ArrayList<>();

      if (!IdeInfo.getInstance().isAndroidStudio()) {
        LocalProperties localProperties = getLocalProperties();
        if (localProperties.getAndroidSdkPath() == null) {
          File androidHomePath = IdeSdks.getInstance().getAndroidSdkPath();
          // In Android Studio, the Android SDK home path will never be null. It may be null when running in IDEA.
          if (androidHomePath != null) {
            args.add(Pair.create(ANDROID_HOME_JVM_ARG, androidHomePath.getPath()));
          }
        }
      }
      return args;
    }
    return emptyList();
  }

  @NotNull
  private LocalProperties getLocalProperties() {
    File projectDir = toSystemDependentPath(resolverCtx.getProjectPath());
    try {
      return new LocalProperties(projectDir);
    }
    catch (IOException e) {
      String msg = String.format("Unable to read local.properties file in project '%1$s'", projectDir.getPath());
      throw new ExternalSystemException(msg, e);
    }
  }

  @Override
  @NotNull
  public List<String> getExtraCommandLineArgs() {
    Project project = myProjectFinder.findProject(resolverCtx);
    return myCommandLineArgs.get(project);
  }

  @NotNull
  @Override
  public ExternalSystemException getUserFriendlyError(@Nullable BuildEnvironment buildEnvironment,
                                                      @NotNull Throwable error,
                                                      @NotNull String projectPath,
                                                      @Nullable String buildFilePath) {
    String msg = error.getMessage();
    if (msg != null && !msg.contains(UNSUPPORTED_MODEL_VERSION_ERROR_PREFIX)) {
      Throwable rootCause = getRootCause(error);
      if (rootCause instanceof ClassNotFoundException) {
        msg = rootCause.getMessage();
        // Project is using an old version of Gradle (and most likely an old version of the plug-in.)
        if (isUsingUnsupportedGradleVersion(msg)) {
          AndroidStudioEvent.Builder event = AndroidStudioEvent.newBuilder();
          // @formatter:off
          event.setCategory(GRADLE_SYNC)
               .setKind(GRADLE_SYNC_FAILURE_DETAILS)
               .setGradleSyncFailure(GradleSyncFailure.UNSUPPORTED_GRADLE_VERSION);
          // @formatter:on;
          UsageTrackerUtils.withProjectId(event, myProjectFinder.findProject(resolverCtx));
          UsageTracker.log(event);

          return new ExternalSystemException("The project is using an unsupported version of Gradle.");
        }
      }
      else if (rootCause instanceof ZipException) {
        if (COULD_NOT_INSTALL_GRADLE_DISTRIBUTION_PATTERN.matcher(msg).matches()) {
          return new ExternalSystemException(msg);
        }
      }
    }
    ExternalSystemException userFriendlyError = myErrorHandler.getUserFriendlyError(buildEnvironment, error, projectPath, buildFilePath);
    assert userFriendlyError != null;
    return userFriendlyError;
  }

  private static boolean isUsingUnsupportedGradleVersion(@Nullable String errorMessage) {
    return "org.gradle.api.artifacts.result.ResolvedComponentResult".equals(errorMessage) ||
           "org.gradle.api.artifacts.result.ResolvedModuleVersionResult".equals(errorMessage);
  }

  @NotNull
  private static String getUnsupportedModelVersionErrorMsg(@Nullable GradleVersion modelVersion) {
    StringBuilder builder = new StringBuilder();
    builder.append(UNSUPPORTED_MODEL_VERSION_ERROR_PREFIX);
    String recommendedVersion = String.format("The recommended version is %1$s.", LatestKnownPluginVersionProvider.INSTANCE.get());
    if (modelVersion != null) {
      builder.append(String.format(" (%1$s).", modelVersion.toString())).append(" ").append(recommendedVersion);
      if (modelVersion.getMajor() == 0 && modelVersion.getMinor() <= 8) {
        // @formatter:off
        builder.append("\n\nStarting with version 0.9.0 incompatible changes were introduced in the build language.\n")
               .append(READ_MIGRATION_GUIDE_MSG)
               .append(" to learn how to update your project.");
        // @formatter:on
      }
    }
    else {
      builder.append(". ").append(recommendedVersion);
    }
    return builder.toString();
  }

  @NotNull
  private AndroidExtraModelProvider configureAndGetExtraModelProvider() {
    // Here we set up the options for the sync and pass them to the AndroidExtraModelProvider which will decide which will use them
    // to decide which models t request from Gradle.
    Project project = myProjectFinder.findProject(resolverCtx);
    SelectedVariants selectedVariants = null;
    boolean isSingleVariantSync = false;
    boolean shouldGenerateSources = false;

    if (project != null) {
      isSingleVariantSync = NewGradleSync.isSingleVariantSync(project);
      shouldGenerateSources = NewGradleSync.isCompoundSync(project);
      if (isSingleVariantSync) {
        SelectedVariantCollector variantCollector = new SelectedVariantCollector(project);
        selectedVariants = variantCollector.collectSelectedVariants();
      }
    }

    SyncActionOptions options = new SyncActionOptions();
    options.setSingleVariantSyncEnabled(isSingleVariantSync);
    options.setShouldGenerateSources(shouldGenerateSources);
    options.setSelectedVariants(selectedVariants);
    return new AndroidExtraModelProvider(options);
  }

  @Override
  public void enhanceRemoteProcessing(@NotNull SimpleJavaParameters parameters) {
    PathsList classPath = parameters.getClassPath();
    classPath.add(getJarPathForClass(getClass()));
    classPath.add(getJarPathForClass(Revision.class));
    classPath.add(getJarPathForClass(AndroidGradleSettings.class));
    classPath.add(getJarPathForClass(AndroidProject.class));
  }
}<|MERGE_RESOLUTION|>--- conflicted
+++ resolved
@@ -68,12 +68,7 @@
 import com.android.tools.idea.gradle.project.sync.common.VariantSelector;
 import com.android.tools.idea.gradle.project.sync.idea.data.model.ImportedModule;
 import com.android.tools.idea.gradle.project.sync.idea.data.model.ProjectCleanupModel;
-import com.android.tools.idea.gradle.project.sync.idea.svs.AndroidExtraModelProvider;
 import com.android.tools.idea.gradle.project.sync.idea.svs.VariantGroup;
-import com.android.tools.idea.gradle.project.sync.ng.NewGradleSync;
-import com.android.tools.idea.gradle.project.sync.ng.SelectedVariantCollector;
-import com.android.tools.idea.gradle.project.sync.ng.SelectedVariants;
-import com.android.tools.idea.gradle.project.sync.ng.SyncActionOptions;
 import com.android.tools.idea.gradle.util.AndroidGradleSettings;
 import com.android.tools.idea.gradle.util.LocalProperties;
 import com.android.tools.idea.sdk.IdeSdks;
@@ -113,18 +108,11 @@
 import org.gradle.tooling.model.idea.IdeaProject;
 import org.jetbrains.annotations.NotNull;
 import org.jetbrains.annotations.Nullable;
-<<<<<<< HEAD
 import org.jetbrains.kotlin.kapt.idea.KaptGradleModel;
 import org.jetbrains.kotlin.kapt.idea.KaptSourceSetModel;
-import org.jetbrains.plugins.gradle.model.BuildScriptClasspathModel;
-import org.jetbrains.plugins.gradle.model.ExternalProject;
-import org.jetbrains.plugins.gradle.model.ModuleExtendedModel;
-import org.jetbrains.plugins.gradle.model.ProjectImportExtraModelProvider;
-=======
 import org.jetbrains.plugins.gradle.model.Build;
 import org.jetbrains.plugins.gradle.model.BuildScriptClasspathModel;
 import org.jetbrains.plugins.gradle.model.ExternalProject;
->>>>>>> 5e1369d6
 import org.jetbrains.plugins.gradle.service.project.AbstractProjectResolverExtension;
 import org.jetbrains.plugins.gradle.util.GradleConstants;
 
@@ -364,30 +352,6 @@
   }
 
   @Override
-<<<<<<< HEAD
-=======
-  @NotNull
-  public Collection<TaskData> populateModuleTasks(@NotNull IdeaModule gradleModule,
-                                                  @NotNull DataNode<ModuleData> ideModule,
-                                                  @NotNull DataNode<ProjectData> ideProject)
-    throws IllegalArgumentException, IllegalStateException {
-    // Do not drop gradle tasks for included projects (IDEA-193964)
-    // IntelliJ gradle integration heavily depends on the gradle tasks information.
-    // E.g. the build/run delegation feature and gradle test runner uses 'available' gradle tasks to run tests, applications and build sources, archives etc.
-    // All this stuff also should work for gradle project included into the gradle composite build.
-    if(IdeInfo.getInstance().isAndroidStudio()) {
-      // Gradle doesn't support running tasks for included projects. Don't create task node if this module belongs to an included projects.
-      IdeaProject mainIdeaProject = resolverCtx.getModels().getModel(IdeaProject.class);
-      assert mainIdeaProject != null;
-      if (!mainIdeaProject.equals(gradleModule.getProject())) {
-        return emptyList();
-      }
-    }
-    return nextResolver.populateModuleTasks(gradleModule, ideModule, ideProject);
-  }
-
-  @Override
->>>>>>> 5e1369d6
   public void populateProjectExtraModels(@NotNull IdeaProject gradleProject, @NotNull DataNode<ProjectData> projectDataNode) {
     populateModuleBuildDirs(gradleProject);
     populateGlobalLibraryMap();
@@ -497,13 +461,6 @@
     modelClasses.add(NativeAndroidProject.class);
     modelClasses.add(GlobalLibraryMap.class);
     return modelClasses;
-  }
-
-  @NotNull
-  @Override
-  public ProjectImportExtraModelProvider getExtraModelProvider() {
-    // TODO: Change to configureAndGetExtraModelProvider() to ensure SVS in old sync.
-    return super.getExtraModelProvider();
   }
 
   @Override
@@ -613,31 +570,6 @@
     return builder.toString();
   }
 
-  @NotNull
-  private AndroidExtraModelProvider configureAndGetExtraModelProvider() {
-    // Here we set up the options for the sync and pass them to the AndroidExtraModelProvider which will decide which will use them
-    // to decide which models t request from Gradle.
-    Project project = myProjectFinder.findProject(resolverCtx);
-    SelectedVariants selectedVariants = null;
-    boolean isSingleVariantSync = false;
-    boolean shouldGenerateSources = false;
-
-    if (project != null) {
-      isSingleVariantSync = NewGradleSync.isSingleVariantSync(project);
-      shouldGenerateSources = NewGradleSync.isCompoundSync(project);
-      if (isSingleVariantSync) {
-        SelectedVariantCollector variantCollector = new SelectedVariantCollector(project);
-        selectedVariants = variantCollector.collectSelectedVariants();
-      }
-    }
-
-    SyncActionOptions options = new SyncActionOptions();
-    options.setSingleVariantSyncEnabled(isSingleVariantSync);
-    options.setShouldGenerateSources(shouldGenerateSources);
-    options.setSelectedVariants(selectedVariants);
-    return new AndroidExtraModelProvider(options);
-  }
-
   @Override
   public void enhanceRemoteProcessing(@NotNull SimpleJavaParameters parameters) {
     PathsList classPath = parameters.getClassPath();
