/*
 * Copyright (C) 2013 The Android Open Source Project
 *
 * Licensed under the Apache License, Version 2.0 (the "License");
 * you may not use this file except in compliance with the License.
 * You may obtain a copy of the License at
 *
 *      http://www.apache.org/licenses/LICENSE-2.0
 *
 * Unless required by applicable law or agreed to in writing, software
 * distributed under the License is distributed on an "AS IS" BASIS,
 * WITHOUT WARRANTIES OR CONDITIONS OF ANY KIND, either express or implied.
 * See the License for the specific language governing permissions and
 * limitations under the License.
 */
package org.jetbrains.android.inspections.lint;

import com.android.annotations.NonNull;
import com.android.annotations.Nullable;
import com.android.annotations.VisibleForTesting;
import com.android.tools.lint.client.api.JavaParser;
import com.android.tools.lint.client.api.LintClient;
import com.android.tools.lint.detector.api.JavaContext;
import com.android.tools.lint.detector.api.Location;
import com.android.tools.lint.detector.api.Severity;
import com.google.common.collect.Lists;
import com.intellij.codeInsight.AnnotationUtil;
import com.intellij.codeInsight.ExternalAnnotationsManager;
import com.intellij.openapi.application.AccessToken;
import com.intellij.openapi.application.Application;
import com.intellij.openapi.application.ApplicationManager;
import com.intellij.openapi.project.Project;
import com.intellij.openapi.util.Computable;
import com.intellij.psi.*;
import com.intellij.psi.impl.JavaConstantExpressionEvaluator;
import com.intellij.psi.search.GlobalSearchScope;
<<<<<<< HEAD
import com.intellij.psi.util.TypeConversionUtil;
=======
import com.intellij.psi.util.PsiUtil;
import com.intellij.psi.util.TypeConversionUtil;
import com.intellij.util.ArrayUtil;
>>>>>>> 603529f2
import lombok.ast.Node;
import lombok.ast.Position;
import org.jetbrains.annotations.Contract;
import org.jetbrains.annotations.NotNull;

import java.io.File;
import java.lang.annotation.Annotation;
import java.lang.reflect.Modifier;
import java.util.Collections;
import java.util.List;

import static com.android.SdkConstants.ATTR_VALUE;

public class LombokPsiParser extends JavaParser {
  private final LintClient myClient;
  private AccessToken myLock;

  public LombokPsiParser(LintClient client) {
    myClient = client;
  }

  @Override
  public void prepareJavaParse(@NonNull List<JavaContext> contexts) {
  }

  @Nullable
  @Override
  public Node parseJava(@NonNull final JavaContext context) {
    assert myLock == null;
    myLock = ApplicationManager.getApplication().acquireReadActionLock();
    Node compilationUnit = parse(context);
    if (compilationUnit == null) {
      myLock.finish();
      myLock = null;
    }
    return compilationUnit;
  }

  @Override
  public void dispose(@NonNull JavaContext context, @NonNull Node compilationUnit) {
    if (context.getCompilationUnit() != null) {
      myLock.finish();
      myLock = null;
      context.setCompilationUnit(null);
    }
  }

  @Nullable
  private Node parse(@NonNull JavaContext context) {
    // Should only be called from read thread
    assert ApplicationManager.getApplication().isReadAccessAllowed();

    final PsiFile psiFile = IntellijLintUtils.getPsiFile(context);
    if (!(psiFile instanceof PsiJavaFile)) {
      return null;
    }
    PsiJavaFile javaFile = (PsiJavaFile)psiFile;

    try {
        return LombokPsiConverter.convert(javaFile);
    } catch (Throwable t) {
      myClient.log(t, "Failed converting PSI parse tree to Lombok for file %1$s",
                    context.file.getPath());
      return null;
    }
  }

  @NonNull
  @Override
  public Location getLocation(@NonNull JavaContext context, @NonNull Node node) {
    Position position = node.getPosition();
    if (position == null) {
      myClient.log(Severity.WARNING, null, "No position data found for node %1$s", node);
      return Location.create(context.file);
    }
    return Location.create(context.file, null, position.getStart(), position.getEnd());
  }

  @NonNull
  @Override
  public Location.Handle createLocationHandle(@NonNull JavaContext context, @NonNull Node node) {
    return new LocationHandle(context.file, node);
  }

  @Nullable
  private static PsiElement getPsiElement(@NonNull Node node) {
    Object nativeNode = node.getNativeNode();
    if (nativeNode == null) {
      return null;
    }
    return (PsiElement)nativeNode;
  }

  @Nullable
  @Override
  public ResolvedNode resolve(@NonNull JavaContext context, @NonNull Node node) {
    final PsiElement element = getPsiElement(node);
    if (element == null) {
      return null;
    }

    Application application = ApplicationManager.getApplication();
    if (application.isReadAccessAllowed()) {
      return resolve(element);
    }
    return application.runReadAction(new Computable<ResolvedNode>() {
      @Nullable
      @Override
      public ResolvedNode compute() {
        return resolve(element);
      }
    });
  }

  @Nullable
  @Override
  public ResolvedClass findClass(@NonNull JavaContext context, @NonNull final String fullyQualifiedName) {
    Node compilationUnit = context.getCompilationUnit();
    if (compilationUnit == null) {
      return null;
    }
    final PsiElement element = getPsiElement(compilationUnit);
    if (element == null) {
      return null;
    }

    return ApplicationManager.getApplication().runReadAction(new Computable<ResolvedClass>() {
      @Nullable
      @Override
      public ResolvedClass compute() {
        PsiClass aClass = JavaPsiFacade.getInstance(element.getProject()).findClass(fullyQualifiedName, element.getResolveScope());
        if (aClass != null) {
          return new ResolvedPsiClass(aClass);
        }

        return null;
      }
    });
  }

  @Nullable
  @Override
  public TypeDescriptor getType(@NonNull JavaContext context, @NonNull Node node) {
    final PsiElement element = getPsiElement(node);
    if (element == null) {
      return null;
    }

    Application application = ApplicationManager.getApplication();
    if (application.isReadAccessAllowed()) {
      return getTypeDescriptor(element);
    }
    return application.runReadAction(new Computable<TypeDescriptor>() {
      @Nullable
      @Override
      public TypeDescriptor compute() {
        return getTypeDescriptor(element);
      }
    });
  }

  @VisibleForTesting
  @Nullable
  static ResolvedNode resolve(@NonNull PsiElement element) {
    if (element instanceof PsiCall) {
      PsiMethod resolved = ((PsiCall)element).resolveMethod();
      if (resolved != null) {
        return new ResolvedPsiMethod(resolved);
      }
      return null;
    }

    PsiReference reference = element.getReference();
    if (reference != null) {
      PsiElement resolved = reference.resolve();
      if (resolved != null) {
        element = resolved;
      }
    }
    if (element instanceof PsiField) {
      return new ResolvedPsiField((PsiField)element);
    } else if (element instanceof PsiMethod) {
      return new ResolvedPsiMethod((PsiMethod)element);
    } else if (element instanceof PsiVariable) {
      return new ResolvedPsiVariable((PsiVariable)element);
    } else if (element instanceof PsiClass) {
      return new ResolvedPsiClass((PsiClass)element);
    } else if (element instanceof PsiJavaCodeReferenceElement) {
      PsiJavaCodeReferenceElement r = (PsiJavaCodeReferenceElement)element;
      String qualifiedName = r.getQualifiedName();
      if (qualifiedName != null) {
        return new ResolvedPsiClassName(element.getManager(), qualifiedName);
      }
    }

    return null;
  }

  @Nullable
  private static TypeDescriptor getTypeDescriptor(@NonNull PsiElement element) {
    PsiType type = null;
    if (element instanceof PsiExpression) {
      type = ((PsiExpression)element).getType();
    } else if (element instanceof PsiVariable) {
      type = ((PsiVariable)element).getType();
    } else if (element instanceof PsiMethod) {
      type = ((PsiMethod)element).getReturnType();
    } else if (element instanceof PsiAnnotation) {
      final PsiAnnotation annotation = (PsiAnnotation)element;
      return new DefaultTypeDescriptor(annotation.getQualifiedName()) {
        @Nullable
        @Override
        public ResolvedClass getTypeClass() {
          GlobalSearchScope resolveScope = annotation.getResolveScope();
          if (resolveScope.getProject() != null) {
            ApplicationManager.getApplication().assertReadAccessAllowed();
            PsiClass aClass = JavaPsiFacade.getInstance(resolveScope.getProject()).findClass(getSignature(), resolveScope);
            if (aClass != null) {
              return new ResolvedPsiClass(aClass);
            }
          }

          return null;
        }
      };
    }

    return getTypeDescriptor(type);
  }

  @Contract("!null -> !null")
  @Nullable
  private static TypeDescriptor getTypeDescriptor(@Nullable PsiType type) {
    return type != null ? new PsiTypeDescriptor(type) : null;
  }

  private static class PsiTypeDescriptor extends DefaultTypeDescriptor {
<<<<<<< HEAD
    private final PsiType myType;
=======
    @NonNull private final PsiType myType;
>>>>>>> 603529f2

    public PsiTypeDescriptor(@NonNull PsiType type) {
      super(type.getCanonicalText());
      myType = type;
    }

    @Override
    @Nullable
    public ResolvedClass getTypeClass() {
      if (!TypeConversionUtil.isPrimitiveAndNotNull(myType)) {
        GlobalSearchScope resolveScope = myType.getResolveScope();
        if (resolveScope != null && resolveScope.getProject() != null) {
          ApplicationManager.getApplication().assertReadAccessAllowed();
          PsiClass aClass = JavaPsiFacade.getInstance(resolveScope.getProject()).findClass(getSignature(), resolveScope);
          if (aClass != null) {
            return new ResolvedPsiClass(aClass);
          }
        }
      }

      return null;
    }
<<<<<<< HEAD
=======

    @Override
    public boolean equals(Object o) {
      if (this == o) return true;
      if (o == null || getClass() != o.getClass()) return false;

      PsiTypeDescriptor that = (PsiTypeDescriptor)o;

      if (!myType.equals(that.myType)) return false;

      return true;
    }

    @Override
    public int hashCode() {
      return myType.hashCode();
    }
>>>>>>> 603529f2
  }

  private static int computeModifiers(@Nullable PsiModifierListOwner owner) {
    // TODO: Find out if there is a PSI utility method somewhere to handle this
    int modifiers = 0;
    if (owner != null) {
      if (owner.hasModifierProperty(PsiModifier.ABSTRACT)) {
        modifiers |= Modifier.ABSTRACT;
      }
      if (owner.hasModifierProperty(PsiModifier.PUBLIC)) {
        modifiers |= Modifier.PUBLIC;
      }
      if (owner.hasModifierProperty(PsiModifier.STATIC)) {
        modifiers |= Modifier.STATIC;
      }
      if (owner.hasModifierProperty(PsiModifier.PRIVATE)) {
        modifiers |= Modifier.PRIVATE;
      }
      if (owner.hasModifierProperty(PsiModifier.PROTECTED)) {
        modifiers |= Modifier.PROTECTED;
      }
      if (owner.hasModifierProperty(PsiModifier.FINAL)) {
        modifiers |= Modifier.FINAL;
      }
      // Other constants are not used by lint.
    }

    return modifiers;
  }

  @NonNull
  private static Iterable<ResolvedAnnotation> getAnnotations(@Nullable PsiModifierListOwner owner) {
    if (owner != null) {
      PsiModifierList modifierList = owner.getModifierList();
      if (modifierList != null) {
        PsiAnnotation[] annotations = modifierList.getAnnotations();
        if (annotations.length > 0) {
          List<ResolvedAnnotation> result = Lists.newArrayListWithExpectedSize(annotations.length);
          for (PsiAnnotation method : annotations) {
            result.add(new ResolvedPsiAnnotation(method));
          }
          return result;
        }
      }
<<<<<<< HEAD
=======

      ExternalAnnotationsManager annotationsManager = ExternalAnnotationsManager.getInstance(owner.getProject());
      PsiAnnotation[] annotations = annotationsManager.findExternalAnnotations(owner);
      if (annotations != null) {
        List<ResolvedAnnotation> result = Lists.newArrayListWithExpectedSize(annotations.length);
        for (PsiAnnotation method : annotations) {
          result.add(new ResolvedPsiAnnotation(method));
        }
        return result;
      }
>>>>>>> 603529f2
    }

    return Collections.emptyList();
  }

  /* Handle for creating positions cheaply and returning full fledged locations later */
  private class LocationHandle implements Location.Handle {
    private final File myFile;
    private final Node myNode;
    private Object mClientData;

    public LocationHandle(File file, Node node) {
      myFile = file;
      myNode = node;
    }

    @NonNull
    @Override
    public Location resolve() {
      Position pos = myNode.getPosition();
      if (pos == null) {
        myClient.log(Severity.WARNING, null, "No position data found for node %1$s", myNode);
        return Location.create(myFile);
      }
      return Location.create(myFile, null /*contents*/, pos.getStart(), pos.getEnd());
    }

    @Override
    public void setClientData(@Nullable Object clientData) {
      mClientData = clientData;
    }

    @Override
    @Nullable
    public Object getClientData() {
      return mClientData;
    }
  }

  private static class ResolvedPsiMethod extends ResolvedMethod {
    private PsiMethod myMethod;

    private ResolvedPsiMethod(@NonNull PsiMethod method) {
      myMethod = method;
    }

    @NonNull
    @Override
    public String getName() {
      return myMethod.getName();
    }

    @Override
    public boolean matches(@NonNull String name) {
      return name.equals(myMethod.getName());
    }

    @NonNull
    @Override
    public ResolvedClass getContainingClass() {
      PsiClass containingClass = myMethod.getContainingClass();
      return new ResolvedPsiClass(containingClass);
    }

    @Override
    public int getArgumentCount() {
      return myMethod.getParameterList().getParametersCount();
    }

    @NonNull
    @Override
    public TypeDescriptor getArgumentType(int index) {
      PsiParameter parameter = myMethod.getParameterList().getParameters()[index];
      PsiType type = parameter.getType();
      return getTypeDescriptor(type);
    }

    @Nullable
    @Override
    public TypeDescriptor getReturnType() {
      if (myMethod.isConstructor()) {
        return null;
      } else {
        return getTypeDescriptor(myMethod.getReturnType());
      }
    }

    @Override
    public String getSignature() {
      return myMethod.toString();
    }


    @NonNull
    @Override
    public Iterable<ResolvedAnnotation> getAnnotations() {
      return LombokPsiParser.getAnnotations(myMethod);
    }

<<<<<<< HEAD
=======
    @NonNull
    @Override
    public Iterable<ResolvedAnnotation> getParameterAnnotations(int index) {
      PsiParameter[] parameters = myMethod.getParameterList().getParameters();
      if (index >= 0 && index < parameters.length) {
        return LombokPsiParser.getAnnotations(parameters[index]);
      }

      return Collections.emptyList();
    }


    @Nullable
    @Override
    public ResolvedAnnotation getParameterAnnotation(@NonNull String type, int parameterIndex) {
      PsiParameter[] parameters = myMethod.getParameterList().getParameters();
      if (parameterIndex >= 0 && parameterIndex < parameters.length) {
        PsiParameter parameter = parameters[parameterIndex];
        PsiAnnotation annotation = AnnotationUtil.findAnnotation(parameter, type);
        if (annotation != null) {
          return new ResolvedPsiAnnotation(annotation);
        }
      }

      return null;
    }

    @Nullable
    @Override
    public ResolvedAnnotation getAnnotation(@NonNull String type) {
      PsiAnnotation annotation = AnnotationUtil.findAnnotation(myMethod, type);
      if (annotation != null) {
        return new ResolvedPsiAnnotation(annotation);
      }

      return null;
    }

>>>>>>> 603529f2
    @Override
    public int getModifiers() {
      // TODO: Find out if there is a PSI utility method somewhere to handle this
      int modifiers = 0;
      if (myMethod.hasModifierProperty(PsiModifier.ABSTRACT)) {
        modifiers |= Modifier.ABSTRACT;
      }
      if (myMethod.hasModifierProperty(PsiModifier.PUBLIC)) {
        modifiers |= Modifier.PUBLIC;
      }
      if (myMethod.hasModifierProperty(PsiModifier.STATIC)) {
        modifiers |= Modifier.STATIC;
      }
      if (myMethod.hasModifierProperty(PsiModifier.PRIVATE)) {
        modifiers |= Modifier.PRIVATE;
      }
      if (myMethod.hasModifierProperty(PsiModifier.PROTECTED)) {
        modifiers |= Modifier.PROTECTED;
      }
      if (myMethod.hasModifierProperty(PsiModifier.FINAL)) {
        modifiers |= Modifier.FINAL;
      }
      // Other constants are not used by lint.

      return modifiers;
    }

    @Override
<<<<<<< HEAD
=======
    @Nullable
    public ResolvedMethod getSuperMethod() {
      final PsiMethod[] superMethods = myMethod.findSuperMethods();
      if (superMethods.length > 0) {
        return new ResolvedPsiMethod(superMethods[0]);
      }
      return null;
    }

    @Override
>>>>>>> 603529f2
    public boolean equals(Object o) {
      if (this == o) return true;
      if (o == null || getClass() != o.getClass()) return false;

      ResolvedPsiMethod that = (ResolvedPsiMethod)o;

      if (!myMethod.equals(that.myMethod)) return false;

      return true;
    }

    @Override
    public int hashCode() {
      return myMethod.hashCode();
    }
  }

  private static class ResolvedPsiVariable extends ResolvedVariable {
    private PsiVariable myVariable;

    private ResolvedPsiVariable(@NonNull PsiVariable variable) {
      myVariable = variable;
    }

    @NonNull
    @Override
    public String getName() {
      return myVariable.getName();
    }

    @Override
    public boolean matches(@NonNull String name) {
      return name.equals(myVariable.getName());
    }

    @NonNull
    @Override
    public TypeDescriptor getType() {
      return getTypeDescriptor(myVariable.getType());
    }

    @Override
    public int getModifiers() {
      return computeModifiers(myVariable);
    }

    @NonNull
    @Override
    public Iterable<ResolvedAnnotation> getAnnotations() {
      return LombokPsiParser.getAnnotations(myVariable);
    }

    @Override
    public String getSignature() {
      return myVariable.toString();
    }

    @Override
    public boolean equals(Object o) {
      if (this == o) return true;
      if (o == null || getClass() != o.getClass()) return false;

      ResolvedPsiVariable that = (ResolvedPsiVariable)o;

      if (!myVariable.equals(that.myVariable)) return false;

      return true;
    }

    @Override
    public int hashCode() {
      return myVariable.hashCode();
    }
  }

  private static class ResolvedPsiField extends ResolvedField {
    private PsiField myField;

    private ResolvedPsiField(@NonNull PsiField field) {
      myField = field;
    }

    @NonNull
    @Override
    public String getName() {
      return myField.getName();
    }

    @Override
    public boolean matches(@NonNull String name) {
      return name.equals(myField.getName());
    }

    @NonNull
    @Override
    public TypeDescriptor getType() {
      return getTypeDescriptor(myField.getType());
    }

    @NonNull
    @Override
    public ResolvedClass getContainingClass() {
      return new ResolvedPsiClass(myField.getContainingClass());
    }

    @Nullable
    @Override
    public Object getValue() {
      return myField.computeConstantValue();
    }

    @NonNull
    @Override
    public Iterable<ResolvedAnnotation> getAnnotations() {
      return LombokPsiParser.getAnnotations(myField);
    }

    @Override
    public int getModifiers() {
      return computeModifiers(myField);
    }

    @Override
    public String getSignature() {
      return myField.toString();
    }

    @Override
    public boolean equals(Object o) {
      if (this == o) return true;
      if (o == null || getClass() != o.getClass()) return false;

      ResolvedPsiField that = (ResolvedPsiField)o;

      if (!myField.equals(that.myField)) return false;

      return true;
    }

    @Override
    public int hashCode() {
      return myField.hashCode();
    }
  }

  private static class ResolvedPsiClassName extends ResolvedPsiClass {
    private final String myName;
    private final PsiManager myManager;
    private boolean myInitialized;

    private ResolvedPsiClassName(PsiManager manager, @NonNull String name) {
      super(null);
      myManager = manager;
      myName = name;
    }

    @NonNull
    @Override
    public String getName() {
      return myName;
    }

    @Override
    public boolean matches(@NonNull String name) {
      return name.equals(myName);
    }

    private void ensureInitialized() {
      if (myInitialized) {
        return;
      }
      myInitialized = true;
      Project project = myManager.getProject();
      myClass = JavaPsiFacade.getInstance(project).findClass(myName, GlobalSearchScope.allScope(project));
    }

    @Nullable
    @Override
    public ResolvedClass getSuperClass() {
      ensureInitialized();
      if (myClass != null) {
        return super.getSuperClass();
      }
      return null;
    }

    @Nullable
    @Override
    public ResolvedClass getContainingClass() {
      ensureInitialized();
      if (myClass != null) {
        return super.getContainingClass();
      }
      return null;
    }

    @Override
    public boolean isSubclassOf(@NonNull String name, boolean strict) {
      if (!strict && name.equals(myName)) {
        return true;
      }
      ensureInitialized();
      if (myClass != null) {
        return super.isSubclassOf(name, strict);
      }
      return false;
    }

    @NonNull
    @Override
    public Iterable<ResolvedMethod> getConstructors() {
      ensureInitialized();
      if (myClass != null) {
        return super.getConstructors();
      }
      return Collections.emptyList();
    }

    @NonNull
    @Override
    public Iterable<ResolvedMethod> getMethods(@NonNull String name, boolean includeInherited) {
      ensureInitialized();
      if (myClass != null) {
        return super.getMethods(name, includeInherited);
      }
      return Collections.emptyList();
    }

    @Nullable
    @Override
    public ResolvedField getField(@NonNull String name, boolean includeInherited) {
      ensureInitialized();
      if (myClass != null) {
        return super.getField(name, includeInherited);
      }
      return null;
    }

    @Override
    public int getModifiers() {
      ensureInitialized();
      return computeModifiers(myClass);
    }

    @Override
    public String getSignature() {
      return myName;
    }

    @Override
    public boolean equals(Object o) {
      if (this == o) return true;
      if (o == null || getClass() != o.getClass()) return false;

      ResolvedPsiClassName that = (ResolvedPsiClassName)o;

      if (!myName.equals(that.myName)) return false;

      return true;
    }

    @Override
    public int hashCode() {
      return myName.hashCode();
    }
  }

  private static class ResolvedPsiClass extends ResolvedClass {
    @Nullable protected PsiClass myClass;

    private ResolvedPsiClass(@Nullable PsiClass cls) {
      myClass = cls;
    }

    @NonNull
    @Override
    public String getName() {
      if (myClass != null) {
        String qualifiedName = myClass.getQualifiedName();
        if (qualifiedName != null) {
          return qualifiedName;
        }
        else {
          return myClass.getName();
        }
      }
      return "";
    }

    @NonNull
    @Override
    public String getSimpleName() {
      if (myClass != null) {
        return myClass.getName();
      }
      return "";
    }

    @Override
    public boolean matches(@NonNull String name) {
      return name.equals(getName());
    }

    @Nullable
    @Override
    public ResolvedClass getSuperClass() {
      if (myClass != null) {
        PsiClass superClass = myClass.getSuperClass();
        // When you make an anonymous inner class from an interface like this,
        // we want to treat the interface itself as the "super class"
        //   public View.OnClickListener onSave = new View.OnClickListener() {
        //     @Override
        //     public void onClick(View v) {
        //       ..
        if (PsiUtil.isLocalOrAnonymousClass(myClass)) {
          PsiClass[] interfaces = myClass.getInterfaces();
          if (interfaces.length > 0) {
            return new ResolvedPsiClass(interfaces[0]);
          }
        }
        if (superClass != null) {
          return new ResolvedPsiClass(superClass);
        }
      }

      return null;
    }

    @Nullable
    @Override
    public ResolvedClass getContainingClass() {
      if (myClass != null) {
        PsiClass containingClass = myClass.getContainingClass();
        if (containingClass != null) {
          return new ResolvedPsiClass(containingClass);
        }
      }
      return null;
    }

    @Override
    public boolean isSubclassOf(@NonNull String name, boolean strict) {
      if (myClass != null) {
        PsiClass cls = myClass;
        if (strict) {
          cls = cls.getSuperClass();
        }
        while (cls != null) {
          if (name.equals(cls.getQualifiedName())) {
            return true;
          }
          cls = cls.getSuperClass();
        }
      }
      return false;
    }

    @NonNull
    @Override
    public Iterable<ResolvedMethod> getConstructors() {
      if (myClass != null) {
        PsiMethod[] methods = myClass.getConstructors();
        if (methods.length > 0) {
          List<ResolvedMethod> result = Lists.newArrayListWithExpectedSize(methods.length);
          for (PsiMethod method : methods) {
            result.add(new ResolvedPsiMethod(method));
          }
          return result;
        }
      }
      return Collections.emptyList();
    }

    @NonNull
    @Override
    public Iterable<ResolvedMethod> getMethods(boolean includeInherited) {
      if (myClass != null) {
        PsiMethod[] methods = includeInherited ? myClass.getAllMethods() : myClass.getMethods();
        if (methods.length > 0) {
          List<ResolvedMethod> result = Lists.newArrayListWithExpectedSize(methods.length);
          for (PsiMethod method : methods) {
            if (!method.isConstructor()) {
              result.add(new ResolvedPsiMethod(method));
            }
          }
          return result;
        }
      }
      return Collections.emptyList();
    }

    @NonNull
    @Override
    public Iterable<ResolvedMethod> getMethods(@NonNull String name, boolean includeInherited) {
      if (myClass != null) {
        PsiMethod[] methods = myClass.findMethodsByName(name, includeInherited);
        if (methods.length > 0) {
          List<ResolvedMethod> result = Lists.newArrayListWithExpectedSize(methods.length);
          for (PsiMethod method : methods) {
            if (!method.isConstructor()) {
              result.add(new ResolvedPsiMethod(method));
            }
          }
          return result;
        }
      }
      return Collections.emptyList();
    }

    @Nullable
    @Override
    public ResolvedField getField(@NonNull String name, boolean includeInherited) {
      if (myClass != null) {
        PsiField field = myClass.findFieldByName(name, includeInherited);
        if (field != null) {
          return new ResolvedPsiField(field);
        }
      }
      return null;
    }

    @NonNull
    @Override
    public Iterable<ResolvedAnnotation> getAnnotations() {
      return LombokPsiParser.getAnnotations(myClass);
    }

    @Override
    public int getModifiers() {
      return computeModifiers(myClass);
    }

    @Override
    public String getSignature() {
      return getName();
    }

    @Override
    public boolean equals(Object o) {
      if (this == o) return true;
      if (o == null || getClass() != o.getClass()) return false;

      ResolvedPsiClass that = (ResolvedPsiClass)o;

      if (myClass != null ? !myClass.equals(that.myClass) : that.myClass != null) return false;

      return true;
    }

    @Override
    public int hashCode() {
      return myClass != null ? myClass.hashCode() : 0;
    }
  }

<<<<<<< HEAD
=======
  @NotNull
  public static ResolvedAnnotation createResolvedAnnotation(@NonNull PsiAnnotation annotation) {
    return new ResolvedPsiAnnotation(annotation);
  }

>>>>>>> 603529f2
  private static class ResolvedPsiAnnotation extends ResolvedAnnotation {
    private PsiAnnotation myAnnotation;

    private ResolvedPsiAnnotation(@NonNull PsiAnnotation annotation) {
      myAnnotation = annotation;
    }

    @NonNull
    @Override
    public String getName() {
      String qualifiedName = myAnnotation.getQualifiedName();
      if (qualifiedName == null) {
        return "?";
      }
      return qualifiedName;
    }

    @Override
    public boolean matches(@NonNull String name) {
      return name.equals(getName());
    }

    @NonNull
    @Override
    public TypeDescriptor getType() {
      TypeDescriptor typeDescriptor = getTypeDescriptor(myAnnotation);
      assert typeDescriptor != null;
      return typeDescriptor;
    }

<<<<<<< HEAD
=======
    @Nullable
    @Override
    public ResolvedClass getClassType() {
      PsiJavaCodeReferenceElement reference = myAnnotation.getNameReferenceElement();
      if (reference != null) {
        PsiElement element = reference.resolve();
        if (element instanceof PsiClass) {
          return new ResolvedPsiClass((PsiClass)element);
        }
      }

      return null;
    }

>>>>>>> 603529f2
    @NonNull
    @Override
    public List<Value> getValues() {
      PsiNameValuePair[] attributes = myAnnotation.getParameterList().getAttributes();
      if (attributes.length > 0) {
        List<Value> values = Lists.newArrayListWithExpectedSize(attributes.length);
        for (PsiNameValuePair pair : attributes) {
          String name = pair.getName();
          if (name == null) {
            name = "value";
          }
          values.add(new Value(name, getAnnotationPairValue(pair)));
        }
        return values;
      }
      return Collections.emptyList();
    }

    @Nullable
    @Override
    public Object getValue(@NonNull String name) {
      PsiNameValuePair[] attributes = myAnnotation.getParameterList().getAttributes();
      if (attributes.length > 0) {
        for (PsiNameValuePair pair : attributes) {
<<<<<<< HEAD
          if (name.equals(pair.getName())) {
=======
          String pairName = pair.getName();
          if (name.equals(pairName) || pairName == null && name.equals(ATTR_VALUE)) {
>>>>>>> 603529f2
            return getAnnotationPairValue(pair);
          }
        }
      }
      return null;
    }

    @Nullable
    private static Object getAnnotationPairValue(@NonNull PsiNameValuePair pair) {
      PsiAnnotationMemberValue v = pair.getValue();
      if (v instanceof PsiLiteral) {
        PsiLiteral literal = (PsiLiteral)v;
        return literal.getValue();
      } else if (v instanceof PsiArrayInitializerMemberValue) {
        PsiArrayInitializerMemberValue mv = (PsiArrayInitializerMemberValue)v;
        PsiAnnotationMemberValue[] values = mv.getInitializers();
<<<<<<< HEAD
        Object[] result = new Object[values.length];
        int index = 0;
        for (PsiAnnotationMemberValue mmv : values) {
          if (mmv instanceof PsiLiteral) {
            PsiLiteral literal = (PsiLiteral) mmv;
            result[index] = literal.getValue();
          }
          index++;
        }
        return result;
=======
        List<Object> list = Lists.newArrayListWithExpectedSize(values.length);
        for (PsiAnnotationMemberValue mmv : values) {
          if (mmv instanceof PsiLiteral) {
            PsiLiteral literal = (PsiLiteral)mmv;
            list.add(literal.getValue());
          } else if (mmv instanceof PsiExpression) {
            list.add(JavaConstantExpressionEvaluator.computeConstantExpression((PsiExpression)mmv, false));
          }
        }

        PsiReference reference = pair.getReference();
        if (reference != null) {
          PsiElement resolved = reference.resolve();
          if (resolved instanceof PsiAnnotationMethod) {
            PsiType returnType = ((PsiAnnotationMethod)resolved).getReturnType();
            if (returnType != null && returnType.getDeepComponentType().getCanonicalText().equals(CommonClassNames.JAVA_LANG_STRING)) {
              //noinspection SSBasedInspection,SuspiciousToArrayCall
              return list.toArray(new String[list.size()]);
            } else if (returnType != null && returnType.getDeepComponentType().getCanonicalText().equals(
              CommonClassNames.JAVA_LANG_ANNOTATION_ANNOTATION)) {
              //noinspection SSBasedInspection,SuspiciousToArrayCall
              return list.toArray(new Annotation[list.size()]);
            } else if (returnType == PsiType.INT) {
              //noinspection SSBasedInspection,SuspiciousToArrayCall
              return list.toArray(new Integer[list.size()]);
            } else if (returnType == PsiType.LONG) {
              //noinspection SSBasedInspection,SuspiciousToArrayCall
              return list.toArray(new Long[list.size()]);
            } else if (returnType == PsiType.DOUBLE) {
              //noinspection SSBasedInspection,SuspiciousToArrayCall
              return list.toArray(new Double[list.size()]);
            } else if (returnType == PsiType.FLOAT) {
              //noinspection SSBasedInspection,SuspiciousToArrayCall
              return list.toArray(new Float[list.size()]);
            }
          }
        }

        // Pick type of array. Annotations are limited to Strings, Classes
        // and Annotations
        if (!list.isEmpty()) {
          Object first = list.get(0);
          if (first instanceof String) {
            //noinspection SuspiciousToArrayCall,SSBasedInspection
            return list.toArray(new String[list.size()]);
          } else if (first instanceof Annotation) {
              //noinspection SuspiciousToArrayCall
            return list.toArray(new Annotation[list.size()]);
          } else if (first instanceof Class) {
            //noinspection SuspiciousToArrayCall
            return list.toArray(new Class[list.size()]);
          }
        } else {
          return ArrayUtil.EMPTY_STRING_ARRAY;
        }

        return list.toArray();
      } else if (v instanceof PsiExpression) {
        return JavaConstantExpressionEvaluator.computeConstantExpression((PsiExpression)v, false);
>>>>>>> 603529f2
      }

      return null;
    }

    @Override
    public int getModifiers() {
      return 0;
    }

    @Override
    public String getSignature() {
<<<<<<< HEAD
      return myAnnotation.toString();
=======
      return myAnnotation.getQualifiedName();
>>>>>>> 603529f2
    }

    @Override
    public boolean equals(Object o) {
      if (this == o) return true;
      if (o == null || getClass() != o.getClass()) return false;

      ResolvedPsiAnnotation that = (ResolvedPsiAnnotation)o;

      if (!myAnnotation.equals(that.myAnnotation)) return false;

      return true;
    }

    @Override
    public int hashCode() {
      return myAnnotation.hashCode();
    }
  }
}<|MERGE_RESOLUTION|>--- conflicted
+++ resolved
@@ -34,13 +34,9 @@
 import com.intellij.psi.*;
 import com.intellij.psi.impl.JavaConstantExpressionEvaluator;
 import com.intellij.psi.search.GlobalSearchScope;
-<<<<<<< HEAD
-import com.intellij.psi.util.TypeConversionUtil;
-=======
 import com.intellij.psi.util.PsiUtil;
 import com.intellij.psi.util.TypeConversionUtil;
 import com.intellij.util.ArrayUtil;
->>>>>>> 603529f2
 import lombok.ast.Node;
 import lombok.ast.Position;
 import org.jetbrains.annotations.Contract;
@@ -278,11 +274,7 @@
   }
 
   private static class PsiTypeDescriptor extends DefaultTypeDescriptor {
-<<<<<<< HEAD
-    private final PsiType myType;
-=======
     @NonNull private final PsiType myType;
->>>>>>> 603529f2
 
     public PsiTypeDescriptor(@NonNull PsiType type) {
       super(type.getCanonicalText());
@@ -305,8 +297,6 @@
 
       return null;
     }
-<<<<<<< HEAD
-=======
 
     @Override
     public boolean equals(Object o) {
@@ -324,7 +314,6 @@
     public int hashCode() {
       return myType.hashCode();
     }
->>>>>>> 603529f2
   }
 
   private static int computeModifiers(@Nullable PsiModifierListOwner owner) {
@@ -369,8 +358,6 @@
           return result;
         }
       }
-<<<<<<< HEAD
-=======
 
       ExternalAnnotationsManager annotationsManager = ExternalAnnotationsManager.getInstance(owner.getProject());
       PsiAnnotation[] annotations = annotationsManager.findExternalAnnotations(owner);
@@ -381,7 +368,6 @@
         }
         return result;
       }
->>>>>>> 603529f2
     }
 
     return Collections.emptyList();
@@ -481,8 +467,6 @@
       return LombokPsiParser.getAnnotations(myMethod);
     }
 
-<<<<<<< HEAD
-=======
     @NonNull
     @Override
     public Iterable<ResolvedAnnotation> getParameterAnnotations(int index) {
@@ -521,7 +505,6 @@
       return null;
     }
 
->>>>>>> 603529f2
     @Override
     public int getModifiers() {
       // TODO: Find out if there is a PSI utility method somewhere to handle this
@@ -550,8 +533,6 @@
     }
 
     @Override
-<<<<<<< HEAD
-=======
     @Nullable
     public ResolvedMethod getSuperMethod() {
       final PsiMethod[] superMethods = myMethod.findSuperMethods();
@@ -562,7 +543,6 @@
     }
 
     @Override
->>>>>>> 603529f2
     public boolean equals(Object o) {
       if (this == o) return true;
       if (o == null || getClass() != o.getClass()) return false;
@@ -1018,14 +998,11 @@
     }
   }
 
-<<<<<<< HEAD
-=======
   @NotNull
   public static ResolvedAnnotation createResolvedAnnotation(@NonNull PsiAnnotation annotation) {
     return new ResolvedPsiAnnotation(annotation);
   }
 
->>>>>>> 603529f2
   private static class ResolvedPsiAnnotation extends ResolvedAnnotation {
     private PsiAnnotation myAnnotation;
 
@@ -1056,8 +1033,6 @@
       return typeDescriptor;
     }
 
-<<<<<<< HEAD
-=======
     @Nullable
     @Override
     public ResolvedClass getClassType() {
@@ -1072,7 +1047,6 @@
       return null;
     }
 
->>>>>>> 603529f2
     @NonNull
     @Override
     public List<Value> getValues() {
@@ -1097,12 +1071,8 @@
       PsiNameValuePair[] attributes = myAnnotation.getParameterList().getAttributes();
       if (attributes.length > 0) {
         for (PsiNameValuePair pair : attributes) {
-<<<<<<< HEAD
-          if (name.equals(pair.getName())) {
-=======
           String pairName = pair.getName();
           if (name.equals(pairName) || pairName == null && name.equals(ATTR_VALUE)) {
->>>>>>> 603529f2
             return getAnnotationPairValue(pair);
           }
         }
@@ -1119,18 +1089,6 @@
       } else if (v instanceof PsiArrayInitializerMemberValue) {
         PsiArrayInitializerMemberValue mv = (PsiArrayInitializerMemberValue)v;
         PsiAnnotationMemberValue[] values = mv.getInitializers();
-<<<<<<< HEAD
-        Object[] result = new Object[values.length];
-        int index = 0;
-        for (PsiAnnotationMemberValue mmv : values) {
-          if (mmv instanceof PsiLiteral) {
-            PsiLiteral literal = (PsiLiteral) mmv;
-            result[index] = literal.getValue();
-          }
-          index++;
-        }
-        return result;
-=======
         List<Object> list = Lists.newArrayListWithExpectedSize(values.length);
         for (PsiAnnotationMemberValue mmv : values) {
           if (mmv instanceof PsiLiteral) {
@@ -1190,7 +1148,6 @@
         return list.toArray();
       } else if (v instanceof PsiExpression) {
         return JavaConstantExpressionEvaluator.computeConstantExpression((PsiExpression)v, false);
->>>>>>> 603529f2
       }
 
       return null;
@@ -1203,11 +1160,7 @@
 
     @Override
     public String getSignature() {
-<<<<<<< HEAD
-      return myAnnotation.toString();
-=======
       return myAnnotation.getQualifiedName();
->>>>>>> 603529f2
     }
 
     @Override
