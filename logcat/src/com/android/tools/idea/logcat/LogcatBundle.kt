/*
 * Copyright (C) 2021 The Android Open Source Project
 *
 * Licensed under the Apache License, Version 2.0 (the "License");
 * you may not use this file except in compliance with the License.
 * You may obtain a copy of the License at
 *
 *      http://www.apache.org/licenses/LICENSE-2.0
 *
 * Unless required by applicable law or agreed to in writing, software
 * distributed under the License is distributed on an "AS IS" BASIS,
 * WITHOUT WARRANTIES OR CONDITIONS OF ANY KIND, either express or implied.
 * See the License for the specific language governing permissions and
 * limitations under the License.
 */
package com.android.tools.idea.logcat

import com.android.tools.idea.localization.MessageBundleReference
import org.jetbrains.annotations.Nls
import org.jetbrains.annotations.PropertyKey

internal const val BUNDLE_NAME = "messages.LogcatBundle"

/** Message bundle for the logcat module. */
internal object LogcatBundle {
  private val bundleRef = MessageBundleReference(BUNDLE_NAME)

  @JvmStatic
<<<<<<< HEAD
  fun message(@PropertyKey(resourceBundle = BUNDLE_NAME) key: String, vararg params: Any): @Nls String = bundleRef.message(key, *params)
=======
  fun message(@PropertyKey(resourceBundle = BUNDLE_NAME) key: String, vararg params: Any): String =
    bundleRef.message(key, *params)
>>>>>>> 574fcae1
}<|MERGE_RESOLUTION|>--- conflicted
+++ resolved
@@ -16,7 +16,6 @@
 package com.android.tools.idea.logcat
 
 import com.android.tools.idea.localization.MessageBundleReference
-import org.jetbrains.annotations.Nls
 import org.jetbrains.annotations.PropertyKey
 
 internal const val BUNDLE_NAME = "messages.LogcatBundle"
@@ -26,10 +25,6 @@
   private val bundleRef = MessageBundleReference(BUNDLE_NAME)
 
   @JvmStatic
-<<<<<<< HEAD
-  fun message(@PropertyKey(resourceBundle = BUNDLE_NAME) key: String, vararg params: Any): @Nls String = bundleRef.message(key, *params)
-=======
   fun message(@PropertyKey(resourceBundle = BUNDLE_NAME) key: String, vararg params: Any): String =
     bundleRef.message(key, *params)
->>>>>>> 574fcae1
 }