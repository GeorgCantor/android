--- conflicted
+++ resolved
@@ -96,12 +96,7 @@
   val variantNames: Collection<String> get() = androidProject.variantNames
   val variants: List<IdeVariant> get() = myCachedResolvedVariantsByName.values.toList()
 
-<<<<<<< HEAD
-  private fun findBuildType(name: String): IdeBuildTypeContainer? = myBuildTypesByName[name]
-  private fun findProductFlavor(name: String): IdeProductFlavorContainer? = myProductFlavorsByName[name]
-=======
   fun findBasicVariantByName(variantName: String): IdeBasicVariant? = myCachedBasicVariantsByName[variantName]
->>>>>>> de127946
   fun findVariantByName(variantName: String): IdeVariant? = myCachedResolvedVariantsByName[variantName]
 
   /**
@@ -133,13 +128,7 @@
   val allAndroidTestSourceProviders: List<IdeSourceProvider> get() = data.allAndroidTestSourceProviders
   val allTestFixturesSourceProviders: List<IdeSourceProvider> get() = data.allTestFixturesSourceProviders
 
-<<<<<<< HEAD
-  private fun getJavaLanguageLevel(): LanguageLevel? = data.getJavaLanguageLevel()
-
-  override fun getAgpVersion(): GradleVersion = agpVersion
-=======
   override fun getAgpVersion(): AgpVersion = agpVersion
->>>>>>> de127946
 
   /**
    * Returns the current application ID.
