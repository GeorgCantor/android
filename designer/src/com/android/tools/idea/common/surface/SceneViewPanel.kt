/*
 * Copyright (C) 2020 The Android Open Source Project
 *
 * Licensed under the Apache License, Version 2.0 (the "License");
 * you may not use this file except in compliance with the License.
 * You may obtain a copy of the License at
 *
 *      http://www.apache.org/licenses/LICENSE-2.0
 *
 * Unless required by applicable law or agreed to in writing, software
 * distributed under the License is distributed on an "AS IS" BASIS,
 * WITHOUT WARRANTIES OR CONDITIONS OF ANY KIND, either express or implied.
 * See the License for the specific language governing permissions and
 * limitations under the License.
 */
package com.android.tools.idea.common.surface

import com.android.annotations.concurrency.UiThread
import com.android.tools.adtui.common.SwingCoordinate
import com.android.tools.idea.common.editor.ActionManager
import com.android.tools.idea.common.model.NlModel
import com.android.tools.idea.common.surface.layout.findAllScanlines
import com.android.tools.idea.common.surface.layout.findLargerScanline
import com.android.tools.idea.common.surface.layout.findSmallerScanline
<<<<<<< HEAD
import com.android.tools.idea.flags.StudioFlags
import com.android.tools.idea.uibuilder.scene.hasRenderErrors
import com.android.tools.idea.uibuilder.scene.hasValidImage
=======
import com.android.tools.idea.common.surface.organization.SceneViewHeader
import com.android.tools.idea.common.surface.organization.createOrganizationHeaders
import com.android.tools.idea.common.surface.organization.paintLines
import com.android.tools.idea.concurrency.AndroidCoroutineScope
import com.android.tools.idea.concurrency.AndroidDispatchers.uiThread
import com.android.tools.idea.uibuilder.scene.hasRenderErrors
import com.android.tools.idea.uibuilder.scene.hasValidImage
import com.android.tools.idea.uibuilder.surface.NlDesignSurfacePositionableContentLayoutManager
>>>>>>> 0d09370c
import com.android.tools.idea.uibuilder.surface.layout.PositionableContent
import com.android.tools.idea.uibuilder.surface.layout.PositionableContentLayoutManager
import com.android.tools.idea.uibuilder.surface.layout.getScaledContentSize
import com.intellij.openapi.Disposable
import java.awt.Dimension
import java.awt.Graphics
import java.awt.Graphics2D
import java.awt.Point
import java.awt.Rectangle
<<<<<<< HEAD
import javax.swing.JPanel
=======
import javax.swing.JComponent
import javax.swing.JPanel
import kotlinx.coroutines.launch
>>>>>>> 0d09370c

/**
 * A [JPanel] responsible for displaying [SceneView]s provided by the [sceneViewProvider].
 *
 * @param interactionLayersProvider A [Layer] provider that returns the additional interaction
 *   [Layer]s, if any
 * @param actionManagerProvider provides an [ActionManager]
 * @param disposable
 * @param shouldRenderErrorsPanel Returns true whether render error panels should be rendered when
 *   [SceneView] in this surface have render errors.
 * @param layoutManager the [PositionableContentLayoutManager] responsible for positioning and
 *   measuring the [SceneView]s
 */
internal class SceneViewPanel(
  private val sceneViewProvider: () -> Collection<SceneView>,
  private val interactionLayersProvider: () -> Collection<Layer>,
  private val actionManagerProvider: () -> ActionManager<*>,
  private val disposable: Disposable,
  private val shouldRenderErrorsPanel: () -> Boolean,
<<<<<<< HEAD
  layoutManager: PositionableContentLayoutManager
=======
  layoutManager: PositionableContentLayoutManager,
>>>>>>> 0d09370c
) : JPanel(layoutManager) {
  /**
   * Alignment for the {@link SceneView} when its size is less than the minimum size. If the size of
   * the {@link SceneView} is less than the minimum, this enum describes how to align the content
   * within the rectangle formed by the minimum size.
   */
  var sceneViewAlignment: Float = CENTER_ALIGNMENT
    set(value) {
      if (value != field) {
        field = value
        components.filterIsInstance<SceneViewPeerPanel>().forEach { it.alignmentX = value }
        repaint()
      }
    }

  /** Returns the components of this panel that are visible [PositionableContent] */
  val positionableContent: Collection<PositionableContent>
    get() =
      components
        .filterIsInstance<SceneViewPeerPanel>()
        .filter { it.isVisible }
        .map { it.positionableAdapter }
        .toList()

  /** Remove any components associated to the given model. */
  fun removeSceneViewForModel(modelToRemove: NlModel) {
    val toRemove =
      components
        .filterIsInstance<SceneViewPeerPanel>()
        .filter { it.sceneView.scene.sceneManager.model == modelToRemove }
        .toList()

    toRemove.forEach { remove(it) }
    // Remove components from groups.
    groups.forEach { group -> group.value.removeIf { toRemove.contains(it) } }
    groups.filter { it.value.isEmpty() }.forEach { groups.remove(it.key) }
    invalidate()
  }

  val groups = mutableMapOf<String, MutableList<JComponent>>()

  private val scope = AndroidCoroutineScope(disposable)

  init {
    (layoutManager as? NlDesignSurfacePositionableContentLayoutManager)?.let {
      scope.launch(uiThread) {
        it.currentLayout.collect { layoutOption ->
          if (layoutOption.organizationEnabled) {
            // TODO(b/289994157) Add headers if layout supports it
          } else {
            // Remove existing groups.
            val headers = components.filterIsInstance<SceneViewHeader>()
            headers.forEach { remove(it) }
            groups.clear()
          }
        }
      }
    }
  }

  @UiThread
  private fun revalidateSceneViews() {
    // Check if the SceneViews are still valid
    val designSurfaceSceneViews = sceneViewProvider()
    val currentSceneViews = findSceneViews()

    if (designSurfaceSceneViews == currentSceneViews) return // No updates

    // Invalidate the current components
    removeAll()
<<<<<<< HEAD
    designSurfaceSceneViews.forEachIndexed { index, sceneView ->
      val toolbarActions = actionManagerProvider().sceneViewContextToolbarActions
      val bottomBar = actionManagerProvider().getSceneViewBottomBar(sceneView)
      val statusIconAction = actionManagerProvider().sceneViewStatusIconAction

=======

    // Headers to be added.
    val headers =
      if (organizationIsEnabled()) designSurfaceSceneViews.createOrganizationHeaders(this)
      else mutableMapOf()

    groups.clear()

    designSurfaceSceneViews.forEachIndexed { index, sceneView ->
      val toolbarActions = actionManagerProvider().sceneViewContextToolbarActions
      val bottomBar = actionManagerProvider().getSceneViewBottomBar(sceneView)
      val statusIconAction = actionManagerProvider().sceneViewStatusIconAction

>>>>>>> 0d09370c
      // The left bar is only added for the first panel
      val leftBar = if (index == 0) actionManagerProvider().getSceneViewLeftBar(sceneView) else null
      val rightBar = actionManagerProvider().getSceneViewRightBar(sceneView)

      val errorsPanel =
<<<<<<< HEAD
        if (shouldRenderErrorsPanel())
          SceneViewErrorsPanel {
            when {
              // If the flag COMPOSE_PREVIEW_KEEP_IMAGE_ON_ERROR is enabled and  there is a valid
              // image, never display the error panel.
              sceneView.hasValidImage() && StudioFlags.COMPOSE_PREVIEW_KEEP_IMAGE_ON_ERROR.get() ->
                SceneViewErrorsPanel.Style.HIDDEN
              sceneView.hasRenderErrors() -> SceneViewErrorsPanel.Style.SOLID
              else -> SceneViewErrorsPanel.Style.HIDDEN
            }
          }
        else null

      val labelPanel = actionManagerProvider().createSceneViewLabel(sceneView)

      add(
=======
        if (shouldRenderErrorsPanel()) actionManagerProvider().createErrorPanel(sceneView) else null

      val labelPanel = actionManagerProvider().createSceneViewLabel(sceneView)
      val peerPanel =
>>>>>>> 0d09370c
        SceneViewPeerPanel(
            sceneView,
            labelPanel,
            statusIconAction,
            toolbarActions,
            bottomBar,
            leftBar,
            rightBar,
            errorsPanel,
          )
          .also { it.alignmentX = sceneViewAlignment }
<<<<<<< HEAD
      )
=======

      // Add header to layout and store information about created group.
      sceneView.scene.sceneManager.model.organizationGroup?.let { organizationGroup ->
        headers.remove(organizationGroup)?.let {
          add(it)
          groups.putIfAbsent(organizationGroup, mutableListOf())
        }
        groups[organizationGroup]?.add(peerPanel)
      }
      add(peerPanel)
>>>>>>> 0d09370c
    }
  }

  /** @return true if layout supports organization. */
  private fun organizationIsEnabled() =
    (layout as? NlDesignSurfacePositionableContentLayoutManager)
      ?.currentLayout
      ?.value
      ?.organizationEnabled == true

  override fun doLayout() {
    revalidateSceneViews()
    super.doLayout()
  }

  override fun paintComponent(graphics: Graphics) {
    super.paintComponent(graphics)
    val sceneViewPeerPanels = components.filterIsInstance<SceneViewPeerPanel>()

    if (sceneViewPeerPanels.isEmpty()) {
      return
    }

    groups.values.paintLines(graphics.create() as Graphics2D)

    val g2d = graphics.create() as Graphics2D
    try {
      // The visible area in the editor
      val viewportBounds: Rectangle = g2d.clipBounds

      // A Dimension used to avoid reallocating new objects just to obtain the PositionableContent
      // dimensions
      val reusableDimension = Dimension()
<<<<<<< HEAD
      val positionables: Collection<PositionableContent> =
        sceneViewPeerPanels.map { it.positionableAdapter }
=======
      val positionables = positionableContent
>>>>>>> 0d09370c
      val horizontalTopScanLines = positionables.findAllScanlines { it.y }
      val horizontalBottomScanLines =
        positionables.findAllScanlines { it.y + it.getScaledContentSize(reusableDimension).height }
      val verticalLeftScanLines = positionables.findAllScanlines { it.x }
      val verticalRightScanLines =
        positionables.findAllScanlines { it.x + it.getScaledContentSize(reusableDimension).width }
      @SwingCoordinate val viewportRight = viewportBounds.x + viewportBounds.width
      @SwingCoordinate val viewportBottom = viewportBounds.y + viewportBounds.height
      val clipBounds = Rectangle()
      for (sceneViewPeerPanel in sceneViewPeerPanels) {
        val positionable = sceneViewPeerPanel.positionableAdapter
        val size = positionable.getScaledContentSize(reusableDimension)
        val renderErrorPanel =
          shouldRenderErrorsPanel() &&
            sceneViewPeerPanel.sceneView.hasRenderErrors() &&
            !sceneViewPeerPanel.sceneView.hasValidImage()

<<<<<<< HEAD
        @SwingCoordinate
        val right =
          positionable.x +
            if (renderErrorPanel) sceneViewPeerPanel.sceneViewCenterPanel.preferredSize.width
            else size.width

        @SwingCoordinate
        val bottom =
          positionable.y +
            if (renderErrorPanel) sceneViewPeerPanel.sceneViewCenterPanel.preferredSize.height
            else size.height
        // This finds the maximum allowed area for the screen views to paint into. See more details
        // in the
        // ScanlineUtils.kt documentation.
        @SwingCoordinate
        var minX = findSmallerScanline(verticalRightScanLines, positionable.x, viewportBounds.x)
        @SwingCoordinate
=======
        @SwingCoordinate
        val right =
          positionable.x +
            if (renderErrorPanel) sceneViewPeerPanel.sceneViewCenterPanel.preferredSize.width
            else size.width

        @SwingCoordinate
        val bottom =
          positionable.y +
            if (renderErrorPanel) sceneViewPeerPanel.sceneViewCenterPanel.preferredSize.height
            else size.height
        // This finds the maximum allowed area for the screen views to paint into. See more details
        // in the ScanlineUtils.kt documentation.
        @SwingCoordinate
        var minX = findSmallerScanline(verticalRightScanLines, positionable.x, viewportBounds.x)
        @SwingCoordinate
>>>>>>> 0d09370c
        var minY = findSmallerScanline(horizontalBottomScanLines, positionable.y, viewportBounds.y)
        @SwingCoordinate var maxX = findLargerScanline(verticalLeftScanLines, right, viewportRight)
        @SwingCoordinate
        var maxY = findLargerScanline(horizontalTopScanLines, bottom, viewportBottom)

        // Now, (minX, minY) (maxX, maxY) describes the box that a PositionableContent could paint
<<<<<<< HEAD
        // into without painting
        // on top of another PositionableContent render. We use this box to paint the components
        // that are outside of the
        // rendering area.
        // However, now we need to avoid there "out of bounds" components from being on top of each
        // other.
        // To do that, we simply find the middle point, except on the corners of the surface. For
        // example, the
        // first PositionableContent on the left, does not have any other PositionableContent that
        // could paint on its left side so we
        // do not need to find the middle point in those cases.
=======
        // into without painting on top of another PositionableContent render. We use this box to
        // paint the components that are outside of the rendering area.
        // However, now we need to avoid there "out of bounds" components from being on top of each
        // other. To do that, we simply find the middle point, except on the corners of the surface.
        // For example, the first PositionableContent on the left, does not have any other
        // PositionableContent that could paint on its left side so we do not need to find the
        // middle point in those cases.
>>>>>>> 0d09370c
        minX = if (minX > viewportBounds.x) (minX + positionable.x) / 2 else viewportBounds.x
        maxX = if (maxX < viewportRight) (maxX + right) / 2 else viewportRight
        minY = if (minY > viewportBounds.y) (minY + positionable.y) / 2 else viewportBounds.y
        maxY = if (maxY < viewportBottom) (maxY + bottom) / 2 else viewportBottom
        clipBounds.setBounds(minX, minY, maxX - minX, maxY - minY)
        g2d.clip = clipBounds
        // Only paint the scene view if it needs to be painted, otherwise the sceneViewCenterPanel
        // will be painted instead.
        if (!renderErrorPanel) {
          sceneViewPeerPanel.sceneView.paint(g2d)
        }
      }

      val interactionLayers = interactionLayersProvider()
      if (interactionLayers.isNotEmpty()) {
        // Temporary overlays do not have a clipping area
        g2d.clip = viewportBounds

        // Temporary overlays:
        interactionLayersProvider().filter { it.isVisible }.forEach { it.paint(g2d) }
      }
    } finally {
      g2d.dispose()
    }
  }

  private fun findSceneViews(): List<SceneView> =
    components.filterIsInstance<SceneViewPeerPanel>().map { it.sceneView }.toList()

  fun findSceneViewRectangle(sceneView: SceneView): Rectangle? =
    components
      .filterIsInstance<SceneViewPeerPanel>()
      .filter { sceneView == it.sceneView }
      .map { it.bounds }
      .firstOrNull()

  fun findSceneViewRectangles(): HashMap<SceneView, Rectangle?> =
    hashMapOf(
      *components
        .filterIsInstance<SceneViewPeerPanel>()
        .distinctBy { it.sceneView }
        .map {
          it.sceneView to it.bounds.apply { location = Point(it.sceneView.x, it.sceneView.y) }
        }
        .toTypedArray()
    )

  /**
   * Find the predicted rectangle of the [sceneView] when layout manager re-layout the content with
<<<<<<< HEAD
   * the given [content] and [availableSize].
   */
  fun findMeasuredSceneViewRectangle(
    sceneView: SceneView,
    content: Collection<PositionableContent>,
    availableSize: Dimension
  ): Rectangle? {
=======
   * the given [availableSize].
   */
  fun findMeasuredSceneViewRectangle(sceneView: SceneView, availableSize: Dimension): Rectangle? {
>>>>>>> 0d09370c
    val panel =
      components.filterIsInstance<SceneViewPeerPanel>().firstOrNull { sceneView == it.sceneView }
        ?: return null

<<<<<<< HEAD
    val layoutManager = layout as PositionableContentLayoutManager ?: return null
    val positions =
      layoutManager.getMeasuredPositionableContentPosition(
        content,
        availableSize.width,
        availableSize.height
=======
    val layoutManager = layout as PositionableContentLayoutManager
    val positions =
      layoutManager.getMeasuredPositionableContentPosition(
        positionableContent,
        availableSize.width,
        availableSize.height,
>>>>>>> 0d09370c
      )
    val position = positions[panel.positionableAdapter] ?: return null
    return panel.bounds.apply { location = position }
  }
}<|MERGE_RESOLUTION|>--- conflicted
+++ resolved
@@ -22,11 +22,6 @@
 import com.android.tools.idea.common.surface.layout.findAllScanlines
 import com.android.tools.idea.common.surface.layout.findLargerScanline
 import com.android.tools.idea.common.surface.layout.findSmallerScanline
-<<<<<<< HEAD
-import com.android.tools.idea.flags.StudioFlags
-import com.android.tools.idea.uibuilder.scene.hasRenderErrors
-import com.android.tools.idea.uibuilder.scene.hasValidImage
-=======
 import com.android.tools.idea.common.surface.organization.SceneViewHeader
 import com.android.tools.idea.common.surface.organization.createOrganizationHeaders
 import com.android.tools.idea.common.surface.organization.paintLines
@@ -35,7 +30,6 @@
 import com.android.tools.idea.uibuilder.scene.hasRenderErrors
 import com.android.tools.idea.uibuilder.scene.hasValidImage
 import com.android.tools.idea.uibuilder.surface.NlDesignSurfacePositionableContentLayoutManager
->>>>>>> 0d09370c
 import com.android.tools.idea.uibuilder.surface.layout.PositionableContent
 import com.android.tools.idea.uibuilder.surface.layout.PositionableContentLayoutManager
 import com.android.tools.idea.uibuilder.surface.layout.getScaledContentSize
@@ -45,13 +39,9 @@
 import java.awt.Graphics2D
 import java.awt.Point
 import java.awt.Rectangle
-<<<<<<< HEAD
-import javax.swing.JPanel
-=======
 import javax.swing.JComponent
 import javax.swing.JPanel
 import kotlinx.coroutines.launch
->>>>>>> 0d09370c
 
 /**
  * A [JPanel] responsible for displaying [SceneView]s provided by the [sceneViewProvider].
@@ -71,11 +61,7 @@
   private val actionManagerProvider: () -> ActionManager<*>,
   private val disposable: Disposable,
   private val shouldRenderErrorsPanel: () -> Boolean,
-<<<<<<< HEAD
-  layoutManager: PositionableContentLayoutManager
-=======
   layoutManager: PositionableContentLayoutManager,
->>>>>>> 0d09370c
 ) : JPanel(layoutManager) {
   /**
    * Alignment for the {@link SceneView} when its size is less than the minimum size. If the size of
@@ -146,55 +132,28 @@
 
     // Invalidate the current components
     removeAll()
-<<<<<<< HEAD
+
+    // Headers to be added.
+    val headers =
+      if (organizationIsEnabled()) designSurfaceSceneViews.createOrganizationHeaders(this)
+      else mutableMapOf()
+
+    groups.clear()
+
     designSurfaceSceneViews.forEachIndexed { index, sceneView ->
       val toolbarActions = actionManagerProvider().sceneViewContextToolbarActions
       val bottomBar = actionManagerProvider().getSceneViewBottomBar(sceneView)
       val statusIconAction = actionManagerProvider().sceneViewStatusIconAction
 
-=======
-
-    // Headers to be added.
-    val headers =
-      if (organizationIsEnabled()) designSurfaceSceneViews.createOrganizationHeaders(this)
-      else mutableMapOf()
-
-    groups.clear()
-
-    designSurfaceSceneViews.forEachIndexed { index, sceneView ->
-      val toolbarActions = actionManagerProvider().sceneViewContextToolbarActions
-      val bottomBar = actionManagerProvider().getSceneViewBottomBar(sceneView)
-      val statusIconAction = actionManagerProvider().sceneViewStatusIconAction
-
->>>>>>> 0d09370c
       // The left bar is only added for the first panel
       val leftBar = if (index == 0) actionManagerProvider().getSceneViewLeftBar(sceneView) else null
       val rightBar = actionManagerProvider().getSceneViewRightBar(sceneView)
 
       val errorsPanel =
-<<<<<<< HEAD
-        if (shouldRenderErrorsPanel())
-          SceneViewErrorsPanel {
-            when {
-              // If the flag COMPOSE_PREVIEW_KEEP_IMAGE_ON_ERROR is enabled and  there is a valid
-              // image, never display the error panel.
-              sceneView.hasValidImage() && StudioFlags.COMPOSE_PREVIEW_KEEP_IMAGE_ON_ERROR.get() ->
-                SceneViewErrorsPanel.Style.HIDDEN
-              sceneView.hasRenderErrors() -> SceneViewErrorsPanel.Style.SOLID
-              else -> SceneViewErrorsPanel.Style.HIDDEN
-            }
-          }
-        else null
-
-      val labelPanel = actionManagerProvider().createSceneViewLabel(sceneView)
-
-      add(
-=======
         if (shouldRenderErrorsPanel()) actionManagerProvider().createErrorPanel(sceneView) else null
 
       val labelPanel = actionManagerProvider().createSceneViewLabel(sceneView)
       val peerPanel =
->>>>>>> 0d09370c
         SceneViewPeerPanel(
             sceneView,
             labelPanel,
@@ -206,9 +165,6 @@
             errorsPanel,
           )
           .also { it.alignmentX = sceneViewAlignment }
-<<<<<<< HEAD
-      )
-=======
 
       // Add header to layout and store information about created group.
       sceneView.scene.sceneManager.model.organizationGroup?.let { organizationGroup ->
@@ -219,7 +175,6 @@
         groups[organizationGroup]?.add(peerPanel)
       }
       add(peerPanel)
->>>>>>> 0d09370c
     }
   }
 
@@ -253,12 +208,7 @@
       // A Dimension used to avoid reallocating new objects just to obtain the PositionableContent
       // dimensions
       val reusableDimension = Dimension()
-<<<<<<< HEAD
-      val positionables: Collection<PositionableContent> =
-        sceneViewPeerPanels.map { it.positionableAdapter }
-=======
       val positionables = positionableContent
->>>>>>> 0d09370c
       val horizontalTopScanLines = positionables.findAllScanlines { it.y }
       val horizontalBottomScanLines =
         positionables.findAllScanlines { it.y + it.getScaledContentSize(reusableDimension).height }
@@ -276,25 +226,6 @@
             sceneViewPeerPanel.sceneView.hasRenderErrors() &&
             !sceneViewPeerPanel.sceneView.hasValidImage()
 
-<<<<<<< HEAD
-        @SwingCoordinate
-        val right =
-          positionable.x +
-            if (renderErrorPanel) sceneViewPeerPanel.sceneViewCenterPanel.preferredSize.width
-            else size.width
-
-        @SwingCoordinate
-        val bottom =
-          positionable.y +
-            if (renderErrorPanel) sceneViewPeerPanel.sceneViewCenterPanel.preferredSize.height
-            else size.height
-        // This finds the maximum allowed area for the screen views to paint into. See more details
-        // in the
-        // ScanlineUtils.kt documentation.
-        @SwingCoordinate
-        var minX = findSmallerScanline(verticalRightScanLines, positionable.x, viewportBounds.x)
-        @SwingCoordinate
-=======
         @SwingCoordinate
         val right =
           positionable.x +
@@ -311,26 +242,12 @@
         @SwingCoordinate
         var minX = findSmallerScanline(verticalRightScanLines, positionable.x, viewportBounds.x)
         @SwingCoordinate
->>>>>>> 0d09370c
         var minY = findSmallerScanline(horizontalBottomScanLines, positionable.y, viewportBounds.y)
         @SwingCoordinate var maxX = findLargerScanline(verticalLeftScanLines, right, viewportRight)
         @SwingCoordinate
         var maxY = findLargerScanline(horizontalTopScanLines, bottom, viewportBottom)
 
         // Now, (minX, minY) (maxX, maxY) describes the box that a PositionableContent could paint
-<<<<<<< HEAD
-        // into without painting
-        // on top of another PositionableContent render. We use this box to paint the components
-        // that are outside of the
-        // rendering area.
-        // However, now we need to avoid there "out of bounds" components from being on top of each
-        // other.
-        // To do that, we simply find the middle point, except on the corners of the surface. For
-        // example, the
-        // first PositionableContent on the left, does not have any other PositionableContent that
-        // could paint on its left side so we
-        // do not need to find the middle point in those cases.
-=======
         // into without painting on top of another PositionableContent render. We use this box to
         // paint the components that are outside of the rendering area.
         // However, now we need to avoid there "out of bounds" components from being on top of each
@@ -338,7 +255,6 @@
         // For example, the first PositionableContent on the left, does not have any other
         // PositionableContent that could paint on its left side so we do not need to find the
         // middle point in those cases.
->>>>>>> 0d09370c
         minX = if (minX > viewportBounds.x) (minX + positionable.x) / 2 else viewportBounds.x
         maxX = if (maxX < viewportRight) (maxX + right) / 2 else viewportRight
         minY = if (minY > viewportBounds.y) (minY + positionable.y) / 2 else viewportBounds.y
@@ -388,38 +304,19 @@
 
   /**
    * Find the predicted rectangle of the [sceneView] when layout manager re-layout the content with
-<<<<<<< HEAD
-   * the given [content] and [availableSize].
-   */
-  fun findMeasuredSceneViewRectangle(
-    sceneView: SceneView,
-    content: Collection<PositionableContent>,
-    availableSize: Dimension
-  ): Rectangle? {
-=======
    * the given [availableSize].
    */
   fun findMeasuredSceneViewRectangle(sceneView: SceneView, availableSize: Dimension): Rectangle? {
->>>>>>> 0d09370c
     val panel =
       components.filterIsInstance<SceneViewPeerPanel>().firstOrNull { sceneView == it.sceneView }
         ?: return null
 
-<<<<<<< HEAD
-    val layoutManager = layout as PositionableContentLayoutManager ?: return null
-    val positions =
-      layoutManager.getMeasuredPositionableContentPosition(
-        content,
-        availableSize.width,
-        availableSize.height
-=======
     val layoutManager = layout as PositionableContentLayoutManager
     val positions =
       layoutManager.getMeasuredPositionableContentPosition(
         positionableContent,
         availableSize.width,
         availableSize.height,
->>>>>>> 0d09370c
       )
     val position = positions[panel.positionableAdapter] ?: return null
     return panel.bounds.apply { location = position }
