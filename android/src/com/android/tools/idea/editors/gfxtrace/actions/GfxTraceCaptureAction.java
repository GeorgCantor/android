--- conflicted
+++ resolved
@@ -18,25 +18,15 @@
 import com.android.ddmlib.AndroidDebugBridge;
 import com.android.ddmlib.IDevice;
 import com.android.tools.idea.ddms.EdtExecutor;
-<<<<<<< HEAD
-import com.android.tools.idea.editors.gfxtrace.DeviceInfo;
-import com.android.tools.idea.editors.gfxtrace.GfxTracer;
-=======
 import com.android.tools.idea.editors.gfxtrace.*;
 import com.android.tools.idea.editors.gfxtrace.DeviceInfo;
 import com.android.tools.idea.editors.gfxtrace.GfxTracer;
 import com.android.tools.idea.editors.gfxtrace.GfxTraceUtil;
->>>>>>> a001a568
 import com.android.tools.idea.editors.gfxtrace.forms.ActivitySelector;
 import com.android.tools.idea.editors.gfxtrace.forms.TraceDialog;
 import com.android.tools.idea.editors.gfxtrace.gapi.GapiPaths;
 import com.android.tools.idea.monitor.gpu.GpuMonitorView;
-<<<<<<< HEAD
-import com.intellij.concurrency.JobScheduler;
-import com.android.tools.idea.profiling.capture.CaptureService;
-=======
 import com.android.tools.idea.stats.UsageTracker;
->>>>>>> a001a568
 import com.intellij.execution.RunManager;
 import com.intellij.execution.RunnerAndConfigurationSettings;
 import com.intellij.execution.configurations.RunConfiguration;
@@ -47,20 +37,13 @@
 import com.intellij.openapi.actionSystem.Presentation;
 import com.intellij.openapi.actionSystem.ToggleAction;
 import com.intellij.openapi.application.ApplicationManager;
-<<<<<<< HEAD
-=======
 import com.intellij.openapi.diagnostic.Logger;
->>>>>>> a001a568
 import com.intellij.openapi.project.Project;
 import icons.AndroidIcons;
 import org.jetbrains.annotations.NotNull;
 import org.jetbrains.annotations.Nullable;
 
 import javax.swing.*;
-<<<<<<< HEAD
-import java.util.concurrent.TimeUnit;
-import java.awt.*;
-=======
 import java.util.Arrays;
 import java.util.Optional;
 import java.awt.*;
@@ -76,57 +59,16 @@
 
   private static final int ROOT_CHECK_RETRY_INTERVAL_MS = 250;
   private static final int ROOT_CHECK_ATTEMPTS = 15;
->>>>>>> a001a568
 
   @NotNull protected final GpuMonitorView myView;
-<<<<<<< HEAD
-  @NotNull protected final String myText;
-  private static JDialog sActiveForm = null;
-  private JDialog myActiveForm = null;
-=======
   private JDialog myActiveForm = null;
   private static JDialog sActiveForm = null;
->>>>>>> a001a568
 
   public GfxTraceCaptureAction(@NotNull GpuMonitorView view) {
     super(BUTTON_TEXT, "Launch in GFX trace mode", AndroidIcons.GfxTrace.InjectSpy);
     myView = view;
   }
 
-<<<<<<< HEAD
-    @Override
-    void start(@NotNull final Container window, @NotNull final IDevice device) {
-      final TraceDialog dialog = new TraceDialog();
-      dialog.setListener(new TraceDialog.Listener() {
-        private GfxTracer myTracer = null;
-
-        @Override
-        public void onStartTrace(@NotNull String name) {
-          GfxTracer.Options options = GfxTracer.Options.fromRunConfiguration(getSelectedRunConfiguration(myView));
-          options.myTraceName = name;
-          myTracer = GfxTracer.listen(myView.getProject(), device, options, bindListener(dialog));
-        }
-
-        @Override
-        public void onStopTrace() {
-          myTracer.stop();
-          onStop();
-        }
-
-        @Override
-        public void onCancelTrace() {
-          onStop();
-        }
-      });
-      CaptureService service = CaptureService.getInstance(myView.getProject());
-      String name = service.getSuggestedName(myView.getDeviceContext().getSelectedClient());
-      dialog.setLocationRelativeTo(window);
-      dialog.setDefaultName(name);
-      dialog.setVisible(true);
-      setActiveForm(dialog);
-    }
-  }
-=======
   private void ensureRoot(IDevice device, Consumer<IDevice> onSuccess, Runnable onFailure) {
     ApplicationManager.getApplication().executeOnPooledThread(() -> {
 
@@ -140,7 +82,6 @@
         onFailure.run();
         return;
       }
->>>>>>> a001a568
 
       // Fail fast if we know the device isn't rooted.
       String deviceDebuggable = device.getProperty(IDevice.PROP_DEBUGGABLE);
@@ -155,130 +96,6 @@
         // Let's ignore this for now, Device.root() can be fickle.
       }
 
-<<<<<<< HEAD
-    @Override
-    void start(@NotNull final Container window, @NotNull final IDevice device) {
-      ApplicationManager.getApplication().executeOnPooledThread(new Runnable() {
-        private static final int ROOT_QUERY_TIMEOUT = 3000;
-        private static final int ROOT_QUERY_INTERVAL = 250;
-
-        @Override
-        public void run() {
-          try {
-            if (device.root()) {
-              rootingSucceeded();
-            }
-            else {
-              rootingFailed();
-            }
-            return;
-          }
-          catch (Exception ignored) {
-          }
-
-          // adb root may need some time to restart. Keep on trying to query for a few seconds.
-          new Runnable() {
-            long start = System.currentTimeMillis();
-
-            @Override
-            public void run() {
-              try {
-                if (device.isRoot()) {
-                  rootingSucceeded();
-                }
-                else {
-                  rootingFailed();
-                }
-              }
-              catch (Exception ignored) {
-                if ((System.currentTimeMillis() - start) < ROOT_QUERY_TIMEOUT) {
-                  JobScheduler.getScheduler().schedule(this, ROOT_QUERY_INTERVAL, TimeUnit.MILLISECONDS);
-                }
-                else {
-                  rootingFailed();
-                }
-              }
-            }
-          }.run();
-        }
-
-        private void rootingFailed() {
-          // Failed to restart adb as root.
-          // Display message and abort.
-          ApplicationManager.getApplication().invokeLater(new Runnable() {
-            @Override
-            public void run() {
-              Notifications.Bus.notify(
-                new Notification(NOTIFICATION_GROUP, NOTIFICATION_LAUNCH_REQUIRES_ROOT_TITLE, NOTIFICATION_LAUNCH_REQUIRES_ROOT_CONTENT,
-                                 NotificationType.ERROR));
-            }
-          });
-          onStop();
-        }
-
-        private void rootingSucceeded() {
-          showLauncher(window, device, getSelectedRunConfiguration(myView));
-        }
-      });
-    }
-
-    private void showLauncher(final Component owner, final IDevice device, final RunConfiguration runConfig) {
-      DeviceInfo.Provider provider = new DeviceInfo.PkgInfoProvider(device);
-      final ActivitySelector selector = new ActivitySelector(provider);
-      selector.setListener(new ActivitySelector.Listener() {
-        @Override
-        public void OnLaunch(DeviceInfo.Package pkg, DeviceInfo.Activity act, String name) {
-          showTraceDialog(selector, device, pkg, act, runConfig, name);
-        }
-
-        @Override
-        public void OnCancel() {
-          onStop();
-        }
-      });
-      selector.setLocationRelativeTo(owner);
-      selector.setTitle("Launch activity...");
-      selector.setVisible(true);
-      setActiveForm(selector);
-    }
-
-    private void showTraceDialog(final Component owner,
-                                 final IDevice device,
-                                 final DeviceInfo.Package pkg,
-                                 final DeviceInfo.Activity act,
-                                 final RunConfiguration runConfig,
-                                 String name) {
-      final TraceDialog dialog = new TraceDialog();
-      dialog.setListener(new TraceDialog.Listener() {
-        private GfxTracer myTracer = null;
-
-        @Override
-        public void onStartTrace(@NotNull String name) {
-          GfxTracer.Options options = GfxTracer.Options.fromRunConfiguration(runConfig);
-          options.myTraceName = name;
-          myTracer = GfxTracer.launch(myView.getProject(), device, pkg, act, options, bindListener(dialog));
-        }
-
-        @Override
-        public void onStopTrace() {
-          myTracer.stop();
-          onStop();
-        }
-
-        @Override
-        public void onCancelTrace() {
-          onStop();
-        }
-      });
-
-      dialog.setLocationRelativeTo(owner);
-      // Use the package name as the suggested trace name if none was provided.
-      dialog.setDefaultName(name.isEmpty() ? pkg.getDisplayName() : name);
-      dialog.setVisible(true);
-      setActiveForm(dialog);
-      dialog.onBegin();
-    }
-=======
       AndroidDebugBridge bridge = AndroidDebugBridge.getBridge();
       for (int attempt = 1; attempt <= ROOT_CHECK_ATTEMPTS; attempt++) {
         // When we call root() the device disconnects for a bit and AndroidDebugBridge writes it off. What comes back rooted is a
@@ -323,7 +140,6 @@
                                          NOTIFICATION_LAUNCH_REQUIRES_ROOT_CONTENT, NotificationType.ERROR));
     });
     onStop();
->>>>>>> a001a568
   }
 
   void start(@NotNull final Container window, @NotNull final IDevice device) {
@@ -406,21 +222,14 @@
 
   @Override
   public final void setSelected(AnActionEvent e, boolean state) {
-<<<<<<< HEAD
+    if (!GfxTraceUtil.checkAndTryInstallGapidSdkComponent(myView.getProject())) {
+      return;
+    }
+
     IDevice device = myView.getDeviceContext().getSelectedDevice();
     if (device == null) {
       return; // Button shouldn't be enabled, but let's play safe.
     }
-=======
-    if (!GfxTraceUtil.checkAndTryInstallGapidSdkComponent(myView.getProject())) {
-      return;
-    }
-
-    IDevice device = myView.getDeviceContext().getSelectedDevice();
-    if (device == null) {
-      return; // Button shouldn't be enabled, but let's play safe.
-    }
->>>>>>> a001a568
     if (myActiveForm == sActiveForm) {
       if (sActiveForm != null) {
         myActiveForm.setVisible(true); // Bring-to-front
@@ -437,14 +246,6 @@
     super.update(e);
     Presentation presentation = e.getPresentation();
     if (!GapiPaths.isValid()) {
-<<<<<<< HEAD
-      presentation.setEnabled(false);
-      presentation.setText(myText + " : GPU debugger tools not installed");
-    }
-    else {
-      presentation.setEnabled(isEnabled());
-      presentation.setText(myText);
-=======
       presentation.setText(BUTTON_TEXT + " : GPU debugger tools not installed");
     }
     else {
@@ -467,7 +268,6 @@
     RunnerAndConfigurationSettings selected = runMgr.getSelectedConfiguration();
     if (selected == null) {
       return null;
->>>>>>> a001a568
     }
     return selected.getConfiguration();
   }
@@ -476,116 +276,8 @@
     return myView.getDeviceContext().getSelectedDevice();
   }
 
-  /**
-   * Returns the currently selected {@link RunConfiguration}, or null if there
-   * is no selected run configuration.
-   * <p>
-   * Note: The GPU tracer UI doesn't belong in the Android Monitor, instead it should be an trace
-   * toggle option in the run configuration settings. Once moved, this method should be deleted.
-   */
-  @Nullable
-  private static RunConfiguration getSelectedRunConfiguration(@NotNull GpuMonitorView view) {
-    Project project = view.getProject();
-    RunManager runMgr = RunManager.getInstance(project);
-    RunnerAndConfigurationSettings selected = runMgr.getSelectedConfiguration();
-    if (selected == null) {
-      return null;
-    }
-    return selected.getConfiguration();
-  }
-
-  private IDevice getDevice() {
-    return myView.getDeviceContext().getSelectedDevice();
-  }
-
   boolean isEnabled() {
     if (sActiveForm == null || sActiveForm == myActiveForm) {
-<<<<<<< HEAD
-      return getDevice() != null;
-    }
-    return false;
-  }
-
-  protected void setActiveForm(JDialog form) {
-    myActiveForm = form;
-    sActiveForm = form;
-  }
-
-  /**
-   * Called by the derived class when the trace has finished.
-   */
-  protected void onStop() {
-    setActiveForm(null);
-  }
-
-  /**
-   * bindListener returns a {@link GfxTracer.Listener} that will forward update the specified
-   * {@link TraceDialog}.
-   */
-  protected GfxTracer.Listener bindListener(final TraceDialog dialog) {
-    return new GfxTracer.Listener() {
-      @NotNull private String myCurrentAction = "";
-      private long mySizeInBytes = 0;
-
-      @Override
-      public void onAction(final @NotNull String name) {
-        EdtExecutor.INSTANCE.execute(new Runnable() {
-          @Override
-          public void run() {
-            myCurrentAction = name;
-            update();
-          }
-        });
-      }
-
-      @Override
-      public void onProgress(final long sizeInBytes) {
-        EdtExecutor.INSTANCE.execute(new Runnable() {
-          @Override
-          public void run() {
-            mySizeInBytes = sizeInBytes;
-            update();
-          }
-        });
-      }
-
-      @Override
-      public void onStopped() {
-        dialog.onStop();
-      }
-
-      @Override
-      public void onError(@NotNull String error) {
-        dialog.onError(error);
-      }
-
-      private void update() {
-        final long KB = 1024;
-        final long MB = KB * KB;
-        final long GB = MB * KB;
-
-        String details = "";
-        if (mySizeInBytes > 0) {
-          if (mySizeInBytes < KB) {
-            details = String.format("%d bytes", mySizeInBytes);
-          }
-          else if (mySizeInBytes < MB) {
-            details = String.format("%.2f KB", (float)mySizeInBytes / KB);
-          }
-          else if (mySizeInBytes < GB) {
-            details = String.format("%.2f MB", (float)mySizeInBytes / MB);
-          }
-          else {
-            details = String.format("%.2f GB", (float)mySizeInBytes / GB);
-          }
-        }
-        dialog.onProgress(myCurrentAction, details);
-      }
-    };
-  }
-
-  abstract void start(@NotNull Container window, @NotNull IDevice device);
-=======
       IDevice device = getDevice();
       return device != null && device.isOnline();
     }
@@ -679,5 +371,4 @@
       }
     };
   }
->>>>>>> a001a568
 }