--- conflicted
+++ resolved
@@ -340,15 +340,7 @@
 
     if (myDisposable.disposed) myDisposable = MyDisposable()
 
-<<<<<<< HEAD
-    if (this.isDefaultProject) {
-      addConfigurable(IdeSdksConfigurable(this, project))
-    } else {
-      addConfigurables()
-    }
-=======
     addConfigurables()
->>>>>>> 640ce73c
   }
 
   private fun addConfigurables() {
@@ -389,12 +381,12 @@
     val modifiedConfigurables = myConfigurables.keys.filter { it.isModified }
     if (modifiedConfigurables.isEmpty()) return
     modifiedConfigurables.forEach { it.apply() }
-<<<<<<< HEAD
-=======
+
+    /// fixme-ank4: was removed by us
     // If we successfully applied changes there is none to notify about the changes since the dialog is being closed.
     if (!inDoOK) myProjectStructureEventDispatcher.multicaster.projectStructureChanged()
->>>>>>> 640ce73c
     needsSync = true
+    ///
   }
 
   override fun reset() {
