--- conflicted
+++ resolved
@@ -24,12 +24,8 @@
 import static com.android.SdkConstants.FN_SETTINGS_GRADLE;
 import static com.android.SdkConstants.FN_SETTINGS_GRADLE_KTS;
 import static com.android.tools.idea.projectsystem.ProjectSystemUtil.getProjectSystem;
-<<<<<<< HEAD
-=======
-import static com.android.tools.idea.sdk.IdeSdks.MAC_JDK_CONTENT_PATH;
 import static com.android.tools.idea.testing.AgpVersionSoftwareEnvironmentDescriptor.AGP_CURRENT;
 import static com.android.tools.idea.testing.AgpVersionSoftwareEnvironmentUtil.resolveAgpVersionSoftwareEnvironment;
->>>>>>> de127946
 import static com.android.tools.idea.testing.FileSubject.file;
 import static com.google.common.truth.Truth.assertAbout;
 import static com.google.common.truth.Truth.assertThat;
@@ -42,11 +38,8 @@
 import static com.intellij.openapi.util.io.FileUtil.notNullize;
 import static com.intellij.openapi.util.text.StringUtil.isEmpty;
 import static com.intellij.openapi.vfs.VfsUtil.findFileByIoFile;
-<<<<<<< HEAD
 import static org.jetbrains.plugins.gradle.properties.GradlePropertiesFileKt.GRADLE_JAVA_HOME_PROPERTY;
-=======
 import static java.util.Collections.emptyList;
->>>>>>> de127946
 import static org.junit.Assert.assertNotNull;
 import static org.junit.Assert.assertTrue;
 
@@ -106,7 +99,7 @@
 import org.jetbrains.annotations.NotNull;
 import org.jetbrains.annotations.Nullable;
 
-public final class AndroidGradleTests {
+public class AndroidGradleTests {
   private static final Logger LOG = Logger.getInstance(AndroidGradleTests.class);
   private static final Pattern REPOSITORIES_PATTERN = Pattern.compile("repositories[ ]+\\{");
   private static final Pattern GOOGLE_REPOSITORY_PATTERN = Pattern.compile("google\\(\\)");
@@ -157,30 +150,16 @@
    */
   @Deprecated
   public static void updateGradleVersions(@NotNull File folderRootPath) throws IOException {
-<<<<<<< HEAD
-    updateToolingVersionsAndPaths(folderRootPath, null, null, null, null, null);
-  }
-
-  public static void updateToolingVersionsAndPaths(@NotNull File folderRootPath) throws IOException {
-    updateToolingVersionsAndPaths(folderRootPath, null, null, null, null, null);
-=======
     updateToolingVersionsAndPaths(folderRootPath, resolveAgpVersionSoftwareEnvironment(AGP_CURRENT), null, emptyList());
   }
 
   public static void updateToolingVersionsAndPaths(@NotNull File folderRootPath) throws IOException {
     updateToolingVersionsAndPaths(folderRootPath, resolveAgpVersionSoftwareEnvironment(AGP_CURRENT), null, emptyList());
->>>>>>> de127946
   }
 
   public static void updateToolingVersionsAndPaths(@NotNull File path,
                                                    @NotNull ResolvedAgpVersionSoftwareEnvironment agpVersion,
                                                    @Nullable String ndkVersion,
-<<<<<<< HEAD
-                                                   @Nullable String compileSdkVersion,
-                                                   File... localRepos)
-    throws IOException {
-    internalUpdateToolingVersionsAndPaths(path, true, gradleVersion, gradlePluginVersion, kotlinVersion, ndkVersion, compileSdkVersion,
-=======
                                                    @NotNull List<File> localRepos)
     throws IOException {
 
@@ -191,7 +170,6 @@
                                           agpVersion.getKotlinVersion(),
                                           agpVersion.getCompileSdk(),
                                           ndkVersion,
->>>>>>> de127946
                                           localRepos);
   }
 
@@ -202,26 +180,11 @@
                                                             @NotNull String kotlinVersion,
                                                             @NotNull String compileSdkVersion,
                                                             @Nullable String ndkVersion,
-<<<<<<< HEAD
-                                                            @Nullable String compileSdkVersion,
-                                                            File... localRepos) throws IOException {
-    String toolsBaseVersion;
-    if (gradlePluginVersion != null) {
-      // Tools/base versions are the same but with then major incremented by 23
-      int firstSeparator = gradlePluginVersion.indexOf('.');
-      int majorVersion = Integer.parseInt(gradlePluginVersion.substring(0, firstSeparator)) + 23;
-      toolsBaseVersion = majorVersion + gradlePluginVersion.substring(firstSeparator);
-    }
-    else {
-      toolsBaseVersion = Version.ANDROID_TOOLS_BASE_VERSION;
-    }
-=======
                                                             @NotNull List<File> localRepos) throws IOException {
     // Tools/base versions are the same but with then major incremented by 23
     int firstSeparator = pluginVersion.indexOf('.');
     int majorVersion = Integer.parseInt(pluginVersion.substring(0, firstSeparator)) + 23;
     String toolsBaseVersion = majorVersion + pluginVersion.substring(firstSeparator);
->>>>>>> de127946
 
     BasicFileAttributes fileAttributes;
     try {
@@ -246,13 +209,8 @@
         createGradleWrapper(path, gradleVersion);
       }
       for (File child : notNullize(path.listFiles())) {
-<<<<<<< HEAD
-        internalUpdateToolingVersionsAndPaths(child, false, gradleVersion, gradlePluginVersion, kotlinVersion, ndkVersion,
-                                              compileSdkVersion, localRepos);
-=======
         internalUpdateToolingVersionsAndPaths(child, false, gradleVersion, pluginVersion, kotlinVersion, compileSdkVersion, ndkVersion,
                                               localRepos);
->>>>>>> de127946
       }
     }
     else if (fileAttributes.isRegularFile()) {
@@ -270,12 +228,6 @@
         contents = replaceRegexGroup(contents, "om.android.tools.lint:lint-api:(.+)['\"]", toolsBaseVersion);
         contents = replaceRegexGroup(contents, "om.android.tools.lint:lint-checks:(.+)['\"]", toolsBaseVersion);
 
-<<<<<<< HEAD
-        if (compileSdkVersion == null) {
-          compileSdkVersion = buildEnvironment.getCompileSdkVersion();
-        }
-=======
->>>>>>> de127946
         // App compat version needs to match compile SDK
         String appCompatMainVersion = compileSdkVersion;
         // TODO(145548476): convert to androidx
@@ -308,19 +260,6 @@
         String contents = contentsOrig;
         String localRepositories = getLocalRepositoriesForKotlin(localRepos);
 
-<<<<<<< HEAD
-        BuildEnvironment buildEnvironment = BuildEnvironment.getInstance();
-
-        if (kotlinVersion == null) {
-          kotlinVersion = KOTLIN_VERSION_FOR_TESTS;
-        }
-        if (compileSdkVersion == null) {
-          compileSdkVersion = buildEnvironment.getCompileSdkVersion();
-        }
-
-        String pluginVersion = gradlePluginVersion != null ? gradlePluginVersion : buildEnvironment.getGradlePluginVersion();
-=======
->>>>>>> de127946
         contents = replaceRegexGroup(contents, "classpath\\(['\"]com.android.tools.build:gradle:(.+)['\"]", pluginVersion);
         contents = replaceRegexGroup(contents, "id ['\"]com\\.android\\..+['\"].*version ['\"](.+)['\"]", pluginVersion);
 
@@ -479,13 +418,8 @@
   public static String getLocalRepositoriesForGroovy(@NotNull List<File> localRepos) {
     // Add metadataSources to work around http://b/144088459. Wrap it in try-catch because
     // we are also using older Gradle versions that do not have this method.
-<<<<<<< HEAD
     String localRepositoriesStr = StringUtil.join(
       Iterables.concat(getLocalRepositoryDirectories(), Lists.newArrayList(localRepos)),
-=======
-    return StringUtil.join(
-      Iterables.concat(getLocalRepositoryDirectories(), localRepos),
->>>>>>> de127946
       file -> "maven {\n" +
               "  url \"" + file.toURI() + "\"\n" +
               "  try {\n" +
@@ -502,13 +436,8 @@
   @NotNull
   public static String getLocalRepositoriesForKotlin(@NotNull List<File> localRepos) {
     // Add metadataSources to work around http://b/144088459.
-<<<<<<< HEAD
     String localRepositoriesStr = StringUtil.join(
       Iterables.concat(getLocalRepositoryDirectories(), Lists.newArrayList(localRepos)),
-=======
-    return StringUtil.join(
-      Iterables.concat(getLocalRepositoryDirectories(), localRepos),
->>>>>>> de127946
       file -> "maven {\n" +
               "  setUrl(\"" + file.toURI() + "\")\n" +
               "  metadataSources() {\n" +
@@ -804,16 +733,11 @@
   public static void defaultPatchPreparedProject(@NotNull File projectRoot,
                                                  @NotNull ResolvedAgpVersionSoftwareEnvironment agpVersion,
                                                  @Nullable String ndkVersion,
-                                                 @Nullable String compileSdkVersion,
                                                  File... localRepos) throws IOException {
     preCreateDotGradle(projectRoot);
     // Update dependencies to latest, and possibly repository URL too if android.mavenRepoUrl is set
-<<<<<<< HEAD
-    updateToolingVersionsAndPaths(projectRoot, gradleVersion, gradlePluginVersion, kotlinVersion, ndkVersion, compileSdkVersion, localRepos);
-=======
     updateToolingVersionsAndPaths(projectRoot, agpVersion, ndkVersion,
                                   Lists.newArrayList(localRepos));
->>>>>>> de127946
   }
 
   /**
@@ -860,36 +784,7 @@
   }
 
   public static String getEmbeddedJdk8Path() throws IOException {
-<<<<<<< HEAD
     return TestUtils.getEmbeddedJdk8Path();
-=======
-    Path jdkRootPath = StudioPathManager.resolvePathFromSourcesRoot("prebuilts/studio/jdk");
-    if (SystemInfo.isWindows) {
-      // For JDK8 we have 32 and 64 bits versions on Windows
-      jdkRootPath = jdkRootPath.resolve("win64");
-    }
-    else if (SystemInfo.isLinux) {
-      jdkRootPath = jdkRootPath.resolve("linux");
-    }
-    else if (SystemInfo.isMac) {
-      jdkRootPath = jdkRootPath.resolve("mac").resolve(MAC_JDK_CONTENT_PATH);
-    }
-
-    // Resolve real path
-    //
-    // Gradle prior to 6.9 don't work well with symlinks
-    // see https://discuss.gradle.org/t/gradle-daemon-different-context/2146/3
-    // see https://github.com/gradle/gradle/issues/12840
-    //
-    // [WARNING] This effective escapes Bazel's sandbox. Remove as soon as possible.
-    try {
-      Path wellKnownJdkFile = jdkRootPath.resolve("release");
-      jdkRootPath = wellKnownJdkFile.toRealPath().getParent();
-    }
-    catch (IOException ignore) {
-    }
-    return jdkRootPath.toString();
->>>>>>> de127946
   }
 
 
