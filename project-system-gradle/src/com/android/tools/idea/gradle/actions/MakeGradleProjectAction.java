/*
 * Copyright (C) 2013 The Android Open Source Project
 *
 * Licensed under the Apache License, Version 2.0 (the "License");
 * you may not use this file except in compliance with the License.
 * You may obtain a copy of the License at
 *
 *      http://www.apache.org/licenses/LICENSE-2.0
 *
 * Unless required by applicable law or agreed to in writing, software
 * distributed under the License is distributed on an "AS IS" BASIS,
 * WITHOUT WARRANTIES OR CONDITIONS OF ANY KIND, either express or implied.
 * See the License for the specific language governing permissions and
 * limitations under the License.
 */
package com.android.tools.idea.gradle.actions;

import com.android.tools.idea.gradle.project.build.invoker.GradleBuildInvoker;
import com.intellij.icons.AllIcons;
import com.intellij.openapi.actionSystem.AnActionEvent;
import com.intellij.openapi.compiler.CompilerManager;
import com.intellij.openapi.module.ModuleManager;
import com.intellij.openapi.project.Project;
import com.intellij.openapi.wm.StatusBar;
import com.intellij.openapi.wm.WindowManager;
import org.jetbrains.annotations.NotNull;

public class MakeGradleProjectAction extends AndroidStudioGradleAction {
  public MakeGradleProjectAction() {
    super("Make Project", "Build Entire Project", AllIcons.Actions.Compile);
  }

  @Override
  protected void doUpdate(@NotNull AnActionEvent e, @NotNull Project project) {
    boolean isCompilationActive = CompilerManager.getInstance(project).isCompilationActive();
    e.getPresentation().setEnabled(!isCompilationActive);
  }

  @Override
  protected void doPerform(@NotNull AnActionEvent e, @NotNull Project project) {
    StatusBar statusBar = WindowManager.getInstance().getStatusBar(project);
    if (statusBar != null) {
      // Reset info from the previous runs (if any).
      statusBar.setInfo(" ");
    }
<<<<<<< HEAD
    GradleBuildInvoker.getInstance(project).assemble(ModuleManager.getInstance(project).getModules(), TestCompileType.ALL);
=======
    GradleBuildInvoker.getInstance(project).assemble();
>>>>>>> 0d09370c
  }
}<|MERGE_RESOLUTION|>--- conflicted
+++ resolved
@@ -43,10 +43,6 @@
       // Reset info from the previous runs (if any).
       statusBar.setInfo(" ");
     }
-<<<<<<< HEAD
-    GradleBuildInvoker.getInstance(project).assemble(ModuleManager.getInstance(project).getModules(), TestCompileType.ALL);
-=======
     GradleBuildInvoker.getInstance(project).assemble();
->>>>>>> 0d09370c
   }
 }