/*
 * Copyright (C) 2021 The Android Open Source Project
 *
 * Licensed under the Apache License, Version 2.0 (the "License");
 * you may not use this file except in compliance with the License.
 * You may obtain a copy of the License at
 *
 *      http://www.apache.org/licenses/LICENSE-2.0
 *
 * Unless required by applicable law or agreed to in writing, software
 * distributed under the License is distributed on an "AS IS" BASIS,
 * WITHOUT WARRANTIES OR CONDITIONS OF ANY KIND, either express or implied.
 * See the License for the specific language governing permissions and
 * limitations under the License.
 */
package com.android.tools.idea.uibuilder.property.ui.spring

import com.android.annotations.concurrency.UiThread
import com.intellij.util.SmartList

/**
 * Mode in which the Spring widget can operate. Each of these include a list of their supported
 * parameters.
 */
enum class SpringMode(
  @JvmField val displayName: String,
<<<<<<< HEAD
  @JvmField val parameters: Collection<SpringParameter>
) {
  NORMAL(
    "Normal",
    listOf(SpringParameter.DURATION, SpringParameter.MAX_ACC, SpringParameter.MAX_VEL)
=======
  @JvmField val parameters: Collection<SpringParameter>,
) {
  NORMAL(
    "Normal",
    listOf(SpringParameter.DURATION, SpringParameter.MAX_ACC, SpringParameter.MAX_VEL),
>>>>>>> 0d09370c
  ),
  SPRING_WITH_DAMP_CONSTANT(
    "Spring",
    listOf(
      SpringParameter.BOUNDARY,
      SpringParameter.DAMPING,
      SpringParameter.MASS,
      SpringParameter.STIFFNESS,
<<<<<<< HEAD
      SpringParameter.THRESHOLD
    )
  ),
  SPRING_WITH_DAMP_RATIO(
    "Spring With Ratio",
    listOf(SpringParameter.STIFFNESS, SpringParameter.DAMPING_RATIO, SpringParameter.THRESHOLD)
  )
=======
      SpringParameter.THRESHOLD,
    ),
  ),
  SPRING_WITH_DAMP_RATIO(
    "Spring With Ratio",
    listOf(SpringParameter.STIFFNESS, SpringParameter.DAMPING_RATIO, SpringParameter.THRESHOLD),
  ),
>>>>>>> 0d09370c
}

/** Parameters available to modify for the Spring widget. */
enum class SpringParameter(@JvmField val displayName: String) {
  // NORMAL
  DURATION("Duration"),
  MAX_ACC("MaxAcc"),
  MAX_VEL("MaxVel"),
  // SPRING
  BOUNDARY("Boundary"),
  DAMPING("Damping"),
  DAMPING_RATIO("Ratio"),
  MASS("Mass"),
  STIFFNESS("Stiffness"),
<<<<<<< HEAD
  THRESHOLD("Threshold")
=======
  THRESHOLD("Threshold"),
>>>>>>> 0d09370c
}

/** Interface used by the Spring widget to read and write data. */
interface SpringWidgetModel {
  /**
   * Mode in which the Spring widget should initialize. If null, the widget will start in the first
   * mode available in [supportedModes].
   */
  val startingMode: SpringMode?
    get() = null

  val supportedModes: Array<SpringMode>
    get() = arrayOf(SpringMode.NORMAL)

  fun addListener(listener: SpringModelChangeListener)

  fun removeListener(listener: SpringModelChangeListener)

  @UiThread fun getValue(parameter: SpringParameter): String

  @UiThread fun setValue(parameter: SpringParameter, value: String)

  companion object {
    /** Model that makes no operations. Can be used to start off the Spring widget model. */
    val NO_OP =
      object : SpringWidgetModel {

        override fun addListener(listener: SpringModelChangeListener) {
          // Do nothing
        }

        override fun removeListener(listener: SpringModelChangeListener) {
          // Do nothing
        }

        @UiThread override fun getValue(parameter: SpringParameter) = ""

        @UiThread override fun setValue(parameter: SpringParameter, value: String) {}
      }
  }
}

/**
 * Listener to be triggered when the Spring parameters are externally modified in the underlying
 * data model.
 */
interface SpringModelChangeListener {
  fun onModelChanged()
}

abstract class BaseSpringWidgetModel : SpringWidgetModel {
  protected val listeners = SmartList<SpringModelChangeListener>()

  override fun addListener(listener: SpringModelChangeListener) {
    listeners.add(listener)
  }

  override fun removeListener(listener: SpringModelChangeListener) {
    listeners.remove(listener)
  }
}<|MERGE_RESOLUTION|>--- conflicted
+++ resolved
@@ -24,19 +24,11 @@
  */
 enum class SpringMode(
   @JvmField val displayName: String,
-<<<<<<< HEAD
-  @JvmField val parameters: Collection<SpringParameter>
-) {
-  NORMAL(
-    "Normal",
-    listOf(SpringParameter.DURATION, SpringParameter.MAX_ACC, SpringParameter.MAX_VEL)
-=======
   @JvmField val parameters: Collection<SpringParameter>,
 ) {
   NORMAL(
     "Normal",
     listOf(SpringParameter.DURATION, SpringParameter.MAX_ACC, SpringParameter.MAX_VEL),
->>>>>>> 0d09370c
   ),
   SPRING_WITH_DAMP_CONSTANT(
     "Spring",
@@ -45,15 +37,6 @@
       SpringParameter.DAMPING,
       SpringParameter.MASS,
       SpringParameter.STIFFNESS,
-<<<<<<< HEAD
-      SpringParameter.THRESHOLD
-    )
-  ),
-  SPRING_WITH_DAMP_RATIO(
-    "Spring With Ratio",
-    listOf(SpringParameter.STIFFNESS, SpringParameter.DAMPING_RATIO, SpringParameter.THRESHOLD)
-  )
-=======
       SpringParameter.THRESHOLD,
     ),
   ),
@@ -61,7 +44,6 @@
     "Spring With Ratio",
     listOf(SpringParameter.STIFFNESS, SpringParameter.DAMPING_RATIO, SpringParameter.THRESHOLD),
   ),
->>>>>>> 0d09370c
 }
 
 /** Parameters available to modify for the Spring widget. */
@@ -76,11 +58,7 @@
   DAMPING_RATIO("Ratio"),
   MASS("Mass"),
   STIFFNESS("Stiffness"),
-<<<<<<< HEAD
-  THRESHOLD("Threshold")
-=======
   THRESHOLD("Threshold"),
->>>>>>> 0d09370c
 }
 
 /** Interface used by the Spring widget to read and write data. */
