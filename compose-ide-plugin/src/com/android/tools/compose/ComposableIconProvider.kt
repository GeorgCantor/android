--- conflicted
+++ resolved
@@ -19,22 +19,17 @@
 import com.intellij.psi.PsiElement
 import com.intellij.ui.RowIcon
 import icons.StudioIcons.Compose.Editor.COMPOSABLE_FUNCTION
-import javax.swing.Icon
 import org.jetbrains.kotlin.idea.KotlinIconProvider
 import org.jetbrains.kotlin.idea.util.hasMatchingExpected
 import org.jetbrains.kotlin.psi.KtDeclaration
 import org.jetbrains.kotlin.psi.KtFunction
 import org.jetbrains.kotlin.psi.psiUtil.hasActualModifier
+import javax.swing.Icon
 
 /**
-<<<<<<< HEAD
- * Returns Composable function icon for [KtFunction] elements that are composable, or null otherwise to allow fallback to any
- * other providers. This may be used in various places across the IDE; one example is in the "Add Import" menu.
-=======
  * Returns Composable function icon for [KtFunction] elements that are composable, or null otherwise
  * to allow fallback to any other providers. This may be used in various places across the IDE; one
  * example is in the "Add Import" menu.
->>>>>>> 574fcae1
  */
 class ComposableIconProvider : KotlinIconProvider() {
 
