--- conflicted
+++ resolved
@@ -20,11 +20,7 @@
 
 enum class DimensionUnits {
   PIXELS,
-<<<<<<< HEAD
-  DP
-=======
   DP,
->>>>>>> 0d09370c
 }
 
 private const val DIMENSION_UNITS = "live.layout.inspector.attr.dimension.unit"
