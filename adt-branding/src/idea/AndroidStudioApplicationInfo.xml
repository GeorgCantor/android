<!--
  ~ Copyright 2000-2013 JetBrains s.r.o.
  ~
  ~ Licensed under the Apache License, Version 2.0 (the "License");
  ~ you may not use this file except in compliance with the License.
  ~ You may obtain a copy of the License at
  ~
  ~ http://www.apache.org/licenses/LICENSE-2.0
  ~
  ~ Unless required by applicable law or agreed to in writing, software
  ~ distributed under the License is distributed on an "AS IS" BASIS,
  ~ WITHOUT WARRANTIES OR CONDITIONS OF ANY KIND, either express or implied.
  ~ See the License for the specific language governing permissions and
  ~ limitations under the License.
  -->
<component>
<<<<<<< HEAD
  <version major="2" minor="0" micro="0" patch="20" full="{0}.{1}" eap="false" />
=======
  <version major="2" minor="2" micro="0" patch="12" full="{0}.{1}" eap="false" />
>>>>>>> 50d6ab60
  <company name="Google" url="http://developer.android.com"/>
  <build number="__BUILD_NUMBER__" date="__BUILD_DATE__" apiVersion="AI-145.1617.8"/>
  <install-over minbuild="0.1" maxbuild="999.999999" version="0"/>
  <logo url="/artwork/studio_splash.png" textcolor="cccccc" progressColor="90c653" progressY="238" progressTailIcon="/community_progress_tail.png"/>
  <about url="/artwork/studio_about.png" foreground="cccccc"/>
  <icon size128="/artwork/icon_AS_128.png" size32="/artwork/icon_AS.png" size16="/artwork/icon_AS_small.png" size32opaque="/artwork/icon_AS_white.png" size12="/artwork/toolWindowProject_AS.png" ico="artwork/androidstudio.ico"/>
  <package code="__PACKAGE_CODE__"/>
  <names product="Studio" fullname="Android Studio" script="studio"/> <!-- fullname is used by NPW to show default folder for projects as -->

  <welcome-screen logo-url="/artwork/welcome.png"
                  caption-url="/welcomeCaption_community.png"
                  slogan-url="/developSlogan_community.png"/>

  <editor background-url="/artwork/studio_logo_background.png"/>

  <plugins url="http://plugins.jetbrains.com"/>
  <update-urls check="https://dl.google.com/android/studio/patches/updates.xml"
               patches="https://dl.google.com/android/studio/patches/"/>

  <help file="ideahelp.jar" root="idea"/>
  <documentation url="http://developer.android.com/r/studio-ui/menu-start.html"/>
  <feedback eap-url="https://code.google.com/p/android/issues/entry?template=Android Studio bug&amp;comment=Build: $VERSION, __BUILD_NUMBER__, __BUILD_DATE__, $DESCR &#10;&#10;IMPORTANT: Please read http://tools.android.com/filing-bugs carefully and supply all required information.&amp;status=New"
        release-url="https://code.google.com/p/android/issues/entry?template=Android Studio bug&amp;comment=Build: $VERSION, __BUILD_NUMBER__, __BUILD_DATE__, $DESCR &#10;&#10;IMPORTANT: Please read http://tools.android.com/filing-bugs carefully and supply all required information.&amp;status=New"/>
  <whatsnew url="http://tools.android.com/recent"/>
  <keymap win="https://www.jetbrains.com/idea/docs/IntelliJIDEA_ReferenceCard.pdf"
          mac="https://www.jetbrains.com/idea/docs/IntelliJIDEA_ReferenceCard_Mac.pdf"/>

  <!--
  Temporarily disabled: There is a bug in IDEA which prevents having a single plugins page extension.
  <plugins-page category="VCS Integration" title="Select VCS Integration Plugins"/>
  -->

  <statistics settings="https://dl.google.com/android/studio/stats/stat-assistant.xml"
              service="https://dl.google.com/android/studio/stats/upload"
              service-key="android-studio" />

</component><|MERGE_RESOLUTION|>--- conflicted
+++ resolved
@@ -14,11 +14,7 @@
   ~ limitations under the License.
   -->
 <component>
-<<<<<<< HEAD
-  <version major="2" minor="0" micro="0" patch="20" full="{0}.{1}" eap="false" />
-=======
   <version major="2" minor="2" micro="0" patch="12" full="{0}.{1}" eap="false" />
->>>>>>> 50d6ab60
   <company name="Google" url="http://developer.android.com"/>
   <build number="__BUILD_NUMBER__" date="__BUILD_DATE__" apiVersion="AI-145.1617.8"/>
   <install-over minbuild="0.1" maxbuild="999.999999" version="0"/>
