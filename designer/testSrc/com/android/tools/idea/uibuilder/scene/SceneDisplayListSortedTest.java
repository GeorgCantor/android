--- conflicted
+++ resolved
@@ -68,19 +68,6 @@
   public void testBasicScene() {
     String simpleList = "DrawNlComponentFrame,0,0,1000,1000,1,1000,1000\n" +
                         "Clip,0,0,1000,1000\n" +
-<<<<<<< HEAD
-                        "DrawLinearLayout,10,10,990,20,1,false\n" +
-                        "DrawNlComponentFrame,10,10,990,20,1,20,20\n" +
-                        "Clip,10,10,990,20\n" +
-                        "DrawComponentBackground,10,10,990,20,1,false\n" +
-                        "DrawTextRegion,10,10,990,20,0,0,false,false,5,5,28,1.0,\"\"\n" +
-                        "DrawNlComponentFrame,10,10,990,20,1,20,20\n" +
-                        "UNClip\n" +
-                        "DrawLinearLayout,10,100,990,20,1,false\n" +
-                        "DrawNlComponentFrame,10,100,990,20,1,20,20\n" +
-                        "Clip,10,100,990,20\n" +
-                        "DrawComponentBackground,10,100,990,20,1,false\n" +
-=======
                         "DrawLinearLayout,10,10,990,20,1\n" +
                         "DrawNlComponentFrame,10,10,990,20,1,20,20\n" +
                         "Clip,10,10,990,20\n" +
@@ -92,7 +79,6 @@
                         "DrawNlComponentFrame,10,100,990,20,1,20,20\n" +
                         "Clip,10,100,990,20\n" +
                         "DrawComponentBackground,10,100,990,20,1\n" +
->>>>>>> abbea60e
                         "DrawTextRegion,10,100,990,20,0,0,false,false,5,5,28,1.0,\"\"\n" +
                         "DrawNlComponentFrame,10,100,990,20,1,20,20\n" +
                         "UNClip\n" +
@@ -108,32 +94,18 @@
     String result = disp.generateSortedDisplayList(SceneContext.get());
     String sorted = "DrawNlComponentFrame,0,0,1000,1000,1,1000,1000\n" +
                     "Clip,0,0,1000,1000\n" +
-<<<<<<< HEAD
-                    "DrawLinearLayout,10,10,990,20,1,false\n" +
-                    "DrawNlComponentFrame,10,10,990,20,1,20,20\n" +
-                    "Clip,10,10,990,20\n" +
-                    "DrawComponentBackground,10,10,990,20,1,false\n" +
-=======
                     "DrawLinearLayout,10,10,990,20,1\n" +
                     "DrawNlComponentFrame,10,10,990,20,1,20,20\n" +
                     "Clip,10,10,990,20\n" +
                     "DrawComponentBackground,10,10,990,20,1\n" +
->>>>>>> abbea60e
                     "DrawTextRegion,10,10,990,20,0,0,false,false,5,5,28,1.0,\"\"\n" +
                     "DrawNlComponentFrame,10,10,990,20,1,20,20\n" +
                     "UNClip\n" +
                     "\n" +
-<<<<<<< HEAD
-                    "DrawLinearLayout,10,100,990,20,1,false\n" +
-                    "DrawNlComponentFrame,10,100,990,20,1,20,20\n" +
-                    "Clip,10,100,990,20\n" +
-                    "DrawComponentBackground,10,100,990,20,1,false\n" +
-=======
                     "DrawLinearLayout,10,100,990,20,1\n" +
                     "DrawNlComponentFrame,10,100,990,20,1,20,20\n" +
                     "Clip,10,100,990,20\n" +
                     "DrawComponentBackground,10,100,990,20,1\n" +
->>>>>>> abbea60e
                     "DrawTextRegion,10,100,990,20,0,0,false,false,5,5,28,1.0,\"\"\n" +
                     "DrawNlComponentFrame,10,100,990,20,1,20,20\n" +
                     "UNClip\n" +
