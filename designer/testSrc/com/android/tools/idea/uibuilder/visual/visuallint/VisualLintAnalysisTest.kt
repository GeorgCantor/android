/*
 * Copyright (C) 2022 The Android Open Source Project
 *
 * Licensed under the Apache License, Version 2.0 (the "License");
 * you may not use this file except in compliance with the License.
 * You may obtain a copy of the License at
 *
 *      http://www.apache.org/licenses/LICENSE-2.0
 *
 * Unless required by applicable law or agreed to in writing, software
 * distributed under the License is distributed on an "AS IS" BASIS,
 * WITHOUT WARRANTIES OR CONDITIONS OF ANY KIND, either express or implied.
 * See the License for the specific language governing permissions and
 * limitations under the License.
 */
package com.android.tools.idea.uibuilder.visual.visuallint

import com.android.testutils.TestUtils
import com.android.tools.idea.AndroidPsiUtils
import com.android.tools.idea.common.SyncNlModel
import com.android.tools.idea.common.model.NlModel.TagSnapshotTreeNode
import com.android.tools.idea.rendering.RenderTestUtil
import com.android.tools.idea.testing.AndroidGradleProjectRule
import com.android.tools.idea.uibuilder.model.NlComponentRegistrar
import com.android.tools.idea.uibuilder.visual.visuallint.analyzers.BottomAppBarAnalyzerInspection
import com.android.tools.idea.uibuilder.visual.visuallint.analyzers.BottomNavAnalyzerInspection
import com.android.tools.idea.uibuilder.visual.visuallint.analyzers.BoundsAnalyzerInspection
import com.android.tools.idea.uibuilder.visual.visuallint.analyzers.ButtonSizeAnalyzerInspection
import com.android.tools.idea.uibuilder.visual.visuallint.analyzers.LongTextAnalyzerInspection
import com.android.tools.idea.uibuilder.visual.visuallint.analyzers.OverlapAnalyzerInspection
import com.android.tools.idea.uibuilder.visual.visuallint.analyzers.TextFieldSizeAnalyzerInspection
import com.android.tools.idea.uibuilder.visual.visuallint.analyzers.WearMarginAnalyzerInspection
import com.android.tools.rendering.RenderTask
import com.intellij.codeHighlighting.HighlightDisplayLevel
import com.intellij.codeInsight.daemon.HighlightDisplayKey
import com.intellij.lang.annotation.HighlightSeverity
import com.intellij.openapi.application.ApplicationManager
import com.intellij.openapi.module.Module
import com.intellij.openapi.vfs.VirtualFile
import com.intellij.profile.codeInspection.InspectionProfileManager
import com.intellij.psi.xml.XmlFile
import kotlin.test.assertNotNull
import org.jetbrains.android.facet.AndroidFacet
import org.junit.After
import org.junit.Assert.assertEquals
import org.junit.Assert.assertNotEquals
import org.junit.Assert.fail
import org.junit.Before
import org.junit.Rule
import org.junit.Test
<<<<<<< HEAD
import kotlin.test.assertNotNull
=======
>>>>>>> 574fcae1

class VisualLintAnalysisTest {

  @get:Rule val projectRule = AndroidGradleProjectRule()

  private val issueProvider by
    lazy(LazyThreadSafetyMode.SYNCHRONIZED) {
<<<<<<< HEAD
      VisualLintIssueProvider(projectRule.fixture.testRootDisposable)
=======
      ViewVisualLintIssueProvider(projectRule.fixture.testRootDisposable)
>>>>>>> 574fcae1
    }

  @Before
  fun setup() {
    projectRule.fixture.testDataPath =
      TestUtils.resolveWorkspacePath("tools/adt/idea/designer/testData").toString()
    RenderTestUtil.beforeRenderTestCase()
    val visualLintInspections =
      arrayOf(
        BoundsAnalyzerInspection(),
        BottomNavAnalyzerInspection(),
        BottomAppBarAnalyzerInspection(),
        TextFieldSizeAnalyzerInspection(),
        OverlapAnalyzerInspection(),
        LongTextAnalyzerInspection(),
        ButtonSizeAnalyzerInspection(),
        WearMarginAnalyzerInspection()
      )
    projectRule.fixture.enableInspections(*visualLintInspections)
    InspectionProfileManager.getInstance(projectRule.project)
      .currentProfile
      .setErrorLevel(
        HighlightDisplayKey.find(VisualLintErrorType.BOUNDS.shortName)!!,
        HighlightDisplayLevel.ERROR,
        projectRule.project
      )
  }

  @After
  fun tearDown() {
    ApplicationManager.getApplication().invokeAndWait { RenderTestUtil.afterRenderTestCase() }
  }

  @Test
  fun visualLintAnalysis() {
    projectRule.load("projects/visualLintApplication")

    val module = projectRule.getModule("app")
    val activityLayout =
      projectRule.project.baseDir.findFileByRelativePath(
        "app/src/main/res/layout/activity_main.xml"
      )!!
    val dashboardLayout =
      projectRule.project.baseDir.findFileByRelativePath(
        "app/src/main/res/layout/fragment_dashboard.xml"
      )!!
    val notificationsLayout =
      projectRule.project.baseDir.findFileByRelativePath(
        "app/src/main/res/layout/fragment_notifications.xml"
      )!!
    val homeLayout =
      projectRule.project.baseDir.findFileByRelativePath(
        "app/src/main/res/layout/fragment_home.xml"
      )!!
    var filesToAnalyze = listOf(activityLayout, dashboardLayout, notificationsLayout, homeLayout)

    analyzeFile(module, filesToAnalyze, "_device_class_phone")
    analyzeFile(module, filesToAnalyze, "_device_class_foldable")
    analyzeFile(module, filesToAnalyze, "_device_class_tablet")
    analyzeFile(module, filesToAnalyze, "_device_class_desktop")

    val issues = issueProvider.getIssues()
    assertEquals(6, issues.size)

    issues.forEach {
      assertEquals("Visual Lint Issue", it.category)
      when ((it as VisualLintRenderIssue).type) {
        VisualLintErrorType.OVERLAP -> {
          assertEquals(3, it.models.size)
          assertEquals("text_dashboard <TextView> is covered by imageView <ImageView>", it.summary)
          assertEquals(
            "Content of text_dashboard &lt;TextView> is partially covered by imageView &lt;ImageView> in 3 preview configurations." +
              "<BR/>This may affect text readability. Fix this issue by adjusting widget positioning.",
            it.description
          )
          assertEquals(HighlightSeverity.WARNING, it.severity)
        }
        VisualLintErrorType.BOTTOM_NAV -> {
          assertEquals(3, it.models.size)
          assertEquals(
            "Bottom navigation bar is not recommended for breakpoints over 600dp",
            it.summary
          )
          assertEquals(
            "Bottom navigation bar is not recommended for breakpoints >= 600dp, which affects 3 preview configurations." +
              "<BR/>Material Design recommends replacing bottom navigation bar with " +
              "<A HREF=\"https://d.android.com/r/studio-ui/designer/material/navigation-rail\">navigation rail</A> or " +
              "<A HREF=\"https://d.android.com/r/studio-ui/designer/material/navigation-drawer\">navigation drawer</A> " +
              "for breakpoints >= 600dp.",
            it.description
          )
          assertNotNull(it.hyperlinkListener)
          assertEquals(HighlightSeverity.WARNING, it.severity)
        }
        VisualLintErrorType.LONG_TEXT -> {
          assertEquals(2, it.models.size)
          assertEquals(
            "text_notifications <TextView> has lines containing more than 120 characters",
            it.summary
          )
          assertEquals(
            "TextView has lines containing more than 120 characters in 2 preview configurations.<BR/>Material Design recommends " +
              "reducing the width of TextView or switching to a " +
              "<A HREF=\"https://m3.material.io/foundations/layout/applying-layout/window-size-classes#a9594611-a6d4-4dce-abcb-15e7dd431f8a\">" +
              "multi-column layout</A> for breakpoints >= 600dp.",
            it.description
          )
          assertNotNull(it.hyperlinkListener)
          assertEquals(HighlightSeverity.WARNING, it.severity)
        }
        VisualLintErrorType.BOUNDS -> {
          assertEquals(2, it.models.size)
          assertEquals("imageView <ImageView> is partially hidden in layout", it.summary)
          assertEquals(
            "ImageView is partially hidden in layout because it is not contained within the bounds of its parent in 2 preview " +
              "configurations.<BR/>Fix this issue by adjusting the size or position of ImageView.",
            it.description
          )
          assertEquals(HighlightSeverity.ERROR, it.severity)
        }
        VisualLintErrorType.BUTTON_SIZE -> {
          assertEquals(4, it.models.size)
          assertEquals("The button button <Button> is too wide", it.summary)
          assertEquals(
            "The button Button is wider than 320dp in 4 preview configurations." +
              "<BR/>Material Design recommends buttons to be no wider than 320dp",
            it.description
          )
          assertEquals(HighlightSeverity.WARNING, it.severity)
        }
        VisualLintErrorType.TEXT_FIELD_SIZE -> {
          assertEquals(3, it.models.size)
          assertEquals("The text field text_field <EditText> is too wide", it.summary)
          assertEquals(
            "The text field EditText is wider than 488dp in 3 preview configurations." +
              "<BR/>Material Design recommends text fields to be no wider than 488dp",
            it.description
          )
          assertEquals(HighlightSeverity.WARNING, it.severity)
        }
        else -> fail("Unexpected visual lint error")
      }
      assertEquals(it.components.size, it.source.components.size)
      assertEquals(it.models.size, it.source.models.size)
    }

    projectRule.fixture.disableInspections(
      BoundsAnalyzerInspection(),
      TextFieldSizeAnalyzerInspection()
    )
    issueProvider.clear()
    analyzeFile(module, filesToAnalyze, "_device_class_phone")
    analyzeFile(module, filesToAnalyze, "_device_class_foldable")
    analyzeFile(module, filesToAnalyze, "_device_class_tablet")
    analyzeFile(module, filesToAnalyze, "_device_class_desktop")
    assertEquals(4, issues.size)
    issues
      .map { it as VisualLintRenderIssue }
      .forEach {
        assertNotEquals(VisualLintErrorType.BOUNDS, it.type)
        assertNotEquals(VisualLintErrorType.TEXT_FIELD_SIZE, it.type)
      }

    val wearLayout =
      projectRule.project.baseDir.findFileByRelativePath(
        "app/src/main/res/layout/wear_layout.xml"
      )!!
    filesToAnalyze = listOf(wearLayout)
    issueProvider.clear()
    analyzeFile(module, filesToAnalyze, "_device_class_phone")
    assertEquals(7, issues.size)
    issues
      .map { it as VisualLintRenderIssue }
      .forEach { assertNotEquals(VisualLintErrorType.WEAR_MARGIN, it.type) }

    issueProvider.clear()
    analyzeFile(module, filesToAnalyze, "wearos_square")
    analyzeFile(module, filesToAnalyze, "wearos_rect")
    analyzeFile(module, filesToAnalyze, "wearos_small_round")
    analyzeFile(module, filesToAnalyze, "wearos_large_round")
    assertEquals(12, issues.size)
    val wearIssues =
      issues.filterIsInstance<VisualLintRenderIssue>().filter {
        it.type == VisualLintErrorType.WEAR_MARGIN
      }
    assertEquals(5, wearIssues.size)
    wearIssues.forEach {
      assertEquals("Visual Lint Issue", it.category)
      when (it.components.first().id) {
        "image_view" -> {
          assertEquals(3, it.models.size)
          assertEquals(
            "The view image_view <ImageView> is too close to the side of the device",
            it.summary
          )
          assertEquals(
            "In 3 preview configurations, the view ImageView is closer to the side of the device than the recommended amount.<BR/>" +
              "It is recommended that, for Wear OS layouts, margins should be at least 2.5% for square devices, and 5.2% for round devices.",
            it.description
          )
          assertEquals(HighlightSeverity.WARNING, it.severity)
        }
        "textview1" -> {
          assertEquals(4, it.models.size)
          assertEquals(
            "The view textview1 <TextView> is too close to the side of the device",
            it.summary
          )
          assertEquals(
            "In 4 preview configurations, the view TextView is closer to the side of the device than the recommended amount.<BR/>" +
              "It is recommended that, for Wear OS layouts, margins should be at least 2.5% for square devices, and 5.2% for round devices.",
            it.description
          )
          assertEquals(HighlightSeverity.WARNING, it.severity)
        }
        "textview2" -> {
          assertEquals(1, it.models.size)
          assertEquals(
            "The view textview2 <TextView> is too close to the side of the device",
            it.summary
          )
          assertEquals(
            "In a preview configuration, the view TextView is closer to the side of the device than the recommended amount.<BR/>" +
              "It is recommended that, for Wear OS layouts, margins should be at least 2.5% for square devices, and 5.2% for round devices.",
            it.description
          )
          assertEquals(HighlightSeverity.WARNING, it.severity)
        }
        "textview3" -> {
          assertEquals(3, it.models.size)
          assertEquals(
            "The view textview3 <TextView> is too close to the side of the device",
            it.summary
          )
          assertEquals(
            "In 3 preview configurations, the view TextView is closer to the side of the device than the recommended amount.<BR/>" +
              "It is recommended that, for Wear OS layouts, margins should be at least 2.5% for square devices, and 5.2% for round devices.",
            it.description
          )
          assertEquals(HighlightSeverity.WARNING, it.severity)
        }
        "textview4" -> {
          assertEquals(1, it.models.size)
          assertEquals(
            "The view textview4 <TextView> is too close to the side of the device",
            it.summary
          )
          assertEquals(
            "In a preview configuration, the view TextView is closer to the side of the device than the recommended amount.<BR/>" +
              "It is recommended that, for Wear OS layouts, margins should be at least 2.5% for square devices, and 5.2% for round devices.",
            it.description
          )
          assertEquals(HighlightSeverity.WARNING, it.severity)
        }
      }
    }
  }

  private fun analyzeFile(
    module: Module,
    files: List<VirtualFile>,
    deviceId: String,
  ) {
    val facet = AndroidFacet.getInstance(module)!!
    val configuration =
      RenderTestUtil.getConfiguration(
        module,
        files[0],
        deviceId,
        "Theme.MaterialComponents.DayNight.DarkActionBar"
      )
    files.forEach { file ->
      val nlModel =
        SyncNlModel.create(
<<<<<<< HEAD
          projectRule.project,
=======
          projectRule.fixture.testRootDisposable,
>>>>>>> 574fcae1
          NlComponentRegistrar,
          null,
          facet,
          file,
          configuration
        )
      val psiFile = AndroidPsiUtils.getPsiFileSafely(projectRule.project, file) as XmlFile
      nlModel.syncWithPsi(
        AndroidPsiUtils.getRootTagSafely(psiFile)!!,
        emptyList<TagSnapshotTreeNode>()
      )
      RenderTestUtil.withRenderTask(facet, file, configuration) { task: RenderTask ->
        task.setDecorations(false)
        try {
          val result = task.render().get()
          val service = VisualLintService.getInstance(projectRule.project)
          service.analyzeAfterModelUpdate(
            issueProvider,
            result,
            nlModel,
            VisualLintBaseConfigIssues()
          )
        } catch (ex: Exception) {
          throw RuntimeException(ex)
        }
      }
    }
  }
}<|MERGE_RESOLUTION|>--- conflicted
+++ resolved
@@ -15,7 +15,7 @@
  */
 package com.android.tools.idea.uibuilder.visual.visuallint
 
-import com.android.testutils.TestUtils
+import com.android.test.testutils.TestUtils
 import com.android.tools.idea.AndroidPsiUtils
 import com.android.tools.idea.common.SyncNlModel
 import com.android.tools.idea.common.model.NlModel.TagSnapshotTreeNode
@@ -48,10 +48,6 @@
 import org.junit.Before
 import org.junit.Rule
 import org.junit.Test
-<<<<<<< HEAD
-import kotlin.test.assertNotNull
-=======
->>>>>>> 574fcae1
 
 class VisualLintAnalysisTest {
 
@@ -59,11 +55,7 @@
 
   private val issueProvider by
     lazy(LazyThreadSafetyMode.SYNCHRONIZED) {
-<<<<<<< HEAD
-      VisualLintIssueProvider(projectRule.fixture.testRootDisposable)
-=======
       ViewVisualLintIssueProvider(projectRule.fixture.testRootDisposable)
->>>>>>> 574fcae1
     }
 
   @Before
@@ -338,11 +330,7 @@
     files.forEach { file ->
       val nlModel =
         SyncNlModel.create(
-<<<<<<< HEAD
-          projectRule.project,
-=======
           projectRule.fixture.testRootDisposable,
->>>>>>> 574fcae1
           NlComponentRegistrar,
           null,
           facet,
