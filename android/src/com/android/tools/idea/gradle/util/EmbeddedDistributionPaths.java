--- conflicted
+++ resolved
@@ -20,19 +20,13 @@
 import static com.intellij.openapi.util.io.FileUtil.toSystemDependentName;
 
 import com.android.annotations.concurrency.Slow;
-<<<<<<< HEAD
+import com.android.ide.common.gradle.Module;
 import com.android.ide.common.repository.AgpVersion;
+import com.android.ide.common.repository.MavenRepositories;
 import com.android.tools.idea.IdeInfo;
 import com.android.tools.idea.downloads.AndroidProfilerDownloader;
 import com.android.tools.idea.flags.StudioFlags;
-import com.android.tools.idea.gradle.plugin.AgpVersions;
-=======
-import com.android.ide.common.gradle.Module;
-import com.android.ide.common.repository.AgpVersion;
-import com.android.ide.common.repository.MavenRepositories;
-import com.android.tools.idea.flags.StudioFlags;
 import com.android.tools.idea.gradle.repositories.IdeGoogleMavenRepository;
->>>>>>> 0d09370c
 import com.android.tools.idea.util.StudioPathManager;
 import com.google.common.annotations.VisibleForTesting;
 import com.google.common.base.Splitter;
@@ -71,18 +65,12 @@
   public List<File> getNewProjectLocalMavenRepos(AgpVersion agpVersion) {
     // Only include the local repositories if the supplied version is not available in gmaven
     // but is available in the local development repos
-<<<<<<< HEAD
-    if (AgpVersions.INSTANCE.onlyAvailableInDevelopmentOfflineRepo(agpVersion)) {
-=======
     if (onlyAvailableInDevelopmentOfflineRepo(agpVersion)) {
->>>>>>> 0d09370c
       return doFindAndroidStudioLocalMavenRepoPaths();
     }
     return ImmutableList.of();
   }
 
-<<<<<<< HEAD
-=======
   private static final Module AGP_PLUGIN_MARKER_MODULE = new Module("com.android.application", "com.android.application.gradle.plugin");
   private boolean onlyAvailableInDevelopmentOfflineRepo(AgpVersion agpVersion) {
     List<File> localMavenRepoPaths = findAndroidStudioLocalMavenRepoPaths();
@@ -95,7 +83,6 @@
     return localVersions.contains(agpVersion) && !IdeGoogleMavenRepository.INSTANCE.getAgpVersions().contains(agpVersion);
   }
 
->>>>>>> 0d09370c
   @VisibleForTesting
   @NotNull
   static List<File> doFindAndroidStudioLocalMavenRepoPaths() {
@@ -133,8 +120,6 @@
     return ImmutableList.copyOf(repoPaths);
   }
 
-<<<<<<< HEAD
-=======
   private static void validateAndAdd(String studioCustomRepo, List<File> repoPaths) {
     try {
       Path customRepoPath = Paths.get(studioCustomRepo).toRealPath();
@@ -149,7 +134,6 @@
     }
   }
 
->>>>>>> 0d09370c
   /**
    * Adds paths that correspond to directories which exist to repoPaths
    *
