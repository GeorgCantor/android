/*
 * Copyright (C) 2014 The Android Open Source Project
 *
 * Licensed under the Apache License, Version 2.0 (the "License");
 * you may not use this file except in compliance with the License.
 * You may obtain a copy of the License at
 *
 *      http://www.apache.org/licenses/LICENSE-2.0
 *
 * Unless required by applicable law or agreed to in writing, software
 * distributed under the License is distributed on an "AS IS" BASIS,
 * WITHOUT WARRANTIES OR CONDITIONS OF ANY KIND, either express or implied.
 * See the License for the specific language governing permissions and
 * limitations under the License.
 */
package com.android.tools.idea.wizard;

import com.android.tools.idea.npw.AsyncValidator;
import com.intellij.idea.IdeaTestApplication;
import com.intellij.openapi.application.ApplicationManager;
import com.intellij.util.ConcurrencyUtil;
import org.jetbrains.annotations.NotNull;
import org.junit.Before;
import org.junit.Test;

import java.util.concurrent.Callable;
<<<<<<< HEAD
import java.util.concurrent.Future;
import java.util.concurrent.ThreadPoolExecutor;
import java.util.concurrent.TimeUnit;
=======
import java.util.concurrent.CountDownLatch;
import java.util.concurrent.Future;
import java.util.concurrent.ThreadPoolExecutor;

import static com.google.common.truth.Truth.assertThat;
>>>>>>> 02229574

/**
 * Test asynchronous validator class.
 */
public final class AsyncValidatorTest {
  @Before
  public void setUp() throws Exception {
    // This should happen on some other thread - it will become the AWT event queue thread.
    ThreadPoolExecutor executor = ConcurrencyUtil.newSingleThreadExecutor("async validator test");
    Future<IdeaTestApplication> application = executor.
<<<<<<< HEAD
      submit(new Callable<IdeaTestApplication>() {
        @Override
        public IdeaTestApplication call() throws Exception {
          return IdeaTestApplication.getInstance();
        }
      });
    try {
      application.get(100, TimeUnit.SECONDS); // Wait for the application instantiation
    }
    finally {
      executor.shutdownNow();
    }
=======
      submit((Callable<IdeaTestApplication>)IdeaTestApplication::getInstance);
    application.get(); // Wait for the application instantiation
>>>>>>> 02229574
  }

  @Test
  public void testBasicValidation() throws InterruptedException {
    CountDownLatch latch = new CountDownLatch(1);

    final Integer[] val = { null };
    AsyncValidator<Integer> validator = new AsyncValidator<Integer>(ApplicationManager.getApplication()) {
      @Override
      protected void showValidationResult(@NotNull Integer result) {
        synchronized (val) {
          val[0] = result;
          latch.countDown();
        }
      }

      @NotNull
      @Override
      protected Integer validate() {
        return 3;
      }
    };
    validator.invalidate();
    latch.await();

    assertThat(val[0]).isEqualTo(3);
  }

  @Test
  public void validationCanBeInterruptedByInvalidation() throws InterruptedException {

    final CountDownLatch allowValidationLatch = new CountDownLatch(1);
    final CountDownLatch outputSetLatch = new CountDownLatch(1);

    final Integer[] output = {null};
    final int[] value = {0};

    AsyncValidator<Integer> validator = new AsyncValidator<Integer>(ApplicationManager.getApplication()) {
      @Override
      protected void showValidationResult(@NotNull Integer result) {
        synchronized (output) {
          // Although we call invalidate multiple times below, it keeps interrupting validation
          // each time, so the output is set only once.
          assertThat(output[0]).isNull();
          output[0] = result;
          outputSetLatch.countDown();
        }
      }

      @NotNull
      @Override
      protected Integer validate() {
        try {
          allowValidationLatch.await();
        }
        catch (InterruptedException ignored) {
        }
        return value[0];
      }
    };

    // Make multiple invalidation requests, but make sure (using our latch) that validation takes
    // a long time. By the time first validation will be done, it will need to be recomputed again.
    int MAX_VALUE = 10;
    for (int i = 0; i <= MAX_VALUE; i++) {
      validator.invalidate();
      value[0] = i;
    }

    assertThat(output[0]).isNull(); // Not yet set; should only happen after we release the latch
    allowValidationLatch.countDown();

    outputSetLatch.await();
    assertThat(output[0]).isEqualTo(MAX_VALUE); // Equals the last value set in the above for-loop
  }
}<|MERGE_RESOLUTION|>--- conflicted
+++ resolved
@@ -24,17 +24,11 @@
 import org.junit.Test;
 
 import java.util.concurrent.Callable;
-<<<<<<< HEAD
-import java.util.concurrent.Future;
-import java.util.concurrent.ThreadPoolExecutor;
-import java.util.concurrent.TimeUnit;
-=======
 import java.util.concurrent.CountDownLatch;
 import java.util.concurrent.Future;
 import java.util.concurrent.ThreadPoolExecutor;
 
 import static com.google.common.truth.Truth.assertThat;
->>>>>>> 02229574
 
 /**
  * Test asynchronous validator class.
@@ -45,23 +39,8 @@
     // This should happen on some other thread - it will become the AWT event queue thread.
     ThreadPoolExecutor executor = ConcurrencyUtil.newSingleThreadExecutor("async validator test");
     Future<IdeaTestApplication> application = executor.
-<<<<<<< HEAD
-      submit(new Callable<IdeaTestApplication>() {
-        @Override
-        public IdeaTestApplication call() throws Exception {
-          return IdeaTestApplication.getInstance();
-        }
-      });
-    try {
-      application.get(100, TimeUnit.SECONDS); // Wait for the application instantiation
-    }
-    finally {
-      executor.shutdownNow();
-    }
-=======
       submit((Callable<IdeaTestApplication>)IdeaTestApplication::getInstance);
     application.get(); // Wait for the application instantiation
->>>>>>> 02229574
   }
 
   @Test
