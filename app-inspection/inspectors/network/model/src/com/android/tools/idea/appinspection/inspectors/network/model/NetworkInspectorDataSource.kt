/*
 * Copyright (C) 2021 The Android Open Source Project
 *
 * Licensed under the Apache License, Version 2.0 (the "License");
 * you may not use this file except in compliance with the License.
 * You may obtain a copy of the License at
 *
 *      http://www.apache.org/licenses/LICENSE-2.0
 *
 * Unless required by applicable law or agreed to in writing, software
 * distributed under the License is distributed on an "AS IS" BASIS,
 * WITHOUT WARRANTIES OR CONDITIONS OF ANY KIND, either express or implied.
 * See the License for the specific language governing permissions and
 * limitations under the License.
 */
package com.android.tools.idea.appinspection.inspectors.network.model

import com.android.tools.adtui.model.Range
import com.android.tools.idea.appinspection.inspector.api.AppInspectorMessenger
import com.android.tools.idea.appinspection.inspectors.network.model.analytics.NetworkInspectorTracker
import com.android.tools.idea.appinspection.inspectors.network.model.connections.ConnectionData
import com.android.tools.idea.concurrency.createChildScope
import com.intellij.util.containers.ContainerUtil
import kotlinx.coroutines.CoroutineScope
import kotlinx.coroutines.flow.map
import kotlinx.coroutines.launch
import studio.network.inspection.NetworkInspectorProtocol.Event

/**
 * The data backend of network inspector.
 *
 * It collects all the events sent by the inspector and makes them available for queries based on
 * time ranges.
 */
interface NetworkInspectorDataSource {
  fun queryForConnectionData(range: Range): List<ConnectionData>

  fun queryForSpeedData(range: Range): List<Event>

  fun addOnExtendTimelineListener(listener: (Long) -> Unit)

  fun start()
<<<<<<< HEAD
=======

  fun reset()
>>>>>>> 0d09370c
}

class NetworkInspectorDataSourceImpl(
  private val messenger: AppInspectorMessenger,
  parentScope: CoroutineScope,
  usageTracker: NetworkInspectorTracker,
) : NetworkInspectorDataSource {
  val scope = parentScope.createChildScope()
  private val listeners = ContainerUtil.createLockFreeCopyOnWriteList<(Long) -> Unit>()
  private val dataHandler = DataHandler(usageTracker)

  @Volatile private var isStarted = false

  override fun start() {
    if (isStarted) {
      return
    }
    synchronized(this) {
      if (isStarted) {
        return
      }
      isStarted = true
    }
    scope.launch {
      messenger.eventFlow
        .map { Event.parseFrom(it) }
        .collect { event ->
          val result =
            when {
              event.hasSpeedEvent() -> dataHandler.handleSpeedEvent(event)
              event.hasHttpConnectionEvent() -> dataHandler.handleHttpConnectionEvent(event)
              event.hasGrpcEvent() -> dataHandler.handleGrpcEvent(event)
              else -> null
            }
          if (result?.updateTimeline == true) {
            notifyTimelineExtended(event.timestamp)
          }
        }
    }
  }

  override fun addOnExtendTimelineListener(listener: (Long) -> Unit) {
    listeners.add(listener)
  }

  override fun queryForConnectionData(range: Range): List<ConnectionData> =
    (dataHandler.getHttpDataForRange(range) + dataHandler.getGrpcDataForRange(range)).sortedBy {
      it.requestStartTimeUs
    }

  override fun queryForSpeedData(range: Range): List<Event> = dataHandler.getSpeedForRange(range)

<<<<<<< HEAD
=======
  override fun reset() {
    dataHandler.reset()
  }

>>>>>>> 0d09370c
  private fun notifyTimelineExtended(timestampNs: Long) {
    listeners.forEach { listener -> listener(timestampNs) }
  }
}<|MERGE_RESOLUTION|>--- conflicted
+++ resolved
@@ -40,11 +40,8 @@
   fun addOnExtendTimelineListener(listener: (Long) -> Unit)
 
   fun start()
-<<<<<<< HEAD
-=======
 
   fun reset()
->>>>>>> 0d09370c
 }
 
 class NetworkInspectorDataSourceImpl(
@@ -97,13 +94,10 @@
 
   override fun queryForSpeedData(range: Range): List<Event> = dataHandler.getSpeedForRange(range)
 
-<<<<<<< HEAD
-=======
   override fun reset() {
     dataHandler.reset()
   }
 
->>>>>>> 0d09370c
   private fun notifyTimelineExtended(timestampNs: Long) {
     listeners.forEach { listener -> listener(timestampNs) }
   }
