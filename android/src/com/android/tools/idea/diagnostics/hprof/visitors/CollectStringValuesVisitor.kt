/*
 * Copyright (C) 2018 The Android Open Source Project
 *
 * Licensed under the Apache License, Version 2.0 (the "License");
 * you may not use this file except in compliance with the License.
 * You may obtain a copy of the License at
 *
 *      http://www.apache.org/licenses/LICENSE-2.0
 *
 * Unless required by applicable law or agreed to in writing, software
 * distributed under the License is distributed on an "AS IS" BASIS,
 * WITHOUT WARRANTIES OR CONDITIONS OF ANY KIND, either express or implied.
 * See the License for the specific language governing permissions and
 * limitations under the License.
 */
package com.android.tools.idea.diagnostics.hprof.visitors

import com.android.tools.idea.diagnostics.hprof.parser.HProfVisitor
import com.android.tools.idea.diagnostics.hprof.parser.RecordType
<<<<<<< HEAD
import it.unimi.dsi.fastutil.longs.Long2ObjectMap

class CollectStringValuesVisitor(val output: Long2ObjectMap<String>) : HProfVisitor() {
=======
import gnu.trove.TLongObjectHashMap
import it.unimi.dsi.fastutil.longs.Long2ObjectOpenHashMap

class CollectStringValuesVisitor(val output: Long2ObjectOpenHashMap<String>) : HProfVisitor() {
>>>>>>> de127946
  override fun preVisit() {
    disableAll()
    enable(RecordType.StringInUTF8)
  }

  override fun visitStringInUTF8(id: Long, s: String) {
    assert(output.get(id) == null)
    output.put(id, s)
  }
}<|MERGE_RESOLUTION|>--- conflicted
+++ resolved
@@ -17,23 +17,17 @@
 
 import com.android.tools.idea.diagnostics.hprof.parser.HProfVisitor
 import com.android.tools.idea.diagnostics.hprof.parser.RecordType
-<<<<<<< HEAD
-import it.unimi.dsi.fastutil.longs.Long2ObjectMap
-
-class CollectStringValuesVisitor(val output: Long2ObjectMap<String>) : HProfVisitor() {
-=======
 import gnu.trove.TLongObjectHashMap
 import it.unimi.dsi.fastutil.longs.Long2ObjectOpenHashMap
 
 class CollectStringValuesVisitor(val output: Long2ObjectOpenHashMap<String>) : HProfVisitor() {
->>>>>>> de127946
   override fun preVisit() {
     disableAll()
     enable(RecordType.StringInUTF8)
   }
 
   override fun visitStringInUTF8(id: Long, s: String) {
-    assert(output.get(id) == null)
+    assert(output[id] == null)
     output.put(id, s)
   }
 }