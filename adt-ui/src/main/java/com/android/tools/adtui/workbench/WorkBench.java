--- conflicted
+++ resolved
@@ -114,11 +114,7 @@
    * @param delayTimeMs milliseconds to wait before switching to the loading mode of the {@link WorkBench}.
    */
   public WorkBench(@NotNull Project project, @NotNull String name, @Nullable FileEditor fileEditor, @NotNull Disposable parentDisposable, int delayTimeMs) {
-<<<<<<< HEAD
-    this(project, name, fileEditor, InitParams.createParams(project), DetachedToolWindowManager.getInstance(project), delayTimeMs);
-=======
     this(project, name, fileEditor, InitParams.createParams(project, parentDisposable), DetachedToolWindowManager.getInstance(project), delayTimeMs);
->>>>>>> b5f40ffd
 
     Disposer.register(parentDisposable, this);
   }
@@ -788,11 +784,7 @@
     private static <T> InitParams<T> createParams(@NotNull Project project, @NotNull Disposable parentDisposable) {
       SideModel<T> model = new SideModel<>(project);
       return new InitParams<>(model,
-<<<<<<< HEAD
-                              new ThreeComponentsSplitter(project),
-=======
                               new ThreeComponentsSplitter(parentDisposable),
->>>>>>> b5f40ffd
                               new MinimizedPanel<>(Side.LEFT, model),
                               new MinimizedPanel<>(Side.RIGHT, model));
     }
