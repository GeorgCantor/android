/*
 * Copyright (C) 2019 The Android Open Source Project
 *
 * Licensed under the Apache License, Version 2.0 (the "License");
 * you may not use this file except in compliance with the License.
 * You may obtain a copy of the License at
 *
 *      http://www.apache.org/licenses/LICENSE-2.0
 *
 * Unless required by applicable law or agreed to in writing, software
 * distributed under the License is distributed on an "AS IS" BASIS,
 * WITHOUT WARRANTIES OR CONDITIONS OF ANY KIND, either express or implied.
 * See the License for the specific language governing permissions and
 * limitations under the License.
 */
package com.android.tools.idea.uibuilder.visual

import com.android.tools.adtui.LightCalloutPopup
import com.intellij.icons.AllIcons
import com.intellij.openapi.actionSystem.ActionUpdateThread
import com.intellij.openapi.actionSystem.AnAction
import com.intellij.openapi.actionSystem.AnActionEvent
import com.intellij.openapi.actionSystem.CommonDataKeys.VIRTUAL_FILE
import com.intellij.openapi.actionSystem.PlatformCoreDataKeys.MODULE
import icons.StudioIcons
import java.util.UUID

private const val MAX_CUSTOM_CONFIGURATION_NUMBER = 12
private const val ENABLED_TEXT = "Add configuration"
private const val DISABLED_TEXT =
  "Cannot add more than $MAX_CUSTOM_CONFIGURATION_NUMBER configurations"

/** Action for adding custom set in Validation Tool. */
<<<<<<< HEAD
class AddCustomConfigurationSetAction(private val onAdd: (String) -> Unit) : AnAction() {
=======
class AddCustomConfigurationSetAction : AnAction() {
>>>>>>> 574fcae1

  init {
    templatePresentation.text = "Add a New Custom Category"
    templatePresentation.description = "Create a new custom category in validation tool."
    // FIXME: This icon is chosen because its design looks like a stack of layouts.
    //        We may need to have a new icon or move it to common.
    templatePresentation.icon = StudioIcons.NavEditor.Toolbar.NESTED_GRAPH
  }

  override fun getActionUpdateThread(): ActionUpdateThread = ActionUpdateThread.BGT

  override fun update(e: AnActionEvent) {
    e.presentation.isVisible = true
    e.presentation.icon = StudioIcons.NavEditor.Toolbar.NESTED_GRAPH
  }

  override fun actionPerformed(e: AnActionEvent) {
    val dialog = LightCalloutPopup()

    val content = CustomConfigurationSetCreatePalette { customSetName ->
      val id = UUID.randomUUID().toString()
      val createdConfigSet = CustomConfigurationSet(customSetName, emptyList())
      VisualizationUtil.setCustomConfigurationSet(id, createdConfigSet)
      dialog.close()
      val newConfigurationSet =
        ConfigurationSetProvider.getConfigurationSets().firstOrNull { it.id == id }
      if (newConfigurationSet != null) {
        e.getData(VisualizationForm.VISUALIZATION_FORM)
          ?.onSelectedConfigurationSetChanged(newConfigurationSet)
      }
    }
    val owner = e.inputEvent!!.component
    val location = owner.locationOnScreen
    location.translate(owner.width / 2, owner.height)

    dialog.show(content, null, location)
  }
}

<<<<<<< HEAD
class RemoveCustomConfigurationSetAction(
  val configurationSet: ConfigurationSet,
  private val onRemove: () -> Unit
) : AnAction(AllIcons.Actions.GC) {
=======
class RemoveCustomConfigurationSetAction(private val configurationSet: ConfigurationSet) :
  AnAction(AllIcons.Actions.GC) {
>>>>>>> 574fcae1
  init {
    templatePresentation.text = "Delete This Category"
    templatePresentation.description = "Delete the current custom custom category"
  }

  override fun getActionUpdateThread(): ActionUpdateThread = ActionUpdateThread.BGT

  override fun update(e: AnActionEvent) {
    e.presentation.isVisible = configurationSet is UserDefinedCustom
  }

  override fun actionPerformed(e: AnActionEvent) {
    val idToRemove = configurationSet.id
    VisualizationUtil.setCustomConfigurationSet(idToRemove, null)
    e.getData(VisualizationForm.VISUALIZATION_FORM)
      ?.onSelectedConfigurationSetChanged(ConfigurationSetProvider.defaultSet)
  }
}

/**
 * Action for adding custom configuration into the given [CustomModelsProvider]. For now the
 * implementation is showing [CustomConfigurationAttributeCreationPalette] as a popup dialog and add
 * the configuration picked from it.
 */
<<<<<<< HEAD
class AddCustomConfigurationAction(
  private val file: PsiFile,
  private val facet: AndroidFacet,
  private val provider: CustomModelsProvider
) : AnAction(StudioIcons.NavEditor.Toolbar.ADD_DESTINATION) {
=======
class AddCustomConfigurationAction(private val provider: CustomModelsProvider) :
  AnAction(StudioIcons.NavEditor.Toolbar.ADD_DESTINATION) {
>>>>>>> 574fcae1

  init {
    templatePresentation.text = getDisplayText()
    templatePresentation.description = "Adding a custom configuration into this category"
  }

  private fun getDisplayText() =
    if (provider.customConfigSet.customConfigAttributes.size < MAX_CUSTOM_CONFIGURATION_NUMBER)
      ENABLED_TEXT
    else DISABLED_TEXT

  private fun isEnabled() =
    provider.customConfigSet.customConfigAttributes.size < MAX_CUSTOM_CONFIGURATION_NUMBER

  override fun actionPerformed(e: AnActionEvent) {
    val dialog = LightCalloutPopup()

<<<<<<< HEAD
    val content =
      CustomConfigurationAttributeCreationPalette(file, facet) { attributes ->
=======
    val file = e.getData(VIRTUAL_FILE) ?: return
    val module = e.getData(MODULE) ?: return
    val content =
      CustomConfigurationAttributeCreationPalette(file, module) { attributes ->
>>>>>>> 574fcae1
        provider.addCustomConfigurationAttributes(attributes)
        dialog.close()
      }
    val owner = e.inputEvent!!.component
    val location = owner.locationOnScreen
    location.translate(owner.width / 2, owner.height)

    dialog.show(content, null, location)
  }

  override fun getActionUpdateThread(): ActionUpdateThread = ActionUpdateThread.BGT

  override fun update(e: AnActionEvent) {
    e.presentation.text = getDisplayText()
    e.presentation.isEnabled = isEnabled()
  }
}<|MERGE_RESOLUTION|>--- conflicted
+++ resolved
@@ -31,11 +31,7 @@
   "Cannot add more than $MAX_CUSTOM_CONFIGURATION_NUMBER configurations"
 
 /** Action for adding custom set in Validation Tool. */
-<<<<<<< HEAD
-class AddCustomConfigurationSetAction(private val onAdd: (String) -> Unit) : AnAction() {
-=======
 class AddCustomConfigurationSetAction : AnAction() {
->>>>>>> 574fcae1
 
   init {
     templatePresentation.text = "Add a New Custom Category"
@@ -75,15 +71,8 @@
   }
 }
 
-<<<<<<< HEAD
-class RemoveCustomConfigurationSetAction(
-  val configurationSet: ConfigurationSet,
-  private val onRemove: () -> Unit
-) : AnAction(AllIcons.Actions.GC) {
-=======
 class RemoveCustomConfigurationSetAction(private val configurationSet: ConfigurationSet) :
   AnAction(AllIcons.Actions.GC) {
->>>>>>> 574fcae1
   init {
     templatePresentation.text = "Delete This Category"
     templatePresentation.description = "Delete the current custom custom category"
@@ -108,16 +97,8 @@
  * implementation is showing [CustomConfigurationAttributeCreationPalette] as a popup dialog and add
  * the configuration picked from it.
  */
-<<<<<<< HEAD
-class AddCustomConfigurationAction(
-  private val file: PsiFile,
-  private val facet: AndroidFacet,
-  private val provider: CustomModelsProvider
-) : AnAction(StudioIcons.NavEditor.Toolbar.ADD_DESTINATION) {
-=======
 class AddCustomConfigurationAction(private val provider: CustomModelsProvider) :
   AnAction(StudioIcons.NavEditor.Toolbar.ADD_DESTINATION) {
->>>>>>> 574fcae1
 
   init {
     templatePresentation.text = getDisplayText()
@@ -135,15 +116,10 @@
   override fun actionPerformed(e: AnActionEvent) {
     val dialog = LightCalloutPopup()
 
-<<<<<<< HEAD
-    val content =
-      CustomConfigurationAttributeCreationPalette(file, facet) { attributes ->
-=======
     val file = e.getData(VIRTUAL_FILE) ?: return
     val module = e.getData(MODULE) ?: return
     val content =
       CustomConfigurationAttributeCreationPalette(file, module) { attributes ->
->>>>>>> 574fcae1
         provider.addCustomConfigurationAttributes(attributes)
         dialog.close()
       }
