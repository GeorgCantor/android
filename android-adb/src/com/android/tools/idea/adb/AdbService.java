/*
 * Copyright (C) 2017 The Android Open Source Project
 *
 * Licensed under the Apache License, Version 2.0 (the "License");
 * you may not use this file except in compliance with the License.
 * You may obtain a copy of the License at
 *
 *      http://www.apache.org/licenses/LICENSE-2.0
 *
 * Unless required by applicable law or agreed to in writing, software
 * distributed under the License is distributed on an "AS IS" BASIS,
 * WITHOUT WARRANTIES OR CONDITIONS OF ANY KIND, either express or implied.
 * See the License for the specific language governing permissions and
 * limitations under the License.
 */
package com.android.tools.idea.adb;

import static com.android.ddmlib.AndroidDebugBridge.DEFAULT_START_ADB_TIMEOUT_MILLIS;
<<<<<<< HEAD
=======
import static com.android.tools.idea.flags.StudioFlags.ADBLIB_MIGRATION_DDMLIB_IDEVICE_USAGE_TRACKER;
>>>>>>> 574fcae1
import static com.android.tools.idea.flags.StudioFlags.JDWP_SCACHE;
import static com.google.common.util.concurrent.Futures.immediateFuture;

import com.android.adblib.AdbSession;
import com.android.adblib.CoroutineScopeCache;
import com.android.adblib.ddmlibcompatibility.IDeviceUsageTrackerImpl;
import com.android.adblib.ddmlibcompatibility.debugging.AdbLibClientManagerFactory;
import com.android.adblib.ddmlibcompatibility.AdbLibIDeviceManagerFactory;
import com.android.annotations.concurrency.WorkerThread;
import com.android.ddmlib.AdbInitOptions;
import com.android.ddmlib.AdbVersion;
import com.android.ddmlib.AndroidDebugBridge;
import com.android.ddmlib.DdmPreferences;
import com.android.ddmlib.IDevice;
import com.android.ddmlib.IDeviceUsageTracker;
import com.android.ddmlib.Log;
import com.android.ddmlib.TimeoutRemainder;
import com.android.ddmlib.clientmanager.ClientManager;
import com.android.ddmlib.idevicemanager.IDeviceManagerFactory;
import com.android.tools.idea.adblib.AdbLibApplicationService;
import com.android.tools.idea.flags.StudioFlags;
import com.google.common.io.Files;
import com.google.common.util.concurrent.Futures;
import com.google.common.util.concurrent.ListenableFuture;
import com.google.common.util.concurrent.ListeningExecutorService;
import com.google.common.util.concurrent.MoreExecutors;
import com.intellij.notification.Notification;
import com.intellij.notification.NotificationGroup;
import com.intellij.notification.NotificationType;
import com.intellij.openapi.Disposable;
import com.intellij.openapi.application.ApplicationManager;
import com.intellij.openapi.application.ApplicationNamesInfo;
import com.intellij.openapi.components.Service;
import com.intellij.openapi.diagnostic.Logger;
import com.intellij.openapi.project.Project;
import com.intellij.openapi.project.ProjectCloseListener;
import com.intellij.openapi.project.ProjectManager;
import com.intellij.openapi.ui.MessageType;
import com.intellij.openapi.ui.popup.util.PopupUtil;
import com.intellij.openapi.util.SystemInfo;
import com.intellij.util.concurrency.SequentialTaskExecutor;
import org.jetbrains.annotations.NotNull;
import org.jetbrains.annotations.Nullable;

import java.io.File;
import java.io.FileNotFoundException;
import java.io.IOException;
import java.lang.reflect.Method;
import java.util.Arrays;
import java.util.concurrent.ExecutionException;
import java.util.concurrent.Future;
import java.util.concurrent.TimeUnit;
import java.util.concurrent.TimeoutException;
<<<<<<< HEAD
=======
import org.jetbrains.annotations.NotNull;
import org.jetbrains.annotations.Nullable;
>>>>>>> 574fcae1
import org.jetbrains.annotations.TestOnly;

/**
 * {@link AdbService} is the main entry point to initializing and obtaining the {@link AndroidDebugBridge}.
 *
 * <p>Actions that require a handle to the debug bridge should invoke {@link #getDebugBridge(File)} to obtain the debug bridge.
 * This bridge is only valid at the time it is obtained, and could go stale in the future.
 *
 * <p>Components that need to keep a handle to the bridge for longer durations (such as tool windows that monitor device state) should do so
 * by first invoking {@link #getDebugBridge(File)} to obtain the bridge, and implementing
 * {@link AndroidDebugBridge.IDebugBridgeChangeListener} to ensure that they get updates to the status of the bridge.
 */
@Service
<<<<<<< HEAD
public final class AdbService implements Disposable, AdbOptionsService.AdbOptionsListener, AndroidDebugBridge.IDebugBridgeChangeListener {
=======
public final class AdbService implements Disposable,
                                         AdbOptionsService.AdbOptionsListener,
                                         AndroidDebugBridge.IDebugBridgeChangeListener,
                                         AndroidDebugBridge.IDeviceChangeListener {
>>>>>>> 574fcae1
  @TestOnly
  public static boolean disabled = false;

  private static final Logger LOG = Logger.getInstance(AdbService.class);
  /**
   * The default timeout used by many calls to ddmlib. This includes executing a command,
   * waiting for a response from a command, trying to send a command, etc.
   * The default value is very high because some operations using this timeout can
   * take a long time to complete (e.g. installing an application on a device). See
   * <a href="https://github.com/JetBrains/android/commit/c667dabb759df8bddc72120f51192ee4a5b4e308">IDEA-67042 increase timeout</a>
   * and <a href="https://github.com/JetBrains/android/commit/d17853af32a17788dbd8bd11c1ec5e720fb5bb6a">increase timeout</a>
   * for commits that resulted in the current value of 50 minutes.
   *
   * <p>The problem with such a worst-case timeout value is that many operations are
   * expected to take a very short amount of time, but, at the same time, ADB can
   * sometimes hang for unexpected reasons. This state of affairs makes it difficult
   * for callers to provide a user friendly experience, especially in cases where
   * ADB hangs unexpectedly.  Addressing this issue would require non trivial refactoring
   * of this code, and its callers, to either provide an explicit timeout for every invocation,
   * or maybe expose 2 timeouts: one for short lived operations, and one for operations that
   * can take a long time.
   */
  private static final int ADB_DEFAULT_TIMEOUT_MILLIS = (int)TimeUnit.MINUTES.toMillis(50);

  /**
   * Default timeout to use when calling {@link #terminateDdmlib()}. This ensures
   * that the call terminates even if ADB hangs unexpectedly, as terminating ADB
   * should never take more than a few seconds if ADB is responsive.
   */
  private static final long ADB_TERMINATE_TIMEOUT_MILLIS = TimeUnit.SECONDS.toMillis(10);

  /**
   * Main sequential executor to guarantee atomicity and ordering of critical operations in this class.
   * The main purpose is to avoid explicit locking and race conditions accessing {@link AndroidDebugBridge}.
   */
  private final @NotNull ListeningExecutorService mySequentialExecutor = MoreExecutors.listeningDecorator(
    SequentialTaskExecutor.createSequentialApplicationPoolExecutor("AdbService Executor"));

  /**
   * Underlying implementation of AdbService.
   */
  private final @NotNull AdbService.Implementation myImplementation = new Implementation();

  /**
   * Tracks whether ADB_MDNS_OPENSCREEN env. variable can be used when starting ADB.
   * <p>
   * This is required because some version of ADB crash at startup when ADB_MDNS_OPENSCREEN env variable is set.
   * We detect this pattern and prevent ADB_MDNS_OPENSCREEN to be set on the next ADB restart.
   */
  private boolean myAllowMdnsOpenscreen = true;

  /**
   * Tracks whether we have shown the notification popup about ADB crashing during initialization.
   * We use a static variable to ensure we show the notification only once per Android Studio session.
   */
  private boolean myInitializationErrorShown = false;

  /**
   * Anticipated adb version for ADB_MDNS_OPENSCREEN option fix.
   */
  private static final String MDNS_OPENSCREEN_FIX_ADB_VERSION = "1.0.42";

  @Override
  public void bridgeChanged(@Nullable AndroidDebugBridge bridge) {
  }

  @Override
  public void deviceConnected(@NotNull IDevice device) {
    if (device.isOnline()) {
      logDeviceOnline(device);
    }
  }

  @Override
  public void deviceDisconnected(@NotNull IDevice device) {
    logDeviceOffline(device);
  }

  @Override
  public void deviceChanged(@NotNull IDevice device, int changeMask) {
    if ((changeMask & IDevice.CHANGE_STATE) != 0) {
      if (device.isOnline()) {
        logDeviceOnline(device);
      }
      else {
        logDeviceOffline(device);
      }
    }
  }

  private void logDeviceOnline(@NotNull IDevice device) {
    LOG.info(String.format("Device [%s] has come online", device.getSerialNumber()));
  }

  private void logDeviceOffline(@NotNull IDevice device) {
    LOG.info(String.format("Device [%s] is offline", device.getSerialNumber()));
  }

  @Override
  public void initializationError(@NotNull Exception exception) {
    // b/217251994 - ADB crashes when ADB_MDNS_OPENSCREEN is set on certain Windows configs.
    // Work around by disabling ADB_MDNS_OPENSCREEN and notifying the user that ADB WiFi is disabled.
    if (!SystemInfo.isWindows ||
        !AdbOptionsService.getInstance().shouldUseMdnsOpenScreen() ||
        !(exception instanceof IOException) ||
        !exception.getMessage().startsWith("An existing connection was forcibly closed by the remote host")) {
      return;
    }

    AndroidDebugBridge bridge = AndroidDebugBridge.getBridge();
    if (bridge == null) {
      return;
    }

    AdbVersion version = bridge.getCurrentAdbVersion();
    if (version == null || version.compareTo(AdbVersion.parseFrom(MDNS_OPENSCREEN_FIX_ADB_VERSION)) >= 0) {
      return;
    }

    Log.w("Remote shutdown of adb host was detected, attempting to restart server without MDNS Openscreen.", exception);
    String helpMessage = String.format(
      "Error initializing adb with MDNS Openscreen enabled.\n" +
      "Attempting restart adb with option disabled.\n" +
      "Try updating to a newer version of ADB (%s or later).",
      MDNS_OPENSCREEN_FIX_ADB_VERSION);
    Notification notification = NotificationGroup.balloonGroup("Adb Service")
      .createNotification(helpMessage, NotificationType.WARNING)
      .setImportant(true);
    Arrays.stream(ProjectManager.getInstance().getOpenProjects()).forEach(notification::notify);

    myAllowMdnsOpenscreen = false;

    if (!myInitializationErrorShown) {
      PopupUtil.showBalloonForActiveComponent(helpMessage, MessageType.WARNING);
      myInitializationErrorShown = true;
    }
    try {
      terminateDdmlib();
    }
    catch (TimeoutException ignored) {
    }
    // Leave until next getBridge caller to reinitialize.
  }

  public static AdbService getInstance() {
    return ApplicationManager.getApplication().getService(AdbService.class);
  }

  @NotNull
  public static String getDebugBridgeDiagnosticErrorMessage(@NotNull Throwable t, @NotNull File adb) {
    // If we cannot connect to ADB in a reasonable amount of time (10 seconds timeout in AdbService), then something is seriously
    // wrong. The only identified reason so far is that some machines have incompatible versions of adb that were already running.
    // e.g. Genymotion, some HTC flashing software, Ubuntu's adb package may all conflict with the version of adb in the SDK.
    // A timeout can also happen if the user's hosts file points localhost to the wrong address.
    String msg;
    if (t.getMessage() != null) {
      msg = t.getMessage();
    }
    else {
      msg = String.format("Unable to establish a connection to adb.\n\n" +
                          "Check the Event Log for possible issues.\n" +
                          "This can happen if you have an incompatible version of adb running already,\n" +
                          "or if localhost is pointing to the wrong address.\n" +
                          "Try re-opening %1$s after killing any existing adb daemons and verifying that your\n" +
                          "localhost entry is pointing to 127.0.0.1 or ::1 for IPv4 or IPv6, respectively.\n\n" +
                          "If this happens repeatedly, please file a bug at http://b.android.com including the following:\n" +
                          "  1. Output of the command: '%2$s devices'\n" +
                          "  2. Your idea.log file (Help | Show Log in Explorer)\n",
                          ApplicationNamesInfo.getInstance().getProductName(), adb.getAbsolutePath());
    }
    return msg;
  }

  /**
   * Given the path to the ADB command, asynchronously returns a connected {@link AndroidDebugBridge}
   * via a {@link ListenableFuture}.
   *
   * <p>If ADB has not been started yet, or has been in an error state, a new ADB server
   * is started and fully initialized (i.e. {@link AndroidDebugBridge#isConnected()} is {@code true})
   * before the future completes.
   *
   * <p>If ADB was previously started and is in good state, the future returns the previous started adb,
   * i.e only the very first call is expensive and requires a round-trip to another thread.
   *
   * <p>The returned future always completes within the {@link AndroidDebugBridge#DEFAULT_START_ADB_TIMEOUT_MILLIS} timeout.
   * <p>The returned future will contain an exception if ADB cannot be successfully be initialized within the timeout.
   * <p>The returned future may be cancelled in case of concurrent ADB termination or object disposal.
   *
   * @param adb The full path to the ADB command.
   */
  public @NotNull ListenableFuture<AndroidDebugBridge> getDebugBridge(@NotNull File adb) {
    if (disabled) {
      return immediateFuture(null);
    }
    return mySequentialExecutor.submit(() -> myImplementation.getAndroidDebugBridge(adb));
  }

  /**
   * Asynchronously returns a connected {@link AndroidDebugBridge}
   * via a {@link ListenableFuture}.
   *
   * <p>If ADB has not been started yet, or has been in an error state, a new ADB server
   * is started and fully initialized (i.e. {@link AndroidDebugBridge#isConnected()} is {@code true})
   * before the future completes.
   *
   * <p>If ADB was previously started and is in good state, the future returns the previous started adb,
   * i.e only the very first call is expensive and requires a round-trip to another thread.
   *
   * <p>The returned future always completes within the {@link AndroidDebugBridge#DEFAULT_START_ADB_TIMEOUT_MILLIS} timeout.
   * <p>The returned future will contain an exception if ADB cannot be successfully be initialized within the timeout.
   * <p>The returned future may be cancelled in case of concurrent ADB termination or object disposal.
   *
   * @param project A {@link Project} that is used to find the ADB executable file.
   */
  public @NotNull ListenableFuture<AndroidDebugBridge> getDebugBridge(@NotNull Project project) {
    File adbFile = AdbFileProvider.fromProject(project).get();
    if (adbFile == null) {
      LOG.warn("The path to the ADB command is not available");
      return Futures.immediateFailedFuture(new FileNotFoundException("The path to the ADB command is not available"));
    }
    return getDebugBridge(adbFile);
  }

  /**
   * Terminates ADB synchronously with a predetermined timeout.
   *
   * @throws TimeoutException when termination did not complete in {@link #ADB_TERMINATE_TIMEOUT_MILLIS} milliseconds
   */
  public void terminateDdmlib() throws TimeoutException {
    if (disabled) {
      return;
    }
    try {
      mySequentialExecutor.submit(myImplementation::terminate).get(ADB_TERMINATE_TIMEOUT_MILLIS, TimeUnit.MILLISECONDS);
    }
    catch (InterruptedException | ExecutionException e) {
      LOG.warn("Failed to terminate ADB", e);
    }
  }

  /**
   * Do not call this method directly. Should only be called by {@link com.intellij.openapi.components.ComponentManager}
   * when Android Studio shuts down.
   */
  @Override
  public void dispose() {
    LOG.info("Disposing AdbService");
    AndroidDebugBridge.removeDebugBridgeChangeListener(this);
    AndroidDebugBridge.removeDeviceChangeListener(this);
    AdbOptionsService.getInstance().removeListener(this);
    try {
      mySequentialExecutor.submit(() -> {
        myImplementation.terminate();
        mySequentialExecutor.shutdownNow();
      }).get(ADB_TERMINATE_TIMEOUT_MILLIS, TimeUnit.MILLISECONDS);
    }
    catch (TimeoutException e) {
      LOG.warn("Failed to dispose AdbService within specified timeout", e);
      return;
    }
    catch (InterruptedException | ExecutionException e) {
      LOG.warn("Error while disposing AdbService");
      return;
    }

    try {
      if (!mySequentialExecutor.awaitTermination(ADB_TERMINATE_TIMEOUT_MILLIS, TimeUnit.MILLISECONDS)) {
        LOG.warn("Failed to shut down executor within specified timeout.");
      }
    }
    catch (InterruptedException e) {
      LOG.warn("Executor shutdown interrupted.", e);
    }
  }

  /**
   * Queues an options changed notification on EXECUTOR. Only called by {@link AdbOptionsService}.
   */
  @Override
  public void optionsChanged() {
    if (disabled) {
      return;
    }
    mySequentialExecutor.execute(myImplementation::optionsChanged);
  }

  private AdbService() {
    // Synchronize ddmlib log level with the corresponding IDEA log level
    String defaultLogLevel = AdbLogOutput.SystemLogRedirecter.getLogger().isTraceEnabled()
                             ? Log.LogLevel.VERBOSE.getStringValue()
                             : AdbLogOutput.SystemLogRedirecter.getLogger().isDebugEnabled()
                               ? Log.LogLevel.DEBUG.getStringValue()
                               : Log.LogLevel.INFO.getStringValue();
    DdmPreferences.setLogLevel(defaultLogLevel);
    DdmPreferences.setTimeOut(ADB_DEFAULT_TIMEOUT_MILLIS);

    Log.addLogger(new AdbLogOutput.SystemLogRedirecter());

    AdbOptionsService.getInstance().addListener(this);
    AndroidDebugBridge.addDebugBridgeChangeListener(this);
    AndroidDebugBridge.addDeviceChangeListener(this);

    // TODO Also connect to adblib
    AndroidDebugBridge.setJdwpTracerFactory(() -> new StudioDDMLibJdwpTracer(StudioFlags.JDWP_TRACER.get()) {});
    StudioAdbLibJdwpTracerFactory.install(AdbLibApplicationService.getInstance().getSession(), () -> {
      // The tracer is enabled in the Adblib factory only if SCache is *not* enabled.
      // If SCache is enabled, the SCache wrapper takes care of tracing, because it is the only
      // component that has access to the "journaling" (i.e. emulated) JDWP traffic.
      return StudioFlags.JDWP_TRACER.get() && !JDWP_SCACHE.get();
    });
    AndroidDebugBridge.setJdwpProcessorFactory(() -> new StudioDDMLibSCache(JDWP_SCACHE.get(), new StudioSCacheLogger()));
    StudioAdbLibSCacheJdwpSessionPipelineFactory.install(AdbLibApplicationService.getInstance().getSession(), JDWP_SCACHE::get);

    // Ensure ADB is terminated when there are no more open projects.
    ApplicationManager.getApplication().getMessageBus().connect().subscribe(ProjectCloseListener.TOPIC, new ProjectCloseListener() {
      @Override
      public void projectClosed(@NotNull Project project) {
        if (disabled) {
          return;
        }
        // Ideally, android projects counts should be used here.
        // However, such logic would introduce circular dependency(relying AndroidFacet.ID in intellij.android.core).
        // So, we only check if all projects are closed. If yes, terminate adb.
        if (ProjectManager.getInstance().getOpenProjects().length == 0) {
          LOG.info("Ddmlib can be terminated as all projects have been closed");
          Future<?> terminateAdb = mySequentialExecutor.submit(myImplementation::terminate);
          if (ApplicationManager.getApplication().isUnitTestMode()) {
            // In unit tests terminate ADB synchronously to ensures ADB won't be terminated when another test has started running.
            try {
              terminateAdb.get(30, TimeUnit.SECONDS);
            }
            catch (Throwable e) {
              LOG.warn("Failed to terminate ddmlib.", e);
              throw new RuntimeException(e);
            }
          }
        }
      }
    });
  }

  private static @NotNull AdbInitOptions getAdbInitOptions() {
    AdbInitOptions.Builder options = AdbInitOptions.builder();
    options.setClientSupportEnabled(true); // IDE needs client monitoring support.
    options.useJdwpProxyService(StudioFlags.ENABLE_JDWP_PROXY_SERVICE.get());
    options.useDdmlibCommandService(StudioFlags.ENABLE_DDMLIB_COMMAND_SERVICE.get());
    options.withEnv("ADB_LIBUSB", AdbOptionsService.getInstance().shouldUseLibusb() ? "1" : "0");
    if (getInstance().myAllowMdnsOpenscreen) {
      // Enables Open Screen mDNS implementation in ADB host.
      // See https://android-review.googlesource.com/c/platform/packages/modules/adb/+/1549744
      options.withEnv("ADB_MDNS_OPENSCREEN", AdbOptionsService.getInstance().shouldUseMdnsOpenScreen() ? "1" : "0");
    }
    getInstance().myAllowMdnsOpenscreen = true;
    if (ApplicationManager.getApplication() == null || ApplicationManager.getApplication().isUnitTestMode()) {
      // adb accesses $HOME/.android, which isn't allowed when running in the bazel sandbox
      //noinspection UnstableApiUsage
      options.withEnv("HOME", Files.createTempDir().getAbsolutePath());
    }
    if (AdbOptionsService.getInstance().shouldUseUserManagedAdb()) {
      options.enableUserManagedAdbMode(AdbOptionsService.getInstance().getUserManagedAdbPort());
    }
    options.setClientManager(StudioFlags.ADBLIB_MIGRATION_DDMLIB_CLIENT_MANAGER.get() ?
                             getClientManager() :
                             null);
    if (StudioFlags.ADBLIB_MIGRATION_DDMLIB_IDEVICE_MANAGER.get()) {
      LOG.info("'adblib.migration.ddmlib.idevicemanager' flag is set to true");
      options.setIDeviceManagerFactory(getIDeviceManagerFactory());
    }
    options.setIDeviceUsageTracker(ADBLIB_MIGRATION_DDMLIB_IDEVICE_USAGE_TRACKER.get() ?
                                   getIDeviceUsageTracker() :
                                   null);
    return options.build();
  }

  @NotNull
  private static final CoroutineScopeCache.Key<ClientManager> CLIENT_MANAGER_KEY =
    new CoroutineScopeCache.Key<>("client manager for ddmlib compatibility");

  @NotNull
  private static ClientManager getClientManager() {
    AdbSession session = AdbLibApplicationService.getInstance().getSession();
    return session.getCache().getOrPut(CLIENT_MANAGER_KEY, () -> AdbLibClientManagerFactory.createClientManager(session));
  }

  @NotNull
  private static final CoroutineScopeCache.Key<IDeviceManagerFactory> IDEVICE_MANAGER_FACTORY_KEY =
    new CoroutineScopeCache.Key<>("IDevice manager for ddmlib compatibility");

  @NotNull
  private static IDeviceManagerFactory getIDeviceManagerFactory() {
    AdbSession session = AdbLibApplicationService.getInstance().getSession();
    return session.getCache().getOrPut(IDEVICE_MANAGER_FACTORY_KEY, () -> new AdbLibIDeviceManagerFactory(session));
  }

  @NotNull
  private static final CoroutineScopeCache.Key<IDeviceUsageTracker> IDEVICE_TRACKER_USAGE_KEY =
    new CoroutineScopeCache.Key<>("IDevice usage tracker for ddmlib compatibility");

  @NotNull
  private static IDeviceUsageTracker getIDeviceUsageTracker() {
    AdbSession session = AdbLibApplicationService.getInstance().getSession();
    return session.getCache().getOrPut(IDEVICE_TRACKER_USAGE_KEY, () -> IDeviceUsageTrackerImpl.Companion.forDeviceImpl(session));
  }

  /**
   * An inner class that deals with encapsulating ADB initialization data, as well as starting/stopping ADB.
   * This class deliberately does not synchronize as the parent class ensures all calls are serialized through a sequential executor.
   */
  private static class Implementation {
    /**
     * The full path to the ADB command. The path is platform dependent (i.e. it ends with ".exe" on the Windows platform).
     */
    private @Nullable File myAdbExecutableFile = null;

    /**
     * Creates an {@link Implementation} if there is no valid existing instance, or creates a new instance if existing instance uses
     * a different adb executable file.
     *
     * @param adb file location of ADB
     */
    @WorkerThread
    private @Nullable AndroidDebugBridge getAndroidDebugBridge(@NotNull File adb) {
      AndroidDebugBridge bridge = AndroidDebugBridge.getBridge();
      if (bridge == null || !bridge.isConnected()) {
        try {
          bridge = createBridge(adb);
        }
        catch (Exception e) {
          LOG.warn("Error creating adb", e);
        }
      }

      return bridge;
    }

    @WorkerThread
    public void terminate() {
      try {
        LOG.info("Terminating ADB connection");

        if (!AndroidDebugBridge.disconnectBridge(ADB_TERMINATE_TIMEOUT_MILLIS, TimeUnit.MILLISECONDS)) {
          LOG.warn("ADB connection did not terminate within specified timeout");
          throw new TimeoutException("ADB did not terminate within the specified timeout");
        }

        AndroidDebugBridge.terminate();
        LOG.info("ADB connection successfully terminated");
      }
      catch (TimeoutException e) {
        LOG.warn("Timed out waiting for adb to terminate");
      }
    }

    @WorkerThread
    private @NotNull AndroidDebugBridge createBridge(@NotNull File adb) throws Exception {
      terminate();
      if (ApplicationManager.getApplication().isUnitTestMode()) {
        // AndroidDebugBridge creates MonitorThreads which will be leaked in unit tests
        // TODO (b/292518457): remove when MonitorThread is no longer created.
        try {
          Class<?> c = Class.forName("com.intellij.testFramework.common.ThreadLeakTracker");
          Method method = c.getDeclaredMethod("longRunningThreadCreated", Disposable.class, String[].class);
          method.invoke(null, ApplicationManager.getApplication(), new String[] { "Monitor" });
        } catch (Exception exception) {
          LOG.warn("Failed to register Monitor thread as long-running, leaks may be coming.", exception);
        }
      }

      TimeoutRemainder rem = new TimeoutRemainder(DEFAULT_START_ADB_TIMEOUT_MILLIS, TimeUnit.MILLISECONDS);
      LOG.info("Initializing adb using: " + adb.getAbsolutePath());

      AndroidDebugBridge bridge;
      AdbLogOutput.ToStringLogger toStringLogger = new AdbLogOutput.ToStringLogger();
      Log.addLogger(toStringLogger);
      try {
        AndroidDebugBridge.init(getAdbInitOptions());
        bridge = AndroidDebugBridge.createBridge(adb.getPath(), false, rem.getRemainingNanos(), TimeUnit.MILLISECONDS);

        if (bridge == null) {
          throw new Exception("Unable to start adb server: " + toStringLogger.getOutput());
        }

        while (!bridge.isConnected()) {
          if (rem.getRemainingNanos() <= 0) {
            throw new Exception("Timed out attempting to connect to adb: " + toStringLogger.getOutput());
          }
          try {
            TimeUnit.MILLISECONDS.sleep(200);
          }
          catch (InterruptedException e) {
            // if cancelled, don't wait for connection and return immediately
            throw new Exception("Timed out attempting to connect to adb: " + toStringLogger.getOutput());
          }
        }

        myAdbExecutableFile = adb;
        LOG.info("Successfully connected to adb");
        return bridge;
      }
      finally {
        Log.removeLogger(toStringLogger);
      }
    }

    @WorkerThread
    private void optionsChanged() {
      if (myAdbExecutableFile == null) {
        return;
      }

      LOG.info("Terminating adb server");
      terminate();

      LOG.info("Restart adb server");
      getAndroidDebugBridge(myAdbExecutableFile);
    }
  }
}<|MERGE_RESOLUTION|>--- conflicted
+++ resolved
@@ -16,18 +16,15 @@
 package com.android.tools.idea.adb;
 
 import static com.android.ddmlib.AndroidDebugBridge.DEFAULT_START_ADB_TIMEOUT_MILLIS;
-<<<<<<< HEAD
-=======
 import static com.android.tools.idea.flags.StudioFlags.ADBLIB_MIGRATION_DDMLIB_IDEVICE_USAGE_TRACKER;
->>>>>>> 574fcae1
 import static com.android.tools.idea.flags.StudioFlags.JDWP_SCACHE;
 import static com.google.common.util.concurrent.Futures.immediateFuture;
 
 import com.android.adblib.AdbSession;
 import com.android.adblib.CoroutineScopeCache;
+import com.android.adblib.ddmlibcompatibility.AdbLibIDeviceManagerFactory;
 import com.android.adblib.ddmlibcompatibility.IDeviceUsageTrackerImpl;
 import com.android.adblib.ddmlibcompatibility.debugging.AdbLibClientManagerFactory;
-import com.android.adblib.ddmlibcompatibility.AdbLibIDeviceManagerFactory;
 import com.android.annotations.concurrency.WorkerThread;
 import com.android.ddmlib.AdbInitOptions;
 import com.android.ddmlib.AdbVersion;
@@ -61,9 +58,6 @@
 import com.intellij.openapi.ui.popup.util.PopupUtil;
 import com.intellij.openapi.util.SystemInfo;
 import com.intellij.util.concurrency.SequentialTaskExecutor;
-import org.jetbrains.annotations.NotNull;
-import org.jetbrains.annotations.Nullable;
-
 import java.io.File;
 import java.io.FileNotFoundException;
 import java.io.IOException;
@@ -73,11 +67,8 @@
 import java.util.concurrent.Future;
 import java.util.concurrent.TimeUnit;
 import java.util.concurrent.TimeoutException;
-<<<<<<< HEAD
-=======
 import org.jetbrains.annotations.NotNull;
 import org.jetbrains.annotations.Nullable;
->>>>>>> 574fcae1
 import org.jetbrains.annotations.TestOnly;
 
 /**
@@ -91,14 +82,10 @@
  * {@link AndroidDebugBridge.IDebugBridgeChangeListener} to ensure that they get updates to the status of the bridge.
  */
 @Service
-<<<<<<< HEAD
-public final class AdbService implements Disposable, AdbOptionsService.AdbOptionsListener, AndroidDebugBridge.IDebugBridgeChangeListener {
-=======
 public final class AdbService implements Disposable,
                                          AdbOptionsService.AdbOptionsListener,
                                          AndroidDebugBridge.IDebugBridgeChangeListener,
                                          AndroidDebugBridge.IDeviceChangeListener {
->>>>>>> 574fcae1
   @TestOnly
   public static boolean disabled = false;
 
