/*
 * Copyright (C) 2019 The Android Open Source Project
 *
 * Licensed under the Apache License, Version 2.0 (the "License");
 * you may not use this file except in compliance with the License.
 * You may obtain a copy of the License at
 *
 *      http://www.apache.org/licenses/LICENSE-2.0
 *
 * Unless required by applicable law or agreed to in writing, software
 * distributed under the License is distributed on an "AS IS" BASIS,
 * WITHOUT WARRANTIES OR CONDITIONS OF ANY KIND, either express or implied.
 * See the License for the specific language governing permissions and
 * limitations under the License.
 */
package com.android.build.attribution.analyzers

import com.android.build.attribution.BuildAttributionManagerImpl
<<<<<<< HEAD
=======
import com.android.build.attribution.data.BuildInvocationType
>>>>>>> b5f40ffd
import com.android.build.attribution.data.GradlePluginsData
import com.android.build.attribution.data.PluginContainer
import com.android.build.attribution.data.StudioProvidedInfo
import com.android.build.attribution.data.TaskContainer
import com.android.build.attribution.data.TaskData
import com.android.testutils.MockitoKt.mock
<<<<<<< HEAD
import com.android.tools.idea.flags.StudioFlags
=======
>>>>>>> b5f40ffd
import com.android.tools.idea.gradle.project.build.attribution.BuildAttributionManager
import com.android.tools.idea.testing.AndroidGradleProjectRule
import com.android.tools.idea.testing.TestProjectPaths
import com.google.common.truth.Truth.assertThat
import org.jetbrains.kotlin.utils.addToStdlib.sumByLong
import org.junit.Before
import org.junit.Rule
import org.junit.Test
import org.mockito.Mockito

class CriticalPathAnalyzerTest {

  @get:Rule
  val myProjectRule = AndroidGradleProjectRule()

  private lateinit var studioProvidedInfo: StudioProvidedInfo

  @Before
  fun setUp() {
<<<<<<< HEAD
    StudioFlags.BUILD_ATTRIBUTION_ENABLED.override(true)
    studioProvidedInfo = StudioProvidedInfo(
      agpVersion = null,
      configurationCachingGradlePropertyState = null,
      isInConfigurationCacheTestFlow = false,
=======
    studioProvidedInfo = StudioProvidedInfo(
      agpVersion = null,
      gradleVersion = null,
      configurationCachingGradlePropertyState = null,
      buildInvocationType = BuildInvocationType.REGULAR_BUILD,
>>>>>>> b5f40ffd
      enableJetifierPropertyState = false,
      useAndroidXPropertyState = false,
      buildRequestHolder = mock()
    )
<<<<<<< HEAD
  }

  @After
  fun tearDown() {
    StudioFlags.BUILD_ATTRIBUTION_ENABLED.clearOverride()
=======
>>>>>>> b5f40ffd
  }

  @Test
  fun testCriticalPathAnalyzer() {
    val pluginContainer = PluginContainer()
    val taskContainer = TaskContainer()
    val analyzer = CriticalPathAnalyzer(taskContainer, pluginContainer)
    val wrapper = BuildAnalyzersWrapper(listOf(analyzer), taskContainer, pluginContainer)

    val pluginA = createBinaryPluginIdentifierStub("pluginA", "my.gradle.plugin.PluginA")
    val pluginB = createBinaryPluginIdentifierStub("pluginB", "my.gradle.plugin.PluginB")

    wrapper.onBuildStart()

    // Given tasks (A, B, C, D, E, F, CLEAN, MID1, MID2, MID3, LAST) with the following dependencies and execution times
    // SAMPLE(0) -> A(10) -> B(20) -> D(20) -> F(10)
    //                   |                 ^
    //                   -------> C(30) -----> E(20)
    //
    // CLEAN(5)
    //
    // MID1(4) -> MID2(4)
    //
    // MID3(6)
    //
    // LAST(7)

    val sampleTask = createTaskFinishEventStub(":sampleTask", pluginA, emptyList(), 0, 0)
    val taskClean = createTaskFinishEventStub(":clean", pluginA, emptyList(), 1, 6)
    var taskA = createTaskFinishEventStub(":app:taskA", pluginA, listOf(sampleTask), 10, 20)
    val taskMid1 = createTaskFinishEventStub(":app:mid1", pluginA, emptyList(), 21, 25)
    val taskMid2 = createTaskFinishEventStub(":app:mid2", pluginB, listOf(taskMid1), 26, 30)
    val taskMid3 = createTaskFinishEventStub(":app:mid3", pluginB, emptyList(), 22, 28)
    var taskB = createTaskFinishEventStub(":app:taskB", pluginB, listOf(taskA), 30, 50)
    var taskC = createTaskFinishEventStub(":lib:taskC", pluginA, listOf(taskA), 30, 60)
    var taskD = createTaskFinishEventStub(":app:taskD", pluginB, listOf(taskB, taskC), 60, 80)
    var taskE = createTaskFinishEventStub(":app:taskE", pluginA, listOf(taskC), 60, 80)
    var taskF = createTaskFinishEventStub(":lib:taskF", pluginB, listOf(taskD), 80, 90)
    val taskLast = createTaskFinishEventStub(":lib:taskLast", pluginA, emptyList(), 100, 117)

    wrapper.receiveEvent(sampleTask)
    wrapper.receiveEvent(taskClean)
    wrapper.receiveEvent(taskA)
    wrapper.receiveEvent(taskMid1)
    wrapper.receiveEvent(taskMid2)
    wrapper.receiveEvent(taskMid3)
    wrapper.receiveEvent(taskB)
    wrapper.receiveEvent(taskC)
    wrapper.receiveEvent(taskD)
    wrapper.receiveEvent(taskE)
    wrapper.receiveEvent(taskF)
    wrapper.receiveEvent(taskLast)

    // When the build is finished successfully and the analyzer is run
    wrapper.onBuildSuccess(
      null,
      GradlePluginsData.emptyData,
      Mockito.mock(BuildEventsAnalysisResult::class.java),
      studioProvidedInfo
    )

    // Then the analyzer should find this critical path
    // SAMPLE(0) -> CLEAN(5) -> A(10) -> MID1(4) -> MID2(4) -> C(30) -> D(20) -> F(10) -> LAST(17)

    assertThat(analyzer.result.tasksDeterminingBuildDuration.sumByLong { it.executionTime }).isEqualTo(100)

    assertThat(analyzer.result.tasksDeterminingBuildDuration).isEqualTo(
      listOf(TaskData.createTaskData(sampleTask, pluginContainer),
             TaskData.createTaskData(taskClean, pluginContainer),
             TaskData.createTaskData(taskA, pluginContainer),
             TaskData.createTaskData(taskMid1, pluginContainer),
             TaskData.createTaskData(taskMid2, pluginContainer),
             TaskData.createTaskData(taskC, pluginContainer),
             TaskData.createTaskData(taskD, pluginContainer),
             TaskData.createTaskData(taskF, pluginContainer),
             TaskData.createTaskData(taskLast, pluginContainer)))

    assertThat(analyzer.result.pluginsDeterminingBuildDuration).hasSize(2)
    assertThat(analyzer.result.pluginsDeterminingBuildDuration[0].plugin).isEqualTo(pluginContainer.getPlugin(pluginA, ""))
    assertThat(analyzer.result.pluginsDeterminingBuildDuration[0].buildDuration).isEqualTo(66)
    assertThat(analyzer.result.pluginsDeterminingBuildDuration[1].plugin).isEqualTo(pluginContainer.getPlugin(pluginB, ""))
    assertThat(analyzer.result.pluginsDeterminingBuildDuration[1].buildDuration).isEqualTo(34)


    // A subsequent build has started, the analyzer should reset its state and prepare for the next build data
    wrapper.onBuildStart()

    // Given tasks (A, B, C, D, E, F) with the following dependencies and execution times
    // A(0-10) -> B(10-15) -> D(15-40) -> F(40-50)
    // |              \-----------------> E(40--55)
    // ---------> C(10-------------------------50)

    taskA = createTaskFinishEventStub(":app:taskA", pluginA, emptyList(), 0, 10)
    taskB = createTaskFinishEventStub(":app:taskB", pluginB, listOf(taskA), 10, 15)
    taskC = createTaskFinishEventStub(":lib:taskC", pluginA, listOf(taskA), 10, 50)
    taskD = createTaskFinishEventStub(":app:taskD", pluginB, listOf(taskB), 15, 40)
    taskE = createTaskFinishEventStub(":app:taskE", pluginA, listOf(taskD), 40, 55)
    taskF = createTaskFinishEventStub(":lib:taskF", pluginB, listOf(taskD), 40, 50)

    wrapper.receiveEvent(taskA)
    wrapper.receiveEvent(taskB)
    wrapper.receiveEvent(taskC)
    wrapper.receiveEvent(taskD)
    wrapper.receiveEvent(taskE)
    wrapper.receiveEvent(taskF)

    // When the build is finished successfully and the analyzer is run

    wrapper.onBuildSuccess(
      null,
      GradlePluginsData.emptyData,

      Mockito.mock(BuildEventsAnalysisResult::class.java),
      studioProvidedInfo
    )

    // Then the analyzer should find this critical path
    // A(10) -> B(5) -> D(25)
    //                   \--> E(15)

    assertThat(analyzer.result.tasksDeterminingBuildDuration.sumByLong { it.executionTime }).isEqualTo(55)

    assertThat(analyzer.result.tasksDeterminingBuildDuration).isEqualTo(
      listOf(TaskData.createTaskData(taskA, pluginContainer), TaskData.createTaskData(taskB, pluginContainer),
             TaskData.createTaskData(taskD, pluginContainer),
             TaskData.createTaskData(taskE, pluginContainer)))

    assertThat(analyzer.result.pluginsDeterminingBuildDuration).hasSize(2)
    assertThat(analyzer.result.pluginsDeterminingBuildDuration[0].plugin).isEqualTo(pluginContainer.getPlugin(pluginB, ""))
    assertThat(analyzer.result.pluginsDeterminingBuildDuration[0].buildDuration).isEqualTo(30)
    assertThat(analyzer.result.pluginsDeterminingBuildDuration[1].plugin).isEqualTo(pluginContainer.getPlugin(pluginA, ""))
    assertThat(analyzer.result.pluginsDeterminingBuildDuration[1].buildDuration).isEqualTo(25)
  }

  @Test
  fun testCriticalPathAnalyzerOnNoOpBuild() {
    myProjectRule.load(TestProjectPaths.SIMPLE_APPLICATION)
<<<<<<< HEAD
    myProjectRule.invokeTasks("assembleDebug")
    myProjectRule.invokeTasks("assembleDebug")
=======
    myProjectRule.invokeTasksRethrowingErrors("assembleDebug").also { assertThat(it.isBuildSuccessful).isTrue() }
    myProjectRule.invokeTasksRethrowingErrors("assembleDebug").also { assertThat(it.isBuildSuccessful).isTrue() }
>>>>>>> b5f40ffd
    val buildAttributionManager = myProjectRule.project.getService(BuildAttributionManager::class.java) as BuildAttributionManagerImpl

    assertThat(buildAttributionManager.analyzersProxy.getTasksDeterminingBuildDuration()).isEmpty()
    assertThat(buildAttributionManager.analyzersProxy.getPluginsDeterminingBuildDuration()).isEmpty()
  }
}<|MERGE_RESOLUTION|>--- conflicted
+++ resolved
@@ -16,20 +16,13 @@
 package com.android.build.attribution.analyzers
 
 import com.android.build.attribution.BuildAttributionManagerImpl
-<<<<<<< HEAD
-=======
 import com.android.build.attribution.data.BuildInvocationType
->>>>>>> b5f40ffd
 import com.android.build.attribution.data.GradlePluginsData
 import com.android.build.attribution.data.PluginContainer
 import com.android.build.attribution.data.StudioProvidedInfo
 import com.android.build.attribution.data.TaskContainer
 import com.android.build.attribution.data.TaskData
 import com.android.testutils.MockitoKt.mock
-<<<<<<< HEAD
-import com.android.tools.idea.flags.StudioFlags
-=======
->>>>>>> b5f40ffd
 import com.android.tools.idea.gradle.project.build.attribution.BuildAttributionManager
 import com.android.tools.idea.testing.AndroidGradleProjectRule
 import com.android.tools.idea.testing.TestProjectPaths
@@ -49,31 +42,15 @@
 
   @Before
   fun setUp() {
-<<<<<<< HEAD
-    StudioFlags.BUILD_ATTRIBUTION_ENABLED.override(true)
-    studioProvidedInfo = StudioProvidedInfo(
-      agpVersion = null,
-      configurationCachingGradlePropertyState = null,
-      isInConfigurationCacheTestFlow = false,
-=======
     studioProvidedInfo = StudioProvidedInfo(
       agpVersion = null,
       gradleVersion = null,
       configurationCachingGradlePropertyState = null,
       buildInvocationType = BuildInvocationType.REGULAR_BUILD,
->>>>>>> b5f40ffd
       enableJetifierPropertyState = false,
       useAndroidXPropertyState = false,
       buildRequestHolder = mock()
     )
-<<<<<<< HEAD
-  }
-
-  @After
-  fun tearDown() {
-    StudioFlags.BUILD_ATTRIBUTION_ENABLED.clearOverride()
-=======
->>>>>>> b5f40ffd
   }
 
   @Test
@@ -211,13 +188,8 @@
   @Test
   fun testCriticalPathAnalyzerOnNoOpBuild() {
     myProjectRule.load(TestProjectPaths.SIMPLE_APPLICATION)
-<<<<<<< HEAD
-    myProjectRule.invokeTasks("assembleDebug")
-    myProjectRule.invokeTasks("assembleDebug")
-=======
     myProjectRule.invokeTasksRethrowingErrors("assembleDebug").also { assertThat(it.isBuildSuccessful).isTrue() }
     myProjectRule.invokeTasksRethrowingErrors("assembleDebug").also { assertThat(it.isBuildSuccessful).isTrue() }
->>>>>>> b5f40ffd
     val buildAttributionManager = myProjectRule.project.getService(BuildAttributionManager::class.java) as BuildAttributionManagerImpl
 
     assertThat(buildAttributionManager.analyzersProxy.getTasksDeterminingBuildDuration()).isEmpty()
