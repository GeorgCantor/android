--- conflicted
+++ resolved
@@ -15,13 +15,9 @@
  */
 package com.android.tools.idea.gradle.structure
 
-<<<<<<< HEAD
-import com.android.tools.idea.gradle.project.model.GradleAndroidModel
-=======
 import com.android.tools.idea.gradle.model.impl.IdeLibraryModelResolverImpl
 import com.android.tools.idea.gradle.project.model.GradleAndroidModel
 import com.android.tools.idea.gradle.project.model.GradleAndroidModelData
->>>>>>> b5f40ffd
 import com.android.tools.idea.gradle.project.model.GradleModuleModel
 import com.android.tools.idea.gradle.project.model.NdkModuleModel
 import com.android.tools.idea.gradle.project.sync.GradleModuleModels
@@ -70,32 +66,20 @@
   val gradlePath = externalProject.qName
 
   fun tryAndroidModels(): PsResolvedModuleModel.PsAndroidModuleResolvedModel? {
-<<<<<<< HEAD
-    val androidModel = module.findModel(GradleAndroidModel::class.java) ?: return null
-=======
     val androidModelData = module.findModel(GradleAndroidModelData::class.java) ?: return null
->>>>>>> b5f40ffd
     val nativeModel = module.findModel(NdkModuleModel::class.java)
     val syncIssues = module.findModel(SyncIssues::class.java) ?: SyncIssues.EMPTY
     return PsResolvedModuleModel.PsAndroidModuleResolvedModel(
       gradlePath,
       gradleModuleModel.buildFilePath?.absolutePath,
-<<<<<<< HEAD
-      androidModel,
-=======
       modelFactory(androidModelData),
->>>>>>> b5f40ffd
       nativeModel,
       syncIssues
     )
   }
 
   fun tryJavaModels(): PsResolvedModuleModel.PsJavaModuleResolvedModel? {
-<<<<<<< HEAD
-    val javaModel = module.findModel(JavaModuleModel::class.java) ?: return null
-=======
     val javaModel = module.findModel(ExternalProject::class.java) ?: return null
->>>>>>> b5f40ffd
     val syncIssues = module.findModel(SyncIssues::class.java) ?: SyncIssues.EMPTY
     return PsResolvedModuleModel.PsJavaModuleResolvedModel(gradlePath, gradleModuleModel.buildFilePath?.absolutePath, javaModel, syncIssues)
   }
