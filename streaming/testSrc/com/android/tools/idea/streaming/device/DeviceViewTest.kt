/*
 * Copyright (C) 2022 The Android Open Source Project
 *
 * Licensed under the Apache License, Version 2.0 (the "License");
 * you may not use this file except in compliance with the License.
 * You may obtain a copy of the License at
 *
 *      http://www.apache.org/licenses/LICENSE-2.0
 *
 * Unless required by applicable law or agreed to in writing, software
 * distributed under the License is distributed on an "AS IS" BASIS,
 * WITHOUT WARRANTIES OR CONDITIONS OF ANY KIND, either express or implied.
 * See the License for the specific language governing permissions and
 * limitations under the License.
 */
package com.android.tools.idea.streaming.device

import com.android.adblib.DevicePropertyNames
import com.android.testutils.ImageDiffUtil
import com.android.testutils.MockitoKt.any
import com.android.testutils.MockitoKt.eq
import com.android.testutils.MockitoKt.mock
import com.android.testutils.MockitoKt.whenever
import com.android.testutils.TestUtils
import com.android.testutils.waitForCondition
import com.android.tools.adtui.ImageUtils
import com.android.tools.adtui.actions.ZoomType
import com.android.tools.adtui.swing.FakeKeyboardFocusManager
import com.android.tools.adtui.swing.FakeMouse
import com.android.tools.adtui.swing.FakeUi
import com.android.tools.adtui.swing.replaceKeyboardFocusManager
import com.android.tools.analytics.UsageTrackerRule
import com.android.tools.analytics.crash.CrashReport
import com.android.tools.idea.concurrency.AndroidExecutors
import com.android.tools.idea.flags.StudioFlags
import com.android.tools.idea.streaming.DeviceMirroringSettings
import com.android.tools.idea.streaming.core.AbstractDisplayView
<<<<<<< HEAD
=======
import com.android.tools.idea.streaming.core.PRIMARY_DISPLAY_ID
>>>>>>> 574fcae1
import com.android.tools.idea.streaming.device.AndroidKeyEventActionType.ACTION_DOWN
import com.android.tools.idea.streaming.device.AndroidKeyEventActionType.ACTION_DOWN_AND_UP
import com.android.tools.idea.streaming.device.AndroidKeyEventActionType.ACTION_UP
import com.android.tools.idea.streaming.device.DeviceView.Companion.ANDROID_SCROLL_ADJUSTMENT_FACTOR
import com.android.tools.idea.streaming.executeStreamingAction
import com.android.tools.idea.streaming.extractText
import com.android.tools.idea.testing.AndroidExecutorsRule
import com.android.tools.idea.testing.CrashReporterRule
import com.android.tools.idea.testing.executeCapturingLoggedErrors
import com.android.tools.idea.testing.flags.override
import com.android.tools.idea.testing.mockStatic
import com.android.tools.idea.testing.override
import com.google.common.truth.Truth.assertThat
import com.google.wireless.android.sdk.stats.AndroidStudioEvent
import com.google.wireless.android.sdk.stats.AndroidStudioEvent.EventKind.DEVICE_MIRRORING_ABNORMAL_AGENT_TERMINATION
import com.google.wireless.android.sdk.stats.AndroidStudioEvent.EventKind.DEVICE_MIRRORING_SESSION
import com.intellij.ide.ClipboardSynchronizer
import com.intellij.ide.DataManager
import com.intellij.ide.impl.HeadlessDataManager
import com.intellij.openapi.actionSystem.IdeActions.ACTION_COPY
import com.intellij.openapi.actionSystem.IdeActions.ACTION_CUT
import com.intellij.openapi.actionSystem.IdeActions.ACTION_EDITOR_MOVE_CARET_DOWN_WITH_SELECTION
import com.intellij.openapi.actionSystem.IdeActions.ACTION_EDITOR_MOVE_CARET_LEFT_WITH_SELECTION
import com.intellij.openapi.actionSystem.IdeActions.ACTION_EDITOR_MOVE_CARET_PAGE_DOWN_WITH_SELECTION
import com.intellij.openapi.actionSystem.IdeActions.ACTION_EDITOR_MOVE_CARET_PAGE_UP_WITH_SELECTION
import com.intellij.openapi.actionSystem.IdeActions.ACTION_EDITOR_MOVE_CARET_RIGHT_WITH_SELECTION
import com.intellij.openapi.actionSystem.IdeActions.ACTION_EDITOR_MOVE_CARET_UP_WITH_SELECTION
import com.intellij.openapi.actionSystem.IdeActions.ACTION_EDITOR_MOVE_LINE_END_WITH_SELECTION
import com.intellij.openapi.actionSystem.IdeActions.ACTION_EDITOR_MOVE_LINE_START_WITH_SELECTION
import com.intellij.openapi.actionSystem.IdeActions.ACTION_EDITOR_NEXT_WORD
import com.intellij.openapi.actionSystem.IdeActions.ACTION_EDITOR_NEXT_WORD_WITH_SELECTION
import com.intellij.openapi.actionSystem.IdeActions.ACTION_EDITOR_PREVIOUS_WORD
import com.intellij.openapi.actionSystem.IdeActions.ACTION_EDITOR_PREVIOUS_WORD_WITH_SELECTION
import com.intellij.openapi.actionSystem.IdeActions.ACTION_EDITOR_TEXT_END
import com.intellij.openapi.actionSystem.IdeActions.ACTION_EDITOR_TEXT_END_WITH_SELECTION
import com.intellij.openapi.actionSystem.IdeActions.ACTION_EDITOR_TEXT_START
import com.intellij.openapi.actionSystem.IdeActions.ACTION_EDITOR_TEXT_START_WITH_SELECTION
import com.intellij.openapi.actionSystem.IdeActions.ACTION_PASTE
import com.intellij.openapi.actionSystem.IdeActions.ACTION_REDO
import com.intellij.openapi.actionSystem.IdeActions.ACTION_SELECT_ALL
import com.intellij.openapi.actionSystem.IdeActions.ACTION_UNDO
import com.intellij.openapi.actionSystem.KeyboardShortcut
import com.intellij.openapi.ide.CopyPasteManager
import com.intellij.openapi.keymap.KeymapManager
import com.intellij.openapi.keymap.KeymapUtil
import com.intellij.openapi.util.Disposer
import com.intellij.openapi.util.SystemInfo
import com.intellij.testFramework.EdtRule
import com.intellij.testFramework.PlatformTestUtil
import com.intellij.testFramework.RuleChain
import com.intellij.testFramework.RunsInEdt
import com.intellij.testFramework.TestDataProvider
import com.intellij.testFramework.assertInstanceOf
import com.intellij.ui.components.JBScrollPane
import com.intellij.util.ConcurrencyUtil
import it.unimi.dsi.fastutil.ints.Int2FloatOpenHashMap
import kotlinx.coroutines.runBlocking
import org.apache.http.entity.mime.MultipartEntityBuilder
import org.junit.Before
import org.junit.Rule
import org.junit.Test
import org.mockito.ArgumentCaptor
import org.mockito.Mockito.atLeast
import org.mockito.Mockito.spy
import org.mockito.Mockito.verify
import java.awt.Component
import java.awt.Dimension
import java.awt.MouseInfo
import java.awt.Point
import java.awt.PointerInfo
import java.awt.Rectangle
import java.awt.datatransfer.DataFlavor
import java.awt.datatransfer.StringSelection
import java.awt.event.InputEvent
import java.awt.event.KeyEvent
import java.awt.event.KeyEvent.ALT_DOWN_MASK
import java.awt.event.KeyEvent.CHAR_UNDEFINED
import java.awt.event.KeyEvent.CTRL_DOWN_MASK
import java.awt.event.KeyEvent.KEY_PRESSED
import java.awt.event.KeyEvent.SHIFT_DOWN_MASK
import java.awt.event.KeyEvent.VK_BACK_SPACE
import java.awt.event.KeyEvent.VK_CONTROL
import java.awt.event.KeyEvent.VK_DELETE
import java.awt.event.KeyEvent.VK_DOWN
import java.awt.event.KeyEvent.VK_END
import java.awt.event.KeyEvent.VK_ENTER
import java.awt.event.KeyEvent.VK_ESCAPE
import java.awt.event.KeyEvent.VK_HOME
import java.awt.event.KeyEvent.VK_J
import java.awt.event.KeyEvent.VK_KP_DOWN
import java.awt.event.KeyEvent.VK_KP_LEFT
import java.awt.event.KeyEvent.VK_KP_RIGHT
import java.awt.event.KeyEvent.VK_KP_UP
import java.awt.event.KeyEvent.VK_LEFT
import java.awt.event.KeyEvent.VK_M
import java.awt.event.KeyEvent.VK_PAGE_DOWN
import java.awt.event.KeyEvent.VK_PAGE_UP
import java.awt.event.KeyEvent.VK_RIGHT
import java.awt.event.KeyEvent.VK_SHIFT
import java.awt.event.KeyEvent.VK_TAB
import java.awt.event.KeyEvent.VK_UP
import java.nio.file.Path
import java.util.concurrent.Executors
import java.util.concurrent.ThreadPoolExecutor
import java.util.concurrent.TimeUnit.SECONDS
import javax.swing.JButton
import javax.swing.JEditorPane
import javax.swing.JScrollPane

/**
 * Tests for [DeviceView] and [DeviceClient].
 */
@RunsInEdt
internal class DeviceViewTest {

  private val agentRule = FakeScreenSharingAgentRule()
  private val androidExecutorsRule = AndroidExecutorsRule(workerThreadExecutor = Executors.newCachedThreadPool())
  private val crashReporterRule = CrashReporterRule()
  @get:Rule
  val ruleChain = RuleChain(agentRule, crashReporterRule, androidExecutorsRule, ClipboardSynchronizationDisablementRule(), EdtRule())
  @get:Rule
  val usageTrackerRule = UsageTrackerRule()
  private lateinit var device: FakeScreenSharingAgentRule.FakeDevice
  private lateinit var view: DeviceView
  private lateinit var fakeUi: FakeUi
  private lateinit var focusManager: FakeKeyboardFocusManager

  private val testRootDisposable
    get() = agentRule.disposable
  private val project
    get() = agentRule.project
  private val agent
    get() = device.agent

  @Before
  fun setUp() {
<<<<<<< HEAD
    device = agentRule.connectDevice("Pixel 5", 30, Dimension(1080, 2340))
    StudioFlags.STREAMING_HARDWARE_INPUT_BUTTON.override(true, testRootDisposable)
    (DataManager.getInstance() as HeadlessDataManager).setTestDataProvider(TestDataProvider(project), testRootDisposable)
    focusManager = FakeKeyboardFocusManager(testRootDisposable)
=======
    BitRateManager.getInstance().clear()
    device = agentRule.connectDevice("Pixel 5", 30, Dimension(1080, 2340))
    (DataManager.getInstance() as HeadlessDataManager).setTestDataProvider(TestDataProvider(project), testRootDisposable)
    focusManager = FakeKeyboardFocusManager(testRootDisposable)
  }

  fun tearDown() {
    BitRateManager.getInstance().clear()
>>>>>>> 574fcae1
  }

  @Test
  fun testFrameListener() {
<<<<<<< HEAD
    assumeFFmpegAvailable()
=======
>>>>>>> 574fcae1
    createDeviceView(200, 300, 2.0)
    var frameListenerCalls = 0u

    val frameListener = AbstractDisplayView.FrameListener { _, _, _, _ -> ++frameListenerCalls }

    view.addFrameListener(frameListener)
<<<<<<< HEAD
    waitForCondition(2, SECONDS) { fakeUi.render(); view.frameNumber == agent.frameNumber }
=======
    waitForCondition(2, SECONDS) { fakeUi.render(); view.frameNumber == agent.getFrameNumber(PRIMARY_DISPLAY_ID) }
>>>>>>> 574fcae1

    assertThat(frameListenerCalls).isGreaterThan(0u)
    assertThat(frameListenerCalls).isEqualTo(view.frameNumber)
    val framesBeforeRemoving = view.frameNumber
    view.removeFrameListener(frameListener)

<<<<<<< HEAD
    runBlocking { agent.renderDisplay(1) }
    waitForCondition(2, SECONDS) { fakeUi.render(); view.frameNumber == agent.frameNumber }
=======
    runBlocking { agent.renderDisplay(PRIMARY_DISPLAY_ID, 1) }
    waitForCondition(2, SECONDS) { fakeUi.render(); view.frameNumber == agent.getFrameNumber(PRIMARY_DISPLAY_ID) }
>>>>>>> 574fcae1

    // If removal didn't work, the frame number part would fail here.
    assertThat(view.frameNumber).isGreaterThan(framesBeforeRemoving)
    assertThat(frameListenerCalls).isEqualTo(framesBeforeRemoving)
  }

  @Test
  fun testResizingRotationAndMouseInput() {
<<<<<<< HEAD
    assumeFFmpegAvailable()
    createDeviceView(200, 300, 2.0)
    assertThat(agent.commandLine).matches("CLASSPATH=$DEVICE_PATH_BASE/$SCREEN_SHARING_AGENT_JAR_NAME app_process" +
                                          " $DEVICE_PATH_BASE com.android.tools.screensharing.Main" +
                                          " --socket=screen-sharing-agent-\\d+ --max_size=400,600 --flags=1")
=======
    createDeviceView(200, 300, 2.0)
    assertThat(agent.commandLine).matches("CLASSPATH=$DEVICE_PATH_BASE/$SCREEN_SHARING_AGENT_JAR_NAME app_process" +
                                          " $DEVICE_PATH_BASE com.android.tools.screensharing.Main" +
                                          " --socket=screen-sharing-agent-\\d+ --max_size=400,600 --flags=\\d+")
>>>>>>> 574fcae1
    waitForFrame()
    assertThat(view.displayRectangle).isEqualTo(Rectangle(61, 0, 277, 600))
    assertThat(view.displayOrientationQuadrants).isEqualTo(0)

    // Check resizing.
    fakeUi.resizeRoot(100, 90)
    assertThat(getNextControlMessageAndWaitForFrame()).isEqualTo(
        SetMaxVideoResolutionMessage(view.displayId, Dimension(200, 180)))
    assertThat(view.displayRectangle).isEqualTo(Rectangle(58, 0, 83, 180))

    // Check mouse input in various orientations.
    val expectedCoordinates = listOf(
      MotionEventMessage.Pointer(292, 786, 0),
      MotionEventMessage.Pointer(813, 1436, 0),
      MotionEventMessage.Pointer(898, 941, 0),
      MotionEventMessage.Pointer(311, 1409, 0),
      MotionEventMessage.Pointer(800, 1566, 0),
      MotionEventMessage.Pointer(279, 916, 0),
      MotionEventMessage.Pointer(193, 1409, 0),
      MotionEventMessage.Pointer(780, 941, 0),
    )
    for (i in 0 until 4) {
      assertAppearance("Rotation${i * 90}")
      // Check mouse input.
      fakeUi.mouse.moveTo(40, 30)
      assertThat(getNextControlMessageAndWaitForFrame()).isEqualTo(
          MotionEventMessage(listOf(expectedCoordinates[i * 2]), MotionEventMessage.ACTION_HOVER_MOVE, 0, 0, 0))

      fakeUi.mouse.press(40, 30)
      assertThat(getNextControlMessageAndWaitForFrame()).isEqualTo(
          MotionEventMessage(listOf(expectedCoordinates[i * 2]), MotionEventMessage.ACTION_DOWN, 0, 0, 0))

      fakeUi.mouse.dragTo(60, 55)
      assertThat(getNextControlMessageAndWaitForFrame()).isEqualTo(
          MotionEventMessage(listOf(expectedCoordinates[i * 2 + 1]), MotionEventMessage.ACTION_MOVE, 0, 0, 0))

      fakeUi.mouse.release()
      assertThat(getNextControlMessageAndWaitForFrame()).isEqualTo(
          MotionEventMessage(listOf(expectedCoordinates[i * 2 + 1]), MotionEventMessage.ACTION_UP, 0, 0, 0))

      fakeUi.mouse.wheel(60, 55, -1)  // Vertical scrolling is backward on Android
      val verticalAxisValues = Int2FloatOpenHashMap(1).apply {
        put(MotionEventMessage.AXIS_VSCROLL, ANDROID_SCROLL_ADJUSTMENT_FACTOR)
      }
      val verticalScrollPointer = expectedCoordinates[i * 2 + 1].copy(axisValues = verticalAxisValues)
      assertThat(getNextControlMessageAndWaitForFrame()).isEqualTo(
          MotionEventMessage(listOf(verticalScrollPointer), MotionEventMessage.ACTION_SCROLL, 0, 0, 0))

      // Java fakes horizontal scrolling by pretending shift was held down during the scroll.
      fakeUi.keyboard.press(VK_SHIFT)
      fakeUi.mouse.wheel(60, 55, 1)
      fakeUi.keyboard.release(VK_SHIFT)
      val horizontalAxisValues = Int2FloatOpenHashMap(1).apply {
        put(MotionEventMessage.AXIS_HSCROLL, ANDROID_SCROLL_ADJUSTMENT_FACTOR)
      }
      val horizontalScrollPointer = expectedCoordinates[i * 2 + 1].copy(axisValues = horizontalAxisValues)
      assertThat(getNextControlMessageAndWaitForFrame()).isEqualTo(
          MotionEventMessage(listOf(horizontalScrollPointer), MotionEventMessage.ACTION_SCROLL, 0, 0, 0))

      executeStreamingAction("android.device.rotate.left", view, project)
      assertThat(getNextControlMessageAndWaitForFrame()).isEqualTo(SetDeviceOrientationMessage((i + 1) % 4))
    }

    // Check dragging over the edge of the device screen.
    fakeUi.mouse.press(40, 50)
    assertThat(agent.getNextControlMessage(2, SECONDS)).isEqualTo(
        MotionEventMessage(listOf(MotionEventMessage.Pointer(292, 1306, 0)), MotionEventMessage.ACTION_DOWN, 0, 0, 0))
    fakeUi.mouse.dragTo(90, 60)
    assertThat(agent.getNextControlMessage(2, SECONDS)).isEqualTo(
        MotionEventMessage(listOf(MotionEventMessage.Pointer(1079, 1566, 0)), MotionEventMessage.ACTION_MOVE, 0, 0, 0))
    assertThat(agent.getNextControlMessage(2, SECONDS)).isEqualTo(
        MotionEventMessage(listOf(MotionEventMessage.Pointer(1079, 1566, 0)), MotionEventMessage.ACTION_UP, 0, 0, 0))
    fakeUi.mouse.release()

    // Check mouse leaving the device view while dragging.
    fakeUi.mouse.press(50, 40)
    assertThat(agent.getNextControlMessage(2, SECONDS)).isEqualTo(
        MotionEventMessage(listOf(MotionEventMessage.Pointer(553, 1046, 0)), MotionEventMessage.ACTION_DOWN, 0, 0, 0))
    fakeUi.mouse.dragTo(55, 10)
    assertThat(agent.getNextControlMessage(2, SECONDS)).isEqualTo(
        MotionEventMessage(listOf(MotionEventMessage.Pointer(683, 266, 0)), MotionEventMessage.ACTION_MOVE, 0, 0, 0))
    fakeUi.mouse.dragTo(60, -10)
    assertThat(agent.getNextControlMessage(2, SECONDS)).isEqualTo(
        MotionEventMessage(listOf(MotionEventMessage.Pointer(813, 0, 0)), MotionEventMessage.ACTION_MOVE, 0, 0, 0))
    assertThat(agent.getNextControlMessage(2, SECONDS)).isEqualTo(
        MotionEventMessage(listOf(MotionEventMessage.Pointer(813, 0, 0)), MotionEventMessage.ACTION_UP, 0, 0, 0))
    fakeUi.mouse.release()
  }

  @Test
  fun testUpsideDownMouseInput() {
<<<<<<< HEAD
    assumeFFmpegAvailable()
=======
>>>>>>> 574fcae1
    createDeviceView(200, 300, 2.0)
    waitForFrame()
    assertThat(view.displayRectangle).isEqualTo(Rectangle(61, 0, 277, 600))
    assertThat(view.displayOrientationQuadrants).isEqualTo(0)

    executeStreamingAction("android.device.rotate.right", view, project)
    assertThat(getNextControlMessageAndWaitForFrame()).isEqualTo(SetDeviceOrientationMessage(3))
    executeStreamingAction("android.device.rotate.right", view, project)
    assertThat(getNextControlMessageAndWaitForFrame()).isEqualTo(SetDeviceOrientationMessage(2))
    assertThat(view.displayOrientationQuadrants).isEqualTo(2)
    assertThat(view.displayOrientationCorrectionQuadrants).isEqualTo(0)

    fakeUi.mouse.press(40, 30)
    assertThat(getNextControlMessageAndWaitForFrame()).isEqualTo(
        MotionEventMessage(listOf(MotionEventMessage.Pointer(1007, 2107, 0)), MotionEventMessage.ACTION_DOWN, 0, 0, 0))
    fakeUi.mouse.release()
    assertThat(getNextControlMessageAndWaitForFrame()).isEqualTo(
        MotionEventMessage(listOf(MotionEventMessage.Pointer(1007, 2107, 0)), MotionEventMessage.ACTION_UP, 0, 0, 0))

<<<<<<< HEAD
    runBlocking { agent.setDisplayOrientationCorrection(2) }
=======
    runBlocking { agent.setDisplayOrientationCorrection(PRIMARY_DISPLAY_ID, 2) }
>>>>>>> 574fcae1
    waitForFrame()
    assertThat(view.displayOrientationQuadrants).isEqualTo(2)
    assertThat(view.displayOrientationCorrectionQuadrants).isEqualTo(2)
    fakeUi.mouse.press(40, 30)
    assertThat(getNextControlMessageAndWaitForFrame()).isEqualTo(
        MotionEventMessage(listOf(MotionEventMessage.Pointer(235, 1008, 0)), MotionEventMessage.ACTION_DOWN, 0, 0, 0))
    fakeUi.mouse.release()
    assertThat(getNextControlMessageAndWaitForFrame()).isEqualTo(
        MotionEventMessage(listOf(MotionEventMessage.Pointer(235, 1008, 0)), MotionEventMessage.ACTION_UP, 0, 0, 0))
  }

  @Test
  fun testRoundWatch() {
<<<<<<< HEAD
    assumeFFmpegAvailable()
=======
>>>>>>> 574fcae1
    device = agentRule.connectDevice("Pixel Watch", 30, Dimension(384, 384), roundDisplay = true, abi = "armeabi-v7a",
                                     additionalDeviceProperties = mapOf(DevicePropertyNames.RO_BUILD_CHARACTERISTICS to "nosdcard,watch"))

    createDeviceView(100, 150, 2.0)
    assertThat(agent.commandLine).matches("CLASSPATH=$DEVICE_PATH_BASE/$SCREEN_SHARING_AGENT_JAR_NAME app_process" +
                                          " $DEVICE_PATH_BASE com.android.tools.screensharing.Main" +
                                          " --socket=screen-sharing-agent-\\d+ --max_size=200,300 --flags=\\d+")
    waitForFrame()
    assertThat(view.displayRectangle).isEqualTo(Rectangle(0, 50, 200, 200))
    assertThat(view.displayOrientationQuadrants).isEqualTo(0)
    assertAppearance("RoundWatch1")
  }

  @Test
  fun testMultiTouch() {
<<<<<<< HEAD
    assumeFFmpegAvailable()
=======
>>>>>>> 574fcae1
    createDeviceView(50, 100, 2.0)
    waitForFrame()
    assertThat(view.displayRectangle).isEqualTo(Rectangle(4, 0, 92, 200))

    val mousePosition = Point(30, 30)
    val pointerInfo = mock<PointerInfo>()
    whenever(pointerInfo.location).thenReturn(mousePosition)
    val mouseInfoMock = mockStatic<MouseInfo>(testRootDisposable)
    mouseInfoMock.whenever<Any?> { MouseInfo.getPointerInfo() }.thenReturn(pointerInfo)

    fakeUi.keyboard.setFocus(view)
    fakeUi.mouse.moveTo(mousePosition)
    assertThat(getNextControlMessageAndWaitForFrame()).isEqualTo(
        MotionEventMessage(listOf(MotionEventMessage.Pointer(663, 707, 0)), MotionEventMessage.ACTION_HOVER_MOVE, 0, 0,
                           0))
    fakeUi.keyboard.press(VK_CONTROL)
    fakeUi.layoutAndDispatchEvents()
    assertAppearance("MultiTouch1")

    fakeUi.mouse.press(mousePosition)
    assertThat(getNextControlMessageAndWaitForFrame()).isEqualTo(
        MotionEventMessage(listOf(MotionEventMessage.Pointer(663, 707, 0), MotionEventMessage.Pointer(417, 1633, 1)),
                           MotionEventMessage.ACTION_DOWN, 0, 0, 0))
    assertAppearance("MultiTouch2")

    mousePosition.x -= 10
    mousePosition.y += 10
    fakeUi.mouse.dragTo(mousePosition)
    assertThat(getNextControlMessageAndWaitForFrame()).isEqualTo(
        MotionEventMessage(listOf(MotionEventMessage.Pointer(428, 941, 0), MotionEventMessage.Pointer(652, 1399, 1)),
                           MotionEventMessage.ACTION_MOVE, 0, 0, 0))
    assertAppearance("MultiTouch3")

    fakeUi.mouse.release()
    assertThat(getNextControlMessageAndWaitForFrame()).isEqualTo(
        MotionEventMessage(listOf(MotionEventMessage.Pointer(428, 941, 0), MotionEventMessage.Pointer(652, 1399, 1)),
                           MotionEventMessage.ACTION_UP, 0, 0, 0))

    fakeUi.keyboard.release(VK_CONTROL)
    assertAppearance("MultiTouch4")
  }

  @Test
  fun testKeyboardInput() {
<<<<<<< HEAD
    assumeFFmpegAvailable()
=======
>>>>>>> 574fcae1
    createDeviceView(150, 250, 1.5)
    waitForFrame()

    // Check keyboard input.
    fakeUi.keyboard.setFocus(view)
    for (c in ' '..'~') {
      fakeUi.keyboard.type(c.code)
      assertThat(agent.getNextControlMessage(2, SECONDS)).isEqualTo(TextInputMessage(c.toString()))
    }

    val controlCharacterCases = mapOf(
      VK_ENTER to AKEYCODE_ENTER,
      VK_TAB to AKEYCODE_TAB,
      VK_ESCAPE to AKEYCODE_ESCAPE,
      VK_BACK_SPACE to AKEYCODE_DEL,
      VK_DELETE to if (SystemInfo.isMac) AKEYCODE_DEL else AKEYCODE_FORWARD_DEL,
    )
    for ((hostKeyStroke, androidKeyCode) in controlCharacterCases) {
      fakeUi.keyboard.pressAndRelease(hostKeyStroke)
      assertThat(agent.getNextControlMessage(2, SECONDS)).isEqualTo(KeyEventMessage(ACTION_DOWN, androidKeyCode, 0))
      assertThat(agent.getNextControlMessage(2, SECONDS)).isEqualTo(KeyEventMessage(ACTION_UP, androidKeyCode, 0))
    }

    val trivialKeyStrokeCases = mapOf(
      VK_LEFT to AKEYCODE_DPAD_LEFT,
      VK_KP_LEFT to AKEYCODE_DPAD_LEFT,
      VK_RIGHT to AKEYCODE_DPAD_RIGHT,
      VK_KP_RIGHT to AKEYCODE_DPAD_RIGHT,
      VK_DOWN to AKEYCODE_DPAD_DOWN,
      VK_KP_DOWN to AKEYCODE_DPAD_DOWN,
      VK_UP to AKEYCODE_DPAD_UP,
      VK_KP_UP to AKEYCODE_DPAD_UP,
      VK_HOME to AKEYCODE_MOVE_HOME,
      VK_END to AKEYCODE_MOVE_END,
      VK_PAGE_DOWN to AKEYCODE_PAGE_DOWN,
      VK_PAGE_UP to AKEYCODE_PAGE_UP,
    )
    for ((hostKeyStroke, androidKeyCode) in trivialKeyStrokeCases) {
      fakeUi.keyboard.pressAndRelease(hostKeyStroke)
      assertThat(agent.getNextControlMessage(2, SECONDS)).isEqualTo(KeyEventMessage(ACTION_DOWN_AND_UP, androidKeyCode, 0))
    }

    val action = ACTION_CUT
    val keyStrokeCases = listOf(
      Triple(getKeyStroke(action), AKEYCODE_CUT, 0),
      Triple(getKeyStroke(ACTION_COPY), AKEYCODE_COPY, 0),
      Triple(getKeyStroke(ACTION_PASTE), AKEYCODE_PASTE, 0),
      Triple(getKeyStroke(ACTION_SELECT_ALL), AKEYCODE_A, AMETA_CTRL_ON),
      Triple(getKeyStroke(ACTION_EDITOR_MOVE_CARET_LEFT_WITH_SELECTION), AKEYCODE_DPAD_LEFT, AMETA_SHIFT_ON),
      Triple(getKeyStroke(ACTION_EDITOR_MOVE_CARET_RIGHT_WITH_SELECTION), AKEYCODE_DPAD_RIGHT, AMETA_SHIFT_ON),
      Triple(getKeyStroke(ACTION_EDITOR_MOVE_CARET_DOWN_WITH_SELECTION), AKEYCODE_DPAD_DOWN, AMETA_SHIFT_ON),
      Triple(getKeyStroke(ACTION_EDITOR_MOVE_CARET_UP_WITH_SELECTION), AKEYCODE_DPAD_UP, AMETA_SHIFT_ON),
      Triple(getKeyStroke(ACTION_EDITOR_PREVIOUS_WORD), AKEYCODE_DPAD_LEFT, AMETA_CTRL_ON),
      Triple(getKeyStroke(ACTION_EDITOR_NEXT_WORD), AKEYCODE_DPAD_RIGHT, AMETA_CTRL_ON),
      Triple(getKeyStroke(ACTION_EDITOR_PREVIOUS_WORD_WITH_SELECTION), AKEYCODE_DPAD_LEFT, AMETA_CTRL_SHIFT_ON),
      Triple(getKeyStroke(ACTION_EDITOR_NEXT_WORD_WITH_SELECTION), AKEYCODE_DPAD_RIGHT, AMETA_CTRL_SHIFT_ON),
      Triple(getKeyStroke(ACTION_EDITOR_MOVE_LINE_START_WITH_SELECTION), AKEYCODE_MOVE_HOME, AMETA_SHIFT_ON),
      Triple(getKeyStroke(ACTION_EDITOR_MOVE_LINE_END_WITH_SELECTION), AKEYCODE_MOVE_END, AMETA_SHIFT_ON),
      Triple(getKeyStroke(ACTION_EDITOR_MOVE_CARET_PAGE_DOWN_WITH_SELECTION), AKEYCODE_PAGE_DOWN, AMETA_SHIFT_ON),
      Triple(getKeyStroke(ACTION_EDITOR_MOVE_CARET_PAGE_UP_WITH_SELECTION), AKEYCODE_PAGE_UP, AMETA_SHIFT_ON),
      Triple(getKeyStroke(ACTION_EDITOR_TEXT_START), AKEYCODE_MOVE_HOME, AMETA_CTRL_ON),
      Triple(getKeyStroke(ACTION_EDITOR_TEXT_END), AKEYCODE_MOVE_END, AMETA_CTRL_ON),
      Triple(getKeyStroke(ACTION_EDITOR_TEXT_START_WITH_SELECTION), AKEYCODE_MOVE_HOME, AMETA_CTRL_SHIFT_ON),
      Triple(getKeyStroke(ACTION_EDITOR_TEXT_END_WITH_SELECTION), AKEYCODE_MOVE_END, AMETA_CTRL_SHIFT_ON),
      Triple(getKeyStroke(ACTION_UNDO), AKEYCODE_Z, AMETA_CTRL_ON),
      Triple(getKeyStroke(ACTION_REDO), AKEYCODE_Z, AMETA_CTRL_SHIFT_ON),
    )
    for ((hostKeyStroke, androidKeyCode, androidMetaState) in keyStrokeCases) {
      fakeUi.keyboard.pressForModifiers(hostKeyStroke.modifiers)
      fakeUi.keyboard.pressAndRelease(hostKeyStroke.keyCode)
      fakeUi.keyboard.releaseForModifiers(hostKeyStroke.modifiers)
      when (androidMetaState) {
        AMETA_SHIFT_ON -> {
<<<<<<< HEAD
          assertThat(agent.getNextControlMessage(2, SECONDS)).isEqualTo(
              KeyEventMessage(ACTION_DOWN, AKEYCODE_SHIFT_LEFT, AMETA_SHIFT_ON))
        }
        AMETA_CTRL_ON -> {
          assertThat(agent.getNextControlMessage(2, SECONDS)).isEqualTo(
              KeyEventMessage(ACTION_DOWN, AKEYCODE_CTRL_LEFT, AMETA_CTRL_ON))
        }
        AMETA_CTRL_SHIFT_ON -> {
          assertThat(agent.getNextControlMessage(2, SECONDS)).isEqualTo(
              KeyEventMessage(ACTION_DOWN, AKEYCODE_SHIFT_LEFT, AMETA_SHIFT_ON))
          assertThat(agent.getNextControlMessage(2, SECONDS)).isEqualTo(
              KeyEventMessage(ACTION_DOWN, AKEYCODE_CTRL_LEFT, AMETA_CTRL_SHIFT_ON))
=======
          assertThat(agent.getNextControlMessage(2, SECONDS)).isEqualTo(KeyEventMessage(ACTION_DOWN, AKEYCODE_SHIFT_LEFT, AMETA_SHIFT_ON))
        }
        AMETA_CTRL_ON -> {
          assertThat(agent.getNextControlMessage(2, SECONDS)).isEqualTo(KeyEventMessage(ACTION_DOWN, AKEYCODE_CTRL_LEFT, AMETA_CTRL_ON))
        }
        AMETA_CTRL_SHIFT_ON -> {
          assertThat(agent.getNextControlMessage(2, SECONDS)).isEqualTo(KeyEventMessage(ACTION_DOWN, AKEYCODE_SHIFT_LEFT, AMETA_SHIFT_ON))
          assertThat(agent.getNextControlMessage(2, SECONDS)).isEqualTo(KeyEventMessage(ACTION_DOWN, AKEYCODE_CTRL_LEFT, AMETA_CTRL_SHIFT_ON))
>>>>>>> 574fcae1
        }
        else -> {}
      }

<<<<<<< HEAD
      assertThat(agent.getNextControlMessage(2, SECONDS)).isEqualTo(
          KeyEventMessage(ACTION_DOWN_AND_UP, androidKeyCode, androidMetaState))

      when (androidMetaState) {
        AMETA_SHIFT_ON -> {
          assertThat(agent.getNextControlMessage(2, SECONDS)).isEqualTo(
              KeyEventMessage(ACTION_UP, AKEYCODE_SHIFT_LEFT, 0))
        }
        AMETA_CTRL_ON -> {
          assertThat(agent.getNextControlMessage(2, SECONDS)).isEqualTo(
              KeyEventMessage(ACTION_UP, AKEYCODE_CTRL_LEFT, 0))
        }
        AMETA_CTRL_SHIFT_ON -> {
          assertThat(agent.getNextControlMessage(2, SECONDS)).isEqualTo(
              KeyEventMessage(ACTION_UP, AKEYCODE_CTRL_LEFT, AMETA_SHIFT_ON))
          assertThat(agent.getNextControlMessage(2, SECONDS)).isEqualTo(
              KeyEventMessage(ACTION_UP, AKEYCODE_SHIFT_LEFT, 0))
=======
      assertThat(agent.getNextControlMessage(2, SECONDS)).isEqualTo(KeyEventMessage(ACTION_DOWN_AND_UP, androidKeyCode, androidMetaState))

      when (androidMetaState) {
        AMETA_SHIFT_ON -> {
          assertThat(agent.getNextControlMessage(2, SECONDS)).isEqualTo(KeyEventMessage(ACTION_UP, AKEYCODE_SHIFT_LEFT, 0))
        }
        AMETA_CTRL_ON -> {
          assertThat(agent.getNextControlMessage(2, SECONDS)).isEqualTo(KeyEventMessage(ACTION_UP, AKEYCODE_CTRL_LEFT, 0))
        }
        AMETA_CTRL_SHIFT_ON -> {
          assertThat(agent.getNextControlMessage(2, SECONDS)).isEqualTo(KeyEventMessage(ACTION_UP, AKEYCODE_CTRL_LEFT, AMETA_SHIFT_ON))
          assertThat(agent.getNextControlMessage(2, SECONDS)).isEqualTo(KeyEventMessage(ACTION_UP, AKEYCODE_SHIFT_LEFT, 0))
>>>>>>> 574fcae1
        }
        else -> {}
      }
    }

<<<<<<< HEAD
    focusManager = Mockito.spy(focusManager)
    replaceKeyboardFocusManager(focusManager, testRootDisposable)
    focusManager.focusOwner = view
    focusManager.processKeyEvent(
        view, KeyEvent(view, KEY_PRESSED, System.nanoTime(), KeyEvent.SHIFT_DOWN_MASK, VK_TAB, VK_TAB.toChar()))
    Mockito.verify(focusManager, Mockito.atLeast(1)).focusNextComponent(eq(view))
=======
    focusManager = spy(focusManager)
    replaceKeyboardFocusManager(focusManager, testRootDisposable)
    focusManager.focusOwner = view
    focusManager.processKeyEvent(view, KeyEvent(view, KEY_PRESSED, System.currentTimeMillis(), SHIFT_DOWN_MASK, VK_TAB, VK_TAB.toChar()))
    verify(focusManager, atLeast(1)).focusNextComponent(eq(view))
>>>>>>> 574fcae1
  }

  @Test
  fun testZoom() {
<<<<<<< HEAD
    assumeFFmpegAvailable()
=======
>>>>>>> 574fcae1
    createDeviceView(100, 200, 2.0)
    waitForFrame()

    // Check zoom.
    assertThat(view.scale).isWithin(1e-4).of(fakeUi.screenScale * fakeUi.root.height / device.displaySize.height)
    assertThat(view.canZoomIn()).isTrue()
    assertThat(view.canZoomOut()).isFalse()
    assertThat(view.canZoomToActual()).isTrue()
    assertThat(view.canZoomToFit()).isFalse()

    view.zoom(ZoomType.IN)
    fakeUi.layoutAndDispatchEvents()
    assertThat(getNextControlMessageAndWaitForFrame()).isEqualTo(
        SetMaxVideoResolutionMessage(view.displayId, Dimension(270, 586)))
    assertThat(view.canZoomIn()).isTrue()
    assertThat(view.canZoomOut()).isTrue()
    assertThat(view.canZoomToActual()).isTrue()
    assertThat(view.canZoomToFit()).isTrue()

    view.zoom(ZoomType.ACTUAL)
    fakeUi.layoutAndDispatchEvents()
    assertThat(getNextControlMessageAndWaitForFrame()).isEqualTo(
        SetMaxVideoResolutionMessage(view.displayId, device.displaySize))
    assertThat(view.canZoomIn()).isTrue()
    assertThat(view.canZoomOut()).isTrue()
    assertThat(view.canZoomToActual()).isFalse()
    assertThat(view.canZoomToFit()).isTrue()
    val image = ImageUtils.scale(fakeUi.render(view), 0.125)
    ImageDiffUtil.assertImageSimilar(getGoldenFile("Zoom1"), image, 0.0)

    view.zoom(ZoomType.OUT)
    fakeUi.layoutAndDispatchEvents()
    assertThat(getNextControlMessageAndWaitForFrame()).isEqualTo(
        SetMaxVideoResolutionMessage(view.displayId, Dimension(device.displaySize.width / 2, device.displaySize.height / 2)))
    assertThat(view.canZoomIn()).isTrue()
    assertThat(view.canZoomOut()).isTrue()
    assertThat(view.canZoomToActual()).isTrue()
    assertThat(view.canZoomToFit()).isTrue()

    view.zoom(ZoomType.FIT)
    fakeUi.layoutAndDispatchEvents()
    assertThat(getNextControlMessageAndWaitForFrame()).isEqualTo(
        SetMaxVideoResolutionMessage(view.displayId, Dimension(200, 400)))
    assertThat(view.canZoomIn()).isTrue()
    assertThat(view.canZoomOut()).isFalse()
    assertThat(view.canZoomToActual()).isTrue()
    assertThat(view.canZoomToFit()).isFalse()

    // Check clockwise rotation in zoomed-in state.
    for (i in 0 until 4) {
      view.zoom(ZoomType.IN)
      fakeUi.layoutAndDispatchEvents()
      val expected = when {
        view.displayOrientationQuadrants % 2 == 0 -> SetMaxVideoResolutionMessage(view.displayId, Dimension(270, 586))
        SystemInfo.isMac && !isRunningInBazelTest() -> SetMaxVideoResolutionMessage(view.displayId, Dimension(234, 372))
        else -> SetMaxVideoResolutionMessage(view.displayId, Dimension(234, 400))
      }
      assertThat(getNextControlMessageAndWaitForFrame()).isEqualTo(expected)
      executeStreamingAction("android.device.rotate.right", view, project)
      assertThat(getNextControlMessageAndWaitForFrame()).isEqualTo(SetDeviceOrientationMessage(3 - i))
      fakeUi.layoutAndDispatchEvents()
      assertThat(view.canZoomOut()).isFalse() // zoom-in mode cancelled by the rotation.
      assertThat(view.canZoomToFit()).isFalse()
      assertThat(getNextControlMessageAndWaitForFrame()).isEqualTo(
          SetMaxVideoResolutionMessage(view.displayId, Dimension(200, 400)))
    }
  }

  @Test
  fun testClipboardSynchronization() {
<<<<<<< HEAD
    assumeFFmpegAvailable()
=======
>>>>>>> 574fcae1
    createDeviceView(100, 200, 1.5)
    waitForFrame()

    val settings = DeviceMirroringSettings.getInstance()
    settings.synchronizeClipboard = true
    assertThat(agent.getNextControlMessage(2, SECONDS)).isInstanceOf(StartClipboardSyncMessage::class.java)
    CopyPasteManager.getInstance().setContents(StringSelection("host clipboard"))
    assertThat(agent.getNextControlMessage(2, SECONDS)).isEqualTo(
        StartClipboardSyncMessage(settings.maxSyncedClipboardLength, "host clipboard"))
    agent.clipboard = "device clipboard"
    waitForCondition(2, SECONDS) { ClipboardSynchronizer.getInstance().getData(DataFlavor.stringFlavor) == "device clipboard" }
    settings.synchronizeClipboard = false
    assertThat(agent.getNextControlMessage(2, SECONDS)).isEqualTo(StopClipboardSyncMessage.instance)
  }

  @Test
<<<<<<< HEAD
  fun testAgentCrashAndReconnect() {
    assumeFFmpegAvailable()
=======
  fun testBitRateReduction() {
    createDeviceView(500, 1000, screenScale = 1.0)
    waitForFrame()

    agent.bitRate = 2000000
    runBlocking { agent.renderDisplay(PRIMARY_DISPLAY_ID, 1) }
    waitForFrame()
    assertThat(BitRateManager.getInstance().toXmlString()).isEqualTo(
        "<BitRateManager>\n" +
        "  <option name=\"bitRateTrackers\">\n" +
        "    <map>\n" +
        "      <entry key=\"Google|Pixel 5|arm64-v8a|30\">\n" +
        "        <value>\n" +
        "          <BitRateTracker>\n" +
        "            <candidates>\n" +
        "              <CandidateBitRate>\n" +
        "                <option name=\"bitRate\" value=\"2000000\" />\n" +
        "                <option name=\"score\" value=\"334\" />\n" +
        "              </CandidateBitRate>\n" +
        "            </candidates>\n" +
        "          </BitRateTracker>\n" +
        "        </value>\n" +
        "      </entry>\n" +
        "    </map>\n" +
        "  </option>\n" +
        "</BitRateManager>")

    ::BIT_RATE_STABILITY_FRAME_COUNT.override(3, testRootDisposable) // Replace with a smaller value to speed up test.
    agent.bitRate = 5000000
    for (i in 0 until BIT_RATE_STABILITY_FRAME_COUNT) {
      runBlocking { agent.renderDisplay(PRIMARY_DISPLAY_ID, 1) }
      waitForFrame()
    }
    assertThat(BitRateManager.getInstance().toXmlString()).isEqualTo(
        "<BitRateManager>\n" +
        "  <option name=\"bitRateTrackers\">\n" +
        "    <map>\n" +
        "      <entry key=\"Google|Pixel 5|arm64-v8a|30\">\n" +
        "        <value>\n" +
        "          <BitRateTracker>\n" +
        "            <candidates>\n" +
        "              <CandidateBitRate>\n" +
        "                <option name=\"bitRate\" value=\"2000000\" />\n" +
        "                <option name=\"score\" value=\"318\" />\n" +
        "              </CandidateBitRate>\n" +
        "            </candidates>\n" +
        "          </BitRateTracker>\n" +
        "        </value>\n" +
        "      </entry>\n" +
        "    </map>\n" +
        "  </option>\n" +
        "</BitRateManager>")
  }

  @Test
  fun testAgentCrashAndReconnect() {
>>>>>>> 574fcae1
    createDeviceView(500, 1000, screenScale = 1.0)
    waitForFrame()
    assertThat(view.displayRectangle).isEqualTo(Rectangle(19, 0, 462, 1000))
    assertThat(view.displayOrientationQuadrants).isEqualTo(0)

    // Simulate crash of the screen sharing agent.
    runBlocking {
      agent.writeToStderr("Crash is near\n")
      agent.writeToStderr("Kaput\n")
      agent.crash()
    }
    val errorMessage = fakeUi.getComponent<JEditorPane>()
    waitForCondition(2, SECONDS) { fakeUi.isShowing(errorMessage) }
<<<<<<< HEAD
    assertThat(extractText(errorMessage.text)).isEqualTo("Lost connection to the device. See the error log.")
    var events = usageTrackerRule.agentTerminationEventsAsStrings()
    assertThat(events.size).isEqualTo(1)
    val eventPattern = Regex(
=======
    assertThat(extractText(errorMessage.text)).isEqualTo("Lost connection to the device. See log for details.")
    var mirroringSessions = usageTrackerRule.deviceMirroringSessions()
    assertThat(mirroringSessions.size).isEqualTo(1)
    var mirroringSessionPattern = Regex(
      "kind: DEVICE_MIRRORING_SESSION\n" +
      "studio_session_id: \".+\"\n" +
      "product_details \\{\n" +
      "\\s*version: \".*\"\n" +
      "}\n" +
      "device_info \\{\n" +
      "\\s*anonymized_serial_number: \"\\w+\"\n" +
      "\\s*build_tags: \"\"\n" +
      "\\s*build_type: \"\"\n" +
      "\\s*build_version_release: \"Sweet dessert\"\n" +
      "\\s*cpu_abi: ARM64_V8A_ABI\n" +
      "\\s*manufacturer: \"Google\"\n" +
      "\\s*model: \"Pixel 5\"\n" +
      "\\s*device_type: LOCAL_PHYSICAL\n" +
      "\\s*build_api_level_full: \"30\"\n" +
      "\\s*mdns_connection_type: MDNS_NONE\n" +
      "\\s*device_provisioner_id: \"FakeDevicePlugin\"\n" +
      "\\s*connection_id: \"fakeConnectionId\"\n" +
      "}\n" +
      "ide_brand: ANDROID_STUDIO\n" +
      "idea_is_internal: \\w+\n" +
      "device_mirroring_session \\{\n" +
      "\\s*device_kind: PHYSICAL\n" +
      "\\s*duration_sec: \\d+\n" +
      "\\s*agent_push_time_millis: \\d+\n" +
      "\\s*first_frame_delay_millis: \\d+\n" +
      "}\n"
    )
    assertThat(mirroringSessionPattern.matches(mirroringSessions[0].toString())).isTrue()

    var agentTerminations = usageTrackerRule.agentTerminationEvents()
    assertThat(agentTerminations.size).isEqualTo(1)
    val agentTerminationPattern = Regex(
>>>>>>> 574fcae1
      "kind: DEVICE_MIRRORING_ABNORMAL_AGENT_TERMINATION\n" +
      "studio_session_id: \".+\"\n" +
      "product_details \\{\n" +
      "\\s*version: \".*\"\n" +
      "}\n" +
      "device_info \\{\n" +
      "\\s*anonymized_serial_number: \"\\w+\"\n" +
      "\\s*build_tags: \"\"\n" +
      "\\s*build_type: \"\"\n" +
      "\\s*build_version_release: \"Sweet dessert\"\n" +
      "\\s*cpu_abi: ARM64_V8A_ABI\n" +
      "\\s*manufacturer: \"Google\"\n" +
      "\\s*model: \"Pixel 5\"\n" +
      "\\s*device_type: LOCAL_PHYSICAL\n" +
      "\\s*build_api_level_full: \"30\"\n" +
      "\\s*mdns_connection_type: MDNS_NONE\n" +
      "\\s*device_provisioner_id: \"FakeDevicePlugin\"\n" +
      "\\s*connection_id: \"fakeConnectionId\"\n" +
      "}\n" +
      "ide_brand: ANDROID_STUDIO\n" +
      "idea_is_internal: \\w+\n" +
      "device_mirroring_abnormal_agent_termination \\{\n" +
      "\\s*exit_code: 139\n" +
      "\\s*run_duration_millis: \\d+\n" +
      "}\n"
    )
    assertThat(agentTerminationPattern.matches(agentTerminations[0].toString())).isTrue()
    var crashReports = crashReporterRule.reports
    assertThat(crashReports.size).isEqualTo(1)
    val crashReportPattern1 =
        Regex("\\{exitCode=\"139\", runDurationMillis=\"\\d+\", agentMessages=\"Crash is near\nKaput\", device=\"Pixel 5 API 30\"}")
    assertThat(crashReportPattern1.matches(crashReports[0].toPartMap().toString())).isTrue()

    fakeUi.layoutAndDispatchEvents()
    val button = fakeUi.getComponent<JButton>()
    assertThat(fakeUi.isShowing(button)).isTrue()
    assertThat(button.text).isEqualTo("Reconnect")
    // Check handling of the agent crash on startup.
    agent.crashOnStart = true
    errorMessage.text = ""
    PlatformTestUtil.dispatchAllEventsInIdeEventQueue() // Let all ongoing activity finish before attempting to reconnect.
    val loggedErrors = executeCapturingLoggedErrors {
      fakeUi.clickOn(button)
      waitForCondition(5, SECONDS) { extractText(errorMessage.text).isNotEmpty() }
      for (i in 1 until 3) {
        ConcurrencyUtil.awaitQuiescence(AndroidExecutors.getInstance().workerThreadExecutor as ThreadPoolExecutor, 5, SECONDS)
        PlatformTestUtil.dispatchAllEventsInIdeEventQueue()
      }
    }
<<<<<<< HEAD
    assertThat(extractText(errorMessage.text)).isEqualTo("Failed to initialize the device agent. See the error log.")
=======
    assertThat(extractText(errorMessage.text)).isEqualTo("Failed to initialize the device agent. See log for details.")
>>>>>>> 574fcae1
    assertThat(button.text).isEqualTo("Retry")
    assertThat(loggedErrors).containsExactly("Failed to initialize the screen sharing agent")

    mirroringSessions = usageTrackerRule.deviceMirroringSessions()
    assertThat(mirroringSessions.size).isEqualTo(2)
    mirroringSessionPattern = Regex(
      "kind: DEVICE_MIRRORING_SESSION\n" +
      "studio_session_id: \".+\"\n" +
      "product_details \\{\n" +
      "\\s*version: \".*\"\n" +
      "}\n" +
      "device_info \\{\n" +
      "\\s*anonymized_serial_number: \"\\w+\"\n" +
      "\\s*build_tags: \"\"\n" +
      "\\s*build_type: \"\"\n" +
      "\\s*build_version_release: \"Sweet dessert\"\n" +
      "\\s*cpu_abi: ARM64_V8A_ABI\n" +
      "\\s*manufacturer: \"Google\"\n" +
      "\\s*model: \"Pixel 5\"\n" +
      "\\s*device_type: LOCAL_PHYSICAL\n" +
      "\\s*build_api_level_full: \"30\"\n" +
      "\\s*mdns_connection_type: MDNS_NONE\n" +
      "\\s*device_provisioner_id: \"FakeDevicePlugin\"\n" +
      "\\s*connection_id: \"fakeConnectionId\"\n" +
      "}\n" +
      "ide_brand: ANDROID_STUDIO\n" +
      "idea_is_internal: \\w+\n" +
      "device_mirroring_session \\{\n" +
      "\\s*device_kind: PHYSICAL\n" +
      "\\s*duration_sec: \\d+\n" +
      "\\s*agent_push_time_millis: \\d+\n" +
      "}\n"
    )
    assertThat(mirroringSessionPattern.matches(mirroringSessions[1].toString())).isTrue()

    agentTerminations = usageTrackerRule.agentTerminationEvents()
    assertThat(agentTerminations.size).isEqualTo(2)
    assertThat(agentTerminationPattern.matches(agentTerminations[1].toString())).isTrue()

    crashReports = crashReporterRule.reports
    assertThat(crashReports.size).isEqualTo(2)
    val crashReportPattern2 = Regex("\\{exitCode=\"139\", runDurationMillis=\"\\d+\", agentMessages=\"\", device=\"Pixel 5 API 30\"}")
    assertThat(crashReportPattern2.matches(crashReports[1].toPartMap().toString())).isTrue()

    // Check reconnection.
    agent.crashOnStart = false
    fakeUi.clickOn(button)
    waitForFrame()
    assertThat(view.displayRectangle).isEqualTo(Rectangle(19, 0, 462, 1000))
    assertThat(view.displayOrientationQuadrants).isEqualTo(0)
  }

  @Test
<<<<<<< HEAD
  fun testConnectionTimeout() {
    assumeFFmpegAvailable()
=======
  fun testMetricsCollection() {
    createDeviceView(200, 300, 2.0)
    waitForFrame()
    Disposer.dispose(view)
    val mirroringSessions = usageTrackerRule.deviceMirroringSessions()
    assertThat(mirroringSessions.size).isEqualTo(1)
    val mirroringSessionPattern = Regex(
      "kind: DEVICE_MIRRORING_SESSION\n" +
      "studio_session_id: \".+\"\n" +
      "product_details \\{\n" +
      "\\s*version: \".*\"\n" +
      "}\n" +
      "device_info \\{\n" +
      "\\s*anonymized_serial_number: \"\\w+\"\n" +
      "\\s*build_tags: \"\"\n" +
      "\\s*build_type: \"\"\n" +
      "\\s*build_version_release: \"Sweet dessert\"\n" +
      "\\s*cpu_abi: ARM64_V8A_ABI\n" +
      "\\s*manufacturer: \"Google\"\n" +
      "\\s*model: \"Pixel 5\"\n" +
      "\\s*device_type: LOCAL_PHYSICAL\n" +
      "\\s*build_api_level_full: \"30\"\n" +
      "\\s*mdns_connection_type: MDNS_NONE\n" +
      "\\s*device_provisioner_id: \"FakeDevicePlugin\"\n" +
      "\\s*connection_id: \"fakeConnectionId\"\n" +
      "}\n" +
      "ide_brand: ANDROID_STUDIO\n" +
      "idea_is_internal: \\w+\n" +
      "device_mirroring_session \\{\n" +
      "\\s*device_kind: PHYSICAL\n" +
      "\\s*duration_sec: \\d+\n" +
      "\\s*agent_push_time_millis: \\d+\n" +
      "\\s*first_frame_delay_millis: \\d+\n" +
      "}\n"
    )
    assertThat(mirroringSessionPattern.matches(mirroringSessions[0].toString())).isTrue()
  }

  @Test
  fun testConnectionTimeout() {
>>>>>>> 574fcae1
    StudioFlags.DEVICE_MIRRORING_CONNECTION_TIMEOUT_MILLIS.override(200, testRootDisposable)
    agent.startDelayMillis = 300
    val loggedErrors = executeCapturingLoggedErrors {
      createDeviceViewWithoutWaitingForAgent(500, 1000, screenScale = 1.0)
      val errorMessage = fakeUi.getComponent<JEditorPane>()
      waitForCondition(2, SECONDS) { fakeUi.isShowing(errorMessage) }
      assertThat(extractText(errorMessage.text)).isEqualTo("Device agent is not responding")
    }
    assertThat(loggedErrors).containsExactly("Failed to initialize the screen sharing agent")
  }

  @Test
  fun testDeviceDisconnection() {
<<<<<<< HEAD
    assumeFFmpegAvailable()
=======
>>>>>>> 574fcae1
    createDeviceView(500, 1000)
    waitForFrame()

    agentRule.disconnectDevice(device)
    waitForCondition(15, SECONDS) { !view.isConnected }
  }

  @Test
  fun testKeysForMnemonicsShouldNotBeConsumed() {
    createDeviceView(500, 1000)
    waitForFrame()

<<<<<<< HEAD
    val altMPressedEvent = KeyEvent(view, KEY_PRESSED, System.nanoTime(), KeyEvent.ALT_DOWN_MASK, VK_M, VK_M.toChar())
    focusManager.redispatchEvent(view, altMPressedEvent)
    assertThat(altMPressedEvent.isConsumed).isFalse()

    val altMReleasedEvent = KeyEvent(view, KeyEvent.KEY_RELEASED, System.nanoTime(), KeyEvent.ALT_DOWN_MASK, VK_M, VK_M.toChar())
=======
    val altMPressedEvent = KeyEvent(view, KEY_PRESSED, System.currentTimeMillis(), ALT_DOWN_MASK, VK_M, VK_M.toChar())
    focusManager.redispatchEvent(view, altMPressedEvent)
    assertThat(altMPressedEvent.isConsumed).isFalse()

    val altMReleasedEvent = KeyEvent(view, KeyEvent.KEY_RELEASED, System.currentTimeMillis(), ALT_DOWN_MASK, VK_M, VK_M.toChar())
>>>>>>> 574fcae1
    focusManager.redispatchEvent(view, altMReleasedEvent)
    assertThat(altMReleasedEvent.isConsumed).isFalse()
  }

  @Test
  fun testKeyPreprocessingSkippedWhenHardwareInputEnabled() {
    createDeviceView(250, 500)
    waitForFrame()

    executeStreamingAction("android.streaming.hardware.input", view, agentRule.project)
<<<<<<< HEAD

    assertThat(view.skipKeyEventDispatcher(
      KeyEvent(view, KEY_PRESSED, System.nanoTime(), 0, KeyEvent.VK_M, KeyEvent.VK_M.toChar()))).isTrue()
  }

  @Test
  fun testKeyPreprocessingNotSkippedForActionTogglingHardwareInput() {
    createDeviceView(250, 500)
    waitForFrame()

    executeStreamingAction("android.streaming.hardware.input", view, project)
    val keymapManager = KeymapManager.getInstance()
    keymapManager.activeKeymap.addShortcut("android.streaming.hardware.input", KeyboardShortcut.fromString("control shift J"))

    assertThat(view.skipKeyEventDispatcher(KeyEvent(view, KeyEvent.KEY_PRESSED, System.nanoTime(),
                                                    KeyEvent.SHIFT_DOWN_MASK or KeyEvent.CTRL_DOWN_MASK, KeyEvent.VK_J,
                                                    KeyEvent.CHAR_UNDEFINED))).isFalse()
  }

  @Test
  fun testCtrlAndAlphabeticalKeysSentWhenHardwareInputEnabled() {
    createDeviceView(250, 500)
    waitForFrame()

    executeStreamingAction("android.streaming.hardware.input", view, agentRule.project)
    fakeUi.keyboard.setFocus(view)

    fakeUi.keyboard.press(VK_CONTROL)
    assertThat(agent.getNextControlMessage(2, SECONDS)).
        isEqualTo(KeyEventMessage(ACTION_DOWN, AKEYCODE_CTRL_LEFT, AMETA_CTRL_ON))

    fakeUi.keyboard.press(KeyEvent.VK_S)
    assertThat(agent.getNextControlMessage(2, SECONDS)).
        isEqualTo(KeyEventMessage(ACTION_DOWN, AKEYCODE_S, AMETA_CTRL_ON))

    fakeUi.keyboard.release(KeyEvent.VK_S)
    assertThat(agent.getNextControlMessage(2, SECONDS)).
        isEqualTo(KeyEventMessage(ACTION_UP, AKEYCODE_S, AMETA_CTRL_ON))

    fakeUi.keyboard.release(VK_CONTROL)
    assertThat(agent.getNextControlMessage(2, SECONDS)).
        isEqualTo(KeyEventMessage(ACTION_UP, AKEYCODE_CTRL_LEFT, 0))
=======

    assertThat(view.skipKeyEventDispatcher(KeyEvent(view, KEY_PRESSED, System.currentTimeMillis(), 0, VK_M, VK_M.toChar()))).isTrue()
  }

  @Test
  fun testKeyPreprocessingNotSkippedForActionTogglingHardwareInput() {
    createDeviceView(250, 500)
    waitForFrame()

    executeStreamingAction("android.streaming.hardware.input", view, project)
    val keymapManager = KeymapManager.getInstance()
    keymapManager.activeKeymap.addShortcut("android.streaming.hardware.input", KeyboardShortcut.fromString("control shift J"))

    val event = KeyEvent(view, KEY_PRESSED, System.currentTimeMillis(), SHIFT_DOWN_MASK or CTRL_DOWN_MASK, VK_J, CHAR_UNDEFINED)
    assertThat(view.skipKeyEventDispatcher(event)).isFalse()
  }

  @Test
  fun testCtrlAndAlphabeticalKeysSentWhenHardwareInputEnabled() {
    createDeviceView(250, 500)
    waitForFrame()

    executeStreamingAction("android.streaming.hardware.input", view, agentRule.project)
    fakeUi.keyboard.setFocus(view)

    fakeUi.keyboard.press(VK_CONTROL)
    assertThat(agent.getNextControlMessage(2, SECONDS)).isEqualTo(KeyEventMessage(ACTION_DOWN, AKEYCODE_CTRL_LEFT, AMETA_CTRL_ON))

    fakeUi.keyboard.press(KeyEvent.VK_S)
    assertThat(agent.getNextControlMessage(2, SECONDS)).isEqualTo(KeyEventMessage(ACTION_DOWN, AKEYCODE_S, AMETA_CTRL_ON))

    fakeUi.keyboard.release(KeyEvent.VK_S)
    assertThat(agent.getNextControlMessage(2, SECONDS)).isEqualTo(KeyEventMessage(ACTION_UP, AKEYCODE_S, AMETA_CTRL_ON))

    fakeUi.keyboard.release(VK_CONTROL)
    assertThat(agent.getNextControlMessage(2, SECONDS)).isEqualTo(KeyEventMessage(ACTION_UP, AKEYCODE_CTRL_LEFT, 0))
>>>>>>> 574fcae1
  }

  @Test
  fun testButtonsDuringHardwareInput() {
    createDeviceView(250, 500)
    waitForFrame()

    executeStreamingAction("android.streaming.hardware.input", view, agentRule.project)

    val mousePosition = Point(97, 141)
    fakeUi.mouse.press(mousePosition)
    fakeUi.mouse.release()
    fakeUi.mouse.press(mousePosition.x, mousePosition.y, FakeMouse.Button.RIGHT)
    fakeUi.mouse.release()
    fakeUi.mouse.press(mousePosition.x, mousePosition.y, FakeMouse.Button.MIDDLE)
    fakeUi.mouse.release()

    assertInstanceOf<MotionEventMessage>(agent.getNextControlMessage(2, SECONDS)).apply {
      assertThat(action).isEqualTo(MotionEventMessage.ACTION_DOWN)
      assertThat(buttonState).isEqualTo(MotionEventMessage.BUTTON_PRIMARY)
      assertThat(actionButton).isEqualTo(MotionEventMessage.BUTTON_PRIMARY)
    }
    assertInstanceOf<MotionEventMessage>(agent.getNextControlMessage(2, SECONDS)).apply {
      assertThat(action).isEqualTo(MotionEventMessage.ACTION_UP)
      assertThat(buttonState).isEqualTo(0)
      assertThat(actionButton).isEqualTo(MotionEventMessage.BUTTON_PRIMARY)
    }
    assertInstanceOf<MotionEventMessage>(agent.getNextControlMessage(2, SECONDS)).apply {
      assertThat(action).isEqualTo(MotionEventMessage.ACTION_DOWN)
      assertThat(buttonState).isEqualTo(MotionEventMessage.BUTTON_SECONDARY)
      assertThat(actionButton).isEqualTo(MotionEventMessage.BUTTON_SECONDARY)
    }
    assertInstanceOf<MotionEventMessage>(agent.getNextControlMessage(2, SECONDS)).apply {
      assertThat(action).isEqualTo(MotionEventMessage.ACTION_UP)
      assertThat(buttonState).isEqualTo(0)
      assertThat(actionButton).isEqualTo(MotionEventMessage.BUTTON_SECONDARY)
    }
    assertInstanceOf<MotionEventMessage>(agent.getNextControlMessage(2, SECONDS)).apply {
      assertThat(action).isEqualTo(MotionEventMessage.ACTION_DOWN)
      assertThat(buttonState).isEqualTo(MotionEventMessage.BUTTON_TERTIARY)
      assertThat(actionButton).isEqualTo(MotionEventMessage.BUTTON_TERTIARY)
    }
    assertInstanceOf<MotionEventMessage>(agent.getNextControlMessage(2, SECONDS)).apply {
      assertThat(action).isEqualTo(MotionEventMessage.ACTION_UP)
      assertThat(buttonState).isEqualTo(0)
      assertThat(actionButton).isEqualTo(MotionEventMessage.BUTTON_TERTIARY)
    }
  }

  @Test
  fun testDisableMultiTouchDuringHardwareInput() {
<<<<<<< HEAD
    assumeFFmpegAvailable()
=======
>>>>>>> 574fcae1
    createDeviceView(50, 100)
    waitForFrame()
    assertThat(view.displayRectangle).isEqualTo(Rectangle(4, 0, 92, 200))

    val mousePosition = Point(30, 30)
    val pointerInfo = mock<PointerInfo>()
    whenever(pointerInfo.location).thenReturn(mousePosition)
    val mouseInfoMock = mockStatic<MouseInfo>(testRootDisposable)
    mouseInfoMock.whenever<Any?> { MouseInfo.getPointerInfo() }.thenReturn(pointerInfo)

    // Start multi-touch
    fakeUi.keyboard.setFocus(view)
    fakeUi.mouse.moveTo(mousePosition)
    assertThat(getNextControlMessageAndWaitForFrame()).isEqualTo(
      MotionEventMessage(listOf(MotionEventMessage.Pointer(663, 707, 0)), MotionEventMessage.ACTION_HOVER_MOVE, 0, 0,
                         0))
    fakeUi.keyboard.press(VK_CONTROL)
    fakeUi.layoutAndDispatchEvents()
    assertAppearance("MultiTouch1")

    // Enable hardware input
    executeStreamingAction("android.streaming.hardware.input", view, agentRule.project)

    // Check if multitouch indicator is hidden
    fakeUi.layoutAndDispatchEvents()
    assertAppearance("MultiTouch4")

    // Pressing mouse should generate mouse events instead of touch
    fakeUi.mouse.press(mousePosition)
    assertThat(getNextControlMessageAndWaitForFrame()).isEqualTo(
      MotionEventMessage(listOf(MotionEventMessage.Pointer(663, 707, 0)), MotionEventMessage.ACTION_DOWN, 1, 1, 0))

    // Disable hardware input
    executeStreamingAction("android.streaming.hardware.input", view, agentRule.project, modifiers = InputEvent.CTRL_DOWN_MASK)

    // Check if multitouch indicator is shown again
    fakeUi.layoutAndDispatchEvents()
    assertAppearance("MultiTouch2")
  }

  @Test
  fun testMetaKeysReleasedWhenHardwareInputDisabled() {
    createDeviceView(50, 100)
    waitForFrame()

    // Enable hardware input
    executeStreamingAction("android.streaming.hardware.input", view, agentRule.project)

    // Press Ctrl
    focusManager.focusOwner = view
    fakeUi.keyboard.press(VK_CONTROL)

    assertThat(getNextControlMessageAndWaitForFrame()).isEqualTo(
      KeyEventMessage(ACTION_DOWN, AKEYCODE_CTRL_LEFT, AMETA_CTRL_ON))

    // Disable hardware input
    executeStreamingAction("android.streaming.hardware.input", view, agentRule.project)

    assertThat(getNextControlMessageAndWaitForFrame()).isEqualTo(
      KeyEventMessage(ACTION_UP, AKEYCODE_CTRL_LEFT, 0))
  }

  @Test
  fun testMetaKeysReleasedWhenLostFocusDuringHardwareInput() {
    createDeviceView(50, 100)
    waitForFrame()

    // Enable hardware input
    executeStreamingAction("android.streaming.hardware.input", view, agentRule.project)

    // Press Ctrl
    focusManager.focusOwner = view
    fakeUi.keyboard.press(VK_CONTROL)

    assertThat(getNextControlMessageAndWaitForFrame()).isEqualTo(
        KeyEventMessage(ACTION_DOWN, AKEYCODE_CTRL_LEFT, AMETA_CTRL_ON))

    // Lose focus
    focusManager.focusOwner = null

    assertThat(getNextControlMessageAndWaitForFrame()).isEqualTo(
      KeyEventMessage(ACTION_UP, AKEYCODE_CTRL_LEFT, 0))
  }

  private fun createDeviceView(width: Int, height: Int, screenScale: Double = 2.0) {
    createDeviceViewWithoutWaitingForAgent(width, height, screenScale)
    waitForCondition(15, SECONDS) { agent.isRunning }
  }

  private fun createDeviceViewWithoutWaitingForAgent(width: Int, height: Int, screenScale: Double) {
<<<<<<< HEAD
    val deviceClient =
        DeviceClient(testRootDisposable, device.serialNumber, device.handle, device.configuration, device.deviceState.cpuAbi, project)
=======
    val deviceClient = DeviceClient(device.serialNumber, device.configuration, device.deviceState.cpuAbi)
    Disposer.register(testRootDisposable, deviceClient)
>>>>>>> 574fcae1
    // DeviceView has to be disposed before DeviceClient.
    val disposable = Disposer.newDisposable()
    Disposer.register(testRootDisposable, disposable)
    view = DeviceView(disposable, deviceClient, PRIMARY_DISPLAY_ID, UNKNOWN_ORIENTATION, agentRule.project)
    fakeUi = FakeUi(wrapInScrollPane(view, width, height), screenScale)
  }

  private fun wrapInScrollPane(view: Component, width: Int, height: Int): JScrollPane {
    return JBScrollPane(view).apply {
      border = null
      isFocusable = true
      size = Dimension(width, height)
    }
  }

  private fun assertAppearance(goldenImageName: String) {
    val image = fakeUi.render()
    ImageDiffUtil.assertImageSimilar(getGoldenFile(goldenImageName), image, 0.0)
  }

  private fun getGoldenFile(name: String): Path =
    TestUtils.resolveWorkspacePathUnchecked("$GOLDEN_FILE_PATH/${name}.png")

<<<<<<< HEAD
  private fun getNextControlMessageAndWaitForFrame(): ControlMessage {
    val message = agent.getNextControlMessage(5, SECONDS)
    waitForFrame()
=======
  private fun getNextControlMessageAndWaitForFrame(displayId: Int = PRIMARY_DISPLAY_ID): ControlMessage {
    val message = agent.getNextControlMessage(5, SECONDS)
    waitForFrame(displayId)
>>>>>>> 574fcae1
    return message
  }

  /** Waits for all video frames to be received. */
<<<<<<< HEAD
  private fun waitForFrame() {
    waitForCondition(2, SECONDS) { view.isConnected && agent.frameNumber > 0 && renderAndGetFrameNumber() == agent.frameNumber }
=======
  private fun waitForFrame(displayId: Int = PRIMARY_DISPLAY_ID) {
    waitForCondition(2, SECONDS) {
      view.isConnected && agent.getFrameNumber(displayId) > 0u && renderAndGetFrameNumber() == agent.getFrameNumber(displayId)
    }
>>>>>>> 574fcae1
  }

  private fun renderAndGetFrameNumber(): UInt {
    fakeUi.render() // The frame number may get updated as a result of rendering.
    return view.frameNumber
  }

  private fun FakeUi.resizeRoot(width: Int, height: Int) {
    root.size = Dimension(width, height)
    layoutAndDispatchEvents()
  }

  private fun isRunningInBazelTest(): Boolean {
    return false
  }
}

private fun getKeyStroke(action: String) =
  KeymapUtil.getKeyStroke(KeymapUtil.getActiveKeymapShortcuts(action))!!

private fun UsageTrackerRule.agentTerminationEvents(): List<AndroidStudioEvent> {
  return usages.filter { it.studioEvent.kind == DEVICE_MIRRORING_ABNORMAL_AGENT_TERMINATION }.map { it.studioEvent }
}

private fun UsageTrackerRule.deviceMirroringSessions(): List<AndroidStudioEvent> {
  return usages.filter { it.studioEvent.kind == DEVICE_MIRRORING_SESSION }.map { it.studioEvent }
}

private fun CrashReport.toPartMap(): Map<String, String> {
  val parts = linkedMapOf<String, String>()
  val mockBuilder: MultipartEntityBuilder = mock()
  serialize(mockBuilder)
  val keyCaptor = ArgumentCaptor.forClass(String::class.java)
  val valueCaptor = ArgumentCaptor.forClass(String::class.java)
  verify(mockBuilder, atLeast(1)).addTextBody(keyCaptor.capture(), valueCaptor.capture(), any())
  val keys = keyCaptor.allValues
  val values = valueCaptor.allValues
  for ((i, key) in keys.withIndex()) {
    parts[key] = "\"${values[i]}\""
  }
  return parts
}

private const val GOLDEN_FILE_PATH = "tools/adt/idea/streaming/testData/DeviceViewTest/golden"<|MERGE_RESOLUTION|>--- conflicted
+++ resolved
@@ -16,12 +16,12 @@
 package com.android.tools.idea.streaming.device
 
 import com.android.adblib.DevicePropertyNames
+import com.android.test.testutils.TestUtils
 import com.android.testutils.ImageDiffUtil
 import com.android.testutils.MockitoKt.any
 import com.android.testutils.MockitoKt.eq
 import com.android.testutils.MockitoKt.mock
 import com.android.testutils.MockitoKt.whenever
-import com.android.testutils.TestUtils
 import com.android.testutils.waitForCondition
 import com.android.tools.adtui.ImageUtils
 import com.android.tools.adtui.actions.ZoomType
@@ -31,14 +31,12 @@
 import com.android.tools.adtui.swing.replaceKeyboardFocusManager
 import com.android.tools.analytics.UsageTrackerRule
 import com.android.tools.analytics.crash.CrashReport
+import com.android.tools.idea.IdeInfo
 import com.android.tools.idea.concurrency.AndroidExecutors
 import com.android.tools.idea.flags.StudioFlags
 import com.android.tools.idea.streaming.DeviceMirroringSettings
 import com.android.tools.idea.streaming.core.AbstractDisplayView
-<<<<<<< HEAD
-=======
 import com.android.tools.idea.streaming.core.PRIMARY_DISPLAY_ID
->>>>>>> 574fcae1
 import com.android.tools.idea.streaming.device.AndroidKeyEventActionType.ACTION_DOWN
 import com.android.tools.idea.streaming.device.AndroidKeyEventActionType.ACTION_DOWN_AND_UP
 import com.android.tools.idea.streaming.device.AndroidKeyEventActionType.ACTION_UP
@@ -175,12 +173,6 @@
 
   @Before
   fun setUp() {
-<<<<<<< HEAD
-    device = agentRule.connectDevice("Pixel 5", 30, Dimension(1080, 2340))
-    StudioFlags.STREAMING_HARDWARE_INPUT_BUTTON.override(true, testRootDisposable)
-    (DataManager.getInstance() as HeadlessDataManager).setTestDataProvider(TestDataProvider(project), testRootDisposable)
-    focusManager = FakeKeyboardFocusManager(testRootDisposable)
-=======
     BitRateManager.getInstance().clear()
     device = agentRule.connectDevice("Pixel 5", 30, Dimension(1080, 2340))
     (DataManager.getInstance() as HeadlessDataManager).setTestDataProvider(TestDataProvider(project), testRootDisposable)
@@ -189,39 +181,25 @@
 
   fun tearDown() {
     BitRateManager.getInstance().clear()
->>>>>>> 574fcae1
   }
 
   @Test
   fun testFrameListener() {
-<<<<<<< HEAD
-    assumeFFmpegAvailable()
-=======
->>>>>>> 574fcae1
     createDeviceView(200, 300, 2.0)
     var frameListenerCalls = 0u
 
     val frameListener = AbstractDisplayView.FrameListener { _, _, _, _ -> ++frameListenerCalls }
 
     view.addFrameListener(frameListener)
-<<<<<<< HEAD
-    waitForCondition(2, SECONDS) { fakeUi.render(); view.frameNumber == agent.frameNumber }
-=======
     waitForCondition(2, SECONDS) { fakeUi.render(); view.frameNumber == agent.getFrameNumber(PRIMARY_DISPLAY_ID) }
->>>>>>> 574fcae1
 
     assertThat(frameListenerCalls).isGreaterThan(0u)
     assertThat(frameListenerCalls).isEqualTo(view.frameNumber)
     val framesBeforeRemoving = view.frameNumber
     view.removeFrameListener(frameListener)
 
-<<<<<<< HEAD
-    runBlocking { agent.renderDisplay(1) }
-    waitForCondition(2, SECONDS) { fakeUi.render(); view.frameNumber == agent.frameNumber }
-=======
     runBlocking { agent.renderDisplay(PRIMARY_DISPLAY_ID, 1) }
     waitForCondition(2, SECONDS) { fakeUi.render(); view.frameNumber == agent.getFrameNumber(PRIMARY_DISPLAY_ID) }
->>>>>>> 574fcae1
 
     // If removal didn't work, the frame number part would fail here.
     assertThat(view.frameNumber).isGreaterThan(framesBeforeRemoving)
@@ -230,18 +208,10 @@
 
   @Test
   fun testResizingRotationAndMouseInput() {
-<<<<<<< HEAD
-    assumeFFmpegAvailable()
-    createDeviceView(200, 300, 2.0)
-    assertThat(agent.commandLine).matches("CLASSPATH=$DEVICE_PATH_BASE/$SCREEN_SHARING_AGENT_JAR_NAME app_process" +
-                                          " $DEVICE_PATH_BASE com.android.tools.screensharing.Main" +
-                                          " --socket=screen-sharing-agent-\\d+ --max_size=400,600 --flags=1")
-=======
     createDeviceView(200, 300, 2.0)
     assertThat(agent.commandLine).matches("CLASSPATH=$DEVICE_PATH_BASE/$SCREEN_SHARING_AGENT_JAR_NAME app_process" +
                                           " $DEVICE_PATH_BASE com.android.tools.screensharing.Main" +
                                           " --socket=screen-sharing-agent-\\d+ --max_size=400,600 --flags=\\d+")
->>>>>>> 574fcae1
     waitForFrame()
     assertThat(view.displayRectangle).isEqualTo(Rectangle(61, 0, 277, 600))
     assertThat(view.displayOrientationQuadrants).isEqualTo(0)
@@ -333,10 +303,6 @@
 
   @Test
   fun testUpsideDownMouseInput() {
-<<<<<<< HEAD
-    assumeFFmpegAvailable()
-=======
->>>>>>> 574fcae1
     createDeviceView(200, 300, 2.0)
     waitForFrame()
     assertThat(view.displayRectangle).isEqualTo(Rectangle(61, 0, 277, 600))
@@ -356,11 +322,7 @@
     assertThat(getNextControlMessageAndWaitForFrame()).isEqualTo(
         MotionEventMessage(listOf(MotionEventMessage.Pointer(1007, 2107, 0)), MotionEventMessage.ACTION_UP, 0, 0, 0))
 
-<<<<<<< HEAD
-    runBlocking { agent.setDisplayOrientationCorrection(2) }
-=======
     runBlocking { agent.setDisplayOrientationCorrection(PRIMARY_DISPLAY_ID, 2) }
->>>>>>> 574fcae1
     waitForFrame()
     assertThat(view.displayOrientationQuadrants).isEqualTo(2)
     assertThat(view.displayOrientationCorrectionQuadrants).isEqualTo(2)
@@ -374,10 +336,6 @@
 
   @Test
   fun testRoundWatch() {
-<<<<<<< HEAD
-    assumeFFmpegAvailable()
-=======
->>>>>>> 574fcae1
     device = agentRule.connectDevice("Pixel Watch", 30, Dimension(384, 384), roundDisplay = true, abi = "armeabi-v7a",
                                      additionalDeviceProperties = mapOf(DevicePropertyNames.RO_BUILD_CHARACTERISTICS to "nosdcard,watch"))
 
@@ -393,10 +351,6 @@
 
   @Test
   fun testMultiTouch() {
-<<<<<<< HEAD
-    assumeFFmpegAvailable()
-=======
->>>>>>> 574fcae1
     createDeviceView(50, 100, 2.0)
     waitForFrame()
     assertThat(view.displayRectangle).isEqualTo(Rectangle(4, 0, 92, 200))
@@ -441,10 +395,6 @@
 
   @Test
   fun testKeyboardInput() {
-<<<<<<< HEAD
-    assumeFFmpegAvailable()
-=======
->>>>>>> 574fcae1
     createDeviceView(150, 250, 1.5)
     waitForFrame()
 
@@ -518,20 +468,6 @@
       fakeUi.keyboard.releaseForModifiers(hostKeyStroke.modifiers)
       when (androidMetaState) {
         AMETA_SHIFT_ON -> {
-<<<<<<< HEAD
-          assertThat(agent.getNextControlMessage(2, SECONDS)).isEqualTo(
-              KeyEventMessage(ACTION_DOWN, AKEYCODE_SHIFT_LEFT, AMETA_SHIFT_ON))
-        }
-        AMETA_CTRL_ON -> {
-          assertThat(agent.getNextControlMessage(2, SECONDS)).isEqualTo(
-              KeyEventMessage(ACTION_DOWN, AKEYCODE_CTRL_LEFT, AMETA_CTRL_ON))
-        }
-        AMETA_CTRL_SHIFT_ON -> {
-          assertThat(agent.getNextControlMessage(2, SECONDS)).isEqualTo(
-              KeyEventMessage(ACTION_DOWN, AKEYCODE_SHIFT_LEFT, AMETA_SHIFT_ON))
-          assertThat(agent.getNextControlMessage(2, SECONDS)).isEqualTo(
-              KeyEventMessage(ACTION_DOWN, AKEYCODE_CTRL_LEFT, AMETA_CTRL_SHIFT_ON))
-=======
           assertThat(agent.getNextControlMessage(2, SECONDS)).isEqualTo(KeyEventMessage(ACTION_DOWN, AKEYCODE_SHIFT_LEFT, AMETA_SHIFT_ON))
         }
         AMETA_CTRL_ON -> {
@@ -540,30 +476,10 @@
         AMETA_CTRL_SHIFT_ON -> {
           assertThat(agent.getNextControlMessage(2, SECONDS)).isEqualTo(KeyEventMessage(ACTION_DOWN, AKEYCODE_SHIFT_LEFT, AMETA_SHIFT_ON))
           assertThat(agent.getNextControlMessage(2, SECONDS)).isEqualTo(KeyEventMessage(ACTION_DOWN, AKEYCODE_CTRL_LEFT, AMETA_CTRL_SHIFT_ON))
->>>>>>> 574fcae1
         }
         else -> {}
       }
 
-<<<<<<< HEAD
-      assertThat(agent.getNextControlMessage(2, SECONDS)).isEqualTo(
-          KeyEventMessage(ACTION_DOWN_AND_UP, androidKeyCode, androidMetaState))
-
-      when (androidMetaState) {
-        AMETA_SHIFT_ON -> {
-          assertThat(agent.getNextControlMessage(2, SECONDS)).isEqualTo(
-              KeyEventMessage(ACTION_UP, AKEYCODE_SHIFT_LEFT, 0))
-        }
-        AMETA_CTRL_ON -> {
-          assertThat(agent.getNextControlMessage(2, SECONDS)).isEqualTo(
-              KeyEventMessage(ACTION_UP, AKEYCODE_CTRL_LEFT, 0))
-        }
-        AMETA_CTRL_SHIFT_ON -> {
-          assertThat(agent.getNextControlMessage(2, SECONDS)).isEqualTo(
-              KeyEventMessage(ACTION_UP, AKEYCODE_CTRL_LEFT, AMETA_SHIFT_ON))
-          assertThat(agent.getNextControlMessage(2, SECONDS)).isEqualTo(
-              KeyEventMessage(ACTION_UP, AKEYCODE_SHIFT_LEFT, 0))
-=======
       assertThat(agent.getNextControlMessage(2, SECONDS)).isEqualTo(KeyEventMessage(ACTION_DOWN_AND_UP, androidKeyCode, androidMetaState))
 
       when (androidMetaState) {
@@ -576,34 +492,20 @@
         AMETA_CTRL_SHIFT_ON -> {
           assertThat(agent.getNextControlMessage(2, SECONDS)).isEqualTo(KeyEventMessage(ACTION_UP, AKEYCODE_CTRL_LEFT, AMETA_SHIFT_ON))
           assertThat(agent.getNextControlMessage(2, SECONDS)).isEqualTo(KeyEventMessage(ACTION_UP, AKEYCODE_SHIFT_LEFT, 0))
->>>>>>> 574fcae1
         }
         else -> {}
       }
     }
 
-<<<<<<< HEAD
-    focusManager = Mockito.spy(focusManager)
-    replaceKeyboardFocusManager(focusManager, testRootDisposable)
-    focusManager.focusOwner = view
-    focusManager.processKeyEvent(
-        view, KeyEvent(view, KEY_PRESSED, System.nanoTime(), KeyEvent.SHIFT_DOWN_MASK, VK_TAB, VK_TAB.toChar()))
-    Mockito.verify(focusManager, Mockito.atLeast(1)).focusNextComponent(eq(view))
-=======
     focusManager = spy(focusManager)
     replaceKeyboardFocusManager(focusManager, testRootDisposable)
     focusManager.focusOwner = view
     focusManager.processKeyEvent(view, KeyEvent(view, KEY_PRESSED, System.currentTimeMillis(), SHIFT_DOWN_MASK, VK_TAB, VK_TAB.toChar()))
     verify(focusManager, atLeast(1)).focusNextComponent(eq(view))
->>>>>>> 574fcae1
   }
 
   @Test
   fun testZoom() {
-<<<<<<< HEAD
-    assumeFFmpegAvailable()
-=======
->>>>>>> 574fcae1
     createDeviceView(100, 200, 2.0)
     waitForFrame()
 
@@ -674,10 +576,6 @@
 
   @Test
   fun testClipboardSynchronization() {
-<<<<<<< HEAD
-    assumeFFmpegAvailable()
-=======
->>>>>>> 574fcae1
     createDeviceView(100, 200, 1.5)
     waitForFrame()
 
@@ -694,10 +592,6 @@
   }
 
   @Test
-<<<<<<< HEAD
-  fun testAgentCrashAndReconnect() {
-    assumeFFmpegAvailable()
-=======
   fun testBitRateReduction() {
     createDeviceView(500, 1000, screenScale = 1.0)
     waitForFrame()
@@ -754,7 +648,6 @@
 
   @Test
   fun testAgentCrashAndReconnect() {
->>>>>>> 574fcae1
     createDeviceView(500, 1000, screenScale = 1.0)
     waitForFrame()
     assertThat(view.displayRectangle).isEqualTo(Rectangle(19, 0, 462, 1000))
@@ -768,12 +661,6 @@
     }
     val errorMessage = fakeUi.getComponent<JEditorPane>()
     waitForCondition(2, SECONDS) { fakeUi.isShowing(errorMessage) }
-<<<<<<< HEAD
-    assertThat(extractText(errorMessage.text)).isEqualTo("Lost connection to the device. See the error log.")
-    var events = usageTrackerRule.agentTerminationEventsAsStrings()
-    assertThat(events.size).isEqualTo(1)
-    val eventPattern = Regex(
-=======
     assertThat(extractText(errorMessage.text)).isEqualTo("Lost connection to the device. See log for details.")
     var mirroringSessions = usageTrackerRule.deviceMirroringSessions()
     assertThat(mirroringSessions.size).isEqualTo(1)
@@ -811,7 +698,6 @@
     var agentTerminations = usageTrackerRule.agentTerminationEvents()
     assertThat(agentTerminations.size).isEqualTo(1)
     val agentTerminationPattern = Regex(
->>>>>>> 574fcae1
       "kind: DEVICE_MIRRORING_ABNORMAL_AGENT_TERMINATION\n" +
       "studio_session_id: \".+\"\n" +
       "product_details \\{\n" +
@@ -861,11 +747,7 @@
         PlatformTestUtil.dispatchAllEventsInIdeEventQueue()
       }
     }
-<<<<<<< HEAD
-    assertThat(extractText(errorMessage.text)).isEqualTo("Failed to initialize the device agent. See the error log.")
-=======
     assertThat(extractText(errorMessage.text)).isEqualTo("Failed to initialize the device agent. See log for details.")
->>>>>>> 574fcae1
     assertThat(button.text).isEqualTo("Retry")
     assertThat(loggedErrors).containsExactly("Failed to initialize the screen sharing agent")
 
@@ -919,10 +801,6 @@
   }
 
   @Test
-<<<<<<< HEAD
-  fun testConnectionTimeout() {
-    assumeFFmpegAvailable()
-=======
   fun testMetricsCollection() {
     createDeviceView(200, 300, 2.0)
     waitForFrame()
@@ -963,7 +841,6 @@
 
   @Test
   fun testConnectionTimeout() {
->>>>>>> 574fcae1
     StudioFlags.DEVICE_MIRRORING_CONNECTION_TIMEOUT_MILLIS.override(200, testRootDisposable)
     agent.startDelayMillis = 300
     val loggedErrors = executeCapturingLoggedErrors {
@@ -977,10 +854,6 @@
 
   @Test
   fun testDeviceDisconnection() {
-<<<<<<< HEAD
-    assumeFFmpegAvailable()
-=======
->>>>>>> 574fcae1
     createDeviceView(500, 1000)
     waitForFrame()
 
@@ -993,19 +866,11 @@
     createDeviceView(500, 1000)
     waitForFrame()
 
-<<<<<<< HEAD
-    val altMPressedEvent = KeyEvent(view, KEY_PRESSED, System.nanoTime(), KeyEvent.ALT_DOWN_MASK, VK_M, VK_M.toChar())
-    focusManager.redispatchEvent(view, altMPressedEvent)
-    assertThat(altMPressedEvent.isConsumed).isFalse()
-
-    val altMReleasedEvent = KeyEvent(view, KeyEvent.KEY_RELEASED, System.nanoTime(), KeyEvent.ALT_DOWN_MASK, VK_M, VK_M.toChar())
-=======
     val altMPressedEvent = KeyEvent(view, KEY_PRESSED, System.currentTimeMillis(), ALT_DOWN_MASK, VK_M, VK_M.toChar())
     focusManager.redispatchEvent(view, altMPressedEvent)
     assertThat(altMPressedEvent.isConsumed).isFalse()
 
     val altMReleasedEvent = KeyEvent(view, KeyEvent.KEY_RELEASED, System.currentTimeMillis(), ALT_DOWN_MASK, VK_M, VK_M.toChar())
->>>>>>> 574fcae1
     focusManager.redispatchEvent(view, altMReleasedEvent)
     assertThat(altMReleasedEvent.isConsumed).isFalse()
   }
@@ -1016,10 +881,8 @@
     waitForFrame()
 
     executeStreamingAction("android.streaming.hardware.input", view, agentRule.project)
-<<<<<<< HEAD
-
-    assertThat(view.skipKeyEventDispatcher(
-      KeyEvent(view, KEY_PRESSED, System.nanoTime(), 0, KeyEvent.VK_M, KeyEvent.VK_M.toChar()))).isTrue()
+
+    assertThat(view.skipKeyEventDispatcher(KeyEvent(view, KEY_PRESSED, System.currentTimeMillis(), 0, VK_M, VK_M.toChar()))).isTrue()
   }
 
   @Test
@@ -1031,9 +894,8 @@
     val keymapManager = KeymapManager.getInstance()
     keymapManager.activeKeymap.addShortcut("android.streaming.hardware.input", KeyboardShortcut.fromString("control shift J"))
 
-    assertThat(view.skipKeyEventDispatcher(KeyEvent(view, KeyEvent.KEY_PRESSED, System.nanoTime(),
-                                                    KeyEvent.SHIFT_DOWN_MASK or KeyEvent.CTRL_DOWN_MASK, KeyEvent.VK_J,
-                                                    KeyEvent.CHAR_UNDEFINED))).isFalse()
+    val event = KeyEvent(view, KEY_PRESSED, System.currentTimeMillis(), SHIFT_DOWN_MASK or CTRL_DOWN_MASK, VK_J, CHAR_UNDEFINED)
+    assertThat(view.skipKeyEventDispatcher(event)).isFalse()
   }
 
   @Test
@@ -1045,47 +907,6 @@
     fakeUi.keyboard.setFocus(view)
 
     fakeUi.keyboard.press(VK_CONTROL)
-    assertThat(agent.getNextControlMessage(2, SECONDS)).
-        isEqualTo(KeyEventMessage(ACTION_DOWN, AKEYCODE_CTRL_LEFT, AMETA_CTRL_ON))
-
-    fakeUi.keyboard.press(KeyEvent.VK_S)
-    assertThat(agent.getNextControlMessage(2, SECONDS)).
-        isEqualTo(KeyEventMessage(ACTION_DOWN, AKEYCODE_S, AMETA_CTRL_ON))
-
-    fakeUi.keyboard.release(KeyEvent.VK_S)
-    assertThat(agent.getNextControlMessage(2, SECONDS)).
-        isEqualTo(KeyEventMessage(ACTION_UP, AKEYCODE_S, AMETA_CTRL_ON))
-
-    fakeUi.keyboard.release(VK_CONTROL)
-    assertThat(agent.getNextControlMessage(2, SECONDS)).
-        isEqualTo(KeyEventMessage(ACTION_UP, AKEYCODE_CTRL_LEFT, 0))
-=======
-
-    assertThat(view.skipKeyEventDispatcher(KeyEvent(view, KEY_PRESSED, System.currentTimeMillis(), 0, VK_M, VK_M.toChar()))).isTrue()
-  }
-
-  @Test
-  fun testKeyPreprocessingNotSkippedForActionTogglingHardwareInput() {
-    createDeviceView(250, 500)
-    waitForFrame()
-
-    executeStreamingAction("android.streaming.hardware.input", view, project)
-    val keymapManager = KeymapManager.getInstance()
-    keymapManager.activeKeymap.addShortcut("android.streaming.hardware.input", KeyboardShortcut.fromString("control shift J"))
-
-    val event = KeyEvent(view, KEY_PRESSED, System.currentTimeMillis(), SHIFT_DOWN_MASK or CTRL_DOWN_MASK, VK_J, CHAR_UNDEFINED)
-    assertThat(view.skipKeyEventDispatcher(event)).isFalse()
-  }
-
-  @Test
-  fun testCtrlAndAlphabeticalKeysSentWhenHardwareInputEnabled() {
-    createDeviceView(250, 500)
-    waitForFrame()
-
-    executeStreamingAction("android.streaming.hardware.input", view, agentRule.project)
-    fakeUi.keyboard.setFocus(view)
-
-    fakeUi.keyboard.press(VK_CONTROL)
     assertThat(agent.getNextControlMessage(2, SECONDS)).isEqualTo(KeyEventMessage(ACTION_DOWN, AKEYCODE_CTRL_LEFT, AMETA_CTRL_ON))
 
     fakeUi.keyboard.press(KeyEvent.VK_S)
@@ -1096,7 +917,6 @@
 
     fakeUi.keyboard.release(VK_CONTROL)
     assertThat(agent.getNextControlMessage(2, SECONDS)).isEqualTo(KeyEventMessage(ACTION_UP, AKEYCODE_CTRL_LEFT, 0))
->>>>>>> 574fcae1
   }
 
   @Test
@@ -1148,10 +968,6 @@
 
   @Test
   fun testDisableMultiTouchDuringHardwareInput() {
-<<<<<<< HEAD
-    assumeFFmpegAvailable()
-=======
->>>>>>> 574fcae1
     createDeviceView(50, 100)
     waitForFrame()
     assertThat(view.displayRectangle).isEqualTo(Rectangle(4, 0, 92, 200))
@@ -1242,13 +1058,8 @@
   }
 
   private fun createDeviceViewWithoutWaitingForAgent(width: Int, height: Int, screenScale: Double) {
-<<<<<<< HEAD
-    val deviceClient =
-        DeviceClient(testRootDisposable, device.serialNumber, device.handle, device.configuration, device.deviceState.cpuAbi, project)
-=======
     val deviceClient = DeviceClient(device.serialNumber, device.configuration, device.deviceState.cpuAbi)
     Disposer.register(testRootDisposable, deviceClient)
->>>>>>> 574fcae1
     // DeviceView has to be disposed before DeviceClient.
     val disposable = Disposer.newDisposable()
     Disposer.register(testRootDisposable, disposable)
@@ -1272,28 +1083,17 @@
   private fun getGoldenFile(name: String): Path =
     TestUtils.resolveWorkspacePathUnchecked("$GOLDEN_FILE_PATH/${name}.png")
 
-<<<<<<< HEAD
-  private fun getNextControlMessageAndWaitForFrame(): ControlMessage {
-    val message = agent.getNextControlMessage(5, SECONDS)
-    waitForFrame()
-=======
   private fun getNextControlMessageAndWaitForFrame(displayId: Int = PRIMARY_DISPLAY_ID): ControlMessage {
     val message = agent.getNextControlMessage(5, SECONDS)
     waitForFrame(displayId)
->>>>>>> 574fcae1
     return message
   }
 
   /** Waits for all video frames to be received. */
-<<<<<<< HEAD
-  private fun waitForFrame() {
-    waitForCondition(2, SECONDS) { view.isConnected && agent.frameNumber > 0 && renderAndGetFrameNumber() == agent.frameNumber }
-=======
   private fun waitForFrame(displayId: Int = PRIMARY_DISPLAY_ID) {
     waitForCondition(2, SECONDS) {
       view.isConnected && agent.getFrameNumber(displayId) > 0u && renderAndGetFrameNumber() == agent.getFrameNumber(displayId)
     }
->>>>>>> 574fcae1
   }
 
   private fun renderAndGetFrameNumber(): UInt {
@@ -1307,7 +1107,7 @@
   }
 
   private fun isRunningInBazelTest(): Boolean {
-    return false
+    return IdeInfo.getInstance().isAndroidStudio && System.getenv().containsKey("TEST_WORKSPACE")
   }
 }
 
