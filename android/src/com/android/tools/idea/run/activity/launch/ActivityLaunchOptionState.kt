--- conflicted
+++ resolved
@@ -51,13 +51,8 @@
     extraFlags: String,
     console: ConsoleView,
     stats: RunStats
-<<<<<<< HEAD
-  ) {
-    stats.track(id) { doLaunch(device, app, apkProvider, isDebug, extraFlags, console) }
-=======
   ) : Boolean {
     return stats.track(id) { doLaunch(device, app, apkProvider, isDebug, extraFlags, console) }
->>>>>>> 0d09370c
   }
 
   @Throws(ExecutionException::class)
@@ -68,11 +63,7 @@
     isDebug: Boolean,
     extraFlags: String,
     console: ConsoleView
-<<<<<<< HEAD
-  )
-=======
   ) : Boolean
->>>>>>> 0d09370c
 
   open fun checkConfiguration(facet: AndroidFacet): List<ValidationError> {
     return emptyList()
@@ -84,12 +75,8 @@
   override val componentType = ComponentType.ACTIVITY
   override val userVisibleComponentTypeName = "Activity"
 
-<<<<<<< HEAD
-  override fun doLaunch(device: IDevice, app: App, apkProvider: ApkProvider, isDebug: Boolean, extraFlags: String, console: ConsoleView) {
-=======
   override fun doLaunch(
     device: IDevice, app: App, apkProvider: ApkProvider, isDebug: Boolean, extraFlags: String, console: ConsoleView) : Boolean {
->>>>>>> 0d09370c
     ProgressManager.checkCanceled()
     val mode = if (isDebug) AppComponent.Mode.DEBUG else AppComponent.Mode.RUN
     val activityQualifiedName = getQualifiedActivityName(device, apkProvider, app.appId)
@@ -100,10 +87,7 @@
     if (matcher.find()) {
       throw AndroidExecutionException(ACTIVITY_DOES_NOT_EXIST, matcher.group())
     }
-<<<<<<< HEAD
-=======
     return true
->>>>>>> 0d09370c
   }
 
 
