/*
 * Copyright (C) 2020 The Android Open Source Project
 *
 * Licensed under the Apache License, Version 2.0 (the "License");
 * you may not use this file except in compliance with the License.
 * You may obtain a copy of the License at
 *
 *      http://www.apache.org/licenses/LICENSE-2.0
 *
 * Unless required by applicable law or agreed to in writing, software
 * distributed under the License is distributed on an "AS IS" BASIS,
 * WITHOUT WARRANTIES OR CONDITIONS OF ANY KIND, either express or implied.
 * See the License for the specific language governing permissions and
 * limitations under the License.
 */
package com.android.tools.idea.uibuilder.surface

import com.android.tools.idea.rendering.RenderTestUtil
import com.android.tools.idea.res.StudioFrameworkResourceRepositoryManager
import com.android.tools.idea.validator.LayoutValidator
import com.android.tools.idea.validator.ValidatorData
import com.android.tools.idea.validator.ValidatorHierarchy
import com.android.tools.idea.validator.ValidatorResult
import com.android.tools.idea.validator.ValidatorUtil
import com.android.tools.rendering.RenderResult
<<<<<<< HEAD
import com.android.tools.res.FrameworkResourceRepositoryManager
=======
>>>>>>> 0d09370c
import com.google.common.util.concurrent.Futures
import java.util.EnumSet
import java.util.stream.Collectors
import org.jetbrains.android.AndroidTestCase

class AccessibilityTestingFrameworkValidatorTest : AndroidTestCase() {

  companion object {
    private val TEST_POLICY =
      ValidatorData.Policy(
        EnumSet.of(ValidatorData.Type.ACCESSIBILITY, ValidatorData.Type.RENDER),
<<<<<<< HEAD
        EnumSet.of(ValidatorData.Level.ERROR, ValidatorData.Level.WARNING)
=======
        EnumSet.of(ValidatorData.Level.ERROR, ValidatorData.Level.WARNING),
>>>>>>> 0d09370c
      )
  }

  @Throws(Exception::class)
  override fun setUp() {
    super.setUp()
    RenderTestUtil.beforeRenderTestCase()
  }

  @Throws(Exception::class)
  override fun tearDown() {
    try {
      RenderTestUtil.afterRenderTestCase()
      LayoutValidator.updatePolicy(LayoutValidator.DEFAULT_POLICY)
    } finally {
<<<<<<< HEAD
      FrameworkResourceRepositoryManager.getInstance().clearCache()
=======
      StudioFrameworkResourceRepositoryManager.getInstance().clearCache()
>>>>>>> 0d09370c
      super.tearDown()
    }
  }

  fun testRenderHasResult() {
    renderAndValidate(DUP_BOUNDS_LAYOUT) { validatorResult -> assertNotNull(validatorResult) }
  }

  fun testDupBounds() {
    renderAndValidate(DUP_BOUNDS_LAYOUT) { validatorResult ->
      val dupBounds = filter(validatorResult.issues, "DuplicateClickableBoundsCheck")
      assertEquals(1, dupBounds.size)
    }
  }

  fun testTextContrastSimple() {
    renderAndValidate(TEXT_COLOR_CONTRAST_SIMPLE) { validatorResult ->
      val textContrast = filter(validatorResult.issues, "TextContrastCheck")
      assertEquals(1, textContrast.size)
    }
  }

  fun testTextContrastComplex() {
    renderAndValidate(TEXT_COLOR_CONTRAST_COMPLEX) { validatorResult ->
      val textContrast = filter(validatorResult.issues, "TextContrastCheck")
      assertEquals(4, textContrast.size)
    }
  }

  private fun renderAndValidate(layout: String, validationChecks: (ValidatorResult) -> Unit) {
    val layoutFile =
      myFixture.addFileToProject("res/layout/layoutvalidator.xml", layout).virtualFile
    val layoutConfiguration = RenderTestUtil.getConfiguration(myModule, layoutFile)
    RenderTestUtil.withRenderTask(myFacet, layoutFile, layoutConfiguration, true) {
      val result = Futures.getUnchecked(it.render())
      val validatorResult = getValidatorResult(result)
      validationChecks(validatorResult)
    }
  }

  private fun getValidatorResult(result: RenderResult): ValidatorResult {
    return ValidatorUtil.generateResults(TEST_POLICY, result.validatorResult as ValidatorHierarchy)
  }

  private fun filter(
    results: List<ValidatorData.Issue>,
<<<<<<< HEAD
    sourceClass: String
=======
    sourceClass: String,
>>>>>>> 0d09370c
  ): List<ValidatorData.Issue?> {
    return results
      .stream()
      .filter { issue: ValidatorData.Issue -> sourceClass == issue.mSourceClass }
      .collect(Collectors.toList())
  }
}<|MERGE_RESOLUTION|>--- conflicted
+++ resolved
@@ -23,10 +23,6 @@
 import com.android.tools.idea.validator.ValidatorResult
 import com.android.tools.idea.validator.ValidatorUtil
 import com.android.tools.rendering.RenderResult
-<<<<<<< HEAD
-import com.android.tools.res.FrameworkResourceRepositoryManager
-=======
->>>>>>> 0d09370c
 import com.google.common.util.concurrent.Futures
 import java.util.EnumSet
 import java.util.stream.Collectors
@@ -38,11 +34,7 @@
     private val TEST_POLICY =
       ValidatorData.Policy(
         EnumSet.of(ValidatorData.Type.ACCESSIBILITY, ValidatorData.Type.RENDER),
-<<<<<<< HEAD
-        EnumSet.of(ValidatorData.Level.ERROR, ValidatorData.Level.WARNING)
-=======
         EnumSet.of(ValidatorData.Level.ERROR, ValidatorData.Level.WARNING),
->>>>>>> 0d09370c
       )
   }
 
@@ -58,11 +50,7 @@
       RenderTestUtil.afterRenderTestCase()
       LayoutValidator.updatePolicy(LayoutValidator.DEFAULT_POLICY)
     } finally {
-<<<<<<< HEAD
-      FrameworkResourceRepositoryManager.getInstance().clearCache()
-=======
       StudioFrameworkResourceRepositoryManager.getInstance().clearCache()
->>>>>>> 0d09370c
       super.tearDown()
     }
   }
@@ -109,11 +97,7 @@
 
   private fun filter(
     results: List<ValidatorData.Issue>,
-<<<<<<< HEAD
-    sourceClass: String
-=======
     sourceClass: String,
->>>>>>> 0d09370c
   ): List<ValidatorData.Issue?> {
     return results
       .stream()
