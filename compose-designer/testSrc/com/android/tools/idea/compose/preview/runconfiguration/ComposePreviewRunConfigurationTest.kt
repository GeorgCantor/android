--- conflicted
+++ resolved
@@ -72,11 +72,7 @@
             "-a android.intent.action.MAIN -c android.intent.category.LAUNCHER " +
             "--es composable com.mycomposeapp.SomeClass.SomeComposable" +
             " --es parameterProviderClassName com.mycomposeapp.ProviderClass" +
-<<<<<<< HEAD
-            " --ei parameterProviderIndex 3",
-=======
             " --ei parameterProviderIndex 3"
->>>>>>> 0d09370c
         ),
         any(),
         anyLong(),
@@ -127,8 +123,8 @@
     val config = JDOMUtil.write(testElement)
     assertTrue(
       config.contains(
-        "<compose-preview-run-configuration composable-fqn=\"com.example.MyClassKt.ExampleComposable\" />",
-      ),
+        "<compose-preview-run-configuration composable-fqn=\"com.example.MyClassKt.ExampleComposable\" />"
+      )
     )
   }
 }