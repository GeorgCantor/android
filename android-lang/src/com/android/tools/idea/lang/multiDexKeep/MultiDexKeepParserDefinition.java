--- conflicted
+++ resolved
@@ -32,11 +32,7 @@
 
 public class MultiDexKeepParserDefinition implements ParserDefinition {
 
-<<<<<<< HEAD
-  private static final class TokenSets {
-=======
   private static class TokenSets {
->>>>>>> de127946
     static final TokenSet WHITE_SPACES = TokenSet.create(MultiDexKeepPsiTypes.EOL);
     static final TokenSet STRING_LITERALS = TokenSet.create(MultiDexKeepPsiTypes.STRING);
   }
