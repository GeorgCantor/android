--- conflicted
+++ resolved
@@ -47,23 +47,17 @@
     <orderEntry type="module" module-name="intellij.android.kotlin.idea" scope="TEST" />
     <orderEntry type="module" module-name="intellij.android.kotlin.output.parser" scope="TEST" />
     <orderEntry type="module" module-name="intellij.android.layout-ui" scope="TEST" />
-    <orderEntry type="library" scope="TEST" name="jaxb-api" level="project" />
-    <orderEntry type="module-library">
-      <library name="layoutlib_native" type="repository">
-        <properties include-transitive-deps="false" maven-id="org.jetbrains.intellij.deps.android.tools.base:jb-layoutlib-native-jdk11:27.1.1.0" />
+    <orderEntry type="module-library" scope="TEST">
+      <library>
         <CLASSES>
-          <root url="jar://$MAVEN_REPOSITORY$/org/jetbrains/intellij/deps/android/tools/base/jb-layoutlib-native-jdk11/27.1.1.0/jb-layoutlib-native-jdk11-27.1.1.0.jar!/" />
+          <root url="jar://$MODULE_DIR$/../../../../prebuilts/studio/layoutlib/data/layoutlib_native.jar!/" />
         </CLASSES>
         <JAVADOC />
         <SOURCES />
       </library>
     </orderEntry>
     <orderEntry type="module" module-name="intellij.lint" scope="TEST" />
-<<<<<<< HEAD
     <orderEntry type="module" module-name="intellij.platform.core.ui" />
-    <orderEntry type="library" scope="TEST" name="Trove4j" level="project" />
-=======
     <orderEntry type="module" module-name="intellij.platform.tests" scope="TEST" />
->>>>>>> 799703f0
   </component>
 </module>