<?xml version="1.0" encoding="UTF-8"?>
<module type="JAVA_MODULE" version="4">
  <component name="NewModuleRootManager" inherit-compiler-output="true">
    <exclude-output />
    <content url="file://$MODULE_DIR$">
      <sourceFolder url="file://$MODULE_DIR$/testSrc" isTestSource="true" />
    </content>
    <orderEntry type="inheritedJdk" />
    <orderEntry type="sourceFolder" forTests="false" />
    <orderEntry type="library" scope="TEST" name="JUnit4" level="project" />
    <orderEntry type="library" scope="TEST" name="truth" level="project" />
    <orderEntry type="library" scope="TEST" name="KotlinTest" level="project" />
    <orderEntry type="library" scope="TEST" name="layoutlib" level="project" />
    <orderEntry type="module" module-name="intellij.android.core" scope="TEST" />
    <orderEntry type="module" module-name="intellij.android.wizard.model" scope="TEST" />
    <orderEntry type="module" module-name="intellij.android.testFramework" scope="TEST" />
    <orderEntry type="module" module-name="intellij.idea.community.main" scope="TEST" />
    <orderEntry type="module" module-name="android.sdktools.testutils" scope="TEST" />
    <orderEntry type="module" module-name="fest-swing" scope="TEST" />
    <orderEntry type="module" module-name="intellij.java.debugger" scope="TEST" />
    <orderEntry type="module" module-name="intellij.platform.analysis" scope="TEST" />
    <orderEntry type="module" module-name="intellij.platform.ide" scope="TEST" />
    <orderEntry type="module" module-name="intellij.platform.externalSystem" scope="TEST" />
    <orderEntry type="module" module-name="intellij.java" scope="TEST" />
    <orderEntry type="module" module-name="intellij.gradle.java" scope="TEST" />
    <orderEntry type="module" module-name="intellij.java.compiler" scope="TEST" />
    <orderEntry type="module" module-name="intellij.java.impl" scope="TEST" />
    <orderEntry type="module" module-name="intellij.xml.dom" scope="TEST" />
    <orderEntry type="module" module-name="intellij.platform.debugger.impl" scope="TEST" />
    <orderEntry type="module" module-name="intellij.android.designer" scope="TEST" />
    <orderEntry type="module" module-name="android.sdktools.flags" scope="TEST" />
    <orderEntry type="module" module-name="analytics-shared" />
    <orderEntry type="module" module-name="analytics-tracker" />
    <orderEntry type="module" module-name="intellij.android.adt.ui" scope="TEST" />
    <orderEntry type="module" module-name="intellij.android.artwork" scope="TEST" />
    <orderEntry type="module" module-name="intellij.android.common" scope="TEST" />
    <orderEntry type="module" module-name="intellij.platform.debugger" scope="TEST" />
<<<<<<< HEAD
    <orderEntry type="module" module-name="adt-testutils" scope="TEST" />
    <orderEntry type="module" module-name="intellij.android.guiTestFramework" scope="TEST" />
    <orderEntry type="module" module-name="uitest-framework-gradle" scope="TEST" />
    <orderEntry type="module" module-name="uitest-framework-bazel" scope="TEST" />
    <orderEntry type="module" module-name="intellij.platform.testFramework" scope="TEST" />
    <orderEntry type="module" module-name="android.sdktools.fakeadbserver" scope="TEST" />
    <orderEntry type="module" module-name="android-adb" scope="TEST" />
    <orderEntry type="module" module-name="android.sdktools.analytics-testing" scope="TEST" />
    <orderEntry type="module" module-name="perf-logger" scope="TEST" />
=======
    <orderEntry type="module" module-name="intellij.android.adt.testutils" scope="TEST" />
    <orderEntry type="library" scope="TEST" name="Guava" level="project" />
>>>>>>> b3cd38ef
  </component>
</module><|MERGE_RESOLUTION|>--- conflicted
+++ resolved
@@ -35,19 +35,14 @@
     <orderEntry type="module" module-name="intellij.android.artwork" scope="TEST" />
     <orderEntry type="module" module-name="intellij.android.common" scope="TEST" />
     <orderEntry type="module" module-name="intellij.platform.debugger" scope="TEST" />
-<<<<<<< HEAD
-    <orderEntry type="module" module-name="adt-testutils" scope="TEST" />
+    <orderEntry type="module" module-name="intellij.android.adt.testutils" scope="TEST" />
     <orderEntry type="module" module-name="intellij.android.guiTestFramework" scope="TEST" />
     <orderEntry type="module" module-name="uitest-framework-gradle" scope="TEST" />
     <orderEntry type="module" module-name="uitest-framework-bazel" scope="TEST" />
     <orderEntry type="module" module-name="intellij.platform.testFramework" scope="TEST" />
     <orderEntry type="module" module-name="android.sdktools.fakeadbserver" scope="TEST" />
-    <orderEntry type="module" module-name="android-adb" scope="TEST" />
+    <orderEntry type="module" module-name="intellij.android.adb" scope="TEST" />
     <orderEntry type="module" module-name="android.sdktools.analytics-testing" scope="TEST" />
     <orderEntry type="module" module-name="perf-logger" scope="TEST" />
-=======
-    <orderEntry type="module" module-name="intellij.android.adt.testutils" scope="TEST" />
-    <orderEntry type="library" scope="TEST" name="Guava" level="project" />
->>>>>>> b3cd38ef
   </component>
 </module>