--- conflicted
+++ resolved
@@ -161,11 +161,7 @@
                                                 @NotNull String commandLine,
                                                 @NotNull String outputFilePath,
                                                 @NotNull final Map<AndroidCompilerMessageKind, List<String>> messages, boolean multiDex) {
-<<<<<<< HEAD
-    final BaseOSProcessHandler handler = new BaseOSProcessHandler(process, null, null);
-=======
     final BaseOSProcessHandler handler = new BaseOSProcessHandler(process, commandLine, null);
->>>>>>> 5a86a3e6
     handler.addProcessListener(new ProcessAdapter() {
       private AndroidCompilerMessageKind myCategory = null;
 
