--- conflicted
+++ resolved
@@ -20,34 +20,20 @@
 import com.android.ddmlib.IDevice;
 import com.android.tools.idea.execution.common.AndroidExecutionTarget;
 import com.android.tools.idea.execution.common.AndroidSessionInfo;
-import com.android.tools.idea.execution.common.UtilsKt;
 import com.android.tools.idea.run.util.SwapInfo;
 import com.intellij.execution.ExecutionTargetManager;
-import com.intellij.execution.Executor;
-import com.intellij.execution.RunManager;
-import com.intellij.execution.RunnerAndConfigurationSettings;
-import com.intellij.execution.executors.DefaultDebugExecutor;
 import com.intellij.execution.process.ProcessHandler;
-import com.intellij.execution.update.RunningApplicationUpdater;
-import com.intellij.execution.update.RunningApplicationUpdaterProvider;
 import com.intellij.openapi.actionSystem.ActionUpdateThread;
 import com.intellij.openapi.actionSystem.AnActionEvent;
+import com.intellij.openapi.actionSystem.KeyboardShortcut;
+import com.intellij.openapi.actionSystem.Shortcut;
 import com.intellij.openapi.project.Project;
-<<<<<<< HEAD
-import icons.StudioIcons;
-import javax.swing.Icon;
-import java.util.List;
-=======
 import com.intellij.openapi.util.SystemInfo;
-import com.intellij.xdebugger.XDebugSession;
 import com.intellij.xdebugger.XDebuggerManager;
 import java.util.Arrays;
 import java.util.List;
-import java.util.stream.Stream;
 import javax.swing.KeyStroke;
->>>>>>> 574fcae1
 import org.jetbrains.annotations.NotNull;
-import org.jetbrains.annotations.Nullable;
 
 public class ApplyChangesAction extends BaseAction {
 
@@ -58,10 +44,13 @@
   // The '&' is IJ markup to indicate the subsequent letter is the accelerator key.
   public static final String ACCELERATOR_NAME = "&Apply Changes and Restart Activity";
 
+  private static final Shortcut SHORTCUT =
+    new KeyboardShortcut(KeyStroke.getKeyStroke(SystemInfo.isMac ? "control meta E" : "control F10"), null);
+
   private static final String DESC = "Attempt to apply resource and code changes and restart activity.";
 
   public ApplyChangesAction() {
-    super(DISPLAY_NAME, ACCELERATOR_NAME, SwapInfo.SwapType.APPLY_CHANGES, APPLY_ALL_CHANGES, DESC);
+    super(ID, DISPLAY_NAME, ACCELERATOR_NAME, SwapInfo.SwapType.APPLY_CHANGES, APPLY_ALL_CHANGES, SHORTCUT, DESC);
   }
 
   @NotNull
@@ -83,28 +72,6 @@
       return;
     }
 
-<<<<<<< HEAD
-    DisableMessage message = disableForTestProject(e.getProject());
-    if (message != null) {
-      disableAction(e.getPresentation(), message);
-    }
-  }
-
-  private static DisableMessage disableForTestProject(Project project) {
-    if (project == null) {
-      return null;
-    }
-
-    // Disable "Apply Changes" for any kind of test project.
-    RunManager runManager = RunManager.getInstanceIfCreated(project);
-    if (runManager == null) {
-      return null;
-    }
-
-    RunnerAndConfigurationSettings runConfig = runManager.getSelectedConfiguration();
-    if (runConfig == null) return null;
-=======
->>>>>>> 574fcae1
     AndroidExecutionTarget selectedExecutionTarget = (AndroidExecutionTarget)ExecutionTargetManager.getActiveTarget(project);
 
     final List<IDevice> devices = selectedExecutionTarget.getRunningDevices().stream().toList();
@@ -120,50 +87,9 @@
       return devices.stream().anyMatch(device -> sessionInfo.getDevices().contains(device));
     });
 
-<<<<<<< HEAD
-    if (!executors.isEmpty() && executors.get(0) == DefaultDebugExecutor.getDebugExecutorInstance()) {
-      return new DisableMessage(DisableMessage.DisableMode.DISABLED, "debug execution",
-                                "it is currently not allowed during debugging");
-    }
-    return null;
-  }
-
-  public static class UpdaterProvider implements RunningApplicationUpdaterProvider {
-
-    @Nullable
-    @Override
-    public RunningApplicationUpdater createUpdater(@NotNull Project project,
-                                                   @NotNull ProcessHandler process) {
-
-      if (getDisableMessage(project) != null || disableForTestProject(project) != null) {
-        return null;
-      }
-      return new RunningApplicationUpdater() {
-        @Override
-        public String getDescription() {
-          return DISPLAY_NAME;
-        }
-
-        @Override
-        public String getShortName() {
-          return DISPLAY_NAME;
-        }
-
-        @Override
-        public Icon getIcon() {
-          return StudioIcons.Shell.Toolbar.APPLY_ALL_CHANGES;
-        }
-
-        @Override
-        public void performUpdate(AnActionEvent event) {
-          new ApplyChangesAction().actionPerformed(event);
-        }
-      };
-=======
     if (debuggerConnected) {
       disableAction(e.getPresentation(), new DisableMessage(DisableMessage.DisableMode.DISABLED, "debug execution",
                                                             "it is currently not allowed during debugging"));
->>>>>>> 574fcae1
     }
   }
 }
