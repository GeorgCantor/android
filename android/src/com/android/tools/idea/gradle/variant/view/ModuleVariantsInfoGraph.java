/*
 * Copyright (C) 2015 The Android Open Source Project
 *
 * Licensed under the Apache License, Version 2.0 (the "License");
 * you may not use this file except in compliance with the License.
 * You may obtain a copy of the License at
 *
 *      http://www.apache.org/licenses/LICENSE-2.0
 *
 * Unless required by applicable law or agreed to in writing, software
 * distributed under the License is distributed on an "AS IS" BASIS,
 * WITHOUT WARRANTIES OR CONDITIONS OF ANY KIND, either express or implied.
 * See the License for the specific language governing permissions and
 * limitations under the License.
 */
package com.android.tools.idea.gradle.variant.view;

import com.android.builder.model.level2.Library;
<<<<<<< HEAD
=======
import com.android.ide.common.gradle.model.IdeVariant;
>>>>>>> 9e819fa1
import com.android.tools.idea.gradle.project.model.AndroidModuleModel;
import com.android.tools.idea.gradle.project.model.ide.android.IdeVariant;
import com.android.tools.idea.gradle.util.ui.LabeledComboBoxAction;
import com.google.common.collect.Lists;
import com.intellij.icons.AllIcons;
import com.intellij.openapi.actionSystem.*;
import com.intellij.openapi.module.Module;
import com.intellij.openapi.module.ModuleManager;
import com.intellij.openapi.project.DumbAwareAction;
import com.intellij.openapi.project.Project;
import com.intellij.openapi.ui.DialogWrapper;
import com.intellij.openapi.util.ScalableIcon;
import com.intellij.ui.JBColor;
import com.intellij.ui.components.JBLabel;
import com.intellij.util.ui.JBUI;
import com.intellij.util.ui.UIUtil.ComponentStyle;
import com.intellij.util.ui.UIUtil.FontSize;
import com.mxgraph.canvas.mxICanvas;
import com.mxgraph.canvas.mxImageCanvas;
import com.mxgraph.layout.mxCircleLayout;
import com.mxgraph.model.mxCell;
import com.mxgraph.model.mxGraphModel;
import com.mxgraph.model.mxIGraphModel;
import com.mxgraph.swing.mxGraphComponent;
import com.mxgraph.swing.util.mxGraphTransferable;
import com.mxgraph.swing.view.mxInteractiveCanvas;
import com.mxgraph.view.mxCellState;
import com.mxgraph.view.mxGraph;
import org.jetbrains.annotations.NotNull;

import javax.swing.*;
import java.awt.*;
import java.io.Serializable;
import java.util.List;

import static com.android.tools.idea.gradle.util.GradleUtil.*;
import static com.intellij.openapi.util.text.StringUtil.notNullize;
import static com.intellij.util.ui.UIUtil.getFontSize;
import static javax.swing.SwingConstants.RIGHT;

class ModuleVariantsInfoGraph extends DialogWrapper {
  @NotNull private final Module myModule;
  @NotNull private final AndroidModuleModel myAndroidModel;

  @NotNull private IdeVariant mySelectedVariant;

  private mxGraphComponent myGraphComponent;
  private VariantGraph myGraph;

  ModuleVariantsInfoGraph(@NotNull Module module) {
    super(module.getProject());
    myModule = module;

    AndroidModuleModel androidModel = AndroidModuleModel.get(myModule);
    assert androidModel != null;
    myAndroidModel = androidModel;
    mySelectedVariant = myAndroidModel.getSelectedVariant();

    setTitle(String.format("Dependency Details for Module '%1$s'", myModule.getName()));
    init();
  }

  @Override
  @NotNull
  protected JComponent createCenterPanel() {
    JPanel mainPanel = new JPanel(new BorderLayout());
    mainPanel.setPreferredSize(JBUI.size(600, 400));

    ActionGroup group =
      new DefaultActionGroup(new VariantsComboBoxAction(), Separator.getInstance(), new ResetLayoutAction(), new ShowGridAction(),
                             Separator.getInstance(), new ZoomInAction(), new ZoomOutAction(), new ZoomActualAction());

    ActionToolbar toolbar = ActionManager.getInstance().createActionToolbar("TOP", group, true);
    mainPanel.add(toolbar.getComponent(), BorderLayout.NORTH);

    myGraph = new VariantGraph();
    myGraphComponent = new mxGraphComponent(myGraph) {
      @Override
      public mxInteractiveCanvas createCanvas() {
        return new CustomCanvas(myModule.getProject(), this);
      }
    };
    myGraphComponent.setGridVisible(true);
    myGraphComponent.setToolTips(false);
    mainPanel.add(myGraphComponent, BorderLayout.CENTER);

    myGraph.render(myModule, myAndroidModel, mySelectedVariant);

    return mainPanel;
  }

  private static class VariantGraph extends mxGraph {
    private static final double VERTEX_WIDTH = 100d;
    private static final double VERTEX_HEIGHT = 30d;

    static {
      mxGraphTransferable.enableImageSupport = false;
    }

    VariantGraph() {
      setCellsCloneable(false);
      setCellsDeletable(false);
      setCellsDisconnectable(false);
      setCellsEditable(false);
      setCellsResizable(false);
    }

    void render(@NotNull Module module, @NotNull AndroidModuleModel androidModel, @NotNull IdeVariant variant) {
      setModel(new mxGraphModel());

      mxIGraphModel model = getModel();
      model.beginUpdate();

      try {
        mxCell parent = (mxCell)getDefaultParent();

        mxCell moduleVertex = createVertex(module);
        moduleVertex.setConnectable(false);

        for (Library library : getModuleDependencies(variant)) {
          String gradlePath = library.getProjectPath();
          if (gradlePath == null) {
            continue;
          }
          Module dependency = findModuleByGradlePath(module.getProject(), gradlePath);
          if (dependency != null) {
            mxCell dependencyVertex = createVertex(dependency);
            dependencyVertex.setConnectable(false);
            String projectVariant = notNullize(library.getVariant());
            insertEdge(parent, null, projectVariant, moduleVertex, dependencyVertex);
          }
        }
      }
      finally {
        model.endUpdate();
      }

      resetLayout();
    }

    @NotNull
    private mxCell createVertex(@NotNull Module module) {
      ModuleVertexModel model = new ModuleVertexModel(module.getName());
      return (mxCell)insertVertex(getDefaultParent(), null, model, 0, 0, VERTEX_WIDTH, VERTEX_HEIGHT);
    }

    void resetLayout() {
      mxCircleLayout layout = new mxCircleLayout(this);
      layout.setDisableEdgeStyle(false);
      layout.execute(getDefaultParent());
    }

    @Override
    public void drawState(mxICanvas canvas, mxCellState state, boolean drawLabel) {
      mxIGraphModel model = getModel();

      // Indirection for wrapped CustomCanvas inside image canvas (used for creating the preview image when cells are dragged)
      boolean vertex = model.isVertex(state.getCell());
      if (vertex && canvas instanceof mxImageCanvas && ((mxImageCanvas)canvas).getGraphicsCanvas() != null) {
        ((CustomCanvas)((mxImageCanvas)canvas).getGraphicsCanvas()).drawVertex(state, drawLabel);
        return;
      }
      // Redirection of drawing vertices in CustomCanvas
      if (vertex && canvas instanceof CustomCanvas) {
        ((CustomCanvas)canvas).drawVertex(state, drawLabel);
        return;
      }
      super.drawState(canvas, state, drawLabel);
    }
  }

  private static class ModuleVertexModel implements Serializable {
    @NotNull String name;

    ModuleVertexModel(@NotNull String name) {
      this.name = name;
    }

    @Override
    public String toString() {
      return name;
    }
  }

  private static class CustomCanvas extends mxInteractiveCanvas {
    @NotNull private final Project myProject;
    @NotNull private final mxGraphComponent myGraphComponent;

    @NotNull private final JBLabel myVertexRenderer = new JBLabel();

    CustomCanvas(@NotNull Project project, @NotNull mxGraphComponent graphComponent) {
      myProject = project;
      myGraphComponent = graphComponent;

      myVertexRenderer.setOpaque(true);
      myVertexRenderer.setBackground(JBColor.background());
      myVertexRenderer.setForeground(JBColor.foreground());
      myVertexRenderer.setBorder(BorderFactory.createLineBorder(JBColor.border(), 1));
      myVertexRenderer.setHorizontalTextPosition(RIGHT);
      myVertexRenderer.setComponentStyle(ComponentStyle.SMALL);
    }

    void drawVertex(@NotNull mxCellState cellState, boolean drawLabel) {
      mxCell cell = (mxCell)cellState.getCell();
      Object value = cell.getValue();

      String text;
      Icon icon = null;
      if (value instanceof ModuleVertexModel) {
        ModuleVertexModel model = (ModuleVertexModel)value;
        text = (drawLabel) ? model.name : "";

        Module module = ModuleManager.getInstance(myProject).findModuleByName(model.name);
        assert module != null;
        icon = getModuleIcon(module);
      }
      else {
        text = (drawLabel) ? cellState.getLabel() : "";
      }

      int w = (int)cellState.getWidth();
      int h = (int)cellState.getHeight();

      float scale = JBUI.scale((float)getScale());
      // scale the font in the vertex
      float defaultFontSize = getFontSize(FontSize.SMALL);
      Font newFont = myVertexRenderer.getFont().deriveFont(defaultFontSize * scale);
      myVertexRenderer.setFont(newFont);

      // scale the icon in the vertex
      if (icon instanceof ScalableIcon) {
        ScalableIcon scalableIcon = (ScalableIcon)icon;
        icon = scalableIcon.scale(scale);
      }

      myVertexRenderer.setText(text);
      myVertexRenderer.setIcon(icon);
      myVertexRenderer.setSize(w, h);

      rendererPane.paintComponent(g, myVertexRenderer, myGraphComponent, (int)cellState.getX() + translate.x,
                                  (int)cellState.getY() + translate.y, w, h, true);
    }
  }

  private class VariantsComboBoxAction extends LabeledComboBoxAction {
    VariantsComboBoxAction() {
      super("Variant: ");
    }

    @Override
    public void update(AnActionEvent e) {
      e.getPresentation().setText(mySelectedVariant.getName());
    }

    @Override
    @NotNull
    protected DefaultActionGroup createPopupActionGroup(JComponent button) {
      List<VariantSelectionAction> actions = Lists.newArrayList();
<<<<<<< HEAD
      myAndroidModel.getAndroidProject().forEachVariant(variant -> actions.add(new VariantSelectionAction(variant)));
=======
      myAndroidModel.getAndroidProject().forEachVariant(variant -> {
        actions.add(new VariantSelectionAction(variant));
      });
>>>>>>> 9e819fa1
      return new DefaultActionGroup(actions);
    }
  }

  private class VariantSelectionAction extends DumbAwareAction {
    @NotNull private final IdeVariant myVariant;

    VariantSelectionAction(@NotNull IdeVariant variant) {
      super(variant.getName());
      myVariant = variant;
    }

    @Override
    public void actionPerformed(AnActionEvent e) {
      mySelectedVariant = myVariant;
      myGraph.render(myModule, myAndroidModel, mySelectedVariant);
      myGraphComponent.refresh();
    }
  }

  private class ShowGridAction extends ToggleAction {
    ShowGridAction() {
      super("Show/Hide Grid", null, AllIcons.Graph.Grid);
    }

    @Override
    public void update(@NotNull AnActionEvent e) {
      super.update(e);
      e.getPresentation().setEnabled(myGraphComponent != null);
    }

    @Override
    public boolean isSelected(AnActionEvent e) {
      return myGraphComponent != null && myGraphComponent.isGridVisible();
    }

    @Override
    public void setSelected(AnActionEvent e, boolean state) {
      if (myGraphComponent != null) {
        myGraphComponent.setGridVisible(state);
        myGraphComponent.refresh();
      }
    }
  }

  private class ResetLayoutAction extends DumbAwareAction {
    ResetLayoutAction() {
      super("Reset Layout", null, AllIcons.Graph.Layout);
    }

    @Override
    public void update(AnActionEvent e) {
      e.getPresentation().setEnabled(myGraph != null);
    }

    @Override
    public void actionPerformed(AnActionEvent e) {
      if (myGraph != null) {
        myGraph.resetLayout();
      }
    }
  }

  private class ZoomInAction extends DumbAwareAction {
    ZoomInAction() {
      super("Zoom In", null, AllIcons.Graph.ZoomIn);
    }

    @Override
    public void update(AnActionEvent e) {
      e.getPresentation().setEnabled(myGraphComponent != null);
    }

    @Override
    public void actionPerformed(AnActionEvent e) {
      if (myGraphComponent != null) {
        myGraphComponent.zoomIn();
      }
    }
  }

  private class ZoomOutAction extends DumbAwareAction {
    ZoomOutAction() {
      super("Zoom Out", null, AllIcons.Graph.ZoomOut);
    }

    @Override
    public void update(AnActionEvent e) {
      e.getPresentation().setEnabled(myGraphComponent != null);
    }

    @Override
    public void actionPerformed(AnActionEvent e) {
      if (myGraphComponent != null) {
        myGraphComponent.zoomOut();
      }
    }
  }

  private class ZoomActualAction extends DumbAwareAction {
    ZoomActualAction() {
      super("Actual Size", null, AllIcons.Graph.ActualZoom);
    }

    @Override
    public void update(AnActionEvent e) {
      e.getPresentation().setEnabled(myGraphComponent != null);
    }

    @Override
    public void actionPerformed(AnActionEvent e) {
      if (myGraphComponent != null) {
        myGraphComponent.zoomActual();
      }
    }
  }
}<|MERGE_RESOLUTION|>--- conflicted
+++ resolved
@@ -16,12 +16,8 @@
 package com.android.tools.idea.gradle.variant.view;
 
 import com.android.builder.model.level2.Library;
-<<<<<<< HEAD
-=======
 import com.android.ide.common.gradle.model.IdeVariant;
->>>>>>> 9e819fa1
 import com.android.tools.idea.gradle.project.model.AndroidModuleModel;
-import com.android.tools.idea.gradle.project.model.ide.android.IdeVariant;
 import com.android.tools.idea.gradle.util.ui.LabeledComboBoxAction;
 import com.google.common.collect.Lists;
 import com.intellij.icons.AllIcons;
@@ -278,13 +274,7 @@
     @NotNull
     protected DefaultActionGroup createPopupActionGroup(JComponent button) {
       List<VariantSelectionAction> actions = Lists.newArrayList();
-<<<<<<< HEAD
       myAndroidModel.getAndroidProject().forEachVariant(variant -> actions.add(new VariantSelectionAction(variant)));
-=======
-      myAndroidModel.getAndroidProject().forEachVariant(variant -> {
-        actions.add(new VariantSelectionAction(variant));
-      });
->>>>>>> 9e819fa1
       return new DefaultActionGroup(actions);
     }
   }
