--- conflicted
+++ resolved
@@ -75,11 +75,7 @@
 
 private fun PropertiesTable<NlPropertyItem>.doesNotContain(
   namespace: String,
-<<<<<<< HEAD
-  name: String
-=======
   name: String,
->>>>>>> 0d09370c
 ): Boolean {
   return !this.contains(namespace, name)
 }
@@ -247,11 +243,7 @@
       createComponents(
         component(LIST_PREFERENCE).viewObjectClassName(FQCN_LINEAR_LAYOUT),
         PREFERENCE_SCREEN,
-<<<<<<< HEAD
-        FD_RES_XML
-=======
         FD_RES_XML,
->>>>>>> 0d09370c
       )
     val properties = runReadAction { provider.getProperties(model, null, components) }
 
@@ -302,21 +294,13 @@
   private fun createComponents(
     descriptor: ComponentDescriptor,
     parentTag: String = SdkConstants.LINEAR_LAYOUT,
-<<<<<<< HEAD
-    resourceFolder: String = SdkConstants.FD_RES_LAYOUT
-=======
     resourceFolder: String = SdkConstants.FD_RES_LAYOUT,
->>>>>>> 0d09370c
   ): List<NlComponent> {
     return createComponents(
       projectRule,
       descriptor,
       parentTag = parentTag,
-<<<<<<< HEAD
-      resourceFolder = resourceFolder
-=======
       resourceFolder = resourceFolder,
->>>>>>> 0d09370c
     )
   }
 
