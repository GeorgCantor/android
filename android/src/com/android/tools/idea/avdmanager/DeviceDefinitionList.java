--- conflicted
+++ resolved
@@ -28,11 +28,7 @@
 import com.intellij.openapi.project.Project;
 import com.intellij.openapi.ui.JBMenuItem;
 import com.intellij.openapi.ui.JBPopupMenu;
-<<<<<<< HEAD
-import com.intellij.ui.NewUiValue;
-=======
-import com.intellij.ui.NewUI;
->>>>>>> 574fcae1
+import com.intellij.ui.ExperimentalUI;
 import com.intellij.ui.PopupHandler;
 import com.intellij.ui.SearchTextField;
 import com.intellij.ui.table.TableView;
@@ -271,7 +267,6 @@
 
     if (!(name instanceof Category category)) {
       throw new IllegalArgumentException(name.getClass().toString());
-<<<<<<< HEAD
     }
 
     var definitions = List.copyOf(myCategoryToDefinitionMultimap.get(category));
@@ -280,16 +275,6 @@
       return;
     }
 
-=======
-    }
-
-    var definitions = List.copyOf(myCategoryToDefinitionMultimap.get(category));
-
-    if (myModel.getItems().equals(definitions)) {
-      return;
-    }
-
->>>>>>> 574fcae1
     myModel.setItems(definitions);
     setSelectedDevice(myCategoryToSelectedDefinitionMap.get(category));
     notifyCategoryListeners(name.toString(), definitions);
@@ -616,11 +601,7 @@
       var name = icon.equals(EmptyIcon.ICON_16) ? "Doesn't support Google Play system images" : "Supports Google Play system images";
       component.getAccessibleContext().setAccessibleName(name);
 
-<<<<<<< HEAD
-      if (selected && !NewUiValue.isEnabled()) {
-=======
-      if (selected && !NewUI.isEnabled()) {
->>>>>>> 574fcae1
+      if (selected && !ExperimentalUI.isNewUI()) {
         setIcon(ColoredIconGenerator.generateWhiteIcon((Icon)icon));
       }
 
