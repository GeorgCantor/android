/*
 * Copyright (C) 2018 The Android Open Source Project
 *
 * Licensed under the Apache License, Version 2.0 (the "License");
 * you may not use this file except in compliance with the License.
 * You may obtain a copy of the License at
 *
 *      http://www.apache.org/licenses/LICENSE-2.0
 *
 * Unless required by applicable law or agreed to in writing, software
 * distributed under the License is distributed on an "AS IS" BASIS,
 * WITHOUT WARRANTIES OR CONDITIONS OF ANY KIND, either express or implied.
 * See the License for the specific language governing permissions and
 * limitations under the License.
 */
package com.android.tools.idea.res

import com.android.tools.idea.projectsystem.getProjectSystem
import com.android.tools.idea.util.CommonAndroidUtil
import com.intellij.openapi.diagnostic.logger
import com.intellij.openapi.progress.ProcessCanceledException
import com.intellij.openapi.project.Project
import com.intellij.psi.PsiClass
import com.intellij.psi.PsiElementFinder
import com.intellij.psi.PsiPackage
import com.intellij.psi.search.GlobalSearchScope

/**
 * Base class for [PsiElementFinder]s that aggregate results from finders chosen by the project
 * system.
 */
abstract class ProjectSystemPsiElementFinder(private val project: Project) : PsiElementFinder() {
  companion object {
    @JvmField val LOG = logger<ProjectSystemPsiElementFinder>()
  }

  protected val finders: Collection<PsiElementFinder>
    get() {
      val projectSystem = project.getProjectSystem()
      return try {
        projectSystem.getPsiElementFinders()
      } catch (e: ProcessCanceledException) {
        throw e
      } catch (e: Throwable) {
        // Sometimes we get AbstractMethodError here, see b/109945376.
        LOG.error("Failed to get providers from ${projectSystem::class.qualifiedName}.", e)
        emptyList()
      }
    }
}

/**
 * [ProjectSystemPsiElementFinder] that handles classes, with a higher priority than the default
 * finder.
 */
class ProjectSystemPsiClassFinder(project: Project) : ProjectSystemPsiElementFinder(project) {
  override fun findClass(qualifiedName: String, scope: GlobalSearchScope): PsiClass? {
    for (delegate in finders) {
      return delegate.findClass(qualifiedName, scope) ?: continue
    }

    return null
  }

  override fun findClasses(qualifiedName: String, scope: GlobalSearchScope): Array<PsiClass> {
    return finders.flatMap { it.findClasses(qualifiedName, scope).asIterable() }.toTypedArray()
  }

  override fun getClasses(psiPackage: PsiPackage, scope: GlobalSearchScope): Array<PsiClass> {
    return finders.flatMap { it.getClasses(psiPackage, scope).asIterable() }.toTypedArray()
  }
}

/**
 * [ProjectSystemPsiElementFinder] that handles packages, with a lower priority than the default
 * finder, meaning custom light packages are only used if there are no corresponding directories in
 * the project.
 */
class ProjectSystemPsiPackageFinder(private val project: Project) :
  ProjectSystemPsiElementFinder(project) {
  override fun findClass(qualifiedName: String, scope: GlobalSearchScope): PsiClass? = null

  override fun findClasses(qualifiedName: String, scope: GlobalSearchScope): Array<PsiClass> =
    PsiClass.EMPTY_ARRAY

  override fun findPackage(qualifiedName: String): PsiPackage? {
<<<<<<< HEAD
    if (!ProjectFacetManager.getInstance(project).hasFacets(AndroidFacet.ID)) return null
=======
    if (!CommonAndroidUtil.getInstance().isAndroidProject(project)) return null
>>>>>>> 0d09370c

    for (delegate in finders) {
      return delegate.findPackage(qualifiedName) ?: continue
    }

    return null
  }
}<|MERGE_RESOLUTION|>--- conflicted
+++ resolved
@@ -84,11 +84,7 @@
     PsiClass.EMPTY_ARRAY
 
   override fun findPackage(qualifiedName: String): PsiPackage? {
-<<<<<<< HEAD
-    if (!ProjectFacetManager.getInstance(project).hasFacets(AndroidFacet.ID)) return null
-=======
     if (!CommonAndroidUtil.getInstance().isAndroidProject(project)) return null
->>>>>>> 0d09370c
 
     for (delegate in finders) {
       return delegate.findPackage(qualifiedName) ?: continue
