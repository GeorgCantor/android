/*
 * Copyright (C) 2018 The Android Open Source Project
 *
 * Licensed under the Apache License, Version 2.0 (the "License");
 * you may not use this file except in compliance with the License.
 * You may obtain a copy of the License at
 *
 *      http://www.apache.org/licenses/LICENSE-2.0
 *
 * Unless required by applicable law or agreed to in writing, software
 * distributed under the License is distributed on an "AS IS" BASIS,
 * WITHOUT WARRANTIES OR CONDITIONS OF ANY KIND, either express or implied.
 * See the License for the specific language governing permissions and
 * limitations under the License.
 */
package com.android.tools.idea.run;

import static com.android.builder.model.AndroidProject.PROJECT_TYPE_INSTANTAPP;

import com.android.tools.idea.apk.ApkFacet;
import com.android.tools.idea.flags.StudioFlags;
import com.android.tools.idea.gradle.project.model.AndroidModuleModel;
import com.android.tools.idea.gradle.util.DynamicAppUtils;
import com.android.tools.idea.run.activity.DefaultStartActivityFlagsProvider;
import com.android.tools.idea.run.activity.InstantAppStartActivityFlagsProvider;
import com.android.tools.idea.run.activity.StartActivityFlagsProvider;
import com.android.tools.idea.run.deployment.AndroidExecutionTarget;
import com.android.tools.idea.run.editor.AndroidRunConfigurationEditor;
import com.android.tools.idea.run.editor.ApplicationRunParameters;
import com.android.tools.idea.run.editor.DeepLinkLaunch;
import com.android.tools.idea.run.editor.DefaultActivityLaunch;
import com.android.tools.idea.run.editor.LaunchOption;
import com.android.tools.idea.run.editor.LaunchOptionState;
import com.android.tools.idea.run.editor.NoLaunch;
import com.android.tools.idea.run.editor.SpecificActivityLaunch;
import com.android.tools.idea.run.tasks.LaunchTask;
import com.android.tools.idea.run.ui.BaseAction;
import com.android.tools.idea.run.util.LaunchStatus;
import com.android.tools.idea.stats.RunStats;
import com.google.common.collect.ImmutableList;
import com.google.common.collect.Maps;
import com.intellij.execution.ExecutionException;
import com.intellij.execution.ExecutionTarget;
import com.intellij.execution.ExecutionTargetManager;
import com.intellij.execution.Executor;
import com.intellij.execution.JavaExecutionUtil;
import com.intellij.execution.RunnerIconProvider;
import com.intellij.execution.configurations.ConfigurationFactory;
import com.intellij.execution.configurations.RefactoringListenerProvider;
import com.intellij.execution.configurations.RunConfiguration;
import com.intellij.execution.executors.DefaultRunExecutor;
import com.intellij.execution.filters.TextConsoleBuilder;
import com.intellij.execution.filters.TextConsoleBuilderFactory;
import com.intellij.execution.impl.ExecutionManagerImpl;
import com.intellij.execution.junit.RefactoringListeners;
import com.intellij.execution.process.ProcessHandler;
import com.intellij.execution.runners.ExecutionUtil;
import com.intellij.execution.ui.ConsoleView;
import com.intellij.execution.ui.RunContentDescriptor;
<<<<<<< HEAD
=======
import com.intellij.execution.ui.RunContentManager;
>>>>>>> f305d7b8
import com.intellij.icons.AllIcons;
import com.intellij.openapi.Disposable;
import com.intellij.openapi.diagnostic.Logger;
import com.intellij.openapi.options.SettingsEditor;
import com.intellij.openapi.project.Project;
import com.intellij.openapi.util.DefaultJDOMExternalizer;
import com.intellij.openapi.util.InvalidDataException;
import com.intellij.openapi.util.Pair;
import com.intellij.openapi.util.WriteExternalException;
import com.intellij.openapi.util.text.StringUtil;
import com.intellij.psi.PsiClass;
import com.intellij.psi.PsiElement;
import com.intellij.refactoring.listeners.RefactoringElementListener;
import java.io.File;
import java.util.ArrayList;
import java.util.Arrays;
import java.util.List;
import java.util.Map;
import java.util.stream.Collectors;
import javax.swing.Icon;
import org.jdom.Element;
import org.jetbrains.android.facet.AndroidFacet;
import org.jetbrains.android.util.AndroidBundle;
import org.jetbrains.annotations.NonNls;
import org.jetbrains.annotations.NotNull;
import org.jetbrains.annotations.Nullable;

public abstract class AndroidAppRunConfigurationBase extends AndroidRunConfigurationBase implements RefactoringListenerProvider, RunnerIconProvider {
  @NonNls private static final String FEATURE_LIST_SEPARATOR = ",";

  @NonNls public static final String LAUNCH_DEFAULT_ACTIVITY = "default_activity";
  @NonNls public static final String LAUNCH_SPECIFIC_ACTIVITY = "specific_activity";
  @NonNls public static final String DO_NOTHING = "do_nothing";
  @NonNls public static final String LAUNCH_DEEP_LINK = "launch_deep_link";

  public static final List<? extends LaunchOption> LAUNCH_OPTIONS =
    Arrays.asList(NoLaunch.INSTANCE, DefaultActivityLaunch.INSTANCE, SpecificActivityLaunch.INSTANCE, DeepLinkLaunch.INSTANCE);

  // Deploy options
  public boolean DEPLOY = true;
  public boolean DEPLOY_APK_FROM_BUNDLE = false;
  public boolean DEPLOY_AS_INSTANT = false;
  public String ARTIFACT_NAME = "";
  public String PM_INSTALL_OPTIONS = "";
  public String DYNAMIC_FEATURES_DISABLED_LIST = "";

  // Launch options
  public String ACTIVITY_EXTRA_FLAGS = "";
  public String MODE = LAUNCH_DEFAULT_ACTIVITY;

  private final Map<String, LaunchOptionState> myLaunchOptionStates = Maps.newHashMap();

  public AndroidAppRunConfigurationBase(Project project, ConfigurationFactory factory) {
    super(project, factory, false);

    for (LaunchOption option : LAUNCH_OPTIONS) {
      myLaunchOptionStates.put(option.getId(), option.createState());
    }

    putUserData(BaseAction.SHOW_APPLY_CHANGES_UI, true);
  }

  @Override
  protected Pair<Boolean, String> supportsRunningLibraryProjects(@NotNull AndroidFacet facet) {
    return Pair.create(Boolean.FALSE, AndroidBundle.message("android.cannot.run.library.project.error"));
  }

  @NotNull
  @Override
  protected List<ValidationError> checkConfiguration(@NotNull AndroidFacet facet) {
    List<ValidationError> errors = new ArrayList<>();

    LaunchOptionState launchOptionState = getLaunchOptionState(MODE);
    if (launchOptionState != null) {
      errors.addAll(launchOptionState.checkConfiguration(facet));
    }
    errors.addAll(checkDeployConfiguration(facet));
    return errors;
  }

  @NotNull
  protected List<ValidationError> checkDeployConfiguration(@NotNull AndroidFacet facet) {
    List<ValidationError> errors = new ArrayList<>();
    if (DEPLOY && DEPLOY_APK_FROM_BUNDLE) {
      if (!DynamicAppUtils.supportsBundleTask(facet.getModule())) {
        ValidationError error = ValidationError.fatal("This option requires a newer version of the Android Gradle Plugin",
                                                      () -> DynamicAppUtils.promptUserForGradleUpdate(getProject()));
        errors.add(error);
      }
    }
    return errors;
  }

  @NotNull
  @Override
  protected LaunchOptions.Builder getLaunchOptions() {
    return super.getLaunchOptions()
      .setDeploy(DEPLOY)
      .setPmInstallOptions(PM_INSTALL_OPTIONS)
      .setDisabledDynamicFeatures(getDisabledDynamicFeatures())
      .setOpenLogcatAutomatically(SHOW_LOGCAT_AUTOMATICALLY)
      .setDeployAsInstant(DEPLOY_AS_INSTANT);
  }

  @NotNull
  public List<String> getDisabledDynamicFeatures() {
    if (StringUtil.isEmpty(DYNAMIC_FEATURES_DISABLED_LIST)) {
      return ImmutableList.of();
    }
    return StringUtil.split(DYNAMIC_FEATURES_DISABLED_LIST, FEATURE_LIST_SEPARATOR);
  }

  public void setDisabledDynamicFeatures(@NotNull List<String> features) {
    // Remove duplicates and sort to ensure deterministic behavior, as the value
    // is stored on disk (run configuration parameters).
    List<String> sortedFeatures = features.stream().distinct().sorted().collect(Collectors.toList());
    DYNAMIC_FEATURES_DISABLED_LIST = StringUtil.join(sortedFeatures, FEATURE_LIST_SEPARATOR);
  }

  @Override
  @NotNull
  protected ApkProvider getApkProvider(@NotNull AndroidFacet facet,
                                       @NotNull ApplicationIdProvider applicationIdProvider,
                                       @NotNull List<AndroidDevice> targetDevices) {
    if (facet.getModel() != null && facet.getModel() instanceof AndroidModuleModel) {
      return createGradleApkProvider(facet, applicationIdProvider, false, targetDevices);
    }
    ApkFacet apkFacet = ApkFacet.getInstance(facet.getModule());
    if (apkFacet != null) {
      return new FileSystemApkProvider(apkFacet.getModule(), new File(apkFacet.getConfiguration().APK_PATH));
    }
    return new NonGradleApkProvider(facet, applicationIdProvider, ARTIFACT_NAME);
  }

  @NotNull
  @Override
  public SettingsEditor<? extends RunConfiguration> getConfigurationEditor() {
    return new AndroidRunConfigurationEditor<>(
      getProject(),
      facet -> false,
      this,
      true,
      moduleSelector -> new ApplicationRunParameters<>(getProject(), moduleSelector));
  }

  @Override
  @Nullable
  public RefactoringElementListener getRefactoringElementListener(PsiElement element) {
    // TODO: This is a bit of a hack: Currently, refactoring only affects the specific activity launch, so we directly peek into it and
    // change its state. The correct way of implementing this would be to delegate to all of the LaunchOptions and put the results into
    // a RefactoringElementListenerComposite
    final SpecificActivityLaunch.State state = (SpecificActivityLaunch.State)getLaunchOptionState(LAUNCH_SPECIFIC_ACTIVITY);
    assert state != null;
    return RefactoringListeners.getClassOrPackageListener(element, new RefactoringListeners.Accessor<PsiClass>() {
      @Override
      public void setName(String qualifiedName) {
        state.ACTIVITY_CLASS = qualifiedName;
      }

      @Nullable
      @Override
      public PsiClass getPsiElement() {
        return getConfigurationModule().findClass(state.ACTIVITY_CLASS);
      }

      @Override
      public void setPsiElement(PsiClass psiClass) {
        state.ACTIVITY_CLASS = JavaExecutionUtil.getRuntimeQualifiedName(psiClass);
      }
    });
  }

  @NotNull
  @Override
  protected ConsoleProvider getConsoleProvider() {
    return new ConsoleProvider() {
      @NotNull
      @Override
      public ConsoleView createAndAttach(@NotNull Disposable parent,
                                         @NotNull ProcessHandler handler,
                                         @NotNull Executor executor) throws ExecutionException {
        Project project = getConfigurationModule().getProject();
        final TextConsoleBuilder builder = TextConsoleBuilderFactory.getInstance().createBuilder(project);
        ConsoleView console = builder.getConsole();
        console.attachToProcess(handler);
        return console;
      }
    };
  }

  @Override
  protected boolean supportMultipleDevices() {
    return true;
  }

  @Nullable
  @Override
  protected LaunchTask getApplicationLaunchTask(@NotNull ApplicationIdProvider applicationIdProvider,
                                                @NotNull AndroidFacet facet,
                                                @NotNull String contributorsAmStartOptions,
                                                boolean waitForDebugger,
                                                @NotNull LaunchStatus launchStatus) {
    LaunchOptionState state = getLaunchOptionState(MODE);
    assert state != null;

    String extraFlags = ACTIVITY_EXTRA_FLAGS;
    if (!contributorsAmStartOptions.isEmpty()) {
      extraFlags += (extraFlags.isEmpty() ? "" : " ") + contributorsAmStartOptions;
    }

    StartActivityFlagsProvider startActivityFlagsProvider;
    if (facet.getConfiguration().getProjectType() == PROJECT_TYPE_INSTANTAPP) {
      startActivityFlagsProvider = new InstantAppStartActivityFlagsProvider();
    }
    else {
      startActivityFlagsProvider = new DefaultStartActivityFlagsProvider(
        getAndroidDebuggerContext().getAndroidDebugger(),
        getAndroidDebuggerContext().getAndroidDebuggerState(),
        getProfilerState(),
        getProject(),
        waitForDebugger,
        extraFlags);
    }

    try {
      return state.getLaunchTask(applicationIdProvider.getPackageName(), facet, startActivityFlagsProvider, getProfilerState());
    }
    catch (ApkProvisionException e) {
      Logger.getInstance(AndroidAppRunConfigurationBase.class).error(e);
      launchStatus.terminateLaunch("Unable to identify application id", true);
      return null;
    }
  }

  public void setLaunchActivity(@NotNull String activityName) {
    MODE = LAUNCH_SPECIFIC_ACTIVITY;

    // TODO: we probably need a better way to do this rather than peeking into the option state
    // Possibly something like setLaunch(LAUNCH_SPECIFIC_ACTIVITY, SpecificLaunchActivity.state(className))
    LaunchOptionState state = getLaunchOptionState(LAUNCH_SPECIFIC_ACTIVITY);
    assert state instanceof SpecificActivityLaunch.State;
    ((SpecificActivityLaunch.State)state).ACTIVITY_CLASS = activityName;
  }

  public void setLaunchUrl(@NotNull String url) {
    MODE = LAUNCH_DEEP_LINK;

    final LaunchOptionState state = getLaunchOptionState(LAUNCH_DEEP_LINK);
    assert state instanceof DeepLinkLaunch.State;
    ((DeepLinkLaunch.State)state).DEEP_LINK = url;
  }

  public boolean isLaunchingActivity(@Nullable String activityName) {
    if (!StringUtil.equals(MODE, LAUNCH_SPECIFIC_ACTIVITY)) {
      return false;
    }

    // TODO: we probably need a better way to do this rather than peeking into the option state, possibly just delegate equals to the option
    LaunchOptionState state = getLaunchOptionState(LAUNCH_SPECIFIC_ACTIVITY);
    assert state instanceof SpecificActivityLaunch.State;
    return StringUtil.equals(((SpecificActivityLaunch.State)state).ACTIVITY_CLASS, activityName);
  }

  @Nullable
  public LaunchOptionState getLaunchOptionState(@NotNull String launchOptionId) {
    return myLaunchOptionStates.get(launchOptionId);
  }

  @Override
  public void readExternal(@NotNull Element element) throws InvalidDataException {
    super.readExternal(element);

    for (LaunchOptionState state : myLaunchOptionStates.values()) {
      DefaultJDOMExternalizer.readExternal(state, element);
    }

    // Ensure invariant in case persisted state is manually edited or corrupted for some reason
    if (DEPLOY_APK_FROM_BUNDLE) {
      DEPLOY=true;
    }
  }

  @Override
  public void writeExternal(@NotNull Element element) throws WriteExternalException {
    super.writeExternal(element);

    for (LaunchOptionState state : myLaunchOptionStates.values()) {
      DefaultJDOMExternalizer.writeExternal(state, element);
    }
  }

  @Nullable
  @Override
  public Icon getExecutorIcon(@NotNull RunConfiguration configuration, @NotNull Executor executor) {
<<<<<<< HEAD
=======
    if (!StudioFlags.SELECT_DEVICE_SNAPSHOT_COMBO_BOX_VISIBLE.get()) {
      if (executor instanceof ExecutorIconProvider) {
        return ((ExecutorIconProvider)executor).getExecutorIcon(getProject(), executor);
      }
      return null;
    }

>>>>>>> f305d7b8
    // Customize the executor icon for the DeviceAndSnapshotComboBoxAction such that it's tied to the device in addition to the
    // RunConfiguration.
    Project project = configuration.getProject();
    final ExecutionManagerImpl executionManager = ExecutionManagerImpl.getInstance(project);

    // This code is lifted out of ExecutionRegistryImpl:getInformativeIcon to maintain the same functionality.
    // I *believe* this code is attempting to find all running content (as in, Run/Debug tool window's tabs' contents)
    // that are still running and have not been detached from the Executor or the ContentManager.
    List<RunContentDescriptor> runningDescriptors =
      executionManager.getRunningDescriptors(s -> s != null && s.getConfiguration() == configuration);
    runningDescriptors = runningDescriptors.stream().filter(descriptor -> {
      RunContentDescriptor contentDescriptor =
<<<<<<< HEAD
        executionManager.getContentManager().findContentDescriptor(executor, descriptor.getProcessHandler());
=======
        RunContentManager.getInstance(project).findContentDescriptor(executor, descriptor.getProcessHandler());
>>>>>>> f305d7b8
      return contentDescriptor != null && executionManager.getExecutors(contentDescriptor).contains(executor);
    }).collect(Collectors.toList());

    ExecutionTarget executionTarget = ExecutionTargetManager.getInstance(project).getActiveTarget();
    ApplicationIdProvider applicationIdProvider = getApplicationIdProvider();
    String applicationId = null;
    try {
      applicationId = applicationIdProvider == null ? null : applicationIdProvider.getPackageName();
    }
    catch (ApkProvisionException ignored) {
    }
    boolean isRunning =
      executionTarget instanceof AndroidExecutionTarget &&
      applicationId != null &&
      ((AndroidExecutionTarget)executionTarget).isApplicationRunning(applicationId);

    if (DefaultRunExecutor.EXECUTOR_ID.equals(executor.getId()) && !runningDescriptors.isEmpty() && isRunning) {
      // Use the system's restart icon for the default run executor.
      return AllIcons.Actions.Restart;
    }

    // Defer to the executor for the icon, since this RunConfiguration class doesn't provide its own icon.
    Icon executorIcon = executor instanceof ExecutorIconProvider ?
                        ((ExecutorIconProvider)executor).getExecutorIcon(getProject(), executor) :
                        executor.getIcon();
    if (runningDescriptors.isEmpty() || !isRunning) {
      return executorIcon;
    }
    else {
      return ExecutionUtil.getLiveIndicator(executorIcon);
    }
  }

  @Override
  public void updateExtraRunStats(RunStats runStats) {
    runStats.setDeployedAsInstant(DEPLOY_AS_INSTANT);
    runStats.setDeployedFromBundle(DEPLOY_APK_FROM_BUNDLE);
  }
}<|MERGE_RESOLUTION|>--- conflicted
+++ resolved
@@ -18,7 +18,6 @@
 import static com.android.builder.model.AndroidProject.PROJECT_TYPE_INSTANTAPP;
 
 import com.android.tools.idea.apk.ApkFacet;
-import com.android.tools.idea.flags.StudioFlags;
 import com.android.tools.idea.gradle.project.model.AndroidModuleModel;
 import com.android.tools.idea.gradle.util.DynamicAppUtils;
 import com.android.tools.idea.run.activity.DefaultStartActivityFlagsProvider;
@@ -57,10 +56,7 @@
 import com.intellij.execution.runners.ExecutionUtil;
 import com.intellij.execution.ui.ConsoleView;
 import com.intellij.execution.ui.RunContentDescriptor;
-<<<<<<< HEAD
-=======
 import com.intellij.execution.ui.RunContentManager;
->>>>>>> f305d7b8
 import com.intellij.icons.AllIcons;
 import com.intellij.openapi.Disposable;
 import com.intellij.openapi.diagnostic.Logger;
@@ -355,16 +351,6 @@
   @Nullable
   @Override
   public Icon getExecutorIcon(@NotNull RunConfiguration configuration, @NotNull Executor executor) {
-<<<<<<< HEAD
-=======
-    if (!StudioFlags.SELECT_DEVICE_SNAPSHOT_COMBO_BOX_VISIBLE.get()) {
-      if (executor instanceof ExecutorIconProvider) {
-        return ((ExecutorIconProvider)executor).getExecutorIcon(getProject(), executor);
-      }
-      return null;
-    }
-
->>>>>>> f305d7b8
     // Customize the executor icon for the DeviceAndSnapshotComboBoxAction such that it's tied to the device in addition to the
     // RunConfiguration.
     Project project = configuration.getProject();
@@ -377,11 +363,7 @@
       executionManager.getRunningDescriptors(s -> s != null && s.getConfiguration() == configuration);
     runningDescriptors = runningDescriptors.stream().filter(descriptor -> {
       RunContentDescriptor contentDescriptor =
-<<<<<<< HEAD
-        executionManager.getContentManager().findContentDescriptor(executor, descriptor.getProcessHandler());
-=======
         RunContentManager.getInstance(project).findContentDescriptor(executor, descriptor.getProcessHandler());
->>>>>>> f305d7b8
       return contentDescriptor != null && executionManager.getExecutors(contentDescriptor).contains(executor);
     }).collect(Collectors.toList());
 
