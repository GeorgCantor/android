/*
 * Copyright (C) 2017 The Android Open Source Project
 *
 * Licensed under the Apache License, Version 2.0 (the "License");
 * you may not use this file except in compliance with the License.
 * You may obtain a copy of the License at
 *
 *      http://www.apache.org/licenses/LICENSE-2.0
 *
 * Unless required by applicable law or agreed to in writing, software
 * distributed under the License is distributed on an "AS IS" BASIS,
 * WITHOUT WARRANTIES OR CONDITIONS OF ANY KIND, either express or implied.
 * See the License for the specific language governing permissions and
 * limitations under the License.
 */
package com.android.tools.property.panel.api

import com.android.tools.property.ptable.PTableModel
import com.intellij.openapi.actionSystem.AnAction
import javax.swing.JComponent

/**
 * Interface of an inspector panel.
 *
 * The inspector panel is generated from [InspectorBuilder]s that each add rows to the inspector. A
 * row can be either:
 * - Title row
 * - Label & Editor Component
 * - A custom panel
 * - A separator line
 */
interface InspectorPanel {

  /** Add a title line to the inspector. */
  fun addTitle(title: String, actions: List<AnAction> = emptyList()): InspectorLineModel

  /** Add an expandable title line to the inspector. */
  fun addExpandableTitle(
    title: String,
    initiallyExpanded: Boolean = true,
<<<<<<< HEAD
    actions: List<AnAction> = emptyList()
=======
    actions: List<AnAction> = emptyList(),
>>>>>>> 0d09370c
  ): InspectorLineModel {
    val line = addTitle(title, actions)
    line.makeExpandable(initiallyExpanded)
    return line
  }

  /** Add an expandable subtitle line to the inspector. */
  fun addSubTitle(
    title: String,
    initiallyExpanded: Boolean = true,
<<<<<<< HEAD
    parent: InspectorLineModel? = null
=======
    parent: InspectorLineModel? = null,
>>>>>>> 0d09370c
  ): InspectorLineModel

  /**
   * Add an editor component with the property name for the label to the inspector.
   *
   * Add [editor] with model [editorModel] to the inspector, and return the new
   * [InspectorLineModel]. The editor is optionally placed as a child of expandable [parent] line.
   */
  fun addCustomEditor(
    editorModel: PropertyEditorModel,
    editor: JComponent,
<<<<<<< HEAD
    parent: InspectorLineModel? = null
=======
    parent: InspectorLineModel? = null,
>>>>>>> 0d09370c
  ): InspectorLineModel

  /**
   * Add an editor component with the property name for the label to the inspector.
   *
   * Same as [addCustomEditor], but takes the model and editor as a pair. Add an editor with a model
   * as a [modelEditorPair] to the inspector, and return the new [InspectorLineModel]. The editor is
   * optionally placed as a child of expandable [parent] line.
   */
  fun addEditor(
    modelEditorPair: Pair<PropertyEditorModel, JComponent>,
<<<<<<< HEAD
    parent: InspectorLineModel? = null
=======
    parent: InspectorLineModel? = null,
>>>>>>> 0d09370c
  ): InspectorLineModel {
    return addCustomEditor(modelEditorPair.first, modelEditorPair.second, parent)
  }

  /**
   * Add a table of properties to the inspector.
   *
   * Add a table with the items specified in [tableModel]. Specify if the table should be
   * [searchable] i.e. the user can search for the items in the table. Cell renderer and cell
   * editors must be specified in [tableUI]. The table is optionally placed as a child of expandable
   * [parent] line.
   */
  fun addTable(
    tableModel: PTableModel,
    searchable: Boolean,
    tableUI: TableUIProvider,
    actions: List<AnAction> = emptyList(),
<<<<<<< HEAD
    parent: InspectorLineModel? = null
=======
    parent: InspectorLineModel? = null,
>>>>>>> 0d09370c
  ): TableLineModel

  /**
   * Adds a custom panel that spans the entire width.
   *
   * Add a [component] (usually a JPanel) to the inspector, and return the new [InspectorLineModel].
   * The component is optionally placed as a child of expandable [parent] line.
   */
  fun addComponent(component: JComponent, parent: InspectorLineModel? = null): InspectorLineModel
}<|MERGE_RESOLUTION|>--- conflicted
+++ resolved
@@ -38,11 +38,7 @@
   fun addExpandableTitle(
     title: String,
     initiallyExpanded: Boolean = true,
-<<<<<<< HEAD
-    actions: List<AnAction> = emptyList()
-=======
     actions: List<AnAction> = emptyList(),
->>>>>>> 0d09370c
   ): InspectorLineModel {
     val line = addTitle(title, actions)
     line.makeExpandable(initiallyExpanded)
@@ -53,11 +49,7 @@
   fun addSubTitle(
     title: String,
     initiallyExpanded: Boolean = true,
-<<<<<<< HEAD
-    parent: InspectorLineModel? = null
-=======
     parent: InspectorLineModel? = null,
->>>>>>> 0d09370c
   ): InspectorLineModel
 
   /**
@@ -69,11 +61,7 @@
   fun addCustomEditor(
     editorModel: PropertyEditorModel,
     editor: JComponent,
-<<<<<<< HEAD
-    parent: InspectorLineModel? = null
-=======
     parent: InspectorLineModel? = null,
->>>>>>> 0d09370c
   ): InspectorLineModel
 
   /**
@@ -85,11 +73,7 @@
    */
   fun addEditor(
     modelEditorPair: Pair<PropertyEditorModel, JComponent>,
-<<<<<<< HEAD
-    parent: InspectorLineModel? = null
-=======
     parent: InspectorLineModel? = null,
->>>>>>> 0d09370c
   ): InspectorLineModel {
     return addCustomEditor(modelEditorPair.first, modelEditorPair.second, parent)
   }
@@ -107,11 +91,7 @@
     searchable: Boolean,
     tableUI: TableUIProvider,
     actions: List<AnAction> = emptyList(),
-<<<<<<< HEAD
-    parent: InspectorLineModel? = null
-=======
     parent: InspectorLineModel? = null,
->>>>>>> 0d09370c
   ): TableLineModel
 
   /**
