/*
 * Copyright (C) 2021 The Android Open Source Project
 *
 * Licensed under the Apache License, Version 2.0 (the "License");
 * you may not use this file except in compliance with the License.
 * You may obtain a copy of the License at
 *
 *      http://www.apache.org/licenses/LICENSE-2.0
 *
 * Unless required by applicable law or agreed to in writing, software
 * distributed under the License is distributed on an "AS IS" BASIS,
 * WITHOUT WARRANTIES OR CONDITIONS OF ANY KIND, either express or implied.
 * See the License for the specific language governing permissions and
 * limitations under the License.
 */
package com.android.tools.idea.compose.pickers.preview.enumsupport.devices

import com.android.sdklib.devices.Device
import com.android.tools.idea.compose.pickers.base.enumsupport.PsiEnumValue
import com.android.tools.idea.configurations.DEVICE_CLASS_DESKTOP_TOOLTIP
import com.android.tools.idea.configurations.DEVICE_CLASS_FOLDABLE_TOOLTIP
import com.android.tools.idea.configurations.DEVICE_CLASS_PHONE_TOOLTIP
import com.android.tools.idea.configurations.DEVICE_CLASS_TABLET_TOOLTIP
import com.android.tools.preview.config.CHIN_SIZE_PX_FOR_ROUND_CHIN
import com.android.tools.preview.config.DEVICE_BY_ID_PREFIX
import com.android.tools.preview.config.Densities
import com.android.tools.preview.config.DeviceConfig
import com.android.tools.preview.config.DimUnit
import com.android.tools.preview.config.Orientation
import com.android.tools.preview.config.ReferenceDesktopConfig
import com.android.tools.preview.config.ReferenceFoldableConfig
import com.android.tools.preview.config.ReferencePhoneConfig
import com.android.tools.preview.config.ReferenceTabletConfig
import com.android.tools.preview.config.Shape
import com.android.tools.property.panel.api.EnumValue
import com.google.wireless.android.sdk.stats.EditorPickerEvent.EditorPickerAction.PreviewPickerModification.PreviewPickerValue
import icons.StudioIcons
import javax.swing.Icon
import kotlin.math.round
import kotlin.math.sqrt

/** The different types of devices that'll be available on the picker 'Device' DropDown. */
internal enum class DeviceClass(val display: String, val icon: Icon? = null) {
  ReferenceDevice("Reference Devices", StudioIcons.Wizards.Modules.PHONE_TABLET),
  Phone("Phone", StudioIcons.LayoutEditor.Toolbar.DEVICE_PHONE),
  Tablet("Tablet", StudioIcons.LayoutEditor.Toolbar.DEVICE_TABLET),
  Desktop(
    "Desktop",
    StudioIcons.LayoutEditor.Toolbar.DEVICE_SCREEN,
  ), // TODO(b/237375632): Update once there's a proper icon for desktop
  Wear("Wear", StudioIcons.LayoutEditor.Toolbar.DEVICE_WEAR),
  Tv("Tv", StudioIcons.LayoutEditor.Toolbar.DEVICE_TV),
  Auto("Auto", StudioIcons.LayoutEditor.Toolbar.DEVICE_AUTOMOTIVE),
  Generic("Generic Devices", StudioIcons.LayoutEditor.Toolbar.DEVICE_PHONE),
}

/**
 * Helper class to assist on building a List of [EnumValue].
 *
 * Typically, each method will take device parameters (eg: width, height) and use [DeviceConfig] to
 * encode it to a common format.
 *
 * [build] returns the List of [EnumValue] ordered by [DeviceClass] and including a header for each
 * of them.
 */
internal class DeviceEnumValueBuilder {
  private val deviceEnumValues =
    mapOf<DeviceClass, MutableList<PsiEnumValue>>(
      Pair(DeviceClass.ReferenceDevice, mutableListOf()),
      Pair(DeviceClass.Phone, mutableListOf()),
      Pair(DeviceClass.Tablet, mutableListOf()),
      Pair(DeviceClass.Desktop, mutableListOf()),
      Pair(DeviceClass.Wear, mutableListOf()),
      Pair(DeviceClass.Tv, mutableListOf()),
      Pair(DeviceClass.Auto, mutableListOf()),
      Pair(DeviceClass.Generic, mutableListOf()),
    )

  private fun addReferenceDevice(
    name: String,
    description: String?,
    immutableDeviceConfig: DeviceConfig,
    trackableValue: PreviewPickerValue,
  ): DeviceEnumValueBuilder = apply {
    val deviceSpec = immutableDeviceConfig.deviceSpec()
    val enumValue = PsiEnumValue.withTooltip(deviceSpec, name, description, trackableValue)
    deviceEnumValues[DeviceClass.ReferenceDevice]?.add(enumValue)
  }

  private fun addDevicePx(
    overrideDisplayName: String? = null,
    type: DeviceClass,
    widthPx: Int,
    heightPx: Int,
    diagonalIn: Double,
    orientation: Orientation,
  ): DeviceEnumValueBuilder = apply {
    val dpi =
      kotlin.run {
        val dpiCalc = sqrt((1.0 * widthPx * widthPx) + (1.0 * heightPx * heightPx)) / diagonalIn
        round(dpiCalc * 100) / 100.0
      }
    val density = Densities.getCommonScreenDensity(true, dpi, heightPx)
    val deviceSpec =
      DeviceConfig(
          width = widthPx.toFloat(),
          height = heightPx.toFloat(),
          dimUnit = DimUnit.px,
          dpi = density.dpiValue,
          orientation = orientation,
        )
        .deviceSpec()
    val display =
      overrideDisplayName ?: "${round(diagonalIn * 100) / 100}\" ${type.name} ${heightPx}p"
    val enumValue = PsiEnumValue.indented(deviceSpec, display, PreviewPickerValue.DEVICE_REF_NONE)
    deviceEnumValues[type]?.add(enumValue)
  }

  private fun addWearDevice(
    isRound: Boolean,
    chinSizePx: Int,
    displayName: String,
  ): DeviceEnumValueBuilder = apply {
    val density = Densities.getCommonScreenDensity(false, 224.0, 300)
    val shape = if (isRound) Shape.Round else Shape.Normal
    val deviceSpec =
      DeviceConfig(
          width = 300f,
          height = 300f,
          dimUnit = DimUnit.px,
          dpi = density.dpiValue,
          shape = shape,
          chinSize = chinSizePx.toFloat(),
        )
        .deviceSpec()
    val enumValue =
      PsiEnumValue.indented(deviceSpec, displayName, PreviewPickerValue.DEVICE_REF_NONE)
    deviceEnumValues[DeviceClass.Wear]?.add(enumValue)
  }

  private fun addTvDevice(widthPx: Int, heightPx: Int, diagonalIn: Double): DeviceEnumValueBuilder =
    addDevicePx(
      type = DeviceClass.Tv,
      widthPx = widthPx,
      heightPx = heightPx,
      diagonalIn = diagonalIn,
      orientation = Orientation.landscape,
    )

  private fun addAutoDevice(
    widthPx: Int,
    heightPx: Int,
<<<<<<< HEAD
    diagonalIn: Double
=======
    diagonalIn: Double,
>>>>>>> 0d09370c
  ): DeviceEnumValueBuilder =
    addDevicePx(
      type = DeviceClass.Auto,
      widthPx = widthPx,
      heightPx = heightPx,
      diagonalIn = diagonalIn,
      orientation = Orientation.landscape,
    )

  fun addPhone(device: Device): DeviceEnumValueBuilder =
    addPhoneById(displayName = device.displayName, id = device.id)

  fun addTablet(device: Device): DeviceEnumValueBuilder =
    addTabletById(displayName = device.displayName, id = device.id)

  fun addWear(device: Device): DeviceEnumValueBuilder =
    addById(displayName = device.displayName, id = device.id, type = DeviceClass.Wear)

  fun addTv(device: Device): DeviceEnumValueBuilder =
    addById(displayName = device.displayName, id = device.id, type = DeviceClass.Tv)

  fun addAuto(device: Device): DeviceEnumValueBuilder =
    addById(displayName = device.displayName, id = device.id, type = DeviceClass.Auto)

  fun addGeneric(device: Device): DeviceEnumValueBuilder =
    addGenericById(displayName = device.displayName, id = device.id)

  fun addDesktop(device: Device): DeviceEnumValueBuilder =
    addById(displayName = device.displayName, id = device.id, type = DeviceClass.Desktop)

<<<<<<< HEAD
  private fun addPhoneById(
    displayName: String,
    id: String,
  ): DeviceEnumValueBuilder = addById(displayName, id, DeviceClass.Phone)

  private fun addTabletById(
    displayName: String,
    id: String,
  ): DeviceEnumValueBuilder = addById(displayName, id, DeviceClass.Tablet)

  private fun addGenericById(
    displayName: String,
    id: String,
  ): DeviceEnumValueBuilder = addById(displayName, id, DeviceClass.Generic)
=======
  private fun addPhoneById(displayName: String, id: String): DeviceEnumValueBuilder =
    addById(displayName, id, DeviceClass.Phone)

  private fun addTabletById(displayName: String, id: String): DeviceEnumValueBuilder =
    addById(displayName, id, DeviceClass.Tablet)

  private fun addGenericById(displayName: String, id: String): DeviceEnumValueBuilder =
    addById(displayName, id, DeviceClass.Generic)
>>>>>>> 0d09370c

  private fun addById(displayName: String, id: String, type: DeviceClass): DeviceEnumValueBuilder =
    apply {
      val enumValue =
        PsiEnumValue.indented(
          "$DEVICE_BY_ID_PREFIX$id",
          displayName,
<<<<<<< HEAD
          PreviewPickerValue.DEVICE_REF_NONE
=======
          PreviewPickerValue.DEVICE_REF_NONE,
>>>>>>> 0d09370c
        )
      deviceEnumValues[type]?.add(enumValue)
    }

  /**
   * The returned [EnumValue]s is guaranteed to contain a set of pre-defined device options.
   *
   * Particularly for Canonical, Wear, TV and Auto, if any of these weren't populated with the
   * builder.
   */
  fun includeDefaultsAndBuild(): List<EnumValue> {
    addDefaultsIfMissing()
    val enumValues = mutableListOf<EnumValue>()
    deviceEnumValues.keys.forEach { type ->
      val values = deviceEnumValues[type]
      if (values?.isNotEmpty() == true) {
        if (enumValues.isNotEmpty()) enumValues.add(EnumValue.SEPARATOR)
        enumValues.add(EnumValue.header(type.display, type.icon))
        values.forEach(enumValues::add)
      }
    }
    return enumValues
  }

  private fun addDefaultsIfMissing() {
    if (
      !deviceEnumValues.contains(DeviceClass.ReferenceDevice) ||
        deviceEnumValues[DeviceClass.ReferenceDevice]?.isEmpty() == true
    ) {
      addReferenceDevice(
        "Medium Phone",
        DEVICE_CLASS_PHONE_TOOLTIP,
        ReferencePhoneConfig,
        PreviewPickerValue.DEVICE_REF_PHONE,
      )
      addReferenceDevice(
        "Foldable",
        DEVICE_CLASS_FOLDABLE_TOOLTIP,
        ReferenceFoldableConfig,
        PreviewPickerValue.DEVICE_REF_FOLDABLE,
      )
      addReferenceDevice(
        "Medium Tablet",
        DEVICE_CLASS_TABLET_TOOLTIP,
        ReferenceTabletConfig,
        PreviewPickerValue.DEVICE_REF_TABLET,
      )
      addReferenceDevice(
        "Desktop",
        DEVICE_CLASS_DESKTOP_TOOLTIP,
        ReferenceDesktopConfig,
        PreviewPickerValue.DEVICE_REF_DESKTOP,
      )
    }
    if (
      !deviceEnumValues.contains(DeviceClass.Wear) ||
        deviceEnumValues[DeviceClass.Wear]?.isEmpty() == true
    ) {
      addWearDevice(isRound = false, chinSizePx = 0, displayName = "Square")
      addWearDevice(isRound = true, chinSizePx = 0, displayName = "Round")
      addWearDevice(
        isRound = true,
        chinSizePx = CHIN_SIZE_PX_FOR_ROUND_CHIN,
        displayName = "Round Chin",
      )
    }
    if (
      !deviceEnumValues.contains(DeviceClass.Tv) ||
        deviceEnumValues[DeviceClass.Tv]?.isEmpty() == true
    ) {
      addTvDevice(widthPx = 3840, heightPx = 2160, diagonalIn = 55.0)
      addTvDevice(widthPx = 1920, heightPx = 1080, diagonalIn = 55.0)
      addTvDevice(widthPx = 1280, heightPx = 720, diagonalIn = 55.0)
    }
    if (
      !deviceEnumValues.contains(DeviceClass.Auto) ||
        deviceEnumValues[DeviceClass.Auto]?.isEmpty() == true
    ) {
      addAutoDevice(widthPx = 1024, heightPx = 768, diagonalIn = 8.4)
    }
  }
}<|MERGE_RESOLUTION|>--- conflicted
+++ resolved
@@ -150,11 +150,7 @@
   private fun addAutoDevice(
     widthPx: Int,
     heightPx: Int,
-<<<<<<< HEAD
-    diagonalIn: Double
-=======
     diagonalIn: Double,
->>>>>>> 0d09370c
   ): DeviceEnumValueBuilder =
     addDevicePx(
       type = DeviceClass.Auto,
@@ -185,22 +181,6 @@
   fun addDesktop(device: Device): DeviceEnumValueBuilder =
     addById(displayName = device.displayName, id = device.id, type = DeviceClass.Desktop)
 
-<<<<<<< HEAD
-  private fun addPhoneById(
-    displayName: String,
-    id: String,
-  ): DeviceEnumValueBuilder = addById(displayName, id, DeviceClass.Phone)
-
-  private fun addTabletById(
-    displayName: String,
-    id: String,
-  ): DeviceEnumValueBuilder = addById(displayName, id, DeviceClass.Tablet)
-
-  private fun addGenericById(
-    displayName: String,
-    id: String,
-  ): DeviceEnumValueBuilder = addById(displayName, id, DeviceClass.Generic)
-=======
   private fun addPhoneById(displayName: String, id: String): DeviceEnumValueBuilder =
     addById(displayName, id, DeviceClass.Phone)
 
@@ -209,7 +189,6 @@
 
   private fun addGenericById(displayName: String, id: String): DeviceEnumValueBuilder =
     addById(displayName, id, DeviceClass.Generic)
->>>>>>> 0d09370c
 
   private fun addById(displayName: String, id: String, type: DeviceClass): DeviceEnumValueBuilder =
     apply {
@@ -217,11 +196,7 @@
         PsiEnumValue.indented(
           "$DEVICE_BY_ID_PREFIX$id",
           displayName,
-<<<<<<< HEAD
-          PreviewPickerValue.DEVICE_REF_NONE
-=======
           PreviewPickerValue.DEVICE_REF_NONE,
->>>>>>> 0d09370c
         )
       deviceEnumValues[type]?.add(enumValue)
     }
