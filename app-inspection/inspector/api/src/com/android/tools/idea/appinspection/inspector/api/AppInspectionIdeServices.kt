--- conflicted
+++ resolved
@@ -16,11 +16,6 @@
 package com.android.tools.idea.appinspection.inspector.api
 
 import com.android.annotations.concurrency.UiThread
-<<<<<<< HEAD
-import com.android.tools.idea.appinspection.inspector.api.service.DiskFileService
-import com.android.tools.idea.appinspection.inspector.api.service.FileService
-=======
->>>>>>> cdc83e4e
 import com.intellij.openapi.application.PathManager
 import java.nio.file.Path
 import java.nio.file.Paths
@@ -75,21 +70,10 @@
    * the navigation, which is why it is a suspend function and should get launched on a background thread.
    */
   suspend fun navigateTo(codeLocation: CodeLocation)
-<<<<<<< HEAD
-
-  /**
-   * Create a service that provides useful file-related utilities.
-   */
-  fun createFileService(): FileService = object : DiskFileService() {
-    override val cacheRoot: Path = Paths.get(PathManager.getSystemPath()).resolve("app-inspection")
-    override val tmpRoot: Path = Paths.get(PathManager.getTempPath())
-  }
-=======
 }
 
 open class AppInspectionIdeServicesAdapter : AppInspectionIdeServices {
   override fun showToolWindow(callback: () -> Unit) {}
   override fun showNotification(content: String, title: String, severity: AppInspectionIdeServices.Severity, hyperlinkClicked: () -> Unit) {}
   override suspend fun navigateTo(codeLocation: AppInspectionIdeServices.CodeLocation) {}
->>>>>>> cdc83e4e
 }