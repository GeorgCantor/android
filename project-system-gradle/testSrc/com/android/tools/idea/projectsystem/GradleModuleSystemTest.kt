/*
 * Copyright (C) 2017 The Android Open Source Project
 *
 * Licensed under the Apache License, Version 2.0 (the "License");
 * you may not use this file except in compliance with the License.
 * You may obtain a copy of the License at
 *
 *      http://www.apache.org/licenses/LICENSE-2.0
 *
 * Unless required by applicable law or agreed to in writing, software
 * distributed under the License is distributed on an "AS IS" BASIS,
 * WITHOUT WARRANTIES OR CONDITIONS OF ANY KIND, either express or implied.
 * See the License for the specific language governing permissions and
 * limitations under the License.
 */
package com.android.tools.idea.projectsystem

import com.android.builder.model.AndroidProject.PROJECT_TYPE_LIBRARY
import com.android.ide.common.gradle.model.IdeAndroidProject
<<<<<<< HEAD
import com.android.ide.common.gradle.model.stubs.l2AndroidLibrary
import com.android.ide.common.gradle.model.stubs.level2.IdeDependenciesStubBuilder
=======
import com.android.ide.common.gradle.model.stubs.level2.AndroidLibraryStub
import com.android.ide.common.gradle.model.stubs.level2.IdeDependenciesStub
>>>>>>> f305d7b8
import com.android.ide.common.repository.GoogleMavenRepository
import com.android.ide.common.repository.GradleCoordinate
import com.android.tools.idea.gradle.dependencies.GradleDependencyManager
import com.android.tools.idea.gradle.dsl.api.ProjectBuildModelHandler
import com.android.tools.idea.gradle.project.model.AndroidModuleModel
import com.android.tools.idea.projectsystem.gradle.GradleModuleSystem
import com.android.tools.idea.templates.RepositoryUrlManager
import com.android.tools.idea.testing.IdeComponents
import com.google.common.truth.Truth.assertThat
import com.intellij.openapi.module.Module
import com.intellij.testFramework.fixtures.IdeaProjectTestFixture
import com.intellij.testFramework.fixtures.TestFixtureBuilder
import junit.framework.AssertionFailedError
import org.jetbrains.android.AndroidTestBase
import org.jetbrains.android.AndroidTestCase
import org.jetbrains.android.facet.AndroidFacet
import org.mockito.Mockito
import org.mockito.Mockito.`when`
import org.mockito.Mockito.mock
import org.mockito.Mockito.times
import java.io.File
import java.util.Collections

/**
 * These unit tests use a local test maven repo "project-system-gradle/testData/repoIndex". To see
 * what dependencies are available to test with, go to that folder and look at the group-indices.
 *
 * TODO:
 * Some cases of analyzeDependencyCompatibility cannot be tested without AndroidGradleTestCase because it relies on real gradle models.
 * Because of this tests for getAvailableDependency with matching platform support libs reside in [GradleModuleSystemIntegrationTest].
 * Once we truly move dependency versioning logic into GradleDependencyManager the tests can be implemented there.
 */
class GradleModuleSystemTest : AndroidTestCase() {
  private var _gradleDependencyManager: GradleDependencyManager? = null
  private var _gradleModuleSystem: GradleModuleSystem? = null
  private var androidProject: IdeAndroidProject? = null
  private val gradleDependencyManager get() = _gradleDependencyManager!!
  private val gradleModuleSystem get() = _gradleModuleSystem!!

  private val mavenRepository = object : GoogleMavenRepository(File(AndroidTestBase.getTestDataPath(),
      "../../project-system-gradle/testData/repoIndex"), cacheExpiryHours = Int.MAX_VALUE, useNetwork = false) {
    override fun readUrlData(url: String, timeout: Int): ByteArray? = throw AssertionFailedError("shouldn't try to read!")

    override fun error(throwable: Throwable, message: String?) {}
  }

<<<<<<< HEAD
  private val repoUrlManager = RepositoryUrlManager(mavenRepository, mavenRepository, false)

=======
>>>>>>> f305d7b8
  private val library1ModuleName = "library1"
  private val library1Path = AndroidTestCase.getAdditionalModulePath(library1ModuleName)

  override fun configureAdditionalModules(projectBuilder: TestFixtureBuilder<IdeaProjectTestFixture>,
                                          modules: List<AndroidTestCase.MyAdditionalModuleData>) {
    addModuleWithAndroidFacet(projectBuilder, modules, library1ModuleName, PROJECT_TYPE_LIBRARY)
  }

  override fun setUp() {
    super.setUp()
<<<<<<< HEAD
    _gradleDependencyManager = IdeComponents(project).mockProjectService(GradleDependencyManager::class.java)
    _gradleModuleSystem = GradleModuleSystem(myModule, ProjectBuildModelHandler(project), repoUrlManager)
=======
    _gradleDependencyManager = IdeComponents.mockProjectService(project, GradleDependencyManager::class.java, testRootDisposable)
    _gradleModuleSystem = GradleModuleSystem(myModule, ProjectBuildModelHandler(project), mavenRepository)
>>>>>>> f305d7b8
    assertThat(gradleModuleSystem.getResolvedDependentLibraries()).isEmpty()
  }

  override fun tearDown() {
    try {
      _gradleDependencyManager = null
      _gradleModuleSystem = null
      androidProject = null
    }
    finally {
      super.tearDown()
    }
  }

  fun testRegisterDependency() {
    val coordinate = GoogleMavenArtifactId.CONSTRAINT_LAYOUT.getCoordinate("+")
    assertThat(gradleModuleSystem.canRegisterDependency(DependencyType.IMPLEMENTATION).isSupported()).isTrue()
    gradleModuleSystem.registerDependency(coordinate)
    Mockito.verify<GradleDependencyManager>(gradleDependencyManager, times(1))
      .addDependenciesWithoutSync(myModule, listOf(coordinate))
  }

  fun testNoAndroidModuleModel() {
    // The AndroidModuleModel shouldn't be created when running from an JavaProjectTestCase.
    assertThat(AndroidModuleModel.get(myModule)).isNull()
    assertThat(gradleModuleSystem.getResolvedDependency(GoogleMavenArtifactId.APP_COMPAT_V7.getCoordinate("+"))).isNull()
  }

  fun testGetAvailableDependency_fallbackToPreview() {
    // In the test repo NAVIGATION only has a preview version 0.0.1-alpha1
    val (found, missing, warning) = gradleModuleSystem.analyzeDependencyCompatibility(
      listOf(toGradleCoordinate(GoogleMavenArtifactId.NAVIGATION)))

    assertThat(warning).isEmpty()
    assertThat(missing).isEmpty()
    assertThat(found).containsExactly(toGradleCoordinate(GoogleMavenArtifactId.NAVIGATION, "0.0.1-alpha1"))
  }

  fun testGetAvailableDependency_returnsLatestStable() {
    // In the test repo CONSTRAINT_LAYOUT has a stable version of 1.0.2 and a beta version of 1.1.0-beta3
    val (found, missing, warning) = gradleModuleSystem.analyzeDependencyCompatibility(
      listOf(toGradleCoordinate(GoogleMavenArtifactId.CONSTRAINT_LAYOUT)))

    assertThat(warning).isEmpty()
    assertThat(missing).isEmpty()
    assertThat(found).containsExactly(toGradleCoordinate(GoogleMavenArtifactId.CONSTRAINT_LAYOUT, "1.0.2"))
  }

  fun testGetAvailableDependency_returnsNullWhenNoneMatches() {
    // The test repo does not have any version of PLAY_SERVICES_ADS.
    val (found, missing, warning) = gradleModuleSystem.analyzeDependencyCompatibility(
      listOf(toGradleCoordinate(GoogleMavenArtifactId.PLAY_SERVICES_ADS)))

    assertThat(warning).isEmpty()
    assertThat(missing).containsExactly(toGradleCoordinate(GoogleMavenArtifactId.PLAY_SERVICES_ADS))
    assertThat(found).isEmpty()
  }

  fun testAddSupportDependencyWithMatchInSubModule() {
    val libraryModule = getAdditionalModuleByName(library1ModuleName)!!
<<<<<<< HEAD
    createFakeModel(libraryModule, Collections.singletonList("com.android.support:appcompat-v7:23.1.1"))
=======
    installDependencies(libraryModule, Collections.singletonList("com.android.support:appcompat-v7:23.1.1"))
>>>>>>> f305d7b8
    myFixture.addFileToProject("build.gradle", """
      dependencies {
          api project(':$library1ModuleName')
      }""".trimIndent())

    myFixture.addFileToProject("$library1Path/build.gradle", """
      dependencies {
          implementation 'com.android.support:appcompat-v7:+'
      }""".trimIndent())

    // Check that the version is picked up from one of the sub modules
    val (found, missing, warning) = gradleModuleSystem.analyzeDependencyCompatibility(
      listOf(toGradleCoordinate(GoogleMavenArtifactId.RECYCLERVIEW_V7)))

    assertThat(warning).isEmpty()
    assertThat(missing).isEmpty()
    assertThat(found).containsExactly(toGradleCoordinate(GoogleMavenArtifactId.RECYCLERVIEW_V7, "23.1.1"))
  }

  fun testAddSupportDependencyWithMatchInAppModule() {
<<<<<<< HEAD
    createFakeModel(myModule, listOf("com.android.support:recyclerview-v7:22.2.1"))
=======
    installDependencies(myModule, listOf("com.android.support:recyclerview-v7:22.2.1"))
>>>>>>> f305d7b8
    myFixture.addFileToProject("build.gradle", """
      dependencies {
          api project(':$library1ModuleName')
          implementation 'com.android.support:appcompat-v7:22.2.1'
      }""".trimIndent())

    // Check that the version is picked up from the parent module:
    val module1 = getAdditionalModuleByName(library1ModuleName)!!
<<<<<<< HEAD
    val gradleModuleSystem = GradleModuleSystem(module1, ProjectBuildModelHandler(project), repoUrlManager)
=======
    val gradleModuleSystem = GradleModuleSystem(module1, ProjectBuildModelHandler(project), mavenRepository)
>>>>>>> f305d7b8

    val (found, missing, warning) = gradleModuleSystem.analyzeDependencyCompatibility(
      listOf(toGradleCoordinate(GoogleMavenArtifactId.RECYCLERVIEW_V7)))

    assertThat(warning).isEmpty()
    assertThat(missing).isEmpty()
    assertThat(found).containsExactly(toGradleCoordinate(GoogleMavenArtifactId.RECYCLERVIEW_V7, "22.2.1"))
  }

  fun testProjectWithIncompatibleDependencies() {
<<<<<<< HEAD
    createFakeModel(myModule, listOf("androidx.appcompat:appcompat:2.0.0", "androidx.appcompat:appcompat:1.2.0"))
=======
    installDependencies(myModule, listOf("androidx.appcompat:appcompat:2.0.0", "androidx.appcompat:appcompat:1.2.0"))
>>>>>>> f305d7b8
    myFixture.addFileToProject("build.gradle", """
      dependencies {
          implementation 'androidx.appcompat:appcompat:2.0.0'
          implementation 'androidx.appcompat:appcompat:1.2.0'
      }""".trimIndent())

    val (found, missing, warning) = gradleModuleSystem.analyzeDependencyCompatibility(
      listOf(GradleCoordinate("androidx.fragment", "fragment", "+")))

    assertThat(warning).isEqualTo("""
      Inconsistencies in the existing project dependencies found.
      Version incompatibility between:
      -   androidx.appcompat:appcompat:1.2.0
      and:
      -   androidx.appcompat:appcompat:2.0.0
    """.trimIndent())
    assertThat(missing).isEmpty()
    assertThat(found).containsExactly(GradleCoordinate("androidx.fragment", "fragment", "2.0.0"))
  }

  fun testProjectWithIncompatibleIndirectDependencies() {
<<<<<<< HEAD
    createFakeModel(myModule, listOf("androidx.appcompat:appcompat:2.0.0", "androidx.core:core:1.0.0"))
=======
    installDependencies(myModule, listOf("androidx.appcompat:appcompat:2.0.0", "androidx.core:core:1.0.0"))
>>>>>>> f305d7b8
    myFixture.addFileToProject("build.gradle", """
      dependencies {
          implementation 'androidx.appcompat:appcompat:2.0.0'
          implementation 'androidx.core:core:1.0.0'
      }""".trimIndent())

    val (found, missing, warning) = gradleModuleSystem.analyzeDependencyCompatibility(
      listOf(GradleCoordinate("androidx.fragment", "fragment", "+")))

    assertThat(warning).isEqualTo("""
      Inconsistencies in the existing project dependencies found.
      Version incompatibility between:
      -   androidx.core:core:1.0.0
      and:
      -   androidx.appcompat:appcompat:2.0.0

      With the dependency:
      -   androidx.core:core:1.0.0
      versus:
      -   androidx.core:core:2.0.0
    """.trimIndent())
    assertThat(missing).isEmpty()
    assertThat(found).containsExactly(GradleCoordinate("androidx.fragment", "fragment", "2.0.0"))
  }

  fun testTwoArtifactsWithConflictingDependencies() {
<<<<<<< HEAD
    createFakeModel(myModule, Collections.singletonList("com.google.android.material:material:1.3.0"))
=======
    installDependencies(myModule, Collections.singletonList("com.google.android.material:material:1.3.0"))
>>>>>>> f305d7b8
    myFixture.addFileToProject("build.gradle", """
      dependencies {
          implementation 'com.google.android.material:material:1.3.0'
      }""".trimIndent())

    val (found, missing, warning) = gradleModuleSystem.analyzeDependencyCompatibility(
      listOf(GradleCoordinate("com.acme.pie", "pie", "+")))

    assertThat(warning).isEqualTo("""
      Version incompatibility between:
      -   com.acme.pie:pie:1.0.0-alpha1
      and:
      -   com.google.android.material:material:1.3.0

      With the dependency:
      -   androidx.core:core:2.0.0
      versus:
      -   androidx.core:core:1.0.0
    """.trimIndent())
    assertThat(missing).isEmpty()
    assertThat(found).containsExactly(GradleCoordinate("com.acme.pie", "pie", "1.0.0-alpha1"))
  }

  fun testTwoArtifactsWithConflictingDependenciesInDifferentModules() {
    myFixture.addFileToProject("build.gradle", """
      dependencies {
          api project(':$library1ModuleName')
      }""".trimIndent())

<<<<<<< HEAD
    createFakeModel(getAdditionalModuleByName(library1ModuleName)!!, listOf("com.google.android.material:material:1.3.0"))
=======
    installDependencies(getAdditionalModuleByName(library1ModuleName)!!, listOf("com.google.android.material:material:1.3.0"))
>>>>>>> f305d7b8
    myFixture.addFileToProject("$library1Path/build.gradle", """
      dependencies {
          implementation 'com.google.android.material:material:1.3.0'
      }""".trimIndent())

    val (found, missing, warning) = gradleModuleSystem.analyzeDependencyCompatibility(
      listOf(GradleCoordinate("com.acme.pie", "pie", "+")))

    assertThat(warning).isEqualTo("""
      Version incompatibility between:
      -   com.acme.pie:pie:1.0.0-alpha1 in module app
      and:
      -   com.google.android.material:material:1.3.0 in module library1

      With the dependency:
      -   androidx.core:core:2.0.0
      versus:
      -   androidx.core:core:1.0.0
    """.trimIndent())
    assertThat(missing).isEmpty()
    assertThat(found).containsExactly(GradleCoordinate("com.acme.pie", "pie", "1.0.0-alpha1"))
  }

  fun testPreviewsAreAcceptedIfNoStableExists() {
    myFixture.addFileToProject("build.gradle", """
      dependencies {
          implementation 'androidx.appcompat:appcompat:2.0.0'
      }""".trimIndent())

    val (found, missing, warning) = gradleModuleSystem.analyzeDependencyCompatibility(
      listOf(GradleCoordinate("com.acme.pie", "pie", "+")))

    assertThat(warning).isEmpty()
    assertThat(found).containsExactly(GradleCoordinate.parseCoordinateString("com.acme.pie:pie:1.0.0-alpha1"))
    assertThat(missing).isEmpty()
  }

  fun testNewestSameMajorIsChosenFromExistingIndirectDependency() {
<<<<<<< HEAD
    createFakeModel(myModule, listOf("androidx.appcompat:appcompat:1.0.0"))
=======
    installDependencies(myModule, listOf("androidx.appcompat:appcompat:1.0.0"))
>>>>>>> f305d7b8
    myFixture.addFileToProject("build.gradle", """
      dependencies {
          implementation 'androidx.appcompat:appcompat:1.0.0'
      }""".trimIndent())

    val (found, missing, warning) = gradleModuleSystem.analyzeDependencyCompatibility(
      listOf(GradleCoordinate("androidx.fragment", "fragment", "+")))

    assertThat(warning).isEmpty()
    assertThat(found).containsExactly(GradleCoordinate.parseCoordinateString("androidx.fragment:fragment:1.2.0"))
    assertThat(missing).isEmpty()
  }

  fun testAddingImcompatibleTestDependenciesFromMultipleSources() {
    // We are adding 2 dependencies that have conflicting test dependencies.
    // We should ignore test dependencies with analyzing compatibility issues.
    // In this case recyclerview and material have conflicting dependencies on mockito,
    // recyclerview on mockito-core:2.19.0 and material on mockito-core:1.9.5
<<<<<<< HEAD
    createFakeModel(myModule, listOf("androidx.recyclerview:recyclerview:1.2.0"))
=======
    installDependencies(myModule, listOf("androidx.recyclerview:recyclerview:1.2.0"))
>>>>>>> f305d7b8
    val (found, missing, warning) = gradleModuleSystem.analyzeDependencyCompatibility(
      listOf(GradleCoordinate("com.google.android.material", "material", "+")))

    assertThat(warning).isEmpty()
    assertThat(found).containsExactly(
      GradleCoordinate.parseCoordinateString("com.google.android.material:material:1.3.0"))
    assertThat(missing).isEmpty()
  }

  fun testAddingKotlinStdlibDependenciesFromMultipleSources() {
    // We are adding 2 kotlin dependencies which depend on different kotlin stdlib
    // versions: 1.2.50 and 1.3.0. Make sure the dependencies can be added without errors.
    val (found, missing, warning) = gradleModuleSystem.analyzeDependencyCompatibility(
      listOf(GradleCoordinate("androidx.core", "core-ktx", "1.0.0"),
             GradleCoordinate("androidx.navigation", "navigation-runtime-ktx", "2.0.0")))

    assertThat(warning).isEmpty()
    assertThat(found).containsExactly(
      GradleCoordinate.parseCoordinateString("androidx.core:core-ktx:1.0.0"),
      GradleCoordinate.parseCoordinateString("androidx.navigation:navigation-runtime-ktx:2.0.0"))
    assertThat(missing).isEmpty()
  }

  private fun toGradleCoordinate(id: GoogleMavenArtifactId, version: String = "+"): GradleCoordinate {
    return GradleCoordinate(id.mavenGroupId, id.mavenArtifactId, version)
  }

  /**
<<<<<<< HEAD
   * Create a fake {@link AndroidModuleModel} and sets up the module with
   * [artifacts] dependencies.
   *
   * Disclaimer: this method has side effects. An IdeAndroidProject will be
   * created if it hasn't already been and it will override the
   * AndroidModuleModel and IdeAndroidProject to make it look like the specified
   * [artifacts] are in fact dependencies of the specified [module]
   */
  private fun createFakeModel(module: Module, artifacts: List<String>): AndroidModuleModel {
    val project = androidProject ?: createAndroidProject()
    val ideDependencies = IdeDependenciesStubBuilder().apply {
      androidLibraries = artifacts.map { l2AndroidLibrary(it) }
    }.build()
=======
   * Setup a module with some existing dependencies.
   *
   * Disclaimer: This method has side effects. It will override the
   * AndroidModuleModel and IdeAndroidProject to make it look like the specified
   * [artifacts] are in fact dependencies of the specified [module].
   * Use with care.
   */
  private fun installDependencies(module: Module, artifacts: List<String>) {
    val model = AndroidModuleModel.get(module) ?: createFakeModel(module)
    val dependencies = model.selectedMainCompileLevel2Dependencies as IdeDependenciesStub
    dependencies.androidLibraries.clear()
    artifacts.forEach { artifact -> dependencies.addAndroidLibrary(AndroidLibraryStub(artifact)) }
  }

  /**
   * Create a fake {@link AndroidModuleModel}.
   *
   * Disclaimer: this method has side effects. An IdeAndroidProject will be
   * created if it hasn't already been.
   */
  private fun createFakeModel(module: Module): AndroidModuleModel {
    val project = androidProject ?: createAndroidProject()
    val ideDependencies = IdeDependenciesStub()
>>>>>>> f305d7b8
    val model = mock(AndroidModuleModel::class.java)
    `when`(model.androidProject).thenReturn(project)
    `when`(model.selectedMainCompileLevel2Dependencies).thenReturn(ideDependencies)
    val facet = AndroidFacet.getInstance(module)!!
<<<<<<< HEAD
    facet.configuration.model = model
=======
    facet.model = model
>>>>>>> f305d7b8
    return model
  }

  private fun createAndroidProject(): IdeAndroidProject {
    androidProject = mock(IdeAndroidProject::class.java)
    return androidProject!!
  }
}<|MERGE_RESOLUTION|>--- conflicted
+++ resolved
@@ -17,13 +17,8 @@
 
 import com.android.builder.model.AndroidProject.PROJECT_TYPE_LIBRARY
 import com.android.ide.common.gradle.model.IdeAndroidProject
-<<<<<<< HEAD
 import com.android.ide.common.gradle.model.stubs.l2AndroidLibrary
 import com.android.ide.common.gradle.model.stubs.level2.IdeDependenciesStubBuilder
-=======
-import com.android.ide.common.gradle.model.stubs.level2.AndroidLibraryStub
-import com.android.ide.common.gradle.model.stubs.level2.IdeDependenciesStub
->>>>>>> f305d7b8
 import com.android.ide.common.repository.GoogleMavenRepository
 import com.android.ide.common.repository.GradleCoordinate
 import com.android.tools.idea.gradle.dependencies.GradleDependencyManager
@@ -70,11 +65,8 @@
     override fun error(throwable: Throwable, message: String?) {}
   }
 
-<<<<<<< HEAD
   private val repoUrlManager = RepositoryUrlManager(mavenRepository, mavenRepository, false)
 
-=======
->>>>>>> f305d7b8
   private val library1ModuleName = "library1"
   private val library1Path = AndroidTestCase.getAdditionalModulePath(library1ModuleName)
 
@@ -85,13 +77,8 @@
 
   override fun setUp() {
     super.setUp()
-<<<<<<< HEAD
     _gradleDependencyManager = IdeComponents(project).mockProjectService(GradleDependencyManager::class.java)
     _gradleModuleSystem = GradleModuleSystem(myModule, ProjectBuildModelHandler(project), repoUrlManager)
-=======
-    _gradleDependencyManager = IdeComponents.mockProjectService(project, GradleDependencyManager::class.java, testRootDisposable)
-    _gradleModuleSystem = GradleModuleSystem(myModule, ProjectBuildModelHandler(project), mavenRepository)
->>>>>>> f305d7b8
     assertThat(gradleModuleSystem.getResolvedDependentLibraries()).isEmpty()
   }
 
@@ -115,7 +102,7 @@
   }
 
   fun testNoAndroidModuleModel() {
-    // The AndroidModuleModel shouldn't be created when running from an JavaProjectTestCase.
+    // The AndroidModuleModel shouldn't be created when running from an IdeaTestCase.
     assertThat(AndroidModuleModel.get(myModule)).isNull()
     assertThat(gradleModuleSystem.getResolvedDependency(GoogleMavenArtifactId.APP_COMPAT_V7.getCoordinate("+"))).isNull()
   }
@@ -152,11 +139,7 @@
 
   fun testAddSupportDependencyWithMatchInSubModule() {
     val libraryModule = getAdditionalModuleByName(library1ModuleName)!!
-<<<<<<< HEAD
     createFakeModel(libraryModule, Collections.singletonList("com.android.support:appcompat-v7:23.1.1"))
-=======
-    installDependencies(libraryModule, Collections.singletonList("com.android.support:appcompat-v7:23.1.1"))
->>>>>>> f305d7b8
     myFixture.addFileToProject("build.gradle", """
       dependencies {
           api project(':$library1ModuleName')
@@ -177,11 +160,7 @@
   }
 
   fun testAddSupportDependencyWithMatchInAppModule() {
-<<<<<<< HEAD
     createFakeModel(myModule, listOf("com.android.support:recyclerview-v7:22.2.1"))
-=======
-    installDependencies(myModule, listOf("com.android.support:recyclerview-v7:22.2.1"))
->>>>>>> f305d7b8
     myFixture.addFileToProject("build.gradle", """
       dependencies {
           api project(':$library1ModuleName')
@@ -190,11 +169,7 @@
 
     // Check that the version is picked up from the parent module:
     val module1 = getAdditionalModuleByName(library1ModuleName)!!
-<<<<<<< HEAD
     val gradleModuleSystem = GradleModuleSystem(module1, ProjectBuildModelHandler(project), repoUrlManager)
-=======
-    val gradleModuleSystem = GradleModuleSystem(module1, ProjectBuildModelHandler(project), mavenRepository)
->>>>>>> f305d7b8
 
     val (found, missing, warning) = gradleModuleSystem.analyzeDependencyCompatibility(
       listOf(toGradleCoordinate(GoogleMavenArtifactId.RECYCLERVIEW_V7)))
@@ -205,11 +180,7 @@
   }
 
   fun testProjectWithIncompatibleDependencies() {
-<<<<<<< HEAD
     createFakeModel(myModule, listOf("androidx.appcompat:appcompat:2.0.0", "androidx.appcompat:appcompat:1.2.0"))
-=======
-    installDependencies(myModule, listOf("androidx.appcompat:appcompat:2.0.0", "androidx.appcompat:appcompat:1.2.0"))
->>>>>>> f305d7b8
     myFixture.addFileToProject("build.gradle", """
       dependencies {
           implementation 'androidx.appcompat:appcompat:2.0.0'
@@ -231,11 +202,7 @@
   }
 
   fun testProjectWithIncompatibleIndirectDependencies() {
-<<<<<<< HEAD
     createFakeModel(myModule, listOf("androidx.appcompat:appcompat:2.0.0", "androidx.core:core:1.0.0"))
-=======
-    installDependencies(myModule, listOf("androidx.appcompat:appcompat:2.0.0", "androidx.core:core:1.0.0"))
->>>>>>> f305d7b8
     myFixture.addFileToProject("build.gradle", """
       dependencies {
           implementation 'androidx.appcompat:appcompat:2.0.0'
@@ -262,11 +229,7 @@
   }
 
   fun testTwoArtifactsWithConflictingDependencies() {
-<<<<<<< HEAD
     createFakeModel(myModule, Collections.singletonList("com.google.android.material:material:1.3.0"))
-=======
-    installDependencies(myModule, Collections.singletonList("com.google.android.material:material:1.3.0"))
->>>>>>> f305d7b8
     myFixture.addFileToProject("build.gradle", """
       dependencies {
           implementation 'com.google.android.material:material:1.3.0'
@@ -296,11 +259,7 @@
           api project(':$library1ModuleName')
       }""".trimIndent())
 
-<<<<<<< HEAD
     createFakeModel(getAdditionalModuleByName(library1ModuleName)!!, listOf("com.google.android.material:material:1.3.0"))
-=======
-    installDependencies(getAdditionalModuleByName(library1ModuleName)!!, listOf("com.google.android.material:material:1.3.0"))
->>>>>>> f305d7b8
     myFixture.addFileToProject("$library1Path/build.gradle", """
       dependencies {
           implementation 'com.google.android.material:material:1.3.0'
@@ -339,11 +298,7 @@
   }
 
   fun testNewestSameMajorIsChosenFromExistingIndirectDependency() {
-<<<<<<< HEAD
     createFakeModel(myModule, listOf("androidx.appcompat:appcompat:1.0.0"))
-=======
-    installDependencies(myModule, listOf("androidx.appcompat:appcompat:1.0.0"))
->>>>>>> f305d7b8
     myFixture.addFileToProject("build.gradle", """
       dependencies {
           implementation 'androidx.appcompat:appcompat:1.0.0'
@@ -362,11 +317,7 @@
     // We should ignore test dependencies with analyzing compatibility issues.
     // In this case recyclerview and material have conflicting dependencies on mockito,
     // recyclerview on mockito-core:2.19.0 and material on mockito-core:1.9.5
-<<<<<<< HEAD
     createFakeModel(myModule, listOf("androidx.recyclerview:recyclerview:1.2.0"))
-=======
-    installDependencies(myModule, listOf("androidx.recyclerview:recyclerview:1.2.0"))
->>>>>>> f305d7b8
     val (found, missing, warning) = gradleModuleSystem.analyzeDependencyCompatibility(
       listOf(GradleCoordinate("com.google.android.material", "material", "+")))
 
@@ -395,7 +346,6 @@
   }
 
   /**
-<<<<<<< HEAD
    * Create a fake {@link AndroidModuleModel} and sets up the module with
    * [artifacts] dependencies.
    *
@@ -409,40 +359,11 @@
     val ideDependencies = IdeDependenciesStubBuilder().apply {
       androidLibraries = artifacts.map { l2AndroidLibrary(it) }
     }.build()
-=======
-   * Setup a module with some existing dependencies.
-   *
-   * Disclaimer: This method has side effects. It will override the
-   * AndroidModuleModel and IdeAndroidProject to make it look like the specified
-   * [artifacts] are in fact dependencies of the specified [module].
-   * Use with care.
-   */
-  private fun installDependencies(module: Module, artifacts: List<String>) {
-    val model = AndroidModuleModel.get(module) ?: createFakeModel(module)
-    val dependencies = model.selectedMainCompileLevel2Dependencies as IdeDependenciesStub
-    dependencies.androidLibraries.clear()
-    artifacts.forEach { artifact -> dependencies.addAndroidLibrary(AndroidLibraryStub(artifact)) }
-  }
-
-  /**
-   * Create a fake {@link AndroidModuleModel}.
-   *
-   * Disclaimer: this method has side effects. An IdeAndroidProject will be
-   * created if it hasn't already been.
-   */
-  private fun createFakeModel(module: Module): AndroidModuleModel {
-    val project = androidProject ?: createAndroidProject()
-    val ideDependencies = IdeDependenciesStub()
->>>>>>> f305d7b8
     val model = mock(AndroidModuleModel::class.java)
     `when`(model.androidProject).thenReturn(project)
     `when`(model.selectedMainCompileLevel2Dependencies).thenReturn(ideDependencies)
     val facet = AndroidFacet.getInstance(module)!!
-<<<<<<< HEAD
-    facet.configuration.model = model
-=======
     facet.model = model
->>>>>>> f305d7b8
     return model
   }
 
