/*
 * Copyright (C) 2018 The Android Open Source Project
 *
 * Licensed under the Apache License, Version 2.0 (the "License");
 * you may not use this file except in compliance with the License.
 * You may obtain a copy of the License at
 *
 *      http://www.apache.org/licenses/LICENSE-2.0
 *
 * Unless required by applicable law or agreed to in writing, software
 * distributed under the License is distributed on an "AS IS" BASIS,
 * WITHOUT WARRANTIES OR CONDITIONS OF ANY KIND, either express or implied.
 * See the License for the specific language governing permissions and
 * limitations under the License.
 */
package com.android.tools.idea.databinding.module

import com.android.ide.common.rendering.api.ResourceNamespace
import com.android.ide.common.repository.GoogleMavenArtifactId
import com.android.resources.ResourceType
import com.android.tools.idea.databinding.BindingLayout
import com.android.tools.idea.databinding.BindingLayoutGroup
import com.android.tools.idea.databinding.DataBindingMode
import com.android.tools.idea.databinding.DataBindingModeTrackingService
import com.android.tools.idea.databinding.ViewBindingEnabledTrackingService
import com.android.tools.idea.databinding.index.BindingLayoutType
<<<<<<< HEAD
import com.android.tools.idea.databinding.index.BindingXmlIndex
=======
import com.android.tools.idea.databinding.index.BindingXmlIndexModificationTracker
>>>>>>> 0d09370c
import com.android.tools.idea.databinding.psiclass.BindingClassConfig
import com.android.tools.idea.databinding.psiclass.BindingImplClassConfig
import com.android.tools.idea.databinding.psiclass.EagerLightBindingClassConfig
import com.android.tools.idea.databinding.psiclass.LightBindingClass
import com.android.tools.idea.databinding.psiclass.LightBrClass
import com.android.tools.idea.databinding.psiclass.LightDataBindingComponentClass
import com.android.tools.idea.databinding.util.DataBindingUtil
import com.android.tools.idea.databinding.util.isViewBindingEnabled
<<<<<<< HEAD
=======
import com.android.tools.idea.flags.StudioFlags
>>>>>>> 0d09370c
import com.android.tools.idea.projectsystem.PROJECT_SYSTEM_SYNC_TOPIC
import com.android.tools.idea.projectsystem.ProjectSystemSyncManager
import com.android.tools.idea.res.StudioResourceRepositoryManager
import com.android.tools.idea.util.dependsOn
import com.intellij.openapi.Disposable
import com.intellij.openapi.application.ApplicationManager
import com.intellij.openapi.components.service
import com.intellij.openapi.module.Module
import com.intellij.openapi.util.Key
import com.intellij.openapi.util.ModificationTracker
import com.intellij.openapi.vfs.VirtualFile
import com.intellij.psi.PsiManager
<<<<<<< HEAD
import com.intellij.util.indexing.FileBasedIndex
import net.jcip.annotations.GuardedBy
=======
import com.intellij.psi.search.GlobalSearchScope
import com.intellij.psi.util.CachedValueProvider
import com.intellij.psi.util.CachedValuesManager
import java.util.concurrent.atomic.AtomicBoolean
import java.util.concurrent.atomic.AtomicReference
>>>>>>> 0d09370c
import net.jcip.annotations.ThreadSafe
import org.jetbrains.android.augment.AndroidLightClassBase
import org.jetbrains.android.facet.AndroidFacet

<<<<<<< HEAD
private val LIGHT_BINDING_CLASSES_KEY =
  Key.create<List<LightBindingClass>>("LIGHT_BINDING_CLASSES_KEY")
=======
/**
 * Key used to mark the [VirtualFile]s backing any light classes created in this cache, so that they
 * can be recognized elsewhere and included in the search scope when necessary.
 */
private val BACKING_FILE_MARKER: Key<Any> = Key("LIGHT_BINDING_CLASS_BACKING_FILE_MARKER")
>>>>>>> 0d09370c

@ThreadSafe
class LayoutBindingModuleCache(val module: Module) : Disposable {
  companion object {
    // We are using facet.mainModule as a temporary workaround. This is needed because main,
<<<<<<< HEAD
    // unitTest and androidTest modules
    // all access the same resources (all the resources). Ideally, they should only access their own
    // resources.
    @JvmStatic
    fun getInstance(facet: AndroidFacet) =
      facet.mainModule.getService(LayoutBindingModuleCache::class.java)!!
=======
    // unitTest and androidTest modules all access the same resources (all the resources). Ideally,
    // they should only access their own resources.
    @JvmStatic
    fun getInstance(facet: AndroidFacet): LayoutBindingModuleCache = facet.mainModule.service()
>>>>>>> 0d09370c
  }

  /** Value to be stored with [BACKING_FILE_MARKER], unique to this module. */
  private val moduleBindingClassMarker = Any()

  /**
   * Search scope which includes any light binding classes generated in this cache for the current
   * module.
   */
  val lightBindingClassSearchScope: GlobalSearchScope =
    LightBindingClassSearchScope(moduleBindingClassMarker)

<<<<<<< HEAD
  @GuardedBy("lock") private var _dataBindingMode = DataBindingMode.NONE
  var dataBindingMode: DataBindingMode
    get() =
      synchronized(lock) {
        return _dataBindingMode
      }
    set(value) {
      synchronized(lock) {
        if (_dataBindingMode != value) {
          _dataBindingMode = value
          DataBindingModeTrackingService.getInstance().incrementModificationCount()
        }
      }
    }

  @GuardedBy("lock") private var _viewBindingEnabled = false
  var viewBindingEnabled: Boolean
    get() =
      synchronized(lock) {
        return _viewBindingEnabled
      }
=======
  private val _dataBindingMode = AtomicReference(DataBindingMode.NONE)
  var dataBindingMode: DataBindingMode
    get() = _dataBindingMode.get()
    set(value) {
      val oldValue = _dataBindingMode.getAndSet(value)
      if (oldValue != value) {
        DataBindingModeTrackingService.getInstance().incModificationCount()
      }
    }

  private val _viewBindingEnabled = AtomicBoolean(false)
  private var viewBindingEnabled: Boolean
    get() = _viewBindingEnabled.get()
>>>>>>> 0d09370c
    set(value) {
      val oldValue = _viewBindingEnabled.getAndSet(value)
      if (oldValue != value) {
        ViewBindingEnabledTrackingService.getInstance().incModificationCount()
      }
    }

  init {
    fun syncModeWithDependencies() {
      dataBindingMode = determineDataBindingMode(module)
      AndroidFacet.getInstance(module)?.let { facet ->
        viewBindingEnabled = facet.isViewBindingEnabled()
      }
    }

    module.project.messageBus
<<<<<<< HEAD
      .connect(module)
      .subscribe(
        PROJECT_SYSTEM_SYNC_TOPIC,
        object : ProjectSystemSyncManager.SyncResultListener {
          override fun syncEnded(result: ProjectSystemSyncManager.SyncResult) {
            syncModeWithDependencies()
          }
        }
=======
      .connect(this)
      .subscribe(
        PROJECT_SYSTEM_SYNC_TOPIC,
        ProjectSystemSyncManager.SyncResultListener { syncModeWithDependencies() },
>>>>>>> 0d09370c
      )
    syncModeWithDependencies()
  }

  private fun determineDataBindingMode(module: Module): DataBindingMode {
    return when {
      module.dependsOn(GoogleMavenArtifactId.ANDROIDX_DATA_BINDING_LIB) -> DataBindingMode.ANDROIDX
      module.dependsOn(GoogleMavenArtifactId.DATA_BINDING_LIB) -> DataBindingMode.SUPPORT
      else -> DataBindingMode.NONE
    }
  }

<<<<<<< HEAD
  @GuardedBy("lock") private var _lightBrClass: LightBrClass? = null
=======
  private val _lightBrClass = AtomicReference<LightBrClass?>()
>>>>>>> 0d09370c
  /**
   * Fetches the singleton light BR class associated with this module.
   *
   * If this is the first time requesting this information, it will be created on the fly.
   *
   * This can return `null` if the current module is not associated with an [AndroidFacet] OR if we
   * were not able to obtain enough information from the given facet at this time (e.g. because we
   * couldn't determine the class's fully-qualified name).
   */
  val lightBrClass: LightBrClass?
    get() =
      _lightBrClass.updateAndGet { clazz ->
        val facet = AndroidFacet.getInstance(module) ?: return@updateAndGet null

<<<<<<< HEAD
      synchronized(lock) {
        if (_lightBrClass == null) {
          val qualifiedName = DataBindingUtil.getBrQualifiedName(facet) ?: return null
          _lightBrClass =
            LightBrClass(PsiManager.getInstance(facet.module.project), facet, qualifiedName)
        }
        return _lightBrClass
      }
    }

  @GuardedBy("lock")
  private var _lightDataBindingComponentClass: LightDataBindingComponentClass? = null
=======
        // Reuse the existing class if it's already been created.
        if (clazz != null) return@updateAndGet clazz

        val qualifiedName = DataBindingUtil.getBrQualifiedName(facet) ?: return@updateAndGet null
        LightBrClass(PsiManager.getInstance(facet.module.project), facet, qualifiedName)
          .withMarkedBackingFile()
      }

  private val _lightDataBindingComponentClass = AtomicReference<LightDataBindingComponentClass?>()
>>>>>>> 0d09370c
  /**
   * Fetches the singleton light DataBindingComponent class associated with this module.
   *
   * If this is the first time requesting this information, it will be created on the fly.
   *
   * This can return `null` if the current module is not associated with an [AndroidFacet] OR if the
   * current module doesn't provide one (e.g. it's not an app module).
   */
  val lightDataBindingComponentClass: LightDataBindingComponentClass?
<<<<<<< HEAD
    get() {
      val facet =
        AndroidFacet.getInstance(module)?.takeUnless { it.configuration.isLibraryProject }
          ?: return null

      synchronized(lock) {
        if (_lightDataBindingComponentClass == null) {
          _lightDataBindingComponentClass =
            LightDataBindingComponentClass(PsiManager.getInstance(module.project), facet)
        }
        return _lightDataBindingComponentClass
=======
    get() =
      _lightDataBindingComponentClass.updateAndGet { clazz ->
        val facet =
          AndroidFacet.getInstance(module)?.takeUnless { it.configuration.isLibraryProject }
            ?: return@updateAndGet null

        // Reuse the existing class if it's already been created.
        if (clazz != null) return@updateAndGet clazz
        LightDataBindingComponentClass(PsiManager.getInstance(module.project), facet)
          .withMarkedBackingFile()
>>>>>>> 0d09370c
      }

  /**
<<<<<<< HEAD
   * A modification tracker for module resources.
   *
   * We keep track of it to know when to regenerate [BindingLayoutGroup]s, since they depend on
   * resources. See also [bindingLayoutGroups].
   */
  @GuardedBy("lock") private var lastResourcesModificationCount = Long.MIN_VALUE

  @GuardedBy("lock") private var _bindingLayoutGroups = emptySet<BindingLayoutGroup>()
  /**
=======
>>>>>>> 0d09370c
   * Returns all [BindingLayoutGroup] instances associated with this module, representing all
   * layouts that should have bindings generated for them.
   *
   * See also [getLightBindingClasses].
   */
  val bindingLayoutGroups: Collection<BindingLayoutGroup>
<<<<<<< HEAD
    get() {
      val facet = AndroidFacet.getInstance(module) ?: return emptySet()

      // This method is designed to occur only within a read action, so we know that dumb mode
      // won't change on us in the middle of it.
      ApplicationManager.getApplication().assertReadAccessAllowed()

      // If we're called at a time before indexes are ready, BindingLayout.tryCreate below would
      // fail with an exception. To prevent this, we abort early with what we have.
      if (DumbService.isDumb(module.project)) {
        Logger.getInstance(LayoutBindingModuleCache::class.java)
          .info(
            "Binding classes may be temporarily stale due to indices not being accessible right now."
          )
        return _bindingLayoutGroups
      }

      // Note: LocalResourceRepository and BindingXmlIndex are updated at different times,
      // so we must incorporate both into the modification count (see b/283753328).
      val moduleResources = StudioResourceRepositoryManager.getModuleResources(facet)
      val bindingIndexModificationCount =
        FileBasedIndex.getInstance().getIndexModificationStamp(BindingXmlIndex.NAME, module.project)
      val modificationCount = moduleResources.modificationCount + bindingIndexModificationCount
      synchronized(lock) {
        if (modificationCount != lastResourcesModificationCount) {
          val layoutResources =
            moduleResources.getResources(ResourceNamespace.RES_AUTO, ResourceType.LAYOUT)
          _bindingLayoutGroups =
            layoutResources
              .values()
              .mapNotNull { resource -> BindingLayout.tryCreate(facet, resource) }
              .groupBy { info -> info.file.name }
              .map { entry -> BindingLayoutGroup(entry.value) }
              .toSet()
          lastResourcesModificationCount = modificationCount
        }
=======
    get() = getLayoutGroupsAndLightClasses().keys

  private fun getLayoutGroupsAndLightClasses(): Map<BindingLayoutGroup, List<LightBindingClass>> {
    val facet = AndroidFacet.getInstance(module) ?: return emptyMap()
>>>>>>> 0d09370c

    // This method is designed to occur only within a read action, so we know that dumb mode
    // won't change on us in the middle of it.
    ApplicationManager.getApplication().assertReadAccessAllowed()

    val project = module.project
    return CachedValuesManager.getManager(project).getCachedValue(facet) {
      val moduleResources = StudioResourceRepositoryManager.getModuleResources(facet)
      val modificationTracker = ModificationTracker { moduleResources.modificationCount }
      val layoutResources =
        moduleResources.getResources(ResourceNamespace.RES_AUTO, ResourceType.LAYOUT)
      val bindingLayoutGroups =
        layoutResources
          .values()
          .mapNotNull { resource -> BindingLayout.tryCreate(facet, resource) }
          .groupBy { info -> info.file.name }
          .map { entry -> BindingLayoutGroup(entry.value) }
          .toSet()

      val groupsWithClasses =
        bindingLayoutGroups.associateWith { createLightBindingClasses(facet, it) }

      // Note: LocalResourceRepository and BindingXmlIndex are updated at different times,
      // so we must incorporate both into the modification count (see b/283753328).
      CachedValueProvider.Result(
        groupsWithClasses,
        modificationTracker,
        BindingXmlIndexModificationTracker.getInstance(project),
      )
    }
  }

  /**
<<<<<<< HEAD
   * Returns a list of [LightBindingClass] instances corresponding to the layout XML files related
   * to the passed-in [BindingLayoutGroup].
   *
   * If there is only one layout.xml (i.e. single configuration), this will return a single light
   * class (a "Binding"). If there are multiple layout.xmls (i.e. multi- configuration), this will
   * return a main light class ("Binding") as well as several additional implementation light
   * classes ("BindingImpl"s), one for each layout.
=======
   * Returns a list of [LightBindingClass] instances corresponding to the layout XML files
   * associated with this facet.
>>>>>>> 0d09370c
   *
   * If there is only one layout.xml for a given group (i.e. single configuration), this will return
   * a single light class for that group (a "Binding"). If there are multiple layout.xmls (i.e.
   * multi- configuration), this will return a main light class ("Binding") as well as several
   * additional implementation light classes ("BindingImpl"s) for the group, one for each layout.
   *
   * The groupFilter function is used to filter the [BindingLayoutGroup]s that correspond to the
   * light classes; only classes for the filtered groups will be returned.
   */
<<<<<<< HEAD
  fun getLightBindingClasses(group: BindingLayoutGroup): List<LightBindingClass> {
    val facet = AndroidFacet.getInstance(module) ?: return emptyList()

    synchronized(lock) {
      var bindingClasses = group.getUserData(LIGHT_BINDING_CLASSES_KEY)
      if (bindingClasses == null) {
        bindingClasses = ArrayList()

        // Always add a full "Binding" class.
        val psiManager = PsiManager.getInstance(module.project)
        val bindingClass = LightBindingClass(psiManager, BindingClassConfig(facet, group))
        bindingClasses.add(bindingClass)

        // "Impl" classes are only necessary if we have more than a single configuration.
        // Also, only create "Impl" bindings for data binding; view binding does not generate them
        if (
          group.layouts.size > 1 &&
            group.mainLayout.data.layoutType == BindingLayoutType.DATA_BINDING_LAYOUT
        ) {
          for (layoutIndex in group.layouts.indices) {
            val bindingImplClass =
              LightBindingClass(psiManager, BindingImplClassConfig(facet, group, layoutIndex))
            bindingClasses.add(bindingImplClass)
          }
        }
=======
  fun getLightBindingClasses(
    groupFilter: ((BindingLayoutGroup) -> Boolean)? = null
  ): List<LightBindingClass> {
    val groupsAndClasses = getLayoutGroupsAndLightClasses()
    val filteredGroupsAndClasses =
      if (groupFilter != null) groupsAndClasses.filterKeys(groupFilter) else groupsAndClasses

    return filteredGroupsAndClasses.values.flatten()
  }
>>>>>>> 0d09370c

  private fun createLightBindingClasses(
    facet: AndroidFacet,
    group: BindingLayoutGroup,
  ): List<LightBindingClass> {
    val configs = buildList {
      // Always add a full "Binding" class.
      add(BindingClassConfig(facet, group))

      // "Impl" classes are only necessary if we have more than a single configuration.
      // Also, only create "Impl" bindings for data binding; view binding does not generate them
      if (
        group.layouts.size > 1 &&
          group.mainLayout.data.layoutType == BindingLayoutType.DATA_BINDING_LAYOUT
      ) {
        for (layoutIndex in group.layouts.indices) {
          add(BindingImplClassConfig(facet, group, layoutIndex))
        }
      }
    }

    // If we are evaluating config when it's constructed, wrap the above config objects in an
    // implementation that will eagerly evaluate their data now.
    val wrappedConfigs =
      if (StudioFlags.EVALUATE_BINDING_CONFIG_AT_CONSTRUCTION.get())
        configs.map(::EagerLightBindingClassConfig)
      else configs

    val psiManager = PsiManager.getInstance(facet.module.project)
    return wrappedConfigs.map { LightBindingClass(psiManager, it).withMarkedBackingFile() }
  }

  override fun dispose() {}

  private fun <T : AndroidLightClassBase> T.withMarkedBackingFile() = apply {
    requireNotNull(containingFile)
      .viewProvider
      .virtualFile
      .putUserData(BACKING_FILE_MARKER, moduleBindingClassMarker)
  }

  /** Search scope which recognizes any light classes created with the given marker. */
  private class LightBindingClassSearchScope(private val bindingClassMarker: Any) :
    GlobalSearchScope() {
    override fun contains(file: VirtualFile): Boolean {
      return file.getUserData(BACKING_FILE_MARKER) === bindingClassMarker
    }

    override fun isSearchInModuleContent(aModule: Module) = true

    override fun isSearchInLibraries() = false
  }
}<|MERGE_RESOLUTION|>--- conflicted
+++ resolved
@@ -24,11 +24,7 @@
 import com.android.tools.idea.databinding.DataBindingModeTrackingService
 import com.android.tools.idea.databinding.ViewBindingEnabledTrackingService
 import com.android.tools.idea.databinding.index.BindingLayoutType
-<<<<<<< HEAD
-import com.android.tools.idea.databinding.index.BindingXmlIndex
-=======
 import com.android.tools.idea.databinding.index.BindingXmlIndexModificationTracker
->>>>>>> 0d09370c
 import com.android.tools.idea.databinding.psiclass.BindingClassConfig
 import com.android.tools.idea.databinding.psiclass.BindingImplClassConfig
 import com.android.tools.idea.databinding.psiclass.EagerLightBindingClassConfig
@@ -37,10 +33,7 @@
 import com.android.tools.idea.databinding.psiclass.LightDataBindingComponentClass
 import com.android.tools.idea.databinding.util.DataBindingUtil
 import com.android.tools.idea.databinding.util.isViewBindingEnabled
-<<<<<<< HEAD
-=======
 import com.android.tools.idea.flags.StudioFlags
->>>>>>> 0d09370c
 import com.android.tools.idea.projectsystem.PROJECT_SYSTEM_SYNC_TOPIC
 import com.android.tools.idea.projectsystem.ProjectSystemSyncManager
 import com.android.tools.idea.res.StudioResourceRepositoryManager
@@ -53,48 +46,29 @@
 import com.intellij.openapi.util.ModificationTracker
 import com.intellij.openapi.vfs.VirtualFile
 import com.intellij.psi.PsiManager
-<<<<<<< HEAD
-import com.intellij.util.indexing.FileBasedIndex
-import net.jcip.annotations.GuardedBy
-=======
 import com.intellij.psi.search.GlobalSearchScope
 import com.intellij.psi.util.CachedValueProvider
 import com.intellij.psi.util.CachedValuesManager
 import java.util.concurrent.atomic.AtomicBoolean
 import java.util.concurrent.atomic.AtomicReference
->>>>>>> 0d09370c
 import net.jcip.annotations.ThreadSafe
 import org.jetbrains.android.augment.AndroidLightClassBase
 import org.jetbrains.android.facet.AndroidFacet
 
-<<<<<<< HEAD
-private val LIGHT_BINDING_CLASSES_KEY =
-  Key.create<List<LightBindingClass>>("LIGHT_BINDING_CLASSES_KEY")
-=======
 /**
  * Key used to mark the [VirtualFile]s backing any light classes created in this cache, so that they
  * can be recognized elsewhere and included in the search scope when necessary.
  */
 private val BACKING_FILE_MARKER: Key<Any> = Key("LIGHT_BINDING_CLASS_BACKING_FILE_MARKER")
->>>>>>> 0d09370c
 
 @ThreadSafe
 class LayoutBindingModuleCache(val module: Module) : Disposable {
   companion object {
     // We are using facet.mainModule as a temporary workaround. This is needed because main,
-<<<<<<< HEAD
-    // unitTest and androidTest modules
-    // all access the same resources (all the resources). Ideally, they should only access their own
-    // resources.
-    @JvmStatic
-    fun getInstance(facet: AndroidFacet) =
-      facet.mainModule.getService(LayoutBindingModuleCache::class.java)!!
-=======
     // unitTest and androidTest modules all access the same resources (all the resources). Ideally,
     // they should only access their own resources.
     @JvmStatic
     fun getInstance(facet: AndroidFacet): LayoutBindingModuleCache = facet.mainModule.service()
->>>>>>> 0d09370c
   }
 
   /** Value to be stored with [BACKING_FILE_MARKER], unique to this module. */
@@ -107,29 +81,6 @@
   val lightBindingClassSearchScope: GlobalSearchScope =
     LightBindingClassSearchScope(moduleBindingClassMarker)
 
-<<<<<<< HEAD
-  @GuardedBy("lock") private var _dataBindingMode = DataBindingMode.NONE
-  var dataBindingMode: DataBindingMode
-    get() =
-      synchronized(lock) {
-        return _dataBindingMode
-      }
-    set(value) {
-      synchronized(lock) {
-        if (_dataBindingMode != value) {
-          _dataBindingMode = value
-          DataBindingModeTrackingService.getInstance().incrementModificationCount()
-        }
-      }
-    }
-
-  @GuardedBy("lock") private var _viewBindingEnabled = false
-  var viewBindingEnabled: Boolean
-    get() =
-      synchronized(lock) {
-        return _viewBindingEnabled
-      }
-=======
   private val _dataBindingMode = AtomicReference(DataBindingMode.NONE)
   var dataBindingMode: DataBindingMode
     get() = _dataBindingMode.get()
@@ -143,7 +94,6 @@
   private val _viewBindingEnabled = AtomicBoolean(false)
   private var viewBindingEnabled: Boolean
     get() = _viewBindingEnabled.get()
->>>>>>> 0d09370c
     set(value) {
       val oldValue = _viewBindingEnabled.getAndSet(value)
       if (oldValue != value) {
@@ -160,21 +110,10 @@
     }
 
     module.project.messageBus
-<<<<<<< HEAD
-      .connect(module)
-      .subscribe(
-        PROJECT_SYSTEM_SYNC_TOPIC,
-        object : ProjectSystemSyncManager.SyncResultListener {
-          override fun syncEnded(result: ProjectSystemSyncManager.SyncResult) {
-            syncModeWithDependencies()
-          }
-        }
-=======
       .connect(this)
       .subscribe(
         PROJECT_SYSTEM_SYNC_TOPIC,
         ProjectSystemSyncManager.SyncResultListener { syncModeWithDependencies() },
->>>>>>> 0d09370c
       )
     syncModeWithDependencies()
   }
@@ -187,11 +126,7 @@
     }
   }
 
-<<<<<<< HEAD
-  @GuardedBy("lock") private var _lightBrClass: LightBrClass? = null
-=======
   private val _lightBrClass = AtomicReference<LightBrClass?>()
->>>>>>> 0d09370c
   /**
    * Fetches the singleton light BR class associated with this module.
    *
@@ -206,20 +141,6 @@
       _lightBrClass.updateAndGet { clazz ->
         val facet = AndroidFacet.getInstance(module) ?: return@updateAndGet null
 
-<<<<<<< HEAD
-      synchronized(lock) {
-        if (_lightBrClass == null) {
-          val qualifiedName = DataBindingUtil.getBrQualifiedName(facet) ?: return null
-          _lightBrClass =
-            LightBrClass(PsiManager.getInstance(facet.module.project), facet, qualifiedName)
-        }
-        return _lightBrClass
-      }
-    }
-
-  @GuardedBy("lock")
-  private var _lightDataBindingComponentClass: LightDataBindingComponentClass? = null
-=======
         // Reuse the existing class if it's already been created.
         if (clazz != null) return@updateAndGet clazz
 
@@ -229,7 +150,6 @@
       }
 
   private val _lightDataBindingComponentClass = AtomicReference<LightDataBindingComponentClass?>()
->>>>>>> 0d09370c
   /**
    * Fetches the singleton light DataBindingComponent class associated with this module.
    *
@@ -239,19 +159,6 @@
    * current module doesn't provide one (e.g. it's not an app module).
    */
   val lightDataBindingComponentClass: LightDataBindingComponentClass?
-<<<<<<< HEAD
-    get() {
-      val facet =
-        AndroidFacet.getInstance(module)?.takeUnless { it.configuration.isLibraryProject }
-          ?: return null
-
-      synchronized(lock) {
-        if (_lightDataBindingComponentClass == null) {
-          _lightDataBindingComponentClass =
-            LightDataBindingComponentClass(PsiManager.getInstance(module.project), facet)
-        }
-        return _lightDataBindingComponentClass
-=======
     get() =
       _lightDataBindingComponentClass.updateAndGet { clazz ->
         val facet =
@@ -262,71 +169,19 @@
         if (clazz != null) return@updateAndGet clazz
         LightDataBindingComponentClass(PsiManager.getInstance(module.project), facet)
           .withMarkedBackingFile()
->>>>>>> 0d09370c
-      }
-
-  /**
-<<<<<<< HEAD
-   * A modification tracker for module resources.
-   *
-   * We keep track of it to know when to regenerate [BindingLayoutGroup]s, since they depend on
-   * resources. See also [bindingLayoutGroups].
-   */
-  @GuardedBy("lock") private var lastResourcesModificationCount = Long.MIN_VALUE
-
-  @GuardedBy("lock") private var _bindingLayoutGroups = emptySet<BindingLayoutGroup>()
-  /**
-=======
->>>>>>> 0d09370c
+      }
+
+  /**
    * Returns all [BindingLayoutGroup] instances associated with this module, representing all
    * layouts that should have bindings generated for them.
    *
    * See also [getLightBindingClasses].
    */
   val bindingLayoutGroups: Collection<BindingLayoutGroup>
-<<<<<<< HEAD
-    get() {
-      val facet = AndroidFacet.getInstance(module) ?: return emptySet()
-
-      // This method is designed to occur only within a read action, so we know that dumb mode
-      // won't change on us in the middle of it.
-      ApplicationManager.getApplication().assertReadAccessAllowed()
-
-      // If we're called at a time before indexes are ready, BindingLayout.tryCreate below would
-      // fail with an exception. To prevent this, we abort early with what we have.
-      if (DumbService.isDumb(module.project)) {
-        Logger.getInstance(LayoutBindingModuleCache::class.java)
-          .info(
-            "Binding classes may be temporarily stale due to indices not being accessible right now."
-          )
-        return _bindingLayoutGroups
-      }
-
-      // Note: LocalResourceRepository and BindingXmlIndex are updated at different times,
-      // so we must incorporate both into the modification count (see b/283753328).
-      val moduleResources = StudioResourceRepositoryManager.getModuleResources(facet)
-      val bindingIndexModificationCount =
-        FileBasedIndex.getInstance().getIndexModificationStamp(BindingXmlIndex.NAME, module.project)
-      val modificationCount = moduleResources.modificationCount + bindingIndexModificationCount
-      synchronized(lock) {
-        if (modificationCount != lastResourcesModificationCount) {
-          val layoutResources =
-            moduleResources.getResources(ResourceNamespace.RES_AUTO, ResourceType.LAYOUT)
-          _bindingLayoutGroups =
-            layoutResources
-              .values()
-              .mapNotNull { resource -> BindingLayout.tryCreate(facet, resource) }
-              .groupBy { info -> info.file.name }
-              .map { entry -> BindingLayoutGroup(entry.value) }
-              .toSet()
-          lastResourcesModificationCount = modificationCount
-        }
-=======
     get() = getLayoutGroupsAndLightClasses().keys
 
   private fun getLayoutGroupsAndLightClasses(): Map<BindingLayoutGroup, List<LightBindingClass>> {
     val facet = AndroidFacet.getInstance(module) ?: return emptyMap()
->>>>>>> 0d09370c
 
     // This method is designed to occur only within a read action, so we know that dumb mode
     // won't change on us in the middle of it.
@@ -360,18 +215,8 @@
   }
 
   /**
-<<<<<<< HEAD
-   * Returns a list of [LightBindingClass] instances corresponding to the layout XML files related
-   * to the passed-in [BindingLayoutGroup].
-   *
-   * If there is only one layout.xml (i.e. single configuration), this will return a single light
-   * class (a "Binding"). If there are multiple layout.xmls (i.e. multi- configuration), this will
-   * return a main light class ("Binding") as well as several additional implementation light
-   * classes ("BindingImpl"s), one for each layout.
-=======
    * Returns a list of [LightBindingClass] instances corresponding to the layout XML files
    * associated with this facet.
->>>>>>> 0d09370c
    *
    * If there is only one layout.xml for a given group (i.e. single configuration), this will return
    * a single light class for that group (a "Binding"). If there are multiple layout.xmls (i.e.
@@ -381,33 +226,6 @@
    * The groupFilter function is used to filter the [BindingLayoutGroup]s that correspond to the
    * light classes; only classes for the filtered groups will be returned.
    */
-<<<<<<< HEAD
-  fun getLightBindingClasses(group: BindingLayoutGroup): List<LightBindingClass> {
-    val facet = AndroidFacet.getInstance(module) ?: return emptyList()
-
-    synchronized(lock) {
-      var bindingClasses = group.getUserData(LIGHT_BINDING_CLASSES_KEY)
-      if (bindingClasses == null) {
-        bindingClasses = ArrayList()
-
-        // Always add a full "Binding" class.
-        val psiManager = PsiManager.getInstance(module.project)
-        val bindingClass = LightBindingClass(psiManager, BindingClassConfig(facet, group))
-        bindingClasses.add(bindingClass)
-
-        // "Impl" classes are only necessary if we have more than a single configuration.
-        // Also, only create "Impl" bindings for data binding; view binding does not generate them
-        if (
-          group.layouts.size > 1 &&
-            group.mainLayout.data.layoutType == BindingLayoutType.DATA_BINDING_LAYOUT
-        ) {
-          for (layoutIndex in group.layouts.indices) {
-            val bindingImplClass =
-              LightBindingClass(psiManager, BindingImplClassConfig(facet, group, layoutIndex))
-            bindingClasses.add(bindingImplClass)
-          }
-        }
-=======
   fun getLightBindingClasses(
     groupFilter: ((BindingLayoutGroup) -> Boolean)? = null
   ): List<LightBindingClass> {
@@ -417,7 +235,6 @@
 
     return filteredGroupsAndClasses.values.flatten()
   }
->>>>>>> 0d09370c
 
   private fun createLightBindingClasses(
     facet: AndroidFacet,
