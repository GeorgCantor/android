/*
 * Copyright (C) 2019 The Android Open Source Project
 *
 * Licensed under the Apache License, Version 2.0 (the "License");
 * you may not use this file except in compliance with the License.
 * You may obtain a copy of the License at
 *
 *      http://www.apache.org/licenses/LICENSE-2.0
 *
 * Unless required by applicable law or agreed to in writing, software
 * distributed under the License is distributed on an "AS IS" BASIS,
 * WITHOUT WARRANTIES OR CONDITIONS OF ANY KIND, either express or implied.
 * See the License for the specific language governing permissions and
 * limitations under the License.
 */
package com.android.tools.adtui.common

import com.intellij.openapi.application.ApplicationManager
import com.intellij.openapi.diagnostic.Logger
import com.intellij.ui.icons.CachedImageIcon
<<<<<<< HEAD
import com.intellij.util.ui.ImageUtil
=======
>>>>>>> 574fcae1
import com.intellij.util.ui.UIUtil
import icons.StudioIcons
import java.awt.Cursor
import java.awt.GraphicsEnvironment
import java.awt.Point
import java.awt.Toolkit
import java.awt.image.BufferedImage
import javax.swing.Icon
import javax.swing.JPanel

/**
 * The types of custom cursor in Studio. This is used by [AdtUiCursorsProvider.getCursor] to get the proper cursors.
 */
enum class AdtUiCursorType(val icon: Icon, internal val hotSpotMapFun: (BufferedImage) -> Point = { Point(it.width / 2, it.height / 2) }) {
  GRAB(StudioIcons.Cursors.GRAB),
  MOVE(StudioIcons.Cursors.MOVE),
  GRABBING(StudioIcons.Cursors.GRABBING),
  // Some of resizing cursors may use same icons. Do not merge them since they are for different purposes.
  SW_RESIZE(StudioIcons.Cursors.NESW_RESIZE),
  SE_RESIZE(StudioIcons.Cursors.NWSE_RESIZE),
  NW_RESIZE(StudioIcons.Cursors.NWSE_RESIZE),
  NE_RESIZE(StudioIcons.Cursors.NESW_RESIZE),
  N_RESIZE(StudioIcons.Cursors.NS_RESIZE),
  S_RESIZE(StudioIcons.Cursors.NS_RESIZE),
  W_RESIZE(StudioIcons.Cursors.EW_RESIZE),
  E_RESIZE(StudioIcons.Cursors.EW_RESIZE),
}

/**
 * The service provides the custom cursors of Studio.
 */
interface AdtUiCursorsProvider {
  /**
   * Return the custom [Cursor] of Android Studio for the given [AdtUiCursorType].
   */
  fun getCursor(type: AdtUiCursorType): Cursor

  companion object {
    @JvmStatic
    fun getInstance(): AdtUiCursorsProvider {
      return ApplicationManager.getApplication().getService(AdtUiCursorsProvider::class.java)
    }
  }
}

private class AdtUiCursorProviderImpl: AdtUiCursorsProvider {
  private val cursorMap = mutableMapOf<AdtUiCursorType, Cursor>()

  override fun getCursor(type: AdtUiCursorType) = cursorMap.getOrPut(type) { makeCursor(type) }

  private fun makeCursor(type: AdtUiCursorType): Cursor {
    if (GraphicsEnvironment.isHeadless()) {
      Logger.getInstance(AdtUiCursorProviderImpl::class.java)
        .warn("Cannot create a custom cursor in headless environment, use default cursor instead")
      return Cursor.getDefaultCursor()
    }
    val name = "${type.javaClass.name}.${type.name}"
    val icon = type.icon
    val hotSpotMapFunc = type.hotSpotMapFun

    // Icons are loaded at 2x for retina displays. For cursors we don't want to use this double sized icon so we scale it down.
    val scaleFactor = if (UIUtil.isRetina()) 0.5f else 1.0f
    val scaledIcon = (icon as CachedImageIcon).scale(scaleFactor)
<<<<<<< HEAD
    val image = ImageUtil.createImage(scaledIcon.iconWidth, scaledIcon.iconHeight, BufferedImage.TYPE_INT_ARGB)
=======
    val image = UIUtil.createImage(scaledIcon.iconWidth, scaledIcon.iconHeight, BufferedImage.TYPE_INT_ARGB)
>>>>>>> 574fcae1
    scaledIcon.paintIcon(JPanel(), image.graphics, 0, 0)
    // We offset the icon center from the upper left to the center for a more natural placement with existing cursors.
    return Toolkit.getDefaultToolkit().createCustomCursor(image, hotSpotMapFunc(image), name)
  }
}<|MERGE_RESOLUTION|>--- conflicted
+++ resolved
@@ -18,10 +18,6 @@
 import com.intellij.openapi.application.ApplicationManager
 import com.intellij.openapi.diagnostic.Logger
 import com.intellij.ui.icons.CachedImageIcon
-<<<<<<< HEAD
-import com.intellij.util.ui.ImageUtil
-=======
->>>>>>> 574fcae1
 import com.intellij.util.ui.UIUtil
 import icons.StudioIcons
 import java.awt.Cursor
@@ -85,11 +81,7 @@
     // Icons are loaded at 2x for retina displays. For cursors we don't want to use this double sized icon so we scale it down.
     val scaleFactor = if (UIUtil.isRetina()) 0.5f else 1.0f
     val scaledIcon = (icon as CachedImageIcon).scale(scaleFactor)
-<<<<<<< HEAD
-    val image = ImageUtil.createImage(scaledIcon.iconWidth, scaledIcon.iconHeight, BufferedImage.TYPE_INT_ARGB)
-=======
     val image = UIUtil.createImage(scaledIcon.iconWidth, scaledIcon.iconHeight, BufferedImage.TYPE_INT_ARGB)
->>>>>>> 574fcae1
     scaledIcon.paintIcon(JPanel(), image.graphics, 0, 0)
     // We offset the icon center from the upper left to the center for a more natural placement with existing cursors.
     return Toolkit.getDefaultToolkit().createCustomCursor(image, hotSpotMapFunc(image), name)
