/*
 * Copyright 2000-2009 JetBrains s.r.o.
 *
 *  Licensed under the Apache License, Version 2.0 (the "License");
 *  you may not use this file except in compliance with the License.
 *  You may obtain a copy of the License at
 *
 *  http://www.apache.org/licenses/LICENSE-2.0
 *
 *  Unless required by applicable law or agreed to in writing, software
 *  distributed under the License is distributed on an "AS IS" BASIS,
 *  WITHOUT WARRANTIES OR CONDITIONS OF ANY KIND, either express or implied.
 *  See the License for the specific language governing permissions and
 *  limitations under the License.
 */

package org.jetbrains.android;

import com.android.SdkConstants;
import com.intellij.codeInsight.TargetElementUtil;
import com.intellij.ide.DataManager;
import com.intellij.openapi.actionSystem.AnActionEvent;
import com.intellij.openapi.editor.Editor;
import com.intellij.openapi.fileEditor.FileDocumentManager;
import com.intellij.openapi.vfs.VirtualFile;
import com.intellij.psi.*;
import com.intellij.psi.impl.source.tree.injected.InjectedLanguageUtil;
import com.intellij.psi.search.GlobalSearchScope;
import com.intellij.refactoring.PackageWrapper;
import com.intellij.refactoring.actions.RenameElementAction;
import com.intellij.refactoring.move.moveClassesOrPackages.MoveClassesOrPackagesProcessor;
import com.intellij.refactoring.move.moveClassesOrPackages.SingleSourceRootMoveDestination;
import com.intellij.refactoring.rename.RenameProcessor;
import com.intellij.refactoring.rename.RenamePsiElementProcessor;
import com.intellij.testFramework.TestActionEvent;
import com.intellij.testFramework.fixtures.IdeaProjectTestFixture;
import com.intellij.testFramework.fixtures.TestFixtureBuilder;
import org.jetbrains.annotations.NotNull;

import java.io.IOException;
import java.util.List;

public class AndroidRenameTest extends AndroidTestCase {
  private static final String BASE_PATH = "/rename/";
  private static final String R_JAVA_PATH = "gen/p1/p2/R.java";

  public AndroidRenameTest() {
    super(false);
  }

  @Override
  public void setUp() throws Exception {
    super.setUp();
    AndroidResourceRenameResourceProcessor.ASK = false;
  }

  @Override
  public void tearDown() throws Exception {
    super.tearDown();
    // Restore static flag to its default value.
    AndroidResourceRenameResourceProcessor.ASK = true;
  }

  public void testXmlReferenceToFileResource() throws Throwable {
    createManifest();
    VirtualFile file = myFixture.copyFileToProject(BASE_PATH + "layout1.xml", "res/layout/layout1.xml");
    myFixture.configureFromExistingVirtualFile(file);
    myFixture.copyFileToProject(BASE_PATH + "pic.png", "res/drawable/pic.png");
    myFixture.copyFileToProject(BASE_PATH + "styles.xml", "res/values/styles.xml");
    myFixture.copyFileToProject("R.java", R_JAVA_PATH);
    myFixture.copyFileToProject(BASE_PATH + "RefR2.java", "src/p1/p2/RefR2.java");
    renameElementWithTextOccurences("pic1.png");
    myFixture.checkResultByFile(BASE_PATH + "layout_file_after.xml");
    myFixture.checkResultByFile(R_JAVA_PATH, "R.java", true);
    myFixture.checkResultByFile("res/values/styles.xml", BASE_PATH + "styles_after.xml", true);
    myFixture.checkResultByFile("src/p1/p2/RefR2.java", BASE_PATH + "RefR2_after.java", true);
    assertNotNull(myFixture.findFileInTempDir("res/drawable/pic1.png"));
  }

  public void testXmlReferenceToFileResource1() throws Throwable {
    createManifest();
    VirtualFile file = myFixture.copyFileToProject(BASE_PATH + "layout1.xml", "res/layout/layout1.xml");
    myFixture.configureFromExistingVirtualFile(file);
    myFixture.copyFileToProject(BASE_PATH + "pic.png", "res/drawable/pic.9.png");
    myFixture.copyFileToProject(BASE_PATH + "styles.xml", "res/values/styles.xml");
    myFixture.copyFileToProject("R.java", R_JAVA_PATH);
    myFixture.copyFileToProject(BASE_PATH + "RefR2.java", "src/p1/p2/RefR2.java");
    renameElementWithTextOccurences("pic1.9.png");
    myFixture.checkResultByFile(BASE_PATH + "layout_file_after.xml");
    myFixture.checkResultByFile(R_JAVA_PATH, "R.java", true);
    myFixture.checkResultByFile("res/values/styles.xml", BASE_PATH + "styles_after.xml", true);
    myFixture.checkResultByFile("src/p1/p2/RefR2.java", BASE_PATH + "RefR2_after.java", true);
    assertNotNull(myFixture.findFileInTempDir("res/drawable/pic1.9.png"));
  }

  // Regression test for http://b.android.com/174014
  // Bug: when mipmap resource was renamed, new reference contained ".png" file extension.
  public void testXmlReferenceToFileResource2() throws Throwable {
    myFixture.copyFileToProject(BASE_PATH + "pic.png", "res/mipmap/pic.png");
    myFixture.configureFromExistingVirtualFile(
      myFixture.copyFileToProject(BASE_PATH + "AndroidManifest_mipmap_before.xml", "AndroidManifest.xml"));
    renameElementWithTextOccurences("app_icon.png");
    myFixture.checkResultByFile("AndroidManifest.xml", BASE_PATH + "AndroidManifest_mipmap_after.xml", true);
    assertNotNull(myFixture.findFileInTempDir("res/mipmap/app_icon.png"));
  }

  // Regression test for raw resources renaming, http://b.android.com/183128
  public void testXmlReferenceToFileResource3() throws Throwable {
    myFixture.copyFileToProject(BASE_PATH + "styles.xml", "res/raw/raw_resource.txt");
    myFixture
      .configureFromExistingVirtualFile(myFixture.copyFileToProject(BASE_PATH + "AndroidManifest_raw_before.xml", "AndroidManifest.xml"));
    renameElementWithTextOccurences("new_raw_resource.txt");
    myFixture.checkResultByFile("AndroidManifest.xml", BASE_PATH + "AndroidManifest_raw_after.xml", true);
    assertNotNull(myFixture.findFileInTempDir("res/raw/new_raw_resource.txt"));
  }

  // Regression test for transition resources renaming, http://b.android.com/183128
  public void testXmlReferenceToFileResource4() throws Throwable {
    myFixture.copyFileToProject(BASE_PATH + "transition.xml", "res/transition/great.xml");
    myFixture.configureFromExistingVirtualFile(myFixture.copyFileToProject(BASE_PATH + "styles12.xml", "res/values/styles.xml"));
    renameElementWithTextOccurences("good.xml");
    myFixture.checkResultByFile("res/values/styles.xml", BASE_PATH + "styles12_after.xml", true);
    assertNotNull(myFixture.findFileInTempDir("res/transition/good.xml"));
  }

  public void testMoveApplicationClass() throws Throwable {
    deleteManifest();
    myFixture.copyFileToProject(BASE_PATH + "MyApplication.java", "src/p1/p2/MyApplication.java");
    VirtualFile f = myFixture.copyFileToProject(BASE_PATH + getTestName(true) + ".xml", "AndroidManifest.xml");
    myFixture.configureFromExistingVirtualFile(f);
    moveClass("p1.p2.MyApplication", "p1");
    myFixture.checkResultByFile(BASE_PATH + getTestName(true) + "_after.xml");
  }

  public void testAndroidManifestRenameClass1() throws Throwable {
    doTestAndroidManifestRenameClass("AndroidManifest_rename_class1.xml", "AndroidManifest_rename_class1-2_after.xml");
  }

  public void testAndroidManifestRenameClass2() throws Throwable {
    doTestAndroidManifestRenameClass("AndroidManifest_rename_class2.xml", "AndroidManifest_rename_class1-2_after.xml");
  }

  public void testAndroidManifestRenameClass3() throws Throwable {
    doTestAndroidManifestRenameClass("AndroidManifest_rename_class3.xml", "AndroidManifest_rename_class3_after.xml");
  }

  /**
   * Copy {@code filePath} to project as AndroidManifest.xml, rename a class in a Java file and check if class is renamed correctly
   * by comparing the result with {@code expectedFile}. Also check if class is actually renamed in the Java file.
   */
  public void doTestAndroidManifestRenameClass(final String filePath, final String expectedFile) throws Throwable {
    deleteManifest();
    VirtualFile f = myFixture.copyFileToProject(BASE_PATH + "MyClass.java", "src/p1/p2/MyClass.java");
    myFixture.copyFileToProject(BASE_PATH + filePath, "AndroidManifest.xml");
    myFixture.configureFromExistingVirtualFile(f);
    checkAndRename("MyClass2");
    myFixture.checkResultByFile(BASE_PATH + "MyClass2.java", true);
    myFixture.checkResultByFile("AndroidManifest.xml", BASE_PATH + expectedFile, true);
  }

  private void renameElementWithTextOccurences(final String newName) throws Throwable {
    Editor editor = myFixture.getEditor();
    PsiFile file = myFixture.getFile();
    Editor completionEditor = InjectedLanguageUtil.getEditorForInjectedLanguageNoCommit(editor, file);
    PsiElement element = TargetElementUtil.findTargetElement(completionEditor, TargetElementUtil.REFERENCED_ELEMENT_ACCEPTED |
                                                                               TargetElementUtil.ELEMENT_NAME_ACCEPTED);
    assert element != null;
    final PsiElement substitution = RenamePsiElementProcessor.forElement(element).substituteElementToRename(element, editor);
    new RenameProcessor(myFixture.getProject(), substitution, newName, false, true).run();
  }

  private void moveClass(final String className, final String newPackageName) throws Throwable {
<<<<<<< HEAD
    new WriteCommandAction.Simple(myFixture.getProject()) {
      @Override
      protected void run() throws Throwable {
        PsiClass aClass = JavaPsiFacade.getInstance(getProject()).findClass(className, GlobalSearchScope.projectScope(getProject()));
        PsiPackage aPackage = JavaPsiFacade.getInstance(getProject()).findPackage(newPackageName);

        assertNotNull(aPackage);
        final PsiDirectory[] dirs = aPackage.getDirectories();
        assertEquals(dirs.length, 1);

        new MoveClassesOrPackagesProcessor(getProject(), new PsiElement[]{aClass}, new SingleSourceRootMoveDestination(
          PackageWrapper.create(JavaDirectoryService.getInstance().getPackage(dirs[0])), dirs[0]), true, true, null).run();
      }
    }.execute().throwException();
=======
    PsiClass aClass = JavaPsiFacade.getInstance(getProject()).findClass(className, GlobalSearchScope.projectScope(getProject()));
    PsiPackage aPackage = JavaPsiFacade.getInstance(getProject()).findPackage(newPackageName);

    final PsiDirectory[] dirs = aPackage.getDirectories();
    assertEquals(dirs.length, 1);

    new MoveClassesOrPackagesProcessor(getProject(), new PsiElement[]{aClass}, new SingleSourceRootMoveDestination(
      PackageWrapper.create(JavaDirectoryService.getInstance().getPackage(dirs[0])), dirs[0]), true, true, null).run();
>>>>>>> cf17ce69
  }

  public void testXmlReferenceToValueResource() throws Throwable {
    createManifest();
    VirtualFile file = myFixture.copyFileToProject(BASE_PATH + "layout2.xml", "res/layout/layout2.xml");
    myFixture.configureFromExistingVirtualFile(file);
    myFixture.copyFileToProject(BASE_PATH + "strings.xml", "res/values/strings.xml");
    myFixture.copyFileToProject("R.java", R_JAVA_PATH);
    myFixture.copyFileToProject(BASE_PATH + "RefR1.java", "src/p1/p2/RefR1.java");
    checkAndRename("str1");
    myFixture.checkResultByFile(BASE_PATH + "layout_value_after.xml");
    myFixture.checkResultByFile(R_JAVA_PATH, "R.java", true);
    myFixture.checkResultByFile("src/p1/p2/RefR1.java", BASE_PATH + "RefR1_after.java", true);
    myFixture.checkResultByFile("res/values/strings.xml", BASE_PATH + "strings_after.xml", true);
  }

  public void testValueResource1() throws Throwable {
    doTestStringRename("strings1.xml");
  }

  public void testValueResource2() throws Throwable {
    doTestStringRename("strings2.xml");
  }

  public void testValueResource3() throws Throwable {
    doTestStringRename("strings3.xml");
  }

  public void testValueResource4() throws Throwable {
    doTestStringRename("strings4.xml");
  }

  public void testValueResource5() throws Throwable {
    String before = "strings5.xml";
    String after = "strings5_after.xml";

    createManifest();
    VirtualFile file = myFixture.copyFileToProject(BASE_PATH + before, "res/values/strings.xml");
    myFixture.configureFromExistingVirtualFile(file);
    checkAndRename("str1");
    myFixture.checkResultByFile(BASE_PATH + after);
  }

  public void testStyleInheritance() throws Throwable {
    doTestStyleInheritance("styles1.xml", "styles1_after.xml");
  }

  public void testStyleInheritance1() throws Throwable {
    doTestStyleInheritance("styles2.xml", "styles2_after.xml");
  }

  public void testStyleInheritance2() throws Throwable {
    doTestStyleInheritance("styles3.xml", "styles3_after.xml");
  }

  public void testStyleInheritance3() throws Throwable {
    doTestStyleInheritance("styles4.xml", "styles4_after.xml");
  }

  public void testStyleInheritance4() throws Throwable {
    doTestStyleInheritance("styles5.xml", "styles5_after.xml", "Dilimiter.Horisontal");
  }

  public void testStyleInheritance5() throws Throwable {
    myFixture.copyFileToProject(BASE_PATH + "styles6_1.xml", "res/values-en/styles6.xml");
    myFixture.copyFileToProject(BASE_PATH + "styles6_2.xml", "res/values-ru/styles6.xml");
    doTestStyleInheritance("styles6.xml", "styles6_after.xml");
  }

  public void testStyleInheritance6() throws Throwable {
    doTestStyleInheritance("styles7.xml", "styles7_after.xml");
  }

  public void testStyleInheritance7() throws Throwable {
    myFixture.copyFileToProject(BASE_PATH + "styles8_1.xml", "res/values-en/styles8.xml");
    myFixture.copyFileToProject(BASE_PATH + "styles8_2.xml", "res/values-ru/styles8.xml");
    doTestStyleInheritance("styles8.xml", "styles8_after.xml");
  }

  public void testStyleInheritance8() throws Throwable {
    doTestStyleInheritance("styles9.xml", "styles9_after.xml");
  }

  public void testStyleInheritance9() throws Throwable {
    doTestStyleInheritance("styles10.xml", "styles10_after.xml");
  }

  public void testStyleInheritance10() throws Throwable {
    doTestStyleInheritance("styles11.xml", "styles11_after.xml", "myStyle.s1");
  }

  /**
   * Test the renaming of the parent of a style
   */
  public void testStyleParentRename() throws Throwable {
    doTestStyleInheritance("styles13.xml", "styles13_after.xml", "myStyle42");
  }

  private void doTestStyleInheritance(String before, String after) throws IOException {
    doTestStyleInheritance(before, after, "newStyle");
  }

  /**
   * Rename a style resource on the caret position (set in the {@code before} file). Compare the output with a result ({@code after}) file.
   *
   * @param before Path of the file that represents the resource file before renaming. It includes the caret position.
   * @param after Path of the file that represents the resource file after renaming.
   * @param newName The new name of the style being renamed
   */
  private void doTestStyleInheritance(String before, String after, String newName) throws IOException {
    createManifest();
    final VirtualFile file = myFixture.copyFileToProject(BASE_PATH + before, "res/values/" + before);
    myFixture.configureFromExistingVirtualFile(file);
    myFixture.renameElementAtCaretUsingHandler(newName);
    myFixture.checkResultByFile(BASE_PATH + after);
  }

  private void doTestStringRename(String fileName) throws IOException {
    createManifest();
    VirtualFile file = myFixture.copyFileToProject(BASE_PATH + fileName, "res/values/strings.xml");
    myFixture.configureFromExistingVirtualFile(file);

    myFixture.copyFileToProject(BASE_PATH + "layoutStrUsage.xml", "res/layout/layoutStrUsage.xml");
    myFixture.copyFileToProject("R.java", R_JAVA_PATH);
    myFixture.renameElementAtCaretUsingHandler("str1");

    myFixture.checkResultByFile(BASE_PATH + "strings_after.xml");
    myFixture.checkResultByFile(R_JAVA_PATH, "R.java", true);
    myFixture.checkResultByFile("res/layout/layoutStrUsage.xml", BASE_PATH + "layoutStrUsage_after.xml", true);
  }

  public void testJavaReferenceToFileResource() throws Throwable {
    createManifest();
    VirtualFile file = myFixture.copyFileToProject(BASE_PATH + "RefR3.java", "src/p1/p2/RefR3.java");
    myFixture.configureFromExistingVirtualFile(file);
    myFixture.copyFileToProject("R.java", R_JAVA_PATH);
    myFixture.copyFileToProject(BASE_PATH + "layout3.xml", "res/layout/layout3.xml");
    myFixture.copyFileToProject(BASE_PATH + "pic.png", "res/drawable/pic.png");
    checkAndRename("pic1");
    myFixture.checkResultByFile(BASE_PATH + "RefR3_after.java", true);
    myFixture.checkResultByFile("res/layout/layout3.xml", BASE_PATH + "layout_file_after.xml", true);
    assertNotNull(myFixture.findFileInTempDir("res/drawable/pic1.png"));
  }

  // Regression test for http://b.android.com/135180
  public void testJavaReferenceToFileResourceWithUnderscores() throws Throwable {
    createManifest();
    VirtualFile file = myFixture.copyFileToProject(BASE_PATH + "RefR12.java", "src/p1/p2/RefR.java");
    myFixture.configureFromExistingVirtualFile(file);
    myFixture.copyFileToProject("R.java", R_JAVA_PATH);
    myFixture.copyFileToProject(BASE_PATH + "pic.png", "res/drawable/pic.png");
    checkAndRename("my_pic");
    myFixture.checkResultByFile(BASE_PATH + "RefR12_after.java");
    assertNotNull(myFixture.findFileInTempDir("res/drawable/my_pic.png"));
  }

  public void testJavaReferenceToValueResource() throws Throwable {
    createManifest();
    VirtualFile file = myFixture.copyFileToProject(BASE_PATH + "RefR4.java", "src/p1/p2/RefR4.java");
    myFixture.configureFromExistingVirtualFile(file);
    myFixture.copyFileToProject("R.java", R_JAVA_PATH);
    myFixture.copyFileToProject(BASE_PATH + "layout4.xml", "res/layout/layout4.xml");
    myFixture.copyFileToProject(BASE_PATH + "strings.xml", "res/values/strings.xml");
    checkAndRename("str1");
    myFixture.checkResultByFile(BASE_PATH + "RefR4_after.java", true);
    myFixture.checkResultByFile("res/layout/layout4.xml", BASE_PATH + "layout_value_after.xml", true);
    myFixture.checkResultByFile("res/values/strings.xml", BASE_PATH + "strings_after.xml", true);
  }

  public void testXmlReferenceToId() throws Throwable {
    createManifest();
    VirtualFile file = myFixture.copyFileToProject(BASE_PATH + "layout5.xml", "res/layout/layout5.xml");
    myFixture.configureFromExistingVirtualFile(file);
    myFixture.copyFileToProject("R.java", R_JAVA_PATH);
    checkAndRename("@+id/anchor1");
    myFixture.checkResultByFile(BASE_PATH + "layout_id_after.xml");
    myFixture.checkResultByFile(R_JAVA_PATH, "R.java", true);
  }

  public void testIdDeclaration() throws Throwable {
    createManifest();
    VirtualFile file = myFixture.copyFileToProject(BASE_PATH + "layout6.xml", "res/layout/layout6.xml");
    myFixture.configureFromExistingVirtualFile(file);
    myFixture.copyFileToProject("R.java", R_JAVA_PATH);
    checkAndRename("@+id/anchor1");
    myFixture.checkResultByFile(BASE_PATH + "layout_id_after.xml");
    myFixture.checkResultByFile(R_JAVA_PATH, "R.java", true);
  }

  public void testJavaReferenceToId() throws Throwable {
    createManifest();
    VirtualFile file = myFixture.copyFileToProject(BASE_PATH + "RefR7.java", "src/p1/p2/RefR7.java");
    myFixture.copyFileToProject("R.java", R_JAVA_PATH);
    myFixture.configureFromExistingVirtualFile(file);
    myFixture.copyFileToProject(BASE_PATH + "layout7.xml", "res/layout/layout7.xml");
    checkAndRename("anchor1");
    myFixture.checkResultByFile(BASE_PATH + "RefR7_after.java", true);
    myFixture.checkResultByFile("res/layout/layout7.xml", BASE_PATH + "layout_id_after.xml", true);
  }

  public void testJavaReferenceToId1() throws Throwable {
    createManifest();
    VirtualFile file = myFixture.copyFileToProject(BASE_PATH + "RefR7.java", "src/p1/p2/RefR7.java");
    myFixture.copyFileToProject("R.java", R_JAVA_PATH);
    myFixture.configureFromExistingVirtualFile(file);
    myFixture.copyFileToProject(BASE_PATH + "layout7.xml", "res/layout/l1.xml");
    myFixture.copyFileToProject(BASE_PATH + "layout7.xml", "res/layout/l2.xml");
    checkAndRename("anchor1");
    myFixture.checkResultByFile(BASE_PATH + "RefR7_after.java", true);
    myFixture.checkResultByFile("res/layout/l1.xml", BASE_PATH + "layout_id_after.xml", true);
    myFixture.checkResultByFile("res/layout/l2.xml", BASE_PATH + "layout_id_after.xml", true);
  }

  public void testStyleable() throws Throwable {
    createManifest();
    VirtualFile file = myFixture.copyFileToProject(BASE_PATH + "RefR8.java", "src/p1/p2/RefR8.java");
    myFixture.copyFileToProject("R.java", R_JAVA_PATH);
    myFixture.configureFromExistingVirtualFile(file);
    myFixture.copyFileToProject(BASE_PATH + "attrs8.xml", "res/values/attrs8.xml");
    checkAndRename("LabelView1");
    myFixture.checkResultByFile(BASE_PATH + "RefR8_after.java", true);
    myFixture.checkResultByFile("res/values/attrs8.xml", BASE_PATH + "attrs8_after.xml", true);
  }

  public void testAttr() throws Throwable {
    createManifest();
    VirtualFile file = myFixture.copyFileToProject(BASE_PATH + "RefR9.java", "src/p1/p2/RefR9.java");
    myFixture.copyFileToProject(BASE_PATH + "R_MyView.java", "src/p1/p2/R.java");
    myFixture.configureFromExistingVirtualFile(file);
    myFixture.copyFileToProject(BASE_PATH + "attrs9.xml", "res/values/attrs9.xml");
    checkAndRename("attr1");
    myFixture.checkResultByFile(BASE_PATH + "RefR9_after.java", true);
    myFixture.checkResultByFile("res/values/attrs9.xml", BASE_PATH + "attrs9_after.xml", true);
  }

  public void testRenameDeclareStyleableFromJava() throws Throwable {
    // Renaming an R styleable field should update the declare styleable declaration, as well as
    // any field references, including those for the attributes
    createManifest();
    myFixture.copyFileToProject(BASE_PATH + "attrs10.xml", "res/values/attrs10.xml");
    myFixture.copyFileToProject(BASE_PATH + "R_MyView.java", "src/p1/p2/R.java");

    final VirtualFile file = myFixture.copyFileToProject(BASE_PATH + "MyView1.java", "src/p1/p2/MyView.java");
    myFixture.configureFromExistingVirtualFile(file);
    checkAndRename("NewName");
    myFixture.checkResultByFile(BASE_PATH + "MyView1_after.java", true);
    myFixture.checkResultByFile("res/values/attrs10.xml", BASE_PATH + "attrs10_after.xml", true);
  }

  public void testRenameDeclareStyleableFromXml() throws Throwable {
    // Like testRenameDeclareStyleableFromJava, but the rename request originates from
    // the XML declare-styleable reference rather than a Java field reference.
    createManifest();
    myFixture.copyFileToProject("R.java", R_JAVA_PATH);
    myFixture.copyFileToProject(BASE_PATH + "MyView4.java", "src/p1/p2/MyView.java");
    final VirtualFile file = myFixture.copyFileToProject(BASE_PATH + "attrs13.xml", "res/values/attrs13.xml");
    myFixture.configureFromExistingVirtualFile(file);
    myFixture.renameElementAtCaretUsingHandler("NewName");
    myFixture.checkResultByFile(BASE_PATH + "attrs13_after.xml", true);
    myFixture.checkResultByFile("src/p1/p2/MyView.java", BASE_PATH + "MyView4_after.java", true);
  }

  public void testRenameDeclareStyleableAttrFromJava() throws Throwable {
    // Renaming a styleable field should update the attrs.xml and field references
    createManifest();
    myFixture.copyFileToProject(BASE_PATH + "attrs11.xml", "res/values/attrs11.xml");
    myFixture.copyFileToProject(BASE_PATH + "R_MyView.java", "src/p1/p2/R.java");
    final VirtualFile file = myFixture.copyFileToProject(BASE_PATH + "MyView2.java", "src/p1/p2/MyView.java");
    myFixture.configureFromExistingVirtualFile(file);
    checkAndRename("newname");
    myFixture.checkResultByFile(BASE_PATH + "MyView2_after.java", true);
    myFixture.checkResultByFile("res/values/attrs11.xml", BASE_PATH + "attrs11_after.xml", true);
  }

  public void testRenameDeclareStyleableAttrFromXml() throws Throwable {
    createManifest();
    myFixture.copyFileToProject("R.java", R_JAVA_PATH);
    myFixture.copyFileToProject(BASE_PATH + "MyView5.java", "src/p1/p2/MyView.java");
    final VirtualFile file = myFixture.copyFileToProject(BASE_PATH + "attrs14.xml", "res/values/attrs14.xml");
    myFixture.configureFromExistingVirtualFile(file);
    myFixture.renameElementAtCaretUsingHandler("newname");
    myFixture.checkResultByFile(BASE_PATH + "attrs14_after.xml", true);
    myFixture.checkResultByFile("src/p1/p2/MyView.java", BASE_PATH + "MyView5_after.java", true);
  }

  public void testRenameCustomView() throws Throwable {
    // Make sure renaming a custom view causes the styleable references to be updated as well
    createManifest();
    myFixture.copyFileToProject(BASE_PATH + "attrs12.xml", "res/values/attrs12.xml");
    myFixture.copyFileToProject(BASE_PATH + "R_MyView.java", "src/p1/p2/R.java");

    final VirtualFile file = myFixture.copyFileToProject(BASE_PATH + "MyView3.java", "src/p1/p2/MyView.java");
    myFixture.configureFromExistingVirtualFile(file);
    checkAndRename("NewName");
    myFixture.checkResultByFile(BASE_PATH + "MyView3_after.java", true);
    myFixture.checkResultByFile("res/values/attrs12.xml", BASE_PATH + "attrs12_after.xml", true);
  }

  public void testFileResourceAliases1() throws Throwable {
    // Rename aliases involving drawables; ensure that they are handled correctly.
    // This tests that both the <item name="<name>"> and @layout/<name> references are
    // updated when name.xml is updated
    createManifest();
    VirtualFile file = myFixture.copyFileToProject(BASE_PATH + "RefR10.java", "src/p1/p2/RefR10.java");
    myFixture.configureFromExistingVirtualFile(file);
    myFixture.copyFileToProject("R.java", R_JAVA_PATH);
    myFixture.copyFileToProject(BASE_PATH + "pic.png", "res/drawable/pic.png");
    myFixture.copyFileToProject(BASE_PATH + "pic.png", "res/drawable/pic2.png");
    myFixture.copyFileToProject(BASE_PATH + "aliases.xml", "res/values-sw600dp/aliases.xml");
    checkAndRename("newpic");
    myFixture.checkResultByFile(BASE_PATH + "RefR10_after.java", true);
    myFixture.checkResultByFile("res/values-sw600dp/aliases.xml", BASE_PATH + "aliases_after.xml", true);
    assertNotNull(myFixture.findFileInTempDir("res/drawable/newpic.png"));
  }

  public void testFileResourceAliases2() throws Throwable {
    // Rename aliases involving layouts; this test checks that a layout reference like @layout/foo is
    // updated when foo.xml is renamed
    createManifest();
    VirtualFile file = myFixture.copyFileToProject(BASE_PATH + "RefR11.java", "src/p1/p2/RefR11.java");
    myFixture.configureFromExistingVirtualFile(file);
    myFixture.copyFileToProject("R.java", R_JAVA_PATH);
    myFixture.copyFileToProject(BASE_PATH + "layout3.xml", "res/layout/mainlayout.xml");
    myFixture.copyFileToProject(BASE_PATH + "layout3.xml", "res/layout/layout3.xml");
    //myFixture.copyFileToProject(BASE_PATH + "aliases2.xml", "res/values-sw600dp/aliases.xml");
    myFixture.copyFileToProject(BASE_PATH + "aliases2.xml", "res/values-land/aliases.xml");
    checkAndRename("newlayout");
    myFixture.checkResultByFile(BASE_PATH + "RefR11_after.java", true);
    myFixture.checkResultByFile("res/values-land/aliases.xml", BASE_PATH + "aliases2_after.xml", true);
    assertNotNull(myFixture.findFileInTempDir("res/layout/newlayout.xml"));
  }

  public void testFileResourceAliases3() throws Throwable {
    // Rename aliases involving layouts; this test checks that a resource alias' name declaration (<item name="foo" type="layout">)
    // is updated when foo.xml is renamed
    createManifest();
    VirtualFile file = myFixture.copyFileToProject(BASE_PATH + "RefR11.java", "src/p1/p2/RefR11.java");
    myFixture.configureFromExistingVirtualFile(file);
    myFixture.copyFileToProject("R.java", R_JAVA_PATH);
    myFixture.copyFileToProject(BASE_PATH + "layout3.xml", "res/layout/mainlayout.xml");
    myFixture.copyFileToProject(BASE_PATH + "layout3.xml", "res/layout/layout3.xml");
    myFixture.copyFileToProject(BASE_PATH + "aliases3.xml", "res/values-land/aliases.xml");
    checkAndRename("newlayout");
    myFixture.checkResultByFile(BASE_PATH + "RefR11_after.java", true);
    myFixture.checkResultByFile("res/values-land/aliases.xml", BASE_PATH + "aliases3_after.xml", true);
    assertNotNull(myFixture.findFileInTempDir("res/layout/newlayout.xml"));
  }

  public void testRenameComponent() throws Throwable {
    doRenameComponentTest("MyActivity1");
  }

  public void testRenameComponent2() throws Throwable {
    myFixture.copyFileToProject(BASE_PATH + "ChildActivity.java", "src/p1/p2/ChildActivity.java");
    doRenameComponentTest("MyActivity1");
  }

  @Override
  protected void configureAdditionalModules(@NotNull TestFixtureBuilder<IdeaProjectTestFixture> projectBuilder,
                                            @NotNull List<MyAdditionalModuleData> modules) {
    if ("testRenamePackageFromTestModule".equals(getName())) {
      addModuleWithAndroidFacet(projectBuilder, modules, "module1", false);
    }
  }

  public void testRenamePackage() throws Throwable {
    doRenameComponentTest("p10");
  }

  public void testRenamePackage1() throws Throwable {
    doRenameComponentTest("p20");
  }

  public void testRenamePackage2() throws Throwable {
    doRenameComponentTest("p1.p2");
  }

  public void testRenamePackage3() throws Throwable {
    doRenameComponentTest("p1");
  }

  public void testRenamePackageFromTestModule() throws Throwable {
    doRenameComponentTest("p1.p3");
    myFixture.checkResultByFile("additionalModules/module1/AndroidManifest.xml", BASE_PATH + getTestName(false) + "_module1_after.xml",
                                true);
  }

  public void testMovePackage() throws Throwable {
    myFixture.copyDirectoryToProject(BASE_PATH + "empty", "src/p1/p2/p3");
    myFixture.copyFileToProject(BASE_PATH + "MyActivity1.java", "src/p1/p2/p3/MyActivity.java");
    doMovePackageTest("p1.p2.p3", "p1");
  }

  public void testMovePackage1() throws Throwable {
    myFixture.copyDirectoryToProject(BASE_PATH + "empty", "src/p1/p2/p3");
    myFixture.copyFileToProject(BASE_PATH + "MyActivity1.java", "src/p1/p2/p3/MyActivity.java");
    doMovePackageTest("p1.p2.p3", "p1");
  }

  public void testMovePackage2() throws Throwable {
    myFixture.copyDirectoryToProject(BASE_PATH + "empty", "src/p1/p2/p3");
    myFixture.copyDirectoryToProject(BASE_PATH + "empty", "src/p1/p3");
    myFixture.copyFileToProject(BASE_PATH + "MyActivity2.java", "src/p1/p3/MyActivity.java");
    doMovePackageTest("p1.p3", "p1.p2");
  }

  public void testMovePackage3() throws Throwable {
    myFixture.copyDirectoryToProject(BASE_PATH + "empty", "src/p1/p2/p3");
    myFixture.copyFileToProject(BASE_PATH + "MyActivity1.java", "src/p1/p2/p3/MyActivity.java");
    doMovePackageTest("p1.p2.p3", "p1");
  }

  public void testMovePackage4() throws Throwable {
    myFixture.copyDirectoryToProject(BASE_PATH + "empty", "src/p1/p2/p3");
    myFixture.copyFileToProject(BASE_PATH + "MyActivity1.java", "src/p1/p2/p3/MyActivity.java");
    doMovePackageTest("p1.p2.p3", "p1");
  }

  public void testMovePackage5() throws Throwable {
    myFixture.copyDirectoryToProject(BASE_PATH + "empty", "src/p1/p2/p3");
    myFixture.copyFileToProject(BASE_PATH + "MyActivity1.java", "src/p1/p2/p3/MyActivity.java");
    doMovePackageTest("p1.p2.p3", "p1");
  }

  public void testMovePackage6() throws Throwable {
    myFixture.copyDirectoryToProject(BASE_PATH + "empty", "src/p1/p2/p4/p3");
    myFixture.copyFileToProject(BASE_PATH + "MyActivity3.java", "src/p1/p2/p4/p3/MyActivity.java");
    doMovePackageTest("p1.p2.p4", "p1");
  }

  public void testMovePackage7() throws Throwable {
    myFixture.copyDirectoryToProject(BASE_PATH + "empty", "src/p1/p2");
    myFixture.copyDirectoryToProject(BASE_PATH + "empty", "src/p33");
    myFixture.copyFileToProject(BASE_PATH + "MyActivity.java", "src/p1/p2/MyActivity.java");
    doMovePackageTest("p1.p2", "p33");
  }

  public void testMoveClass1() throws Throwable {
    myFixture.copyDirectoryToProject(BASE_PATH + "empty", "src/p1/p2");
    myFixture.copyDirectoryToProject(BASE_PATH + "empty", "src/p3");
    myFixture.copyFileToProject(BASE_PATH + "MyActivity.java", "src/p1/p2/MyActivity.java");
    doMoveClass("p1.p2.MyActivity", "p3");
  }

  public void testMoveClass2() throws Throwable {
    myFixture.copyDirectoryToProject(BASE_PATH + "empty", "src/p1/p2");
    myFixture.copyDirectoryToProject(BASE_PATH + "empty", "src/p1/p3");
    myFixture.copyFileToProject(BASE_PATH + "MyActivity.java", "src/p1/p2/MyActivity.java");
    doMoveClass("p1.p2.MyActivity", "p1.p3");
  }

  public void testRenameJavaPackage1() throws Throwable {
    myFixture.copyDirectoryToProject(BASE_PATH + "empty", "src/p1/p2");
    myFixture.copyFileToProject(BASE_PATH + "MyActivity.java", "src/p1/p2/MyActivity.java");
    VirtualFile manifestFile = myFixture.copyFileToProject(BASE_PATH + "RenameJavaPackage1.xml", SdkConstants.FN_ANDROID_MANIFEST_XML);
    myFixture.configureFromExistingVirtualFile(manifestFile);
    doRenameJavaPackage("p1.p2", "p3");
    myFixture.checkResultByFile(BASE_PATH + "RenameJavaPackage1_after.xml");
  }

  public void testRenameJavaPackage2() throws Throwable {
    myFixture.copyDirectoryToProject(BASE_PATH + "empty", "src/p1/p2");
    myFixture.copyFileToProject(BASE_PATH + "MyActivity.java", "src/p1/p2/MyActivity.java");
    VirtualFile manifestFile = myFixture.copyFileToProject(BASE_PATH + "RenameJavaPackage2.xml", SdkConstants.FN_ANDROID_MANIFEST_XML);
    myFixture.configureFromExistingVirtualFile(manifestFile);
    doRenameJavaPackage("p1.p2", "p3");
    myFixture.checkResultByFile(BASE_PATH + "RenameJavaPackage2_after.xml");
  }

  public void testRenameJavaPackage3() throws Throwable {
    myFixture.copyDirectoryToProject(BASE_PATH + "empty", "src/p1/p2");
    myFixture.copyFileToProject(BASE_PATH + "MyActivity.java", "src/p1/p2/MyActivity.java");
    VirtualFile manifestFile = myFixture.copyFileToProject(BASE_PATH + "RenameJavaPackage3.xml", SdkConstants.FN_ANDROID_MANIFEST_XML);
    myFixture.configureFromExistingVirtualFile(manifestFile);
    doRenameJavaPackage("p1", "p3");
    myFixture.checkResultByFile(BASE_PATH + "RenameJavaPackage3_after.xml");
  }

  public void testRenameJavaPackage4() throws Throwable {
    myFixture.copyDirectoryToProject(BASE_PATH + "empty", "src/p1/p2");
    myFixture.copyFileToProject(BASE_PATH + "MyActivity.java", "src/p1/p2/MyActivity.java");
    VirtualFile manifestFile = myFixture.copyFileToProject(BASE_PATH + "RenameJavaPackage4.xml", SdkConstants.FN_ANDROID_MANIFEST_XML);
    myFixture.configureFromExistingVirtualFile(manifestFile);
    doRenameJavaPackage("p1.p2", "p3");
    myFixture.checkResultByFile(BASE_PATH + "RenameJavaPackage4_after.xml");
  }

  public void testRenameJavaPackage5() throws Throwable {
    myFixture.copyDirectoryToProject(BASE_PATH + "empty", "src/p1/p2");
    myFixture.copyFileToProject(BASE_PATH + "MyActivity.java", "src/p1/p2/MyActivity.java");
    VirtualFile manifestFile = myFixture.copyFileToProject(BASE_PATH + "RenameJavaPackage5.xml", SdkConstants.FN_ANDROID_MANIFEST_XML);
    myFixture.configureFromExistingVirtualFile(manifestFile);
    doRenameJavaPackage("p1", "p3");
    myFixture.checkResultByFile(BASE_PATH + "RenameJavaPackage5_after.xml");
  }

  public void testRenameWidget() throws Throwable {
    createManifest();
    myFixture.copyFileToProject(BASE_PATH + "MyWidget.java", "src/p1/p2/MyWidget.java");
    VirtualFile file = myFixture.copyFileToProject(BASE_PATH + "layout_widget.xml", "res/layout/layout_widget.xml");
    myFixture.configureFromExistingVirtualFile(file);
    checkAndRename("MyWidget1");
    myFixture.checkResultByFile(BASE_PATH + "layout_widget_after.xml");
  }

  public void testRenameWidget1() throws Throwable {
    createManifest();
    myFixture.copyFileToProject(BASE_PATH + "MyWidget.java", "src/p1/p2/MyWidget.java");
    VirtualFile file = myFixture.copyFileToProject(BASE_PATH + "layout_widget.xml", "res/layout/layout_widget.xml");
    myFixture.configureFromExistingVirtualFile(file);
    checkAndRename("MyWidget1");
    myFixture.checkResultByFile(BASE_PATH + "layout_widget_after.xml");
  }

  public void testRenameWidgetPackage1() throws Throwable {
    createManifest();
    myFixture.copyFileToProject(BASE_PATH + "MyWidget.java", "src/p1/p2/MyWidget.java");
    VirtualFile file = myFixture.copyFileToProject(BASE_PATH + "layout_widget1.xml", "res/layout/layout_widget1.xml");
    myFixture.configureFromExistingVirtualFile(file);
    checkAndRename("newPackage");
    myFixture.checkResultByFile(BASE_PATH + "layout_widget1_after.xml");
  }

  public void testMoveWidgetPackage1() throws Throwable {
    createManifest();
    myFixture.copyFileToProject(BASE_PATH + "Dummy.java", "src/p1/newp/Dummy.java");
    myFixture.copyFileToProject(BASE_PATH + "MyWidget.java", "src/p1/p2/MyWidget.java");
    myFixture.copyFileToProject(BASE_PATH + "MyPreference.java", "src/p1/p2/MyPreference.java");
    final VirtualFile f = myFixture.copyFileToProject(BASE_PATH + "layout_widget2.xml", "res/layout/layout_widget2.xml");
    myFixture.configureFromExistingVirtualFile(f);
    myFixture.copyFileToProject(BASE_PATH + "custom_pref.xml", "res/xml/custom_pref.xml");
    doMovePackage("p1.p2", "p1.newp");
    myFixture.checkResultByFile("res/layout/layout_widget2.xml", BASE_PATH + "layout_widget2_after.xml", false);
    myFixture.checkResultByFile("res/xml/custom_pref.xml", BASE_PATH + "custom_pref_after.xml", false);
  }

  public void testRenameInlineIdDeclarations() throws Throwable {
    createManifest();
    VirtualFile file = myFixture.copyFileToProject(BASE_PATH + "layout15.xml", "res/layout/layout15.xml");
    myFixture.configureFromExistingVirtualFile(file);
    myFixture.copyFileToProject("R.java", R_JAVA_PATH);
    checkAndRename("newname");
    myFixture.checkResultByFile(BASE_PATH + "layout15_after.xml");
  }

  // Regression test for http://b.android.com/185634
  public void testThemeReferenceRename() throws Throwable {
    myFixture.copyFileToProject(BASE_PATH + "AndroidManifest_theme_before.xml", "AndroidManifest.xml");
    final VirtualFile file = myFixture.copyFileToProject(BASE_PATH + "themes.xml", "res/values/themes.xml");
    myFixture.configureFromExistingVirtualFile(file);
    myFixture.renameElementAtCaretUsingHandler("newTheme");
    myFixture.checkResultByFile(BASE_PATH + "themes_after.xml");
    myFixture.checkResultByFile("AndroidManifest.xml", BASE_PATH + "AndroidManifest_theme_after.xml", true);
  }

  // Regression test for http://b.android.com/205527
  public void testRenameLocalisedResourceFromUsage() throws Throwable {
    myFixture.copyFileToProject(BASE_PATH + "dimens.xml", "res/values/dimens.xml");
    myFixture.copyFileToProject(BASE_PATH + "dimens.xml", "res/values-en/dimens.xml");
    VirtualFile file = myFixture.copyFileToProject(BASE_PATH + "layout16.xml", "res/layout/layout16.xml");
    myFixture.configureFromExistingVirtualFile(file);
    checkAndRenameUsingHandler("localised_newname_value");
    myFixture.checkResultByFile(BASE_PATH + "layout16_after.xml");
    myFixture.checkResultByFile("res/values/dimens.xml", BASE_PATH + "dimens_after.xml", true);
    myFixture.checkResultByFile("res/values-en/dimens.xml", BASE_PATH + "dimens_after.xml", true);
  }

  private void doMovePackageTest(String packageName, String newPackageName) throws Exception {
    VirtualFile manifestFile = myFixture.copyFileToProject(BASE_PATH + getTestName(false) + ".xml", SdkConstants.FN_ANDROID_MANIFEST_XML);
    myFixture.configureFromExistingVirtualFile(manifestFile);
    doMovePackage(packageName, newPackageName);
    myFixture.checkResultByFile(BASE_PATH + getTestName(false) + "_after.xml");
  }

  private void doRenameComponentTest(String newName) {
    myFixture.copyFileToProject(BASE_PATH + "MyActivity.java", "src/p1/p2/MyActivity.java");
    VirtualFile manifestFile = myFixture.copyFileToProject(BASE_PATH + getTestName(false) + ".xml", SdkConstants.FN_ANDROID_MANIFEST_XML);
    myFixture.configureFromExistingVirtualFile(manifestFile);
    checkAndRename(newName);
    myFixture.checkResultByFile(BASE_PATH + getTestName(false) + "_after.xml");
  }

  private void doMovePackage(String packageName, String newPackageName) throws Exception {
    final JavaPsiFacade facade = JavaPsiFacade.getInstance(getProject());
    final PsiPackage aPackage = facade.findPackage(packageName);
    final PsiPackage newParentPackage = facade.findPackage(newPackageName);

    assertNotNull(newParentPackage);
    final PsiDirectory[] dirs = newParentPackage.getDirectories();
    assertEquals(dirs.length, 1);

    new MoveClassesOrPackagesProcessor(getProject(), new PsiElement[]{aPackage},
                                       new SingleSourceRootMoveDestination(PackageWrapper.create(newParentPackage), dirs[0]),
                                       true, false, null).run();
    FileDocumentManager.getInstance().saveAllDocuments();
  }

  private void doMoveClass(String className, String newParentPackageName) throws Exception {
    final JavaPsiFacade facade = JavaPsiFacade.getInstance(getProject());
    final PsiClass psiClass = facade.findClass(className, GlobalSearchScope.projectScope(getProject()));
    final PsiPackage newParentPackage = facade.findPackage(newParentPackageName);

    assertNotNull(newParentPackage);
    final PsiDirectory[] dirs = newParentPackage.getDirectories();
    assertEquals(dirs.length, 1);

    new MoveClassesOrPackagesProcessor(getProject(), new PsiElement[]{psiClass},
                                       new SingleSourceRootMoveDestination(PackageWrapper.create(newParentPackage), dirs[0]),
                                       true, false, null).run();
    FileDocumentManager.getInstance().saveAllDocuments();
  }

  private void doRenameJavaPackage(String packageName, String newPackageName) throws Exception {
    final PsiPackage aPackage = JavaPsiFacade.getInstance(getProject()).findPackage(packageName);
    assertNotNull("Package " + packageName + " not found", aPackage);
    new RenameProcessor(getProject(), aPackage, newPackageName, true, true).run();
    FileDocumentManager.getInstance().saveAllDocuments();
  }

  private void checkAndRename(String newName) {
    final RenameElementAction action = new RenameElementAction();
    final AnActionEvent e = new TestActionEvent(DataManager.getInstance().getDataContext(myFixture.getEditor().getComponent()), action);
    action.update(e);
    assertTrue(e.getPresentation().isEnabled() && e.getPresentation().isVisible());
    // Note: This fails when trying to rename XML attribute values: Use myFixture.renameElementAtCaretUsingHandler() instead!
    myFixture.renameElementAtCaret(newName);
  }

  private void checkAndRenameUsingHandler(String newName) {
    final RenameElementAction action = new RenameElementAction();
    final AnActionEvent e = new TestActionEvent(DataManager.getInstance().getDataContext(myFixture.getEditor().getComponent()), action);
    action.update(e);
    assertTrue(e.getPresentation().isEnabled() && e.getPresentation().isVisible());
    // Note: This fails when trying to rename XML attribute values: Use myFixture.renameElementAtCaretUsingHandler() instead!
    myFixture.renameElementAtCaretUsingHandler(newName);
  }
}<|MERGE_RESOLUTION|>--- conflicted
+++ resolved
@@ -20,6 +20,7 @@
 import com.intellij.codeInsight.TargetElementUtil;
 import com.intellij.ide.DataManager;
 import com.intellij.openapi.actionSystem.AnActionEvent;
+import com.intellij.openapi.command.WriteCommandAction;
 import com.intellij.openapi.editor.Editor;
 import com.intellij.openapi.fileEditor.FileDocumentManager;
 import com.intellij.openapi.vfs.VirtualFile;
@@ -170,31 +171,15 @@
   }
 
   private void moveClass(final String className, final String newPackageName) throws Throwable {
-<<<<<<< HEAD
-    new WriteCommandAction.Simple(myFixture.getProject()) {
-      @Override
-      protected void run() throws Throwable {
-        PsiClass aClass = JavaPsiFacade.getInstance(getProject()).findClass(className, GlobalSearchScope.projectScope(getProject()));
-        PsiPackage aPackage = JavaPsiFacade.getInstance(getProject()).findPackage(newPackageName);
-
-        assertNotNull(aPackage);
-        final PsiDirectory[] dirs = aPackage.getDirectories();
-        assertEquals(dirs.length, 1);
-
-        new MoveClassesOrPackagesProcessor(getProject(), new PsiElement[]{aClass}, new SingleSourceRootMoveDestination(
-          PackageWrapper.create(JavaDirectoryService.getInstance().getPackage(dirs[0])), dirs[0]), true, true, null).run();
-      }
-    }.execute().throwException();
-=======
     PsiClass aClass = JavaPsiFacade.getInstance(getProject()).findClass(className, GlobalSearchScope.projectScope(getProject()));
     PsiPackage aPackage = JavaPsiFacade.getInstance(getProject()).findPackage(newPackageName);
 
+    assertNotNull(aPackage);
     final PsiDirectory[] dirs = aPackage.getDirectories();
     assertEquals(dirs.length, 1);
 
     new MoveClassesOrPackagesProcessor(getProject(), new PsiElement[]{aClass}, new SingleSourceRootMoveDestination(
       PackageWrapper.create(JavaDirectoryService.getInstance().getPackage(dirs[0])), dirs[0]), true, true, null).run();
->>>>>>> cf17ce69
   }
 
   public void testXmlReferenceToValueResource() throws Throwable {
