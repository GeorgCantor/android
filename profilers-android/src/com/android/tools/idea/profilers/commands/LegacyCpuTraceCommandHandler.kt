/*
 * Copyright (C) 2019 The Android Open Source Project
 *
 * Licensed under the Apache License, Version 2.0 (the "License");
 * you may not use this file except in compliance with the License.
 * You may obtain a copy of the License at
 *
 *      http://www.apache.org/licenses/LICENSE-2.0
 *
 * Unless required by applicable law or agreed to in writing, software
 * distributed under the License is distributed on an "AS IS" BASIS,
 * WITHOUT WARRANTIES OR CONDITIONS OF ANY KIND, either express or implied.
 * See the License for the specific language governing permissions and
 * limitations under the License.
 */
package com.android.tools.idea.profilers.commands

import com.android.ddmlib.DdmPreferences
import com.android.ddmlib.IDevice
import com.android.tools.idea.io.grpc.StatusRuntimeException
import com.android.tools.idea.profilers.LegacyCpuProfilingHandler
import com.android.tools.idea.profilers.LegacyCpuTraceRecord
import com.android.tools.idea.protobuf.ByteString
import com.android.tools.idea.transport.TransportProxy
import com.android.tools.profiler.proto.Commands
import com.android.tools.profiler.proto.Common
import com.android.tools.profiler.proto.Trace
import com.android.tools.profiler.proto.Transport
import com.android.tools.profiler.proto.TransportServiceGrpc
import com.android.tools.profilers.cpu.config.ProfilingConfiguration.TraceType
import com.intellij.openapi.diagnostic.Logger
import java.util.concurrent.BlockingDeque
import java.util.concurrent.TimeUnit

class LegacyCpuTraceCommandHandler(val device: IDevice,
                                   private val transportStub: TransportServiceGrpc.TransportServiceBlockingStub,
                                   private val eventQueue: BlockingDeque<Common.Event>,
                                   byteCache: MutableMap<String, ByteString>)
  : TransportProxy.ProxyCommandHandler {

  private fun getLogger(): Logger {
    return Logger.getInstance(LegacyCpuTraceCommandHandler::class.java)
  }

  /**
   * Map from process id to the record of the profiling.
   * Existence in the map means there is an active ongoing profiling for that given app.
   *
   * Note - in StudioLegacyCpuTraceProfiler, this map is protected as it can be accessed from multiple threads (e.g. via the legacy
   * {@link LegacyCpuTraceProfiler#getTraceInfo} API. We don't need synchronization in the new pipeline because events are streamed
   * immediately within the command handlers.
   */
  private val legacyProfilingRecord = HashMap<Int, LegacyCpuTraceRecord>()

  init {
    // Register this command handler's device and associated metadata on the singleton ddmlib profiling handler.
    LegacyCpuProfilingHandler.registerDevice(device, legacyProfilingRecord, byteCache)
  }

  override fun shouldHandle(command: Commands.Command): Boolean {
    // We only handle ART traces in the proxy layer. ATraces are handled via the device daemon and all other trace options are unsupported
    // in pre-O devices.
    return when (command.type) {
      Commands.Command.CommandType.START_TRACE -> {
        TraceType.from(command.startTrace.configuration) == TraceType.ART
      }
      Commands.Command.CommandType.STOP_TRACE -> {
        TraceType.from(command.stopTrace.configuration) == TraceType.ART
      }
      else -> false
    }
  }

  override fun execute(command: Commands.Command): Transport.ExecuteResponse {
    when (command.type) {
      Commands.Command.CommandType.START_TRACE -> startTrace(command)
      Commands.Command.CommandType.STOP_TRACE -> stopTrace(command)
<<<<<<< HEAD
      else -> { }
=======
      else -> {}
>>>>>>> 574fcae1
    }

    return Transport.ExecuteResponse.getDefaultInstance()
  }

  private fun startTrace(command: Commands.Command) {
    val traceConfiguration = command.startTrace.configuration
    assert(traceConfiguration.hasArtOptions())
    val artOptions = traceConfiguration.artOptions

    val pid = command.pid
    val appPkgName = device.getClientName(pid)
    val client = if (appPkgName != null) device.getClient(appPkgName) else null

    if (client == null) {
      val status = Trace.TraceStartStatus.newBuilder().apply {
        status = Trace.TraceStartStatus.Status.FAILURE
        errorMessage = "App is not running"
      }.build()
      sendStartStatusEvent(command, status)
    }
    else {
      if (!LegacyCpuTraceRecord.isMethodProfilingStatusOff(legacyProfilingRecord.get(pid), client)) {
        val status = Trace.TraceStartStatus.newBuilder().apply {
          status = Trace.TraceStartStatus.Status.FAILURE
          errorMessage = "Start request ignored. The app has an on-going profiling session."
        }.build()
        sendStartStatusEvent(command, status)
      }
      else {
        // com.android.ddmlib.HandleProfiling.sendSPSS(..) has buffer size as a parameter, but we cannot call it
        // because the class is not public. To set buffer size, we modify DdmPreferences which will be read by
        // client.startSamplingProfiler(..) and client.startMethodTracer().
        DdmPreferences.setProfilerBufferSizeMb(artOptions.bufferSizeInMb)

        val requestTimeNs = transportStub.getCurrentTime(Transport.TimeRequest.getDefaultInstance()).timestampNs
        val record = LegacyCpuTraceRecord()
        legacyProfilingRecord.put(pid, record)
        try {
          if (artOptions.traceMode == Trace.TraceMode.SAMPLED) {
            client.startSamplingProfiler(artOptions.samplingIntervalUs, TimeUnit.MICROSECONDS)
          }
          else {
            client.startMethodTracer()
          }

          // startSamplingProfiler() and startMethodTracer() calls above always return immediately.
          // In case there is an error, ClientData.IMethodProfilingHandler.onEndFailure(..) will be called and the
          // responseBuilder has been populated there. Because IMethodProfilingHandler has no callback at success,
          // we limit the waiting to 0.1 second which is usually sufficient for the error handling to complete.
          record.startLatch.await(100, TimeUnit.MILLISECONDS)
          // The start latch is used to determine whether onEndFailure is called for start or stop tracing,
          // so we countDown here to indicate that we are done processing the start callback.
          record.startLatch.countDown()
          if (record.isStartFailed) {
            val status = Trace.TraceStartStatus.newBuilder().apply {
              status = Trace.TraceStartStatus.Status.FAILURE
              errorMessage = "Failed to start profiling: " + record.startFailureMessage
            }.build()
            legacyProfilingRecord.remove(pid)
            sendStartStatusEvent(command, status)
          }
          else {
            val status = Trace.TraceStartStatus.newBuilder().apply {
              status = Trace.TraceStartStatus.Status.SUCCESS
            }.build()
            sendStartStatusEvent(command, status)

            // Create a corresponding CpuTraceInfo for the trace start event.
            val traceInfo = Trace.TraceInfo.newBuilder().apply {
              traceId = requestTimeNs
              configuration = traceConfiguration
              fromTimestamp = requestTimeNs
              toTimestamp = -1
              startStatus = status
            }
            record.traceInfo = traceInfo
            sendStartTraceEvent(command, traceInfo.build())
          }
        }
        catch (e: Exception) {
          val status = Trace.TraceStartStatus.newBuilder().apply {
            status = Trace.TraceStartStatus.Status.FAILURE
            errorMessage = "Failed: $e"
          }.build()
          legacyProfilingRecord.remove(pid)
          sendStartStatusEvent(command, status)
          getLogger().error("Exception while CpuServiceProxy startProfilingAppDdms: $e")
        }
      }
    }
  }

  private fun stopTrace(command: Commands.Command) {
    val traceConfiguration = command.stopTrace.configuration
    assert(traceConfiguration.hasArtOptions())
    val artOptions = traceConfiguration.artOptions

    val pid = command.pid
    val appPkgName = device.getClientName(pid)
    val client = if (appPkgName != null) device.getClient(appPkgName) else null
    if (client == null) {
      val status = Trace.TraceStopStatus.newBuilder().apply {
        status = Trace.TraceStopStatus.Status.APP_PROCESS_DIED
        errorMessage = "App is not running"
      }.build()
      sendStopStatusEvent(command, status)

      val record = legacyProfilingRecord.get(pid)
      if (record != null) {
        val endTimeNs = getDeviceTimestamp(record)
        sendStopTraceEvent(command, record.traceInfo!!.setToTimestamp(endTimeNs).build())
      }
    }
    else {
      val record = legacyProfilingRecord.get(pid)
      if (LegacyCpuTraceRecord.isMethodProfilingStatusOff(record, client)) {
        val status = Trace.TraceStopStatus.newBuilder().apply {
          status = Trace.TraceStopStatus.Status.NO_ONGOING_PROFILING
          errorMessage = "The app is not being profiled."
        }.build()
        sendStopStatusEvent(command, status)
      }
      else {
        try {
          if (artOptions.traceMode == Trace.TraceMode.SAMPLED) {
            client.stopSamplingProfiler()
          }
          else {
            client.stopMethodTracer()
          }
          record!!.stopLatch.await()

          val endTimeNs = getDeviceTimestamp(record)
          sendStopStatusEvent(command, record.traceInfo!!.stopStatus)
          sendStopTraceEvent(command, record.traceInfo!!.setToTimestamp(endTimeNs).build())
        }
        catch (e: Exception) {
          val status = Trace.TraceStopStatus.newBuilder().apply {
            status = Trace.TraceStopStatus.Status.STOP_COMMAND_FAILED
            errorMessage = "Failed: $e"
          }.build()
          sendStopStatusEvent(command, status)
          getLogger().error("Exception while CpuServiceProxy stopProfilingApp: $e")
        }
      }
    }

    val requestTime = transportStub.getCurrentTime(Transport.TimeRequest.getDefaultInstance()).timestampNs
    addSessionEndedEvent(eventQueue, requestTime, command.pid, command.sessionId)

    // Remove the entry if there exists one.
    legacyProfilingRecord.remove(pid)
  }

  private fun getDeviceTimestamp(record: LegacyCpuTraceRecord): Long {
    var endTimeNs: Long
    try {
      endTimeNs = transportStub.getCurrentTime(Transport.TimeRequest.getDefaultInstance()).timestampNs
    }
    catch (exception: StatusRuntimeException) {
      endTimeNs = record.traceInfo!!.fromTimestamp + 1
    }

    return endTimeNs
  }

  private fun sendStartStatusEvent(command: Commands.Command, startStatus: Trace.TraceStartStatus) {
    val statusEvent = Common.Event.newBuilder().apply {
      pid = command.pid
      kind = Common.Event.Kind.TRACE_STATUS
      commandId = command.commandId
      timestamp = transportStub.getCurrentTime(Transport.TimeRequest.getDefaultInstance()).timestampNs
      traceStatus = Trace.TraceStatusData.newBuilder().setTraceStartStatus(startStatus).build()
    }.build()
    eventQueue.offer(statusEvent)
  }

  private fun sendStartTraceEvent(command: Commands.Command, traceInfo: Trace.TraceInfo) {
    val traceStartEvent = Common.Event.newBuilder().apply {
      pid = command.pid
      kind = Common.Event.Kind.CPU_TRACE
      timestamp = traceInfo.fromTimestamp
      groupId = traceInfo.traceId
      traceData = Trace.TraceData.newBuilder()
        .setTraceStarted(Trace.TraceData.TraceStarted.newBuilder().setTraceInfo(traceInfo)).build()
    }.build()
    eventQueue.offer(traceStartEvent)
  }

  private fun sendStopStatusEvent(command: Commands.Command, startStatus: Trace.TraceStopStatus) {
    val statusEvent = Common.Event.newBuilder().apply {
      pid = command.pid
      kind = Common.Event.Kind.TRACE_STATUS
      commandId = command.commandId
      timestamp = transportStub.getCurrentTime(Transport.TimeRequest.getDefaultInstance()).timestampNs
      traceStatus = Trace.TraceStatusData.newBuilder().setTraceStopStatus(startStatus).build()
    }.build()
    eventQueue.offer(statusEvent)
  }

  private fun sendStopTraceEvent(command: Commands.Command, traceInfo: Trace.TraceInfo) {
    val traceStartEvent = Common.Event.newBuilder().apply {
      pid = command.pid
      kind = Common.Event.Kind.CPU_TRACE
      timestamp = traceInfo.toTimestamp
      groupId = traceInfo.traceId
      traceData = Trace.TraceData.newBuilder()
        .setTraceEnded(Trace.TraceData.TraceEnded.newBuilder().setTraceInfo(traceInfo)).build()
    }.build()
    eventQueue.offer(traceStartEvent)
  }
}<|MERGE_RESOLUTION|>--- conflicted
+++ resolved
@@ -75,11 +75,7 @@
     when (command.type) {
       Commands.Command.CommandType.START_TRACE -> startTrace(command)
       Commands.Command.CommandType.STOP_TRACE -> stopTrace(command)
-<<<<<<< HEAD
-      else -> { }
-=======
       else -> {}
->>>>>>> 574fcae1
     }
 
     return Transport.ExecuteResponse.getDefaultInstance()
