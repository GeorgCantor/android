--- conflicted
+++ resolved
@@ -41,9 +41,9 @@
 import com.intellij.refactoring.safeDelete.SafeDeleteProcessor
 import com.intellij.refactoring.util.CommonRefactoringUtil
 import com.intellij.util.IncorrectOperationException
-import java.io.IOException
 import org.jetbrains.android.facet.AndroidFacet
 import org.jetbrains.android.facet.ResourceFolderManager
+import java.io.IOException
 
 /** An object that can carry out various write operations related to string resources. */
 interface StringResourceWriter {
@@ -54,14 +54,7 @@
    * @return the string resource file for the default [Locale], or `null` if the directory or file
    *   could not be created
    */
-<<<<<<< HEAD
-  fun getStringResourceFile(
-    project: Project,
-    resourceDirectory: VirtualFile,
-  ): XmlFile?
-=======
   fun getStringResourceFile(project: Project, resourceDirectory: VirtualFile): XmlFile?
->>>>>>> 0d09370c
 
   /**
    * Adds a new resource string default with the given [value].
@@ -198,11 +191,7 @@
       project,
       resourceDirectory,
       locale = null,
-<<<<<<< HEAD
-      DEFAULT_STRING_RESOURCE_FILE_NAME
-=======
       DEFAULT_STRING_RESOURCE_FILE_NAME,
->>>>>>> 0d09370c
     )
 
   private fun getStringResourceFile(
@@ -224,11 +213,7 @@
   private fun findOrCreateValuesDirectory(
     project: Project,
     resourceDirectory: VirtualFile,
-<<<<<<< HEAD
-    locale: Locale?
-=======
     locale: Locale?,
->>>>>>> 0d09370c
   ): VirtualFile? {
     val config = FolderConfiguration()
     if (locale != null) config.localeQualifier = locale.qualifier
@@ -270,11 +255,7 @@
         valuesDir,
         rootTagName = "",
         ResourceType.STRING.name,
-<<<<<<< HEAD
-        valuesResourceFile = true
-=======
         valuesResourceFile = true,
->>>>>>> 0d09370c
       )
     } catch (e: Exception) {
       thisLogger().error("Could not create string resource file", e)
@@ -286,11 +267,7 @@
     project: Project,
     key: StringResourceKey,
     value: String,
-<<<<<<< HEAD
-    translatable: Boolean
-=======
     translatable: Boolean,
->>>>>>> 0d09370c
   ): Boolean =
     add(project, key, value, DEFAULT_STRING_RESOURCE_FILE_NAME, translatable = translatable)
 
@@ -336,11 +313,7 @@
           SdkConstants.TAG_STRING,
           resources.namespace,
           escapeIfValid(value),
-<<<<<<< HEAD
-          /* enforceNamespacesDeep= */ false
-=======
           /* enforceNamespacesDeep= */ false,
->>>>>>> 0d09370c
         )
         .apply {
           setAttribute(SdkConstants.ATTR_NAME, key.name)
@@ -412,11 +385,7 @@
     project: Project,
     attribute: String,
     value: String?,
-<<<<<<< HEAD
-    items: Collection<ResourceItem>
-=======
     items: Collection<ResourceItem>,
->>>>>>> 0d09370c
   ): Boolean =
     items.modify(project, "Setting attribute $attribute") { it.setAttribute(attribute, value) }
 
@@ -431,11 +400,7 @@
   private fun Collection<ResourceItem>.modify(
     project: Project,
     operationName: String,
-<<<<<<< HEAD
-    modification: (XmlTag) -> Unit
-=======
     modification: (XmlTag) -> Unit,
->>>>>>> 0d09370c
   ): Boolean {
     if (isEmpty()) return false
     // Figure out which files they are in because we will need to make them writable.
@@ -454,11 +419,7 @@
   override fun safeDelete(
     project: Project,
     items: Collection<ResourceItem>,
-<<<<<<< HEAD
-    successCallback: Runnable
-=======
     successCallback: Runnable,
->>>>>>> 0d09370c
   ) {
     // TODO(b/232444069): Long term this probably shouldn't be showing dialogs, etc. But right now
     //  it's too difficult to separate out the confirmation dialog for the first dumb delete.
@@ -470,11 +431,7 @@
       !CommonRefactoringUtil.checkReadOnlyStatusRecursively(
         project,
         xmlTags,
-<<<<<<< HEAD
-        /* notifyOnFail= */ true
-=======
         /* notifyOnFail= */ true,
->>>>>>> 0d09370c
       )
     ) {
       return
@@ -507,11 +464,7 @@
           xmlTags.toTypedArray(),
           dialog.isSearchInComments,
           dialog.isSearchForTextOccurences,
-<<<<<<< HEAD
-          /* askForAccessors= */ true
-=======
           /* askForAccessors= */ true,
->>>>>>> 0d09370c
         )
         .run()
     } else {
