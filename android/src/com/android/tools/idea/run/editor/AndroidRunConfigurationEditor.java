--- conflicted
+++ resolved
@@ -15,16 +15,6 @@
  */
 package com.android.tools.idea.run.editor;
 
-<<<<<<< HEAD
-=======
-import com.android.annotations.VisibleForTesting;
-import com.android.tools.idea.concurrent.EdtExecutor;
-import com.android.tools.idea.fd.gradle.InstantRunGradleUtils;
-import com.android.tools.idea.gradle.project.model.AndroidModuleModel;
-import com.android.tools.idea.projectsystem.AndroidProjectSystem;
-import com.android.tools.idea.projectsystem.ProjectSystemSyncManager;
-import com.android.tools.idea.projectsystem.ProjectSystemUtil;
->>>>>>> e549e917
 import com.android.tools.idea.run.AndroidRunConfigurationBase;
 import com.android.tools.idea.run.ConfigurationSpecificEditor;
 import com.android.tools.idea.run.ValidationError;
@@ -64,13 +54,7 @@
   // application run parameters or test run parameters
   private JPanel myConfigurationSpecificPanel;
 
-<<<<<<< HEAD
   private final DeploymentTargetOptions myDeploymentTargetOptions;
-=======
-  // deploy options
-  private ConfigurableCardPanel myDeployTargetConfigurableCardPanel;
-  private ComboBox<DeployTargetProvider> myDeploymentTargetCombo;
->>>>>>> e549e917
 
   // Misc. options tab
   private JCheckBox myClearLogCheckBox;
@@ -117,22 +101,6 @@
         myDeploymentTargetOptions.addTo((Container)myTabbedPane.getComponentAt(0));
         break;
     }
-<<<<<<< HEAD
-=======
-    myDeployTargetConfigurables = builder.build();
-
-    myDeploymentTargetCombo.setModel(new CollectionComboBoxModel<>(myApplicableDeployTargetProviders));
-    myDeploymentTargetCombo.setRenderer(SimpleListCellRenderer.create("", DeployTargetProvider::getDisplayName));
-    myDeploymentTargetCombo.addActionListener(new ActionListener() {
-      @Override
-      public void actionPerformed(ActionEvent actionEvent) {
-        DeployTargetProvider target = (DeployTargetProvider)myDeploymentTargetCombo.getSelectedItem();
-        if (target != null) {
-          myDeployTargetConfigurableCardPanel.select(myDeployTargetConfigurables.get(target.getId()), true);
-        }
-      }
-    });
->>>>>>> e549e917
 
     if (config instanceof AndroidTestRunConfiguration) {
       // The application is always force stopped when running `am instrument`. See AndroidTestRunConfiguration#getLaunchOptions().
