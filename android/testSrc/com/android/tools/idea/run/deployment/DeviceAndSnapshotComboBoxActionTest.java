--- conflicted
+++ resolved
@@ -113,13 +113,8 @@
   }
 
   @After
-<<<<<<< HEAD
-  public void deactivateIconLoader()  {
+  public void deactivateIconLoader() {
     IconManager.Companion.deactivate();
-=======
-  public void deactivateIconLoader() {
-    IconManager.deactivate();
->>>>>>> de127946
     IconLoader.deactivate();
     IconLoader.clearCacheInTests();
   }
@@ -440,13 +435,6 @@
 
     Mockito.when(myDevicesGetter.get()).thenReturn(Optional.of(devices));
 
-<<<<<<< HEAD
-    Set<Target> targets = new HashSet<>();
-    targets.add(new QuickBootTarget(key1));
-    targets.add(new QuickBootTarget(key2));
-
-=======
->>>>>>> de127946
     DevicesSelectedService service = Mockito.mock(DevicesSelectedService.class);
     Mockito.when(service.getTargetsSelectedWithDialog(devices)).thenReturn(Set.of(new QuickBootTarget(key1), new QuickBootTarget(key2)));
     Mockito.when(service.isMultipleDevicesSelectedInComboBox()).thenReturn(true);
