/*
 * Copyright (C) 2016 The Android Open Source Project
 *
 * Licensed under the Apache License, Version 2.0 (the "License");
 * you may not use this file except in compliance with the License.
 * You may obtain a copy of the License at
 *
 *      http://www.apache.org/licenses/LICENSE-2.0
 *
 * Unless required by applicable law or agreed to in writing, software
 * distributed under the License is distributed on an "AS IS" BASIS,
 * WITHOUT WARRANTIES OR CONDITIONS OF ANY KIND, either express or implied.
 * See the License for the specific language governing permissions and
 * limitations under the License.
 */
package com.android.tools.idea.res;

import com.android.tools.idea.res.ResourceFolderRepositoryFileCacheImpl.CacheInvalidator;
import com.android.tools.idea.res.ResourceFolderRepositoryFileCacheImpl.ManageLruProjectFilesTask;
import com.android.tools.idea.res.ResourceFolderRepositoryFileCacheImpl.PruneTask;
import com.intellij.mock.MockProgressIndicator;
import com.intellij.mock.MockProjectEx;
import com.intellij.openapi.Disposable;
import com.intellij.openapi.application.ApplicationManager;
import com.intellij.openapi.project.Project;
import com.intellij.openapi.util.Pair;
import com.intellij.openapi.util.io.FileUtil;
import com.intellij.openapi.vfs.VirtualFile;
<<<<<<< HEAD
=======
import com.intellij.testFramework.ServiceContainerUtil;
import org.jetbrains.android.AndroidTestCase;
import org.jetbrains.android.facet.ResourceFolderManager;
import org.jetbrains.annotations.NotNull;

>>>>>>> 12e77d2e
import java.io.File;
import java.io.IOException;
import java.nio.file.Files;
import java.nio.file.Path;
import java.nio.file.Paths;
import java.util.ArrayList;
import java.util.List;
import org.jetbrains.android.AndroidTestCase;
import org.jetbrains.android.facet.ResourceFolderManager;
import org.jetbrains.annotations.NotNull;
import org.picocontainer.MutablePicoContainer;

/**
 * Tests for {@link ResourceFolderRepositoryFileCacheImpl}.
 */
public class ResourceFolderRepositoryFileCacheTest extends AndroidTestCase {
<<<<<<< HEAD
  private ResourceFolderRepositoryFileCacheImpl myOldFileCacheService;

  @NotNull
  private static ResourceFolderRepositoryFileCacheImpl getCache() {
    return (ResourceFolderRepositoryFileCacheImpl)ResourceFolderRepositoryFileCacheService.get();
  }

  @NotNull
  private static ResourceFolderRepositoryFileCacheImpl overrideCacheService(ResourceFolderRepositoryFileCacheImpl newCache) {
    MutablePicoContainer applicationContainer = (MutablePicoContainer)ApplicationManager.getApplication().getPicoContainer();

    // Use a file cache that has per-test root directories instead of sharing the system directory.
    // Swap out cache services. We have to be careful. All tests share the same Application and PicoContainer.
    ResourceFolderRepositoryFileCacheImpl oldCache =
        (ResourceFolderRepositoryFileCacheImpl)applicationContainer.getComponentInstance(ResourceFolderRepositoryFileCache.class.getName());
    applicationContainer.unregisterComponent(ResourceFolderRepositoryFileCache.class.getName());
    applicationContainer.registerComponentInstance(ResourceFolderRepositoryFileCache.class.getName(), newCache);
    return oldCache;
=======
  @Override
  protected void setUp() throws Exception {
    super.setUp();
    ResourceFolderRepositoryFileCache cache = new ResourceFolderRepositoryFileCacheImpl(
      new File(myFixture.getTempDirPath()));
    overrideCacheService(cache);
  }

  private void overrideCacheService(ResourceFolderRepositoryFileCache newCache) {
    // Use a file cache that has per-test root directories instead of sharing the system directory.
    // Swap out cache services. We have to be careful. All tests share the same Application and PicoContainer.
    ServiceContainerUtil.replaceService(ApplicationManager.getApplication(), ResourceFolderRepositoryFileCache.class, newCache, getTestRootDisposable());
>>>>>>> 12e77d2e
  }

  @NotNull
  private VirtualFile getResourceDir() {
    List<VirtualFile> resourceDirectories = ResourceFolderManager.getInstance(myFacet).getFolders();
    assertNotNull(resourceDirectories);
    assertSize(1, resourceDirectories);
    return resourceDirectories.get(0);
  }

  @Override
  protected void setUp() throws Exception {
    super.setUp();
    ResourceFolderRepositoryFileCacheImpl cache = new ResourceFolderRepositoryFileCacheImpl(Paths.get(myFixture.getTempDirPath()));
    myOldFileCacheService = overrideCacheService(cache);
  }

  @Override
  protected void tearDown() throws Exception {
    try {
      overrideCacheService(myOldFileCacheService);
    }
    finally {
      super.tearDown();
    }
  }

  public void testInvalidationBlocksDirectoryQuery() {
    ResourceFolderRepositoryFileCacheImpl cache = getCache();

    VirtualFile resDir = getResourceDir();
    Path resCacheDir = cache.getCachingData(getProject(), resDir, null).getCacheFile();
    assertNotNull(resCacheDir);
    assertTrue(cache.isValid());

    // Now invalidate, and check blocked.
    cache.invalidate();
    assertFalse(cache.isValid());
    ResourceFolderRepositoryCachingData cachingData = cache.getCachingData(getProject(), resDir, null);
    assertNull(cachingData);

    // Remove the invalidation stamp. We can use the cache again.
    cache.clear();
    resCacheDir = cache.getCachingData(getProject(), resDir, null).getCacheFile();
    assertNotNull(resCacheDir);
    assertTrue(cache.isValid());
  }

  public void testLruListManagement() throws Exception {
    ResourceFolderRepositoryFileCacheImpl cache = getCache();
    Path rootDir = cache.getRootDir();
    assertNotNull(rootDir);

    List<String> projectCacheList = ManageLruProjectFilesTask.loadListOfProjectCaches(rootDir);
    assertEmpty(projectCacheList);

    // Try adding one.
    int lruLimit = 4;
    List<Pair<Project, Path>> curProjectFiles = new ArrayList<>();
    List<String> projectsToRemove = ManageLruProjectFilesTask.updateLruList(getProject(), projectCacheList, lruLimit);
    assertEmpty(projectsToRemove);
    assertSize(1, projectCacheList);
    curProjectFiles.add(Pair.create(getProject(), cache.getProjectDir(getProject())));

    // Try serializing just the one.
    ManageLruProjectFilesTask.writeListOfProjectCaches(rootDir, projectCacheList);
    List<String> projectCacheList2 = ManageLruProjectFilesTask.loadListOfProjectCaches(rootDir);
    assertSameElements(projectCacheList2, projectCacheList);

    // Try adding some over the limit.
    int numOverLimit = 0;
    for (int i = 0; i <= lruLimit; ++i) {
      Project mockProject = new MockProjectWithName(getProject(), "p" + i);
      Path mockProjectCacheDir = cache.getProjectDir(mockProject);
      assertNotNull(mockProjectCacheDir);
      curProjectFiles.add(Pair.create(mockProject, mockProjectCacheDir));
      projectsToRemove = ManageLruProjectFilesTask.updateLruList(mockProject, projectCacheList, lruLimit);
      if (curProjectFiles.size() > lruLimit) {
        assertSize(1, projectsToRemove);
        assertContainsElements(projectsToRemove, curProjectFiles.get(numOverLimit).second.getFileName().toString());
        assertSize(lruLimit, projectCacheList);
        ++numOverLimit;
      }
      else {
        assertEmpty(projectsToRemove);
        assertSize(curProjectFiles.size(), projectCacheList);
      }
    }

    // Try pushing one of the elements still on the list to the front.
    projectsToRemove = ManageLruProjectFilesTask.updateLruList(curProjectFiles.get(numOverLimit + 1).first, projectCacheList, lruLimit);
    assertEmpty(projectsToRemove);
    assertEquals(projectCacheList.get(0), curProjectFiles.get(numOverLimit + 1).second.getFileName().toString());

    // Serialize and deserialize again.
    ManageLruProjectFilesTask.writeListOfProjectCaches(rootDir, projectCacheList);
    List<String> projectCacheList3 = ManageLruProjectFilesTask.loadListOfProjectCaches(rootDir);
    assertSameElements(projectCacheList3, projectCacheList);
  }

  public void testManageLruProjectFilesTrims() throws IOException {
    int lruLimit = 3;
    int overLimit = 1;
    List<String> projectDirList = addProjectDirectories(lruLimit, overLimit);

    // Now add current project to front, sweep, and check.
    ResourceFolderRepositoryFileCacheImpl cache = getCache();
    Path curProjectCacheDir = cache.getProjectDir(getProject());
    assertNotNull(curProjectCacheDir);
    FileUtil.ensureExists(curProjectCacheDir.toFile());
    List<String> removed = ManageLruProjectFilesTask.updateLruList(getProject(), projectDirList, lruLimit * 2);
    assertEmpty(removed);
    ++overLimit;
    ManageLruProjectFilesTask task = new ManageLruProjectFilesTask(getProject());
    task.maintainLruCache(lruLimit);

    for (int i = 0; i < lruLimit + overLimit; ++i) {
      if (i < lruLimit) {
        assertTrue(Files.exists(cache.getRootDir().resolve(projectDirList.get(i))));
      }
      else {
        assertTrue(Files.notExists(cache.getRootDir().resolve(projectDirList.get(i))));
      }
    }
  }

  public void testManagerLruProjectFilesInvalidationClears() throws IOException {
    int lruLimit = 3;
    int overLimit = 1;
    List<String> projectDirList = addProjectDirectories(lruLimit, overLimit);

    // Check that the expected directories exist before invalidation.
    ResourceFolderRepositoryFileCacheImpl cache = getCache();
    assertTrue(cache.isValid());
    ManageLruProjectFilesTask task = new ManageLruProjectFilesTask(getProject());
    task.maintainLruCache(lruLimit);
    Path curProjectCacheDir = cache.getProjectDir(getProject());
    assertNotNull(curProjectCacheDir);
    FileUtil.ensureExists(curProjectCacheDir.toFile());
    List<String> removed = ManageLruProjectFilesTask.updateLruList(getProject(), projectDirList, lruLimit * 2);
    assertEmpty(removed);
    ++overLimit;
    for (int i = 0; i < lruLimit + overLimit; ++i) {
      if (i < lruLimit) {
        assertTrue(Files.exists(cache.getRootDir().resolve(projectDirList.get(i))));
      }
      else {
        assertTrue(Files.notExists(cache.getRootDir().resolve(projectDirList.get(i))));
      }
    }

    // Now invalidate and check that everything is deleted, including the stamp.
    CacheInvalidator invalidator = new CacheInvalidator();
    invalidator.invalidateCaches();
    assertFalse(cache.isValid());
    task.maintainLruCache(lruLimit);
    for (int i = 0; i < lruLimit + overLimit; ++i) {
      assertTrue(Files.notExists(cache.getRootDir().resolve(projectDirList.get(i))));
    }
    assertTrue(cache.isValid());
  }

  private List<String> addProjectDirectories(int lruLimit, int overLimit) throws IOException {
    ResourceFolderRepositoryFileCacheImpl cache = getCache();
    List<String> projectDirList = new ArrayList<>();
    // Fill the cache directory with a bunch of mock project directories.
    for (int i = 0; i < lruLimit + overLimit; ++i) {
      Project mockProject = new MockProjectWithName(getProject(), "p" + i);
      Path mockProjectCacheDir = cache.getProjectDir(mockProject);
      assertNotNull(mockProjectCacheDir);
      FileUtil.ensureExists(mockProjectCacheDir.toFile());
      assertTrue(Files.exists(mockProjectCacheDir));
      List<String> removed = ManageLruProjectFilesTask.updateLruList(mockProject, projectDirList, lruLimit * 2);
      assertEmpty(removed);
    }
    // Serialize it.
    Path rootDir = cache.getRootDir();
    assertNotNull(rootDir);
    ManageLruProjectFilesTask.writeListOfProjectCaches(rootDir, projectDirList);
    return projectDirList;
  }

  public void testPruneResourceCachesInProject() throws IOException {
    ResourceFolderRepositoryFileCacheImpl cache = getCache();
    VirtualFile resourceDir = getResourceDir();
    File resourceCacheDir = cache.getCachingData(getProject(), resourceDir, null).getCacheFile().toFile();
    assertNotNull(resourceCacheDir);
    FileUtil.ensureExists(resourceCacheDir);
    // Add a dummy directories alongside the real cache directory.
    File dummyDirectory = new File(resourceCacheDir.getParent(), "dummyResDirCache");
    FileUtil.ensureExists(dummyDirectory);
    assertTrue(dummyDirectory.exists());

    // Now prune.
    PruneTask pruneTask = new PruneTask(getProject());
    pruneTask.performInDumbMode(new MockProgressIndicator());
    assertFalse(dummyDirectory.exists());
    assertTrue(resourceCacheDir.exists());
  }

  /**
   * Mock project that will use different directory names (vs the standard Mock, which has an empty name).
   */
  private static class MockProjectWithName extends MockProjectEx {
    private final String myName;

<<<<<<< HEAD
    MockProjectWithName(@NotNull Disposable parentDisposable, @NotNull String name) {
=======
    public MockProjectWithName(@NotNull Disposable parentDisposable, String name) {
>>>>>>> 12e77d2e
      super(parentDisposable);
      myName = name;
    }

    @NotNull
    @Override
    public String getName() {
      return myName;
    }
  }
}<|MERGE_RESOLUTION|>--- conflicted
+++ resolved
@@ -26,14 +26,6 @@
 import com.intellij.openapi.util.Pair;
 import com.intellij.openapi.util.io.FileUtil;
 import com.intellij.openapi.vfs.VirtualFile;
-<<<<<<< HEAD
-=======
-import com.intellij.testFramework.ServiceContainerUtil;
-import org.jetbrains.android.AndroidTestCase;
-import org.jetbrains.android.facet.ResourceFolderManager;
-import org.jetbrains.annotations.NotNull;
-
->>>>>>> 12e77d2e
 import java.io.File;
 import java.io.IOException;
 import java.nio.file.Files;
@@ -41,6 +33,7 @@
 import java.nio.file.Paths;
 import java.util.ArrayList;
 import java.util.List;
+import com.intellij.testFramework.ServiceContainerUtil;
 import org.jetbrains.android.AndroidTestCase;
 import org.jetbrains.android.facet.ResourceFolderManager;
 import org.jetbrains.annotations.NotNull;
@@ -50,8 +43,6 @@
  * Tests for {@link ResourceFolderRepositoryFileCacheImpl}.
  */
 public class ResourceFolderRepositoryFileCacheTest extends AndroidTestCase {
-<<<<<<< HEAD
-  private ResourceFolderRepositoryFileCacheImpl myOldFileCacheService;
 
   @NotNull
   private static ResourceFolderRepositoryFileCacheImpl getCache() {
@@ -59,30 +50,10 @@
   }
 
   @NotNull
-  private static ResourceFolderRepositoryFileCacheImpl overrideCacheService(ResourceFolderRepositoryFileCacheImpl newCache) {
-    MutablePicoContainer applicationContainer = (MutablePicoContainer)ApplicationManager.getApplication().getPicoContainer();
-
-    // Use a file cache that has per-test root directories instead of sharing the system directory.
-    // Swap out cache services. We have to be careful. All tests share the same Application and PicoContainer.
-    ResourceFolderRepositoryFileCacheImpl oldCache =
-        (ResourceFolderRepositoryFileCacheImpl)applicationContainer.getComponentInstance(ResourceFolderRepositoryFileCache.class.getName());
-    applicationContainer.unregisterComponent(ResourceFolderRepositoryFileCache.class.getName());
-    applicationContainer.registerComponentInstance(ResourceFolderRepositoryFileCache.class.getName(), newCache);
-    return oldCache;
-=======
-  @Override
-  protected void setUp() throws Exception {
-    super.setUp();
-    ResourceFolderRepositoryFileCache cache = new ResourceFolderRepositoryFileCacheImpl(
-      new File(myFixture.getTempDirPath()));
-    overrideCacheService(cache);
-  }
-
-  private void overrideCacheService(ResourceFolderRepositoryFileCache newCache) {
+  private void overrideCacheService(ResourceFolderRepositoryFileCacheImpl newCache) {
     // Use a file cache that has per-test root directories instead of sharing the system directory.
     // Swap out cache services. We have to be careful. All tests share the same Application and PicoContainer.
     ServiceContainerUtil.replaceService(ApplicationManager.getApplication(), ResourceFolderRepositoryFileCache.class, newCache, getTestRootDisposable());
->>>>>>> 12e77d2e
   }
 
   @NotNull
@@ -97,17 +68,7 @@
   protected void setUp() throws Exception {
     super.setUp();
     ResourceFolderRepositoryFileCacheImpl cache = new ResourceFolderRepositoryFileCacheImpl(Paths.get(myFixture.getTempDirPath()));
-    myOldFileCacheService = overrideCacheService(cache);
-  }
-
-  @Override
-  protected void tearDown() throws Exception {
-    try {
-      overrideCacheService(myOldFileCacheService);
-    }
-    finally {
-      super.tearDown();
-    }
+    overrideCacheService(cache);
   }
 
   public void testInvalidationBlocksDirectoryQuery() {
@@ -289,11 +250,7 @@
   private static class MockProjectWithName extends MockProjectEx {
     private final String myName;
 
-<<<<<<< HEAD
     MockProjectWithName(@NotNull Disposable parentDisposable, @NotNull String name) {
-=======
-    public MockProjectWithName(@NotNull Disposable parentDisposable, String name) {
->>>>>>> 12e77d2e
       super(parentDisposable);
       myName = name;
     }
