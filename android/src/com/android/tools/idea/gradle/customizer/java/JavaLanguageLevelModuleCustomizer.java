--- conflicted
+++ resolved
@@ -21,6 +21,7 @@
 import com.google.common.collect.Lists;
 import com.intellij.openapi.externalSystem.service.project.IdeModifiableModelsProvider;
 import com.intellij.openapi.module.Module;
+import com.intellij.openapi.module.ModuleManager;
 import com.intellij.openapi.project.Project;
 import com.intellij.openapi.roots.LanguageLevelModuleExtensionImpl;
 import com.intellij.pom.java.LanguageLevel;
@@ -39,14 +40,10 @@
  */
 public class JavaLanguageLevelModuleCustomizer implements ModuleCustomizer<JavaProject> {
   @Override
-<<<<<<< HEAD
   public void customizeModule(@NotNull Project project,
                               @NotNull Module module,
                               @NotNull IdeModifiableModelsProvider modelsProvider,
-                              @Nullable IdeaJavaProject javaProject) {
-=======
-  public void customizeModule(@NotNull Project project, @NotNull ModifiableRootModel moduleModel, @Nullable JavaProject javaProject) {
->>>>>>> 5e53b3dc
+                              @Nullable JavaProject javaProject) {
     if (javaProject == null) {
       return;
     }
@@ -54,18 +51,14 @@
 
     if (isNotSupported(languageLevel)) {
       // Java language 1.8 is not supported, fall back to the minimum Java language level in dependent modules.
-<<<<<<< HEAD
       List<Module> dependents = getAllDependentModules(module);
-=======
-      List<Module> dependents = getAllDependentModules(moduleModel.getModule());
->>>>>>> 5e53b3dc
       languageLevel = getMinimumLanguageLevelForAndroidModules(dependents.toArray(new Module[dependents.size()]));
     }
 
     if (isNotSupported(languageLevel)) {
       // Java language is still not correct. Most likely this module does not have dependents.
       // Get minimum language level from all Android modules.
-      Module[] modules = modelsProvider.getModules();
+      Module[] modules = ModuleManager.getInstance(project).getModules();
       languageLevel = getMinimumLanguageLevelForAndroidModules(modules);
     }
 
@@ -73,11 +66,7 @@
       languageLevel = JDK_1_6; // The minimum safe Java language level.
     }
 
-<<<<<<< HEAD
     modelsProvider.getModifiableRootModel(module).getModuleExtension(LanguageLevelModuleExtensionImpl.class).setLanguageLevel(languageLevel);
-=======
-    moduleModel.getModuleExtension(LanguageLevelModuleExtensionImpl.class).setLanguageLevel(languageLevel);
->>>>>>> 5e53b3dc
   }
 
   private static boolean isNotSupported(@Nullable LanguageLevel languageLevel) {
