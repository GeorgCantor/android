--- conflicted
+++ resolved
@@ -18,13 +18,6 @@
 import com.android.AndroidXConstants.CLASS_APP_COMPAT_ACTIVITY
 import com.android.resources.Density
 import com.android.sdklib.devices.Device
-<<<<<<< HEAD
-import com.android.sdklib.devices.State
-import com.android.tools.configurations.Configuration
-import com.android.tools.idea.avdmanager.AvdScreenData
-import com.android.tools.idea.common.model.AndroidCoordinate
-=======
->>>>>>> 574fcae1
 import com.android.tools.idea.common.model.NlModel
 import com.android.tools.idea.projectsystem.getModuleSystem
 import com.intellij.openapi.util.text.StringUtil
@@ -36,51 +29,6 @@
 
 const val CUSTOM_DENSITY_ID: String = "Custom Density"
 
-<<<<<<< HEAD
-// TODO: When appropriate move this static methods to appropriate file.
-@JvmOverloads
-fun updateConfigurationScreenSize(
-  configuration: Configuration,
-  @AndroidCoordinate xDimension: Int,
-  @AndroidCoordinate yDimension: Int,
-  original: Device? = configuration.cachedDevice
-) {
-  val deviceBuilder =
-    if (original != null) Device.Builder(original) else return // doesn't copy tag id
-  deviceBuilder.setTagId(original.tagId)
-
-  deviceBuilder.setName("Custom")
-  deviceBuilder.setId(Configuration.CUSTOM_DEVICE_ID)
-  val device = deviceBuilder.build()
-  for (state in device.allStates) {
-    val screen = state.hardware.screen
-    screen.xDimension = xDimension
-    screen.yDimension = yDimension
-
-    val dpi = screen.pixelDensity.dpiValue.toDouble()
-    val width = xDimension / dpi
-    val height = yDimension / dpi
-    val diagonalLength = hypot(width, height)
-
-    screen.diagonalLength = diagonalLength
-    screen.size = ScreenSize.getScreenSize(diagonalLength)
-
-    screen.ratio = AvdScreenData.getScreenRatio(xDimension, yDimension)
-
-    screen.screenRound = device.defaultHardware.screen.screenRound
-    screen.chin = device.defaultHardware.screen.chin
-  }
-
-  // Change the orientation of the device depending on the shape of the canvas
-  val newState: State? =
-    if (xDimension > yDimension)
-      device.allStates.singleOrNull { it.orientation == ScreenOrientation.LANDSCAPE }
-    else device.allStates.singleOrNull { it.orientation == ScreenOrientation.PORTRAIT }
-  configuration.setEffectiveDevice(device, newState)
-}
-
-=======
->>>>>>> 574fcae1
 /**
  * Changes the configuration to use a custom device with the provided density. This is done only if
  * the configuration's cached device is not null, since the custom device is created from it.
@@ -97,24 +45,10 @@
   configuration.setEffectiveDevice(device, device.defaultState)
 }
 
-<<<<<<< HEAD
-@Deprecated(
-  message = "Use NlModel.module.dependsOnAppCompat()",
-  replaceWith = ReplaceWith("com.android.tools.idea.util.dependsOnAppCompat()")
-)
-fun NlModel.moduleDependsOnAppCompat(): Boolean {
-  return module.dependsOnAppCompat()
-}
-
-fun NlModel.currentActivityIsDerivedFromAppCompatActivity(): Boolean {
-  var activityClassName: String? =
-    configuration.activity ?: // The activity is not specified in the XML file.
-=======
 fun NlModel.currentActivityIsDerivedFromAppCompatActivity(): Boolean {
   var activityClassName: String? =
     configuration.activity
       ?: // The activity is not specified in the XML file.
->>>>>>> 574fcae1
       // We cannot know if the activity is derived from AppCompatActivity.
       // Assume we are since this is how the default activities are created.
       return true
