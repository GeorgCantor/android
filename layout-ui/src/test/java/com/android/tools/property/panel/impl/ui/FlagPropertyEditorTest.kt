--- conflicted
+++ resolved
@@ -30,10 +30,6 @@
 import com.android.tools.property.panel.impl.model.util.FakeFlagsPropertyItem
 import com.android.tools.property.panel.impl.support.SimpleControlTypeProvider
 import com.android.tools.property.panel.impl.table.EditorPanel
-<<<<<<< HEAD
-import com.android.tools.property.panel.impl.table.PTableCellEditorProviderImpl
-=======
->>>>>>> 574fcae1
 import com.android.tools.property.ptable.PTableColumn
 import com.android.tools.property.ptable.PTableItem
 import com.android.tools.property.ptable.PTableModel
@@ -48,29 +44,16 @@
 import com.intellij.testFramework.DisposableRule
 import com.intellij.testFramework.replaceService
 import com.intellij.ui.components.JBCheckBox
+import org.junit.Before
+import org.junit.Rule
+import org.junit.Test
+import org.junit.rules.RuleChain
 import java.awt.Component
 import java.awt.Container
 import javax.swing.JComponent
 import javax.swing.JScrollPane
 import javax.swing.JTextField
 import javax.swing.SwingUtilities
-import org.junit.Before
-import org.junit.Rule
-import org.junit.Test
-<<<<<<< HEAD
-import javax.swing.JComponent
-import javax.swing.JScrollPane
-import javax.swing.JTextField
-
-class FlagPropertyEditorTest {
-
-  companion object {
-    @JvmField @ClassRule val rule = ApplicationRule()
-  }
-
-  @get:Rule val disposableRule = DisposableRule()
-=======
-import org.junit.rules.RuleChain
 
 class FlagPropertyEditorTest {
 
@@ -78,7 +61,6 @@
   private val disposableRule = DisposableRule()
 
   @get:Rule val chain = RuleChain.outerRule(rule).around(disposableRule)!!
->>>>>>> 574fcae1
 
   @Before
   fun setUp() {
@@ -145,8 +127,6 @@
     assertThat(flagEditor.components.singleOrNull { it is JTextField }).isNull()
   }
 
-<<<<<<< HEAD
-=======
   @Test
   fun testCompositeFlagSelectionShowsSingleFlagsDisabled() {
     val table = createTableWithFlagEditors()
@@ -199,7 +179,6 @@
     return panel.flatten().filterIsInstance<JBCheckBox>().filter { it.isSelected }
   }
 
->>>>>>> 574fcae1
   private fun createTableWithFlagEditors(): TableEditor {
     val flag1 =
       FakeFlagsPropertyItem(
@@ -246,26 +225,9 @@
         }
       }
     val controlTypeProvider = SimpleControlTypeProvider<PropertyItem>(ControlType.FLAG_EDITOR)
-<<<<<<< HEAD
-    val nameControlTypeProvider =
-      SimpleControlTypeProvider<NewPropertyItem>(ControlType.TEXT_EDITOR)
     val editorProvider = EditorProvider.create(enumSupportProvider, controlTypeProvider)
     val uiProvider = TableUIProvider(controlTypeProvider, editorProvider)
 
-    val cellEditorProvider =
-      PTableCellEditorProviderImpl(
-        NewPropertyItem::class.java,
-        nameControlTypeProvider,
-        EditorProvider.createForNames(),
-        FlagsPropertyItem::class.java,
-        controlTypeProvider,
-        editorProvider
-      )
-=======
-    val editorProvider = EditorProvider.create(enumSupportProvider, controlTypeProvider)
-    val uiProvider = TableUIProvider(controlTypeProvider, editorProvider)
-
->>>>>>> 574fcae1
     return TableEditor(
       lineModel,
       uiProvider.tableCellRendererProvider,
