--- conflicted
+++ resolved
@@ -88,15 +88,9 @@
   private val donor: StudioModuleClassLoaderCreationContext,
   copies: Int = COPIES
 ) {
-<<<<<<< HEAD
-  private val eggs = ConcurrentLinkedQueue<Preloader>()
-  init {
-    repeat(copies) { cloner(donor)?.let { eggs.add(Preloader(it, donor.classesToPreload)) } }
-=======
   private val eggs = ConcurrentLinkedQueue<StudioPreloader>()
   init {
     repeat(copies) { cloner(donor)?.let { eggs.add(StudioPreloader(it, donor.classesToPreload)) } }
->>>>>>> 0d09370c
   }
 
   /**
@@ -123,11 +117,7 @@
       ?.let { compatibleClassLoader ->
         // Incubate the next one
         cloner(donor)?.let { newClassLoader ->
-<<<<<<< HEAD
-          eggs.add(Preloader(newClassLoader, donor.classesToPreload))
-=======
           eggs.add(StudioPreloader(newClassLoader, donor.classesToPreload))
->>>>>>> 0d09370c
         }
         compatibleClassLoader
       }
