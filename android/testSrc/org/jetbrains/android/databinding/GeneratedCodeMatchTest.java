/*
 * Copyright (C) 2015 The Android Open Source Project
 *
 * Licensed under the Apache License, Version 2.0 (the "License");
 * you may not use this file except in compliance with the License.
 * You may obtain a copy of the License at
 *
 *      http://www.apache.org/licenses/LICENSE-2.0
 *
 * Unless required by applicable law or agreed to in writing, software
 * distributed under the License is distributed on an "AS IS" BASIS,
 * WITHOUT WARRANTIES OR CONDITIONS OF ANY KIND, either express or implied.
 * See the License for the specific language governing permissions and
 * limitations under the License.
 */
package org.jetbrains.android.databinding;

import com.android.SdkConstants;
import com.android.builder.model.AndroidLibrary;
import com.android.ide.common.blame.Message;
import com.android.tools.idea.databinding.ModuleDataBinding;
import com.android.tools.idea.gradle.project.build.invoker.GradleInvocationResult;
import com.android.tools.idea.gradle.project.model.AndroidModuleModel;
import com.android.tools.idea.gradle.project.sync.GradleSyncState;
import com.android.tools.idea.res.ModuleResourceRepository;
import com.android.tools.idea.testing.AndroidGradleTestCase;
import com.google.common.base.Joiner;
import com.google.common.base.Predicate;
import com.google.common.collect.Iterables;
import com.intellij.openapi.util.text.StringUtil;
import com.intellij.psi.*;
import com.intellij.util.containers.ContainerUtil;
import org.apache.commons.io.FileUtils;
import org.jetbrains.annotations.NotNull;
import org.jetbrains.org.objectweb.asm.*;

import java.io.File;
import java.io.IOException;
import java.util.*;
import java.util.jar.JarFile;
import java.util.stream.Collectors;
import java.util.zip.ZipEntry;

import static com.android.tools.idea.testing.TestProjectPaths.PROJECT_WITH_DATA_BINDING;

/**
 * This class compiles a real project with data binding then checks whether the generated Binding classes match the virtual ones.
 */
public class GeneratedCodeMatchTest extends AndroidGradleTestCase {
  private static final String DATA_BINDING_COMPONENT_CLASS_NAME = SdkConstants.CLASS_DATA_BINDING_COMPONENT.replace(".", "/");
  @NotNull
  private ClassReader findViewDataBindingClass() throws IOException {
    File classes = null;

    AndroidModuleModel model = AndroidModuleModel.get(myAndroidFacet);
    for (AndroidLibrary lib : model.getMainArtifact().getDependencies().getLibraries()) {
      if (lib.getName().startsWith("com.android.databinding:library")) {
        classes = lib.getJarFile();
      }
    }
    assert classes != null;
    assertTrue(classes.exists());

    try (JarFile classesJar = new JarFile(classes, true)) {
      ZipEntry entry = classesJar.getEntry(SdkConstants.CLASS_DATA_BINDING_BASE_BINDING.replace(".", "/") + ".class");
      assertNotNull(entry);
      return new ClassReader(classesJar.getInputStream(entry));
    }
  }

  public void testGeneratedCodeMatch() throws Exception {
    loadProject(PROJECT_WITH_DATA_BINDING);
    // temporary fix until test model can detect dependencies properly
    GradleInvocationResult assembleDebug = invokeGradleTasks(getProject(), "assembleDebug");
    assertTrue(StringUtil.join(assembleDebug.getCompilerMessages(Message.Kind.ERROR), "\n"), assembleDebug.isBuildSuccessful());

    GradleSyncState syncState = GradleSyncState.getInstance(getProject());
    assertFalse(syncState.isSyncNeeded().toBoolean());
<<<<<<< HEAD
    assertTrue(ModuleDataBinding.isEnabled(myAndroidFacet));
=======
    assertTrue(ModuleDataBinding.getInstance(myAndroidFacet).isEnabled());
>>>>>>> abbea60e


    // trigger initialization
    ModuleResourceRepository.getOrCreateInstance(myAndroidFacet);

    File classesOut = new File(getProject().getBasePath(), "/app/build/intermediates/classes/debug");
    //noinspection unchecked
    Collection<File> classes = FileUtils.listFiles(classesOut, new String[]{"class"}, true);
    assertTrue("if we cannot find any class, something is wrong with the test", classes.size() > 0);
    ClassReader viewDataBindingClass = findViewDataBindingClass();
    Set<String> baseClassInfo = collectDescriptionSet(viewDataBindingClass, new HashSet<>());

    JavaPsiFacade javaPsiFacade = JavaPsiFacade.getInstance(getProject());
    Set<String> missingClasses = new HashSet<>();

    Map<String, ClassReader> klassMap = classes.stream().map((file) -> {
      try {
        return new ClassReader(FileUtils.readFileToByteArray(file));
      }
      catch (IOException e) {
        e.printStackTrace();
        fail(e.getMessage());
      }
      return null;
    }).filter(kls -> kls != null)
      .collect(Collectors.toMap(
        kls -> kls.getClassName(),
        kls -> kls
      ));

    Map<ClassReader, ClassReader> superClassLookup = klassMap.values().stream()
      .filter(kls -> klassMap.containsKey(kls.getSuperName()))
      .collect(Collectors.toMap(
        kls -> kls,
        kls -> klassMap.get(kls.getSuperName())
      ));

    int verifiedClassCount = 0;
    for (ClassReader classReader : klassMap.values()) {
      if (!shouldVerify(viewDataBindingClass, classReader, superClassLookup)) {
        continue;
      }
      verifiedClassCount++;
      String className = classReader.getClassName();
      PsiClass psiClass = javaPsiFacade
        .findClass(className.replace("/", "."), myAndroidFacet.getModule().getModuleWithDependenciesAndLibrariesScope(false));
      if (psiClass == null) {
        missingClasses.add(className);
        continue;
      }
      assertNotNull(psiClass);
      String asmInfo = collectDescriptions(classReader, baseClassInfo);
      String psiInfo = collectDescriptions(psiClass);
      assertEquals(className, asmInfo, psiInfo);
    }
    assertTrue("test sanity, should be able to find some data binding generated classes", verifiedClassCount > 3);
    assertEquals("These classes are missing", "", StringUtil.join(missingClasses, "\n"));
  }

  private static boolean shouldVerify(ClassReader viewDataBindingClass, ClassReader classReader, Map<ClassReader,
    ClassReader> superClassLookup) {
    return classReader != null &&
           (viewDataBindingClass.getClassName().equals(classReader.getSuperName()) ||
            DATA_BINDING_COMPONENT_CLASS_NAME.equals(classReader.getClassName()) ||
            shouldVerify(viewDataBindingClass, superClassLookup.get(classReader), superClassLookup));
  }

  @NotNull
  private static TreeSet<String> collectDescriptionSet(@NotNull ClassReader classReader, @NotNull final Set<String> exclude) {
    final TreeSet<String> set = new TreeSet<>();
    classReader.accept(new ClassVisitor(Opcodes.ASM5) {
      @Override
      public void visit(int version, int access, String name, String signature, String superName, String[] interfaces) {
        List<String> interfaceList = new ArrayList<>();
        Collections.addAll(interfaceList, interfaces);
        Collections.sort(interfaceList);
        set.add(name + " : " + superName + " -> " + StringUtil.join(interfaceList, ", "));
      }

      @Override
      public MethodVisitor visitMethod(int access, String name, String desc, String signature, String[] exceptions) {
        String info = modifierDescription(access) + " " + name + " : " + desc;
        if ((access & Opcodes.ACC_PUBLIC) != 0 && !name.startsWith("<") && !exclude.contains(info)) {
          set.add(info);
        }
        return super.visitMethod(access, name, desc, signature, exceptions);
      }

      @Override
      public FieldVisitor visitField(int access, String name, String desc, String signature, Object value) {
        String info = modifierDescription(access) + " " + name + " : " + desc;
        if ((access & Opcodes.ACC_PUBLIC) != 0 && !exclude.contains(info)) {
          set.add(info);
        }
        return super.visitField(access, name, desc, signature, value);
      }
    }, 0);
    return set;
  }

  @NotNull
  private static String collectDescriptions(@NotNull ClassReader classReader, @NotNull Set<String> exclude) {
    return StringUtil.join(collectDescriptionSet(classReader, exclude), "\n");
  }

  @NotNull
  private static String collectDescriptions(@NotNull PsiClass psiClass) {
    final TreeSet<String> set = new TreeSet<>();
    PsiClassType[] superTypes = psiClass.getSuperTypes();
    String superType = superTypes.length == 0 ? "java/lang/Object" : superTypes[0].getCanonicalText().replace('.', '/');
    List<String> sortedInterfaces = Arrays.stream(psiClass.getInterfaces()).map((klass) -> klass.getQualifiedName().replace('.', '/'))
      .sorted().collect(Collectors.toList());
    set.add(psiClass.getQualifiedName().replace('.', '/') + " : " + superType + " -> " + StringUtil.join(sortedInterfaces, ", "));
    for (PsiMethod method : psiClass.getMethods()) {
      if (method.getModifierList().hasModifierProperty(PsiModifier.PUBLIC)) {
        set.add(modifierDescription(method) + " " + method.getName() + " : " + createMethodDescription(method));
      }
    }
    for (PsiField field : psiClass.getFields()) {
      if (field.getModifierList() != null && field.getModifierList().hasModifierProperty(PsiModifier.PUBLIC)) {
        set.add(modifierDescription(field) + " " + field.getName() + " : " + createFieldDescription(field));
      }
    }
    return StringUtil.join(set, "\n");
  }

  @NotNull
  private static String createFieldDescription(@NotNull PsiField field) {
    return typeToAsm(field.getType());
  }

  @NotNull
  private static String createMethodDescription(@NotNull PsiMethod psiMethod) {
    StringBuilder res = new StringBuilder();
    PsiType returnType = psiMethod.getReturnType();
    assertNotNull(returnType);
    res.append("(");
    for (PsiParameter param : psiMethod.getParameterList().getParameters()) {
      res.append(typeToAsm(param.getType()));
    }
    res.append(")").append(typeToAsm(returnType));
    return res.toString();
  }

  @NotNull
  private static String typeToAsm(@NotNull PsiType psiType) {
    String conv = BASIC_ASM_TYPES.get(psiType);
    if (conv != null) {
      return conv;
    }
    if (psiType instanceof PsiArrayType) {
      PsiArrayType arrType = (PsiArrayType)psiType;
      return "[" + typeToAsm(arrType.getComponentType());
    }
    else {
      return "L" + psiType.getCanonicalText().replace(".", "/") + ";";
    }
  }

  @NotNull
  protected static String modifierDescription(@NotNull final PsiModifierListOwner owner) {
    return Joiner.on(" ").join(Iterables.filter(IMPORTANT_MODIFIERS.keySet(), new Predicate<String>() {
      @Override
      public boolean apply(String modifier) {
        //noinspection ConstantConditions
        return owner.getModifierList().hasModifierProperty(modifier);
      }
    }));
  }

  @NotNull
  protected static String modifierDescription(final int access) {
    return Joiner.on(" ").join(Iterables.filter(IMPORTANT_MODIFIERS.keySet(), new Predicate<String>() {
      @Override
      public boolean apply(String modifier) {
        //noinspection ConstantConditions
        return (IMPORTANT_MODIFIERS.get(modifier).intValue() & access) != 0;
      }
    }));
  }

  static Map<String, Integer> IMPORTANT_MODIFIERS = new ContainerUtil.ImmutableMapBuilder<String, Integer>()
    .put(PsiModifier.PUBLIC, Opcodes.ACC_PUBLIC)
    .put(PsiModifier.STATIC, Opcodes.ACC_STATIC)
    .build();

  static Map<PsiType, String> BASIC_ASM_TYPES =
    new ContainerUtil.ImmutableMapBuilder<PsiType, String>()
      .put(PsiType.VOID, "V")
      .put(PsiType.BOOLEAN, "Z")
      .put(PsiType.CHAR, "C")
      .put(PsiType.BYTE, "B")
      .put(PsiType.SHORT, "S")
      .put(PsiType.INT, "I")
      .put(PsiType.FLOAT, "F")
      .put(PsiType.LONG, "J")
      .put(PsiType.DOUBLE, "d").build();
}<|MERGE_RESOLUTION|>--- conflicted
+++ resolved
@@ -76,11 +76,7 @@
 
     GradleSyncState syncState = GradleSyncState.getInstance(getProject());
     assertFalse(syncState.isSyncNeeded().toBoolean());
-<<<<<<< HEAD
-    assertTrue(ModuleDataBinding.isEnabled(myAndroidFacet));
-=======
     assertTrue(ModuleDataBinding.getInstance(myAndroidFacet).isEnabled());
->>>>>>> abbea60e
 
 
     // trigger initialization
