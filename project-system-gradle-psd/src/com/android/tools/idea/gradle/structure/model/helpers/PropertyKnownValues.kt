/*
 * Copyright (C) 2017 The Android Open Source Project
 *
 * Licensed under the Apache License, Version 2.0 (the "License");
 * you may not use this file except in compliance with the License.
 * You may obtain a copy of the License at
 *
 *      http://www.apache.org/licenses/LICENSE-2.0
 *
 * Unless required by applicable law or agreed to in writing, software
 * distributed under the License is distributed on an "AS IS" BASIS,
 * WITHOUT WARRANTIES OR CONDITIONS OF ANY KIND, either express or implied.
 * See the License for the specific language governing permissions and
 * limitations under the License.
 */
@file:Suppress("UNUSED_PARAMETER")

package com.android.tools.idea.gradle.structure.model.helpers

import com.android.ide.common.gradle.Version
import com.android.ide.common.repository.AgpVersion
import com.android.sdklib.AndroidVersion.VersionCodes
import com.android.tools.idea.concurrency.readOnPooledThread
import com.android.tools.idea.concurrency.transformNullable
import com.android.tools.idea.gradle.plugin.AgpVersions
import com.android.tools.idea.gradle.project.upgrade.GradlePluginUpgradeState.Importance.FORCE
import com.android.tools.idea.gradle.project.upgrade.computeGradlePluginUpgradeState
import com.android.tools.idea.gradle.repositories.search.SearchRequest
import com.android.tools.idea.gradle.repositories.search.SearchResult
import com.android.tools.idea.gradle.repositories.search.SingleModuleSearchQuery
import com.android.tools.idea.gradle.structure.model.PsChildModel
import com.android.tools.idea.gradle.structure.model.PsDeclaredLibraryDependency
import com.android.tools.idea.gradle.structure.model.PsProject
import com.android.tools.idea.gradle.structure.model.android.PsAndroidModule
import com.android.tools.idea.gradle.structure.model.getModuleByGradlePath
import com.android.tools.idea.gradle.structure.model.meta.Annotated
import com.android.tools.idea.gradle.structure.model.meta.DslText
import com.android.tools.idea.gradle.structure.model.meta.KnownValues
import com.android.tools.idea.gradle.structure.model.meta.ListProperty
import com.android.tools.idea.gradle.structure.model.meta.ParsedValue
import com.android.tools.idea.gradle.structure.model.meta.ValueDescriptor
import com.android.tools.idea.gradle.structure.model.meta.getText
import com.android.tools.idea.gradle.structure.model.meta.maybeValue
import com.android.tools.idea.gradle.structure.model.meta.withFileSelectionRoot
import com.android.tools.idea.gradle.util.GradleVersionsRepository
import com.google.common.annotations.VisibleForTesting
import com.google.common.util.concurrent.Futures
import com.google.common.util.concurrent.Futures.immediateFuture
import com.google.common.util.concurrent.ListenableFuture
import com.google.common.util.concurrent.MoreExecutors.directExecutor
import com.intellij.pom.java.LanguageLevel
import com.intellij.psi.search.FilenameIndex
import java.io.File

fun booleanValues(model: Any?): ListenableFuture<List<ValueDescriptor<Boolean>>> =
  immediateFuture(listOf(ValueDescriptor(value = false), ValueDescriptor(value = true)))

fun installedSdksAsStrings(model: Any?): ListenableFuture<List<ValueDescriptor<String>>> =
  immediateFuture(installedEnvironments().androidSdks.map { ValueDescriptor(it.value.getText { toString() }, it.description) })

fun installedSdksAsInts(model: Any?): ListenableFuture<List<ValueDescriptor<Int>>> =
  immediateFuture(installedEnvironments().androidSdks)

fun installedBuildTools(model: Any?): ListenableFuture<List<ValueDescriptor<String>>> =
  immediateFuture(installedEnvironments().buildTools)

fun ndkVersionValues(model: PsAndroidModule?): ListenableFuture<List<ValueDescriptor<String>>> {
  val defaultNdkVersion = model?.resolvedNativeModel?.defaultNdkVersion?.let { ValueDescriptor(it) }
  return immediateFuture((listOfNotNull(defaultNdkVersion) + installedEnvironments().ndks).distinct())
}

fun installedCompiledApis(model: Any?): ListenableFuture<List<ValueDescriptor<String>>> =
  immediateFuture(installedEnvironments().compiledApis)

fun languageLevels(model: PsAndroidModule): ListenableFuture<List<ValueDescriptor<LanguageLevel>>> {
  val languageLevels = mutableListOf(
    ValueDescriptor(value = LanguageLevel.JDK_1_6, description = "Java 6"),
    ValueDescriptor(value = LanguageLevel.JDK_1_7, description = "Java 7"),
    ValueDescriptor(value = LanguageLevel.JDK_1_8, description = "Java 8"),
    ValueDescriptor(value = LanguageLevel.JDK_11, description = "Java 11")
  )
  model.compileSdkVersion.maybeValue?.toIntOrNull()?.let { compileSdkVersion ->
    // API 34 supports Java 17 https://developer.android.com/build/jdks
    if(compileSdkVersion >= VersionCodes.UPSIDE_DOWN_CAKE) {
      languageLevels.add(ValueDescriptor(value = LanguageLevel.JDK_17, description = "Java 17"))
    }
  }
  return immediateFuture(languageLevels)
}

fun signingConfigs(module: PsAndroidModule): ListenableFuture<List<ValueDescriptor<Unit>>> = immediateFuture(module.signingConfigs.map {
  ValueDescriptor(ParsedValue.Set.Parsed(null, DslText.Reference("signingConfigs.${it.name}")))
})

fun proGuardFileValuesCore(module: PsAndroidModule): List<ValueDescriptor<File>> =
  module.parent.ideProject.getModuleByGradlePath(module.gradlePath)?.let { ideModule ->
    FilenameIndex.getAllFilesByExt(
      ideModule.project,
      "pro",
      ideModule.moduleContentScope)
      .mapNotNull {
        module.resolvedModel?.rootDirPath?.let { rootPath ->
          ValueDescriptor(ParsedValue.Set.Parsed(File(it.path).relativeTo(rootPath), DslText.Literal))
        }
      } +
    FilenameIndex.getAllFilesByExt(
      ideModule.project,
      "txt",
      ideModule.moduleContentScope)
      .filter { it.name.startsWith("proguard", ignoreCase = true) }
      .mapNotNull {
        module.resolvedModel?.rootDirPath?.let { rootPath ->
          ValueDescriptor(ParsedValue.Set.Parsed(File(it.path).relativeTo(rootPath), DslText.Literal))
        }
      }
  }.orEmpty() +
  ValueDescriptor(ParsedValue.Set.Parsed(null, DslText.OtherUnparsedDslText("getDefaultProguardFile('proguard-android.txt')")))

fun proGuardFileValues(module: PsAndroidModule): ListenableFuture<List<ValueDescriptor<File>>> =
  readOnPooledThread { proGuardFileValuesCore(module) }

fun buildTypeMatchingFallbackValuesCore(project: PsProject): List<ValueDescriptor<String>> =
  project
    .modules.asSequence()
    .flatMap { (it as? PsAndroidModule)?.buildTypes?.asSequence()?.map { it.name } ?: emptySequence() }
    .distinct()
    .sorted()
    .map { ValueDescriptor(it) }
    .toList()

fun productFlavorMatchingFallbackValuesCore(project: PsProject, dimension: String?): List<ValueDescriptor<String>> =
  project
    .modules.asSequence()
    .flatMap {
      (it as? PsAndroidModule)
        ?.productFlavors?.asSequence()
        ?.filter { dimension == null || it.configuredDimension.maybeValue == dimension }
        ?.map { it.name }
      ?: emptySequence()
    }
    .distinct()
    .sorted()
    .map { ValueDescriptor(it) }
    .toList()

fun buildTypeMatchingFallbackValues(project: PsProject): ListenableFuture<List<ValueDescriptor<String>>> =
  immediateFuture(buildTypeMatchingFallbackValuesCore(project))

fun productFlavorMatchingFallbackValues(project: PsProject, dimension: String?): ListenableFuture<List<ValueDescriptor<String>>> =
  immediateFuture(productFlavorMatchingFallbackValuesCore(project, dimension))

private const val MAX_ARTIFACTS_TO_REQUEST = 50  // Note: we do not expect more than one result per repository.
fun dependencyVersionValues(model: PsDeclaredLibraryDependency): ListenableFuture<List<ValueDescriptor<String>>> =
  model.spec.group?.let { group ->
<<<<<<< HEAD
    Futures.transform(
      model.parent.parent.repositorySearchFactory
        .create(model.parent.getArtifactRepositories())
        .search(SearchRequest(SingleModuleSearchQuery(group, model.spec.name), MAX_ARTIFACTS_TO_REQUEST, 0)),
      { it!!.toVersionValueDescriptors() },
=======
    val name = model.spec.name
    val currentVersion = model.spec.version
    val filter: (Version) -> Boolean = when (group) {
      "com.google.guava" -> when {
        currentVersion == null -> { { true } }
        currentVersion.endsWith("-jre") -> { { v -> v.toString().endsWith("-jre") } }
        currentVersion.endsWith("-android") -> { { v -> v.toString().endsWith("-android") } }
        else -> { { true } }
      }
      else -> { { true } }
    }
    Futures.transform(
      model.parent.parent.repositorySearchFactory
        .create(model.parent.getArtifactRepositories())
        .search(SearchRequest(SingleModuleSearchQuery(group, name), MAX_ARTIFACTS_TO_REQUEST, 0)),
      { it!!.toVersionValueDescriptors(filter) },
>>>>>>> 0d09370c
      directExecutor())
  } ?: immediateFuture(listOf())

fun androidGradlePluginVersionValues(model: PsProject): ListenableFuture<List<ValueDescriptor<String>>> =
  Futures.transform(
    model.repositorySearchFactory
      .create(model.getPluginArtifactRepositories())
      .search(SearchRequest(SingleModuleSearchQuery("com.android.tools.build", "gradle"), MAX_ARTIFACTS_TO_REQUEST, 0)),
    { sr ->
      val searchResult = sr!!
      // TODO(b/242691473): going through toString() here is not pretty, but the type information is buried quite deep.
      val versions = searchResult.artifacts.flatMap { it.versions }.distinct().mapNotNull { AgpVersion.tryParse(it.toString()) }.toSet()
      val latestKnown = AgpVersions.latestKnown
      // return only results that will not lead to forced upgrades
      searchResult.toVersionValueDescriptors {
        // TODO(b/242691473): again, not pretty
        val agpVersion = AgpVersion.tryParse(it.toString()) ?: return@toVersionValueDescriptors false
        computeGradlePluginUpgradeState(agpVersion, latestKnown, versions).importance != FORCE
      }
    },
    directExecutor())

fun versionValues(): ListenableFuture<KnownValues<String>> =
  GradleVersionsRepository.getKnownVersionsFuture().transformNullable(directExecutor()) { versions: List<String>? ->
    object : KnownValues<String> {
      override val literals: List<ValueDescriptor<String>> =
        versions?.sortedByDescending { Version.parse(it) }?.map { ValueDescriptor(it) } ?: emptyList()
      override fun isSuitableVariable(variable: Annotated<ParsedValue.Set.Parsed<String>>): Boolean = false
    }
  }

@VisibleForTesting
fun SearchResult.toVersionValueDescriptors(filter: (Version) -> Boolean = { true }): List<ValueDescriptor<String>> =
  artifacts
    .flatMap { it.versions }
    .distinct()
    .filter(filter)
    .sortedDescending()
    .map { version -> ValueDescriptor(version.toString()) }

fun <T : PsChildModel> ListProperty<T, File>.withProFileSelector(module: T.() -> PsAndroidModule) =
  withFileSelectionRoot(
    masks = listOf("*.pro", "*.txt"),
    browseRoot = { module().parent.ideProject.basePath?.let { File(it) } },
    resolveRoot = { module().rootDir })<|MERGE_RESOLUTION|>--- conflicted
+++ resolved
@@ -152,13 +152,6 @@
 private const val MAX_ARTIFACTS_TO_REQUEST = 50  // Note: we do not expect more than one result per repository.
 fun dependencyVersionValues(model: PsDeclaredLibraryDependency): ListenableFuture<List<ValueDescriptor<String>>> =
   model.spec.group?.let { group ->
-<<<<<<< HEAD
-    Futures.transform(
-      model.parent.parent.repositorySearchFactory
-        .create(model.parent.getArtifactRepositories())
-        .search(SearchRequest(SingleModuleSearchQuery(group, model.spec.name), MAX_ARTIFACTS_TO_REQUEST, 0)),
-      { it!!.toVersionValueDescriptors() },
-=======
     val name = model.spec.name
     val currentVersion = model.spec.version
     val filter: (Version) -> Boolean = when (group) {
@@ -175,7 +168,6 @@
         .create(model.parent.getArtifactRepositories())
         .search(SearchRequest(SingleModuleSearchQuery(group, name), MAX_ARTIFACTS_TO_REQUEST, 0)),
       { it!!.toVersionValueDescriptors(filter) },
->>>>>>> 0d09370c
       directExecutor())
   } ?: immediateFuture(listOf())
 
