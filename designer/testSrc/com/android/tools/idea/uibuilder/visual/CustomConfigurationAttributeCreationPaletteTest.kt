/*
 * Copyright (C) 2019 The Android Open Source Project
 *
 * Licensed under the Apache License, Version 2.0 (the "License");
 * you may not use this file except in compliance with the License.
 * You may obtain a copy of the License at
 *
 *      http://www.apache.org/licenses/LICENSE-2.0
 *
 * Unless required by applicable law or agreed to in writing, software
 * distributed under the License is distributed on an "AS IS" BASIS,
 * WITHOUT WARRANTIES OR CONDITIONS OF ANY KIND, either express or implied.
 * See the License for the specific language governing permissions and
 * limitations under the License.
 */
package com.android.tools.idea.uibuilder.visual

import com.android.tools.idea.common.type.DesignerTypeRegistrar
import com.android.tools.idea.uibuilder.LayoutTestCase
import com.android.tools.idea.uibuilder.type.LayoutFileType
import java.awt.event.ActionEvent
import java.util.function.Consumer
import javax.swing.JButton
import javax.swing.JPanel
import org.mockito.Mockito

class CustomConfigurationAttributeCreationPaletteTest : LayoutTestCase() {
  override fun setUp() {
    DesignerTypeRegistrar.register(LayoutFileType)
    super.setUp()
  }

  override fun tearDown() {
    super.tearDown()
    DesignerTypeRegistrar.clearRegisteredTypes()
  }

  fun testCreateConfiguration() {
    val file = myFixture.addFileToProject("/res/layout/test.xml", LAYOUT_FILE_CONTENT)

    // Temp class for Mockito to verify callback.
    open class MyConsumer : Consumer<String> {
      override fun accept(t: String) = Unit
    }
    val mockedConsumer = Mockito.mock(MyConsumer::class.java)

    val palette =
<<<<<<< HEAD
      CustomConfigurationAttributeCreationPalette(file, myFacet) { mockedConsumer.accept(it.name) }
=======
      CustomConfigurationAttributeCreationPalette(file.virtualFile, myModule) {
        mockedConsumer.accept(it.name)
      }
>>>>>>> 574fcae1

    val addButton =
      (palette.components[2] as JPanel).components.filterIsInstance<JButton>().first {
        it.text == "Add"
      }
    addButton.action.actionPerformed(Mockito.mock(ActionEvent::class.java))
    Mockito.verify(mockedConsumer).accept("Preview")
  }
}

private const val LAYOUT_FILE_CONTENT =
  """
<?xml version="1.0" encoding="utf-8"?>
<LinearLayout xmlns:android="http://schemas.android.com/apk/res/android"
  android:layout_width="match_parent"
  android:layout_height="match_parent"
  android:orientation="vertical">
</LinearLayout>
"""<|MERGE_RESOLUTION|>--- conflicted
+++ resolved
@@ -45,13 +45,9 @@
     val mockedConsumer = Mockito.mock(MyConsumer::class.java)
 
     val palette =
-<<<<<<< HEAD
-      CustomConfigurationAttributeCreationPalette(file, myFacet) { mockedConsumer.accept(it.name) }
-=======
       CustomConfigurationAttributeCreationPalette(file.virtualFile, myModule) {
         mockedConsumer.accept(it.name)
       }
->>>>>>> 574fcae1
 
     val addButton =
       (palette.components[2] as JPanel).components.filterIsInstance<JButton>().first {
