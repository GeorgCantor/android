--- conflicted
+++ resolved
@@ -28,20 +28,6 @@
   override fun handles(element: Any?): Boolean = element is ResourceNavigationItem
 
   override fun getModuleTextWithIcon(element: Any?): TextWithIcon? {
-<<<<<<< HEAD
-    val resourceNavigationItem = element as ResourceNavigationItem
-    val virtualFile = resourceNavigationItem.resource.getSourceAsVirtualFile() ?: return null
-    val fileIndex = ProjectFileIndex.getInstance(resourceNavigationItem.project)
-    val inTestSource = fileIndex.isInTestSourceContent(virtualFile)
-    val module = fileIndex.getModuleForFile(virtualFile) ?: return null
-    val icon =
-      if (inTestSource) {
-        AllIcons.Nodes.TestSourceFolder
-      } else {
-        ModuleType.get(module).icon
-      }
-    return TextWithIcon(module.name, icon)
-=======
     // workaround
     // https://youtrack.jetbrains.com/issue/IDEA-345002/ModuleRendererFactorygetModuleTextWithIcon-not-called-in-ReadAction
     val textWithIcon = runReadAction {
@@ -60,6 +46,5 @@
       return@runReadAction TextWithIcon(module.name, icon)
     }
     return textWithIcon
->>>>>>> 0d09370c
   }
 }