/*
 * Copyright (C) 2013 The Android Open Source Project
 *
 * Licensed under the Apache License, Version 2.0 (the "License");
 * you may not use this file except in compliance with the License.
 * You may obtain a copy of the License at
 *
 *      http://www.apache.org/licenses/LICENSE-2.0
 *
 * Unless required by applicable law or agreed to in writing, software
 * distributed under the License is distributed on an "AS IS" BASIS,
 * WITHOUT WARRANTIES OR CONDITIONS OF ANY KIND, either express or implied.
 * See the License for the specific language governing permissions and
 * limitations under the License.
 */
package com.android.tools.idea.rendering;

import com.android.annotations.NonNull;
import com.android.annotations.Nullable;
import com.android.ide.common.resources.LocaleManager;
import com.android.ide.common.resources.configuration.FolderConfiguration;
<<<<<<< HEAD
import com.android.ide.common.resources.configuration.LanguageQualifier;
import com.android.ide.common.resources.configuration.LocaleQualifier;
import com.android.ide.common.resources.configuration.RegionQualifier;
import com.google.common.base.Splitter;
=======
import com.android.ide.common.resources.configuration.LocaleQualifier;
>>>>>>> 603529f2
import com.google.common.collect.Maps;
import com.intellij.openapi.util.IconLoader;
import com.intellij.ui.ColoredListCellRenderer;
import com.intellij.util.Function;
import icons.AndroidIcons;
import org.jetbrains.annotations.NotNull;

import javax.swing.*;
import java.util.Map;

/**
 * The {@linkplain FlagManager} provides access to flags for regions known
 * to {@link LocaleManager}. It also contains some locale related display
 * functions.
 * <p>
 * All the flag images came from the WindowBuilder subversion repository
 * http://dev.eclipse.org/svnroot/tools/org.eclipse.windowbuilder/trunk (and in
 * particular, a snapshot of revision 424). However, it appears that the icons
 * are from http://www.famfamfam.com/lab/icons/flags/ which states that "these
 * flag icons are available for free use for any purpose with no requirement for
 * attribution." Adding the URL here such that we can check back occasionally
 * and see if there are corrections or updates. Also note that the flag names
 * are in ISO 3166-1 alpha-2 country codes.
 */
@SuppressWarnings("SpellCheckingInspection")
public class FlagManager {
  private static final FlagManager ourInstance = new FlagManager();

  /**
   * Returns the {@linkplain FlagManager} singleton
   *
   * @return the {@linkplain FlagManager} singleton, never null
   */
  @NotNull
  public static FlagManager get() {
    return ourInstance;
  }

  /**
   * Use the {@link #get()} factory method
   */
  private FlagManager() {
  }

  /**
   * Map from region to flag icon
   */
  @NotNull
  private final Map<String, Icon> myImageMap = Maps.newHashMap();

  /**
   * Returns the flag for the given language and region.
   *
   * @param language the language, or null (if null, region must not be null),
   *                 the 2 letter language code (ISO 639-1), in lower case
   * @param region   the region, or null (if null, language must not be null),
   *                 the 2 letter region code (ISO 3166-1 alpha-2), in upper case
   * @return a suitable flag icon, or null
   */
  @Nullable
  public Icon getFlag(@Nullable String language, @Nullable String region) {
    assert region != null || language != null;
    if (region == null || region.isEmpty()) {
      // Look up the region for a given language
      assert language != null;

      // Special cases where we have a dedicated flag available:
      if (language.equals("ca")) {        //$NON-NLS-1$
        return getIcon("catalonia");      //$NON-NLS-1$
      }
      else if (language.equals("gd")) { //$NON-NLS-1$
        return getIcon("scotland");     //$NON-NLS-1$
      }
      else if (language.equals("cy")) { //$NON-NLS-1$
        return getIcon("wales");        //$NON-NLS-1$
      }

      // Pick based on various heuristics
      region = LocaleManager.getLanguageRegion(language);
    }

    if (region == null || region.isEmpty() || region.length() == 3) {
      // No country specified, and the language is for a country we
      // don't have a flag for
      return null;
    }

    return getIcon(region);
  }

  /**
   * Returns the flag for the given language and region.
   *
   * @param configuration the folder configuration
<<<<<<< HEAD
   * @return a suitable flag icon, or null
   */
  @Nullable
  public Icon getFlag(@NonNull FolderConfiguration configuration) {
    return getFlag(configuration.getEffectiveLanguage(), configuration.getEffectiveRegion());
  }

  /**
   * Returns the flag for the given language and region.
   *
   * @param language the language qualifier, or null (if null, region or locale must not be null),
   * @param region   the region, or null (if null, language or locale must not be null),
=======
>>>>>>> 603529f2
   * @return a suitable flag icon, or null
   */
  @Nullable
  public Icon getFlag(@NonNull FolderConfiguration configuration) {
    return getFlag(configuration.getLocaleQualifier());
  }

  /**
   * Returns the flag for the given language and region.
   *
   * @param locale the locale qualifier
   * @return a suitable flag icon, or null
   */
  @Nullable
  public Icon getFlag(@Nullable LocaleQualifier locale) {
    if (locale == null) {
      return null;
    }
    String languageCode = locale.getLanguage();
    String regionCode = locale.getRegion();
    if (LocaleQualifier.FAKE_VALUE.equals(languageCode)) {
      languageCode = null;
    }
    return getFlag(languageCode, regionCode);
  }

  /**
   * Returns a flag for a given resource folder name (such as
   * {@code values-en-rUS}), or null
   *
   * @param folder the folder name
   * @return a corresponding flag icon, or null if none was found
   */
  @Nullable
  public Icon getFlagForFolderName(@NotNull String folder) {
    FolderConfiguration configuration = FolderConfiguration.getConfigForFolder(folder);
    if (configuration != null) {
      return get().getFlag(configuration);
    }

    return null;
  }

  /**
   * Returns the flag for the given region.
   *
   * @param region the 2 letter region code (ISO 3166-1 alpha-2), in upper case
   * @return a suitable flag icon, or null
   */
  @Nullable
  public Icon getFlag(@NotNull String region) {
    assert region.length() == 2 && Character.isUpperCase(region.charAt(0)) && Character.isUpperCase(region.charAt(1)) : region;

    return getIcon(region);
  }

  @Nullable
  private Icon getIcon(@NotNull String base) {
    Icon flagImage = myImageMap.get(base);
    if (flagImage == null) {
      // TODO: Special case locale currently running on system such
      // that the current country matches the current locale
      if (myImageMap.containsKey(base)) {
        // Already checked: there's just no image there
        return null;
      }
      @SuppressWarnings("UnnecessaryFullyQualifiedName")
      String flagFileName = base.toLowerCase(java.util.Locale.US) + ".png"; //$NON-NLS-1$
      try {
        flagImage = IconLoader.findIcon("/icons/flags/" + flagFileName, AndroidIcons.class);
      } catch (Throwable t) {
        // This shouldn't happen in production, but IconLoader.findIcon can throw exceptions
        // when IconLoader.STRICT is set to true, which is the case when running unit tests
        // or with idea.is.internal=true
      }
      if (flagImage == null) {
        flagImage = AndroidIcons.EmptyFlag;
      }
      myImageMap.put(base, flagImage);
    }

    return flagImage;
  }

  /** Returns a {@link ListCellRenderer} suitable for displaying languages when the list model contains String language codes */
  @NotNull
  public ListCellRenderer getLanguageCodeCellRenderer() {
    final Function<Object, String> nameMapper = getLanguageNameMapper();
    return new ColoredListCellRenderer() {
      @Override
      protected void customizeCellRenderer(JList list, Object value, int index, boolean selected, boolean hasFocus) {
        append(nameMapper.fun(value));
        setIcon(getFlag((String)value, null));
      }
    };
  }

  /** Returns a {@link ListCellRenderer} suitable for displaying regions when the list model contains String region codes */
  @NotNull
  public ListCellRenderer getRegionCodeCellRenderer() {
    final Function<Object, String> nameMapper = getRegionNameMapper();
    return new ColoredListCellRenderer() {
      @Override
      protected void customizeCellRenderer(JList list, Object value, int index, boolean selected, boolean hasFocus) {
        append(nameMapper.fun(value));
        setIcon(getFlag(null, (String)value));
      }
    };
  }

  /** A function which maps from language code to a language label: code + name */
  @NotNull
  public static  Function<Object, String> getLanguageNameMapper() {
    return new Function<Object, String>() {
      @Override
      public String fun(Object value) {
        String languageCode = (String)value;
        if (languageCode.equals(LocaleQualifier.FAKE_VALUE)) {
          return "Any Language";
        }
        String languageName = LocaleManager.getLanguageName(languageCode);
        if (languageName != null && languageName.length() > 30) {
          languageName = languageName.substring(0, 27) + "...";
        }
        return String.format("%1$s: %2$s", languageCode, languageName);
      }
    };
  }

  /** A function which maps from language code to a language label: code + name */
  @NotNull
  public static Function<Object, String> getRegionNameMapper() {
    return new Function<Object, String>() {
      @Override
      public String fun(Object value) {
        String regionCode = (String)value;
        if (regionCode.equals(LocaleQualifier.FAKE_VALUE)) {
          return "Any Region";
        }
        String regionName = LocaleManager.getRegionName(regionCode);
        if (regionName != null && regionName.length() > 30) {
          regionName = regionName.substring(0, 27) + "...";
        }
        return String.format("%1$s: %2$s", regionCode, regionName);
      }
    };
  }
}<|MERGE_RESOLUTION|>--- conflicted
+++ resolved
@@ -19,14 +19,7 @@
 import com.android.annotations.Nullable;
 import com.android.ide.common.resources.LocaleManager;
 import com.android.ide.common.resources.configuration.FolderConfiguration;
-<<<<<<< HEAD
-import com.android.ide.common.resources.configuration.LanguageQualifier;
 import com.android.ide.common.resources.configuration.LocaleQualifier;
-import com.android.ide.common.resources.configuration.RegionQualifier;
-import com.google.common.base.Splitter;
-=======
-import com.android.ide.common.resources.configuration.LocaleQualifier;
->>>>>>> 603529f2
 import com.google.common.collect.Maps;
 import com.intellij.openapi.util.IconLoader;
 import com.intellij.ui.ColoredListCellRenderer;
@@ -121,21 +114,6 @@
    * Returns the flag for the given language and region.
    *
    * @param configuration the folder configuration
-<<<<<<< HEAD
-   * @return a suitable flag icon, or null
-   */
-  @Nullable
-  public Icon getFlag(@NonNull FolderConfiguration configuration) {
-    return getFlag(configuration.getEffectiveLanguage(), configuration.getEffectiveRegion());
-  }
-
-  /**
-   * Returns the flag for the given language and region.
-   *
-   * @param language the language qualifier, or null (if null, region or locale must not be null),
-   * @param region   the region, or null (if null, language or locale must not be null),
-=======
->>>>>>> 603529f2
    * @return a suitable flag icon, or null
    */
   @Nullable
