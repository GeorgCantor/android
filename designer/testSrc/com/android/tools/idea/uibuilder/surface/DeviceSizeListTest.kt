/*
 * Copyright (C) 2019 The Android Open Source Project
 *
 * Licensed under the Apache License, Version 2.0 (the "License");
 * you may not use this file except in compliance with the License.
 * You may obtain a copy of the License at
 *
 *      http://www.apache.org/licenses/LICENSE-2.0
 *
 * Unless required by applicable law or agreed to in writing, software
 * distributed under the License is distributed on an "AS IS" BASIS,
 * WITHOUT WARRANTIES OR CONDITIONS OF ANY KIND, either express or implied.
 * See the License for the specific language governing permissions and
 * limitations under the License.
 */
package com.android.tools.idea.uibuilder.surface

import com.android.sdklib.devices.Device
import com.android.sdklib.devices.Hardware
import com.android.sdklib.devices.Software
import com.android.sdklib.devices.State
import org.jetbrains.android.AndroidTestBase

class DeviceSizeListTest : AndroidTestBase() {

  private val NEXUS_5 = buildDeviceSize("Nexus 5", 900, 1760)
  private val NEXUS_6P = buildDeviceSize("Nexus 6p", 1131, 2011)
  private val NEXUS_7 = buildDeviceSize("Nexus 7", 1652, 2644)
  private val NEXUS_9 = buildDeviceSize("Nexus 9", 2816, 2112)
  private val NEXUS_10 = buildDeviceSize("Nexus 10", 3520, 2200)

  fun testSort() {
    val list = buildDefaultSizeList()

    assertEquals(list.myList[0], NEXUS_5)
    assertEquals(list.myList[1], NEXUS_6P)
    assertEquals(list.myList[2], NEXUS_7)
    assertEquals(list.myList[3], NEXUS_9)
    assertEquals(list.myList[4], NEXUS_10)
  }

  fun testSnap() {
    val list = buildDefaultSizeList()

    verifySnap(list, NEXUS_5, NEXUS_5.x + 10, NEXUS_5.y - 20, 34)
    verifySnap(list, NEXUS_6P, NEXUS_6P.x - 21, NEXUS_6P.y + 12, 100)
    verifySnap(list, NEXUS_7, NEXUS_7.x + 35, NEXUS_7.y - 19, 54)
    verifySnap(list, NEXUS_9, NEXUS_9.x - 7, NEXUS_9.y + 34, 40)
    verifySnap(list, NEXUS_10, NEXUS_10.x + 121, NEXUS_10.y - 102, 224)
  }

  fun testNoSnap() {
    val list = buildDefaultSizeList()

    assertNull(list.snapToDevice(NEXUS_5.x + 100, NEXUS_5.y - 20, 3))
    assertNull(list.snapToDevice(NEXUS_6P.x - 21, NEXUS_6P.y + 12, 1))
    assertNull(list.snapToDevice(NEXUS_7.x + 35, NEXUS_7.y - 19, 5))
    assertNull(list.snapToDevice(NEXUS_9.x - 7, NEXUS_9.y + 34, 4))
    assertNull(list.snapToDevice(NEXUS_10.x + 121, NEXUS_10.y - 102, 2))
  }

  private fun verifySnap(
    list: DeviceSizeList,
    device: DeviceSizeList.DeviceSize,
    x: Int,
    y: Int,
<<<<<<< HEAD
    snap: Int
=======
    snap: Int,
>>>>>>> 0d09370c
  ) {
    val size = list.snapToDevice(x, y, snap)
    assertEquals(device.x, size!!.x)
    assertEquals(device.y, size.y)

    val reversePoint = list.snapToDevice(y, x, snap)
    assertEquals(device.x, reversePoint!!.y)
    assertEquals(device.y, reversePoint.x)
  }

  private fun buildDeviceSize(name: String, x: Int, y: Int): DeviceSizeList.DeviceSize {
    return DeviceSizeList.DeviceSize.create(buildDevice(name), x, y)
  }

  private fun buildDefaultSizeList(): DeviceSizeList {
    val list = DeviceSizeList()
    list.myList.add(NEXUS_6P)
    list.myList.add(NEXUS_10)
    list.myList.add(NEXUS_5)
    list.myList.add(NEXUS_9)
    list.myList.add(NEXUS_7)
    list.sort()
    return list
  }

  private fun buildDevice(name: String): Device {
    val builder = Device.Builder()
    builder.setName(name)
    builder.setManufacturer(name)
    builder.addSoftware(Software())
    val state = State()
    state.isDefaultState = true
    state.hardware = Hardware()
    builder.addState(state)
    return builder.build()
  }
}<|MERGE_RESOLUTION|>--- conflicted
+++ resolved
@@ -64,11 +64,7 @@
     device: DeviceSizeList.DeviceSize,
     x: Int,
     y: Int,
-<<<<<<< HEAD
-    snap: Int
-=======
     snap: Int,
->>>>>>> 0d09370c
   ) {
     val size = list.snapToDevice(x, y, snap)
     assertEquals(device.x, size!!.x)
