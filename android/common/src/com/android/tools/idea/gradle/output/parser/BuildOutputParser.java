/*
 * Copyright (C) 2013 The Android Open Source Project
 *
 * Licensed under the Apache License, Version 2.0 (the "License");
 * you may not use this file except in compliance with the License.
 * You may obtain a copy of the License at
 *
 *      http://www.apache.org/licenses/LICENSE-2.0
 *
 * Unless required by applicable law or agreed to in writing, software
 * distributed under the License is distributed on an "AS IS" BASIS,
 * WITHOUT WARRANTIES OR CONDITIONS OF ANY KIND, either express or implied.
 * See the License for the specific language governing permissions and
 * limitations under the License.
 */
package com.android.tools.idea.gradle.output.parser;

<<<<<<< HEAD
import com.android.tools.idea.gradle.output.GradleMessage;
import com.google.common.collect.Lists;
import org.jetbrains.annotations.NotNull;
=======
import com.android.ide.common.blame.output.GradleMessage;
import com.android.ide.common.blame.parser.JsonEncodedGradleMessageParser;
import com.android.ide.common.blame.parser.PatternAwareOutputParser;
import com.android.ide.common.blame.parser.ToolOutputParser;
import com.android.ide.common.blame.parser.aapt.AaptOutputParser;
import com.android.tools.idea.gradle.output.parser.androidPlugin.*;
import com.android.tools.idea.gradle.output.parser.javac.JavacOutputParser;
import org.jetbrains.android.sdk.MessageBuildingSdkLog;
>>>>>>> 04fab8eb

import java.util.List;

/**
 * Parses Gradle's build output and creates the messages to be displayed in the "Messages" tool window.
 */
<<<<<<< HEAD
public class BuildOutputParser {
  private Iterable<? extends PatternAwareOutputParser> myParsers;

  public BuildOutputParser(Iterable<? extends PatternAwareOutputParser> parsers) {
    myParsers = parsers;
  }
=======
public class BuildOutputParser{
  private static final PatternAwareOutputParser[] PARSERS =
    {new JsonEncodedGradleMessageParser(), new AndroidPluginOutputParser(), new GradleOutputParser(), new AaptOutputParser(), new XmlValidationErrorParser(),
      new BuildFailureParser(), new ManifestMergeFailureParser(), new DexExceptionParser(), new JavacOutputParser(),
      new MergingExceptionParser()};
>>>>>>> 04fab8eb

  private final ToolOutputParser parser;

  public BuildOutputParser() {
    parser = new ToolOutputParser(PARSERS, new MessageBuildingSdkLog());
  }

<<<<<<< HEAD
    List<GradleMessage> messages = Lists.newArrayList();
    String line;
    while ((line = outputReader.readLine()) != null) {
      if (line.isEmpty()) {
        continue;
      }
      boolean handled = false;
      for (PatternAwareOutputParser parser : myParsers) {
        try {
          if (parser.parse(line, outputReader, messages)) {
            handled = true;
            break;
          }
        }
        catch (ParsingFailedException e) {
          return Collections.emptyList();
        }
      }
      if (handled) {
        int messageCount = messages.size();
        if (messageCount > 0) {
          GradleMessage last = messages.get(messageCount - 1);
          if (last.getText().contains("Build cancelled")) {
            // Build was cancelled, just quit. Extra messages are just confusing noise.
            break;
          }
        }
      }
      else {
        // If none of the standard parsers recognize the input, include it as info such
        // that users don't miss potentially vital output such as gradle plugin exceptions.
        // If there is predictable useless input we don't want to appear here, add a custom
        // parser to digest it.
        messages.add(new GradleMessage(GradleMessage.Kind.SIMPLE, line));
      }
    }
    return messages;
=======
  public List<GradleMessage> parseGradleOutput(String output) {
    return parser.parseToolOutput(output);
>>>>>>> 04fab8eb
  }
}<|MERGE_RESOLUTION|>--- conflicted
+++ resolved
@@ -15,11 +15,6 @@
  */
 package com.android.tools.idea.gradle.output.parser;
 
-<<<<<<< HEAD
-import com.android.tools.idea.gradle.output.GradleMessage;
-import com.google.common.collect.Lists;
-import org.jetbrains.annotations.NotNull;
-=======
 import com.android.ide.common.blame.output.GradleMessage;
 import com.android.ide.common.blame.parser.JsonEncodedGradleMessageParser;
 import com.android.ide.common.blame.parser.PatternAwareOutputParser;
@@ -28,27 +23,17 @@
 import com.android.tools.idea.gradle.output.parser.androidPlugin.*;
 import com.android.tools.idea.gradle.output.parser.javac.JavacOutputParser;
 import org.jetbrains.android.sdk.MessageBuildingSdkLog;
->>>>>>> 04fab8eb
 
 import java.util.List;
 
 /**
  * Parses Gradle's build output and creates the messages to be displayed in the "Messages" tool window.
  */
-<<<<<<< HEAD
-public class BuildOutputParser {
-  private Iterable<? extends PatternAwareOutputParser> myParsers;
-
-  public BuildOutputParser(Iterable<? extends PatternAwareOutputParser> parsers) {
-    myParsers = parsers;
-  }
-=======
 public class BuildOutputParser{
   private static final PatternAwareOutputParser[] PARSERS =
     {new JsonEncodedGradleMessageParser(), new AndroidPluginOutputParser(), new GradleOutputParser(), new AaptOutputParser(), new XmlValidationErrorParser(),
       new BuildFailureParser(), new ManifestMergeFailureParser(), new DexExceptionParser(), new JavacOutputParser(),
       new MergingExceptionParser()};
->>>>>>> 04fab8eb
 
   private final ToolOutputParser parser;
 
@@ -56,47 +41,7 @@
     parser = new ToolOutputParser(PARSERS, new MessageBuildingSdkLog());
   }
 
-<<<<<<< HEAD
-    List<GradleMessage> messages = Lists.newArrayList();
-    String line;
-    while ((line = outputReader.readLine()) != null) {
-      if (line.isEmpty()) {
-        continue;
-      }
-      boolean handled = false;
-      for (PatternAwareOutputParser parser : myParsers) {
-        try {
-          if (parser.parse(line, outputReader, messages)) {
-            handled = true;
-            break;
-          }
-        }
-        catch (ParsingFailedException e) {
-          return Collections.emptyList();
-        }
-      }
-      if (handled) {
-        int messageCount = messages.size();
-        if (messageCount > 0) {
-          GradleMessage last = messages.get(messageCount - 1);
-          if (last.getText().contains("Build cancelled")) {
-            // Build was cancelled, just quit. Extra messages are just confusing noise.
-            break;
-          }
-        }
-      }
-      else {
-        // If none of the standard parsers recognize the input, include it as info such
-        // that users don't miss potentially vital output such as gradle plugin exceptions.
-        // If there is predictable useless input we don't want to appear here, add a custom
-        // parser to digest it.
-        messages.add(new GradleMessage(GradleMessage.Kind.SIMPLE, line));
-      }
-    }
-    return messages;
-=======
   public List<GradleMessage> parseGradleOutput(String output) {
     return parser.parseToolOutput(output);
->>>>>>> 04fab8eb
   }
 }