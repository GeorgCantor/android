/*
 * Copyright (C) 2016 The Android Open Source Project
 *
 * Licensed under the Apache License, Version 2.0 (the "License");
 * you may not use this file except in compliance with the License.
 * You may obtain a copy of the License at
 *
 *      http://www.apache.org/licenses/LICENSE-2.0
 *
 * Unless required by applicable law or agreed to in writing, software
 * distributed under the License is distributed on an "AS IS" BASIS,
 * WITHOUT WARRANTIES OR CONDITIONS OF ANY KIND, either express or implied.
 * See the License for the specific language governing permissions and
 * limitations under the License.
 */
package com.android.tools.idea.res;

import com.android.annotations.NonNull;
import com.android.annotations.Nullable;
import com.android.resources.ResourceFolderType;
import com.android.resources.ResourceUrl;
import com.android.tools.idea.AndroidPsiUtils;
import com.android.tools.idea.configurations.Configuration;
import com.android.tools.idea.configurations.ConfigurationListener;
import com.android.tools.idea.databinding.util.DataBindingUtil;
import com.android.tools.idea.model.AndroidModel;
import com.android.tools.idea.project.AndroidProjectBuildNotifications;
import com.google.common.collect.Lists;
import com.google.common.collect.Maps;
import com.intellij.openapi.application.ApplicationManager;
import com.intellij.openapi.components.ProjectComponent;
import com.intellij.openapi.module.Module;
import com.intellij.openapi.project.Project;
import com.intellij.openapi.util.ModificationTracker;
import com.intellij.openapi.vfs.VirtualFile;
import com.intellij.openapi.vfs.VirtualFileManager;
import com.intellij.openapi.vfs.newvfs.BulkFileListener;
import com.intellij.openapi.vfs.newvfs.events.VFileEvent;
import com.intellij.psi.*;
import com.intellij.psi.xml.*;
import com.intellij.util.messages.MessageBusConnection;
<<<<<<< HEAD
=======
import java.util.EnumSet;
import java.util.List;
import java.util.Map;
import java.util.Set;
import javax.annotation.concurrent.GuardedBy;
>>>>>>> e624679c
import org.intellij.images.fileTypes.ImageFileTypeManager;
import org.jetbrains.android.facet.AndroidFacet;
import org.jetbrains.android.facet.ResourceFolderManager;
import org.jetbrains.annotations.NotNull;

import javax.annotation.concurrent.GuardedBy;
import java.util.*;

import static com.android.SdkConstants.ANDROID_PREFIX;
import static com.android.SdkConstants.PREFIX_RESOURCE_REF;

/**
 * The {@linkplain ResourceNotificationManager} provides notifications to editors that
 * are displaying Android resources, and need to update themselves when some operation
 * in the IDE edits a resource.
 * <p/>
 * <b>NOTE</b>: Editors should <b>only</b> listen for resource notifications while they
 * are actively showing. They should <b>not</b> simply add a listener when created
 * and then continue to listen in the background. A core value of the IDE is to offer
 * a quick editing experience, and if all the potential editors start listening globally
 * for events, this will slow everything down to a crawl.
 * <p/>
 * Clients should start listening for resource events when the editor is made visible,
 * and stop listening when the editor is made invisible. Furthermore, when editors are
 * made visible a second time, they can consult a modification stamp to see whether
 * anything changed while they were in the background, and if so update themselves only
 * if that's the case.
 * <p/>
 * Also note that
 * <ul>
 * <li>Resource editing events are not delivered synchronously</li>
 * <li>No locks are held when the listener are notified</li>
 * <li>All events are delivered on the event dispatch (UI) thread</li>
 * <li>Add listener or remove listener can be done from any thread</li>
 * </ul>
 */
public class ResourceNotificationManager {
  private final Project myProject;

  /**
   * Module observers: one per observed module in the project, with potentially multiple listeners
   */
  private final Map<Module, ModuleEventObserver> myModuleToObserverMap = Maps.newHashMap();

  /**
   * File observers: one per observed file, with potentially multiple listeners
   */
  private final Map<VirtualFile, FileEventObserver> myFileToObserverMap = Maps.newHashMap();

  /**
   * Configuration observers: one per observed configuration, with potentially multiple listeners
   */
  private final Map<Configuration, ConfigurationEventObserver> myConfigurationToObserverMap = Maps.newHashMap();

  /**
   * Project wide observer: a single one will do
   */
  @GuardedBy("this")
  @Nullable
  private ProjectPsiTreeObserver myProjectPsiTreeObserver;

  private final ProjectBuildObserver myProjectBuildObserver = new ProjectBuildObserver();

  /**
   * Whether we've already been notified about a change and we'll be firing it shortly
   */
  private boolean myPendingNotify;

  /**
   * Counter for events other than resource repository, configuration or file events. For example,
   * this counts project builds.
   */
  private long myModificationCount;

  /**
   * Set of events we've observed since the last notification
   */
  private EnumSet<Reason> myEvents = EnumSet.noneOf(Reason.class);

  /**
   * Do not instantiate directly; this is a {@link ProjectComponent} and its lifecycle is managed by the IDE;
   * use {@link #getInstance(Project)} instead
   */
  public ResourceNotificationManager(Project project) {
    myProject = project;
  }

  /**
   * Returns the {@linkplain ResourceNotificationManager} for the given project
   *
   * @param project the project to return the notification manager for
   * @return a notification manager
   */
  @NotNull
  public static ResourceNotificationManager getInstance(@NotNull Project project) {
    return project.getService(ResourceNotificationManager.class);
  }

  @NotNull
  public ResourceVersion getCurrentVersion(@NotNull AndroidFacet facet, @Nullable PsiFile file, @Nullable Configuration configuration) {
    LocalResourceRepository repository = ResourceRepositoryManager.getAppResources(facet);
    if (file != null) {
      long fileStamp = file.getModificationStamp();
      if (configuration != null) {
        return new ResourceVersion(repository.getModificationCount(), fileStamp, configuration.getModificationCount(),
                                   configuration.getConfigurationManager().getStateVersion(), myModificationCount);

      }
      else {
        return new ResourceVersion(repository.getModificationCount(), fileStamp, 0L, 0L, myModificationCount);
      }
    }
    else {
      return new ResourceVersion(repository.getModificationCount(), 0L, 0L, 0L, myModificationCount);
    }
  }

    /**
     * Registers an interest in resources accessible from the given module
     *
     * @param listener      the listener to notify when there is a resource change
     * @param facet         the facet for the Android module whose resources the listener is interested in
     * @param file          an optional file to observe for any edits. Note that this is not currently
     *                      limited to this listener; all listeners in the module will be notified when
     *                      there is an edit of this file.
     * @param configuration if file is non null, this is an optional configuration
     *                      you can listen for changes in (must be a configuration corresponding to the file)
     * @return the current resource modification stamp of the given module
     */
    public synchronized ResourceVersion addListener(@NotNull ResourceChangeListener listener,
                                                    @NotNull AndroidFacet facet,
                                                    @Nullable VirtualFile file,
                                                    @Nullable Configuration configuration) {
      Module module = facet.getModule();
      ModuleEventObserver moduleEventObserver = myModuleToObserverMap.get(module);
      if (moduleEventObserver == null) {
        if (myModuleToObserverMap.isEmpty()) {
          if (myProjectPsiTreeObserver == null) {
            myProjectPsiTreeObserver = new ProjectPsiTreeObserver();
          }
          myProjectBuildObserver.startListening();
        }
        moduleEventObserver = new ModuleEventObserver(facet);
        myModuleToObserverMap.put(module, moduleEventObserver);
      }
      moduleEventObserver.addListener(listener);

      if (file != null) {
        FileEventObserver fileEventObserver = myFileToObserverMap.get(file);
        if (fileEventObserver == null) {
          fileEventObserver = new FileEventObserver(module);
          myFileToObserverMap.put(file, fileEventObserver);
        }
        fileEventObserver.addListener(listener);

        if (configuration != null) {
          ConfigurationEventObserver configurationEventObserver = myConfigurationToObserverMap.get(configuration);
          if (configurationEventObserver == null) {
            configurationEventObserver = new ConfigurationEventObserver(configuration);
            myConfigurationToObserverMap.put(configuration, configurationEventObserver);
          }
          configurationEventObserver.addListener(listener);
        }
      }
      else {
        assert configuration == null : configuration;
      }

      return getCurrentVersion(facet, file != null ? AndroidPsiUtils.getPsiFileSafely(myProject, file) : null, configuration);
  }

  /**
   * Registers an interest in resources accessible from the given module
   *
   * @param listener      the listener to notify when there is a resource change
   * @param facet         the facet for the Android module whose resources the listener is interested in
   * @param file          the file passed in to the corresponding {@link #addListener} call
   * @param configuration the configuration passed in to the corresponding {@link #addListener} call
   */
  public synchronized void removeListener(@NotNull ResourceChangeListener listener,
                                          @NonNull AndroidFacet facet,
                                          @Nullable VirtualFile file,
                                          @Nullable Configuration configuration) {
      if (file != null) {
        if (configuration != null) {
          ConfigurationEventObserver configurationEventObserver = myConfigurationToObserverMap.get(configuration);
          if (configurationEventObserver != null) {
            configurationEventObserver.removeListener(listener);
            if (!configurationEventObserver.hasListeners()) {
              myConfigurationToObserverMap.remove(configuration);
            }
          }
        }
        FileEventObserver fileEventObserver = myFileToObserverMap.get(file);
        if (fileEventObserver != null) {
          fileEventObserver.removeListener(listener);
          if (!fileEventObserver.hasListeners()) {
            myFileToObserverMap.remove(file);
          }
        }
      }
      else {
        assert configuration == null : configuration;
      }

      Module module = facet.getModule();
      ModuleEventObserver moduleEventObserver = myModuleToObserverMap.get(module);
      if (moduleEventObserver != null) {
        moduleEventObserver.removeListener(listener);
        if (!moduleEventObserver.hasListeners()) {
          myModuleToObserverMap.remove(module);
          if (myModuleToObserverMap.isEmpty() && myProjectPsiTreeObserver != null) {
            myProjectBuildObserver.stopListening();
            myProjectPsiTreeObserver = null;
          }
        }
      }
  }

  /**
   * Returns a implementation of {@link PsiTreeChangeListener} that is not registered and is used as a
   * delegate (e.g in {@link AndroidFileChangeListener}).
   * <p>
   * If no listener has been added to the {@link ResourceNotificationManager}, this method returns null.
   */
  @Nullable
  public synchronized PsiTreeChangeListener getPsiListener() {
      return myProjectPsiTreeObserver;
  }

  private final Object CHANGE_PENDING_LOCK = new Object();

  /**
   * Something happened. Either schedule a notification or if one is already pending, do nothing.
   */
  private void notice(Reason reason) {
    myEvents.add(reason);
    synchronized (CHANGE_PENDING_LOCK) {
      if (myPendingNotify) {
        return;
      }
      myPendingNotify = true;
    }
    ApplicationManager.getApplication().invokeLater(() -> {
      synchronized (CHANGE_PENDING_LOCK) {
        if (!myPendingNotify) {
          return;
        }
        myPendingNotify = false;
      }
      // Ensure that the notify happens after all pending Swing Runnables
      // have been processed, including any created *after* the initial notice()
      // call which scheduled this runnable, since they could for example be
      // ResourceFolderRepository#rescan() Runnables, and we want those to finish
      // before the final notify. Notice how we clear the pending notify flag
      // above though, such that if another event appears between the first
      // invoke later and the second, it will schedule another complete notification
      // event.
      ApplicationManager.getApplication().invokeLater(() -> {
        EnumSet<Reason> reason1 = myEvents;
        myEvents = EnumSet.noneOf(Reason.class);
        notifyListeners(reason1);
        myEvents.clear();
      });
    });
  }

  private void notifyListeners(@NonNull EnumSet<Reason> reason) {
    ApplicationManager.getApplication().assertIsDispatchThread();

    for (ModuleEventObserver moduleEventObserver : myModuleToObserverMap.values()) {
      // Not every module may have pending changes; each one will check
      moduleEventObserver.notifyListeners(reason);
    }
  }

  /**
   * A {@linkplain ModuleEventObserver} registers listeners for various module-specific events (such as
   * resource folder manager changes) and then notifies {@link #notice(Reason)} when it sees an event
   */
  private final class ModuleEventObserver implements ModificationTracker, ResourceFolderManager.ResourceFolderListener {
    private final AndroidFacet myFacet;
    private long myGeneration;
    private final Object myListenersLock = new Object();
    private MessageBusConnection myConnection;

    @GuardedBy("myListenersLock")
    private final List<ResourceChangeListener> myListeners = Lists.newArrayListWithExpectedSize(4);

    private ModuleEventObserver(@NotNull AndroidFacet facet) {
      myFacet = facet;
      myGeneration = ResourceRepositoryManager.getAppResources(facet).getModificationCount();
    }

    @Override
    public long getModificationCount() {
      return myGeneration;
    }

    private void addListener(@NotNull ResourceChangeListener listener) {
      synchronized (myListenersLock) {
        if (myListeners.isEmpty()) {
          registerListeners();
        }
        myListeners.add(listener);
      }
    }

    private void removeListener(@NotNull ResourceChangeListener listener) {
      synchronized (myListenersLock) {
        myListeners.remove(listener);

        if (myListeners.isEmpty()) {
          unregisterListeners();
        }
      }
    }

    private void registerListeners() {
      if (AndroidModel.isRequired(myFacet)) {
        // Ensure that project resources have been initialized first, since
        // we want all repos to add their own variant listeners before ours (such that
        // when the variant changes, the project resources get notified and updated
        // before our own update listener attempts a re-render)
        ResourceRepositoryManager.getProjectResources(myFacet);

        assert myConnection == null;
        myConnection = myFacet.getModule().getMessageBus().connect(myFacet);
        myConnection.subscribe(ResourceFolderManager.TOPIC, this);
        ResourceFolderManager.getInstance(myFacet); // Make sure ResourceFolderManager is initialized.
      }
    }

    private void unregisterListeners() {
      if (myConnection != null) {
        myConnection.disconnect();
      }
    }

    private void notifyListeners(@NonNull EnumSet<Reason> reason) {
      if (myFacet.isDisposed()) {
        return;
      }
      long generation = ResourceRepositoryManager.getAppResources(myFacet).getModificationCount();
      if (reason.size() == 1 && reason.contains(Reason.RESOURCE_EDIT) && generation == myGeneration) {
        // Notified of an edit in some file that could potentially affect the resources, but
        // it didn't cause the modification stamp to increase: ignore. (If there are other reasons,
        // such as a variant change, then notify regardless
        return;
      }

      myGeneration = generation;
      ApplicationManager.getApplication().assertIsDispatchThread();
      List<ResourceChangeListener> listeners;
      synchronized (myListenersLock) {
        listeners = Lists.newArrayList(myListeners);
      }
      for (ResourceChangeListener listener : listeners) {
        listener.resourcesChanged(reason);
      }
    }

    private boolean hasListeners() {
      synchronized (myListenersLock) {
        return !myListeners.isEmpty();
      }
    }

    // ---- Implements ResourceFolderManager.ResourceFolderListener ----

    @Override
    public void mainResourceFoldersChanged(@NotNull AndroidFacet facet, @NotNull List<? extends VirtualFile> folders) {
      myModificationCount++;
      notice(Reason.GRADLE_SYNC);
    }

    @Override
    public void testResourceFoldersChanged(@NotNull AndroidFacet facet, @NotNull List<? extends VirtualFile> folders) {
      myModificationCount++;
      notice(Reason.GRADLE_SYNC);
    }
  }

  private class ProjectBuildObserver implements AndroidProjectBuildNotifications.AndroidProjectBuildListener {
    private boolean myAlreadyAddedBuildListener;
    private boolean myIgnoreBuildEvents;

    private void startListening() {
      if (!myAlreadyAddedBuildListener) { // See comment in stopListening
        myAlreadyAddedBuildListener = true;
        AndroidProjectBuildNotifications.subscribe(myProject, this);
      }
      myIgnoreBuildEvents = false;
    }

    private void stopListening() {
      // Unfortunately, we can't remove build tasks once they've been added.
      //    https://youtrack.jetbrains.com/issue/IDEA-139893
      // Therefore, we leave the listeners around, and make sure we only add
      // them once -- and we also ignore any build events that appear when we're
      // not intending to be actively listening
      // ProjectBuilder.getInstance(myProject).removeAfterProjectBuildTask(this);
      myIgnoreBuildEvents = true;
    }

    // ---- Implements AndroidProjectBuildNotifications.AndroidProjectBuildListener ----
    @Override
    public void buildComplete(@NotNull AndroidProjectBuildNotifications.BuildContext context) {
      if (!myIgnoreBuildEvents) {
        myModificationCount++;
        notice(Reason.PROJECT_BUILD);
      }
    }
  }

  private final class ProjectPsiTreeObserver implements PsiTreeChangeListener {

    private ProjectPsiTreeObserver() {
    }

    @Override
    public void beforeChildAddition(@NotNull PsiTreeChangeEvent event) {
    }

    @Override
    public void beforeChildRemoval(@NotNull PsiTreeChangeEvent event) {
    }

    @Override
    public void beforeChildReplacement(@NotNull PsiTreeChangeEvent event) {
    }

    @Override
    public void beforeChildMovement(@NotNull PsiTreeChangeEvent event) {
    }

    @Override
    public void beforeChildrenChange(@NotNull PsiTreeChangeEvent event) {
      myIgnoreChildrenChanged = false;
    }

    @Override
    public void beforePropertyChange(@NotNull PsiTreeChangeEvent event) {
    }

    @Override
    public void childAdded(@NotNull PsiTreeChangeEvent event) {
      myIgnoreChildrenChanged = true;

      if (isIgnorable(event)) {
        return;
      }

      if (isRelevantFile(event)) {
        PsiElement child = event.getChild();
        PsiElement parent = event.getParent();

        if (child instanceof XmlAttribute && parent instanceof XmlTag) {
          // Typing in a new attribute. Don't need to do any rendering until there
          // is an actual value
          if (((XmlAttribute)child).getValueElement() == null) {
            return;
          }
        }
        else if (parent instanceof XmlAttribute && child instanceof XmlAttributeValue) {
          XmlAttributeValue attributeValue = (XmlAttributeValue)child;
          attributeValue.getValue();
          if (attributeValue.getValue().isEmpty()) {
            // Just added a new blank attribute; nothing to render yet
            return;
          }
        }
        else if (parent instanceof XmlAttributeValue && child instanceof XmlToken && event.getOldChild() == null) {
          // Just added attribute value
          String text = child.getText();
          // See if this is an attribute that takes a resource!
          if (text.startsWith(PREFIX_RESOURCE_REF) && !DataBindingUtil.isBindingExpression(text)) {
            if (text.equals(PREFIX_RESOURCE_REF) || text.equals(ANDROID_PREFIX)) {
              // Using code completion to insert resource reference; not yet done
              return;
            }
            ResourceUrl url = ResourceUrl.parse(text);
            if (url != null && url.name.isEmpty()) {
              // Using code completion to insert resource reference; not yet done
              return;
            }
          }
        }
        notice(Reason.EDIT);
      }
      else {
        notice(Reason.RESOURCE_EDIT);
      }
    }

    @Override
    public void childRemoved(@NotNull PsiTreeChangeEvent event) {
      myIgnoreChildrenChanged = true;

      if (isIgnorable(event)) {
        return;
      }

      if (isRelevantFile(event)) {
        PsiElement child = event.getChild();
        PsiElement parent = event.getParent();
        if (parent instanceof XmlAttribute && child instanceof XmlToken) {
          // Typing in attribute name. Don't need to do any rendering until there
          // is an actual value
          XmlAttributeValue valueElement = ((XmlAttribute)parent).getValueElement();
          if (valueElement == null || valueElement.getValue().isEmpty()) {
            return;
          }
        }

        notice(Reason.EDIT);
      } else {
        notice(Reason.RESOURCE_EDIT);
      }
    }

    @Override
    public void childReplaced(@NotNull PsiTreeChangeEvent event) {
      myIgnoreChildrenChanged = true;

      if (isIgnorable(event)) {
        return;
      }

      if (isRelevantFile(event)) {
        PsiElement child = event.getChild();
        PsiElement parent = event.getParent();
        if (parent instanceof XmlAttribute && child instanceof XmlToken) {
          // Typing in attribute name. Don't need to do any rendering until there
          // is an actual value
          XmlAttributeValue valueElement = ((XmlAttribute)parent).getValueElement();
          if (valueElement == null || valueElement.getValue().isEmpty()) {
            return;
          }
        }
        else if (parent instanceof XmlAttributeValue && child instanceof XmlToken && event.getOldChild() != null) {
          String newText = child.getText();
          String prevText = event.getOldChild().getText();
          // See if user is working on an incomplete URL, and is still not complete, e.g. typing in @string/foo manually
          if (newText.startsWith(PREFIX_RESOURCE_REF) && !DataBindingUtil.isBindingExpression(newText)) {
            ResourceUrl prevUrl = ResourceUrl.parse(prevText);
            ResourceUrl newUrl = ResourceUrl.parse(newText);
            if (prevUrl != null && prevUrl.name.isEmpty()) {
              prevUrl = null;
            }
            if (newUrl != null && newUrl.name.isEmpty()) {
              newUrl = null;
            }
            if (prevUrl == null && newUrl == null) {
              return;
            }
          }
        }
        notice(Reason.EDIT);
      }
      else {
        notice(Reason.RESOURCE_EDIT);
      }
    }

    @Override
    public void childMoved(@NotNull PsiTreeChangeEvent event) {
      check(event);
    }

    boolean myIgnoreChildrenChanged;

    @Override
    public void childrenChanged(@NotNull PsiTreeChangeEvent event) {
      if (myIgnoreChildrenChanged) {
        return;
      }

      check(event);
    }

    @Override
    public void propertyChanged(@NotNull PsiTreeChangeEvent event) {
      // When renaming a PsiFile, if the file extension stays the same (i.e the file type
      // stays the same) the generated PsiTreeChangeEvent will trigger "propertyChanged()" (this method) with
      // the changed file set as the event's element.
      // On the other hand, if the file extension is changed, a new object is created and the event will
      // trigger "childReplaced()" instead, the parent being the file's directory and the renamed
      // file being the new child.
      if (PsiTreeChangeEvent.PROP_FILE_NAME.equals(event.getPropertyName())) {
        notice(Reason.RESOURCE_EDIT);
      }
    }

    /**
     * Returns true if the event's file is being observed by a listener (addListener(...) has
     * been called with a non-null VirtualFile.)
     * @see ResourceNotificationManager#addListener(ResourceChangeListener, AndroidFacet, VirtualFile, Configuration)
     */
    private boolean isRelevantFile(PsiTreeChangeEvent event) {
      if (!myFileToObserverMap.isEmpty()) {
        final PsiFile file = event.getFile();
        if (file != null && myFileToObserverMap.containsKey(file.getVirtualFile())) {
          return true;
        }
      }
      return false;
    }

    private boolean isIgnorable(PsiTreeChangeEvent event) {
      // We can ignore edits in whitespace, XML error nodes, and modification in comments.
      // (Note that editing text in an attribute value, including whitespace characters,
      // is not a PsiWhiteSpace element; it's an XmlToken of token type XML_ATTRIBUTE_VALUE_TOKEN
      // Moreover, We only ignore the modification of commented texts (in such case the type of
      // parent is XmlComment), because the user may *mark* some components/attributes as comments
      // for debugging purpose. In that case the child is instance of XmlComment but parent isn't,
      // so we will NOT ignore the event.
      PsiElement child = event.getChild();
      PsiElement parent = event.getParent();
      if (child instanceof PsiErrorElement ||
          parent instanceof XmlComment) {
        return true;
      }

      if ((child instanceof PsiWhiteSpace || child instanceof XmlText || parent instanceof XmlText)
          && IdeResourcesUtil.getFolderType(event.getFile()) != ResourceFolderType.VALUES) {
        // Editing text or whitespace has no effect outside of values files
        return true;
      }

      PsiFile file = event.getFile();
      if (file != null && (file.getParent() == null || !file.getViewProvider().isPhysical())) {
        // Spurious events from the IDE doing internal things, such as the formatter using a light virtual
        // filesystem to process text formatting chunks etc
        return true;
      }

      return false;
    }

    private void check(PsiTreeChangeEvent event) {
      if (isIgnorable(event)) {
        return;
      }

      if (isRelevantFile(event)) {
        final PsiFile file = event.getFile();
        if (file != null) {
          notice(Reason.EDIT);
          return;
        }
      }

      notice(Reason.RESOURCE_EDIT);
    }
  }

  private final class FileEventObserver implements BulkFileListener {
    private List<ResourceChangeListener> myListeners = Lists.newArrayListWithExpectedSize(2);
    private Module myModule;
    private MessageBusConnection myMessageBusConnection;

    private FileEventObserver(Module module) {
      myModule = module;
    }

    private void addListener(@NotNull ResourceChangeListener listener) {
      if (myListeners.isEmpty()) {
        registerListeners();
      }
      myListeners.add(listener);
    }

    private void removeListener(@NotNull ResourceChangeListener listener) {
      myListeners.remove(listener);

      if (myListeners.isEmpty()) {
        unregisterListeners();
      }
    }

    private void registerListeners() {
      myMessageBusConnection = ApplicationManager.getApplication().getMessageBus().connect(myModule);
      myMessageBusConnection.subscribe(VirtualFileManager.VFS_CHANGES, this);
    }

    private void unregisterListeners() {
      myMessageBusConnection.disconnect();
    }

    @Override
    public void after(@NotNull List<? extends VFileEvent> events) {
      events.stream()
        .filter(e -> {
          VirtualFile file = e.getFile();
          if (file == null || !ImageFileTypeManager.getInstance().isImage(file)) {
            return false;
          }

          VirtualFile parent = file.getParent();
          if (parent == null) {
            return false;
          }

          ResourceFolderType resType = ResourceFolderType.getFolderType(parent.getName());
          return ResourceFolderType.DRAWABLE == resType ||
                 ResourceFolderType.MIPMAP == resType;
        })
        .findAny()
        .ifPresent((e) -> notice(Reason.IMAGE_RESOURCE_CHANGED));
    }

    private boolean hasListeners() {
      return !myListeners.isEmpty();
    }
  }

  private final class ConfigurationEventObserver implements ConfigurationListener {
    private final Configuration myConfiguration;
    private List<ResourceChangeListener> myListeners = Lists.newArrayListWithExpectedSize(2);

    private ConfigurationEventObserver(Configuration configuration) {
      myConfiguration = configuration;
    }

    private void addListener(@NotNull ResourceChangeListener listener) {
      if (myListeners.isEmpty()) {
        registerListeners();
      }
      myListeners.add(listener);
    }

    private void removeListener(@NotNull ResourceChangeListener listener) {
      myListeners.remove(listener);

      if (myListeners.isEmpty()) {
        unregisterListeners();
      }
    }

    private boolean hasListeners() {
      return !myListeners.isEmpty();
    }

    private void registerListeners() {
      myConfiguration.addListener(this);
    }

    private void unregisterListeners() {
      myConfiguration.removeListener(this);
    }

    // ---- Implements ConfigurationListener ----

    @Override
    public boolean changed(int flags) {
      if ((flags & MASK_RENDERING) != 0) {
        notice(Reason.CONFIGURATION_CHANGED);
      }
      return true;
    }
  }

<<<<<<< HEAD
  /*
    final MessageBusConnection connection = project.getMessageBus().connect();
    connection.subscribe(ProjectTopics.PROJECT_ROOTS, new MyAndroidPlatformListener(project));

  private class MyAndroidPlatformListener implements ModuleRootListener {
    private final Map<Module, Sdk> myModule2Sdk = new HashMap<Module, Sdk>();
    private final Project myProject;

    private MyAndroidPlatformListener(@NotNull Project project) {
      myProject = project;
      updateMap();
    }

    @Override
    public void rootsChanged(ModuleRootEvent event) {
      final PsiFile file = myToolWindowForm.getFile();
      if (file != null) {
        final Module module = ModuleUtilCore.findModuleForPsiElement(file);
        if (module != null) {
          final Sdk prevSdk = myModule2Sdk.get(module);
          final Sdk newSdk = ModuleRootManager.getInstance(module).getSdk();
          if (newSdk != null &&
              (newSdk.getSdkType() instanceof AndroidSdkType || (prevSdk != null && prevSdk.getSdkType() instanceof AndroidSdkType)) &&
              !newSdk.equals(prevSdk)) {
            notice(Reason.SDK_CHANGED);
          }
        }
      }

      updateMap();
    }

    private void updateMap() {
      myModule2Sdk.clear();
      for (Module module : ModuleManager.getInstance(myProject).getModules()) {
        myModule2Sdk.put(module, ModuleRootManager.getInstance(module).getSdk());
      }
    }
  }
  */

=======
>>>>>>> e624679c
  /**
   * Interface which should be implemented by clients interested in resource edits and events that affect resources
   */
  public interface ResourceChangeListener {
    /**
     * One or more resources have changed
     *
     * @param reason the set of reasons that the resources have changed since the last notification
     */
    void resourcesChanged(@NotNull Set<Reason> reason);
  }

  /**
   * A version timestamp of the resources. This snapshot version is immutable, so you can hold on
   * to it and compare it with your most recent version.
   */
  public static final class ResourceVersion {
    private final long myResourceGeneration;
    private final long myFileGeneration;
    private final long myConfigurationGeneration;
    private final long myProjectConfigurationGeneration;
    private final long myOtherGeneration;

    private ResourceVersion(long resourceGeneration,
                            long fileGeneration,
                            long configurationGeneration,
                            long projectConfigurationGeneration,
                            long otherGeneration) {
      myResourceGeneration = resourceGeneration;
      myFileGeneration = fileGeneration;
      myConfigurationGeneration = configurationGeneration;
      myProjectConfigurationGeneration = projectConfigurationGeneration;
      myOtherGeneration = otherGeneration;
    }

    @Override
    public boolean equals(Object o) {
      if (this == o) return true;
      if (o == null || getClass() != o.getClass()) return false;

      ResourceVersion version = (ResourceVersion)o;

      if (myResourceGeneration != version.myResourceGeneration) return false;
      if (myFileGeneration != version.myFileGeneration) return false;
      if (myConfigurationGeneration != version.myConfigurationGeneration) return false;
      if (myProjectConfigurationGeneration != version.myProjectConfigurationGeneration) return false;
      if (myOtherGeneration != version.myOtherGeneration) return false;

      return true;
    }

    @Override
    public int hashCode() {
      int result = (int)(myResourceGeneration ^ (myResourceGeneration >>> 32));
      result = 31 * result + (int)(myFileGeneration ^ (myFileGeneration >>> 32));
      result = 31 * result + (int)(myConfigurationGeneration ^ (myConfigurationGeneration >>> 32));
      result = 31 * result + (int)(myProjectConfigurationGeneration ^ (myProjectConfigurationGeneration >>> 32));
      result = 31 * result + (int)(myOtherGeneration ^ (myOtherGeneration >>> 32));
      return result;
    }

    @Override
    public String toString() {
      return "ResourceVersion{" +
             "resource=" + myResourceGeneration +
             ", file=" + myFileGeneration +
             ", configuration=" + myConfigurationGeneration +
             ", projectConfiguration=" + myProjectConfigurationGeneration +
             ", other=" + myOtherGeneration +
             '}';
    }
  }

  /**
   * The reason the resources have changed
   */
  public enum Reason {
    /**
     * An edit which affects the resource repository was performed (e.g. changing the value of a string
     * is a resource edit, but editing the layout parameters of a widget in a layout file is not)
     */
    RESOURCE_EDIT,

    /**
     * Edit of a file that is being observed (if you're for example watching a menu file, this will include
     * edits in whitespace etc
     */
    EDIT,

    /**
     * The configuration changed (for example, the locale may have changed)
     */
    CONFIGURATION_CHANGED,

    /**
     * The module SDK changed
     */
    SDK_CHANGED,

    /**
     * The active variant changed, which affects available resource sets and values
     */
    VARIANT_CHANGED,

    /**
     * A sync happened. This can change dynamically generated resources for example.
     */
    GRADLE_SYNC,

    /**
     * Project build. Not a direct resource edit, but for example when a custom view
     * is compiled it can affect how a resource like layouts should be rendered
     */
    PROJECT_BUILD,

    /**
     * Image changed. This might be needed to invalidate layoutlib drawable caches.
     */
    IMAGE_RESOURCE_CHANGED
  }
}<|MERGE_RESOLUTION|>--- conflicted
+++ resolved
@@ -39,14 +39,11 @@
 import com.intellij.psi.*;
 import com.intellij.psi.xml.*;
 import com.intellij.util.messages.MessageBusConnection;
-<<<<<<< HEAD
-=======
 import java.util.EnumSet;
 import java.util.List;
 import java.util.Map;
 import java.util.Set;
 import javax.annotation.concurrent.GuardedBy;
->>>>>>> e624679c
 import org.intellij.images.fileTypes.ImageFileTypeManager;
 import org.jetbrains.android.facet.AndroidFacet;
 import org.jetbrains.android.facet.ResourceFolderManager;
@@ -327,7 +324,7 @@
    * A {@linkplain ModuleEventObserver} registers listeners for various module-specific events (such as
    * resource folder manager changes) and then notifies {@link #notice(Reason)} when it sees an event
    */
-  private final class ModuleEventObserver implements ModificationTracker, ResourceFolderManager.ResourceFolderListener {
+  private class ModuleEventObserver implements ModificationTracker, ResourceFolderManager.ResourceFolderListener {
     private final AndroidFacet myFacet;
     private long myGeneration;
     private final Object myListenersLock = new Object();
@@ -462,7 +459,7 @@
     }
   }
 
-  private final class ProjectPsiTreeObserver implements PsiTreeChangeListener {
+  private class ProjectPsiTreeObserver implements PsiTreeChangeListener {
 
     private ProjectPsiTreeObserver() {
     }
@@ -704,7 +701,7 @@
     }
   }
 
-  private final class FileEventObserver implements BulkFileListener {
+  private class FileEventObserver implements BulkFileListener {
     private List<ResourceChangeListener> myListeners = Lists.newArrayListWithExpectedSize(2);
     private Module myModule;
     private MessageBusConnection myMessageBusConnection;
@@ -764,7 +761,7 @@
     }
   }
 
-  private final class ConfigurationEventObserver implements ConfigurationListener {
+  private class ConfigurationEventObserver implements ConfigurationListener {
     private final Configuration myConfiguration;
     private List<ResourceChangeListener> myListeners = Lists.newArrayListWithExpectedSize(2);
 
@@ -810,50 +807,6 @@
     }
   }
 
-<<<<<<< HEAD
-  /*
-    final MessageBusConnection connection = project.getMessageBus().connect();
-    connection.subscribe(ProjectTopics.PROJECT_ROOTS, new MyAndroidPlatformListener(project));
-
-  private class MyAndroidPlatformListener implements ModuleRootListener {
-    private final Map<Module, Sdk> myModule2Sdk = new HashMap<Module, Sdk>();
-    private final Project myProject;
-
-    private MyAndroidPlatformListener(@NotNull Project project) {
-      myProject = project;
-      updateMap();
-    }
-
-    @Override
-    public void rootsChanged(ModuleRootEvent event) {
-      final PsiFile file = myToolWindowForm.getFile();
-      if (file != null) {
-        final Module module = ModuleUtilCore.findModuleForPsiElement(file);
-        if (module != null) {
-          final Sdk prevSdk = myModule2Sdk.get(module);
-          final Sdk newSdk = ModuleRootManager.getInstance(module).getSdk();
-          if (newSdk != null &&
-              (newSdk.getSdkType() instanceof AndroidSdkType || (prevSdk != null && prevSdk.getSdkType() instanceof AndroidSdkType)) &&
-              !newSdk.equals(prevSdk)) {
-            notice(Reason.SDK_CHANGED);
-          }
-        }
-      }
-
-      updateMap();
-    }
-
-    private void updateMap() {
-      myModule2Sdk.clear();
-      for (Module module : ModuleManager.getInstance(myProject).getModules()) {
-        myModule2Sdk.put(module, ModuleRootManager.getInstance(module).getSdk());
-      }
-    }
-  }
-  */
-
-=======
->>>>>>> e624679c
   /**
    * Interface which should be implemented by clients interested in resource edits and events that affect resources
    */
@@ -870,7 +823,7 @@
    * A version timestamp of the resources. This snapshot version is immutable, so you can hold on
    * to it and compare it with your most recent version.
    */
-  public static final class ResourceVersion {
+  public static class ResourceVersion {
     private final long myResourceGeneration;
     private final long myFileGeneration;
     private final long myConfigurationGeneration;
