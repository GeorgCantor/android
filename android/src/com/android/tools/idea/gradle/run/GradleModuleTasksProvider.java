--- conflicted
+++ resolved
@@ -17,10 +17,6 @@
 
 import com.android.tools.idea.Projects;
 import com.android.tools.idea.fd.InstantRunTasksProvider;
-<<<<<<< HEAD
-import com.android.tools.idea.gradle.project.build.invoker.GradleBuildInvoker;
-=======
->>>>>>> abbea60e
 import com.android.tools.idea.gradle.project.build.invoker.GradleTaskFinder;
 import com.android.tools.idea.gradle.project.build.invoker.TestCompileType;
 import com.android.tools.idea.gradle.util.BuildMode;
@@ -35,10 +31,6 @@
 import java.nio.file.Path;
 
 import static com.android.tools.idea.gradle.project.build.invoker.TestCompileType.UNIT_TESTS;
-<<<<<<< HEAD
-import static com.android.tools.idea.gradle.util.BuildMode.ASSEMBLE;
-=======
->>>>>>> abbea60e
 
 public class GradleModuleTasksProvider implements InstantRunTasksProvider {
   @NotNull private final Project myProject;
@@ -49,23 +41,15 @@
     if (myModules.length == 0) {
       throw new IllegalArgumentException("No modules provided");
     }
-<<<<<<< HEAD
-=======
     myProject = myModules[0].getProject();
->>>>>>> abbea60e
   }
 
   @NotNull
   public ListMultimap<Path, String> getUnitTestTasks(@NotNull BuildMode buildMode) {
     // Make sure all "intermediates/classes" directories are up-to-date.
-<<<<<<< HEAD
-    Module[] affectedModules = getAffectedModules(myModules[0].getProject(), myModules);
-    return GradleTaskFinder.getInstance().findTasksToExecuteForTest(myModules, affectedModules, buildMode, UNIT_TESTS);
-=======
     Module[] affectedModules = getAffectedModules(myProject, myModules);
     File projectPath = Projects.getBaseDirPath(myProject);
     return GradleTaskFinder.getInstance().findTasksToExecuteForTest(projectPath, affectedModules, myModules, buildMode, UNIT_TESTS);
->>>>>>> abbea60e
   }
 
   @NotNull
@@ -78,20 +62,12 @@
   @Override
   @NotNull
   public ListMultimap<Path, String> getFullBuildTasks() {
-<<<<<<< HEAD
-    return getTasksFor(ASSEMBLE, TestCompileType.ALL);
-=======
     return getTasksFor(BuildMode.ASSEMBLE, TestCompileType.NONE);
->>>>>>> abbea60e
   }
 
   @NotNull
   public ListMultimap<Path, String> getTasksFor(@NotNull BuildMode buildMode, @NotNull TestCompileType testCompileType) {
-<<<<<<< HEAD
-    return GradleTaskFinder.getInstance().findTasksToExecute(myModules, buildMode, testCompileType);
-=======
     File projectPath = Projects.getBaseDirPath(myProject);
     return GradleTaskFinder.getInstance().findTasksToExecute(projectPath, myModules, buildMode, testCompileType);
->>>>>>> abbea60e
   }
 }