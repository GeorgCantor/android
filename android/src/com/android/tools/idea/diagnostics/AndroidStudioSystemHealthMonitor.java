/*
 * Copyright (C) 2018 The Android Open Source Project
 *
 * Licensed under the Apache License, Version 2.0 (the "License");
 * you may not use this file except in compliance with the License.
 * You may obtain a copy of the License at
 *
 *      http://www.apache.org/licenses/LICENSE-2.0
 *
 * Unless required by applicable law or agreed to in writing, software
 * distributed under the License is distributed on an "AS IS" BASIS,
 * WITHOUT WARRANTIES OR CONDITIONS OF ANY KIND, either express or implied.
 * See the License for the specific language governing permissions and
 * limitations under the License.
 */
package com.android.tools.idea.diagnostics;

import com.android.tools.analytics.AnalyticsSettings;
import com.android.tools.analytics.HistogramUtil;
import com.android.tools.analytics.UsageTracker;
import com.android.tools.idea.diagnostics.crash.ExceptionDataCollection;
import com.android.tools.idea.diagnostics.crash.ExceptionRateLimiter;
<<<<<<< HEAD
import com.android.tools.idea.diagnostics.crash.UploadFields;
=======
import com.android.tools.idea.diagnostics.crash.StudioCrashReporter;
import com.android.tools.idea.diagnostics.crash.UploadFields;
import com.android.tools.idea.diagnostics.error.AndroidStudioErrorReportSubmitter;
import com.android.tools.idea.diagnostics.heap.HeapSnapshotTraverseService;
import com.android.tools.idea.diagnostics.hprof.action.AnalysisRunnable;
import com.android.tools.idea.diagnostics.hprof.action.HeapDumpSnapshotRunnable;
import com.android.tools.idea.diagnostics.jfr.RecordingManager;
import com.android.tools.idea.diagnostics.jfr.reports.ReportTypesKt;
import com.android.tools.idea.diagnostics.kotlin.KotlinPerfCounters;
import com.android.tools.idea.diagnostics.report.DiagnosticReport;
import com.android.tools.idea.diagnostics.report.FreezeReport;
import com.android.tools.idea.diagnostics.report.HistogramReport;
>>>>>>> 574fcae1
import com.android.tools.idea.diagnostics.report.MemoryReportReason;
import com.android.tools.idea.diagnostics.report.UnanalyzedHeapReport;
<<<<<<< HEAD
=======
import com.android.tools.idea.modes.essentials.EssentialsModeToggleAction;
import com.android.tools.idea.serverflags.ServerFlagService;
import com.android.tools.idea.serverflags.protos.MemoryUsageReportConfiguration;
import com.google.common.base.Charsets;
>>>>>>> 574fcae1
import com.google.common.collect.ImmutableMap;
import com.google.common.collect.LinkedHashMultiset;
import com.google.common.collect.Multiset;
import com.google.common.io.Files;
import com.google.wireless.android.sdk.stats.AndroidStudioEvent;
import com.google.wireless.android.sdk.stats.AndroidStudioEvent.EventCategory;
import com.google.wireless.android.sdk.stats.AndroidStudioEvent.EventKind;
import com.google.wireless.android.sdk.stats.GcPauseInfo;
import com.google.wireless.android.sdk.stats.HeapReportEvent;
import com.google.wireless.android.sdk.stats.StudioPerformanceStats;
import com.google.wireless.android.sdk.stats.UIActionStats;
import com.google.wireless.android.sdk.stats.UIActionStats.InvocationKind;
<<<<<<< HEAD
=======
import com.intellij.ExtensionPoints;
import com.intellij.concurrency.JobScheduler;
import com.intellij.diagnostic.IdePerformanceListener;
>>>>>>> 574fcae1
import com.intellij.diagnostic.LogMessage;
import com.intellij.diagnostic.MessagePool;
import com.intellij.diagnostic.VMOptions;
import com.intellij.ide.IdeBundle;
import com.intellij.ide.actions.CopyAction;
import com.intellij.ide.actions.CutAction;
import com.intellij.ide.actions.DeleteAction;
import com.intellij.ide.actions.NextOccurenceAction;
import com.intellij.ide.actions.PasteAction;
import com.intellij.ide.actions.PreviousOccurenceAction;
import com.intellij.ide.actions.SaveAllAction;
import com.intellij.ide.actions.UndoRedoAction;
import com.intellij.ide.plugins.IdeaPluginDescriptor;
import com.intellij.ide.plugins.PluginManagerCore;
import com.intellij.ide.plugins.PluginUtil;
import com.intellij.ide.util.PropertiesComponent;
<<<<<<< HEAD
=======
import com.intellij.idea.AppMode;
import com.intellij.internal.statistic.utils.StatisticsUploadAssistant;
>>>>>>> 574fcae1
import com.intellij.notification.BrowseNotificationAction;
import com.intellij.notification.Notification;
import com.intellij.notification.NotificationAction;
import com.intellij.notification.NotificationGroup;
import com.intellij.notification.NotificationType;
import com.intellij.notification.Notifications;
import com.intellij.notification.impl.NotificationFullContent;
import com.intellij.openapi.Disposable;
<<<<<<< HEAD
=======
import com.intellij.openapi.actionSystem.ActionManager;
>>>>>>> 574fcae1
import com.intellij.openapi.actionSystem.AnAction;
import com.intellij.openapi.actionSystem.AnActionEvent;
import com.intellij.openapi.actionSystem.AnActionWrapper;
import com.intellij.openapi.actionSystem.Presentation;
import com.intellij.openapi.actionSystem.ToggleAction;
<<<<<<< HEAD
=======
import com.intellij.openapi.application.Application;
>>>>>>> 574fcae1
import com.intellij.openapi.application.ApplicationManager;
import com.intellij.openapi.application.PathManager;
import com.intellij.openapi.diagnostic.Attachment;
import com.intellij.openapi.diagnostic.ErrorReportSubmitter;
import com.intellij.openapi.diagnostic.IdeaLoggingEvent;
import com.intellij.openapi.diagnostic.Logger;
import com.intellij.openapi.editor.actionSystem.EditorAction;
import com.intellij.openapi.extensions.PluginId;
<<<<<<< HEAD
import com.intellij.openapi.util.Disposer;
import com.intellij.util.concurrency.AppExecutorUtil;
=======
import com.intellij.openapi.project.Project;
import com.intellij.openapi.project.ProjectManager;
import com.intellij.openapi.project.ProjectManagerListener;
import com.intellij.openapi.startup.StartupManager;
import com.intellij.openapi.util.Disposer;
import com.intellij.openapi.util.SystemInfo;
import com.intellij.openapi.util.io.FileUtil;
import com.intellij.openapi.util.text.StringUtil;
import com.intellij.util.concurrency.AppExecutorUtil;
import com.intellij.util.messages.MessageBusConnection;
import com.sun.tools.attach.AttachNotSupportedException;
import com.sun.tools.attach.VirtualMachine;
>>>>>>> 574fcae1
import java.awt.event.KeyEvent;
import java.awt.event.MouseEvent;
import java.io.File;
import java.io.IOException;
import java.lang.management.ManagementFactory;
<<<<<<< HEAD
import java.nio.charset.StandardCharsets;
=======
import java.nio.file.Path;
>>>>>>> 574fcae1
import java.nio.file.Paths;
import java.util.ArrayList;
import java.util.HashMap;
import java.util.LinkedList;
import java.util.List;
import java.util.Map;
import java.util.Objects;
import java.util.concurrent.ConcurrentHashMap;
import java.util.concurrent.ConcurrentMap;
import java.util.concurrent.Executor;
import java.util.concurrent.TimeUnit;
import java.util.concurrent.atomic.AtomicBoolean;
import java.util.concurrent.atomic.AtomicLong;
import java.util.concurrent.locks.Lock;
import java.util.concurrent.locks.ReentrantLock;
import org.HdrHistogram.SingleWriterRecorder;
import org.jetbrains.android.util.AndroidBundle;
import org.jetbrains.annotations.NonNls;
import org.jetbrains.annotations.NotNull;
import org.jetbrains.annotations.Nullable;
import org.jetbrains.annotations.PropertyKey;

/**
 * Extension to System Health Monitor that includes Android Studio-specific code.
 */
public final class AndroidStudioSystemHealthMonitor {
  private static final Logger LOG = Logger.getInstance(AndroidStudioSystemHealthMonitor.class);

  public static final String STUDIO_RUN_UNDER_INTEGRATION_TEST_KEY = "studio.run.under.integration.test";

  // The group should be registered by SystemHealthMonitor
  private final NotificationGroup myGroup = NotificationGroup.findRegisteredGroup("System Health");

  /**
   * Count of action events fired. This is used as a proxy for user initiated activity in the IDE.
   */
  public static final AtomicLong ourStudioActionCount = new AtomicLong(0);
  private static final String STUDIO_ACTIVITY_COUNT = "studio.activity.count";

  /**
   * Count of non fatal exceptions in the IDE.
   */
  private static final AtomicLong ourStudioExceptionCount = new AtomicLong(0);
  private static final AtomicLong ourInitialPersistedExceptionCount = new AtomicLong(0);
  private static final AtomicLong ourBundledPluginsExceptionCount = new AtomicLong(0);
  private static final AtomicLong ourNonBundledPluginsExceptionCount = new AtomicLong(0);

  private static final Object EXCEPTION_COUNT_LOCK = new Object();
  @NonNls private static final String STUDIO_EXCEPTION_COUNT_FILE = "studio.exc";
  @NonNls private static final String BUNDLED_PLUGINS_EXCEPTION_COUNT_FILE = "studio.exb";
  @NonNls private static final String NON_BUNDLED_PLUGINS_EXCEPTION_COUNT_FILE = "studio.exp";

  private static final int MAX_PERFORMANCE_REPORTS_COUNT =
    Integer.getInteger("studio.diagnostic.performanceThreadDump.maxReports", 0);
  private static final int MAX_HISTOGRAM_REPORTS_COUNT =
    Integer.getInteger("studio.diagnostic.histogram.maxReports", 10);
  private static final int MAX_FREEZE_REPORTS_COUNT =
    Integer.getInteger("studio.diagnostic.freeze.maxReports",
                       ApplicationManager.getApplication().isEAP() ? 20 : 1);
  private static final int MAX_JFR_REPORTS_COUNT =
    Integer.getInteger("studio.diagnostic.jfr.maxReports",
                       ApplicationManager.getApplication().isEAP() ? 20 : 1);

  private static final ConcurrentMap<GcPauseInfo.GcType, SingleWriterRecorder> myGcPauseInfo = new ConcurrentHashMap<>();
  /**
   * Maximum GC pause duration to record. Longer pause durations are truncated to keep the size of the histogram bounded.
   */
  private static final long MAX_GC_PAUSE_TIME_MS = 30 * 60 * 1000;

  private static final long TOO_MANY_EXCEPTIONS_THRESHOLD = 10000;

  private final StudioReportDatabase myReportsDatabase;
  public static final HProfDatabase ourHProfDatabase = new HProfDatabase(Paths.get(PathManager.getTempPath()));

  private static final Object ACTION_INVOCATIONS_LOCK = new Object();
  private static final Lock REPORT_EXCEPTIONS_LOCK = new ReentrantLock();
  // Updates to ourActionInvocations need to be done synchronized on ACTION_INVOCATIONS_LOCK to avoid updates during usage reporting.
  private static Map<String, Multiset<InvocationKind>> ourActionInvocations = new HashMap<>();

  private final PropertiesComponent myProperties;
  private boolean myTooManyExceptionsPromptShown = false;
  private static long ourCurrentSessionStudioExceptionCount = 0;

  // If GC cleared more than MEMORY_FREED_THRESHOLD_FOR_HEAP_REPORT of unreachable/weak/soft references, then ignore the notification.
  public static final long MEMORY_FREED_THRESHOLD_FOR_HEAP_REPORT = 100_000_000;

  // If there is more free memory than FREE_MEMORY_THRESHOLD_FOR_HEAP_REPORT, ignore the notification.
  public static final long FREE_MEMORY_THRESHOLD_FOR_HEAP_REPORT = 300_000_000;

  private final ExceptionDataCollection myExceptionDataCollection = ExceptionDataCollection.getInstance();

  private final ExceptionRateLimiter exceptionRateLimiter = new ExceptionRateLimiter();

  @SuppressWarnings("unused")  // Called reflectively.
  public AndroidStudioSystemHealthMonitor() {
    this(new StudioReportDatabase(new File(PathManager.getTempPath(), "reports.dmp")));
  }

  public AndroidStudioSystemHealthMonitor(StudioReportDatabase studioReportDatabase) {
    myProperties = PropertiesComponent.getInstance();
    myReportsDatabase = studioReportDatabase;
  }

  public void addHeapReportToDatabase(@NotNull UnanalyzedHeapReport report) {
    // Removed from IntelliJ
  }

  public boolean hasPendingHeapReport() throws IOException {
    return false;
  }

  private final List<Runnable> myOomListeners = new LinkedList<>();
  private final Executor myOomListenersExecutor =
    AppExecutorUtil.createBoundedApplicationPoolExecutor("OutOfMemory-notifier", 1);
<<<<<<< HEAD
=======

  public void registerOutOfMemoryErrorListener(Runnable runnable, Disposable parentDisposable) {
    myOomListeners.add(runnable);
    Disposer.register(parentDisposable, () -> myOomListeners.remove(runnable));
  }

  public static @NotNull AndroidStudioSystemHealthMonitor getInstance() {
    return ApplicationManager.getApplication().getService(AndroidStudioSystemHealthMonitor.class);
  }
>>>>>>> 574fcae1

  public void registerOutOfMemoryErrorListener(Runnable runnable, Disposable parentDisposable) {
    myOomListeners.add(runnable);
    Disposer.register(parentDisposable, () -> myOomListeners.remove(runnable));
  }

<<<<<<< HEAD
  public static @Nullable AndroidStudioSystemHealthMonitor getInstance() {
    return null;
  }

  public static Integer getMaxHistogramReportsCount() {
    return MAX_HISTOGRAM_REPORTS_COUNT;
  }

=======
>>>>>>> 574fcae1
  private static long freeUpMemory() {
    long usedMemoryBefore = getUsedMemory();

    // Following code should trigger clearing of all weak/soft references. Quite often free memory + soft/weak referenced memory will be
    // less than Integer.MAX_VALUE, therefore the loop will not allocate anything and will fail quite fast.
    ArrayList<byte[]> list = new ArrayList<>();
    try {
      //noinspection InfiniteLoopStatement
      while (true) {
        // Maximum size of the array that can be allocated is Int.MAX_VALUE - 2.
        list.add(new byte[Integer.MAX_VALUE - 2]);
      }
    }
    catch (OutOfMemoryError ignored) {
      // ignore
    }
    finally {
      list.clear();
      // Help GC collect the list object earlier
      list = null;
      // Try to force reclaiming just allocated objects
      System.gc();
    }
    long usedMemoryAfter = getUsedMemory();

    long freedMemory = (usedMemoryAfter > usedMemoryBefore) ? 0 : usedMemoryBefore - usedMemoryAfter;
    UsageTracker.log(AndroidStudioEvent.newBuilder().setKind(EventKind.HEAP_REPORT_EVENT).setHeapReportEvent(
      HeapReportEvent.newBuilder().setStatus(HeapReportEvent.Status.FORCED_GC).setFreedMemory(freedMemory).build()));
    return freedMemory;
  }

  private static long getUsedMemory() {
    return Runtime.getRuntime().totalMemory() - Runtime.getRuntime().freeMemory();
  }

  public boolean lowMemoryDetected(MemoryReportReason reason) {
<<<<<<< HEAD
    return false;
=======
    // Ignore concurrent calls to the method.
    if (!lowMemoryDetectedLock.tryLock()) {
      return false;
    }
    try {
      if (reason != MemoryReportReason.OutOfMemory) {
        long freeMemory = getFreeMemory();
        if (freeMemory >= FREE_MEMORY_THRESHOLD_FOR_HEAP_REPORT) {
          UsageTracker.log(AndroidStudioEvent.newBuilder().setKind(EventKind.HEAP_REPORT_EVENT).setHeapReportEvent(
            HeapReportEvent.newBuilder().setStatus(HeapReportEvent.Status.EXCESS_FREE_MEMORY).build()));
          return false;
        }
      }

      if (ServerFlagService.Companion.getInstance().getBoolean("diagnostics/forced_gc", false)) {
        // Free up some memory by clearing weak/soft references
        long memoryFreed = freeUpMemory();
        LOG.warn("Forced clear of soft/weak references. Reason: " + reason + ", freed memory: " + (memoryFreed / 1_000_000) + "MB");
        if (memoryFreed >= MEMORY_FREED_THRESHOLD_FOR_HEAP_REPORT) {
          // Enough memory was freed, so there is no reason to send the report.
          UsageTracker.log(AndroidStudioEvent.newBuilder().setKind(EventKind.HEAP_REPORT_EVENT).setHeapReportEvent(
            HeapReportEvent.newBuilder().setStatus(HeapReportEvent.Status.EXCESS_FREE_MEMORY_AFTER_GC).build()));
          return false;
        }
      }

      if (reason == MemoryReportReason.FrequentLowMemoryNotification) {
        return false;
      }

      // Create only one report per session
      UsageTracker.log(AndroidStudioEvent.newBuilder().setKind(EventKind.HEAP_REPORT_EVENT).setHeapReportEvent(
        HeapReportEvent.newBuilder()
          .setStatus(HeapReportEvent.Status.LOW_MEMORY_EVENT)
          .setReason(reason.asHeapReportEventReason())
          .build()));
      if (!memoryReportCreated) {
        memoryReportCreated = true;
        addHistogramToDatabase(reason, "LowMemoryWatcher");
        ApplicationManager.getApplication()
          .invokeLater(new HeapDumpSnapshotRunnable(reason, HeapDumpSnapshotRunnable.AnalysisOption.SCHEDULE_ON_NEXT_START));
      } else {
        UsageTracker.log(AndroidStudioEvent.newBuilder().setKind(EventKind.HEAP_REPORT_EVENT).setHeapReportEvent(
          HeapReportEvent.newBuilder().setStatus(HeapReportEvent.Status.REPORT_ALREADY_PENDING).build()));
      }

      return true;
    } finally {
      lowMemoryDetectedLock.unlock();
    }
  }

  public void addHistogramToDatabase(MemoryReportReason reason, @Nullable String description) {
    try {
      Path histogramDirPath = createHistogramPath();
      if (java.nio.file.Files.exists(histogramDirPath)) {
        LOG.info("Histogram path already exists: " + histogramDirPath);
        return;
      }
      java.nio.file.Files.createDirectories(histogramDirPath);
      Path histogramFilePath = histogramDirPath.resolve("histogram.txt");
      java.nio.file.Files.writeString(histogramFilePath, getHistogram(), StandardOpenOption.CREATE);

      Path threadDumpFilePath = histogramDirPath.resolve("threadDump.txt");
      FileUtil.writeToFile(threadDumpFilePath.toFile(), ThreadDumper.dumpThreadsToString());

      myReportsDatabase.appendReport(new HistogramReport(threadDumpFilePath, histogramFilePath, reason, description));
    } catch (IOException e) {
      LOG.info("Exception while creating histogram", e);
    }
  }

  private static Path createHistogramPath() {
    String datePart = new SimpleDateFormat("yyyyMMdd-HHmmss", Locale.US).format(System.currentTimeMillis());
    String dirName = "threadDumps-histogram-" + datePart;
    return Paths.get(PathManager.getLogPath(), dirName);
>>>>>>> 574fcae1
  }

  private static long getMyPID() {
    String pidAndMachineName = ManagementFactory.getRuntimeMXBean().getName();
    String[] split = pidAndMachineName.split("@");
    long pid = -1;
    if (split.length == 2) {
      try {
        pid = Long.parseLong(split[0]);
      }
      catch (NumberFormatException ignore) {
      }
    }
    return pid;
  }

  public static void recordGcPauseTime(String gcName, long durationMs) {
    GcPauseInfo.GcType gcType = getGcType(gcName);
    myGcPauseInfo.computeIfAbsent(gcType, (unused) -> new SingleWriterRecorder(1))
      .recordValue(Math.min(durationMs, MAX_GC_PAUSE_TIME_MS));
  }

  private static GcPauseInfo.GcType getGcType(String name) {
    switch (name) {
      case "Copy":
        return GcPauseInfo.GcType.SERIAL_YOUNG;
      case "MarkSweepCompact":
        return GcPauseInfo.GcType.SERIAL_OLD;
      case "PS Scavenge":
        return GcPauseInfo.GcType.PARALLEL_YOUNG;
      case "PS MarkSweep":
        return GcPauseInfo.GcType.PARALLEL_OLD;
      case "ParNew":
        return GcPauseInfo.GcType.CMS_YOUNG;
      case "ConcurrentMarkSweep":
        return GcPauseInfo.GcType.CMS_OLD;
      case "G1 Young Generation":
        return GcPauseInfo.GcType.G1_YOUNG;
      case "G1 Old Generation":
        return GcPauseInfo.GcType.G1_OLD;
      default:
        return GcPauseInfo.GcType.UNKNOWN;
    }
  }

  public void start() {
    // Removed from IntelliJ
  }

  public void startInternal() {
<<<<<<< HEAD
=======
    assert myGroup != null;
    Application application = ApplicationManager.getApplication();
    registerPlatformEventsListener();

    application.executeOnPooledThread(this::checkRuntime);

    if (Boolean.getBoolean(STUDIO_RUN_UNDER_INTEGRATION_TEST_KEY)) {
      HeapSnapshotTraverseService.getInstance().registerIntegrationTestCollectMemoryUsageStatisticsAction();
    }
    if (ServerFlagService.Companion.getInstance()
          .getProtoOrNull(MEMORY_USAGE_REPORTING_SERVER_FLAG_NAME, MemoryUsageReportConfiguration.getDefaultInstance()) != null &&
        !ApplicationManager.getApplication().isHeadlessEnvironment() &&
        !ApplicationManager.getApplication().isUnitTestMode()) {
      HeapSnapshotTraverseService.getInstance().addMemoryReportCollectionRequest();
    }

    List<DiagnosticReport> reports = myReportsDatabase.reapReports();
    processDiagnosticReports(reports);

    if (application.isInternal() || StatisticsUploadAssistant.isSendAllowed()) {
      initDataCollection();
    }

    if (application.isInternal()) {
      try {
        MBeanServer mBeanServer = ManagementFactory.getPlatformMBeanServer();
        ObjectName beanName = new ObjectName("com.android.tools.idea.diagnostics.kotlin:type=KotlinPerfCounters");
        mBeanServer.registerMBean(new KotlinPerfCounters(), beanName);
      } catch (Exception ex) {
        LOG.debug(ex);
      }
    }
  }

  private void initDataCollection() {
    Application application = ApplicationManager.getApplication();

    ourStudioActionCount.set(myProperties.getLong(STUDIO_ACTIVITY_COUNT, 0L) + 1);
    ourStudioExceptionCount.set(getPersistedExceptionCount(STUDIO_EXCEPTION_COUNT_FILE));
    ourInitialPersistedExceptionCount.set(ourStudioExceptionCount.get());
    ourBundledPluginsExceptionCount.set(getPersistedExceptionCount(BUNDLED_PLUGINS_EXCEPTION_COUNT_FILE));
    ourNonBundledPluginsExceptionCount.set(getPersistedExceptionCount(NON_BUNDLED_PLUGINS_EXCEPTION_COUNT_FILE));
    sendInitialIDEModes();

    StudioCrashDetection.start();
    startActivityMonitoring();
    startSystemHealthDataCollection();
    trackCrashes(StudioCrashDetection.reapCrashDescriptions());
    RecordingManager.getInstance().init(this::tryAppendReportToDatabase);

    application.getMessageBus().connect(application).subscribe(AppLifecycleListener.TOPIC, new AppLifecycleListener() {
      @Override
      public void appClosing() {
        myProperties.setValue(STUDIO_ACTIVITY_COUNT, Long.toString(ourStudioActionCount.get()));
        StudioCrashDetection.stop();
        reportExceptionsAndActionInvocations();
      }
    });

    application.getMessageBus().connect(application).subscribe(IdePerformanceListener.TOPIC, new IdePerformanceListener() {
      @Override
      public void uiFreezeFinished(long durationMs, @Nullable Path reportDir) {
        // track how long the IDE was frozen
        UsageTracker.log(AndroidStudioEvent.newBuilder()
            .setKind(EventKind.STUDIO_PERFORMANCE_STATS)
            .setStudioPerformanceStats(StudioPerformanceStats.newBuilder()
                .setUiFreezeTimeMs((int)durationMs)));
      }

      @Override
      public void dumpedThreads(@NotNull Path toFile, @NotNull ThreadDump dump) {
        // We don't want to add additional overhead when the IDE is already slow, so we just note down the file to which the threads
        // were dumped.
        try {
          myReportsDatabase.appendReport(new PerformanceThreadDumpReport(toFile, "UIFreeze"));
        }
        catch (IOException ignored) { // don't worry about errors during analytics events
        }
      }
    });
    ThreadSamplingReport.startCollectingThreadSamplingReports(this::tryAppendReportToDatabase);
  }

  private void startSystemHealthDataCollection() {
    SystemHealthDataCollection.getInstance().start();
  }

  /**
   * Send the initial mode of Studio including whether it is in Power Save Mode
   * or Essential Highlighting Mode.
   *
   */
  private void sendInitialIDEModes() {
    // Essential Highlighting
    String essentialAction = metricsNameForClass(EssentialsModeToggleAction.class);
    UIActionStats.Builder essentialMode = getInitialUIStateAction();
    essentialMode.setActionClassName(essentialAction);
    essentialMode.setTogglingOn(EssentialHighlightingMode.INSTANCE.isEnabled());
    AndroidStudioEvent.Builder essentialModeBuilder = buildStudioUiEvent(essentialMode);

    // Power save mode
    String powerSaveAction = metricsNameForClass(ActionManager.getInstance().getAction("TogglePowerSave").getClass());
    UIActionStats.Builder powerSaveMode = getInitialUIStateAction();
    powerSaveMode.setActionClassName(powerSaveAction);
    powerSaveMode.setTogglingOn(PowerSaveMode.isEnabled());
    AndroidStudioEvent.Builder powerSaveModeBuilder = buildStudioUiEvent(powerSaveMode);

    UsageTracker.log(essentialModeBuilder);
    UsageTracker.log(powerSaveModeBuilder);
  }

  @NotNull
  private static UIActionStats.Builder getInitialUIStateAction() {
    return UIActionStats.newBuilder()
      .setInvocationKind(InvocationKind.UNKNOWN_INVOCATION_KIND)
      .setInvocations(0)
      .setDirect(true)
      .setUiPlace("INITIAL_STARTUP");
  }

  /**
   * @return List of paths to hprof files to be analyzed
   */
  private static List<Path> startHeapReportsAnalysis(List<UnanalyzedHeapReport> reports) {
    if (reports.isEmpty()) return Collections.emptyList();

    // Start only one analysis, even if there are more hprof files captured.
    final UnanalyzedHeapReport report = reports.get(0);
    final Path path = report.getHprofPath();

    ProjectManager projectManager = ProjectManager.getInstanceIfCreated();
    Project[] openedProjects = projectManager != null ? projectManager.getOpenProjects() : null;

    if (openedProjects != null && openedProjects.length > 0) {
      Project project = openedProjects[0];
      StartupManager.getInstance(project).runWhenProjectIsInitialized(
        () -> new AnalysisRunnable(report, true).run()
      );
    } else {
      MessageBusConnection connection = ApplicationManager.getApplication().getMessageBus().connect();
      AtomicBoolean eventHandled = new AtomicBoolean(false);

      connection.subscribe(ProjectManager.TOPIC, new ProjectManagerListener() {
        @Override
        public void projectOpened(@NotNull Project project) {
          if (eventHandled.getAndSet(true)) {
            return;
          }
          connection.disconnect();
          StartupManager.getInstance(project).runWhenProjectIsInitialized(
            () -> new AnalysisRunnable(report, true).run());
        }
      });
      connection.subscribe(AppLifecycleListener.TOPIC, new AppLifecycleListener() {
        @Override
        public void welcomeScreenDisplayed() {
          if (eventHandled.getAndSet(true)) {
            return;
          }
          connection.disconnect();
          new AnalysisRunnable(report, true).run();
        }
      });
    }
    return Collections.singletonList(path);
  }
>>>>>>> 574fcae1

  }

  protected void registerPlatformEventsListener() {
<<<<<<< HEAD
    // Removed - no-op
=======
    AndroidStudioSystemHealthMonitorAdapter.EventsListener listener = new AndroidStudioSystemHealthMonitorAdapter.EventsListener() {

      @Override
      public void countActionInvocation(AnAction anAction, Presentation presentation, AnActionEvent event) {
        AndroidStudioSystemHealthMonitor.countActionInvocation(anAction, presentation, event);
      }

      @Override
      public boolean handleExceptionEvent(IdeaLoggingEvent event, VMOptions.MemoryKind memoryKind) {
        return AndroidStudioSystemHealthMonitor.this.handleExceptionEvent(event, memoryKind);
      }
    };
    AndroidStudioSystemHealthMonitorAdapter.registerEventsListener(listener);
>>>>>>> 574fcae1
  }

  private AtomicBoolean ourOomOccurred = new AtomicBoolean(false);

  private boolean handleExceptionEvent(IdeaLoggingEvent event, VMOptions.MemoryKind kind) {
    Throwable t = event.getThrowable();

    if (t instanceof OutOfMemoryError) {
      myOomListenersExecutor.execute(() -> myOomListeners.forEach(Runnable::run));
    }

    if (myExceptionDataCollection.requiresConfirmation(t)) {
      UploadFields fields = myExceptionDataCollection.getExceptionUploadFields(event.getThrowable(), false, true);
      List<Attachment> attachments = new ArrayList<>();
      fields.getLogs().forEach((name, log) -> {
        Attachment attachment = new Attachment("log_" + name + ".log", log);
        attachment.setIncluded(true);
        attachments.add(attachment);
      });
      MessagePool.getInstance().addIdeFatalMessage(
        LogMessage.createEvent(event.getThrowable(), event.getMessage(), attachments.toArray(new Attachment[0]))
      );
      return true;
    }

    // track exception count
    if (AnalyticsSettings.getOptedIn()) {
      if (t != null) {
        if (isReportableCrash(t)) {
          reportThrowableToCrash(t);
        }
      }
    }

    try {
      if (kind != null && !ourOomOccurred.getAndSet(true)) {
        // TODO: Report histogram and heap report on OOM
      }

      // if exception should not be shown in the errors UI then report it as handled.
      boolean showUI = isIdeErrorsDialogReportableCrash(t) || ApplicationManager.getApplication().isInternal();
      return !showUI;
    }
    catch (Throwable throwable) {
      LOG.warn("Exception while handling exception event", throwable);
      return false;
    }
  }

  private void reportThrowableToCrash(Throwable t) {
    incrementAndSaveExceptionCount(t);
<<<<<<< HEAD
    ErrorReportSubmitter reporter = null;
=======
    ErrorReportSubmitter reporter = ExtensionPoints.ERROR_HANDLER_EP.findExtension(AndroidStudioErrorReportSubmitter.class);
>>>>>>> 574fcae1
    if (reporter != null) {
      StackTrace stackTrace = ExceptionRegistry.INSTANCE.register(t);
      String signature = ExceptionDataCollection.Companion.calculateSignature(t);
      ExceptionRateLimiter.Permit permit = exceptionRateLimiter.tryAcquireForSignature(signature);
      if (permit.getPermissionType() == ExceptionRateLimiter.PermissionType.ALLOW) {
        IdeaLoggingEvent e = new AndroidStudioExceptionEvent(
          t.getMessage(), t, stackTrace,
          signature,
          permit.getGlobalExceptionCounter(),
          permit.getLocalExceptionCounter(),
          permit.getDeniedSinceLastAllow());
        reporter.submit(new IdeaLoggingEvent[]{e}, null, null, info -> {
        });
      }
    }
  }

  private static boolean isIdeErrorsDialogReportableCrash(Throwable t) {
    int maxCauseDepth = 100;
    while (maxCauseDepth > 0 && t.getCause() != null) {
      t = t.getCause();
      maxCauseDepth--;
    }
    // Report exceptions with too long cause chains.
    if (t.getCause() != null) return true;

    // Report all out of memory errors
    if (t instanceof OutOfMemoryError) return true;

    String className = t.getClass().getName();
    if (className != null) {
      if (className.equals("com.intellij.psi.PsiInvalidElementAccessException")) return false;
      if (className.equals("com.intellij.openapi.project.IndexNotReadyException")) return false;
      if (className.equals("com.intellij.openapi.util.TraceableDisposable.ObjectNotDisposedException")) return false;
      if (className.equals("com.intellij.openapi.util.TraceableDisposable$DisposalException")) return false;
      if (className.equals("com.intellij.openapi.wm.impl.FocusManagerImpl$1")) return false;
    }

    StackTraceElement[] stackTraceElements = t.getStackTrace();
    String firstFrame = "";
    String lastFrame = "";
    if (stackTraceElements != null && stackTraceElements.length >= 1) {
      firstFrame = stackTraceElements[0].getClassName() + "#" + stackTraceElements[0].getMethodName();
      int lastIndex = stackTraceElements.length - 1;
      lastFrame = stackTraceElements[lastIndex].getClassName() + "#" + stackTraceElements[lastIndex].getMethodName();
    }

    // Don't show Logger.error in errors dialog.
    if (firstFrame.equals("com.intellij.openapi.diagnostic.Logger#error") && Objects.equals(t.getClass(), Throwable.class)) {
      return false;
    }

    // Report only exceptions on EDT
    if (!lastFrame.equals("java.awt.EventDispatchThread#run")) {
      return false;
    }

    return true;
  }

  private static boolean isReportableCrash(@NotNull Throwable t) {
    if (t instanceof ClassNotFoundException) {
      String cls = t.getMessage();
      if (cls != null && cls.startsWith("com.sun.jdi.")) {
        // Running on a JRE. We're already warning about that in the System Health Monitor.
        // https://code.google.com/p/android/issues/detail?id=225130
        return false;
      }
    }
    return true;
  }

  private static void incrementAndSaveExceptionCount(@NotNull Throwable t) {
    incrementAndSaveExceptionCount();
    PluginId pluginId = PluginUtil.getInstance().findPluginId(t);
    if (pluginId != null) {
      IdeaPluginDescriptor plugin = PluginManagerCore.getPlugin(pluginId);
      if (plugin != null && plugin.isBundled()) {
        incrementAndSaveBundledPluginsExceptionCount();
      }
      else {
        incrementAndSaveNonBundledPluginsExceptionCount();
      }
    }
  }

  // Use this method to log crash events, so crashes on internal builds don't get logged.
  private static void logUsageOnlyIfNotInternalApplication(AndroidStudioEvent.Builder eventBuilder) {
    if (!ApplicationManager.getApplication().isInternal()) {
      UsageTracker.log(eventBuilder);
    }
    else {
      LOG.debug("SystemHealthMonitor would send following analytics event in the release build: " + eventBuilder.build());
    }
  }

  // Use this method to log crash events, so crashes on internal builds don't get logged.
  private static void logUsageOnlyIfNotInternalApplication(long eventTimeMs, AndroidStudioEvent.Builder eventBuilder) {
    if (!ApplicationManager.getApplication().isInternal()) {
      UsageTracker.log(eventTimeMs, eventBuilder);
    }
    else {
      logUsageOnlyIfNotInternalApplication(eventBuilder);
    }
  }

  void showNotification(@PropertyKey(resourceBundle = "messages.AndroidBundle") String key,
                        @Nullable NotificationAction action,
                        Object... params) {
    boolean ignored = myProperties.isValueSet("ignore." + key);
    LOG.info("issue detected: " + key + (ignored ? " (ignored)" : ""));
    if (ignored) return;

    Notification notification = new MyFullContentNotification(AndroidBundle.message(key, params));
    if (action != null) {
      notification.addAction(action);
    }
    notification.addAction(new NotificationAction(IdeBundle.message("sys.health.acknowledge.action")) {
      @Override
      public void actionPerformed(@NotNull AnActionEvent e, @NotNull Notification notification) {
        notification.expire();
        myProperties.setValue("ignore." + key, "true");
      }
    });
    notification.setImportant(true);

    ApplicationManager.getApplication().invokeLater(() -> Notifications.Bus.notify(notification));
  }

  private final class MyFullContentNotification extends MyNotification implements NotificationFullContent {
    public MyFullContentNotification(@NotNull String content) {
      super(content);
    }
  }

  class MyNotification extends Notification {
    public MyNotification(@NotNull String content) {
      super(myGroup.getDisplayId(), "", content, NotificationType.WARNING);
    }
  }

  static NotificationAction detailsAction(String url) {
    return new BrowseNotificationAction(IdeBundle.message("sys.health.details"), url);
  }

  private static void incrementAndSaveExceptionCount() {
    persistExceptionCount(ourStudioExceptionCount.incrementAndGet(), STUDIO_EXCEPTION_COUNT_FILE);
    if (ApplicationManager.getApplication().isInternal()) {
      // should be 0, but accounting for possible crashes in other threads..
      assert Math.abs(getPersistedExceptionCount(STUDIO_EXCEPTION_COUNT_FILE) - ourStudioExceptionCount.get()) < 5;
    }
  }

  private static void incrementAndSaveBundledPluginsExceptionCount() {
    persistExceptionCount(ourBundledPluginsExceptionCount.incrementAndGet(), BUNDLED_PLUGINS_EXCEPTION_COUNT_FILE);
  }

  private static void incrementAndSaveNonBundledPluginsExceptionCount() {
    persistExceptionCount(ourNonBundledPluginsExceptionCount.incrementAndGet(), NON_BUNDLED_PLUGINS_EXCEPTION_COUNT_FILE);
  }

  private static void persistExceptionCount(long count, @NotNull String countFileName) {
    synchronized (EXCEPTION_COUNT_LOCK) {
      try {
        File f = new File(PathManager.getTempPath(), countFileName);
        Files.write(Long.toString(count), f, StandardCharsets.UTF_8);
      }
      catch (Throwable ignored) {
      }
    }
  }

  private static long getPersistedExceptionCount(@NotNull String countFileName) {
    synchronized (EXCEPTION_COUNT_LOCK) {
      try {
        File f = new File(PathManager.getTempPath(), countFileName);
        String contents = Files.toString(f, StandardCharsets.UTF_8);
        return Long.parseLong(contents);
      }
      catch (Throwable t) {
        return 0;
      }
    }
  }

  /**
   * Collect usage stats for action invocations.
   */
  public static void countActionInvocation(@NotNull AnAction anAction,
                                           @NotNull Presentation templatePresentation,
                                           @NotNull AnActionEvent event) {
    ourStudioActionCount.incrementAndGet();
    AnAction action = anAction;
    if (action instanceof AnActionWrapper) {
      action = ((AnActionWrapper)action).getDelegate();
    }
    Class actionClass = action.getClass();
    synchronized (ACTION_INVOCATIONS_LOCK) {
      String actionName = getActionName(actionClass, templatePresentation);
      InvocationKind invocationKind = getInvocationKindFromEvent(event);

      // We aggregate actions the user takes many times in the course of editing code (key events, copy/paste etc...)
      // other actions are logged directly (our logging mechanism batches the uploads, but timestamps will be accurate).
      if (shouldAggregate(actionClass)) {
        Multiset<InvocationKind> invocations = ourActionInvocations.get(actionName);
        if (invocations == null) {
          invocations = LinkedHashMultiset.create();
          ourActionInvocations.put(actionName, invocations);
        }
        invocations.add(invocationKind);
      }
      else {
        UIActionStats.Builder uiActionStatbuilder = UIActionStats.newBuilder()
          .setActionClassName(actionName)
          .setInvocationKind(invocationKind)
          .setInvocations(1)
          .setDirect(true)
          .setUiPlace(event.getPlace());
        if (action instanceof ToggleAction) {
          ToggleAction toggleAction = (ToggleAction)action;
          // events are tracked right before they occur, therefore take the negation of the current state
          uiActionStatbuilder.setTogglingOn(!toggleAction.isSelected(event));
        }
        AndroidStudioEvent.Builder builder = buildStudioUiEvent(uiActionStatbuilder);
        UsageTracker.log(builder);
      }
    }
  }

  @NotNull
  private static AndroidStudioEvent.Builder buildStudioUiEvent(UIActionStats.Builder uiActionStatbuilder) {
    return AndroidStudioEvent.newBuilder()
      .setCategory(EventCategory.STUDIO_UI)
      .setKind(EventKind.STUDIO_UI_ACTION_STATS)
      .setUiActionStats(uiActionStatbuilder);
  }

  /**
   * Checks if the action is one we need to aggregate.
   * We only aggregate actions the user takes many times in the course of editing code (key events, copy/paste etc...).
   */
  private static boolean shouldAggregate(Class actionClass) {
    return EditorAction.class.isAssignableFrom(actionClass)
           || UndoRedoAction.class.isAssignableFrom(actionClass)
           || PasteAction.class.isAssignableFrom(actionClass)
           || CopyAction.class.isAssignableFrom(actionClass)
           || CutAction.class.isAssignableFrom(actionClass)
           || SaveAllAction.class.isAssignableFrom(actionClass)
           || DeleteAction.class.isAssignableFrom(actionClass)
           || NextOccurenceAction.class.isAssignableFrom(actionClass)
           || PreviousOccurenceAction.class.isAssignableFrom(actionClass);
  }

  /**
   * Takes the current stats on action invocations and reports them through the {@link UsageTracker}.
   * Resets invocation counts by clearing the map.
   */
  private static void reportActionInvocations() {
    Map<String, Multiset<InvocationKind>> currentInvocations;
    synchronized (ACTION_INVOCATIONS_LOCK) {
      currentInvocations = ourActionInvocations;
      ourActionInvocations = new HashMap<>();
    }

    for (Map.Entry<String, Multiset<InvocationKind>> actionEntry : currentInvocations.entrySet()) {
      for (Multiset.Entry<InvocationKind> invocationEntry : actionEntry.getValue().entrySet()) {
        UsageTracker.log(AndroidStudioEvent.newBuilder()
                           .setCategory(EventCategory.STUDIO_UI)
                           .setKind(EventKind.STUDIO_UI_ACTION_STATS)
                           .setUiActionStats(UIActionStats.newBuilder()
                                               .setActionClassName(actionEntry.getKey())
                                               .setInvocationKind(invocationEntry.getElement())
                                               .setInvocations(invocationEntry.getCount())));
      }
    }

    StudioPerformanceStats.Builder statsProto = StudioPerformanceStats.newBuilder();
    for (Map.Entry<GcPauseInfo.GcType, SingleWriterRecorder> gcEntry : myGcPauseInfo.entrySet()) {
      statsProto.addGcPauseInfo(GcPauseInfo.newBuilder()
                                  .setCollectorType(gcEntry.getKey())
                                  .setPauseTimesMs(HistogramUtil.toProto(gcEntry.getValue().getIntervalHistogram())));
    }
    UsageTracker.log(AndroidStudioEvent.newBuilder()
                       .setCategory(EventCategory.STUDIO_UI)
                       .setKind(EventKind.STUDIO_PERFORMANCE_STATS)
                       .setStudioPerformanceStats(statsProto));
  }

  /**
   * Determines the way an event was invoked for usage tracking.
   */
  private static InvocationKind getInvocationKindFromEvent(AnActionEvent event) {
    if (event.getInputEvent() instanceof KeyEvent) {
      return InvocationKind.KEYBOARD_SHORTCUT;
    }
    String place = event.getPlace();
    if (place.contains("Menu")) {
      return InvocationKind.MENU;
    }
    if (place.contains("Toolbar")) {
      return InvocationKind.TOOLBAR;
    }
    if (event.getInputEvent() instanceof MouseEvent) {
      return InvocationKind.MOUSE;
    }
    return InvocationKind.UNKNOWN_INVOCATION_KIND;
  }

  /**
   * Gets an action name based on its class. For Android Studio code, we use simple names for plugins we use canonical names.
   */
  static String getActionName(@NotNull Class actionClass, @NotNull Presentation templatePresentation) {
    return null;
  }

  public static class AndroidStudioExceptionEvent extends IdeaLoggingEvent {
    private final StackTrace myStackTrace;

    private final String signature;
    private final int exceptionIndex;
    private final int signatureIndex;
    private final int deniedSinceLastAllow;

    public AndroidStudioExceptionEvent(String message, Throwable throwable,
                                       @NotNull StackTrace stackTrace,
                                       @NotNull String signature,
                                       int globalCount,
                                       int signatureIndex,
                                       int deniedSinceLastAllow) {
      super(message, throwable);
      myStackTrace = stackTrace;
      this.signature = signature;
      this.exceptionIndex = globalCount;
      this.signatureIndex = signatureIndex;
      this.deniedSinceLastAllow = deniedSinceLastAllow;
    }

<<<<<<< HEAD
    public String getSignature() {
      return signature;
=======
    ErrorReportSubmitter reporter = ExtensionPoints.ERROR_HANDLER_EP.findExtension(AndroidStudioErrorReportSubmitter.class);
    if (reporter != null) {
      IdeaLoggingEvent e = new AndroidStudioCrashEvents(descriptions);
      reporter.submit(new IdeaLoggingEvent[]{e}, null, null, info -> {
      });
>>>>>>> 574fcae1
    }

    public int getExceptionIndex() {
      return exceptionIndex;
    }

    public int getSignatureIndex() {
      return signatureIndex;
    }
<<<<<<< HEAD

=======
  }

  public static class AndroidStudioExceptionEvent extends IdeaLoggingEvent {
    private final StackTrace myStackTrace;

    private final String signature;
    private final int exceptionIndex;
    private final int signatureIndex;
    private final int deniedSinceLastAllow;

    public AndroidStudioExceptionEvent(String message, Throwable throwable,
                                       @NotNull StackTrace stackTrace,
                                       @NotNull String signature,
                                       int globalCount,
                                       int signatureIndex,
                                       int deniedSinceLastAllow) {
      super(message, throwable);
      myStackTrace = stackTrace;
      this.signature = signature;
      this.exceptionIndex = globalCount;
      this.signatureIndex = signatureIndex;
      this.deniedSinceLastAllow = deniedSinceLastAllow;
    }

    public String getSignature() {
      return signature;
    }

    public int getExceptionIndex() {
      return exceptionIndex;
    }

    public int getSignatureIndex() {
      return signatureIndex;
    }

>>>>>>> 574fcae1
    public int getDeniedSinceLastAllow() {
      return deniedSinceLastAllow;
    }

    @Nullable
    @Override
    public Object getData() {
      return ImmutableMap.of("Type", "Exception", // keep consistent with the error reporter in android plugin
                             "md5", myStackTrace.md5string(),
                             "summary", myStackTrace.summarize(50),
                             "exceptionIndex", exceptionIndex,
                             "signatureIndex", signatureIndex,
                             "deniedSinceLastAllow", deniedSinceLastAllow);
<<<<<<< HEAD
=======
    }
  }

  private static class AndroidStudioCrashEvents extends IdeaLoggingEvent {
    private List<StudioCrashDetails> myCrashDetails;

    public AndroidStudioCrashEvents(@NotNull List<StudioCrashDetails> crashDetails) {
      super("", null);
      myCrashDetails = crashDetails;
    }

    @Nullable
    @Override
    public Object getData() {
      return ImmutableMap.of("Type", "Crashes", // keep consistent with the error reporter in android plugin
                             "crashDetails", myCrashDetails);
>>>>>>> 574fcae1
    }
  }
}<|MERGE_RESOLUTION|>--- conflicted
+++ resolved
@@ -15,14 +15,14 @@
  */
 package com.android.tools.idea.diagnostics;
 
+import static com.android.tools.idea.diagnostics.heap.ComponentsSet.MEMORY_USAGE_REPORTING_SERVER_FLAG_NAME;
+
 import com.android.tools.analytics.AnalyticsSettings;
 import com.android.tools.analytics.HistogramUtil;
 import com.android.tools.analytics.UsageTracker;
+import com.android.tools.idea.IdeInfo;
 import com.android.tools.idea.diagnostics.crash.ExceptionDataCollection;
 import com.android.tools.idea.diagnostics.crash.ExceptionRateLimiter;
-<<<<<<< HEAD
-import com.android.tools.idea.diagnostics.crash.UploadFields;
-=======
 import com.android.tools.idea.diagnostics.crash.StudioCrashReporter;
 import com.android.tools.idea.diagnostics.crash.UploadFields;
 import com.android.tools.idea.diagnostics.error.AndroidStudioErrorReportSubmitter;
@@ -35,16 +35,13 @@
 import com.android.tools.idea.diagnostics.report.DiagnosticReport;
 import com.android.tools.idea.diagnostics.report.FreezeReport;
 import com.android.tools.idea.diagnostics.report.HistogramReport;
->>>>>>> 574fcae1
 import com.android.tools.idea.diagnostics.report.MemoryReportReason;
+import com.android.tools.idea.diagnostics.report.PerformanceThreadDumpReport;
 import com.android.tools.idea.diagnostics.report.UnanalyzedHeapReport;
-<<<<<<< HEAD
-=======
 import com.android.tools.idea.modes.essentials.EssentialsModeToggleAction;
 import com.android.tools.idea.serverflags.ServerFlagService;
 import com.android.tools.idea.serverflags.protos.MemoryUsageReportConfiguration;
 import com.google.common.base.Charsets;
->>>>>>> 574fcae1
 import com.google.common.collect.ImmutableMap;
 import com.google.common.collect.LinkedHashMultiset;
 import com.google.common.collect.Multiset;
@@ -54,19 +51,24 @@
 import com.google.wireless.android.sdk.stats.AndroidStudioEvent.EventKind;
 import com.google.wireless.android.sdk.stats.GcPauseInfo;
 import com.google.wireless.android.sdk.stats.HeapReportEvent;
+import com.google.wireless.android.sdk.stats.StudioCrash;
+import com.google.wireless.android.sdk.stats.StudioExceptionDetails;
 import com.google.wireless.android.sdk.stats.StudioPerformanceStats;
 import com.google.wireless.android.sdk.stats.UIActionStats;
 import com.google.wireless.android.sdk.stats.UIActionStats.InvocationKind;
-<<<<<<< HEAD
-=======
 import com.intellij.ExtensionPoints;
 import com.intellij.concurrency.JobScheduler;
 import com.intellij.diagnostic.IdePerformanceListener;
->>>>>>> 574fcae1
 import com.intellij.diagnostic.LogMessage;
 import com.intellij.diagnostic.MessagePool;
+import com.intellij.diagnostic.ThreadDump;
+import com.intellij.diagnostic.ThreadDumper;
 import com.intellij.diagnostic.VMOptions;
+//import com.intellij.ide.AndroidStudioSystemHealthMonitorAdapter;
+import com.intellij.ide.AppLifecycleListener;
+import com.intellij.ide.EssentialHighlightingMode;
 import com.intellij.ide.IdeBundle;
+import com.intellij.ide.PowerSaveMode;
 import com.intellij.ide.actions.CopyAction;
 import com.intellij.ide.actions.CutAction;
 import com.intellij.ide.actions.DeleteAction;
@@ -79,11 +81,8 @@
 import com.intellij.ide.plugins.PluginManagerCore;
 import com.intellij.ide.plugins.PluginUtil;
 import com.intellij.ide.util.PropertiesComponent;
-<<<<<<< HEAD
-=======
 import com.intellij.idea.AppMode;
 import com.intellij.internal.statistic.utils.StatisticsUploadAssistant;
->>>>>>> 574fcae1
 import com.intellij.notification.BrowseNotificationAction;
 import com.intellij.notification.Notification;
 import com.intellij.notification.NotificationAction;
@@ -92,31 +91,22 @@
 import com.intellij.notification.Notifications;
 import com.intellij.notification.impl.NotificationFullContent;
 import com.intellij.openapi.Disposable;
-<<<<<<< HEAD
-=======
 import com.intellij.openapi.actionSystem.ActionManager;
->>>>>>> 574fcae1
 import com.intellij.openapi.actionSystem.AnAction;
 import com.intellij.openapi.actionSystem.AnActionEvent;
 import com.intellij.openapi.actionSystem.AnActionWrapper;
 import com.intellij.openapi.actionSystem.Presentation;
 import com.intellij.openapi.actionSystem.ToggleAction;
-<<<<<<< HEAD
-=======
 import com.intellij.openapi.application.Application;
->>>>>>> 574fcae1
 import com.intellij.openapi.application.ApplicationManager;
 import com.intellij.openapi.application.PathManager;
+import com.intellij.openapi.components.Service;
 import com.intellij.openapi.diagnostic.Attachment;
 import com.intellij.openapi.diagnostic.ErrorReportSubmitter;
 import com.intellij.openapi.diagnostic.IdeaLoggingEvent;
 import com.intellij.openapi.diagnostic.Logger;
 import com.intellij.openapi.editor.actionSystem.EditorAction;
 import com.intellij.openapi.extensions.PluginId;
-<<<<<<< HEAD
-import com.intellij.openapi.util.Disposer;
-import com.intellij.util.concurrency.AppExecutorUtil;
-=======
 import com.intellij.openapi.project.Project;
 import com.intellij.openapi.project.ProjectManager;
 import com.intellij.openapi.project.ProjectManagerListener;
@@ -129,22 +119,23 @@
 import com.intellij.util.messages.MessageBusConnection;
 import com.sun.tools.attach.AttachNotSupportedException;
 import com.sun.tools.attach.VirtualMachine;
->>>>>>> 574fcae1
 import java.awt.event.KeyEvent;
 import java.awt.event.MouseEvent;
+import java.io.BufferedReader;
 import java.io.File;
 import java.io.IOException;
+import java.io.InputStreamReader;
 import java.lang.management.ManagementFactory;
-<<<<<<< HEAD
-import java.nio.charset.StandardCharsets;
-=======
 import java.nio.file.Path;
->>>>>>> 574fcae1
 import java.nio.file.Paths;
+import java.nio.file.StandardOpenOption;
+import java.text.SimpleDateFormat;
 import java.util.ArrayList;
+import java.util.Collections;
 import java.util.HashMap;
 import java.util.LinkedList;
 import java.util.List;
+import java.util.Locale;
 import java.util.Map;
 import java.util.Objects;
 import java.util.concurrent.ConcurrentHashMap;
@@ -155,16 +146,21 @@
 import java.util.concurrent.atomic.AtomicLong;
 import java.util.concurrent.locks.Lock;
 import java.util.concurrent.locks.ReentrantLock;
+import java.util.stream.Collectors;
+import javax.management.MBeanServer;
+import javax.management.ObjectName;
 import org.HdrHistogram.SingleWriterRecorder;
 import org.jetbrains.android.util.AndroidBundle;
 import org.jetbrains.annotations.NonNls;
 import org.jetbrains.annotations.NotNull;
 import org.jetbrains.annotations.Nullable;
 import org.jetbrains.annotations.PropertyKey;
+import sun.tools.attach.HotSpotVirtualMachine;
 
 /**
  * Extension to System Health Monitor that includes Android Studio-specific code.
  */
+@Service
 public final class AndroidStudioSystemHealthMonitor {
   private static final Logger LOG = Logger.getInstance(AndroidStudioSystemHealthMonitor.class);
 
@@ -173,15 +169,11 @@
   // The group should be registered by SystemHealthMonitor
   private final NotificationGroup myGroup = NotificationGroup.findRegisteredGroup("System Health");
 
-  /**
-   * Count of action events fired. This is used as a proxy for user initiated activity in the IDE.
-   */
+  /** Count of action events fired. This is used as a proxy for user initiated activity in the IDE. */
   public static final AtomicLong ourStudioActionCount = new AtomicLong(0);
   private static final String STUDIO_ACTIVITY_COUNT = "studio.activity.count";
 
-  /**
-   * Count of non fatal exceptions in the IDE.
-   */
+  /** Count of non fatal exceptions in the IDE. */
   private static final AtomicLong ourStudioExceptionCount = new AtomicLong(0);
   private static final AtomicLong ourInitialPersistedExceptionCount = new AtomicLong(0);
   private static final AtomicLong ourBundledPluginsExceptionCount = new AtomicLong(0);
@@ -204,9 +196,7 @@
                        ApplicationManager.getApplication().isEAP() ? 20 : 1);
 
   private static final ConcurrentMap<GcPauseInfo.GcType, SingleWriterRecorder> myGcPauseInfo = new ConcurrentHashMap<>();
-  /**
-   * Maximum GC pause duration to record. Longer pause durations are truncated to keep the size of the histogram bounded.
-   */
+  /** Maximum GC pause duration to record. Longer pause durations are truncated to keep the size of the histogram bounded. */
   private static final long MAX_GC_PAUSE_TIME_MS = 30 * 60 * 1000;
 
   private static final long TOO_MANY_EXCEPTIONS_THRESHOLD = 10000;
@@ -244,45 +234,38 @@
   }
 
   public void addHeapReportToDatabase(@NotNull UnanalyzedHeapReport report) {
-    // Removed from IntelliJ
+    try {
+      myReportsDatabase.appendReport(report);
+    } catch (IOException e) {
+      LOG.warn("Exception when adding heap report to database", e);
+    }
   }
 
   public boolean hasPendingHeapReport() throws IOException {
-    return false;
+    return myReportsDatabase.getReports().stream().anyMatch(r -> r instanceof UnanalyzedHeapReport);
   }
 
   private final List<Runnable> myOomListeners = new LinkedList<>();
   private final Executor myOomListenersExecutor =
     AppExecutorUtil.createBoundedApplicationPoolExecutor("OutOfMemory-notifier", 1);
-<<<<<<< HEAD
-=======
 
   public void registerOutOfMemoryErrorListener(Runnable runnable, Disposable parentDisposable) {
     myOomListeners.add(runnable);
     Disposer.register(parentDisposable, () -> myOomListeners.remove(runnable));
   }
 
-  public static @NotNull AndroidStudioSystemHealthMonitor getInstance() {
-    return ApplicationManager.getApplication().getService(AndroidStudioSystemHealthMonitor.class);
-  }
->>>>>>> 574fcae1
-
-  public void registerOutOfMemoryErrorListener(Runnable runnable, Disposable parentDisposable) {
-    myOomListeners.add(runnable);
-    Disposer.register(parentDisposable, () -> myOomListeners.remove(runnable));
-  }
-
-<<<<<<< HEAD
   public static @Nullable AndroidStudioSystemHealthMonitor getInstance() {
-    return null;
+    if (IdeInfo.getInstance().isAndroidStudio()) {
+      return ApplicationManager.getApplication().getService(AndroidStudioSystemHealthMonitor.class);
+    } else  {
+      return null;
+    }
   }
 
   public static Integer getMaxHistogramReportsCount() {
     return MAX_HISTOGRAM_REPORTS_COUNT;
   }
 
-=======
->>>>>>> 574fcae1
   private static long freeUpMemory() {
     long usedMemoryBefore = getUsedMemory();
 
@@ -295,11 +278,9 @@
         // Maximum size of the array that can be allocated is Int.MAX_VALUE - 2.
         list.add(new byte[Integer.MAX_VALUE - 2]);
       }
-    }
-    catch (OutOfMemoryError ignored) {
+    } catch (OutOfMemoryError ignored) {
       // ignore
-    }
-    finally {
+    } finally {
       list.clear();
       // Help GC collect the list object earlier
       list = null;
@@ -318,10 +299,14 @@
     return Runtime.getRuntime().totalMemory() - Runtime.getRuntime().freeMemory();
   }
 
+  private static long getFreeMemory() {
+    return Runtime.getRuntime().maxMemory() - getUsedMemory();
+  }
+
+  private final Lock lowMemoryDetectedLock = new ReentrantLock();
+  private boolean memoryReportCreated = false;
+
   public boolean lowMemoryDetected(MemoryReportReason reason) {
-<<<<<<< HEAD
-    return false;
-=======
     // Ignore concurrent calls to the method.
     if (!lowMemoryDetectedLock.tryLock()) {
       return false;
@@ -398,7 +383,6 @@
     String datePart = new SimpleDateFormat("yyyyMMdd-HHmmss", Locale.US).format(System.currentTimeMillis());
     String dirName = "threadDumps-histogram-" + datePart;
     return Paths.get(PathManager.getLogPath(), dirName);
->>>>>>> 574fcae1
   }
 
   private static long getMyPID() {
@@ -408,11 +392,47 @@
     if (split.length == 2) {
       try {
         pid = Long.parseLong(split[0]);
-      }
-      catch (NumberFormatException ignore) {
+      } catch (NumberFormatException ignore) {
       }
     }
     return pid;
+  }
+
+  private static String getHistogram() throws UnsupportedOperationException {
+    StringBuilder sb = new StringBuilder();
+    VirtualMachine vm;
+    try {
+      vm = VirtualMachine.attach(Long.toString(getMyPID()));
+      if (!(vm instanceof HotSpotVirtualMachine)) {
+        throw new UnsupportedOperationException();
+      }
+      HotSpotVirtualMachine hotSpotVM = (HotSpotVirtualMachine) vm;
+      char[] chars = new char[1024];
+      try (BufferedReader reader = new BufferedReader(new InputStreamReader(hotSpotVM.heapHisto("-live"), Charsets.UTF_8))) {
+        int read;
+        while ((read = reader.read(chars)) != -1) {
+          sb.append(chars, 0, read);
+        }
+      }
+    } catch (AttachNotSupportedException | IOException e) {
+      throw new UnsupportedOperationException(e);
+    }
+    String fullHistogram = sb.toString();
+    String[] lines = fullHistogram.split("\r?\n");
+    final int TOP_LINES = 103;
+    final int BOTTOM_LINES = 1;
+    if (lines.length <= TOP_LINES + BOTTOM_LINES) {
+      return sb.toString();
+    }
+    sb.setLength(0);
+    for (int i = 0; i < TOP_LINES; i++) {
+      sb.append(lines[i]).append("\n");
+    }
+    sb.append("[...]\n");
+    for (int i = lines.length - BOTTOM_LINES; i < lines.length; i++) {
+      sb.append(lines[i]).append("\n");
+    }
+    return sb.toString();
   }
 
   public static void recordGcPauseTime(String gcName, long durationMs) {
@@ -421,36 +441,28 @@
       .recordValue(Math.min(durationMs, MAX_GC_PAUSE_TIME_MS));
   }
 
-  private static GcPauseInfo.GcType getGcType(String name) {
+  private static GcPauseInfo.GcType getGcType (String name) {
     switch (name) {
-      case "Copy":
-        return GcPauseInfo.GcType.SERIAL_YOUNG;
-      case "MarkSweepCompact":
-        return GcPauseInfo.GcType.SERIAL_OLD;
-      case "PS Scavenge":
-        return GcPauseInfo.GcType.PARALLEL_YOUNG;
-      case "PS MarkSweep":
-        return GcPauseInfo.GcType.PARALLEL_OLD;
-      case "ParNew":
-        return GcPauseInfo.GcType.CMS_YOUNG;
-      case "ConcurrentMarkSweep":
-        return GcPauseInfo.GcType.CMS_OLD;
-      case "G1 Young Generation":
-        return GcPauseInfo.GcType.G1_YOUNG;
-      case "G1 Old Generation":
-        return GcPauseInfo.GcType.G1_OLD;
-      default:
-        return GcPauseInfo.GcType.UNKNOWN;
+      case "Copy": return GcPauseInfo.GcType.SERIAL_YOUNG;
+      case "MarkSweepCompact": return GcPauseInfo.GcType.SERIAL_OLD;
+      case "PS Scavenge": return GcPauseInfo.GcType.PARALLEL_YOUNG;
+      case "PS MarkSweep": return GcPauseInfo.GcType.PARALLEL_OLD;
+      case "ParNew": return GcPauseInfo.GcType.CMS_YOUNG;
+      case "ConcurrentMarkSweep": return GcPauseInfo.GcType.CMS_OLD;
+      case "G1 Young Generation": return GcPauseInfo.GcType.G1_YOUNG;
+      case "G1 Old Generation": return GcPauseInfo.GcType.G1_OLD;
+      default: return GcPauseInfo.GcType.UNKNOWN;
     }
   }
 
   public void start() {
-    // Removed from IntelliJ
+    // No monitoring in headless mode
+    if (AppMode.isHeadless())
+      return;
+    startInternal();
   }
 
   public void startInternal() {
-<<<<<<< HEAD
-=======
     assert myGroup != null;
     Application application = ApplicationManager.getApplication();
     registerPlatformEventsListener();
@@ -617,28 +629,31 @@
     }
     return Collections.singletonList(path);
   }
->>>>>>> 574fcae1
-
+
+  private boolean tryAppendReportToDatabase(DiagnosticReport report) {
+    try {
+      myReportsDatabase.appendReport(report);
+      return true;
+    }
+    catch (IOException ignored) {
+      return false;
+    }
   }
 
   protected void registerPlatformEventsListener() {
-<<<<<<< HEAD
-    // Removed - no-op
-=======
-    AndroidStudioSystemHealthMonitorAdapter.EventsListener listener = new AndroidStudioSystemHealthMonitorAdapter.EventsListener() {
-
-      @Override
-      public void countActionInvocation(AnAction anAction, Presentation presentation, AnActionEvent event) {
-        AndroidStudioSystemHealthMonitor.countActionInvocation(anAction, presentation, event);
-      }
-
-      @Override
-      public boolean handleExceptionEvent(IdeaLoggingEvent event, VMOptions.MemoryKind memoryKind) {
-        return AndroidStudioSystemHealthMonitor.this.handleExceptionEvent(event, memoryKind);
-      }
-    };
-    AndroidStudioSystemHealthMonitorAdapter.registerEventsListener(listener);
->>>>>>> 574fcae1
+    //AndroidStudioSystemHealthMonitorAdapter.EventsListener listener = new AndroidStudioSystemHealthMonitorAdapter.EventsListener() {
+    //
+    //  @Override
+    //  public void countActionInvocation(AnAction anAction, Presentation presentation, AnActionEvent event) {
+    //    AndroidStudioSystemHealthMonitor.countActionInvocation(anAction, presentation, event);
+    //  }
+    //
+    //  @Override
+    //  public boolean handleExceptionEvent(IdeaLoggingEvent event, VMOptions.MemoryKind memoryKind) {
+    //    return AndroidStudioSystemHealthMonitor.this.handleExceptionEvent(event, memoryKind);
+    //  }
+    //};
+    //AndroidStudioSystemHealthMonitorAdapter.registerEventsListener(listener);
   }
 
   private AtomicBoolean ourOomOccurred = new AtomicBoolean(false);
@@ -681,8 +696,7 @@
       // if exception should not be shown in the errors UI then report it as handled.
       boolean showUI = isIdeErrorsDialogReportableCrash(t) || ApplicationManager.getApplication().isInternal();
       return !showUI;
-    }
-    catch (Throwable throwable) {
+    } catch (Throwable throwable) {
       LOG.warn("Exception while handling exception event", throwable);
       return false;
     }
@@ -690,11 +704,7 @@
 
   private void reportThrowableToCrash(Throwable t) {
     incrementAndSaveExceptionCount(t);
-<<<<<<< HEAD
-    ErrorReportSubmitter reporter = null;
-=======
     ErrorReportSubmitter reporter = ExtensionPoints.ERROR_HANDLER_EP.findExtension(AndroidStudioErrorReportSubmitter.class);
->>>>>>> 574fcae1
     if (reporter != null) {
       StackTrace stackTrace = ExceptionRegistry.INSTANCE.register(t);
       String signature = ExceptionDataCollection.Companion.calculateSignature(t);
@@ -743,9 +753,8 @@
     }
 
     // Don't show Logger.error in errors dialog.
-    if (firstFrame.equals("com.intellij.openapi.diagnostic.Logger#error") && Objects.equals(t.getClass(), Throwable.class)) {
+    if (firstFrame.equals("com.intellij.openapi.diagnostic.Logger#error") && Objects.equals(t.getClass(), Throwable.class))
       return false;
-    }
 
     // Report only exceptions on EDT
     if (!lastFrame.equals("java.awt.EventDispatchThread#run")) {
@@ -781,12 +790,159 @@
     }
   }
 
+  /**
+   * Android Studio-specific checks of Java runtime.
+   */
+  private void checkRuntime() {
+    warnIfOpenJDK();
+  }
+
+  private void warnIfOpenJDK() {
+    if (StringUtil.containsIgnoreCase(System.getProperty("java.vm.name", ""), "OpenJDK") &&
+        !SystemInfo.isJetBrainsJvm) {
+      showNotification("unsupported.jvm.openjdk.message", null);
+    }
+  }
+
+  private void reportExceptionsAndActionInvocations() {
+    if (!REPORT_EXCEPTIONS_LOCK.tryLock()) {
+      return;
+    }
+    try {
+      long activityCount = ourStudioActionCount.getAndSet(0);
+      long exceptionCount = ourStudioExceptionCount.getAndSet(0);
+      long bundledPluginExceptionCount = ourBundledPluginsExceptionCount.getAndSet(0);
+      long nonBundledPluginExceptionCount = ourNonBundledPluginsExceptionCount.getAndSet(0);
+      persistExceptionCount(0, STUDIO_EXCEPTION_COUNT_FILE);
+      persistExceptionCount(0, BUNDLED_PLUGINS_EXCEPTION_COUNT_FILE);
+      persistExceptionCount(0, NON_BUNDLED_PLUGINS_EXCEPTION_COUNT_FILE);
+      ourCurrentSessionStudioExceptionCount += exceptionCount;
+
+      if (ApplicationManager.getApplication().isInternal()) {
+        // should be 0, but accounting for possible crashes in other threads..
+        assert getPersistedExceptionCount(STUDIO_EXCEPTION_COUNT_FILE) < 5;
+      }
+
+      if (activityCount > 0 || exceptionCount > 0) {
+        List<StackTrace> traces = ExceptionRegistry.INSTANCE.getStackTraces(0);
+        ExceptionRegistry.INSTANCE.clear();
+        trackExceptionsAndActivity(activityCount, exceptionCount, bundledPluginExceptionCount, nonBundledPluginExceptionCount, 0, traces);
+      }
+      if (!myTooManyExceptionsPromptShown &&
+          ourCurrentSessionStudioExceptionCount >= TOO_MANY_EXCEPTIONS_THRESHOLD) {
+        promptUnusuallyHighExceptionCount();
+      }
+      reportActionInvocations();
+    } finally {
+      REPORT_EXCEPTIONS_LOCK.unlock();
+    }
+  }
+
+  private void promptUnusuallyHighExceptionCount() {
+    // Show the prompt only once per session
+    myTooManyExceptionsPromptShown = true;
+
+    AnAction sendFeedback = ActionManager.getInstance().getAction("SendFeedback");
+    NotificationAction notificationAction = NotificationAction.create(
+      AndroidBundle.message("sys.health.send.feedback"),
+      (event, notification) -> sendFeedback.actionPerformed(event)
+    );
+    showNotification("sys.health.too.many.exceptions", notificationAction);
+  }
+
+  private static void processDiagnosticReports(@NotNull List<DiagnosticReport> reports) {
+    if (AnalyticsSettings.getOptedIn()) {
+      ApplicationManager.getApplication().executeOnPooledThread(() -> {
+        sendDiagnosticReportsOfTypeWithLimit(PerformanceThreadDumpReport.REPORT_TYPE, reports, MAX_PERFORMANCE_REPORTS_COUNT);
+        sendDiagnosticReportsOfTypeWithLimit(HistogramReport.REPORT_TYPE, reports, MAX_HISTOGRAM_REPORTS_COUNT);
+        sendDiagnosticReportsOfTypeWithLimit(FreezeReport.REPORT_TYPE, reports, MAX_FREEZE_REPORTS_COUNT);
+        for (String type : ReportTypesKt.getTypesToFields().keySet()) {
+          sendDiagnosticReportsOfTypeWithLimit(type, reports, MAX_JFR_REPORTS_COUNT);
+        }
+      });
+    }
+
+    processHeapReports(reports);
+  }
+
+  private static void processHeapReports(@NotNull List<DiagnosticReport> reports) {
+    List<Path> hprofsToBeAnalyzed = startHeapReportsAnalysis(reports
+                         .stream()
+                         .filter(r -> r.getType().equals("UnanalyzedHeap"))
+                         .filter(r -> r instanceof UnanalyzedHeapReport)
+                         .map(r -> (UnanalyzedHeapReport) r)
+                         .collect(Collectors.toList()));
+    ourHProfDatabase.cleanupHProfFiles(hprofsToBeAnalyzed);
+  }
+
+  private static void sendDiagnosticReportsOfTypeWithLimit(String type,
+                                                           @NotNull List<DiagnosticReport> reports,
+                                                           int maxCount) {
+    List<DiagnosticReport> reportsOfType = reports.stream().filter(r -> r.getType().equals(type)).collect(
+      Collectors.toList());
+
+    if (!type.equals(FreezeReport.REPORT_TYPE)) {
+      Collections.shuffle(reportsOfType);
+    }
+
+    int numReportsToSkip = reportsOfType.size() > maxCount ? reportsOfType.size() - maxCount : 0;
+
+    reportsOfType.stream().skip(numReportsToSkip).forEach(AndroidStudioSystemHealthMonitor::sendDiagnosticReport);
+  }
+
+  public static void trackCrashes(@NotNull List<StudioCrashDetails> descriptions) {
+    if (descriptions.isEmpty()) {
+      return;
+    }
+
+    reportCrashes(descriptions);
+    trackExceptionsAndActivity(0, 0, 0, 0, descriptions.size(), Collections.emptyList());
+  }
+
+  public static void trackExceptionsAndActivity(final long activityCount,
+                                                final long exceptionCount,
+                                                final long bundledPluginExceptionCount,
+                                                final long nonBundledPluginExceptionCount,
+                                                final long fatalExceptionCount,
+                                                @NotNull List<StackTrace> stackTraces) {
+    if (!StatisticsUploadAssistant.isSendAllowed()) {
+      return;
+    }
+
+    // Log statistics (action/exception counts)
+    final AndroidStudioEvent.Builder eventBuilder =
+      AndroidStudioEvent.newBuilder()
+        .setCategory(EventCategory.PING)
+        .setKind(EventKind.STUDIO_CRASH)
+        .setStudioCrash(StudioCrash.newBuilder()
+          .setActions(activityCount)
+          .setExceptions(exceptionCount)
+          .setBundledPluginExceptions(bundledPluginExceptionCount)
+          .setNonBundledPluginExceptions(nonBundledPluginExceptionCount)
+          .setCrashes(fatalExceptionCount));
+    logUsageOnlyIfNotInternalApplication(eventBuilder);
+
+    // Log each stacktrace as a separate log event with the timestamp of when it was first hit
+    for (StackTrace stackTrace : stackTraces) {
+      final AndroidStudioEvent.Builder crashEventBuilder =
+        AndroidStudioEvent.newBuilder()
+          .setCategory(EventCategory.PING)
+          .setKind(EventKind.STUDIO_CRASH)
+          .setStudioCrash(StudioCrash.newBuilder()
+            .addDetails(StudioExceptionDetails.newBuilder()
+              .setHash(stackTrace.md5string())
+              .setCount(stackTrace.getCount())
+              .setSummary(stackTrace.summarize(20))
+              .build()));
+      logUsageOnlyIfNotInternalApplication(stackTrace.timeOfFirstHitMs(), crashEventBuilder);
+    }
+  }
+
   // Use this method to log crash events, so crashes on internal builds don't get logged.
   private static void logUsageOnlyIfNotInternalApplication(AndroidStudioEvent.Builder eventBuilder) {
     if (!ApplicationManager.getApplication().isInternal()) {
       UsageTracker.log(eventBuilder);
-    }
-    else {
+    } else {
       LOG.debug("SystemHealthMonitor would send following analytics event in the release build: " + eventBuilder.build());
     }
   }
@@ -795,12 +951,10 @@
   private static void logUsageOnlyIfNotInternalApplication(long eventTimeMs, AndroidStudioEvent.Builder eventBuilder) {
     if (!ApplicationManager.getApplication().isInternal()) {
       UsageTracker.log(eventTimeMs, eventBuilder);
-    }
-    else {
+    } else {
       logUsageOnlyIfNotInternalApplication(eventBuilder);
     }
   }
-
   void showNotification(@PropertyKey(resourceBundle = "messages.AndroidBundle") String key,
                         @Nullable NotificationAction action,
                         Object... params) {
@@ -825,7 +979,7 @@
   }
 
   private final class MyFullContentNotification extends MyNotification implements NotificationFullContent {
-    public MyFullContentNotification(@NotNull String content) {
+    public MyFullContentNotification (@NotNull String content) {
       super(content);
     }
   }
@@ -838,6 +992,13 @@
 
   static NotificationAction detailsAction(String url) {
     return new BrowseNotificationAction(IdeBundle.message("sys.health.details"), url);
+  }
+
+  private static final int INITIAL_DELAY_MINUTES = 1; // send out pending activity soon after startup
+  private static final int INTERVAL_IN_MINUTES = 30;
+
+  private void startActivityMonitoring() {
+    JobScheduler.getScheduler().scheduleWithFixedDelay(this::reportExceptionsAndActionInvocations, INITIAL_DELAY_MINUTES, INTERVAL_IN_MINUTES, TimeUnit.MINUTES);
   }
 
   private static void incrementAndSaveExceptionCount() {
@@ -860,7 +1021,7 @@
     synchronized (EXCEPTION_COUNT_LOCK) {
       try {
         File f = new File(PathManager.getTempPath(), countFileName);
-        Files.write(Long.toString(count), f, StandardCharsets.UTF_8);
+        Files.write(Long.toString(count), f, Charsets.UTF_8);
       }
       catch (Throwable ignored) {
       }
@@ -871,7 +1032,7 @@
     synchronized (EXCEPTION_COUNT_LOCK) {
       try {
         File f = new File(PathManager.getTempPath(), countFileName);
-        String contents = Files.toString(f, StandardCharsets.UTF_8);
+        String contents = Files.toString(f, Charsets.UTF_8);
         return Long.parseLong(contents);
       }
       catch (Throwable t) {
@@ -883,9 +1044,7 @@
   /**
    * Collect usage stats for action invocations.
    */
-  public static void countActionInvocation(@NotNull AnAction anAction,
-                                           @NotNull Presentation templatePresentation,
-                                           @NotNull AnActionEvent event) {
+  public static void countActionInvocation(@NotNull AnAction anAction, @NotNull Presentation templatePresentation, @NotNull AnActionEvent event) {
     ourStudioActionCount.incrementAndGet();
     AnAction action = anAction;
     if (action instanceof AnActionWrapper) {
@@ -905,8 +1064,7 @@
           ourActionInvocations.put(actionName, invocations);
         }
         invocations.add(invocationKind);
-      }
-      else {
+      } else {
         UIActionStats.Builder uiActionStatbuilder = UIActionStats.newBuilder()
           .setActionClassName(actionName)
           .setInvocationKind(invocationKind)
@@ -962,12 +1120,12 @@
     for (Map.Entry<String, Multiset<InvocationKind>> actionEntry : currentInvocations.entrySet()) {
       for (Multiset.Entry<InvocationKind> invocationEntry : actionEntry.getValue().entrySet()) {
         UsageTracker.log(AndroidStudioEvent.newBuilder()
-                           .setCategory(EventCategory.STUDIO_UI)
-                           .setKind(EventKind.STUDIO_UI_ACTION_STATS)
-                           .setUiActionStats(UIActionStats.newBuilder()
-                                               .setActionClassName(actionEntry.getKey())
-                                               .setInvocationKind(invocationEntry.getElement())
-                                               .setInvocations(invocationEntry.getCount())));
+            .setCategory(EventCategory.STUDIO_UI)
+            .setKind(EventKind.STUDIO_UI_ACTION_STATS)
+            .setUiActionStats(UIActionStats.newBuilder()
+                .setActionClassName(actionEntry.getKey())
+                .setInvocationKind(invocationEntry.getElement())
+                .setInvocations(invocationEntry.getCount())));
       }
     }
 
@@ -978,9 +1136,9 @@
                                   .setPauseTimesMs(HistogramUtil.toProto(gcEntry.getValue().getIntervalHistogram())));
     }
     UsageTracker.log(AndroidStudioEvent.newBuilder()
-                       .setCategory(EventCategory.STUDIO_UI)
-                       .setKind(EventKind.STUDIO_PERFORMANCE_STATS)
-                       .setStudioPerformanceStats(statsProto));
+                         .setCategory(EventCategory.STUDIO_UI)
+                         .setKind(EventKind.STUDIO_PERFORMANCE_STATS)
+                         .setStudioPerformanceStats(statsProto));
   }
 
   /**
@@ -1007,7 +1165,61 @@
    * Gets an action name based on its class. For Android Studio code, we use simple names for plugins we use canonical names.
    */
   static String getActionName(@NotNull Class actionClass, @NotNull Presentation templatePresentation) {
-    return null;
+    if (actionClass.isAnonymousClass()) {
+      Class enclosingClass = actionClass.getEnclosingClass();
+      Class superClass = actionClass.getSuperclass();
+      return String.format("%s@%s", metricsNameForClass(superClass), metricsNameForClass(enclosingClass));
+    }
+
+    String actionName = metricsNameForClass(actionClass);
+    if (actionName.equals("ExecutorAction")) {
+      actionName += "#" + templatePresentation.getText();
+    }
+    return actionName;
+  }
+
+  private static String metricsNameForClass(Class cls) {
+    Package classPackage = cls.getPackage();
+    String packageName = classPackage != null ? classPackage.getName() : "";
+    if (packageName.startsWith("com.android.") || packageName.startsWith("com.intellij.") || packageName.startsWith("org.jetbrains.") ||
+        packageName.startsWith("org.intellij.") || packageName.startsWith("com.jetbrains.") || packageName.startsWith("git4idea.")) {
+
+      String actionName = cls.getSimpleName();
+      Class parentClass = cls.getEnclosingClass();
+      while (parentClass != null) {
+        actionName = String.format("%s.%s", parentClass.getSimpleName(), actionName);
+        parentClass = parentClass.getEnclosingClass();
+      }
+      return actionName;
+    }
+    return cls.getCanonicalName();
+  }
+
+  private static void reportCrashes(@NotNull List<StudioCrashDetails> descriptions) {
+    if (!AnalyticsSettings.getOptedIn()) {
+      return;
+    }
+
+    ErrorReportSubmitter reporter = ExtensionPoints.ERROR_HANDLER_EP.findExtension(AndroidStudioErrorReportSubmitter.class);
+    if (reporter != null) {
+      IdeaLoggingEvent e = new AndroidStudioCrashEvents(descriptions);
+      reporter.submit(new IdeaLoggingEvent[]{e}, null, null, info -> {
+      });
+    }
+  }
+
+  private static void sendDiagnosticReport(@NotNull DiagnosticReport report) {
+    if (!AnalyticsSettings.getOptedIn()) {
+      return;
+    }
+
+    try {
+      // Performance reports are not limited by a rate limiter.
+      StudioCrashReporter.getInstance().submit(report.asCrashReport(), true);
+    }
+    catch (IOException e) {
+      // Ignore
+    }
   }
 
   public static class AndroidStudioExceptionEvent extends IdeaLoggingEvent {
@@ -1032,16 +1244,8 @@
       this.deniedSinceLastAllow = deniedSinceLastAllow;
     }
 
-<<<<<<< HEAD
     public String getSignature() {
       return signature;
-=======
-    ErrorReportSubmitter reporter = ExtensionPoints.ERROR_HANDLER_EP.findExtension(AndroidStudioErrorReportSubmitter.class);
-    if (reporter != null) {
-      IdeaLoggingEvent e = new AndroidStudioCrashEvents(descriptions);
-      reporter.submit(new IdeaLoggingEvent[]{e}, null, null, info -> {
-      });
->>>>>>> 574fcae1
     }
 
     public int getExceptionIndex() {
@@ -1051,46 +1255,7 @@
     public int getSignatureIndex() {
       return signatureIndex;
     }
-<<<<<<< HEAD
-
-=======
-  }
-
-  public static class AndroidStudioExceptionEvent extends IdeaLoggingEvent {
-    private final StackTrace myStackTrace;
-
-    private final String signature;
-    private final int exceptionIndex;
-    private final int signatureIndex;
-    private final int deniedSinceLastAllow;
-
-    public AndroidStudioExceptionEvent(String message, Throwable throwable,
-                                       @NotNull StackTrace stackTrace,
-                                       @NotNull String signature,
-                                       int globalCount,
-                                       int signatureIndex,
-                                       int deniedSinceLastAllow) {
-      super(message, throwable);
-      myStackTrace = stackTrace;
-      this.signature = signature;
-      this.exceptionIndex = globalCount;
-      this.signatureIndex = signatureIndex;
-      this.deniedSinceLastAllow = deniedSinceLastAllow;
-    }
-
-    public String getSignature() {
-      return signature;
-    }
-
-    public int getExceptionIndex() {
-      return exceptionIndex;
-    }
-
-    public int getSignatureIndex() {
-      return signatureIndex;
-    }
-
->>>>>>> 574fcae1
+
     public int getDeniedSinceLastAllow() {
       return deniedSinceLastAllow;
     }
@@ -1104,8 +1269,6 @@
                              "exceptionIndex", exceptionIndex,
                              "signatureIndex", signatureIndex,
                              "deniedSinceLastAllow", deniedSinceLastAllow);
-<<<<<<< HEAD
-=======
     }
   }
 
@@ -1122,7 +1285,7 @@
     public Object getData() {
       return ImmutableMap.of("Type", "Crashes", // keep consistent with the error reporter in android plugin
                              "crashDetails", myCrashDetails);
->>>>>>> 574fcae1
-    }
-  }
+    }
+  }
+
 }