--- conflicted
+++ resolved
@@ -9,19 +9,7 @@
     </content>
     <orderEntry type="inheritedJdk" />
     <orderEntry type="sourceFolder" forTests="false" />
-    <orderEntry type="module-library">
-      <library name="freemarker" type="repository">
-        <properties maven-id="org.freemarker:freemarker:2.3.20" />
-        <CLASSES>
-          <root url="jar://$MAVEN_REPOSITORY$/org/freemarker/freemarker/2.3.20/freemarker-2.3.20.jar!/" />
-        </CLASSES>
-        <JAVADOC />
-        <SOURCES>
-          <root url="jar://$MAVEN_REPOSITORY$/org/freemarker/freemarker/2.3.20/freemarker-2.3.20-sources.jar!/" />
-        </SOURCES>
-      </library>
-    </orderEntry>
-    <orderEntry type="module" module-name="intellij.android.common" />
+    <orderEntry type="module" module-name="intellij.java" />
     <orderEntry type="module" module-name="intellij.xml.dom" />
     <orderEntry type="module" module-name="intellij.java.execution.impl" />
     <orderEntry type="module" module-name="intellij.xml.dom.impl" />
@@ -160,7 +148,7 @@
     <orderEntry type="module" module-name="intellij.android.deploy" />
     <orderEntry type="module" module-name="android.sdktools.deployer" />
     <orderEntry type="library" name="HdrHistogram" level="project" />
-    <orderEntry type="library" scope="PROVIDED" name="kotlin-plugin" level="project" />
+    <orderEntry type="library" name="kotlin-plugin" level="project" />
     <orderEntry type="library" name="kotlin-reflect" level="project" />
     <orderEntry type="library" name="Java Compatibility" level="project" />
     <orderEntry type="library" name="kotlin-gradle-plugin-model" level="project" />
@@ -169,11 +157,10 @@
     <orderEntry type="library" name="NanoXML" level="project" />
     <orderEntry type="library" name="studio-proto" level="project" />
     <orderEntry type="library" name="perfetto-proto" level="project" />
-    <orderEntry type="module-library">
-      <library type="repository">
-        <properties include-transitive-deps="false" maven-id="org.jetbrains.intellij.deps.android.tools.base:layoutlib-jre11:27.0.0.0" />
+    <orderEntry type="module-library" scope="PROVIDED">
+      <library>
         <CLASSES>
-          <root url="jar://$MAVEN_REPOSITORY$/org/jetbrains/intellij/deps/android/tools/base/layoutlib-jre11/27.0.0.0/layoutlib-jre11-27.0.0.0.jar!/" />
+          <root url="jar://$MODULE_DIR$/../../../../prebuilts/studio/layoutlib/data/layoutlib_native.jar!/" />
         </CLASSES>
         <JAVADOC />
         <SOURCES />
@@ -182,23 +169,7 @@
     <orderEntry type="module" module-name="intellij.platform.objectSerializer.annotations" />
     <orderEntry type="module" module-name="intellij.android.wizardTemplate.plugin" />
     <orderEntry type="module" module-name="intellij.terminal" />
-    <orderEntry type="library" scope="PROVIDED" name="org.jetbrains.intellij.deps.android.tools.base:templates" level="project" />
-    <orderEntry type="library" name="StreamEx" level="project" />
-    <orderEntry type="module" module-name="intellij.platform.statistics" />
-    <orderEntry type="library" name="jaxb-api" level="project" />
-    <orderEntry type="library" name="fastutil-min" level="project" />
     <orderEntry type="module" module-name="intellij.lint" />
-<<<<<<< HEAD
-    <orderEntry type="module" module-name="intellij.webp" />
-    <orderEntry type="library" scope="PROVIDED" name="bouncy-castle-provider" level="project" />
-    <orderEntry type="library" scope="PROVIDED" name="jaxb-runtime" level="project" />
-    <orderEntry type="module" module-name="intellij.platform.util.classLoader" />
-    <orderEntry type="library" name="javax.activation" level="project" />
-    <orderEntry type="module" module-name="intellij.platform.core.ui" />
-    <orderEntry type="module" module-name="intellij.gradle.dsl" />
-    <orderEntry type="module" module-name="intellij.gradle.dsl.impl" />
-=======
-    <orderEntry type="module" module-name="intellij.android.gradle.dsl" />
     <orderEntry type="module" module-name="intellij.android.dagger" />
     <orderEntry type="module-library">
       <library name="androidx-test-core-proto" type="repository">
@@ -210,6 +181,13 @@
         <SOURCES />
       </library>
     </orderEntry>
->>>>>>> e624679c
+    <orderEntry type="module" module-name="intellij.webp" />
+    <orderEntry type="library" scope="PROVIDED" name="bouncy-castle-provider" level="project" />
+    <orderEntry type="library" scope="PROVIDED" name="jaxb-runtime" level="project" />
+    <orderEntry type="module" module-name="intellij.platform.util.classLoader" />
+    <orderEntry type="library" name="javax.activation" level="project" />
+    <orderEntry type="module" module-name="intellij.platform.core.ui" />
+    <orderEntry type="module" module-name="intellij.gradle.dsl" />
+    <orderEntry type="module" module-name="intellij.gradle.dsl.impl" />
   </component>
 </module>