--- conflicted
+++ resolved
@@ -8,19 +8,10 @@
     </content>
     <orderEntry type="sourceFolder" forTests="false" />
     <orderEntry type="inheritedJdk" />
-<<<<<<< HEAD
     <orderEntry type="library" scope="PROVIDED" name="studio-platform" level="project" />
     <orderEntry type="library" scope="TEST" name="studio-test-platform" level="project" />
     <orderEntry type="library" name="kotlin-stdlib" level="project" />
-=======
-    <orderEntry type="library" name="studio-sdk" level="project" />
-    <orderEntry type="library" name="studio-analytics-proto" level="project" />
-    <orderEntry type="library" name="studio-plugin-com.intellij.java" level="project" />
-    <orderEntry type="module" module-name="analytics-tracker" />
-    <orderEntry type="module" module-name="android.sdktools.adblib" />
-    <orderEntry type="module" module-name="android.sdktools.backup" />
-    <orderEntry type="module" module-name="android.sdktools.flags" />
->>>>>>> ad897288
+    <orderEntry type="library" name="protobuf" level="project" />
     <orderEntry type="module" module-name="intellij.android.artwork" />
     <orderEntry type="module" module-name="intellij.android.adb" />
     <orderEntry type="module" module-name="intellij.android.adt.ui" />
