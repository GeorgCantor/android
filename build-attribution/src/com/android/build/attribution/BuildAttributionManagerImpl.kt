/*
 * Copyright (C) 2019 The Android Open Source Project
 *
 * Licensed under the Apache License, Version 2.0 (the "License");
 * you may not use this file except in compliance with the License.
 * You may obtain a copy of the License at
 *
 *      http://www.apache.org/licenses/LICENSE-2.0
 *
 * Unless required by applicable law or agreed to in writing, software
 * distributed under the License is distributed on an "AS IS" BASIS,
 * WITHOUT WARRANTIES OR CONDITIONS OF ANY KIND, either express or implied.
 * See the License for the specific language governing permissions and
 * limitations under the License.
 */
package com.android.build.attribution

import com.android.SdkConstants
import com.android.build.attribution.analytics.BuildAttributionAnalyticsManager
import com.android.build.attribution.analyzers.BuildAnalyzersWrapper
import com.android.build.attribution.analyzers.BuildEventsAnalyzersProxy
import com.android.build.attribution.analyzers.CHECK_JETIFIER_TASK_NAME
import com.android.build.attribution.analyzers.DownloadsAnalyzer
import com.android.build.attribution.data.BuildInvocationType
import com.android.build.attribution.data.BuildRequestHolder
import com.android.build.attribution.data.PluginContainer
import com.android.build.attribution.data.StudioProvidedInfo
import com.android.build.attribution.data.TaskContainer
import com.android.build.attribution.ui.BuildAttributionUiManager
import com.android.build.attribution.ui.analytics.BuildAttributionUiAnalytics
import com.android.build.attribution.ui.controllers.ConfigurationCacheTestBuildFlowRunner
import com.android.build.attribution.ui.invokeLaterIfNotDisposed
import com.android.build.output.DownloadInfoDataModel
import com.android.build.output.DownloadsInfoPresentableBuildEvent
import com.android.buildanalyzer.common.AndroidGradlePluginAttributionData
import com.android.ide.common.repository.AgpVersion
import com.android.tools.idea.flags.StudioFlags
import com.android.tools.idea.gradle.project.build.attribution.BasicBuildAttributionInfo
import com.android.tools.idea.gradle.project.build.attribution.BuildAttributionManager
import com.android.tools.idea.gradle.project.build.attribution.getAgpAttributionFileDir
import com.android.tools.idea.gradle.project.build.invoker.GradleBuildInvoker
import com.android.tools.idea.gradle.util.GradleVersions
import com.android.utils.FileUtils
import com.google.common.annotations.VisibleForTesting
import com.intellij.build.BuildViewManager
import com.intellij.openapi.application.ApplicationManager
import com.intellij.openapi.diagnostic.Logger
import com.intellij.openapi.externalSystem.model.task.ExternalSystemTaskId
import com.intellij.openapi.project.Project
import com.intellij.openapi.util.CheckedDisposable
import com.intellij.openapi.util.Disposer
import org.gradle.tooling.events.ProgressEvent
import java.io.File
import java.util.UUID

class BuildAttributionManagerImpl(
  private val project: Project
) : BuildAttributionManager {
  private val log: Logger get() = Logger.getInstance("Build Analyzer")

  /** Class to group all data relevant to single build and avoid complex mutable state in the manager itself. */
  private class BuildAnalysisContext(
    val currentBuildRequest: GradleBuildInvoker.Request
  ) {
    val buildSessionId = UUID.randomUUID().toString()
    val currentBuildDisposable: CheckedDisposable = Disposer.newCheckedDisposable("BuildAnalyzer disposable for ${currentBuildRequest.taskId}")
    var eventsProcessingFailedFlag: Boolean = false
    val currentBuildInvocationType: BuildInvocationType = detectBuildType(currentBuildRequest)

    val taskContainer = TaskContainer()
    val pluginContainer = PluginContainer()
    val analyzersProxy = BuildEventsAnalyzersProxy(taskContainer, pluginContainer,
                                                   BuildAnalyzerStorageManager.getInstance(currentBuildRequest.project))
    val analyzersWrapper = BuildAnalyzersWrapper(analyzersProxy.buildAnalyzers, taskContainer, pluginContainer)

    val attributionFileDir = getAgpAttributionFileDir(currentBuildRequest.data)
    val buildRequestHolder = BuildRequestHolder(currentBuildRequest)
    val analyticsManager = BuildAttributionAnalyticsManager(buildSessionId, currentBuildRequest.project)


    private fun detectBuildType(request: GradleBuildInvoker.Request): BuildInvocationType = when {
      ConfigurationCacheTestBuildFlowRunner.getInstance(request.project).isTestConfigurationCacheBuild(request) -> BuildInvocationType.CONFIGURATION_CACHE_TRIAL
      request.gradleTasks.contains(CHECK_JETIFIER_TASK_NAME) -> BuildInvocationType.CHECK_JETIFIER
      else -> BuildInvocationType.REGULAR_BUILD
    }
  }

  private lateinit var currentBuildAnalysisContext: BuildAnalysisContext
  // Leave these fields temporarily to not break tests
  @get:VisibleForTesting
  val analyzersProxy: BuildEventsAnalyzersProxy get() = currentBuildAnalysisContext.analyzersProxy
  @get:VisibleForTesting
  val currentBuildRequest: GradleBuildInvoker.Request get() = currentBuildAnalysisContext.currentBuildRequest

  override fun onBuildStart(request: GradleBuildInvoker.Request) {
    currentBuildAnalysisContext = BuildAnalysisContext(request)

    ApplicationManager.getApplication().getService(KnownGradlePluginsService::class.java).asyncRefresh()
<<<<<<< HEAD
    if (StudioFlags.isBuildOutputShowsDownloadInfo()) {
      analyzersProxy.buildAnalyzers.filterIsInstance<DownloadsAnalyzer>().singleOrNull()?.let {
        val downloadsInfoDataModel = DownloadInfoDataModel(currentBuildDisposable!!)
        it.eventsProcessor.downloadsInfoDataModel = downloadsInfoDataModel
        project.setUpDownloadsInfoNodeOnBuildOutput(request.taskId, currentBuildDisposable!!, downloadsInfoDataModel)
      }
=======
    currentBuildAnalysisContext.analyzersProxy.buildAnalyzers.filterIsInstance<DownloadsAnalyzer>().singleOrNull()?.let {
      if (!StudioFlags.BUILD_OUTPUT_DOWNLOADS_INFORMATION.get()) return
      val downloadsInfoDataModel = DownloadInfoDataModel(currentBuildAnalysisContext.currentBuildDisposable)
      it.eventsProcessor.downloadsInfoDataModel = downloadsInfoDataModel
      project.setUpDownloadsInfoNodeOnBuildOutput(request.taskId, currentBuildAnalysisContext.currentBuildDisposable, downloadsInfoDataModel)
>>>>>>> 574fcae1
    }
  }

  override fun onBuildSuccess(request: GradleBuildInvoker.Request): BasicBuildAttributionInfo {
    val buildFinishedProcessedTimestamp = System.currentTimeMillis()
    var agpVersion: AgpVersion? = null

    currentBuildAnalysisContext.run {
      analyticsManager.use { analyticsManager ->
        analyticsManager.runLoggingPerformanceStats(
          toolingApiLatencyMs = buildFinishedProcessedTimestamp - analyzersProxy.criticalPathAnalyzer.result.buildFinishedTimestamp,
          numberOfGeneratedPartialResults = getNumberOfPartialResultsGenerated(attributionFileDir)
        ) {
          try {
            val attributionData = AndroidGradlePluginAttributionData.load(attributionFileDir)
            agpVersion = attributionData?.buildInfo?.agpVersion?.let { AgpVersion.tryParse(it) }
            val pluginsData = ApplicationManager.getApplication().getService(KnownGradlePluginsService::class.java).gradlePluginsData
            val studioProvidedInfo = StudioProvidedInfo.fromProject(project, buildRequestHolder, currentBuildInvocationType)
            // If there was an error in events processing already there is no need to continue.
            if (!eventsProcessingFailedFlag) {
              analyzersWrapper.onBuildSuccess(attributionData, pluginsData, analyzersProxy, studioProvidedInfo)
              val analysisResults = BuildAnalyzerStorageManager.getInstance(project)
                .storeNewBuildResults(analyzersProxy, buildSessionId, BuildRequestHolder(currentBuildRequest))
              analyticsManager.logAnalyzersData(analysisResults.get())
              analyticsManager.logBuildSuccess(currentBuildInvocationType)
            }
            else {
              analyticsManager.logAnalysisFailure(currentBuildInvocationType)
              BuildAnalyzerStorageManager.getInstance(project).recordNewFailure(buildSessionId, FailureResult.Type.ANALYSIS_FAILURE)
            }
          }
          catch (t: Throwable) {
            log.error("Error during post-build analysis", t)
            analyticsManager.logAnalysisFailure(currentBuildInvocationType)
            BuildAnalyzerStorageManager.getInstance(project).recordNewFailure(buildSessionId, FailureResult.Type.ANALYSIS_FAILURE)
          }
          finally {
            cleanup(attributionFileDir)
          }
        }
      }
    }

    return BasicBuildAttributionInfo(agpVersion)
  }

  override fun onBuildFailure(request: GradleBuildInvoker.Request) {
    currentBuildAnalysisContext.run {
      cleanup(getAgpAttributionFileDir(request.data))
      project.invokeLaterIfNotDisposed {
        val buildSessionId = UUID.randomUUID().toString()
        BuildAttributionAnalyticsManager(buildSessionId, project).use { analyticsManager ->
          analyticsManager.logBuildFailure(currentBuildInvocationType)
          analyzersWrapper.onBuildFailure()
          BuildAnalyzerStorageManager.getInstance(project).recordNewFailure(buildSessionId, FailureResult.Type.BUILD_FAILURE)
        }
      }
    }
  }

  private fun BuildAnalysisContext.cleanup(attributionFileDir: File) {
    try {
      // There is a valid codepath that would result in this being already disposed and set tu null.
      // GradleTasksExecutorImpl.TaskImpl.reportAgpVersionMismatch throws exception redirecting to build failure path
      // AND it is called AFTER onBuildSuccess of build analyzer was already called resulting in cleanup happening twice.
      currentBuildDisposable.let { Disposer.dispose(it) }
    } catch (t: Throwable) {
      log.error("Error disposing build disposable", t)
    }
    try {
      FileUtils.deleteRecursivelyIfExists(FileUtils.join(attributionFileDir, SdkConstants.FD_BUILD_ATTRIBUTION))
    } catch (t: Throwable) {
      log.error("Error during build attribution files cleanup", t)
    }
  }

  override fun statusChanged(event: ProgressEvent?) {
    currentBuildAnalysisContext.run {
      if (eventsProcessingFailedFlag) return
      try {
        if (event == null) return

        analyzersWrapper.receiveEvent(event)
      }
      catch (t: Throwable) {
        eventsProcessingFailedFlag = true
        log.error("Error during build events processing", t)
      }
    }
  }

  override fun openResultsTab() = BuildAttributionUiManager.getInstance(project)
    .openTab(BuildAttributionUiAnalytics.TabOpenEventSource.BUILD_OUTPUT_LINK)

  override fun shouldShowBuildOutputLink(): Boolean = !(
    ConfigurationCacheTestBuildFlowRunner.getInstance(project).runningFirstConfigurationCacheBuild
    || currentBuildAnalysisContext.eventsProcessingFailedFlag
                                                       )

  private fun getNumberOfPartialResultsGenerated(attributionFileDir: File): Int? {
    return try {
      AndroidGradlePluginAttributionData.getPartialResultsDir(attributionFileDir).takeIf {
        it.exists()
      }?.listFiles()?.size
    } catch (e: Exception) {
      null
    }
  }

  private fun Project.setUpDownloadsInfoNodeOnBuildOutput(id: ExternalSystemTaskId,
                                                          buildDisposable: CheckedDisposable,
                                                          downloadsInfoDataModel: DownloadInfoDataModel) {
    val gradleVersion = GradleVersions.getInstance().getGradleVersion(this)
    val rootDownloadEvent = DownloadsInfoPresentableBuildEvent(id, buildDisposable, System.currentTimeMillis(), gradleVersion, downloadsInfoDataModel)
    val viewManager = getService(BuildViewManager::class.java)
    viewManager.onEvent(id, rootDownloadEvent)
  }
}<|MERGE_RESOLUTION|>--- conflicted
+++ resolved
@@ -54,7 +54,7 @@
 import java.util.UUID
 
 class BuildAttributionManagerImpl(
-  private val project: Project
+  val project: Project
 ) : BuildAttributionManager {
   private val log: Logger get() = Logger.getInstance("Build Analyzer")
 
@@ -96,20 +96,11 @@
     currentBuildAnalysisContext = BuildAnalysisContext(request)
 
     ApplicationManager.getApplication().getService(KnownGradlePluginsService::class.java).asyncRefresh()
-<<<<<<< HEAD
-    if (StudioFlags.isBuildOutputShowsDownloadInfo()) {
-      analyzersProxy.buildAnalyzers.filterIsInstance<DownloadsAnalyzer>().singleOrNull()?.let {
-        val downloadsInfoDataModel = DownloadInfoDataModel(currentBuildDisposable!!)
-        it.eventsProcessor.downloadsInfoDataModel = downloadsInfoDataModel
-        project.setUpDownloadsInfoNodeOnBuildOutput(request.taskId, currentBuildDisposable!!, downloadsInfoDataModel)
-      }
-=======
     currentBuildAnalysisContext.analyzersProxy.buildAnalyzers.filterIsInstance<DownloadsAnalyzer>().singleOrNull()?.let {
-      if (!StudioFlags.BUILD_OUTPUT_DOWNLOADS_INFORMATION.get()) return
+      if (!StudioFlags.isBuildOutputShowsDownloadInfo()) return
       val downloadsInfoDataModel = DownloadInfoDataModel(currentBuildAnalysisContext.currentBuildDisposable)
       it.eventsProcessor.downloadsInfoDataModel = downloadsInfoDataModel
       project.setUpDownloadsInfoNodeOnBuildOutput(request.taskId, currentBuildAnalysisContext.currentBuildDisposable, downloadsInfoDataModel)
->>>>>>> 574fcae1
     }
   }
 
