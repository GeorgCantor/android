/*
 * Copyright (C) 2020 The Android Open Source Project
 *
 * Licensed under the Apache License, Version 2.0 (the "License");
 * you may not use this file except in compliance with the License.
 * You may obtain a copy of the License at
 *
 *      http://www.apache.org/licenses/LICENSE-2.0
 *
 * Unless required by applicable law or agreed to in writing, software
 * distributed under the License is distributed on an "AS IS" BASIS,
 * WITHOUT WARRANTIES OR CONDITIONS OF ANY KIND, either express or implied.
 * See the License for the specific language governing permissions and
 * limitations under the License.
 */
package com.android.tools.idea.layoutinspector.properties

import com.android.tools.adtui.workbench.ToolContent
import com.android.tools.idea.layoutinspector.LayoutInspector
import com.intellij.openapi.actionSystem.ActionUpdateThread
import com.intellij.openapi.actionSystem.AnActionEvent
import com.intellij.openapi.actionSystem.DefaultActionGroup
import com.intellij.openapi.actionSystem.PlatformCoreDataKeys
import com.intellij.openapi.actionSystem.ToggleAction

/** Action for switching the units of dimension attribute values. */
@Suppress("ComponentNotRegistered")
object DimensionUnitAction :
  DefaultActionGroup(
    "Units",
    listOf(
      object : ToggleAction("dp") {
<<<<<<< HEAD
        override fun isSelected(event: AnActionEvent): Boolean =
          PropertiesSettings.dimensionUnits == DimensionUnits.DP

        override fun setSelected(event: AnActionEvent, state: Boolean) {
          if (state && PropertiesSettings.dimensionUnits != DimensionUnits.DP) {
            setUnits(event, DimensionUnits.DP)
          }
        }
      },
      object : ToggleAction("pixels") {
        override fun isSelected(event: AnActionEvent): Boolean =
          PropertiesSettings.dimensionUnits == DimensionUnits.PIXELS

        override fun setSelected(event: AnActionEvent, state: Boolean) {
=======
        override fun getActionUpdateThread() = ActionUpdateThread.BGT

        override fun isSelected(event: AnActionEvent): Boolean =
          PropertiesSettings.dimensionUnits == DimensionUnits.DP

        override fun setSelected(event: AnActionEvent, state: Boolean) {
          if (state && PropertiesSettings.dimensionUnits != DimensionUnits.DP) {
            setUnits(event, DimensionUnits.DP)
          }
        }
      },
      object : ToggleAction("pixels") {
        override fun getActionUpdateThread() = ActionUpdateThread.BGT

        override fun isSelected(event: AnActionEvent): Boolean =
          PropertiesSettings.dimensionUnits == DimensionUnits.PIXELS

        override fun setSelected(event: AnActionEvent, state: Boolean) {
>>>>>>> 574fcae1
          if (state && PropertiesSettings.dimensionUnits != DimensionUnits.PIXELS) {
            setUnits(event, DimensionUnits.PIXELS)
          }
        }
      }
    )
  ) {
<<<<<<< HEAD
=======

  override fun getActionUpdateThread() = ActionUpdateThread.BGT

>>>>>>> 574fcae1
  override fun update(event: AnActionEvent) {
    val model = LayoutInspector.get(event)?.inspectorModel
    event.presentation.isEnabled = model?.resourceLookup?.dpi != null
  }

  init {
    isPopup = true
  }
}

private fun setUnits(event: AnActionEvent, units: DimensionUnits) {
  PropertiesSettings.dimensionUnits = units
  ToolContent.getToolContent(event.getData(PlatformCoreDataKeys.CONTEXT_COMPONENT))
    ?.component
    ?.repaint()
}<|MERGE_RESOLUTION|>--- conflicted
+++ resolved
@@ -30,22 +30,6 @@
     "Units",
     listOf(
       object : ToggleAction("dp") {
-<<<<<<< HEAD
-        override fun isSelected(event: AnActionEvent): Boolean =
-          PropertiesSettings.dimensionUnits == DimensionUnits.DP
-
-        override fun setSelected(event: AnActionEvent, state: Boolean) {
-          if (state && PropertiesSettings.dimensionUnits != DimensionUnits.DP) {
-            setUnits(event, DimensionUnits.DP)
-          }
-        }
-      },
-      object : ToggleAction("pixels") {
-        override fun isSelected(event: AnActionEvent): Boolean =
-          PropertiesSettings.dimensionUnits == DimensionUnits.PIXELS
-
-        override fun setSelected(event: AnActionEvent, state: Boolean) {
-=======
         override fun getActionUpdateThread() = ActionUpdateThread.BGT
 
         override fun isSelected(event: AnActionEvent): Boolean =
@@ -64,7 +48,6 @@
           PropertiesSettings.dimensionUnits == DimensionUnits.PIXELS
 
         override fun setSelected(event: AnActionEvent, state: Boolean) {
->>>>>>> 574fcae1
           if (state && PropertiesSettings.dimensionUnits != DimensionUnits.PIXELS) {
             setUnits(event, DimensionUnits.PIXELS)
           }
@@ -72,12 +55,9 @@
       }
     )
   ) {
-<<<<<<< HEAD
-=======
 
   override fun getActionUpdateThread() = ActionUpdateThread.BGT
 
->>>>>>> 574fcae1
   override fun update(event: AnActionEvent) {
     val model = LayoutInspector.get(event)?.inspectorModel
     event.presentation.isEnabled = model?.resourceLookup?.dpi != null
