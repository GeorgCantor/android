/*
 * Copyright (C) 2013 The Android Open Source Project
 *
 * Licensed under the Apache License, Version 2.0 (the "License");
 * you may not use this file except in compliance with the License.
 * You may obtain a copy of the License at
 *
 *      http://www.apache.org/licenses/LICENSE-2.0
 *
 * Unless required by applicable law or agreed to in writing, software
 * distributed under the License is distributed on an "AS IS" BASIS,
 * WITHOUT WARRANTIES OR CONDITIONS OF ANY KIND, either express or implied.
 * See the License for the specific language governing permissions and
 * limitations under the License.
 */
package com.android.tools.idea.templates;

import com.android.sdklib.AndroidVersion;
import com.android.sdklib.BuildToolInfo;
import com.android.sdklib.IAndroidTarget;
<<<<<<< HEAD
import com.android.tools.idea.gradle.GradleSyncState;
import com.android.tools.idea.gradle.eclipse.GradleImport;
=======
import com.android.tools.idea.gradle.AndroidGradleModel;
import com.android.tools.idea.gradle.GradleSyncState;
import com.android.tools.idea.gradle.invoker.GradleInvocationResult;
import com.android.tools.idea.gradle.invoker.GradleInvoker;
>>>>>>> a001a568
import com.android.tools.idea.gradle.project.AndroidGradleProjectComponent;
import com.android.tools.idea.gradle.project.GradleProjectImporter;
import com.android.tools.idea.gradle.project.GradleSyncListener;
import com.android.tools.idea.gradle.util.GradleUtil;
import com.android.tools.idea.npw.*;
import com.android.tools.idea.sdk.IdeSdks;
import com.android.tools.idea.sdk.VersionCheck;
import com.android.tools.idea.wizard.template.TemplateWizard;
import com.android.tools.idea.wizard.template.TemplateWizardState;
import com.android.tools.lint.checks.BuiltinIssueRegistry;
import com.android.tools.lint.client.api.LintDriver;
import com.android.tools.lint.client.api.LintRequest;
import com.android.tools.lint.detector.api.Issue;
import com.android.tools.lint.detector.api.Scope;
import com.android.tools.lint.detector.api.Severity;
import com.google.common.base.Charsets;
import com.google.common.collect.Lists;
import com.google.common.collect.Maps;
import com.google.common.io.Files;
import com.intellij.analysis.AnalysisScope;
import com.intellij.execution.configurations.GeneralCommandLine;
import com.intellij.execution.process.CapturingProcessHandler;
import com.intellij.execution.process.ProcessOutput;
import com.intellij.idea.IdeaTestApplication;
import com.intellij.openapi.application.ApplicationManager;
import com.intellij.openapi.diagnostic.Logger;
import com.intellij.openapi.fileEditor.FileDocumentManager;
import com.intellij.openapi.module.Module;
import com.intellij.openapi.module.ModuleManager;
import com.intellij.openapi.options.ConfigurationException;
import com.intellij.openapi.project.Project;
import com.intellij.openapi.project.ProjectManager;
import com.intellij.openapi.project.ex.ProjectManagerEx;
<<<<<<< HEAD
import com.intellij.openapi.util.Ref;
import com.intellij.openapi.vfs.LocalFileSystem;
import com.intellij.openapi.vfs.newvfs.impl.VfsRootAccess;
=======
import com.intellij.openapi.projectRoots.Sdk;
import com.intellij.openapi.util.Ref;
import com.intellij.openapi.vfs.LocalFileSystem;
import com.intellij.openapi.vfs.VirtualFile;
import com.intellij.psi.PsiFile;
import com.intellij.psi.PsiManager;
>>>>>>> a001a568
import com.intellij.testFramework.PlatformTestCase;
import com.intellij.testFramework.fixtures.IdeaProjectTestFixture;
import com.intellij.testFramework.fixtures.IdeaTestFixtureFactory;
import com.intellij.testFramework.fixtures.JavaTestFixtureFactory;
import com.intellij.testFramework.fixtures.TestFixtureBuilder;
import com.intellij.util.SmartList;
<<<<<<< HEAD
import com.intellij.util.SystemProperties;
import com.intellij.util.ui.UIUtil;
=======
>>>>>>> a001a568
import org.jetbrains.android.AndroidTestBase;
import org.jetbrains.android.facet.AndroidFacet;
import org.jetbrains.android.inspections.lint.IntellijLintClient;
import org.jetbrains.android.inspections.lint.IntellijLintIssueRegistry;
import org.jetbrains.android.inspections.lint.IntellijLintRequest;
import org.jetbrains.android.inspections.lint.ProblemData;
import org.jetbrains.android.sdk.AndroidSdkData;
import org.jetbrains.annotations.NonNls;
import org.jetbrains.annotations.NotNull;
import org.jetbrains.annotations.Nullable;

import java.io.File;
import java.io.IOException;
import java.util.*;
import java.util.concurrent.CountDownLatch;
import java.util.concurrent.TimeoutException;
import java.util.regex.Matcher;
import java.util.regex.Pattern;

import static com.android.SdkConstants.*;
<<<<<<< HEAD
import static com.android.tools.idea.gradle.util.Projects.*;
import static com.android.tools.idea.templates.TemplateMetadata.ATTR_BUILD_API;
import static com.android.tools.idea.templates.TemplateMetadata.ATTR_BUILD_API_STRING;
=======
import static com.android.tools.idea.AndroidTestCaseHelper.getAndroidSdkPath;
import static com.android.tools.idea.AndroidTestCaseHelper.getJdkPath;
import static com.android.tools.idea.gradle.eclipse.GradleImport.CURRENT_BUILD_TOOLS_VERSION;
import static com.android.tools.idea.gradle.util.GradleUtil.addLocalMavenRepoInitScriptCommandLineOption;
import static com.android.tools.idea.gradle.util.Projects.*;
import static com.android.tools.idea.sdk.Jdks.isApplicableJdk;
import static com.android.tools.idea.templates.TemplateMetadata.ATTR_BUILD_API;
import static com.android.tools.idea.templates.TemplateMetadata.ATTR_BUILD_API_STRING;
import static com.google.common.io.Files.write;
>>>>>>> a001a568
import static com.intellij.openapi.command.WriteCommandAction.runWriteCommandAction;
import static com.intellij.openapi.util.SystemInfo.isWindows;
import static com.intellij.openapi.util.io.FileUtil.*;
import static com.intellij.openapi.vfs.VfsUtilCore.virtualToIoFile;
import static com.intellij.pom.java.LanguageLevel.JDK_1_8;
import static com.intellij.util.lang.CompoundRuntimeException.throwIfNotEmpty;
import static org.jetbrains.android.sdk.AndroidSdkUtils.setSdkData;
import static org.jetbrains.android.sdk.AndroidSdkUtils.tryToChooseAndroidSdk;

/**
 * Base class for unit tests that operate on Gradle projects
 */
public abstract class AndroidGradleTestCase extends AndroidTestBase {
  private static final Logger LOG = Logger.getInstance(AndroidGradleTestCase.class);

  /**
   * The name of the gradle wrapper executable associated with the current OS.
   */
  @NonNls private static final String GRADLE_WRAPPER_EXECUTABLE_NAME = isWindows ? FN_GRADLE_WRAPPER_WIN : FN_GRADLE_WRAPPER_UNIX;

  private static AndroidSdkData ourPreviousSdkData;

  protected AndroidFacet myAndroidFacet;

  public AndroidGradleTestCase() {
  }

  protected boolean createDefaultProject() {
    return true;
  }

  /**
   * Is the bundled (incomplete) SDK install adequate or do we need to find a valid install?
   */
  @Override
  protected boolean requireRecentSdk() {
    return true;
  }

  @Override
  public void setUp() throws Exception {
    super.setUp();

    GradleProjectImporter.ourSkipSetupFromTest = true;

    if (createDefaultProject()) {
      TestFixtureBuilder<IdeaProjectTestFixture> projectBuilder =
        IdeaTestFixtureFactory.getFixtureFactory().createFixtureBuilder(getName());
      myFixture = JavaTestFixtureFactory.getFixtureFactory().createCodeInsightFixture(projectBuilder.getFixture());
      myFixture.setUp();
      myFixture.setTestDataPath(getTestDataPath());
      ensureSdkManagerAvailable();
      setUpSdks();
    }
    else {
      // This is necessary when we don't create a default project,
      // to ensure that the LocalFileSystemHolder is initialized.
      IdeaTestApplication.getInstance();

<<<<<<< HEAD
    String javaHome = SystemProperties.getJavaHome();
    if (javaHome.endsWith("jre")) {
      VfsRootAccess.allowRootAccess(getTestRootDisposable(), new File(javaHome).getParent());
    }
    ensureSdkManagerAvailable();
=======
      ensureSdkManagerAvailable();
    }
  }
>>>>>>> a001a568

  private void setUpSdks() {
    // We seem to have two different locations where the SDK needs to be specified.
    // One is whatever is already defined in the JDK Table, and the other is the global one as defined by IdeSdks.
    // Gradle import will fail if the global one isn't set.
<<<<<<< HEAD
    AndroidSdkData sdkData = tryToChooseAndroidSdk();
    if (sdkData != null) {
      final File location = sdkData.getLocation();
      LOG.info("sdk @ " + location);
      File ideSdkPath = IdeSdks.getAndroidSdkPath();
      if (ideSdkPath == null) {
        UIUtil.invokeAndWaitIfNeeded(new Runnable() {
          @Override
          public void run() {
            runWriteCommandAction(getProject(), new Runnable() {
              @Override
              public void run() {
                IdeSdks.setAndroidSdkPath(location, getProject());
                LOG.info("Set IDE Sdk Path to " + location);
              }
            });
          }
        });
      }
    }
=======
    File androidSdkPath = getAndroidSdkPath();
    File jdkPath = getJdkPath();

    runWriteCommandAction(getProject(), () -> {
      IdeSdks.setJdkPath(jdkPath);
      LOG.info("Set JDK to " + jdkPath);

      IdeSdks.setAndroidSdkPath(androidSdkPath, getProject());
      LOG.info("Set IDE Sdk Path to " + androidSdkPath);
    });

    Sdk currentJdk = IdeSdks.getJdk();
    assertNotNull(currentJdk);
    assertTrue("JDK 8 is required. Found: " + currentJdk.getHomePath(), isApplicableJdk(currentJdk, JDK_1_8));
>>>>>>> a001a568
  }

  @Override
  protected void tearDown() throws Exception {
    try {
      if (myFixture != null) {
        try {
<<<<<<< HEAD
          if (CAN_SYNC_PROJECTS) {
            Project project = myFixture.getProject();
            // Since we don't really open the project, but we manually register listeners in the gradle importer
            // by explicitly calling AndroidGradleProjectComponent#configureGradleProject, we need to counteract
            // that here, otherwise the testsuite will leak
            if (requiresAndroidModel(project)) {
              AndroidGradleProjectComponent projectComponent = AndroidGradleProjectComponent.getInstance(project);
              projectComponent.projectClosed();
            }
          }
        }
        finally {
          myFixture.tearDown();
=======
          Project project = myFixture.getProject();
          // Since we don't really open the project, but we manually register listeners in the gradle importer
          // by explicitly calling AndroidGradleProjectComponent#configureGradleProject, we need to counteract
          // that here, otherwise the testsuite will leak
          if (requiresAndroidModel(project)) {
            AndroidGradleProjectComponent projectComponent = AndroidGradleProjectComponent.getInstance(project);
            projectComponent.projectClosed();
          }
        }
        finally {
          try {
            myFixture.tearDown();
          }
          catch (Exception e) {
            LOG.warn("Failed to tear down " + myFixture.getClass().getSimpleName(), e);
          }
>>>>>>> a001a568
          myFixture = null;
        }
      }

<<<<<<< HEAD
      if (CAN_SYNC_PROJECTS) {
        GradleProjectImporter.ourSkipSetupFromTest = false;
      }
=======
      GradleProjectImporter.ourSkipSetupFromTest = false;
>>>>>>> a001a568

      ProjectManagerEx projectManager = ProjectManagerEx.getInstanceEx();
      Project[] openProjects = projectManager.getOpenProjects();
      if (openProjects.length > 0) {
<<<<<<< HEAD
        PlatformTestCase.closeAndDisposeProjectAndCheckThatNoOpenProjects(openProjects[0], new SmartList<>());
=======
        List<Throwable> exceptions = new SmartList<>();
        try {
          PlatformTestCase.closeAndDisposeProjectAndCheckThatNoOpenProjects(openProjects[0], exceptions);
        }
        finally {
          throwIfNotEmpty(exceptions);
        }
>>>>>>> a001a568
      }
    }
    finally {
      try {
        assertEquals(0, ProjectManager.getInstance().getOpenProjects().length);
      }
      finally {
<<<<<<< HEAD
=======
        //noinspection ThrowFromFinallyBlock
>>>>>>> a001a568
        super.tearDown();
      }

      // In case other test cases rely on the builtin (incomplete) SDK, restore
      if (ourPreviousSdkData != null) {
        setSdkData(ourPreviousSdkData);
        ourPreviousSdkData = null;
      }
    }
  }

  @Override
  protected void ensureSdkManagerAvailable() {
    if (requireRecentSdk() && ourPreviousSdkData == null) {
      ourPreviousSdkData = tryToChooseAndroidSdk();
      if (ourPreviousSdkData != null) {
        VersionCheck.VersionCheckResult check = VersionCheck.checkVersion(ourPreviousSdkData.getLocation().getPath());
        // "The sdk1.5" version of the SDK stored in the test directory isn't really a 22.0.5 version of the SDK even
        // though its sdk1.5/tools/source.properties says it is. We can't use this one for these tests.
        if (!check.isCompatibleVersion() || ourPreviousSdkData.getLocation().getPath().endsWith(File.separator + "sdk1.5")) {
          AndroidSdkData sdkData = createTestSdkManager();
          assertNotNull(sdkData);
          setSdkData(sdkData);
        }
      }
    }
    super.ensureSdkManagerAvailable();
  }

<<<<<<< HEAD
  protected void loadProject(String relativePath) throws IOException, ConfigurationException, InterruptedException {
    loadProject(relativePath, false);
  }

  protected void loadProject(String relativePath, boolean buildProject) throws IOException, ConfigurationException, InterruptedException {
=======
  protected void loadProject(@NotNull String relativePath) throws IOException, ConfigurationException, InterruptedException {
    loadProject(relativePath, false);
  }

  protected void loadProject(@NotNull String relativePath, boolean buildProject)
    throws IOException, ConfigurationException, InterruptedException {
>>>>>>> a001a568
    loadProject(relativePath, buildProject, null);
  }

  protected void loadProject(@NotNull String relativePath, @NotNull String chosenModuleName)
    throws IOException, ConfigurationException, InterruptedException {

    loadProject(relativePath, false, null, chosenModuleName);
  }

  protected void loadProject(String relativePath, boolean buildProject, @Nullable GradleSyncListener listener)
    throws IOException, ConfigurationException, InterruptedException {
<<<<<<< HEAD
=======
    loadProject(relativePath, buildProject, listener, null);
  }

  protected void loadProject(
    String relativePath, boolean buildProject, @Nullable GradleSyncListener listener, @Nullable String chosenModuleName)
    throws IOException, ConfigurationException, InterruptedException {
>>>>>>> a001a568
    File root = new File(getTestDataPath(), relativePath.replace('/', File.separatorChar));
    assertTrue(root.getPath(), root.exists());
    File build = new File(root, FN_BUILD_GRADLE);
    File settings = new File(root, FN_SETTINGS_GRADLE);
    assertTrue("Couldn't find build.gradle or settings.gradle in " + root.getPath(), build.exists() || settings.exists());

    // Sync the model
    Project project = myFixture.getProject();
    File projectRoot = virtualToIoFile(project.getBaseDir());
    copyDir(root, projectRoot);

    // We need the wrapper for import to succeed
    createGradleWrapper(projectRoot);

    // Update dependencies to latest, and possibly repository URL too if android.mavenRepoUrl is set
    updateGradleVersions(projectRoot);

    if (buildProject) {
      try {
        assertBuildsCleanly(project, true);
      }
      catch (Exception e) {
        throw new RuntimeException(e);
      }
    }

    importProject(project, project.getName(), projectRoot, listener);

    assertTrue(requiresAndroidModel(project));
    assertFalse(isLegacyIdeaAndroidProject(project));

    ModuleManager moduleManager = ModuleManager.getInstance(project);
    Module[] modules = moduleManager.getModules();

    // if module name is specified, find it
    if (chosenModuleName != null) {
      for (Module module : modules) {
        if (chosenModuleName.equals(module.getName())) {
          myAndroidFacet = AndroidFacet.getInstance(module);
          break;
        }
      }
    }

    if (myAndroidFacet == null) {
      // then try and find a non-lib facet
      for (Module module : modules) {
        AndroidFacet androidFacet = AndroidFacet.getInstance(module);
        if (androidFacet != null && !androidFacet.isLibraryProject()) {
          myAndroidFacet = androidFacet;
          break;
        }
      }
    }

    // then try and find ANY android facet
    if (myAndroidFacet == null) {
      for (Module module : modules) {
        myAndroidFacet = AndroidFacet.getInstance(module);
        if (myAndroidFacet != null) {
          break;
        }
      }
    }

    // With IJ14 code base, we run tests with NO_FS_ROOTS_ACCESS_CHECK turned on. I'm not sure if that
    // is the cause of the issue, but not all files inside a project are seen while running unit tests.
    // This explicit refresh of the entire project fix such issues (e.g. AndroidProjectViewTest).
    LocalFileSystem.getInstance().refreshFiles(Collections.singletonList(project.getBaseDir()));
  }

  @NotNull
  protected GradleInvocationResult generateSources(boolean cleanProject) throws InterruptedException {
    Ref<GradleInvocationResult> resultRef = new Ref<>();
    CountDownLatch latch = new CountDownLatch(1);
    GradleInvoker gradleInvoker = GradleInvoker.getInstance(getProject());

    GradleInvoker.AfterGradleInvocationTask task = result -> {
      resultRef.set(result);
      latch.countDown();
    };

    gradleInvoker.addAfterGradleInvocationTask(task);

    try {
      gradleInvoker.generateSources(cleanProject);
    }
    finally {
      gradleInvoker.removeAfterGradleInvocationTask(task);
    }

    latch.await();
    GradleInvocationResult result = resultRef.get();
    assert result != null;
    return result;
  }

  public static void updateGradleVersions(@NotNull File file) throws IOException {
    if (file.isDirectory()) {
      File[] files = file.listFiles();
      if (files != null) {
        for (File child : files) {
          updateGradleVersions(child);
        }
      }
    }
    else if (file.getPath().endsWith(DOT_GRADLE) && file.isFile()) {
      String contents = Files.toString(file, Charsets.UTF_8);

      boolean changed = false;
      Pattern pattern = Pattern.compile("classpath ['\"]com.android.tools.build:gradle:(.+)['\"]");
      Matcher matcher = pattern.matcher(contents);
      if (matcher.find()) {
        contents = contents.substring(0, matcher.start(1)) + GRADLE_PLUGIN_RECOMMENDED_VERSION +
                   contents.substring(matcher.end(1));
        changed = true;
      }

      pattern = Pattern.compile("buildToolsVersion ['\"](.+)['\"]");
      matcher = pattern.matcher(contents);
      if (matcher.find()) {
        contents = contents.substring(0, matcher.start(1)) + CURRENT_BUILD_TOOLS_VERSION + contents.substring(matcher.end(1));
        changed = true;
      }

      String repository = System.getProperty(TemplateWizard.MAVEN_URL_PROPERTY);
      if (repository != null) {
        pattern = Pattern.compile("mavenCentral\\(\\)");
        matcher = pattern.matcher(contents);
        if (matcher.find()) {
          contents = contents.substring(0, matcher.start()) + "maven { url '" + repository + "' };" +
                     contents.substring(matcher.start()); // note: start; not end; we're prepending, not replacing!
          changed = true;
        }
        pattern = Pattern.compile("jcenter\\(\\)");
        matcher = pattern.matcher(contents);
        if (matcher.find()) {
          contents = contents.substring(0, matcher.start()) + "maven { url '" + repository + "' };" +
                     contents.substring(matcher.start()); // note: start; not end; we're prepending, not replacing!
          changed = true;
        }
      }

      if (changed) {
        write(contents, file, Charsets.UTF_8);
      }
    }
  }

  public void createProject(String activityName, boolean syncModel) throws Exception {
    NewProjectWizardState projectWizardState = new NewProjectWizardState();

    configureProjectState(projectWizardState);
    TemplateWizardState activityWizardState = projectWizardState.getActivityTemplateState();
    configureActivityState(activityWizardState, activityName);

    createProject(projectWizardState, syncModel);
  }

  public void testCreateGradleWrapper() throws Exception {
    File baseDir = getBaseDirPath(getProject());
    createGradleWrapper(baseDir);

    assertFilesExist(baseDir, FN_GRADLE_WRAPPER_UNIX, FN_GRADLE_WRAPPER_WIN, FD_GRADLE, FD_GRADLE_WRAPPER,
                     join(FD_GRADLE_WRAPPER, FN_GRADLE_WRAPPER_JAR), join(FD_GRADLE_WRAPPER, FN_GRADLE_WRAPPER_PROPERTIES));
  }

  public static void createGradleWrapper(File projectRoot) throws IOException {
    GradleUtil.createGradleWrapper(projectRoot);
  }

  protected static void assertFilesExist(@Nullable File baseDir, @NotNull String... paths) {
    for (String path : paths) {
      path = toSystemDependentName(path);
      File testFile = baseDir != null ? new File(baseDir, path) : new File(path);
      assertTrue("File doesn't exist: " + testFile.getPath(), testFile.exists());
    }
  }

  protected void configureActivityState(TemplateWizardState activityWizardState, String activityName) {
    TemplateManager manager = TemplateManager.getInstance();
    List<File> templates = manager.getTemplates(Template.CATEGORY_ACTIVITIES);
    File blankActivity = null;
    for (File t : templates) {
      if (t.getName().equals(activityName)) {
        blankActivity = t;
        break;
      }
    }
    assertNotNull(blankActivity);
    activityWizardState.setTemplateLocation(blankActivity);
    Template.convertApisToInt(activityWizardState.getParameters());
    assertNotNull(activityWizardState.getTemplate());
  }

  protected void configureProjectState(NewProjectWizardState projectWizardState) {
    Project project = myFixture.getProject();
    AndroidSdkData sdkData = tryToChooseAndroidSdk();
    assert sdkData != null;

    Template.convertApisToInt(projectWizardState.getParameters());
    projectWizardState.put(TemplateMetadata.ATTR_GRADLE_VERSION, GRADLE_LATEST_VERSION);
    projectWizardState.put(TemplateMetadata.ATTR_GRADLE_PLUGIN_VERSION, GRADLE_PLUGIN_RECOMMENDED_VERSION);
    projectWizardState.put(NewModuleWizardState.ATTR_PROJECT_LOCATION, project.getBasePath());
    projectWizardState.put(FormFactorUtils.ATTR_MODULE_NAME, "TestModule");
    projectWizardState.put(TemplateMetadata.ATTR_PACKAGE_NAME, "test.pkg");
    projectWizardState.put(TemplateMetadata.ATTR_CREATE_ICONS, false); // If not, you need to initialize additional state
    BuildToolInfo buildTool = sdkData.getLatestBuildTool(false);
    assertNotNull(buildTool);
    projectWizardState.put(TemplateMetadata.ATTR_BUILD_TOOLS_VERSION, buildTool.getRevision().toString());
    IAndroidTarget[] targets = sdkData.getTargets();
    AndroidVersion version = targets[targets.length - 1].getVersion();
    projectWizardState.put(ATTR_BUILD_API, version.getApiLevel());
    projectWizardState.put(ATTR_BUILD_API_STRING, TemplateMetadata.getBuildApiString(version));
  }

  public void createProject(NewProjectWizardState projectWizardState, boolean syncModel) throws Exception {
    createProject(myFixture, projectWizardState, syncModel);
  }

  public static void createProject(IdeaProjectTestFixture myFixture,
                                   NewProjectWizardState projectWizardState,
                                   boolean syncModel) throws Exception {
    ApplicationManager.getApplication().runWriteAction(() -> {
      AssetStudioAssetGenerator assetGenerator = new AssetStudioAssetGenerator(projectWizardState);
      WizardUtils.createProject(projectWizardState, myFixture.getProject(), assetGenerator);
      FileDocumentManager.getInstance().saveAllDocuments();
    });

    // Sync model
    if (syncModel) {
      String projectName = projectWizardState.getString(FormFactorUtils.ATTR_MODULE_NAME);
      File projectRoot = new File(projectWizardState.getString(NewModuleWizardState.ATTR_PROJECT_LOCATION));
      assertEquals(projectRoot, virtualToIoFile(myFixture.getProject().getBaseDir()));
      importProject(myFixture.getProject(), projectName, projectRoot, null);
    }
  }

  public void assertBuildsCleanly(Project project, boolean allowWarnings, String... extraArgs) throws Exception {
    File base = virtualToIoFile(project.getBaseDir());
    File gradlew = new File(base, GRADLE_WRAPPER_EXECUTABLE_NAME);
    assertTrue(gradlew.exists());
    File pwd = base.getAbsoluteFile();
    // TODO: Add in --no-daemon, anything to suppress total time?
    List<String> args = Lists.newArrayList();
    args.add(gradlew.getPath());
    args.add("assembleDebug");
    Collections.addAll(args, extraArgs);
<<<<<<< HEAD
    GradleUtil.addLocalMavenRepoInitScriptCommandLineOption(args);
=======
    addLocalMavenRepoInitScriptCommandLineOption(args);
>>>>>>> a001a568
    GeneralCommandLine cmdLine = new GeneralCommandLine(args).withWorkDirectory(pwd);
    CapturingProcessHandler process = new CapturingProcessHandler(cmdLine);
    // Building currently takes about 30s, so a 5min timeout should give a safe margin.
    int timeoutInMilliseconds = 5 * 60 * 1000;
    ProcessOutput processOutput = process.runProcess(timeoutInMilliseconds, true);
    if (processOutput.isTimeout()) {
      throw new TimeoutException("\"gradlew assembleDebug\" did not terminate within test timeout value.\n" +
                                 "[stdout]\n" +
                                 processOutput.getStdout() + "\n" +
                                 "[stderr]\n" +
                                 processOutput.getStderr() + "\n");
    }
    String errors = processOutput.getStderr();
    String output = processOutput.getStdout();
    int exitCode = processOutput.getExitCode();
    int expectedExitCode = 0;
    if (output.contains("BUILD FAILED") && errors.contains("Could not find any version that matches com.android.tools.build:gradle:")) {
      // We ignore this assertion. We got here because we are using a version of the Android Gradle plug-in that is not available in Maven
      // Central yet.
      expectedExitCode = 1;
    }
    else {
      assertTrue(output + "\n" + errors, output.contains("BUILD SUCCESSFUL"));
      if (!allowWarnings) {
        assertEquals(output + "\n" + errors, "", errors);
      }
    }
    assertEquals(expectedExitCode, exitCode);
  }

  public void assertLintsCleanly(Project project, Severity maxSeverity, Set<Issue> ignored) throws Exception {
    BuiltinIssueRegistry registry = new IntellijLintIssueRegistry();
    Map<Issue, Map<File, List<ProblemData>>> map = Maps.newHashMap();
    IntellijLintClient client = IntellijLintClient.forBatch(project, map, new AnalysisScope(project), registry.getIssues());
    LintDriver driver = new LintDriver(registry, client);
    List<Module> modules = Arrays.asList(ModuleManager.getInstance(project).getModules());
    LintRequest request = new IntellijLintRequest(client, project, null, modules, false);
    EnumSet<Scope> scope = EnumSet.allOf(Scope.class);
    scope.remove(Scope.CLASS_FILE);
    scope.remove(Scope.ALL_CLASS_FILES);
    scope.remove(Scope.JAVA_LIBRARIES);
    request.setScope(scope);
    driver.analyze(request);
    if (!map.isEmpty()) {
      for (Map<File, List<ProblemData>> fileListMap : map.values()) {
        for (Map.Entry<File, List<ProblemData>> entry : fileListMap.entrySet()) {
          File file = entry.getKey();
          List<ProblemData> problems = entry.getValue();
          for (ProblemData problem : problems) {
            Issue issue = problem.getIssue();
            if (ignored != null && ignored.contains(issue)) {
              continue;
            }
            if (issue.getDefaultSeverity().compareTo(maxSeverity) < 0) {
              fail("Found lint issue " + issue.getId() + " with severity " + issue.getDefaultSeverity() + " in " + file + " at " +
                   problem.getTextRange() + ": " + problem.getMessage());
            }
          }
        }
      }
    }
  }

<<<<<<< HEAD
  private static void importProject(final @NotNull Project project, final @NotNull String projectName, final File projectRoot,
                                    final @Nullable GradleSyncListener listener)
    throws IOException, ConfigurationException, InterruptedException {

    final Ref<Throwable> throwableRef = new Ref<Throwable>();
    final CountDownLatch latch = new CountDownLatch(1);
=======
  protected static void importProject(@NotNull Project project, @NotNull String projectName, @NotNull File projectRoot,
                                      @Nullable GradleSyncListener listener)
    throws IOException, ConfigurationException, InterruptedException {

    Ref<Throwable> throwableRef = new Ref<>();
    CountDownLatch latch = new CountDownLatch(1);
>>>>>>> a001a568
    GradleSyncListener postSetupListener = new GradleSyncListener.Adapter() {
      @Override
      public void syncSucceeded(@NotNull Project project) {
        latch.countDown();
      }

      @Override
      public void syncFailed(@NotNull Project project, @NotNull String errorMessage) {
        latch.countDown();
        if (listener == null) {
          fail(errorMessage);
        }
      }
    };

    GradleSyncState.subscribe(project, postSetupListener);

<<<<<<< HEAD
    runWriteCommandAction(project, new Runnable() {
      @Override
      public void run() {
        try {
          // When importing project for tests we do not generate the sources as that triggers a compilation which finishes asynchronously.
          // This causes race conditions and intermittent errors. If a test needs source generation this should be handled separately.
          GradleProjectImporter.getInstance().importProject(projectName, projectRoot, false /* do not generate sources */, listener,
                                                            project, null);
        }
        catch (Throwable e) {
          throwableRef.set(e);
        }
=======
    runWriteCommandAction(project, () -> {
      try {
        // When importing project for tests we do not generate the sources as that triggers a compilation which finishes asynchronously.
        // This causes race conditions and intermittent errors. If a test needs source generation this should be handled separately.
        GradleProjectImporter.getInstance().importProject(projectName, projectRoot, false /* do not generate sources */, listener,
                                                          project, null);
      }
      catch (Throwable e) {
        throwableRef.set(e);
>>>>>>> a001a568
      }
    });

    Throwable throwable = throwableRef.get();
    if (throwable != null) {
      if (throwable instanceof IOException) {
        throw (IOException)throwable;
<<<<<<< HEAD
      } else if (throwable instanceof ConfigurationException) {
        throw (ConfigurationException)throwable;
      } else {
        throw new RuntimeException(throwable);
      }
    }

    latch.await();
=======
      }
      else if (throwable instanceof ConfigurationException) {
        throw (ConfigurationException)throwable;
      }
      else {
        throw new RuntimeException(throwable);
      }
    }

    latch.await();
  }

  @NotNull
  protected AndroidGradleModel getModel() {
    AndroidGradleModel model = AndroidGradleModel.get(myAndroidFacet);
    assert model != null;
    return model;
  }

  @NotNull
  protected String getTextForFile(@NotNull String relativePath) {
    Project project = getProject();
    VirtualFile file = project.getBaseDir().findFileByRelativePath(relativePath);
    if (file != null) {
      PsiFile psiFile = PsiManager.getInstance(project).findFile(file);
      if (psiFile != null) {
        return psiFile.getText();
      }
    }

    return "";
>>>>>>> a001a568
  }
}<|MERGE_RESOLUTION|>--- conflicted
+++ resolved
@@ -18,15 +18,10 @@
 import com.android.sdklib.AndroidVersion;
 import com.android.sdklib.BuildToolInfo;
 import com.android.sdklib.IAndroidTarget;
-<<<<<<< HEAD
-import com.android.tools.idea.gradle.GradleSyncState;
-import com.android.tools.idea.gradle.eclipse.GradleImport;
-=======
 import com.android.tools.idea.gradle.AndroidGradleModel;
 import com.android.tools.idea.gradle.GradleSyncState;
 import com.android.tools.idea.gradle.invoker.GradleInvocationResult;
 import com.android.tools.idea.gradle.invoker.GradleInvoker;
->>>>>>> a001a568
 import com.android.tools.idea.gradle.project.AndroidGradleProjectComponent;
 import com.android.tools.idea.gradle.project.GradleProjectImporter;
 import com.android.tools.idea.gradle.project.GradleSyncListener;
@@ -60,29 +55,18 @@
 import com.intellij.openapi.project.Project;
 import com.intellij.openapi.project.ProjectManager;
 import com.intellij.openapi.project.ex.ProjectManagerEx;
-<<<<<<< HEAD
-import com.intellij.openapi.util.Ref;
-import com.intellij.openapi.vfs.LocalFileSystem;
-import com.intellij.openapi.vfs.newvfs.impl.VfsRootAccess;
-=======
 import com.intellij.openapi.projectRoots.Sdk;
 import com.intellij.openapi.util.Ref;
 import com.intellij.openapi.vfs.LocalFileSystem;
 import com.intellij.openapi.vfs.VirtualFile;
 import com.intellij.psi.PsiFile;
 import com.intellij.psi.PsiManager;
->>>>>>> a001a568
 import com.intellij.testFramework.PlatformTestCase;
 import com.intellij.testFramework.fixtures.IdeaProjectTestFixture;
 import com.intellij.testFramework.fixtures.IdeaTestFixtureFactory;
 import com.intellij.testFramework.fixtures.JavaTestFixtureFactory;
 import com.intellij.testFramework.fixtures.TestFixtureBuilder;
 import com.intellij.util.SmartList;
-<<<<<<< HEAD
-import com.intellij.util.SystemProperties;
-import com.intellij.util.ui.UIUtil;
-=======
->>>>>>> a001a568
 import org.jetbrains.android.AndroidTestBase;
 import org.jetbrains.android.facet.AndroidFacet;
 import org.jetbrains.android.inspections.lint.IntellijLintClient;
@@ -103,11 +87,6 @@
 import java.util.regex.Pattern;
 
 import static com.android.SdkConstants.*;
-<<<<<<< HEAD
-import static com.android.tools.idea.gradle.util.Projects.*;
-import static com.android.tools.idea.templates.TemplateMetadata.ATTR_BUILD_API;
-import static com.android.tools.idea.templates.TemplateMetadata.ATTR_BUILD_API_STRING;
-=======
 import static com.android.tools.idea.AndroidTestCaseHelper.getAndroidSdkPath;
 import static com.android.tools.idea.AndroidTestCaseHelper.getJdkPath;
 import static com.android.tools.idea.gradle.eclipse.GradleImport.CURRENT_BUILD_TOOLS_VERSION;
@@ -117,7 +96,6 @@
 import static com.android.tools.idea.templates.TemplateMetadata.ATTR_BUILD_API;
 import static com.android.tools.idea.templates.TemplateMetadata.ATTR_BUILD_API_STRING;
 import static com.google.common.io.Files.write;
->>>>>>> a001a568
 import static com.intellij.openapi.command.WriteCommandAction.runWriteCommandAction;
 import static com.intellij.openapi.util.SystemInfo.isWindows;
 import static com.intellij.openapi.util.io.FileUtil.*;
@@ -177,44 +155,14 @@
       // to ensure that the LocalFileSystemHolder is initialized.
       IdeaTestApplication.getInstance();
 
-<<<<<<< HEAD
-    String javaHome = SystemProperties.getJavaHome();
-    if (javaHome.endsWith("jre")) {
-      VfsRootAccess.allowRootAccess(getTestRootDisposable(), new File(javaHome).getParent());
-    }
-    ensureSdkManagerAvailable();
-=======
       ensureSdkManagerAvailable();
     }
   }
->>>>>>> a001a568
 
   private void setUpSdks() {
     // We seem to have two different locations where the SDK needs to be specified.
     // One is whatever is already defined in the JDK Table, and the other is the global one as defined by IdeSdks.
     // Gradle import will fail if the global one isn't set.
-<<<<<<< HEAD
-    AndroidSdkData sdkData = tryToChooseAndroidSdk();
-    if (sdkData != null) {
-      final File location = sdkData.getLocation();
-      LOG.info("sdk @ " + location);
-      File ideSdkPath = IdeSdks.getAndroidSdkPath();
-      if (ideSdkPath == null) {
-        UIUtil.invokeAndWaitIfNeeded(new Runnable() {
-          @Override
-          public void run() {
-            runWriteCommandAction(getProject(), new Runnable() {
-              @Override
-              public void run() {
-                IdeSdks.setAndroidSdkPath(location, getProject());
-                LOG.info("Set IDE Sdk Path to " + location);
-              }
-            });
-          }
-        });
-      }
-    }
-=======
     File androidSdkPath = getAndroidSdkPath();
     File jdkPath = getJdkPath();
 
@@ -229,7 +177,6 @@
     Sdk currentJdk = IdeSdks.getJdk();
     assertNotNull(currentJdk);
     assertTrue("JDK 8 is required. Found: " + currentJdk.getHomePath(), isApplicableJdk(currentJdk, JDK_1_8));
->>>>>>> a001a568
   }
 
   @Override
@@ -237,21 +184,6 @@
     try {
       if (myFixture != null) {
         try {
-<<<<<<< HEAD
-          if (CAN_SYNC_PROJECTS) {
-            Project project = myFixture.getProject();
-            // Since we don't really open the project, but we manually register listeners in the gradle importer
-            // by explicitly calling AndroidGradleProjectComponent#configureGradleProject, we need to counteract
-            // that here, otherwise the testsuite will leak
-            if (requiresAndroidModel(project)) {
-              AndroidGradleProjectComponent projectComponent = AndroidGradleProjectComponent.getInstance(project);
-              projectComponent.projectClosed();
-            }
-          }
-        }
-        finally {
-          myFixture.tearDown();
-=======
           Project project = myFixture.getProject();
           // Since we don't really open the project, but we manually register listeners in the gradle importer
           // by explicitly calling AndroidGradleProjectComponent#configureGradleProject, we need to counteract
@@ -268,25 +200,15 @@
           catch (Exception e) {
             LOG.warn("Failed to tear down " + myFixture.getClass().getSimpleName(), e);
           }
->>>>>>> a001a568
           myFixture = null;
         }
       }
 
-<<<<<<< HEAD
-      if (CAN_SYNC_PROJECTS) {
-        GradleProjectImporter.ourSkipSetupFromTest = false;
-      }
-=======
       GradleProjectImporter.ourSkipSetupFromTest = false;
->>>>>>> a001a568
 
       ProjectManagerEx projectManager = ProjectManagerEx.getInstanceEx();
       Project[] openProjects = projectManager.getOpenProjects();
       if (openProjects.length > 0) {
-<<<<<<< HEAD
-        PlatformTestCase.closeAndDisposeProjectAndCheckThatNoOpenProjects(openProjects[0], new SmartList<>());
-=======
         List<Throwable> exceptions = new SmartList<>();
         try {
           PlatformTestCase.closeAndDisposeProjectAndCheckThatNoOpenProjects(openProjects[0], exceptions);
@@ -294,7 +216,6 @@
         finally {
           throwIfNotEmpty(exceptions);
         }
->>>>>>> a001a568
       }
     }
     finally {
@@ -302,10 +223,7 @@
         assertEquals(0, ProjectManager.getInstance().getOpenProjects().length);
       }
       finally {
-<<<<<<< HEAD
-=======
         //noinspection ThrowFromFinallyBlock
->>>>>>> a001a568
         super.tearDown();
       }
 
@@ -335,20 +253,12 @@
     super.ensureSdkManagerAvailable();
   }
 
-<<<<<<< HEAD
-  protected void loadProject(String relativePath) throws IOException, ConfigurationException, InterruptedException {
-    loadProject(relativePath, false);
-  }
-
-  protected void loadProject(String relativePath, boolean buildProject) throws IOException, ConfigurationException, InterruptedException {
-=======
   protected void loadProject(@NotNull String relativePath) throws IOException, ConfigurationException, InterruptedException {
     loadProject(relativePath, false);
   }
 
   protected void loadProject(@NotNull String relativePath, boolean buildProject)
     throws IOException, ConfigurationException, InterruptedException {
->>>>>>> a001a568
     loadProject(relativePath, buildProject, null);
   }
 
@@ -360,15 +270,12 @@
 
   protected void loadProject(String relativePath, boolean buildProject, @Nullable GradleSyncListener listener)
     throws IOException, ConfigurationException, InterruptedException {
-<<<<<<< HEAD
-=======
     loadProject(relativePath, buildProject, listener, null);
   }
 
   protected void loadProject(
     String relativePath, boolean buildProject, @Nullable GradleSyncListener listener, @Nullable String chosenModuleName)
     throws IOException, ConfigurationException, InterruptedException {
->>>>>>> a001a568
     File root = new File(getTestDataPath(), relativePath.replace('/', File.separatorChar));
     assertTrue(root.getPath(), root.exists());
     File build = new File(root, FN_BUILD_GRADLE);
@@ -617,11 +524,7 @@
     args.add(gradlew.getPath());
     args.add("assembleDebug");
     Collections.addAll(args, extraArgs);
-<<<<<<< HEAD
-    GradleUtil.addLocalMavenRepoInitScriptCommandLineOption(args);
-=======
     addLocalMavenRepoInitScriptCommandLineOption(args);
->>>>>>> a001a568
     GeneralCommandLine cmdLine = new GeneralCommandLine(args).withWorkDirectory(pwd);
     CapturingProcessHandler process = new CapturingProcessHandler(cmdLine);
     // Building currently takes about 30s, so a 5min timeout should give a safe margin.
@@ -685,21 +588,12 @@
     }
   }
 
-<<<<<<< HEAD
-  private static void importProject(final @NotNull Project project, final @NotNull String projectName, final File projectRoot,
-                                    final @Nullable GradleSyncListener listener)
-    throws IOException, ConfigurationException, InterruptedException {
-
-    final Ref<Throwable> throwableRef = new Ref<Throwable>();
-    final CountDownLatch latch = new CountDownLatch(1);
-=======
   protected static void importProject(@NotNull Project project, @NotNull String projectName, @NotNull File projectRoot,
                                       @Nullable GradleSyncListener listener)
     throws IOException, ConfigurationException, InterruptedException {
 
     Ref<Throwable> throwableRef = new Ref<>();
     CountDownLatch latch = new CountDownLatch(1);
->>>>>>> a001a568
     GradleSyncListener postSetupListener = new GradleSyncListener.Adapter() {
       @Override
       public void syncSucceeded(@NotNull Project project) {
@@ -717,20 +611,6 @@
 
     GradleSyncState.subscribe(project, postSetupListener);
 
-<<<<<<< HEAD
-    runWriteCommandAction(project, new Runnable() {
-      @Override
-      public void run() {
-        try {
-          // When importing project for tests we do not generate the sources as that triggers a compilation which finishes asynchronously.
-          // This causes race conditions and intermittent errors. If a test needs source generation this should be handled separately.
-          GradleProjectImporter.getInstance().importProject(projectName, projectRoot, false /* do not generate sources */, listener,
-                                                            project, null);
-        }
-        catch (Throwable e) {
-          throwableRef.set(e);
-        }
-=======
     runWriteCommandAction(project, () -> {
       try {
         // When importing project for tests we do not generate the sources as that triggers a compilation which finishes asynchronously.
@@ -740,7 +620,6 @@
       }
       catch (Throwable e) {
         throwableRef.set(e);
->>>>>>> a001a568
       }
     });
 
@@ -748,16 +627,6 @@
     if (throwable != null) {
       if (throwable instanceof IOException) {
         throw (IOException)throwable;
-<<<<<<< HEAD
-      } else if (throwable instanceof ConfigurationException) {
-        throw (ConfigurationException)throwable;
-      } else {
-        throw new RuntimeException(throwable);
-      }
-    }
-
-    latch.await();
-=======
       }
       else if (throwable instanceof ConfigurationException) {
         throw (ConfigurationException)throwable;
@@ -789,6 +658,5 @@
     }
 
     return "";
->>>>>>> a001a568
   }
 }