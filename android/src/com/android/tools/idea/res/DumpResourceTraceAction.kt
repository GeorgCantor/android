/*
 * Copyright (C) 2021 The Android Open Source Project
 *
 * Licensed under the Apache License, Version 2.0 (the "License");
 * you may not use this file except in compliance with the License.
 * You may obtain a copy of the License at
 *
 *      http://www.apache.org/licenses/LICENSE-2.0
 *
 * Unless required by applicable law or agreed to in writing, software
 * distributed under the License is distributed on an "AS IS" BASIS,
 * WITHOUT WARRANTIES OR CONDITIONS OF ANY KIND, either express or implied.
 * See the License for the specific language governing permissions and
 * limitations under the License.
 */
package com.android.tools.idea.res

<<<<<<< HEAD
import com.android.tools.idea.IdeInfo
=======
>>>>>>> 574fcae1
import com.intellij.openapi.actionSystem.ActionUpdateThread
import com.intellij.openapi.actionSystem.AnAction
import com.intellij.openapi.actionSystem.AnActionEvent
import com.intellij.openapi.application.ApplicationInfo
import com.intellij.openapi.project.DumbAware
import org.jetbrains.android.util.AndroidUtils

<<<<<<< HEAD
/**
 * Dumps resource trace to idea.log.
 */
class DumpResourceTraceAction : AnAction(), DumbAware {

  override fun getActionUpdateThread() = ActionUpdateThread.BGT

=======
/** Dumps resource trace to idea.log. */
class DumpResourceTraceAction : AnAction("Dump Resource Trace"), DumbAware {
>>>>>>> 574fcae1
  override fun actionPerformed(e: AnActionEvent) {
    ResourceUpdateTracer.dumpTrace(null)
  }

  override fun getActionUpdateThread(): ActionUpdateThread = ActionUpdateThread.BGT

  override fun update(event: AnActionEvent) {
    val project = event.project
    event.presentation.isVisible = ApplicationInfo.getInstance().isEAP && project != null
                                   && (IdeInfo.getInstance().isAndroidStudio || AndroidUtils.hasAndroidFacets(project))
    event.presentation.isEnabled = ResourceUpdateTracer.isTracingActive()
  }
}<|MERGE_RESOLUTION|>--- conflicted
+++ resolved
@@ -15,29 +15,14 @@
  */
 package com.android.tools.idea.res
 
-<<<<<<< HEAD
-import com.android.tools.idea.IdeInfo
-=======
->>>>>>> 574fcae1
 import com.intellij.openapi.actionSystem.ActionUpdateThread
 import com.intellij.openapi.actionSystem.AnAction
 import com.intellij.openapi.actionSystem.AnActionEvent
 import com.intellij.openapi.application.ApplicationInfo
 import com.intellij.openapi.project.DumbAware
-import org.jetbrains.android.util.AndroidUtils
 
-<<<<<<< HEAD
-/**
- * Dumps resource trace to idea.log.
- */
-class DumpResourceTraceAction : AnAction(), DumbAware {
-
-  override fun getActionUpdateThread() = ActionUpdateThread.BGT
-
-=======
 /** Dumps resource trace to idea.log. */
 class DumpResourceTraceAction : AnAction("Dump Resource Trace"), DumbAware {
->>>>>>> 574fcae1
   override fun actionPerformed(e: AnActionEvent) {
     ResourceUpdateTracer.dumpTrace(null)
   }
@@ -45,9 +30,8 @@
   override fun getActionUpdateThread(): ActionUpdateThread = ActionUpdateThread.BGT
 
   override fun update(event: AnActionEvent) {
-    val project = event.project
-    event.presentation.isVisible = ApplicationInfo.getInstance().isEAP && project != null
-                                   && (IdeInfo.getInstance().isAndroidStudio || AndroidUtils.hasAndroidFacets(project))
+    super.update(event)
+    event.presentation.isVisible = ApplicationInfo.getInstance().isEAP
     event.presentation.isEnabled = ResourceUpdateTracer.isTracingActive()
   }
 }