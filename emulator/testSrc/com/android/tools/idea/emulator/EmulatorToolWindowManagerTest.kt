--- conflicted
+++ resolved
@@ -27,7 +27,7 @@
 import com.android.tools.idea.avdmanager.AvdLaunchListener
 import com.android.tools.idea.concurrency.waitForCondition
 import com.android.tools.idea.protobuf.TextFormat
-import com.android.tools.idea.run.AppDeploymentListener
+import com.android.tools.idea.run.DeviceHeadsUpListener
 import com.android.tools.idea.testing.AndroidProjectRule
 import com.google.common.truth.Truth.assertThat
 import com.intellij.execution.configurations.GeneralCommandLine
@@ -40,11 +40,8 @@
 import com.intellij.testFramework.EdtRule
 import com.intellij.testFramework.RunsInEdt
 import com.intellij.testFramework.registerServiceInstance
-<<<<<<< HEAD
 import com.intellij.testFramework.replaceService
-=======
 import com.intellij.toolWindow.ToolWindowHeadlessManagerImpl
->>>>>>> 44b500f2
 import com.intellij.util.ui.UIUtil.dispatchAllInvocationEvents
 import org.junit.Before
 import org.junit.Rule
@@ -80,14 +77,10 @@
 
   @Before
   fun setUp() {
-<<<<<<< HEAD
     val mockLafManager = mock<LafManager>()
     `when`(mockLafManager.currentLookAndFeel).thenReturn(UIManager.LookAndFeelInfo("IntelliJ Light", "Ignored className"))
     ApplicationManager.getApplication().replaceService(LafManager::class.java, mockLafManager, projectRule.testRootDisposable)
 
-=======
-    setPortableUiFont()
->>>>>>> 44b500f2
     val windowManager = TestToolWindowManager(project)
     toolWindow = windowManager.toolWindow
     project.registerServiceInstance(ToolWindowManager::class.java, windowManager)
@@ -114,8 +107,8 @@
     emulator2.start()
 
     // Send notification that the emulator has been launched.
-    val avdInfo = AvdInfo(emulator1.avdId, emulator1.avdFolder.resolve("config.ini").toFile(),
-                          emulator1.avdFolder.toString(), mock(), null)
+    val avdInfo = AvdInfo(emulator1.avdId, emulator1.avdFolder.resolve("config.ini"),
+                          emulator1.avdFolder, mock(), null)
     val commandLine = GeneralCommandLine("/emulator_home/fake_emulator", "-avd", emulator1.avdId, "-qt-hide-window")
     project.messageBus.syncPublisher(AvdLaunchListener.TOPIC).avdLaunched(avdInfo, commandLine, project)
     dispatchAllInvocationEvents()
@@ -143,7 +136,7 @@
       val device = mock<IDevice>()
       `when`(device.isEmulator).thenReturn(true)
       `when`(device.serialNumber).thenReturn("emulator-${emulator.serialPort}")
-      project.messageBus.syncPublisher(AppDeploymentListener.TOPIC).appDeployedToDevice(device, project)
+      project.messageBus.syncPublisher(DeviceHeadsUpListener.TOPIC).deviceNeedsAttention(device, project)
     }
 
     // Deploying an app activates the corresponding emulator panel.
