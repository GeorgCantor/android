--- conflicted
+++ resolved
@@ -17,10 +17,7 @@
 
 import com.android.testutils.MockitoKt.mock
 import com.android.testutils.MockitoKt.whenever
-<<<<<<< HEAD
-=======
 import com.android.testutils.waitForCondition
->>>>>>> 574fcae1
 import com.android.tools.adtui.actions.createTestActionEvent
 import com.android.tools.adtui.workbench.WorkBench
 import com.android.tools.idea.appinspection.api.process.ProcessesModel
@@ -40,13 +37,8 @@
 import com.android.tools.idea.layoutinspector.pipeline.InspectorClientSettings
 import com.android.tools.idea.layoutinspector.pipeline.foregroundprocessdetection.DeviceModel
 import com.android.tools.idea.layoutinspector.runningdevices.actions.ToggleDeepInspectAction
-<<<<<<< HEAD
-import com.android.tools.idea.layoutinspector.ui.InspectorBanner
-import com.android.tools.idea.layoutinspector.ui.toolbar.actions.SingleDeviceSelectProcessAction
-=======
 import com.android.tools.idea.layoutinspector.runningdevices.actions.UiConfig
 import com.android.tools.idea.layoutinspector.runningdevices.ui.LayoutInspectorRenderer
->>>>>>> 574fcae1
 import com.android.tools.idea.layoutinspector.util.FakeTreeSettings
 import com.android.tools.idea.streaming.core.DeviceId
 import com.android.tools.idea.streaming.emulator.EmulatorViewRule
@@ -61,34 +53,22 @@
 import com.intellij.testFramework.PlatformTestUtil
 import com.intellij.testFramework.RunsInEdt
 import com.intellij.testFramework.replaceService
-import java.util.concurrent.TimeUnit
-import javax.swing.JComponent
-import javax.swing.JPanel
 import org.junit.After
 import org.junit.Before
 import org.junit.Ignore
 import org.junit.Rule
 import org.junit.Test
 import org.mockito.Mockito.spy
-<<<<<<< HEAD
-import java.awt.Component
-import java.awt.Container
+import java.util.concurrent.TimeUnit
+import javax.swing.JComponent
 import javax.swing.JPanel
-=======
->>>>>>> 574fcae1
 
 class LayoutInspectorManagerTest {
 
   @get:Rule val applicationRule = ApplicationRule()
-<<<<<<< HEAD
 
   @get:Rule val edtRule = EdtRule()
 
-=======
-
-  @get:Rule val edtRule = EdtRule()
-
->>>>>>> 574fcae1
   @get:Rule val displayViewRule = EmulatorViewRule()
 
   private lateinit var layoutInspector: LayoutInspector
@@ -142,21 +122,14 @@
         displayViewRule.disposable,
       )
 
-<<<<<<< HEAD
-=======
     fakeForegroundProcessDetection = FakeForegroundProcessDetection()
 
->>>>>>> 574fcae1
     layoutInspector =
       LayoutInspector(
         coroutineScope = coroutineScope,
         processModel = processModel,
         deviceModel = deviceModel,
-<<<<<<< HEAD
-        foregroundProcessDetection = null,
-=======
         foregroundProcessDetection = fakeForegroundProcessDetection,
->>>>>>> 574fcae1
         inspectorClientSettings = InspectorClientSettings(displayViewRule.project),
         launcher = launcher,
         layoutInspectorModel = model {},
@@ -195,13 +168,6 @@
 
   @Test
   @RunsInEdt
-<<<<<<< HEAD
-  fun testToggleLayoutInspectorOnMultipleTimesForSameTab() = withEmbeddedLayoutInspector {
-    val layoutInspectorManager = LayoutInspectorManager.getInstance(displayViewRule.project)
-
-    layoutInspectorManager.enableLayoutInspector(tab1.deviceId, true)
-    layoutInspectorManager.enableLayoutInspector(tab1.deviceId, true)
-=======
   fun testHideToolWindow() = withEmbeddedLayoutInspector {
     val layoutInspectorManager = LayoutInspectorManager.getInstance(displayViewRule.project)
 
@@ -213,15 +179,10 @@
     waitForCondition(2, TimeUnit.SECONDS) { fakeToolWindowManager.toolWindow.isVisible }
 
     verifyUiRemoved(tab1)
->>>>>>> 574fcae1
-
-    layoutInspectorManager.enableLayoutInspector(tab1.deviceId, true)
-
-<<<<<<< HEAD
-    layoutInspectorManager.enableLayoutInspector(tab1.deviceId, false)
-=======
-    verifyUiInjected(tab1)
->>>>>>> 574fcae1
+
+    layoutInspectorManager.enableLayoutInspector(tab1.deviceId, true)
+
+    verifyUiInjected(tab1)
 
     fakeToolWindowManager.toolWindow.hide()
     waitForCondition(2, TimeUnit.SECONDS) { !fakeToolWindowManager.toolWindow.isVisible }
@@ -236,112 +197,65 @@
 
   @Test
   @RunsInEdt
-<<<<<<< HEAD
+  fun testToggleLayoutInspectorOnMultipleTimesForSameTab() = withEmbeddedLayoutInspector {
+    val layoutInspectorManager = LayoutInspectorManager.getInstance(displayViewRule.project)
+
+    layoutInspectorManager.enableLayoutInspector(tab1.deviceId, true)
+    layoutInspectorManager.enableLayoutInspector(tab1.deviceId, true)
+
+    verifyUiInjected(tab1)
+
+    layoutInspectorManager.enableLayoutInspector(tab1.deviceId, false)
+
+    verifyUiRemoved(tab1)
+  }
+
+  @Test
+  @RunsInEdt
   fun testToggleLayoutInspectorOffMultipleTimesForSameTab() = withEmbeddedLayoutInspector {
     val layoutInspectorManager = LayoutInspectorManager.getInstance(displayViewRule.project)
 
     layoutInspectorManager.enableLayoutInspector(tab1.deviceId, true)
-=======
-  fun testToggleLayoutInspectorOnMultipleTimesForSameTab() = withEmbeddedLayoutInspector {
-    val layoutInspectorManager = LayoutInspectorManager.getInstance(displayViewRule.project)
-
-    layoutInspectorManager.enableLayoutInspector(tab1.deviceId, true)
-    layoutInspectorManager.enableLayoutInspector(tab1.deviceId, true)
->>>>>>> 574fcae1
-
-    verifyUiInjected(tab1)
-
-    layoutInspectorManager.enableLayoutInspector(tab1.deviceId, false)
-<<<<<<< HEAD
-    layoutInspectorManager.enableLayoutInspector(tab1.deviceId, false)
-=======
->>>>>>> 574fcae1
-
-    verifyUiRemoved(tab1)
-  }
-
-  @Test
-  @RunsInEdt
-<<<<<<< HEAD
+
+    verifyUiInjected(tab1)
+
+    layoutInspectorManager.enableLayoutInspector(tab1.deviceId, false)
+    layoutInspectorManager.enableLayoutInspector(tab1.deviceId, false)
+
+    verifyUiRemoved(tab1)
+  }
+
+  @Test
+  @RunsInEdt
   fun testToggleLayoutInspectorOnMultipleTabs() = withEmbeddedLayoutInspector {
     val layoutInspectorManager = LayoutInspectorManager.getInstance(displayViewRule.project)
 
     layoutInspectorManager.enableLayoutInspector(tab1.deviceId, true)
-=======
-  fun testToggleLayoutInspectorOffMultipleTimesForSameTab() = withEmbeddedLayoutInspector {
-    val layoutInspectorManager = LayoutInspectorManager.getInstance(displayViewRule.project)
-
-    layoutInspectorManager.enableLayoutInspector(tab1.deviceId, true)
-
-    verifyUiInjected(tab1)
->>>>>>> 574fcae1
-
-    layoutInspectorManager.enableLayoutInspector(tab1.deviceId, false)
-    layoutInspectorManager.enableLayoutInspector(tab1.deviceId, false)
-
-<<<<<<< HEAD
+
+    verifyUiInjected(tab1)
+
     layoutInspectorManager.enableLayoutInspector(tab2.deviceId, true)
-=======
-    verifyUiRemoved(tab1)
-  }
->>>>>>> 574fcae1
-
-  @Test
-  @RunsInEdt
-  fun testToggleLayoutInspectorOnMultipleTabs() = withEmbeddedLayoutInspector {
-    val layoutInspectorManager = LayoutInspectorManager.getInstance(displayViewRule.project)
-
-<<<<<<< HEAD
-    layoutInspectorManager.enableLayoutInspector(tab1.deviceId, false)
-=======
-    layoutInspectorManager.enableLayoutInspector(tab1.deviceId, true)
->>>>>>> 574fcae1
-
-    verifyUiInjected(tab1)
-
-<<<<<<< HEAD
+
+    verifyUiRemoved(tab1)
+    verifyUiInjected(tab2)
+
+    layoutInspectorManager.enableLayoutInspector(tab1.deviceId, false)
+
+    verifyUiRemoved(tab1)
+    verifyUiInjected(tab2)
+
     layoutInspectorManager.enableLayoutInspector(tab2.deviceId, false)
-=======
-    layoutInspectorManager.enableLayoutInspector(tab2.deviceId, true)
->>>>>>> 574fcae1
-
-    verifyUiRemoved(tab1)
-    verifyUiInjected(tab2)
-
-    layoutInspectorManager.enableLayoutInspector(tab1.deviceId, false)
-
-    verifyUiRemoved(tab1)
-    verifyUiInjected(tab2)
-
-    layoutInspectorManager.enableLayoutInspector(tab2.deviceId, false)
 
     verifyUiRemoved(tab2)
   }
 
   @Test
   @RunsInEdt
-<<<<<<< HEAD
-  fun testWorkbenchHasDataProvider() = withEmbeddedLayoutInspector {
-=======
   fun testHasDataProvider() = withEmbeddedLayoutInspector {
->>>>>>> 574fcae1
-    val layoutInspectorManager = LayoutInspectorManager.getInstance(displayViewRule.project)
-
-    layoutInspectorManager.enableLayoutInspector(tab1.deviceId, true)
-
-<<<<<<< HEAD
-    val workbench = tab1.content.allParents().filterIsInstance<WorkBench<LayoutInspector>>().first()
-    val dataContext1 = DataManager.getInstance().getDataContext(workbench)
-    val layoutInspector1 = dataContext1.getData(LAYOUT_INSPECTOR_DATA_KEY)
-    assertThat(layoutInspector1).isEqualTo(layoutInspector1)
-
-    layoutInspectorManager.enableLayoutInspector(tab1.deviceId, false)
-
-    val dataContext2 = DataManager.getInstance().getDataContext(workbench)
-    val layoutInspector2 = dataContext2.getData(LAYOUT_INSPECTOR_DATA_KEY)
-
-    assertThat(layoutInspector2).isNull()
-=======
+    val layoutInspectorManager = LayoutInspectorManager.getInstance(displayViewRule.project)
+
+    layoutInspectorManager.enableLayoutInspector(tab1.deviceId, true)
+
     // Verify workbench has access to data provider
     val workbench =
       tab1.container.allChildren().filterIsInstance<WorkBench<LayoutInspector>>().first()
@@ -365,7 +279,6 @@
 
     val dataContext4 = DataManager.getDataProvider(toolbar)
     assertThat(dataContext4).isNull()
->>>>>>> 574fcae1
   }
 
   @Test
@@ -411,17 +324,11 @@
 
     fakeToolWindowManager.setSelectedContent(tab1)
     layoutInspectorManager.enableLayoutInspector(tab1.deviceId, true)
-<<<<<<< HEAD
-
-    fakeToolWindowManager.setSelectedContent(tab2)
-    layoutInspectorManager.enableLayoutInspector(tab2.deviceId, true)
-=======
 
     assertThat(layoutInspector.inspectorModel.selectionListeners.size()).isEqualTo(3)
     assertThat(layoutInspector.processModel?.selectedProcessListeners).hasSize(3)
 
     fakeToolWindowManager.setSelectedContent(tab2)
->>>>>>> 574fcae1
 
     assertThat(layoutInspector.inspectorModel.selectionListeners.size()).isEqualTo(0)
     assertThat(layoutInspector.processModel?.selectedProcessListeners).hasSize(1)
@@ -444,12 +351,6 @@
 
     fakeToolWindowManager.removeContent(tab1)
 
-<<<<<<< HEAD
-    assertDoesNotHaveWorkbench(tab1)
-    assertThat(layoutInspector.deviceModel?.selectedDevice).isNull()
-
-    assertHasWorkbench(tab2)
-=======
     verifyUiRemoved(tab1)
     assertThat(layoutInspector.deviceModel?.selectedDevice).isNull()
 
@@ -462,7 +363,6 @@
 
     assertThat(layoutInspector.inspectorModel.selectionListeners.size()).isEqualTo(0)
     assertThat(layoutInspector.processModel?.selectedProcessListeners).hasSize(1)
->>>>>>> 574fcae1
   }
 
   @Test
@@ -470,7 +370,6 @@
   fun testViewIsRefreshedOnSelectionChange() = withEmbeddedLayoutInspector {
     val layoutInspectorManager = LayoutInspectorManager.getInstance(displayViewRule.project)
     var refreshCount = 0
-<<<<<<< HEAD
 
     layoutInspectorManager.enableLayoutInspector(tab1.deviceId, true)
 
@@ -533,7 +432,7 @@
 
     layoutInspectorManager.enableLayoutInspector(tab1.deviceId, true)
 
-    assertHasWorkbench(tab1)
+    verifyUiInjected(tab1)
     val notifications1 = notificationModel.notifications
     assertThat(notifications1).hasSize(1)
     val firstNotification = notifications1.single()
@@ -548,7 +447,7 @@
 
     layoutInspectorManager.enableLayoutInspector(tab1.deviceId, true)
 
-    assertHasWorkbench(tab1)
+    verifyUiInjected(tab1)
     val notifications2 = notificationModel.notifications
     assertThat(notifications2).hasSize(1)
 
@@ -567,7 +466,7 @@
 
     layoutInspectorManager.enableLayoutInspector(tab1.deviceId, false)
 
-    assertDoesNotHaveWorkbench(tab1)
+    verifyUiRemoved(tab1)
   }
 
   @Test
@@ -583,259 +482,6 @@
     val toolbars =
       tab1.container.allChildren().filterIsInstance<ActionToolbar>().first {
         it.component.name == "LayoutInspector.MainToolbar"
-      }
-
-    val toggleDeepInspectAction =
-      toolbars.actions.filterIsInstance<ToggleDeepInspectAction>().first()
-    assertThat(toggleDeepInspectAction.isSelected(createTestActionEvent(toggleDeepInspectAction)))
-      .isFalse()
-    assertThat(layoutInspectorRenderer.interceptClicks).isFalse()
-
-    toggleDeepInspectAction.actionPerformed(createTestActionEvent(toggleDeepInspectAction))
-
-    assertThat(toggleDeepInspectAction.isSelected(createTestActionEvent(toggleDeepInspectAction)))
-      .isTrue()
-    assertThat(layoutInspectorRenderer.interceptClicks).isTrue()
-
-    layoutInspectorManager.enableLayoutInspector(tab1.deviceId, false)
-  }
-
-  @Test
-  @RunsInEdt
-  fun testGlobalStateIsUpdated() = withEmbeddedLayoutInspector {
-    val layoutInspectorManager = LayoutInspectorManager.getInstance(displayViewRule.project)
-
-    layoutInspectorManager.enableLayoutInspector(tab1.deviceId, true)
-
-    assertHasWorkbench(tab1)
-    assertThat(LayoutInspectorManagerGlobalState.tabsWithLayoutInspector)
-      .containsExactly(tab1.deviceId)
-
-    layoutInspectorManager.enableLayoutInspector(tab1.deviceId, false)
-
-    assertDoesNotHaveWorkbench(tab1)
-    assertThat(LayoutInspectorManagerGlobalState.tabsWithLayoutInspector).isEmpty()
-  }
-
-  @Test
-  @RunsInEdt
-  fun testGlobalStateIsUpdatedOnDispose() = withEmbeddedLayoutInspector {
-    val layoutInspectorManager = LayoutInspectorManager.getInstance(displayViewRule.project)
-
-    layoutInspectorManager.enableLayoutInspector(tab1.deviceId, true)
-
-    assertHasWorkbench(tab1)
-    assertThat(LayoutInspectorManagerGlobalState.tabsWithLayoutInspector)
-      .containsExactly(tab1.deviceId)
-
-    Disposer.dispose(layoutInspectorManager)
-
-    assertDoesNotHaveWorkbench(tab1)
-    assertThat(LayoutInspectorManagerGlobalState.tabsWithLayoutInspector).isEmpty()
-  }
-
-  @Test
-  @RunsInEdt
-  fun testWorkbenchIsDisposedWhenLIIsDisabled() = withEmbeddedLayoutInspector {
-    val layoutInspectorManager = LayoutInspectorManager.getInstance(displayViewRule.project)
-
-    layoutInspectorManager.enableLayoutInspector(tab1.deviceId, true)
-
-    var isWorkbenchDisposed = false
-    val workBench = tab1.content.allParents().filterIsInstance<WorkBench<LayoutInspector>>().first()
-    Disposer.register(workBench) { isWorkbenchDisposed = true }
-    var isRendererDisposed = false
-    val renderer =
-      tab1.displayView.allChildren().filterIsInstance<LayoutInspectorRenderer>().first()
-    Disposer.register(renderer) { isRendererDisposed = true }
-
-    layoutInspectorManager.enableLayoutInspector(tab1.deviceId, false)
-
-    assertThat(isWorkbenchDisposed).isTrue()
-    assertThat(isRendererDisposed).isTrue()
-  }
-
-  private fun assertHasWorkbench(tabInfo: TabInfo) {
-    assertThat(tabInfo.content.allParents().filterIsInstance<WorkBench<LayoutInspector>>())
-      .hasSize(1)
-    assertThat(tabInfo.container.allChildren().filterIsInstance<WorkBench<LayoutInspector>>())
-      .hasSize(1)
-
-    val workbench =
-      tabInfo.content.allParents().filterIsInstance<WorkBench<LayoutInspector>>().first()
-    assertThat(workbench.isFocusCycleRoot).isFalse()
-
-    val toolbars =
-      tabInfo.container.allChildren().filterIsInstance<ActionToolbar>().filter {
-        it.component.name == "LayoutInspector.MainToolbar"
-      }
-
-    assertThat(toolbars).hasSize(1)
-
-    assertThat(toolbars.first().actions.filterIsInstance<SingleDeviceSelectProcessAction>())
-      .hasSize(1)
-    assertThat(toolbars.first().actions.filterIsInstance<ToggleDeepInspectAction>()).hasSize(1)
-
-    val inspectorBanner = tabInfo.container.allChildren().filterIsInstance<InspectorBanner>()
-
-    assertThat(inspectorBanner).hasSize(1)
-
-    assertThat(tabInfo.displayView.allChildren().filterIsInstance<LayoutInspectorRenderer>())
-      .hasSize(1)
-  }
-
-  private fun assertDoesNotHaveWorkbench(tabInfo: TabInfo) {
-    assertThat(tabInfo.content.allParents().filterIsInstance<WorkBench<LayoutInspector>>())
-      .hasSize(0)
-    assertThat(tabInfo.container.allChildren().filterIsInstance<WorkBench<LayoutInspector>>())
-      .hasSize(0)
-    assertThat(tabInfo.content.parent).isEqualTo(tabInfo.container)
-
-    val toolbars =
-      tabInfo.container.allChildren().filterIsInstance<ActionToolbar>().filter {
-        it.component.name == "LayoutInspector.MainToolbar"
-      }
-
-    assertThat(toolbars).hasSize(0)
-
-    val inspectorBanner = tabInfo.container.allChildren().filterIsInstance<InspectorBanner>()
-
-    assertThat(inspectorBanner).hasSize(0)
-
-    assertThat(tabInfo.displayView.allChildren().filterIsInstance<LayoutInspectorRenderer>())
-      .hasSize(0)
-  }
-
-  private fun Component.allParents(): List<Container> {
-    val parents = mutableListOf<Container>()
-    var component = this
-    while (component.parent != null) {
-      parents.add(component.parent)
-      component = component.parent
-    }
-    return parents
-  }
-
-  private fun Container.allChildren(): List<Component> {
-    val children = mutableListOf<Component>()
-    for (component in components) {
-      children.add(component)
-      if (component is Container) {
-        children.addAll(component.allChildren())
-=======
-
-    layoutInspectorManager.enableLayoutInspector(tab1.deviceId, true)
-
-    val layoutInspectorRenderer =
-      tab1.displayView.allChildren().filterIsInstance<LayoutInspectorRenderer>().first()
-    layoutInspectorRenderer.addListener { refreshCount += 1 }
-
-    layoutInspector.inspectorModel.setSelection(ViewNode("node1"), SelectionOrigin.COMPONENT_TREE)
-    assertThat(refreshCount).isEqualTo(1)
-
-    layoutInspectorManager.enableLayoutInspector(tab1.deviceId, false)
-
-    layoutInspector.inspectorModel.setSelection(ViewNode("node2"), SelectionOrigin.COMPONENT_TREE)
-    assertThat(refreshCount).isEqualTo(1)
-  }
-
-  @Ignore("b/287075342")
-  @Test
-  @RunsInEdt
-  fun testDeepInspectIsDisabledOnProcessChange() = withEmbeddedLayoutInspector {
-    val layoutInspectorManager = LayoutInspectorManager.getInstance(displayViewRule.project)
-
-    layoutInspectorManager.enableLayoutInspector(tab1.deviceId, true)
-
-    val layoutInspectorRenderer =
-      tab1.displayView.allChildren().filterIsInstance<LayoutInspectorRenderer>().first()
-    assertThat(layoutInspectorRenderer.interceptClicks).isFalse()
-
-    layoutInspectorRenderer.interceptClicks = true
-    layoutInspector.processModel?.selectedProcess = MODERN_DEVICE.createProcess()
-    PlatformTestUtil.dispatchAllEventsInIdeEventQueue()
-
-    assertThat(layoutInspectorRenderer.interceptClicks).isFalse()
-  }
-
-  @Test
-  @RunsInEdt
-  fun testEnableLiveUpdatesOnProcessChange() = withEmbeddedLayoutInspector {
-    val layoutInspectorManager = LayoutInspectorManager.getInstance(displayViewRule.project)
-
-    layoutInspector.inspectorClientSettings.isCapturingModeOn = false
-    assertThat(layoutInspector.inspectorClientSettings.isCapturingModeOn).isFalse()
-
-    layoutInspectorManager.enableLayoutInspector(tab1.deviceId, true)
-
-    assertThat(layoutInspector.inspectorClientSettings.isCapturingModeOn).isFalse()
-
-    layoutInspector.processModel?.selectedProcess = MODERN_DEVICE.createProcess()
-    PlatformTestUtil.dispatchAllEventsInIdeEventQueue()
-
-    assertThat(layoutInspector.inspectorClientSettings.isCapturingModeOn).isTrue()
-  }
-
-  @Test
-  @RunsInEdt
-  fun testToggleLayoutInspectorShowsWarningFirstTime() = withEmbeddedLayoutInspector {
-    PropertiesComponent.getInstance().unsetValue(SHOW_EXPERIMENTAL_WARNING_KEY)
-
-    val layoutInspectorManager = LayoutInspectorManager.getInstance(displayViewRule.project)
-
-    layoutInspectorManager.enableLayoutInspector(tab1.deviceId, true)
-
-    verifyUiInjected(tab1)
-    val notifications1 = notificationModel.notifications
-    assertThat(notifications1).hasSize(1)
-    val firstNotification = notifications1.single()
-    assertThat(firstNotification.message)
-      .isEqualTo(
-        "(Experimental) Layout Inspector is now embedded within the Running Devices window"
-      )
-    assertThat(firstNotification.actions[0].name).isEqualTo("Don't Show Again")
-    assertThat(firstNotification.actions[1].name).isEqualTo("Opt-out")
-
-    layoutInspectorManager.enableLayoutInspector(tab1.deviceId, false)
-
-    layoutInspectorManager.enableLayoutInspector(tab1.deviceId, true)
-
-    verifyUiInjected(tab1)
-    val notifications2 = notificationModel.notifications
-    assertThat(notifications2).hasSize(1)
-
-    val doNotShowAgain = firstNotification.actions[0]
-    doNotShowAgain.invoke(firstNotification)
-
-    val notifications3 = notificationModel.notifications
-    assertThat(notifications3).hasSize(0)
-
-    layoutInspectorManager.enableLayoutInspector(tab1.deviceId, false)
-
-    layoutInspectorManager.enableLayoutInspector(tab1.deviceId, true)
-
-    val notifications4 = notificationModel.notifications
-    assertThat(notifications4).hasSize(0)
-
-    layoutInspectorManager.enableLayoutInspector(tab1.deviceId, false)
-
-    verifyUiRemoved(tab1)
-  }
-
-  @Test
-  @RunsInEdt
-  fun testDeepInspectEnablesClickIntercept() = withEmbeddedLayoutInspector {
-    val layoutInspectorManager = LayoutInspectorManager.getInstance(displayViewRule.project)
-
-    layoutInspectorManager.enableLayoutInspector(tab1.deviceId, true)
-
-    val layoutInspectorRenderer =
-      tab1.displayView.allChildren().filterIsInstance<LayoutInspectorRenderer>().first()
-
-    val toolbars =
-      tab1.container.allChildren().filterIsInstance<ActionToolbar>().first {
-        it.component.name == "LayoutInspector.MainToolbar"
->>>>>>> 574fcae1
       }
 
     val toggleDeepInspectAction =
