/*
 * Copyright (C) 2021 The Android Open Source Project
 *
 * Licensed under the Apache License, Version 2.0 (the "License");
 * you may not use this file except in compliance with the License.
 * You may obtain a copy of the License at
 *
 *      http://www.apache.org/licenses/LICENSE-2.0
 *
 * Unless required by applicable law or agreed to in writing, software
 * distributed under the License is distributed on an "AS IS" BASIS,
 * WITHOUT WARRANTIES OR CONDITIONS OF ANY KIND, either express or implied.
 * See the License for the specific language governing permissions and
 * limitations under the License.
 */
package com.android.tools.componenttree.treetable

import com.android.tools.adtui.stdui.KeyStrokes
import com.android.tools.adtui.stdui.registerActionKey
import com.android.tools.componenttree.api.BadgeItem
import com.android.tools.componenttree.api.ColumnInfo
import com.android.tools.componenttree.api.ContextPopupHandler
import com.android.tools.componenttree.api.DnDMerger
import com.android.tools.componenttree.api.DoubleClickHandler
import com.android.tools.componenttree.api.TableVisibility
import com.google.common.annotations.VisibleForTesting
import com.intellij.ide.dnd.DnDSupport
import com.intellij.openapi.Disposable
import com.intellij.openapi.application.invokeLater
import com.intellij.openapi.util.Disposer
import com.intellij.ui.DisabledTraversalPolicy
import com.intellij.ui.JBColor
import com.intellij.ui.PopupHandler
import com.intellij.ui.TreeSpeedSearch
import com.intellij.ui.scale.JBUIScale
import com.intellij.ui.tree.ui.Control
import com.intellij.ui.treeStructure.treetable.TreeTable
import com.intellij.ui.treeStructure.treetable.TreeTableModel
import com.intellij.ui.treeStructure.treetable.TreeTableModelAdapter
import com.intellij.util.ui.JBUI
import com.intellij.util.ui.tree.TreeUtil
import java.awt.Component
import java.awt.Graphics
import java.awt.Point
import java.awt.datatransfer.DataFlavor
import java.awt.datatransfer.Transferable
import java.awt.dnd.DnDConstants
import java.awt.event.MouseEvent
import java.lang.Integer.max
import javax.swing.JComponent
import javax.swing.JLabel
import javax.swing.JScrollPane
import javax.swing.JTable
import javax.swing.ListSelectionModel
import javax.swing.TransferHandler
import javax.swing.event.TreeExpansionEvent
import javax.swing.event.TreeModelEvent
import javax.swing.event.TreeWillExpandListener
import javax.swing.plaf.basic.BasicTreeUI
import javax.swing.table.JTableHeader
import javax.swing.table.TableCellRenderer
import javax.swing.tree.ExpandVetoException
import javax.swing.tree.TreePath
import javax.swing.tree.TreeSelectionModel
import org.jetbrains.annotations.TestOnly

private const val HOVER_CELL = "component.tree.hover.cell"

internal class Cell(val row: Int, val column: Int) {
  fun equalTo(otherRow: Int, otherColumn: Int) = otherRow == row && otherColumn == column
}

internal var JTable.hoverCell: Cell?
  get() = getClientProperty(HOVER_CELL) as? Cell
  set(value) {
    putClientProperty(HOVER_CELL, value)
  }

class TreeTableImpl(
  model: TreeTableModelImpl,
  private val contextPopup: ContextPopupHandler,
  private val doubleClick: DoubleClickHandler,
  private val painter: (() -> Control.Painter?)?,
  private val installKeyboardActions: (JComponent) -> Unit,
  treeSelectionMode: Int,
  autoScroll: Boolean,
  installTreeSearch: Boolean,
  private val expandAllOnRootChange: Boolean,
  treeHeaderRenderer: TableCellRenderer?,
) : TreeTable(model), TableVisibility {
  private val extraColumns: List<ColumnInfo>
  private var initialized = false
  private var dropTargetHandler: TreeTableDropTargetHandler? = null
  private val hiddenColumns = mutableSetOf<Int>()
  val treeTableSelectionModel = TreeTableSelectionModelImpl(this)
  private val emptyComponent = JLabel()
  private val emptyTreeCellRenderer = TableCellRenderer { _, _, _, _, _, _ -> emptyComponent }
  private var initialHeaderVisibility = false
  private var enableDrags = false
  private var dndClient: Disposable? = null

  // The currently expanded row by the expandable items handler (needed by ViewTreeCellRenderer).
  val expandedRow: Int?
    get() = expandableItemsHandler.expandedItems.singleOrNull()?.row

  init {
    // Do not add empty space on the right of the tree. That will cause trouble for the
    // expansionHandler.
    // If a truncated renderer fit in this space, it will not be expanded when hovering over that
    // row.
    tree.border = JBUI.Borders.emptyLeft(4)

    isFocusTraversalPolicyProvider = true
    focusTraversalPolicy = DisabledTraversalPolicy()
    resetDefaultFocusTraversalKeys()
    tree.cellRenderer = TreeCellRendererImpl(this)
    tree.addTreeWillExpandListener(ExpansionListener())
    tree.selectionModel.selectionMode = treeSelectionMode
    selectionModel.selectionMode = treeSelectionMode.toTableSelectionMode()
    setExpandableItemsEnabled(true)
    extraColumns = model.columns
    columnModel.getColumn(0).headerRenderer = treeHeaderRenderer
    initExtraColumns()
    model.addTreeModelListener(DataUpdateHandler(treeTableSelectionModel))
    MouseHandler().let {
      addMouseListener(it)
      addMouseMotionListener(it)
    }

    if (autoScroll) {
      treeTableSelectionModel.addAutoScrollListener {
        invokeLater {
          selectionModel.selectedIndices.singleOrNull()?.let {
            scrollRectToVisible(getCellRect(it, 0, true))
          }
        }
      }
    }
    if (installTreeSearch) {
      TreeSpeedSearch.installOn(tree, false) { model.toSearchString(it.lastPathComponent) }
    }
    initialized = true
    updateUI()
  }

  private fun initExtraColumns() {
    for (index in extraColumns.indices) {
      val columnInfo = extraColumns[index]
      val dataWidth =
        columnInfo.width.takeIf { it > 0 }
          ?: columnInfo.computeWidth(this, tableModel.allNodes).takeIf { it > 0 }
          ?: JBUIScale.scale(10)
      val component =
        columnInfo.headerRenderer?.getTableCellRendererComponent(
          this,
          null,
          false,
          false,
          0,
<<<<<<< HEAD
          index + 1
=======
          index + 1,
>>>>>>> 0d09370c
        )
      val width = max(dataWidth, component?.preferredSize?.width ?: 0)
      setColumnWidth(index + 1, width, columnInfo.headerRenderer)
    }
  }

  private fun setColumnWidth(
    columnIndex: Int,
    wantedWidth: Int,
<<<<<<< HEAD
    wantedHeaderRenderer: TableCellRenderer?
=======
    wantedHeaderRenderer: TableCellRenderer?,
>>>>>>> 0d09370c
  ) {
    val width = if (hiddenColumns.contains(columnIndex)) 0 else wantedWidth
    columnModel.getColumn(columnIndex).apply {
      maxWidth = width
      minWidth = width
      maxWidth =
        width // set maxWidth twice, since implementation of setMaxWidth depends on the value of
      // minWidth and vice versa
      preferredWidth = width
      headerRenderer = wantedHeaderRenderer
    }
  }

  override fun setHeaderVisibility(visible: Boolean) {
    val columnHeader = (parent?.parent as? JScrollPane)?.columnHeader
    initialHeaderVisibility = visible
    if (columnHeader != null) {
      // If the columnHeader isn't created yet, delay the setting until we are notified through
      // addNotify.
      columnHeader.isVisible = visible
    }
  }

  override fun addNotify() {
    super.addNotify()
    setHeaderVisibility(initialHeaderVisibility)
    if (enableDrags) {
      dndClient = Disposer.newDisposable()
      DnDSupport.createBuilder(this)
        .enableAsNativeTarget()
        .setDropHandler(dropTargetHandler)
        .setTargetChecker(dropTargetHandler)
        .setDisposableParent(dndClient)
        .setCleanUpOnLeaveCallback { dropTargetHandler?.reset() }
        .install()
    }
  }

  override fun removeNotify() {
    super.removeNotify()
    dndClient?.let { Disposer.dispose(it) }
    dndClient = null
  }

  override fun setColumnVisibility(columnIndex: Int, visible: Boolean) {
    val changed = if (visible) hiddenColumns.remove(columnIndex) else hiddenColumns.add(columnIndex)
    if (changed) {
      initExtraColumns()
    }
  }

  /**
   * Override JTable.getDragEnabled() to avoid calling JTable.setDragEnabled(true) in tests, since
   * that would cause a HeadlessException.
   */
  override fun getDragEnabled(): Boolean {
    return enableDrags
  }

  fun enableDnD(merger: DnDMerger?, deleteOriginOfInternalMove: Boolean) {
    val treeTransferHandler = TreeTableTransferHandler(merger)
    enableDrags = true
    transferHandler = treeTransferHandler
    dropTargetHandler =
      TreeTableDropTargetHandler(this, deleteOriginOfInternalMove, treeTransferHandler.draggedItems)
  }

  override fun getTableModel(): TreeTableModelImpl {
    return super.getTableModel() as TreeTableModelImpl
  }

  override fun createDefaultTableHeader(): JTableHeader {
    return TreeTableHeader(this)
  }

  override fun updateUI() {
    if (!initialized) {
      super.updateUI()
    } else {
      // BasicTreeUI will reset the selection model during updateUI. Do not fire a selection
      // update to the client since is not the users intent to reset the selection.
      treeTableSelectionModel.update { super.updateUI() }

      // The tree row height is not updated correctly after a UI update. See b/275514572
      tree.rowHeight = getRowHeight()

      tableModel.clearRendererCache()
      installKeyboardActions(this)
      registerActionKey(::toggleTree, KeyStrokes.ENTER, "enter")
      registerActionKey(::toggleTree, KeyStrokes.SPACE, "space")
      extraColumns.forEach { it.updateUI() }
      initExtraColumns()
      dropTargetHandler?.updateUI()
    }
  }

  private fun toggleTree() {
    val row = selectedRow.takeIf { it >= 0 } ?: return
    if (tree.isExpanded(row)) {
      tree.collapseRow(row)
    } else {
      tree.expandRow(row)
    }
  }

  override fun getCellRenderer(row: Int, column: Int): TableCellRenderer =
    when (column) {
      0 -> super.getCellRenderer(row, column)
      else -> extraColumns[column - 1].renderer ?: emptyTreeCellRenderer
    }

  // TreeTableCellRenderer.getTableCellRendererComponent will set the tooltip on the table to the
  // tooltip of the last renderer. This is incorrect and will lead to tooltip popups showing up in
  // the wrong places. See b/287929757
  // To get around this bug: we rely on getToolTop(MouseEvent) to return the tooltip for a mouse
  // location and ignore any tooltip set on the table itself.
  override fun getToolTipText(): String? = null

  // The JTable implementation ends up with the TreeTableCellRenderer.TableCellRendererComponent
  // which doesn't have any tooltip. Get the correct one here.
  override fun getToolTipText(event: MouseEvent): String? {
    val cell = position(event.x, event.y) ?: return null
    val item = getValueAt(cell.row, cell.column)
    if (cell.column > 0) {
      return extraColumns[cell.column - 1].getTooltipText(item)
    } else {
      val component =
        tree.cellRenderer.getTreeCellRendererComponent(
          tree,
          item,
          false,
          false,
          false,
          cell.row,
<<<<<<< HEAD
          false
=======
          false,
>>>>>>> 0d09370c
        ) as? JComponent
      return component?.toolTipText
    }
  }

  override fun adapt(treeTableModel: TreeTableModel): TreeTableModelAdapter =
    object : TreeTableModelAdapter(treeTableModel, tree, this) {
      override fun fireTableDataChanged() {
        // Note: This is called when a tree node is expanded/collapsed.
        // Delay the table update to avoid paint problems during tree node expansions and closures.
        // The problem seem to be caused by this being called from the selection update of the
        // table.
        invokeLater { treeTableSelectionModel.update { super.fireTableDataChanged() } }
      }
    }

  override fun paintComponent(g: Graphics) {
    tree.putClientProperty(Control.Painter.KEY, painter?.invoke())
    super.paintComponent(g)
    dropTargetHandler?.paintDropTargetPosition(g)
    paintColumnDividers(g)
  }

  fun paintColumnDividers(g: Graphics) {
    val color = g.color
    g.color = JBColor.border()
    var x = width
    for (index in extraColumns.indices.reversed()) {
      val columnInfo = extraColumns[index]
      x -= columnModel.getColumn(1 + index).maxWidth
      if (!hiddenColumns.contains(index) && columnInfo.leftDivider) {
        g.drawLine(x, 0, x, height)
      }
    }
    g.color = color
  }

  /** Compute the max render width which is the width of the tree minus indents. */
  fun computeMaxRenderWidth(nodeDepth: Int): Int =
    tree.width - tree.insets.right - computeLeftOffset(nodeDepth)

  /** Return the depth of a given pixel distance from the left edge of the table tree. */
  fun findDepthFromOffset(x: Int): Int {
    val ourUi = tree.ui as BasicTreeUI
    val childIndent = ourUi.leftChildIndent + ourUi.rightChildIndent
    return maxOf(0, (x - tree.insets.left) / childIndent)
  }

  /**
   * Compute the left offset of a row with the specified [nodeDepth] in the tree.
   *
   * Note: This code is based on the internals of the UI for the tree e.g. the method
   * [BasicTreeUI.getRowX].
   */
  @VisibleForTesting
  fun computeLeftOffset(nodeDepth: Int): Int {
    val ourUi = tree.ui as BasicTreeUI
    return tree.insets.left + (ourUi.leftChildIndent + ourUi.rightChildIndent) * (nodeDepth - 1)
  }

  private fun alwaysExpanded(path: TreePath): Boolean {
    // An invisible root or a root without root handles should always be expanded
    val parentPath = path.parentPath ?: return !tree.isRootVisible || !tree.showsRootHandles

    // The children of an invisible root that are shown without root handles should always be
    // expanded
    return parentPath.parentPath == null && !tree.isRootVisible && !tree.showsRootHandles
  }

  private fun Int.toTableSelectionMode() =
    when (this) {
      TreeSelectionModel.SINGLE_TREE_SELECTION -> ListSelectionModel.SINGLE_SELECTION
      TreeSelectionModel.CONTIGUOUS_TREE_SELECTION -> ListSelectionModel.SINGLE_INTERVAL_SELECTION
      TreeSelectionModel.DISCONTIGUOUS_TREE_SELECTION ->
        ListSelectionModel.MULTIPLE_INTERVAL_SELECTION
      else -> ListSelectionModel.SINGLE_SELECTION
    }

  private fun position(x: Int, y: Int): Cell? {
    val point = Point(x, y)
    val row = rowAtPoint(point)
    val column = columnAtPoint(point)
    return if (row >= 0 && column >= 0) Cell(row, column) else null
  }

  private inner class DataUpdateHandler(private val selectionModel: TreeTableSelectionModelImpl) :
    TreeTableModelImplAdapter() {
    override fun treeChanged(event: TreeModelEvent) {
      initExtraColumns()
      selectionModel.keepSelectionDuring {
        val expanded = TreeUtil.collectExpandedPaths(tree)
        tableModel.fireTreeStructureChange(event)
        if (expandAllOnRootChange && event.rootChanged) {
          TreeUtil.expandAll(tree)
        } else {
          TreeUtil.restoreExpandedPaths(tree, expanded)
        }
        event.toExpand.forEach { tree.expandPath(it) }
      }
      (transferHandler as? TreeTableTransferHandler)?.resetDraggedItem()
      dropTargetHandler?.reset()
      if (!tree.isRootVisible || !tree.showsRootHandles) {
        tableModel.root?.let { root ->
          val paths = mutableListOf(TreePath(root))
          tableModel.children(root).mapTo(paths) { TreePath(arrayOf(root, it)) }
          paths.filter { alwaysExpanded(it) }.forEach { tree.expandPath(it) }
        }
      }
    }

    override fun columnDataChanged() {
      initExtraColumns()
      repaint()
    }
  }

  private inner class ExpansionListener : TreeWillExpandListener {
    override fun treeWillExpand(event: TreeExpansionEvent) {}

    override fun treeWillCollapse(event: TreeExpansionEvent) {
      if (alwaysExpanded(event.path)) {
        throw ExpandVetoException(event)
      }
    }
  }

  private inner class MouseHandler : PopupHandler() {
    override fun invokePopup(comp: Component, x: Int, y: Int) {
      val cell = position(x, y) ?: return
      val item = getValueAt(cell.row, cell.column)
      when (cell.column) {
        0 -> contextPopup(item, this@TreeTableImpl, x, y)
        else -> extraColumns[cell.column - 1].showPopup(item, this@TreeTableImpl, x, y)
      }
    }

    override fun mouseClicked(event: MouseEvent) {
      if (
        event.button == MouseEvent.BUTTON1 &&
          !event.isPopupTrigger &&
          !event.isShiftDown &&
          !event.isControlDown &&
          !event.isMetaDown
      ) {
        val cell = position(event.x, event.y) ?: return
        val item = getValueAt(cell.row, cell.column)
        when {
          cell.column == 0 && event.clickCount == 2 -> doubleClick(item)
          cell.column > 0 && event.clickCount == 1 -> {
            val bounds = getCellRect(cell.row, cell.column, true)
            extraColumns[cell.column - 1].performAction(item, this@TreeTableImpl, bounds)
          }
        }
      }
    }

    override fun mouseMoved(event: MouseEvent) {
      val cell = position(event.x, event.y)
      val oldHoverCell = hoverCell
      if (cell != oldHoverCell) {
        hoverCell = cell
        repaintBadge(oldHoverCell)
        repaintBadge(cell)
      }
    }

    override fun mouseExited(event: MouseEvent) {
      repaintBadge(hoverCell)
      hoverCell = null
    }

    private fun repaintBadge(cell: Cell?) {
      val column = cell?.column ?: return
      if (column >= 1) {
        val badge = extraColumns[column - 1] as? BadgeItem ?: return
        val item = getValueAt(cell.row, column) ?: return
        if (badge.getHoverIcon(item) != null) {
          repaint(getCellRect(cell.row, column, true))
        }
      }
    }
  }

  inner class TreeTableTransferHandler(private val dndMerger: DnDMerger?) : TransferHandler() {
    val draggedItems = mutableListOf<Any>()

    fun resetDraggedItem() {
      draggedItems.clear()
    }

    override fun getSourceActions(component: JComponent): Int = DnDConstants.ACTION_COPY_OR_MOVE

    @TestOnly // Give access to the protected function createTransferable in tests
    fun createTransferableForTests(component: JComponent): Transferable? =
      createTransferable(component)

    override fun createTransferable(component: JComponent): Transferable? {
      val rows = selectedRows
      if (rows.isEmpty()) {
        return null
      }
      var combinedTransferable: Transferable? = null
      draggedItems.clear()
      rows.forEach { row ->
        if (combinedTransferable == null || dndMerger != null) {
          val item = getValueAt(row, 0)
          tableModel.createTransferable(item)?.let { transferable ->
            combinedTransferable =
              combinedTransferable?.let { dndMerger?.invoke(it, transferable) } ?: transferable
            draggedItems.add(item)
          }
        }
      }
      dragImage = draggedItems.singleOrNull()?.let { tableModel.createDragImage(it) }
      return combinedTransferable
    }

    override fun canImport(comp: JComponent, transferFlavors: Array<out DataFlavor>): Boolean {
      return true // TODO IMPLEMENT
    }

    override fun exportDone(source: JComponent, data: Transferable?, action: Int) {
      if (action == DnDConstants.ACTION_MOVE) {
        draggedItems.forEach { tableModel.delete(it) }
      }
      draggedItems.clear()
    }
  }
}<|MERGE_RESOLUTION|>--- conflicted
+++ resolved
@@ -39,6 +39,7 @@
 import com.intellij.ui.treeStructure.treetable.TreeTableModelAdapter
 import com.intellij.util.ui.JBUI
 import com.intellij.util.ui.tree.TreeUtil
+import org.jetbrains.annotations.TestOnly
 import java.awt.Component
 import java.awt.Graphics
 import java.awt.Point
@@ -62,7 +63,6 @@
 import javax.swing.tree.ExpandVetoException
 import javax.swing.tree.TreePath
 import javax.swing.tree.TreeSelectionModel
-import org.jetbrains.annotations.TestOnly
 
 private const val HOVER_CELL = "component.tree.hover.cell"
 
@@ -157,11 +157,7 @@
           false,
           false,
           0,
-<<<<<<< HEAD
-          index + 1
-=======
           index + 1,
->>>>>>> 0d09370c
         )
       val width = max(dataWidth, component?.preferredSize?.width ?: 0)
       setColumnWidth(index + 1, width, columnInfo.headerRenderer)
@@ -171,11 +167,7 @@
   private fun setColumnWidth(
     columnIndex: Int,
     wantedWidth: Int,
-<<<<<<< HEAD
-    wantedHeaderRenderer: TableCellRenderer?
-=======
     wantedHeaderRenderer: TableCellRenderer?,
->>>>>>> 0d09370c
   ) {
     val width = if (hiddenColumns.contains(columnIndex)) 0 else wantedWidth
     columnModel.getColumn(columnIndex).apply {
@@ -310,11 +302,7 @@
           false,
           false,
           cell.row,
-<<<<<<< HEAD
-          false
-=======
           false,
->>>>>>> 0d09370c
         ) as? JComponent
       return component?.toolTipText
     }
