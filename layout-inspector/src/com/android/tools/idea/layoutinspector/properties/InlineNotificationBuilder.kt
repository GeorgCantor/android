--- conflicted
+++ resolved
@@ -27,11 +27,7 @@
 
   override fun attachToInspector(
     inspector: InspectorPanel,
-<<<<<<< HEAD
-    properties: PropertiesTable<InspectorPropertyItem>
-=======
     properties: PropertiesTable<InspectorPropertyItem>,
->>>>>>> 0d09370c
   ) {
     if (properties.namespaces.size > 1)
       return // If we have properties other than the "internal" generated for the dimension builder
