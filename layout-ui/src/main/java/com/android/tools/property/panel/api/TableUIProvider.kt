--- conflicted
+++ resolved
@@ -36,11 +36,7 @@
     EditorProvider.createForNames(),
     P::class.java,
     valueControlTypeProvider,
-<<<<<<< HEAD
-    valueEditorProvider
-=======
     valueEditorProvider,
->>>>>>> 0d09370c
   )
 }
 
@@ -49,11 +45,7 @@
   nameControlTypeProvider: ControlTypeProvider<N>,
   nameEditorProvider: EditorProvider<N>,
   valueControlTypeProvider: ControlTypeProvider<P>,
-<<<<<<< HEAD
-  valueEditorProvider: EditorProvider<P>
-=======
   valueEditorProvider: EditorProvider<P>,
->>>>>>> 0d09370c
 ): TableUIProvider {
 
   return TableUIProviderImpl(
@@ -62,10 +54,6 @@
     nameEditorProvider,
     P::class.java,
     valueControlTypeProvider,
-<<<<<<< HEAD
-    valueEditorProvider
-=======
     valueEditorProvider,
->>>>>>> 0d09370c
   )
 }