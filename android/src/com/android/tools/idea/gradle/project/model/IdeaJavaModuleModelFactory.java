--- conflicted
+++ resolved
@@ -17,17 +17,15 @@
 
 import static com.android.tools.idea.gradle.project.model.JavaModuleModel.isBuildable;
 import static com.intellij.openapi.util.text.StringUtil.equalsIgnoreCase;
+import static org.jetbrains.plugins.gradle.service.project.CommonGradleProjectResolverExtension.getGradleOutputDir;
 
 import com.android.builder.model.SyncIssue;
 import com.android.tools.idea.gradle.model.java.IdeaJarLibraryDependencyFactory;
 import com.android.tools.idea.gradle.model.java.JarLibraryDependency;
 import com.android.tools.idea.gradle.model.java.JavaModuleContentRoot;
 import com.android.tools.idea.gradle.model.java.JavaModuleDependency;
-<<<<<<< HEAD
 import com.google.common.annotations.VisibleForTesting;
-=======
 import com.intellij.openapi.externalSystem.model.project.ExternalSystemSourceType;
->>>>>>> f305d7b8
 import com.intellij.openapi.util.Pair;
 import java.io.File;
 import java.util.ArrayList;
@@ -48,16 +46,6 @@
 import org.jetbrains.plugins.gradle.model.ExternalSourceSet;
 import org.jetbrains.plugins.gradle.tooling.internal.IdeaCompilerOutputImpl;
 
-<<<<<<< HEAD
-=======
-import java.io.File;
-import java.util.*;
-
-import static com.android.tools.idea.gradle.project.model.JavaModuleModel.isBuildable;
-import static com.intellij.openapi.util.text.StringUtil.equalsIgnoreCase;
-import static org.jetbrains.plugins.gradle.service.project.CommonGradleProjectResolverExtension.getGradleOutputDir;
-
->>>>>>> f305d7b8
 /**
  * Factory class to create JavaModuleModel instance from IdeaModule.
  */
@@ -75,26 +63,15 @@
 
   @NotNull
   public JavaModuleModel create(@NotNull IdeaModule ideaModule,
-<<<<<<< HEAD
-=======
                                 @Nullable ExternalProject externalProject,
->>>>>>> f305d7b8
                                 @NotNull Collection<SyncIssue> syncIssues,
-                                @Nullable ModuleExtendedModel javaModel,
                                 boolean androidModuleWithoutVariants) {
     Pair<Collection<JavaModuleDependency>, Collection<JarLibraryDependency>> dependencies = getDependencies(ideaModule);
-<<<<<<< HEAD
-    return JavaModuleModel.create(ideaModule.getName(), getContentRoots(ideaModule, javaModel), dependencies.first, dependencies.second,
-                                  getArtifactsByConfiguration(javaModel), syncIssues, getCompilerOutput(javaModel),
-                                  ideaModule.getGradleProject().getBuildDirectory(), getLanguageLevel(javaModel),
+    return JavaModuleModel.create(ideaModule.getName(), getContentRoots(ideaModule), dependencies.first, dependencies.second,
+                                  getArtifactsByConfiguration(externalProject), syncIssues, getCompilerOutput(externalProject),
+                                  ideaModule.getGradleProject().getBuildDirectory(), getLanguageLevel(externalProject),
                                   !androidModuleWithoutVariants && isBuildable(ideaModule.getGradleProject()),
                                   androidModuleWithoutVariants);
-=======
-    return new JavaModuleModel(ideaModule.getName(), getContentRoots(ideaModule), dependencies.first, dependencies.second,
-                               syncIssues, getArtifactsByConfiguration(externalProject), getCompilerOutput(externalProject),
-                               ideaModule.getGradleProject().getBuildDirectory(), getLanguageLevel(externalProject),
-                               !androidModuleWithoutVariants && isBuildable(ideaModule.getGradleProject()), androidModuleWithoutVariants);
->>>>>>> f305d7b8
   }
 
   @NotNull
