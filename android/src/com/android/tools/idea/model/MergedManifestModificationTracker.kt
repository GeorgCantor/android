--- conflicted
+++ resolved
@@ -30,15 +30,7 @@
  */
 class MergedManifestModificationTracker(val module: Module) : ModificationTracker {
   private val manifestContributorTracker = SimpleModificationTracker()
-<<<<<<< HEAD
   private val LOG: Logger get() = Logger.getInstance(MergedManifestModificationTracker::class.java)
-  var manifestChangedActivityRegistered = false
-    private set
-    @TestOnly get
-=======
-  private val LOG: Logger get() = Logger.getInstance("MergedManifestModificationTracker.kt")
-
->>>>>>> 799703f0
 
   init {
     // If query happens before indexing when project just starts up, invalid queried results are cached.
