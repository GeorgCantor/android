load("//tools/base/bazel:bazel.bzl", "iml_module")

# managed by go/iml_to_build
iml_module(
    name = "intellij.android.kotlin.output.parser",
    srcs = ["idea-android/idea-android-output-parser/src"],
    iml_files = ["idea-android/idea-android-output-parser/intellij.android.kotlin.output.parser.iml"],
    visibility = ["//visibility:public"],
    # do not sort: must match IML order
    deps = [
        "@intellij//:intellij-sdk",
        "@intellij//:com.intellij.java",
        "@intellij//:org.jetbrains.kotlin",
        "//tools/adt/idea/android:intellij.android.core[module]",
    ],
)

# managed by go/iml_to_build
iml_module(
    name = "intellij.android.kotlin.idea",
    srcs = ["idea-android/src"],
    iml_files = ["idea-android/intellij.android.kotlin.idea.iml"],
    visibility = ["//visibility:public"],
    # do not sort: must match IML order
    deps = [
<<<<<<< HEAD
        "//prebuilts/studio/intellij-sdk:studio-sdk",
        "//prebuilts/studio/intellij-sdk:studio-sdk-plugin-Kotlin",
        "//prebuilts/studio/intellij-sdk:studio-sdk-plugin-gradle",
=======
        "@intellij//:intellij-sdk",
        "@intellij//:com.intellij.java",
        "@intellij//:org.jetbrains.kotlin",
        "@intellij//:com.intellij.gradle",
>>>>>>> 0d09370c
        "//tools/adt/idea/android-common:intellij.android.common[module]",
        "//tools/adt/idea/android:intellij.android.core[module]",
        "//tools/adt/idea/android-kotlin:intellij.android.kotlin.idea.common[module]",
        "//tools/adt/idea/android-kotlin:intellij.android.kotlin.idea.k1[module]",
        "//tools/adt/idea/android-kotlin:intellij.android.kotlin.idea.k2[module]",
    ],
)

# managed by go/iml_to_build
iml_module(
    name = "intellij.android.kotlin.idea.common",
    srcs = ["idea-android/common/src"],
    iml_files = ["idea-android/common/intellij.android.kotlin.idea.common.iml"],
    visibility = ["//visibility:public"],
    # do not sort: must match IML order
    deps = [
<<<<<<< HEAD
        "//prebuilts/studio/intellij-sdk:studio-sdk",
        "//tools/adt/idea/.idea/libraries:studio-analytics-proto",
        "//prebuilts/studio/intellij-sdk:studio-sdk-plugin-Kotlin",
=======
        "@intellij//:intellij-sdk",
        "@intellij//:com.intellij.java",
        "//tools/adt/idea/.idea/libraries:studio-analytics-proto",
        "@intellij//:org.jetbrains.kotlin",
>>>>>>> 0d09370c
        "//tools/base/sdk-common:studio.android.sdktools.sdk-common[module]",
        "//tools/base/sdk-common/gradle:studio.android.sdktools.sdk-common.gradle[module]",
        "//tools/adt/idea/android-common:intellij.android.common[module]",
        "//tools/adt/idea/intellij.android.compose-common[module]",
        "//tools/adt/idea/android:intellij.android.core[module]",
        "//tools/adt/idea/gradle-dsl:intellij.android.gradle.dsl[module]",
        "//tools/adt/idea/project-system:intellij.android.projectSystem[module]",
        "//tools/adt/idea/render-resources:intellij.android.render-resources[module]",
        "//prebuilts/r8",
        "//tools/adt/idea/project-system-gradle:intellij.android.projectSystem.gradle[module]",
    ],
)

# managed by go/iml_to_build
iml_module(
    name = "intellij.android.kotlin.idea.k1",
    srcs = ["idea-android/k1/src"],
    iml_files = ["idea-android/k1/intellij.android.kotlin.idea.k1.iml"],
    visibility = ["//visibility:public"],
    # do not sort: must match IML order
    deps = [
        "@intellij//:intellij-sdk",
        "@intellij//:com.intellij.java",
        "@intellij//:org.jetbrains.kotlin",
        "//tools/base/common:studio.android.sdktools.common[module]",
        "//tools/base/layoutlib-api:studio.android.sdktools.layoutlib-api[module]",
        "//tools/adt/idea/android-common:intellij.android.common[module]",
        "//tools/adt/idea/android:intellij.android.core[module]",
        "//tools/adt/idea/android-kotlin:intellij.android.kotlin.idea.common[module]",
        "//tools/adt/idea/lint:intellij.lint[module]",
        "//tools/base/lint:studio.android.sdktools.lint-api[module]",
        "//tools/base/lint:studio.android.sdktools.lint-checks[module]",
    ],
)

# managed by go/iml_to_build
iml_module(
    name = "intellij.android.kotlin.idea.k2",
    srcs = ["idea-android/k2/src"],
    iml_files = ["idea-android/k2/intellij.android.kotlin.idea.k2.iml"],
    visibility = ["//visibility:public"],
    # do not sort: must match IML order
    deps = [
        "@intellij//:intellij-sdk",
        "@intellij//:com.intellij.java",
        "@intellij//:org.jetbrains.kotlin",
        "//tools/adt/idea/android-kotlin:intellij.android.kotlin.idea.common[module]",
        "//tools/adt/idea/android:intellij.android.core[module]",
        "//tools/base/layoutlib-api:studio.android.sdktools.layoutlib-api[module]",
        "//tools/adt/idea/android-common:intellij.android.common[module]",
    ],
)

# managed by go/iml_to_build
iml_module(
    name = "intellij.android.kotlin.idea.k1",
    srcs = ["idea-android/k1/src"],
    iml_files = ["idea-android/k1/intellij.android.kotlin.idea.k1.iml"],
    visibility = ["//visibility:public"],
    # do not sort: must match IML order
    deps = [
        "//prebuilts/studio/intellij-sdk:studio-sdk",
        "//prebuilts/studio/intellij-sdk:studio-sdk-plugin-Kotlin",
        "//tools/base/common:studio.android.sdktools.common[module]",
        "//tools/base/layoutlib-api:studio.android.sdktools.layoutlib-api[module]",
        "//tools/adt/idea/android-common:intellij.android.common[module]",
        "//tools/adt/idea/android:intellij.android.core[module]",
        "//tools/adt/idea/android-kotlin:intellij.android.kotlin.idea.common[module]",
        "//tools/adt/idea/lint:intellij.lint[module]",
        "//tools/base/lint:studio.android.sdktools.lint-api[module]",
        "//tools/base/lint:studio.android.sdktools.lint-checks[module]",
    ],
)

# managed by go/iml_to_build
iml_module(
    name = "intellij.android.kotlin.idea.k2",
    srcs = ["idea-android/k2/src"],
    iml_files = ["idea-android/k2/intellij.android.kotlin.idea.k2.iml"],
    visibility = ["//visibility:public"],
    # do not sort: must match IML order
    deps = [
        "//prebuilts/studio/intellij-sdk:studio-sdk",
        "//prebuilts/studio/intellij-sdk:studio-sdk-plugin-Kotlin",
        "//tools/adt/idea/android-kotlin:intellij.android.kotlin.idea.common[module]",
        "//tools/adt/idea/android:intellij.android.core[module]",
        "//tools/base/layoutlib-api:studio.android.sdktools.layoutlib-api[module]",
        "//tools/adt/idea/android-common:intellij.android.common[module]",
    ],
)

# managed by go/iml_to_build
iml_module(
    name = "intellij.android.kotlin.extensions",
    srcs = ["android-extensions-idea/src"],
    iml_files = ["android-extensions-idea/intellij.android.kotlin.extensions.iml"],
<<<<<<< HEAD
    lint_baseline = "//tools/base/lint:studio-checks/empty_baseline.xml",
=======
>>>>>>> 0d09370c
    test_class = "org.jetbrains.kotlin.android.KotlinAndroidTestSuite",
    test_data = glob([
        "android-extensions-idea/testData/**",
    ]) + [
        "idea-android/testData/android/AndroidManifest.xml",
        "//prebuilts/studio/sdk:platforms/latest",
    ],
    test_srcs = ["android-extensions-idea/tests"],
    test_tags = [
        # Kotlin synthetics are deprecated and will not be supported with Kotlin K2.
        # See https://android-developers.googleblog.com/2022/02/discontinuing-kotlin-synthetics-for-views.html
        "no_k2",
    ],
    test_timeout = "long",  # These tests can be slow, especially on Mac (b/299445080).
    visibility = ["//visibility:public"],
    exports = ["//tools/adt/idea/android-kotlin:intellij.android.kotlin.extensions.common"],
    # do not sort: must match IML order
    deps = [
        "@intellij//:intellij-sdk",
        "@intellij//:com.intellij.java",
        "//tools/adt/idea/android-common:intellij.android.common[module]",
        "//tools/adt/idea/android:intellij.android.core[module]",
        "//tools/adt/idea/android-kotlin:intellij.android.kotlin.extensions.common[module]",
        "//tools/analytics-library/crash:analytics-crash[module]",
        "//tools/adt/idea/project-system:intellij.android.projectSystem[module]",
        "//tools/adt/idea/project-system-gradle:intellij.android.projectSystem.gradle[module]",
<<<<<<< HEAD
        "//prebuilts/studio/intellij-sdk:studio-sdk-plugin-Kotlin",
=======
        "@intellij//:org.jetbrains.kotlin",
>>>>>>> 0d09370c
        "//tools/adt/idea/android-kotlin:intellij.android.kotlin.tests[module, test]",
        "//tools/adt/idea/adt-testutils:intellij.android.adt.testutils[module, test]",
    ],
)

# managed by go/iml_to_build
iml_module(
    name = "intellij.android.kotlin.extensions.common",
    srcs = ["android-extensions-idea-common/src"],
    iml_files = ["android-extensions-idea-common/intellij.android.kotlin.extensions.common.iml"],
    jvm_target = "8",
    visibility = ["//visibility:public"],
    # do not sort: must match IML order
    deps = [
<<<<<<< HEAD
        "//prebuilts/studio/intellij-sdk:studio-sdk",
        "//prebuilts/studio/intellij-sdk:studio-sdk-plugin-gradle",
        "//prebuilts/studio/intellij-sdk:studio-sdk-plugin-Kotlin",
=======
        "@intellij//:intellij-sdk",
        "@intellij//:com.intellij.java",
        "@intellij//:com.intellij.gradle",
        "@intellij//:org.jetbrains.kotlin",
>>>>>>> 0d09370c
    ],
)

# managed by go/iml_to_build
iml_module(
    name = "intellij.android.kotlin.tests",
<<<<<<< HEAD
    generate_k2_tests = False,
=======
    generate_k2_tests = True,
>>>>>>> 0d09370c
    iml_files = ["intellij.android.kotlin.tests.iml"],
    split_test_targets = {
        "configure": {
            "test_filter": "org.jetbrains.kotlin.android.configure",
        },
        "other": {},
    },
    tags = [
        "no_test_mac",  # b/156004634
        "no_test_windows",
    ],
    test_class = "org.jetbrains.kotlin.android.KotlinAndroidTestSuite",
    test_data = glob([
        "idea-android/testData/**",
    ]) + [
        "//prebuilts/studio/layoutlib/data:framework_res.jar",
        "//prebuilts/studio/sdk:platforms/latest",
        "//tools/adt/idea/android/annotations",
    ],
<<<<<<< HEAD
    test_shard_count = 2,
=======
>>>>>>> 0d09370c
    test_srcs = ["idea-android/tests"],
    visibility = ["//visibility:public"],
    # do not sort: must match IML order
    deps = [
        "@intellij//:intellij-sdk",
        "@intellij//:com.intellij.java",
        "@intellij//:com.intellij.gradle",
        "@intellij//:org.jetbrains.kotlin",
        "//tools/adt/idea/android:intellij.android.core[module, test]",
        "//tools/adt/idea/android-kotlin:intellij.android.kotlin.idea[module, test]",
        "//tools/adt/idea/android-kotlin:intellij.android.kotlin.idea.common[module, test]",
        "//tools/adt/idea/android-kotlin:intellij.android.kotlin.idea.k1[module, test]",
        "//tools/adt/idea/android-kotlin:intellij.android.kotlin.idea.k2[module, test]",
        "//tools/adt/idea/android-test-framework:intellij.android.testFramework[module, test]",
        "//tools/base/common:studio.android.sdktools.common[module, test]",
        "//tools/base/testutils:studio.android.sdktools.testutils[module, test]",
        "//tools/adt/idea/adt-testutils:intellij.android.adt.testutils[module, test]",
        "//tools/base/flags:studio.android.sdktools.flags[module, test]",
        "//tools/adt/idea/android-common:intellij.android.common[module, test]",
        "//tools/adt/idea/.idea/libraries:truth[test]",
        "//tools/adt/idea/gradle-dsl:intellij.android.gradle.dsl.testutils[module, test]",
        "//tools/adt/idea/android-lint:intellij.android.lint[module, test]",
        "//tools/adt/idea/project-system-gradle-models:intellij.android.projectSystem.gradle.models[module, test]",
    ],
)<|MERGE_RESOLUTION|>--- conflicted
+++ resolved
@@ -23,16 +23,10 @@
     visibility = ["//visibility:public"],
     # do not sort: must match IML order
     deps = [
-<<<<<<< HEAD
-        "//prebuilts/studio/intellij-sdk:studio-sdk",
-        "//prebuilts/studio/intellij-sdk:studio-sdk-plugin-Kotlin",
-        "//prebuilts/studio/intellij-sdk:studio-sdk-plugin-gradle",
-=======
         "@intellij//:intellij-sdk",
         "@intellij//:com.intellij.java",
         "@intellij//:org.jetbrains.kotlin",
         "@intellij//:com.intellij.gradle",
->>>>>>> 0d09370c
         "//tools/adt/idea/android-common:intellij.android.common[module]",
         "//tools/adt/idea/android:intellij.android.core[module]",
         "//tools/adt/idea/android-kotlin:intellij.android.kotlin.idea.common[module]",
@@ -49,16 +43,10 @@
     visibility = ["//visibility:public"],
     # do not sort: must match IML order
     deps = [
-<<<<<<< HEAD
-        "//prebuilts/studio/intellij-sdk:studio-sdk",
+        "@intellij//:intellij-sdk",
+        "@intellij//:com.intellij.java",
         "//tools/adt/idea/.idea/libraries:studio-analytics-proto",
-        "//prebuilts/studio/intellij-sdk:studio-sdk-plugin-Kotlin",
-=======
-        "@intellij//:intellij-sdk",
-        "@intellij//:com.intellij.java",
-        "//tools/adt/idea/.idea/libraries:studio-analytics-proto",
-        "@intellij//:org.jetbrains.kotlin",
->>>>>>> 0d09370c
+        "@intellij//:org.jetbrains.kotlin",
         "//tools/base/sdk-common:studio.android.sdktools.sdk-common[module]",
         "//tools/base/sdk-common/gradle:studio.android.sdktools.sdk-common.gradle[module]",
         "//tools/adt/idea/android-common:intellij.android.common[module]",
@@ -114,51 +102,9 @@
 
 # managed by go/iml_to_build
 iml_module(
-    name = "intellij.android.kotlin.idea.k1",
-    srcs = ["idea-android/k1/src"],
-    iml_files = ["idea-android/k1/intellij.android.kotlin.idea.k1.iml"],
-    visibility = ["//visibility:public"],
-    # do not sort: must match IML order
-    deps = [
-        "//prebuilts/studio/intellij-sdk:studio-sdk",
-        "//prebuilts/studio/intellij-sdk:studio-sdk-plugin-Kotlin",
-        "//tools/base/common:studio.android.sdktools.common[module]",
-        "//tools/base/layoutlib-api:studio.android.sdktools.layoutlib-api[module]",
-        "//tools/adt/idea/android-common:intellij.android.common[module]",
-        "//tools/adt/idea/android:intellij.android.core[module]",
-        "//tools/adt/idea/android-kotlin:intellij.android.kotlin.idea.common[module]",
-        "//tools/adt/idea/lint:intellij.lint[module]",
-        "//tools/base/lint:studio.android.sdktools.lint-api[module]",
-        "//tools/base/lint:studio.android.sdktools.lint-checks[module]",
-    ],
-)
-
-# managed by go/iml_to_build
-iml_module(
-    name = "intellij.android.kotlin.idea.k2",
-    srcs = ["idea-android/k2/src"],
-    iml_files = ["idea-android/k2/intellij.android.kotlin.idea.k2.iml"],
-    visibility = ["//visibility:public"],
-    # do not sort: must match IML order
-    deps = [
-        "//prebuilts/studio/intellij-sdk:studio-sdk",
-        "//prebuilts/studio/intellij-sdk:studio-sdk-plugin-Kotlin",
-        "//tools/adt/idea/android-kotlin:intellij.android.kotlin.idea.common[module]",
-        "//tools/adt/idea/android:intellij.android.core[module]",
-        "//tools/base/layoutlib-api:studio.android.sdktools.layoutlib-api[module]",
-        "//tools/adt/idea/android-common:intellij.android.common[module]",
-    ],
-)
-
-# managed by go/iml_to_build
-iml_module(
     name = "intellij.android.kotlin.extensions",
     srcs = ["android-extensions-idea/src"],
     iml_files = ["android-extensions-idea/intellij.android.kotlin.extensions.iml"],
-<<<<<<< HEAD
-    lint_baseline = "//tools/base/lint:studio-checks/empty_baseline.xml",
-=======
->>>>>>> 0d09370c
     test_class = "org.jetbrains.kotlin.android.KotlinAndroidTestSuite",
     test_data = glob([
         "android-extensions-idea/testData/**",
@@ -185,11 +131,7 @@
         "//tools/analytics-library/crash:analytics-crash[module]",
         "//tools/adt/idea/project-system:intellij.android.projectSystem[module]",
         "//tools/adt/idea/project-system-gradle:intellij.android.projectSystem.gradle[module]",
-<<<<<<< HEAD
-        "//prebuilts/studio/intellij-sdk:studio-sdk-plugin-Kotlin",
-=======
-        "@intellij//:org.jetbrains.kotlin",
->>>>>>> 0d09370c
+        "@intellij//:org.jetbrains.kotlin",
         "//tools/adt/idea/android-kotlin:intellij.android.kotlin.tests[module, test]",
         "//tools/adt/idea/adt-testutils:intellij.android.adt.testutils[module, test]",
     ],
@@ -204,27 +146,17 @@
     visibility = ["//visibility:public"],
     # do not sort: must match IML order
     deps = [
-<<<<<<< HEAD
-        "//prebuilts/studio/intellij-sdk:studio-sdk",
-        "//prebuilts/studio/intellij-sdk:studio-sdk-plugin-gradle",
-        "//prebuilts/studio/intellij-sdk:studio-sdk-plugin-Kotlin",
-=======
         "@intellij//:intellij-sdk",
         "@intellij//:com.intellij.java",
         "@intellij//:com.intellij.gradle",
         "@intellij//:org.jetbrains.kotlin",
->>>>>>> 0d09370c
     ],
 )
 
 # managed by go/iml_to_build
 iml_module(
     name = "intellij.android.kotlin.tests",
-<<<<<<< HEAD
     generate_k2_tests = False,
-=======
-    generate_k2_tests = True,
->>>>>>> 0d09370c
     iml_files = ["intellij.android.kotlin.tests.iml"],
     split_test_targets = {
         "configure": {
@@ -244,10 +176,6 @@
         "//prebuilts/studio/sdk:platforms/latest",
         "//tools/adt/idea/android/annotations",
     ],
-<<<<<<< HEAD
-    test_shard_count = 2,
-=======
->>>>>>> 0d09370c
     test_srcs = ["idea-android/tests"],
     visibility = ["//visibility:public"],
     # do not sort: must match IML order
