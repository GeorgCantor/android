--- conflicted
+++ resolved
@@ -73,22 +73,6 @@
     myOkButton.addActionListener(e -> doOkAction());
     setupTextTagField(oldTag);
     setupButtonList(tagSuggestions);
-<<<<<<< HEAD
-    myShowMoreLabel.setIcon(AllIcons.General.ArrowRight);
-    myShowMoreLabel.setText("Show XML preview");
-    myShowMoreLabel.addMouseListener(new MouseAdapter() {
-      @Override
-      public void mouseClicked(MouseEvent e) {
-        myEditor.setVisible(!myEditor.isVisible());
-        myShowMoreLabel.setIcon(myEditor.isVisible() ? AllIcons.General.ArrowDownSmall : AllIcons.General.ArrowRight);
-        Window window = UIUtil.getWindow(e.getComponent());
-        if (window != null) {
-          window.pack();
-        }
-      }
-    });
-=======
->>>>>>> 2cd46877
   }
 
   private void setupButtonList(List<String> suggestions) {
@@ -152,7 +136,7 @@
   private DocumentAdapter createDocumentListener() {
     return new DocumentAdapter() {
       @Override
-      public void documentChanged(@NotNull DocumentEvent e) {
+      public void documentChanged(DocumentEvent e) {
         if (myNameChangeConsumer != null) {
           myNameChangeConsumer.consume(e.getDocument().getText());
         }
