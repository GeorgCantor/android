/*
 * Copyright (C) 2016 The Android Open Source Project
 *
 * Licensed under the Apache License, Version 2.0 (the "License");
 * you may not use this file except in compliance with the License.
 * You may obtain a copy of the License at
 *
 *      http://www.apache.org/licenses/LICENSE-2.0
 *
 * Unless required by applicable law or agreed to in writing, software
 * distributed under the License is distributed on an "AS IS" BASIS,
 * WITHOUT WARRANTIES OR CONDITIONS OF ANY KIND, either express or implied.
 * See the License for the specific language governing permissions and
 * limitations under the License.
 */
package com.android.tools.idea.gradle.project.sync.issues;

import static com.android.builder.model.SyncIssue.SEVERITY_ERROR;
import static com.google.common.truth.Truth.assertThat;
import static org.mockito.Mockito.mock;
import static org.mockito.Mockito.spy;
import static org.mockito.Mockito.when;
import static org.mockito.MockitoAnnotations.initMocks;

import com.android.builder.model.SyncIssue;
import com.android.tools.idea.gradle.project.sync.errors.SdkBuildToolsTooLowIssueChecker;
import com.android.tools.idea.gradle.project.sync.messages.GradleSyncMessagesStub;
import com.android.tools.idea.project.hyperlink.NotificationHyperlink;
import com.google.common.collect.ImmutableList;
import com.google.common.collect.ImmutableMap;
import com.google.wireless.android.sdk.stats.AndroidStudioEvent;
import com.google.wireless.android.sdk.stats.GradleSyncIssue;
import com.intellij.openapi.externalSystem.service.notification.NotificationCategory;
import com.intellij.openapi.externalSystem.service.notification.NotificationData;
import com.intellij.openapi.module.Module;
import com.intellij.testFramework.PlatformTestCase;
import com.intellij.testFramework.JavaProjectTestCase;
import org.mockito.Mock;

import java.util.ArrayList;
import java.util.List;
import org.mockito.Mock;

/**
 * Tests for {@link BuildToolsTooLowReporter}.
 */
public class BuildToolsTooLowReporterTest extends PlatformTestCase {
  @Mock private SyncIssue mySyncIssue;
  private GradleSyncMessagesStub mySyncMessages;
  private BuildToolsTooLowReporter myIssueReporter;
  private TestSyncIssueUsageReporter myUsageReporter;

  @Override
  public void setUp() throws Exception {
    super.setUp();

    initMocks(this);
<<<<<<< HEAD
    mySyncMessages = GradleSyncMessagesStub.replaceSyncMessagesService(getProject(), getTestRootDisposable());
    myIssueReporter = new BuildToolsTooLowReporter(myErrorHandler);
=======
    mySyncMessages = GradleSyncMessagesStub.replaceSyncMessagesService(getProject());
    myIssueReporter = new BuildToolsTooLowReporter();
>>>>>>> e624679c
    myUsageReporter = new TestSyncIssueUsageReporter();
  }

  public void testGetSupportedIssueType() {
    assertSame(SyncIssue.TYPE_BUILD_TOOLS_TOO_LOW, myIssueReporter.getSupportedIssueType());
  }

  public void testReport() {
    String text = "Upgrade Build Tools!";
    when(mySyncIssue.getMessage()).thenReturn(text);

    String minVersion = "25";
    when(mySyncIssue.getData()).thenReturn(minVersion);
    when(mySyncIssue.getSeverity()).thenReturn(SEVERITY_ERROR);
    when(mySyncIssue.getType()).thenReturn(SyncIssue.TYPE_BUILD_TOOLS_TOO_LOW);

    Module module = getModule();
    List<NotificationHyperlink> quickFixes = new ArrayList<>();
    quickFixes.add(mock(NotificationHyperlink.class));

    BuildToolsTooLowReporter spiedReporter = spy(myIssueReporter);

    when(spiedReporter.getQuickFixHyperlinks(minVersion, ImmutableList.of(module), ImmutableMap.of()))
      .thenReturn(quickFixes);

    spiedReporter.report(mySyncIssue, module, null, myUsageReporter);

    List<NotificationData> messages = mySyncMessages.getNotifications();
    assertThat(messages).hasSize(1);

    NotificationData message = messages.get(0);

    assertEquals(NotificationCategory.WARNING, message.getNotificationCategory());
    assertEquals("Upgrade Build Tools!\nAffected Modules: testReport", message.getMessage());

    assertEquals(quickFixes, mySyncMessages.getNotificationUpdate().getFixes());
    assertEquals(
      ImmutableList.of(
        GradleSyncIssue.newBuilder().setType(AndroidStudioEvent.GradleSyncIssueType.TYPE_BUILD_TOOLS_TOO_LOW).build()),
      myUsageReporter.getCollectedIssue());
  }
}<|MERGE_RESOLUTION|>--- conflicted
+++ resolved
@@ -55,13 +55,8 @@
     super.setUp();
 
     initMocks(this);
-<<<<<<< HEAD
     mySyncMessages = GradleSyncMessagesStub.replaceSyncMessagesService(getProject(), getTestRootDisposable());
-    myIssueReporter = new BuildToolsTooLowReporter(myErrorHandler);
-=======
-    mySyncMessages = GradleSyncMessagesStub.replaceSyncMessagesService(getProject());
     myIssueReporter = new BuildToolsTooLowReporter();
->>>>>>> e624679c
     myUsageReporter = new TestSyncIssueUsageReporter();
   }
 
