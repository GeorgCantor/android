--- conflicted
+++ resolved
@@ -118,19 +118,11 @@
     val nlComponent = textView.authoritativeNlComponent
     assertEquals(
       "50dp",
-<<<<<<< HEAD
-      nlComponent.getAttribute(SdkConstants.ANDROID_URI, SdkConstants.ATTR_LAYOUT_X)
-    )
-    assertEquals(
-      "60dp",
-      nlComponent.getAttribute(SdkConstants.ANDROID_URI, SdkConstants.ATTR_LAYOUT_Y)
-=======
       nlComponent.getAttribute(SdkConstants.ANDROID_URI, SdkConstants.ATTR_LAYOUT_X),
     )
     assertEquals(
       "60dp",
       nlComponent.getAttribute(SdkConstants.ANDROID_URI, SdkConstants.ATTR_LAYOUT_Y),
->>>>>>> 0d09370c
     )
   }
 
@@ -148,11 +140,7 @@
             .id("@id/textView")
             .width("100dp")
             .height("100dp")
-<<<<<<< HEAD
-        )
-=======
         ),
->>>>>>> 0d09370c
     )
   }
 }