<?xml version="1.0" encoding="UTF-8"?>
<module type="JAVA_MODULE" version="4">
  <component name="FacetManager">
    <facet type="kotlin-language" name="Kotlin">
      <configuration version="5" platform="JVM 17" allPlatforms="JVM [17]" useProjectSettings="false">
        <compilerSettings>
          <option name="additionalArguments" value="-Xjvm-default=all -Xsam-conversions=class -Xcontext-receivers" />
        </compilerSettings>
        <compilerArguments>
          <stringArguments>
            <stringArg name="jvmTarget" arg="17" />
<<<<<<< HEAD
            <stringArg name="apiVersion" arg="1.9" />
=======
            <stringArg name="apiVersion" arg="1.8" />
>>>>>>> 50c60fc5
            <stringArg name="languageVersion" arg="1.9" />
          </stringArguments>
          <arrayArguments>
            <arrayArg name="pluginClasspaths">
<<<<<<< HEAD
              <args>$MODULE_DIR$/../compose-ide-plugin/lib/compiler-hosted-1.5.8.jar</args>
            </arrayArg>
            <arrayArg name="pluginOptions">
              <args>plugin:androidx.compose.compiler.plugins.kotlin:suppressKotlinVersionCompatibilityCheck=1.9.25</args>
=======
              <args>$MODULE_DIR$/../../../../prebuilts/tools/common/m2/repository/androidx/compose/compiler/compiler-hosted/1.5.7/compiler-hosted-1.5.7.jar</args>
>>>>>>> 50c60fc5
            </arrayArg>
          </arrayArguments>
        </compilerArguments>
      </configuration>
    </facet>
  </component>
  <component name="NewModuleRootManager" inherit-compiler-output="true">
    <exclude-output />
    <content url="file://$MODULE_DIR$">
      <sourceFolder url="file://$MODULE_DIR$/src" isTestSource="false" />
    </content>
    <orderEntry type="library" scope="PROVIDED" name="studio-platform" level="project" />
    <orderEntry type="library" scope="TEST" name="studio-test-platform" level="project" />
    <orderEntry type="library" name="kotlin-stdlib" level="project" />
    <orderEntry type="library" name="Guava" level="project" />
    <orderEntry type="library" name="kotlinx-coroutines-core" level="project" />
    <orderEntry type="library" name="kotlinx-collections-immutable" level="project" />
    <orderEntry type="inheritedJdk" />
    <orderEntry type="sourceFolder" forTests="false" />
    <orderEntry type="module" module-name="intellij.android.adt.ui.compose" />
    <orderEntry type="module" module-name="intellij.android.common" />
    <orderEntry type="module" module-name="intellij.android.core" />
    <orderEntry type="module" module-name="intellij.android.wizard" />
    <orderEntry type="module" module-name="intellij.android.wizard.model" />
    <orderEntry type="module" module-name="intellij.platform.core" />
    <orderEntry type="module" module-name="intellij.platform.editor" />
    <orderEntry type="module" module-name="intellij.platform.ide" />
    <orderEntry type="module" module-name="intellij.platform.ide.core" />
    <orderEntry type="module" module-name="intellij.platform.projectModel" />
    <orderEntry type="module" module-name="intellij.platform.util" />
    <orderEntry type="module" module-name="intellij.platform.util.ui" />
    <orderEntry type="module" module-name="intellij.android.artwork" />
    <orderEntry type="module" module-name="intellij.android.artwork-compose" />
    <orderEntry type="module" module-name="intellij.android.adb" />
  </component>
</module><|MERGE_RESOLUTION|>--- conflicted
+++ resolved
@@ -9,23 +9,15 @@
         <compilerArguments>
           <stringArguments>
             <stringArg name="jvmTarget" arg="17" />
-<<<<<<< HEAD
             <stringArg name="apiVersion" arg="1.9" />
-=======
-            <stringArg name="apiVersion" arg="1.8" />
->>>>>>> 50c60fc5
             <stringArg name="languageVersion" arg="1.9" />
           </stringArguments>
           <arrayArguments>
             <arrayArg name="pluginClasspaths">
-<<<<<<< HEAD
               <args>$MODULE_DIR$/../compose-ide-plugin/lib/compiler-hosted-1.5.8.jar</args>
             </arrayArg>
             <arrayArg name="pluginOptions">
               <args>plugin:androidx.compose.compiler.plugins.kotlin:suppressKotlinVersionCompatibilityCheck=1.9.25</args>
-=======
-              <args>$MODULE_DIR$/../../../../prebuilts/tools/common/m2/repository/androidx/compose/compiler/compiler-hosted/1.5.7/compiler-hosted-1.5.7.jar</args>
->>>>>>> 50c60fc5
             </arrayArg>
           </arrayArguments>
         </compilerArguments>
