/*
 * Copyright (C) 2017 The Android Open Source Project
 *
 * Licensed under the Apache License, Version 2.0 (the "License");
 * you may not use this file except in compliance with the License.
 * You may obtain a copy of the License at
 *
 *      http://www.apache.org/licenses/LICENSE-2.0
 *
 * Unless required by applicable law or agreed to in writing, software
 * distributed under the License is distributed on an "AS IS" BASIS,
 * WITHOUT WARRANTIES OR CONDITIONS OF ANY KIND, either express or implied.
 * See the License for the specific language governing permissions and
 * limitations under the License.
 */
package com.android.tools.idea.lang.androidSql.parser

import com.android.tools.idea.lang.AndroidParsingTestCase
import com.android.tools.idea.lang.androidSql.AndroidSqlFileType
import com.android.tools.idea.lang.androidSql.AndroidSqlLanguage
import com.android.tools.idea.lang.androidSql.AndroidSqlPairedBraceMatcher
import com.intellij.codeInsight.completion.CompletionUtil
import com.intellij.lang.LanguageBraceMatching
import com.intellij.psi.TokenType

abstract class AndroidSqlParserTest : AndroidParsingTestCase(AndroidSqlFileType.INSTANCE.defaultExtension, AndroidSqlParserDefinition()) {
  override fun getTestDataPath() = com.android.tools.idea.lang.getTestDataPath()

  override fun setUp() {
    super.setUp()
    // b/110189571: ParsingTestCase puts in place a new root area and registers just a few extension points in it. Our parser implementation
    // ends up using LanguageBraceMatching which is not registered by ParsingTestCase and so LanguageBraceMatching.myCache ends up empty
    // (because there was no registered extension point with the right name to get instances for) and the empty cache is not flushed at
    // the end of the test (because only registered extension points get notified that the root area got replaced back to the default one).
    // With the line below we register the right object for the duration of this test and also mak sure its cache gets cleared before
    // EditingTest runs.
    addExplicitExtension(LanguageBraceMatching.INSTANCE, AndroidSqlLanguage.INSTANCE, AndroidSqlPairedBraceMatcher()
    )
  }

  /**
   * Checks that the given text parses correctly.
   *
   * For now the PSI hierarchy is not finalized, so there's no point checking the tree shape.
   */
  protected fun check(input: String) {
    assert(getErrorMessage(input) == null, lazyMessage = { toParseTreeText(input) })

    val lexer = AndroidSqlLexer()
    lexer.start(input)
    while (lexer.tokenType != null) {
      assert(lexer.tokenType != TokenType.BAD_CHARACTER) { "BAD_CHARACTER ${lexer.tokenText}" }
      lexer.advance()
    }
  }
}

class MiscParserTest : AndroidSqlParserTest() {
  fun testSanity() {
    try {
      check("foo")
      fail()
    }
    catch (e: AssertionError) {
      // Expected.
    }
  }

  /**
   * Makes sure the lexer is not case sensitive.
   *
   * This needs to be manually fixed with "%caseless" after regenerating the flex file.
   */
  fun testCaseInsensitiveKeywords() {
    check("select foo from bar")
    check("SELECT foo FROM bar")
  }

  fun testSelect() {
    check("select * from myTable")
    check("select *, myTable.*, foo, 'bar', 12 from myTable")
    check("select foo from bar, baz")
    check("select foo from bar join baz")
    check("select foo from bar natural cross join baz on x left outer join quux")
    check("select foo as f from bar left outer join baz on foo.x = baz.x")
    check("select foo from myTable where bar > 17")
    check("select foo from myTable group by bar")
    check("select foo from myTable group by bar having baz")
    check("select foo from bar union all select baz from goo")
    check("select foo from bar order by foo")
    check("select foo from bar limit 1")
    check("select foo from bar limit 1 offset :page")

    check(
      """
      select foo, 3.4e+2 from bar inner join otherTable group by name having expr
      union all select *, user.* from myTable, user limit 1 offset :page
      """
    )
  }

  fun testInsert() {
    check("insert into foo values (1, 'foo')")
    check("insert into foo(a,b) values (1, 'foo')")
    check("insert into foo default values")
    check("insert or replace into foo values (1, 'foo')")
  }

  fun testDelete() {
    check("delete from foo")
    check("delete from foo where id = :id")
  }

  fun testUpdate() {
    check("update foo set bar=42")
    check("update foo set bar = 42, baz = :value, quux=:anotherValue")
    check("update or fail foo set bar=42")
    check("update foo set bar=bar*2 where predicate(bar)")
  }

  fun testUpdatePartial() {
    assertEquals(
      """
      FILE
        AndroidSqlUpdateStatementImpl(UPDATE_STATEMENT)
          PsiElement(UPDATE)('update')
          AndroidSqlSingleTableStatementTableImpl(SINGLE_TABLE_STATEMENT_TABLE)
            AndroidSqlDefinedTableNameImpl(DEFINED_TABLE_NAME)
              PsiElement(IDENTIFIER)('${CompletionUtil.DUMMY_IDENTIFIER_TRIMMED}')
          PsiErrorElement:'.', INDEXED, NOT or SET expected
            <empty list>
      """.trimIndent(),
      toParseTreeText("update ${CompletionUtil.DUMMY_IDENTIFIER}")
    )

    assertEquals(
      """
      FILE
        AndroidSqlUpdateStatementImpl(UPDATE_STATEMENT)
          PsiElement(UPDATE)('update')
          AndroidSqlSingleTableStatementTableImpl(SINGLE_TABLE_STATEMENT_TABLE)
            AndroidSqlDefinedTableNameImpl(DEFINED_TABLE_NAME)
              PsiElement(IDENTIFIER)('foo')
          PsiElement(SET)('set')
          AndroidSqlColumnNameImpl(COLUMN_NAME)
            PsiElement(IDENTIFIER)('${CompletionUtil.DUMMY_IDENTIFIER_TRIMMED}')
          PsiErrorElement:'=' expected
            <empty list>
      """.trimIndent(),
      toParseTreeText("update foo set ${CompletionUtil.DUMMY_IDENTIFIER}")
    )
  }

  fun testExpressions() {
    check("select 2+2")
    check("select 2+bar * 5")
    check("select 5 * -1")
    check("select 2 == :x OR f(:y)")
    check("select 10 + 5 between 1 and 7")
    check("select (:x + 1) * :multiplier")
    check("select case status when 1 then 'foo' when 2 then 'bar' else 'baz' end from user")
    check("select * from user where name is null")
    check("select * from user where name is not null")
    check("select * from user where name like 'Joe'")
    check("select * from user where name like :name")
    check("select cast(name as text) from foo")
    check("select * from t where c in ('foo', 'bar', 'baz')")
    check("select 0xff, 'Mike''s car', :foo")
  }

  fun testComments() {
    check("select 17 -- magic number!")
    check("delete /* for good! */ from foo")
  }

  fun testLiterals() {
    // TODO: The spec doesn't seem to be fully reflected in real sqlite, we need to verify all of that and other combinations.
    check("select 12 from t")
    check("select 12.3 from t")
    check("select 10e-1 from t")
    check("select 0xff from t")

    check("""select 'foo' """)
    check("""select 'foo''bar' """)
    check("""select "foo''bar" """)
    check("""select "foo'bar" """)
    check("""select "foo""bar" """)
    check("""select 'foo"bar' """)

    check("select X'111'") // Blob literal.

    check("select foo, t, t2, T3, :mójArgument from MyTable join ę2")
    check("select [table].[column] from [database].[column]")
    check("""CREATE TABLE "TABLE"("#!@""'☺\", "");""")
  }

  fun testParameters() {
    assertEquals(
      """
      FILE
        AndroidSqlSelectStatementImpl(SELECT_STATEMENT)
          AndroidSqlSelectCoreImpl(SELECT_CORE)
            AndroidSqlSelectCoreSelectImpl(SELECT_CORE_SELECT)
              PsiElement(SELECT)('SELECT')
              AndroidSqlResultColumnsImpl(RESULT_COLUMNS)
                AndroidSqlResultColumnImpl(RESULT_COLUMN)
                  PsiElement(*)('*')
              AndroidSqlFromClauseImpl(FROM_CLAUSE)
                PsiElement(FROM)('FROM')
                AndroidSqlTableOrSubqueryImpl(TABLE_OR_SUBQUERY)
                  AndroidSqlFromTableImpl(FROM_TABLE)
                    AndroidSqlDefinedTableNameImpl(DEFINED_TABLE_NAME)
                      PsiElement(IDENTIFIER)('user')
              AndroidSqlWhereClauseImpl(WHERE_CLAUSE)
                PsiElement(WHERE)('WHERE')
                AndroidSqlEquivalenceExpressionImpl(EQUIVALENCE_EXPRESSION)
                  AndroidSqlColumnRefExpressionImpl(COLUMN_REF_EXPRESSION)
                    AndroidSqlColumnNameImpl(COLUMN_NAME)
                      PsiElement(IDENTIFIER)('id')
                  PsiElement(=)('=')
                  AndroidSqlLiteralExpressionImpl(LITERAL_EXPRESSION)
                    AndroidSqlBindParameterImpl(BIND_PARAMETER)
                      PsiElement(NUMBERED_PARAMETER)('?')
      """.trimIndent(),
      toParseTreeText("SELECT * FROM user WHERE id = ?")
    )
    assertEquals(
      """
      FILE
        AndroidSqlSelectStatementImpl(SELECT_STATEMENT)
          AndroidSqlSelectCoreImpl(SELECT_CORE)
            AndroidSqlSelectCoreSelectImpl(SELECT_CORE_SELECT)
              PsiElement(SELECT)('SELECT')
              AndroidSqlResultColumnsImpl(RESULT_COLUMNS)
                AndroidSqlResultColumnImpl(RESULT_COLUMN)
                  PsiElement(*)('*')
              AndroidSqlFromClauseImpl(FROM_CLAUSE)
                PsiElement(FROM)('FROM')
                AndroidSqlTableOrSubqueryImpl(TABLE_OR_SUBQUERY)
                  AndroidSqlFromTableImpl(FROM_TABLE)
                    AndroidSqlDefinedTableNameImpl(DEFINED_TABLE_NAME)
                      PsiElement(IDENTIFIER)('user')
              AndroidSqlWhereClauseImpl(WHERE_CLAUSE)
                PsiElement(WHERE)('WHERE')
                AndroidSqlEquivalenceExpressionImpl(EQUIVALENCE_EXPRESSION)
                  AndroidSqlColumnRefExpressionImpl(COLUMN_REF_EXPRESSION)
                    AndroidSqlColumnNameImpl(COLUMN_NAME)
                      PsiElement(IDENTIFIER)('id')
                  PsiElement(=)('=')
                  AndroidSqlLiteralExpressionImpl(LITERAL_EXPRESSION)
                    AndroidSqlBindParameterImpl(BIND_PARAMETER)
                      PsiElement(NUMBERED_PARAMETER)('?1')
      """.trimIndent(),
      toParseTreeText("SELECT * FROM user WHERE id = ?1")
    )
    assertEquals(
      """
      FILE
        AndroidSqlSelectStatementImpl(SELECT_STATEMENT)
          AndroidSqlSelectCoreImpl(SELECT_CORE)
            AndroidSqlSelectCoreSelectImpl(SELECT_CORE_SELECT)
              PsiElement(SELECT)('SELECT')
              AndroidSqlResultColumnsImpl(RESULT_COLUMNS)
                AndroidSqlResultColumnImpl(RESULT_COLUMN)
                  PsiElement(*)('*')
              AndroidSqlFromClauseImpl(FROM_CLAUSE)
                PsiElement(FROM)('FROM')
                AndroidSqlTableOrSubqueryImpl(TABLE_OR_SUBQUERY)
                  AndroidSqlFromTableImpl(FROM_TABLE)
                    AndroidSqlDefinedTableNameImpl(DEFINED_TABLE_NAME)
                      PsiElement(IDENTIFIER)('user')
              AndroidSqlWhereClauseImpl(WHERE_CLAUSE)
                PsiElement(WHERE)('WHERE')
                AndroidSqlEquivalenceExpressionImpl(EQUIVALENCE_EXPRESSION)
                  AndroidSqlColumnRefExpressionImpl(COLUMN_REF_EXPRESSION)
                    AndroidSqlColumnNameImpl(COLUMN_NAME)
                      PsiElement(IDENTIFIER)('id')
                  PsiElement(=)('=')
                  AndroidSqlLiteralExpressionImpl(LITERAL_EXPRESSION)
                    AndroidSqlBindParameterImpl(BIND_PARAMETER)
                      PsiElement(NAMED_PARAMETER)(':userId')
      """.trimIndent(),
      toParseTreeText("SELECT * FROM user WHERE id = :userId")
    )
    assertEquals(
      """
      FILE
        AndroidSqlSelectStatementImpl(SELECT_STATEMENT)
          AndroidSqlSelectCoreImpl(SELECT_CORE)
            AndroidSqlSelectCoreSelectImpl(SELECT_CORE_SELECT)
              PsiElement(SELECT)('SELECT')
              AndroidSqlResultColumnsImpl(RESULT_COLUMNS)
                AndroidSqlResultColumnImpl(RESULT_COLUMN)
                  PsiElement(*)('*')
              AndroidSqlFromClauseImpl(FROM_CLAUSE)
                PsiElement(FROM)('FROM')
                AndroidSqlTableOrSubqueryImpl(TABLE_OR_SUBQUERY)
                  AndroidSqlFromTableImpl(FROM_TABLE)
                    AndroidSqlDefinedTableNameImpl(DEFINED_TABLE_NAME)
                      PsiElement(IDENTIFIER)('user')
              AndroidSqlWhereClauseImpl(WHERE_CLAUSE)
                PsiElement(WHERE)('WHERE')
                AndroidSqlEquivalenceExpressionImpl(EQUIVALENCE_EXPRESSION)
                  AndroidSqlColumnRefExpressionImpl(COLUMN_REF_EXPRESSION)
                    AndroidSqlColumnNameImpl(COLUMN_NAME)
                      PsiElement(IDENTIFIER)('id')
                  PsiElement(=)('=')
                  AndroidSqlLiteralExpressionImpl(LITERAL_EXPRESSION)
                    AndroidSqlBindParameterImpl(BIND_PARAMETER)
                      PsiElement(NAMED_PARAMETER)('@userId')
      """.trimIndent(),
      toParseTreeText("SELECT * FROM user WHERE id = @userId")
    )
    assertEquals(
      """
      FILE
        AndroidSqlSelectStatementImpl(SELECT_STATEMENT)
          AndroidSqlSelectCoreImpl(SELECT_CORE)
            AndroidSqlSelectCoreSelectImpl(SELECT_CORE_SELECT)
              PsiElement(SELECT)('SELECT')
              AndroidSqlResultColumnsImpl(RESULT_COLUMNS)
                AndroidSqlResultColumnImpl(RESULT_COLUMN)
                  PsiElement(*)('*')
              AndroidSqlFromClauseImpl(FROM_CLAUSE)
                PsiElement(FROM)('FROM')
                AndroidSqlTableOrSubqueryImpl(TABLE_OR_SUBQUERY)
                  AndroidSqlFromTableImpl(FROM_TABLE)
                    AndroidSqlDefinedTableNameImpl(DEFINED_TABLE_NAME)
                      PsiElement(IDENTIFIER)('user')
              AndroidSqlWhereClauseImpl(WHERE_CLAUSE)
                PsiElement(WHERE)('WHERE')
                AndroidSqlEquivalenceExpressionImpl(EQUIVALENCE_EXPRESSION)
                  AndroidSqlColumnRefExpressionImpl(COLUMN_REF_EXPRESSION)
                    AndroidSqlColumnNameImpl(COLUMN_NAME)
                      PsiElement(IDENTIFIER)('id')
                  PsiElement(=)('=')
                  AndroidSqlLiteralExpressionImpl(LITERAL_EXPRESSION)
                    AndroidSqlBindParameterImpl(BIND_PARAMETER)
                      PsiElement(NAMED_PARAMETER)('${'$'}userId')
      """.trimIndent(),
      toParseTreeText("SELECT * FROM user WHERE id = \$userId")
    )
    assertEquals(
      """
      FILE
        AndroidSqlSelectStatementImpl(SELECT_STATEMENT)
          AndroidSqlSelectCoreImpl(SELECT_CORE)
            AndroidSqlSelectCoreSelectImpl(SELECT_CORE_SELECT)
              PsiElement(SELECT)('SELECT')
              AndroidSqlResultColumnsImpl(RESULT_COLUMNS)
                AndroidSqlResultColumnImpl(RESULT_COLUMN)
                  PsiElement(*)('*')
              AndroidSqlFromClauseImpl(FROM_CLAUSE)
                PsiElement(FROM)('FROM')
                AndroidSqlTableOrSubqueryImpl(TABLE_OR_SUBQUERY)
                  AndroidSqlFromTableImpl(FROM_TABLE)
                    AndroidSqlDefinedTableNameImpl(DEFINED_TABLE_NAME)
                      PsiElement(IDENTIFIER)('user')
              AndroidSqlWhereClauseImpl(WHERE_CLAUSE)
                PsiElement(WHERE)('WHERE')
                AndroidSqlEquivalenceExpressionImpl(EQUIVALENCE_EXPRESSION)
                  AndroidSqlColumnRefExpressionImpl(COLUMN_REF_EXPRESSION)
                    AndroidSqlColumnNameImpl(COLUMN_NAME)
                      PsiElement(IDENTIFIER)('id')
                  PsiElement(=)('=')
                  AndroidSqlLiteralExpressionImpl(LITERAL_EXPRESSION)
                    AndroidSqlBindParameterImpl(BIND_PARAMETER)
                      PsiElement(NAMED_PARAMETER)(':userId')
      """.trimIndent(),
      toParseTreeText("SELECT * FROM user WHERE id = :userId")
    )
  }

  fun testPragmas() {
    assertEquals(
      """
      FILE
        AndroidSqlPragmaStatementImpl(PRAGMA_STATEMENT)
          PsiElement(PRAGMA)('PRAGMA')
          AndroidSqlPragmaNameImpl(PRAGMA_NAME)
            PsiElement(IDENTIFIER)('auto_vacuum')
          PsiElement(=)('=')
          AndroidSqlPragmaValueImpl(PRAGMA_VALUE)
            PsiElement(FULL)('FULL')
      """.trimIndent(),
      toParseTreeText("PRAGMA auto_vacuum=FULL")
    )
    assertEquals(
      """
      FILE
        AndroidSqlPragmaStatementImpl(PRAGMA_STATEMENT)
          PsiElement(PRAGMA)('PRAGMA')
          AndroidSqlPragmaNameImpl(PRAGMA_NAME)
            PsiElement(IDENTIFIER)('foreign_keys')
          PsiElement(=)('=')
          AndroidSqlPragmaValueImpl(PRAGMA_VALUE)
            AndroidSqlSignedNumberImpl(SIGNED_NUMBER)
              PsiElement(NUMERIC_LITERAL)('1')
      """.trimIndent(),
      toParseTreeText("PRAGMA foreign_keys=1")
    )
    assertEquals(
      """
      FILE
        AndroidSqlPragmaStatementImpl(PRAGMA_STATEMENT)
          PsiElement(PRAGMA)('PRAGMA')
          AndroidSqlPragmaNameImpl(PRAGMA_NAME)
            PsiElement(IDENTIFIER)('foreign_keys')
          PsiElement(=)('=')
          AndroidSqlPragmaValueImpl(PRAGMA_VALUE)
            PsiElement(ON)('ON')
      """.trimIndent(),
      toParseTreeText("PRAGMA foreign_keys=ON")
    )
    assertEquals(
      """
      FILE
        AndroidSqlPragmaStatementImpl(PRAGMA_STATEMENT)
          PsiElement(PRAGMA)('PRAGMA')
          AndroidSqlPragmaNameImpl(PRAGMA_NAME)
            PsiElement(IDENTIFIER)('foreign_keys')
          PsiElement(=)('=')
          AndroidSqlPragmaValueImpl(PRAGMA_VALUE)
            PsiElement(ON)('on')
      """.trimIndent(),
      toParseTreeText("PRAGMA foreign_keys=on")
    )
    assertEquals(
      """
      FILE
        AndroidSqlPragmaStatementImpl(PRAGMA_STATEMENT)
          PsiElement(PRAGMA)('PRAGMA')
          AndroidSqlPragmaNameImpl(PRAGMA_NAME)
            PsiElement(IDENTIFIER)('foreign_keys')
          PsiElement(=)('=')
          AndroidSqlPragmaValueImpl(PRAGMA_VALUE)
            PsiElement(IDENTIFIER)('OFF')
      """.trimIndent(),
      toParseTreeText("PRAGMA foreign_keys=OFF")
    )
    assertEquals(
      """
      FILE
        AndroidSqlPragmaStatementImpl(PRAGMA_STATEMENT)
          PsiElement(PRAGMA)('PRAGMA')
          AndroidSqlPragmaNameImpl(PRAGMA_NAME)
            PsiElement(IDENTIFIER)('foreign_keys')
          PsiElement(=)('=')
          AndroidSqlPragmaValueImpl(PRAGMA_VALUE)
            PsiElement(IDENTIFIER)('off')
      """.trimIndent(),
      toParseTreeText("PRAGMA foreign_keys=off")
    )
    assertEquals(
      """
      FILE
        AndroidSqlPragmaStatementImpl(PRAGMA_STATEMENT)
          PsiElement(PRAGMA)('PRAGMA')
          AndroidSqlPragmaNameImpl(PRAGMA_NAME)
            PsiElement(IDENTIFIER)('foreign_keys')
          PsiElement(=)('=')
          AndroidSqlPragmaValueImpl(PRAGMA_VALUE)
            PsiElement(IDENTIFIER)('yes')
      """.trimIndent(),
      toParseTreeText("PRAGMA foreign_keys=yes")
    )
    assertEquals(
      """
      FILE
        AndroidSqlPragmaStatementImpl(PRAGMA_STATEMENT)
          PsiElement(PRAGMA)('PRAGMA')
          AndroidSqlPragmaNameImpl(PRAGMA_NAME)
            PsiElement(IDENTIFIER)('foreign_keys')
          PsiElement(=)('=')
          AndroidSqlPragmaValueImpl(PRAGMA_VALUE)
            PsiElement(IDENTIFIER)('YES')
      """.trimIndent(),
      toParseTreeText("PRAGMA foreign_keys=YES")
    )
    assertEquals(
      """
      FILE
        AndroidSqlPragmaStatementImpl(PRAGMA_STATEMENT)
          PsiElement(PRAGMA)('PRAGMA')
          AndroidSqlPragmaNameImpl(PRAGMA_NAME)
            PsiElement(IDENTIFIER)('foreign_keys')
          PsiElement(=)('=')
          AndroidSqlPragmaValueImpl(PRAGMA_VALUE)
            PsiElement(NO)('no')
      """.trimIndent(),
      toParseTreeText("PRAGMA foreign_keys=no")
    )
    assertEquals(
      """
      FILE
        AndroidSqlPragmaStatementImpl(PRAGMA_STATEMENT)
          PsiElement(PRAGMA)('PRAGMA')
          AndroidSqlPragmaNameImpl(PRAGMA_NAME)
            PsiElement(IDENTIFIER)('foreign_keys')
          PsiElement(=)('=')
          AndroidSqlPragmaValueImpl(PRAGMA_VALUE)
            PsiElement(NO)('NO')
      """.trimIndent(),
      toParseTreeText("PRAGMA foreign_keys=NO")
    )
    assertEquals(
      """
      FILE
        AndroidSqlPragmaStatementImpl(PRAGMA_STATEMENT)
          PsiElement(PRAGMA)('PRAGMA')
          AndroidSqlPragmaNameImpl(PRAGMA_NAME)
            PsiElement(IDENTIFIER)('foreign_keys')
          PsiElement(=)('=')
          AndroidSqlPragmaValueImpl(PRAGMA_VALUE)
            AndroidSqlBooleanLiteralImpl(BOOLEAN_LITERAL)
              PsiElement(TRUE)('true')
      """.trimIndent(),
      toParseTreeText("PRAGMA foreign_keys=true")
    )
    assertEquals(
      """
      FILE
        AndroidSqlPragmaStatementImpl(PRAGMA_STATEMENT)
          PsiElement(PRAGMA)('PRAGMA')
          AndroidSqlPragmaNameImpl(PRAGMA_NAME)
            PsiElement(IDENTIFIER)('foreign_keys')
          PsiElement(=)('=')
          AndroidSqlPragmaValueImpl(PRAGMA_VALUE)
            AndroidSqlBooleanLiteralImpl(BOOLEAN_LITERAL)
              PsiElement(TRUE)('TRUE')
      """.trimIndent(),
      toParseTreeText("PRAGMA foreign_keys=TRUE")
    )
    assertEquals(
      """
      FILE
        AndroidSqlPragmaStatementImpl(PRAGMA_STATEMENT)
          PsiElement(PRAGMA)('PRAGMA')
          AndroidSqlPragmaNameImpl(PRAGMA_NAME)
            PsiElement(IDENTIFIER)('foreign_keys')
          PsiElement(=)('=')
          AndroidSqlPragmaValueImpl(PRAGMA_VALUE)
            AndroidSqlBooleanLiteralImpl(BOOLEAN_LITERAL)
              PsiElement(FALSE)('false')
      """.trimIndent(),
      toParseTreeText("PRAGMA foreign_keys=false")
    )
    assertEquals(
      """
      FILE
        AndroidSqlPragmaStatementImpl(PRAGMA_STATEMENT)
          PsiElement(PRAGMA)('PRAGMA')
          AndroidSqlPragmaNameImpl(PRAGMA_NAME)
            PsiElement(IDENTIFIER)('foreign_keys')
          PsiElement(=)('=')
          AndroidSqlPragmaValueImpl(PRAGMA_VALUE)
            AndroidSqlBooleanLiteralImpl(BOOLEAN_LITERAL)
              PsiElement(FALSE)('FALSE')
      """.trimIndent(),
      toParseTreeText("PRAGMA foreign_keys=FALSE")
    )
    assertEquals(
      """
      FILE
        AndroidSqlPragmaStatementImpl(PRAGMA_STATEMENT)
          PsiElement(PRAGMA)('PRAGMA')
          AndroidSqlPragmaNameImpl(PRAGMA_NAME)
            PsiElement(IDENTIFIER)('data_store_directory')
          PsiElement(=)('=')
          AndroidSqlPragmaValueImpl(PRAGMA_VALUE)
            PsiElement(SINGLE_QUOTE_STRING_LITERAL)(''foo'')
      """.trimIndent(),
      toParseTreeText("PRAGMA data_store_directory='foo'")
    )
    assertEquals(
      """
      FILE
        AndroidSqlPragmaStatementImpl(PRAGMA_STATEMENT)
          PsiElement(PRAGMA)('PRAGMA')
          AndroidSqlPragmaNameImpl(PRAGMA_NAME)
            PsiElement(IDENTIFIER)('encoding')
          PsiElement(=)('=')
          AndroidSqlPragmaValueImpl(PRAGMA_VALUE)
            PsiElement(DOUBLE_QUOTE_STRING_LITERAL)('"UTF-8"')
      """.trimIndent(),
      toParseTreeText("PRAGMA encoding=\"UTF-8\"")
    )
    assertEquals(
      """
      FILE
        AndroidSqlPragmaStatementImpl(PRAGMA_STATEMENT)
          PsiElement(PRAGMA)('PRAGMA')
          AndroidSqlPragmaNameImpl(PRAGMA_NAME)
            PsiElement(IDENTIFIER)('foreign_key_check')
          PsiElement(()('(')
          AndroidSqlPragmaValueImpl(PRAGMA_VALUE)
            PsiElement(IDENTIFIER)('my_table')
          PsiElement())(')')
      """.trimIndent(),
      toParseTreeText("PRAGMA foreign_key_check(my_table)")
    )
    assertEquals(
      """
      FILE
        AndroidSqlPragmaStatementImpl(PRAGMA_STATEMENT)
          PsiElement(PRAGMA)('PRAGMA')
          AndroidSqlPragmaNameImpl(PRAGMA_NAME)
            PsiElement(IDENTIFIER)('optimize')
          PsiElement(=)('=')
          AndroidSqlPragmaValueImpl(PRAGMA_VALUE)
            AndroidSqlSignedNumberImpl(SIGNED_NUMBER)
              PsiElement(NUMERIC_LITERAL)('0xfffe')
      """.trimIndent(),
      toParseTreeText("PRAGMA optimize=0xfffe")
    )
  }

  fun testLiteralsAndIdentifiers() {
    assertEquals(
      """
      FILE
        AndroidSqlSelectStatementImpl(SELECT_STATEMENT)
          AndroidSqlSelectCoreImpl(SELECT_CORE)
            AndroidSqlSelectCoreSelectImpl(SELECT_CORE_SELECT)
              PsiElement(SELECT)('select')
              AndroidSqlResultColumnsImpl(RESULT_COLUMNS)
                AndroidSqlResultColumnImpl(RESULT_COLUMN)
                  AndroidSqlLiteralExpressionImpl(LITERAL_EXPRESSION)
                    PsiElement(SINGLE_QUOTE_STRING_LITERAL)(''age'')
              AndroidSqlFromClauseImpl(FROM_CLAUSE)
                PsiElement(FROM)('from')
                AndroidSqlTableOrSubqueryImpl(TABLE_OR_SUBQUERY)
                  AndroidSqlFromTableImpl(FROM_TABLE)
                    AndroidSqlDefinedTableNameImpl(DEFINED_TABLE_NAME)
                      PsiElement(IDENTIFIER)('user')
      """.trimIndent(),
      toParseTreeText("select 'age' from user")
    )
    assertEquals(
      """
      FILE
        AndroidSqlSelectStatementImpl(SELECT_STATEMENT)
          AndroidSqlSelectCoreImpl(SELECT_CORE)
            AndroidSqlSelectCoreSelectImpl(SELECT_CORE_SELECT)
              PsiElement(SELECT)('select')
              AndroidSqlResultColumnsImpl(RESULT_COLUMNS)
                AndroidSqlResultColumnImpl(RESULT_COLUMN)
                  AndroidSqlColumnRefExpressionImpl(COLUMN_REF_EXPRESSION)
                    AndroidSqlColumnNameImpl(COLUMN_NAME)
                      PsiElement(IDENTIFIER)('age')
              AndroidSqlFromClauseImpl(FROM_CLAUSE)
                PsiElement(FROM)('from')
                AndroidSqlTableOrSubqueryImpl(TABLE_OR_SUBQUERY)
                  AndroidSqlFromTableImpl(FROM_TABLE)
                    AndroidSqlDefinedTableNameImpl(DEFINED_TABLE_NAME)
                      PsiElement(SINGLE_QUOTE_STRING_LITERAL)(''user'')
      """.trimIndent(),
      toParseTreeText("select age from 'user'")
    )
    assertEquals(
      """
      FILE
        AndroidSqlUpdateStatementImpl(UPDATE_STATEMENT)
          PsiElement(UPDATE)('UPDATE')
          AndroidSqlSingleTableStatementTableImpl(SINGLE_TABLE_STATEMENT_TABLE)
            AndroidSqlDefinedTableNameImpl(DEFINED_TABLE_NAME)
              PsiElement(SINGLE_QUOTE_STRING_LITERAL)(''table'')
          PsiElement(SET)('SET')
          AndroidSqlColumnNameImpl(COLUMN_NAME)
            PsiElement(SINGLE_QUOTE_STRING_LITERAL)(''order'')
          PsiElement(=)('=')
          AndroidSqlLiteralExpressionImpl(LITERAL_EXPRESSION)
            PsiElement(NULL)('NULL')
      """.trimIndent(),
      toParseTreeText("UPDATE 'table' SET 'order' = NULL")
    )
    assertEquals(
      """
      FILE
        AndroidSqlSelectStatementImpl(SELECT_STATEMENT)
          AndroidSqlSelectCoreImpl(SELECT_CORE)
            AndroidSqlSelectCoreSelectImpl(SELECT_CORE_SELECT)
              PsiElement(SELECT)('select')
              AndroidSqlResultColumnsImpl(RESULT_COLUMNS)
                AndroidSqlResultColumnImpl(RESULT_COLUMN)
                  AndroidSqlColumnRefExpressionImpl(COLUMN_REF_EXPRESSION)
                    AndroidSqlColumnNameImpl(COLUMN_NAME)
                      PsiElement(BACKTICK_LITERAL)('`age`')
      """.trimIndent(),
      toParseTreeText("select `age`")
    )
    assertEquals(
      """
      FILE
        AndroidSqlSelectStatementImpl(SELECT_STATEMENT)
          AndroidSqlSelectCoreImpl(SELECT_CORE)
            AndroidSqlSelectCoreSelectImpl(SELECT_CORE_SELECT)
              PsiElement(SELECT)('select')
              AndroidSqlResultColumnsImpl(RESULT_COLUMNS)
                AndroidSqlResultColumnImpl(RESULT_COLUMN)
                  AndroidSqlLiteralExpressionImpl(LITERAL_EXPRESSION)
                    AndroidSqlBindParameterImpl(BIND_PARAMETER)
                      PsiElement(NAMED_PARAMETER)(':age')
      """.trimIndent(),
      toParseTreeText("select :age")
    )
  }

  fun testTokenReplacement() {
    assertEquals(
      """
      FILE
        AndroidSqlInsertStatementImpl(INSERT_STATEMENT)
          PsiElement(REPLACE)('REPLACE')
          PsiElement(INTO)('INTO')
          AndroidSqlSingleTableStatementTableImpl(SINGLE_TABLE_STATEMENT_TABLE)
            AndroidSqlDefinedTableNameImpl(DEFINED_TABLE_NAME)
              PsiElement(IDENTIFIER)('books')
          AndroidSqlSelectStatementImpl(SELECT_STATEMENT)
            AndroidSqlSelectCoreImpl(SELECT_CORE)
              AndroidSqlSelectCoreValuesImpl(SELECT_CORE_VALUES)
                PsiElement(VALUES)('VALUES')
                PsiElement(()('(')
                AndroidSqlLiteralExpressionImpl(LITERAL_EXPRESSION)
                  PsiElement(NUMERIC_LITERAL)('1')
                PsiElement(comma)(',')
                AndroidSqlLiteralExpressionImpl(LITERAL_EXPRESSION)
                  PsiElement(NUMERIC_LITERAL)('2')
                PsiElement(comma)(',')
                AndroidSqlLiteralExpressionImpl(LITERAL_EXPRESSION)
                  PsiElement(NUMERIC_LITERAL)('3')
                PsiElement())(')')
      """.trimIndent(),
      toParseTreeText("REPLACE INTO books VALUES(1,2,3)")
    )
    assertEquals(
      """
      FILE
        AndroidSqlSelectStatementImpl(SELECT_STATEMENT)
          AndroidSqlSelectCoreImpl(SELECT_CORE)
            AndroidSqlSelectCoreSelectImpl(SELECT_CORE_SELECT)
              PsiElement(SELECT)('SELECT')
              AndroidSqlResultColumnsImpl(RESULT_COLUMNS)
                AndroidSqlResultColumnImpl(RESULT_COLUMN)
                  AndroidSqlFunctionCallExpressionImpl(FUNCTION_CALL_EXPRESSION)
                    PsiElement(IDENTIFIER)('REPLACE')
                    PsiElement(()('(')
                    AndroidSqlLiteralExpressionImpl(LITERAL_EXPRESSION)
                      PsiElement(SINGLE_QUOTE_STRING_LITERAL)(''a'')
                    PsiElement(comma)(',')
                    AndroidSqlLiteralExpressionImpl(LITERAL_EXPRESSION)
                      PsiElement(SINGLE_QUOTE_STRING_LITERAL)(''b'')
                    PsiElement(comma)(',')
                    AndroidSqlLiteralExpressionImpl(LITERAL_EXPRESSION)
                      PsiElement(SINGLE_QUOTE_STRING_LITERAL)(''aa'')
                    PsiElement())(')')
              AndroidSqlFromClauseImpl(FROM_CLAUSE)
                PsiElement(FROM)('FROM')
                AndroidSqlTableOrSubqueryImpl(TABLE_OR_SUBQUERY)
                  AndroidSqlFromTableImpl(FROM_TABLE)
                    AndroidSqlDefinedTableNameImpl(DEFINED_TABLE_NAME)
                      PsiElement(IDENTIFIER)('books')
      """.trimIndent(),
      toParseTreeText("SELECT REPLACE('a','b','aa') FROM books")
    )
  }

  fun testJoins() {
    assertEquals(
      """
      FILE
        AndroidSqlSelectStatementImpl(SELECT_STATEMENT)
          AndroidSqlSelectCoreImpl(SELECT_CORE)
            AndroidSqlSelectCoreSelectImpl(SELECT_CORE_SELECT)
              PsiElement(SELECT)('SELECT')
              AndroidSqlResultColumnsImpl(RESULT_COLUMNS)
                AndroidSqlResultColumnImpl(RESULT_COLUMN)
                  PsiElement(*)('*')
              AndroidSqlFromClauseImpl(FROM_CLAUSE)
                PsiElement(FROM)('FROM')
                AndroidSqlTableOrSubqueryImpl(TABLE_OR_SUBQUERY)
                  AndroidSqlFromTableImpl(FROM_TABLE)
                    AndroidSqlDefinedTableNameImpl(DEFINED_TABLE_NAME)
                      PsiElement(IDENTIFIER)('user')
                AndroidSqlJoinOperatorImpl(JOIN_OPERATOR)
                  PsiElement(comma)(',')
                AndroidSqlTableOrSubqueryImpl(TABLE_OR_SUBQUERY)
                  AndroidSqlFromTableImpl(FROM_TABLE)
                    AndroidSqlDefinedTableNameImpl(DEFINED_TABLE_NAME)
                      PsiElement(IDENTIFIER)('book')
      """.trimIndent(),
      toParseTreeText("SELECT * FROM user, book")
    )
  }

  fun testSubqueries() {
    assertEquals(
      """
      FILE
        AndroidSqlSelectStatementImpl(SELECT_STATEMENT)
          AndroidSqlSelectCoreImpl(SELECT_CORE)
            AndroidSqlSelectCoreSelectImpl(SELECT_CORE_SELECT)
              PsiElement(SELECT)('SELECT')
              AndroidSqlResultColumnsImpl(RESULT_COLUMNS)
                AndroidSqlResultColumnImpl(RESULT_COLUMN)
                  PsiElement(*)('*')
              AndroidSqlFromClauseImpl(FROM_CLAUSE)
                PsiElement(FROM)('FROM')
                AndroidSqlTableOrSubqueryImpl(TABLE_OR_SUBQUERY)
                  AndroidSqlSelectSubqueryImpl(SELECT_SUBQUERY)
                    PsiElement(()('(')
                    AndroidSqlSelectStatementImpl(SELECT_STATEMENT)
                      AndroidSqlSelectCoreImpl(SELECT_CORE)
                        AndroidSqlSelectCoreSelectImpl(SELECT_CORE_SELECT)
                          PsiElement(SELECT)('SELECT')
                          AndroidSqlResultColumnsImpl(RESULT_COLUMNS)
                            AndroidSqlResultColumnImpl(RESULT_COLUMN)
                              PsiElement(*)('*')
                          AndroidSqlFromClauseImpl(FROM_CLAUSE)
                            PsiElement(FROM)('FROM')
                            AndroidSqlTableOrSubqueryImpl(TABLE_OR_SUBQUERY)
                              AndroidSqlFromTableImpl(FROM_TABLE)
                                AndroidSqlDefinedTableNameImpl(DEFINED_TABLE_NAME)
                                  PsiElement(IDENTIFIER)('user')
                            AndroidSqlJoinOperatorImpl(JOIN_OPERATOR)
                              PsiElement(comma)(',')
                            AndroidSqlTableOrSubqueryImpl(TABLE_OR_SUBQUERY)
                              AndroidSqlFromTableImpl(FROM_TABLE)
                                AndroidSqlDefinedTableNameImpl(DEFINED_TABLE_NAME)
                                  PsiElement(IDENTIFIER)('book')
                    PsiElement())(')')
              AndroidSqlWhereClauseImpl(WHERE_CLAUSE)
                PsiElement(WHERE)('WHERE')
                AndroidSqlEquivalenceExpressionImpl(EQUIVALENCE_EXPRESSION)
                  AndroidSqlColumnRefExpressionImpl(COLUMN_REF_EXPRESSION)
                    AndroidSqlColumnNameImpl(COLUMN_NAME)
                      PsiElement(IDENTIFIER)('id')
                  PsiElement(=)('=')
                  AndroidSqlLiteralExpressionImpl(LITERAL_EXPRESSION)
                    AndroidSqlBindParameterImpl(BIND_PARAMETER)
                      PsiElement(NAMED_PARAMETER)(':id')
      """.trimIndent(),
      toParseTreeText("SELECT * FROM (SELECT * FROM user, book) WHERE id = :id")
    )
    assertEquals(
      """
      FILE
        AndroidSqlWithClauseStatementImpl(WITH_CLAUSE_STATEMENT)
          AndroidSqlWithClauseImpl(WITH_CLAUSE)
            PsiElement(WITH)('WITH')
            AndroidSqlWithClauseTableImpl(WITH_CLAUSE_TABLE)
              AndroidSqlWithClauseTableDefImpl(WITH_CLAUSE_TABLE_DEF)
                AndroidSqlTableDefinitionNameImpl(TABLE_DEFINITION_NAME)
                  PsiElement(IDENTIFIER)('minmax')
              PsiElement(AS)('AS')
              PsiElement(()('(')
              AndroidSqlSelectStatementImpl(SELECT_STATEMENT)
                AndroidSqlSelectCoreImpl(SELECT_CORE)
                  AndroidSqlSelectCoreSelectImpl(SELECT_CORE_SELECT)
                    PsiElement(SELECT)('SELECT')
                    AndroidSqlResultColumnsImpl(RESULT_COLUMNS)
                      AndroidSqlResultColumnImpl(RESULT_COLUMN)
                        AndroidSqlExistsExpressionImpl(EXISTS_EXPRESSION)
                          PsiElement(()('(')
                          AndroidSqlSelectStatementImpl(SELECT_STATEMENT)
                            AndroidSqlSelectCoreImpl(SELECT_CORE)
                              AndroidSqlSelectCoreSelectImpl(SELECT_CORE_SELECT)
                                PsiElement(SELECT)('SELECT')
                                AndroidSqlResultColumnsImpl(RESULT_COLUMNS)
                                  AndroidSqlResultColumnImpl(RESULT_COLUMN)
                                    AndroidSqlFunctionCallExpressionImpl(FUNCTION_CALL_EXPRESSION)
                                      PsiElement(IDENTIFIER)('min')
                                      PsiElement(()('(')
                                      AndroidSqlColumnRefExpressionImpl(COLUMN_REF_EXPRESSION)
                                        AndroidSqlColumnNameImpl(COLUMN_NAME)
                                          PsiElement(IDENTIFIER)('a')
                                      PsiElement())(')')
                                    PsiElement(AS)('as')
                                    AndroidSqlColumnAliasNameImpl(COLUMN_ALIAS_NAME)
                                      PsiElement(IDENTIFIER)('min_a')
                                AndroidSqlFromClauseImpl(FROM_CLAUSE)
                                  PsiElement(FROM)('FROM')
                                  AndroidSqlTableOrSubqueryImpl(TABLE_OR_SUBQUERY)
                                    AndroidSqlFromTableImpl(FROM_TABLE)
                                      AndroidSqlDefinedTableNameImpl(DEFINED_TABLE_NAME)
                                        PsiElement(IDENTIFIER)('Aaa')
                          PsiElement())(')')
                      PsiElement(comma)(',')
                      AndroidSqlResultColumnImpl(RESULT_COLUMN)
                        AndroidSqlExistsExpressionImpl(EXISTS_EXPRESSION)
                          PsiElement(()('(')
                          AndroidSqlSelectStatementImpl(SELECT_STATEMENT)
                            AndroidSqlSelectCoreImpl(SELECT_CORE)
                              AndroidSqlSelectCoreSelectImpl(SELECT_CORE_SELECT)
                                PsiElement(SELECT)('SELECT')
                                AndroidSqlResultColumnsImpl(RESULT_COLUMNS)
                                  AndroidSqlResultColumnImpl(RESULT_COLUMN)
                                    AndroidSqlFunctionCallExpressionImpl(FUNCTION_CALL_EXPRESSION)
                                      PsiElement(IDENTIFIER)('max')
                                      PsiElement(()('(')
                                      AndroidSqlColumnRefExpressionImpl(COLUMN_REF_EXPRESSION)
                                        AndroidSqlColumnNameImpl(COLUMN_NAME)
                                          PsiElement(IDENTIFIER)('a')
                                      PsiElement())(')')
                                AndroidSqlFromClauseImpl(FROM_CLAUSE)
                                  PsiElement(FROM)('FROM')
                                  AndroidSqlTableOrSubqueryImpl(TABLE_OR_SUBQUERY)
                                    AndroidSqlFromTableImpl(FROM_TABLE)
                                      AndroidSqlDefinedTableNameImpl(DEFINED_TABLE_NAME)
                                        PsiElement(IDENTIFIER)('Aaa')
                          PsiElement())(')')
                        PsiElement(AS)('as')
                        AndroidSqlColumnAliasNameImpl(COLUMN_ALIAS_NAME)
                          PsiElement(IDENTIFIER)('max_a')
              PsiElement())(')')
          AndroidSqlSelectStatementImpl(SELECT_STATEMENT)
            AndroidSqlSelectCoreImpl(SELECT_CORE)
              AndroidSqlSelectCoreSelectImpl(SELECT_CORE_SELECT)
                PsiElement(SELECT)('SELECT')
                AndroidSqlResultColumnsImpl(RESULT_COLUMNS)
                  AndroidSqlResultColumnImpl(RESULT_COLUMN)
                    PsiElement(*)('*')
                AndroidSqlFromClauseImpl(FROM_CLAUSE)
                  PsiElement(FROM)('FROM')
                  AndroidSqlTableOrSubqueryImpl(TABLE_OR_SUBQUERY)
                    AndroidSqlFromTableImpl(FROM_TABLE)
                      AndroidSqlDefinedTableNameImpl(DEFINED_TABLE_NAME)
                        PsiElement(IDENTIFIER)('Aaa')
                AndroidSqlWhereClauseImpl(WHERE_CLAUSE)
                  PsiElement(WHERE)('WHERE')
                  AndroidSqlEquivalenceExpressionImpl(EQUIVALENCE_EXPRESSION)
                    AndroidSqlColumnRefExpressionImpl(COLUMN_REF_EXPRESSION)
                      AndroidSqlColumnNameImpl(COLUMN_NAME)
                        PsiElement(IDENTIFIER)('a')
                    PsiElement(=)('=')
                    AndroidSqlExistsExpressionImpl(EXISTS_EXPRESSION)
                      PsiElement(()('(')
                      AndroidSqlSelectStatementImpl(SELECT_STATEMENT)
                        AndroidSqlSelectCoreImpl(SELECT_CORE)
                          AndroidSqlSelectCoreSelectImpl(SELECT_CORE_SELECT)
                            PsiElement(SELECT)('SELECT')
                            AndroidSqlResultColumnsImpl(RESULT_COLUMNS)
                              AndroidSqlResultColumnImpl(RESULT_COLUMN)
                                AndroidSqlColumnRefExpressionImpl(COLUMN_REF_EXPRESSION)
                                  AndroidSqlColumnNameImpl(COLUMN_NAME)
                                    PsiElement(IDENTIFIER)('foo')
                            AndroidSqlFromClauseImpl(FROM_CLAUSE)
                              PsiElement(FROM)('FROM')
                              AndroidSqlTableOrSubqueryImpl(TABLE_OR_SUBQUERY)
                                AndroidSqlFromTableImpl(FROM_TABLE)
                                  AndroidSqlDefinedTableNameImpl(DEFINED_TABLE_NAME)
                                    PsiElement(IDENTIFIER)('minmax')
                      PsiElement())(')')
      """.trimIndent(),
      toParseTreeText(
        "WITH minmax AS (SELECT (SELECT min(a) as min_a FROM Aaa), (SELECT max(a) FROM Aaa) as max_a) SELECT * FROM Aaa WHERE a=(SELECT foo FROM minmax)")
    )
  }

  fun testRenameTable() {
    assertEquals(
      """
      FILE
        AndroidSqlAlterTableStatementImpl(ALTER_TABLE_STATEMENT)
          PsiElement(ALTER)('ALTER')
          PsiElement(TABLE)('TABLE')
          AndroidSqlSingleTableStatementTableImpl(SINGLE_TABLE_STATEMENT_TABLE)
            AndroidSqlDefinedTableNameImpl(DEFINED_TABLE_NAME)
              PsiElement(IDENTIFIER)('myTable')
          PsiElement(RENAME)('RENAME')
          PsiElement(TO)('TO')
          AndroidSqlTableDefinitionNameImpl(TABLE_DEFINITION_NAME)
            PsiElement(IDENTIFIER)('myNewTable')
      """.trimIndent(),
      toParseTreeText("ALTER TABLE myTable RENAME TO myNewTable")
    )
  }

  fun testAddColumn() {
    assertEquals(
      """
      FILE
        AndroidSqlAlterTableStatementImpl(ALTER_TABLE_STATEMENT)
          PsiElement(ALTER)('ALTER')
          PsiElement(TABLE)('TABLE')
          AndroidSqlSingleTableStatementTableImpl(SINGLE_TABLE_STATEMENT_TABLE)
            AndroidSqlDefinedTableNameImpl(DEFINED_TABLE_NAME)
              PsiElement(IDENTIFIER)('employees')
          PsiElement(ADD)('ADD')
          AndroidSqlColumnDefinitionImpl(COLUMN_DEFINITION)
            AndroidSqlColumnDefinitionNameImpl(COLUMN_DEFINITION_NAME)
              PsiElement(IDENTIFIER)('status')
            AndroidSqlTypeNameImpl(TYPE_NAME)
              PsiElement(IDENTIFIER)('VARCHAR')
      """.trimIndent(),
      toParseTreeText("ALTER TABLE employees ADD status VARCHAR")
    )
  }

  fun testColumnRenaming() {
    assertEquals(
      """
      FILE
        AndroidSqlAlterTableStatementImpl(ALTER_TABLE_STATEMENT)
          PsiElement(ALTER)('ALTER')
          PsiElement(TABLE)('TABLE')
          AndroidSqlSingleTableStatementTableImpl(SINGLE_TABLE_STATEMENT_TABLE)
            AndroidSqlDefinedTableNameImpl(DEFINED_TABLE_NAME)
              PsiElement(IDENTIFIER)('myTable')
          PsiElement(RENAME)('RENAME')
          PsiElement(COLUMN)('COLUMN')
          AndroidSqlColumnNameImpl(COLUMN_NAME)
            PsiElement(IDENTIFIER)('columnNameOld')
          PsiElement(TO)('TO')
          PsiElement(IDENTIFIER)('columnNameNew')
      """.trimIndent(),
      toParseTreeText("ALTER TABLE myTable RENAME COLUMN columnNameOld TO columnNameNew")
    )

    assertEquals(
      """
      FILE
        AndroidSqlAlterTableStatementImpl(ALTER_TABLE_STATEMENT)
          PsiElement(ALTER)('ALTER')
          PsiElement(TABLE)('TABLE')
          AndroidSqlSingleTableStatementTableImpl(SINGLE_TABLE_STATEMENT_TABLE)
            AndroidSqlDefinedTableNameImpl(DEFINED_TABLE_NAME)
              PsiElement(IDENTIFIER)('myTable')
          PsiElement(RENAME)('RENAME')
          AndroidSqlColumnNameImpl(COLUMN_NAME)
            PsiElement(IDENTIFIER)('columnNameOld')
          PsiElement(TO)('TO')
          PsiElement(IDENTIFIER)('columnNameNew')
      """.trimIndent(),
      toParseTreeText("ALTER TABLE myTable RENAME columnNameOld TO columnNameNew")
    )
  }

  // Regression test for b/243679694
  fun testRowValue() {
    check("SELECT abc, def FROM some_table WHERE (abc, def) NOT IN (SELECT abc, def FROM other_table)")
  }

  fun testBooleanLiterals() {
    assertEquals(
      """
      FILE
        AndroidSqlSelectStatementImpl(SELECT_STATEMENT)
          AndroidSqlSelectCoreImpl(SELECT_CORE)
            AndroidSqlSelectCoreSelectImpl(SELECT_CORE_SELECT)
              PsiElement(SELECT)('SELECT')
              AndroidSqlResultColumnsImpl(RESULT_COLUMNS)
                AndroidSqlResultColumnImpl(RESULT_COLUMN)
                  PsiElement(*)('*')
              AndroidSqlFromClauseImpl(FROM_CLAUSE)
                PsiElement(FROM)('FROM')
                AndroidSqlTableOrSubqueryImpl(TABLE_OR_SUBQUERY)
                  AndroidSqlFromTableImpl(FROM_TABLE)
                    AndroidSqlDefinedTableNameImpl(DEFINED_TABLE_NAME)
                      PsiElement(IDENTIFIER)('foo')
              AndroidSqlWhereClauseImpl(WHERE_CLAUSE)
                PsiElement(WHERE)('WHERE')
                AndroidSqlEquivalenceExpressionImpl(EQUIVALENCE_EXPRESSION)
                  AndroidSqlColumnRefExpressionImpl(COLUMN_REF_EXPRESSION)
                    AndroidSqlColumnNameImpl(COLUMN_NAME)
                      PsiElement(IDENTIFIER)('bar')
                  PsiElement(=)('=')
                  AndroidSqlLiteralExpressionImpl(LITERAL_EXPRESSION)
                    AndroidSqlBooleanLiteralImpl(BOOLEAN_LITERAL)
                      PsiElement(TRUE)('TRUE')
      """.trimIndent(),
      toParseTreeText("SELECT * FROM foo WHERE bar = TRUE")
    )

    assertEquals(
      """
      FILE
        AndroidSqlSelectStatementImpl(SELECT_STATEMENT)
          AndroidSqlSelectCoreImpl(SELECT_CORE)
            AndroidSqlSelectCoreSelectImpl(SELECT_CORE_SELECT)
              PsiElement(SELECT)('SELECT')
              AndroidSqlResultColumnsImpl(RESULT_COLUMNS)
                AndroidSqlResultColumnImpl(RESULT_COLUMN)
                  PsiElement(*)('*')
              AndroidSqlFromClauseImpl(FROM_CLAUSE)
                PsiElement(FROM)('FROM')
                AndroidSqlTableOrSubqueryImpl(TABLE_OR_SUBQUERY)
                  AndroidSqlFromTableImpl(FROM_TABLE)
                    AndroidSqlDefinedTableNameImpl(DEFINED_TABLE_NAME)
                      PsiElement(IDENTIFIER)('foo')
              AndroidSqlWhereClauseImpl(WHERE_CLAUSE)
                PsiElement(WHERE)('WHERE')
                AndroidSqlEquivalenceExpressionImpl(EQUIVALENCE_EXPRESSION)
                  AndroidSqlColumnRefExpressionImpl(COLUMN_REF_EXPRESSION)
                    AndroidSqlColumnNameImpl(COLUMN_NAME)
                      PsiElement(IDENTIFIER)('bar')
                  PsiElement(=)('=')
                  AndroidSqlLiteralExpressionImpl(LITERAL_EXPRESSION)
                    AndroidSqlBooleanLiteralImpl(BOOLEAN_LITERAL)
                      PsiElement(FALSE)('FALSE')
      """.trimIndent(),
      toParseTreeText("SELECT * FROM foo WHERE bar = FALSE")
    )
  }
<<<<<<< HEAD
=======

  fun testTempTable() {
    assertEquals(
      """
      FILE
        AndroidSqlSelectStatementImpl(SELECT_STATEMENT)
          AndroidSqlSelectCoreImpl(SELECT_CORE)
            AndroidSqlSelectCoreSelectImpl(SELECT_CORE_SELECT)
              PsiElement(SELECT)('SELECT')
              AndroidSqlResultColumnsImpl(RESULT_COLUMNS)
                AndroidSqlResultColumnImpl(RESULT_COLUMN)
                  AndroidSqlColumnRefExpressionImpl(COLUMN_REF_EXPRESSION)
                    AndroidSqlColumnNameImpl(COLUMN_NAME)
                      PsiElement(IDENTIFIER)('name')
              AndroidSqlFromClauseImpl(FROM_CLAUSE)
                PsiElement(FROM)('from')
                AndroidSqlTableOrSubqueryImpl(TABLE_OR_SUBQUERY)
                  AndroidSqlFromTableImpl(FROM_TABLE)
                    AndroidSqlDatabaseNameImpl(DATABASE_NAME)
                      PsiElement(TEMP)('TEMP')
                    PsiElement(.)('.')
                    AndroidSqlDefinedTableNameImpl(DEFINED_TABLE_NAME)
                      PsiElement(IDENTIFIER)('ConfigPackagesToKeep')
      """.trimIndent(),
      toParseTreeText("SELECT name from TEMP.ConfigPackagesToKeep")
    )
  }
>>>>>>> 0d09370c
}

class ErrorMessagesTest : AndroidSqlParserTest() {
  fun testNonsense() {
    assertEquals(
      """
      FILE
        PsiErrorElement:<statement> expected, got 'foo'
          PsiElement(IDENTIFIER)('foo')
      """.trimIndent(),
      toParseTreeText("foo")
    )
  }

  fun testQuestionMarkWildcard() {
    assertEquals(
      """
      FILE
        AndroidSqlSelectStatementImpl(SELECT_STATEMENT)
          AndroidSqlSelectCoreImpl(SELECT_CORE)
            AndroidSqlSelectCoreSelectImpl(SELECT_CORE_SELECT)
              PsiElement(SELECT)('SELECT')
              AndroidSqlResultColumnsImpl(RESULT_COLUMNS)
                AndroidSqlResultColumnImpl(RESULT_COLUMN)
                  PsiElement(*)('*')
              AndroidSqlFromClauseImpl(FROM_CLAUSE)
                PsiElement(FROM)('FROM')
                AndroidSqlTableOrSubqueryImpl(TABLE_OR_SUBQUERY)
                  AndroidSqlFromTableImpl(FROM_TABLE)
                    AndroidSqlDefinedTableNameImpl(DEFINED_TABLE_NAME)
                      PsiElement(IDENTIFIER)('user')
              AndroidSqlWhereClauseImpl(WHERE_CLAUSE)
                PsiElement(WHERE)('WHERE')
                AndroidSqlEquivalenceExpressionImpl(EQUIVALENCE_EXPRESSION)
                  AndroidSqlColumnRefExpressionImpl(COLUMN_REF_EXPRESSION)
                    AndroidSqlColumnNameImpl(COLUMN_NAME)
                      PsiElement(IDENTIFIER)('id')
                  PsiElement(=)('=')
                  AndroidSqlLiteralExpressionImpl(LITERAL_EXPRESSION)
                    AndroidSqlBindParameterImpl(BIND_PARAMETER)
                      PsiElement(NUMBERED_PARAMETER)('?')
      """.trimIndent(),
      toParseTreeText("SELECT * FROM user WHERE id = ?")
    )
  }

  fun testJustSelect() {
    assertEquals(
      """
      FILE
        PsiElement(SELECT)('SELECT')
        PsiErrorElement:<result column>, ALL or DISTINCT expected
          <empty list>
      """.trimIndent(),
      toParseTreeText("SELECT ")
    )
  }

  fun testMissingFrom() {
    assertEquals(
      """
      FILE
        AndroidSqlSelectStatementImpl(SELECT_STATEMENT)
          AndroidSqlSelectCoreImpl(SELECT_CORE)
            AndroidSqlSelectCoreSelectImpl(SELECT_CORE_SELECT)
              PsiElement(SELECT)('SELECT')
              AndroidSqlResultColumnsImpl(RESULT_COLUMNS)
                AndroidSqlResultColumnImpl(RESULT_COLUMN)
                  AndroidSqlColumnRefExpressionImpl(COLUMN_REF_EXPRESSION)
                    AndroidSqlColumnNameImpl(COLUMN_NAME)
                      PsiElement(IDENTIFIER)('foo')
        PsiElement(FROM)('FROM')
        PsiErrorElement:<table or subquery> expected
          <empty list>
      """.trimIndent(),
      toParseTreeText("SELECT foo FROM ")
    )
  }

  fun testInvalidWith() {
    assertEquals(
      """
      FILE
        AndroidSqlWithClauseStatementImpl(WITH_CLAUSE_STATEMENT)
          AndroidSqlWithClauseImpl(WITH_CLAUSE)
            PsiElement(WITH)('WITH')
            PsiErrorElement:<table definition name> or RECURSIVE expected, got 'SELECT'
              <empty list>
          AndroidSqlSelectStatementImpl(SELECT_STATEMENT)
            AndroidSqlSelectCoreImpl(SELECT_CORE)
              AndroidSqlSelectCoreSelectImpl(SELECT_CORE_SELECT)
                PsiElement(SELECT)('SELECT')
                AndroidSqlResultColumnsImpl(RESULT_COLUMNS)
                  AndroidSqlResultColumnImpl(RESULT_COLUMN)
                    AndroidSqlColumnRefExpressionImpl(COLUMN_REF_EXPRESSION)
                      AndroidSqlColumnNameImpl(COLUMN_NAME)
                        PsiElement(IDENTIFIER)('foo')
                AndroidSqlFromClauseImpl(FROM_CLAUSE)
                  PsiElement(FROM)('FROM')
                  AndroidSqlTableOrSubqueryImpl(TABLE_OR_SUBQUERY)
                    AndroidSqlFromTableImpl(FROM_TABLE)
                      AndroidSqlDefinedTableNameImpl(DEFINED_TABLE_NAME)
                        PsiElement(IDENTIFIER)('bar')
      """.trimIndent(),
      toParseTreeText("WITH SELECT foo FROM bar")
    )
    assertEquals(
      """
      FILE
        AndroidSqlWithClauseStatementImpl(WITH_CLAUSE_STATEMENT)
          AndroidSqlWithClauseImpl(WITH_CLAUSE)
            PsiElement(WITH)('WITH')
            PsiElement(IDENTIFIER)('ids')
            PsiErrorElement:'(' or AS expected, got 'SELECT'
              <empty list>
          AndroidSqlSelectStatementImpl(SELECT_STATEMENT)
            AndroidSqlSelectCoreImpl(SELECT_CORE)
              AndroidSqlSelectCoreSelectImpl(SELECT_CORE_SELECT)
                PsiElement(SELECT)('SELECT')
                AndroidSqlResultColumnsImpl(RESULT_COLUMNS)
                  AndroidSqlResultColumnImpl(RESULT_COLUMN)
                    AndroidSqlColumnRefExpressionImpl(COLUMN_REF_EXPRESSION)
                      AndroidSqlColumnNameImpl(COLUMN_NAME)
                        PsiElement(IDENTIFIER)('foo')
                AndroidSqlFromClauseImpl(FROM_CLAUSE)
                  PsiElement(FROM)('FROM')
                  AndroidSqlTableOrSubqueryImpl(TABLE_OR_SUBQUERY)
                    AndroidSqlFromTableImpl(FROM_TABLE)
                      AndroidSqlDefinedTableNameImpl(DEFINED_TABLE_NAME)
                        PsiElement(IDENTIFIER)('bar')
      """.trimIndent(),
      toParseTreeText("WITH ids SELECT foo FROM bar")
    )
    assertEquals(
      """
      FILE
        AndroidSqlWithClauseStatementImpl(WITH_CLAUSE_STATEMENT)
          AndroidSqlWithClauseImpl(WITH_CLAUSE)
            PsiElement(WITH)('WITH')
            PsiElement(IDENTIFIER)('ids')
            PsiElement(AS)('AS')
            PsiErrorElement:'(' expected, got 'SELECT'
              <empty list>
          AndroidSqlSelectStatementImpl(SELECT_STATEMENT)
            AndroidSqlSelectCoreImpl(SELECT_CORE)
              AndroidSqlSelectCoreSelectImpl(SELECT_CORE_SELECT)
                PsiElement(SELECT)('SELECT')
                AndroidSqlResultColumnsImpl(RESULT_COLUMNS)
                  AndroidSqlResultColumnImpl(RESULT_COLUMN)
                    AndroidSqlColumnRefExpressionImpl(COLUMN_REF_EXPRESSION)
                      AndroidSqlColumnNameImpl(COLUMN_NAME)
                        PsiElement(IDENTIFIER)('foo')
                AndroidSqlFromClauseImpl(FROM_CLAUSE)
                  PsiElement(FROM)('FROM')
                  AndroidSqlTableOrSubqueryImpl(TABLE_OR_SUBQUERY)
                    AndroidSqlFromTableImpl(FROM_TABLE)
                      AndroidSqlDefinedTableNameImpl(DEFINED_TABLE_NAME)
                        PsiElement(IDENTIFIER)('bar')
      """.trimIndent(),
      toParseTreeText("WITH ids AS SELECT foo FROM bar")
    )
    assertEquals(
      """
      FILE
        AndroidSqlWithClauseStatementImpl(WITH_CLAUSE_STATEMENT)
          AndroidSqlWithClauseImpl(WITH_CLAUSE)
            PsiElement(WITH)('WITH')
            PsiElement(IDENTIFIER)('ids')
            PsiElement(AS)('AS')
            PsiErrorElement:'(' expected, got 'foo'
              PsiElement(IDENTIFIER)('foo')
          AndroidSqlSelectStatementImpl(SELECT_STATEMENT)
            AndroidSqlSelectCoreImpl(SELECT_CORE)
              AndroidSqlSelectCoreSelectImpl(SELECT_CORE_SELECT)
                PsiElement(SELECT)('SELECT')
                AndroidSqlResultColumnsImpl(RESULT_COLUMNS)
                  AndroidSqlResultColumnImpl(RESULT_COLUMN)
                    AndroidSqlColumnRefExpressionImpl(COLUMN_REF_EXPRESSION)
                      AndroidSqlColumnNameImpl(COLUMN_NAME)
                        PsiElement(IDENTIFIER)('foo')
                AndroidSqlFromClauseImpl(FROM_CLAUSE)
                  PsiElement(FROM)('FROM')
                  AndroidSqlTableOrSubqueryImpl(TABLE_OR_SUBQUERY)
                    AndroidSqlFromTableImpl(FROM_TABLE)
                      AndroidSqlDefinedTableNameImpl(DEFINED_TABLE_NAME)
                        PsiElement(IDENTIFIER)('bar')
      """.trimIndent(),
      toParseTreeText("WITH ids AS foo SELECT foo FROM bar")
    )
    assertEquals(
      """
      FILE
        AndroidSqlWithClauseStatementImpl(WITH_CLAUSE_STATEMENT)
          AndroidSqlWithClauseImpl(WITH_CLAUSE)
            PsiElement(WITH)('WITH')
            PsiElement(IDENTIFIER)('ids')
            PsiElement(AS)('AS')
            PsiErrorElement:'(' expected, got 'foo'
              PsiElement(IDENTIFIER)('foo')
            PsiElement(WHERE)('WHERE')
            PsiElement(IDENTIFIER)('makes')
            PsiElement(NO)('no')
            PsiElement(IDENTIFIER)('sense')
          AndroidSqlSelectStatementImpl(SELECT_STATEMENT)
            AndroidSqlSelectCoreImpl(SELECT_CORE)
              AndroidSqlSelectCoreSelectImpl(SELECT_CORE_SELECT)
                PsiElement(SELECT)('SELECT')
                AndroidSqlResultColumnsImpl(RESULT_COLUMNS)
                  AndroidSqlResultColumnImpl(RESULT_COLUMN)
                    AndroidSqlColumnRefExpressionImpl(COLUMN_REF_EXPRESSION)
                      AndroidSqlColumnNameImpl(COLUMN_NAME)
                        PsiElement(IDENTIFIER)('foo')
                AndroidSqlFromClauseImpl(FROM_CLAUSE)
                  PsiElement(FROM)('FROM')
                  AndroidSqlTableOrSubqueryImpl(TABLE_OR_SUBQUERY)
                    AndroidSqlFromTableImpl(FROM_TABLE)
                      AndroidSqlDefinedTableNameImpl(DEFINED_TABLE_NAME)
                        PsiElement(IDENTIFIER)('bar')
      """.trimIndent(),
      toParseTreeText("WITH ids AS foo WHERE makes no sense SELECT foo FROM bar")
    )
    assertEquals(
      """
      FILE
        AndroidSqlWithClauseStatementImpl(WITH_CLAUSE_STATEMENT)
          AndroidSqlWithClauseImpl(WITH_CLAUSE)
            PsiElement(WITH)('WITH')
            AndroidSqlWithClauseTableImpl(WITH_CLAUSE_TABLE)
              AndroidSqlWithClauseTableDefImpl(WITH_CLAUSE_TABLE_DEF)
                AndroidSqlTableDefinitionNameImpl(TABLE_DEFINITION_NAME)
                  PsiElement(IDENTIFIER)('ids')
              PsiElement(AS)('AS')
              PsiElement(()('(')
              AndroidSqlSelectStatementImpl(SELECT_STATEMENT)
                AndroidSqlSelectCoreImpl(SELECT_CORE)
                  AndroidSqlSelectCoreSelectImpl(SELECT_CORE_SELECT)
                    PsiElement(SELECT)('SELECT')
                    AndroidSqlResultColumnsImpl(RESULT_COLUMNS)
                      AndroidSqlResultColumnImpl(RESULT_COLUMN)
                        AndroidSqlColumnRefExpressionImpl(COLUMN_REF_EXPRESSION)
                          AndroidSqlColumnNameImpl(COLUMN_NAME)
                            PsiElement(IDENTIFIER)('something')
                        AndroidSqlColumnAliasNameImpl(COLUMN_ALIAS_NAME)
                          PsiElement(IDENTIFIER)('stupid')
                    AndroidSqlWhereClauseImpl(WHERE_CLAUSE)
                      PsiElement(WHERE)('WHERE')
                      AndroidSqlColumnRefExpressionImpl(COLUMN_REF_EXPRESSION)
                        AndroidSqlColumnNameImpl(COLUMN_NAME)
                          PsiElement(IDENTIFIER)('doesnt')
              PsiErrorElement:'(', '.', <compound operator>, BETWEEN, GROUP, IN, LIMIT or ORDER expected, got 'parse'
                PsiElement(IDENTIFIER)('parse')
              PsiElement())(')')
          AndroidSqlSelectStatementImpl(SELECT_STATEMENT)
            AndroidSqlSelectCoreImpl(SELECT_CORE)
              AndroidSqlSelectCoreSelectImpl(SELECT_CORE_SELECT)
                PsiElement(SELECT)('SELECT')
                AndroidSqlResultColumnsImpl(RESULT_COLUMNS)
                  AndroidSqlResultColumnImpl(RESULT_COLUMN)
                    AndroidSqlColumnRefExpressionImpl(COLUMN_REF_EXPRESSION)
                      AndroidSqlColumnNameImpl(COLUMN_NAME)
                        PsiElement(IDENTIFIER)('foo')
                AndroidSqlFromClauseImpl(FROM_CLAUSE)
                  PsiElement(FROM)('FROM')
                  AndroidSqlTableOrSubqueryImpl(TABLE_OR_SUBQUERY)
                    AndroidSqlFromTableImpl(FROM_TABLE)
                      AndroidSqlDefinedTableNameImpl(DEFINED_TABLE_NAME)
                        PsiElement(IDENTIFIER)('bar')
      """.trimIndent(),
      toParseTreeText("WITH ids AS (SELECT something stupid WHERE doesnt parse) SELECT foo FROM bar")
    )
  }

  fun testSubqueries() {
    assertEquals(
      """
      FILE
        AndroidSqlSelectStatementImpl(SELECT_STATEMENT)
          AndroidSqlSelectCoreImpl(SELECT_CORE)
            AndroidSqlSelectCoreSelectImpl(SELECT_CORE_SELECT)
              PsiElement(SELECT)('SELECT')
              AndroidSqlResultColumnsImpl(RESULT_COLUMNS)
                AndroidSqlResultColumnImpl(RESULT_COLUMN)
                  PsiElement(*)('*')
              AndroidSqlFromClauseImpl(FROM_CLAUSE)
                PsiElement(FROM)('FROM')
                AndroidSqlTableOrSubqueryImpl(TABLE_OR_SUBQUERY)
                  AndroidSqlFromTableImpl(FROM_TABLE)
                    AndroidSqlDefinedTableNameImpl(DEFINED_TABLE_NAME)
                      PsiElement(IDENTIFIER)('user')
                    AndroidSqlTableAliasNameImpl(TABLE_ALIAS_NAME)
                      PsiElement(IDENTIFIER)('u')
                AndroidSqlJoinOperatorImpl(JOIN_OPERATOR)
                  PsiElement(JOIN)('JOIN')
                AndroidSqlTableOrSubqueryImpl(TABLE_OR_SUBQUERY)
                  AndroidSqlSelectSubqueryImpl(SELECT_SUBQUERY)
                    PsiElement(()('(')
                    AndroidSqlSelectStatementImpl(SELECT_STATEMENT)
                      AndroidSqlSelectCoreImpl(SELECT_CORE)
                        AndroidSqlSelectCoreSelectImpl(SELECT_CORE_SELECT)
                          PsiElement(SELECT)('SELECT')
                          AndroidSqlResultColumnsImpl(RESULT_COLUMNS)
                            AndroidSqlResultColumnImpl(RESULT_COLUMN)
                              AndroidSqlColumnRefExpressionImpl(COLUMN_REF_EXPRESSION)
                                AndroidSqlColumnNameImpl(COLUMN_NAME)
                                  PsiElement(IDENTIFIER)('something')
                              AndroidSqlColumnAliasNameImpl(COLUMN_ALIAS_NAME)
                                PsiElement(IDENTIFIER)('stupid')
                          AndroidSqlWhereClauseImpl(WHERE_CLAUSE)
                            PsiElement(WHERE)('WHERE')
                            AndroidSqlColumnRefExpressionImpl(COLUMN_REF_EXPRESSION)
                              AndroidSqlColumnNameImpl(COLUMN_NAME)
                                PsiElement(IDENTIFIER)('doesnt')
                    PsiErrorElement:'(', '.', <compound operator>, BETWEEN, GROUP, IN, LIMIT or ORDER expected, got 'parse'
                      PsiElement(IDENTIFIER)('parse')
                    PsiElement())(')')
                    AndroidSqlTableAliasNameImpl(TABLE_ALIAS_NAME)
                      PsiElement(IDENTIFIER)('x')
              AndroidSqlWhereClauseImpl(WHERE_CLAUSE)
                PsiElement(WHERE)('WHERE')
                AndroidSqlEquivalenceExpressionImpl(EQUIVALENCE_EXPRESSION)
                  AndroidSqlColumnRefExpressionImpl(COLUMN_REF_EXPRESSION)
                    AndroidSqlSelectedTableNameImpl(SELECTED_TABLE_NAME)
                      PsiElement(IDENTIFIER)('u')
                    PsiElement(.)('.')
                    AndroidSqlColumnNameImpl(COLUMN_NAME)
                      PsiElement(IDENTIFIER)('name')
                  PsiElement(IS)('IS')
                  PsiElement(NOT)('NOT')
                  AndroidSqlLiteralExpressionImpl(LITERAL_EXPRESSION)
                    PsiElement(NULL)('NULL')
      """.trimIndent(),
      toParseTreeText("SELECT * FROM user u JOIN (SELECT something stupid WHERE doesnt parse) x WHERE u.name IS NOT NULL")
    )
  }

  fun testNestedWith() {
    assertEquals(
      """
      FILE
        AndroidSqlWithClauseStatementImpl(WITH_CLAUSE_STATEMENT)
          AndroidSqlWithClauseImpl(WITH_CLAUSE)
            PsiElement(WITH)('WITH')
            AndroidSqlWithClauseTableImpl(WITH_CLAUSE_TABLE)
              AndroidSqlWithClauseTableDefImpl(WITH_CLAUSE_TABLE_DEF)
                AndroidSqlTableDefinitionNameImpl(TABLE_DEFINITION_NAME)
                  PsiElement(IDENTIFIER)('x')
              PsiElement(AS)('AS')
              PsiElement(()('(')
              PsiElement(WITH)('WITH')
              PsiElement(IDENTIFIER)('y')
              PsiElement(IDENTIFIER)('doesn')
              PsiElement(IDENTIFIER)('parse')
              PsiErrorElement:<select statement> expected, got ')'
                <empty list>
              PsiElement())(')')
          AndroidSqlSelectStatementImpl(SELECT_STATEMENT)
            AndroidSqlSelectCoreImpl(SELECT_CORE)
              AndroidSqlSelectCoreSelectImpl(SELECT_CORE_SELECT)
                PsiElement(SELECT)('SELECT')
                AndroidSqlResultColumnsImpl(RESULT_COLUMNS)
                  AndroidSqlResultColumnImpl(RESULT_COLUMN)
                    AndroidSqlLiteralExpressionImpl(LITERAL_EXPRESSION)
                      PsiElement(NUMERIC_LITERAL)('32')
      """.trimIndent(),
      toParseTreeText("WITH x AS (WITH y doesn parse) SELECT 32")
    )
  }

  fun testSubqueriesInExpressions() {
    assertEquals(
      """
      FILE
        AndroidSqlSelectStatementImpl(SELECT_STATEMENT)
          AndroidSqlSelectCoreImpl(SELECT_CORE)
            AndroidSqlSelectCoreSelectImpl(SELECT_CORE_SELECT)
              PsiElement(SELECT)('SELECT')
              AndroidSqlResultColumnsImpl(RESULT_COLUMNS)
                AndroidSqlResultColumnImpl(RESULT_COLUMN)
                  AndroidSqlConcatExpressionImpl(CONCAT_EXPRESSION)
                    AndroidSqlExistsExpressionImpl(EXISTS_EXPRESSION)
                      PsiElement(()('(')
                      AndroidSqlWithClauseSelectStatementImpl(WITH_CLAUSE_SELECT_STATEMENT)
                        AndroidSqlWithClauseImpl(WITH_CLAUSE)
                          PsiElement(WITH)('WITH')
                          AndroidSqlWithClauseTableImpl(WITH_CLAUSE_TABLE)
                            AndroidSqlWithClauseTableDefImpl(WITH_CLAUSE_TABLE_DEF)
                              AndroidSqlTableDefinitionNameImpl(TABLE_DEFINITION_NAME)
                                PsiElement(IDENTIFIER)('x')
                            PsiElement(AS)('AS')
                            PsiElement(()('(')
                            AndroidSqlSelectStatementImpl(SELECT_STATEMENT)
                              AndroidSqlSelectCoreImpl(SELECT_CORE)
                                AndroidSqlSelectCoreValuesImpl(SELECT_CORE_VALUES)
                                  PsiElement(VALUES)('VALUES')
                                  PsiElement(()('(')
                                  AndroidSqlLiteralExpressionImpl(LITERAL_EXPRESSION)
                                    PsiElement(NUMERIC_LITERAL)('17')
                                  PsiElement())(')')
                            PsiElement())(')')
                        AndroidSqlSelectStatementImpl(SELECT_STATEMENT)
                          AndroidSqlSelectCoreImpl(SELECT_CORE)
                            AndroidSqlSelectCoreSelectImpl(SELECT_CORE_SELECT)
                              PsiElement(SELECT)('SELECT')
                              AndroidSqlResultColumnsImpl(RESULT_COLUMNS)
                                AndroidSqlResultColumnImpl(RESULT_COLUMN)
                                  AndroidSqlColumnRefExpressionImpl(COLUMN_REF_EXPRESSION)
                                    AndroidSqlColumnNameImpl(COLUMN_NAME)
                                      PsiElement(IDENTIFIER)('x')
                      PsiElement())(')')
                    PsiElement(||)('||')
                    AndroidSqlExistsExpressionImpl(EXISTS_EXPRESSION)
                      PsiElement(()('(')
                      AndroidSqlWithClauseSelectStatementImpl(WITH_CLAUSE_SELECT_STATEMENT)
                        AndroidSqlWithClauseImpl(WITH_CLAUSE)
                          PsiElement(WITH)('WITH')
                          AndroidSqlWithClauseTableImpl(WITH_CLAUSE_TABLE)
                            AndroidSqlWithClauseTableDefImpl(WITH_CLAUSE_TABLE_DEF)
                              AndroidSqlTableDefinitionNameImpl(TABLE_DEFINITION_NAME)
                                PsiElement(IDENTIFIER)('y')
                            PsiElement(AS)('AS')
                            PsiElement(()('(')
                            AndroidSqlSelectStatementImpl(SELECT_STATEMENT)
                              AndroidSqlSelectCoreImpl(SELECT_CORE)
                                AndroidSqlSelectCoreValuesImpl(SELECT_CORE_VALUES)
                                  PsiElement(VALUES)('VALUES')
                                  PsiElement(()('(')
                                  AndroidSqlLiteralExpressionImpl(LITERAL_EXPRESSION)
                                    PsiElement(NUMERIC_LITERAL)('42')
                                  PsiElement())(')')
                            PsiElement())(')')
                        AndroidSqlSelectStatementImpl(SELECT_STATEMENT)
                          AndroidSqlSelectCoreImpl(SELECT_CORE)
                            AndroidSqlSelectCoreSelectImpl(SELECT_CORE_SELECT)
                              PsiElement(SELECT)('SELECT')
                              AndroidSqlResultColumnsImpl(RESULT_COLUMNS)
                                AndroidSqlResultColumnImpl(RESULT_COLUMN)
                                  AndroidSqlColumnRefExpressionImpl(COLUMN_REF_EXPRESSION)
                                    AndroidSqlColumnNameImpl(COLUMN_NAME)
                                      PsiElement(IDENTIFIER)('y')
                      PsiElement())(')')
      """.trimIndent(),
      toParseTreeText("SELECT (WITH x AS (VALUES(17)) SELECT x) || (WITH y AS (VALUES(42)) SELECT y)")
    )
    assertEquals(
      """
      FILE
        AndroidSqlSelectStatementImpl(SELECT_STATEMENT)
          AndroidSqlSelectCoreImpl(SELECT_CORE)
            AndroidSqlSelectCoreSelectImpl(SELECT_CORE_SELECT)
              PsiElement(SELECT)('SELECT')
              AndroidSqlResultColumnsImpl(RESULT_COLUMNS)
                AndroidSqlResultColumnImpl(RESULT_COLUMN)
                  AndroidSqlConcatExpressionImpl(CONCAT_EXPRESSION)
                    AndroidSqlExistsExpressionImpl(EXISTS_EXPRESSION)
                      PsiElement(()('(')
                      PsiElement(WITH)('WITH')
                      PsiElement(IDENTIFIER)('x')
                      PsiElement(AS)('AS')
                      PsiErrorElement:<select statement> expected, got ')'
                        <empty list>
                      PsiElement())(')')
                    PsiElement(||)('||')
                    AndroidSqlExistsExpressionImpl(EXISTS_EXPRESSION)
                      PsiElement(()('(')
                      AndroidSqlWithClauseSelectStatementImpl(WITH_CLAUSE_SELECT_STATEMENT)
                        AndroidSqlWithClauseImpl(WITH_CLAUSE)
                          PsiElement(WITH)('WITH')
                          AndroidSqlWithClauseTableImpl(WITH_CLAUSE_TABLE)
                            AndroidSqlWithClauseTableDefImpl(WITH_CLAUSE_TABLE_DEF)
                              AndroidSqlTableDefinitionNameImpl(TABLE_DEFINITION_NAME)
                                PsiElement(IDENTIFIER)('y')
                            PsiElement(AS)('AS')
                            PsiElement(()('(')
                            AndroidSqlSelectStatementImpl(SELECT_STATEMENT)
                              AndroidSqlSelectCoreImpl(SELECT_CORE)
                                AndroidSqlSelectCoreSelectImpl(SELECT_CORE_SELECT)
                                  PsiElement(SELECT)('SELECT')
                                  AndroidSqlResultColumnsImpl(RESULT_COLUMNS)
                                    AndroidSqlResultColumnImpl(RESULT_COLUMN)
                                      AndroidSqlColumnRefExpressionImpl(COLUMN_REF_EXPRESSION)
                                        AndroidSqlColumnNameImpl(COLUMN_NAME)
                                          PsiElement(IDENTIFIER)('does')
                                      AndroidSqlColumnAliasNameImpl(COLUMN_ALIAS_NAME)
                                        PsiElement(IDENTIFIER)('parse')
                            PsiErrorElement:<compound operator>, FROM, GROUP, LIMIT, ORDER, WHERE or comma expected, got 'at'
                              PsiElement(IDENTIFIER)('at')
                            PsiElement(ALL)('all')
                            PsiElement())(')')
                        AndroidSqlSelectStatementImpl(SELECT_STATEMENT)
                          AndroidSqlSelectCoreImpl(SELECT_CORE)
                            AndroidSqlSelectCoreSelectImpl(SELECT_CORE_SELECT)
                              PsiElement(SELECT)('SELECT')
                              AndroidSqlResultColumnsImpl(RESULT_COLUMNS)
                                AndroidSqlResultColumnImpl(RESULT_COLUMN)
                                  AndroidSqlColumnRefExpressionImpl(COLUMN_REF_EXPRESSION)
                                    AndroidSqlColumnNameImpl(COLUMN_NAME)
                                      PsiElement(IDENTIFIER)('y')
                      PsiElement())(')')
      """.trimIndent(),
      toParseTreeText("SELECT (WITH x AS ) || (WITH y AS (SELECT does parse at all) SELECT y)")
    )
    assertEquals(
      """
      FILE
        AndroidSqlSelectStatementImpl(SELECT_STATEMENT)
          AndroidSqlSelectCoreImpl(SELECT_CORE)
            AndroidSqlSelectCoreSelectImpl(SELECT_CORE_SELECT)
              PsiElement(SELECT)('SELECT')
              AndroidSqlResultColumnsImpl(RESULT_COLUMNS)
                AndroidSqlResultColumnImpl(RESULT_COLUMN)
                  AndroidSqlAddExpressionImpl(ADD_EXPRESSION)
                    AndroidSqlExistsExpressionImpl(EXISTS_EXPRESSION)
                      PsiElement(()('(')
                      AndroidSqlWithClauseSelectStatementImpl(WITH_CLAUSE_SELECT_STATEMENT)
                        AndroidSqlWithClauseImpl(WITH_CLAUSE)
                          PsiElement(WITH)('WITH')
                          AndroidSqlWithClauseTableImpl(WITH_CLAUSE_TABLE)
                            AndroidSqlWithClauseTableDefImpl(WITH_CLAUSE_TABLE_DEF)
                              AndroidSqlTableDefinitionNameImpl(TABLE_DEFINITION_NAME)
                                PsiElement(IDENTIFIER)('x')
                            PsiElement(AS)('AS')
                            PsiElement(()('(')
                            AndroidSqlSelectStatementImpl(SELECT_STATEMENT)
                              AndroidSqlSelectCoreImpl(SELECT_CORE)
                                AndroidSqlSelectCoreValuesImpl(SELECT_CORE_VALUES)
                                  PsiElement(VALUES)('VALUES')
                                  PsiElement(()('(')
                                  AndroidSqlLiteralExpressionImpl(LITERAL_EXPRESSION)
                                    PsiElement(NUMERIC_LITERAL)('17')
                                  PsiElement())(')')
                            PsiElement())(')')
                        AndroidSqlSelectStatementImpl(SELECT_STATEMENT)
                          AndroidSqlSelectCoreImpl(SELECT_CORE)
                            AndroidSqlSelectCoreSelectImpl(SELECT_CORE_SELECT)
                              PsiElement(SELECT)('SELECT')
                              AndroidSqlResultColumnsImpl(RESULT_COLUMNS)
                                AndroidSqlResultColumnImpl(RESULT_COLUMN)
                                  AndroidSqlColumnRefExpressionImpl(COLUMN_REF_EXPRESSION)
                                    AndroidSqlColumnNameImpl(COLUMN_NAME)
                                      PsiElement(IDENTIFIER)('x')
                      PsiElement())(')')
                    PsiElement(+)('+')
                    AndroidSqlExistsExpressionImpl(EXISTS_EXPRESSION)
                      PsiElement(()('(')
                      AndroidSqlWithClauseSelectStatementImpl(WITH_CLAUSE_SELECT_STATEMENT)
                        AndroidSqlWithClauseImpl(WITH_CLAUSE)
                          PsiElement(WITH)('WITH')
                          AndroidSqlWithClauseTableImpl(WITH_CLAUSE_TABLE)
                            AndroidSqlWithClauseTableDefImpl(WITH_CLAUSE_TABLE_DEF)
                              AndroidSqlTableDefinitionNameImpl(TABLE_DEFINITION_NAME)
                                PsiElement(IDENTIFIER)('y')
                            PsiElement(AS)('AS')
                            PsiElement(()('(')
                            AndroidSqlSelectStatementImpl(SELECT_STATEMENT)
                              AndroidSqlSelectCoreImpl(SELECT_CORE)
                                AndroidSqlSelectCoreValuesImpl(SELECT_CORE_VALUES)
                                  PsiElement(VALUES)('VALUES')
                                  PsiElement(()('(')
                                  AndroidSqlLiteralExpressionImpl(LITERAL_EXPRESSION)
                                    PsiElement(NUMERIC_LITERAL)('42')
                                  PsiElement())(')')
                            PsiElement())(')')
                        AndroidSqlSelectStatementImpl(SELECT_STATEMENT)
                          AndroidSqlSelectCoreImpl(SELECT_CORE)
                            AndroidSqlSelectCoreSelectImpl(SELECT_CORE_SELECT)
                              PsiElement(SELECT)('SELECT')
                              AndroidSqlResultColumnsImpl(RESULT_COLUMNS)
                                AndroidSqlResultColumnImpl(RESULT_COLUMN)
                                  AndroidSqlColumnRefExpressionImpl(COLUMN_REF_EXPRESSION)
                                    AndroidSqlColumnNameImpl(COLUMN_NAME)
                                      PsiElement(IDENTIFIER)('y')
                      PsiElement())(')')
      """.trimIndent(),
      toParseTreeText("SELECT (WITH x AS (VALUES(17)) SELECT x) + (WITH y AS (VALUES(42)) SELECT y)")
    )
  }

  fun testJustDelete() {
    assertEquals(
      """
      FILE
        PsiElement(DELETE)('DELETE')
        PsiErrorElement:FROM expected
          <empty list>
      """.trimIndent(),
      toParseTreeText("DELETE ")
    )
  }

  fun testInvalidDelete() {
    assertEquals(
      """
      FILE
        PsiElement(DELETE)('DELETE')
        PsiElement(FROM)('FROM')
        PsiErrorElement:<single table statement table> expected
          <empty list>
      """.trimIndent(),
      toParseTreeText("DELETE FROM")
    )
  }

  fun testForeignKeyTriggers() {
    check(
      """
      CREATE TABLE IF NOT EXISTS foo
          (`id` INTEGER NOT NULL, `name` TEXT COLLATE NOCASE, PRIMARY KEY(`id`),
      FOREIGN KEY(`name`) REFERENCES `Entity1`(`name`)
      ON UPDATE NO ACTION ON DELETE NO ACTION DEFERRABLE INITIALLY DEFERRED)
      """
    )

    check(
      """
      CREATE TABLE IF NOT EXISTS foo
          (`id` INTEGER NOT NULL, `name` TEXT COLLATE NOCASE, PRIMARY KEY(`id`),
      FOREIGN KEY(`name`) REFERENCES `Entity1`(`name`)
      ON DELETE NO ACTION)
      """
    )

    check(
      """
      CREATE TABLE IF NOT EXISTS foo
          (`id` INTEGER NOT NULL, `name` TEXT COLLATE NOCASE, PRIMARY KEY(`id`),
      FOREIGN KEY(`name`) REFERENCES `Entity1`(`name`)
      DEFERRABLE INITIALLY DEFERRED)
      """
    )
  }

  fun testInExpressions() {
    assertEquals(
      """
      FILE
        AndroidSqlDeleteStatementImpl(DELETE_STATEMENT)
          PsiElement(DELETE)('DELETE')
          PsiElement(FROM)('FROM')
          AndroidSqlSingleTableStatementTableImpl(SINGLE_TABLE_STATEMENT_TABLE)
            AndroidSqlDefinedTableNameImpl(DEFINED_TABLE_NAME)
              PsiElement(IDENTIFIER)('t')
          AndroidSqlWhereClauseImpl(WHERE_CLAUSE)
            PsiElement(WHERE)('WHERE')
            AndroidSqlAndExpressionImpl(AND_EXPRESSION)
              AndroidSqlParenExpressionImpl(PAREN_EXPRESSION)
                PsiElement(()('(')
                AndroidSqlInExpressionImpl(IN_EXPRESSION)
                  AndroidSqlLiteralExpressionImpl(LITERAL_EXPRESSION)
                    PsiElement(NUMERIC_LITERAL)('1')
                  PsiElement(IN)('IN')
                  PsiElement(()('(')
                  AndroidSqlLiteralExpressionImpl(LITERAL_EXPRESSION)
                    AndroidSqlBindParameterImpl(BIND_PARAMETER)
                      PsiElement(NAMED_PARAMETER)(':ids')
                  PsiElement())(')')
                PsiElement())(')')
              PsiElement(AND)('AND')
              AndroidSqlParenExpressionImpl(PAREN_EXPRESSION)
                PsiElement(()('(')
                AndroidSqlInExpressionImpl(IN_EXPRESSION)
                  AndroidSqlLiteralExpressionImpl(LITERAL_EXPRESSION)
                    PsiElement(NUMERIC_LITERAL)('2')
                  PsiElement(IN)('IN')
                  PsiElement(()('(')
                  AndroidSqlLiteralExpressionImpl(LITERAL_EXPRESSION)
                    PsiElement(NUMERIC_LITERAL)('3')
                  PsiElement(comma)(',')
                  AndroidSqlLiteralExpressionImpl(LITERAL_EXPRESSION)
                    PsiElement(NUMERIC_LITERAL)('4')
                  PsiElement())(')')
                PsiElement())(')')
      """.trimIndent(),
      toParseTreeText("DELETE FROM t WHERE (1 IN (:ids)) AND (2 IN (3,4))")
    )
  }

  fun testLikeExpressions() {
    assertEquals(
      """
      FILE
        AndroidSqlSelectStatementImpl(SELECT_STATEMENT)
          AndroidSqlSelectCoreImpl(SELECT_CORE)
            AndroidSqlSelectCoreSelectImpl(SELECT_CORE_SELECT)
              PsiElement(SELECT)('SELECT')
              AndroidSqlResultColumnsImpl(RESULT_COLUMNS)
                AndroidSqlResultColumnImpl(RESULT_COLUMN)
                  PsiElement(*)('*')
              AndroidSqlFromClauseImpl(FROM_CLAUSE)
                PsiElement(FROM)('FROM')
                AndroidSqlTableOrSubqueryImpl(TABLE_OR_SUBQUERY)
                  AndroidSqlFromTableImpl(FROM_TABLE)
                    AndroidSqlDefinedTableNameImpl(DEFINED_TABLE_NAME)
                      PsiElement(IDENTIFIER)('foo')
              AndroidSqlWhereClauseImpl(WHERE_CLAUSE)
                PsiElement(WHERE)('WHERE')
                AndroidSqlLikeExpressionImpl(LIKE_EXPRESSION)
                  AndroidSqlColumnRefExpressionImpl(COLUMN_REF_EXPRESSION)
                    AndroidSqlColumnNameImpl(COLUMN_NAME)
                      PsiElement(IDENTIFIER)('bar')
                  PsiElement(LIKE)('LIKE')
                  AndroidSqlLiteralExpressionImpl(LITERAL_EXPRESSION)
                    PsiElement(SINGLE_QUOTE_STRING_LITERAL)(''baz'')
      """.trimIndent(),
      toParseTreeText("SELECT * FROM foo WHERE bar LIKE 'baz'")
    )

    assertEquals(
      """
      FILE
        AndroidSqlSelectStatementImpl(SELECT_STATEMENT)
          AndroidSqlSelectCoreImpl(SELECT_CORE)
            AndroidSqlSelectCoreSelectImpl(SELECT_CORE_SELECT)
              PsiElement(SELECT)('SELECT')
              AndroidSqlResultColumnsImpl(RESULT_COLUMNS)
                AndroidSqlResultColumnImpl(RESULT_COLUMN)
                  PsiElement(*)('*')
              AndroidSqlFromClauseImpl(FROM_CLAUSE)
                PsiElement(FROM)('FROM')
                AndroidSqlTableOrSubqueryImpl(TABLE_OR_SUBQUERY)
                  AndroidSqlFromTableImpl(FROM_TABLE)
                    AndroidSqlDefinedTableNameImpl(DEFINED_TABLE_NAME)
                      PsiElement(IDENTIFIER)('foo')
              AndroidSqlWhereClauseImpl(WHERE_CLAUSE)
                PsiElement(WHERE)('WHERE')
                AndroidSqlLikeExpressionImpl(LIKE_EXPRESSION)
                  AndroidSqlColumnRefExpressionImpl(COLUMN_REF_EXPRESSION)
                    AndroidSqlColumnNameImpl(COLUMN_NAME)
                      PsiElement(IDENTIFIER)('bar')
                  PsiElement(NOT)('NOT')
                  PsiElement(LIKE)('LIKE')
                  AndroidSqlParenExpressionImpl(PAREN_EXPRESSION)
                    PsiElement(()('(')
                    AndroidSqlConcatExpressionImpl(CONCAT_EXPRESSION)
                      AndroidSqlConcatExpressionImpl(CONCAT_EXPRESSION)
                        AndroidSqlLiteralExpressionImpl(LITERAL_EXPRESSION)
                          PsiElement(SINGLE_QUOTE_STRING_LITERAL)(''%'')
                        PsiElement(||)('||')
                        AndroidSqlLiteralExpressionImpl(LITERAL_EXPRESSION)
                          AndroidSqlBindParameterImpl(BIND_PARAMETER)
                            PsiElement(NUMBERED_PARAMETER)('?')
                      PsiElement(||)('||')
                      AndroidSqlLiteralExpressionImpl(LITERAL_EXPRESSION)
                        PsiElement(SINGLE_QUOTE_STRING_LITERAL)(''%'')
                    PsiElement())(')')
      """.trimIndent(),
      toParseTreeText("SELECT * FROM foo WHERE bar NOT LIKE ('%' || ? || '%')")
    )
  }

  fun testPriorities() {
    assertEquals(
      """
      FILE
        AndroidSqlDeleteStatementImpl(DELETE_STATEMENT)
          PsiElement(DELETE)('DELETE')
          PsiElement(FROM)('FROM')
          AndroidSqlSingleTableStatementTableImpl(SINGLE_TABLE_STATEMENT_TABLE)
            AndroidSqlDefinedTableNameImpl(DEFINED_TABLE_NAME)
              PsiElement(IDENTIFIER)('t')
          AndroidSqlWhereClauseImpl(WHERE_CLAUSE)
            PsiElement(WHERE)('WHERE')
            AndroidSqlOrExpressionImpl(OR_EXPRESSION)
              AndroidSqlEquivalenceExpressionImpl(EQUIVALENCE_EXPRESSION)
                AndroidSqlColumnRefExpressionImpl(COLUMN_REF_EXPRESSION)
                  AndroidSqlColumnNameImpl(COLUMN_NAME)
                    PsiElement(IDENTIFIER)('a')
                PsiElement(=)('=')
                AndroidSqlLiteralExpressionImpl(LITERAL_EXPRESSION)
                  PsiElement(NUMERIC_LITERAL)('1')
              PsiElement(OR)('OR')
              AndroidSqlAndExpressionImpl(AND_EXPRESSION)
                AndroidSqlInExpressionImpl(IN_EXPRESSION)
                  AndroidSqlColumnRefExpressionImpl(COLUMN_REF_EXPRESSION)
                    AndroidSqlColumnNameImpl(COLUMN_NAME)
                      PsiElement(IDENTIFIER)('b')
                  PsiElement(IN)('IN')
                  PsiElement(()('(')
                  AndroidSqlLiteralExpressionImpl(LITERAL_EXPRESSION)
                    PsiElement(NUMERIC_LITERAL)('2')
                  PsiElement(comma)(',')
                  AndroidSqlLiteralExpressionImpl(LITERAL_EXPRESSION)
                    PsiElement(NUMERIC_LITERAL)('3')
                  PsiElement())(')')
                PsiElement(AND)('AND')
                AndroidSqlLikeExpressionImpl(LIKE_EXPRESSION)
                  AndroidSqlColumnRefExpressionImpl(COLUMN_REF_EXPRESSION)
                    AndroidSqlColumnNameImpl(COLUMN_NAME)
                      PsiElement(IDENTIFIER)('c')
                  PsiElement(LIKE)('LIKE')
                  AndroidSqlLiteralExpressionImpl(LITERAL_EXPRESSION)
                    PsiElement(NUMERIC_LITERAL)('3')
      """.trimIndent(),
      toParseTreeText("DELETE FROM t WHERE a = 1 OR b IN (2,3) AND c LIKE 3")
    )
    assertEquals(
      """
      FILE
        AndroidSqlSelectStatementImpl(SELECT_STATEMENT)
          AndroidSqlSelectCoreImpl(SELECT_CORE)
            AndroidSqlSelectCoreSelectImpl(SELECT_CORE_SELECT)
              PsiElement(SELECT)('SELECT')
              AndroidSqlResultColumnsImpl(RESULT_COLUMNS)
                AndroidSqlResultColumnImpl(RESULT_COLUMN)
                  AndroidSqlLikeExpressionImpl(LIKE_EXPRESSION)
                    AndroidSqlAddExpressionImpl(ADD_EXPRESSION)
                      AndroidSqlLiteralExpressionImpl(LITERAL_EXPRESSION)
                        PsiElement(NUMERIC_LITERAL)('10')
                      PsiElement(+)('+')
                      AndroidSqlLiteralExpressionImpl(LITERAL_EXPRESSION)
                        PsiElement(NUMERIC_LITERAL)('10')
                    PsiElement(LIKE)('LIKE')
                    AndroidSqlLiteralExpressionImpl(LITERAL_EXPRESSION)
                      PsiElement(NUMERIC_LITERAL)('10')
      """.trimIndent(),
      toParseTreeText("SELECT 10 + 10 LIKE 10")
    )
    assertEquals(
      """
      FILE
        AndroidSqlSelectStatementImpl(SELECT_STATEMENT)
          AndroidSqlSelectCoreImpl(SELECT_CORE)
            AndroidSqlSelectCoreSelectImpl(SELECT_CORE_SELECT)
              PsiElement(SELECT)('SELECT')
              AndroidSqlResultColumnsImpl(RESULT_COLUMNS)
                AndroidSqlResultColumnImpl(RESULT_COLUMN)
                  AndroidSqlAndExpressionImpl(AND_EXPRESSION)
                    AndroidSqlLiteralExpressionImpl(LITERAL_EXPRESSION)
                      PsiElement(NUMERIC_LITERAL)('1')
                    PsiElement(AND)('AND')
                    AndroidSqlLikeExpressionImpl(LIKE_EXPRESSION)
                      AndroidSqlLiteralExpressionImpl(LITERAL_EXPRESSION)
                        PsiElement(NUMERIC_LITERAL)('2')
                      PsiElement(LIKE)('LIKE')
                      AndroidSqlLiteralExpressionImpl(LITERAL_EXPRESSION)
                        PsiElement(NUMERIC_LITERAL)('2')
      """.trimIndent(),
      toParseTreeText("SELECT 1 AND 2 LIKE 2")
    )
    assertEquals(
      """
      FILE
        AndroidSqlSelectStatementImpl(SELECT_STATEMENT)
          AndroidSqlSelectCoreImpl(SELECT_CORE)
            AndroidSqlSelectCoreSelectImpl(SELECT_CORE_SELECT)
              PsiElement(SELECT)('SELECT')
              AndroidSqlResultColumnsImpl(RESULT_COLUMNS)
                AndroidSqlResultColumnImpl(RESULT_COLUMN)
                  AndroidSqlEquivalenceExpressionImpl(EQUIVALENCE_EXPRESSION)
                    AndroidSqlEquivalenceExpressionImpl(EQUIVALENCE_EXPRESSION)
                      AndroidSqlLiteralExpressionImpl(LITERAL_EXPRESSION)
                        PsiElement(NUMERIC_LITERAL)('2')
                      PsiElement(==)('==')
                      AndroidSqlLiteralExpressionImpl(LITERAL_EXPRESSION)
                        PsiElement(NUMERIC_LITERAL)('2')
                    PsiElement(==)('==')
                    AndroidSqlLiteralExpressionImpl(LITERAL_EXPRESSION)
                      PsiElement(NUMERIC_LITERAL)('1')
      """.trimIndent(),
      toParseTreeText("SELECT 2 == 2 == 1")
    )
    assertEquals(
      """
      FILE
        AndroidSqlSelectStatementImpl(SELECT_STATEMENT)
          AndroidSqlSelectCoreImpl(SELECT_CORE)
            AndroidSqlSelectCoreSelectImpl(SELECT_CORE_SELECT)
              PsiElement(SELECT)('SELECT')
              AndroidSqlResultColumnsImpl(RESULT_COLUMNS)
                AndroidSqlResultColumnImpl(RESULT_COLUMN)
                  AndroidSqlCaseExpressionImpl(CASE_EXPRESSION)
                    PsiElement(CASE)('CASE')
                    AndroidSqlAndExpressionImpl(AND_EXPRESSION)
                      AndroidSqlLiteralExpressionImpl(LITERAL_EXPRESSION)
                        PsiElement(NUMERIC_LITERAL)('1')
                      PsiElement(AND)('AND')
                      AndroidSqlLiteralExpressionImpl(LITERAL_EXPRESSION)
                        PsiElement(NUMERIC_LITERAL)('0')
                    PsiElement(WHEN)('WHEN')
                    AndroidSqlLiteralExpressionImpl(LITERAL_EXPRESSION)
                      PsiElement(NUMERIC_LITERAL)('1')
                    PsiElement(THEN)('THEN')
                    AndroidSqlLiteralExpressionImpl(LITERAL_EXPRESSION)
                      PsiElement(SINGLE_QUOTE_STRING_LITERAL)(''true'')
                    PsiElement(ELSE)('ELSE')
                    AndroidSqlLiteralExpressionImpl(LITERAL_EXPRESSION)
                      PsiElement(SINGLE_QUOTE_STRING_LITERAL)(''false'')
                    PsiElement(END)('END')
      """.trimIndent(),
      toParseTreeText("SELECT CASE 1 AND 0 WHEN 1 THEN 'true' ELSE 'false' END")
    )
  }

  fun testRowId() {
    assertEquals(
      """
      FILE
        AndroidSqlSelectStatementImpl(SELECT_STATEMENT)
          AndroidSqlSelectCoreImpl(SELECT_CORE)
            AndroidSqlSelectCoreSelectImpl(SELECT_CORE_SELECT)
              PsiElement(SELECT)('SELECT')
              AndroidSqlResultColumnsImpl(RESULT_COLUMNS)
                AndroidSqlResultColumnImpl(RESULT_COLUMN)
                  AndroidSqlColumnRefExpressionImpl(COLUMN_REF_EXPRESSION)
                    AndroidSqlColumnNameImpl(COLUMN_NAME)
                      PsiElement(IDENTIFIER)('rowId')
                PsiElement(comma)(',')
                AndroidSqlResultColumnImpl(RESULT_COLUMN)
                  PsiElement(*)('*')
              AndroidSqlFromClauseImpl(FROM_CLAUSE)
                PsiElement(FROM)('FROM')
                AndroidSqlTableOrSubqueryImpl(TABLE_OR_SUBQUERY)
                  AndroidSqlFromTableImpl(FROM_TABLE)
                    AndroidSqlDefinedTableNameImpl(DEFINED_TABLE_NAME)
                      PsiElement(IDENTIFIER)('mail')
      """.trimIndent(),
      toParseTreeText("SELECT rowId, * FROM mail")
    )

    assertEquals(
      """
      FILE
        AndroidSqlCreateTableStatementImpl(CREATE_TABLE_STATEMENT)
          PsiElement(CREATE)('CREATE')
          PsiElement(TABLE)('TABLE')
          PsiElement(IF)('IF')
          PsiElement(NOT)('NOT')
          PsiElement(EXISTS)('EXISTS')
          AndroidSqlTableDefinitionNameImpl(TABLE_DEFINITION_NAME)
            PsiElement(IDENTIFIER)('wordcount')
          PsiElement(()('(')
          AndroidSqlColumnDefinitionImpl(COLUMN_DEFINITION)
            AndroidSqlColumnDefinitionNameImpl(COLUMN_DEFINITION_NAME)
              PsiElement(IDENTIFIER)('word')
            AndroidSqlTypeNameImpl(TYPE_NAME)
              PsiElement(IDENTIFIER)('TEXT')
            AndroidSqlColumnConstraintImpl(COLUMN_CONSTRAINT)
              PsiElement(PRIMARY)('PRIMARY')
              PsiElement(KEY)('KEY')
              AndroidSqlConflictClauseImpl(CONFLICT_CLAUSE)
                <empty list>
          PsiElement(comma)(',')
          AndroidSqlColumnDefinitionImpl(COLUMN_DEFINITION)
            AndroidSqlColumnDefinitionNameImpl(COLUMN_DEFINITION_NAME)
              PsiElement(IDENTIFIER)('cnt')
            AndroidSqlTypeNameImpl(TYPE_NAME)
              PsiElement(IDENTIFIER)('INTEGER')
          PsiElement())(')')
          PsiElement(WITHOUT)('WITHOUT')
          PsiElement(IDENTIFIER)('ROWID')
      """.trimIndent(),
      toParseTreeText("CREATE TABLE IF NOT EXISTS wordcount(word TEXT PRIMARY KEY, cnt INTEGER) WITHOUT ROWID")
    )

    assertEquals(
      """
      FILE
        AndroidSqlCreateTableStatementImpl(CREATE_TABLE_STATEMENT)
          PsiElement(CREATE)('CREATE')
          PsiElement(TABLE)('TABLE')
          PsiElement(IF)('IF')
          PsiElement(NOT)('NOT')
          PsiElement(EXISTS)('EXISTS')
          AndroidSqlTableDefinitionNameImpl(TABLE_DEFINITION_NAME)
            PsiElement(IDENTIFIER)('wordcount')
          PsiElement(()('(')
          AndroidSqlColumnDefinitionImpl(COLUMN_DEFINITION)
            AndroidSqlColumnDefinitionNameImpl(COLUMN_DEFINITION_NAME)
              PsiElement(IDENTIFIER)('word')
            AndroidSqlTypeNameImpl(TYPE_NAME)
              PsiElement(IDENTIFIER)('TEXT')
            AndroidSqlColumnConstraintImpl(COLUMN_CONSTRAINT)
              PsiElement(PRIMARY)('PRIMARY')
              PsiElement(KEY)('KEY')
              AndroidSqlConflictClauseImpl(CONFLICT_CLAUSE)
                <empty list>
          PsiElement(comma)(',')
          AndroidSqlColumnDefinitionImpl(COLUMN_DEFINITION)
            AndroidSqlColumnDefinitionNameImpl(COLUMN_DEFINITION_NAME)
              PsiElement(IDENTIFIER)('cnt')
            AndroidSqlTypeNameImpl(TYPE_NAME)
              PsiElement(IDENTIFIER)('INTEGER')
          PsiElement())(')')
        PsiElement(WITHOUT)('WITHOUT')
        PsiErrorElement:ROWID expected, got 'MADEUP'
          PsiElement(IDENTIFIER)('MADEUP')
      """.trimIndent(),
      toParseTreeText("CREATE TABLE IF NOT EXISTS wordcount(word TEXT PRIMARY KEY, cnt INTEGER) WITHOUT MADEUP")
    )
  }
}<|MERGE_RESOLUTION|>--- conflicted
+++ resolved
@@ -1102,8 +1102,6 @@
       toParseTreeText("SELECT * FROM foo WHERE bar = FALSE")
     )
   }
-<<<<<<< HEAD
-=======
 
   fun testTempTable() {
     assertEquals(
@@ -1131,7 +1129,6 @@
       toParseTreeText("SELECT name from TEMP.ConfigPackagesToKeep")
     )
   }
->>>>>>> 0d09370c
 }
 
 class ErrorMessagesTest : AndroidSqlParserTest() {
