--- conflicted
+++ resolved
@@ -27,11 +27,7 @@
 import com.intellij.openapi.actionSystem.impl.ActionButton;
 import com.intellij.openapi.options.newEditor.SettingsTreeView;
 import com.intellij.openapi.project.ProjectManager;
-<<<<<<< HEAD
-import com.intellij.openapi.util.io.FileUtilRt;
-=======
 import com.intellij.openapi.util.io.FileUtil;
->>>>>>> b5f40ffd
 import com.intellij.openapi.wm.impl.welcomeScreen.FlatWelcomeFrame;
 import com.intellij.openapi.wm.impl.welcomeScreen.RecentProjectPanel;
 import com.intellij.ui.components.JBList;
@@ -82,11 +78,7 @@
   public FileChooserDialogFixture profileOrDebugApk(@NotNull File apk) {
     // The file chooser is quite slow and we don't have a good way to find when loading finished (there used to be
     // a loading spinner, but was removed from the platform). To make sure we don't have to wait, we pre-inject the path.
-<<<<<<< HEAD
-    PropertiesComponent.getInstance().setValue("last.apk.imported.location", FileUtilRt.toSystemDependentName(apk.getPath()));
-=======
     PropertiesComponent.getInstance().setValue("last.apk.imported.location", FileUtil.toSystemDependentName(apk.getPath()));
->>>>>>> b5f40ffd
 
     clickMoreOptionsItem("Profile or Debug APK");
     return FileChooserDialogFixture.findDialog(robot(), "Select APK File");
@@ -131,35 +123,6 @@
       .clickPath("Appearance & Behavior/System Settings/Android SDK");
   }
 
-<<<<<<< HEAD
-  private void findAndClickButton(@NotNull String text) {
-    JComponent buttonLabel = GuiTests.waitUntilShowingAndEnabled(robot(), target(), new GenericTypeMatcher<>(JComponent.class) {
-      @Override
-      protected boolean isMatching(@NotNull JComponent comp) {
-        // Depending if the Welcome Wizard has recent Projects, we can have a buttons at the top or a JLabel inside a panel.
-        return (comp instanceof JBOptionButton && text.equals(((JButton)comp).getText())) ||
-               (comp instanceof JLabel && text.equals(((JLabel)comp).getText()));
-      }
-    });
-
-    if (buttonLabel instanceof JButton) {
-      robot().click(buttonLabel);
-    }
-    else if (buttonLabel instanceof LinkLabel) {
-      robot().click(buttonLabel, ((LinkLabel<?>) buttonLabel).getTextRectangleCenter());
-    }
-    else {
-      robot().click(buttonLabel.getParent());
-    }
-  }
-
-  private void clickMoreOptionsItem(@NotNull String text) {
-    JComponent moreActionsLabel = GuiTests.waitUntilShowingAndEnabled(robot(), target(), new GenericTypeMatcher<>(JComponent.class) {
-      @Override
-      protected boolean isMatching(@NotNull JComponent comp) {
-        // Depending if the Welcome Wizard has recent Projects, we can have a buttons at the top or a JLabel inside a panel.
-        return (comp instanceof JButton && "More Actions".equals(((JButton)comp).getText())) ||
-=======
   public void openSdkManagerFromMoreOptions() {
     clickMoreOptionsItem("SDK Manager");
   }
@@ -192,7 +155,6 @@
       protected boolean isMatching(@NotNull JComponent comp) {
         // Depending if the Welcome Wizard has recent Projects, we can have a buttons at the top or a JLabel inside a panel.
         return (comp instanceof JButton && "More Actions".equals(((JButton) comp).getText())) ||
->>>>>>> b5f40ffd
                (comp instanceof ActionButton && "More Actions".equals(((ActionButton)comp).getAction().getTemplateText()));
       }
     });
