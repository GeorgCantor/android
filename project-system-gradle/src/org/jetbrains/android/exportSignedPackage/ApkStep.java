/*
 * Copyright 2000-2012 JetBrains s.r.o.
 *
 * Licensed under the Apache License, Version 2.0 (the "License");
 * you may not use this file except in compliance with the License.
 * You may obtain a copy of the License at
 *
 * http://www.apache.org/licenses/LICENSE-2.0
 *
 * Unless required by applicable law or agreed to in writing, software
 * distributed under the License is distributed on an "AS IS" BASIS,
 * WITHOUT WARRANTIES OR CONDITIONS OF ANY KIND, either express or implied.
 * See the License for the specific language governing permissions and
 * limitations under the License.
 */

package org.jetbrains.android.exportSignedPackage;

import static com.google.common.base.Strings.isNullOrEmpty;

import com.android.tools.idea.help.AndroidWebHelpProvider;
import com.intellij.ide.util.PropertiesComponent;
import com.intellij.ide.wizard.CommitStepException;
import com.intellij.openapi.compiler.CompileScope;
import com.intellij.openapi.compiler.CompilerManager;
import com.intellij.openapi.module.Module;
import com.intellij.openapi.roots.ModuleRootManager;
import com.intellij.openapi.ui.TextFieldWithBrowseButton;
import com.intellij.openapi.util.Pair;
import com.intellij.openapi.util.io.FileUtilRt;
import com.intellij.openapi.vfs.LocalFileSystem;
import com.intellij.openapi.vfs.VirtualFile;
import com.intellij.ui.scale.JBUIScale;
import com.intellij.util.ArrayUtil;
import java.awt.Dimension;
import java.awt.event.ActionEvent;
import java.awt.event.ActionListener;
import java.io.File;
import java.util.ArrayList;
import java.util.Arrays;
import java.util.Collection;
import java.util.Iterator;
import java.util.List;
import javax.swing.JCheckBox;
import javax.swing.JComponent;
import javax.swing.JLabel;
import javax.swing.JPanel;
import org.jetbrains.android.compiler.AndroidCompileUtil;
import org.jetbrains.android.compiler.artifact.ProGuardConfigFilesPanel;
import org.jetbrains.android.facet.AndroidFacet;
import org.jetbrains.android.facet.AndroidFacetConfiguration;
import org.jetbrains.android.facet.AndroidFacetProperties;
import org.jetbrains.android.util.AndroidBundle;
import org.jetbrains.android.util.SaveFileListener;
import org.jetbrains.annotations.NotNull;
import org.jetbrains.annotations.Nullable;
<<<<<<< HEAD
=======
import org.jetbrains.annotations.VisibleForTesting;
>>>>>>> de127946

class ApkStep extends ExportSignedPackageWizardStep {
  public static final String APK_PATH_PROPERTY = "ExportedApkPath";
  public static final String APK_PATH_PROPERTY_UNSIGNED = "ExportedUnsignedApkPath";
  public static final String RUN_PROGUARD_PROPERTY = "AndroidRunProguardForReleaseBuild";
  public static final String PROGUARD_CFG_PATHS_PROPERTY = "AndroidProguardConfigPaths";

  private TextFieldWithBrowseButton myApkPathField;
  private JPanel myContentPanel;
  private JLabel myApkPathLabel;
  private JCheckBox myProguardCheckBox;
  private ProGuardConfigFilesPanel myProGuardConfigFilesPanel;

  private final ExportSignedPackageWizard myWizard;
  private boolean myInited;
  private boolean myIsBundle;

  @Nullable
  private static String getContentRootPath(Module module) {
    VirtualFile[] contentRoots = ModuleRootManager.getInstance(module).getContentRoots();
    if (contentRoots.length != 0) {
      VirtualFile contentRoot = contentRoots[0];
      if (contentRoot != null) return contentRoot.getPath();
    }
    return null;
  }

  public ApkStep(ExportSignedPackageWizard wizard) {
    myWizard = wizard;
    myIsBundle = myWizard.getTargetType().equals(ExportSignedPackageWizard.BUNDLE);
    myApkPathLabel.setLabelFor(myApkPathField);

    myApkPathField.getButton().addActionListener(
      new SaveFileListener(myContentPanel, myApkPathField, AndroidBundle.message("android.extract.package.choose.dest.apk"), "apk") {
        @Override
        protected String getDefaultLocation() {
          Module module = myWizard.getFacet().getModule();
          return getContentRootPath(module);
        }
      });

    myProguardCheckBox.addActionListener(new ActionListener() {
      @Override
      public void actionPerformed(ActionEvent e) {
        myProGuardConfigFilesPanel.setEnabled(myProguardCheckBox.isSelected());
      }
    });

    myContentPanel.setPreferredSize(new Dimension(myContentPanel.getPreferredSize().width, JBUIScale.scale(250)));
  }

  @Override
  public void _init() {
    if (myInited) return;
    final AndroidFacet facet = myWizard.getFacet();
    Module module = facet.getModule();

    PropertiesComponent properties = PropertiesComponent.getInstance(module.getProject());
<<<<<<< HEAD
    String lastModule = properties.getValue(KeystoreStep.getModuleProperty(myIsBundle));
    String lastApkPath = properties.getValue(getApkPathPropertyName());
    if (lastApkPath != null && module.getName().equals(lastModule)) {
      myApkPathField.setText(FileUtilRt.toSystemDependentName(lastApkPath));
    }
    else {
      String contentRootPath = getContentRootPath(module);
      if (contentRootPath != null) {
        String defaultPath = FileUtilRt.toSystemDependentName(contentRootPath + "/" + module.getName() + ".apk");
        myApkPathField.setText(defaultPath);
      }
=======
    String initialApkPath = getInitialPath(properties, module);
    if (!isNullOrEmpty(initialApkPath)) {
      myApkPathField.setText(FileUtil.toSystemDependentName(initialApkPath));
>>>>>>> de127946
    }
    final String runProguardPropValue = properties.getValue(RUN_PROGUARD_PROPERTY);
    boolean selected;

    if (runProguardPropValue != null) {
      selected = Boolean.parseBoolean(runProguardPropValue);
    }
    else {
      selected = facet.getProperties().RUN_PROGUARD;
    }
    myProguardCheckBox.setSelected(selected);
    myProGuardConfigFilesPanel.setEnabled(selected);

    final String proguardCfgPathsStr = properties.getValue(PROGUARD_CFG_PATHS_PROPERTY);
    final String[] proguardCfgPaths = proguardCfgPathsStr != null
                                      ? parseAndCheckProguardCfgPaths(proguardCfgPathsStr)
                                      : null;
    if (proguardCfgPaths != null && proguardCfgPaths.length > 0) {
      myProGuardConfigFilesPanel.setOsPaths(Arrays.asList(proguardCfgPaths));
    }
    else {
      final AndroidFacetConfiguration configuration = facet.getConfiguration();
      if (configuration.getState().RUN_PROGUARD) {
        myProGuardConfigFilesPanel.setUrls(facet.getProperties().myProGuardCfgFiles);
      }
      else {
        final List<String> urls = new ArrayList<String>();
        urls.add(AndroidFacetProperties.PROGUARD_SYSTEM_CFG_FILE_URL);
        final Pair<VirtualFile, Boolean> pair = AndroidCompileUtil.getDefaultProguardConfigFile(facet);

        if (pair != null) {
          urls.add(pair.getFirst().getUrl());
        }
        myProGuardConfigFilesPanel.setUrls(urls);
      }
    }

    myInited = true;
  }

  @NotNull
  private static String[] parseAndCheckProguardCfgPaths(@NotNull String pathsStr) {
    if (pathsStr.isEmpty()) {
      return ArrayUtil.EMPTY_STRING_ARRAY;
    }
    final String[] paths = pathsStr.split(File.pathSeparator);

    if (paths.length == 0) {
      return ArrayUtil.EMPTY_STRING_ARRAY;
    }
    for (String path : paths) {
      if (LocalFileSystem.getInstance().refreshAndFindFileByPath(path) == null) {
        return ArrayUtil.EMPTY_STRING_ARRAY;
      }
    }
    return paths;
  }

  @NotNull
  private static String mergeProguardCfgPathsToOneString(@NotNull Collection<String> paths) {
    final StringBuilder builder = new StringBuilder();

    for (Iterator<String> it = paths.iterator(); it.hasNext(); ) {
      builder.append(it.next());

      if (it.hasNext()) {
        builder.append(File.pathSeparator);
      }
    }
    return builder.toString();
  }

  @VisibleForTesting
  String getApkPathPropertyName(String moduleName) {
    return (myWizard.isSigned() ? APK_PATH_PROPERTY : APK_PATH_PROPERTY_UNSIGNED) + (isNullOrEmpty(moduleName) ? "" : "For" + moduleName);
  }

  @Override
  public JComponent getComponent() {
    return myContentPanel;
  }

  @Override
  protected boolean canFinish() {
    return true;
  }

  @Override
  public String getHelpId() {
    return AndroidWebHelpProvider.HELP_PREFIX + "studio/publish/app-signing";
  }

  @Override
  public void _commit(boolean finishChosen) throws CommitStepException {
    final String apkPath = myApkPathField.getText().trim();
    if (apkPath.isEmpty()) {
      throw new CommitStepException(AndroidBundle.message("android.extract.package.specify.apk.path.error"));
    }

    AndroidFacet facet = myWizard.getFacet();
    PropertiesComponent properties = PropertiesComponent.getInstance(myWizard.getProject());
    @NotNull String moduleName = facet != null ? facet.getModule().getName() : "";
    properties.setValue(KeystoreStep.getModuleProperty(myIsBundle), moduleName);
    properties.setValue(getApkPathPropertyName(moduleName), apkPath);

    File folder = new File(apkPath).getParentFile();
    if (folder == null) {
      throw new CommitStepException(AndroidBundle.message("android.cannot.create.file.error", apkPath));
    }
    try {
      if (!folder.exists()) {
        folder.mkdirs();
      }
    }
    catch (Exception e) {
      throw new CommitStepException(e.getMessage());
    }

    final CompileScope compileScope = CompilerManager.getInstance(myWizard.getProject()).
      createModuleCompileScope(facet.getModule(), true);
    AndroidCompileUtil.setReleaseBuild(compileScope);

    properties.setValue(RUN_PROGUARD_PROPERTY, Boolean.toString(myProguardCheckBox.isSelected()));

    if (myProguardCheckBox.isSelected()) {
      final List<String> proguardOsCfgPaths = myProGuardConfigFilesPanel.getOsPaths();

      if (proguardOsCfgPaths.isEmpty()) {
        throw new CommitStepException(AndroidBundle.message("android.extract.package.specify.proguard.cfg.path.error"));
      }
      final String proguardPathsStr = mergeProguardCfgPathsToOneString(proguardOsCfgPaths);
      properties.setValue(PROGUARD_CFG_PATHS_PROPERTY, proguardPathsStr);

      for (String path : proguardOsCfgPaths) {
        if (!new File(path).isFile()) {
          throw new CommitStepException(AndroidBundle.message("android.cannot.find.file.error", path));
        }
      }
      compileScope.putUserData(AndroidCompileUtil.PROGUARD_CFG_PATHS_KEY, proguardPathsStr);
    }
    myWizard.setCompileScope(compileScope);
    myWizard.setApkPath(apkPath);
  }

  @Override
  protected void commitForNext() throws CommitStepException {
  }

  private void createUIComponents() {
    myProGuardConfigFilesPanel = new ProGuardConfigFilesPanel() {
      @Nullable
      @Override
      protected AndroidFacet getFacet() {
        return myWizard.getFacet();
      }
    };
  }

  @VisibleForTesting
  String getInitialPath(PropertiesComponent properties, @NotNull Module module) {
    String lastApkFolderPath = properties.getValue(getApkPathPropertyName(module.getName()));
    if (!isNullOrEmpty(lastApkFolderPath)) {
      return lastApkFolderPath;
    }
    String contentRootPath = getContentRootPath(module);
    if (contentRootPath != null) {
      return contentRootPath + File.separator + module.getName() + ".apk";
    }
    return null;
  }
}<|MERGE_RESOLUTION|>--- conflicted
+++ resolved
@@ -54,10 +54,7 @@
 import org.jetbrains.android.util.SaveFileListener;
 import org.jetbrains.annotations.NotNull;
 import org.jetbrains.annotations.Nullable;
-<<<<<<< HEAD
-=======
 import org.jetbrains.annotations.VisibleForTesting;
->>>>>>> de127946
 
 class ApkStep extends ExportSignedPackageWizardStep {
   public static final String APK_PATH_PROPERTY = "ExportedApkPath";
@@ -116,23 +113,9 @@
     Module module = facet.getModule();
 
     PropertiesComponent properties = PropertiesComponent.getInstance(module.getProject());
-<<<<<<< HEAD
-    String lastModule = properties.getValue(KeystoreStep.getModuleProperty(myIsBundle));
-    String lastApkPath = properties.getValue(getApkPathPropertyName());
-    if (lastApkPath != null && module.getName().equals(lastModule)) {
-      myApkPathField.setText(FileUtilRt.toSystemDependentName(lastApkPath));
-    }
-    else {
-      String contentRootPath = getContentRootPath(module);
-      if (contentRootPath != null) {
-        String defaultPath = FileUtilRt.toSystemDependentName(contentRootPath + "/" + module.getName() + ".apk");
-        myApkPathField.setText(defaultPath);
-      }
-=======
     String initialApkPath = getInitialPath(properties, module);
     if (!isNullOrEmpty(initialApkPath)) {
-      myApkPathField.setText(FileUtil.toSystemDependentName(initialApkPath));
->>>>>>> de127946
+      myApkPathField.setText(FileUtilRt.toSystemDependentName(initialApkPath));
     }
     final String runProguardPropValue = properties.getValue(RUN_PROGUARD_PROPERTY);
     boolean selected;
