/*
 * Copyright (C) 2019 The Android Open Source Project
 *
 * Licensed under the Apache License, Version 2.0 (the "License");
 * you may not use this file except in compliance with the License.
 * You may obtain a copy of the License at
 *
 *      http://www.apache.org/licenses/LICENSE-2.0
 *
 * Unless required by applicable law or agreed to in writing, software
 * distributed under the License is distributed on an "AS IS" BASIS,
 * WITHOUT WARRANTIES OR CONDITIONS OF ANY KIND, either express or implied.
 * See the License for the specific language governing permissions and
 * limitations under the License.
 */
package com.android.tools.idea.common.editor

import com.android.tools.adtui.TreeWalker
import com.google.common.annotations.VisibleForTesting
import com.intellij.icons.AllIcons
import com.intellij.ide.DataManager
import com.intellij.openapi.actionSystem.ActionPlaces
import com.intellij.openapi.actionSystem.ActionUiKind
import com.intellij.openapi.actionSystem.ActionUpdateThread
import com.intellij.openapi.actionSystem.AnAction
import com.intellij.openapi.actionSystem.AnActionEvent
import com.intellij.openapi.actionSystem.CommonDataKeys
import com.intellij.openapi.actionSystem.CustomShortcutSet
import com.intellij.openapi.actionSystem.CustomizedDataContext
import com.intellij.openapi.actionSystem.DataKey
import com.intellij.openapi.actionSystem.DataProvider
import com.intellij.openapi.actionSystem.IdeActions
import com.intellij.openapi.actionSystem.LangDataKeys
import com.intellij.openapi.actionSystem.PlatformCoreDataKeys
import com.intellij.openapi.actionSystem.ToggleAction
import com.intellij.openapi.editor.Editor
import com.intellij.openapi.editor.ex.EditorEx
import com.intellij.openapi.fileEditor.FileEditor
import com.intellij.openapi.fileEditor.SplitEditorToolbar
import com.intellij.openapi.fileEditor.TextEditor
import com.intellij.openapi.fileEditor.TextEditorWithPreview
import com.intellij.openapi.fileEditor.impl.text.TextEditorPsiDataProvider
import com.intellij.openapi.keymap.KeymapUtil
import com.intellij.openapi.project.DumbAware
import com.intellij.ui.ExperimentalUI
import com.intellij.util.containers.orNull
import javax.swing.Icon
import javax.swing.JComponent

val SPLIT_TEXT_EDITOR_KEY = DataKey.create<TextEditor>(TextEditor::class.java.name)

/**
 * [TextEditorWithPreview] with keyboard shortcuts to navigate between views, and code navigation
 * when interacting with the preview portion of the editor. Please use this class if you're adding a
 * [TextEditorWithPreview] editor to Android Studio.
 */
abstract class SplitEditor<P : FileEditor>(
  textEditor: TextEditor,
  designEditor: P,
  editorName: String,
  defaultLayout: Layout = Layout.SHOW_EDITOR_AND_PREVIEW,
) :
  TextEditorWithPreview(textEditor, designEditor, editorName, defaultLayout),

  DataProvider {

  private val textViewAction =
    SplitEditorAction("Code", AllIcons.General.LayoutEditorOnly, super.showEditorAction, true)

  private val splitViewAction =
    SplitEditorAction(
      "Split",
      AllIcons.General.LayoutEditorPreview,
      super.showEditorAndPreviewAction,
      true,
    )

  private val previewViewAction =
<<<<<<< HEAD
    SplitEditorAction(
      "Design",
      AllIcons.General.LayoutPreviewOnly,
      super.showPreviewAction,
      false,
    )
=======
    SplitEditorAction("Design", AllIcons.General.LayoutPreviewOnly, super.showPreviewAction, false)
>>>>>>> ad897288

  private val navigateLeftAction =
    object : AnAction() {
      override fun actionPerformed(e: AnActionEvent) =
        selectAction(actions.previous(actions.indexOf(getSelectedAction())), true)
    }

  override val isShowFloatingToolbar: Boolean
    get() = false

  private val navigateRightAction =
    object : AnAction() {
      override fun actionPerformed(e: AnActionEvent) =
        selectAction(actions.next(actions.indexOf(getSelectedAction())), true)
    }

  protected val actions: List<SplitEditorAction> by lazy {
    listOf(showEditorAction, showEditorAndPreviewAction, showPreviewAction)
  }

  private var isComponentInitialized = false

  override fun getComponent(): JComponent {
    val thisComponent = super.getComponent()
    // If displaying the split controls in the editor tabs, we should make sure the legacy toolbar
    // is not visible.
    if (isShowActionsInTabs) {
      TreeWalker(thisComponent)
        .descendantStream()
        .filter { it is SplitEditorToolbar }
        .findFirst()
        .orNull()
        ?.let { it.isVisible = false }
    }
    if (!isComponentInitialized) {
      isComponentInitialized = true
      registerModeNavigationShortcuts(thisComponent)

      DataManager.registerDataProvider(thisComponent, SplitEditorDataProvider(editor))
    }
    return thisComponent
  }

  override val showEditorAction: SplitEditorAction
    get() = textViewAction

  override val showEditorAndPreviewAction: SplitEditorAction
    get() = splitViewAction

<<<<<<< HEAD
=======
  override val showEditorAction: SplitEditorAction
    get() = textViewAction

  override val showEditorAndPreviewAction: SplitEditorAction
    get() = splitViewAction

>>>>>>> ad897288
  override val showPreviewAction: SplitEditorAction
    get() = previewViewAction

  override fun getData(dataId: String): Any? {
    if (LangDataKeys.IDE_VIEW.`is`(dataId)) {
      return TextEditorPsiDataProvider().getData(dataId, editor, editor.caretModel.currentCaret)
    }
    if (SPLIT_TEXT_EDITOR_KEY.`is`(dataId)) {
      return myEditor
    }
    return null
  }

  private fun getFakeActionEvent() =
    AnActionEvent.createEvent(
      CustomizedDataContext.withSnapshot(DataManager.getInstance().getDataContext(component)) { sink ->
        sink[PlatformCoreDataKeys.FILE_EDITOR] = this
      },
      null,
      ActionPlaces.UNKNOWN,
      ActionUiKind.NONE,
      null
    )

  // TODO(b/143210506): Review the current APIs for selecting and checking the current mode to be
  // backed by an enum.
  fun isTextMode() = textViewAction.isSelected(getFakeActionEvent())

  fun isSplitMode() = splitViewAction.isSelected(getFakeActionEvent())

  fun isDesignMode() = previewViewAction.isSelected(getFakeActionEvent())

  fun selectTextMode(userExplicitlyTriggered: Boolean) = selectAction(showEditorAction, userExplicitlyTriggered)

  fun selectSplitMode(userExplicitlyTriggered: Boolean) = selectAction(showEditorAndPreviewAction, userExplicitlyTriggered)

  fun selectDesignMode(userExplicitlyTriggered: Boolean) = selectAction(showPreviewAction, userExplicitlyTriggered)

  protected fun selectAction(action: SplitEditorAction, userExplicitlyTriggered: Boolean) {
    action.setSelected(getFakeActionEvent(), true, userExplicitlyTriggered)
  }

  protected fun getSelectedAction() = actions.firstOrNull { it.isSelected(getFakeActionEvent()) }

  private fun List<SplitEditorAction>.next(selectedIndex: Int): SplitEditorAction {
    return this[(selectedIndex + 1) % this.size]
  }

  private fun List<SplitEditorAction>.previous(selectedIndex: Int): SplitEditorAction {
    return this[(this.size + selectedIndex - 1) % this.size]
  }

  /**
   * TODO (b/149212539): Register these shortcuts to plugin xml file to support custom keymap. Then
   * remove this function.
   */
  @VisibleForTesting
  protected fun registerModeNavigationShortcuts(applicableTo: JComponent) {
    navigateLeftAction.registerCustomShortcutSet(
      KeymapUtil.getActiveKeymapShortcuts(IdeActions.ACTION_PREVIOUS_EDITOR_TAB),
      applicableTo,
    )
    navigateRightAction.registerCustomShortcutSet(
      KeymapUtil.getActiveKeymapShortcuts(IdeActions.ACTION_NEXT_EDITOR_TAB),
      applicableTo,
    )
  }

  /** Data provider attached to the SplitEditor component. */
  private class SplitEditorDataProvider(private val editor: Editor) : DataProvider {

    override fun getData(dataId: String): Any? {
      if (PlatformCoreDataKeys.BGT_DATA_PROVIDER.`is`(dataId)) {
        return SplitEditorBackgroundDataProvider(editor)
      }

      return null
    }
  }

  /** Background data provider attached to the SplitEditor component. */
  private class SplitEditorBackgroundDataProvider(private val editor: Editor) : DataProvider {

    override fun getData(dataId: String): Any? {
      if (CommonDataKeys.PSI_ELEMENT.`is`(dataId)) {
        return getBackgroundDataProvider()?.getData(dataId)
      }

      return null
    }

    private fun getBackgroundDataProvider(): DataProvider? {
      return TextEditorPsiDataProvider()
        .getData(
          PlatformCoreDataKeys.BGT_DATA_PROVIDER.name,
          editor,
          editor.caretModel.currentCaret,
        ) as? DataProvider
    }
  }

  /**
   * Action to switch to a different mode in the split editor.
   *
   * @param name the name of the mode.
   * @param icon icon for the mode.
   * @param delegate a [ToggleAction] that will receive the [setSelected] call then it is triggered
   *   in this action.
   * @param showDefaultGutterPopup when this action is triggered, if true, the text editor will use
   *   the default gutter popup.
   */
  protected open inner class SplitEditorAction
  internal constructor(
    val name: String,
    val icon: Icon,
    val delegate: ToggleAction,
    val showDefaultGutterPopup: Boolean,
  ) : ToggleAction(if (ExperimentalUI.isNewUI()) null else name, name, icon), DumbAware {

    // Using EDT since getFakeActionEvent within getSelectedAction requires the DataContext
    // of a UI component.
    override fun getActionUpdateThread(): ActionUpdateThread = ActionUpdateThread.EDT

    override fun isSelected(e: AnActionEvent) = delegate.isSelected(e)

    override fun setSelected(e: AnActionEvent, state: Boolean) = setSelected(e, state, true)

    open fun setSelected(e: AnActionEvent, state: Boolean, userExplicitlySelected: Boolean) {
      val isRedundantStateChange = isSelected(e) == state
      delegate.setSelected(e, state)
      if (isRedundantStateChange) {
        // Return early if state is being redundantly set, otherwise we could request the
        // focus too often.
        return
      }

      // When the text editor is not visible, trying to trigger the right click popup on the
      // breadcrumb bar will throw an
      // exception. This disables the popup when showDefaultGutterPopup is false allowing to avoid
      // the popup when the text editor
      // is not visible. See http://b/208596732.
      (myEditor.editor as? EditorEx)
        ?.gutterComponentEx
        ?.setShowDefaultGutterPopup(showDefaultGutterPopup)
      if (userExplicitlySelected) {
        // We might want to run a callback when users explicitly select the action, i.e. when they
        // click on the action to change the mode.
        // For example, we might want to track when they change modes. An example of indirectly
        // changing the mode is triggering "Go to XML"
        // when in design mode, as we change the mode to text-only.
        onUserSelectedAction()
      }

      if (state) {
        preferredFocusedComponent?.requestFocusInWindow()
      }
    }

    override fun update(e: AnActionEvent) {
      super.update(e)
      val bothShortcutsEmpty =
        navigateLeftAction.shortcutSet == CustomShortcutSet.EMPTY &&
          navigateRightAction.shortcutSet == CustomShortcutSet.EMPTY
      if (bothShortcutsEmpty || isSelected(e)) {
        e.presentation.description = name
        return
      }

      val shortcut =
        // Action is on the right of the selected action
        if (actions.previous(actions.indexOf(this)) == getSelectedAction())
          navigateRightAction.shortcutSet
        // Action is on the left of the selected action
        else navigateLeftAction.shortcutSet

      val suffix =
        KeymapUtil.getFirstKeyboardShortcutText(shortcut)
          .takeIf { it.isNotEmpty() }
          ?.let { " (${it})" } ?: ""
      e.presentation.description = "$name$suffix"
    }

    override fun displayTextInToolbar() = true

    open fun onUserSelectedAction() {}
  }

  @Suppress("UNCHECKED_CAST") val preview: P = myPreview as P
}<|MERGE_RESOLUTION|>--- conflicted
+++ resolved
@@ -42,7 +42,8 @@
 import com.intellij.openapi.fileEditor.impl.text.TextEditorPsiDataProvider
 import com.intellij.openapi.keymap.KeymapUtil
 import com.intellij.openapi.project.DumbAware
-import com.intellij.ui.ExperimentalUI
+import com.intellij.pom.Navigatable
+import com.intellij.ui.NewUI
 import com.intellij.util.containers.orNull
 import javax.swing.Icon
 import javax.swing.JComponent
@@ -61,7 +62,7 @@
   defaultLayout: Layout = Layout.SHOW_EDITOR_AND_PREVIEW,
 ) :
   TextEditorWithPreview(textEditor, designEditor, editorName, defaultLayout),
-
+  TextEditor,
   DataProvider {
 
   private val textViewAction =
@@ -76,16 +77,7 @@
     )
 
   private val previewViewAction =
-<<<<<<< HEAD
-    SplitEditorAction(
-      "Design",
-      AllIcons.General.LayoutPreviewOnly,
-      super.showPreviewAction,
-      false,
-    )
-=======
     SplitEditorAction("Design", AllIcons.General.LayoutPreviewOnly, super.showPreviewAction, false)
->>>>>>> ad897288
 
   private val navigateLeftAction =
     object : AnAction() {
@@ -129,21 +121,20 @@
     return thisComponent
   }
 
+  override fun getFile() = myEditor.file
+
+  override fun getEditor() = myEditor.editor
+
+  override fun canNavigateTo(navigatable: Navigatable) = myEditor.canNavigateTo(navigatable)
+
+  override fun navigateTo(navigatable: Navigatable) = myEditor.navigateTo(navigatable)
+
   override val showEditorAction: SplitEditorAction
     get() = textViewAction
 
   override val showEditorAndPreviewAction: SplitEditorAction
     get() = splitViewAction
 
-<<<<<<< HEAD
-=======
-  override val showEditorAction: SplitEditorAction
-    get() = textViewAction
-
-  override val showEditorAndPreviewAction: SplitEditorAction
-    get() = splitViewAction
-
->>>>>>> ad897288
   override val showPreviewAction: SplitEditorAction
     get() = previewViewAction
 
@@ -261,7 +252,7 @@
     val icon: Icon,
     val delegate: ToggleAction,
     val showDefaultGutterPopup: Boolean,
-  ) : ToggleAction(if (ExperimentalUI.isNewUI()) null else name, name, icon), DumbAware {
+  ) : ToggleAction(if (NewUI.isEnabled()) null else name, name, icon), DumbAware {
 
     // Using EDT since getFakeActionEvent within getSelectedAction requires the DataContext
     // of a UI component.
