<?xml version="1.0" encoding="UTF-8"?>
<module type="JAVA_MODULE" version="4">
  <component name="NewModuleRootManager" inherit-compiler-output="true">
    <exclude-output />
    <content url="file://$MODULE_DIR$">
      <sourceFolder url="file://$MODULE_DIR$/src" isTestSource="false" />
      <sourceFolder url="file://$MODULE_DIR$/testSrc" isTestSource="true" />
    </content>
    <orderEntry type="inheritedJdk" />
<<<<<<< HEAD
=======
    <orderEntry type="library" name="studio-sdk" level="project" />
    <orderEntry type="library" name="studio-plugin-com.intellij.java" level="project" />
    <orderEntry type="library" name="studio-plugin-com.intellij.gradle" level="project" />
>>>>>>> 0d09370c
    <orderEntry type="sourceFolder" forTests="false" />
    <orderEntry type="library" name="gson" level="project" />
    <orderEntry type="library" name="kotlin-stdlib" level="project" />
    <orderEntry type="library" scope="TEST" name="Gradle" level="project" />
    <orderEntry type="library" scope="TEST" name="JUnit4" level="project" />
    <orderEntry type="library" scope="TEST" name="javax-inject" level="project" />
    <orderEntry type="library" scope="TEST" name="kotlinx-coroutines-core" level="project" />
    <orderEntry type="library" scope="TEST" name="kotlinx-datetime-jvm" level="project" />
    <orderEntry type="library" scope="TEST" name="org.codehaus.groovy:groovy" level="project" />
    <orderEntry type="module" module-name="android.sdktools.common" scope="TEST" />
    <orderEntry type="module" module-name="android.sdktools.flags" scope="TEST" />
    <orderEntry type="module" module-name="android.sdktools.perf-logger" scope="TEST" />
    <orderEntry type="module" module-name="android.sdktools.testutils" scope="TEST" />
    <orderEntry type="module" module-name="intellij.android.adt.testutils" scope="TEST" />
    <orderEntry type="module" module-name="intellij.android.common" scope="TEST" />
    <orderEntry type="module" module-name="intellij.android.core" scope="TEST" />
    <orderEntry type="module" module-name="intellij.android.core.tests" scope="TEST" />
    <orderEntry type="module" module-name="intellij.android.memory-usage" scope="TEST" />
    <orderEntry type="module" module-name="intellij.android.projectSystem.gradle" scope="TEST" />
<<<<<<< HEAD
    <orderEntry type="module" module-name="intellij.android.projectSystem.gradle.sync" scope="TEST" />
    <orderEntry type="module" module-name="intellij.android.testFramework" scope="TEST" />
    <orderEntry type="module" module-name="intellij.android.testutils" scope="TEST" />
    <orderEntry type="module" module-name="intellij.color.scheme.warmNeon" scope="TEST" />
    <orderEntry type="module" module-name="intellij.gradle.common" scope="TEST" />
    <orderEntry type="module" module-name="intellij.platform.core" scope="TEST" />
    <orderEntry type="module" module-name="intellij.platform.extensions" scope="TEST" />
    <orderEntry type="module" module-name="intellij.platform.externalSystem" scope="TEST" />
    <orderEntry type="module" module-name="intellij.platform.projectModel" scope="TEST" />
    <orderEntry type="module" module-name="intellij.platform.util" scope="TEST" />
    <orderEntry type="module" module-name="intellij.platform.util.ex" scope="TEST" />
=======
    <orderEntry type="module" module-name="memory-usage" scope="TEST" />
    <orderEntry type="library" scope="TEST" name="javax-inject" level="project" />
    <orderEntry type="module" module-name="intellij.android.projectSystem.gradle.sync" scope="TEST" />
>>>>>>> 0d09370c
  </component>
</module><|MERGE_RESOLUTION|>--- conflicted
+++ resolved
@@ -6,14 +6,8 @@
       <sourceFolder url="file://$MODULE_DIR$/src" isTestSource="false" />
       <sourceFolder url="file://$MODULE_DIR$/testSrc" isTestSource="true" />
     </content>
-    <orderEntry type="inheritedJdk" />
-<<<<<<< HEAD
-=======
-    <orderEntry type="library" name="studio-sdk" level="project" />
-    <orderEntry type="library" name="studio-plugin-com.intellij.java" level="project" />
-    <orderEntry type="library" name="studio-plugin-com.intellij.gradle" level="project" />
->>>>>>> 0d09370c
-    <orderEntry type="sourceFolder" forTests="false" />
+    <orderEntry type="library" name="studio-platform" level="project" />
+    <orderEntry type="library" scope="TEST" name="studio-test-platform" level="project" />
     <orderEntry type="library" name="gson" level="project" />
     <orderEntry type="library" name="kotlin-stdlib" level="project" />
     <orderEntry type="library" scope="TEST" name="Gradle" level="project" />
@@ -22,17 +16,14 @@
     <orderEntry type="library" scope="TEST" name="kotlinx-coroutines-core" level="project" />
     <orderEntry type="library" scope="TEST" name="kotlinx-datetime-jvm" level="project" />
     <orderEntry type="library" scope="TEST" name="org.codehaus.groovy:groovy" level="project" />
-    <orderEntry type="module" module-name="android.sdktools.common" scope="TEST" />
-    <orderEntry type="module" module-name="android.sdktools.flags" scope="TEST" />
-    <orderEntry type="module" module-name="android.sdktools.perf-logger" scope="TEST" />
-    <orderEntry type="module" module-name="android.sdktools.testutils" scope="TEST" />
+    <orderEntry type="inheritedJdk" />
+    <orderEntry type="sourceFolder" forTests="false" />
     <orderEntry type="module" module-name="intellij.android.adt.testutils" scope="TEST" />
     <orderEntry type="module" module-name="intellij.android.common" scope="TEST" />
     <orderEntry type="module" module-name="intellij.android.core" scope="TEST" />
     <orderEntry type="module" module-name="intellij.android.core.tests" scope="TEST" />
     <orderEntry type="module" module-name="intellij.android.memory-usage" scope="TEST" />
     <orderEntry type="module" module-name="intellij.android.projectSystem.gradle" scope="TEST" />
-<<<<<<< HEAD
     <orderEntry type="module" module-name="intellij.android.projectSystem.gradle.sync" scope="TEST" />
     <orderEntry type="module" module-name="intellij.android.testFramework" scope="TEST" />
     <orderEntry type="module" module-name="intellij.android.testutils" scope="TEST" />
@@ -44,10 +35,5 @@
     <orderEntry type="module" module-name="intellij.platform.projectModel" scope="TEST" />
     <orderEntry type="module" module-name="intellij.platform.util" scope="TEST" />
     <orderEntry type="module" module-name="intellij.platform.util.ex" scope="TEST" />
-=======
-    <orderEntry type="module" module-name="memory-usage" scope="TEST" />
-    <orderEntry type="library" scope="TEST" name="javax-inject" level="project" />
-    <orderEntry type="module" module-name="intellij.android.projectSystem.gradle.sync" scope="TEST" />
->>>>>>> 0d09370c
   </component>
 </module>