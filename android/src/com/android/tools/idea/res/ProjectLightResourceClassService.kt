/*
 * Copyright (C) 2018 The Android Open Source Project
 *
 * Licensed under the Apache License, Version 2.0 (the "License");
 * you may not use this file except in compliance with the License.
 * You may obtain a copy of the License at
 *
 *      http://www.apache.org/licenses/LICENSE-2.0
 *
 * Unless required by applicable law or agreed to in writing, software
 * distributed under the License is distributed on an "AS IS" BASIS,
 * WITHOUT WARRANTIES OR CONDITIONS OF ANY KIND, either express or implied.
 * See the License for the specific language governing permissions and
 * limitations under the License.
 */
package com.android.tools.idea.res

import com.android.ide.common.rendering.api.ResourceNamespace
import com.android.ide.common.resources.AndroidManifestPackageNameUtils
import com.android.projectmodel.ExternalAndroidLibrary
import com.android.tools.idea.findAllLibrariesWithResources
import com.android.tools.idea.findDependenciesWithResources
import com.android.tools.idea.model.Namespacing
import com.android.tools.idea.projectsystem.LightResourceClassService
import com.android.tools.idea.projectsystem.PROJECT_SYSTEM_SYNC_TOPIC
import com.android.tools.idea.projectsystem.ProjectSystemSyncManager
import com.android.tools.idea.projectsystem.getModuleSystem
import com.android.tools.idea.projectsystem.getProjectSystem
import com.android.tools.idea.res.ModuleRClass.SourceSet
import com.android.tools.idea.res.ResourceRepositoryRClass.Transitivity
import com.android.tools.idea.util.androidFacet
import com.android.utils.concurrency.getAndUnwrap
import com.android.utils.concurrency.retainAll
import com.google.common.cache.Cache
import com.google.common.cache.CacheBuilder
import com.google.common.collect.Multimap
import com.google.common.collect.Multimaps
import com.intellij.facet.ProjectFacetManager
import com.intellij.openapi.application.invokeAndWaitIfNeeded
import com.intellij.openapi.components.service
import com.intellij.openapi.module.Module
import com.intellij.openapi.module.ModuleUtilCore
import com.intellij.openapi.project.Project
import com.intellij.openapi.roots.ProjectRootManager
import com.intellij.openapi.roots.libraries.Library
import com.intellij.openapi.roots.libraries.LibraryTable
import com.intellij.openapi.roots.libraries.LibraryTablesRegistrar
import com.intellij.psi.PsiClass
import com.intellij.psi.PsiManager
import com.intellij.psi.PsiPackage
import com.intellij.psi.search.GlobalSearchScope
import com.intellij.psi.search.PsiSearchScopeUtil
import com.intellij.psi.util.CachedValue
import com.intellij.psi.util.CachedValueProvider
import com.intellij.psi.util.CachedValuesManager
import org.jetbrains.android.augment.AndroidLightField.FieldModifier
import org.jetbrains.android.facet.AndroidFacet
import org.jetbrains.android.util.AndroidUtils
import java.io.IOException

private data class ResourceClasses(
  val namespaced: PsiClass?,
  val nonNamespaced: PsiClass?,
  val testNamespaced: PsiClass?,
  val testNonNamespaced: PsiClass?
) {
  companion object {
    val Empty = ResourceClasses(null, null, null, null)
  }

  val all = sequenceOf(namespaced, nonNamespaced, testNamespaced, testNonNamespaced)

  fun pickRelevant(namespacing: Namespacing, includeTestClasses: Boolean): Set<PsiClass?> {
    return when (namespacing) {
      Namespacing.REQUIRED -> {
        if (includeTestClasses) setOf(namespaced, testNamespaced) else setOf(namespaced)
      }
      Namespacing.DISABLED -> {
        if (includeTestClasses) setOf(nonNamespaced, testNonNamespaced) else setOf(nonNamespaced)
      }
    }
  }
}

/**
 * A [LightResourceClassService] that provides R classes for local modules by finding manifests of all Android modules in the project.
 */
class ProjectLightResourceClassService(private val project: Project) : LightResourceClassService {
  companion object {
    @JvmStatic
    fun getInstance(project: Project) = project.getService(ProjectLightResourceClassService::class.java)!!
  }

  /** Cache of AAR package names. */
  private val aarPackageNamesCache: Cache<ExternalAndroidLibrary, String> = CacheBuilder.newBuilder().build()

  /** Cache of created classes for a given AAR. */
  private val aarClassesCache: Cache<ExternalAndroidLibrary, ResourceClasses> = CacheBuilder.newBuilder().build()

  /** Cache of created classes for a given AAR. */
  private val moduleClassesCache: Cache<AndroidFacet, ResourceClasses> = CacheBuilder.newBuilder().build()

  /**
   * [Multimap] of all [ExternalAndroidLibrary] dependencies in the project, indexed by their package name (read from Manifest).
   */
  private var aarsByPackage: CachedValue<Multimap<String, ExternalAndroidLibrary>>

  init {
    val connection = project.messageBus.connect()

    // Sync can remove facets or change configuration of modules in a way that affects R classes, e.g. make them non-transitive.
    connection.subscribe(PROJECT_SYSTEM_SYNC_TOPIC, object : ProjectSystemSyncManager.SyncResultListener {
      override fun syncEnded(result: ProjectSystemSyncManager.SyncResult) {
        moduleClassesCache.invalidateAll()
        invokeAndWaitIfNeeded { PsiManager.getInstance(project).dropPsiCaches() }
      }
    })

    aarsByPackage = CachedValuesManager.getManager(project).createCachedValue({
      val libsWithResources = findAllLibrariesWithResources(project).values
      aarPackageNamesCache.retainAll(libsWithResources) // remove old items that are not needed anymore
<<<<<<< HEAD
      CachedValueProvider.Result<Multimap<String, ExternalLibrary>>(
=======
      CachedValueProvider.Result<Multimap<String, ExternalAndroidLibrary>>(
>>>>>>> cdc83e4e
        Multimaps.index(libsWithResources) { getAarPackageName(it!!) },
        ProjectRootManager.getInstance(project)
      )
    }, false)


    // Light classes for AARs store a reference to the Library in UserData. These Library instances can become stale during sync, which
    // confuses Kotlin (consumer of the information in UserData). Invalidate the AAR R classes cache when the library table changes.
    LibraryTablesRegistrar.getInstance().getLibraryTable(project).addListener(object : LibraryTable.Listener {
      override fun afterLibraryAdded(newLibrary: Library) = dropAarClassesCache()
      override fun afterLibraryRenamed(library: Library, oldName: String?) = dropAarClassesCache()
      override fun afterLibraryRemoved(library: Library) = dropAarClassesCache()

      private fun dropAarClassesCache() {
        aarClassesCache.invalidateAll()
        PsiManager.getInstance(project).dropPsiCaches()
      }
    })
  }

  override fun getLightRClasses(qualifiedName: String, scope: GlobalSearchScope): List<PsiClass> {
    val packageName = qualifiedName.dropLast(2)
    return (getModuleRClasses(packageName) + getAarRClasses(packageName))
      .flatMap { classes -> classes.all }
      .filterNotNull()
      .filter { it.qualifiedName == qualifiedName && PsiSearchScopeUtil.isInScope(scope, it) }
      .toList()
  }

  override fun getLightRClassesAccessibleFromModule(module: Module, includeTestClasses: Boolean): Collection<PsiClass> {
    val namespacing = ResourceRepositoryManager.getInstance(module)?.namespacing ?: return emptySet()
    val androidFacet = module.androidFacet ?: return emptySet()

    val result = mutableListOf<ResourceClasses>()

    result.add(getModuleRClasses(androidFacet))

    for (dependency in AndroidUtils.getAllAndroidDependencies(module, false)) {
      result.add(getModuleRClasses(dependency))
    }

    for (aarLibrary in findDependenciesWithResources(module).values) {
      result.add(getAarRClasses(aarLibrary))
    }

    return result.flatMap { it.pickRelevant(namespacing, includeTestClasses) }.filterNotNull()
  }

  override fun getLightRClassesDefinedByModule(module: Module, includeTestClasses: Boolean): Collection<PsiClass> {
    val facet = module.androidFacet ?: return emptySet()
    val moduleRClasses = getModuleRClasses(facet)
    val relevant = if (ProjectNamespacingStatusService.getInstance(module.project).namespacesUsed) {
      moduleRClasses.pickRelevant(Namespacing.DISABLED, includeTestClasses) +
      moduleRClasses.pickRelevant(Namespacing.REQUIRED, includeTestClasses)
    } else {
      moduleRClasses.pickRelevant(Namespacing.DISABLED, includeTestClasses)
    }

    return relevant.filterNotNull()
  }

  override fun getLightRClassesContainingModuleResources(module: Module): Collection<PsiClass> {
    val facet = module.androidFacet ?: return emptySet()
    val result = mutableSetOf<PsiClass>()

    if (ProjectNamespacingStatusService.getInstance(module.project).namespacesUsed) {
      // The namespaced class of the module itself:
      getModuleRClasses(facet).namespaced?.let(result::add)
    }

    // Non-namespaced classes of this module and all that depend on it:
    val modules = HashSet<Module>().also { ModuleUtilCore.collectModulesDependsOn(module, it) }
    modules.asSequence()
      .mapNotNull { it.androidFacet }
      .mapNotNull { getModuleRClasses(it).nonNamespaced }
      .forEach { result += it }

    return result
  }

  private fun getModuleRClasses(packageName: String): Sequence<ResourceClasses> {
    return findAndroidFacetsWithPackageName(packageName).asSequence().map(::getModuleRClasses)
  }

  private fun getModuleRClasses(facet: AndroidFacet): ResourceClasses {
    return moduleClassesCache.getAndUnwrap(facet) {
      val psiManager = PsiManager.getInstance(project)
      // TODO: get this from the model
      val isLibraryProject = facet.configuration.isLibraryProject

      val moduleSystem = facet.module.getModuleSystem()
      val transitivity = if (moduleSystem.isRClassTransitive) Transitivity.TRANSITIVE else Transitivity.NON_TRANSITIVE

      val fieldModifier =
        if (isLibraryProject || !moduleSystem.applicationRClassConstantIds) FieldModifier.NON_FINAL else FieldModifier.FINAL

      val testFieldModifier =
        if (isLibraryProject || !moduleSystem.testRClassConstantIds) FieldModifier.NON_FINAL else FieldModifier.FINAL

      ResourceClasses(
        nonNamespaced = ModuleRClass(facet, psiManager, SourceSet.MAIN, transitivity, fieldModifier),
        testNonNamespaced = ModuleRClass(facet, psiManager, SourceSet.TEST, transitivity, testFieldModifier),
        namespaced = ModuleRClass(facet, psiManager, SourceSet.MAIN, Transitivity.NON_TRANSITIVE, fieldModifier),
        testNamespaced = ModuleRClass(facet, psiManager, SourceSet.TEST, Transitivity.NON_TRANSITIVE, testFieldModifier)
      )
    }
  }

  private fun getAarRClasses(packageName: String): Sequence<ResourceClasses> {
    return aarsByPackage.value.get(packageName).asSequence().map { aarLibrary -> getAarRClasses(aarLibrary, packageName) }
  }

  private fun getAarRClasses(aarLibrary: ExternalAndroidLibrary, packageName: String = getAarPackageName(aarLibrary)): ResourceClasses {
    val ideaLibrary = findIdeaLibrary(aarLibrary) ?: return ResourceClasses.Empty

    // Build the classes from what is currently on disk. They may be null if the necessary files are not there, e.g. the res.apk file
    // is required to build the namespaced class.
    return aarClassesCache.getAndUnwrap(aarLibrary) {
      val psiManager = PsiManager.getInstance(project)

      ResourceClasses(
        namespaced = aarLibrary.resApkFile?.toFile()?.takeIf { it.exists() }?.let { resApk ->
          SmallAarRClass(
            psiManager,
            ideaLibrary,
            packageName,
            AarResourceRepositoryCache.instance.getProtoRepository(aarLibrary),
            ResourceNamespace.fromPackageName(packageName),
            aarLibrary.address
          )
        },
        nonNamespaced = aarLibrary.symbolFile?.toFile()?.takeIf { it.exists() }?.let { symbolFile ->
          TransitiveAarRClass(psiManager, ideaLibrary, packageName, symbolFile, aarLibrary.address)
        },
        testNamespaced = null,
        testNonNamespaced = null
      )
    }
  }

  private fun findIdeaLibrary(modelLibrary: ExternalAndroidLibrary): Library? {
    // TODO(b/118485835): Store this mapping at sync time and use it here.
    return LibraryTablesRegistrar.getInstance()
      .getLibraryTable(project)
      .libraries
      .firstOrNull { it.name?.endsWith(modelLibrary.address) == true }
  }

  override fun findRClassPackage(packageName: String): PsiPackage? {
    return if (aarsByPackage.value.containsKey(packageName) || findAndroidFacetsWithPackageName(packageName).isNotEmpty()) {
      project.service<AndroidLightPackage.InstanceCache>().get(packageName)
    }
    else {
      null
    }
  }

  override fun getAllLightRClasses(): Collection<PsiClass> {
    val projectFacetManager = ProjectFacetManager.getInstance(project)
    val libraryClasses = findAllLibrariesWithResources(project).values.asSequence().map { getAarRClasses(it) }
    val moduleClasses = ProjectFacetManager.getInstance(project).getFacets(AndroidFacet.ID).asSequence().map { getModuleRClasses(it) }

    return (libraryClasses + moduleClasses)
      .flatMap { it.all }
      .filterNotNull()
      .toList()
  }

  private fun findAndroidFacetsWithPackageName(packageName: String): Collection<AndroidFacet> {
    val projectSystem = project.getProjectSystem()
    val projectScope = GlobalSearchScope.projectScope(project)
    val facetsInferredFromPackageName = projectSystem.getAndroidFacetsWithPackageName(project, packageName, projectScope)

    return if (packageName.endsWith(".test")) {
      val facetsInferredFromTestPackageName = packageName.substringBeforeLast('.').let {
        projectSystem.getAndroidFacetsWithPackageName(project, it, projectScope)
      }
      facetsInferredFromPackageName + facetsInferredFromTestPackageName
    }
    else {
      facetsInferredFromPackageName
    }
  }

  private fun getAarPackageName(aarLibrary: ExternalAndroidLibrary): String {
    val packageName = aarLibrary.packageName
    if (packageName != null) {
      return packageName
    }
    return aarPackageNamesCache.getAndUnwrap(aarLibrary) {
      val fromManifest = try {
        aarLibrary.manifestFile?.let(AndroidManifestPackageNameUtils::getPackageNameFromManifestFile) ?: ""
      }
      catch (e: IOException) {
        null
      }
      fromManifest ?: ""
    }
  }
}<|MERGE_RESOLUTION|>--- conflicted
+++ resolved
@@ -119,11 +119,7 @@
     aarsByPackage = CachedValuesManager.getManager(project).createCachedValue({
       val libsWithResources = findAllLibrariesWithResources(project).values
       aarPackageNamesCache.retainAll(libsWithResources) // remove old items that are not needed anymore
-<<<<<<< HEAD
-      CachedValueProvider.Result<Multimap<String, ExternalLibrary>>(
-=======
       CachedValueProvider.Result<Multimap<String, ExternalAndroidLibrary>>(
->>>>>>> cdc83e4e
         Multimaps.index(libsWithResources) { getAarPackageName(it!!) },
         ProjectRootManager.getInstance(project)
       )
