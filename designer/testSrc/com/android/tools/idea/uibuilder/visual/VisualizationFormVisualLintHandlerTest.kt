--- conflicted
+++ resolved
@@ -59,23 +59,14 @@
           VisualLintErrorType.BOUNDS,
           listOf(fakeNlComponent),
           issueProvider,
-<<<<<<< HEAD
-          "bounds"
-=======
           "bounds",
->>>>>>> 0d09370c
         ),
         createTestVisualLintRenderIssue(
           VisualLintErrorType.OVERLAP,
           listOf(fakeNlComponent),
           issueProvider,
-<<<<<<< HEAD
-          "overlap"
-        )
-=======
           "overlap",
         ),
->>>>>>> 0d09370c
       )
     handlerIssueProvider.addAllIssues(localIssues)
     issueModel.updateErrorsList()
@@ -93,11 +84,7 @@
       VisualizationFormVisualLintHandler(
         rule.testRootDisposable,
         rule.project,
-<<<<<<< HEAD
-        IssueModel(rule.projectRule.testRootDisposable, rule.project)
-=======
         IssueModel(rule.projectRule.testRootDisposable, rule.project),
->>>>>>> 0d09370c
       )
 
     val service = VisualLintService.getInstance(rule.project)
