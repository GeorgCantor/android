--- conflicted
+++ resolved
@@ -768,19 +768,12 @@
   }
 
   public static void reportImportErrorToEventLog(String message, String modName, Project project, NotificationListener listener) {
-<<<<<<< HEAD
     Notification notification = new Notification(NotificationGroup.createIdWithTitle(
       "Importing Error", AndroidBundle.message("android.facet.importing.notification.group")),
                                                  AndroidBundle.message("android.facet.importing.title", modName),
                                                  message, NotificationType.ERROR);
     if (listener != null) notification.setListener(listener);
     notification.notify(project);
-=======
-    Notifications.Bus.notify(new Notification(NotificationGroup.createIdWithTitle(
-      "Importing Error", AndroidBundle.message("android.facet.importing.notification.group")),
-                                              AndroidBundle.message("android.facet.importing.title", modName),
-                                              message, NotificationType.ERROR, listener), project);
->>>>>>> 799703f0
     LOG.debug(message);
   }
 
