/*
 * Copyright (C) 2013 The Android Open Source Project
 *
 * Licensed under the Apache License, Version 2.0 (the "License");
 * you may not use this file except in compliance with the License.
 * You may obtain a copy of the License at
 *
 *      http://www.apache.org/licenses/LICENSE-2.0
 *
 * Unless required by applicable law or agreed to in writing, software
 * distributed under the License is distributed on an "AS IS" BASIS,
 * WITHOUT WARRANTIES OR CONDITIONS OF ANY KIND, either express or implied.
 * See the License for the specific language governing permissions and
 * limitations under the License.
 */
package com.android.tools.idea.rendering;

import com.android.ide.common.rendering.api.*;
import com.android.tools.idea.rendering.imagepool.ImagePool;
import com.google.common.base.MoreObjects;
import com.google.common.collect.ImmutableList;
import com.google.common.collect.ImmutableMap;
import com.intellij.openapi.diagnostic.Logger;
import com.intellij.openapi.module.Module;
import com.intellij.openapi.module.ModuleUtilCore;
import com.intellij.psi.PsiFile;
import java.util.concurrent.locks.ReadWriteLock;
import java.util.concurrent.locks.ReentrantReadWriteLock;
import org.jetbrains.annotations.NotNull;
import org.jetbrains.annotations.Nullable;

import java.util.List;
import java.util.Map;

public class RenderResult {
  private static Logger LOG = Logger.getInstance(RenderResult.class);

  @NotNull private final PsiFile myFile;
  @NotNull private final RenderLogger myLogger;
  @NotNull private final ImmutableList<ViewInfo> myRootViews;
  @NotNull private final ImmutableList<ViewInfo> mySystemRootViews;
  @NotNull private final ImagePool.Image myImage;
  @Nullable private final RenderTask myRenderTask;
  @NotNull private final Result myRenderResult;
  @NotNull private final Map<Object, Map<ResourceReference, ResourceValue>> myDefaultProperties;
  @NotNull private final Map<Object, String> myDefaultStyles;
  @NotNull private final Module myModule;
  private final ReadWriteLock myDisposeLock = new ReentrantReadWriteLock();
<<<<<<< HEAD
=======
  @Nullable private final Object myValidatorResult;
>>>>>>> e624679c
  private boolean isDisposed;

  protected RenderResult(@NotNull PsiFile file,
                         @NotNull Module module,
                         @NotNull RenderLogger logger,
                         @Nullable RenderTask renderTask,
                         @NotNull Result renderResult,
                         @NotNull ImmutableList<ViewInfo> rootViews,
                         @NotNull ImmutableList<ViewInfo> systemRootViews,
                         @NotNull ImagePool.Image image,
                         @NotNull Map<Object, Map<ResourceReference, ResourceValue>> defaultProperties,
                         @NotNull Map<Object, String> defaultStyles,
                         @Nullable Object validatorResult) {
    myRenderTask = renderTask;
    myModule = module;
    myFile = file;
    myLogger = logger;
    myRenderResult = renderResult;
    myRootViews = rootViews;
    mySystemRootViews = systemRootViews;
    myImage = image;
    myDefaultProperties = defaultProperties;
    myDefaultStyles = defaultStyles;
    myValidatorResult = validatorResult;
  }

  public void dispose() {
    myDisposeLock.writeLock().lock();
    try {
      isDisposed = true;
      myImage.dispose();
    } finally {
      myDisposeLock.writeLock().unlock();
    }
  }

  /**
   * Creates a new {@link RenderResult} from a given RenderTask and RenderSession
   */
  @NotNull
  public static RenderResult create(@NotNull RenderTask renderTask,
                                    @NotNull RenderSession session,
                                    @NotNull PsiFile file,
                                    @NotNull RenderLogger logger,
                                    @NotNull ImagePool.Image image) {
    List<ViewInfo> rootViews = session.getRootViews();
    List<ViewInfo> systemRootViews = session.getSystemRootViews();
    Map<Object, Map<ResourceReference, ResourceValue>> defaultProperties = session.getDefaultNamespacedProperties();
    Map<Object, String> defaultStyles = session.getDefaultStyles();
    RenderResult result = new RenderResult(
      file,
      renderTask.getContext().getModule(),
      logger,
      renderTask,
      session.getResult(),
      rootViews != null ? ImmutableList.copyOf(rootViews) : ImmutableList.of(),
      systemRootViews != null ? ImmutableList.copyOf(systemRootViews) : ImmutableList.of(),
      image, // image might be ImagePool.NULL_POOL_IMAGE if there is no rendered image (as in layout())
      defaultProperties != null ? ImmutableMap.copyOf(defaultProperties) : ImmutableMap.of(),
      defaultStyles != null ? ImmutableMap.copyOf(defaultStyles) : ImmutableMap.of(),
      session.getValidationData());

    if (LOG.isDebugEnabled()) {
      LOG.debug(result.toString());
    }

    return result;
  }

  /**
   * Creates a new session initialization error {@link RenderResult} from a given RenderTask
   */
  @NotNull
  public static RenderResult createSessionInitializationError(@NotNull RenderTask renderTask,
                                                              @NotNull PsiFile file,
                                                              @NotNull RenderLogger logger,
                                                              @Nullable Throwable throwable) {
    Module module = logger.getModule();
    assert module != null;
    RenderResult result = new RenderResult(
      file,
      module, // do not use renderTask.getModule as a disposed renderTask could be the reason we are here
      logger,
      renderTask,
      Result.Status.ERROR_UNKNOWN.createResult("Failed to initialize session", throwable),
      ImmutableList.of(),
      ImmutableList.of(),
      ImagePool.NULL_POOLED_IMAGE,
      ImmutableMap.of(),
      ImmutableMap.of(),
      null);

    if (LOG.isDebugEnabled()) {
      LOG.debug(result.toString());
    }

    return result;
  }

  /**
   * Creates a new blank {@link RenderResult}
   *
   * @param file the PSI file the render result corresponds to
   * @return a blank render result
   */
  @NotNull
  public static RenderResult createBlank(@NotNull PsiFile file) {
    return createErrorResult(file, Result.Status.ERROR_UNKNOWN.createResult(""), null);
  }

  /**
   * Creates a blank {@link RenderResult} to report render task creation errors
   *
   * @param file the PSI file the render result corresponds to
   * @param logger the logger containing the errors to surface to the user
   */
  @NotNull
  public static RenderResult createRenderTaskErrorResult(@NotNull PsiFile file, @NotNull RenderLogger logger) {
    return createErrorResult(file, Result.Status.ERROR_RENDER_TASK.createResult(), logger);
  }

  @NotNull
  private static RenderResult createErrorResult(@NotNull PsiFile file, @NotNull Result errorResult, @Nullable RenderLogger logger) {
    Module module = ModuleUtilCore.findModuleForPsiElement(file);
    assert module != null;
    RenderResult result = new RenderResult(
      file,
      module,
      logger != null ? logger : new RenderLogger(null, module),
      null,
      errorResult,
      ImmutableList.of(),
      ImmutableList.of(),
      ImagePool.NULL_POOLED_IMAGE,
      ImmutableMap.of(),
      ImmutableMap.of(),
      null);

    if (LOG.isDebugEnabled()) {
      LOG.debug(result.toString());
    }

    return result;
  }

  @NotNull
  public Result getRenderResult() {
    return myRenderResult;
  }

  @NotNull
  public RenderLogger getLogger() {
    return myLogger;
  }

  @NotNull
  public ImagePool.Image getRenderedImage() {
    myDisposeLock.readLock().lock();
    try {
      return !isDisposed ? myImage : ImagePool.NULL_POOLED_IMAGE;
    } finally {
      myDisposeLock.readLock().unlock();
    }
<<<<<<< HEAD
  }

  public boolean hasImage() {
    myDisposeLock.readLock().lock();
    try {
      return !isDisposed && myImage != ImagePool.NULL_POOLED_IMAGE;
    } finally {
      myDisposeLock.readLock().unlock();
    }
=======
>>>>>>> e624679c
  }

  @NotNull
  public PsiFile getFile() {
    return myFile;
  }

  @Nullable
  public RenderTask getRenderTask() {
    return myRenderTask;
  }

  @NotNull
  public Module getModule() {
    return myModule;
  }

  @NotNull
  public ImmutableList<ViewInfo> getRootViews() {
    return myRootViews;
  }

  @NotNull
  public ImmutableList<ViewInfo> getSystemRootViews() {
    return mySystemRootViews;
  }

  @Nullable
  public Object getValidatorResult() {
    return myValidatorResult;
  }

  /**
   * Returns the default properties map. This map contains a list of the widgets default values for every attribute as returned by layoutlib.
   * The map is index by view cookie.
   */
  @NotNull
  public Map<Object, Map<ResourceReference, ResourceValue>> getDefaultProperties() {
    return myDefaultProperties;
  }

  /**
   * Returns the default style map. This map contains the default style of the widgets as returned by layoutlib.
   * The map is index by view cookie.
   */
  @NotNull
  public Map<Object, String> getDefaultStyles() {
    return myDefaultStyles;
  }

  @Override
  public String toString() {
    return MoreObjects.toStringHelper(this)
      .add("renderResult", myRenderResult)
      .add("psiFile", myFile)
      .add("rootViews", myRootViews)
      .add("systemViews", mySystemRootViews)
      .toString();
  }
}<|MERGE_RESOLUTION|>--- conflicted
+++ resolved
@@ -46,10 +46,7 @@
   @NotNull private final Map<Object, String> myDefaultStyles;
   @NotNull private final Module myModule;
   private final ReadWriteLock myDisposeLock = new ReentrantReadWriteLock();
-<<<<<<< HEAD
-=======
   @Nullable private final Object myValidatorResult;
->>>>>>> e624679c
   private boolean isDisposed;
 
   protected RenderResult(@NotNull PsiFile file,
@@ -213,18 +210,6 @@
     } finally {
       myDisposeLock.readLock().unlock();
     }
-<<<<<<< HEAD
-  }
-
-  public boolean hasImage() {
-    myDisposeLock.readLock().lock();
-    try {
-      return !isDisposed && myImage != ImagePool.NULL_POOLED_IMAGE;
-    } finally {
-      myDisposeLock.readLock().unlock();
-    }
-=======
->>>>>>> e624679c
   }
 
   @NotNull
