--- conflicted
+++ resolved
@@ -19,11 +19,6 @@
 import static com.android.tools.idea.uibuilder.graphics.NlConstants.DEFAULT_SCREEN_OFFSET_Y;
 import static com.android.tools.idea.uibuilder.graphics.NlConstants.SCREEN_DELTA;
 
-<<<<<<< HEAD
-import com.android.annotations.VisibleForTesting;
-import com.android.sdklib.devices.Device;
-=======
->>>>>>> bd07c1f4
 import com.android.tools.adtui.common.SwingCoordinate;
 import com.android.tools.idea.actions.LayoutPreviewHandler;
 import com.android.tools.idea.actions.LayoutPreviewHandlerKt;
@@ -834,103 +829,6 @@
     scrollToCenter(newSelection);
   }
 
-<<<<<<< HEAD
-  @VisibleForTesting
-  @Nullable
-  @Override
-  public Interaction doCreateInteractionOnClick(@SwingCoordinate int mouseX, @SwingCoordinate int mouseY, @NotNull SceneView view) {
-    ScreenView screenView = (ScreenView)view;
-    Dimension size = screenView.getSize();
-    Rectangle resizeZone =
-      new Rectangle(view.getX() + size.width, screenView.getY() + size.height, RESIZING_HOVERING_SIZE, RESIZING_HOVERING_SIZE);
-    if (resizeZone.contains(mouseX, mouseY) && isResizeAvailable()) {
-      Configuration configuration = getConfiguration();
-      assert configuration != null;
-
-      if (StudioFlags.NELE_SIMPLER_RESIZE.get()) {
-        return new SimplerCanvasResizeInteraction(this, screenView, configuration);
-      }
-      return new CanvasResizeInteraction(this, screenView, configuration);
-    }
-
-    SelectionModel selectionModel = screenView.getSelectionModel();
-    NlComponent component = Coordinates.findComponent(screenView, mouseX, mouseY);
-    if (component == null) {
-      // If we cannot find an element where we clicked, try to use the first element currently selected
-      // (if any) to find the view group handler that may want to handle the mousePressed()
-      // This allows us to correctly handle elements out of the bounds of the screen view.
-      if (!selectionModel.isEmpty()) {
-        component = selectionModel.getPrimary();
-      }
-      else {
-        return null;
-      }
-    }
-
-    Interaction interaction = null;
-
-    // Give a chance to the current selection's parent handler
-    if (!selectionModel.isEmpty()) {
-      NlComponent primary = screenView.getSelectionModel().getPrimary();
-      NlComponent parent = primary != null ? primary.getParent() : null;
-      if (parent != null) {
-        ViewGroupHandler handler = NlComponentHelperKt.getViewGroupHandler(parent);
-        if (handler != null) {
-          interaction = handler.createInteraction(screenView, primary);
-        }
-      }
-    }
-
-    if (interaction == null) {
-      // Check if we have a ViewGroupHandler that might want
-      // to handle the entire interaction
-      ViewGroupHandler viewGroupHandler = component != null ? NlComponentHelperKt.getViewGroupHandler(component) : null;
-      if (viewGroupHandler != null) {
-        interaction = viewGroupHandler.createInteraction(screenView, component);
-      }
-    }
-
-    if (interaction == null) {
-      interaction = new SceneInteraction(screenView);
-    }
-    return interaction;
-  }
-
-  @Override
-  @Nullable
-  public Interaction createInteractionOnDrag(@NotNull SceneComponent draggedSceneComponent, @Nullable SceneComponent primary) {
-    if (primary == null) {
-      primary = draggedSceneComponent;
-    }
-    List<NlComponent> dragged;
-    NlComponent primaryNlComponent = primary.getNlComponent();
-    // Dragging over a non-root component: move the set of components (if the component dragged over is
-    // part of the selection, drag them all, otherwise drag just this component)
-    if (getSelectionModel().isSelected(draggedSceneComponent.getNlComponent())) {
-      dragged = new ArrayList<>();
-
-      // Make sure the primary is the first element
-      if (primary.getParent() == null) {
-        primaryNlComponent = null;
-      }
-      else {
-        dragged.add(primaryNlComponent);
-      }
-
-      for (NlComponent selected : getSelectionModel().getSelection()) {
-        if (!selected.isRoot() && selected != primaryNlComponent) {
-          dragged.add(selected);
-        }
-      }
-    }
-    else {
-      dragged = Collections.singletonList(primaryNlComponent);
-    }
-    return new DragDropInteraction(this, dragged);
-  }
-
-=======
->>>>>>> bd07c1f4
   @NotNull
   @Override
   protected DesignSurfaceActionHandler createActionHandler() {
