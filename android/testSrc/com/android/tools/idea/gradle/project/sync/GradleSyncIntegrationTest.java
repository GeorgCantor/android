/*
 * Copyright (C) 2019 The Android Open Source Project
 *
 * Licensed under the Apache License, Version 2.0 (the "License");
 * you may not use this file except in compliance with the License.
 * You may obtain a copy of the License at
 *
 *      http://www.apache.org/licenses/LICENSE-2.0
 *
 * Unless required by applicable law or agreed to in writing, software
 * distributed under the License is distributed on an "AS IS" BASIS,
 * WITHOUT WARRANTIES OR CONDITIONS OF ANY KIND, either express or implied.
 * See the License for the specific language governing permissions and
 * limitations under the License.
 */
package com.android.tools.idea.gradle.project.sync;

import static com.android.SdkConstants.FN_SETTINGS_GRADLE;
import static com.android.tools.idea.gradle.project.sync.ModuleDependenciesSubject.moduleDependencies;
import static com.android.tools.idea.testing.FileSubject.file;
import static com.android.tools.idea.testing.TestProjectPaths.APP_WITH_BUILDSRC;
import static com.android.tools.idea.testing.TestProjectPaths.BASIC;
import static com.android.tools.idea.testing.TestProjectPaths.CUSTOM_BUILD_SCRIPT_DEPS;
import static com.android.tools.idea.testing.TestProjectPaths.DEPENDENT_MODULES;
import static com.android.tools.idea.testing.TestProjectPaths.KOTLIN_KAPT;
import static com.android.tools.idea.testing.TestProjectPaths.NESTED_MODULE;
import static com.android.tools.idea.testing.TestProjectPaths.PURE_JAVA_PROJECT;
import static com.android.tools.idea.testing.TestProjectPaths.SIMPLE_APPLICATION;
import static com.android.tools.idea.testing.TestProjectPaths.SIMPLE_APPLICATION_UNRESOLVED_DEPENDENCY;
import static com.android.tools.idea.testing.TestProjectPaths.TRANSITIVE_DEPENDENCIES;
import static com.android.tools.idea.util.PropertiesFiles.getProperties;
import static com.android.tools.idea.util.PropertiesFiles.savePropertiesToFile;
import static com.google.common.truth.Truth.assertAbout;
import static com.google.common.truth.Truth.assertThat;
import static com.intellij.openapi.command.WriteCommandAction.runWriteCommandAction;
import static com.intellij.openapi.externalSystem.util.ExternalSystemApiUtil.toCanonicalPath;
import static com.intellij.openapi.roots.OrderRootType.CLASSES;
import static com.intellij.openapi.roots.OrderRootType.SOURCES;
import static com.intellij.openapi.util.io.FileUtil.appendToFile;
import static com.intellij.openapi.util.io.FileUtil.delete;
import static com.intellij.openapi.util.io.FileUtil.writeToFile;
import static com.intellij.openapi.vfs.StandardFileSystems.JAR_PROTOCOL_PREFIX;
import static com.intellij.pom.java.LanguageLevel.JDK_1_8;
import static java.util.Collections.singletonList;
import static java.util.stream.Collectors.toList;
import static org.jetbrains.plugins.gradle.settings.DistributionType.DEFAULT_WRAPPED;
import static org.mockito.ArgumentMatchers.any;
import static org.mockito.Mockito.after;
import static org.mockito.Mockito.atLeastOnce;
import static org.mockito.Mockito.mock;
import static org.mockito.Mockito.spy;
import static org.mockito.Mockito.verify;
import static org.mockito.Mockito.when;

import com.android.ide.common.repository.GradleVersion;
import com.android.tools.idea.IdeInfo;
import com.android.tools.idea.gradle.ProjectLibraries;
import com.android.tools.idea.gradle.actions.SyncProjectAction;
import com.android.tools.idea.gradle.dsl.api.GradleBuildModel;
import com.android.tools.idea.gradle.dsl.api.ProjectBuildModel;
import com.android.tools.idea.gradle.plugin.AndroidPluginInfo;
import com.android.tools.idea.gradle.project.facet.gradle.GradleFacet;
import com.android.tools.idea.gradle.project.importing.GradleProjectImporter;
import com.android.tools.idea.gradle.project.model.AndroidModuleModel;
import com.android.tools.idea.gradle.project.model.GradleModuleModel;
import com.android.tools.idea.gradle.project.sync.idea.issues.JdkImportCheckException;
import com.android.tools.idea.gradle.project.sync.messages.GradleSyncMessagesStub;
import com.android.tools.idea.gradle.task.AndroidGradleTaskManager;
import com.android.tools.idea.gradle.util.LocalProperties;
import com.android.tools.idea.gradle.variant.view.BuildVariantUpdater;
import com.android.tools.idea.io.FilePaths;
import com.android.tools.idea.project.messages.MessageType;
import com.android.tools.idea.project.messages.SyncMessage;
import com.android.tools.idea.testing.AndroidGradleTests;
import com.android.tools.idea.testing.BuildEnvironment;
import com.android.tools.idea.testing.IdeComponents;
import com.android.tools.idea.testing.TestGradleSyncListener;
import com.android.tools.idea.testing.TestModuleUtil;
import com.android.utils.FileUtils;
import com.intellij.build.SyncViewManager;
import com.intellij.build.events.BuildEvent;
import com.intellij.build.events.FailureResult;
import com.intellij.build.events.FinishBuildEvent;
import com.intellij.build.events.StartBuildEvent;
import com.intellij.openapi.actionSystem.AnActionEvent;
import com.intellij.openapi.actionSystem.Presentation;
import com.intellij.openapi.application.ApplicationManager;
import com.intellij.openapi.application.WriteAction;
import com.intellij.openapi.externalSystem.ExternalSystemManager;
import com.intellij.openapi.externalSystem.model.DataNode;
import com.intellij.openapi.externalSystem.model.ProjectKeys;
import com.intellij.openapi.externalSystem.model.project.ContentRootData;
import com.intellij.openapi.externalSystem.model.project.ExternalModuleBuildClasspathPojo;
import com.intellij.openapi.externalSystem.model.project.ExternalProjectBuildClasspathPojo;
import com.intellij.openapi.externalSystem.model.project.ModuleData;
import com.intellij.openapi.externalSystem.model.task.ExternalSystemTaskId;
import com.intellij.openapi.externalSystem.model.task.ExternalSystemTaskNotificationListenerAdapter;
import com.intellij.openapi.externalSystem.service.notification.NotificationData;
import com.intellij.openapi.externalSystem.settings.AbstractExternalSystemLocalSettings;
import com.intellij.openapi.externalSystem.util.ExternalSystemApiUtil;
import com.intellij.openapi.module.LanguageLevelUtil;
import com.intellij.openapi.module.Module;
import com.intellij.openapi.module.ModuleManager;
import com.intellij.openapi.project.Project;
import com.intellij.openapi.project.ProjectUtil;
import com.intellij.openapi.roots.ContentEntry;
import com.intellij.openapi.roots.DependencyScope;
import com.intellij.openapi.roots.ModuleRootManager;
import com.intellij.openapi.roots.libraries.Library;
<<<<<<< HEAD
import com.intellij.openapi.util.SystemInfo;
=======
>>>>>>> 44b500f2
import com.intellij.openapi.vfs.LocalFileSystem;
import com.intellij.openapi.vfs.VfsUtil;
import com.intellij.openapi.vfs.VfsUtilCore;
import com.intellij.openapi.vfs.VirtualFile;
import com.intellij.pom.java.LanguageLevel;
import com.intellij.testFramework.EdtTestUtil;
<<<<<<< HEAD
=======
import com.intellij.testFramework.ServiceContainerUtil;
>>>>>>> 44b500f2
import com.intellij.util.containers.ContainerUtil;
import java.io.File;
import java.io.IOException;
import java.nio.file.Path;
import java.util.ArrayList;
import java.util.Arrays;
import java.util.Collection;
import java.util.List;
import java.util.Map;
import java.util.Properties;
<<<<<<< HEAD
import junit.framework.AssertionFailedError;
import org.jetbrains.android.compiler.ModuleSourceAutogenerating;
=======
>>>>>>> 44b500f2
import org.jetbrains.android.facet.AndroidFacet;
import org.jetbrains.plugins.gradle.internal.daemon.GradleDaemonServices;
import org.jetbrains.plugins.gradle.settings.GradleProjectSettings;
import org.jetbrains.plugins.gradle.settings.GradleSettings;
import org.jetbrains.plugins.gradle.util.GradleConstants;
import org.jetbrains.plugins.gradle.util.GradleUtil;
import org.mockito.ArgumentCaptor;

/**
 * Integration tests for 'Gradle Sync'.
 */
public final class GradleSyncIntegrationTest extends GradleSyncIntegrationTestCase {
  private IdeComponents myIdeComponents;

  @Override
  public void setUp() throws Exception {
    super.setUp();
    Project project = getProject();

    myIdeComponents = new IdeComponents(project, getTestRootDisposable());

    GradleProjectSettings projectSettings = new GradleProjectSettings();
    projectSettings.setDistributionType(DEFAULT_WRAPPED);
    String externalProjectPath = toCanonicalPath(project.getBasePath());
    projectSettings.setExternalProjectPath(externalProjectPath);
    GradleSettings.getInstance(project).setLinkedProjectsSettings(singletonList(projectSettings));
  }

  // https://code.google.com/p/android/issues/detail?id=233038
  public void testLoadPlainJavaProject() throws Exception {
    prepareProjectForImport(PURE_JAVA_PROJECT);

    // Delete local.properties if exists
    File localProps = new File(getProjectFolderPath(), "local.properties");
    WriteAction.runAndWait(() -> LocalFileSystem.getInstance().findFileByIoFile(localProps).delete(this));
    assertFalse(localProps.exists());

    // Ensure import works with no local.properties created beforehand
    importProject();

    Module[] modules = ModuleManager.getInstance(getProject()).getModules();
    for (Module module : modules) {
      ContentEntry[] entries = ModuleRootManager.getInstance(module).getContentEntries();
      assertThat(entries).named(module.getName() + " should have content entries").isNotEmpty();
    }

    // Ensure no local.properties was created in IDEA.
    if (!IdeInfo.getInstance().isAndroidStudio()) {
      assertFalse(localProps.exists());
    }
  }

  // See https://code.google.com/p/android/issues/detail?id=226802
  public void testNestedModule() throws Exception {
    // Sync must be successful.
    loadProject(NESTED_MODULE);

    Module rootModule = TestModuleUtil.findModule(getProject(), getProject().getName());
    GradleFacet gradleFacet = GradleFacet.getInstance(rootModule);
    // The root module should be considered a Java module.
    assertNotNull(gradleFacet);
    GradleModuleModel gradleModel = gradleFacet.getGradleModuleModel();
    assertNotNull(gradleModel);
    assertEquals(":", gradleModel.getGradlePath());
  }

  public void testProjectWithCustomBuildScriptDeps() throws Exception {
    // https://youtrack.jetbrains.com/issue/IDEA-228545
    loadProject(CUSTOM_BUILD_SCRIPT_DEPS);
    requestSyncAndWait();
  }


  public void testSyncShouldNotChangeDependenciesInBuildFiles() throws Exception {
    loadSimpleApplication();

    File appBuildFilePath = getBuildFilePath("app");
    long lastModified = appBuildFilePath.lastModified();

    requestSyncAndWait();

    // See https://code.google.com/p/android/issues/detail?id=78628
    assertEquals(lastModified, appBuildFilePath.lastModified());
  }

  // See https://code.google.com/p/android/issues/detail?id=76444
  public void testWithEmptyGradleSettingsFileInSingleModuleProject() throws Exception {
    loadProject(BASIC);
    createEmptyGradleSettingsFile();
    // Sync should be successful for single-module projects with an empty settings.gradle file.
    requestSyncAndWait();
  }

  private void createEmptyGradleSettingsFile() throws IOException {
    File settingsFilePath = new File(getProjectFolderPath(), FN_SETTINGS_GRADLE);
    assertTrue(delete(settingsFilePath));
    writeToFile(settingsFilePath, " ");
    assertAbout(file()).that(settingsFilePath).isFile();
    refreshProjectFiles();
  }

  public void testModuleJavaLanguageLevel() throws Exception {
    loadProject(TRANSITIVE_DEPENDENCIES);
    Module library1Module = TestModuleUtil.findModule(getProject(), "library1");
    LanguageLevel javaLanguageLevel = LanguageLevelUtil.getCustomLanguageLevel(library1Module);
    assertEquals(JDK_1_8, javaLanguageLevel);
  }

  // https://code.google.com/p/android/issues/detail?id=227931
  public void testJarsFolderInExplodedAarIsExcluded() throws Exception {
    loadSimpleApplication();

    Module appModule = TestModuleUtil.findAppModule(getProject());
    AndroidModuleModel androidModel = AndroidModuleModel.get(appModule);
    assertNotNull(androidModel);

    AndroidPluginInfo pluginInfo = AndroidPluginInfo.find(getProject());
    assertNotNull(pluginInfo);
    GradleVersion pluginVersion = pluginInfo.getPluginVersion();
    assertNotNull(pluginVersion);

    if (pluginVersion.compareIgnoringQualifiers("2.3.0") >= 0) {
      // Gradle plugin 2.3 stores exploded AARs in the user's cache. Excluding "jar" folder in the explode AAR is no longer needed, since
      // it is not inside the project.
      return;
    }

    ProjectLibraries libraries = new ProjectLibraries(getProject());
    Library appCompat = libraries.findMatchingLibrary("Gradle: appcompat-v7.*");
    assertNotNull(appCompat);

    Path jarsFolderPath = null;
    for (String url : appCompat.getUrls(CLASSES)) {
      if (url.startsWith(JAR_PROTOCOL_PREFIX)) {
        Path jarPath = FilePaths.getJarFromJarUrl(url);
        assertNotNull(jarPath);
        jarsFolderPath = jarPath.getParent();
        break;
      }
    }
    assertNotNull(jarsFolderPath);

    ContentEntry[] contentEntries = ModuleRootManager.getInstance(appModule).getContentEntries();
    assertThat(contentEntries).hasLength(1);

    ContentEntry contentEntry = contentEntries[0];
    List<String> excludeFolderUrls = contentEntry.getExcludeFolderUrls();
    assertThat(excludeFolderUrls).contains(FilePaths.pathToIdeaUrl(jarsFolderPath.toFile()));
  }

  public void ignore_testSourceAttachmentsForJavaLibraries() throws Exception {
    loadSimpleApplication();

    ProjectLibraries libraries = new ProjectLibraries(getProject());
    Library guava = libraries.findMatchingLibrary("Gradle: guava.*");
    assertNotNull(guava);

    String[] sources = guava.getUrls(SOURCES);
    assertThat(sources).isNotEmpty();
  }

  // Verifies that sync does not fail and user is warned when a project contains an Android module without variants.
  // See https://code.google.com/p/android/issues/detail?id=170722
  public void testWithAndroidProjectWithoutVariants() throws Exception {
    Project project = getProject();

    GradleSyncMessagesStub syncMessages = GradleSyncMessagesStub.replaceSyncMessagesService(project, getTestRootDisposable());

    loadSimpleApplication();
    File appBuildFile = getBuildFilePath("app");

    // Remove all variants.
    appendToFile(appBuildFile, "android.variantFilter { variant -> variant.ignore = true }");

    String failure = requestSyncAndGetExpectedFailure();
    assertThat(failure).contains("No variants found for ':app'. Check build files to ensure at least one variant exists.");
  }

  public void testGradleSyncActionAfterFailedSync() throws Exception {
    loadProject(SIMPLE_APPLICATION);

    File appBuildFile = getBuildFilePath("app");
    appendToFile(appBuildFile, "**error***");
    requestSyncAndGetExpectedFailure();

    SyncProjectAction action = new SyncProjectAction();
    Presentation presentation = new Presentation();
    presentation.setEnabledAndVisible(false);
    AnActionEvent event = mock(AnActionEvent.class);
    when(event.getPresentation()).thenReturn(presentation);
    when(event.getProject()).thenReturn(getProject());
    action.update(event);
    assertTrue(presentation.isEnabledAndVisible());
  }

  // Verify that sync issues were reported properly when there're unresolved dependencies
  // due to conflicts in variant attributes.
  // See b/64213214.
  public void testSyncIssueWithNonMatchingVariantAttributes() throws Exception {
    Project project = getProject();
    GradleSyncMessagesStub syncMessages = GradleSyncMessagesStub.replaceSyncMessagesService(project, getTestRootDisposable());

    // DEPENDENT_MODULES project has two modules, app and lib, app module has dependency on lib module.
    prepareProjectForImport(DEPENDENT_MODULES, null, null, null);
    // Define new buildType qa in app module.
    // This causes sync issues, because app depends on lib module, but lib module doesn't have buildType qa.
    File appBuildFile = getBuildFilePath("app");
    appendToFile(appBuildFile, "\nandroid.buildTypes { qa { } }\n");
    importProject();
    prepareProjectForTest(getProject(), "app");

    BuildVariantUpdater.getInstance(getProject()).updateSelectedBuildVariant(getProject(), getModule("app").getName(), "basicQa");

    // Verify sync issues are reported properly.
    List<NotificationData> messages = syncMessages.getNotifications();
    List<NotificationData> relevantMessages = messages.stream()
      .filter(m -> m.getTitle().equals("Unresolved dependencies") &&
                   m.getMessage().contains(
                     "Unable to resolve dependency for ':app@basicQa/compileClasspath': Could not resolve project :lib.\nAffected Modules:"))
      .collect(toList());
    assertThat(relevantMessages).isNotEmpty();
  }

  // Verify that custom properties on local.properties are preserved after sync (b/70670394)
  public void testCustomLocalPropertiesPreservedAfterSync() throws Exception {
    Project project = getProject();

    loadProject(SIMPLE_APPLICATION);

    LocalProperties originalLocalProperties = new LocalProperties(project);
    Properties modified = getProperties(originalLocalProperties.getPropertiesFilePath());
    modified.setProperty("custom.property", "custom.value");
    savePropertiesToFile(modified, originalLocalProperties.getPropertiesFilePath(), null);
    LocalProperties modifiedLocalProperties = new LocalProperties(project);
    assertThat(modifiedLocalProperties.getProperty("custom.property")).isEqualTo("custom.value");

    requestSyncAndWait();

    LocalProperties afterSyncLocalProperties = new LocalProperties(project);
    assertThat(afterSyncLocalProperties.getProperty("custom.property")).isEqualTo("custom.value");
  }

  // Verify that previously reported sync issues are cleaned up as part of the next sync
  public void testSyncIssuesCleanup() throws Exception {
    loadSimpleApplication();

    Project project = getProject();
    GradleSyncMessagesStub syncMessages = GradleSyncMessagesStub.replaceSyncMessagesService(project, getTestRootDisposable());
    SyncMessage oldSyncMessage = new SyncMessage(SyncMessage.DEFAULT_GROUP, MessageType.ERROR,
            "A quick blown fix bumps over the lazy bug");
    syncMessages.report(oldSyncMessage);

    // Expect a successful sync, and that the old message should get cleaned up.
    requestSyncAndWait();
    List<SyncMessage> messages = syncMessages.getReportedMessages();
    assertThat(messages).isEmpty();
  }


  /* TODO(b/142753914): GradleSyncIntegrationTest.testWithKotlinMpp fails with Kotlin version 1.3.60-withExperimentalGoogleExtensions-20191014
  public void testWithKotlinMpp() throws Exception {
    loadProject(KOTLIN_MPP);

    // Verify that 7 modules are created.
    Module[] modules = ModuleManager.getInstance(getProject()).getModules();
    assertSize(7, modules);

    // Verify module names are as expected.
    List<String> moduleNames = Arrays.stream(modules).map(Module::getName).collect(toList());
    List<String> expectedModuleNames = asList("kotlinMpp", "app", "app_commonMain", "app_commonTest",
                                              "shared", "shared_commonMain", "shared_commonTest");
    assertThat(moduleNames).containsExactlyElementsIn(expectedModuleNames);
  }
  */

  public void testSyncGetsGradlePluginModel() throws Exception {
    loadProject(SIMPLE_APPLICATION);

    Module[] modules = ModuleManager.getInstance(getProject()).getModules();
    for (Module module : modules) {
      GradleFacet gradleFacet = GradleFacet.getInstance(module);
      if (module.getName().contains("app")) {
        assertThat(gradleFacet).isNotNull();
        Collection<String> plugins = gradleFacet.getGradleModuleModel().getGradlePlugins();
        // The main project module will not contain a list of plugins
        List<String> expectedPlugins = new ArrayList<>(Arrays.asList(
          "com.android.ide.gradle.model.builder.AndroidStudioToolingPlugin",
          "org.gradle.buildinit.plugins.BuildInitPlugin",
          "org.gradle.buildinit.plugins.WrapperPlugin",
          "org.gradle.api.plugins.HelpTasksPlugin",
          "com.android.build.gradle.api.AndroidBasePlugin",
          "org.gradle.language.base.plugins.LifecycleBasePlugin",
          "org.gradle.api.plugins.BasePlugin",
          "org.gradle.api.plugins.ReportingBasePlugin",
          "org.gradle.api.plugins.JavaBasePlugin$Inject",
          "org.gradle.api.plugins.JvmEcosystemPlugin",
          "com.android.build.gradle.AppPlugin",
          "com.android.build.gradle.internal.plugins.AppPlugin",
          "com.android.build.gradle.internal.plugins.VersionCheckPlugin"
        ));
        assertThat(plugins).containsExactlyElementsIn(expectedPlugins);
      }
      else {
        assertThat(gradleFacet).isNull();
      }
    }
  }

  public void testNoGradleFacetInTopLevelModule() throws Exception {
    loadSimpleApplication();
    Module topLevelModule = getModule(getProject().getName());
    assertNotNull(topLevelModule);
    // Verify that GradleFacet is not applied to top-level project.
    assertNull(GradleFacet.getInstance(topLevelModule));
  }

  public void testAgpVersionPopulated() throws Exception {
    loadSimpleApplication();
    for (Module module : ModuleManager.getInstance(getProject()).getModules()) {
      GradleFacet gradleFacet = GradleFacet.getInstance(module);
      AndroidFacet androidFacet = AndroidFacet.getInstance(module);
      // agpVersion is not available for Java modules.
      if (gradleFacet != null && androidFacet != null) {
        assertThat(gradleFacet.getConfiguration().LAST_SUCCESSFUL_SYNC_AGP_VERSION)
                .isEqualTo(BuildEnvironment.getInstance().getGradlePluginVersion());
        assertThat(gradleFacet.getConfiguration().LAST_KNOWN_AGP_VERSION)
                .isEqualTo(BuildEnvironment.getInstance().getGradlePluginVersion());
      }
    }
  }

  public void testNotLastKnownAgpVersionPopulatedForUnsuccessfulSync() throws Exception {
    // DEPENDENT_MODULES project has two modules, app and lib, app module has dependency on lib module.
    loadProject(DEPENDENT_MODULES);
    for (Module module : ModuleManager.getInstance(getProject()).getModules()) {
      GradleFacet gradleFacet = GradleFacet.getInstance(module);
      if (gradleFacet != null) {
        // Clean any LAST_SUCCESSFUL_SYNC_AGP_VERSION set by initial import.
        gradleFacet.getConfiguration().LAST_SUCCESSFUL_SYNC_AGP_VERSION = null;
        gradleFacet.getConfiguration().LAST_KNOWN_AGP_VERSION = null;
      }
    }

    File appBuildFile = getBuildFilePath("app");
    appendToFile(appBuildFile, "\n@invalidDsl { implementation 'bad:bad:bad' }\n");

    try {
      requestSyncAndWait();
    }
    catch (AssertionFailedError expected) {
      // Sync issues are expected.
    }

    for (Module module : ModuleManager.getInstance(getProject()).getModules()) {
      GradleFacet gradleFacet = GradleFacet.getInstance(module);
      AndroidFacet androidFacet = AndroidFacet.getInstance(module);
      // agpVersion is not available for Java modules.
      if (gradleFacet != null && androidFacet != null) {
        assertThat(gradleFacet.getConfiguration().LAST_SUCCESSFUL_SYNC_AGP_VERSION).isNull();
        assertThat(gradleFacet.getConfiguration().LAST_KNOWN_AGP_VERSION).isNull();
      }
    }
  }

  // Verify buildscript classpath has been setup.
  public void testBuildScriptClasspathSetup() throws Exception {
    loadSimpleApplication();
    Project project = getProject();
    String projectPath = project.getBasePath();
    assertNotNull(projectPath);

    ExternalSystemManager<?, ?, ?, ?, ?> manager = ExternalSystemApiUtil.getManager(GradleConstants.SYSTEM_ID);
    assertNotNull(manager);
    AbstractExternalSystemLocalSettings<?> localSettings = manager.getLocalSettingsProvider().fun(project);
    ExternalProjectBuildClasspathPojo projectBuildClasspathPojo = localSettings.getProjectBuildClasspath().get(projectPath);

    // Verify that ExternalProjectBuildClasspathPojo is not null.
    assertNotNull(projectBuildClasspathPojo);

    List<String> projectClasspath = projectBuildClasspathPojo.getProjectBuildClasspath();
    Map<String, ExternalModuleBuildClasspathPojo> moduleClasspath = projectBuildClasspathPojo.getModulesBuildClasspath();

    // Verify that project classpath is not empty.
    assertThat(projectClasspath).isNotEmpty();

    // Verify that each sub-module has non-empty classpath entry.
    String rootModuleDir = toCanonicalPath(projectPath);
    String appModuleDir = toCanonicalPath(new File(projectPath, "app").getPath());
    assertThat(moduleClasspath.keySet()).containsExactly(rootModuleDir, appModuleDir);
    assertThat(moduleClasspath.get(rootModuleDir).getEntries()).isNotEmpty();
    assertThat(moduleClasspath.get(appModuleDir).getEntries()).isNotEmpty();
  }

  // Verify that execute task.
  public void testExecuteGradleTask() throws Exception {
    loadSimpleApplication();

    Project project = getProject();
    ExternalSystemTaskId taskId = mock(ExternalSystemTaskId.class);
    when(taskId.findProject()).thenReturn(project);

    // Verify that the task "help" can be found and executed.
    assertTrue(new AndroidGradleTaskManager().executeTasks(taskId, singletonList("help"), project.getBasePath(), null, null,
                                                           new ExternalSystemTaskNotificationListenerAdapter() {
                                                           }));
  }

  public void testWithPreSyncCheckFailure() throws Exception {
    Project project = getProject();

    SimulatedSyncErrors.registerSyncErrorToSimulate(new JdkImportCheckException("Presync checks failed"));

    // Spy on SyncView manager to confirm it is displaying the error message
    SyncViewManager spyViewManager = spy(project.getService(SyncViewManager.class));
    ServiceContainerUtil.replaceService(project, SyncViewManager.class, spyViewManager, getTestRootDisposable());

    String syncError = loadProjectAndExpectSyncError(SIMPLE_APPLICATION);
    assertThat(syncError).startsWith("Presync checks failed\n");
  }

  public void testFinishBuildEventOnlyCreatedOnce() throws Exception {
    Project project = getProject();
    // Spy on SyncView manager to capture the build events.
    SyncViewManager spyViewManager = spy(project.getService(SyncViewManager.class));
    myIdeComponents.replaceProjectService(SyncViewManager.class, spyViewManager);

    // Invoke Gradle sync.
    loadSimpleApplication();

    ArgumentCaptor<BuildEvent> buildEventCaptor = ArgumentCaptor.forClass(BuildEvent.class);
    verify(spyViewManager, atLeastOnce()).onEvent(any(Object.class), buildEventCaptor.capture());

    // Verify that FinishBuildEvent was created only once.
    List<BuildEvent> buildEvents = buildEventCaptor.getAllValues().stream().filter(FinishBuildEvent.class::isInstance).collect(toList());
    assertThat(buildEvents).hasSize(1);
    assertThat(buildEvents.get(0).getMessage()).isEqualTo("finished");
  }

  public void testStartAndFinishBuildEventHasSameBuildId() throws Exception {
    Project project = getProject();
    // Spy on SyncView manager to capture the build events.
    SyncViewManager spyViewManager = spy(project.getService(SyncViewManager.class));
    myIdeComponents.replaceProjectService(SyncViewManager.class, spyViewManager);

    // Invoke Gradle sync.
    loadSimpleApplication();

    ArgumentCaptor<Object> startIdCaptor = ArgumentCaptor.forClass(Object.class);
    ArgumentCaptor<Object> finishIdCaptor = ArgumentCaptor.forClass(Object.class);

    verify(spyViewManager).onEvent(startIdCaptor.capture(), any(StartBuildEvent.class));
    verify(spyViewManager).onEvent(finishIdCaptor.capture(), any(FinishBuildEvent.class));

    // Verify that start build event and finish build event are created for the same build id.
    assertEquals(finishIdCaptor.getValue(), startIdCaptor.getValue());
  }

  public void testSyncWithBuildSrcModule() throws Exception {
    loadProject(APP_WITH_BUILDSRC);

    // Verify that buildSrc modules exists.
    Module buildSrcModule = getModule("buildSrc");
    assertNotNull(buildSrcModule);
    DataNode<ModuleData> moduleData = GradleUtil.findGradleModuleData(buildSrcModule);
    assertNotNull(moduleData);

    // Ensure no local.properties was created.
    assertFalse(new File(getProjectFolderPath(), "buildSrc/local.properties").exists());

    // Verify that ContentRootData DataNode is created for buildSrc module.
    Collection<DataNode<ContentRootData>> contentRootData = ExternalSystemApiUtil.findAll(moduleData, ProjectKeys.CONTENT_ROOT);
    File buildSrcDir = new File(getProject().getBasePath(), "buildSrc");
    if (isModulePerSourceSet()) {
      String buildSrcDirPath = buildSrcDir.getPath();
      assertThat(ContainerUtil.map(contentRootData, e -> e.getData().getRootPath())).containsExactly(
        buildSrcDirPath,
        buildSrcDirPath + "/src/main/java",
        buildSrcDirPath + "/src/main/groovy",
        buildSrcDirPath + "/src/main/resources",
        buildSrcDirPath + "/src/test/java",
        buildSrcDirPath + "/src/test/groovy",
        buildSrcDirPath + "/src/test/resources"
      );
    } else {
      assertThat(contentRootData).hasSize(1);
      assertThat(contentRootData.iterator().next().getData().getRootPath())
        .isEqualTo(FileUtils.toSystemIndependentPath(buildSrcDir.getPath()));
    }

    // Verify that buildSrc/lib1 has dependency on buildSrc/lib2.
    Module lib1Module = AndroidGradleTests.getMainJavaModule(getProject(), "lib1");
    assertAbout(moduleDependencies()).that(lib1Module)
      .hasDependency(AndroidGradleTests.getMainJavaModule(getProject(), "lib2").getName(), DependencyScope.COMPILE, false);
  }

  public void testViewBindingOptionsAreCorrectlyVisibleFromIDE() throws Exception {
    loadSimpleApplication();

    Module appModule = TestModuleUtil.findAppModule(getProject());
    // Default option value should be false.
    assertFalse(AndroidModuleModel.get(appModule).getAndroidProject().getViewBindingOptions().getEnabled());

    // Change the option in the build file and re-sync
    File appBuildFile = getBuildFilePath("app");
    appendToFile(appBuildFile, "\nandroid { viewBinding { enabled true }\n}");
    requestSyncAndWait();

    // Check that the new option is visible from the IDE.
    assertTrue(AndroidModuleModel.get(appModule).getAndroidProject().getViewBindingOptions().getEnabled());
  }

  public void testDependenciesInfoOptionsAreCorrectlyVisibleFromIDE() throws Exception {
    loadSimpleApplication();

    Module appModule = TestModuleUtil.findAppModule(getProject());
    // Default option value should be true (at least at the moment)
    assertTrue(AndroidModuleModel.get(appModule).getAndroidProject().getDependenciesInfo().getIncludeInApk());
    assertTrue(AndroidModuleModel.get(appModule).getAndroidProject().getDependenciesInfo().getIncludeInBundle());

    // explicitly set the option
    File appBuildFile = getBuildFilePath("app");
    appendToFile(appBuildFile, "\nandroid { dependenciesInfo { includeInApk false\nincludeInBundle false } }");
    requestSyncAndWait();

    assertFalse(AndroidModuleModel.get(appModule).getAndroidProject().getDependenciesInfo().getIncludeInApk());
    assertFalse(AndroidModuleModel.get(appModule).getAndroidProject().getDependenciesInfo().getIncludeInBundle());
  }

  public void testKaptIsEnabled() throws Exception {
    loadProject(KOTLIN_KAPT);

    GradleModuleModel appModel = GradleFacet.getInstance(getModule("app")).getGradleModuleModel();
    assertTrue(appModel.isKaptEnabled());

    GradleModuleModel rootModel = GradleFacet.getInstance(getModule("lib")).getGradleModuleModel();
    assertFalse(rootModel.isKaptEnabled());
  }

  public void testExceptionsCreateFailedBuildFinishedEvent() throws Exception {
    loadSimpleApplication();
    SyncViewManager viewManager = mock(SyncViewManager.class);
    new IdeComponents(getProject()).replaceProjectService(SyncViewManager.class, viewManager);
    SimulatedSyncErrors.registerSyncErrorToSimulate(new RuntimeException("Fake sync error"));

    requestSyncAndGetExpectedFailure();

    ArgumentCaptor<BuildEvent> eventCaptor = ArgumentCaptor.forClass(BuildEvent.class);
    // FinishBuildEvents are not consumed immediately by AbstractOutputMessageDispatcher.onEvent(), thus we need to wait
    verify(viewManager, after(1000).atLeast(0)).onEvent(any(), eventCaptor.capture());

    List<BuildEvent> events = eventCaptor.getAllValues();
    // There should be at least two events
    assertThat(events.size()).isAtLeast(2);
    // The first event should be a StartBuildEvent
    assertThat(events.get(0)).isInstanceOf(StartBuildEvent.class);
    // And the last event should be a FinishBuildEvent. There may be other progress events in between.
    assertThat(events.get(events.size()-1)).isInstanceOf(FinishBuildEvent.class);
    FinishBuildEvent event = (FinishBuildEvent)events.get(events.size()-1);
    FailureResult failureResult = (FailureResult)event.getResult();
    assertThat(failureResult.getFailures()).isNotEmpty();
    assertThat(failureResult.getFailures().get(0).getMessage()).contains("Fake sync error");
  }

  public void testUnresolvedDependency() throws Exception {
    prepareProjectForImport(SIMPLE_APPLICATION_UNRESOLVED_DEPENDENCY, null, null, null);
    GradleSyncMessagesStub syncMessages = GradleSyncMessagesStub.replaceSyncMessagesService(getProject(), getTestRootDisposable());

    Project project = getProject();
    TestGradleSyncListener syncListener = EdtTestUtil.runInEdtAndGet(() -> {
      GradleProjectImporter.Request request = new GradleProjectImporter.Request(project);
      GradleProjectImporter.configureNewProject(project);
      GradleProjectImporter.getInstance().importProjectNoSync(request);
      return AndroidGradleTests.syncProject(project, GradleSyncInvoker.Request.testRequest());
    });

    assertFalse(AndroidGradleTests.syncFailed(syncListener));
    List<NotificationData> notifications = syncMessages.getNotifications();
    assertThat(notifications.get(0).getMessage()).startsWith("Failed to resolve: unresolved:dependency:99.9");
  }

  /**
   * Verify that daemons can be stopped (b/150790550).
   * @throws Exception
   */
  public void testDaemonStops() throws Exception {
    loadSimpleApplication();
    GradleDaemonServices.stopDaemons();
    assertThat(areGradleDaemonsRunning()).isFalse();
    requestSyncAndWait();
    assertThat(areGradleDaemonsRunning()).isTrue();
    GradleDaemonServices.stopDaemons();
    assertThat(areGradleDaemonsRunning()).isFalse();
  }

  public void testSyncWithAARDependencyAddsSources() throws Exception {
    Project project = getProject();

    loadProject(SIMPLE_APPLICATION);

    Module appModule = getModule("app");

    ApplicationManager.getApplication().invokeAndWait(() -> runWriteCommandAction(
      project, () -> {
        try {
          VirtualFile projectDir = ProjectUtil.guessProjectDir(project);
          VirtualFile buildGradle =  com.android.tools.idea.gradle.util.GradleUtil.findGradleBuildFile(projectDir);

          String currentBuildFileContents = VfsUtilCore.loadText(buildGradle);

          String newBuildFileContents =
            currentBuildFileContents +
            "\nallprojects { repositories { maven { url \"file://" + getTestDataPath() + "/res/aar-lib-sources/maven/\" }}}";

          VfsUtil.saveText(buildGradle, newBuildFileContents);

          GradleBuildModel gradleBuildModel = ProjectBuildModel.get(project).getModuleBuildModel(appModule);
          gradleBuildModel.dependencies().addArtifact("implementation", "com.test:bar:0.1@aar");

          gradleBuildModel.applyChanges();
        } catch (Exception e) {
          e.printStackTrace(System.out);
          fail(e.getMessage());
        }
      }));

    requestSyncAndWait();

    // Verify that the library has sources.
    ProjectLibraries libraries = new ProjectLibraries(getProject());
    String libraryNameRegex = "Gradle: com.test:bar:0.1@aar";
    Library library = libraries.findMatchingLibrary(libraryNameRegex);

    assertNotNull("Library com.test:bar:0.1 is missing", library);
    VirtualFile[] files = library.getFiles(SOURCES);
    assertThat(files).asList().hasSize(1);
  }

  private boolean isModulePerSourceSet() {
    return !IdeInfo.getInstance().isAndroidStudio();
  }
}<|MERGE_RESOLUTION|>--- conflicted
+++ resolved
@@ -17,6 +17,8 @@
 
 import static com.android.SdkConstants.FN_SETTINGS_GRADLE;
 import static com.android.tools.idea.gradle.project.sync.ModuleDependenciesSubject.moduleDependencies;
+import static com.android.tools.idea.gradle.util.PropertiesFiles.getProperties;
+import static com.android.tools.idea.gradle.util.PropertiesFiles.savePropertiesToFile;
 import static com.android.tools.idea.testing.FileSubject.file;
 import static com.android.tools.idea.testing.TestProjectPaths.APP_WITH_BUILDSRC;
 import static com.android.tools.idea.testing.TestProjectPaths.BASIC;
@@ -28,8 +30,6 @@
 import static com.android.tools.idea.testing.TestProjectPaths.SIMPLE_APPLICATION;
 import static com.android.tools.idea.testing.TestProjectPaths.SIMPLE_APPLICATION_UNRESOLVED_DEPENDENCY;
 import static com.android.tools.idea.testing.TestProjectPaths.TRANSITIVE_DEPENDENCIES;
-import static com.android.tools.idea.util.PropertiesFiles.getProperties;
-import static com.android.tools.idea.util.PropertiesFiles.savePropertiesToFile;
 import static com.google.common.truth.Truth.assertAbout;
 import static com.google.common.truth.Truth.assertThat;
 import static com.intellij.openapi.command.WriteCommandAction.runWriteCommandAction;
@@ -44,8 +44,8 @@
 import static java.util.Collections.singletonList;
 import static java.util.stream.Collectors.toList;
 import static org.jetbrains.plugins.gradle.settings.DistributionType.DEFAULT_WRAPPED;
-import static org.mockito.ArgumentMatchers.any;
 import static org.mockito.Mockito.after;
+import static org.mockito.Mockito.any;
 import static org.mockito.Mockito.atLeastOnce;
 import static org.mockito.Mockito.mock;
 import static org.mockito.Mockito.spy;
@@ -107,20 +107,12 @@
 import com.intellij.openapi.roots.DependencyScope;
 import com.intellij.openapi.roots.ModuleRootManager;
 import com.intellij.openapi.roots.libraries.Library;
-<<<<<<< HEAD
-import com.intellij.openapi.util.SystemInfo;
-=======
->>>>>>> 44b500f2
 import com.intellij.openapi.vfs.LocalFileSystem;
 import com.intellij.openapi.vfs.VfsUtil;
 import com.intellij.openapi.vfs.VfsUtilCore;
 import com.intellij.openapi.vfs.VirtualFile;
 import com.intellij.pom.java.LanguageLevel;
 import com.intellij.testFramework.EdtTestUtil;
-<<<<<<< HEAD
-=======
-import com.intellij.testFramework.ServiceContainerUtil;
->>>>>>> 44b500f2
 import com.intellij.util.containers.ContainerUtil;
 import java.io.File;
 import java.io.IOException;
@@ -131,11 +123,7 @@
 import java.util.List;
 import java.util.Map;
 import java.util.Properties;
-<<<<<<< HEAD
 import junit.framework.AssertionFailedError;
-import org.jetbrains.android.compiler.ModuleSourceAutogenerating;
-=======
->>>>>>> 44b500f2
 import org.jetbrains.android.facet.AndroidFacet;
 import org.jetbrains.plugins.gradle.internal.daemon.GradleDaemonServices;
 import org.jetbrains.plugins.gradle.settings.GradleProjectSettings;
@@ -353,8 +341,9 @@
     List<NotificationData> messages = syncMessages.getNotifications();
     List<NotificationData> relevantMessages = messages.stream()
       .filter(m -> m.getTitle().equals("Unresolved dependencies") &&
-                   m.getMessage().contains(
-                     "Unable to resolve dependency for ':app@basicQa/compileClasspath': Could not resolve project :lib.\nAffected Modules:"))
+                   (m.getMessage().contains(
+                     "Unable to resolve dependency for ':app@basicQa/compileClasspath': Could not resolve project :lib.\nAffected Modules:")
+                    || m.getMessage().contains("Failed to resolve: project :lib\nAffected Modules:")))
       .collect(toList());
     assertThat(relevantMessages).isNotEmpty();
   }
@@ -385,7 +374,7 @@
     Project project = getProject();
     GradleSyncMessagesStub syncMessages = GradleSyncMessagesStub.replaceSyncMessagesService(project, getTestRootDisposable());
     SyncMessage oldSyncMessage = new SyncMessage(SyncMessage.DEFAULT_GROUP, MessageType.ERROR,
-            "A quick blown fix bumps over the lazy bug");
+                                                 "A quick blown fix bumps over the lazy bug");
     syncMessages.report(oldSyncMessage);
 
     // Expect a successful sync, and that the old message should get cleaned up.
@@ -460,9 +449,9 @@
       // agpVersion is not available for Java modules.
       if (gradleFacet != null && androidFacet != null) {
         assertThat(gradleFacet.getConfiguration().LAST_SUCCESSFUL_SYNC_AGP_VERSION)
-                .isEqualTo(BuildEnvironment.getInstance().getGradlePluginVersion());
+          .isEqualTo(BuildEnvironment.getInstance().getGradlePluginVersion());
         assertThat(gradleFacet.getConfiguration().LAST_KNOWN_AGP_VERSION)
-                .isEqualTo(BuildEnvironment.getInstance().getGradlePluginVersion());
+          .isEqualTo(BuildEnvironment.getInstance().getGradlePluginVersion());
       }
     }
   }
@@ -550,7 +539,7 @@
 
     // Spy on SyncView manager to confirm it is displaying the error message
     SyncViewManager spyViewManager = spy(project.getService(SyncViewManager.class));
-    ServiceContainerUtil.replaceService(project, SyncViewManager.class, spyViewManager, getTestRootDisposable());
+    myIdeComponents.replaceProjectService(SyncViewManager.class, spyViewManager);
 
     String syncError = loadProjectAndExpectSyncError(SIMPLE_APPLICATION);
     assertThat(syncError).startsWith("Presync checks failed\n");
