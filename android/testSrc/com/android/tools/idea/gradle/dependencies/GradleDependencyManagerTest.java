/*
 * Copyright (C) 2016 The Android Open Source Project
 *
 * Licensed under the Apache License, Version 2.0 (the "License");
 * you may not use this file except in compliance with the License.
 * You may obtain a copy of the License at
 *
 *      http://www.apache.org/licenses/LICENSE-2.0
 *
 * Unless required by applicable law or agreed to in writing, software
 * distributed under the License is distributed on an "AS IS" BASIS,
 * WITHOUT WARRANTIES OR CONDITIONS OF ANY KIND, either express or implied.
 * See the License for the specific language governing permissions and
 * limitations under the License.
 */
package com.android.tools.idea.gradle.dependencies;

import com.android.SdkConstants;
import com.android.ide.common.repository.GradleCoordinate;
import com.android.ide.common.res2.ResourceItem;
import com.android.resources.ResourceType;
import com.android.tools.idea.projectsystem.GoogleMavenArtifactId;
import com.android.tools.idea.projectsystem.ProjectSystemUtil;
import com.android.tools.idea.res.AppResourceRepository;
import com.android.tools.idea.testing.AndroidGradleTestCase;
import com.google.common.collect.ImmutableList;
<<<<<<< HEAD
import com.intellij.openapi.module.Module;
import com.intellij.openapi.ui.Messages;
=======
>>>>>>> abbea60e

import java.util.Collections;
import java.util.List;

<<<<<<< HEAD
import static com.android.SdkConstants.APPCOMPAT_LIB_ARTIFACT;
import static com.android.SdkConstants.LEANBACK_V17_ARTIFACT;
=======
>>>>>>> abbea60e
import static com.android.tools.idea.testing.TestProjectPaths.SIMPLE_APP_WITH_OLDER_SUPPORT_LIB;
import static com.android.tools.idea.testing.TestProjectPaths.SPLIT_BUILD_FILES;
import static com.google.common.truth.Truth.assertThat;

/**
 * Tests for {@link GradleDependencyManager}.
 */
public class GradleDependencyManagerTest extends AndroidGradleTestCase {
  private static final GradleCoordinate APP_COMPAT_DEPENDENCY = new GradleCoordinate("com.android.support", "appcompat-v7", "+");
  private static final GradleCoordinate RECYCLER_VIEW_DEPENDENCY = new GradleCoordinate("com.android.support", "recyclerview-v7", "+");
  private static final GradleCoordinate DUMMY_DEPENDENCY = new GradleCoordinate("dummy.group", "dummy.artifact", "0.0.0");
<<<<<<< HEAD

  private static final List<GradleCoordinate> DEPENDENCIES = ImmutableList.of(APP_COMPAT_DEPENDENCY, DUMMY_DEPENDENCY);

  public void testDependsOn() throws Exception {
    loadSimpleApplication();
    GradleDependencyManager dependencyManager = GradleDependencyManager.getInstance(getProject());
    Module appModule = myModules.getAppModule();
    assertTrue(dependencyManager.dependsOn(appModule, APPCOMPAT_LIB_ARTIFACT));
    assertFalse(dependencyManager.dependsOn(appModule, LEANBACK_V17_ARTIFACT));
  }
=======

  private static final List<GradleCoordinate> DEPENDENCIES = ImmutableList.of(APP_COMPAT_DEPENDENCY, DUMMY_DEPENDENCY);
>>>>>>> abbea60e

  public void testFindMissingDependenciesWithRegularProject() throws Exception {
    loadSimpleApplication();
    GradleDependencyManager dependencyManager = GradleDependencyManager.getInstance(getProject());
    List<GradleCoordinate> missingDependencies = dependencyManager.findMissingDependencies(myModules.getAppModule(), DEPENDENCIES);
    assertThat(missingDependencies).containsExactly(DUMMY_DEPENDENCY);
  }

  public void testFindMissingDependenciesInProjectWithSplitBuildFiles() throws Exception {
    loadProject(SPLIT_BUILD_FILES);
    GradleDependencyManager dependencyManager = GradleDependencyManager.getInstance(getProject());
    List<GradleCoordinate> missingDependencies = dependencyManager.findMissingDependencies(myModules.getAppModule(), DEPENDENCIES);
    assertThat(missingDependencies).containsExactly(DUMMY_DEPENDENCY);
  }

  @SuppressWarnings("unused")
  public void ignore_testDependencyAarIsExplodedForLayoutLib() throws Exception {
    loadSimpleApplication();

    List<GradleCoordinate> dependencies = Collections.singletonList(RECYCLER_VIEW_DEPENDENCY);
    GradleDependencyManager dependencyManager = GradleDependencyManager.getInstance(getProject());
    assertThat(dependencyManager.findMissingDependencies(myModules.getAppModule(), dependencies)).isNotEmpty();

<<<<<<< HEAD
    Messages.setTestDialog(new TestMessagesDialog(Messages.OK));

    boolean found = dependencyManager.ensureLibraryIsIncluded(myModules.getAppModule(), dependencies, null);
=======
    boolean found = dependencyManager.addDependenciesAndSync(myModules.getAppModule(), dependencies, null);
>>>>>>> abbea60e
    assertTrue(found);

    // @formatter:off
    List<ResourceItem> items = AppResourceRepository.getOrCreateInstance(myAndroidFacet)
                                                    .getResourceItem(ResourceType.DECLARE_STYLEABLE, "RecyclerView");
    // @formatter:on
    assertThat(items).isNotEmpty();
    assertThat(dependencyManager.findMissingDependencies(myModules.getAppModule(), dependencies)).isEmpty();
  }

  @SuppressWarnings("unused")
  public void ignore_testAddDependencyAndSync() throws Exception {
    loadSimpleApplication();
<<<<<<< HEAD

    List<GradleCoordinate> dependencies = Collections.singletonList(RECYCLER_VIEW_DEPENDENCY);
=======
>>>>>>> abbea60e
    GradleDependencyManager dependencyManager = GradleDependencyManager.getInstance(getProject());
    List<GradleCoordinate> dependencies = Collections.singletonList(RECYCLER_VIEW_DEPENDENCY);

    // Setup:
    // 1. RecyclerView artifact should not be declared in build script.
    // 2. RecyclerView should not be declared or resolved.
    assertThat(dependencyManager.findMissingDependencies(myModules.getAppModule(), dependencies)).isNotEmpty();
<<<<<<< HEAD

    Messages.setTestDialog(new TestMessagesDialog(Messages.NO));

    boolean found = dependencyManager.ensureLibraryIsIncluded(myModules.getAppModule(), dependencies, null);
    assertFalse(found);
=======
    assertFalse(isRecyclerViewDeclared());
    assertFalse(isRecyclerViewResolved());

    boolean result = dependencyManager.addDependenciesAndSync(myModules.getAppModule(), dependencies, null);

    // If addDependencyAndSync worked correctly,
    // 1. findMissingDependencies with the added dependency should return empty.
    // 2. RecyclerView should be declared and resolved (because the required artifact has been synced)
    assertTrue(result);
    assertThat(dependencyManager.findMissingDependencies(myModules.getAppModule(), dependencies)).isEmpty();
    assertTrue(isRecyclerViewDeclared());
    assertTrue(isRecyclerViewResolved());
  }

  public void testAddDependencyWithoutSync() throws Exception {
    loadSimpleApplication();
    GradleDependencyManager dependencyManager = GradleDependencyManager.getInstance(getProject());
    List<GradleCoordinate> dependencies = Collections.singletonList(RECYCLER_VIEW_DEPENDENCY);

    // Setup:
    // 1. RecyclerView artifact should not be declared in build script.
    //    // 2. RecyclerView should not be declared or resolved.
>>>>>>> abbea60e
    assertThat(dependencyManager.findMissingDependencies(myModules.getAppModule(), dependencies)).isNotEmpty();
    assertFalse(isRecyclerViewDeclared());
    assertFalse(isRecyclerViewResolved());

    boolean result = dependencyManager.addDependenciesWithoutSync(myModules.getAppModule(), dependencies);

    // If addDependencyWithoutSync worked correctly,
    // 1. findMissingDependencies with the added dependency should return empty.
    // 2. RecyclerView should be declared but NOT yet resolved (because we didn't sync)
    assertTrue(result);
    assertThat(dependencyManager.findMissingDependencies(myModules.getAppModule(), dependencies)).isEmpty();
    assertTrue(isRecyclerViewDeclared());
    assertFalse(isRecyclerViewResolved());
  }

  public void testAddedSupportDependencyIsSameVersionAsExistingSupportDependency() throws Exception {
    // Load a library with an explicit appcompat-v7 version that is older than the most recent version:
    loadProject(SIMPLE_APP_WITH_OLDER_SUPPORT_LIB);

    List<GradleCoordinate> dependencies = ImmutableList.of(APP_COMPAT_DEPENDENCY, RECYCLER_VIEW_DEPENDENCY);
    GradleDependencyManager dependencyManager = GradleDependencyManager.getInstance(getProject());
    List<GradleCoordinate> missing = dependencyManager.findMissingDependencies(myModules.getAppModule(), dependencies);
    assertThat(missing.size()).isEqualTo(1);
    assertThat(missing.get(0).getId()).isEqualTo(SdkConstants.RECYCLER_VIEW_LIB_ARTIFACT);
    assertThat(missing.get(0).toString()).isEqualTo("com.android.support:recyclerview-v7:25.3.1");
  }

  private boolean isRecyclerViewDeclared() {
    return ProjectSystemUtil.getModuleSystem(myModules.getAppModule())
             .getDeclaredVersion(GoogleMavenArtifactId.RECYCLERVIEW_V7) != null;
  }

  private boolean isRecyclerViewResolved() {
    return ProjectSystemUtil.getModuleSystem(myModules.getAppModule())
             .getResolvedVersion(GoogleMavenArtifactId.RECYCLERVIEW_V7) != null;
  }

  public void testAddedSupportDependencyIsSameVersionAsExistingSupportDependency() throws Exception {
    // Load a library with an explicit appcompat-v7 version that is older than the most recent version:
    loadProject(SIMPLE_APP_WITH_OLDER_SUPPORT_LIB);

    List<GradleCoordinate> dependencies = ImmutableList.of(APP_COMPAT_DEPENDENCY, RECYCLER_VIEW_DEPENDENCY);
    GradleDependencyManager dependencyManager = GradleDependencyManager.getInstance(getProject());
    List<GradleCoordinate> missing = dependencyManager.findMissingDependencies(myModules.getAppModule(), dependencies);
    assertThat(missing.size()).isEqualTo(1);
    assertThat(missing.get(0).getId()).isEqualTo(SdkConstants.RECYCLER_VIEW_LIB_ARTIFACT);
    assertThat(missing.get(0).toString()).isEqualTo("com.android.support:recyclerview-v7:25.3.1");
  }
}<|MERGE_RESOLUTION|>--- conflicted
+++ resolved
@@ -24,20 +24,10 @@
 import com.android.tools.idea.res.AppResourceRepository;
 import com.android.tools.idea.testing.AndroidGradleTestCase;
 import com.google.common.collect.ImmutableList;
-<<<<<<< HEAD
-import com.intellij.openapi.module.Module;
-import com.intellij.openapi.ui.Messages;
-=======
->>>>>>> abbea60e
 
 import java.util.Collections;
 import java.util.List;
 
-<<<<<<< HEAD
-import static com.android.SdkConstants.APPCOMPAT_LIB_ARTIFACT;
-import static com.android.SdkConstants.LEANBACK_V17_ARTIFACT;
-=======
->>>>>>> abbea60e
 import static com.android.tools.idea.testing.TestProjectPaths.SIMPLE_APP_WITH_OLDER_SUPPORT_LIB;
 import static com.android.tools.idea.testing.TestProjectPaths.SPLIT_BUILD_FILES;
 import static com.google.common.truth.Truth.assertThat;
@@ -49,21 +39,8 @@
   private static final GradleCoordinate APP_COMPAT_DEPENDENCY = new GradleCoordinate("com.android.support", "appcompat-v7", "+");
   private static final GradleCoordinate RECYCLER_VIEW_DEPENDENCY = new GradleCoordinate("com.android.support", "recyclerview-v7", "+");
   private static final GradleCoordinate DUMMY_DEPENDENCY = new GradleCoordinate("dummy.group", "dummy.artifact", "0.0.0");
-<<<<<<< HEAD
 
   private static final List<GradleCoordinate> DEPENDENCIES = ImmutableList.of(APP_COMPAT_DEPENDENCY, DUMMY_DEPENDENCY);
-
-  public void testDependsOn() throws Exception {
-    loadSimpleApplication();
-    GradleDependencyManager dependencyManager = GradleDependencyManager.getInstance(getProject());
-    Module appModule = myModules.getAppModule();
-    assertTrue(dependencyManager.dependsOn(appModule, APPCOMPAT_LIB_ARTIFACT));
-    assertFalse(dependencyManager.dependsOn(appModule, LEANBACK_V17_ARTIFACT));
-  }
-=======
-
-  private static final List<GradleCoordinate> DEPENDENCIES = ImmutableList.of(APP_COMPAT_DEPENDENCY, DUMMY_DEPENDENCY);
->>>>>>> abbea60e
 
   public void testFindMissingDependenciesWithRegularProject() throws Exception {
     loadSimpleApplication();
@@ -87,13 +64,7 @@
     GradleDependencyManager dependencyManager = GradleDependencyManager.getInstance(getProject());
     assertThat(dependencyManager.findMissingDependencies(myModules.getAppModule(), dependencies)).isNotEmpty();
 
-<<<<<<< HEAD
-    Messages.setTestDialog(new TestMessagesDialog(Messages.OK));
-
-    boolean found = dependencyManager.ensureLibraryIsIncluded(myModules.getAppModule(), dependencies, null);
-=======
     boolean found = dependencyManager.addDependenciesAndSync(myModules.getAppModule(), dependencies, null);
->>>>>>> abbea60e
     assertTrue(found);
 
     // @formatter:off
@@ -107,11 +78,6 @@
   @SuppressWarnings("unused")
   public void ignore_testAddDependencyAndSync() throws Exception {
     loadSimpleApplication();
-<<<<<<< HEAD
-
-    List<GradleCoordinate> dependencies = Collections.singletonList(RECYCLER_VIEW_DEPENDENCY);
-=======
->>>>>>> abbea60e
     GradleDependencyManager dependencyManager = GradleDependencyManager.getInstance(getProject());
     List<GradleCoordinate> dependencies = Collections.singletonList(RECYCLER_VIEW_DEPENDENCY);
 
@@ -119,13 +85,6 @@
     // 1. RecyclerView artifact should not be declared in build script.
     // 2. RecyclerView should not be declared or resolved.
     assertThat(dependencyManager.findMissingDependencies(myModules.getAppModule(), dependencies)).isNotEmpty();
-<<<<<<< HEAD
-
-    Messages.setTestDialog(new TestMessagesDialog(Messages.NO));
-
-    boolean found = dependencyManager.ensureLibraryIsIncluded(myModules.getAppModule(), dependencies, null);
-    assertFalse(found);
-=======
     assertFalse(isRecyclerViewDeclared());
     assertFalse(isRecyclerViewResolved());
 
@@ -148,7 +107,6 @@
     // Setup:
     // 1. RecyclerView artifact should not be declared in build script.
     //    // 2. RecyclerView should not be declared or resolved.
->>>>>>> abbea60e
     assertThat(dependencyManager.findMissingDependencies(myModules.getAppModule(), dependencies)).isNotEmpty();
     assertFalse(isRecyclerViewDeclared());
     assertFalse(isRecyclerViewResolved());
@@ -185,16 +143,4 @@
     return ProjectSystemUtil.getModuleSystem(myModules.getAppModule())
              .getResolvedVersion(GoogleMavenArtifactId.RECYCLERVIEW_V7) != null;
   }
-
-  public void testAddedSupportDependencyIsSameVersionAsExistingSupportDependency() throws Exception {
-    // Load a library with an explicit appcompat-v7 version that is older than the most recent version:
-    loadProject(SIMPLE_APP_WITH_OLDER_SUPPORT_LIB);
-
-    List<GradleCoordinate> dependencies = ImmutableList.of(APP_COMPAT_DEPENDENCY, RECYCLER_VIEW_DEPENDENCY);
-    GradleDependencyManager dependencyManager = GradleDependencyManager.getInstance(getProject());
-    List<GradleCoordinate> missing = dependencyManager.findMissingDependencies(myModules.getAppModule(), dependencies);
-    assertThat(missing.size()).isEqualTo(1);
-    assertThat(missing.get(0).getId()).isEqualTo(SdkConstants.RECYCLER_VIEW_LIB_ARTIFACT);
-    assertThat(missing.get(0).toString()).isEqualTo("com.android.support:recyclerview-v7:25.3.1");
-  }
 }