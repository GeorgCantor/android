/*
 * Copyright (C) 2013 The Android Open Source Project
 *
 * Licensed under the Apache License, Version 2.0 (the "License");
 * you may not use this file except in compliance with the License.
 * You may obtain a copy of the License at
 *
 *      http://www.apache.org/licenses/LICENSE-2.0
 *
 * Unless required by applicable law or agreed to in writing, software
 * distributed under the License is distributed on an "AS IS" BASIS,
 * WITHOUT WARRANTIES OR CONDITIONS OF ANY KIND, either express or implied.
 * See the License for the specific language governing permissions and
 * limitations under the License.
 */
package com.android.tools.idea.gradle.task;

import com.android.tools.idea.gradle.invoker.GradleInvoker;
import com.android.tools.idea.gradle.util.Projects;
import com.intellij.openapi.externalSystem.model.ExternalSystemException;
import com.intellij.openapi.externalSystem.model.task.ExternalSystemTaskId;
import com.intellij.openapi.externalSystem.model.task.ExternalSystemTaskNotificationListener;
import com.intellij.openapi.project.Project;
import com.intellij.openapi.project.ProjectManager;
import org.jetbrains.annotations.NotNull;
import org.jetbrains.annotations.Nullable;
import org.jetbrains.plugins.gradle.service.task.GradleTaskManagerExtension;
import org.jetbrains.plugins.gradle.settings.GradleExecutionSettings;

import java.util.List;

/**
 * Executes Gradle tasks.
 */
public class AndroidGradleTaskManager implements GradleTaskManagerExtension {
  @Override
  public boolean executeTasks(@NotNull ExternalSystemTaskId id,
                              @NotNull List<String> taskNames,
                              @NotNull String projectPath,
                              @Nullable GradleExecutionSettings settings,
<<<<<<< HEAD
                              @NotNull List<String> vmOptions,
                              @NotNull List<String> scriptParameters,
=======
                              @NotNull final List<String> vmOptions,
                              @NotNull final List<String> scriptParameters,
>>>>>>> 1e356ee7
                              @Nullable String debuggerSetup,
                              @NotNull ExternalSystemTaskNotificationListener listener) throws ExternalSystemException {
    Project[] openProjects = ProjectManager.getInstance().getOpenProjects();
    if (openProjects.length == 1 && !openProjects[0].isDefault()) {
      Project project = openProjects[0];
      if (Projects.isGradleProject(project) && Projects.isDirectGradleInvocationEnabled(project)) {
        GradleInvoker.getInstance(project).executeTasks(taskNames);
        return true;
      }
    }
    // Returning false gives control back to the framework, and the task(s) will be invoked by IDEA.
    return false;
  }

  @Override
  public boolean cancelTask(@NotNull ExternalSystemTaskId id, @NotNull ExternalSystemTaskNotificationListener listener)
    throws ExternalSystemException {
    // Let the IDEA's Gradle support handle this.
    return false;
  }
}<|MERGE_RESOLUTION|>--- conflicted
+++ resolved
@@ -38,13 +38,8 @@
                               @NotNull List<String> taskNames,
                               @NotNull String projectPath,
                               @Nullable GradleExecutionSettings settings,
-<<<<<<< HEAD
-                              @NotNull List<String> vmOptions,
-                              @NotNull List<String> scriptParameters,
-=======
                               @NotNull final List<String> vmOptions,
                               @NotNull final List<String> scriptParameters,
->>>>>>> 1e356ee7
                               @Nullable String debuggerSetup,
                               @NotNull ExternalSystemTaskNotificationListener listener) throws ExternalSystemException {
     Project[] openProjects = ProjectManager.getInstance().getOpenProjects();
