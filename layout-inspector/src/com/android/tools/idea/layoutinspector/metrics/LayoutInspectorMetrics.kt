/*
 * Copyright (C) 2022 The Android Open Source Project
 *
 * Licensed under the Apache License, Version 2.0 (the "License");
 * you may not use this file except in compliance with the License.
 * You may obtain a copy of the License at
 *
 *      http://www.apache.org/licenses/LICENSE-2.0
 *
 * Unless required by applicable law or agreed to in writing, software
 * distributed under the License is distributed on an "AS IS" BASIS,
 * WITHOUT WARRANTIES OR CONDITIONS OF ANY KIND, either express or implied.
 * See the License for the specific language governing permissions and
 * limitations under the License.
 */
package com.android.tools.idea.layoutinspector.metrics

import com.android.tools.analytics.UsageTracker
import com.android.tools.idea.appinspection.ide.analytics.toDeviceInfo
import com.android.tools.idea.appinspection.inspector.api.process.DeviceDescriptor
import com.google.wireless.android.sdk.stats.AndroidStudioEvent
import com.google.wireless.android.sdk.stats.DynamicLayoutInspectorEvent
import com.google.wireless.android.sdk.stats.DynamicLayoutInspectorTransportError

object LayoutInspectorMetrics {
  fun logEvent(eventType: DynamicLayoutInspectorEvent.DynamicLayoutInspectorEventType) {
    val builder =
      AndroidStudioEvent.newBuilder().apply {
        kind = AndroidStudioEvent.EventKind.DYNAMIC_LAYOUT_INSPECTOR_EVENT
        dynamicLayoutInspectorEventBuilder.apply { type = eventType }
      }

    UsageTracker.log(builder)
  }

  fun logTransportError(
    transportErrorType: DynamicLayoutInspectorTransportError.Type,
<<<<<<< HEAD
    deviceDescriptor: DeviceDescriptor
=======
    deviceDescriptor: DeviceDescriptor,
>>>>>>> 0d09370c
  ) {
    val transportErrorInfo =
      DynamicLayoutInspectorTransportError.newBuilder().setType(transportErrorType).build()

    val androidStudioEvent =
      AndroidStudioEvent.newBuilder().apply {
        kind = AndroidStudioEvent.EventKind.DYNAMIC_LAYOUT_INSPECTOR_EVENT
        dynamicLayoutInspectorEvent =
          DynamicLayoutInspectorEvent.newBuilder()
            .apply {
              type = DynamicLayoutInspectorEvent.DynamicLayoutInspectorEventType.TRANSPORT_ERROR
              transportError = transportErrorInfo
            }
            .build()
        deviceInfo = deviceDescriptor.toDeviceInfo()
      }

    UsageTracker.log(androidStudioEvent)
  }
}<|MERGE_RESOLUTION|>--- conflicted
+++ resolved
@@ -35,11 +35,7 @@
 
   fun logTransportError(
     transportErrorType: DynamicLayoutInspectorTransportError.Type,
-<<<<<<< HEAD
-    deviceDescriptor: DeviceDescriptor
-=======
     deviceDescriptor: DeviceDescriptor,
->>>>>>> 0d09370c
   ) {
     val transportErrorInfo =
       DynamicLayoutInspectorTransportError.newBuilder().setType(transportErrorType).build()
