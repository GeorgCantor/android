<?xml version="1.0" encoding="UTF-8"?>
<module type="JAVA_MODULE" version="4">
  <component name="NewModuleRootManager" inherit-compiler-output="true">
    <exclude-output />
    <content url="file://$MODULE_DIR$">
      <sourceFolder url="file://$MODULE_DIR$/testSrc" isTestSource="true" />
    </content>
    <orderEntry type="inheritedJdk" />
    <orderEntry type="library" scope="TEST" name="studio-sdk" level="project" />
    <orderEntry type="library" name="studio-plugin-com.intellij.java" level="project" />
    <orderEntry type="library" scope="TEST" name="studio-plugin-com.intellij.gradle" level="project" />
    <orderEntry type="sourceFolder" forTests="false" />
    <orderEntry type="module" module-name="android.sdktools.common" scope="TEST" />
    <orderEntry type="module" module-name="intellij.android.core" scope="TEST" />
    <orderEntry type="module" module-name="fest-swing" scope="TEST" />
    <orderEntry type="library" scope="TEST" name="truth" level="project" />
    <orderEntry type="module" module-name="intellij.android.adt.ui" scope="TEST" />
    <orderEntry type="module" module-name="intellij.android.layout-ui" scope="TEST" />
    <orderEntry type="module" module-name="intellij.android.designer" scope="TEST" />
    <orderEntry type="module" module-name="android.sdktools.testutils" scope="TEST" />
    <orderEntry type="module" module-name="intellij.android.testFramework" scope="TEST" />
    <orderEntry type="module" module-name="test-recorder" scope="TEST" />
    <orderEntry type="module" module-name="android.sdktools.flags" scope="TEST" />
    <orderEntry type="module" module-name="intellij.android.common" scope="TEST" />
    <orderEntry type="module" module-name="perf-logger" scope="TEST" />
    <orderEntry type="module" module-name="intellij.android.projectSystem" scope="TEST" />
    <orderEntry type="module" module-name="intellij.android.adt.testutils" scope="TEST" />
    <orderEntry type="module" module-name="intellij.android.profilersAndroid" scope="TEST" />
    <orderEntry type="module" module-name="intellij.android.nav.editor" scope="TEST" />
    <orderEntry type="module" module-name="intellij.android.artwork" scope="TEST" />
    <orderEntry type="module" module-name="intellij.android.deploy" scope="TEST" />
    <orderEntry type="module" module-name="intellij.android.layout-inspector" scope="TEST" />
    <orderEntry type="module" module-name="intellij.android.navigator" scope="TEST" />
    <orderEntry type="module" module-name="intellij.android.gradle.dsl" scope="TEST" />
    <orderEntry type="module" module-name="intellij.android.bleak" scope="TEST" />
    <orderEntry type="module" module-name="intellij.android.bleak-config" scope="TEST" />
<<<<<<< HEAD
    <orderEntry type="module" module-name="intellij.android.projectSystem.gradle.psd" />
=======
    <orderEntry type="module" module-name="intellij.android.projectSystem.gradle.psd" scope="TEST" />
>>>>>>> 0d09370c
    <orderEntry type="module" module-name="intellij.android.wizardTemplate.plugin" scope="TEST" />
    <orderEntry type="module" module-name="intellij.android.wizardTemplate.impl" scope="TEST" />
    <orderEntry type="module" module-name="intellij.android.plugin" scope="TEST" />
    <orderEntry type="module" module-name="intellij.android.streaming" scope="TEST" />
    <orderEntry type="module" module-name="app-inspection.ide" scope="TEST" />
    <orderEntry type="library" scope="TEST" name="studio-plugin-org.jetbrains.kotlin" level="project" />
    <orderEntry type="module" module-name="intellij.android.projectSystem.gradle" scope="TEST" />
    <orderEntry type="module" module-name="intellij.android.newProjectWizard" scope="TEST" />
    <orderEntry type="module" module-name="intellij.android.wizard" scope="TEST" />
    <orderEntry type="module" module-name="android.sdktools.lint-api" scope="TEST" />
    <orderEntry type="module" module-name="intellij.android.execution.common" scope="TEST" />
    <orderEntry type="module" module-name="intellij.android.render-resources" scope="TEST" />
    <orderEntry type="module" module-name="intellij.android.rendering" scope="TEST" />
  </component>
</module><|MERGE_RESOLUTION|>--- conflicted
+++ resolved
@@ -6,21 +6,20 @@
       <sourceFolder url="file://$MODULE_DIR$/testSrc" isTestSource="true" />
     </content>
     <orderEntry type="inheritedJdk" />
-    <orderEntry type="library" scope="TEST" name="studio-sdk" level="project" />
-    <orderEntry type="library" name="studio-plugin-com.intellij.java" level="project" />
-    <orderEntry type="library" scope="TEST" name="studio-plugin-com.intellij.gradle" level="project" />
+    <orderEntry type="library" name="studio-sdk" level="project" />
+    <orderEntry type="library" name="studio-plugin-gradle" level="project" />
     <orderEntry type="sourceFolder" forTests="false" />
-    <orderEntry type="module" module-name="android.sdktools.common" scope="TEST" />
-    <orderEntry type="module" module-name="intellij.android.core" scope="TEST" />
+    <orderEntry type="library" name="studio-platform" level="project" />
+    <orderEntry type="module" module-name="intellij.android.core" />
     <orderEntry type="module" module-name="fest-swing" scope="TEST" />
     <orderEntry type="library" scope="TEST" name="truth" level="project" />
     <orderEntry type="module" module-name="intellij.android.adt.ui" scope="TEST" />
     <orderEntry type="module" module-name="intellij.android.layout-ui" scope="TEST" />
     <orderEntry type="module" module-name="intellij.android.designer" scope="TEST" />
-    <orderEntry type="module" module-name="android.sdktools.testutils" scope="TEST" />
+    <orderEntry type="library" name="studio-platform" level="project" />
     <orderEntry type="module" module-name="intellij.android.testFramework" scope="TEST" />
     <orderEntry type="module" module-name="test-recorder" scope="TEST" />
-    <orderEntry type="module" module-name="android.sdktools.flags" scope="TEST" />
+    <orderEntry type="library" name="studio-platform" level="project" />
     <orderEntry type="module" module-name="intellij.android.common" scope="TEST" />
     <orderEntry type="module" module-name="perf-logger" scope="TEST" />
     <orderEntry type="module" module-name="intellij.android.projectSystem" scope="TEST" />
@@ -30,25 +29,21 @@
     <orderEntry type="module" module-name="intellij.android.artwork" scope="TEST" />
     <orderEntry type="module" module-name="intellij.android.deploy" scope="TEST" />
     <orderEntry type="module" module-name="intellij.android.layout-inspector" scope="TEST" />
-    <orderEntry type="module" module-name="intellij.android.navigator" scope="TEST" />
-    <orderEntry type="module" module-name="intellij.android.gradle.dsl" scope="TEST" />
+    <orderEntry type="module" module-name="intellij.android.navigator" />
+    <orderEntry type="module" module-name="intellij.android.gradle.dsl" />
     <orderEntry type="module" module-name="intellij.android.bleak" scope="TEST" />
     <orderEntry type="module" module-name="intellij.android.bleak-config" scope="TEST" />
-<<<<<<< HEAD
     <orderEntry type="module" module-name="intellij.android.projectSystem.gradle.psd" />
-=======
-    <orderEntry type="module" module-name="intellij.android.projectSystem.gradle.psd" scope="TEST" />
->>>>>>> 0d09370c
     <orderEntry type="module" module-name="intellij.android.wizardTemplate.plugin" scope="TEST" />
     <orderEntry type="module" module-name="intellij.android.wizardTemplate.impl" scope="TEST" />
     <orderEntry type="module" module-name="intellij.android.plugin" scope="TEST" />
     <orderEntry type="module" module-name="intellij.android.streaming" scope="TEST" />
     <orderEntry type="module" module-name="app-inspection.ide" scope="TEST" />
-    <orderEntry type="library" scope="TEST" name="studio-plugin-org.jetbrains.kotlin" level="project" />
+    <orderEntry type="library" name="studio-plugin-Kotlin" level="project" />
     <orderEntry type="module" module-name="intellij.android.projectSystem.gradle" scope="TEST" />
     <orderEntry type="module" module-name="intellij.android.newProjectWizard" scope="TEST" />
     <orderEntry type="module" module-name="intellij.android.wizard" scope="TEST" />
-    <orderEntry type="module" module-name="android.sdktools.lint-api" scope="TEST" />
+    <orderEntry type="library" name="studio-platform" level="project" />
     <orderEntry type="module" module-name="intellij.android.execution.common" scope="TEST" />
     <orderEntry type="module" module-name="intellij.android.render-resources" scope="TEST" />
     <orderEntry type="module" module-name="intellij.android.rendering" scope="TEST" />
