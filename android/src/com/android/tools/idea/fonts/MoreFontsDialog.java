--- conflicted
+++ resolved
@@ -14,6 +14,9 @@
  * limitations under the License.
  */
 package com.android.tools.idea.fonts;
+
+import static com.android.ide.common.fonts.FontFamilyKt.FILE_PROTOCOL_START;
+import static com.android.ide.common.fonts.FontFamilyKt.HTTPS_PROTOCOL_START;
 
 import com.android.ide.common.fonts.FontDetail;
 import com.android.ide.common.fonts.FontFamily;
@@ -38,7 +41,13 @@
 import com.intellij.openapi.ui.DialogWrapper;
 import com.intellij.openapi.ui.Messages;
 import com.intellij.openapi.util.SystemInfo;
-import com.intellij.ui.*;
+import com.intellij.ui.ColoredListCellRenderer;
+import com.intellij.ui.DocumentAdapter;
+import com.intellij.ui.Gray;
+import com.intellij.ui.HyperlinkLabel;
+import com.intellij.ui.JBColor;
+import com.intellij.ui.SearchTextField;
+import com.intellij.ui.SpeedSearchComparator;
 import com.intellij.ui.components.JBLabel;
 import com.intellij.ui.components.JBList;
 import com.intellij.ui.components.JBScrollPane;
@@ -49,22 +58,41 @@
 import com.intellij.util.ui.LafIconLookup;
 import com.intellij.util.ui.UIUtil;
 import icons.StudioIcons;
+import java.awt.Color;
+import java.awt.Component;
+import java.awt.Dimension;
+import java.awt.Font;
+import java.awt.Graphics;
+import java.awt.Insets;
+import java.awt.LayoutManager;
+import java.awt.event.ComponentAdapter;
+import java.awt.event.ComponentEvent;
+import java.awt.font.FontRenderContext;
+import java.util.ArrayList;
+import java.util.Collection;
+import java.util.Collections;
+import java.util.List;
+import java.util.Objects;
+import java.util.Optional;
+import java.util.concurrent.ForkJoinPool;
+import javax.swing.Action;
+import javax.swing.DefaultListModel;
+import javax.swing.GroupLayout;
+import javax.swing.JComboBox;
+import javax.swing.JComponent;
+import javax.swing.JLabel;
+import javax.swing.JList;
+import javax.swing.JPanel;
+import javax.swing.JRadioButton;
+import javax.swing.JScrollBar;
+import javax.swing.JTextField;
+import javax.swing.ListSelectionModel;
+import javax.swing.ScrollPaneConstants;
+import javax.swing.UIManager;
+import javax.swing.event.DocumentEvent;
 import org.jetbrains.android.facet.AndroidFacet;
 import org.jetbrains.annotations.NotNull;
 import org.jetbrains.annotations.Nullable;
-
-import javax.swing.*;
-import javax.swing.event.DocumentEvent;
-import java.awt.*;
-import java.awt.event.ComponentAdapter;
-import java.awt.event.ComponentEvent;
-import java.awt.font.FontRenderContext;
-import java.util.*;
-import java.util.List;
-import java.util.concurrent.ForkJoinPool;
-
-import static com.android.ide.common.fonts.FontFamilyKt.FILE_PROTOCOL_START;
-import static com.android.ide.common.fonts.FontFamilyKt.HTTPS_PROTOCOL_START;
 
 /**
  * Font selection dialog, which displays and causes the font cache to be populated.
@@ -75,13 +103,13 @@
   private static final float FONT_SIZE_IN_LIST = 16f;
   private static final int VERTICAL_SCROLLING_UNIT_INCREMENT = 5;
   private static final int VERTICAL_SCROLLING_BLOCK_INCREMENT = 10;
-  private static final int DEFAULT_HEIGHT = JBUIScale.scale(400);
-  private static final int DEFAULT_WIDTH = JBUIScale.scale(600);
-  private static final int MIN_FONT_LIST_HEIGHT = JBUIScale.scale(200);
-  private static final int MIN_FONT_LIST_WIDTH = JBUIScale.scale(250);
-  private static final int MIN_FONT_PREVIEW_HEIGHT = JBUIScale.scale(200);
-  private static final int MIN_FONT_PREVIEW_WIDTH = JBUIScale.scale(150);
-  private static final int DESCENDER_SPACE = JBUIScale.scale(4);
+  private static final int DEFAULT_HEIGHT = JBUI.scale(400);
+  private static final int DEFAULT_WIDTH = JBUI.scale(600);
+  private static final int MIN_FONT_LIST_HEIGHT = JBUI.scale(200);
+  private static final int MIN_FONT_LIST_WIDTH = JBUI.scale(250);
+  private static final int MIN_FONT_PREVIEW_HEIGHT = JBUI.scale(200);
+  private static final int MIN_FONT_PREVIEW_WIDTH = JBUI.scale(150);
+  private static final int DESCENDER_SPACE = JBUI.scale(4);
 
   private final FontListModel myModel;
   private final DefaultListModel<FontDetail> myDetailModel;
@@ -114,11 +142,7 @@
     myValidatorPanel = new ValidatorPanel(myDisposable, new JPanel());
   }
 
-<<<<<<< HEAD
   public MoreFontsDialog(@NotNull AndroidFacet facet, @Nullable String currentValue, @NotNull Boolean showExistingFonts) {
-=======
-  public MoreFontsDialog(@NotNull AndroidFacet facet, @Nullable String currentValue) {
->>>>>>> f305d7b8
     super(facet.getModule().getProject());
     setTitle("Resources");
     myResourceRepository = ResourceRepositoryManager.getInstance(facet);
@@ -127,12 +151,8 @@
     myFontList.setSelectionMode(ListSelectionModel.SINGLE_SELECTION);
     myFontDetailList.setMinimumSize(new Dimension(MIN_FONT_PREVIEW_WIDTH, MIN_FONT_PREVIEW_HEIGHT));
     myFontDetailList.setSelectionMode(ListSelectionModel.SINGLE_SELECTION);
-<<<<<<< HEAD
     ProjectFonts projectFonts = showExistingFonts? new ProjectFonts(facet) : null;
     myModel = new FontListModel(projectFonts, showExistingFonts);
-=======
-    myModel = new FontListModel(facet);
->>>>>>> f305d7b8
     myModel.setRepopulateListener(this::repopulated);
     myDetailModel = new DefaultListModel<>();
     myCreateParams.setLayout(createGroupLayoutForCreateParams());
@@ -141,11 +161,7 @@
     myFontList.setCellRenderer(new FontFamilyRenderer());
     // We want to set fixed cell height and width. This makes the list render much faster.
     myFontList.setFixedCellHeight(computeFontHeightInFontList(myFontList));
-<<<<<<< HEAD
-    myFontList.setFixedCellWidth(MIN_FONT_LIST_WIDTH + JBUI.scale(DESCENDER_SPACE));
-=======
     myFontList.setFixedCellWidth(MIN_FONT_LIST_WIDTH + JBUIScale.scale(DESCENDER_SPACE));
->>>>>>> f305d7b8
     myFontList.setModel(myModel);
     myFontListScrollPane.setVerticalScrollBarPolicy(ScrollPaneConstants.VERTICAL_SCROLLBAR_ALWAYS);
     JScrollBar scrollBar = myFontListScrollPane.getVerticalScrollBar();
@@ -490,7 +506,7 @@
         setFont(font);
       }
       append(fontFamily.getMenuName());
-      setIconTextGap(JBUIScale.scale(4));
+      setIconTextGap(JBUI.scale(4));
 
       switch (fontFamily.getFontSource()) {
         case SYSTEM:
@@ -559,15 +575,9 @@
     private int myLoadedFontIndex;
     private boolean myShowFrameworkFonts;
 
-<<<<<<< HEAD
     private FontListModel(@Nullable ProjectFonts projectFonts, @NotNull Boolean showFrameworkFonts) {
       myFontService = DownloadableFontCacheService.getInstance();
       myProjectFonts = projectFonts;
-=======
-    private FontListModel(@NotNull AndroidFacet facet) {
-      myFontService = DownloadableFontCacheService.getInstance();
-      myProjectFonts = new ProjectFonts(facet);
->>>>>>> f305d7b8
       myComparator = new SpeedSearchComparator();
       myFilteredList = new ArrayList<>();
       myFilter = "";
@@ -719,8 +729,8 @@
       int height = getHeight() / 2;
       int textWidth = (int)getFontMetrics(getFont()).getStringBounds(getText(), graphics).getWidth();
       graphics.setColor(CONTRAST_BORDER_COLOR);
-      graphics.drawLine(JBUIScale.scale(5), height, JBUIScale.scale(30), height);
-      graphics.drawLine(textWidth + JBUIScale.scale(40), height, width - JBUIScale.scale(5), height);
+      graphics.drawLine(JBUI.scale(5), height, JBUI.scale(30), height);
+      graphics.drawLine(textWidth + JBUI.scale(40), height, width - JBUI.scale(5), height);
     }
   }
 }