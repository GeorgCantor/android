<?xml version="1.0" encoding="UTF-8"?>
<module type="JAVA_MODULE" version="4">
  <component name="NewModuleRootManager" LANGUAGE_LEVEL="JDK_1_6" inherit-compiler-output="true">
    <exclude-output />
    <content url="file://$MODULE_DIR$">
      <sourceFolder url="file://$MODULE_DIR$/src" isTestSource="false" />
      <sourceFolder url="file://$MODULE_DIR$/testSrc" isTestSource="true" />
    </content>
    <orderEntry type="inheritedJdk" />
    <orderEntry type="sourceFolder" forTests="false" />
    <orderEntry type="module" module-name="jps-builders" />
    <orderEntry type="module" module-name="jps-model-api" />
    <orderEntry type="module" module-name="jps-model-impl" />
    <orderEntry type="module" module-name="jps-model-serialization" />
    <orderEntry type="module" module-name="android-jps-plugin" />
    <orderEntry type="module" module-name="android-common" />
<<<<<<< HEAD
    <orderEntry type="module" module-name="builder-model" />
    <orderEntry type="module-library">
      <library name="Gradle">
        <CLASSES>
          <root url="jar://$MODULE_DIR$/../../plugins/gradle/lib/gradle-tooling-api-2.13.jar!/" />
          <root url="jar://$MODULE_DIR$/../../plugins/gradle/lib/gradle-core-2.13.jar!/" />
          <root url="jar://$MODULE_DIR$/../../plugins/gradle/lib/gradle-model-core-2.13.jar!/" />
          <root url="jar://$MODULE_DIR$/../../plugins/gradle/lib/gradle-model-groovy-2.13.jar!/" />
          <root url="jar://$MODULE_DIR$/../../plugins/gradle/lib/gradle-messaging-2.13.jar!/" />
          <root url="jar://$MODULE_DIR$/../../plugins/gradle/lib/gradle-wrapper-2.13.jar!/" />
          <root url="jar://$MODULE_DIR$/../../plugins/gradle/lib/gradle-base-services-2.13.jar!/" />
          <root url="jar://$MODULE_DIR$/../../plugins/gradle/lib/gradle-base-services-groovy-2.13.jar!/" />
          <root url="jar://$MODULE_DIR$/../../plugins/gradle/lib/gradle-native-2.13.jar!/" />
          <root url="jar://$MODULE_DIR$/../../plugins/gradle/lib/gradle-resources-2.13.jar!/" />
        </CLASSES>
        <JAVADOC />
        <SOURCES>
          <root url="jar://$MODULE_DIR$/../../plugins/gradle/lib/gradle-2.13-src.zip!/gradle-2.13/subprojects/tooling-api/src/main/java" />
          <root url="jar://$MODULE_DIR$/../../plugins/gradle/lib/gradle-2.13-src.zip!/gradle-2.13/subprojects/core/src/main/groovy" />
          <root url="jar://$MODULE_DIR$/../../plugins/gradle/lib/gradle-2.13-src.zip!/gradle-2.13/subprojects/messaging/src/main/java" />
          <root url="jar://$MODULE_DIR$/../../plugins/gradle/lib/gradle-2.13-src.zip!/gradle-2.13/subprojects/wrapper/src/main/java" />
          <root url="jar://$MODULE_DIR$/../../plugins/gradle/lib/gradle-2.13-src.zip!/gradle-2.13/subprojects/base-services/src/main/java" />
          <root url="jar://$MODULE_DIR$/../../plugins/gradle/lib/gradle-2.13-src.zip!/gradle-2.13/subprojects/base-services-groovy/src/main/groovy" />
          <root url="jar://$MODULE_DIR$/../../plugins/gradle/lib/gradle-2.13-src.zip!/gradle-2.13/subprojects/native/src/main/java" />
          <root url="jar://$MODULE_DIR$/../../plugins/gradle/lib/gradle-2.13-src.zip!/gradle-2.13/subprojects/resources/src/main/java" />
        </SOURCES>
      </library>
    </orderEntry>
=======
    <orderEntry type="module" module-name="gradle" />
    <orderEntry type="module" module-name="android" />
>>>>>>> ecc592db
  </component>
</module><|MERGE_RESOLUTION|>--- conflicted
+++ resolved
@@ -14,38 +14,7 @@
     <orderEntry type="module" module-name="jps-model-serialization" />
     <orderEntry type="module" module-name="android-jps-plugin" />
     <orderEntry type="module" module-name="android-common" />
-<<<<<<< HEAD
-    <orderEntry type="module" module-name="builder-model" />
-    <orderEntry type="module-library">
-      <library name="Gradle">
-        <CLASSES>
-          <root url="jar://$MODULE_DIR$/../../plugins/gradle/lib/gradle-tooling-api-2.13.jar!/" />
-          <root url="jar://$MODULE_DIR$/../../plugins/gradle/lib/gradle-core-2.13.jar!/" />
-          <root url="jar://$MODULE_DIR$/../../plugins/gradle/lib/gradle-model-core-2.13.jar!/" />
-          <root url="jar://$MODULE_DIR$/../../plugins/gradle/lib/gradle-model-groovy-2.13.jar!/" />
-          <root url="jar://$MODULE_DIR$/../../plugins/gradle/lib/gradle-messaging-2.13.jar!/" />
-          <root url="jar://$MODULE_DIR$/../../plugins/gradle/lib/gradle-wrapper-2.13.jar!/" />
-          <root url="jar://$MODULE_DIR$/../../plugins/gradle/lib/gradle-base-services-2.13.jar!/" />
-          <root url="jar://$MODULE_DIR$/../../plugins/gradle/lib/gradle-base-services-groovy-2.13.jar!/" />
-          <root url="jar://$MODULE_DIR$/../../plugins/gradle/lib/gradle-native-2.13.jar!/" />
-          <root url="jar://$MODULE_DIR$/../../plugins/gradle/lib/gradle-resources-2.13.jar!/" />
-        </CLASSES>
-        <JAVADOC />
-        <SOURCES>
-          <root url="jar://$MODULE_DIR$/../../plugins/gradle/lib/gradle-2.13-src.zip!/gradle-2.13/subprojects/tooling-api/src/main/java" />
-          <root url="jar://$MODULE_DIR$/../../plugins/gradle/lib/gradle-2.13-src.zip!/gradle-2.13/subprojects/core/src/main/groovy" />
-          <root url="jar://$MODULE_DIR$/../../plugins/gradle/lib/gradle-2.13-src.zip!/gradle-2.13/subprojects/messaging/src/main/java" />
-          <root url="jar://$MODULE_DIR$/../../plugins/gradle/lib/gradle-2.13-src.zip!/gradle-2.13/subprojects/wrapper/src/main/java" />
-          <root url="jar://$MODULE_DIR$/../../plugins/gradle/lib/gradle-2.13-src.zip!/gradle-2.13/subprojects/base-services/src/main/java" />
-          <root url="jar://$MODULE_DIR$/../../plugins/gradle/lib/gradle-2.13-src.zip!/gradle-2.13/subprojects/base-services-groovy/src/main/groovy" />
-          <root url="jar://$MODULE_DIR$/../../plugins/gradle/lib/gradle-2.13-src.zip!/gradle-2.13/subprojects/native/src/main/java" />
-          <root url="jar://$MODULE_DIR$/../../plugins/gradle/lib/gradle-2.13-src.zip!/gradle-2.13/subprojects/resources/src/main/java" />
-        </SOURCES>
-      </library>
-    </orderEntry>
-=======
     <orderEntry type="module" module-name="gradle" />
     <orderEntry type="module" module-name="android" />
->>>>>>> ecc592db
   </component>
 </module>