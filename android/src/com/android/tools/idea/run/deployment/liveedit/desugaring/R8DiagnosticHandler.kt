--- conflicted
+++ resolved
@@ -25,11 +25,7 @@
     super.error(error)
     error?.let {
       logger.log("${it.diagnosticMessage} ${Exception("R8DiagnosticHandler error").stackTraceToString()}")
-<<<<<<< HEAD
-      desugarFailure(it.diagnosticMessage)
-=======
       throw desugarFailure(it.diagnosticMessage, it.origin.toString())
->>>>>>> 0d09370c
     }
   }
 }