/*
 * Copyright (C) 2019 The Android Open Source Project
 *
 * Licensed under the Apache License, Version 2.0 (the "License");
 * you may not use this file except in compliance with the License.
 * You may obtain a copy of the License at
 *
 *      http://www.apache.org/licenses/LICENSE-2.0
 *
 * Unless required by applicable law or agreed to in writing, software
 * distributed under the License is distributed on an "AS IS" BASIS,
 * WITHOUT WARRANTIES OR CONDITIONS OF ANY KIND, either express or implied.
 * See the License for the specific language governing permissions and
 * limitations under the License.
 */
package com.android.tools.idea.compose.preview

import com.android.flags.ifEnabled
import com.android.tools.adtui.actions.DropDownAction
import com.android.tools.idea.actions.SetColorBlindModeAction
import com.android.tools.idea.actions.SetScreenViewProviderAction
import com.android.tools.idea.common.actions.ActionButtonWithToolTipDescription
import com.android.tools.idea.common.editor.ToolbarActionGroups
import com.android.tools.idea.common.surface.DesignSurface
import com.android.tools.idea.common.type.DesignerTypeRegistrar
<<<<<<< HEAD
import com.android.tools.idea.compose.preview.ComposePreviewBundle.message
import com.android.tools.idea.compose.preview.actions.ComposeIssueNotificationAction
import com.android.tools.idea.compose.preview.actions.ForceCompileAndRefreshAction
import com.android.tools.idea.compose.preview.actions.GroupSwitchAction
import com.android.tools.idea.compose.preview.actions.ShowDebugBoundaries
import com.android.tools.idea.compose.preview.actions.SingleFileCompileAction
import com.android.tools.idea.compose.preview.actions.StopAnimationInspectorAction
import com.android.tools.idea.compose.preview.actions.StopInteractivePreviewAction
import com.android.tools.idea.compose.preview.actions.visibleOnlyInComposeStaticPreview
=======
import com.android.tools.idea.compose.preview.actions.ComposeNotificationGroup
import com.android.tools.idea.compose.preview.actions.ForceCompileAndRefreshAction
import com.android.tools.idea.compose.preview.actions.GroupSwitchAction
import com.android.tools.idea.compose.preview.actions.ShowDebugBoundaries
import com.android.tools.idea.compose.preview.actions.StopAnimationInspectorAction
import com.android.tools.idea.compose.preview.actions.StopInteractivePreviewAction
import com.android.tools.idea.compose.preview.actions.visibleOnlyInComposeStaticPreview
import com.android.tools.idea.compose.preview.scene.COMPOSE_BLUEPRINT_SCREEN_VIEW_PROVIDER
import com.android.tools.idea.compose.preview.scene.COMPOSE_SCREEN_VIEW_PROVIDER
>>>>>>> b5f40ffd
import com.android.tools.idea.compose.preview.util.ComposeAdapterLightVirtualFile
import com.android.tools.idea.compose.preview.util.ComposePreviewElement
import com.android.tools.idea.compose.preview.util.ComposePreviewElementInstance
import com.android.tools.idea.compose.preview.util.FilePreviewElementFinder
import com.android.tools.idea.editors.sourcecode.isKotlinFileType
import com.android.tools.idea.flags.StudioFlags
<<<<<<< HEAD
=======
import com.android.tools.idea.preview.PreviewElementProvider
>>>>>>> b5f40ffd
import com.android.tools.idea.projectsystem.getModuleSystem
import com.android.tools.idea.uibuilder.actions.LayoutManagerSwitcher
import com.android.tools.idea.uibuilder.actions.SwitchSurfaceLayoutManagerAction
import com.android.tools.idea.uibuilder.editor.multirepresentation.MultiRepresentationPreview
import com.android.tools.idea.uibuilder.editor.multirepresentation.PreferredVisibility
import com.android.tools.idea.uibuilder.editor.multirepresentation.PreviewRepresentationProvider
import com.android.tools.idea.uibuilder.editor.multirepresentation.TextEditorWithMultiRepresentationPreview
<<<<<<< HEAD
import com.android.tools.idea.uibuilder.surface.NlDesignSurface
import com.android.tools.idea.uibuilder.surface.NlScreenViewProvider
import com.android.tools.idea.uibuilder.type.LayoutEditorFileType
=======
import com.android.tools.idea.uibuilder.editor.multirepresentation.devkit.CommonRepresentationEditorFileType
import com.android.tools.idea.uibuilder.surface.NlDesignSurface
>>>>>>> b5f40ffd
import com.android.tools.idea.uibuilder.visual.colorblindmode.ColorBlindMode
import com.google.wireless.android.sdk.stats.LayoutEditorState
import com.intellij.openapi.actionSystem.ActionGroup
import com.intellij.openapi.actionSystem.AnActionEvent
import com.intellij.openapi.actionSystem.CommonDataKeys
import com.intellij.openapi.actionSystem.DataContext
import com.intellij.openapi.actionSystem.DataKey
import com.intellij.openapi.actionSystem.DefaultActionGroup
import com.intellij.openapi.actionSystem.Presentation
import com.intellij.openapi.diagnostic.Logger
import com.intellij.openapi.fileEditor.FileEditor
import com.intellij.openapi.fileEditor.FileEditorManager
<<<<<<< HEAD
import com.intellij.openapi.project.DumbService
import com.intellij.openapi.project.IndexNotReadyException
=======
>>>>>>> b5f40ffd
import com.intellij.openapi.project.Project
import com.intellij.openapi.util.IconLoader
import com.intellij.psi.PsiFile
import com.intellij.util.ui.JBUI
import icons.StudioIcons
import org.jetbrains.android.uipreview.AndroidEditorSettings

/**
 * [ToolbarActionGroups] that includes the [ForceCompileAndRefreshAction]
 */
private class ComposePreviewToolbar(private val surface: DesignSurface<*>) :
  ToolbarActionGroups(surface) {

  override fun getNorthGroup(): ActionGroup = DefaultActionGroup(
    listOfNotNull(
      StopInteractivePreviewAction(),
      StopAnimationInspectorAction(),
      GroupSwitchAction().visibleOnlyInComposeStaticPreview(),
<<<<<<< HEAD
      ForceCompileAndRefreshAction(surface),
      SingleFileCompileAction(),
=======
>>>>>>> b5f40ffd
      SwitchSurfaceLayoutManagerAction(
        layoutManagerSwitcher = surface.sceneViewLayoutManager as LayoutManagerSwitcher,
        layoutManagers = PREVIEW_LAYOUT_MANAGER_OPTIONS
      ) { !isAnyPreviewRefreshing(it.dataContext) }.visibleOnlyInComposeStaticPreview(),
      StudioFlags.COMPOSE_DEBUG_BOUNDS.ifEnabled { ShowDebugBoundaries() },
      if (surface is NlDesignSurface) ViewModesDropDownAction(surface).visibleOnlyInComposeStaticPreview() else null
    )
  )

<<<<<<< HEAD
  override fun getNorthEastGroup(): ActionGroup = DefaultActionGroup(listOfNotNull(
    ComposeIssueNotificationAction.getInstance()
  ))
=======
  override fun getNorthEastGroup(): ActionGroup = ComposeNotificationGroup(surface)
>>>>>>> b5f40ffd

  /**
   * [DropDownAction] to toggle through the available viewing modes for the Compose preview.
   */
  private class ViewModesDropDownAction(
    private val surface: NlDesignSurface
  ) : DropDownAction(
    message("action.scene.mode.title"),
    message("action.scene.mode.description"),
    // TODO(b/160021437): Modify tittle/description to avoid using internal terms: 'Design Surface'
    StudioIcons.LayoutEditor.Toolbar.VIEW_MODE
  ) {
    private val disabledIcon = IconLoader.getDisabledIcon(StudioIcons.LayoutEditor.Toolbar.VIEW_MODE)

    init {
<<<<<<< HEAD
      templatePresentation.isHideGroupIfEmpty = true
      val blueprintEnabled = StudioFlags.COMPOSE_BLUEPRINT_MODE.get()
      val colorBlindEnabled = StudioFlags.COMPOSE_COLORBLIND_MODE.get()
      if (blueprintEnabled || colorBlindEnabled) {
        addAction(SetScreenViewProviderAction(NlScreenViewProvider.COMPOSE, surface))
      }
      if (blueprintEnabled) {
        addAction(SetScreenViewProviderAction(NlScreenViewProvider.COMPOSE_BLUEPRINT, surface))
=======
      val blueprintEnabled = StudioFlags.COMPOSE_BLUEPRINT_MODE.get()
      val colorBlindEnabled = StudioFlags.COMPOSE_COLORBLIND_MODE.get()
      if (blueprintEnabled || colorBlindEnabled) {
        addAction(SetScreenViewProviderAction(COMPOSE_SCREEN_VIEW_PROVIDER, surface))
      }
      if (blueprintEnabled) {
        addAction(SetScreenViewProviderAction(COMPOSE_BLUEPRINT_SCREEN_VIEW_PROVIDER, surface))
>>>>>>> b5f40ffd
      }
      if (colorBlindEnabled) {
        addAction(DefaultActionGroup.createPopupGroup { message("action.scene.mode.colorblind.dropdown.title") }.apply {
          addAction(SetColorBlindModeAction(ColorBlindMode.PROTANOPES, surface))
          addAction(SetColorBlindModeAction(ColorBlindMode.PROTANOMALY, surface))
          addAction(SetColorBlindModeAction(ColorBlindMode.DEUTERANOPES, surface))
          addAction(SetColorBlindModeAction(ColorBlindMode.DEUTERANOMALY, surface))
          addAction(SetColorBlindModeAction(ColorBlindMode.TRITANOPES, surface))
        })
      }
    }

<<<<<<< HEAD
=======
    override fun hideIfNoVisibleChildren() = true

>>>>>>> b5f40ffd
    override fun createCustomComponent(presentation: Presentation, place: String) =
      ActionButtonWithToolTipDescription(this, presentation, place).apply { border = JBUI.Borders.empty(1, 2) }

    override fun update(e: AnActionEvent) {
      super.update(e)
      val shouldEnableAction = !isAnyPreviewRefreshing(e.dataContext)
      e.presentation.isEnabled = shouldEnableAction
      // Since this is an ActionGroup, IntelliJ will set the button icon to enabled even though it is disabled. Only when clicking on the
      // button the icon will be disabled (and gets re-enabled when releasing the mouse), since the action itself is disabled and not popup
      // will show up. Since we want users to know immediately that this action is disabled, we explicitly set the icon style when the
      // action is disabled.
      e.presentation.icon = if (shouldEnableAction) StudioIcons.LayoutEditor.Toolbar.VIEW_MODE else disabledIcon
    }
  }
}

/**
 * A [PreviewRepresentationProvider] coupled with [ComposePreviewRepresentation].
 */
class ComposePreviewRepresentationProvider(
  private val filePreviewElementProvider: () -> FilePreviewElementFinder = ::defaultFilePreviewElementFinder
) : PreviewRepresentationProvider {
  private val LOG = Logger.getInstance(ComposePreviewRepresentationProvider::class.java)

  private object ComposeEditorFileType : CommonRepresentationEditorFileType(
    ComposeAdapterLightVirtualFile::class.java,
    LayoutEditorState.Type.COMPOSE,
    ::ComposePreviewToolbar
  )

  init {
    DesignerTypeRegistrar.register(ComposeEditorFileType)
  }

  /**
   * Checks if the input [psiFile] contains compose previews and therefore can be provided with the [PreviewRepresentation] of them.
   */
<<<<<<< HEAD
  override fun accept(project: Project, psiFile: PsiFile): Boolean =
=======
  override suspend fun accept(project: Project, psiFile: PsiFile): Boolean =
>>>>>>> b5f40ffd
    psiFile.virtualFile.isKotlinFileType() && (psiFile.getModuleSystem()?.usesCompose ?: false)

  /**
   * Creates a [ComposePreviewRepresentation] for the input [psiFile].
   */
  override fun createRepresentation(psiFile: PsiFile): ComposePreviewRepresentation {
<<<<<<< HEAD
    val previewProvider = object : PreviewElementProvider<PreviewElement> {
      override suspend fun previewElements(): Sequence<PreviewElement> = if (DumbService.isDumb(psiFile.project))
        emptySequence()
      else
        try {
          filePreviewElementProvider().findPreviewMethods(psiFile.project, psiFile.virtualFile).asSequence()
        }
        catch (_: IndexNotReadyException) {
          emptySequence()
        }
=======
    val previewProvider = object : PreviewElementProvider<ComposePreviewElement> {
      override suspend fun previewElements(): Sequence<ComposePreviewElement> =
        filePreviewElementProvider().findPreviewMethods(psiFile.project, psiFile.virtualFile).asSequence()
>>>>>>> b5f40ffd
    }
    val hasPreviewMethods = filePreviewElementProvider().hasPreviewMethods(psiFile.project, psiFile.virtualFile)
    if (LOG.isDebugEnabled) {
      LOG.debug("${psiFile.virtualFile.path} hasPreviewMethods=${hasPreviewMethods}")
    }

    val isComposableEditor = hasPreviewMethods || filePreviewElementProvider().hasComposableMethods(psiFile.project, psiFile.virtualFile)
    val globalState = AndroidEditorSettings.getInstance().globalState

    return ComposePreviewRepresentation(
      psiFile,
      previewProvider,
      if (isComposableEditor) globalState.preferredComposableEditorVisibility() else globalState.preferredKotlinEditorVisibility(),
      ::ComposePreviewViewImpl)
  }

  override val displayName = message("representation.name")

}

private const val PREFIX = "ComposePreview"
internal val COMPOSE_PREVIEW_MANAGER = DataKey.create<ComposePreviewManager>(
  "$PREFIX.Manager")
internal val COMPOSE_PREVIEW_ELEMENT_INSTANCE = DataKey.create<ComposePreviewElementInstance>(
  "$PREFIX.PreviewElement")

/**
 * Returns a list of all [ComposePreviewManager]s related to the current context (which is implied to be bound to a particular file).
 * The search is done among the open preview parts and [PreviewRepresentation]s (if any) of open file editors.
 */
internal fun findComposePreviewManagersForContext(context: DataContext): List<ComposePreviewManager> {
  context.getData(COMPOSE_PREVIEW_MANAGER)?.let {
    // The context is associated to a ComposePreviewManager so return it
    return listOf(it)
  }

  // Fallback to finding the ComposePreviewManager by looking into all the editors
  val project = context.getData(CommonDataKeys.PROJECT) ?: return emptyList()
  val file = context.getData(CommonDataKeys.VIRTUAL_FILE) ?: return emptyList()

  return FileEditorManager.getInstance(project)?.getEditors(file)?.mapNotNull { it.getComposePreviewManager() } ?: emptyList()
}

/**
 * Returns whether any preview manager is currently refreshing.
 */
internal fun isAnyPreviewRefreshing(context: DataContext) = findComposePreviewManagersForContext(context).any { it.status().isRefreshing }
<<<<<<< HEAD

// We will default to split mode if there are @Preview annotations in the file or if the file contains @Composable.
private fun AndroidEditorSettings.GlobalState.preferredComposableEditorVisibility() = when (preferredComposableEditorMode) {
  AndroidEditorSettings.EditorMode.CODE -> PreferredVisibility.HIDDEN
  AndroidEditorSettings.EditorMode.SPLIT -> PreferredVisibility.SPLIT
  AndroidEditorSettings.EditorMode.DESIGN -> PreferredVisibility.FULL
  else -> PreferredVisibility.SPLIT // default
}

=======

// We will default to split mode if there are @Preview annotations in the file or if the file contains @Composable.
private fun AndroidEditorSettings.GlobalState.preferredComposableEditorVisibility() = when (preferredComposableEditorMode) {
  AndroidEditorSettings.EditorMode.CODE -> PreferredVisibility.HIDDEN
  AndroidEditorSettings.EditorMode.SPLIT -> PreferredVisibility.SPLIT
  AndroidEditorSettings.EditorMode.DESIGN -> PreferredVisibility.FULL
  else -> PreferredVisibility.SPLIT // default
}

>>>>>>> b5f40ffd
// We will default to code mode for kotlin files not containing any @Composable functions.
private fun AndroidEditorSettings.GlobalState.preferredKotlinEditorVisibility() = when (preferredKotlinEditorMode) {
  AndroidEditorSettings.EditorMode.CODE -> PreferredVisibility.HIDDEN
  AndroidEditorSettings.EditorMode.SPLIT -> PreferredVisibility.SPLIT
  AndroidEditorSettings.EditorMode.DESIGN -> PreferredVisibility.FULL
  else -> PreferredVisibility.HIDDEN // default
}

/**
 * Returns the [ComposePreviewManager] or null if this [FileEditor] is not a Compose preview.
 */
fun FileEditor.getComposePreviewManager(): ComposePreviewManager? = when (this) {
  is MultiRepresentationPreview -> this.currentRepresentation as? ComposePreviewManager
  is TextEditorWithMultiRepresentationPreview<out MultiRepresentationPreview> ->
    this.preview.currentRepresentation as? ComposePreviewManager
  else -> null
}<|MERGE_RESOLUTION|>--- conflicted
+++ resolved
@@ -23,17 +23,7 @@
 import com.android.tools.idea.common.editor.ToolbarActionGroups
 import com.android.tools.idea.common.surface.DesignSurface
 import com.android.tools.idea.common.type.DesignerTypeRegistrar
-<<<<<<< HEAD
 import com.android.tools.idea.compose.preview.ComposePreviewBundle.message
-import com.android.tools.idea.compose.preview.actions.ComposeIssueNotificationAction
-import com.android.tools.idea.compose.preview.actions.ForceCompileAndRefreshAction
-import com.android.tools.idea.compose.preview.actions.GroupSwitchAction
-import com.android.tools.idea.compose.preview.actions.ShowDebugBoundaries
-import com.android.tools.idea.compose.preview.actions.SingleFileCompileAction
-import com.android.tools.idea.compose.preview.actions.StopAnimationInspectorAction
-import com.android.tools.idea.compose.preview.actions.StopInteractivePreviewAction
-import com.android.tools.idea.compose.preview.actions.visibleOnlyInComposeStaticPreview
-=======
 import com.android.tools.idea.compose.preview.actions.ComposeNotificationGroup
 import com.android.tools.idea.compose.preview.actions.ForceCompileAndRefreshAction
 import com.android.tools.idea.compose.preview.actions.GroupSwitchAction
@@ -43,17 +33,13 @@
 import com.android.tools.idea.compose.preview.actions.visibleOnlyInComposeStaticPreview
 import com.android.tools.idea.compose.preview.scene.COMPOSE_BLUEPRINT_SCREEN_VIEW_PROVIDER
 import com.android.tools.idea.compose.preview.scene.COMPOSE_SCREEN_VIEW_PROVIDER
->>>>>>> b5f40ffd
 import com.android.tools.idea.compose.preview.util.ComposeAdapterLightVirtualFile
 import com.android.tools.idea.compose.preview.util.ComposePreviewElement
 import com.android.tools.idea.compose.preview.util.ComposePreviewElementInstance
 import com.android.tools.idea.compose.preview.util.FilePreviewElementFinder
 import com.android.tools.idea.editors.sourcecode.isKotlinFileType
 import com.android.tools.idea.flags.StudioFlags
-<<<<<<< HEAD
-=======
 import com.android.tools.idea.preview.PreviewElementProvider
->>>>>>> b5f40ffd
 import com.android.tools.idea.projectsystem.getModuleSystem
 import com.android.tools.idea.uibuilder.actions.LayoutManagerSwitcher
 import com.android.tools.idea.uibuilder.actions.SwitchSurfaceLayoutManagerAction
@@ -61,14 +47,8 @@
 import com.android.tools.idea.uibuilder.editor.multirepresentation.PreferredVisibility
 import com.android.tools.idea.uibuilder.editor.multirepresentation.PreviewRepresentationProvider
 import com.android.tools.idea.uibuilder.editor.multirepresentation.TextEditorWithMultiRepresentationPreview
-<<<<<<< HEAD
-import com.android.tools.idea.uibuilder.surface.NlDesignSurface
-import com.android.tools.idea.uibuilder.surface.NlScreenViewProvider
-import com.android.tools.idea.uibuilder.type.LayoutEditorFileType
-=======
 import com.android.tools.idea.uibuilder.editor.multirepresentation.devkit.CommonRepresentationEditorFileType
 import com.android.tools.idea.uibuilder.surface.NlDesignSurface
->>>>>>> b5f40ffd
 import com.android.tools.idea.uibuilder.visual.colorblindmode.ColorBlindMode
 import com.google.wireless.android.sdk.stats.LayoutEditorState
 import com.intellij.openapi.actionSystem.ActionGroup
@@ -81,11 +61,6 @@
 import com.intellij.openapi.diagnostic.Logger
 import com.intellij.openapi.fileEditor.FileEditor
 import com.intellij.openapi.fileEditor.FileEditorManager
-<<<<<<< HEAD
-import com.intellij.openapi.project.DumbService
-import com.intellij.openapi.project.IndexNotReadyException
-=======
->>>>>>> b5f40ffd
 import com.intellij.openapi.project.Project
 import com.intellij.openapi.util.IconLoader
 import com.intellij.psi.PsiFile
@@ -104,11 +79,6 @@
       StopInteractivePreviewAction(),
       StopAnimationInspectorAction(),
       GroupSwitchAction().visibleOnlyInComposeStaticPreview(),
-<<<<<<< HEAD
-      ForceCompileAndRefreshAction(surface),
-      SingleFileCompileAction(),
-=======
->>>>>>> b5f40ffd
       SwitchSurfaceLayoutManagerAction(
         layoutManagerSwitcher = surface.sceneViewLayoutManager as LayoutManagerSwitcher,
         layoutManagers = PREVIEW_LAYOUT_MANAGER_OPTIONS
@@ -118,13 +88,7 @@
     )
   )
 
-<<<<<<< HEAD
-  override fun getNorthEastGroup(): ActionGroup = DefaultActionGroup(listOfNotNull(
-    ComposeIssueNotificationAction.getInstance()
-  ))
-=======
   override fun getNorthEastGroup(): ActionGroup = ComposeNotificationGroup(surface)
->>>>>>> b5f40ffd
 
   /**
    * [DropDownAction] to toggle through the available viewing modes for the Compose preview.
@@ -140,16 +104,7 @@
     private val disabledIcon = IconLoader.getDisabledIcon(StudioIcons.LayoutEditor.Toolbar.VIEW_MODE)
 
     init {
-<<<<<<< HEAD
       templatePresentation.isHideGroupIfEmpty = true
-      val blueprintEnabled = StudioFlags.COMPOSE_BLUEPRINT_MODE.get()
-      val colorBlindEnabled = StudioFlags.COMPOSE_COLORBLIND_MODE.get()
-      if (blueprintEnabled || colorBlindEnabled) {
-        addAction(SetScreenViewProviderAction(NlScreenViewProvider.COMPOSE, surface))
-      }
-      if (blueprintEnabled) {
-        addAction(SetScreenViewProviderAction(NlScreenViewProvider.COMPOSE_BLUEPRINT, surface))
-=======
       val blueprintEnabled = StudioFlags.COMPOSE_BLUEPRINT_MODE.get()
       val colorBlindEnabled = StudioFlags.COMPOSE_COLORBLIND_MODE.get()
       if (blueprintEnabled || colorBlindEnabled) {
@@ -157,7 +112,6 @@
       }
       if (blueprintEnabled) {
         addAction(SetScreenViewProviderAction(COMPOSE_BLUEPRINT_SCREEN_VIEW_PROVIDER, surface))
->>>>>>> b5f40ffd
       }
       if (colorBlindEnabled) {
         addAction(DefaultActionGroup.createPopupGroup { message("action.scene.mode.colorblind.dropdown.title") }.apply {
@@ -170,11 +124,6 @@
       }
     }
 
-<<<<<<< HEAD
-=======
-    override fun hideIfNoVisibleChildren() = true
-
->>>>>>> b5f40ffd
     override fun createCustomComponent(presentation: Presentation, place: String) =
       ActionButtonWithToolTipDescription(this, presentation, place).apply { border = JBUI.Borders.empty(1, 2) }
 
@@ -212,33 +161,16 @@
   /**
    * Checks if the input [psiFile] contains compose previews and therefore can be provided with the [PreviewRepresentation] of them.
    */
-<<<<<<< HEAD
-  override fun accept(project: Project, psiFile: PsiFile): Boolean =
-=======
   override suspend fun accept(project: Project, psiFile: PsiFile): Boolean =
->>>>>>> b5f40ffd
     psiFile.virtualFile.isKotlinFileType() && (psiFile.getModuleSystem()?.usesCompose ?: false)
 
   /**
    * Creates a [ComposePreviewRepresentation] for the input [psiFile].
    */
   override fun createRepresentation(psiFile: PsiFile): ComposePreviewRepresentation {
-<<<<<<< HEAD
-    val previewProvider = object : PreviewElementProvider<PreviewElement> {
-      override suspend fun previewElements(): Sequence<PreviewElement> = if (DumbService.isDumb(psiFile.project))
-        emptySequence()
-      else
-        try {
-          filePreviewElementProvider().findPreviewMethods(psiFile.project, psiFile.virtualFile).asSequence()
-        }
-        catch (_: IndexNotReadyException) {
-          emptySequence()
-        }
-=======
     val previewProvider = object : PreviewElementProvider<ComposePreviewElement> {
       override suspend fun previewElements(): Sequence<ComposePreviewElement> =
         filePreviewElementProvider().findPreviewMethods(psiFile.project, psiFile.virtualFile).asSequence()
->>>>>>> b5f40ffd
     }
     val hasPreviewMethods = filePreviewElementProvider().hasPreviewMethods(psiFile.project, psiFile.virtualFile)
     if (LOG.isDebugEnabled) {
@@ -286,7 +218,6 @@
  * Returns whether any preview manager is currently refreshing.
  */
 internal fun isAnyPreviewRefreshing(context: DataContext) = findComposePreviewManagersForContext(context).any { it.status().isRefreshing }
-<<<<<<< HEAD
 
 // We will default to split mode if there are @Preview annotations in the file or if the file contains @Composable.
 private fun AndroidEditorSettings.GlobalState.preferredComposableEditorVisibility() = when (preferredComposableEditorMode) {
@@ -296,17 +227,6 @@
   else -> PreferredVisibility.SPLIT // default
 }
 
-=======
-
-// We will default to split mode if there are @Preview annotations in the file or if the file contains @Composable.
-private fun AndroidEditorSettings.GlobalState.preferredComposableEditorVisibility() = when (preferredComposableEditorMode) {
-  AndroidEditorSettings.EditorMode.CODE -> PreferredVisibility.HIDDEN
-  AndroidEditorSettings.EditorMode.SPLIT -> PreferredVisibility.SPLIT
-  AndroidEditorSettings.EditorMode.DESIGN -> PreferredVisibility.FULL
-  else -> PreferredVisibility.SPLIT // default
-}
-
->>>>>>> b5f40ffd
 // We will default to code mode for kotlin files not containing any @Composable functions.
 private fun AndroidEditorSettings.GlobalState.preferredKotlinEditorVisibility() = when (preferredKotlinEditorMode) {
   AndroidEditorSettings.EditorMode.CODE -> PreferredVisibility.HIDDEN
