--- conflicted
+++ resolved
@@ -97,10 +97,6 @@
     <orderEntry type="module" module-name="common" />
     <orderEntry type="module" module-name="observable" />
     <orderEntry type="module" module-name="gradle-tooling-extension-impl" />
-<<<<<<< HEAD
-    <orderEntry type="module" module-name="profilers-ui" />
-    <orderEntry type="library" name="commons-io" level="project" />
-=======
     <orderEntry type="module" module-name="wizard" />
     <orderEntry type="module" module-name="smali" />
     <orderEntry type="module" module-name="java-lib-model" />
@@ -114,6 +110,5 @@
     <orderEntry type="library" name="analytics-protos" level="project" />
     <orderEntry type="library" name="com.android.tools.analytics-library:tracker:26.0.0" level="project" />
     <orderEntry type="library" name="com.android.tools.analytics-library:shared:26.0.0" level="project" />
->>>>>>> 3a2c3b44
   </component>
 </module>