/*
 * Copyright (C) 2015 The Android Open Source Project
 *
 * Licensed under the Apache License, Version 2.0 (the "License");
 * you may not use this file except in compliance with the License.
 * You may obtain a copy of the License at
 *
 *      http://www.apache.org/licenses/LICENSE-2.0
 *
 * Unless required by applicable law or agreed to in writing, software
 * distributed under the License is distributed on an "AS IS" BASIS,
 * WITHOUT WARRANTIES OR CONDITIONS OF ANY KIND, either express or implied.
 * See the License for the specific language governing permissions and
 * limitations under the License.
 */
package com.android.tools.idea.lang.databinding.model

import android.databinding.tool.util.StringUtils
import com.android.tools.idea.databinding.DataBindingMode
import com.android.tools.idea.databinding.util.LayoutBindingTypeUtil
import com.android.utils.usLocaleCapitalize
import com.intellij.psi.PsiArrayType
import com.intellij.psi.PsiClass
import com.intellij.psi.PsiClassType
import com.intellij.psi.PsiSubstitutor
import com.intellij.psi.PsiType
import com.intellij.psi.util.MethodSignatureUtil
import com.intellij.psi.util.TypeConversionUtil
import java.util.ArrayList

/**
 * PSI wrapper around class types that additionally expose information particularly useful in data binding expressions.
 *
 * Note: This class is adapted from [android.databinding.tool.reflection.ModelClass] from db-compiler.
 */
class PsiModelClass(val type: PsiType, val mode: DataBindingMode) {

  /**
   * An enum class that defines how a [PsiModelClass] exposes its members.
   */
  enum class MemberAccess {
    ALL_MEMBERS {
      override fun accept(psiModelMember: PsiModelMember) = true
    },
    /**
     * Access mode that only exposes statics.
     */
    STATICS_ONLY {
      override fun accept(psiModelMember: PsiModelMember) = psiModelMember.isStatic
    },
    /**
     * Access mode that only exposes non-statics.
     */
    NON_STATICS_ONLY {
      override fun accept(psiModelMember: PsiModelMember) = !psiModelMember.isStatic
    };

    abstract fun accept(psiModelMember: PsiModelMember): Boolean
  }

  /**
   * Constructs a [PsiClass] of the given [.type]. Returns null if [.type] is not an instance of [PsiClassType].
   */
  val psiClass: PsiClass?
    get() = (type as? PsiClassType)?.resolve()

  /**
   * Returns true if this ModelClass represents an array.
   */
  val isArray = type is PsiArrayType

  /**
   * Returns true if this is a Generic e.g. List&lt;String>.
   */
  val isGeneric = typeArguments.isNotEmpty()

  /**
   * Returns true if this is a wildcard type argument.
   */
  // b/129719057 implement wildcard
  val isWildcard = false

  /**
   * Returns true if this ModelClass represents a void
   */
  val isVoid = PsiType.VOID.equalsToText(type.canonicalText)

  /**
   * Returns true if this is a type variable. For example, in List&lt;T>, T is a type variable.
   * However, List&lt;String>, String is not a type variable.
   */
  // b/129719057 implement typeVar
  val isTypeVar = false

  /**
   * Returns true if this ModelClass or its type arguments contains any type variable or wildcard.
   */
  // b/129719057 implement typeVar and wildCard so isIncomplete could return true
  val isIncomplete: Boolean
    get() = isTypeVar || isWildcard || typeArguments.any { typeArg -> typeArg.isIncomplete }

  /**
   * Returns a list of Generic type parameters for the class. For example, if the class
   * is List&lt;T>, then the return value will be a list containing T. null is returned
   * if this is not a generic type
   */
  val typeArguments: List<PsiModelClass>
    get() = (type as? PsiClassType)?.parameters
              ?.map { typeParameter -> PsiModelClass(typeParameter, mode) }
            ?: listOf()

  /**
   * Returns the list of fields in the class and all its superclasses.
   */
  val allFields: List<PsiModelField>
    get() = (type as? PsiClassType)?.resolve()?.allFields?.map { PsiModelField(this, it) } ?: listOf()

  /**
   * Returns the list of methods in the class and all its superclasses.
   *
   * If a method is declared in multiple classes or interfaces, only the latest one are returned.
   * For example, toString() is declared in [java.lang.Object] and overridden in [java.lang.String],
   * only the overriding one is returned.
   */
  val allMethods: List<PsiModelMethod>
    get() {
      var psiClass = (type as? PsiClassType)?.resolve()

      // Usually, we do not need to take care of methods declared in interfaces because we only return their implementations.
      // However, when [psiClass] itself is an interface, we need to include all of them.
      // Example:
      // Interface A has method a().
      // Interface B has method b() and extends Interface A.
      // Abstract Class C implements interface B with method a(), b() and abstract method c().
      // Class D extends class C and overrides method c().
      // To get all methods from Class D, we need to go up to its super class and remove duplication (method c() from Class C).
      // Fortunately, there is no need to consider methods from Interface A and B because they are already implemented in Class C and D.
      // On the other hand, to get all methods from Interface B, we need to add methods from Interface A while removing duplication
      // is not needed.
      if (psiClass?.isInterface == true) {
        return psiClass.allMethods.map { PsiModelMethod(this, it) }
      }
      val methods = ArrayList<PsiModelMethod>()
      while (psiClass != null) {
        val newMethods = psiClass.methods.filter {
          // Only keep the methods that do not have equivalents in the result set with same name and signatures.
          newMethod ->
          methods.none { it.name == newMethod.name && MethodSignatureUtil.areOverrideEquivalent(it.psiMethod, newMethod) }
        }
        methods.addAll(newMethods.map { PsiModelMethod(this, it) })
        psiClass = psiClass.superClass
      }
      return methods
    }

  /**
   * Returns the [PsiSubstitutor] which can be used to resolve generic types for fields and methods.
   */
  val substitutor: PsiSubstitutor
    get() {
      // Create the substitutor for this class
      var substitutor = (type as? PsiClassType)?.resolveGenerics()?.substitutor ?: PsiSubstitutor.EMPTY
      // Add substitutors from its super types
      type.superTypes.forEach { superType ->
        substitutor = substitutor.putAll(PsiModelClass(superType, mode).substitutor)
      }
      return substitutor
    }

  /**
   * Returns true if this is an ObservableField, or any of the primitive versions
   * such as ObservableBoolean and ObservableInt
   */
  val isObservableField
    get() =
      psiClass?.let { resolvedClass ->
        mode.observableFields.any { className ->
          val observableFieldClass = PsiModelClass(LayoutBindingTypeUtil.parsePsiType(className, resolvedClass)!!, mode)
          observableFieldClass.isAssignableFrom(erasure())
        }
      } ?: false

  /**
   * Returns true if this is a LiveData
   */
  val isLiveData
    get() = psiClass?.let { resolvedClass ->
      val liveDataClass = PsiModelClass(LayoutBindingTypeUtil.parsePsiType(mode.liveData, resolvedClass)!!, mode)
      liveDataClass.isAssignableFrom(erasure())
    } ?: false


  /**
   * Returns the name of the simple getter method when this is an ObservableField or LiveData or
   * `null` for any other type
   */
  private val observableGetterName: String?
    get() = when {
      isObservableField -> "get"
      isLiveData -> "getValue"
      else -> null
    }

  /**
   * Returns a type that this current type is wrapping. For example, if this type is a `LiveData&lt;String>`, then
   * return `String`. If this type is not ObservableField or LiveData, then its own type is returned.
   *
   * This method can be useful, for example, to allow code completion to provide methods / fields for the
   * underlying type instead of the parent type itself.
   *
   * see [isLiveData], [isObservableField]
   */
  val unwrapped: PsiModelClass
    get() = observableGetterName?.let { name ->
      // Find the return type of getter function from LiveData/ObservableField
      val getterTypeModelClass = getMethod(name, listOf(), MemberAccess.NON_STATICS_ONLY, allowProtected = false)?.returnType
                                 ?: return this
      // Recursively unwrap the getter type
      PsiModelClass(getterTypeModelClass.type, mode).unwrapped
    } ?: this

  /**
   * Returns whether or not the type associated with `that` can be assigned to
   * the type associated with this ModelClass. If this and that only require boxing or unboxing
   * then true is returned.
   *
   * @param that the ModelClass to compare.
   * @return true if `that` requires only boxing or if `that` is an
   * implementation of or subclass of `this`.
   */
  fun isAssignableFrom(that: PsiModelClass) = type.isAssignableFrom(that.type)

  /**
   * Returns this class type without any generic type arguments.
   */
  fun erasure() = PsiModelClass(TypeConversionUtil.erasure(type), mode)

  /**
   * Finds public methods that matches the given name exactly. These may be resolved into
   * listener methods during Expr.resolveListeners.
   */
  fun findMethods(name: String, memberAccess: MemberAccess): List<PsiModelMethod> {
    return allMethods.filter { method ->
      method.isPublic &&
      method.name == name &&
      memberAccess.accept(method)
    }
  }

  /**
   * Returns an array containing all public methods (or protected if allowProtected is true)
   * on the type represented by this ModelClass with the name `name` and can
   * take the passed-in types as arguments. This will also work if the arguments match
   * VarArgs parameter.
   *
   * @param name The name of the method to find.
   * @param args The types that the method should accept.
   * @param memberAccess a filter that accepts certain types of members -- can be static
   * members, non-static members or all members.
   * @param allowProtected true if the method can be protected as well as public.
   * @param unwrapObservableFields true if the method should check for auto-unwrapping the
   * observable field.
   *
   * @return An array containing all public methods with the name `name` and taking
   * `args` parameters.
   */
  private fun getMethods(name: String,
                         args: List<PsiModelClass>,
                         memberAccess: MemberAccess,
                         allowProtected: Boolean): List<PsiModelMethod> {
    return allMethods.filter { method ->
      (method.isPublic || (allowProtected && method.isProtected))
      && memberAccess.accept(method)
      && name == method.name
      && method.acceptsArguments(args)
    }
  }

  /**
   * Returns the public method with the name and other constrains.
   *
   * @param name The method name to find
   * @param args The arguments that the method should accept
   * @param memberAccess a filter that accepts certain types of members -- can be static
   * members, non-static members or all members.
   * @param allowProtected true if the method can be protected as well as public.
   * @param unwrapObservableFields true if the method should check for auto-unwrapping the
   * observable field.
   */
  fun getMethod(name: String,
                args: List<PsiModelClass>,
                memberAccess: MemberAccess,
                allowProtected: Boolean
  ): PsiModelMethod? {
<<<<<<< HEAD
    val methods = getMethods(name = name,
                             args = args,
                             staticOnly = staticOnly,
                             allowProtected = allowProtected,
                             unwrapObservableFields = unwrapObservableFields)
=======
    val methods = getMethods(name, args, memberAccess, allowProtected)
>>>>>>> c50c8b87
    if (methods.isEmpty()) {
      return null
    }
    var bestMethod = methods[0]
    for (i in 1 until methods.size) {
      bestMethod = PsiModelMethod.betterMatchWithArguments(args, bestMethod, methods[i])
    }
    return bestMethod
  }

  private fun getField(name: String, memberAccess: MemberAccess): PsiModelField? {
    return allFields.firstOrNull { field ->
      (name == field.name || name == stripFieldName(field.name))
      && memberAccess.accept(field)
      && field.isPublic
    }
  }

  /**
   * Returns the getter method or field that the name refers to.
   * @param name The name of the field or the body of the method name -- can be getName() or isName().
   * @param memberAccess a filter that accepts certain types of members -- can be static
   * members or all members
   * @return the getter method or field that the name refers to or null if none can be found.
   */
  fun findGetterOrField(name: String, memberAccess: MemberAccess): PsiModelMember? {
    if ("length" == name && isArray) {
      // TODO b/129771951 implement length with Observable
      return null
    }
    val capitalized = StringUtils.capitalize(name)!!
    val methodNames = arrayOf("get$capitalized", "is$capitalized")
<<<<<<< HEAD
    for (methodName in methodNames) {
      val methods = getMethods(methodName, ArrayList(), staticOnly, allowProtected = false, unwrapObservableFields = false)
      for (method in methods) {
        if (method.isPublic && (!staticOnly || method.isStatic) &&
            method.returnType?.isVoid != true) {
          return PsiCallable(PsiCallable.Type.METHOD, methodName)
        }
      }
    }

=======
    val method = methodNames
      .flatMap { methodName -> getMethods(methodName, ArrayList(), MemberAccess.NON_STATICS_ONLY, allowProtected = false) }
      .firstOrNull { method -> method.returnType?.isVoid == false }
>>>>>>> c50c8b87
    // could not find a method. Look for a public field
    return method ?: getField(name, memberAccess)
  }

  fun findSetter(fieldName: String, parameterType: PsiModelClass): PsiModelMethod? {
    val setterName = "set${fieldName.usLocaleCapitalize()}"
    return allMethods.firstOrNull { method ->
      method.isPublic
      && MemberAccess.NON_STATICS_ONLY.accept(method)
      && setterName == method.name
      && method.parameterTypes.size == 1
      && method.parameterTypes[0] == parameterType
    }
  }

  override fun equals(other: Any?): Boolean {
    val otherClass = other as? PsiModelClass ?: return false
    return type == otherClass.type && mode == otherClass.mode
  }

  override fun hashCode() = type.hashCode().xor(mode.hashCode())

  companion object {

    /**
     * Converts the target field name to a consistent value, e.g. stripping "m_" or other common prefixes
     */
    private fun stripFieldName(fieldName: String): String {
      if (fieldName.length > 2) {
        val start = fieldName[2]
        if (fieldName.startsWith("m_") && Character.isJavaIdentifierStart(start)) {
          return Character.toLowerCase(start) + fieldName.substring(3)
        }
      }
      if (fieldName.length > 1) {
        val start = fieldName[1]
        val fieldIdentifier = fieldName[0]
        if (fieldIdentifier == '_' || (fieldIdentifier == 'm' && Character.isJavaIdentifierStart(start) &&
                                       !Character.isLowerCase(start))) {
          return Character.toLowerCase(start) + fieldName.substring(2)
        }
      }
      return fieldName
    }
  }
}<|MERGE_RESOLUTION|>--- conflicted
+++ resolved
@@ -292,15 +292,7 @@
                 memberAccess: MemberAccess,
                 allowProtected: Boolean
   ): PsiModelMethod? {
-<<<<<<< HEAD
-    val methods = getMethods(name = name,
-                             args = args,
-                             staticOnly = staticOnly,
-                             allowProtected = allowProtected,
-                             unwrapObservableFields = unwrapObservableFields)
-=======
     val methods = getMethods(name, args, memberAccess, allowProtected)
->>>>>>> c50c8b87
     if (methods.isEmpty()) {
       return null
     }
@@ -333,22 +325,9 @@
     }
     val capitalized = StringUtils.capitalize(name)!!
     val methodNames = arrayOf("get$capitalized", "is$capitalized")
-<<<<<<< HEAD
-    for (methodName in methodNames) {
-      val methods = getMethods(methodName, ArrayList(), staticOnly, allowProtected = false, unwrapObservableFields = false)
-      for (method in methods) {
-        if (method.isPublic && (!staticOnly || method.isStatic) &&
-            method.returnType?.isVoid != true) {
-          return PsiCallable(PsiCallable.Type.METHOD, methodName)
-        }
-      }
-    }
-
-=======
     val method = methodNames
       .flatMap { methodName -> getMethods(methodName, ArrayList(), MemberAccess.NON_STATICS_ONLY, allowProtected = false) }
       .firstOrNull { method -> method.returnType?.isVoid == false }
->>>>>>> c50c8b87
     // could not find a method. Look for a public field
     return method ?: getField(name, memberAccess)
   }
