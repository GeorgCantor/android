--- conflicted
+++ resolved
@@ -18,10 +18,6 @@
 import com.android.ide.common.gradle.Component
 import com.android.ide.common.gradle.Dependency
 import com.android.ide.common.gradle.RichVersion
-<<<<<<< HEAD
-=======
-import com.android.ide.common.gradle.Module as ExternalModule
->>>>>>> 574fcae1
 import com.android.ide.common.repository.AgpVersion
 import com.android.ide.common.repository.GradleCoordinate
 import com.android.manifmerger.ManifestSystemProperty
@@ -30,7 +26,6 @@
 import com.android.tools.idea.gradle.dependencies.GradleDependencyManager
 import com.android.tools.idea.gradle.model.IdeAndroidGradlePluginProjectFlags
 import com.android.tools.idea.gradle.model.IdeAndroidLibrary
-import com.android.tools.idea.gradle.model.IdeAndroidLibraryDependency
 import com.android.tools.idea.gradle.model.IdeAndroidProjectType
 import com.android.tools.idea.gradle.model.IdeArtifactLibrary
 import com.android.tools.idea.gradle.model.IdeDependencies
@@ -80,12 +75,8 @@
 import com.android.tools.idea.util.androidFacet
 import com.android.tools.module.ModuleDependencies
 import com.google.wireless.android.sdk.stats.TestLibraries
-<<<<<<< HEAD
-import com.intellij.openapi.diagnostic.logger
-=======
 import com.intellij.openapi.diagnostic.thisLogger
 import com.intellij.openapi.externalSystem.util.ExternalSystemApiUtil
->>>>>>> 574fcae1
 import com.intellij.openapi.module.Module
 import com.intellij.openapi.module.ModuleManager
 import com.intellij.openapi.util.text.StringUtil
@@ -96,11 +87,8 @@
 import com.intellij.psi.util.CachedValuesManager
 import org.jetbrains.android.dom.manifest.getPrimaryManifestXml
 import org.jetbrains.android.facet.AndroidFacet
-<<<<<<< HEAD
-=======
 import org.jetbrains.plugins.gradle.service.project.GradleProjectResolverUtil
 import org.jetbrains.plugins.gradle.util.GradleConstants
->>>>>>> 574fcae1
 import java.io.File
 import java.nio.file.Path
 import java.util.Collections
@@ -130,15 +118,12 @@
     .toMap() as Map<K, V>
 }
 
-private val LOG = logger<GradleModuleSystem>()
-
 class GradleModuleSystem(
   override val module: Module,
   private val projectBuildModelHandler: ProjectBuildModelHandler,
   private val moduleHierarchyProvider: ModuleHierarchyProvider,
 ) : AndroidModuleSystem,
     SampleDataDirectoryProvider by MainContentRootSampleDataDirectoryProvider(module) {
-
 
   override val type: AndroidModuleSystem.Type
     get() = when (GradleAndroidModel.get(module)?.androidProject?.projectType) {
@@ -168,14 +153,9 @@
 
   override fun getResolvedDependency(coordinate: GradleCoordinate, scope: DependencyScopeType): GradleCoordinate? {
     return getCompileDependenciesFor(module, scope)
-<<<<<<< HEAD
-      ?.let { it.androidLibraries.asSequence() + it.javaLibraries.asSequence() }
-      ?.mapNotNull { it.target.component }
-=======
       ?.libraries
       ?.filterIsInstance<IdeArtifactLibrary>()
       ?.mapNotNull { it.component }
->>>>>>> 574fcae1
       ?.find { it.matches(coordinate) }
       ?.let { GradleCoordinate(it.group, it.name, it.version.toString()) }
   }
@@ -187,14 +167,6 @@
 
   private fun GradleCoordinate.toDependency(): Dependency = Dependency.parse(toString());
 
-<<<<<<< HEAD
-  override fun getDependencyPath(coordinate: GradleCoordinate): Path? {
-    return getCompileDependenciesFor(module, DependencyScopeType.MAIN)
-      ?.let { dependencies ->
-        dependencies.androidLibraries.asSequence().mapNotNull { it.target.component?.let { c -> c to it.target.artifact } } +
-          dependencies.javaLibraries.asSequence().mapNotNull { it.target.component?.let { c -> c to it.target.artifact } }
-      }
-=======
   private fun IdeArtifactLibrary.componentToArtifact(): Pair<Component, File?>? =
     when (this) {
       is IdeAndroidLibrary -> component?.let { it to artifact }
@@ -207,7 +179,6 @@
       ?.libraries
       ?.filterIsInstance<IdeArtifactLibrary>()
       ?.mapNotNull { it.componentToArtifact() }
->>>>>>> 574fcae1
       ?.find { it.first.matches(coordinate) }
       ?.second?.toPath()
   }
@@ -239,23 +210,15 @@
       null -> coordinate.revision == "+" || RichVersion.parse(coordinate.revision) == this.version
       else -> RichVersion.parse(coordinate.revision).contains(version)
     }
-<<<<<<< HEAD
 
   fun getRegisteredDependency(externalModule: ExternalModule): Dependency? =
     getDirectDependencies(module).find { it.name == externalModule.name && it.group == externalModule.group }
 
   private fun Component.dependency() = Dependency(group, name, RichVersion.parse(version.toString()))
 
-=======
-
-  fun getRegisteredDependency(externalModule: ExternalModule): Dependency? =
-    getDirectDependencies(module).find { it.name == externalModule.name && it.group == externalModule.group }
-
-  private fun Component.dependency() = Dependency(group, name, RichVersion.parse(version.toString()))
-
->>>>>>> 574fcae1
   fun getDirectDependencies(module: Module): Sequence<Dependency> {
     // TODO: b/129297171
+    @Suppress("ConstantConditionIf")
     return if (CHECK_DIRECT_GRADLE_DEPENDENCIES) {
       projectBuildModelHandler.read {
         // TODO: Replace the below artifacts with the direct dependencies from the GradleAndroidModel see b/128449813
@@ -266,15 +229,10 @@
       }
     } else {
       getCompileDependenciesFor(module, DependencyScopeType.MAIN)
-<<<<<<< HEAD
-        ?.let { it.androidLibraries.asSequence() + it.javaLibraries.asSequence() }
-        ?.mapNotNull { it.target.component?.dependency() } ?: emptySequence()
-=======
         ?.libraries
         ?.asSequence()
         ?.filterIsInstance<IdeArtifactLibrary>()
         ?.mapNotNull { it.component?.dependency() } ?: emptySequence()
->>>>>>> 574fcae1
     }
   }
 
@@ -521,10 +479,6 @@
 
   private data class AgpBuildGlobalFlags(
     val useAndroidX: Boolean,
-<<<<<<< HEAD
-    val enableVcsInfo: Boolean
-=======
->>>>>>> 574fcae1
   )
 
   /**
@@ -564,7 +518,6 @@
         ?: return CachedValueProvider.Result(null, tracker)
       val agpBuildGlobalFlags = AgpBuildGlobalFlags(
         useAndroidX = gradleAndroidModel.androidProject.agpFlags.useAndroidX,
-        enableVcsInfo = gradleAndroidModel.androidProject.agpFlags.enableVcsInfo
       )
       return CachedValueProvider.Result(agpBuildGlobalFlags, tracker)
     }
@@ -626,8 +579,6 @@
    */
   override val useAndroidX: Boolean get() = agpBuildGlobalFlags.useAndroidX
 
-  override val enableVcsInfo: Boolean get() = agpBuildGlobalFlags.enableVcsInfo
-
   override val submodules: Collection<Module>
     get() = moduleHierarchyProvider.submodules
 
@@ -642,8 +593,6 @@
   override val desugarLibraryConfigFiles: List<Path>
     get() = GradleAndroidModel.get(module)?.androidProject?.desugarLibraryConfigFiles?.map { it.toPath() } ?: emptyList()
 
-<<<<<<< HEAD
-=======
   override val moduleDependencies: ModuleDependencies get() = StudioModuleDependencies(module)
 
   /**
@@ -672,11 +621,9 @@
     return getNameFromGradlePath(module) ?: super.getDisplayNameForModule()
   }
 
->>>>>>> 574fcae1
   companion object {
     private val AGP_GLOBAL_FLAGS_DEFAULTS = AgpBuildGlobalFlags(
-      useAndroidX = true,
-      enableVcsInfo = false
+      useAndroidX = true
     )
     private val DESUGAR_LIBRARY_CONFIG_MINIMUM_AGP_VERSION = AgpVersion.parse("8.1.0-alpha05")
   }
