--- conflicted
+++ resolved
@@ -49,11 +49,7 @@
     }
 
     // When screen rotation feature is enabled, we want to hide the border.
-<<<<<<< HEAD
-    DesignSurface surface = myScreenView.getSurface();
-=======
     DesignSurface<?> surface = myScreenView.getSurface();
->>>>>>> b5f40ffd
     if (surface instanceof NlDesignSurface) {
       NlDesignSurface nlSurface = (NlDesignSurface) surface;
       float degree = nlSurface.getRotateSurfaceDegree();
