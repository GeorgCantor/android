/*
 * Copyright (C) 2019 The Android Open Source Project
 *
 * Licensed under the Apache License, Version 2.0 (the "License");
 * you may not use this file except in compliance with the License.
 * You may obtain a copy of the License at
 *
 *      http://www.apache.org/licenses/LICENSE-2.0
 *
 * Unless required by applicable law or agreed to in writing, software
 * distributed under the License is distributed on an "AS IS" BASIS,
 * WITHOUT WARRANTIES OR CONDITIONS OF ANY KIND, either express or implied.
 * See the License for the specific language governing permissions and
 * limitations under the License.
 */
package com.android.tools.idea.layoutinspector.model

import com.android.ide.common.rendering.api.ResourceNamespace
import com.android.ide.common.rendering.api.ResourceReference
import com.android.resources.ResourceType
import com.android.tools.idea.layoutinspector.model
import com.android.tools.idea.layoutinspector.util.FakeTreeSettings
import com.google.common.truth.Truth.assertThat
import com.intellij.testFramework.UsefulTestCase
import org.junit.Test

private val LAYOUT_SCREEN_SIMPLE = ResourceReference(ResourceNamespace.ANDROID, ResourceType.LAYOUT, "screen_simple")
private val LAYOUT_APPCOMPAT_SCREEN_SIMPLE = ResourceReference(ResourceNamespace.APPCOMPAT, ResourceType.LAYOUT, "abc_screen_simple")
private val LAYOUT_MAIN = ResourceReference(ResourceNamespace.RES_AUTO, ResourceType.LAYOUT, "activity_main")

class ViewNodeTest {
  @Test
  fun testFlatten() {
    val model = model {
      view(ROOT) {
        view(VIEW1) {
          view(VIEW3)
        }
        view(VIEW2)
      }
    }

    UsefulTestCase.assertSameElements(model[ROOT]!!.flattenedList().map { it.drawId }.toList(), ROOT, VIEW1, VIEW3, VIEW2)
    UsefulTestCase.assertSameElements(model[VIEW1]!!.flattenedList().map { it.drawId }.toList(), VIEW1, VIEW3)
  }

  @Test
  fun testIsSystemNode() {
    val model = model {
<<<<<<< HEAD
      view(ROOT, layout = null) {
        view(VIEW1, layout = LAYOUT_SCREEN_SIMPLE) {
          view(VIEW2, layout = LAYOUT_APPCOMPAT_SCREEN_SIMPLE) {
            view(VIEW3, layout = LAYOUT_MAIN)
=======
      view(ROOT, layout = null, qualifiedName = "com.android.internal.policy.DecorView") {
        view(VIEW1, layout = LAYOUT_SCREEN_SIMPLE) {
          view(VIEW2, layout = LAYOUT_APPCOMPAT_SCREEN_SIMPLE) {
            view(VIEW3, layout = LAYOUT_MAIN) {
              view(VIEW4, layout = null, qualifiedName = "com.acme.MyImageView")
            }
>>>>>>> b5f40ffd
          }
        }
      }
    }
    val treeSettings = FakeTreeSettings()
    val system1 = model[ROOT]!!
    val system2 = model[VIEW1]!!
    val system3 = model[VIEW2]!!
    val user1 = model[VIEW3]!!
<<<<<<< HEAD
=======
    val user2 = model[VIEW4]!!
>>>>>>> b5f40ffd

    assertThat(system1.isSystemNode).isTrue()
    assertThat(system2.isSystemNode).isTrue()
    assertThat(system3.isSystemNode).isTrue()
    assertThat(user1.isSystemNode).isFalse()
<<<<<<< HEAD
=======
    assertThat(user2.isSystemNode).isFalse()
>>>>>>> b5f40ffd

    treeSettings.hideSystemNodes = true
    assertThat(system1.isInComponentTree(treeSettings)).isFalse()
    assertThat(system2.isInComponentTree(treeSettings)).isFalse()
    assertThat(system3.isInComponentTree(treeSettings)).isFalse()
    assertThat(user1.isInComponentTree(treeSettings)).isTrue()
<<<<<<< HEAD
=======
    assertThat(user2.isInComponentTree(treeSettings)).isTrue()
>>>>>>> b5f40ffd

    treeSettings.hideSystemNodes = false
    assertThat(system1.isInComponentTree(treeSettings)).isTrue()
    assertThat(system2.isInComponentTree(treeSettings)).isTrue()
    assertThat(system3.isInComponentTree(treeSettings)).isTrue()
    assertThat(user1.isInComponentTree(treeSettings)).isTrue()
<<<<<<< HEAD
=======
    assertThat(user2.isInComponentTree(treeSettings)).isTrue()
>>>>>>> b5f40ffd
  }

  @Test
  fun testClosestUnfilteredNode() {
    val model = model {
<<<<<<< HEAD
      view(ROOT, layout = null) {
=======
      view(ROOT, layout = null, qualifiedName = "com.android.internal.policy.DecorView") {
>>>>>>> b5f40ffd
        view(VIEW1, layout = LAYOUT_MAIN) {
          view(VIEW2, layout = LAYOUT_SCREEN_SIMPLE) {
            view(VIEW3, layout = LAYOUT_APPCOMPAT_SCREEN_SIMPLE) {
            }
          }
        }
      }
    }
    val treeSettings = FakeTreeSettings()
    val root = model[ROOT]!!
    val view1 = model[VIEW1]!!
    val view2 = model[VIEW2]!!
    val view3 = model[VIEW3]!!
    assertThat(view3.findClosestUnfilteredNode(treeSettings)).isSameAs(view1)
    assertThat(view2.findClosestUnfilteredNode(treeSettings)).isSameAs(view1)
    assertThat(view1.findClosestUnfilteredNode(treeSettings)).isSameAs(view1)
    assertThat(root.findClosestUnfilteredNode(treeSettings)).isNull()
  }
}<|MERGE_RESOLUTION|>--- conflicted
+++ resolved
@@ -47,19 +47,12 @@
   @Test
   fun testIsSystemNode() {
     val model = model {
-<<<<<<< HEAD
-      view(ROOT, layout = null) {
-        view(VIEW1, layout = LAYOUT_SCREEN_SIMPLE) {
-          view(VIEW2, layout = LAYOUT_APPCOMPAT_SCREEN_SIMPLE) {
-            view(VIEW3, layout = LAYOUT_MAIN)
-=======
       view(ROOT, layout = null, qualifiedName = "com.android.internal.policy.DecorView") {
         view(VIEW1, layout = LAYOUT_SCREEN_SIMPLE) {
           view(VIEW2, layout = LAYOUT_APPCOMPAT_SCREEN_SIMPLE) {
             view(VIEW3, layout = LAYOUT_MAIN) {
               view(VIEW4, layout = null, qualifiedName = "com.acme.MyImageView")
             }
->>>>>>> b5f40ffd
           }
         }
       }
@@ -69,49 +62,33 @@
     val system2 = model[VIEW1]!!
     val system3 = model[VIEW2]!!
     val user1 = model[VIEW3]!!
-<<<<<<< HEAD
-=======
     val user2 = model[VIEW4]!!
->>>>>>> b5f40ffd
 
     assertThat(system1.isSystemNode).isTrue()
     assertThat(system2.isSystemNode).isTrue()
     assertThat(system3.isSystemNode).isTrue()
     assertThat(user1.isSystemNode).isFalse()
-<<<<<<< HEAD
-=======
     assertThat(user2.isSystemNode).isFalse()
->>>>>>> b5f40ffd
 
     treeSettings.hideSystemNodes = true
     assertThat(system1.isInComponentTree(treeSettings)).isFalse()
     assertThat(system2.isInComponentTree(treeSettings)).isFalse()
     assertThat(system3.isInComponentTree(treeSettings)).isFalse()
     assertThat(user1.isInComponentTree(treeSettings)).isTrue()
-<<<<<<< HEAD
-=======
     assertThat(user2.isInComponentTree(treeSettings)).isTrue()
->>>>>>> b5f40ffd
 
     treeSettings.hideSystemNodes = false
     assertThat(system1.isInComponentTree(treeSettings)).isTrue()
     assertThat(system2.isInComponentTree(treeSettings)).isTrue()
     assertThat(system3.isInComponentTree(treeSettings)).isTrue()
     assertThat(user1.isInComponentTree(treeSettings)).isTrue()
-<<<<<<< HEAD
-=======
     assertThat(user2.isInComponentTree(treeSettings)).isTrue()
->>>>>>> b5f40ffd
   }
 
   @Test
   fun testClosestUnfilteredNode() {
     val model = model {
-<<<<<<< HEAD
-      view(ROOT, layout = null) {
-=======
       view(ROOT, layout = null, qualifiedName = "com.android.internal.policy.DecorView") {
->>>>>>> b5f40ffd
         view(VIEW1, layout = LAYOUT_MAIN) {
           view(VIEW2, layout = LAYOUT_SCREEN_SIMPLE) {
             view(VIEW3, layout = LAYOUT_APPCOMPAT_SCREEN_SIMPLE) {
