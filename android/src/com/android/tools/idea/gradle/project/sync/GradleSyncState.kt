/*
 * Copyright (C) 2019 The Android Open Source Project
 *
 * Licensed under the Apache License, Version 2.0 (the "License");
 * you may not use this file except in compliance with the License.
 * You may obtain a copy of the License at
 *
 *      http://www.apache.org/licenses/LICENSE-2.0
 *
 * Unless required by applicable law or agreed to in writing, software
 * distributed under the License is distributed on an "AS IS" BASIS,
 * WITHOUT WARRANTIES OR CONDITIONS OF ANY KIND, either express or implied.
 * See the License for the specific language governing permissions and
 * limitations under the License.
 */
package com.android.tools.idea.gradle.project.sync

import com.android.SdkConstants.DOT_GRADLE
import com.android.SdkConstants.DOT_KTS
import com.android.annotations.concurrency.UiThread
import com.android.builder.model.level2.Library
import com.android.ide.common.repository.GradleCoordinate
import com.android.ide.common.repository.GradleVersion
import com.android.tools.analytics.UsageTracker
import com.android.tools.idea.IdeInfo
import com.android.tools.idea.flags.StudioFlags
import com.android.tools.idea.gradle.project.GradleExperimentalSettings
import com.android.tools.idea.gradle.project.GradleProjectInfo
import com.android.tools.idea.gradle.project.ProjectStructure
import com.android.tools.idea.gradle.project.model.AndroidModuleModel
import com.android.tools.idea.gradle.project.sync.hyperlink.DoNotShowJdkHomeWarningAgainHyperlink
import com.android.tools.idea.gradle.project.sync.hyperlink.OpenUrlHyperlink
import com.android.tools.idea.gradle.project.sync.hyperlink.SelectJdkFromFileSystemHyperlink
import com.android.tools.idea.gradle.project.sync.messages.GradleSyncMessages
import com.android.tools.idea.gradle.project.sync.projectsystem.GradleSyncResultPublisher
import com.android.tools.idea.gradle.structure.IdeSdksConfigurable.JDK_LOCATION_WARNING_URL
import com.android.tools.idea.gradle.util.GradleUtil.*
import com.android.tools.idea.gradle.util.GradleVersions
import com.android.tools.idea.project.AndroidProjectInfo
import com.android.tools.idea.project.hyperlink.NotificationHyperlink
import com.android.tools.idea.sdk.IdeSdks
import com.android.tools.idea.stats.withProjectId
import com.android.tools.lint.detector.api.tryPrefixLookup
import com.google.common.collect.Ordering
import com.google.wireless.android.sdk.stats.AndroidStudioEvent
import com.google.wireless.android.sdk.stats.GradleSyncStats
import com.google.wireless.android.sdk.stats.KotlinSupport
import com.intellij.notification.NotificationGroup
import com.intellij.notification.NotificationListener
import com.intellij.notification.impl.NotificationsConfigurationImpl
import com.intellij.openapi.Disposable
import com.intellij.openapi.application.ApplicationManager
import com.intellij.openapi.components.ServiceManager
import com.intellij.openapi.diagnostic.Logger
import com.intellij.openapi.externalSystem.model.task.ExternalSystemTaskId
import com.intellij.openapi.fileEditor.FileEditorManager
import com.intellij.openapi.module.ModuleManager
import com.intellij.openapi.project.Project
import com.intellij.openapi.ui.MessageType
import com.intellij.openapi.util.io.FileUtil.toSystemDependentName
import com.intellij.openapi.util.text.StringUtil.formatDuration
import com.intellij.serviceContainer.NonInjectable
import com.intellij.ui.AppUIUtil.invokeLaterIfProjectAlive
import com.intellij.ui.EditorNotifications
import com.intellij.util.ThreeState
import com.intellij.util.messages.MessageBus
import com.intellij.util.messages.MessageBusConnection
import com.intellij.util.messages.Topic
import org.jetbrains.annotations.TestOnly
import java.util.concurrent.locks.ReentrantLock
import kotlin.concurrent.withLock

private val LOG = Logger.getInstance(GradleSyncState::class.java)

private val SYNC_NOTIFICATION_GROUP = NotificationGroup.logOnlyGroup("Gradle Sync")

open class StateChangeNotification(private val project: Project) {
  open fun notifyStateChanged() {
    invokeLaterIfProjectAlive(project) {
      val editorNotifications = EditorNotifications.getInstance(project)
      FileEditorManager.getInstance(project).openFiles.forEach { file ->
        try {
          editorNotifications.updateNotifications(file)
        }
        catch (e: Throwable) {
          LOG.info("Failed to update editor notifications for file '${toSystemDependentName(file.path)}'", e)
        }
      }
    }
  }
}

/**
 * This class manages the state of Gradle sync for a project.
 *
 * It contains state methods which are called from the Gradle sync infrastructure these are as follows:
 *   * syncTaskCreated
 *   * syncStarted
 *   * setupStarted
 *   * syncSucceeded
 *   * syncFailed
 *   * syncSkipped
 *   * sourceGenerationFinished
 *
 * Each of these methods record information about the current state of sync (e.g time taken for each stage) and passes these events
 * to any registered [GradleSyncListener]s via the projects [messageBus] or any one-time sync listeners passed into a specific invocation
 * of sync.
 */
open class GradleSyncState @NonInjectable internal constructor (
  private val project: Project,
  private val androidProjectInfo: AndroidProjectInfo,
  private val gradleProjectInfo: GradleProjectInfo,
  private val messageBus: MessageBus,
  private val projectStructure: ProjectStructure,
  private val changeNotification: StateChangeNotification
) {

  constructor(project: Project) : this(project, AndroidProjectInfo.getInstance(project), GradleProjectInfo.getInstance(project),
                                       project.messageBus, ProjectStructure.getInstance(project), StateChangeNotification(project))

  companion object {
    @JvmField
    val JDK_LOCATION_WARNING_NOTIFICATION_GROUP = NotificationGroup.logOnlyGroup("JDK Location different to JAVA_HOME")

    @JvmField
    val GRADLE_SYNC_TOPIC = Topic("Project sync with Gradle", GradleSyncListener::class.java)

    /**
     * These methods allow the registering of listeners to [GradleSyncState].
     *
     * See [GradleSyncListener] for more details on the different hooks through the syncing process.
     */
    @JvmStatic
    fun subscribe(project: Project, listener: GradleSyncListener) : MessageBusConnection = subscribe(project, listener, project)
    @JvmStatic
    fun subscribe(project: Project, listener: GradleSyncListener, disposable: Disposable) : MessageBusConnection {
      val connection = project.messageBus.connect(disposable)
      connection.subscribe(GRADLE_SYNC_TOPIC, listener)
      return connection
    }

    @JvmStatic
    fun getInstance(project: Project) : GradleSyncState = ServiceManager.getService(project, GradleSyncState::class.java)

    @JvmStatic
    fun isSingleVariantSync(): Boolean {
      return StudioFlags.SINGLE_VARIANT_SYNC_ENABLED.get() || GradleExperimentalSettings.getInstance().USE_SINGLE_VARIANT_SYNC
    }

    @JvmStatic
    fun isLevel4Model(): Boolean = StudioFlags.L4_DEPENDENCY_MODEL.get()
  }

  open var lastSyncedGradleVersion : GradleVersion? = null

  /**
   * Indicates whether the last started Gradle sync has failed or will fail.
   *
   * Possible failure causes:
   *   *An error occurred in Gradle (e.g. a missing dependency, or a missing Android platform in the SDK)
   *   *An error occurred while setting up a project using the models obtained from Gradle during sync (e.g. invoking a method that
   *    doesn't exist in an old version of the Android plugin)
   *   *An error in the structure of the project after sync (e.g. more than one module with the same path in the file system)
   */
  open fun lastSyncFailed() : Boolean = gradleProjectInfo.isBuildWithGradle &&
            (androidProjectInfo.requiredAndroidModelMissing() || GradleSyncMessages.getInstance(project).errorCount > 0)

  // For Java compat, to be refactored out
  open fun areSyncNotificationsEnabled() = areSyncNotificationsEnabled

  private val lock = ReentrantLock()

  private var areSyncNotificationsEnabled = false
    get() = lock.withLock { return field }
    private set(value) = lock.withLock { field = value }
  open var isSyncInProgress = false
    get() = lock.withLock { return field }
    set(value) = lock.withLock { field = value }
  var externalSystemTaskId : ExternalSystemTaskId? = null
    get() = lock.withLock { return field }
    set(value) = lock.withLock { field = value }

  // Negative numbers mean that the events have not finished
  private var syncStartedTimeStamp = -1L
  private var syncSetupStartedTimeStamp = -1L
  private var syncEndedTimeStamp = -1L
  private var sourceGenerationEndedTimeStamp = -1L
  private var syncFailedTimeStamp = -1L
  open var lastSyncFinishedTimeStamp = -1L

  private var trigger = GradleSyncStats.Trigger.TRIGGER_UNKNOWN

  /*
   * START GradleSyncListener methods
   *
   * The following method deal with the GradleSync life cycle. These are called from within sync to perform housekeeping to do with
   * monitoring and recording the state of sync. They also deal with notifying listeners both directly and via the GRADLE_SYNC_TOPIC.
   *
   * In each method we ensure that we don't notify the listeners until all the housekeeping has been performed in case they need to read
   * state about sync. First we notify the listener specifically for this sync, then we notify all the other registered
   * listeners.
   * */

  /**
   * Triggered when the sync task has been created.
   *
   * This method should only be called by the sync internals.
   * Please use [GradleSyncListener] and [subscribe] if you need to hook into sync.
   */
  fun syncTaskCreated(request: GradleSyncInvoker.Request, listener: GradleSyncListener?) {
    listener?.syncTaskCreated(project, request)
    syncPublisher { syncTaskCreated(project, request) }
  }

  /**
   * Triggered at the start of a sync which has been started by the given [request], the given [listener] will be notified of the
   * sync start along with any listeners registered via [subscribe].
   *
   * This method should only be called by the sync internals.
   * Please use [GradleSyncListener] and [subscribe] if you need to hook into sync.
   */
  fun syncStarted(request: GradleSyncInvoker.Request, listener: GradleSyncListener?) : Boolean {
    lock.withLock {
      if (isSyncInProgress) {
        LOG.info("Sync already in progress for project '${project.name}'.")
        return false
      }

      isSyncInProgress = true
    }

    val syncType = if (isSingleVariantSync()) "single-variant" else "full-variants"
    LOG.info("Started $syncType sync with Gradle for project '${project.name}'.")

    setSyncStartedTimeStamp()
    trigger = request.trigger

    addToEventLog(SYNC_NOTIFICATION_GROUP, "Gradle sync started", MessageType.INFO, null)

    changeNotification.notifyStateChanged()

    // If this is the first Gradle sync for this project this session, make sure that GradleSyncResultPublisher
    // has been initialized so that it will begin broadcasting sync results on PROJECT_SYSTEM_SYNC_TOPIC.
    // TODO(b/133154939): Move this out of GradleSyncState, possibly to AndroidProjectComponent.
    if (lastSyncFinishedTimeStamp < 0) GradleSyncResultPublisher.getInstance(project)

    listener?.syncStarted(project)
    syncPublisher { syncStarted(project) }

    logSyncEvent(AndroidStudioEvent.EventKind.GRADLE_SYNC_STARTED)
    return true
  }

  /**
   * Triggered at the start of setup, after the models have been fetched.
   *
   * This method should only be called by the sync internals.
   * Please use [GradleSyncListener] and [subscribe] if you need to hook into sync.
   */
  open fun setupStarted() {
    syncSetupStartedTimeStamp = System.currentTimeMillis()

    LOG.info("Started setup of project '${project.name}'.")

    syncPublisher { setupStarted(project) }
    logSyncEvent(AndroidStudioEvent.EventKind.GRADLE_SYNC_SETUP_STARTED)
  }

  /**
   * Triggered at the end of a successful sync, once the models have been fetched.
   *
   * TODO: This should be called after (rather than before) project setup
   * TODO: Add SyncListener to params and call it in the method.
   */
  open fun syncSucceeded() {
    // syncFailed should be called if there're any sync issues.
    assert(!lastSyncFailed())

    val syncEndTimeStamp = System.currentTimeMillis()

    // If mySyncStartedTimestamp is -1, that means sync has not started or syncSucceeded has been called for this invocation.
    // Reset sync state and don't log the events or notify listener again.
    // TODO: Replace with exception once sync event calls are corrected to ensure this doesn't over trigger.
    if (syncStartedTimeStamp == -1L) {
      syncFinished(syncEndTimeStamp)
      return
    }
    syncEndedTimeStamp = syncEndTimeStamp

    val message = "Gradle sync finished in ${formatDuration(syncEndTimeStamp - syncStartedTimeStamp)}"
    addToEventLog(SYNC_NOTIFICATION_GROUP,
                  message,
                  MessageType.INFO,
                  null
    )
    LOG.info(message)

    // Temporary: Clear resourcePrefix flag in case it was set to false when working with
    // an older model. TODO: Remove this when we no longer support models older than 0.10.
    tryPrefixLookup = true

    logSyncEvent(AndroidStudioEvent.EventKind.GRADLE_SYNC_ENDED)

    syncFinished(syncEndTimeStamp)
    syncPublisher { syncSucceeded(project) }
  }

  /**
   * Triggered when a sync has been found to have failed.
   *
   * TODO: This should only be called at the end of sync, not all throughout which is currently the case
   */
  open fun syncFailed(message: String?, error: Throwable?, listener: GradleSyncListener?) {
    projectStructure.clearData()

    val syncEndTimeStamp = System.currentTimeMillis()

    // If mySyncStartedTimestamp is -1, that means sync has not started or syncFailed has been called for this invocation.
    // Reset sync state and don't log the events or notify listener again.
    if (syncStartedTimeStamp == -1L) {
      syncFinished(syncEndTimeStamp)
      return
    }

    syncFailedTimeStamp = syncEndTimeStamp

    val throwableMessage = error?.message
    // Find a none null message from either the provided message or the given throwable.
    val causeMessage : String = when {
      !message.isNullOrBlank() -> message
      !throwableMessage.isNullOrBlank() -> throwableMessage
      GradleSyncMessages.getInstance(project).errorDescription.isNotEmpty() -> GradleSyncMessages.getInstance(project).errorDescription
      else -> "Unknown cause".also { LOG.warn(IllegalStateException("No error message given")) }
    }
    val resultMessage = "Gradle sync failed: $causeMessage (${formatDuration(syncEndTimeStamp - syncStartedTimeStamp)})"
    addToEventLog(SYNC_NOTIFICATION_GROUP, resultMessage, MessageType.ERROR, null)
    LOG.warn(resultMessage)

    // Log the error to ideas log
    // Note: we log this as well as message above so the stack trace is present in the logs.
    if (error != null) LOG.warn(error)

    // If we are in use tests also log to stdout to help debugging.
    if (ApplicationManager.getApplication().isUnitTestMode) {
      println("***** sync error ${if (error == null) message else error.message}")
    }

    logSyncEvent(AndroidStudioEvent.EventKind.GRADLE_SYNC_FAILURE)

    syncFinished(syncEndTimeStamp)

    listener?.syncFailed(project, causeMessage)
    syncPublisher { syncFailed(project, causeMessage) }
  }

  /**
   * Triggered when a sync have been skipped, this happens when the project is setup by models from the cache.
   */
  open fun syncSkipped(lastSyncTimeStamp: Long, listener: GradleSyncListener?) {
    val syncEndTimeStamp = System.currentTimeMillis()
    syncEndedTimeStamp = syncEndTimeStamp

    val message = "Gradle sync finished in ${formatDuration(syncEndTimeStamp - syncStartedTimeStamp)} (from cached state)"
    addToEventLog(SYNC_NOTIFICATION_GROUP, message, MessageType.INFO, null)
    LOG.info(message)

    // TODO: Look at removing the lastSyncTimeStamp and using syncEndTimeStamp instead.
    syncFinished(lastSyncTimeStamp, true)

    listener?.syncSkipped(project)
    syncPublisher { syncSkipped(project) }

    logSyncEvent(AndroidStudioEvent.EventKind.GRADLE_SYNC_SKIPPED)
  }

  /*
   * END GradleSyncListener methods
   */

  /*
   * START public utility methods
   */

  open fun isSyncNeeded() : ThreeState = if (GradleFiles.getInstance(project).areGradleFilesModified()) ThreeState.YES else ThreeState.NO
  fun isSourceGenerationFinished() : Boolean = sourceGenerationEndedTimeStamp != -1L

  fun generateSyncEvent(kind: AndroidStudioEvent.EventKind) : AndroidStudioEvent.Builder {
    val event = AndroidStudioEvent.newBuilder()
    val syncStats = GradleSyncStats.newBuilder()
    val buildFileTypes = projectBuildFilesTypes(project)

    // Setup the sync stats
    syncStats.totalTimeMs = getSyncTotalTimeMs()
    syncStats.ideTimeMs = getSyncIdeTimeMs()
    syncStats.gradleTimeMs = getSyncGradleTimeMs()
    syncStats.trigger = trigger
    syncStats.syncType = getSyncType()
    syncStats.usesBuildGradle = buildFileTypes.contains(DOT_GRADLE)
    syncStats.usesBuildGradleKts = buildFileTypes.contains(DOT_KTS)

    val lastKnownVersion = getLastKnownAndroidGradlePluginVersion(project)
    if (lastKnownVersion != null) syncStats.lastKnownAndroidGradlePluginVersion = lastKnownVersion
    val lastSuccessfulVersion = getLastSuccessfulAndroidGradlePluginVersion(project)
    if (lastSuccessfulVersion != null) syncStats.androidGradlePluginVersion = lastSuccessfulVersion

    // Set up the Android studio event
    event.category = AndroidStudioEvent.EventCategory.GRADLE_SYNC
    event.kind = kind
    event.gradleSyncStats = syncStats.build()
    return event.withProjectId(project)
  }

  /**
   * Returns the total time taken by the last sync or 0 if there is a sync in progress and setup has not been reached.
   */
  fun getSyncTotalTimeMs() : Long = when {
    syncEndedTimeStamp >= 0 -> syncEndedTimeStamp - syncStartedTimeStamp // Sync was successful
    syncFailedTimeStamp >= 0 ->  syncFailedTimeStamp - syncStartedTimeStamp // Sync failed
    syncSetupStartedTimeStamp >= 0 -> syncSetupStartedTimeStamp - syncStartedTimeStamp // Only fetching model has finished
    else -> 0
  }

  /**
   * Returns the time spent in the IDE part of the last sync (excluding time spent/waiting for Gradle).
   * If sync has been done from cache, sync has never occurs, sync is in progress or the last sync failed before
   * setup this method returns -1.
   */
  fun getSyncIdeTimeMs() : Long = when {
    syncEndedTimeStamp < 0 -> -1  // Sync is in progress or something went wrong during the last sync
    syncSetupStartedTimeStamp < 0 -> -1 // Sync was done from cache (no gradle nor IDE part was done)
    else -> syncEndedTimeStamp - syncSetupStartedTimeStamp
  }

  /**
   * Returns the time spent in the Gradle part of the last sync.
   * If sync has never been performed or models were loaded from cache, this method returns -1.
   */
  fun getSyncGradleTimeMs() = if (syncSetupStartedTimeStamp >= 0) syncSetupStartedTimeStamp - syncStartedTimeStamp else -1

  /*
   * END public utility methods
   */

  /*
   * START Test-only state manipulation methods. These methods should ONLY be used in tests.
   */

  /**
   * Clears all of the [GradleSyncState]s time stamps and sets [syncStartedTimeStamp] to the given time-stamp and updates the
   * trigger to the given [newTrigger]
   */
  @TestOnly
  fun setSyncStartedTimeStamp(timeStamp: Long, newTrigger: GradleSyncStats.Trigger) {
    syncStartedTimeStamp = timeStamp
    syncSetupStartedTimeStamp = -1
    syncEndedTimeStamp = -1
    sourceGenerationEndedTimeStamp = -1
    syncFailedTimeStamp = -1
    lastSyncFinishedTimeStamp = -1
    trigger = newTrigger
  }

  @TestOnly
  fun setSyncSetupStartedTimeStamp(timeStamp: Long) { syncSetupStartedTimeStamp = timeStamp }
  @TestOnly
  fun setSyncEndedTimeStamp(timeStamp: Long) { syncEndedTimeStamp = timeStamp }
  @TestOnly
  fun setSyncFailedTimeStamp(timeStamp: Long) { syncFailedTimeStamp = timeStamp }

  /*
   * END Test-only state manipulation methods
   */

  /**
   * Common code to (re)set state once the sync has completed, all successful/failed/skipped syncs should run through this method.
   */
  private fun syncFinished(timeStamp: Long, skipped: Boolean = false) {
    syncStartedTimeStamp = -1L
    lastSyncFinishedTimeStamp = timeStamp

    lock.withLock {
      isSyncInProgress = false
      externalSystemTaskId = null

      areSyncNotificationsEnabled = true
    }

    // TODO: Move out of GradleSyncState, create a ProjectCleanupTask to show this warning?
    if (!skipped) {
      changeNotification.notifyStateChanged()
      ApplicationManager.getApplication().invokeAndWait { warnIfNotJdkHome() }
    }
  }

  @UiThread
  private fun warnIfNotJdkHome() {
    if (!IdeInfo.getInstance().isAndroidStudio) return
    if (!NotificationsConfigurationImpl.getSettings(JDK_LOCATION_WARNING_NOTIFICATION_GROUP.displayId).isShouldLog) return

    // Using the IdeSdks requires us to be on the dispatch thread
    ApplicationManager.getApplication().assertIsDispatchThread()

    val ideSdks = IdeSdks.getInstance()
    if (ideSdks.isUsingJavaHomeJdk) return

    val quickFixes = mutableListOf<NotificationHyperlink>(OpenUrlHyperlink(JDK_LOCATION_WARNING_URL, "More info..."))
    val selectJdkHyperlink = SelectJdkFromFileSystemHyperlink.create(project)
    if (selectJdkHyperlink != null) quickFixes += selectJdkHyperlink
    quickFixes.add(DoNotShowJdkHomeWarningAgainHyperlink())

    val message = """
<<<<<<< HEAD
      Android Studio and Gradle are using different locations for the JDK.
      Android Studio: ${ideSdks.jdkPath}
      Gradle: ${IdeSdks.getJdkFromJavaHome()}
      Using different JDK locations might cause Gradle to spawn multiple daemons
      when executing tasks for Android Studio and other external processes.
=======
      Android Studio is using the following JDK location when running Gradle:
      ${ideSdks.jdkPath}
      Using different JDK locations on different processes might cause Gradle to
      spawn multiple daemons, for example, by executing Gradle tasks from a terminal
      while using Android Studio.
>>>>>>> c50c8b87
    """.trimIndent()
    addToEventLog(JDK_LOCATION_WARNING_NOTIFICATION_GROUP, message, MessageType.WARNING, quickFixes)
  }

  /**
   * Clears all of the [GradleSyncState]s time stamps and sets [syncStartedTimeStamp] to the current system time.
   */
  private fun setSyncStartedTimeStamp() {
    syncStartedTimeStamp = System.currentTimeMillis()
    syncSetupStartedTimeStamp = -1
    syncEndedTimeStamp = -1
    sourceGenerationEndedTimeStamp = -1
    syncFailedTimeStamp = -1
    lastSyncFinishedTimeStamp = -1
  }

  /**
   * Logs a sync event using [UsageTracker]
   */
  private fun logSyncEvent(kind: AndroidStudioEvent.EventKind) {
    // Do not log an event if the project has been closed, working out the sync type for a disposed project results in
    // an error.
    if (project.isDisposed) return

    val event = generateSyncEvent(kind)

    if (kind == AndroidStudioEvent.EventKind.GRADLE_SYNC_ENDED) {
      event.gradleVersion = GradleVersions.getInstance().getGradleVersion(project)?.toString() ?: ""
      event.setKotlinSupport(generateKotlinSupport())
    }

    UsageTracker.log(event)
  }

  private fun generateKotlinSupport() : KotlinSupport.Builder {
    var kotlinVersion : GradleVersion? = null
    var ktxVersion : GradleVersion? = null

    val ordering = Ordering.natural<GradleVersion>().nullsFirst<GradleVersion>()

    ModuleManager.getInstance(project).modules.mapNotNull { module -> AndroidModuleModel.get(module) }.forEach { model ->
      val dependencies = model.selectedMainCompileLevel2Dependencies

      kotlinVersion = ordering.max(kotlinVersion, dependencies.javaLibraries.findVersion("org.jetbrains.kotlin:kotlin-stdlib"))
      ktxVersion = ordering.max(ktxVersion, dependencies.androidLibraries.findVersion("androidx.core:core-ktx"))
    }

    val kotlinSupport = KotlinSupport.newBuilder()
    if (kotlinVersion != null) kotlinSupport.kotlinSupportVersion = kotlinVersion.toString()
    if (ktxVersion != null) kotlinSupport.androidKtxVersion = ktxVersion.toString()
    return kotlinSupport
  }

  private fun addToEventLog(
    notificationGroup: NotificationGroup,
    message: String,
    type: MessageType,
    quickFixes: List<NotificationHyperlink>?
  ) {
    var resultMessage = message
    var listener : NotificationListener? = null
    if (quickFixes != null) {
      quickFixes.forEach { quickFix ->
        resultMessage += "\n${quickFix.toHtml()}"
      }
      listener = NotificationListener { _, event ->
        quickFixes.forEach { link -> link.executeIfClicked(project, event) }
      }
    }
    notificationGroup.createNotification("", resultMessage, type.toNotificationType(), listener).notify(project)
  }

  private fun syncPublisher(block: GradleSyncListener.() -> Unit) {
    val runnable = { block.invoke(messageBus.syncPublisher(GRADLE_SYNC_TOPIC)) }
    if (ApplicationManager.getApplication().isUnitTestMode) {
      runnable()
    }
    else {
      invokeLaterIfProjectAlive(project, runnable)
    }
  }

  private fun getSyncType(): GradleSyncStats.GradleSyncType = when {
    isSingleVariantSync() -> GradleSyncStats.GradleSyncType.GRADLE_SYNC_TYPE_SINGLE_VARIANT
    else -> GradleSyncStats.GradleSyncType.GRADLE_SYNC_TYPE_IDEA
  }
}

private fun Collection<Library>.findVersion(artifact: String) : GradleVersion? {
  val library = firstOrNull { library -> library.artifactAddress.startsWith(artifact) } ?: return null
  return GradleCoordinate.parseCoordinateString(library.artifactAddress)?.version
}<|MERGE_RESOLUTION|>--- conflicted
+++ resolved
@@ -509,19 +509,11 @@
     quickFixes.add(DoNotShowJdkHomeWarningAgainHyperlink())
 
     val message = """
-<<<<<<< HEAD
-      Android Studio and Gradle are using different locations for the JDK.
-      Android Studio: ${ideSdks.jdkPath}
-      Gradle: ${IdeSdks.getJdkFromJavaHome()}
-      Using different JDK locations might cause Gradle to spawn multiple daemons
-      when executing tasks for Android Studio and other external processes.
-=======
       Android Studio is using the following JDK location when running Gradle:
       ${ideSdks.jdkPath}
       Using different JDK locations on different processes might cause Gradle to
       spawn multiple daemons, for example, by executing Gradle tasks from a terminal
       while using Android Studio.
->>>>>>> c50c8b87
     """.trimIndent()
     addToEventLog(JDK_LOCATION_WARNING_NOTIFICATION_GROUP, message, MessageType.WARNING, quickFixes)
   }
