/*
 * Copyright (C) 2021 The Android Open Source Project
 *
 * Licensed under the Apache License, Version 2.0 (the "License");
 * you may not use this file except in compliance with the License.
 * You may obtain a copy of the License at
 *
 *      http://www.apache.org/licenses/LICENSE-2.0
 *
 * Unless required by applicable law or agreed to in writing, software
 * distributed under the License is distributed on an "AS IS" BASIS,
 * WITHOUT WARRANTIES OR CONDITIONS OF ANY KIND, either express or implied.
 * See the License for the specific language governing permissions and
 * limitations under the License.
 */

#include "log.h"

#include <android/log.h>

#include "agent.h"
#include "string_printf.h"

namespace screensharing {

using namespace std;

<<<<<<< HEAD
static constexpr char TAG[] = "studio.screen.sharing";
=======
namespace {
>>>>>>> 574fcae1

string FormatErrorMessage(const JThrowable* throwable, const char* message, va_list args) {
  string formattedMessage = StringVPrintf(message, args);
  return throwable == nullptr || throwable->IsNull() ? formattedMessage : formattedMessage + " - " + throwable->Describe();
}

void LogFatalError(const JThrowable* throwable, const char* message, va_list args) {
  string formattedMessage = FormatErrorMessage(throwable, message, args);
  __android_log_print(ANDROID_LOG_ERROR, ATTRIBUTION_TAG, "%s", formattedMessage.c_str());
  fprintf(stderr, "%s", formattedMessage.c_str());
}

}  // namespace

void Log::V(const char* message, ...) {
  if (IsEnabled(Level::VERBOSE)) {
    va_list args;
    va_start(args, message);
    __android_log_vprint(ANDROID_LOG_VERBOSE, ATTRIBUTION_TAG, message, args);
    va_end(args);
  }
}

void Log::D(const char* message, ...) {
  if (IsEnabled(Level::DEBUG)) {
    va_list args;
    va_start(args, message);
    __android_log_vprint(ANDROID_LOG_DEBUG, ATTRIBUTION_TAG, message, args);
    va_end(args);
  }
}

void Log::I(const char* message, ...) {
  if (IsEnabled(Level::INFO)) {
    va_list args;
    va_start(args, message);
    __android_log_vprint(ANDROID_LOG_INFO, ATTRIBUTION_TAG, message, args);
    va_end(args);
  }
}

void Log::W(const char* message, ...) {
  if (IsEnabled(Level::WARN)) {
    va_list args;
    va_start(args, message);
    string formattedMessage = FormatErrorMessage(nullptr, message, args);
    va_end(args);
    __android_log_print(ANDROID_LOG_WARN, ATTRIBUTION_TAG, "%s", formattedMessage.c_str());
  }
}

void Log::W(JThrowable throwable, const char* message, ...) {
  if (IsEnabled(Level::WARN)) {
    va_list args;
    va_start(args, message);
    string formattedMessage = FormatErrorMessage(&throwable, message, args);
    va_end(args);
    __android_log_print(ANDROID_LOG_WARN, ATTRIBUTION_TAG, "%s", formattedMessage.c_str());
  }
}

void Log::E(const char* message, ...) {
  va_list args;
  va_start(args, message);
  string formattedMessage = FormatErrorMessage(nullptr, message, args);
  va_end(args);
  __android_log_print(ANDROID_LOG_ERROR, ATTRIBUTION_TAG, "%s", formattedMessage.c_str());
}

void Log::E(JThrowable throwable, const char* message, ...) {
  va_list args;
  va_start(args, message);
  string formattedMessage = FormatErrorMessage(&throwable, message, args);
  va_end(args);
  __android_log_print(ANDROID_LOG_ERROR, ATTRIBUTION_TAG, "%s", formattedMessage.c_str());
}

void Log::Fatal(ExitCode exit_code, const char* message, ...) {
  va_list args;
  va_start(args, message);
  LogFatalError(nullptr, message, args);
  va_end(args);
<<<<<<< HEAD
  Agent::RestoreEnvironment();
  Jvm::Exit(EXIT_FAILURE);
}

void Log::Fatal(ExitCode exit_code, const char* message, ...) {
  va_list args;
  va_start(args, message);
  __android_log_vprint(ANDROID_LOG_ERROR, TAG, message, args);
  va_end(args);
  va_start(args, message);
  vfprintf(stderr, message, args);
  va_end(args);
  Agent::RestoreEnvironment();
=======
  Agent::Shutdown();
>>>>>>> 574fcae1
  Jvm::Exit(exit_code);
}

void Log::Fatal(ExitCode exit_code, JThrowable throwable, const char* message, ...) {
  va_list args;
  va_start(args, message);
  LogFatalError(&throwable, message, args);
  va_end(args);
  Agent::Shutdown();
  Jvm::Exit(exit_code);
}

Log::Level Log::level_ = Log::Level::INFO;

}  // namespace screensharing<|MERGE_RESOLUTION|>--- conflicted
+++ resolved
@@ -25,11 +25,7 @@
 
 using namespace std;
 
-<<<<<<< HEAD
-static constexpr char TAG[] = "studio.screen.sharing";
-=======
 namespace {
->>>>>>> 574fcae1
 
 string FormatErrorMessage(const JThrowable* throwable, const char* message, va_list args) {
   string formattedMessage = StringVPrintf(message, args);
@@ -112,23 +108,7 @@
   va_start(args, message);
   LogFatalError(nullptr, message, args);
   va_end(args);
-<<<<<<< HEAD
-  Agent::RestoreEnvironment();
-  Jvm::Exit(EXIT_FAILURE);
-}
-
-void Log::Fatal(ExitCode exit_code, const char* message, ...) {
-  va_list args;
-  va_start(args, message);
-  __android_log_vprint(ANDROID_LOG_ERROR, TAG, message, args);
-  va_end(args);
-  va_start(args, message);
-  vfprintf(stderr, message, args);
-  va_end(args);
-  Agent::RestoreEnvironment();
-=======
   Agent::Shutdown();
->>>>>>> 574fcae1
   Jvm::Exit(exit_code);
 }
 
