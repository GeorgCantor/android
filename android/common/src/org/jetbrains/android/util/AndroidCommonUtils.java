/*
 * Copyright 2000-2012 JetBrains s.r.o.
 *
 * Licensed under the Apache License, Version 2.0 (the "License");
 * you may not use this file except in compliance with the License.
 * You may obtain a copy of the License at
 *
 * http://www.apache.org/licenses/LICENSE-2.0
 *
 * Unless required by applicable law or agreed to in writing, software
 * distributed under the License is distributed on an "AS IS" BASIS,
 * WITHOUT WARRANTIES OR CONDITIONS OF ANY KIND, either express or implied.
 * See the License for the specific language governing permissions and
 * limitations under the License.
 */
package org.jetbrains.android.util;

import com.android.SdkConstants;
import com.android.jarutils.SignedJarBuilder;
import com.android.resources.ResourceFolderType;
import com.android.resources.ResourceType;
import com.android.sdklib.BuildToolInfo;
import com.android.sdklib.IAndroidTarget;
import com.android.sdklib.internal.project.ProjectProperties;
import com.google.common.base.Charsets;
import com.google.common.io.Files;
import com.intellij.execution.process.BaseOSProcessHandler;
import com.intellij.execution.process.ProcessAdapter;
import com.intellij.execution.process.ProcessEvent;
import com.intellij.execution.process.ProcessOutputTypes;
import com.intellij.openapi.diagnostic.Logger;
import com.intellij.openapi.util.Comparing;
import com.intellij.openapi.util.Key;
import com.intellij.openapi.util.Pair;
import com.intellij.openapi.util.io.FileUtil;
import com.intellij.openapi.util.io.FileUtilRt;
import com.intellij.openapi.util.text.StringUtil;
import com.intellij.util.ArrayUtil;
import com.intellij.util.containers.HashMap;
import com.intellij.util.execution.ParametersListUtil;
import org.jetbrains.android.AndroidCommonBundle;
import org.jetbrains.android.sdk.MessageBuildingSdkLog;
import org.jetbrains.annotations.NonNls;
import org.jetbrains.annotations.NotNull;
import org.jetbrains.annotations.Nullable;

import java.io.*;
import java.security.*;
import java.security.cert.Certificate;
import java.security.cert.CertificateException;
import java.security.cert.X509Certificate;
import java.util.*;
import java.util.jar.JarEntry;
import java.util.jar.JarOutputStream;
import java.util.regex.Pattern;

/**
 * @author Eugene.Kudelevsky
 */
public class AndroidCommonUtils {
  @NonNls public static final String PROGUARD_CFG_FILE_NAME = "proguard-project.txt";
  public static final String SDK_HOME_MACRO = "%MODULE_SDK_HOME%";
  public static final String PROGUARD_SYSTEM_CFG_FILE_URL =
    "file://" + SDK_HOME_MACRO + "/tools/proguard/proguard-android.txt";
  private static final Logger LOG = Logger.getInstance("#org.jetbrains.android.util.AndroidCommonUtils");

  @NonNls public static final String MANIFEST_JAVA_FILE_NAME = "Manifest.java";
  @NonNls public static final String R_JAVA_FILENAME = "R.java";
  @NonNls public static final String CLASSES_JAR_FILE_NAME = "classes.jar";
  @NonNls public static final String AAR_DEPS_JAR_FILE_NAME = "aar_deps.jar";
  @NonNls public static final String CLASSES_FILE_NAME = "classes.dex";
  private static final Pattern WARNING_PATTERN = Pattern.compile(".*warning.*");
  private static final Pattern ERROR_PATTERN = Pattern.compile(".*error.*");
  private static final Pattern EXCEPTION_PATTERN = Pattern.compile(".*exception.*");

  public static final Pattern R_PATTERN = Pattern.compile("R(\\$.*)?\\.class");
  private static final Pattern MANIFEST_PATTERN = Pattern.compile("Manifest(\\$.*)?\\.class");
  private static final String BUILD_CONFIG_CLASS_NAME = "BuildConfig.class";

  public static final Pattern COMPILER_MESSAGE_PATTERN = Pattern.compile("(.+):(\\d+):.+");

  @NonNls public static final String PNG_EXTENSION = "png";
  private static final String[] DRAWABLE_EXTENSIONS = new String[]{PNG_EXTENSION, "jpg", "gif"};

  @NonNls public static final String RELEASE_BUILD_OPTION = "RELEASE_BUILD_KEY";
  @NonNls public static final String PROGUARD_CFG_PATHS_OPTION = "ANDROID_PROGUARD_CFG_PATHS";
  @NonNls public static final String DIRECTORY_FOR_LOGS_NAME = "proguard_logs";
  @NonNls public static final String PROGUARD_OUTPUT_JAR_NAME = "obfuscated_sources.jar";
  @NonNls public static final String SYSTEM_PROGUARD_CFG_FILE_NAME = "proguard-android.txt";
  @NonNls private static final String PROGUARD_HOME_ENV_VARIABLE = "PROGUARD_HOME";
  public static final ResourceType[] ID_PROVIDING_RESOURCE_TYPES = new ResourceType[] {
    ResourceType.LAYOUT, ResourceType.MENU, ResourceType.DRAWABLE, ResourceType.XML, ResourceType.TRANSITION
  };

  @NonNls public static final String INCLUDE_ASSETS_FROM_LIBRARIES_ELEMENT_NAME = "includeAssetsFromLibraries";
  @NonNls public static final String ADDITIONAL_NATIVE_LIBS_ELEMENT = "additionalNativeLibs";
  @NonNls public static final String ITEM_ELEMENT = "item";
  @NonNls public static final String ARCHITECTURE_ATTRIBUTE = "architecture";
  @NonNls public static final String URL_ATTRIBUTE = "url";
  @NonNls public static final String TARGET_FILE_NAME_ATTRIBUTE = "targetFileName";

  private static final String[] TEST_CONFIGURATION_TYPE_IDS =
    {"JUnit", "TestNG", "ScalaTestRunConfiguration", "SpecsRunConfiguration", "Specs2RunConfiguration"};
  @NonNls public static final String ANNOTATIONS_JAR_RELATIVE_PATH = "/tools/support/annotations.jar";

  @NonNls public static final String PACKAGE_MANIFEST_ATTRIBUTE = "package";

  @NonNls public static final String ANDROID_FINAL_PACKAGE_FOR_ARTIFACT_SUFFIX = ".afp";
  @NonNls public static final String PROGUARD_CFG_OUTPUT_FILE_NAME = "proguard.txt";

  @NonNls public static final String MANIFEST_MERGING_BUILD_TARGET_TYPE_ID = "android-manifest-merging";
  @NonNls public static final String AAR_DEPS_BUILD_TARGET_TYPE_ID = "android-aar-deps";
  @NonNls public static final String DEX_BUILD_TARGET_TYPE_ID = "android-dex";
  @NonNls public static final String PRE_DEX_BUILD_TARGET_TYPE_ID = "android-pre-dex";
  @NonNls public static final String PACKAGING_BUILD_TARGET_TYPE_ID = "android-packaging";
  @NonNls public static final String RESOURCE_CACHING_BUILD_TARGET_ID = "android-resource-caching";
  @NonNls public static final String RESOURCE_PACKAGING_BUILD_TARGET_ID = "android-resource-packaging";
  @NonNls public static final String LIBRARY_PACKAGING_BUILD_TARGET_ID = "android-library-packaging";
  @NonNls public static final String AUTOGENERATED_JAVA_FILE_HEADER = "/*___Generated_by_IDEA___*/";

  /** Android Test Run Configuration Type Id, defined here so as to be accessible to both JPS and Android plugin. */
  @NonNls public static final String ANDROID_TEST_RUN_CONFIGURATION_TYPE = "AndroidTestRunConfigurationType";

  private AndroidCommonUtils() {
  }

  public static boolean isTestConfiguration(@NotNull String typeId) {
    return ArrayUtil.find(TEST_CONFIGURATION_TYPE_IDS, typeId) >= 0;
  }

  public static boolean isInstrumentationTestConfiguration(@NotNull String typeId) {
    return ANDROID_TEST_RUN_CONFIGURATION_TYPE.equals(typeId);
  }

  public static String command2string(@NotNull Collection<String> command) {
    final StringBuilder builder = new StringBuilder();
    for (Iterator<String> it = command.iterator(); it.hasNext(); ) {
      String s = it.next();
      builder.append('[');
      builder.append(s);
      builder.append(']');
      if (it.hasNext()) {
        builder.append(' ');
      }
    }
    return builder.toString();
  }

  public static void moveAllFiles(@NotNull File from, @NotNull File to, @NotNull Collection<File> newFiles) throws IOException {
    if (from.isFile()) {
      FileUtil.rename(from, to);
      newFiles.add(to);
    }
    else {
      final File[] children = from.listFiles();

      if (children != null) {
        for (File child : children) {
          moveAllFiles(child, new File(to, child.getName()), newFiles);
        }
      }
    }
  }

  public static void handleDexCompilationResult(@NotNull Process process,
                                                @NotNull String commandLine,
                                                @NotNull String outputFilePath,
                                                @NotNull final Map<AndroidCompilerMessageKind, List<String>> messages, boolean multiDex) {
<<<<<<< HEAD
    final BaseOSProcessHandler handler = new BaseOSProcessHandler(process, commandLine, null);
=======
    final BaseOSProcessHandler handler = new BaseOSProcessHandler(process, null, null);
>>>>>>> 30e1f6eb
    handler.addProcessListener(new ProcessAdapter() {
      private AndroidCompilerMessageKind myCategory = null;

      @Override
      public void onTextAvailable(ProcessEvent event, Key outputType) {
        String[] msgs = event.getText().split("\\n");
        for (String msg : msgs) {
          msg = msg.trim();
          String msglc = msg.toLowerCase();
          if (outputType == ProcessOutputTypes.STDERR) {
            if (WARNING_PATTERN.matcher(msglc).matches()) {
              myCategory = AndroidCompilerMessageKind.WARNING;
            }
            if (ERROR_PATTERN.matcher(msglc).matches() || EXCEPTION_PATTERN.matcher(msglc).matches() || myCategory == null) {
              myCategory = AndroidCompilerMessageKind.ERROR;
            }
            messages.get(myCategory).add(msg);
          }
          else if (outputType == ProcessOutputTypes.STDOUT) {
            if (!msglc.startsWith("processing")) {
              messages.get(AndroidCompilerMessageKind.INFORMATION).add(msg);
            }
          }

          LOG.debug(msg);
        }
      }
    });

    handler.startNotify();
    handler.waitFor();

    final List<String> errors = messages.get(AndroidCompilerMessageKind.ERROR);

    if (new File(outputFilePath).isFile()) {
      // if compilation finished correctly, show all errors as warnings
      messages.get(AndroidCompilerMessageKind.WARNING).addAll(errors);
      errors.clear();
    }
    else if (errors.size() == 0 && !multiDex) {
      errors.add("Cannot create classes.dex file");
    }
  }

  @NotNull
  public static List<String> packClassFilesIntoJar(@NotNull String[] firstPackageDirPaths,
                                                 @NotNull String[] libFirstPackageDirPaths,
                                                 @NotNull File jarFile) throws IOException {
    final List<Pair<File, String>> files = new ArrayList<Pair<File, String>>();
    for (String path : firstPackageDirPaths) {
      final File firstPackageDir = new File(path);
      if (firstPackageDir.exists()) {
        packClassFilesIntoJar(firstPackageDir, firstPackageDir.getParentFile(), true, files);
      }
    }

    for (String path : libFirstPackageDirPaths) {
      final File firstPackageDir = new File(path);
      if (firstPackageDir.exists()) {
        packClassFilesIntoJar(firstPackageDir, firstPackageDir.getParentFile(), false, files);
      }
    }

    if (files.size() > 0) {
      final JarOutputStream jos = new JarOutputStream(new FileOutputStream(jarFile));
      try {
        for (Pair<File, String> pair : files) {
          packIntoJar(jos, pair.getFirst(), pair.getSecond());
        }
      }
      finally {
        jos.close();
      }
    }
    else if (jarFile.isFile()) {
      if (!jarFile.delete()) {
        throw new IOException("Cannot delete file " + FileUtil.toSystemDependentName(jarFile.getPath()));
      }
    }
    final List<String> srcFiles = new ArrayList<String>();

    for (Pair<File, String> pair : files) {
      srcFiles.add(pair.getFirst().getPath());
    }
    return srcFiles;
  }

  private static void packClassFilesIntoJar(@NotNull File file,
                                            @NotNull File rootDirectory,
                                            boolean packRAndManifestClasses,
                                            @NotNull List<Pair<File, String>> files)
    throws IOException {

    if (file.isDirectory()) {
      final File[] children = file.listFiles();

      if (children != null) {
        for (File child : children) {
          packClassFilesIntoJar(child, rootDirectory, packRAndManifestClasses, files);
        }
      }
    }
    else if (file.isFile()) {
      if (!FileUtilRt.extensionEquals(file.getName(), "class")) {
        return;
      }

      if (!packRAndManifestClasses &&
          (R_PATTERN.matcher(file.getName()).matches() ||
           MANIFEST_PATTERN.matcher(file.getName()).matches() ||
           BUILD_CONFIG_CLASS_NAME.equals(file.getName()))) {
        return;
      }

      final String rootPath = rootDirectory.getAbsolutePath();

      String path = file.getAbsolutePath();
      path = FileUtil.toSystemIndependentName(path.substring(rootPath.length()));
      if (path.charAt(0) == '/') {
        path = path.substring(1);
      }

      files.add(Pair.create(file, path));
    }
  }

  public static void packIntoJar(@NotNull JarOutputStream jar, @NotNull File file, @NotNull String path) throws IOException {
    final JarEntry entry = new JarEntry(path);
    entry.setTime(file.lastModified());
    jar.putNextEntry(entry);

    BufferedInputStream bis = new BufferedInputStream(new FileInputStream(file));
    try {
      final byte[] buffer = new byte[1024];
      int count;
      while ((count = bis.read(buffer)) != -1) {
        jar.write(buffer, 0, count);
      }
      jar.closeEntry();
    }
    finally {
      bis.close();
    }
  }

  @Nullable
  public static String getResourceTypeByDirName(@NotNull String name) {
    ResourceFolderType folderType = ResourceFolderType.getFolderType(name);
    return folderType != null ? folderType.getName() : null;
  }

  @NotNull
  public static String getResourceName(@NotNull String resourceType, @NotNull String fileName) {
    final String s = FileUtil.getNameWithoutExtension(fileName);

    return resourceType.equals("drawable") &&
           s.endsWith(".9") &&
           FileUtilRt.extensionEquals(fileName, PNG_EXTENSION)
           ? s.substring(0, s.length() - 2)
           : s;
  }

  @NotNull
  public static String getResourceTypeByTagName(@NotNull String tagName) {
    if (tagName.equals("declare-styleable")) {
      tagName = "styleable";
    }
    else if (tagName.endsWith("-array")) {
      tagName = "array";
    }
    return tagName;
  }

  @NotNull
  public static Map<AndroidCompilerMessageKind, List<String>> launchProguard(@NotNull IAndroidTarget target,
                                                                             int sdkToolsRevision,
                                                                             @NotNull String sdkOsPath,
                                                                             @NotNull String javaExecutablePath,
                                                                             @NotNull String proguardVmOptions,
                                                                             @NotNull String[] proguardConfigFileOsPaths,
                                                                             @NotNull String inputJarOsPath,
                                                                             @NotNull String[] externalJarOsPaths,
                                                                             @NotNull String[] providedJarOsPaths,
                                                                             @NotNull String outputJarFileOsPath,
                                                                             @Nullable String logDirOutputOsPath) throws IOException {
    final List<String> commands = new ArrayList<String>();
    commands.add(javaExecutablePath);

    if (proguardVmOptions.length() > 0) {
      commands.addAll(ParametersListUtil.parse(proguardVmOptions));
    }
    commands.add("-jar");
    final String proguardHome = getProguardHomeDirOsPath(sdkOsPath);
    final String proguardJarOsPath = proguardHome + File.separator + "lib" + File.separator + "proguard.jar";
    commands.add(proguardJarOsPath);

    if (isIncludingInProguardSupported(sdkToolsRevision)) {
      for (String proguardConfigFileOsPath : proguardConfigFileOsPaths) {
        commands.add("-include");
        commands.add(quotePath(proguardConfigFileOsPath));
      }
    }
    else {
      commands.add("@" + quotePath(proguardConfigFileOsPaths[0]));
    }

    commands.add("-injars");

    StringBuilder builder = new StringBuilder(quotePath(inputJarOsPath));

    for (String jarFile : externalJarOsPaths) {
      builder.append(File.pathSeparatorChar);
      builder.append(quotePath(jarFile));
    }
    commands.add(builder.toString());

    commands.add("-outjars");
    commands.add(quotePath(outputJarFileOsPath));

    commands.add("-libraryjars");

    builder = new StringBuilder(quotePath(target.getPath(IAndroidTarget.ANDROID_JAR)));

    List<IAndroidTarget.OptionalLibrary> libraries = target.getAdditionalLibraries();
    for (IAndroidTarget.OptionalLibrary lib : libraries) {
      builder.append(File.pathSeparatorChar);
      builder.append(quotePath(lib.getJar().getAbsolutePath()));
    }
    for (String path : providedJarOsPaths) {
      builder.append(File.pathSeparatorChar);
      builder.append(quotePath(path));
    }
    commands.add(builder.toString());

    if (logDirOutputOsPath != null) {
      commands.add("-dump");
      commands.add(quotePath(new File(logDirOutputOsPath, "dump.txt").getAbsolutePath()));

      commands.add("-printseeds");
      commands.add(quotePath(new File(logDirOutputOsPath, "seeds.txt").getAbsolutePath()));

      commands.add("-printusage");
      commands.add(quotePath(new File(logDirOutputOsPath, "usage.txt").getAbsolutePath()));

      commands.add("-printmapping");
      commands.add(quotePath(new File(logDirOutputOsPath, "mapping.txt").getAbsolutePath()));
    }

    LOG.info(command2string(commands));
    final Map<String, String> home = System.getenv().containsKey(PROGUARD_HOME_ENV_VARIABLE)
                                     ? Collections.<String, String>emptyMap()
                                     : Collections.singletonMap(PROGUARD_HOME_ENV_VARIABLE, proguardHome);
    return AndroidExecutionUtil.doExecute(ArrayUtil.toStringArray(commands), home);
  }

  @NotNull
  public static String getProguardHomeDirOsPath(@NotNull String sdkOsPath) {
    return sdkOsPath + File.separator + SdkConstants.FD_TOOLS + File.separator + SdkConstants.FD_PROGUARD;
  }

  @NotNull
  public static String getProguardHomeDirPath(@NotNull String sdkOsPath) {
    return FileUtil.toSystemIndependentName(getProguardHomeDirOsPath(sdkOsPath));
  }

  public static String getProguardSystemCfgPath(@NotNull String sdkOsPath) {
    return getProguardHomeDirPath(sdkOsPath) + '/' + SYSTEM_PROGUARD_CFG_FILE_NAME;
  }

  private static String quotePath(String path) {
    if (path.indexOf(' ') != -1) {
      path = '\'' + path + '\'';
    }
    return path;
  }

  public static String buildTempInputJar(@NotNull String[] classFilesDirOsPaths, @NotNull String[] libClassFilesDirOsPaths)
    throws IOException {
    final File inputJar = FileUtil.createTempFile("proguard_input", ".jar");

    packClassFilesIntoJar(classFilesDirOsPaths, libClassFilesDirOsPaths, inputJar);

    return FileUtil.toSystemDependentName(inputJar.getPath());
  }

  public static String toolPath(@NotNull String toolFileName) {
    return SdkConstants.OS_SDK_TOOLS_FOLDER + toolFileName;
  }

  public static String platformToolPath(@NotNull String toolFileName) {
    return SdkConstants.OS_SDK_PLATFORM_TOOLS_FOLDER + toolFileName;
  }

  public static boolean isIncludingInProguardSupported(int sdkToolsRevision) {
    return sdkToolsRevision == -1 || sdkToolsRevision >= 17;
  }

  public static int parsePackageRevision(@NotNull String sdkDirOsPath, @NotNull String packageDirName) {
    final File propFile =
      new File(sdkDirOsPath + File.separatorChar + packageDirName + File.separatorChar + SdkConstants.FN_SOURCE_PROP);
    int revisionNumber = -1;
    if (propFile.exists() && propFile.isFile()) {
      final Map<String, String> map =
        ProjectProperties.parsePropertyFile(new BufferingFileWrapper(propFile), new MessageBuildingSdkLog());
      if (map == null) {
        return -1;
      }
      String revision = map.get("Pkg.Revision");

      if (revision != null) {
        final int dot = revision.indexOf('.');
        if (dot > 0) {
          revision = revision.substring(0, dot);
        }

        try {
          revisionNumber = Integer.parseInt(revision);
        }
        catch (NumberFormatException e) {
          LOG.debug(e);
        }
      }
    }
    return revisionNumber > 0 ? revisionNumber : -1;
  }

  @NotNull
  public static String readFile(@NotNull File file) throws IOException {
    return Files.toString(file, Charsets.UTF_8);
  }

  public static boolean contains2Identifiers(String packageName) {
    return packageName.split("\\.").length >= 2;
  }

  public static boolean directoriesContainSameContent(@NotNull File dir1, @NotNull File dir2, @Nullable FileFilter filter)
    throws IOException {
    if (dir1.exists() != dir2.exists()) {
      return false;
    }

    final File[] children1 = getFilteredChildren(dir1, filter);
    final File[] children2 = getFilteredChildren(dir2, filter);

    if (children1 == null || children2 == null) {
      return children1 == children2;
    }

    if (children1.length != children2.length) {
      return false;
    }

    for (int i = 0; i < children1.length; i++) {
      final File child1 = children1[i];
      final File child2 = children2[i];

      if (!Comparing.equal(child1.getName(), child2.getName())) {
        return false;
      }

      final boolean childDir = child1.isDirectory();
      if (childDir != child2.isDirectory()) {
        return false;
      }

      if (childDir) {
        if (!directoriesContainSameContent(child1, child2, filter)) {
          return false;
        }
      }
      else {
        final String content1 = readFile(child1);
        final String content2 = readFile(child2);

        if (!Comparing.equal(content1, content2)) {
          return false;
        }
      }
    }
    return true;
  }

  @Nullable
  private static File[] getFilteredChildren(@NotNull File dir, @Nullable FileFilter filter) {
    final File[] children = dir.listFiles();
    if (children == null || children.length == 0 || filter == null) {
      return children;
    }

    final List<File> result = new ArrayList<File>();
    for (File child : children) {
      if (child.isDirectory() || filter.accept(child)) {
        result.add(child);
      }
    }
    return result.toArray(new File[result.size()]);
  }

  @NotNull
  public static String addSuffixToFileName(@NotNull String path, @NotNull String suffix) {
    final int dot = path.lastIndexOf('.');
    if (dot < 0) {
      return path + suffix;
    }
    final String a = path.substring(0, dot);
    final String b = path.substring(dot);
    return a + suffix + b;
  }

  public static void signApk(@NotNull File srcApk,
                             @NotNull File destFile,
                             @NotNull PrivateKey privateKey,
                             @NotNull X509Certificate certificate)
    throws IOException, GeneralSecurityException {
    FileOutputStream fos = new FileOutputStream(destFile);
    SignedJarBuilder builder = new SafeSignedJarBuilder(fos, privateKey, certificate, destFile.getPath());
    FileInputStream fis = new FileInputStream(srcApk);
    try {
      builder.writeZip(fis, null);
      builder.close();
    }
    finally {
      try {
        fis.close();
      }
      catch (IOException ignored) {
      }
      finally {
        try {
          fos.close();
        }
        catch (IOException ignored) {
        }
      }
    }
  }

  @NotNull
  public static String getStackTrace(@NotNull Throwable t) {
    final StringWriter stringWriter = new StringWriter();
    final PrintWriter writer = new PrintWriter(stringWriter);
    try {
      t.printStackTrace(writer);
      return stringWriter.toString();
    }
    finally {
      writer.close();
    }
  }

  public static boolean hasXmxParam(@NotNull List<String> parameters) {
    for (String param : parameters) {
      if (param.startsWith("-Xmx")) {
        return true;
      }
    }
    return false;
  }

  @Nullable
  public static String executeZipAlign(@NotNull String zipAlignPath, @NotNull File source, @NotNull File destination) {
    List<String> commandLine = Arrays.asList(zipAlignPath, "-f", "4", source.getAbsolutePath(), destination.getAbsolutePath());
    final ProcessBuilder processBuilder = new ProcessBuilder(commandLine);

    BaseOSProcessHandler handler;
    try {
      handler = new BaseOSProcessHandler(processBuilder.start(), StringUtil.join(commandLine, " "), null);
    }
    catch (IOException e) {
      return e.getMessage();
    }
    final StringBuilder builder = new StringBuilder();
    handler.addProcessListener(new ProcessAdapter() {
      @Override
      public void onTextAvailable(ProcessEvent event, Key outputType) {
        builder.append(event.getText());
      }
    });
    handler.startNotify();
    handler.waitFor();
    int exitCode = handler.getProcess().exitValue();
    return exitCode != 0 ? builder.toString() : null;
  }

  @NotNull
  public static Map<AndroidCompilerMessageKind, List<String>> buildArtifact(@NotNull String artifactName,
                                                                            @NotNull String messagePrefix,
                                                                            @NotNull String sdkLocation,
                                                                            @NotNull IAndroidTarget target,
                                                                            @Nullable String artifactFilePath,
                                                                            @NotNull String keyStorePath,
                                                                            @Nullable String keyAlias,
                                                                            @Nullable String keyStorePassword,
                                                                            @Nullable String keyPassword)
    throws GeneralSecurityException, IOException {
    final Map<AndroidCompilerMessageKind, List<String>> messages = new HashMap<AndroidCompilerMessageKind, List<String>>();
    messages.put(AndroidCompilerMessageKind.ERROR, new ArrayList<String>());
    messages.put(AndroidCompilerMessageKind.WARNING, new ArrayList<String>());
    messages.put(AndroidCompilerMessageKind.INFORMATION, new ArrayList<String>());

    final Pair<PrivateKey, X509Certificate> pair = getPrivateKeyAndCertificate(messagePrefix, messages, keyAlias, keyStorePath,
                                                                               keyStorePassword, keyPassword);
    if (pair == null) {
      return messages;
    }
    final String prefix = "Cannot sign artifact " + artifactName + ": ";

    if (artifactFilePath == null) {
      messages.get(AndroidCompilerMessageKind.ERROR).add(prefix + "output path is not specified");
      return messages;
    }

    final File artifactFile = new File(artifactFilePath);
    if (!artifactFile.exists()) {
      messages.get(AndroidCompilerMessageKind.ERROR).add(prefix + "file " + artifactFilePath + " hasn't been generated");
      return messages;
    }
    final String zipAlignPath = getZipAlign(sdkLocation, target);
    final boolean runZipAlign = new File(zipAlignPath).isFile();

    File tmpDir = null;
    try {
      tmpDir = FileUtil.createTempDirectory("android_artifact", "tmp");
      final File tmpArtifact = new File(tmpDir, "tmpArtifact.apk");

      signApk(artifactFile, tmpArtifact, pair.getFirst(), pair.getSecond());

      if (!FileUtil.delete(artifactFile)) {
        messages.get(AndroidCompilerMessageKind.ERROR).add("Cannot delete file " + artifactFile.getPath());
        return messages;
      }

      if (runZipAlign) {
        final String errorMessage = executeZipAlign(zipAlignPath, tmpArtifact, artifactFile);
        if (errorMessage != null) {
          messages.get(AndroidCompilerMessageKind.ERROR).add(messagePrefix + "zip-align: " + errorMessage);
          return messages;
        }
      }
      else {
        messages.get(AndroidCompilerMessageKind.WARNING).add(messagePrefix + AndroidCommonBundle.message(
          "android.artifact.building.cannot.find.zip.align.error"));
        FileUtil.copy(tmpArtifact, artifactFile);
      }
    }
    finally {
      if (tmpDir != null) {
        FileUtil.delete(tmpDir);
      }
    }
    return messages;
  }

  @Nullable
  private static Pair<PrivateKey, X509Certificate> getPrivateKeyAndCertificate(@NotNull String errorPrefix,
                                                                               @NotNull Map<AndroidCompilerMessageKind, List<String>> messages,
                                                                               @Nullable String keyAlias,
                                                                               @Nullable String keyStoreFilePath,
                                                                               @Nullable String keyStorePasswordStr,
                                                                               @Nullable String keyPasswordStr)
    throws IOException, KeyStoreException, CertificateException, NoSuchAlgorithmException, UnrecoverableEntryException {

    if (keyStoreFilePath == null || keyStoreFilePath.length() == 0) {
      messages.get(AndroidCompilerMessageKind.ERROR).add(errorPrefix + "Key store file is not specified");
      return null;
    }
    if (keyStorePasswordStr == null) {
      messages.get(AndroidCompilerMessageKind.ERROR).add(errorPrefix + "Key store password is not specified");
      return null;
    }
    if (keyAlias == null || keyAlias.length() == 0) {
      messages.get(AndroidCompilerMessageKind.ERROR).add(errorPrefix + "Key alias is not specified");
      return null;
    }
    if (keyPasswordStr == null) {
      messages.get(AndroidCompilerMessageKind.ERROR).add(errorPrefix + "Key password is not specified");
      return null;
    }
    final File keyStoreFile = new File(keyStoreFilePath);
    final char[] keystorePassword = keyStorePasswordStr.toCharArray();
    final char[] plainKeyPassword = keyPasswordStr.toCharArray();

    final KeyStore keyStore;
    InputStream is = null;
    try {
      //noinspection IOResourceOpenedButNotSafelyClosed
      is = new FileInputStream(keyStoreFile);
      keyStore = KeyStore.getInstance(KeyStore.getDefaultType());
      keyStore.load(is, keystorePassword);

      final KeyStore.PrivateKeyEntry entry =
        (KeyStore.PrivateKeyEntry)keyStore.getEntry(keyAlias, new KeyStore.PasswordProtection(plainKeyPassword));
      if (entry == null) {
        messages.get(AndroidCompilerMessageKind.ERROR).add(errorPrefix + AndroidCommonBundle.message(
          "android.artifact.building.cannot.find.key.error", keyAlias));
        return null;
      }

      final PrivateKey privateKey = entry.getPrivateKey();
      final Certificate certificate = entry.getCertificate();
      if (privateKey == null || certificate == null) {
        messages.get(AndroidCompilerMessageKind.ERROR).add(errorPrefix + AndroidCommonBundle.message(
          "android.artifact.building.cannot.find.key.error", keyAlias));
        return null;
      }
      return Pair.create(privateKey, (X509Certificate)certificate);
    }
    finally {
      if (is != null) {
        try {
          is.close();
        }
        catch (IOException e) {
          LOG.info(e);
        }
      }
    }
  }

  @NotNull
  public static String getZipAlign(@NotNull String sdkPath, @NotNull IAndroidTarget target) {
    final BuildToolInfo buildToolInfo = target.getBuildToolInfo();

    if (buildToolInfo != null) {
      String path = null;
      try {
        path = buildToolInfo.getPath(BuildToolInfo.PathId.ZIP_ALIGN);
      }
      catch (Throwable ignored) {
      }
      if (path != null && new File(path).exists()) {
        return path;
      }
    }
    return sdkPath + File.separatorChar + toolPath(SdkConstants.FN_ZIPALIGN);
  }
}<|MERGE_RESOLUTION|>--- conflicted
+++ resolved
@@ -34,7 +34,6 @@
 import com.intellij.openapi.util.Pair;
 import com.intellij.openapi.util.io.FileUtil;
 import com.intellij.openapi.util.io.FileUtilRt;
-import com.intellij.openapi.util.text.StringUtil;
 import com.intellij.util.ArrayUtil;
 import com.intellij.util.containers.HashMap;
 import com.intellij.util.execution.ParametersListUtil;
@@ -163,14 +162,9 @@
   }
 
   public static void handleDexCompilationResult(@NotNull Process process,
-                                                @NotNull String commandLine,
                                                 @NotNull String outputFilePath,
                                                 @NotNull final Map<AndroidCompilerMessageKind, List<String>> messages, boolean multiDex) {
-<<<<<<< HEAD
-    final BaseOSProcessHandler handler = new BaseOSProcessHandler(process, commandLine, null);
-=======
     final BaseOSProcessHandler handler = new BaseOSProcessHandler(process, null, null);
->>>>>>> 30e1f6eb
     handler.addProcessListener(new ProcessAdapter() {
       private AndroidCompilerMessageKind myCategory = null;
 
@@ -632,12 +626,12 @@
 
   @Nullable
   public static String executeZipAlign(@NotNull String zipAlignPath, @NotNull File source, @NotNull File destination) {
-    List<String> commandLine = Arrays.asList(zipAlignPath, "-f", "4", source.getAbsolutePath(), destination.getAbsolutePath());
-    final ProcessBuilder processBuilder = new ProcessBuilder(commandLine);
+    final ProcessBuilder processBuilder = new ProcessBuilder(
+      zipAlignPath, "-f", "4", source.getAbsolutePath(), destination.getAbsolutePath());
 
     BaseOSProcessHandler handler;
     try {
-      handler = new BaseOSProcessHandler(processBuilder.start(), StringUtil.join(commandLine, " "), null);
+      handler = new BaseOSProcessHandler(processBuilder.start(), "", null);
     }
     catch (IOException e) {
       return e.getMessage();
