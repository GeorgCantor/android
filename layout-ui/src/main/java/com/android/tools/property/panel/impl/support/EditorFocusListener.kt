/*
 * Copyright (C) 2018 The Android Open Source Project
 *
 * Licensed under the Apache License, Version 2.0 (the "License");
 * you may not use this file except in compliance with the License.
 * You may obtain a copy of the License at
 *
 *      http://www.apache.org/licenses/LICENSE-2.0
 *
 * Unless required by applicable law or agreed to in writing, software
 * distributed under the License is distributed on an "AS IS" BASIS,
 * WITHOUT WARRANTIES OR CONDITIONS OF ANY KIND, either express or implied.
 * See the License for the specific language governing permissions and
 * limitations under the License.
 */
package com.android.tools.property.panel.impl.support

import com.android.tools.property.panel.impl.model.BasePropertyEditorModel
import java.awt.event.FocusEvent
import java.awt.event.FocusListener
import javax.swing.JComponent

/**
 * [FocusListener] that can be used in controls using models derived from [BasePropertyEditorModel].
 */
class EditorFocusListener(
  private val component: JComponent,
<<<<<<< HEAD
  private val model: BasePropertyEditorModel
=======
  private val model: BasePropertyEditorModel,
>>>>>>> 0d09370c
) : FocusListener {

  override fun focusGained(event: FocusEvent) {
    model.focusGained()
    (component.parent as? JComponent)?.scrollRectToVisible(component.bounds)
  }

  override fun focusLost(event: FocusEvent) {
    model.focusLost()
  }
}<|MERGE_RESOLUTION|>--- conflicted
+++ resolved
@@ -25,11 +25,7 @@
  */
 class EditorFocusListener(
   private val component: JComponent,
-<<<<<<< HEAD
-  private val model: BasePropertyEditorModel
-=======
   private val model: BasePropertyEditorModel,
->>>>>>> 0d09370c
 ) : FocusListener {
 
   override fun focusGained(event: FocusEvent) {
