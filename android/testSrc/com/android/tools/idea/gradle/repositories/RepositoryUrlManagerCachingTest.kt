/*
 * Copyright (C) 2020 The Android Open Source Project
 *
 * Licensed under the Apache License, Version 2.0 (the "License");
 * you may not use this file except in compliance with the License.
 * You may obtain a copy of the License at
 *
 *      http://www.apache.org/licenses/LICENSE-2.0
 *
 * Unless required by applicable law or agreed to in writing, software
 * distributed under the License is distributed on an "AS IS" BASIS,
 * WITHOUT WARRANTIES OR CONDITIONS OF ANY KIND, either express or implied.
 * See the License for the specific language governing permissions and
 * limitations under the License.
 */
package com.android.tools.idea.gradle.repositories

import com.android.ide.common.repository.GoogleMavenRepository
import com.android.testutils.file.createInMemoryFileSystem
<<<<<<< HEAD
import com.intellij.mock.MockApplication
import com.intellij.openapi.Disposable
import com.intellij.openapi.application.ApplicationManager
import com.intellij.openapi.util.Disposer
import com.intellij.util.concurrency.FutureResult
import org.junit.After
import org.junit.Assert.assertEquals
import org.junit.Before
=======
import com.android.tools.idea.concurrency.waitForCondition
import com.android.tools.idea.testing.AndroidProjectRule
import com.android.tools.idea.testing.onEdt
import com.intellij.openapi.application.ApplicationManager
import com.intellij.testFramework.RunsInEdt
import org.junit.Assert.assertEquals
import org.junit.Rule
>>>>>>> b5f40ffd
import org.junit.Test
import java.io.ByteArrayInputStream
import java.io.InputStream
import java.io.UnsupportedEncodingException
<<<<<<< HEAD
import java.util.concurrent.Future
=======
import java.util.concurrent.TimeUnit
>>>>>>> b5f40ffd

/**
 * Tests for the local repository utility class
 */
class RepositoryUrlManagerCachingTest {

  @get:Rule
  val projectRule = AndroidProjectRule.inMemory().onEdt()

  private val networkRepo = TestGoogleMavenRepository()
  private val localRepo = TestGoogleMavenRepository()
  private val repositoryUrlManager = RepositoryUrlManager(networkRepo, localRepo, true /* force repository checks */)
  private val fileSystem = createInMemoryFileSystem()

  private class TestGoogleMavenRepository : GoogleMavenRepository() {
    var requestCount: Int = 0
      private set

    override fun findData(relative: String): InputStream? {
      requestCount++
      val result: String =
        when (relative) {
          "master-index.xml" ->
            """<?xml version='1.0' encoding='UTF-8'?>
               <metadata>
                 <com.android.support/>
               </metadata>"""
          "com/android/support/group-index.xml" ->
            """<?xml version='1.0' encoding='UTF-8'?>
               <com.android.support>
                 <support-v4 versions="26.0.2,26.0.2"/>
               </com.android.support>"""
          else -> throw RuntimeException("Unexpected request")
        }

      try {
        return ByteArrayInputStream(result.toByteArray(charset("UTF-8")))
      }
      catch (e: UnsupportedEncodingException) {
        return null
      }
    }

    override fun readUrlData(url: String, timeout: Int): ByteArray? = null

    override fun error(throwable: Throwable, message: String?) = Unit
  }

<<<<<<< HEAD
  private class TestMockApplication(parentDisposable: Disposable) : MockApplication(parentDisposable) {

    private var isDispatchThread: Boolean = false

    fun setDispatchThread(isDispatchThread: Boolean) {
      this.isDispatchThread = isDispatchThread
    }

    override fun isDispatchThread(): Boolean = isDispatchThread

    override fun executeOnPooledThread(action: Runnable): Future<*> {
      // For this test we want to run on the same thread. We are just checking the method is called.
      action.run()
      return FutureResult<Any>()
    }
  }

  @Before
  fun setUp() {
    disposable = Disposer.newDisposable()
    mockApplication = TestMockApplication(disposable)
    val oldApplication = ApplicationManager.getApplication()
    ApplicationManager.setApplication(mockApplication, disposable)

    // If there was no previous application,
    // ApplicationManager leaves the MockApplication in place, which can break future tests.
    if (oldApplication == null) {
      Disposer.register(disposable) {
        object : ApplicationManager() {
          init {
            ourApplication = null
          }
        }
      }
    }
  }

  @After
  fun tearDown() {
    Disposer.dispose(disposable)
  }

=======
>>>>>>> b5f40ffd
  @Test
  @RunsInEdt
  fun calledFromDispatchThread() {
<<<<<<< HEAD
    mockApplication.isDispatchThread = true
=======
    ApplicationManager.getApplication().assertIsDispatchThread();
>>>>>>> b5f40ffd
    repositoryUrlManager.getLibraryRevision("com.android.support", "support-v4", null, true, fileSystem)

    // When called on the dispatch thread, we return the dependency value from the local cache and post a network request on background.
    assertEquals(2, localRepo.requestCount.toLong())
    waitForCondition(1, TimeUnit.SECONDS) { networkRepo.requestCount == 2 }
  }

  @Test
  fun calledFromWorkerThread() {
<<<<<<< HEAD
    mockApplication.isDispatchThread = false
=======
    ApplicationManager.getApplication().assertIsNonDispatchThread();
>>>>>>> b5f40ffd
    repositoryUrlManager.getLibraryRevision("com.android.support", "support-v4", null, true, fileSystem)

    // When called on the worker thread, we return the dependency value from the network only.
    assertEquals(0, localRepo.requestCount.toLong())
    assertEquals(2, networkRepo.requestCount.toLong())
  }
}<|MERGE_RESOLUTION|>--- conflicted
+++ resolved
@@ -17,16 +17,6 @@
 
 import com.android.ide.common.repository.GoogleMavenRepository
 import com.android.testutils.file.createInMemoryFileSystem
-<<<<<<< HEAD
-import com.intellij.mock.MockApplication
-import com.intellij.openapi.Disposable
-import com.intellij.openapi.application.ApplicationManager
-import com.intellij.openapi.util.Disposer
-import com.intellij.util.concurrency.FutureResult
-import org.junit.After
-import org.junit.Assert.assertEquals
-import org.junit.Before
-=======
 import com.android.tools.idea.concurrency.waitForCondition
 import com.android.tools.idea.testing.AndroidProjectRule
 import com.android.tools.idea.testing.onEdt
@@ -34,16 +24,11 @@
 import com.intellij.testFramework.RunsInEdt
 import org.junit.Assert.assertEquals
 import org.junit.Rule
->>>>>>> b5f40ffd
 import org.junit.Test
 import java.io.ByteArrayInputStream
 import java.io.InputStream
 import java.io.UnsupportedEncodingException
-<<<<<<< HEAD
-import java.util.concurrent.Future
-=======
 import java.util.concurrent.TimeUnit
->>>>>>> b5f40ffd
 
 /**
  * Tests for the local repository utility class
@@ -92,59 +77,10 @@
     override fun error(throwable: Throwable, message: String?) = Unit
   }
 
-<<<<<<< HEAD
-  private class TestMockApplication(parentDisposable: Disposable) : MockApplication(parentDisposable) {
-
-    private var isDispatchThread: Boolean = false
-
-    fun setDispatchThread(isDispatchThread: Boolean) {
-      this.isDispatchThread = isDispatchThread
-    }
-
-    override fun isDispatchThread(): Boolean = isDispatchThread
-
-    override fun executeOnPooledThread(action: Runnable): Future<*> {
-      // For this test we want to run on the same thread. We are just checking the method is called.
-      action.run()
-      return FutureResult<Any>()
-    }
-  }
-
-  @Before
-  fun setUp() {
-    disposable = Disposer.newDisposable()
-    mockApplication = TestMockApplication(disposable)
-    val oldApplication = ApplicationManager.getApplication()
-    ApplicationManager.setApplication(mockApplication, disposable)
-
-    // If there was no previous application,
-    // ApplicationManager leaves the MockApplication in place, which can break future tests.
-    if (oldApplication == null) {
-      Disposer.register(disposable) {
-        object : ApplicationManager() {
-          init {
-            ourApplication = null
-          }
-        }
-      }
-    }
-  }
-
-  @After
-  fun tearDown() {
-    Disposer.dispose(disposable)
-  }
-
-=======
->>>>>>> b5f40ffd
   @Test
   @RunsInEdt
   fun calledFromDispatchThread() {
-<<<<<<< HEAD
-    mockApplication.isDispatchThread = true
-=======
     ApplicationManager.getApplication().assertIsDispatchThread();
->>>>>>> b5f40ffd
     repositoryUrlManager.getLibraryRevision("com.android.support", "support-v4", null, true, fileSystem)
 
     // When called on the dispatch thread, we return the dependency value from the local cache and post a network request on background.
@@ -154,11 +90,7 @@
 
   @Test
   fun calledFromWorkerThread() {
-<<<<<<< HEAD
-    mockApplication.isDispatchThread = false
-=======
     ApplicationManager.getApplication().assertIsNonDispatchThread();
->>>>>>> b5f40ffd
     repositoryUrlManager.getLibraryRevision("com.android.support", "support-v4", null, true, fileSystem)
 
     // When called on the worker thread, we return the dependency value from the network only.
