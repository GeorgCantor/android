<?xml version="1.0" encoding="UTF-8"?>
<module relativePaths="true" type="JAVA_MODULE" version="4">
  <component name="NewModuleRootManager" inherit-compiler-output="true">
    <exclude-output />
    <content url="file://$MODULE_DIR$">
      <sourceFolder url="file://$MODULE_DIR$/src" isTestSource="false" />
    </content>
    <orderEntry type="inheritedJdk" />
    <orderEntry type="sourceFolder" forTests="false" />
    <orderEntry type="module" module-name="intellij.android.utp" />
    <orderEntry type="module" module-name="android.sdktools.analytics-shared" />
    <orderEntry type="module" module-name="intellij.android.projectSystem" />
    <orderEntry type="module" module-name="intellij.android.projectSystem.gradle.models" />
    <orderEntry type="module" module-name="intellij.android.projectSystem.gradle.repositorySearch" />
    <orderEntry type="module" module-name="intellij.android.projectSystem.gradle.sync" />
    <orderEntry type="module" module-name="intellij.android.gradle-tooling.api" />
    <orderEntry type="module" module-name="intellij.android.core" />
    <orderEntry type="module" module-name="intellij.android.common" />
    <orderEntry type="module" module-name="intellij.android.jps.model" />
    <orderEntry type="module" module-name="intellij.android.adt.ui" />
    <orderEntry type="module" module-name="intellij.android.wizard" />
    <orderEntry type="module" module-name="intellij.android.wizard.model" />
    <orderEntry type="module" module-name="android.sdktools.analyzer" />
    <orderEntry type="module" module-name="android.sdktools.deployer" />
    <orderEntry type="module" module-name="android.sdktools.sdk-common" />
    <orderEntry type="library" name="studio-analytics-proto" level="project" />
    <orderEntry type="module" module-name="android.sdktools.flags" />
    <orderEntry type="module" module-name="intellij.android.kotlin.extensions" />
    <orderEntry type="module" module-name="intellij.android.gradle.dsl" />
    <orderEntry type="module" module-name="intellij.android.deploy" />
    <orderEntry type="module" module-name="intellij.android.artwork" />
    <orderEntry type="module" module-name="intellij.android.apkanalyzer" />
    <orderEntry type="module" module-name="intellij.android.lint.common" />
    <orderEntry type="library" name="studio-proto" level="project" />
    <orderEntry type="module" module-name="android.sdktools.analytics-tracker" />
    <orderEntry type="module" module-name="android.sdktools.tracer" />
<<<<<<< HEAD
    <orderEntry type="module-library">
      <library name="utp-core-proto" type="repository">
        <properties include-transitive-deps="false" maven-id="com.google.testing.platform:core-proto:0.0.8-alpha08" />
        <CLASSES>
          <root url="jar://$MAVEN_REPOSITORY$/com/google/testing/platform/core-proto/0.0.8-alpha08/core-proto-0.0.8-alpha08.jar!/" />
        </CLASSES>
        <JAVADOC />
        <SOURCES />
      </library>
    </orderEntry>
=======
    <orderEntry type="library" name="utp-core-proto-jarjar" level="project" />
>>>>>>> 13cf34d7
    <orderEntry type="module-library">
      <library name="pepk">
        <CLASSES>
          <root url="jar://$MODULE_DIR$/lib/pepk.jar!/" />
        </CLASSES>
        <JAVADOC />
        <SOURCES />
      </library>
    </orderEntry>
    <orderEntry type="module" module-name="android.sdktools.lint-checks" />
<<<<<<< HEAD
    <orderEntry type="library" name="protobuf" level="project" />
    <orderEntry type="library" name="Guava" level="project" />
    <orderEntry type="library" name="swingx" level="project" />
    <orderEntry type="library" name="rd-core" level="project" />
    <orderEntry type="library" scope="PROVIDED" name="kotlinc.kotlin-compiler-common" level="project" />
    <orderEntry type="library" name="grpc-core" level="project" />
    <orderEntry type="library" name="org.codehaus.groovy:groovy" level="project" />
    <orderEntry type="library" scope="PROVIDED" name="kotlinc.kotlin-jps-common" level="project" />
    <orderEntry type="library" name="kotlin-reflect" level="project" />
    <orderEntry type="library" name="jetbrains-annotations" level="project" />
    <orderEntry type="library" name="Gradle" level="project" />
    <orderEntry type="library" name="gson" level="project" />
    <orderEntry type="library" name="kotlin-stdlib-jdk8" level="project" />
    <orderEntry type="module" module-name="intellij.platform.util.jdom" />
    <orderEntry type="module" module-name="kotlin.base.analysis" />
    <orderEntry type="module" module-name="intellij.platform.usageView" />
    <orderEntry type="module" module-name="intellij.java.compiler" />
    <orderEntry type="module" module-name="kotlin.idea" />
    <orderEntry type="module" module-name="intellij.groovy.psi" />
    <orderEntry type="module" module-name="intellij.xml.psi.impl" />
    <orderEntry type="module" module-name="intellij.platform.ide.core.impl" />
    <orderEntry type="module" module-name="intellij.platform.editor" />
    <orderEntry type="module" module-name="intellij.platform.debugger" />
    <orderEntry type="module" module-name="intellij.platform.remote.core" />
    <orderEntry type="module" module-name="kotlin.base.external-build-system" />
    <orderEntry type="module" module-name="intellij.platform.analysis" />
    <orderEntry type="module" module-name="intellij.java.psi.impl" />
    <orderEntry type="module" module-name="kotlin.gradle.gradle" />
    <orderEntry type="module" module-name="intellij.platform.ide" />
    <orderEntry type="module" module-name="kotlin.base.project-model" />
    <orderEntry type="module" module-name="intellij.platform.core.ui" />
    <orderEntry type="module" module-name="intellij.platform.usageView.impl" />
    <orderEntry type="module" module-name="intellij.platform.util.ui" />
    <orderEntry type="module" module-name="intellij.platform.indexing" />
    <orderEntry type="module" module-name="intellij.platform.analysis.impl" />
    <orderEntry type="module" module-name="intellij.junit" />
    <orderEntry type="module" module-name="intellij.platform.execution.impl" />
    <orderEntry type="module" module-name="kotlin.gradle.gradle-java" />
    <orderEntry type="module" module-name="intellij.java.impl" />
    <orderEntry type="module" module-name="intellij.java.analysis.impl" />
    <orderEntry type="module" module-name="intellij.java.compiler.impl" />
    <orderEntry type="module" module-name="intellij.gradle.toolingExtension" />
    <orderEntry type="module" module-name="intellij.platform.smRunner" />
    <orderEntry type="module" module-name="intellij.java" />
    <orderEntry type="module" module-name="intellij.java.execution" />
    <orderEntry type="module" module-name="kotlin.project-configuration" />
    <orderEntry type="module" module-name="intellij.gradle.java" />
    <orderEntry type="module" module-name="intellij.platform.core" />
    <orderEntry type="module" module-name="intellij.platform.extensions" />
    <orderEntry type="module" module-name="intellij.platform.core.impl" />
    <orderEntry type="module" module-name="intellij.platform.util.ex" />
    <orderEntry type="module" module-name="intellij.platform.testRunner" />
    <orderEntry type="module" module-name="intellij.toml.core" />
    <orderEntry type="module" module-name="intellij.java.ui" />
    <orderEntry type="module" module-name="intellij.platform.lang.core" />
    <orderEntry type="module" module-name="intellij.platform.util.base" />
    <orderEntry type="module" module-name="intellij.platform.lang.impl" />
    <orderEntry type="module" module-name="intellij.platform.util.rt" />
    <orderEntry type="module" module-name="intellij.platform.projectModel.impl" />
    <orderEntry type="module" module-name="intellij.java.psi" />
    <orderEntry type="module" module-name="intellij.platform.vcs" />
    <orderEntry type="module" module-name="intellij.platform.refactoring" />
    <orderEntry type="module" module-name="intellij.platform.util" />
    <orderEntry type="module" module-name="kotlin.compiler-plugins.compiler-plugin-support.gradle" />
    <orderEntry type="module" module-name="intellij.platform.jps.model" />
    <orderEntry type="module" module-name="intellij.platform.concurrency" />
    <orderEntry type="module" module-name="kotlin.base.facet" />
    <orderEntry type="module" module-name="intellij.xml.psi" />
    <orderEntry type="module" module-name="intellij.platform.projectModel" />
    <orderEntry type="module" module-name="intellij.platform.lvcs" />
    <orderEntry type="module" module-name="intellij.properties.psi" />
    <orderEntry type="module" module-name="kotlin.gradle.gradle-tooling.impl" />
    <orderEntry type="module" module-name="intellij.platform.ide.util.io" />
    <orderEntry type="module" module-name="intellij.gradle.common" />
    <orderEntry type="module" module-name="intellij.platform.lang" />
    <orderEntry type="module" module-name="intellij.java.execution.impl" />
    <orderEntry type="module" module-name="intellij.xml.dom" />
    <orderEntry type="module" module-name="intellij.platform.execution" />
    <orderEntry type="module" module-name="intellij.platform.externalSystem.rt" />
    <orderEntry type="module" module-name="intellij.platform.externalSystem" />
    <orderEntry type="module" module-name="intellij.platform.externalSystem.impl" />
    <orderEntry type="module" module-name="intellij.gradle.toolingExtension.impl" />
    <orderEntry type="module" module-name="intellij.java.guiForms.rt" />
    <orderEntry type="module" module-name="intellij.platform.ide.impl" />
    <orderEntry type="module" module-name="intellij.platform.ide.core" />
    <orderEntry type="module" module-name="kotlin.base.util" />
    <orderEntry type="library" name="fastutil-min" level="project" />
=======
    <orderEntry type="library" name="studio-plugin-toml" level="project" />
    <orderEntry type="module" module-name="intellij.android.gradle-tooling.impl" />
>>>>>>> 13cf34d7
  </component>
</module><|MERGE_RESOLUTION|>--- conflicted
+++ resolved
@@ -34,20 +34,7 @@
     <orderEntry type="library" name="studio-proto" level="project" />
     <orderEntry type="module" module-name="android.sdktools.analytics-tracker" />
     <orderEntry type="module" module-name="android.sdktools.tracer" />
-<<<<<<< HEAD
-    <orderEntry type="module-library">
-      <library name="utp-core-proto" type="repository">
-        <properties include-transitive-deps="false" maven-id="com.google.testing.platform:core-proto:0.0.8-alpha08" />
-        <CLASSES>
-          <root url="jar://$MAVEN_REPOSITORY$/com/google/testing/platform/core-proto/0.0.8-alpha08/core-proto-0.0.8-alpha08.jar!/" />
-        </CLASSES>
-        <JAVADOC />
-        <SOURCES />
-      </library>
-    </orderEntry>
-=======
     <orderEntry type="library" name="utp-core-proto-jarjar" level="project" />
->>>>>>> 13cf34d7
     <orderEntry type="module-library">
       <library name="pepk">
         <CLASSES>
@@ -58,48 +45,50 @@
       </library>
     </orderEntry>
     <orderEntry type="module" module-name="android.sdktools.lint-checks" />
-<<<<<<< HEAD
-    <orderEntry type="library" name="protobuf" level="project" />
+    <orderEntry type="module" module-name="intellij.android.gradle-tooling.impl" />
     <orderEntry type="library" name="Guava" level="project" />
     <orderEntry type="library" name="swingx" level="project" />
+    <orderEntry type="library" name="protobuf" level="project" />
+    <orderEntry type="library" name="fastutil-min" level="project" />
     <orderEntry type="library" name="rd-core" level="project" />
-    <orderEntry type="library" scope="PROVIDED" name="kotlinc.kotlin-compiler-common" level="project" />
     <orderEntry type="library" name="grpc-core" level="project" />
     <orderEntry type="library" name="org.codehaus.groovy:groovy" level="project" />
-    <orderEntry type="library" scope="PROVIDED" name="kotlinc.kotlin-jps-common" level="project" />
     <orderEntry type="library" name="kotlin-reflect" level="project" />
     <orderEntry type="library" name="jetbrains-annotations" level="project" />
+    <orderEntry type="library" name="gson" level="project" />
     <orderEntry type="library" name="Gradle" level="project" />
-    <orderEntry type="library" name="gson" level="project" />
     <orderEntry type="library" name="kotlin-stdlib-jdk8" level="project" />
+    <orderEntry type="library" scope="PROVIDED" name="kotlinc.kotlin-compiler-common" level="project" />
+    <orderEntry type="library" scope="PROVIDED" name="kotlinc.kotlin-jps-common" level="project" />
     <orderEntry type="module" module-name="intellij.platform.util.jdom" />
-    <orderEntry type="module" module-name="kotlin.base.analysis" />
     <orderEntry type="module" module-name="intellij.platform.usageView" />
     <orderEntry type="module" module-name="intellij.java.compiler" />
     <orderEntry type="module" module-name="kotlin.idea" />
+    <orderEntry type="module" module-name="intellij.xml.psi.impl" />
     <orderEntry type="module" module-name="intellij.groovy.psi" />
-    <orderEntry type="module" module-name="intellij.xml.psi.impl" />
     <orderEntry type="module" module-name="intellij.platform.ide.core.impl" />
+    <orderEntry type="module" module-name="intellij.platform.debugger" />
     <orderEntry type="module" module-name="intellij.platform.editor" />
-    <orderEntry type="module" module-name="intellij.platform.debugger" />
     <orderEntry type="module" module-name="intellij.platform.remote.core" />
     <orderEntry type="module" module-name="kotlin.base.external-build-system" />
+    <orderEntry type="module" module-name="intellij.java.psi.impl" />
     <orderEntry type="module" module-name="intellij.platform.analysis" />
-    <orderEntry type="module" module-name="intellij.java.psi.impl" />
     <orderEntry type="module" module-name="kotlin.gradle.gradle" />
     <orderEntry type="module" module-name="intellij.platform.ide" />
     <orderEntry type="module" module-name="kotlin.base.project-model" />
+    <orderEntry type="module" module-name="intellij.java.analysis" />
     <orderEntry type="module" module-name="intellij.platform.core.ui" />
     <orderEntry type="module" module-name="intellij.platform.usageView.impl" />
+    <orderEntry type="module" module-name="kotlin.gradle.gradle-tooling.impl" />
     <orderEntry type="module" module-name="intellij.platform.util.ui" />
     <orderEntry type="module" module-name="intellij.platform.indexing" />
     <orderEntry type="module" module-name="intellij.platform.analysis.impl" />
     <orderEntry type="module" module-name="intellij.junit" />
     <orderEntry type="module" module-name="intellij.platform.execution.impl" />
+    <orderEntry type="module" module-name="intellij.java.impl" />
     <orderEntry type="module" module-name="kotlin.gradle.gradle-java" />
-    <orderEntry type="module" module-name="intellij.java.impl" />
+    <orderEntry type="module" module-name="intellij.java.compiler.impl" />
     <orderEntry type="module" module-name="intellij.java.analysis.impl" />
-    <orderEntry type="module" module-name="intellij.java.compiler.impl" />
     <orderEntry type="module" module-name="intellij.gradle.toolingExtension" />
     <orderEntry type="module" module-name="intellij.platform.smRunner" />
     <orderEntry type="module" module-name="intellij.java" />
@@ -118,8 +107,8 @@
     <orderEntry type="module" module-name="intellij.platform.lang.impl" />
     <orderEntry type="module" module-name="intellij.platform.util.rt" />
     <orderEntry type="module" module-name="intellij.platform.projectModel.impl" />
+    <orderEntry type="module" module-name="intellij.platform.vcs" />
     <orderEntry type="module" module-name="intellij.java.psi" />
-    <orderEntry type="module" module-name="intellij.platform.vcs" />
     <orderEntry type="module" module-name="intellij.platform.refactoring" />
     <orderEntry type="module" module-name="intellij.platform.util" />
     <orderEntry type="module" module-name="kotlin.compiler-plugins.compiler-plugin-support.gradle" />
@@ -128,15 +117,15 @@
     <orderEntry type="module" module-name="kotlin.base.facet" />
     <orderEntry type="module" module-name="intellij.xml.psi" />
     <orderEntry type="module" module-name="intellij.platform.projectModel" />
+    <orderEntry type="module" module-name="intellij.properties.psi" />
     <orderEntry type="module" module-name="intellij.platform.lvcs" />
-    <orderEntry type="module" module-name="intellij.properties.psi" />
-    <orderEntry type="module" module-name="kotlin.gradle.gradle-tooling.impl" />
     <orderEntry type="module" module-name="intellij.platform.ide.util.io" />
     <orderEntry type="module" module-name="intellij.gradle.common" />
     <orderEntry type="module" module-name="intellij.platform.lang" />
     <orderEntry type="module" module-name="intellij.java.execution.impl" />
+    <orderEntry type="module" module-name="kotlin.base.util" />
+    <orderEntry type="module" module-name="intellij.platform.execution" />
     <orderEntry type="module" module-name="intellij.xml.dom" />
-    <orderEntry type="module" module-name="intellij.platform.execution" />
     <orderEntry type="module" module-name="intellij.platform.externalSystem.rt" />
     <orderEntry type="module" module-name="intellij.platform.externalSystem" />
     <orderEntry type="module" module-name="intellij.platform.externalSystem.impl" />
@@ -144,11 +133,5 @@
     <orderEntry type="module" module-name="intellij.java.guiForms.rt" />
     <orderEntry type="module" module-name="intellij.platform.ide.impl" />
     <orderEntry type="module" module-name="intellij.platform.ide.core" />
-    <orderEntry type="module" module-name="kotlin.base.util" />
-    <orderEntry type="library" name="fastutil-min" level="project" />
-=======
-    <orderEntry type="library" name="studio-plugin-toml" level="project" />
-    <orderEntry type="module" module-name="intellij.android.gradle-tooling.impl" />
->>>>>>> 13cf34d7
   </component>
 </module>