/*
 * Copyright (C) 2018 The Android Open Source Project
 *
 * Licensed under the Apache License, Version 2.0 (the "License");
 * you may not use this file except in compliance with the License.
 * You may obtain a copy of the License at
 *
 *      http://www.apache.org/licenses/LICENSE-2.0
 *
 * Unless required by applicable law or agreed to in writing, software
 * distributed under the License is distributed on an "AS IS" BASIS,
 * WITHOUT WARRANTIES OR CONDITIONS OF ANY KIND, either express or implied.
 * See the License for the specific language governing permissions and
 * limitations under the License.
 */
package com.android.tools.idea.databinding.findusages

import com.android.tools.idea.databinding.DataBindingMode
import com.android.tools.idea.databinding.TestDataPaths
import com.android.tools.idea.databinding.module.LayoutBindingModuleCache
import com.android.tools.idea.testing.AndroidProjectRule
import com.android.tools.idea.testing.caret
import com.android.tools.idea.testing.moveCaret
import com.android.tools.idea.util.androidFacet
import com.google.common.truth.Truth.assertThat
import com.intellij.openapi.application.ApplicationManager
import com.intellij.openapi.application.runReadAction
import com.intellij.openapi.editor.ex.EditorEx
import com.intellij.usages.PsiElementUsageTarget
import com.intellij.usages.UsageTargetUtil
import org.junit.Before
import org.junit.Rule
import org.junit.Test

/**
 * Checking that DataBinding elements appear in Android Resource Usages.
 *
 * Currently we only support Android Resources usages including DataBinding elements, and not the
 * other way around.
 */
class DataBindingFindUsagesTest() {

<<<<<<< HEAD
  @get:Rule
  val projectRule = AndroidProjectRule.withSdk()
=======
  @get:Rule val projectRule = AndroidProjectRule.withSdk()
>>>>>>> 574fcae1

  private val fixture by lazy { projectRule.fixture }

  private val facet
    get() = projectRule.module.androidFacet!!

  @Before
  fun setUp() {
    fixture.testDataPath = TestDataPaths.TEST_DATA_ROOT + "/databinding"

    fixture.addFileToProject(
      "AndroidManifest.xml",
      """
      <?xml version="1.0" encoding="utf-8"?>
      <manifest xmlns:android="http://schemas.android.com/apk/res/android" package="test.db">
        <application />
      </manifest>
    """
        .trimIndent()
    )

    LayoutBindingModuleCache.getInstance(facet).dataBindingMode = DataBindingMode.ANDROIDX
  }

  /**
   * Checks that calling find usages of a layout element will find the equivalent DataBinding
   * classes.
   */
  @Test
  fun assertDataBindingAppearsInLayoutResourceUsages() {
    fixture.addFileToProject(
      "res/layout/activity_main.xml",
      // language=XML
      """
      <?xml version="1.0" encoding="utf-8"?>
      <layout xmlns:android="http://schemas.android.com/apk/res/android">
        <LinearLayout
            android:layout_width="fill_parent"
            android:layout_height="fill_parent">
            <Button
                android:id="@+id/button"
                android:layout_width="fill_parent"
                android:layout_height="fill_parent" />
        </LinearLayout>
      </layout>
    """
        .trimIndent()
    )

    val classFile =
      fixture.addFileToProject(
        "src/java/test/db/MainActivity.java",
        // language=JAVA
        """
      package test.db;

      import android.app.Activity;
      import android.os.Bundle;

      import test.db.databinding.ActivityMainBinding;

      public class MainActivity extends Activity {
          @Override
          protected void onCreate(Bundle savedInstanceState) {
              super.onCreate(savedInstanceState);
              ActivityMainBinding binding = ActivityMainBinding.inflate(getLayoutInflater());
              System.out.println(binding.button.getId());
              setContentView(binding.getRoot());
              int value = R.layout.activity_m${caret}ain;
          }
      }
    """
          .trimIndent()
      )

    fixture.configureFromExistingVirtualFile(classFile.virtualFile)
    val presentation = getUsagePresentationAtCursor()

    assertThat(presentation)
      .isEqualTo(
        """
      <root> (5)
       Layout Resource
        @layout/activity_main
       Usages in Project Files (5)
        Class static member access (1)
         app (1)
          java.test.db (1)
           MainActivity (1)
            onCreate(Bundle) (1)
             12ActivityMainBinding binding = ActivityMainBinding.inflate(getLayoutInflater());
        Local variable declaration (1)
         app (1)
          java.test.db (1)
           MainActivity (1)
            onCreate(Bundle) (1)
             12ActivityMainBinding binding = ActivityMainBinding.inflate(getLayoutInflater());
        Resource declaration in Android resources XML (1)
         app (1)
          res/layout (1)
           activity_main.xml (1)
            1<?xml version="1.0" encoding="utf-8"?>
        Resource reference in code (1)
         app (1)
          java.test.db (1)
           MainActivity (1)
            onCreate(Bundle) (1)
             15int value = R.layout.activity_main;
        Usage in import (1)
         app (1)
          java.test.db (1)
           MainActivity (1)
            6import test.db.databinding.ActivityMainBinding;

    """
          .trimIndent()
      )
  }

  /** Checks calling find usages on an ID resource will find any relevant DataBinding fields. */
  @Test
  fun assertRenameFieldDerivedFromResourceId() {
    val layoutFile =
      fixture.addFileToProject(
        "res/layout/activity_main.xml",
        // language=XML
        """
      <?xml version="1.0" encoding="utf-8"?>
      <layout xmlns:android="http://schemas.android.com/apk/res/android">
        <LinearLayout
            android:layout_width="fill_parent"
            android:layout_height="fill_parent">
            <Button
                android:id="@+id/but${caret}ton"
                android:layout_width="fill_parent"
                android:layout_height="fill_parent" />
        </LinearLayout>
      </layout>
    """
          .trimIndent()
      )

    fixture.addFileToProject(
      "src/java/test/db/MainActivity.java",
      // language=JAVA
      """
      package test.db;

      import android.app.Activity;
      import android.os.Bundle;

      import test.db.databinding.ActivityMainBinding;

      public class MainActivity extends Activity {
          @Override
          protected void onCreate(Bundle savedInstanceState) {
              super.onCreate(savedInstanceState);
              ActivityMainBinding binding = ActivityMainBinding.inflate(getLayoutInflater());
              System.out.println(binding.button.getId());
              setContentView(binding.getRoot());
          }
      }
    """
        .trimIndent()
    )

    fixture.configureFromExistingVirtualFile(layoutFile.virtualFile)
    val presentation = getUsagePresentationAtCursor()

    assertThat(presentation)
      .isEqualTo(
        """
      <root> (2)
       ID Resource
        @id/button
       Usages in Project Files (2)
        Resource declaration in Android resources XML (1)
         app (1)
          res/layout (1)
           activity_main.xml (1)
            7android:id="@+id/button"
        Unclassified (1)
         app (1)
          java.test.db (1)
           MainActivity (1)
            onCreate(Bundle) (1)
             13System.out.println(binding.button.getId());

    """
          .trimIndent()
      )
  }

  @Test
  fun duplicateIdInTwoLayoutFiles() {
    val layoutFile1 =
      fixture.addFileToProject(
        "res/layout/activity_main.xml",
        // language=XML
        """
      <?xml version="1.0" encoding="utf-8"?>
      <layout xmlns:android="http://schemas.android.com/apk/res/android">
        <LinearLayout
            android:layout_width="fill_parent"
            android:layout_height="fill_parent">
            <Button
                android:id="@+id/button"
                android:layout_width="fill_parent"
                android:layout_height="fill_parent" />
        </LinearLayout>
      </layout>
    """
          .trimIndent()
      )

    val layoutFile2 =
      fixture.addFileToProject(
        "res/layout/activity_main2.xml",
        // language=XML
        """
      <?xml version="1.0" encoding="utf-8"?>
      <layout xmlns:android="http://schemas.android.com/apk/res/android">
        <LinearLayout
            android:layout_width="fill_parent"
            android:layout_height="fill_parent">
            <Button
                android:id="@+id/button"
                android:layout_width="fill_parent"
                android:layout_height="fill_parent" />
        </LinearLayout>
      </layout>
    """
          .trimIndent()
      )

    fixture.addFileToProject(
      "src/java/test/db/MainActivity.java",
      // language=JAVA
      """
      package test.db;

      import android.app.Activity;
      import android.os.Bundle;

      import test.db.databinding.ActivityMainBinding;

      public class MainActivity extends Activity {
          @Override
          protected void onCreate(Bundle savedInstanceState) {
              super.onCreate(savedInstanceState);
              ActivityMainBinding binding = ActivityMainBinding.inflate(getLayoutInflater());
              System.out.println(binding.button.getId());
              setContentView(binding.getRoot());
          }
      }
    """
        .trimIndent()
    )

    // Find usages for layout 1 should have three; both xml files (because they both reference the
    // same id), and the binding class usage.
    fixture.configureFromExistingVirtualFile(layoutFile1.virtualFile)
    ApplicationManager.getApplication().invokeAndWait { fixture.moveCaret("@+id/but|ton") }
    val presentationLayout1 = getUsagePresentationAtCursor()

    assertThat(presentationLayout1).contains("<root> (3)")
    assertThat(presentationLayout1)
      .contains(
        """
      |  Resource declaration in Android resources XML (2)
      |   app (2)
      |    res/layout (2)
      |     activity_main.xml (1)
      |      7android:id="@+id/button"
      |     activity_main2.xml (1)
      |      7android:id="@+id/button"
      """
          .trimMargin()
      )
    assertThat(presentationLayout1)
      .contains(
        """
      |  Unclassified (1)
      |   app (1)
      |    java.test.db (1)
      |     MainActivity (1)
      |      onCreate(Bundle) (1)
      |       13System.out.println(binding.button.getId());
      """
          .trimMargin()
      )

    // Find usages for layout 2 should not include the binding class reference
    fixture.configureFromExistingVirtualFile(layoutFile2.virtualFile)
    ApplicationManager.getApplication().invokeAndWait { fixture.moveCaret("@+id/but|ton") }
    val presentationLayout2 = getUsagePresentationAtCursor()

    assertThat(presentationLayout2).contains("<root> (2)")
    assertThat(presentationLayout2)
      .contains(
        """
      |  Resource declaration in Android resources XML (2)
      |   app (2)
      |    res/layout (2)
      |     activity_main.xml (1)
      |      7android:id="@+id/button"
      |     activity_main2.xml (1)
      |      7android:id="@+id/button"
      """
          .trimMargin()
      )
    assertThat(presentationLayout2).doesNotContain("binding.button")
  }

  private fun getUsagePresentationAtCursor(): String {
    val targets = runReadAction {
      UsageTargetUtil.findUsageTargets { dataId ->
        (fixture.editor as EditorEx).dataContext.getData(dataId)
      }
    }

    var presentation: String? = null
    ApplicationManager.getApplication().invokeAndWait {
      presentation =
        fixture.getUsageViewTreeTextRepresentation(
          (targets.first() as PsiElementUsageTarget).element
        )
    }

    return presentation!!
  }

  @Test
  fun duplicateIdInTwoLayoutFiles() {
    val layoutFile1 = fixture.addFileToProject(
      "res/layout/activity_main.xml",
      // language=XML
      """
      <?xml version="1.0" encoding="utf-8"?>
      <layout xmlns:android="http://schemas.android.com/apk/res/android">
        <LinearLayout
            android:layout_width="fill_parent"
            android:layout_height="fill_parent">
            <Button
                android:id="@+id/button"
                android:layout_width="fill_parent"
                android:layout_height="fill_parent" />
        </LinearLayout>
      </layout>
    """.trimIndent())

    val layoutFile2 = fixture.addFileToProject(
      "res/layout/activity_main2.xml",
      // language=XML
      """
      <?xml version="1.0" encoding="utf-8"?>
      <layout xmlns:android="http://schemas.android.com/apk/res/android">
        <LinearLayout
            android:layout_width="fill_parent"
            android:layout_height="fill_parent">
            <Button
                android:id="@+id/button"
                android:layout_width="fill_parent"
                android:layout_height="fill_parent" />
        </LinearLayout>
      </layout>
    """.trimIndent())

    fixture.addFileToProject(
      "src/java/test/db/MainActivity.java",
      // language=JAVA
      """
      package test.db;

      import android.app.Activity;
      import android.os.Bundle;

      import test.db.databinding.ActivityMainBinding;

      public class MainActivity extends Activity {
          @Override
          protected void onCreate(Bundle savedInstanceState) {
              super.onCreate(savedInstanceState);
              ActivityMainBinding binding = ActivityMainBinding.inflate(getLayoutInflater());
              System.out.println(binding.button.getId());
              setContentView(binding.getRoot());
          }
      }
    """.trimIndent()
    )

    // Find usages for layout 1 should have three; both xml files (because they both reference the same id), and the binding class usage.
    fixture.configureFromExistingVirtualFile(layoutFile1.virtualFile)
    ApplicationManager.getApplication().invokeAndWait { fixture.moveCaret("@+id/but|ton") }
    val presentationLayout1 = getUsagePresentationAtCursor()

    assertThat(presentationLayout1).contains("<root> (3)")
    assertThat(presentationLayout1).contains(
      """
      |  Resource declaration in Android resources XML (2)
      |   app (2)
      |    res/layout (2)
      |     activity_main.xml (1)
      |      7android:id="@+id/button"
      |     activity_main2.xml (1)
      |      7android:id="@+id/button"
      """.trimMargin()
    )
    assertThat(presentationLayout1).contains(
      """
      |  Unclassified (1)
      |   app (1)
      |    java.test.db (1)
      |     MainActivity (1)
      |      onCreate(Bundle) (1)
      |       13System.out.println(binding.button.getId());
      """.trimMargin()
    )

    // Find usages for layout 2 should not include the binding class reference
    fixture.configureFromExistingVirtualFile(layoutFile2.virtualFile)
    ApplicationManager.getApplication().invokeAndWait { fixture.moveCaret("@+id/but|ton") }
    val presentationLayout2 = getUsagePresentationAtCursor()

    assertThat(presentationLayout2).contains("<root> (2)")
    assertThat(presentationLayout2).contains(
      """
      |  Resource declaration in Android resources XML (2)
      |   app (2)
      |    res/layout (2)
      |     activity_main.xml (1)
      |      7android:id="@+id/button"
      |     activity_main2.xml (1)
      |      7android:id="@+id/button"
      """.trimMargin()
    )
    assertThat(presentationLayout2).doesNotContain("binding.button")
  }

  private fun getUsagePresentationAtCursor(): String {
    val targets = runReadAction {
      UsageTargetUtil.findUsageTargets { dataId ->
        (fixture.editor as EditorEx).dataContext.getData(dataId)
      }
    }

    var presentation: String? = null
    ApplicationManager.getApplication().invokeAndWait {
      presentation = fixture.getUsageViewTreeTextRepresentation((targets.first() as PsiElementUsageTarget).element)
    }

    return presentation!!
  }
}<|MERGE_RESOLUTION|>--- conflicted
+++ resolved
@@ -40,12 +40,7 @@
  */
 class DataBindingFindUsagesTest() {
 
-<<<<<<< HEAD
-  @get:Rule
-  val projectRule = AndroidProjectRule.withSdk()
-=======
   @get:Rule val projectRule = AndroidProjectRule.withSdk()
->>>>>>> 574fcae1
 
   private val fixture by lazy { projectRule.fixture }
 
@@ -377,126 +372,4 @@
 
     return presentation!!
   }
-
-  @Test
-  fun duplicateIdInTwoLayoutFiles() {
-    val layoutFile1 = fixture.addFileToProject(
-      "res/layout/activity_main.xml",
-      // language=XML
-      """
-      <?xml version="1.0" encoding="utf-8"?>
-      <layout xmlns:android="http://schemas.android.com/apk/res/android">
-        <LinearLayout
-            android:layout_width="fill_parent"
-            android:layout_height="fill_parent">
-            <Button
-                android:id="@+id/button"
-                android:layout_width="fill_parent"
-                android:layout_height="fill_parent" />
-        </LinearLayout>
-      </layout>
-    """.trimIndent())
-
-    val layoutFile2 = fixture.addFileToProject(
-      "res/layout/activity_main2.xml",
-      // language=XML
-      """
-      <?xml version="1.0" encoding="utf-8"?>
-      <layout xmlns:android="http://schemas.android.com/apk/res/android">
-        <LinearLayout
-            android:layout_width="fill_parent"
-            android:layout_height="fill_parent">
-            <Button
-                android:id="@+id/button"
-                android:layout_width="fill_parent"
-                android:layout_height="fill_parent" />
-        </LinearLayout>
-      </layout>
-    """.trimIndent())
-
-    fixture.addFileToProject(
-      "src/java/test/db/MainActivity.java",
-      // language=JAVA
-      """
-      package test.db;
-
-      import android.app.Activity;
-      import android.os.Bundle;
-
-      import test.db.databinding.ActivityMainBinding;
-
-      public class MainActivity extends Activity {
-          @Override
-          protected void onCreate(Bundle savedInstanceState) {
-              super.onCreate(savedInstanceState);
-              ActivityMainBinding binding = ActivityMainBinding.inflate(getLayoutInflater());
-              System.out.println(binding.button.getId());
-              setContentView(binding.getRoot());
-          }
-      }
-    """.trimIndent()
-    )
-
-    // Find usages for layout 1 should have three; both xml files (because they both reference the same id), and the binding class usage.
-    fixture.configureFromExistingVirtualFile(layoutFile1.virtualFile)
-    ApplicationManager.getApplication().invokeAndWait { fixture.moveCaret("@+id/but|ton") }
-    val presentationLayout1 = getUsagePresentationAtCursor()
-
-    assertThat(presentationLayout1).contains("<root> (3)")
-    assertThat(presentationLayout1).contains(
-      """
-      |  Resource declaration in Android resources XML (2)
-      |   app (2)
-      |    res/layout (2)
-      |     activity_main.xml (1)
-      |      7android:id="@+id/button"
-      |     activity_main2.xml (1)
-      |      7android:id="@+id/button"
-      """.trimMargin()
-    )
-    assertThat(presentationLayout1).contains(
-      """
-      |  Unclassified (1)
-      |   app (1)
-      |    java.test.db (1)
-      |     MainActivity (1)
-      |      onCreate(Bundle) (1)
-      |       13System.out.println(binding.button.getId());
-      """.trimMargin()
-    )
-
-    // Find usages for layout 2 should not include the binding class reference
-    fixture.configureFromExistingVirtualFile(layoutFile2.virtualFile)
-    ApplicationManager.getApplication().invokeAndWait { fixture.moveCaret("@+id/but|ton") }
-    val presentationLayout2 = getUsagePresentationAtCursor()
-
-    assertThat(presentationLayout2).contains("<root> (2)")
-    assertThat(presentationLayout2).contains(
-      """
-      |  Resource declaration in Android resources XML (2)
-      |   app (2)
-      |    res/layout (2)
-      |     activity_main.xml (1)
-      |      7android:id="@+id/button"
-      |     activity_main2.xml (1)
-      |      7android:id="@+id/button"
-      """.trimMargin()
-    )
-    assertThat(presentationLayout2).doesNotContain("binding.button")
-  }
-
-  private fun getUsagePresentationAtCursor(): String {
-    val targets = runReadAction {
-      UsageTargetUtil.findUsageTargets { dataId ->
-        (fixture.editor as EditorEx).dataContext.getData(dataId)
-      }
-    }
-
-    var presentation: String? = null
-    ApplicationManager.getApplication().invokeAndWait {
-      presentation = fixture.getUsageViewTreeTextRepresentation((targets.first() as PsiElementUsageTarget).element)
-    }
-
-    return presentation!!
-  }
 }