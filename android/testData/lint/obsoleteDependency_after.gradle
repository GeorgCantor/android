--- conflicted
+++ resolved
@@ -20,10 +20,6 @@
 }
 
 dependencies {
-<<<<<<< HEAD
-    freeCompile 'com.google.guava:guava:20.0'
-=======
     freeCompile 'com.google.guava:guava:21.0'
->>>>>>> 1e5b25b8
     compile 'com.android.support:appcompat-v7:13.0.0'
 }