<?xml version="1.0" encoding="UTF-8"?>
<module type="JAVA_MODULE" version="4">
  <component name="NewModuleRootManager" inherit-compiler-output="true">
    <exclude-output />
    <content url="file://$MODULE_DIR$">
      <sourceFolder url="file://$MODULE_DIR$/testSrc" isTestSource="true" />
    </content>
    <orderEntry type="inheritedJdk" />
<<<<<<< HEAD
=======
    <orderEntry type="library" name="studio-sdk" level="project" />
    <orderEntry type="library" name="studio-plugin-com.intellij.java" level="project" />
    <orderEntry type="library" name="studio-plugin-com.intellij.gradle" level="project" />
>>>>>>> 0d09370c
    <orderEntry type="sourceFolder" forTests="false" />
    <orderEntry type="library" name="kotlin-stdlib" level="project" />
    <orderEntry type="library" scope="TEST" name="Guava" level="project" />
    <orderEntry type="library" scope="TEST" name="JUnit4" level="project" />
    <orderEntry type="library" scope="TEST" name="jetbrains-annotations" level="project" />
    <orderEntry type="library" scope="TEST" name="mockito" level="project" />
    <orderEntry type="library" scope="TEST" name="org.codehaus.groovy:groovy" level="project" />
    <orderEntry type="library" scope="TEST" name="truth" level="project" />
    <orderEntry type="module" module-name="android.sdktools.common" scope="TEST" />
    <orderEntry type="module" module-name="android.sdktools.layoutlib-api" scope="TEST" />
    <orderEntry type="module" module-name="android.sdktools.sdk-common" scope="TEST" />
    <orderEntry type="module" module-name="android.sdktools.sdklib" scope="TEST" />
    <orderEntry type="module" module-name="android.sdktools.testutils" scope="TEST" />
    <orderEntry type="module" module-name="intellij.android.adt.testutils" scope="TEST" />
    <orderEntry type="module" module-name="intellij.android.common" scope="TEST" />
    <orderEntry type="module" module-name="intellij.android.core" scope="TEST" />
    <orderEntry type="module" module-name="intellij.android.deploy" scope="TEST" />
    <orderEntry type="module" module-name="intellij.android.execution.common" scope="TEST" />
    <orderEntry type="module" module-name="intellij.android.jps.model" scope="TEST" />
    <orderEntry type="module" module-name="intellij.android.projectSystem" scope="TEST" />
    <orderEntry type="module" module-name="intellij.android.projectSystem.gradle" scope="TEST" />
    <orderEntry type="module" module-name="intellij.android.projectSystem.gradle.models" scope="TEST" />
    <orderEntry type="module" module-name="intellij.android.projectSystem.gradle.psd" scope="TEST" />
    <orderEntry type="module" module-name="intellij.android.projectSystem.gradle.psd.tests" scope="TEST" />
    <orderEntry type="module" module-name="intellij.android.projectSystem.gradle.repositorySearch" scope="TEST" />
    <orderEntry type="module" module-name="intellij.android.projectSystem.gradle.tests" scope="TEST" />
<<<<<<< HEAD
    <orderEntry type="module" module-name="intellij.android.testFramework" scope="TEST" />
    <orderEntry type="module" module-name="intellij.gradle.common" scope="TEST" />
    <orderEntry type="module" module-name="intellij.java.execution" scope="TEST" />
    <orderEntry type="module" module-name="intellij.java.frontback.psi" scope="TEST" />
    <orderEntry type="module" module-name="intellij.platform.core" scope="TEST" />
    <orderEntry type="module" module-name="intellij.platform.execution" scope="TEST" />
    <orderEntry type="module" module-name="intellij.platform.execution.impl" scope="TEST" />
    <orderEntry type="module" module-name="intellij.platform.extensions" scope="TEST" />
    <orderEntry type="module" module-name="intellij.platform.ide.core" scope="TEST" />
    <orderEntry type="module" module-name="intellij.platform.ide.core.impl" scope="TEST" />
    <orderEntry type="module" module-name="intellij.platform.lang" scope="TEST" />
    <orderEntry type="module" module-name="intellij.platform.lang.core" scope="TEST" />
    <orderEntry type="module" module-name="intellij.platform.projectModel" scope="TEST" />
    <orderEntry type="module" module-name="intellij.platform.testFramework" scope="TEST" />
    <orderEntry type="module" module-name="intellij.platform.util" scope="TEST" />
    <orderEntry type="module" module-name="intellij.platform.util.jdom" scope="TEST" />
    <orderEntry type="module" module-name="intellij.platform.util.rt" scope="TEST" />
    <orderEntry type="module" module-name="intellij.platform.util.ui" scope="TEST" />
    <orderEntry type="module" module-name="intellij.xml.dom" scope="TEST" />
    <orderEntry type="module" module-name="intellij.xml.psi" scope="TEST" />
    <orderEntry type="module" module-name="kotlin.idea" scope="TEST" />
=======
    <orderEntry type="library" name="studio-plugin-org.jetbrains.kotlin" level="project" />
    <orderEntry type="module" module-name="intellij.android.execution.common" scope="TEST" />
    <orderEntry type="module" module-name="android.sdktools.common" scope="TEST" />
>>>>>>> 0d09370c
  </component>
</module><|MERGE_RESOLUTION|>--- conflicted
+++ resolved
@@ -5,14 +5,8 @@
     <content url="file://$MODULE_DIR$">
       <sourceFolder url="file://$MODULE_DIR$/testSrc" isTestSource="true" />
     </content>
-    <orderEntry type="inheritedJdk" />
-<<<<<<< HEAD
-=======
-    <orderEntry type="library" name="studio-sdk" level="project" />
-    <orderEntry type="library" name="studio-plugin-com.intellij.java" level="project" />
-    <orderEntry type="library" name="studio-plugin-com.intellij.gradle" level="project" />
->>>>>>> 0d09370c
-    <orderEntry type="sourceFolder" forTests="false" />
+    <orderEntry type="library" name="studio-platform" level="project" />
+    <orderEntry type="library" scope="TEST" name="studio-test-platform" level="project" />
     <orderEntry type="library" name="kotlin-stdlib" level="project" />
     <orderEntry type="library" scope="TEST" name="Guava" level="project" />
     <orderEntry type="library" scope="TEST" name="JUnit4" level="project" />
@@ -20,11 +14,8 @@
     <orderEntry type="library" scope="TEST" name="mockito" level="project" />
     <orderEntry type="library" scope="TEST" name="org.codehaus.groovy:groovy" level="project" />
     <orderEntry type="library" scope="TEST" name="truth" level="project" />
-    <orderEntry type="module" module-name="android.sdktools.common" scope="TEST" />
-    <orderEntry type="module" module-name="android.sdktools.layoutlib-api" scope="TEST" />
-    <orderEntry type="module" module-name="android.sdktools.sdk-common" scope="TEST" />
-    <orderEntry type="module" module-name="android.sdktools.sdklib" scope="TEST" />
-    <orderEntry type="module" module-name="android.sdktools.testutils" scope="TEST" />
+    <orderEntry type="inheritedJdk" />
+    <orderEntry type="sourceFolder" forTests="false" />
     <orderEntry type="module" module-name="intellij.android.adt.testutils" scope="TEST" />
     <orderEntry type="module" module-name="intellij.android.common" scope="TEST" />
     <orderEntry type="module" module-name="intellij.android.core" scope="TEST" />
@@ -38,7 +29,6 @@
     <orderEntry type="module" module-name="intellij.android.projectSystem.gradle.psd.tests" scope="TEST" />
     <orderEntry type="module" module-name="intellij.android.projectSystem.gradle.repositorySearch" scope="TEST" />
     <orderEntry type="module" module-name="intellij.android.projectSystem.gradle.tests" scope="TEST" />
-<<<<<<< HEAD
     <orderEntry type="module" module-name="intellij.android.testFramework" scope="TEST" />
     <orderEntry type="module" module-name="intellij.gradle.common" scope="TEST" />
     <orderEntry type="module" module-name="intellij.java.execution" scope="TEST" />
@@ -60,10 +50,5 @@
     <orderEntry type="module" module-name="intellij.xml.dom" scope="TEST" />
     <orderEntry type="module" module-name="intellij.xml.psi" scope="TEST" />
     <orderEntry type="module" module-name="kotlin.idea" scope="TEST" />
-=======
-    <orderEntry type="library" name="studio-plugin-org.jetbrains.kotlin" level="project" />
-    <orderEntry type="module" module-name="intellij.android.execution.common" scope="TEST" />
-    <orderEntry type="module" module-name="android.sdktools.common" scope="TEST" />
->>>>>>> 0d09370c
   </component>
 </module>