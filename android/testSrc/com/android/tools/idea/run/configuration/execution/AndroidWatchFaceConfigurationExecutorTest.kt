--- conflicted
+++ resolved
@@ -38,11 +38,8 @@
 import com.intellij.execution.runners.ExecutionEnvironment
 import com.intellij.openapi.progress.EmptyProgressIndicator
 import com.intellij.testFramework.registerServiceInstance
-<<<<<<< HEAD
 import com.intellij.util.ExceptionUtil
 import org.junit.Ignore
-=======
->>>>>>> de127946
 import org.junit.Test
 import org.mockito.Mockito
 import java.util.concurrent.CountDownLatch
@@ -219,14 +216,9 @@
 
     deviceState.setActivityManager { args: List<String>, shellCommandOutput: ShellCommandOutput ->
       val wholeCommand = args.joinToString(" ")
-<<<<<<< HEAD
-      if (wholeCommand == checkVersion) {
-        serviceOutput.writeStdout("Broadcast completed: result=1, data=\"3\"")
-=======
 
       when (wholeCommand) {
         checkVersion -> shellCommandOutput.writeStdout("Broadcast completed: result=1, data=\"3\"")
->>>>>>> de127946
       }
     }
 
