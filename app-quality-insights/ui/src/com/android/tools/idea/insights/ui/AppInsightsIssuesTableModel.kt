/*
 * Copyright (C) 2022 The Android Open Source Project
 *
 * Licensed under the Apache License, Version 2.0 (the "License");
 * you may not use this file except in compliance with the License.
 * You may obtain a copy of the License at
 *
 *      http://www.apache.org/licenses/LICENSE-2.0
 *
 * Unless required by applicable law or agreed to in writing, software
 * distributed under the License is distributed on an "AS IS" BASIS,
 * WITHOUT WARRANTIES OR CONDITIONS OF ANY KIND, either express or implied.
 * See the License for the specific language governing permissions and
 * limitations under the License.
 */
package com.android.tools.idea.insights.ui

import com.android.tools.idea.insights.AppInsightsIssue
import com.intellij.util.ui.ColumnInfo
import com.intellij.util.ui.JBUI
import com.intellij.util.ui.ListTableModel
import java.awt.Component
import javax.swing.BorderFactory
import javax.swing.JLabel
import javax.swing.JTable
import javax.swing.table.DefaultTableCellRenderer
import javax.swing.table.TableCellRenderer

class AppInsightsIssuesTableModel(renderer: AppInsightsTableCellRenderer) :
  ListTableModel<AppInsightsIssue>() {
  init {
    columnInfos =
      arrayOf(
        object : ColumnInfo<AppInsightsIssue, AppInsightsIssue>("Issues") {
          override fun valueOf(item: AppInsightsIssue) = item

          override fun getComparator(): Comparator<AppInsightsIssue> {
            return Comparator.comparing { issue ->
              issue.issueDetails.getDisplayTitle().toList().joinToString(".")
            }
          }

          override fun getRenderer(item: AppInsightsIssue) = renderer
        },
<<<<<<< HEAD
        object : ColumnInfo<AppInsightsIssue, Int>("Events") {
          override fun valueOf(item: AppInsightsIssue) = item.issueDetails.eventsCount.toInt()

          override fun getComparator(): Comparator<AppInsightsIssue> {
            return Comparator.comparingInt { it.issueDetails.eventsCount.toInt() }
          }

          override fun getMaxStringValue() =
            items.maxOfOrNull { it.issueDetails.eventsCount }?.toString()
=======
        FormattedNumberColumnInfo("Events") { it.issueDetails.eventsCount },
        FormattedNumberColumnInfo("Users") { it.issueDetails.impactedDevicesCount }
      )
    isSortable = true
  }
>>>>>>> 574fcae1

  private inner class FormattedNumberColumnInfo(
    name: String,
    private val selector: (AppInsightsIssue) -> Long
  ) : ColumnInfo<AppInsightsIssue, String>(name) {
    override fun valueOf(item: AppInsightsIssue): String =
      selector(item).formatNumberToPrettyString()

    override fun getComparator(): Comparator<AppInsightsIssue> {
      return Comparator.comparingInt { selector(it).toInt() }
    }

<<<<<<< HEAD
          override fun getMaxStringValue() =
            items.maxOfOrNull { it.issueDetails.impactedDevicesCount }?.toString()
=======
    override fun getMaxStringValue() =
      items.maxOfOrNull { selector(it) }?.formatNumberToPrettyString()
>>>>>>> 574fcae1

    override fun getRenderer(item: AppInsightsIssue?): TableCellRenderer = NumberColumnRenderer
  }
}

private object NumberColumnRenderer : DefaultTableCellRenderer() {
  init {
    horizontalAlignment = JLabel.RIGHT
  }

  override fun getTableCellRendererComponent(
    table: JTable?,
    value: Any?,
    isSelected: Boolean,
    hasFocus: Boolean,
    row: Int,
    column: Int
  ): Component =
    super.getTableCellRendererComponent(table, value, isSelected, false, row, column).apply {
      border = BorderFactory.createCompoundBorder(JBUI.Borders.emptyRight(5), border)
    }
}<|MERGE_RESOLUTION|>--- conflicted
+++ resolved
@@ -42,23 +42,11 @@
 
           override fun getRenderer(item: AppInsightsIssue) = renderer
         },
-<<<<<<< HEAD
-        object : ColumnInfo<AppInsightsIssue, Int>("Events") {
-          override fun valueOf(item: AppInsightsIssue) = item.issueDetails.eventsCount.toInt()
-
-          override fun getComparator(): Comparator<AppInsightsIssue> {
-            return Comparator.comparingInt { it.issueDetails.eventsCount.toInt() }
-          }
-
-          override fun getMaxStringValue() =
-            items.maxOfOrNull { it.issueDetails.eventsCount }?.toString()
-=======
         FormattedNumberColumnInfo("Events") { it.issueDetails.eventsCount },
         FormattedNumberColumnInfo("Users") { it.issueDetails.impactedDevicesCount }
       )
     isSortable = true
   }
->>>>>>> 574fcae1
 
   private inner class FormattedNumberColumnInfo(
     name: String,
@@ -71,13 +59,8 @@
       return Comparator.comparingInt { selector(it).toInt() }
     }
 
-<<<<<<< HEAD
-          override fun getMaxStringValue() =
-            items.maxOfOrNull { it.issueDetails.impactedDevicesCount }?.toString()
-=======
     override fun getMaxStringValue() =
       items.maxOfOrNull { selector(it) }?.formatNumberToPrettyString()
->>>>>>> 574fcae1
 
     override fun getRenderer(item: AppInsightsIssue?): TableCellRenderer = NumberColumnRenderer
   }
