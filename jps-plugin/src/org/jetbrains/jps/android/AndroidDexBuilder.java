--- conflicted
+++ resolved
@@ -22,7 +22,7 @@
 import com.intellij.openapi.util.io.FileUtil;
 import com.intellij.openapi.util.io.FileUtilRt;
 import com.intellij.openapi.util.text.StringUtil;
-import com.intellij.util.ArrayUtilRt;
+import com.intellij.util.ArrayUtil;
 import com.intellij.util.Processor;
 import java.util.HashSet;
 import com.intellij.util.execution.ParametersListUtil;
@@ -147,7 +147,7 @@
           proguardCfgFilePathsList.add(file.getAbsolutePath());
         }
         proguardCfgFilePathsList.add(proguardCfgOutputFile.getPath());
-        final String[] proguardCfgFilePaths = ArrayUtilRt.toStringArray(proguardCfgFilePathsList);
+        final String[] proguardCfgFilePaths = ArrayUtil.toStringArray(proguardCfgFilePathsList);
         final String outputJarPath =
           FileUtil.toSystemDependentName(dexOutputDir.getPath() + '/' + AndroidBuildCommonUtils.PROGUARD_OUTPUT_JAR_NAME);
 
@@ -342,7 +342,7 @@
 
     LOG.info(AndroidBuildCommonUtils.command2string(commandLine));
 
-    final String[] commands = ArrayUtilRt.toStringArray(commandLine);
+    final String[] commands = ArrayUtil.toStringArray(commandLine);
     final Process process;
 
     if (testingManager != null) {
@@ -488,19 +488,11 @@
         providedJars.add(rootFile.getPath());
       }
     }
-<<<<<<< HEAD
     final String[] classFilesDirOsPaths = ArrayUtil.toStringArray(classesDirs);
     final String[] libClassFilesDirOsPaths = ArrayUtil.toStringArray(libClassesDirs);
     final String[] externalJarOsPaths = ArrayUtil.toStringArray(externalJars);
     final String[] providedJarOsPaths = ArrayUtil.toStringArray(providedJars);
     final String inputJarOsPath = AndroidBuildCommonUtils.buildTempInputJar(classFilesDirOsPaths, libClassFilesDirOsPaths);
-=======
-    final String[] classFilesDirOsPaths = ArrayUtilRt.toStringArray(classesDirs);
-    final String[] libClassFilesDirOsPaths = ArrayUtilRt.toStringArray(libClassesDirs);
-    final String[] externalJarOsPaths = ArrayUtilRt.toStringArray(externalJars);
-    final String[] providedJarOsPaths = ArrayUtilRt.toStringArray(providedJars);
-    final String inputJarOsPath = AndroidCommonUtils.buildTempInputJar(classFilesDirOsPaths, libClassFilesDirOsPaths);
->>>>>>> f305d7b8
 
     final AndroidBuildTestingManager testingManager = AndroidBuildTestingManager.getTestingManager();
 
