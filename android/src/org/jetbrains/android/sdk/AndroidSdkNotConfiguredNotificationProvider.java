--- conflicted
+++ resolved
@@ -25,10 +25,6 @@
 
   public AndroidSdkNotConfiguredNotificationProvider(Project project) {
     myProject = project;
-<<<<<<< HEAD
-    myNotifications = EditorNotifications.getInstance(project);
-=======
->>>>>>> 9b8a1066
   }
 
   @NotNull
