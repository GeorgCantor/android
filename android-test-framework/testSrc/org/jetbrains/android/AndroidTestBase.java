/*
 * Copyright (C) 2019 The Android Open Source Project
 *
 * Licensed under the Apache License, Version 2.0 (the "License");
 * you may not use this file except in compliance with the License.
 * You may obtain a copy of the License at
 *
 *      http://www.apache.org/licenses/LICENSE-2.0
 *
 * Unless required by applicable law or agreed to in writing, software
 * distributed under the License is distributed on an "AS IS" BASIS,
 * WITHOUT WARRANTIES OR CONDITIONS OF ANY KIND, either express or implied.
 * See the License for the specific language governing permissions and
 * limitations under the License.
 */
package org.jetbrains.android;

import static org.jetbrains.android.UndisposedAndroidObjectsCheckerRule.checkUndisposedAndroidRelatedObjects;

import com.android.testutils.MockitoThreadLocalsCleaner;
import com.android.testutils.TestUtils;
import com.android.tools.idea.res.IdeResourcesUtil;
import com.android.tools.idea.sdk.AndroidSdks;
import com.android.tools.idea.testing.Sdks;
import com.android.tools.sdk.AndroidPlatform;
import com.android.tools.sdk.AndroidSdkData;
import com.intellij.analysis.AnalysisScope;
import com.intellij.codeInspection.CommonProblemDescriptor;
import com.intellij.codeInspection.GlobalInspectionTool;
import com.intellij.codeInspection.InspectionManager;
import com.intellij.codeInspection.ex.GlobalInspectionToolWrapper;
import com.intellij.codeInspection.ex.InspectionManagerEx;
import com.intellij.codeInspection.ex.InspectionToolWrapper;
import com.intellij.codeInspection.reference.RefEntity;
import com.intellij.codeInspection.ui.util.SynchronizedBidiMultiMap;
import com.intellij.openapi.Disposable;
import com.intellij.openapi.application.ApplicationManager;
import com.intellij.openapi.application.WriteAction;
import com.intellij.openapi.application.ex.PathManagerEx;
import com.intellij.openapi.project.Project;
<<<<<<< HEAD
import com.intellij.openapi.project.ex.ProjectEx;
=======
>>>>>>> de127946
import com.intellij.openapi.projectRoots.Sdk;
import com.intellij.openapi.util.Segment;
import com.intellij.openapi.util.TextRange;
import com.intellij.openapi.util.io.FileUtil;
import com.intellij.openapi.vfs.LocalFileSystem;
import com.intellij.openapi.vfs.newvfs.impl.VfsRootAccess;
import com.intellij.psi.PsiElement;
import com.intellij.psi.PsiFile;
import com.intellij.testFramework.InspectionTestUtil;
import com.intellij.testFramework.InspectionsKt;
import com.intellij.testFramework.UsefulTestCase;
import com.intellij.testFramework.fixtures.JavaCodeInsightTestFixture;
import com.intellij.testFramework.fixtures.impl.GlobalInspectionContextForTests;
<<<<<<< HEAD
import com.intellij.util.containers.ContainerUtil;
=======
>>>>>>> de127946
import com.intellij.util.ui.UIUtil;
import java.nio.file.Files;
import java.nio.file.Path;
import java.util.Arrays;
import java.util.Comparator;
import java.util.List;
<<<<<<< HEAD
import java.util.Set;
=======
>>>>>>> de127946
import java.util.stream.Collectors;
import org.jetbrains.android.sdk.AndroidSdkAdditionalData;
import org.jetbrains.annotations.NotNull;
import org.jetbrains.annotations.Nullable;

/**
 * NOTE: If you are writing a new test, consider using JUnit4 with
 * {@link com.android.tools.idea.testing.AndroidProjectRule} instead. This allows you to use
 * features introduced in JUnit4 (such as parameterization) while also providing a more
 * compositional approach - instead of your test class inheriting dozens and dozens of methods you
 * might not be familiar with, those methods will be constrained to the rule.
 */
@SuppressWarnings({"JUnitTestCaseWithNonTrivialConstructors"})
public abstract class AndroidTestBase extends UsefulTestCase {

  protected JavaCodeInsightTestFixture myFixture;
  protected MockitoThreadLocalsCleaner mockitoCleaner = new MockitoThreadLocalsCleaner();

  @Override
  protected void setUp() throws Exception {
    super.setUp();

    mockitoCleaner.setup();

    // Compute the workspace root before any IDE code starts messing with user.dir:
    TestUtils.getWorkspaceRoot();
    VfsRootAccess.allowRootAccess(getTestRootDisposable(), FileUtil.toCanonicalPath(getAndroidPluginHome()));
  }

  @Override
  protected void tearDown() throws Exception {
<<<<<<< HEAD
    // super.tearDown will dispose testRootDisposable, which may invoke methods on mocked objects => project may leak
    // super.tearDown will also clean all the local fields. Make a copy of mockitoCleaner to invoke cleanupAndTearDown() after super.
    MockitoThreadLocalsCleaner cleaner = mockitoCleaner;
    try {
      super.tearDown();
    }
    finally {
      cleaner.cleanupAndTearDown();
=======
    myFixture = null;
    try {
      super.tearDown();
    } finally {
      // Clean up Mockito refs *after* super.tearDown() because project disposal may trigger new mock interactions.
      mockitoCleaner.cleanupAndTearDown();
>>>>>>> de127946
    }
    checkUndisposedAndroidRelatedObjects();
  }

<<<<<<< HEAD
  /**
   * Checks that there are no undisposed Android-related objects.
   */
  public static void checkUndisposedAndroidRelatedObjects() {
    Ref<Disposable> firstLeak = new Ref<>();
    DisposerExplorer.visitTree(disposable -> {
      if (allLeakedDisposables.contains(disposable) ||
          disposable.getClass().getName().startsWith("com.android.tools.analytics.HighlightingStats") ||
          (disposable instanceof ProjectEx && (((ProjectEx)disposable).isDefault() || ((ProjectEx)disposable).isLight())) ||
          disposable.toString().startsWith("services of ") || // See ComponentManagerImpl.serviceParentDisposable.
          (disposable instanceof Module && ((Module)disposable).getName().equals(LightProjectDescriptor.TEST_MODULE_NAME)) ||
          disposable instanceof PsiReferenceContributor) {
        // Ignore application services and light projects and modules that are not disposed by tearDown.
        return DisposerExplorer.VisitResult.SKIP_CHILDREN;
      }
      if (disposable.getClass().getName().startsWith("com.android.") ||
          disposable.getClass().getName().startsWith("org.jetbrains.android.")) {
        firstLeak.setIfNull(disposable);
        allLeakedDisposables.add(disposable);
      }
      return DisposerExplorer.VisitResult.CONTINUE;
    });
    if (!firstLeak.isNull()) {
        Disposable root = firstLeak.get();
        StringBuilder disposerChain = new StringBuilder(root.toString());
        Disposable parent;
        while ((parent = DisposerExplorer.getParent(root)) != null) {
          root = parent;
          disposerChain.append(" <- ").append(root);
        }
      String baseMsg = "Undisposed object of type " + root.getClass().getName() + ": " + disposerChain.append(" (root)") + "'";
      if (DisposerExplorer.getParent(firstLeak.get()) == null) {
        throw new RuntimeException(
          baseMsg + ", registered as a root disposable (see cause for creation trace)",
          DisposerExplorer.getTrace(firstLeak.get()));
      } else {
        throw new RuntimeException(baseMsg + ", with parent '" + parent + "' of type '" + parent.getClass().getName() + "'");
      }
    }
  }

=======
>>>>>>> de127946
  public static void refreshProjectFiles() {
    ApplicationManager.getApplication().invokeAndWait(() -> {
      // With IJ14 code base, we run tests with NO_FS_ROOTS_ACCESS_CHECK turned on. I'm not sure if that
      // is the cause of the issue, but not all files inside a project are seen while running unit tests.
      // This explicit refresh of the entire project fix such issues (e.g. AndroidProjectViewTest).
      // This refresh must be synchronous and recursive so it is completed before continuing the test and clean everything so indexes are
      // properly updated. Apparently this solves outdated indexes and stubs problems
      WriteAction.run(() -> LocalFileSystem.getInstance().refresh(false));

      // Run VFS listeners.
      UIUtil.dispatchAllInvocationEvents();
    });
  }

  public static String getTestDataPath() {
    return getAndroidPluginHome() + "/testData";
  }

  public static String getAndroidPluginHome() {
    return getModulePath("android");
  }

  public static String getModulePath(@NotNull String moduleFolder) {
    // Now that the Android plugin is kept in a separate place, we need to look in
    // a relative position instead
    Path adtIdea = TestUtils.resolveWorkspacePath("tools/adt/idea");
    Path adtPath = adtIdea.resolve(moduleFolder).normalize();
    if (Files.exists(adtPath)) {
      return adtPath.toString();
    }
    return PathManagerEx.findFileUnderCommunityHome("android/" + moduleFolder).getPath();
  }

  protected Project getProject() {
    return myFixture.getProject();
  }

  public void ensureSdkManagerAvailable() {
    ensureSdkManagerAvailable(getTestRootDisposable());
  }

  public static void ensureSdkManagerAvailable(@NotNull Disposable testRootDisposable) {
    ApplicationManager.getApplication().invokeAndWait(() -> {
      AndroidSdks androidSdks = AndroidSdks.getInstance();
      AndroidSdkData sdkData = androidSdks.tryToChooseAndroidSdk();
      if (sdkData == null) {
        sdkData = AndroidTestBase.createTestSdkManager(testRootDisposable);
        if (sdkData != null) {
          androidSdks.setSdkData(sdkData);
        }
      }
      assertNotNull(sdkData);
    });
  }

  @Nullable
  public static AndroidSdkData createTestSdkManager(@NotNull Disposable testRootDisposable) {
    VfsRootAccess.allowRootAccess(testRootDisposable, TestUtils.getSdk().toString());
    Sdk androidSdk = Sdks.createLatestAndroidSdk();
    AndroidSdkAdditionalData data = AndroidSdkAdditionalData.from(androidSdk);
    if (data != null) {
      AndroidPlatform androidPlatform = data.getAndroidPlatform();
      if (androidPlatform != null) {
        // Put default platforms in the list before non-default ones so they'll be looked at first.
        return androidPlatform.getSdkData();
      }
      else {
        fail("No getAndroidPlatform() associated with the AndroidSdkAdditionalData: " + data);
      }
    }
    else {
      fail("Could not find data associated with the SDK: " + androidSdk.getName());
    }
    return null;
  }

  /**
   * Returns a description of the given elements, suitable as unit test golden file output
   */
  public static String describeElements(@Nullable PsiElement[] elements) {
    if (elements == null) {
      return "Empty";
    }
    List<PsiElement> sortedElements = Arrays.stream(elements)
      .sorted(Comparator.comparing(PsiElement::getText)).collect(Collectors.toList());
    StringBuilder sb = new StringBuilder();
    for (PsiElement target : sortedElements) {
      appendElementDescription(sb, target);
    }
    return sb.toString();
  }

  /**
   * Appends a description of the given element, suitable as unit test golden file output
   */
  public static void appendElementDescription(@NotNull StringBuilder sb, @NotNull PsiElement element) {
    PsiFile file = element.getContainingFile();
    int offset = element.getTextOffset();
    TextRange segment = element.getTextRange();
    appendSourceDescription(sb, file, offset, segment);
  }

  /**
   * Appends a description of the given elements, suitable as unit test golden file output
   */
  public static void appendSourceDescription(@NotNull StringBuilder sb, @Nullable PsiFile file, int offset, @Nullable Segment segment) {
    if (file != null && segment != null) {
      if (IdeResourcesUtil.getFolderType(file) != null) {
        assertNotNull(file.getParent());
        sb.append(file.getParent().getName());
        sb.append("/");
      }
      sb.append(file.getName());
      sb.append(':');
      String text = file.getText();
      int lineNumber = 1;
      for (int i = 0; i < offset; i++) {
        if (text.charAt(i) == '\n') {
          lineNumber++;
        }
      }
      sb.append(lineNumber);
      sb.append(":");
      sb.append('\n');
      int startOffset = segment.getStartOffset();
      int endOffset = segment.getEndOffset();
      assertTrue(offset == -1 || offset >= startOffset);
      assertTrue(offset == -1 || offset <= endOffset);

      int lineStart = startOffset;
      while (lineStart > 0 && text.charAt(lineStart - 1) != '\n') {
        lineStart--;
      }

      // Skip over leading whitespace
      while (lineStart < startOffset && Character.isWhitespace(text.charAt(lineStart))) {
        lineStart++;
      }

      int lineEnd = startOffset;
      while (lineEnd < text.length() && text.charAt(lineEnd) != '\n') {
        lineEnd++;
      }
      String indent = "  ";
      sb.append(indent);
      sb.append(text, lineStart, lineEnd);
      sb.append('\n');
      sb.append(indent);
      for (int i = lineStart; i < lineEnd; i++) {
        if (i == offset) {
          sb.append('|');
        }
        else if (i >= startOffset && i <= endOffset) {
          sb.append('~');
        }
        else {
          sb.append(' ');
        }
      }
    }
    else {
      sb.append(offset);
      sb.append(":?");
    }
    sb.append('\n');
  }

  protected SynchronizedBidiMultiMap<RefEntity, CommonProblemDescriptor> doGlobalInspectionTest(
    @NotNull GlobalInspectionTool inspection, @NotNull String globalTestDir, @NotNull AnalysisScope scope) {
    return doGlobalInspectionTest(new GlobalInspectionToolWrapper(inspection), globalTestDir, scope);
  }

  /**
   * Given an inspection and a path to a directory that contains an "expected.xml" file, run the
   * inspection on the current test project and verify that its output matches that of the
   * expected file.
   */
  protected SynchronizedBidiMultiMap<RefEntity, CommonProblemDescriptor> doGlobalInspectionTest(
    @NotNull GlobalInspectionToolWrapper wrapper, @NotNull String globalTestDir, @NotNull AnalysisScope scope) {
    myFixture.enableInspections(wrapper.getTool());

    scope.invalidate();

    InspectionManagerEx inspectionManager = (InspectionManagerEx)InspectionManager.getInstance(getProject());
    GlobalInspectionContextForTests globalContext =
      InspectionsKt.createGlobalContextForTool(scope, getProject(), Arrays.<InspectionToolWrapper<?, ?>>asList(wrapper));

    InspectionTestUtil.runTool(wrapper, scope, globalContext);
    InspectionTestUtil.compareToolResults(globalContext, wrapper, false, myFixture.getTestDataPath() + globalTestDir);

    return globalContext.getPresentation(wrapper).getProblemElements();
  }
}<|MERGE_RESOLUTION|>--- conflicted
+++ resolved
@@ -38,10 +38,6 @@
 import com.intellij.openapi.application.WriteAction;
 import com.intellij.openapi.application.ex.PathManagerEx;
 import com.intellij.openapi.project.Project;
-<<<<<<< HEAD
-import com.intellij.openapi.project.ex.ProjectEx;
-=======
->>>>>>> de127946
 import com.intellij.openapi.projectRoots.Sdk;
 import com.intellij.openapi.util.Segment;
 import com.intellij.openapi.util.TextRange;
@@ -55,20 +51,12 @@
 import com.intellij.testFramework.UsefulTestCase;
 import com.intellij.testFramework.fixtures.JavaCodeInsightTestFixture;
 import com.intellij.testFramework.fixtures.impl.GlobalInspectionContextForTests;
-<<<<<<< HEAD
-import com.intellij.util.containers.ContainerUtil;
-=======
->>>>>>> de127946
 import com.intellij.util.ui.UIUtil;
 import java.nio.file.Files;
 import java.nio.file.Path;
 import java.util.Arrays;
 import java.util.Comparator;
 import java.util.List;
-<<<<<<< HEAD
-import java.util.Set;
-=======
->>>>>>> de127946
 import java.util.stream.Collectors;
 import org.jetbrains.android.sdk.AndroidSdkAdditionalData;
 import org.jetbrains.annotations.NotNull;
@@ -85,7 +73,7 @@
 public abstract class AndroidTestBase extends UsefulTestCase {
 
   protected JavaCodeInsightTestFixture myFixture;
-  protected MockitoThreadLocalsCleaner mockitoCleaner = new MockitoThreadLocalsCleaner();
+  private final MockitoThreadLocalsCleaner mockitoCleaner = new MockitoThreadLocalsCleaner();
 
   @Override
   protected void setUp() throws Exception {
@@ -100,71 +88,16 @@
 
   @Override
   protected void tearDown() throws Exception {
-<<<<<<< HEAD
-    // super.tearDown will dispose testRootDisposable, which may invoke methods on mocked objects => project may leak
-    // super.tearDown will also clean all the local fields. Make a copy of mockitoCleaner to invoke cleanupAndTearDown() after super.
-    MockitoThreadLocalsCleaner cleaner = mockitoCleaner;
-    try {
-      super.tearDown();
-    }
-    finally {
-      cleaner.cleanupAndTearDown();
-=======
     myFixture = null;
     try {
       super.tearDown();
     } finally {
       // Clean up Mockito refs *after* super.tearDown() because project disposal may trigger new mock interactions.
       mockitoCleaner.cleanupAndTearDown();
->>>>>>> de127946
     }
     checkUndisposedAndroidRelatedObjects();
   }
 
-<<<<<<< HEAD
-  /**
-   * Checks that there are no undisposed Android-related objects.
-   */
-  public static void checkUndisposedAndroidRelatedObjects() {
-    Ref<Disposable> firstLeak = new Ref<>();
-    DisposerExplorer.visitTree(disposable -> {
-      if (allLeakedDisposables.contains(disposable) ||
-          disposable.getClass().getName().startsWith("com.android.tools.analytics.HighlightingStats") ||
-          (disposable instanceof ProjectEx && (((ProjectEx)disposable).isDefault() || ((ProjectEx)disposable).isLight())) ||
-          disposable.toString().startsWith("services of ") || // See ComponentManagerImpl.serviceParentDisposable.
-          (disposable instanceof Module && ((Module)disposable).getName().equals(LightProjectDescriptor.TEST_MODULE_NAME)) ||
-          disposable instanceof PsiReferenceContributor) {
-        // Ignore application services and light projects and modules that are not disposed by tearDown.
-        return DisposerExplorer.VisitResult.SKIP_CHILDREN;
-      }
-      if (disposable.getClass().getName().startsWith("com.android.") ||
-          disposable.getClass().getName().startsWith("org.jetbrains.android.")) {
-        firstLeak.setIfNull(disposable);
-        allLeakedDisposables.add(disposable);
-      }
-      return DisposerExplorer.VisitResult.CONTINUE;
-    });
-    if (!firstLeak.isNull()) {
-        Disposable root = firstLeak.get();
-        StringBuilder disposerChain = new StringBuilder(root.toString());
-        Disposable parent;
-        while ((parent = DisposerExplorer.getParent(root)) != null) {
-          root = parent;
-          disposerChain.append(" <- ").append(root);
-        }
-      String baseMsg = "Undisposed object of type " + root.getClass().getName() + ": " + disposerChain.append(" (root)") + "'";
-      if (DisposerExplorer.getParent(firstLeak.get()) == null) {
-        throw new RuntimeException(
-          baseMsg + ", registered as a root disposable (see cause for creation trace)",
-          DisposerExplorer.getTrace(firstLeak.get()));
-      } else {
-        throw new RuntimeException(baseMsg + ", with parent '" + parent + "' of type '" + parent.getClass().getName() + "'");
-      }
-    }
-  }
-
-=======
->>>>>>> de127946
   public static void refreshProjectFiles() {
     ApplicationManager.getApplication().invokeAndWait(() -> {
       // With IJ14 code base, we run tests with NO_FS_ROOTS_ACCESS_CHECK turned on. I'm not sure if that
