--- conflicted
+++ resolved
@@ -19,28 +19,17 @@
 import static com.android.tools.idea.sdk.AndroidSdks.SDK_NAME_PREFIX;
 import static com.android.tools.idea.sdk.SdkPaths.validateAndroidSdk;
 import static com.google.common.base.Preconditions.checkState;
-<<<<<<< HEAD
 import static com.google.common.base.Strings.isNullOrEmpty;
-=======
->>>>>>> 44b500f2
 import static com.intellij.openapi.projectRoots.JavaSdkVersion.JDK_11;
 import static com.intellij.openapi.projectRoots.JavaSdkVersion.JDK_1_8;
 import static com.intellij.openapi.projectRoots.JdkUtil.checkForJdk;
 import static com.intellij.openapi.projectRoots.JdkUtil.isModularRuntime;
-<<<<<<< HEAD
 import static com.intellij.openapi.util.io.FileUtil.notNullize;
-import static com.intellij.openapi.util.io.FileUtil.toCanonicalPath;
-=======
-import static com.intellij.openapi.util.io.FileUtil.pathsEqual;
-import static com.intellij.openapi.util.io.FileUtil.toSystemDependentName;
->>>>>>> 44b500f2
 import static org.jetbrains.android.sdk.AndroidSdkData.getSdkData;
 
 import com.android.SdkConstants;
 import com.android.repository.Revision;
 import com.android.repository.api.LocalPackage;
-import com.android.repository.api.ProgressIndicator;
-import com.android.repository.io.FileOpUtils;
 import com.android.sdklib.AndroidVersion;
 import com.android.sdklib.IAndroidTarget;
 import com.android.sdklib.repository.AndroidSdkHandler;
@@ -48,11 +37,10 @@
 import com.android.tools.idea.flags.StudioFlags;
 import com.android.tools.idea.gradle.util.EmbeddedDistributionPaths;
 import com.android.tools.idea.io.FilePaths;
+import com.android.tools.idea.progress.StudioLoggerProgressIndicator;
 import com.android.tools.idea.project.AndroidProjectInfo;
-import com.android.tools.idea.sdk.progress.StudioLoggerProgressIndicator;
 import com.android.utils.FileUtils;
 import com.google.common.annotations.VisibleForTesting;
-import com.google.common.base.Strings;
 import com.google.common.collect.Lists;
 import com.intellij.openapi.Disposable;
 import com.intellij.openapi.actionSystem.ActionManager;
@@ -85,10 +73,7 @@
 import java.io.File;
 import java.io.IOException;
 import java.nio.file.Files;
-<<<<<<< HEAD
 import java.nio.file.InvalidPathException;
-=======
->>>>>>> 44b500f2
 import java.nio.file.Path;
 import java.nio.file.Paths;
 import java.util.ArrayList;
@@ -100,7 +85,7 @@
 import java.util.Set;
 import java.util.function.Predicate;
 import java.util.stream.Collectors;
-import org.apache.commons.lang.StringUtils;
+import org.apache.commons.lang3.StringUtils;
 import org.jetbrains.android.sdk.AndroidPlatform;
 import org.jetbrains.android.sdk.AndroidSdkAdditionalData;
 import org.jetbrains.android.sdk.AndroidSdkData;
@@ -136,10 +121,6 @@
  */
 public class IdeSdks {
   @NonNls public static final String MAC_JDK_CONTENT_PATH = "Contents/Home";
-<<<<<<< HEAD
-  @NonNls private static final String ANDROID_SDK_PATH_KEY = "android.sdk.path";
-=======
->>>>>>> 44b500f2
   @NotNull public static final JavaSdkVersion DEFAULT_JDK_VERSION = JDK_11;
   @NotNull public static final String JDK_LOCATION_ENV_VARIABLE_NAME = "STUDIO_GRADLE_JDK";
   @NotNull private static final Logger LOG = Logger.getInstance(IdeSdks.class);
@@ -282,7 +263,7 @@
   public File getAndroidNdkPath(@Nullable Predicate<Revision> filter) {
     LocalPackage ndk = getHighestLocalNdkPackage(false, filter);
     if (ndk != null) {
-      return FileOpUtils.toFileUnsafe(ndk.getLocation());
+      return ndk.getLocation().toFile();
     }
     return null;
   }
@@ -351,7 +332,8 @@
    * Return the JDK Location pointed by {@value JDK_LOCATION_ENV_VARIABLE_NAME}
    * @return A valid JDK location iff environment variable {@value JDK_LOCATION_ENV_VARIABLE_NAME} is set to a valid JDK Location
    */
-  public @Nullable Path getEnvVariableJdkFile() {
+  @Nullable
+  public File getEnvVariableJdkFile() {
     return myEnvVariableSettings.getJdkFile();
   }
 
@@ -401,11 +383,7 @@
 
       ProjectJdkTable projectJdkTable = ProjectJdkTable.getInstance();
       for (Sdk jdk : projectJdkTable.getSdksOfType(JavaSdk.getInstance())) {
-<<<<<<< HEAD
         if (FileUtil.pathsEqual(jdk.getHomePath(), canonicalPath.toString())) {
-=======
-        if (pathsEqual(jdk.getHomePath(), canonicalPath.toString())) {
->>>>>>> 44b500f2
           chosenJdk = jdk;
           break;
         }
@@ -517,52 +495,6 @@
     myAndroidSdks.setSdkData(oldSdkData);
   }
 
-<<<<<<< HEAD
-  /**
-   * Updates ProjectJdkTable based on what is currently available on Android SDK path and what SDK Manager says
-   *
-   * @param currentProject used to get Android SDK path. If {@code null} or if it does not have Android SDK path setup this function will
-   *                       use the result from {@link IdeSdks#getAndroidSdkPath()()}
-   */
-  public void updateFromAndroidSdkPath(@Nullable Project currentProject) {
-    File sdkDir = null;
-    if (currentProject != null && !currentProject.isDisposed()) {
-      String sdkPath = PropertiesComponent.getInstance(currentProject).getValue(ANDROID_SDK_PATH_KEY);
-      if (sdkPath != null) {
-        sdkDir = new File(sdkPath);
-      }
-    }
-    // Current project is null or it does not have ANDROID_SDK_PATH_KEY set
-    if (sdkDir == null) {
-      sdkDir = getAndroidSdkPath();
-    }
-    assert sdkDir != null;
-    assert isValidAndroidSdkPath(sdkDir);
-    updateSdkData(sdkDir);
-    // See what Android Sdk's no longer exist and remove them
-    ProjectJdkTable jdkTable = ProjectJdkTable.getInstance();
-    for (Sdk sdk : getEligibleAndroidSdks()) {
-      VirtualFile homeDir = sdk.getHomeDirectory();
-      if (homeDir == null || !homeDir.exists()) {
-        jdkTable.removeJdk(sdk);
-      }
-      else {
-        IAndroidTarget target = getTarget(sdk);
-        File targetFile = new File(target.getLocation());
-        if (!targetFile.exists()) {
-          // Home folder exists but does not contain target
-          jdkTable.removeJdk(sdk);
-        }
-      }
-    }
-
-    // Add new SDK's from SDK manager
-    Path resolved = resolvePath(sdkDir.toPath());
-    createAndroidSdkPerAndroidTarget(resolved.toFile());
-  }
-
-=======
->>>>>>> 44b500f2
   private static void afterAndroidSdkPathUpdate(@NotNull File androidSdkPath) {
     Project[] openProjects = ProjectManager.getInstance().getOpenProjects();
     if (openProjects.length == 0) {
@@ -676,34 +608,26 @@
    * @return true if the embedded JDK is used
    */
   public boolean isUsingEmbeddedJdk() {
-    if (!myIdeInfo.isAndroidStudio() && !myIdeInfo.isGameTools()) {
+    if (!myIdeInfo.isAndroidStudio()) {
       return false;
     }
     Path jdkPath = doGetJdkPath(false);
     Path embeddedJdkPath = getEmbeddedJdkPath();
-<<<<<<< HEAD
     return jdkPath != null && embeddedJdkPath != null && FileUtil.pathsEqual(jdkPath.toString(), embeddedJdkPath.toString());
-=======
-    return jdkPath != null && embeddedJdkPath != null && pathsEqual(jdkPath.toString(), embeddedJdkPath.toString());
->>>>>>> 44b500f2
   }
 
   /**
    * Makes the IDE use its embedded JDK or a JDK selected by the user. This JDK is used to invoke Gradle.
    */
   public void setUseEmbeddedJdk() {
-    checkState(myIdeInfo.isAndroidStudio() || myIdeInfo.isGameTools(), "This method is for use in Android Studio only.");
+    checkState(myIdeInfo.isAndroidStudio(), "This method is for use in Android Studio only.");
     Path embeddedJdkPath = getEmbeddedJdkPath();
-<<<<<<< HEAD
-=======
-    assert embeddedJdkPath != null;
->>>>>>> 44b500f2
     setJdkPath(embeddedJdkPath);
   }
 
   @Nullable
   public Path getEmbeddedJdkPath() {
-    if (!myIdeInfo.isAndroidStudio() && !myIdeInfo.isGameTools()) {
+    if (!myIdeInfo.isAndroidStudio()) {
       return null;
     }
     return myEmbeddedDistributionPaths.getEmbeddedJdkPath();
@@ -720,7 +644,7 @@
 
   @VisibleForTesting
   boolean isUsingJavaHomeJdk(boolean assumeUnitTest) {
-    if (!myIdeInfo.isAndroidStudio() && myIdeInfo.isGameTools()) {
+    if (!myIdeInfo.isAndroidStudio()) {
       return false;
     }
     // Do not create Jdk in ProjectJDKTable when running from unit tests, to prevent leaking
@@ -737,11 +661,7 @@
    */
   public static boolean isSameAsJavaHomeJdk(@Nullable Path path) {
     String javaHome = getJdkFromJavaHome();
-<<<<<<< HEAD
     return javaHome != null && FileUtil.pathsEqual(path.toString(), javaHome);
-=======
-    return javaHome != null && pathsEqual(path.toString(), javaHome);
->>>>>>> 44b500f2
   }
 
   /**
@@ -755,12 +675,12 @@
   public static String getJdkFromJavaHome() {
     // Try terminal environment first
     String terminalValue = doGetJdkFromPathOrParent(EnvironmentUtil.getValue("JAVA_HOME"));
-    if (!Strings.isNullOrEmpty(terminalValue)) {
+    if (!isNullOrEmpty(terminalValue)) {
       return terminalValue;
     }
     // Now try with current environment
     String envVariableValue = doGetJdkFromPathOrParent(System.getenv("JAVA_HOME"));
-    if (!Strings.isNullOrEmpty(envVariableValue)) {
+    if (!isNullOrEmpty(envVariableValue)) {
       return envVariableValue;
     }
     // Then system property
@@ -770,10 +690,9 @@
   @VisibleForTesting
   @Nullable
   static String doGetJdkFromPathOrParent(@Nullable String path) {
-    if (Strings.isNullOrEmpty(path)) {
+    if (isNullOrEmpty(path)) {
       return null;
     }
-<<<<<<< HEAD
     Path pathFile;
     // Try to open the given path
     try {
@@ -783,9 +702,6 @@
       // It is not a valid path
       return null;
     }
-=======
-    Path pathFile = Paths.get(path);
->>>>>>> 44b500f2
     String result = doGetJdkFromPath(pathFile);
     if (result != null) {
       return result;
@@ -855,8 +771,8 @@
         return jdk;
       }
     }
-
     JavaSdk javaSdk = JavaSdk.getInstance();
+
     List<Sdk> jdks = ProjectJdkTable.getInstance().getSdksOfType(javaSdk);
     if (!jdks.isEmpty()) {
       for (Sdk jdk : jdks) {
@@ -872,7 +788,7 @@
   private Sdk createNewJdk(@Nullable JavaSdkVersion preferredVersion) {
     // The following code tries to detect the best JDK (partially duplicates com.android.tools.idea.sdk.Jdks#chooseOrCreateJavaSdk)
     // This happens when user has a fresh installation of Android Studio, and goes through the 'First Run' Wizard.
-    if (myIdeInfo.isAndroidStudio() || myIdeInfo.isGameTools()) {
+    if (myIdeInfo.isAndroidStudio()) {
       Sdk jdk = myJdks.createEmbeddedJdk();
       if (jdk != null) {
         assert isJdkCompatible(jdk, preferredVersion);
@@ -894,22 +810,14 @@
       }
 
       if (checkForJdk(jdkPath.toPath())) {
-<<<<<<< HEAD
         Sdk jdk = createJdk(jdkPath.toPath()); // TODO-ank: this adds JDK to the project even if the JDK is not compatibile and will be skipped
-=======
-        Sdk jdk = createJdk(jdkPath.toPath()); // TODO-ank: this adds JDK to the project even if the JDK is not compatible and will be skipped
->>>>>>> 44b500f2
         if (isJdkCompatible(jdk, preferredVersion) ) {
           return jdk;
         }
       }
       // On Linux, the returned path is the folder that contains all JDKs, instead of a specific JDK.
       if (SystemInfo.isLinux) {
-<<<<<<< HEAD
         for (File child : notNullize(jdkPath.listFiles())) {
-=======
-        for (File child : FileUtil.notNullize(jdkPath.listFiles())) {
->>>>>>> 44b500f2
           if (child.isDirectory() && checkForJdk(child.toPath())) {
             Sdk jdk = myJdks.createJdk(child.getPath());
             if (isJdkCompatible(jdk, preferredVersion)) {
@@ -1010,11 +918,7 @@
   private Sdk createJdk(@NotNull Path homeDirectory) {
     ProjectJdkTable projectJdkTable = ProjectJdkTable.getInstance();
     for (Sdk jdk : projectJdkTable.getSdksOfType(JavaSdk.getInstance())) {
-<<<<<<< HEAD
       if (FileUtil.pathsEqual(jdk.getHomePath(), homeDirectory.toString())) {
-=======
-      if (pathsEqual(jdk.getHomePath(), homeDirectory.toString())) {
->>>>>>> 44b500f2
         return jdk;
       }
     }
@@ -1058,27 +962,6 @@
     void afterSdkPathChange(@NotNull File sdkPath, @NotNull Project project);
   }
 
-  public boolean isJdk7Supported(@Nullable AndroidSdkData sdkData) {
-    if (sdkData != null) {
-      ProgressIndicator progress = new StudioLoggerProgressIndicator(Jdks.class);
-      LocalPackage info = sdkData.getSdkHandler().getLocalPackage(SdkConstants.FD_PLATFORM_TOOLS, progress);
-      if (info != null) {
-        Revision revision = info.getVersion();
-        if (revision.getMajor() >= 19) {
-          JavaSdk jdk = JavaSdk.getInstance();
-          Sdk sdk = ProjectJdkTable.getInstance().findMostRecentSdkOfType(jdk);
-          if (sdk != null) {
-            JavaSdkVersion version = jdk.getVersion(sdk);
-            if (version != null && version.isAtLeast(JavaSdkVersion.JDK_1_7)) {
-              return true;
-            }
-          }
-        }
-      }
-    }
-    return false;
-  }
-
   @TestOnly
   public static void removeJdksOn(@NotNull Disposable disposable) {
     // TODO: remove when all tests correctly pass the early disposable instead of the project.
@@ -1099,7 +982,6 @@
    * @return the path of the JDK installation if valid, or {@code null} if the path is not valid.
    */
   @Nullable
-<<<<<<< HEAD
   public Path validateJdkPath(@NotNull Path path) {
     Path possiblePath = null;
     if (checkForJdk(path)) {
@@ -1107,15 +989,6 @@
     }
     else if (SystemInfo.isMac) {
       Path macPath = path.resolve(MAC_JDK_CONTENT_PATH);
-=======
-  public Path validateJdkPath(@NotNull Path file) {
-    Path possiblePath = null;
-    if (checkForJdk(file)) {
-      possiblePath = file;
-    }
-    else if (SystemInfo.isMac) {
-      Path macPath = file.resolve(MAC_JDK_CONTENT_PATH);
->>>>>>> 44b500f2
       if (Files.isDirectory(macPath) && checkForJdk(macPath)) {
         possiblePath = macPath;
       }
@@ -1132,15 +1005,14 @@
       File file = FilePaths.stringToFile(path.toString());
       showValidateDetails(file);
       if (SystemInfo.isMac) {
-        showValidateDetails(file.resolve(MAC_JDK_CONTENT_PATH));
+        showValidateDetails(new File(file, MAC_JDK_CONTENT_PATH));
       }
     }
     return null;
   }
 
-  private static void showValidateDetails(@NotNull Path homePath) {
+  private static void showValidateDetails(@NotNull File homePath) {
     LOG.warn("Could not validate JDK at " + homePath + ":");
-<<<<<<< HEAD
     LOG.warn("  File exists: " + homePath.exists());
     LOG.warn("  Javac: " + (new File(homePath, "bin/javac").isFile() || new File(homePath, "bin/javac.exe").isFile()));
     LOG.warn("  JDK: " + new File(homePath, "jre/lib/rt.jar").exists());
@@ -1149,16 +1021,62 @@
     LOG.warn("  Apple JDK: " + new File(homePath, "../Classes/classes.jar").exists());
     LOG.warn("  IBM JDK: " + new File(homePath, "jre/lib/vm.jar").exists());
     LOG.warn("  Custom build: " + new File(homePath, "classes").isDirectory());
-=======
-    LOG.warn("  File exists: " + Files.exists(homePath));
-    LOG.warn("  Javac: " + (Files.isRegularFile(homePath.resolve("bin/javac")) || Files.isRegularFile(homePath.resolve("bin/javac.exe"))));
-    LOG.warn("  JDK: " + Files.exists(homePath.resolve("jre/lib/rt.jar")));
-    LOG.warn("  JRE: " + Files.exists(homePath.resolve("lib/rt.jar")));
-    LOG.warn("  Jigsaw JDK/JRE: " + isModularRuntime(homePath));
-    LOG.warn("  Apple JDK: " + Files.exists(homePath.resolve("../Classes/classes.jar")));
-    LOG.warn("  IBM JDK: " + Files.exists(homePath.resolve("jre/lib/vm.jar")));
-    LOG.warn("  Custom build: " + Files.isDirectory(homePath.resolve("classes")));
->>>>>>> 44b500f2
+  }
+
+  /**
+   * Returns an explanation on why a JDK located at {@param path} is not valid. This method is based on the checks done in
+   * {@link com.intellij.openapi.projectRoots.JdkUtil#checkForJdk(java.nio.file.Path)}
+   * @param path Path where the JDK is looked for
+   * @return null if the JDK is valid or the reason cannot be identified, a message otherwise.
+   */
+  @Nullable
+  public String generateInvalidJdkReason(@NotNull Path path) {
+    Path validPath = validateJdkPath(path);
+    if (validPath != null) {
+      // It is a valid JDK
+      return null;
+    }
+    Path possiblePath = path;
+    String reason;
+    if (SystemInfo.isMac) {
+      Path macPath = path.resolve(MAC_JDK_CONTENT_PATH);
+      if (Files.isDirectory(macPath) && checkForJdk(macPath)) {
+        reason = getInvalidJdkReason(macPath);
+        if (reason == null) {
+          possiblePath = macPath;
+        }
+      }
+      else {
+        reason = getInvalidJdkReason(path);
+      }
+    }
+    else {
+      reason = getInvalidJdkReason(path);
+    }
+    if (reason != null) {
+      return reason;
+    }
+    if (StudioFlags.ALLOW_DIFFERENT_JDK_VERSION.get() || isJdkSameVersion(possiblePath, getRunningVersionOrDefault())) {
+        return null;
+    }
+    else {
+      return "JDK version should be " + getRunningVersionOrDefault();
+    }
+  }
+
+  @Nullable
+  private String getInvalidJdkReason(@NotNull Path path) {
+    if (!(Files.exists(path.resolve("bin/javac")) || Files.exists(path.resolve("bin/javac.exe")))) {
+      return "There is no bin/javac in " + path;
+    }
+    if ((!isModularRuntime(path)) &&                               // Jigsaw JDK/JRE
+        (!Files.exists(path.resolve("jre/lib/rt.jar"))) &&         // pre-modular JDK
+        (!Files.isDirectory(path.resolve("classes"))) &&           // custom build
+        (!Files.exists(path.resolve("jre/lib/vm.jar"))) &&         // IBM JDK
+        (!Files.exists(path.resolve("../Classes/classes.jar")))) { // Apple JDK
+      return "Required JDK files from " + path + " are missing";
+    }
+    return null;
   }
 
   /**
@@ -1284,7 +1202,7 @@
   private class EnvVariableSettings {
     private Sdk mySdk;
     private String myVariableValue;
-    private Path myJdkFile;
+    private File myJdkFile;
     private boolean myUseJdkEnvVariable;
     private boolean myInitialized;
     private final Object myInitializationLock = new Object();
@@ -1315,11 +1233,7 @@
     private void initialize(@Nullable String value) {
       // Read env variable only once and initialize the settings accordingly. myInitialized == false means that this function has not been
       // called yet.
-<<<<<<< HEAD
       Path envVariableJdkPath;
-=======
-      Path envVariableJdkFile;
->>>>>>> 44b500f2
       synchronized (myInitializationLock) {
         if (myInitialized) {
           return;
@@ -1328,24 +1242,15 @@
           setInitializationAsNotDefined();
           return;
         }
-<<<<<<< HEAD
         envVariableJdkPath = validateJdkPath(Paths.get(value));
         if (envVariableJdkPath == null) {
-=======
-        envVariableJdkFile = validateJdkPath(Paths.get(toSystemDependentName(value)));
-        if (envVariableJdkFile == null) {
->>>>>>> 44b500f2
           setInitializationAsDefinedButInvalid(value);
           LOG.warn("The provided JDK path is invalid: " + value);
           return;
         }
       }
       // Environment variable is defined and valid, make sure it is safe to use EDT to prevent a deadlock (b/174675513)
-<<<<<<< HEAD
       Path finalEnvVariableJdkPath = envVariableJdkPath;
-=======
-      Path finalEnvVariableJdkFile = envVariableJdkFile;
->>>>>>> 44b500f2
       Runnable createJdkTask = () -> {
         synchronized (myInitializationLock) {
           // Check initialization again (another thread could have called this already when waiting for EDT)
@@ -1389,7 +1294,7 @@
       setInitialization(envVariableValue, /* file */ null, /* sdk */null);
     }
 
-    private void setInitialization(@Nullable String variableValue, @Nullable Path jdkFile, @Nullable Sdk sdk) {
+    private void setInitialization(@Nullable String variableValue, @Nullable File jdkFile, @Nullable Sdk sdk) {
       myVariableValue = variableValue;
       myJdkFile = jdkFile;
       mySdk = sdk;
@@ -1412,7 +1317,7 @@
       return mySdk != null;
     }
 
-    public Path getJdkFile() {
+    public File getJdkFile() {
       initialize();
       return myJdkFile;
     }
