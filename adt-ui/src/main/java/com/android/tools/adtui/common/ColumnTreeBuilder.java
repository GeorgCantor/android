/*
 * Copyright (C) 2015 The Android Open Source Project
 *
 * Licensed under the Apache License, Version 2.0 (the "License");
 * you may not use this file except in compliance with the License.
 * You may obtain a copy of the License at
 *
 *      http://www.apache.org/licenses/LICENSE-2.0
 *
 * Unless required by applicable law or agreed to in writing, software
 * distributed under the License is distributed on an "AS IS" BASIS,
 * WITHOUT WARRANTIES OR CONDITIONS OF ANY KIND, either express or implied.
 * See the License for the specific language governing permissions and
 * limitations under the License.
 */
package com.android.tools.adtui.common;

import com.android.annotations.Nullable;
import com.android.tools.adtui.RangeScrollBarUI;
import com.android.tools.adtui.TabularLayout;
import com.intellij.ui.ColoredTreeCellRenderer;
import com.intellij.ui.JBColor;
import com.intellij.ui.components.JBScrollBar;
import com.intellij.ui.components.JBScrollPane;
import com.intellij.ui.table.JBTable;
import com.intellij.util.ui.UIUtil;
import com.intellij.util.ui.tree.WideSelectionTreeUI;
import org.jetbrains.annotations.NotNull;

import javax.swing.*;
import javax.swing.border.Border;
import javax.swing.event.*;
import javax.swing.table.*;
import javax.swing.tree.AbstractLayoutCache;
import javax.swing.tree.TreeCellRenderer;
import javax.swing.tree.TreePath;
import java.awt.*;
import java.awt.event.MouseAdapter;
import java.awt.event.MouseEvent;
import java.util.*;
import java.util.List;
import java.util.stream.Collectors;

/**
 * A ColumnTree is an alternative to TreeTables with slightly less functionality but
 * with a much more simple model. A column tree is composed by two things: A tree and
 * a set of headers. Each node in the tree renders all the "columns". This is
 * achieved by doing the following:
 * - The tree is given a renderer that is a JPanel with a custom layout manager.
 * - Each component of this panel is the renderer for each "Column"
 * - The layout manager given to the panel uses the columns to decide how to align
 * the components for each column
 * - The TreeUI is changed on the tree to create components that extend the whole
 * width of the tree.
 *
 * To set up your component do this:
 * JComponent node = new ColumnTreeBuilder(myTree)
 * .addColumn(new ColumnTreeBuilder.ColumnBuilder()
 * .setName("Column 1")
 * .setRenderer(new MyColumnOneRenderer()))
 * .addColumn(new ColumnTreeBuilder.ColumnBuilder()
 * .setName("Column 2")
 * .setRenderer(new MyColumnTwoRenderer()))
 * .build()
 */
public class ColumnTreeBuilder {
  @NotNull
  private final JTree myTree;

  @NotNull
  private final ColumnTreeCellRenderer myCellRenderer;

  @NotNull
  private final JTable myTable;

  @NotNull
  private final DefaultTableModel myTableModel;

  @Nullable
  private TreeSorter myTreeSorter;

  @NotNull
  private List<ColumnBuilder> myColumnBuilders;

  @Nullable
  private Border myBorder;

  @Nullable
  private Color myBackground;

  @Nullable
  private Color myHoverColor;

  @NotNull
  private final ColumnTreeScrollPanel myHScrollBarPanel;

  private static final String LAST_TREE_PREFERRED_WIDTH = "last.tree.width";

  private static final String PREFERRED_TREE_WIDTH = "tree.width";

  private static final String TREE_OFFSET = "tree.offset";

  public ColumnTreeBuilder(@NotNull JTree tree) {
    this(tree, null);
  }

  public ColumnTreeBuilder(@NotNull JTree tree, TableColumnModel tableColumnModel) {
    myTree = tree;
    myTableModel = new DefaultTableModel();
    myTable = new JBTable(myTableModel, tableColumnModel);
    myHScrollBarPanel = new ColumnTreeScrollPanel(myTree, myTable);
    myTable.setAutoCreateColumnsFromModel(true);
    myTable.setShowVerticalLines(false);
    myTable.setFocusable(false);
    myCellRenderer = new ColumnTreeCellRenderer(myTree, myTable.getColumnModel());
    myColumnBuilders = new LinkedList<>();
  }

  /**
   * Sets the tree sorter to call when a column wants to be sorted.
   */
  public ColumnTreeBuilder setTreeSorter(@NotNull TreeSorter<?> sorter) {
    myTreeSorter = sorter;
    return this;
  }

  public ColumnTreeBuilder setBorder(@NotNull Border border) {
    myBorder = border;
    return this;
  }

  public ColumnTreeBuilder setBackground(@NotNull Color background) {
    myBackground = background;
    return this;
  }

  public ColumnTreeBuilder setHoverColor(@NotNull Color hoverColor) {
    myHoverColor = hoverColor;
    return this;
  }

  public ColumnTreeBuilder setShowVerticalLines(boolean showVerticalLines) {
    myTable.setShowVerticalLines(showVerticalLines);
    return this;
  }

  public ColumnTreeBuilder setTableFocusable(boolean focusable) {
    myTable.setFocusable(focusable);
    return this;
  }

  @NotNull
  public ColumnTreeBuilder setTableIntercellSpacing(Dimension spacing) {
    myTable.setIntercellSpacing(spacing);
    return this;
  }

  public JComponent build() {
    boolean showsRootHandles = myTree.getShowsRootHandles(); // Stash this value since it'll get stomped WideSelectionTreeUI.
    final ColumnTreeHoverListener hoverListener = myHoverColor != null ? ColumnTreeHoverListener.create(myTree) : null;
    myTree.setUI(new ColumnTreeUI(myHoverColor, hoverListener, myTable, myHScrollBarPanel));

    myTree.addPropertyChangeListener(evt -> {
      if (evt.getPropertyName().equals("UI")) {
        // We need to preserve ColumnTreeUI always,
        // Otherwise width of rows will be wrong and the table will lose its formatting.
        if (!(evt.getNewValue() instanceof ColumnTreeUI)) {
          myTree.setUI(new ColumnTreeUI(myHoverColor, hoverListener, myTable, myHScrollBarPanel));
        }
      }
    });

    myTree.setShowsRootHandles(showsRootHandles);
    myTree.setCellRenderer(myCellRenderer);

    myTable.getColumnModel().addColumnModelListener(new TableColumnModelListener() {
      @Override
      public void columnAdded(TableColumnModelEvent tableColumnModelEvent) {
      }

      @Override
      public void columnRemoved(TableColumnModelEvent tableColumnModelEvent) {
      }

      @Override
      public void columnMoved(TableColumnModelEvent tableColumnModelEvent) {
      }

      @Override
      public void columnMarginChanged(ChangeEvent changeEvent) {
        myTree.revalidate();
        myTree.repaint();
        myHScrollBarPanel.updateScrollBar();
      }

      @Override
      public void columnSelectionChanged(ListSelectionEvent listSelectionEvent) {
      }
    });

    ColumnTreeTableRowSorter rowSorter = new ColumnTreeTableRowSorter(
      myTable.getModel(), myColumnBuilders.stream().map(cb -> cb.mySortOrderPreference).collect(Collectors.toList()));

    myTable.setRowSorter(rowSorter);
    rowSorter.addRowSorterListener(event -> {
      if (myTreeSorter != null && !rowSorter.getSortKeys().isEmpty()) {
        RowSorter.SortKey key = rowSorter.getSortKeys().get(0);
        Comparator<?> comparator = rowSorter.getComparator(key.getColumn());
        Enumeration<TreePath> expanded = myTree.getExpandedDescendants(new TreePath(myTree.getModel().getRoot()));
        comparator = key.getSortOrder() == SortOrder.ASCENDING ? comparator : Collections.reverseOrder(comparator);
        myTreeSorter.sort(comparator, key.getSortOrder());
        if (expanded != null) {
          while (expanded.hasMoreElements()) {
            myTree.expandPath(expanded.nextElement());
          }
        }
      }
    });
    myTable.setAutoResizeMode(JTable.AUTO_RESIZE_NEXT_COLUMN);
    for (ColumnBuilder column : myColumnBuilders) {
      column.create(myTableModel);
    }

    for (int i = 0; i < myColumnBuilders.size(); i++) {
      ColumnBuilder column = myColumnBuilders.get(i);
      column.configure(i, myTable, rowSorter, myCellRenderer);
    }

    JPanel panel = new TreeWrapperPanel(myTable, myTree);
    if (myBackground != null) {
      panel.setBackground(myBackground);
    }

    JTableHeader header = myTable.getTableHeader();
    header.setReorderingAllowed(false);

    JViewport viewport = new JViewport();
    viewport.setView(header);

    JBScrollPane scrollPane = new JBScrollPane(panel);
    scrollPane.setColumnHeader(viewport);
    scrollPane.setHorizontalScrollBarPolicy(ScrollPaneConstants.HORIZONTAL_SCROLLBAR_NEVER);

    JPanel outerPanel = new JPanel(new BorderLayout());
    outerPanel.add(scrollPane, BorderLayout.CENTER);
    outerPanel.add(myHScrollBarPanel, BorderLayout.SOUTH);

    if (myBorder != null) {
      scrollPane.setBorder(myBorder);
    }
    myHScrollBarPanel.setBorder(scrollPane.getBorder());
    return outerPanel;
  }

  private static int getTreeColumnWidth(JTable table) {
    if (table == null || table.getColumnModel().getColumnCount() == 0) {
      return 0;
    }
    return table.getColumnModel().getColumn(0).getWidth();
  }


  /**
   * Returns the preferred width of the tree column. This is the maximum of the preferred width only
   * taking into account the first column.
   * Used to determine the ideal size of the first column and show it in the scrollbar.
   */
  private static int getPreferredTreeWidth(JTree tree) {
    Object value = tree.getClientProperty(PREFERRED_TREE_WIDTH);
    return value == null ? 0 : (Integer)value;
  }

  private static void setPreferredTreeWidth(JTree tree, int width) {
    tree.putClientProperty(PREFERRED_TREE_WIDTH, width);
  }

  /**
   * How much of the tree column is off screen (how much it is offset from the beginning of the column).
   */
  private static int getTreeOffset(JTree tree) {
    Object value = tree.getClientProperty(TREE_OFFSET);
    return value == null ? 0 : (Integer)value;
  }

  private static void setTreeOffset(JTree tree, int offset) {
    tree.putClientProperty(TREE_OFFSET, offset);
  }

  @NotNull
  public ColumnTreeBuilder addColumn(@NotNull ColumnBuilder column) {
    myColumnBuilders.add(column);
    return this;
  }

  public interface TreeSorter<T> {
    void sort(Comparator<T> comparator, SortOrder order);
  }

  private static class ColumnTreeScrollPanel extends JPanel {

    @NotNull
    private final ColumnTreeScrollBar myScrollbar;

    @NotNull
    private final JTree myTree;

    @NotNull
    private final JTable myTable;

<<<<<<< HEAD
    ColumnTreeScrollPanel(@NotNull JTree tree, @NotNull JTable table) {
      super((new TabularLayout("Fit,*")));
=======
    public ColumnTreeScrollPanel(@NotNull JTree tree, @NotNull JTable table) {
      super((new TabularLayout("Fit-,*")));
>>>>>>> 2660b5e5
      myTree = tree;
      myTable = table;
      myScrollbar = new ColumnTreeScrollBar(table);
      add(myScrollbar, new TabularLayout.Constraint(0, 0));
      add(new JPanel(), new TabularLayout.Constraint(0, 1));
    }

    public BoundedRangeModel getModel() {
      return myScrollbar.getModel();
    }

    public void updateScrollBar() {
      // Min is always 0
      int max = getPreferredTreeWidth(myTree);
      int value = getTreeOffset(myTree);
      int extent = getTreeColumnWidth(myTable);
      // Adjust the values so always value+extent <= max which avoids having space to show
      // the tree but still having part of the tree outside the view.
      if (value + extent > max) {
        value = max - extent;
      }
      myScrollbar.getModel().setMaximum(max);
      myScrollbar.getModel().setValue(value);
      myScrollbar.getModel().setExtent(extent);
      myScrollbar.revalidate();
      setVisible(extent < max);
    }
  }

  private static class ColumnTreeScrollBar extends JBScrollBar {

    @NotNull
    private final JTable myTable;

    @Override
    public void updateUI() {
      setUI(new RangeScrollBarUI());
    }

    ColumnTreeScrollBar(@NotNull JTable table) {
      super(Adjustable.HORIZONTAL);
      myTable = table;
    }

    @Override
    public Dimension getMinimumSize() {
      Dimension dim = super.getMinimumSize();
      return new Dimension(getTreeColumnWidth(myTable), dim.height);
    }
  }

  /**
   * A custom layout manager to use while rendering a tree node.
   * It uses the given column model to know the size of the columns.
   */
  private static class ColumnLayout implements LayoutManager {
    @NotNull
    private final TableColumnModel myColumnModel;
    @NotNull
    private final JTree myTree;

    ColumnLayout(@NotNull JTree tree, @NotNull TableColumnModel columnModel) {
      myTree = tree;
      myColumnModel = columnModel;
    }

    @Override
    public void addLayoutComponent(String name, Component comp) {
    }

    @Override
    public void removeLayoutComponent(Component comp) {
    }

    @Override
    public Dimension preferredLayoutSize(Container parent) {
      return parent.getSize();
    }

    @Override
    public Dimension minimumLayoutSize(Container parent) {
      return parent.getSize();
    }

    @Override
    public void layoutContainer(Container parent) {
      int size = parent.getComponentCount();
      int columns = myColumnModel.getColumnCount();
      Insets insets = myTree.getInsets();
      assert size == columns;

      int padding = myTree.getWidth();
      for (int i = 0; i < size && i < columns; i++) {
        padding -= myColumnModel.getColumn(i).getWidth();
      }

      // The parent component has no fixed start position, but it fills the whole width, so we fill in reverse.
      int offset = parent.getWidth() - (insets.left + insets.right);
      for (int i = size - 1; i >= 0; i--) {
        Component component = parent.getComponent(i);
        int columnWidth = myColumnModel.getColumn(i).getWidth();
        if (i == size - 1) {
          // Adjust the right most column's width to account for inset
          columnWidth -= insets.right;
        }
        int width = i == 0 ? offset : Math.min(columnWidth + padding, offset);
        component.setBounds(offset - width, 0, width, parent.getHeight());
        offset -= width;
        padding = 0;
      }
    }
  }

  /**
   * The cell renderer to use on the tree. It's a simple panel that uses the ColumnLayout
   * to align its "columns". When rendered, it calls to its child renderers to set up their
   * widgets.
   */
  private static class ColumnTreeCellRenderer extends JPanel implements TreeCellRenderer {
    ColumnTreeCellRenderer(JTree tree, TableColumnModel columnModel) {
      super(new ColumnLayout(tree, columnModel));
    }

    @Override
    public Component getTreeCellRendererComponent(JTree tree,
                                                  Object value,
                                                  boolean selected,
                                                  boolean expanded,
                                                  boolean leaf,
                                                  int row,
                                                  boolean hasFocus) {
      setFont(tree.getFont());
      String toolTip = null;
      for (int i = 0; i < getComponentCount(); i++) {
        Component component = getComponent(i);
        if (component instanceof ColoredTreeCellRenderer) {
          Component c =
            ((ColoredTreeCellRenderer)component).getTreeCellRendererComponent(tree, value, selected, expanded, leaf, row, hasFocus);
          if (c instanceof JComponent) {
            if (toolTip == null) {
              toolTip = ((JComponent)c).getToolTipText();
            }
          }
        }
        if (i == 0) {
          tree.putClientProperty(LAST_TREE_PREFERRED_WIDTH, component.getPreferredSize().width);
        }
      }
      setToolTipText(toolTip);
      return this;
    }

    @Override
    public Dimension getPreferredSize() {
      Dimension dimension = new Dimension();
      for (int i = 0; i < getComponentCount(); i++) {
        Dimension size = getComponent(i).getPreferredSize();
        dimension.width += size.width;
        dimension.height = Math.max(dimension.height, size.height);
      }
      return dimension;
    }
  }

  /**
   * A custom TreeUI that is needed to adjust the components created by each node.
   * The width of each component on the tree must be all the way to the right, which
   * means that we need to know how much indentation is added at which point, and
   * this is known by the UI (see getRowX).
   */
  private static class ColumnTreeUI extends WideSelectionTreeUI {
    private final ColumnTreeScrollPanel myHScrollBarPanel;
    private int myWidth = -1;
    private int myTreeColumnWidth = -1;
    private ArrayList<Integer> myTreeWidths = new ArrayList<>();

    @NotNull private final Color myHoverColor;
    @NotNull private final ColumnTreeHoverListener myHoverConfig;
    @Nullable private final JTable myTable;

    ColumnTreeUI() {
      this(null, null, null, null);
    }

    /**
     * @param table Used for rendering column grid lines, if {@link JTable#getShowVerticalLines()}
     *              is {@code true}.
     */
    ColumnTreeUI(@Nullable Color hoverColor, @Nullable ColumnTreeHoverListener hoverConfig,
                 @Nullable JTable table, @Nullable ColumnTreeScrollPanel hsb) {
      myHoverColor = hoverColor != null ? hoverColor : new JBColor(new Color(0, 0, 0, 0), new Color(0, 0, 0, 0));
      myHoverConfig = hoverConfig != null ? hoverConfig : ColumnTreeHoverListener.EMPTY_LISTENER;
      myTable = table;
      myHScrollBarPanel = hsb;
      hsb.getModel().addChangeListener(new ChangeListener() {
        @Override
        public void stateChanged(ChangeEvent e) {
          setTreeOffset(tree, hsb.getModel().getValue());
          treeState.invalidateSizes();
          tree.repaint();
        }
      });
    }

    @Override
    public void paint(Graphics g, JComponent c) {
      if (myWidth != c.getWidth() || myTreeColumnWidth != getTreeColumnWidth(myTable)) {
        treeState.invalidateSizes();
        myWidth = c.getWidth();
        myTreeColumnWidth = getTreeColumnWidth(myTable);
      }
      if (myTable != null && myTable.getShowVerticalLines()) {
        g.setColor(myTable.getGridColor());
        getColumnX().forEach((Integer x) -> g.drawLine(x, 0, x, c.getHeight()));
      }
      super.paint(g, c);
    }

    @Override
    protected boolean isLocationInExpandControl(TreePath path, int mouseX, int mouseY) {
      return super.isLocationInExpandControl(path, mouseX + getTreeOffset(tree), mouseY);
    }

    @Override
    protected AbstractLayoutCache.NodeDimensions createNodeDimensions() {
      return new NodeDimensionsHandler() {
        @Override
        public Rectangle getNodeDimensions(Object value, int row, int depth, boolean expanded, Rectangle size) {
          // Getting the node dimensions with a custom renderer will trigger the custom renderer, which has access to the
          // tree column preferred size.
          tree.putClientProperty(LAST_TREE_PREFERRED_WIDTH, null);
          Rectangle dimensions = super.getNodeDimensions(value, row, depth, expanded, size);
          dimensions.width = tree.getWidth() - getRowX(row, depth);
          if (row >= 0 && tree.getClientProperty(LAST_TREE_PREFERRED_WIDTH) != null) {
            int realWidth = getRowX(row, depth) + (Integer)tree.getClientProperty(LAST_TREE_PREFERRED_WIDTH);
            while (myTreeWidths.size() <= row) {
              myTreeWidths.add(0);
            }
            myTreeWidths.set(row, realWidth);
          }
          int secondColumnStart = getTreeColumnWidth(myTable) - tree.getInsets().left;
          // If the second column start point is less that the current x, we should use that.
          // This means the second column was resized to the left of the start of the node
          if (secondColumnStart < dimensions.x) {
            dimensions.width += dimensions.x - secondColumnStart;
            dimensions.x = secondColumnStart;
          }
          int offset = getTreeOffset(tree);
          dimensions.x -= offset;
          dimensions.width += offset;
          return dimensions;
        }
      };
    }

    @Override
    protected void updateCachedPreferredSize() {
      super.updateCachedPreferredSize();
      int treePreferredWidth = 0;
      for (int r = 0; r < tree.getRowCount() && r < myTreeWidths.size(); r++) {
        treePreferredWidth = Math.max(treePreferredWidth, myTreeWidths.get(r));
      }
      setPreferredTreeWidth(tree, treePreferredWidth);
      myHScrollBarPanel.updateScrollBar();
    }

    @Override
    protected void paintRow(Graphics g,
                            Rectangle clipBounds,
                            Insets insets,
                            Rectangle bounds,
                            TreePath path,
                            int row,
                            boolean isExpanded,
                            boolean hasBeenExpanded,
                            boolean isLeaf) {
      if (row == myHoverConfig.getHoveredRow() && !tree.isPathSelected(path)) {
        Color originalColor = g.getColor();
        g.setColor(myHoverColor);
        g.fillRect(0, bounds.y, tree.getWidth(), bounds.height);
        g.setColor(originalColor);
      }

      super.paintRow(g, clipBounds, insets, bounds, path, row, isExpanded, hasBeenExpanded, isLeaf);

      // Grid line color need to look like covered by hover or select highlight. Instead of painting transparent grid lines on top of
      // table hover or select background, paint a blending color of background and grid color.
      if (myTable != null && myTable.getShowVerticalLines() && tree.isPathSelected(path)) {
        Color gridBackground = getSelectionBackground(tree, false);
        Color gridColor = gridBackground == null ? myTable.getGridColor() :
                    AdtUiUtils.overlayColor(gridBackground.getRGB(), myTable.getGridColor().getRGB(), 0.25f);
        g.setColor(gridColor);
        getColumnX().forEach((Integer x) -> g.drawLine(x, bounds.y, x, bounds.y + bounds.height - 1));
      }
    }

    @Override
    protected void paintExpandControl(Graphics g, Rectangle clipBounds, Insets insets, Rectangle bounds, TreePath path,
                                      int row, boolean isExpanded, boolean hasBeenExpanded, boolean isLeaf) {
      // Because the bounds move with the column, we need to stop rendering the handle
      // one unit before the row starts moving left, or the handle will move with it.
      if (bounds.x < getTreeColumnWidth(myTable) - 1) {
        super.paintExpandControl(g, clipBounds, insets, bounds, path, row, isExpanded, hasBeenExpanded, isLeaf);
      }
    }

    private List<Integer> getColumnX() {
      if (myTable == null) {
        return new ArrayList<>();
      }
      List<Integer> columnX = new ArrayList<>();
      int x = 0;
      for (int i = 0; i < myTable.getColumnModel().getColumnCount() - 1; i++) {
        x += myTable.getColumnModel().getColumn(i).getWidth();
        // -1 so that the vertical line lines up with the header column lines
        columnX.add(x - 1);
      }
      return columnX;
    }

    /**
     * Copied from {@link WideSelectionTreeUI} to get the tree selection background color, this would not change intellij code.
     */
    @Nullable
    private static Color getSelectionBackground(@NotNull JTree tree, boolean checkProperty) {
      Object property = tree.getClientProperty(TREE_TABLE_TREE_KEY);
      if (property instanceof JTable) {
        return ((JTable)property).getSelectionBackground();
      }
      boolean selection = tree.hasFocus();
      if (!selection && checkProperty) {
        selection = Boolean.TRUE.equals(property);
      }
      return UIUtil.getTreeSelectionBackground(selection);
    }
  }

  public static class ColumnBuilder {
    private String myName;
    private int myWidth;
    private int myHeaderAlignment;
    private int myMinimumWidth;
    private Border myHeaderBorder;
    private Comparator<?> myComparator;
    private ColoredTreeCellRenderer myRenderer;
    private SortOrder myInitialOrder = SortOrder.UNSORTED;
    private SortOrder mySortOrderPreference = SortOrder.ASCENDING;

    @NotNull
    public ColumnBuilder setName(@NotNull String name) {
      myName = name;
      return this;
    }

    @NotNull
    public ColumnBuilder setPreferredWidth(int width) {
      myWidth = width;
      return this;
    }

    @NotNull
    public ColumnBuilder setMinWidth(int width) {
      myMinimumWidth = width;
      return this;
    }

    @NotNull
    public ColumnBuilder setHeaderAlignment(int alignment) {
      myHeaderAlignment = alignment;
      return this;
    }

    @NotNull
    public ColumnBuilder setHeaderBorder(Border border) {
      myHeaderBorder = border;
      return this;
    }

    /**
     * Sets the prefered {@link SortOrder} for the initial click on the column header.
     */
    @NotNull
    public ColumnBuilder setSortOrderPreference(@NotNull SortOrder sortOrderPreference) {
      assert sortOrderPreference == SortOrder.ASCENDING || sortOrderPreference == SortOrder.DESCENDING;
      mySortOrderPreference = sortOrderPreference;
      return this;
    }

    public void create(DefaultTableModel model) {
      model.addColumn(myName);
    }

    private void configure(int index, JTable table, ColumnTreeTableRowSorter sorter, ColumnTreeCellRenderer renderer) {
      TableColumn column = table.getColumnModel().getColumn(index);
      column.setPreferredWidth(myWidth);
      column.setMinWidth(myMinimumWidth);

      final TableCellRenderer tableCellRenderer = table.getTableHeader().getDefaultRenderer();
      column.setHeaderRenderer(new DefaultTableCellRenderer() {
        @Override
        public Component getTableCellRendererComponent(JTable table, Object value,
                                                       boolean isSelected, boolean hasFocus, int row, int column) {
          Component component = tableCellRenderer.getTableCellRendererComponent(table, value, isSelected, hasFocus, row, column);
          if (component instanceof JLabel) {
            ((JLabel)component).setHorizontalAlignment(myHeaderAlignment);
          }
          if (component instanceof JComponent) {
            ((JComponent)component).setBorder(myHeaderBorder);
          }
          return component;
        }
      });

      if (myComparator != null) {
        sorter.setComparator(column.getModelIndex(), myComparator);
        if (myInitialOrder != SortOrder.UNSORTED) {
          sorter.setSortKeys(Collections.singletonList(new RowSorter.SortKey(column.getModelIndex(), myInitialOrder)));
        }
      }
      else {
        sorter.setSortable(column.getModelIndex(), false);
      }
      assert myRenderer != null;
      renderer.add(myRenderer);
    }

    public ColumnBuilder setComparator(@NotNull Comparator<?> comparator) {
      myComparator = comparator;
      return this;
    }

    public ColumnBuilder setRenderer(@NotNull ColoredTreeCellRenderer renderer) {
      myRenderer = renderer;
      return this;
    }

    public ColumnBuilder setInitialOrder(@NotNull SortOrder initialOrder) {
      myInitialOrder = initialOrder;
      return this;
    }
  }

  private static class TreeWrapperPanel extends JPanel implements Scrollable {
    @NotNull
    private final JTree myTree;

    TreeWrapperPanel(JTable table, JTree tree) {
      super(new BorderLayout());

      myTree = tree;

      add(table, BorderLayout.NORTH);
      add(myTree, BorderLayout.CENTER);
    }

    @Override
    public Dimension getPreferredScrollableViewportSize() {
      return myTree.getPreferredScrollableViewportSize();
    }

    @Override
    public int getScrollableUnitIncrement(Rectangle visibleRect, int orientation, int direction) {
      return myTree.getScrollableUnitIncrement(visibleRect, orientation, direction);
    }

    @Override
    public int getScrollableBlockIncrement(Rectangle visibleRect, int orientation, int direction) {
      return myTree.getScrollableUnitIncrement(visibleRect, orientation, direction);
    }

    @Override
    public boolean getScrollableTracksViewportWidth() {
      Container parent = SwingUtilities.getUnwrappedParent(this);
      if (parent instanceof JViewport) {
        // Note: This assumes myTree extends the full width of the panel
        return parent.getWidth() > myTree.getPreferredSize().width;
      }
      return false;
    }

    @Override
    public boolean getScrollableTracksViewportHeight() {
      Container parent = SwingUtilities.getUnwrappedParent(this);
      if (parent instanceof JViewport) {
        // Note: This assumes myTable has a height of 0
        return parent.getHeight() > myTree.getPreferredSize().height;
      }
      return false;
    }
  }

  private static class ColumnTreeTableRowSorter extends TableRowSorter<TableModel> {
    @NotNull private final List<SortOrder> mySortOrderPreferences;

    /**
     * @param sortOrderPreferences a {@link List} that corresponds 1:1, in order, to the {@link SortOrder} preference of each column.
     */
    private ColumnTreeTableRowSorter(@NotNull TableModel model, @NotNull List<SortOrder> sortOrderPreferences) {
      super(model);
      mySortOrderPreferences = sortOrderPreferences;
    }

    /**
     * Pretty much copied from DefaultRowSorter, except with the initial {@link SortOrder} configurable.
     *
     * @param column
     */
    @Override
    public void toggleSortOrder(int column) {
      checkColumn(column);
      if (isSortable(column)) {
        List<SortKey> keys = new ArrayList<>(getSortKeys());
        int sortIndex;
        for (sortIndex = keys.size() - 1; sortIndex >= 0; sortIndex--) {
          if (keys.get(sortIndex).getColumn() == column) {
            break;
          }
        }

        SortKey sortKey;
        if (sortIndex == -1) {
          // Key doesn't exist
          sortKey = new SortKey(column, mySortOrderPreferences.get(column));
          keys.add(0, sortKey);
        }
        else if (sortIndex == 0) {
          // It's the primary sorting key, toggle it
          keys.set(0, toggle(keys.get(0)));
        }
        else {
          // It's not the first, but was sorted on, remove old entry, insert as first with the preferred sort order preference.
          keys.remove(sortIndex);
          keys.add(0, new SortKey(column, mySortOrderPreferences.get(column)));
        }
        if (keys.size() > getMaxSortKeys()) {
          keys = keys.subList(0, getMaxSortKeys());
        }
        setSortKeys(keys);
      }
    }

    /**
     * Copied from {@link DefaultRowSorter} because it is private.
     */
    private void checkColumn(int column) {
      if (column < 0 || column >= getModelWrapper().getColumnCount()) {
        throw new IndexOutOfBoundsException(
          "column beyond range of TableModel");
      }
    }

    /**
     * Copied from {@link DefaultRowSorter} because it is private.
     */
    private static SortKey toggle(SortKey key) {
      if (key.getSortOrder() == SortOrder.ASCENDING) {
        return new SortKey(key.getColumn(), SortOrder.DESCENDING);
      }
      return new SortKey(key.getColumn(), SortOrder.ASCENDING);
    }
  }

  private static class ColumnTreeHoverListener extends MouseAdapter {
    /**
     * Empty hover config which returns the hovered row as -1 always, and it should not listen to tree.
     */
    public static final ColumnTreeHoverListener EMPTY_LISTENER = new ColumnTreeHoverListener() {
      @Override
      public int getHoveredRow() {
        return -1;
      }
    };

    public static ColumnTreeHoverListener create(@NotNull JTree tree) {
      ColumnTreeHoverListener config = new ColumnTreeHoverListener();
      tree.addMouseListener(config);
      tree.addMouseMotionListener(config);
      return config;
    }

    private int myHoveredRow = -1;

    @Override
    public void mouseMoved(MouseEvent e) {
      JTree tree = (JTree)e.getSource();
      int row = getRowForLocation(tree, e.getX(), e.getY());
      if (row != myHoveredRow) {
        int oldHoveredRow = myHoveredRow;
        myHoveredRow = row;
        if (oldHoveredRow != -1 && oldHoveredRow < tree.getRowCount()) {
          tree.repaint(getHoverBounds(tree, oldHoveredRow));
        }
        if (myHoveredRow != -1) {
          tree.repaint(getHoverBounds(tree, myHoveredRow));
        }
      }
    }

    @Override
    public void mouseEntered(MouseEvent e) {
      mouseMoved(e);
    }

    @Override
    public void mouseExited(MouseEvent e) {
      JTree tree = (JTree)e.getSource();
      if (myHoveredRow != -1) {
        int oldHoveredRow = myHoveredRow;
        myHoveredRow = -1;
        if (oldHoveredRow < tree.getRowCount()) {
          tree.repaint(getHoverBounds(tree, oldHoveredRow));
        }
      }
    }

    public int getHoveredRow() {
      return myHoveredRow;
    }

    /**
     * Row bounds does not include handler on the left, so mark dirty area from x value zero and adjust width.
     */
    private static Rectangle getHoverBounds(JTree tree, int row) {
      Rectangle bounds = tree.getRowBounds(row);
      return new Rectangle(0, bounds.y, bounds.width + bounds.x, bounds.height);
    }

    /**
     * Point may be at tree collapse/expand handler, find closest row first and verify bounds.
     */
    private static int getRowForLocation(JTree tree, int x, int y) {
      int row = tree.getClosestRowForLocation(x, y);
      if (row != -1 && getHoverBounds(tree, row).contains(x, y)) {
        return row;
      }
      return -1;
    }
  }
}<|MERGE_RESOLUTION|>--- conflicted
+++ resolved
@@ -307,13 +307,8 @@
     @NotNull
     private final JTable myTable;
 
-<<<<<<< HEAD
-    ColumnTreeScrollPanel(@NotNull JTree tree, @NotNull JTable table) {
-      super((new TabularLayout("Fit,*")));
-=======
     public ColumnTreeScrollPanel(@NotNull JTree tree, @NotNull JTable table) {
       super((new TabularLayout("Fit-,*")));
->>>>>>> 2660b5e5
       myTree = tree;
       myTable = table;
       myScrollbar = new ColumnTreeScrollBar(table);
@@ -353,7 +348,7 @@
       setUI(new RangeScrollBarUI());
     }
 
-    ColumnTreeScrollBar(@NotNull JTable table) {
+    public ColumnTreeScrollBar(@NotNull JTable table) {
       super(Adjustable.HORIZONTAL);
       myTable = table;
     }
@@ -375,7 +370,7 @@
     @NotNull
     private final JTree myTree;
 
-    ColumnLayout(@NotNull JTree tree, @NotNull TableColumnModel columnModel) {
+    public ColumnLayout(@NotNull JTree tree, @NotNull TableColumnModel columnModel) {
       myTree = tree;
       myColumnModel = columnModel;
     }
@@ -433,7 +428,7 @@
    * widgets.
    */
   private static class ColumnTreeCellRenderer extends JPanel implements TreeCellRenderer {
-    ColumnTreeCellRenderer(JTree tree, TableColumnModel columnModel) {
+    public ColumnTreeCellRenderer(JTree tree, TableColumnModel columnModel) {
       super(new ColumnLayout(tree, columnModel));
     }
 
@@ -760,7 +755,7 @@
     @NotNull
     private final JTree myTree;
 
-    TreeWrapperPanel(JTable table, JTree tree) {
+    public TreeWrapperPanel(JTable table, JTree tree) {
       super(new BorderLayout());
 
       myTree = tree;
