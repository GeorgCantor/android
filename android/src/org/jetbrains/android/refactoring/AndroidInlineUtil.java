// Copyright 2000-2020 JetBrains s.r.o. Use of this source code is governed by the Apache 2.0 license that can be found in the LICENSE file.
package org.jetbrains.android.refactoring;

import com.intellij.codeInsight.PsiEquivalenceUtil;
import com.intellij.openapi.application.Result;
import com.intellij.openapi.command.UndoConfirmationPolicy;
import com.intellij.openapi.command.WriteCommandAction;
import com.intellij.openapi.project.Project;
import com.intellij.psi.PsiElement;
import com.intellij.psi.PsiFile;
import com.intellij.psi.PsiReference;
import com.intellij.psi.search.searches.ReferencesSearch;
import com.intellij.psi.util.PsiTreeUtil;
import com.intellij.psi.xml.XmlAttributeValue;
import com.intellij.psi.xml.XmlFile;
import com.intellij.psi.xml.XmlTag;
import com.intellij.usageView.UsageInfo;
import com.intellij.util.containers.MultiMap;
import com.intellij.util.xml.DomElement;
import com.intellij.util.xml.DomManager;
import com.intellij.util.xml.GenericAttributeValue;
import org.jetbrains.android.dom.AndroidDomUtil;
import org.jetbrains.android.dom.converters.AndroidResourceReferenceBase;
import org.jetbrains.android.dom.layout.Include;
import org.jetbrains.android.dom.layout.LayoutViewElement;
import org.jetbrains.android.dom.resources.ResourceValue;
import org.jetbrains.android.dom.resources.Style;
import org.jetbrains.android.dom.wrappers.LazyValueResourceElementWrapper;
import org.jetbrains.android.util.AndroidBundle;
import org.jetbrains.android.util.ErrorReporter;
import org.jetbrains.annotations.NotNull;
import org.jetbrains.annotations.Nullable;

import java.util.Collection;
import java.util.Map;

<<<<<<< HEAD
/**
 * @author Eugene.Kudelevsky
 */
final class AndroidInlineUtil {
=======
class AndroidInlineUtil {
>>>>>>> 640ce73c
  private AndroidInlineUtil() {
  }

  @Nullable
  static MyStyleData getInlinableStyleData(@NotNull XmlTag tag) {
    final DomElement domElement = DomManager.getDomManager(tag.getProject()).getDomElement(tag);

    if (!(domElement instanceof Style)) {
      return null;
    }
    final Style style = (Style)domElement;
    final XmlAttributeValue nameAttrValue = style.getName().getXmlAttributeValue();

    if (nameAttrValue == null) {
      return null;
    }
    final String styleName = style.getName().getStringValue();

    if (styleName == null || styleName.isEmpty()) {
      return null;
    }
    return new MyStyleData(styleName, style, nameAttrValue);
  }

  @Nullable
  static StyleUsageData getStyleUsageData(@NotNull XmlTag tag) {
    final DomElement domElement = DomManager.getDomManager(tag.getProject()).getDomElement(tag);

    if (domElement instanceof LayoutViewElement) {
      final GenericAttributeValue<ResourceValue> styleAttribute = ((LayoutViewElement)domElement).getStyle();
      final AndroidResourceReferenceBase reference = AndroidDomUtil.getAndroidResourceReference(styleAttribute, true);

      if (reference != null) {
        return new ViewStyleUsageData(tag, styleAttribute, reference);
      }
    }
    else if (domElement instanceof Style) {
      final AndroidResourceReferenceBase reference = AndroidDomUtil.getAndroidResourceReference(((Style)domElement).getParentStyle(), true);

      if (reference != null) {
        return new ParentStyleUsageData((Style)domElement, reference);
      }
    }
    return null;
  }

  @Nullable
  static LayoutUsageData getLayoutUsageData(@NotNull XmlTag tag) {
    final Project project = tag.getProject();
    final DomElement domElement = DomManager.getDomManager(project).getDomElement(tag);

    if (domElement instanceof Include) {
      final GenericAttributeValue<ResourceValue> layoutAttribute = ((Include)domElement).getLayout();
      final AndroidResourceReferenceBase reference = AndroidDomUtil.getAndroidResourceReference(layoutAttribute, true);

      if (reference != null) {
        return new LayoutUsageData(project, tag, reference);
      }
    }
    return null;
  }

  static void doInlineStyleDeclaration(@NotNull Project project,
                                       @NotNull MyStyleData data,
                                       @Nullable final StyleUsageData usageData,
                                       @NotNull ErrorReporter errorReporter,
                                       @Nullable AndroidInlineTestConfig testConfig) {
    final Style style = data.myStyleElement;
    final Map<AndroidAttributeInfo, String> attributeValues = AndroidRefactoringUtil.computeAttributeMap(style,
                                                                                                         errorReporter,
                                                                                                         AndroidBundle.message(
                                                                                                           "android.inline.style.title"));
    if (attributeValues == null) {
      return;
    }
    final StyleRefData parentStyleRef = AndroidRefactoringUtil.getParentStyle(style);
    boolean inlineThisOnly;

    if (testConfig != null) {
      inlineThisOnly = testConfig.isInlineThisOnly();
    }
    else {
      final boolean invokedOnReference = usageData != null;
      final AndroidInlineStyleDialog dialog = new AndroidInlineStyleDialog(
        project, data.myReferredElement, style.getXmlTag(), data.myStyleName,
        attributeValues, parentStyleRef, invokedOnReference, invokedOnReference);
      if (!dialog.showAndGet()) {
        return;
      }
      inlineThisOnly = dialog.isInlineThisOnly();
    }

    if (inlineThisOnly) {
      assert usageData != null;
      final PsiFile file = usageData.getFile();

      if (file == null) {
        return;
      }
      new WriteCommandAction(project, AndroidBundle.message("android.inline.style.command.name", data.myStyleName), file) {
        @Override
        protected void run(@NotNull final Result result) throws Throwable {
          usageData.inline(attributeValues, parentStyleRef);
        }

        @Override
        protected UndoConfirmationPolicy getUndoConfirmationPolicy() {
          return UndoConfirmationPolicy.REQUEST_CONFIRMATION;
        }
      }.execute();
    }
    else if (testConfig != null) {
      final AndroidInlineAllStyleUsagesProcessor processor = new AndroidInlineAllStyleUsagesProcessor(
        project, data.myReferredElement, style.getXmlTag(), data.myStyleName,
        attributeValues, parentStyleRef, testConfig);
      processor.setPreviewUsages(false);
      processor.run();
    }
  }

  @Nullable
  static MyStyleData getInlinableStyleDataFromContext(@Nullable PsiElement context) {
    if (context instanceof LazyValueResourceElementWrapper) {
      context = ((LazyValueResourceElementWrapper)context).computeElement();
    }
    if (context == null || !context.getManager().isInProject(context)) {
      return null;
    }
    final XmlAttributeValue attrValue = PsiTreeUtil.getParentOfType(context, XmlAttributeValue.class, false);
    final XmlTag tag = attrValue != null ? PsiTreeUtil.getParentOfType(attrValue, XmlTag.class) : null;

    if (tag == null) {
      return null;
    }
    final MyStyleData data = getInlinableStyleData(tag);
    return data != null && PsiEquivalenceUtil.areElementsEquivalent(data.myReferredElement, attrValue)
           ? data : null;
  }

  static void addReferences(@NotNull PsiElement element, @NotNull Collection<UsageInfo> result) {
    for (PsiReference reference : ReferencesSearch.search(element)) {
      result.add(new UsageInfo(reference.getElement()));
    }
  }

  @NotNull
  static MultiMap<PsiElement, String> buildConflicts(Collection<PsiElement> nonXmlUsages,
                                                     Collection<PsiElement> unambiguousUsages,
                                                     Collection<PsiElement> unsupportedUsages,
                                                     Collection<PsiElement> implicitlyInherited) {
    final MultiMap<PsiElement, String> result = new MultiMap<PsiElement, String>();

    for (PsiElement usage : nonXmlUsages) {
      result.putValue(usage, "Non-XML reference '" + toString(usage) + "' won't be updated");
    }

    for (PsiElement usage : unambiguousUsages) {
      result.putValue(usage, "Unambiguous reference '" + toString(usage) + "' won't be updated");
    }

    for (PsiElement usage : unsupportedUsages) {
      result.putValue(usage, "Unsupported reference '" + toString(usage) + "' won't be updated");
    }

    for (PsiElement usage : implicitlyInherited) {
      result.putValue(usage, "The style has implicit inheritor '" + toString(usage) + "' which won't be updated");
    }
    return result;
  }

  private static String toString(PsiElement element) {
    return element instanceof XmlAttributeValue
           ? ((XmlAttributeValue)element).getValue()
           : element.getText();
  }

  static void doInlineLayoutFile(@NotNull Project project,
                                 @NotNull XmlFile layoutFile,
                                 @Nullable PsiElement usageElement,
                                 @Nullable AndroidInlineTestConfig testConfig) {
    final XmlTag rootTag = layoutFile.getRootTag();
    assert rootTag != null;

    if (testConfig == null) {
      final AndroidInlineLayoutDialog dialog = new AndroidInlineLayoutDialog(project, layoutFile, rootTag, usageElement);
      dialog.show();
    }
    else {
      final AndroidInlineLayoutProcessor processor =
        new AndroidInlineLayoutProcessor(project, layoutFile, rootTag, testConfig.isInlineThisOnly() ? usageElement : null, testConfig);
      processor.setPreviewUsages(false);
      processor.run();
    }
  }

  static class MyStyleData {
    private final String myStyleName;
    private final Style myStyleElement;
    private final PsiElement myReferredElement;

    MyStyleData(String styleName, Style styleElement, PsiElement referredElement) {
      myStyleName = styleName;
      myStyleElement = styleElement;
      myReferredElement = referredElement;
    }
  }
}<|MERGE_RESOLUTION|>--- conflicted
+++ resolved
@@ -1,4 +1,3 @@
-// Copyright 2000-2020 JetBrains s.r.o. Use of this source code is governed by the Apache 2.0 license that can be found in the LICENSE file.
 package org.jetbrains.android.refactoring;
 
 import com.intellij.codeInsight.PsiEquivalenceUtil;
@@ -34,14 +33,7 @@
 import java.util.Collection;
 import java.util.Map;
 
-<<<<<<< HEAD
-/**
- * @author Eugene.Kudelevsky
- */
-final class AndroidInlineUtil {
-=======
 class AndroidInlineUtil {
->>>>>>> 640ce73c
   private AndroidInlineUtil() {
   }
 
