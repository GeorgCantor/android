/*
 * Copyright (C) 2013 The Android Open Source Project
 *
 * Licensed under the Apache License, Version 2.0 (the "License");
 * you may not use this file except in compliance with the License.
 * You may obtain a copy of the License at
 *
 *      http://www.apache.org/licenses/LICENSE-2.0
 *
 * Unless required by applicable law or agreed to in writing, software
 * distributed under the License is distributed on an "AS IS" BASIS,
 * WITHOUT WARRANTIES OR CONDITIONS OF ANY KIND, either express or implied.
 * See the License for the specific language governing permissions and
 * limitations under the License.
 */
package com.android.tools.idea.sdk;

import com.android.tools.idea.IdeInfo;
import com.android.tools.idea.gradle.project.sync.hyperlink.DownloadJdk8Hyperlink;
<<<<<<< HEAD
import com.android.tools.idea.gradle.project.sync.hyperlink.NotificationHyperlink;
=======
import com.android.tools.idea.project.hyperlink.NotificationHyperlink;
>>>>>>> b13afab4
import com.android.tools.idea.gradle.project.sync.hyperlink.SelectJdkFromFileSystemHyperlink;
import com.android.tools.idea.gradle.project.sync.hyperlink.UseEmbeddedJdkHyperlink;
import com.android.tools.idea.gradle.util.EmbeddedDistributionPaths;
import com.google.common.annotations.VisibleForTesting;
import com.google.common.collect.Lists;
import com.intellij.openapi.components.ServiceManager;
import com.intellij.openapi.diagnostic.Logger;
import com.intellij.openapi.project.Project;
import com.intellij.openapi.projectRoots.JavaSdk;
import com.intellij.openapi.projectRoots.JavaSdkVersion;
import com.intellij.openapi.projectRoots.ProjectJdkTable;
import com.intellij.openapi.projectRoots.Sdk;
import com.intellij.pom.java.LanguageLevel;
import com.intellij.util.SystemProperties;
import org.jetbrains.annotations.NonNls;
import org.jetbrains.annotations.NotNull;
import org.jetbrains.annotations.Nullable;

import java.io.File;
import java.util.ArrayList;
import java.util.Collection;
import java.util.Iterator;
import java.util.List;

import static com.intellij.ide.impl.NewProjectUtil.applyJdkToProject;
import static com.intellij.openapi.projectRoots.impl.SdkConfigurationUtil.createAndAddSDK;
import static com.intellij.openapi.util.io.FileUtil.notNullize;
import static com.intellij.openapi.util.text.StringUtil.isEmpty;
import static com.intellij.openapi.util.text.StringUtil.isNotEmpty;
import static com.intellij.pom.java.LanguageLevel.JDK_1_8;
import static java.util.Collections.emptyList;

/**
 * Utility methods related to IDEA JDKs.
 */
public class Jdks {
  @NonNls public static final String DOWNLOAD_JDK_8_URL =
    "http://www.oracle.com/technetwork/java/javase/downloads/jdk8-downloads-2133151.html";

  private static final LanguageLevel DEFAULT_LANG_LEVEL = JDK_1_8;

  @NotNull private final IdeInfo myIdeInfo;

  @NotNull
  public static Jdks getInstance() {
    return ServiceManager.getService(Jdks.class);
  }

  public Jdks(@NotNull IdeInfo ideInfo) {
    myIdeInfo = ideInfo;
  }

  @Nullable
  public Sdk chooseOrCreateJavaSdk() {
    return chooseOrCreateJavaSdk(null);
  }

  @Nullable
  public Sdk chooseOrCreateJavaSdk(@Nullable LanguageLevel langLevel) {
    if (langLevel == null) {
      langLevel = DEFAULT_LANG_LEVEL;
    }
    if (myIdeInfo.isAndroidStudio() && !IdeSdks.getInstance().isUsingEmbeddedJdk()) {
<<<<<<< HEAD
      File embeddedJdkPath = EmbeddedDistributionPaths.getInstance().getEmbeddedJdkPath();
      if (embeddedJdkPath == null)
        //set JRE that this process started with if no embeddedJdkPath has been found
        embeddedJdkPath = new File(System.getProperty("java.home"));
      Sdk jdk = createJdk(embeddedJdkPath.getPath());
=======
      Sdk jdk = createJdk(EmbeddedDistributionPaths.getInstance().getEmbeddedJdkPath().getPath());
>>>>>>> b13afab4
      assert jdk != null && isApplicableJdk(jdk, langLevel);
      return jdk;
    }
    for (Sdk sdk : ProjectJdkTable.getInstance().getAllJdks()) {
      if (isApplicableJdk(sdk, langLevel)) {
        return sdk;
      }
    }
    String jdkHomePath = getJdkHomePath(langLevel);
    if (jdkHomePath != null) {
      return createJdk(jdkHomePath);
    }
    return null;
  }

  public boolean isApplicableJdk(@NotNull Sdk jdk) {
    return isApplicableJdk(jdk, null);
  }

  public boolean isApplicableJdk(@NotNull Sdk jdk, @Nullable LanguageLevel langLevel) {
    if (!(jdk.getSdkType() instanceof JavaSdk)) {
      return false;
    }
    if (langLevel == null) {
      langLevel = DEFAULT_LANG_LEVEL;
    }
    JavaSdkVersion version = JavaSdk.getInstance().getVersion(jdk);
    if (version != null) {
      return hasMatchingLangLevel(version, langLevel);
    }
    return false;
  }

  @Nullable
  private static String getJdkHomePath(@NotNull LanguageLevel langLevel) {
    Collection<String> jdkHomePaths = new ArrayList<>(JavaSdk.getInstance().suggestHomePaths());
    if (jdkHomePaths.isEmpty()) {
      return null;
    }
    // prefer jdk path of getJavaHome(), since we have to allow access to it in tests
    // see AndroidProjectDataServiceTest#testImportData()
    List<String> list = new ArrayList<>();
    String javaHome = SystemProperties.getJavaHome();

    if (javaHome != null && !javaHome.isEmpty()) {
      for (Iterator<String> it = jdkHomePaths.iterator(); it.hasNext(); ) {
        String path = it.next();

        if (path != null && javaHome.startsWith(path)) {
          it.remove();
          list.add(path);
        }
      }
    }
    list.addAll(jdkHomePaths);
    return getBestJdkHomePath(list, langLevel);
  }

  @Nullable
  private static String getBestJdkHomePath(@NotNull Collection<String> jdkHomePaths, @NotNull LanguageLevel langLevel) {
    // Search for JDKs in both the suggest folder and all its sub folders.
    List<String> roots = Lists.newArrayList();
    for (String jdkHomePath : jdkHomePaths) {
      if (isNotEmpty(jdkHomePath)) {
        roots.add(jdkHomePath);
        roots.addAll(getChildrenPaths(jdkHomePath));
      }
    }
    return getBestJdk(roots, langLevel);
  }

  @NotNull
  private static List<String> getChildrenPaths(@NotNull String dirPath) {
    File dir = new File(dirPath);
    if (!dir.isDirectory()) {
      return emptyList();
    }
    List<String> childrenPaths = Lists.newArrayList();
    for (File child : notNullize(dir.listFiles())) {
      boolean directory = child.isDirectory();
      if (directory) {
        childrenPaths.add(child.getAbsolutePath());
      }
    }
    return childrenPaths;
  }

  @Nullable
  private static String getBestJdk(@NotNull List<String> jdkRoots, @NotNull LanguageLevel langLevel) {
    String bestJdk = null;
    for (String jdkRoot : jdkRoots) {
      if (JavaSdk.getInstance().isValidSdkHome(jdkRoot)) {
        if (bestJdk == null && hasMatchingLangLevel(jdkRoot, langLevel)) {
          bestJdk = jdkRoot;
        }
        else if (bestJdk != null) {
          bestJdk = selectJdk(bestJdk, jdkRoot, langLevel);
        }
      }
    }
    return bestJdk;
  }

  @Nullable
  private static String selectJdk(@NotNull String jdk1, @NotNull String jdk2, @NotNull LanguageLevel langLevel) {
    if (hasMatchingLangLevel(jdk1, langLevel)) {
      return jdk1;
    }
    if (hasMatchingLangLevel(jdk2, langLevel)) {
      return jdk2;
    }
    return null;
  }

  private static boolean hasMatchingLangLevel(@NotNull String jdkRoot, @NotNull LanguageLevel langLevel) {
    JavaSdkVersion version = getVersion(jdkRoot);
    return hasMatchingLangLevel(version, langLevel);
  }

  @VisibleForTesting
  static boolean hasMatchingLangLevel(@NotNull JavaSdkVersion jdkVersion, @NotNull LanguageLevel langLevel) {
    LanguageLevel max = jdkVersion.getMaxLanguageLevel();
    return max.isAtLeast(langLevel);
  }

  @Nullable
  public JavaSdkVersion findVersion(@NotNull File jdkRoot) {
    String version = JavaSdk.getInstance().getVersionString(jdkRoot.getPath());
    if (isEmpty(version)) {
      return null;
    }
    return JavaSdk.getInstance().getVersion(version);
  }

  @NotNull
  private static JavaSdkVersion getVersion(@NotNull String jdkRoot) {
    String version = JavaSdk.getInstance().getVersionString(jdkRoot);
    if (version == null) {
      return JavaSdkVersion.JDK_1_0;
    }
    JavaSdkVersion sdkVersion = JavaSdk.getInstance().getVersion(version);
    return sdkVersion == null ? JavaSdkVersion.JDK_1_0 : sdkVersion;
  }

  @Nullable
  public Sdk createJdk(@NotNull String jdkHomePath) {
    Sdk jdk = createAndAddSDK(jdkHomePath, JavaSdk.getInstance());
    if (jdk == null) {
      String msg = String.format("Unable to create JDK from path '%1$s'", jdkHomePath);
      Logger.getInstance(Jdks.class).error(msg);
    }
    return jdk;
  }

  @Nullable
  public Sdk createEmbeddedJdk() {
    if (myIdeInfo.isAndroidStudio()) {
<<<<<<< HEAD
      File path = EmbeddedDistributionPaths.getInstance().getEmbeddedJdkPath();
      if (path == null) return null;
      Sdk jdk = createJdk(path.getPath());
=======
      Sdk jdk = createJdk(EmbeddedDistributionPaths.getInstance().getEmbeddedJdkPath().getPath());
>>>>>>> b13afab4
      assert jdk != null;
      return jdk;
    }
    return null;
  }

  public void setJdk(@NotNull Project project, @NotNull Sdk jdk) {
    applyJdkToProject(project, jdk);
  }

  @NotNull
  public List<NotificationHyperlink> getWrongJdkQuickFixes(@NotNull Project project) {
    List<NotificationHyperlink> quickFixes = Lists.newArrayList();

    NotificationHyperlink useEmbeddedJdkHyperlink = UseEmbeddedJdkHyperlink.create();
    if (useEmbeddedJdkHyperlink != null) {
      quickFixes.add(useEmbeddedJdkHyperlink);
    }

    quickFixes.add(new DownloadJdk8Hyperlink());

    NotificationHyperlink selectJdkHyperlink = SelectJdkFromFileSystemHyperlink.create(project);
    if (selectJdkHyperlink != null) {
      quickFixes.add(selectJdkHyperlink);
    }

    return quickFixes;
  }
}<|MERGE_RESOLUTION|>--- conflicted
+++ resolved
@@ -17,11 +17,7 @@
 
 import com.android.tools.idea.IdeInfo;
 import com.android.tools.idea.gradle.project.sync.hyperlink.DownloadJdk8Hyperlink;
-<<<<<<< HEAD
-import com.android.tools.idea.gradle.project.sync.hyperlink.NotificationHyperlink;
-=======
 import com.android.tools.idea.project.hyperlink.NotificationHyperlink;
->>>>>>> b13afab4
 import com.android.tools.idea.gradle.project.sync.hyperlink.SelectJdkFromFileSystemHyperlink;
 import com.android.tools.idea.gradle.project.sync.hyperlink.UseEmbeddedJdkHyperlink;
 import com.android.tools.idea.gradle.util.EmbeddedDistributionPaths;
@@ -85,15 +81,11 @@
       langLevel = DEFAULT_LANG_LEVEL;
     }
     if (myIdeInfo.isAndroidStudio() && !IdeSdks.getInstance().isUsingEmbeddedJdk()) {
-<<<<<<< HEAD
       File embeddedJdkPath = EmbeddedDistributionPaths.getInstance().getEmbeddedJdkPath();
       if (embeddedJdkPath == null)
         //set JRE that this process started with if no embeddedJdkPath has been found
         embeddedJdkPath = new File(System.getProperty("java.home"));
       Sdk jdk = createJdk(embeddedJdkPath.getPath());
-=======
-      Sdk jdk = createJdk(EmbeddedDistributionPaths.getInstance().getEmbeddedJdkPath().getPath());
->>>>>>> b13afab4
       assert jdk != null && isApplicableJdk(jdk, langLevel);
       return jdk;
     }
@@ -251,13 +243,9 @@
   @Nullable
   public Sdk createEmbeddedJdk() {
     if (myIdeInfo.isAndroidStudio()) {
-<<<<<<< HEAD
       File path = EmbeddedDistributionPaths.getInstance().getEmbeddedJdkPath();
       if (path == null) return null;
       Sdk jdk = createJdk(path.getPath());
-=======
-      Sdk jdk = createJdk(EmbeddedDistributionPaths.getInstance().getEmbeddedJdkPath().getPath());
->>>>>>> b13afab4
       assert jdk != null;
       return jdk;
     }
