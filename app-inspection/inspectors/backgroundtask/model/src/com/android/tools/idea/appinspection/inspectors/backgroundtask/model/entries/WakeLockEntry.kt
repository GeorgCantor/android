--- conflicted
+++ resolved
@@ -67,13 +67,8 @@
         events.add(event)
         _className =
           getTopExternalClassSimpleName(
-<<<<<<< HEAD
-            backgroundTaskEvent.backgroundTaskEvent.stacktrace,
-            "android.os.PowerManager\$WakeLock"
-=======
             event.backgroundTaskEvent.stacktrace,
             "android.os.PowerManager\$WakeLock",
->>>>>>> 0d09370c
           ) ?: "WakeLock $id"
         _status = State.ACQUIRED
         _startTime = timestamp
