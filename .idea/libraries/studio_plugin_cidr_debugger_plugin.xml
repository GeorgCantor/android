--- conflicted
+++ resolved
@@ -1,17 +1,11 @@
 <component name="libraryTable">
   <library name="studio-plugin-cidr-debugger-plugin">
     <CLASSES>
-<<<<<<< HEAD
-    </CLASSES>
-    <JAVADOC />
-    <SOURCES />
-=======
-      <root url="jar://$PROJECT_DIR$/../../../prebuilts/studio/intellij-sdk/AI-223/$SDK_PLATFORM$/plugins/cidr-debugger-plugin/lib/cidr-debugger-plugin.jar!/" />
+      <root url="jar://$IDEA-e2145889fae88c3ad1b90efcf0690da06bbd44bf$/plugins/cidr-debugger-plugin/lib/cidr-debugger-plugin.jar!/" />
     </CLASSES>
     <JAVADOC />
     <SOURCES>
       <root url="jar://$PROJECT_DIR$/../../../prebuilts/studio/intellij-sdk/AI-223/android-studio-sources.zip!/" />
     </SOURCES>
->>>>>>> de127946
   </library>
 </component>