/*
 * Copyright (C) 2018 The Android Open Source Project
 *
 * Licensed under the Apache License, Version 2.0 (the "License");
 * you may not use this file except in compliance with the License.
 * You may obtain a copy of the License at
 *
 *      http://www.apache.org/licenses/LICENSE-2.0
 *
 * Unless required by applicable law or agreed to in writing, software
 * distributed under the License is distributed on an "AS IS" BASIS,
 * WITHOUT WARRANTIES OR CONDITIONS OF ANY KIND, either express or implied.
 * See the License for the specific language governing permissions and
 * limitations under the License.
 */
package com.android.tools.idea.gradle.project.sync.issues.processor;

import static com.google.wireless.android.sdk.stats.GradleSyncStats.Trigger.TRIGGER_QF_REPOSITORY_ADDED;

import com.android.ide.common.repository.GradleVersion;
import com.android.tools.idea.gradle.dsl.api.GradleBuildModel;
import com.android.tools.idea.gradle.dsl.api.ProjectBuildModel;
import com.android.tools.idea.gradle.dsl.api.repositories.RepositoriesModelExtensionKt;
import com.android.tools.idea.gradle.project.sync.GradleSyncInvoker;
import com.android.tools.idea.gradle.util.GradleVersions;
import com.intellij.openapi.project.Project;
import com.intellij.openapi.vfs.VirtualFile;
import com.intellij.psi.PsiElement;
import com.intellij.refactoring.BaseRefactoringProcessor;
import com.intellij.usageView.UsageInfo;
import com.intellij.usageView.UsageViewDescriptor;
import java.util.ArrayList;
import java.util.Arrays;
import java.util.List;
import java.util.Locale;
import java.util.stream.Collectors;
import org.jetbrains.annotations.NotNull;

public class AddRepoProcessor extends BaseRefactoringProcessor {
  public enum Repository {
    GOOGLE("Google");

    @NotNull
    private final String myName;

    Repository(@NotNull String name) {
      myName = name;
    }

    @NotNull
    public String getDisplayName() {
      return myName;
    }
  }

  @NotNull private final List<VirtualFile> myBuildFiles;
  @NotNull private final Repository myRepository;
  private final boolean myRequestSync;

  public AddRepoProcessor(@NotNull Project project,
                          @NotNull List<VirtualFile> buildFiles,
                          @NotNull Repository repository,
                          boolean requestSync) {
    super(project);
    myBuildFiles = buildFiles;
    myRequestSync = requestSync;
    myRepository = repository;
  }

  @NotNull
  @Override
  protected UsageViewDescriptor createUsageViewDescriptor(@NotNull UsageInfo[] usages) {
    return new UsageViewDescriptor() {
      @Override
      public String getCodeReferencesText(int usagesCount, int filesCount) {
        return String.format(Locale.US, "File%s to add %s repository to (%d file%s found)", (filesCount == 1 ? "" : "s"),
                             myRepository.getDisplayName(), filesCount, (filesCount == 1 ? "" : "s"));
      }

      @NotNull
      @Override
      public PsiElement[] getElements() {
        return PsiElement.EMPTY_ARRAY;
      }

      @Override
      public String getProcessedElementsHeader() {
        return "Add " + myRepository.getDisplayName() + " repository";
      }
    };
  }

  @NotNull
  @Override
  protected UsageInfo[] findUsages() {
    ProjectBuildModel projectBuildModel = ProjectBuildModel.get(myProject);

    List<UsageInfo> usages = new ArrayList<>();

    for (VirtualFile file : myBuildFiles) {
      if (!file.isValid() || !file.isWritable()) {
        continue;
      }
      GradleBuildModel buildModel = projectBuildModel.getModuleBuildModel(file);
      PsiElement psiElement = buildModel.getPsiElement();
      // Make sure its a PsiFile to get the correct preview
      if (psiElement != null) {
        usages.add(new UsageInfo(psiElement));
      }
    }

    return usages.toArray(UsageInfo.EMPTY_ARRAY);
  }

  @Override
  protected void performRefactoring(@NotNull UsageInfo[] usages) {
    ProjectBuildModel projectBuildModel = ProjectBuildModel.get(myProject);

    List<PsiElement> elements = Arrays.stream(usages).map(usage -> usage.getElement()).collect(Collectors.toList());
    for (VirtualFile file : myBuildFiles) {
      GradleBuildModel buildModel = projectBuildModel.getModuleBuildModel(file);
      PsiElement filePsiElement = buildModel.getPsiElement();
      if (filePsiElement != null && elements.contains(filePsiElement)) {
        switch (myRepository) {
          case GOOGLE:
<<<<<<< HEAD
            RepositoriesModelExtensionKt.addGoogleMavenRepository(buildModel.repositories(), myProject);
            PsiElement buildScriptElement = buildModel.buildscript().getPsiElement();
            if (buildScriptElement != null) {
              RepositoriesModelExtensionKt.addGoogleMavenRepository(buildModel.buildscript().repositories(), myProject);
=======
            GradleVersion gradleVersion = GradleVersions.getInstance().getGradleVersionOrDefault(myProject, new GradleVersion(1, 0));
            buildModel.repositories().addGoogleMavenRepository(gradleVersion);
            PsiElement buildScriptElement = buildModel.buildscript().getPsiElement();
            if (buildScriptElement != null) {
              buildModel.buildscript().repositories().addGoogleMavenRepository(gradleVersion);
>>>>>>> 640ce73c
            }
            break;
          default:
            throw new IllegalStateException("No handle for requested repository: " + myRepository.name());
        }
      }
    }

    projectBuildModel.applyChanges();

    if (myRequestSync) {
      GradleSyncInvoker.getInstance().requestProjectSync(myProject, TRIGGER_QF_REPOSITORY_ADDED);
    }
  }

  @NotNull
  @Override
  protected String getCommandName() {
    return "Add " + myRepository.getDisplayName() + " repository";
  }
}<|MERGE_RESOLUTION|>--- conflicted
+++ resolved
@@ -123,18 +123,11 @@
       if (filePsiElement != null && elements.contains(filePsiElement)) {
         switch (myRepository) {
           case GOOGLE:
-<<<<<<< HEAD
-            RepositoriesModelExtensionKt.addGoogleMavenRepository(buildModel.repositories(), myProject);
+            GradleVersion gradleVersion = GradleVersions.getInstance().getGradleVersionOrDefault(myProject, new GradleVersion(1, 0));
+            RepositoriesModelExtensionKt.addGoogleMavenRepository(buildModel.repositories(), gradleVersion);
             PsiElement buildScriptElement = buildModel.buildscript().getPsiElement();
             if (buildScriptElement != null) {
-              RepositoriesModelExtensionKt.addGoogleMavenRepository(buildModel.buildscript().repositories(), myProject);
-=======
-            GradleVersion gradleVersion = GradleVersions.getInstance().getGradleVersionOrDefault(myProject, new GradleVersion(1, 0));
-            buildModel.repositories().addGoogleMavenRepository(gradleVersion);
-            PsiElement buildScriptElement = buildModel.buildscript().getPsiElement();
-            if (buildScriptElement != null) {
-              buildModel.buildscript().repositories().addGoogleMavenRepository(gradleVersion);
->>>>>>> 640ce73c
+              RepositoriesModelExtensionKt.addGoogleMavenRepository(buildModel.buildscript().repositories(), gradleVersion);
             }
             break;
           default:
