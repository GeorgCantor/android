/*
 * Copyright (C) 2016 The Android Open Source Project
 *
 * Licensed under the Apache License, Version 2.0 (the "License");
 * you may not use this file except in compliance with the License.
 * You may obtain a copy of the License at
 *
 *      http://www.apache.org/licenses/LICENSE-2.0
 *
 * Unless required by applicable law or agreed to in writing, software
 * distributed under the License is distributed on an "AS IS" BASIS,
 * WITHOUT WARRANTIES OR CONDITIONS OF ANY KIND, either express or implied.
 * See the License for the specific language governing permissions and
 * limitations under the License.
 */
package com.android.tools.idea.gradle.project.sync.cleanup;

import com.android.tools.idea.IdeInfo;
import com.android.tools.idea.sdk.IdeSdks;
import com.intellij.openapi.application.ApplicationManager;
import com.intellij.openapi.extensions.Extensions;
import com.intellij.openapi.externalSystem.util.ExternalSystemApiUtil;
import com.intellij.openapi.project.Project;
import com.intellij.openapi.projectRoots.Sdk;
import com.intellij.openapi.util.io.FileUtil;
import com.intellij.openapi.vfs.VirtualFile;
import com.intellij.projectImport.ProjectOpenProcessor;
import com.intellij.util.containers.HashSet;
import one.util.streamex.StreamEx;
import org.jetbrains.annotations.NotNull;
import org.jetbrains.annotations.SystemIndependent;
import org.jetbrains.plugins.gradle.service.project.wizard.GradleJavaProjectOpenProcessor;
import org.jetbrains.plugins.gradle.settings.GradleProjectSettings;
import org.jetbrains.plugins.gradle.settings.GradleSettings;
import org.jetbrains.plugins.gradle.util.GradleConstants;

import java.util.Collection;
import java.util.Optional;

import static com.intellij.openapi.externalSystem.util.ExternalSystemApiUtil.getSettings;

class GradleSettingsCleanUpTask extends ProjectCleanUpTask {
  @Override
  void cleanUp(@NotNull Project project) {
    // auto-discovery of the gradle project located in the IDE Project.basePath can not be applied to IntelliJ IDEA
    // because IDEA still supports working with gradle projects w/o built-in gradle integration (e.g. using generated project by 'idea' gradle plugin)
    if (IdeInfo.getInstance().isAndroidStudio()) {
      @SystemIndependent String projectBasePath = project.getBasePath();
      if (projectBasePath == null) {
        return;
      }

      String externalProjectPath = ExternalSystemApiUtil.toCanonicalPath(projectBasePath);
      GradleSettings gradleSettings = (GradleSettings)getSettings(project, GradleConstants.SYSTEM_ID);
      Collection<GradleProjectSettings> projectsSettings = new HashSet<>(gradleSettings.getLinkedProjectsSettings());
      GradleProjectSettings rootProjectCandidate = null;

      if (!projectsSettings.isEmpty()) {
        Optional<GradleProjectSettings> existingRootProjectSettings = StreamEx.of(projectsSettings)
          .findFirst(projectSettings -> FileUtil.pathsEqual(externalProjectPath, projectSettings.getExternalProjectPath()));
        if (existingRootProjectSettings.isPresent()) {
          rootProjectCandidate = existingRootProjectSettings.get();
        }
      }
      if (rootProjectCandidate == null) {
<<<<<<< HEAD
        GradleProjectOpenProcessor gradleProjectOpenProcessor =
          Extensions.findExtension(ProjectOpenProcessor.EXTENSION_POINT_NAME, GradleProjectOpenProcessor.class);

        VirtualFile projectRootFolder = project.getBaseDir();
        projectRootFolder.refresh(false /* synchronous */, true /* recursive */);

        if (gradleProjectOpenProcessor.canOpenProject(projectRootFolder)) {
=======
        GradleJavaProjectOpenProcessor gradleProjectOpenProcessor =
          Extensions.findExtension(ProjectOpenProcessor.EXTENSION_POINT_NAME, GradleJavaProjectOpenProcessor.class);
        if (gradleProjectOpenProcessor.canOpenProject(project.getBaseDir())) {
>>>>>>> fb777c1d
          rootProjectCandidate = new GradleProjectSettings();
          rootProjectCandidate.setExternalProjectPath(externalProjectPath);
          projectsSettings.add(rootProjectCandidate);
          gradleSettings.setLinkedProjectsSettings(projectsSettings);
        }
      }
      if (rootProjectCandidate != null) {
        setUpGradleProjectSettings(project, rootProjectCandidate);
      }
    }
  }

  private static void setUpGradleProjectSettings(@NotNull Project project, @NotNull GradleProjectSettings settings) {
    settings.setUseAutoImport(false);

    // Workaround to make integration (non-UI) tests pass.
    if (ApplicationManager.getApplication().isUnitTestMode()) {
      Sdk jdk = IdeSdks.getInstance().getJdk();
      if (jdk != null) {
        settings.setGradleJvm(jdk.getName());
      }
    }

    // should be set when linking
    //String basePath = project.getBasePath();
    //if (basePath != null) {
    //  settings.setExternalProjectPath(basePath);
    //}
  }
}<|MERGE_RESOLUTION|>--- conflicted
+++ resolved
@@ -63,19 +63,13 @@
         }
       }
       if (rootProjectCandidate == null) {
-<<<<<<< HEAD
-        GradleProjectOpenProcessor gradleProjectOpenProcessor =
-          Extensions.findExtension(ProjectOpenProcessor.EXTENSION_POINT_NAME, GradleProjectOpenProcessor.class);
+        GradleJavaProjectOpenProcessor gradleProjectOpenProcessor =
+          Extensions.findExtension(ProjectOpenProcessor.EXTENSION_POINT_NAME, GradleJavaProjectOpenProcessor.class);
 
         VirtualFile projectRootFolder = project.getBaseDir();
         projectRootFolder.refresh(false /* synchronous */, true /* recursive */);
 
         if (gradleProjectOpenProcessor.canOpenProject(projectRootFolder)) {
-=======
-        GradleJavaProjectOpenProcessor gradleProjectOpenProcessor =
-          Extensions.findExtension(ProjectOpenProcessor.EXTENSION_POINT_NAME, GradleJavaProjectOpenProcessor.class);
-        if (gradleProjectOpenProcessor.canOpenProject(project.getBaseDir())) {
->>>>>>> fb777c1d
           rootProjectCandidate = new GradleProjectSettings();
           rootProjectCandidate.setExternalProjectPath(externalProjectPath);
           projectsSettings.add(rootProjectCandidate);
