--- conflicted
+++ resolved
@@ -45,24 +45,18 @@
       return;
     }
 
-<<<<<<< HEAD
-    final ModifiableRootModel ideaModuleModel = modelsProvider.getModifiableRootModel(module);
-    for (ContentEntry contentEntry : ideaModuleModel.getContentEntries()) {
-      ideaModuleModel.removeContentEntry(contentEntry);
-=======
     final ModifiableRootModel moduleModel = modelsProvider.getModifiableRootModel(module);
     for (ContentEntry contentEntry : moduleModel.getContentEntries()) {
       moduleModel.removeContentEntry(contentEntry);
->>>>>>> 4130c6eb
     }
 
-    Collection<ContentEntry> contentEntries = findOrCreateContentEntries(ideaModuleModel, externalProjectModel);
+    Collection<ContentEntry> contentEntries = findOrCreateContentEntries(moduleModel, externalProjectModel);
     List<RootSourceFolder> orphans = Lists.newArrayList();
-    setUpContentEntries(ideaModuleModel, contentEntries, externalProjectModel, orphans);
+    setUpContentEntries(moduleModel, contentEntries, externalProjectModel, orphans);
 
     for (RootSourceFolder orphan : orphans) {
       File path = orphan.getPath();
-      ContentEntry contentEntry = ideaModuleModel.addContentEntry(pathToIdeaUrl(path));
+      ContentEntry contentEntry = moduleModel.addContentEntry(pathToIdeaUrl(path));
       addSourceFolder(contentEntry, path, orphan.getType(), orphan.isGenerated());
     }
   }
