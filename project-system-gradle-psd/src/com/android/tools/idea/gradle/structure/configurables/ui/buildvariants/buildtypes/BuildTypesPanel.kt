--- conflicted
+++ resolved
@@ -95,12 +95,9 @@
   override fun getCreateActions(): List<AnAction> {
     return listOf<DumbAwareAction>(
         object : DumbAwareAction("Add Build Type", "", IconUtil.addIcon) {
-<<<<<<< HEAD
-=======
 
           override fun getActionUpdateThread(): ActionUpdateThread = ActionUpdateThread.BGT
 
->>>>>>> 574fcae1
           override fun actionPerformed(e: AnActionEvent) {
             val newName =
                 Messages.showInputDialog(
