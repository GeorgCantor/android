--- conflicted
+++ resolved
@@ -30,12 +30,12 @@
 import com.android.tools.idea.concurrency.AndroidDispatchers
 import com.android.tools.idea.uibuilder.surface.NavigationHandler
 import com.android.tools.idea.uibuilder.surface.NlInteractionHandler
+import kotlinx.coroutines.launch
+import org.intellij.lang.annotations.JdkConstants
 import java.awt.MouseInfo
 import java.awt.event.InputEvent
 import java.awt.event.MouseEvent
 import javax.swing.SwingUtilities
-import kotlinx.coroutines.launch
-import org.intellij.lang.annotations.JdkConstants
 
 /**
  * [InteractionHandler] mainly based in [NlInteractionHandler], but with some extra code navigation
@@ -45,11 +45,7 @@
 class NavigatingInteractionHandler(
   private val surface: DesignSurface<*>,
   private val navigationHandler: NavigationHandler,
-<<<<<<< HEAD
-  private val isSelectionEnabled: () -> Boolean = { false }
-=======
   private val isSelectionEnabled: () -> Boolean = { false },
->>>>>>> 0d09370c
 ) : NlInteractionHandler(surface) {
 
   private val scope = AndroidCoroutineScope(surface)
@@ -103,11 +99,7 @@
   override fun mouseReleaseWhenNoInteraction(
     @SwingCoordinate x: Int,
     @SwingCoordinate y: Int,
-<<<<<<< HEAD
-    @JdkConstants.InputEventMask modifiersEx: Int
-=======
     @JdkConstants.InputEventMask modifiersEx: Int,
->>>>>>> 0d09370c
   ) {
     if (isSelectionEnabled()) {
       val sceneView = surface.getSceneViewAt(x, y)
@@ -133,11 +125,7 @@
   override fun createInteractionOnPressed(
     @SwingCoordinate mouseX: Int,
     @SwingCoordinate mouseY: Int,
-<<<<<<< HEAD
-    modifiersEx: Int
-=======
     modifiersEx: Int,
->>>>>>> 0d09370c
   ): Interaction? {
     val interaction = super.createInteractionOnPressed(mouseX, mouseY, modifiersEx)
     // SceneInteractions must be ignored as they impact the selection model following
