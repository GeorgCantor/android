/*
 * Copyright (C) 2021 The Android Open Source Project
 *
 * Licensed under the Apache License, Version 2.0 (the "License");
 * you may not use this file except in compliance with the License.
 * You may obtain a copy of the License at
 *
 *      http://www.apache.org/licenses/LICENSE-2.0
 *
 * Unless required by applicable law or agreed to in writing, software
 * distributed under the License is distributed on an "AS IS" BASIS,
 * WITHOUT WARRANTIES OR CONDITIONS OF ANY KIND, either express or implied.
 * See the License for the specific language governing permissions and
 * limitations under the License.
 */
package com.android.tools.idea.common.actions

import com.intellij.ide.HelpTooltip
import com.intellij.openapi.actionSystem.ActionToolbar
import com.intellij.openapi.actionSystem.AnAction
import com.intellij.openapi.actionSystem.Presentation
import com.intellij.openapi.actionSystem.impl.ActionButton

/**
 * An [ActionButton] with a ToolTip that includes extended description as opposed to the usual
 * [ActionButton] where ToolTip only includes title text.
 */
class ActionButtonWithToolTipDescription(
  action: AnAction,
  presentation: Presentation,
<<<<<<< HEAD
  place: String
=======
  place: String,
>>>>>>> 0d09370c
) : ActionButton(action, presentation, place, ActionToolbar.DEFAULT_MINIMUM_BUTTON_SIZE) {
  override fun updateToolTipText() {
    HelpTooltip.dispose(this)
    HelpTooltip()
      .setTitle(myPresentation.text)
      .setDescription(myPresentation.description)
      .installOn(this)
  }
}<|MERGE_RESOLUTION|>--- conflicted
+++ resolved
@@ -28,11 +28,7 @@
 class ActionButtonWithToolTipDescription(
   action: AnAction,
   presentation: Presentation,
-<<<<<<< HEAD
-  place: String
-=======
   place: String,
->>>>>>> 0d09370c
 ) : ActionButton(action, presentation, place, ActionToolbar.DEFAULT_MINIMUM_BUTTON_SIZE) {
   override fun updateToolTipText() {
     HelpTooltip.dispose(this)
