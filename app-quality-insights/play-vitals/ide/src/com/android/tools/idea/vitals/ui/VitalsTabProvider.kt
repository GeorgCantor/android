--- conflicted
+++ resolved
@@ -24,7 +24,6 @@
 import com.android.tools.idea.insights.analytics.AppInsightsTrackerImpl
 import com.android.tools.idea.insights.ui.AppInsightsTabPanel
 import com.android.tools.idea.insights.ui.AppInsightsTabProvider
-import com.android.tools.idea.vitals.ui.icons.VitalsIcons
 import com.google.gct.login.GoogleLogin
 import com.google.wireless.android.sdk.stats.AppQualityInsightsUsageEvent
 import com.intellij.icons.AllIcons
@@ -42,44 +41,12 @@
 import kotlinx.coroutines.withContext
 
 class VitalsTabProvider : AppInsightsTabProvider {
-<<<<<<< HEAD
-  private val loggedOutErrorStateComponent = loggedOutErrorStateComponent()
-=======
->>>>>>> 574fcae1
   override val displayName = VITALS_KEY.displayName
 
   override val icon = StudioIcons.Avd.DEVICE_PLAY_STORE
 
   override fun populateTab(project: Project, tabPanel: AppInsightsTabPanel) {
     tabPanel.setComponent(placeholderContent())
-<<<<<<< HEAD
-    val configManager = project.service<VitalsConfigurationService>().manager
-    val tracker = AppInsightsTrackerImpl(project, AppInsightsTracker.ProductType.PLAY_VITALS)
-    AndroidCoroutineScope(tabPanel, AndroidDispatchers.uiThread).launch {
-      configManager.configuration.collect { appInsightsModel ->
-        when (appInsightsModel) {
-          AppInsightsModel.Unauthenticated -> {
-            tracker.logZeroState(
-              AppQualityInsightsUsageEvent.AppQualityInsightsZeroStateDetails.newBuilder()
-                .apply {
-                  emptyState =
-                    AppQualityInsightsUsageEvent.AppQualityInsightsZeroStateDetails.EmptyState
-                      .NO_LOGIN
-                }
-                .build()
-            )
-            tabPanel.setComponent(loggedOutErrorStateComponent)
-          }
-          is AppInsightsModel.Authenticated -> {
-            tabPanel.setComponent(
-              VitalsTab(
-                appInsightsModel.controller,
-                project,
-                Clock.systemDefaultZone(),
-                AppInsightsTrackerImpl(project, AppInsightsTracker.ProductType.PLAY_VITALS)
-              )
-            )
-=======
     AndroidCoroutineScope(tabPanel, AndroidDispatchers.diskIoThread).launch {
       val configManager = project.service<VitalsConfigurationService>().manager
       val tracker = AppInsightsTrackerImpl(project, AppInsightsTracker.ProductType.PLAY_VITALS)
@@ -109,7 +76,6 @@
               )
             }
             AppInsightsModel.Uninitialized -> {}
->>>>>>> 574fcae1
           }
         }
       }
@@ -121,12 +87,6 @@
   override fun getConfigurationManager(project: Project) =
     project.service<VitalsConfigurationService>().manager
 
-<<<<<<< HEAD
-  override fun getConfigurationManager(project: Project) =
-    project.service<VitalsConfigurationService>().manager
-
-=======
->>>>>>> 574fcae1
   private fun placeholderContent(): JPanel =
     object : JPanel() {
       private val text =
@@ -156,11 +116,7 @@
         }
         .apply {
           appendLine(
-<<<<<<< HEAD
-            VitalsIcons.PLAY_CONSOLE_ICON,
-=======
             StudioIllustrations.Common.PLAY_CONSOLE,
->>>>>>> 574fcae1
             "",
             SimpleTextAttributes.REGULAR_ATTRIBUTES,
             null
