--- conflicted
+++ resolved
@@ -29,10 +29,7 @@
     <orderEntry type="module" module-name="intellij.android.artwork" />
     <orderEntry type="library" name="kotlin-stdlib-jdk8" level="project" />
     <orderEntry type="library" name="Java Compatibility" level="project" />
-<<<<<<< HEAD
-=======
     <orderEntry type="library" name="gson" level="project" />
->>>>>>> c50c8b87
     <orderEntry type="module" module-name="intellij.webp" />
   </component>
 </module>