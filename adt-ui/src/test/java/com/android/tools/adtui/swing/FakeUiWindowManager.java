--- conflicted
+++ resolved
@@ -34,11 +34,6 @@
 import com.intellij.openapi.wm.ex.WindowManagerEx;
 import com.intellij.openapi.wm.impl.IdeFrameImpl;
 import com.intellij.openapi.wm.impl.ProjectFrameHelper;
-import kotlin.jvm.functions.Function0;
-import org.jetbrains.annotations.NotNull;
-import org.jetbrains.annotations.Nullable;
-
-import javax.swing.event.HyperlinkListener;
 import java.awt.Color;
 import java.awt.Component;
 import java.awt.Dimension;
@@ -53,14 +48,11 @@
 import javax.swing.Icon;
 import javax.swing.JComponent;
 import javax.swing.JFrame;
-<<<<<<< HEAD
-import kotlinx.coroutines.CoroutineScope;
-=======
 import javax.swing.event.HyperlinkListener;
 import kotlin.jvm.functions.Function0;
 import org.jetbrains.annotations.NotNull;
 import org.jetbrains.annotations.Nullable;
->>>>>>> 574fcae1
+import kotlinx.coroutines.CoroutineScope;
 
 /**
  * Slightly modified copy of {@link com.intellij.openapi.wm.impl.TestWindowManager} that
@@ -115,8 +107,9 @@
   @Override
   public void resetWindow(Window window) {}
 
-  @Override
-  public ProjectFrameHelper @NotNull [] getAllProjectFrames() {
+  @NotNull
+  @Override
+  public ProjectFrameHelper[] getAllProjectFrames() {
     return new ProjectFrameHelper[0];
   }
 
@@ -210,15 +203,9 @@
 
     @Nullable
     @Override
-<<<<<<< HEAD
-    public @Nullable StatusBar createChild(@NotNull CoroutineScope coroutineScope,
-                                           @NotNull IdeFrame frame,
-                                           @NotNull Function0<? extends FileEditor> editorProvider) {
-=======
-    public StatusBar createChild(@NotNull Disposable disposable,
+    public StatusBar createChild(@NotNull CoroutineScope coroutineScope,
                                  @NotNull IdeFrame frame,
                                  @NotNull Function0<? extends FileEditor> function0) {
->>>>>>> 574fcae1
       return null;
     }
 
@@ -228,7 +215,7 @@
     }
 
     @Override
-    public StatusBar findChild(@NotNull Component c) {
+    public StatusBar findChild(Component c) {
       return null;
     }
 
@@ -274,7 +261,7 @@
     public void updateWidget(@NotNull String id) {}
 
     @Override
-    public StatusBarWidget getWidget(@NotNull String id) {
+    public StatusBarWidget getWidget(String id) {
       return myWidgetMap.get(id);
     }
 
