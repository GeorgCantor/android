--- conflicted
+++ resolved
@@ -69,12 +69,7 @@
  * Notifies users that a Gradle project "sync" is required (because of changes to build files, or because the last attempt failed) or
  * in progress; if no sync is required or active, displays hints and/or diagnostics about editing the Project Structure.
  */
-<<<<<<< HEAD
 public class ProjectSyncStatusNotificationProvider implements EditorNotificationProvider, DumbAware {
-=======
-public class ProjectSyncStatusNotificationProvider extends EditorNotifications.Provider<EditorNotificationPanel> implements DumbAware {
-  @NotNull private static final Key<EditorNotificationPanel> KEY = Key.create("android.gradle.sync.status");
->>>>>>> de127946
   @NotNull private final GradleProjectInfo myProjectInfo;
   @NotNull private final GradleSyncState mySyncState;
   @NotNull private final GradleVersionCatalogDetector myVersionCatalogDetector;
@@ -227,11 +222,7 @@
     @NotNull private final Type type;
 
     NotificationPanel(@NotNull Type type, @NotNull String text) {
-<<<<<<< HEAD
       super(JBUI.CurrentTheme.Banner.WARNING_BACKGROUND, Status.Info);
-=======
-      super((Color)null, Status.Info);
->>>>>>> de127946
       this.type = type;
       setText(text);
     }
