--- conflicted
+++ resolved
@@ -28,12 +28,8 @@
  */
 interface VisualizationModelsProvider {
   /** The actions shown in ActionBar for this models provider. */
-<<<<<<< HEAD
-  fun createActions(file: PsiFile, facet: AndroidFacet): ActionGroup = DefaultActionGroup()
-=======
   fun createActions(): ActionGroup = DefaultActionGroup()
 
->>>>>>> 574fcae1
   fun createNlModels(
     parentDisposable: Disposable,
     file: PsiFile,
