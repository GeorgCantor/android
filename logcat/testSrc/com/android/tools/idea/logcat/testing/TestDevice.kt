--- conflicted
+++ resolved
@@ -40,12 +40,6 @@
   private val avdName: String = "",
 ) {
 
-<<<<<<< HEAD
-  val device = when {
-    serialNumber.isEmulatorSerial() -> Device.createEmulator(serialNumber, state == ONLINE, release, sdk, avdName)
-    else -> Device.createPhysical(serialNumber, state == ONLINE, release, sdk, manufacturer, model)
-  }
-=======
   val device =
     when {
       serialNumber.isEmulatorSerial() ->
@@ -53,7 +47,6 @@
       else ->
         Device.createPhysical(serialNumber, state == ONLINE, release, sdk, manufacturer, model)
     }
->>>>>>> 574fcae1
   private val deviceProperties =
     when {
       serialNumber.isEmulatorSerial() ->
@@ -61,17 +54,10 @@
           makeAvdInfo(avdName, manufacturer, model, AndroidVersion(sdk))
         ) {
           icon = StudioIcons.DeviceExplorer.PHYSICAL_DEVICE_PHONE
-<<<<<<< HEAD
-        }
-
-      else ->
-        DeviceProperties.build {
-=======
           populateDeviceInfoProto("Test", null, emptyMap(), "connectionId")
         }
       else ->
         DeviceProperties.buildForTest {
->>>>>>> 574fcae1
           manufacturer = this@TestDevice.manufacturer
           model = this@TestDevice.model
           androidRelease = release
