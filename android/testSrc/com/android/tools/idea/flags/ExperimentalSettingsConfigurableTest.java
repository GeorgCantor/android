--- conflicted
+++ resolved
@@ -55,87 +55,49 @@
     assertTrue(myConfigurable.isModified());
     mySettings.SKIP_GRADLE_TASKS_LIST = true;
     assertFalse(myConfigurable.isModified());
-
-    myConfigurable.setSkipGradleTasksList(true);
-    mySettings.SKIP_GRADLE_TASKS_LIST = false;
-    assertTrue(myConfigurable.isModified());
-    mySettings.SKIP_GRADLE_TASKS_LIST = true;
-    assertFalse(myConfigurable.isModified());
   }
 
   public void testApply() throws ConfigurationException {
     myConfigurable.setUseL2DependenciesInSync(true);
     myConfigurable.setUseSingleVariantSync(true);
-<<<<<<< HEAD
-    myConfigurable.setUseNewPsd(true);
-=======
->>>>>>> c50c8b87
     myConfigurable.setSkipGradleTasksList(true);
 
     myConfigurable.apply();
 
     assertTrue(mySettings.USE_L2_DEPENDENCIES_ON_SYNC);
     assertTrue(mySettings.USE_SINGLE_VARIANT_SYNC);
-<<<<<<< HEAD
-    assertTrue(mySettings.USE_NEW_PSD);
-=======
->>>>>>> c50c8b87
     assertTrue(mySettings.SKIP_GRADLE_TASKS_LIST);
 
     myConfigurable.setUseL2DependenciesInSync(false);
     myConfigurable.setUseSingleVariantSync(false);
-<<<<<<< HEAD
-    myConfigurable.setUseNewPsd(false);
-=======
->>>>>>> c50c8b87
     myConfigurable.setSkipGradleTasksList(false);
 
     myConfigurable.apply();
 
     assertFalse(mySettings.USE_L2_DEPENDENCIES_ON_SYNC);
     assertFalse(mySettings.USE_SINGLE_VARIANT_SYNC);
-<<<<<<< HEAD
-    assertFalse(mySettings.USE_NEW_PSD);
-=======
->>>>>>> c50c8b87
     assertFalse(mySettings.SKIP_GRADLE_TASKS_LIST);
   }
 
   public void testReset() {
     mySettings.USE_L2_DEPENDENCIES_ON_SYNC = true;
     mySettings.USE_SINGLE_VARIANT_SYNC = true;
-<<<<<<< HEAD
-    mySettings.USE_NEW_PSD = true;
-=======
->>>>>>> c50c8b87
     mySettings.SKIP_GRADLE_TASKS_LIST = true;
 
     myConfigurable.reset();
 
     assertTrue(myConfigurable.isUseL2DependenciesInSync());
     assertTrue(myConfigurable.isUseSingleVariantSync());
-<<<<<<< HEAD
-    assertTrue(myConfigurable.isUseNewPsd());
-=======
->>>>>>> c50c8b87
     assertTrue(myConfigurable.skipGradleTasksList());
 
     mySettings.USE_L2_DEPENDENCIES_ON_SYNC = false;
     mySettings.USE_SINGLE_VARIANT_SYNC = false;
-<<<<<<< HEAD
-    mySettings.USE_NEW_PSD = false;
-=======
->>>>>>> c50c8b87
     mySettings.SKIP_GRADLE_TASKS_LIST = false;
 
     myConfigurable.reset();
 
     assertFalse(myConfigurable.isUseL2DependenciesInSync());
     assertFalse(myConfigurable.isUseSingleVariantSync());
-<<<<<<< HEAD
-    assertFalse(myConfigurable.isUseNewPsd());
-=======
->>>>>>> c50c8b87
     assertFalse(myConfigurable.skipGradleTasksList());
   }
 }