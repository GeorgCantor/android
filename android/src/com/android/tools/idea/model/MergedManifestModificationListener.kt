--- conflicted
+++ resolved
@@ -24,7 +24,6 @@
 import com.android.tools.idea.util.PoliteAndroidVirtualFileListener
 import com.android.tools.idea.util.listenUntilNextSync
 import com.intellij.AppTopics
-import com.intellij.openapi.Disposable
 import com.intellij.openapi.editor.EditorFactory
 import com.intellij.openapi.editor.event.DocumentEvent
 import com.intellij.openapi.editor.event.DocumentListener
@@ -118,22 +117,6 @@
    * Service responsible for ensuring that a [Project] has a [MergedManifestModificationListener]
    * subscribed to listen for both VFS and Document changes once the initial project sync has completed.
    */
-<<<<<<< HEAD
-  private class SubscriptionService(
-    val project: Project
-  ) : LazyFileListenerSubscriber<MergedManifestModificationListener>(MergedManifestModificationListener(project)),
-      Disposable {
-
-    override fun subscribe() {
-      // Never use Application or Project as parents for disposables, as they will be leaked on plugin unload.
-
-      // To receive all changes happening in the VFS. File modifications may
-      // not be picked up immediately if such changes are not saved on the disk yet
-      VirtualFileManager.getInstance().addVirtualFileListener(listener, this)
-
-      // To receive all changes to documents that are open in an editor
-      EditorFactory.getInstance().eventMulticaster.addDocumentListener(listener, this)
-=======
   private class SubscriptionStartupActivity : StartupActivity.DumbAware {
     override fun runActivity(project: Project) = project.getService(SubscriptionService::class.java).onProjectOpened()
   }
@@ -148,26 +131,12 @@
 
         // To receive all changes to documents that are open in an editor
         EditorFactory.getInstance().eventMulticaster.addDocumentListener(listener, parent)
->>>>>>> 799703f0
 
         // To receive notifications when any Documents are saved or reloaded from disk
         project.messageBus.connect().subscribe(AppTopics.FILE_DOCUMENT_SYNC, listener)
       }
     }
 
-<<<<<<< HEAD
-    override fun dispose() {
-
-    }
-  }
-
-  private class SubscriptionStartupActivity : StartupActivity.DumbAware {
-    override fun runActivity(project: Project) {
-      project.listenUntilNextSync(listener = object : ProjectSystemSyncManager.SyncResultListener {
-        override fun syncEnded(result: ProjectSystemSyncManager.SyncResult) = ensureSubscribed(project)
-      })
-    }
-=======
     fun onProjectOpened() {
       project.listenUntilNextSync(listener = object : ProjectSystemSyncManager.SyncResultListener {
         override fun syncEnded(result: ProjectSystemSyncManager.SyncResult) = subscriber.ensureSubscribed()
@@ -175,7 +144,6 @@
     }
 
     fun ensureSubscribed() = subscriber.ensureSubscribed()
->>>>>>> 799703f0
   }
 
   companion object {
