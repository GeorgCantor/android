/*
 * Copyright 2000-2010 JetBrains s.r.o.
 *
 * Licensed under the Apache License, Version 2.0 (the "License");
 * you may not use this file except in compliance with the License.
 * You may obtain a copy of the License at
 *
 * http://www.apache.org/licenses/LICENSE-2.0
 *
 * Unless required by applicable law or agreed to in writing, software
 * distributed under the License is distributed on an "AS IS" BASIS,
 * WITHOUT WARRANTIES OR CONDITIONS OF ANY KIND, either express or implied.
 * See the License for the specific language governing permissions and
 * limitations under the License.
 */

package com.android.tools.idea.run.testing;

import com.android.tools.idea.gradle.AndroidGradleModel;
<<<<<<< HEAD
import com.android.tools.idea.gradle.project.GradleExperimentalSettings;
=======
>>>>>>> 50d6ab60
import com.android.tools.idea.gradle.testing.TestArtifactSearchScopes;
import com.android.tools.idea.gradle.util.Projects;
import com.android.tools.idea.run.AndroidRunConfigurationType;
import com.android.tools.idea.run.TargetSelectionMode;
import com.intellij.execution.JavaExecutionUtil;
import com.intellij.execution.Location;
import com.intellij.execution.actions.ConfigurationContext;
import com.intellij.execution.actions.ConfigurationFromContext;
import com.intellij.execution.junit.JUnitConfigurationProducer;
import com.intellij.execution.junit.JUnitUtil;
import com.intellij.execution.junit.JavaRunConfigurationProducerBase;
import com.intellij.execution.junit.JavaRuntimeConfigurationProducerBase;
import com.intellij.openapi.module.Module;
import com.intellij.openapi.util.Comparing;
import com.intellij.openapi.util.Ref;
import com.intellij.openapi.util.text.StringUtil;
import com.intellij.openapi.vfs.VirtualFile;
import com.intellij.psi.*;
import org.jetbrains.android.facet.AndroidFacet;
import org.jetbrains.android.util.AndroidUtils;
import org.jetbrains.annotations.NotNull;

import static com.intellij.psi.util.PsiTreeUtil.getParentOfType;

/**
 * @author Eugene.Kudelevsky
 */
public class AndroidTestConfigurationProducer extends JavaRunConfigurationProducerBase<AndroidTestRunConfiguration> {

  public AndroidTestConfigurationProducer() {
    super(AndroidTestRunConfigurationType.getInstance());
  }

  private boolean setupAllInPackageConfiguration(AndroidTestRunConfiguration configuration,
                                                 PsiElement element,
                                                 ConfigurationContext context,
                                                 Ref<PsiElement> sourceElement) {
    final PsiPackage p = JavaRuntimeConfigurationProducerBase.checkPackage(element);
    if (p == null) {
      return false;
    }
    final String packageName = p.getQualifiedName();
    setupConfiguration(configuration, p, context, sourceElement);
    configuration.TESTING_TYPE = packageName.length() > 0
                                 ? AndroidTestRunConfiguration.TEST_ALL_IN_PACKAGE
                                 : AndroidTestRunConfiguration.TEST_ALL_IN_MODULE;
    configuration.PACKAGE_NAME = packageName;
    configuration.setGeneratedName();
    return true;
  }

  private boolean setupClassConfiguration(AndroidTestRunConfiguration configuration,
                                          PsiElement element,
                                          ConfigurationContext context,
                                          Ref<PsiElement> sourceElement) {
    PsiClass elementClass = getParentOfType(element, PsiClass.class, false);

    while (elementClass != null) {
      if (JUnitUtil.isTestClass(elementClass)) {
        setupConfiguration(configuration, elementClass, context, sourceElement);
        configuration.TESTING_TYPE = AndroidTestRunConfiguration.TEST_CLASS;
        configuration.CLASS_NAME = elementClass.getQualifiedName();
        configuration.setGeneratedName();
        return true;
      }
      elementClass = getParentOfType(elementClass, PsiClass.class);
    }
    return false;
  }

  private boolean setupMethodConfiguration(AndroidTestRunConfiguration configuration,
                                                  PsiElement element,
                                                  ConfigurationContext context,
                                                  Ref<PsiElement> sourceElement) {
    PsiMethod elementMethod = getParentOfType(element, PsiMethod.class, false);

    while (elementMethod != null) {
      if (isTestMethod(elementMethod)) {
        PsiClass c = elementMethod.getContainingClass();
        setupConfiguration(configuration, elementMethod, context, sourceElement);
        assert c != null;
        configuration.TESTING_TYPE = AndroidTestRunConfiguration.TEST_METHOD;
        configuration.CLASS_NAME = c.getQualifiedName();
        configuration.METHOD_NAME = elementMethod.getName();
        configuration.setGeneratedName();
        return true;
      }
      elementMethod = getParentOfType(elementMethod, PsiMethod.class);
    }
    return false;
  }

  private boolean setupConfiguration(AndroidTestRunConfiguration configuration,
                                     PsiElement element,
                                     ConfigurationContext context,
                                     Ref<PsiElement> sourceElement) {
    final Module module = AndroidUtils.getAndroidModule(context);

    if (module == null) {
      return false;
    }
    sourceElement.set(element);
    setupConfigurationModule(context, configuration);

    final TargetSelectionMode targetSelectionMode = AndroidUtils
      .getDefaultTargetSelectionMode(module, AndroidTestRunConfigurationType.getInstance(), AndroidRunConfigurationType.getInstance());

    if (targetSelectionMode != null) {
      configuration.setTargetSelectionMode(targetSelectionMode);
    }
    return true;
  }

  private static boolean isTestMethod(PsiMethod method) {
    PsiClass testClass = method.getContainingClass();
    if (testClass != null && JUnitUtil.isTestClass(testClass)) {
      return new JUnitUtil.TestMethodFilter(testClass).value(method);
    }
    return false;
  }

  @Override
  protected boolean setupConfigurationFromContext(AndroidTestRunConfiguration configuration,
                                                  ConfigurationContext context,
                                                  Ref<PsiElement> sourceElement) {
    Module module = AndroidUtils.getAndroidModule(context);
    if (module == null) {
      return false;
    }

    Location location = context.getLocation();

    if (location == null) {
      return false;
    }
    location = JavaExecutionUtil.stepIntoSingleClass(location);

    if (location == null) {
      return false;
    }
    final PsiElement element = location.getPsiElement();

    AndroidFacet facet = AndroidFacet.getInstance(module);
    if (facet == null) {
      return false;
    }

    // TODO: Resolve direct AndroidGradleModel dep (b/22596984)
    AndroidGradleModel androidModel = AndroidGradleModel.get(facet);

    if (androidModel != null) {
      // Only suggest the android test run configuration if it makes sense for the selected test artifact.
      if (androidModel.getAndroidTestArtifactInSelectedVariant() == null) {
        return false;
      }

<<<<<<< HEAD
      if (GradleExperimentalSettings.getInstance().LOAD_ALL_TEST_ARTIFACTS) {
        TestArtifactSearchScopes testScopes = TestArtifactSearchScopes.get(module);
        if (testScopes == null) {
          return false;
        }
        VirtualFile virtualFile = null;
        if (element instanceof PsiDirectory) {
          virtualFile = ((PsiDirectory)element).getVirtualFile();
        } else {
          PsiFile psiFile = element.getContainingFile();
          if (psiFile != null) {
            virtualFile = psiFile.getVirtualFile();
          }
        }
        if (virtualFile == null) {
          return false;
        }
        if (!testScopes.isAndroidTestSource(virtualFile)) {
          return false;
        }
      }
=======
      TestArtifactSearchScopes testScopes = TestArtifactSearchScopes.get(module);
      if (testScopes == null) {
        return false;
      }
      VirtualFile virtualFile = null;
      if (element instanceof PsiDirectory) {
        virtualFile = ((PsiDirectory)element).getVirtualFile();
      } else {
        PsiFile psiFile = element.getContainingFile();
        if (psiFile != null) {
          virtualFile = psiFile.getVirtualFile();
        }
      }
      if (virtualFile == null) {
        return false;
      }
      if (!testScopes.isAndroidTestSource(virtualFile)) {
        return false;
      }
>>>>>>> 50d6ab60
    }

    setupInstrumentationTestRunner(configuration, facet);
    if (setupAllInPackageConfiguration(configuration, element, context, sourceElement)) {
      return true;
    }
    if (setupMethodConfiguration(configuration, element, context, sourceElement)) {
      return true;
    }
    return setupClassConfiguration(configuration, element, context, sourceElement);
  }

  private static void setupInstrumentationTestRunner(@NotNull AndroidTestRunConfiguration configuration, @NotNull AndroidFacet facet) {
    configuration.INSTRUMENTATION_RUNNER_CLASS = StringUtil.notNullize(AndroidTestRunConfiguration.findInstrumentationRunner(facet));
  }

  @Override
  public boolean isConfigurationFromContext(AndroidTestRunConfiguration configuration, ConfigurationContext context) {
    Location location = context.getLocation();
    final Module contextModule = AndroidUtils.getAndroidModule(context);

    if (contextModule == null || location == null) {
      return false;
    }
    location = JavaExecutionUtil.stepIntoSingleClass(location);

    if (location == null) {
      return false;
    }
    final PsiElement element = location.getPsiElement();
    final PsiPackage psiPackage = JavaRuntimeConfigurationProducerBase.checkPackage(element);
    final String packageName = psiPackage == null ? null : psiPackage.getQualifiedName();

    final PsiClass elementClass = getParentOfType(element, PsiClass.class, false);
    final String className = elementClass == null ? null : elementClass.getQualifiedName();

    final PsiMethod elementMethod = getParentOfType(element, PsiMethod.class, false);
    final String methodName = elementMethod == null ? null : elementMethod.getName();
    final Module moduleInConfig = configuration.getConfigurationModule().getModule();

    if (!Comparing.equal(contextModule, moduleInConfig)) {
      return false;
    }
    switch (configuration.TESTING_TYPE) {
      case AndroidTestRunConfiguration.TEST_ALL_IN_MODULE:
        return psiPackage != null && packageName.isEmpty();

      case AndroidTestRunConfiguration.TEST_ALL_IN_PACKAGE:
        return packageName != null && packageName.equals(configuration.PACKAGE_NAME);

      case AndroidTestRunConfiguration.TEST_CLASS:
        return elementMethod == null && className != null && className.equals(configuration.CLASS_NAME);

      case AndroidTestRunConfiguration.TEST_METHOD:
        return methodName != null && methodName.equals(configuration.METHOD_NAME) &&
               className != null && className.equals(configuration.CLASS_NAME);
    }
    return false;
  }

  @Override
  public boolean shouldReplace(ConfigurationFromContext self, ConfigurationFromContext other) {
    if (!Projects.isBuildWithGradle(self.getConfiguration().getProject())) return false;
    // If we decided the context is for an instrumentation test (see {@link #setupConfigurationFromContext}), it should replace
    // other test configurations, as they won't work anyway.
    return other.isProducedBy(JUnitConfigurationProducer.class);
  }
}<|MERGE_RESOLUTION|>--- conflicted
+++ resolved
@@ -17,10 +17,6 @@
 package com.android.tools.idea.run.testing;
 
 import com.android.tools.idea.gradle.AndroidGradleModel;
-<<<<<<< HEAD
-import com.android.tools.idea.gradle.project.GradleExperimentalSettings;
-=======
->>>>>>> 50d6ab60
 import com.android.tools.idea.gradle.testing.TestArtifactSearchScopes;
 import com.android.tools.idea.gradle.util.Projects;
 import com.android.tools.idea.run.AndroidRunConfigurationType;
@@ -177,29 +173,6 @@
         return false;
       }
 
-<<<<<<< HEAD
-      if (GradleExperimentalSettings.getInstance().LOAD_ALL_TEST_ARTIFACTS) {
-        TestArtifactSearchScopes testScopes = TestArtifactSearchScopes.get(module);
-        if (testScopes == null) {
-          return false;
-        }
-        VirtualFile virtualFile = null;
-        if (element instanceof PsiDirectory) {
-          virtualFile = ((PsiDirectory)element).getVirtualFile();
-        } else {
-          PsiFile psiFile = element.getContainingFile();
-          if (psiFile != null) {
-            virtualFile = psiFile.getVirtualFile();
-          }
-        }
-        if (virtualFile == null) {
-          return false;
-        }
-        if (!testScopes.isAndroidTestSource(virtualFile)) {
-          return false;
-        }
-      }
-=======
       TestArtifactSearchScopes testScopes = TestArtifactSearchScopes.get(module);
       if (testScopes == null) {
         return false;
@@ -219,7 +192,6 @@
       if (!testScopes.isAndroidTestSource(virtualFile)) {
         return false;
       }
->>>>>>> 50d6ab60
     }
 
     setupInstrumentationTestRunner(configuration, facet);
