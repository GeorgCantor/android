/*
 * Copyright 2000-2010 JetBrains s.r.o.
 *
 * Licensed under the Apache License, Version 2.0 (the "License");
 * you may not use this file except in compliance with the License.
 * You may obtain a copy of the License at
 *
 * http://www.apache.org/licenses/LICENSE-2.0
 *
 * Unless required by applicable law or agreed to in writing, software
 * distributed under the License is distributed on an "AS IS" BASIS,
 * WITHOUT WARRANTIES OR CONDITIONS OF ANY KIND, either express or implied.
 * See the License for the specific language governing permissions and
 * limitations under the License.
 */

package com.android.tools.idea.monitor;

import com.android.ddmlib.AndroidDebugBridge;
import com.android.ddmlib.ClientData;
import com.android.tools.analytics.UsageTracker;
import com.android.tools.idea.actions.BrowserHelpAction;
import com.android.tools.idea.ddms.DeviceContext;
import com.android.tools.idea.ddms.DevicePanel;
import com.android.tools.idea.ddms.EdtExecutor;
import com.android.tools.idea.ddms.OpenVmTraceHandler;
import com.android.tools.idea.ddms.actions.*;
import com.android.tools.idea.ddms.adb.AdbService;
import com.android.tools.idea.logcat.AndroidLogcatView;
<<<<<<< HEAD
=======
import com.android.tools.idea.stats.UsageTracker;
>>>>>>> cd33f0a2
import com.google.common.util.concurrent.FutureCallback;
import com.google.common.util.concurrent.Futures;
import com.google.common.util.concurrent.ListenableFuture;
import com.google.wireless.android.sdk.stats.AndroidStudioEvent;
import com.intellij.ProjectTopics;
import com.intellij.execution.ExecutionManager;
import com.intellij.execution.filters.HyperlinkInfo;
import com.intellij.execution.ui.ConsoleView;
import com.intellij.execution.ui.ConsoleViewContentType;
import com.intellij.execution.ui.RunnerLayoutUi;
import com.intellij.execution.ui.layout.PlaceInGrid;
import com.intellij.facet.ProjectFacetManager;
import com.intellij.openapi.actionSystem.ActionGroup;
import com.intellij.openapi.actionSystem.ActionPlaces;
import com.intellij.openapi.actionSystem.DefaultActionGroup;
import com.intellij.openapi.actionSystem.Separator;
import com.intellij.openapi.application.ApplicationManager;
import com.intellij.openapi.application.ApplicationNamesInfo;
import com.intellij.openapi.diagnostic.Logger;
import com.intellij.openapi.module.Module;
import com.intellij.openapi.project.DumbAware;
import com.intellij.openapi.project.Project;
import com.intellij.openapi.roots.ModuleRootEvent;
import com.intellij.openapi.roots.ModuleRootListener;
import com.intellij.openapi.ui.Messages;
import com.intellij.openapi.util.Comparing;
import com.intellij.openapi.util.Key;
import com.intellij.openapi.wm.ToolWindow;
import com.intellij.openapi.wm.ToolWindowFactory;
import com.intellij.openapi.wm.ToolWindowManager;
import com.intellij.openapi.wm.ex.ToolWindowManagerAdapter;
import com.intellij.openapi.wm.ex.ToolWindowManagerEx;
import com.intellij.ui.IdeBorderFactory;
import com.intellij.ui.SideBorder;
import com.intellij.ui.components.JBLoadingPanel;
import com.intellij.ui.content.Content;
import com.intellij.ui.content.ContentManager;
import com.intellij.ui.content.ContentManagerAdapter;
import com.intellij.ui.content.ContentManagerEvent;
import com.intellij.util.messages.MessageBusConnection;
import icons.AndroidIcons;
import org.jetbrains.android.facet.AndroidFacet;
import org.jetbrains.android.maven.AndroidMavenUtil;
import org.jetbrains.android.sdk.AndroidPlatform;
import org.jetbrains.android.sdk.AndroidSdkUtils;
import org.jetbrains.android.util.AndroidBundle;
import org.jetbrains.annotations.NonNls;
import org.jetbrains.annotations.NotNull;
import org.jetbrains.annotations.Nullable;

import javax.swing.*;
import java.awt.*;
import java.io.File;
import java.util.List;

/**
 * @author Eugene.Kudelevsky
 */
public class AndroidToolWindowFactory implements ToolWindowFactory, DumbAware {
  public static final String TOOL_WINDOW_ID = AndroidBundle.message("android.logcat.title");
  private static final String ANDROID_LOGCAT_CONTENT_ID = "Android Logcat";

  @NonNls private static final String ADBLOGS_CONTENT_ID = "AdbLogsContent";
  public static final Key<DevicePanel> DEVICES_PANEL_KEY = Key.create("DevicePanel");

  @Override
  public void createToolWindowContent(@NotNull final Project project, @NotNull final ToolWindow toolWindow) {
    // In order to use the runner layout ui, the runner infrastructure needs to be initialized.
    // Otherwise it is not possible to for example drag one of the tabs out of the tool window.
    // The object that needs to be created is the content manager of the execution manager for this project.
    ExecutionManager.getInstance(project).getContentManager();

    RunnerLayoutUi layoutUi = RunnerLayoutUi.Factory.getInstance(project).create("Android", TOOL_WINDOW_ID, "Profiling Tools", project);

    toolWindow.setIcon(AndroidIcons.AndroidToolWindow);
    toolWindow.setAvailable(true, null);
    toolWindow.setToHideOnEmptyContent(true);
    toolWindow.setTitle(TOOL_WINDOW_ID);

    DeviceContext deviceContext = new DeviceContext();

    // TODO Remove global handlers. These handlers are global, but are set per project.
    // if there are two projects opened, things go very wrong.
    ClientData.setMethodProfilingHandler(new OpenVmTraceHandler(project));

    Content logcatContent = createLogcatContent(layoutUi, project, deviceContext);
    final AndroidLogcatView logcatView = logcatContent.getUserData(AndroidLogcatView.ANDROID_LOGCAT_VIEW_KEY);
    assert logcatView != null;
    logcatContent.setSearchComponent(logcatView.createSearchComponent());
    layoutUi.addContent(logcatContent, 0, PlaceInGrid.center, false);

    MonitorContentFactory.createMonitorContent(project, deviceContext, layoutUi);

    layoutUi.getOptions().setLeftToolbar(getToolbarActions(project, deviceContext), ActionPlaces.UNKNOWN);
    layoutUi.addListener(new ContentManagerAdapter() {
      @Override
      public void selectionChanged(ContentManagerEvent event) {
        Content selectedContent = event.getContent();
        BaseMonitorView view = selectedContent.getUserData(BaseMonitorView.MONITOR_VIEW_KEY);
        if (view != null && event.getOperation() == ContentManagerEvent.ContentOperation.add) {
          UsageTracker.getInstance().log(AndroidStudioEvent.newBuilder()
                                           .setCategory(AndroidStudioEvent.EventCategory.PROFILING)
                                           .setKind(AndroidStudioEvent.EventKind.MONITOR_RUNNING)
                                           .setMonitorType(view.getMonitorType()));

        }
      }
    }, project);

    final JBLoadingPanel loadingPanel = new JBLoadingPanel(new BorderLayout(), project);

    DevicePanel devicePanel = new DevicePanel(project, deviceContext);
    JPanel panel = devicePanel.getComponent();
    panel.setBorder(IdeBorderFactory.createBorder(SideBorder.BOTTOM));
    loadingPanel.add(panel, BorderLayout.NORTH);
    loadingPanel.add(layoutUi.getComponent(), BorderLayout.CENTER);

    final ContentManager contentManager = toolWindow.getContentManager();
    Content c = contentManager.getFactory().createContent(loadingPanel, "", true);

    // Store references to the logcat & device panel views, so that these views can be retrieved directly from
    // the DDMS tool window. (e.g. to clear logcat before a launch, select a particular device, etc)
    c.putUserData(AndroidLogcatView.ANDROID_LOGCAT_VIEW_KEY, logcatView);
    c.putUserData(DEVICES_PANEL_KEY, devicePanel);

    contentManager.addContent(c);

    ApplicationManager.getApplication().invokeLater(new Runnable() {
      @Override
      public void run() {
        logcatView.activate();
        final ToolWindow window = ToolWindowManager.getInstance(project).getToolWindow(TOOL_WINDOW_ID);
        if (window != null && window.isVisible()) {
          ConsoleView console = logcatView.getLogConsole().getConsole();
          if (console != null) {
            checkFacetAndSdk(project, console);
          }
        }
      }
    }, project.getDisposed());

    final File adb = AndroidSdkUtils.getAdb(project);
    if (adb == null) {
      return;
    }

    loadingPanel.setLoadingText("Initializing ADB");
    loadingPanel.startLoading();

    ListenableFuture<AndroidDebugBridge> future = AdbService.getInstance().getDebugBridge(adb);
    Futures.addCallback(future, new FutureCallback<AndroidDebugBridge>() {
      @Override
      public void onSuccess(@Nullable AndroidDebugBridge bridge) {
        Logger.getInstance(AndroidToolWindowFactory.class).info("Successfully obtained debug bridge");
        loadingPanel.stopLoading();
      }

      @Override
      public void onFailure(@NotNull Throwable t) {
        loadingPanel.stopLoading();

        // If we cannot connect to ADB in a reasonable amount of time (10 seconds timeout in AdbService), then something is seriously
        // wrong. The only identified reason so far is that some machines have incompatible versions of adb that were already running.
        // e.g. Genymotion, some HTC flashing software, Ubuntu's adb package may all conflict with the version of adb in the SDK.
        Logger.getInstance(AndroidToolWindowFactory.class).info("Unable to obtain debug bridge", t);
        String msg;
        if (t.getMessage() != null) {
          msg = t.getMessage();
        }
        else {
          msg = String.format("Unable to establish a connection to adb.\n\n" +
                              "Check the Event Log for possible issues.\n" +
                              "This can happen if you have an incompatible version of adb running already.\n" +
                              "Try re-opening %1$s after killing any existing adb daemons.\n\n" +
                              "If this happens repeatedly, please file a bug at http://b.android.com including the following:\n" +
                              "  1. Output of the command: '%2$s devices'\n" +
                              "  2. Your idea.log file (Help | Show Log in Explorer)\n",
                              ApplicationNamesInfo.getInstance().getProductName(), adb.getAbsolutePath());
        }
        Messages.showErrorDialog(msg, "ADB Connection Error");
      }
    }, EdtExecutor.INSTANCE);
  }

  @NotNull
  public ActionGroup getToolbarActions(Project project, DeviceContext deviceContext) {
    DefaultActionGroup group = new DefaultActionGroup();

    group.add(new ScreenshotAction(project, deviceContext));
    group.add(new ScreenRecorderAction(project, deviceContext));
    group.add(DumpSysActions.create(project, deviceContext));
    group.add(new Separator());

    group.add(new TerminateVMAction(deviceContext));
    group.add(new HierarchyViewAction(project, deviceContext));
    group.add(new Separator());
    group.add(new BrowserHelpAction("Android Monitor", "http://developer.android.com/r/studio-ui/android-monitor.html"));

    return group;
  }

  private static Content createLogcatContent(RunnerLayoutUi layoutUi, final Project project, DeviceContext deviceContext) {
    final AndroidLogcatView logcatView = new AndroidLogcatView(project, deviceContext) {
      @Override
      protected boolean isActive() {
        ToolWindow window = ToolWindowManager.getInstance(project).getToolWindow(TOOL_WINDOW_ID);
        return window.isVisible();
      }
    };
    ToolWindowManagerEx.getInstanceEx(project).addToolWindowManagerListener(new ToolWindowManagerAdapter() {
      boolean myToolWindowVisible;

      @Override
      public void stateChanged() {
        ToolWindow window = ToolWindowManager.getInstance(project).getToolWindow(TOOL_WINDOW_ID);
        if (window != null) {
          boolean visible = window.isVisible();
          if (visible != myToolWindowVisible) {
            myToolWindowVisible = visible;
            logcatView.activate();
            if (visible) {
              ConsoleView console = logcatView.getLogConsole().getConsole();
              if (console != null) {
                checkFacetAndSdk(project, console);
              }
            }
          }
        }
      }
    });

    final MessageBusConnection connection = project.getMessageBus().connect(project);
    connection.subscribe(ProjectTopics.PROJECT_ROOTS, new MyAndroidPlatformListener(logcatView));

    JPanel logcatContentPanel = logcatView.getContentPanel();

    final Content logcatContent =
      layoutUi.createContent(ANDROID_LOGCAT_CONTENT_ID, logcatContentPanel, "logcat", AndroidIcons.Ddms.Logcat, null);
    logcatContent.putUserData(AndroidLogcatView.ANDROID_LOGCAT_VIEW_KEY, logcatView);
    logcatContent.setDisposer(logcatView);
    logcatContent.setCloseable(false);
    logcatContent.setPreferredFocusableComponent(logcatContentPanel);

    return logcatContent;
  }

  private static void checkFacetAndSdk(Project project, @NotNull final ConsoleView console) {
    final List<AndroidFacet> facets = ProjectFacetManager.getInstance(project).getFacets(AndroidFacet.ID);

    if (facets.size() == 0) {
      console.clear();
      console.print(AndroidBundle.message("android.logcat.no.android.facets.error"), ConsoleViewContentType.ERROR_OUTPUT);
      return;
    }

    final AndroidFacet facet = facets.get(0);
    AndroidPlatform platform = facet.getConfiguration().getAndroidPlatform();
    if (platform == null) {
      console.clear();
      final Module module = facet.getModule();

      if (!AndroidMavenUtil.isMavenizedModule(module)) {
        console.print("Please ", ConsoleViewContentType.ERROR_OUTPUT);
        console.printHyperlink("configure", new HyperlinkInfo() {
          @Override
          public void navigate(Project project) {
            AndroidSdkUtils.openModuleDependenciesConfigurable(module);
          }
        });
        console.print(" Android SDK\n", ConsoleViewContentType.ERROR_OUTPUT);
      }
      else {
        console.print(AndroidBundle.message("android.maven.cannot.parse.android.sdk.error", module.getName()) + '\n',
                      ConsoleViewContentType.ERROR_OUTPUT);
      }
    }
  }

  private static class MyAndroidPlatformListener implements ModuleRootListener {
    private final Project myProject;
    private final AndroidLogcatView myView;

    private AndroidPlatform myPrevPlatform;

    private MyAndroidPlatformListener(@NotNull AndroidLogcatView view) {
      myProject = view.getProject();
      myView = view;
      myPrevPlatform = getPlatform();
    }

    @Override
    public void rootsChanged(ModuleRootEvent event) {
      final ToolWindow window = ToolWindowManager.getInstance(myProject).getToolWindow(TOOL_WINDOW_ID);
      if (window == null) {
        return;
      }

      if (window.isDisposed() || !window.isVisible()) {
        return;
      }

      AndroidPlatform newPlatform = getPlatform();

      if (!Comparing.equal(myPrevPlatform, newPlatform)) {
        myPrevPlatform = newPlatform;
        ApplicationManager.getApplication().invokeLater(new Runnable() {
          @Override
          public void run() {
            if (!window.isDisposed() && window.isVisible()) {
              myView.activate();
            }
          }
        });
      }
    }

    @Nullable
    private AndroidPlatform getPlatform() {
      AndroidPlatform newPlatform = null;
      final List<AndroidFacet> facets = ProjectFacetManager.getInstance(myProject).getFacets(AndroidFacet.ID);
      if (facets.size() > 0) {
        final AndroidFacet facet = facets.get(0);
        newPlatform = facet.getConfiguration().getAndroidPlatform();
      }
      return newPlatform;
    }
  }
}<|MERGE_RESOLUTION|>--- conflicted
+++ resolved
@@ -27,10 +27,6 @@
 import com.android.tools.idea.ddms.actions.*;
 import com.android.tools.idea.ddms.adb.AdbService;
 import com.android.tools.idea.logcat.AndroidLogcatView;
-<<<<<<< HEAD
-=======
-import com.android.tools.idea.stats.UsageTracker;
->>>>>>> cd33f0a2
 import com.google.common.util.concurrent.FutureCallback;
 import com.google.common.util.concurrent.Futures;
 import com.google.common.util.concurrent.ListenableFuture;
@@ -336,12 +332,9 @@
 
       if (!Comparing.equal(myPrevPlatform, newPlatform)) {
         myPrevPlatform = newPlatform;
-        ApplicationManager.getApplication().invokeLater(new Runnable() {
-          @Override
-          public void run() {
-            if (!window.isDisposed() && window.isVisible()) {
-              myView.activate();
-            }
+        ApplicationManager.getApplication().invokeLater(() -> {
+          if (!window.isDisposed() && window.isVisible()) {
+            myView.activate();
           }
         });
       }
