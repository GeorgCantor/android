<!--
  ~ Copyright (C) 2016 The Android Open Source Project
  ~
  ~ Licensed under the Apache License, Version 2.0 (the "License");
  ~ you may not use this file except in compliance with the License.
  ~ You may obtain a copy of the License at
  ~
  ~      http://www.apache.org/licenses/LICENSE-2.0
  ~
  ~ Unless required by applicable law or agreed to in writing, software
  ~ distributed under the License is distributed on an "AS IS" BASIS,
  ~ WITHOUT WARRANTIES OR CONDITIONS OF ANY KIND, either express or implied.
  ~ See the License for the specific language governing permissions and
  ~ limitations under the License.
  -->
<idea-plugin>
  <depends optional="true" config-file="designer-androidstudio.xml">com.intellij.modules.androidstudio</depends>

  <extensions defaultExtensionNs="com.intellij">
    <fileEditorProvider implementation="com.android.tools.idea.editors.layeredimage.LayeredImageEditorProvider" />
    <projectService serviceImplementation="com.android.tools.idea.editors.layeredimage.LayersManager" />
    <externalAnnotator language="XML" implementationClass="com.android.tools.idea.uibuilder.lint.AtfIssueExternalAnnotator"/>
    <externalAnnotator language="XML" implementationClass="com.android.tools.idea.uibuilder.lint.VisualLintIssueExternalAnnotator"/>
    <troubleInfoCollector implementation="com.android.tools.idea.uibuilder.troubleshooting.DesignToolsTroubleInfoCollector" />
  </extensions>

  <!-- Extension points -->
  <extensionPoints>
    <extensionPoint qualifiedName="com.android.tools.idea.uibuilder.handlers.viewHandlerProvider"
                    area="IDEA_PROJECT"
                    interface="com.android.tools.idea.uibuilder.handlers.ViewHandlerProvider" />
    <extensionPoint qualifiedName="com.android.tools.idea.uibuilder.editorNotificationProvider"
<<<<<<< HEAD
                    interface="com.intellij.ui.EditorNotificationProvider" />
=======
                    interface="com.intellij.ui.EditorNotifications$Provider" />
    <extensionPoint qualifiedName="com.android.tools.idea.uibuilder.troubleshooting.infoCollector"
                    interface="com.intellij.troubleshooting.TroubleInfoCollector"/>
>>>>>>> de127946
  </extensionPoints>

  <extensions defaultExtensionNs="com.intellij">
    <applicationService serviceImplementation="com.android.tools.idea.configurations.AdditionalDeviceService" />
  </extensions>

  <!-- New layout editor -->

  <extensions defaultExtensionNs="com.intellij">
    <fileEditorProvider implementation="com.android.tools.idea.uibuilder.editor.multirepresentation.sourcecode.SourceCodeEditorProvider" />
    <editorNotificationProvider implementation="com.android.tools.idea.common.editor.SplitEditorPreviewNotificationForwarder" />
  </extensions>

  <extensions defaultExtensionNs="com.intellij">
    <library.toolWindow factoryClass="com.android.tools.idea.uibuilder.visual.VisualizationToolWindowFactory"
                librarySearchClass="com.android.tools.idea.sdk.AndroidSdkLibrarySearcher"
                id="Layout Validation" anchor="right" icon="StudioIcons.Shell.ToolWindows.MULTI_PREVIEW" canCloseContents="false" />
    <projectService serviceImplementation="com.android.tools.idea.uibuilder.handlers.ViewHandlerManager" headlessImplementation="" />
    <projectService serviceImplementation="com.android.tools.idea.uibuilder.editor.LayoutNavigationManager" />

    <projectService serviceInterface="com.android.tools.idea.common.error.DesignerCommonIssuePanelModelProvider"
                    serviceImplementation="com.android.tools.idea.common.error.AsyncDesignerCommonIssuePanelModelProvider"/>
    <projectService serviceImplementation="com.android.tools.idea.common.error.IssuePanelService"/>
    <postStartupActivity implementation="com.android.tools.idea.common.error.IssuePanelStartupActivity"/>
  </extensions>

  <extensions defaultExtensionNs="com.android.tools.idea.uibuilder">
    <editorNotificationProvider implementation="com.android.tools.idea.common.surface.notifications.DesignSurfaceNotificationProvider" />
  </extensions>
  <!-- Collects all the providers for source code preview representations -->
  <extensionPoints>
    <extensionPoint qualifiedName="com.android.tools.idea.uibuilder.editor.multirepresentation.sourcecode.sourceCodePreviewRepresentationProvider"
                    interface="com.android.tools.idea.uibuilder.editor.multirepresentation.PreviewRepresentationProvider" />
  </extensionPoints>

  <extensions defaultExtensionNs="com.intellij">
    <fileEditorProvider implementation="com.android.tools.idea.uibuilder.editor.NlEditorProvider"/>
    <fileEditorProvider implementation="com.android.tools.idea.uibuilder.editor.DesignFilesPreviewEditorProvider"/>
  </extensions>

  <extensions defaultExtensionNs="com.intellij">
    <applicationService serviceImplementation="com.android.tools.idea.common.model.NlDependencyManager"/>
    <applicationConfigurable groupId="editor" groupWeight="115" id="nele.options"
                             instance="com.android.tools.idea.uibuilder.options.NlOptionsConfigurable"/>
    <search.optionContributor
        implementation="com.android.tools.idea.uibuilder.options.NlOptionConfigurableSearchableOptionContributor"/>
    <moduleService serviceImplementation="com.android.tools.idea.uibuilder.palette.NlPaletteModel" />
  </extensions>

  <extensions defaultExtensionNs="com.intellij">
    <keymapExtension implementation="com.android.tools.idea.DesignerKeymapExtension"/>
  </extensions>

  <extensions defaultExtensionNs="com.intellij">
    <projectService serviceImplementation="com.android.tools.idea.common.surface.DesignSurfaceSettings"/>
    <applicationService serviceImplementation="com.android.tools.idea.uibuilder.visual.VisualizationToolSettings"/>
    <projectService serviceImplementation="com.android.tools.idea.uibuilder.visual.VisualizationToolProjectSettings"/>
  </extensions>

  <extensions defaultExtensionNs="com.intellij">
    <trafficLightRendererContributor implementation="com.android.tools.idea.uibuilder.editor.ResourceFileTrafficLightRendererContributor"/>
  </extensions>

  <!-- The design tool actions which the shortcuts are configurable. -->
  <!-- The action ids should be listed in com.android.tools.idea.actions.DesignerActions.kt file  -->
  <actions>
    <!-- Shared actions across all design tools-->
    <group id="Android.Designer.CommonActions"> <!-- Keymap group for Preferences -> Keymap -> Android Design Tools -->
      <action id="Android.Designer.ForceRefreshPreview"
              class="com.android.tools.idea.common.actions.RefreshRenderAction"
              text="Force Refresh Layout"
              description="Refresh preview(s)">
        <keyboard-shortcut keymap="$default" first-keystroke="R"/>
      </action>
      <action id="Android.Designer.IssueNotificationAction"
              icon="StudioIcons.Common.ERROR"
              class="com.android.tools.idea.common.actions.IssueNotificationAction"
              text="Toggle Issue Panel"
              description="Toggle the visibility of Issue Panel">
        <keyboard-shortcut keymap="$default" first-keystroke="E"/>
      </action>

      <reference ref="Adtui.ZoomInAction"/>
      <reference ref="Adtui.ZoomOutAction"/>
      <reference ref="Adtui.ZoomToActualAction"/>
      <reference ref="Adtui.ZoomToFitAction"/>
      <reference ref="Adtui.ZoomResetAction"/>
    </group>

    <group id="Android.Designer.ToolsActions"/> <!-- Keymap group for Preferences -> Keymap -> Android Design Tools -> [Tool_Name] -->

    <!-- Layout Editor specific actions -->
    <group id="Android.Designer.LayoutEditorActions" text="Layout Editor">
<<<<<<< HEAD
      <group id="Android.Designer.SwitchLayoutQualifier"
             class="com.android.tools.idea.uibuilder.editor.LayoutQualifierDropdownMenu"
             text="Switch Layout Qualifier"
             description="Switch or create the new qualifier for current layout">
      </group>
=======
      <action id="Android.Designer.SwitchLayoutQualifier"
              class="com.android.tools.idea.uibuilder.actions.LayoutQualifierDropdownMenu"
              text="Switch Layout Qualifier"
              description="Switch or create the new qualifier for current layout">
      </action>
>>>>>>> de127946
      <action id="Android.Designer.SwitchDesignMode"
              icon="StudioIcons.LayoutEditor.Toolbar.VIEW_MODE"
              class="com.android.tools.idea.uibuilder.actions.SwitchToNextScreenViewProviderAction"
              text="Switch Design Mode"
              description="Switch the design mode cycling within Design, Blueprint, and Design + Blueprint">
        <keyboard-shortcut keymap="$default" first-keystroke="B"/>
      </action>
      <action id="Android.Designer.ToggleDeviceOrientation"
              icon="StudioIcons.LayoutEditor.Toolbar.ROTATE_BUTTON"
              class="com.android.tools.idea.common.actions.ToggleDeviceOrientationAction"
              text="Toggle Device Orientation"
              description="Toggle the preview orientation between portrait and landscape">
        <keyboard-shortcut keymap="$default" first-keystroke="O"/>
      </action>
      <action id="Android.Designer.ToggleDeviceNightMode"
              icon="StudioIcons.DeviceConfiguration.NIGHT_MODE"
              class="com.android.tools.idea.common.actions.ToggleDeviceNightModeAction"
              text="Toggle Device Night Mode"
              description="Enable or disable the Night mode of preview">
        <keyboard-shortcut keymap="$default" first-keystroke="N"/>
      </action>
      <action id="Android.Designer.NextDevice"
              class="com.android.tools.idea.common.actions.NextDeviceAction"
              text="Preview Next Device"
              description="Change to next device in the device menu">
        <keyboard-shortcut keymap="$default" first-keystroke="D"/>
      </action>
      <action id="Android.Designer.PreviousDevice"
              class="com.android.tools.idea.common.actions.PreviousDeviceAction"
              text="Preview Previous Device"
              description="Change to previous device in the device menu">
        <keyboard-shortcut keymap="$default" first-keystroke="shift D"/>
      </action>
      <!-- TODO (b/149212539): Migrate other shortcuts of Layout Editor -->

      <add-to-group group-id="Android.Designer.ToolsActions"/>
    </group>

    <group id="Android.Designer.IssuePanel.ToolbarActions">
      <group id="Android.Designer.IssuePanel.ViewOptions" text="View Options" icon="AllIcons.Actions.Show" popup="true">
        <group id="Android.Designer.IssuePanel.SeverityFilter"
               class="com.android.tools.idea.common.error.IssuePanelViewOptionActionGroup"
               text="Severity Filters of Issue Panel"/>
      </group>
      <action id="Android.Designer.IssuePanel.ToggleIssueDetailAction"
              text="Show Issue Detail"
              icon="AllIcons.Actions.PreviewDetails"
              class="com.android.tools.idea.common.error.ToggleIssueDetailAction"/>
      <action id="Android.Designer.IssuePanel.QuickFixes"
              text="Show Quick Fixes"
              icon="AllIcons.Actions.IntentionBulb"
              use-shortcut-of="ShowIntentionActions"
              class="com.android.tools.idea.common.error.ShowQuickFixesAction"/>
    </group>
    <group id="Android.Designer.IssuePanel.TreePopup">
      <reference ref="Android.Designer.IssuePanel.QuickFixes"/>
      <action id="Android.Designer.IssuePanel.CopyIssueDescription"
              text="Copy Problem Description"
              icon="AllIcons.Actions.Copy"
              use-shortcut-of="$Copy"
              class="com.android.tools.idea.common.error.CopyIssueDescriptionAction"/>
      <reference ref="EditSource"/>
    </group>

    <action id="Android.CreateSampleDataDirectory" class="com.android.tools.idea.actions.CreateSampleDataDirectory">
      <add-to-group group-id="NewGroup" anchor="after" relative-to-action="Android.CreateResourceDirectory"/>
    </action>
    <action id="StoreDefaultLayout" class="com.android.tools.idea.common.actions.StoreDefaultWindowLayoutAction" overrides="true">
      <synonym key="action.StoreDefaultLayout.synonym" />
    </action>
    <action id="RestoreDefaultLayout" class="com.android.tools.idea.common.actions.RestoreDefaultWindowLayoutAction" overrides="true"/>

    <action internal="true" id="Android.GenerateLayoutTestSkeletonAction" class="com.android.tools.idea.uibuilder.actions.GenerateLayoutTestSkeletonAction">
        <add-to-group group-id="Internal.Android" anchor="after" relative-to-action="Android.TerminateAdbAction"/>
    </action>
  </actions>

  <extensions defaultExtensionNs="com.android.tools.idea.assistant">
    <assistantBundleCreator implementation="com.android.tools.idea.uibuilder.actions.MotionLayoutPanelAssistantBundleCreator"/>
    <assistantBundleCreator implementation="com.android.tools.idea.uibuilder.actions.ConstraintLayoutPanelAssistantBundleCreator"/>
    <assistantBundleCreator implementation="com.android.tools.idea.uibuilder.actions.LayoutEditorPanelAssistantBundleCreator"/>
    <navlistener implementation="com.android.tools.idea.uibuilder.actions.analytics.AssistantPanelNavListener" />
  </extensions>

  <extensions defaultExtensionNs="com.intellij">
<<<<<<< HEAD
    <globalInspection projectType="Android" hasStaticDescription="true" displayName="Bounds" shortName="Bounds" groupPathKey="android.inspections.group.path.lint"
                      groupName="Screen sizes" enabledByDefault="true" level="WARNING"
                      implementationClass="com.android.tools.idea.uibuilder.visual.visuallint.analyzers.BoundsAnalyzerInspection"/>
    <globalInspection projectType="Android" hasStaticDescription="true" displayName="Bottom nav" shortName="BottomNav" groupPathKey="android.inspections.group.path.lint"
                      groupName="Screen sizes" enabledByDefault="true" level="WARNING"
                      implementationClass="com.android.tools.idea.uibuilder.visual.visuallint.analyzers.BottomNavAnalyzerInspection"/>
    <globalInspection projectType="Android" hasStaticDescription="true" displayName="Bottom app bar" shortName="BottomAppBar" groupPathKey="android.inspections.group.path.lint"
                      groupName="Screen sizes" enabledByDefault="true" level="WARNING"
                      implementationClass="com.android.tools.idea.uibuilder.visual.visuallint.analyzers.BottomAppBarAnalyzerInspection"/>
    <globalInspection projectType="Android" hasStaticDescription="true" displayName="Overlap" shortName="Overlap" groupPathKey="android.inspections.group.path.lint"
                      groupName="Screen sizes" enabledByDefault="true" level="WARNING"
                      implementationClass="com.android.tools.idea.uibuilder.visual.visuallint.analyzers.OverlapAnalyzerInspection"/>
    <globalInspection projectType="Android" hasStaticDescription="true" displayName="Long text" shortName="LongText" groupPathKey="android.inspections.group.path.lint"
                      groupName="Screen sizes" enabledByDefault="true" level="WARNING"
                      implementationClass="com.android.tools.idea.uibuilder.visual.visuallint.analyzers.LongTextAnalyzerInspection"/>
    <globalInspection projectType="Android" hasStaticDescription="true" displayName="Accessibility" shortName="AccessibilityTestFramework" groupPathKey="android.inspections.group.path.lint"
                      groupName="Screen sizes" enabledByDefault="true" level="WARNING"
                      implementationClass="com.android.tools.idea.uibuilder.visual.visuallint.analyzers.AtfAnalyzerInspection"/>
    <globalInspection projectType="Android" hasStaticDescription="true" displayName="Locale text" shortName="LocaleText" groupPathKey="android.inspections.group.path.lint"
                      groupName="Screen sizes" enabledByDefault="true" level="WARNING"
                      implementationClass="com.android.tools.idea.uibuilder.visual.visuallint.analyzers.LocaleAnalyzerInspection"/>
    <globalInspection projectType="Android" hasStaticDescription="true" displayName="Button size" shortName="ButtonSize" groupPathKey="android.inspections.group.path.lint"
                      groupName="Screen sizes" enabledByDefault="true" level="WARNING"
                      implementationClass="com.android.tools.idea.uibuilder.visual.visuallint.analyzers.ButtonSizeAnalyzerInspection"/>
    <globalInspection projectType="Android" hasStaticDescription="true" displayName="Text field size" shortName="TextFieldSize" groupPathKey="android.inspections.group.path.lint"
                      groupName="Screen sizes" enabledByDefault="true" level="WARNING"
                      implementationClass="com.android.tools.idea.uibuilder.visual.visuallint.analyzers.TextFieldSizeAnalyzerInspection"/>
    <globalInspection projectType="Android" hasStaticDescription="true" displayName="Wear margins" shortName="WearMargin" groupPathKey="android.inspections.group.path.lint"
=======
    <notificationGroup displayType="BALLOON" id="Motion Editor" />
  </extensions>

  <extensions defaultExtensionNs="com.intellij">
    <globalInspection projectType="Android" hasStaticDescription="true" displayName="Bounds" shortName="Bounds" groupPath="Android,Lint"
                      groupName="Screen sizes" enabledByDefault="true" level="WARNING"
                      implementationClass="com.android.tools.idea.uibuilder.visual.visuallint.analyzers.BoundsAnalyzerInspection"/>
    <globalInspection projectType="Android" hasStaticDescription="true" displayName="Bottom nav" shortName="BottomNav" groupPath="Android,Lint"
                      groupName="Screen sizes" enabledByDefault="true" level="WARNING"
                      implementationClass="com.android.tools.idea.uibuilder.visual.visuallint.analyzers.BottomNavAnalyzerInspection"/>
    <globalInspection projectType="Android" hasStaticDescription="true" displayName="Bottom app bar" shortName="BottomAppBar" groupPath="Android,Lint"
                      groupName="Screen sizes" enabledByDefault="true" level="WARNING"
                      implementationClass="com.android.tools.idea.uibuilder.visual.visuallint.analyzers.BottomAppBarAnalyzerInspection"/>
    <globalInspection projectType="Android" hasStaticDescription="true" displayName="Overlap" shortName="Overlap" groupPath="Android,Lint"
                      groupName="Screen sizes" enabledByDefault="true" level="WARNING"
                      implementationClass="com.android.tools.idea.uibuilder.visual.visuallint.analyzers.OverlapAnalyzerInspection"/>
    <globalInspection projectType="Android" hasStaticDescription="true" displayName="Long text" shortName="LongText" groupPath="Android,Lint"
                      groupName="Screen sizes" enabledByDefault="true" level="WARNING"
                      implementationClass="com.android.tools.idea.uibuilder.visual.visuallint.analyzers.LongTextAnalyzerInspection"/>
    <globalInspection projectType="Android" hasStaticDescription="true" displayName="Accessibility" shortName="AccessibilityTestFramework" groupPath="Android,Lint"
                      groupName="Screen sizes" enabledByDefault="true" level="WARNING"
                      implementationClass="com.android.tools.idea.uibuilder.visual.visuallint.analyzers.AtfAnalyzerInspection"/>
    <globalInspection projectType="Android" hasStaticDescription="true" displayName="Locale text" shortName="LocaleText" groupPath="Android,Lint"
                      groupName="Screen sizes" enabledByDefault="true" level="WARNING"
                      implementationClass="com.android.tools.idea.uibuilder.visual.visuallint.analyzers.LocaleAnalyzerInspection"/>
    <globalInspection projectType="Android" hasStaticDescription="true" displayName="Button size" shortName="ButtonSize" groupPath="Android,Lint"
                      groupName="Screen sizes" enabledByDefault="true" level="WARNING"
                      implementationClass="com.android.tools.idea.uibuilder.visual.visuallint.analyzers.ButtonSizeAnalyzerInspection"/>
    <globalInspection projectType="Android" hasStaticDescription="true" displayName="Text field size" shortName="TextFieldSize" groupPath="Android,Lint"
                      groupName="Screen sizes" enabledByDefault="true" level="WARNING"
                      implementationClass="com.android.tools.idea.uibuilder.visual.visuallint.analyzers.TextFieldSizeAnalyzerInspection"/>
    <globalInspection projectType="Android" hasStaticDescription="true" displayName="Wear margins" shortName="WearMargin" groupPath="Android,Lint"
>>>>>>> de127946
                      groupName="Screen sizes" enabledByDefault="true" level="WARNING"
                      implementationClass="com.android.tools.idea.uibuilder.visual.visuallint.analyzers.WearMarginAnalyzerInspection"/>
  </extensions>

  <extensions defaultExtensionNs="com.android.tools.idea.uibuilder.troubleshooting">
    <infoCollector implementation="com.android.tools.idea.common.surface.DesignSurfaceTroubleInfoCollector" />
    <infoCollector implementation="com.android.tools.idea.common.error.IssuePanelServiceTroubleInfoCollector" />
  </extensions>

  <extensions defaultExtensionNs="com.android.tools.idea.diagnostics.report">
    <logsProvider implementation="com.android.tools.idea.uibuilder.troubleshooting.DesignToolsDiagnosticsSummaryFileProvider" />
  </extensions>
</idea-plugin><|MERGE_RESOLUTION|>--- conflicted
+++ resolved
@@ -30,13 +30,9 @@
                     area="IDEA_PROJECT"
                     interface="com.android.tools.idea.uibuilder.handlers.ViewHandlerProvider" />
     <extensionPoint qualifiedName="com.android.tools.idea.uibuilder.editorNotificationProvider"
-<<<<<<< HEAD
                     interface="com.intellij.ui.EditorNotificationProvider" />
-=======
-                    interface="com.intellij.ui.EditorNotifications$Provider" />
     <extensionPoint qualifiedName="com.android.tools.idea.uibuilder.troubleshooting.infoCollector"
                     interface="com.intellij.troubleshooting.TroubleInfoCollector"/>
->>>>>>> de127946
   </extensionPoints>
 
   <extensions defaultExtensionNs="com.intellij">
@@ -130,19 +126,11 @@
 
     <!-- Layout Editor specific actions -->
     <group id="Android.Designer.LayoutEditorActions" text="Layout Editor">
-<<<<<<< HEAD
       <group id="Android.Designer.SwitchLayoutQualifier"
-             class="com.android.tools.idea.uibuilder.editor.LayoutQualifierDropdownMenu"
+             class="com.android.tools.idea.uibuilder.actions.LayoutQualifierDropdownMenu"
              text="Switch Layout Qualifier"
              description="Switch or create the new qualifier for current layout">
       </group>
-=======
-      <action id="Android.Designer.SwitchLayoutQualifier"
-              class="com.android.tools.idea.uibuilder.actions.LayoutQualifierDropdownMenu"
-              text="Switch Layout Qualifier"
-              description="Switch or create the new qualifier for current layout">
-      </action>
->>>>>>> de127946
       <action id="Android.Designer.SwitchDesignMode"
               icon="StudioIcons.LayoutEditor.Toolbar.VIEW_MODE"
               class="com.android.tools.idea.uibuilder.actions.SwitchToNextScreenViewProviderAction"
@@ -210,9 +198,7 @@
     <action id="Android.CreateSampleDataDirectory" class="com.android.tools.idea.actions.CreateSampleDataDirectory">
       <add-to-group group-id="NewGroup" anchor="after" relative-to-action="Android.CreateResourceDirectory"/>
     </action>
-    <action id="StoreDefaultLayout" class="com.android.tools.idea.common.actions.StoreDefaultWindowLayoutAction" overrides="true">
-      <synonym key="action.StoreDefaultLayout.synonym" />
-    </action>
+    <action id="StoreDefaultLayout" class="com.android.tools.idea.common.actions.StoreDefaultWindowLayoutAction" overrides="true"/>
     <action id="RestoreDefaultLayout" class="com.android.tools.idea.common.actions.RestoreDefaultWindowLayoutAction" overrides="true"/>
 
     <action internal="true" id="Android.GenerateLayoutTestSkeletonAction" class="com.android.tools.idea.uibuilder.actions.GenerateLayoutTestSkeletonAction">
@@ -228,7 +214,10 @@
   </extensions>
 
   <extensions defaultExtensionNs="com.intellij">
-<<<<<<< HEAD
+    <notificationGroup displayType="BALLOON" id="Motion Editor" />
+  </extensions>
+
+  <extensions defaultExtensionNs="com.intellij">
     <globalInspection projectType="Android" hasStaticDescription="true" displayName="Bounds" shortName="Bounds" groupPathKey="android.inspections.group.path.lint"
                       groupName="Screen sizes" enabledByDefault="true" level="WARNING"
                       implementationClass="com.android.tools.idea.uibuilder.visual.visuallint.analyzers.BoundsAnalyzerInspection"/>
@@ -257,40 +246,6 @@
                       groupName="Screen sizes" enabledByDefault="true" level="WARNING"
                       implementationClass="com.android.tools.idea.uibuilder.visual.visuallint.analyzers.TextFieldSizeAnalyzerInspection"/>
     <globalInspection projectType="Android" hasStaticDescription="true" displayName="Wear margins" shortName="WearMargin" groupPathKey="android.inspections.group.path.lint"
-=======
-    <notificationGroup displayType="BALLOON" id="Motion Editor" />
-  </extensions>
-
-  <extensions defaultExtensionNs="com.intellij">
-    <globalInspection projectType="Android" hasStaticDescription="true" displayName="Bounds" shortName="Bounds" groupPath="Android,Lint"
-                      groupName="Screen sizes" enabledByDefault="true" level="WARNING"
-                      implementationClass="com.android.tools.idea.uibuilder.visual.visuallint.analyzers.BoundsAnalyzerInspection"/>
-    <globalInspection projectType="Android" hasStaticDescription="true" displayName="Bottom nav" shortName="BottomNav" groupPath="Android,Lint"
-                      groupName="Screen sizes" enabledByDefault="true" level="WARNING"
-                      implementationClass="com.android.tools.idea.uibuilder.visual.visuallint.analyzers.BottomNavAnalyzerInspection"/>
-    <globalInspection projectType="Android" hasStaticDescription="true" displayName="Bottom app bar" shortName="BottomAppBar" groupPath="Android,Lint"
-                      groupName="Screen sizes" enabledByDefault="true" level="WARNING"
-                      implementationClass="com.android.tools.idea.uibuilder.visual.visuallint.analyzers.BottomAppBarAnalyzerInspection"/>
-    <globalInspection projectType="Android" hasStaticDescription="true" displayName="Overlap" shortName="Overlap" groupPath="Android,Lint"
-                      groupName="Screen sizes" enabledByDefault="true" level="WARNING"
-                      implementationClass="com.android.tools.idea.uibuilder.visual.visuallint.analyzers.OverlapAnalyzerInspection"/>
-    <globalInspection projectType="Android" hasStaticDescription="true" displayName="Long text" shortName="LongText" groupPath="Android,Lint"
-                      groupName="Screen sizes" enabledByDefault="true" level="WARNING"
-                      implementationClass="com.android.tools.idea.uibuilder.visual.visuallint.analyzers.LongTextAnalyzerInspection"/>
-    <globalInspection projectType="Android" hasStaticDescription="true" displayName="Accessibility" shortName="AccessibilityTestFramework" groupPath="Android,Lint"
-                      groupName="Screen sizes" enabledByDefault="true" level="WARNING"
-                      implementationClass="com.android.tools.idea.uibuilder.visual.visuallint.analyzers.AtfAnalyzerInspection"/>
-    <globalInspection projectType="Android" hasStaticDescription="true" displayName="Locale text" shortName="LocaleText" groupPath="Android,Lint"
-                      groupName="Screen sizes" enabledByDefault="true" level="WARNING"
-                      implementationClass="com.android.tools.idea.uibuilder.visual.visuallint.analyzers.LocaleAnalyzerInspection"/>
-    <globalInspection projectType="Android" hasStaticDescription="true" displayName="Button size" shortName="ButtonSize" groupPath="Android,Lint"
-                      groupName="Screen sizes" enabledByDefault="true" level="WARNING"
-                      implementationClass="com.android.tools.idea.uibuilder.visual.visuallint.analyzers.ButtonSizeAnalyzerInspection"/>
-    <globalInspection projectType="Android" hasStaticDescription="true" displayName="Text field size" shortName="TextFieldSize" groupPath="Android,Lint"
-                      groupName="Screen sizes" enabledByDefault="true" level="WARNING"
-                      implementationClass="com.android.tools.idea.uibuilder.visual.visuallint.analyzers.TextFieldSizeAnalyzerInspection"/>
-    <globalInspection projectType="Android" hasStaticDescription="true" displayName="Wear margins" shortName="WearMargin" groupPath="Android,Lint"
->>>>>>> de127946
                       groupName="Screen sizes" enabledByDefault="true" level="WARNING"
                       implementationClass="com.android.tools.idea.uibuilder.visual.visuallint.analyzers.WearMarginAnalyzerInspection"/>
   </extensions>
