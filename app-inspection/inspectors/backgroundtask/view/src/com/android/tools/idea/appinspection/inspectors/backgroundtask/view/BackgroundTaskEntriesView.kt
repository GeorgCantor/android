--- conflicted
+++ resolved
@@ -39,10 +39,6 @@
 import com.intellij.openapi.actionSystem.impl.ActionToolbarImpl
 import com.intellij.ui.components.JBScrollPane
 import com.intellij.ui.components.JBViewport
-import kotlinx.coroutines.CoroutineDispatcher
-import kotlinx.coroutines.CoroutineScope
-import org.jetbrains.annotations.TestOnly
-import org.jetbrains.annotations.VisibleForTesting
 import java.awt.BorderLayout
 import java.awt.CardLayout
 import java.awt.Dimension
@@ -51,6 +47,10 @@
 import javax.swing.JComponent
 import javax.swing.JPanel
 import javax.swing.ScrollPaneConstants
+import kotlinx.coroutines.CoroutineDispatcher
+import kotlinx.coroutines.CoroutineScope
+import org.jetbrains.annotations.TestOnly
+import org.jetbrains.annotations.VisibleForTesting
 
 const val WORK_MANAGER_TOOLBAR_PLACE = "WorkManagerInspector"
 private const val MINIMUM_ENTRIES_VIEW_WIDTH = 400
@@ -101,13 +101,9 @@
       null
     ) {
     private var selectedTag: String? = null
-<<<<<<< HEAD
-    override fun getActionUpdateThread() = ActionUpdateThread.EDT
-=======
-
-    override fun getActionUpdateThread() = ActionUpdateThread.BGT
-
->>>>>>> 574fcae1
+
+    override fun getActionUpdateThread() = ActionUpdateThread.BGT
+
     override fun update(event: AnActionEvent) {
       if (selectedTag != tableView.treeModel.filterTag) {
         selectedTag = tableView.treeModel.filterTag
@@ -134,13 +130,9 @@
   /** ToggleAction that filters works with a specific [tag]. */
   private inner class FilterWithTagToggleAction(private val tag: String?) :
     ToggleAction(tag ?: "All tags") {
-<<<<<<< HEAD
-    override fun getActionUpdateThread() = ActionUpdateThread.EDT
-=======
-
-    override fun getActionUpdateThread() = ActionUpdateThread.BGT
-
->>>>>>> 574fcae1
+
+    override fun getActionUpdateThread() = ActionUpdateThread.BGT
+
     override fun isSelected(event: AnActionEvent): Boolean {
       return tag == tableView.treeModel.filterTag
     }
@@ -152,13 +144,9 @@
 
   private inner class TableViewAction :
     AnAction(BackgroundTaskInspectorBundle.message("action.show.list"), "", AllIcons.Graph.Grid) {
-<<<<<<< HEAD
-    override fun getActionUpdateThread() = ActionUpdateThread.EDT
-=======
-
-    override fun getActionUpdateThread() = ActionUpdateThread.BGT
-
->>>>>>> 574fcae1
+
+    override fun getActionUpdateThread() = ActionUpdateThread.BGT
+
     override fun actionPerformed(e: AnActionEvent) {
       if (contentMode == Mode.GRAPH) {
         contentMode = Mode.TABLE
@@ -168,6 +156,7 @@
     }
 
     override fun update(e: AnActionEvent) {
+      super.update(e)
       e.presentation.isEnabled = contentMode == Mode.GRAPH
     }
   }
@@ -194,6 +183,7 @@
     }
 
     override fun update(e: AnActionEvent) {
+      super.update(e)
       e.presentation.isEnabled =
         contentMode == Mode.TABLE && selectionModel.selectedEntry is WorkEntry
     }
@@ -211,13 +201,14 @@
   private val cardLayout: CardLayout
   private val contentPanel: JPanel
 
-  @VisibleForTesting val tableView: BackgroundTaskTreeTableView =
-    BackgroundTaskTreeTableView(tab, client, selectionModel, scope, uiDispatcher)
-
-  @VisibleForTesting val graphView: WorkDependencyGraphView =
-    WorkDependencyGraphView(tab, client, selectionModel, scope, uiDispatcher)
+  @VisibleForTesting val tableView: BackgroundTaskTreeTableView
+
+  @VisibleForTesting val graphView: WorkDependencyGraphView
 
   init {
+    tableView = BackgroundTaskTreeTableView(tab, client, selectionModel, scope, uiDispatcher)
+    graphView = WorkDependencyGraphView(tab, client, selectionModel, scope, uiDispatcher)
+
     layout = TabularLayout("*", "Fit,*")
     minimumSize = Dimension(MINIMUM_ENTRIES_VIEW_WIDTH, minimumSize.height)
     add(buildActionBar(), TabularLayout.Constraint(0, 0))
