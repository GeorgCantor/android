--- conflicted
+++ resolved
@@ -33,10 +33,6 @@
 import com.intellij.psi.PsiTreeChangeEvent
 import com.intellij.psi.PsiTreeChangeListener
 import org.jetbrains.android.facet.AndroidFacet
-<<<<<<< HEAD
-import java.util.concurrent.atomic.AtomicBoolean
-=======
->>>>>>> c50c8b87
 
 /**
  * Project-wide listener which invalidates the [SampleDataResourceRepository] corresponding to
@@ -70,24 +66,9 @@
   private class Subscriber(val project: Project) : LazyFileListenerSubscriber<SampleDataListener>(SampleDataListener(project)),
                                                    Disposable {
     override fun subscribe() {
-<<<<<<< HEAD
-      subscribeVFSListener()
-      subscribePSIListener()
-    }
-
-    private fun subscribePSIListener() {
-      val psiProjectListener = PsiProjectListener.getInstance(project)
-      psiProjectListener.setSampleDataListener(listener)
-    }
-
-    private fun subscribeVFSListener() {
-      // Never use Application or Project as parents for disposables, as they will be leaked on plugin unload.
-      VirtualFileManager.getInstance().addVirtualFileListener(listener, this)
-=======
       // Never use Application or Project as parents for disposables, as they will be leaked on plugin unload.
       VirtualFileManager.getInstance().addVirtualFileListener(listener, this)
       AndroidFileChangeListener.getInstance(project).setSampleDataListener(listener)
->>>>>>> c50c8b87
     }
 
     override fun dispose() {
