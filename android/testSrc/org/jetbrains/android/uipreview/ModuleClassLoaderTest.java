--- conflicted
+++ resolved
@@ -57,13 +57,9 @@
 import java.nio.file.Path;
 import java.util.Collections;
 import java.util.List;
-<<<<<<< HEAD
 import java.util.Objects;
 import javax.tools.JavaCompiler;
 import javax.tools.ToolProvider;
-=======
-import javax.tools.*;
->>>>>>> 44b500f2
 import org.jetbrains.android.AndroidTestCase;
 import org.jetbrains.android.dom.manifest.Manifest;
 import org.jetbrains.android.facet.SourceProviderManager;
@@ -246,7 +242,7 @@
     ModuleClassLoaderManager.get().release(loader, this);
   }
 
-  public void testIsSourceModifiedWithOverlay() throws IOException {
+  public void testIsSourceModifiedWithOverlay() throws IOException, ClassNotFoundException {
     StudioFlags.COMPOSE_LIVE_EDIT_PREVIEW.override(true);
     setupTestProjectFromAndroidModel(
       getProject(),
@@ -261,6 +257,7 @@
 
     Path overlayDir1 = Files.createDirectories(Files.createTempDirectory("overlay"));
     Path overlayDir2 = Files.createDirectories(Files.createTempDirectory("overlay"));
+    Files.createDirectories(overlayDir1.resolve("com/google/example"));
     ModuleClassLoaderOverlays.getInstance(myModule).setOverlayPath(overlayDir1);
 
     ApplicationManager.getApplication().runWriteAction(
@@ -270,8 +267,11 @@
     JavaCompiler javac = ToolProvider.getSystemJavaCompiler();
     javac.run(null, null, null, aClassSrc.toString());
 
-
     ModuleClassLoader loader = ModuleClassLoaderManager.get().getShared(null, ModuleRenderContext.forModule(myModule), this);
+    // Add the compiled class to the overlay directory
+    Files.copy(packageDir.resolve("AClass.class"), overlayDir1.resolve("com/google/example/AClass.class"));
+    loader.loadClass("com.google.example.AClass");
+
     assertTrue(loader.isUserCodeUpToDateNonCached());
     // New overlay will make the code out-of-date
     ModuleClassLoaderOverlays.getInstance(myModule).setOverlayPath(overlayDir2);
@@ -309,6 +309,36 @@
     ModuleClassLoader loader = ModuleClassLoaderManager.get().getShared(null, ModuleRenderContext.forModule(myModule), this);
     loader.loadClass("p1.p2.R");
     ModuleClassLoaderManager.get().release(loader, this);
+  }
+
+  // Regression test for b/162056408
+  public void testDisallowLoadingAndroidDispatcherFactory() throws Exception {
+    setupTestProjectFromAndroidModel(
+      getProject(),
+      new File(Objects.requireNonNull(getProject().getBasePath())),
+      new AndroidModuleModelBuilder(
+        ":",
+        "debug",
+        createAndroidProjectBuilderForDefaultTestProjectStructure(IdeAndroidProjectType.PROJECT_TYPE_LIBRARY)));
+
+    ModuleClassLoader loader = ModuleClassLoaderManager.get().getShared(null, ModuleRenderContext.forModule(myModule), this);
+    try {
+      try {
+        loader.loadClass("kotlinx.coroutines.android.AndroidDispatcherFactory");
+        fail("AndroidDispatcherFactory should not be allowed to load by ModuleClassLoader since it would trigger the use of Android " +
+             "coroutines instead of the host ones");
+      }
+      catch (IllegalArgumentException ignored) {
+      }
+
+      // Check we can load resources from the layoutlib-extensions.jar
+      assertNotNull(loader.getResource("META-INF/services/_layoutlib_._internal_.kotlinx.coroutines.internal.MainDispatcherFactory"));
+
+      // Verify that not existing resources return null
+      assertNull(loader.getResource("META-INF/services/does.not.exist"));
+    } finally {
+      ModuleClassLoaderManager.get().release(loader, this);
+    }
   }
 
   public void testNotUpToDate_whenDependenciesChange() throws IOException {
