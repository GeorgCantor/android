--- conflicted
+++ resolved
@@ -92,11 +92,7 @@
   @VisibleForTesting
   void cleanUpSdk(@NotNull Module module, @NotNull Set<Sdk> fixedSdks, @NotNull Set<Sdk> invalidSdks) {
     AndroidFacet androidFacet = AndroidFacet.getInstance(module);
-<<<<<<< HEAD
-    if (androidFacet == null || androidFacet.getModel() == null) {
-=======
     if (androidFacet == null || AndroidModel.get(androidFacet) == null) {
->>>>>>> bd07c1f4
       return;
     }
     Sdk sdk = ModuleRootManager.getInstance(module).getSdk();
