/*
 * Copyright (C) 2022 The Android Open Source Project
 *
 * Licensed under the Apache License, Version 2.0 (the "License");
 * you may not use this file except in compliance with the License.
 * You may obtain a copy of the License at
 *
 *      http://www.apache.org/licenses/LICENSE-2.0
 *
 * Unless required by applicable law or agreed to in writing, software
 * distributed under the License is distributed on an "AS IS" BASIS,
 * WITHOUT WARRANTIES OR CONDITIONS OF ANY KIND, either express or implied.
 * See the License for the specific language governing permissions and
 * limitations under the License.
 */
package com.android.tools.idea.uibuilder.visual.visuallint.analyzers

import android.graphics.RectF
import android.view.accessibility.AccessibilityNodeInfo
import android.view.accessibility.AccessibilityNodeInfo.EXTRA_DATA_TEXT_CHARACTER_LOCATION_KEY
import android.widget.TextView
import com.android.ide.common.rendering.api.ViewInfo
import com.android.tools.idea.common.model.NlModel
import com.android.tools.idea.uibuilder.visual.visuallint.VisualLintAnalyzer
import com.android.tools.idea.uibuilder.visual.visuallint.VisualLintErrorType
import com.android.tools.idea.uibuilder.visual.visuallint.VisualLintInspection
import com.android.tools.rendering.RenderResult
import com.android.utils.HtmlBuilder

/** Maximum length of a line of text, according to Material Design guidelines. */
private const val MAX_LENGTH = 120

/** [VisualLintAnalyzer] for issues where a line of text is longer than [MAX_LENGTH] characters. */
object LongTextAnalyzer : VisualLintAnalyzer() {
  override val type: VisualLintErrorType
    get() = VisualLintErrorType.LONG_TEXT

  override val backgroundEnabled: Boolean
    get() = LongTextAnalyzerInspection.longTextBackground

  override fun findIssues(
    renderResult: RenderResult,
<<<<<<< HEAD
    model: NlModel
=======
    model: NlModel,
>>>>>>> 0d09370c
  ): List<VisualLintIssueContent> {
    val issues = mutableListOf<VisualLintIssueContent>()
    val viewsToAnalyze = ArrayDeque(renderResult.rootViews)
    while (viewsToAnalyze.isNotEmpty()) {
      val view = viewsToAnalyze.removeLast()
      view.children.forEach { viewsToAnalyze.addLast(it) }
      if (hasLongText(view)) {
        issues.add(createIssueContent(view))
      }
    }
    return issues
  }

  private fun hasLongText(view: ViewInfo): Boolean {
    (view.viewObject as? TextView)?.layout?.let {
      for (i in 0 until it.lineCount) {
        val numChars = it.getLineVisibleEnd(i) - it.getEllipsisCount(i) - it.getLineStart(i) + 1
        if (numChars > MAX_LENGTH) {
          return true
        }
      }
    }
    val data =
      (view.accessibilityObject as? AccessibilityNodeInfo)
        ?.extras
        ?.getParcelableArray(EXTRA_DATA_TEXT_CHARACTER_LOCATION_KEY, RectF::class.java)
    if (!data.isNullOrEmpty()) {
      var lineBottom = data[0]?.bottom ?: return false
      var charCount = 1
      var index = 1
      while (index < data.size) {
        val currentCharPosition = data[index]
        index++
        if (currentCharPosition == null) {
          continue
        }
        val currentBottom = currentCharPosition.bottom
        if (currentBottom == lineBottom) {
          charCount++
          if (charCount > MAX_LENGTH) {
            return true
          }
        } else {
          lineBottom = currentBottom
          charCount = 1
        }
      }
    }
    return false
  }

  private fun createIssueContent(view: ViewInfo): VisualLintIssueContent {
    val summary = "${nameWithId(view)} has lines containing more than 120 characters"
    val url =
      "https://m3.material.io/foundations/layout/applying-layout/window-size-classes#a9594611-a6d4-4dce-abcb-15e7dd431f8a"
    val provider = { count: Int ->
      HtmlBuilder()
        .add(
          "${simpleName(view)} has lines containing more than 120 characters in ${previewConfigurations(count)}."
        )
        .newline()
        .add("Material Design recommends reducing the width of TextView or switching to a ")
        .addLink("multi-column layout", url)
        .add(" for breakpoints >= 600dp.")
    }
    return VisualLintIssueContent(view = view, message = summary, descriptionProvider = provider)
  }
}

class LongTextAnalyzerInspection :
  VisualLintInspection(VisualLintErrorType.LONG_TEXT, "longTextBackground") {
  companion object {
    var longTextBackground = true
  }
}<|MERGE_RESOLUTION|>--- conflicted
+++ resolved
@@ -40,11 +40,7 @@
 
   override fun findIssues(
     renderResult: RenderResult,
-<<<<<<< HEAD
-    model: NlModel
-=======
     model: NlModel,
->>>>>>> 0d09370c
   ): List<VisualLintIssueContent> {
     val issues = mutableListOf<VisualLintIssueContent>()
     val viewsToAnalyze = ArrayDeque(renderResult.rootViews)
