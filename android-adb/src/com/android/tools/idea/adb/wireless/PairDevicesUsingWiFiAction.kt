--- conflicted
+++ resolved
@@ -24,14 +24,7 @@
 /** The action to show the [WiFiPairingDialog] window. */
 class PairDevicesUsingWiFiAction : AnAction(StudioIcons.Avd.PAIR_OVER_WIFI) {
   override fun update(e: AnActionEvent) {
-<<<<<<< HEAD
-    super.update(e)
-    e.presentation.isEnabledAndVisible = false
-    val project = e.project ?: return
-    e.presentation.isEnabledAndVisible = true
-=======
     e.presentation.isEnabledAndVisible = e.project != null
->>>>>>> 574fcae1
   }
 
   override fun getActionUpdateThread() = ActionUpdateThread.BGT
