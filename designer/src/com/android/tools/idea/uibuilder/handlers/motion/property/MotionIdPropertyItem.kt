--- conflicted
+++ resolved
@@ -28,11 +28,7 @@
   componentName: String,
   components: List<NlComponent>,
   optionalValue1: Any? = null,
-<<<<<<< HEAD
-  optionalValue2: Any? = null
-=======
   optionalValue2: Any? = null,
->>>>>>> 0d09370c
 ) : NlIdPropertyItem(model, definition, componentName, components, optionalValue1, optionalValue2) {
 
   /** Override the default get method and delegate to the model. */
@@ -43,11 +39,7 @@
     value: XmlAttributeValue?,
     oldId: String,
     newId: String,
-<<<<<<< HEAD
-    newValue: String?
-=======
     newValue: String?,
->>>>>>> 0d09370c
   ): Boolean {
     if (!super.renameRefactoring(value, oldId, newId, newValue)) {
       return false
