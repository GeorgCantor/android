--- conflicted
+++ resolved
@@ -47,70 +47,6 @@
   }
 }
 
-<<<<<<< HEAD
-/** Gets symbol directories from an APK's debug directory. */
-class ApkSymbolSource(module: Module): SymbolSource {
-  // Use a weak reference so that we don't keep holding onto the module after it has been disposed of. If the module has not been freed, we
-  // check if it has been disposed so we stop using it.
-  private val moduleRef = WeakReference(module)
-
-  override fun getDirsFor(abi: Abi): Collection<File> {
-    val module = moduleRef.get() ?: return emptySet()
-
-    if (module.isDisposed) {
-      return emptySet()
-    }
-
-    val apkFacet = ApkFacet.getInstance(module) ?: return emptySet()
-
-    val folders = apkFacet.configuration.getDebugSymbolFolderPaths(listOf(abi))
-    return folders.map { File(FileUtils.toSystemDependentPath(it)) }
-  }
-}
-
-class NdkSymbolSource(module: Module): SymbolSource {
-  // Use a weak reference so that we don't keep holding onto the module after it has been disposed of. If the module has not been freed, we
-  // check if it has been disposed so we stop using it.
-  private val moduleRef = WeakReference(module)
-
-  override fun getDirsFor(abi: Abi): Collection<File> {
-    val module = moduleRef.get() ?: return emptySet()
-
-    if (module.isDisposed) {
-      return emptySet()
-    }
-
-    val ndkFacet = NdkFacet.getInstance(module) ?: return emptySet()
-    val ndkModuleModel = NdkModuleModel.get(module) ?: return emptySet()
-    val selectedAbi = ndkFacet.selectedVariantAbi ?: return emptySet()
-
-    return ndkModuleModel.symbolFolders
-        .filter { it.key.abi == abi.toString() && it.key.variant == selectedAbi.variant}
-        .flatMapTo(mutableSetOf()) { it.value }
-  }
-}
-
-/** Gets symbol directories from a module's Gradle file. */
-class JniSymbolSource(module: Module) : SymbolSource {
-  // Use a weak reference so that we don't keep holding onto the module after it has been disposed of. If the module has not been freed, we
-  // check if it has been disposed so we stop using it.
-  private val moduleRef = WeakReference(module)
-
-  override fun getDirsFor(abi: Abi): Collection<File> {
-    val module = moduleRef.get() ?: return emptySet()
-
-    if (module.isDisposed) {
-      return emptySet()
-    }
-
-    return module.androidFacet?.let { SourceProviders.getInstance(it) }?.sources?.jniLibsDirectories?.map {
-      it.findChild(abi.toString())?.toIoFile()
-    }.orEmpty().filterNotNull()
-  }
-}
-
-=======
->>>>>>> 574fcae1
 /** Allows us to manually add/remove symbol directories programmatically. */
 class DynamicSymbolSource: SymbolSource {
   private val dirsByAbi = HashMap<String, HashSet<File>>()
