--- conflicted
+++ resolved
@@ -21,10 +21,6 @@
 import com.android.tools.rendering.HtmlLinkManager
 import com.android.utils.HtmlBuilder
 import com.intellij.icons.AllIcons
-<<<<<<< HEAD
-import com.intellij.openapi.project.Project
-=======
->>>>>>> 0d09370c
 
 /**
  * Create a [MessageTip] to build the project with a link to its action
@@ -62,30 +58,18 @@
 }
 
 /**
-<<<<<<< HEAD
- * Create a [MessageTip] to build and refresh the layout with a link to its action
- *
- * @param linkManager the manager with the action to take
- */
-fun createBuildAndRefreshLayoutMessage(linkManager: HtmlLinkManager): MessageTip {
-=======
  * Create a [MessageTip] to build and refresh the preview with a link to its action
  *
  * @param linkManager the manager with the action to take
  */
 fun createBuildAndRefreshPreviewMessage(linkManager: HtmlLinkManager): MessageTip {
->>>>>>> 0d09370c
   return MessageTip(
     AllIcons.General.Information,
     HtmlBuilder()
       .addLink(
         "Tip: ",
         "Build & Refresh",
-<<<<<<< HEAD
-        " the layout.",
-=======
         " the preview.",
->>>>>>> 0d09370c
         linkManager.createRefreshRenderUrl()
       )
   )
@@ -95,16 +79,6 @@
  * Adds "Show Exception" call action to the html builder.
  *
  * @param linkManager the manager with the action to take
-<<<<<<< HEAD
- * @param project the project on which you want to report the bug
- * @param throwable the exception on which you want to show the action
- */
-fun HtmlBuilder.addExceptionMessage(linkManager: HtmlLinkManager, project: Project?, throwable: Throwable?): HtmlBuilder {
-  throwable?.let {
-    addLink(
-      "Show Exception",
-      linkManager.createRunnableLink(ShowExceptionFix(project, throwable))
-=======
  * @param throwable the exception on which you want to show the action
  */
 fun HtmlBuilder.addExceptionMessage(linkManager: HtmlLinkManager, throwable: Throwable?): HtmlBuilder {
@@ -112,7 +86,6 @@
     addLink(
       "Show Exception",
       linkManager.createActionLink(ShowExceptionFix(throwable))
->>>>>>> 0d09370c
     )
   }
   return this
@@ -121,16 +94,9 @@
 /**
  * Create a [MessageTip] with a link to the bug report page
  *
-<<<<<<< HEAD
- * @param project the project on which you want to report the bug
- * @param linkManager the manager with the action to take
-*/
-fun createAddReportBugMessage(project: Project, linkManager: HtmlLinkManager, textBefore: String? = null): MessageTip {
-=======
  * @param linkManager the manager with the action to take
 */
 fun createAddReportBugMessage(linkManager: HtmlLinkManager, textBefore: String? = null): MessageTip {
->>>>>>> 0d09370c
   val builder = HtmlBuilder()
   textBefore?.let {
     builder.add(it).newline()
@@ -141,10 +107,6 @@
       null,
       "Report Bug",
       ".",
-<<<<<<< HEAD
-      linkManager.createRunnableLink { SendFeedbackAction.submit(project) })
-=======
       linkManager.createActionLink { module -> SendFeedbackAction.submit(module?.project ?: return@createActionLink) })
->>>>>>> 0d09370c
   )
 }