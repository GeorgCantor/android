/*
 * Copyright (C) 2019 The Android Open Source Project
 *
 * Licensed under the Apache License, Version 2.0 (the "License");
 * you may not use this file except in compliance with the License.
 * You may obtain a copy of the License at
 *
 *      http://www.apache.org/licenses/LICENSE-2.0
 *
 * Unless required by applicable law or agreed to in writing, software
 * distributed under the License is distributed on an "AS IS" BASIS,
 * WITHOUT WARRANTIES OR CONDITIONS OF ANY KIND, either express or implied.
 * See the License for the specific language governing permissions and
 * limitations under the License.
 */
package com.android.tools.idea.uibuilder.handlers.constraint

import com.android.AndroidXConstants
import com.android.SdkConstants
import com.android.tools.idea.common.command.NlWriteCommandActionUtil
import com.android.tools.idea.common.fixtures.ModelBuilder
import com.android.tools.idea.common.model.NlModel
import com.android.tools.idea.uibuilder.scene.SceneTest
import com.android.tools.idea.uibuilder.scene.SyncLayoutlibSceneManager
import com.google.common.truth.Truth.assertThat
import com.intellij.testFramework.PlatformTestUtil
import java.awt.event.ActionEvent
import java.util.Locale
import org.mockito.Mockito

class WidgetConstraintModelTest : SceneTest() {
  private var defaultLocale: Locale? = null

  override fun setUp() {
    super.setUp()
    defaultLocale = Locale.getDefault()
    // Set the default Locale to Arabic which catches bugs where a number is formatted with arabic
    // numbers instead of cardinal numbers.
    Locale.setDefault(Locale("ar"))
  }

  override fun tearDown() {
    super.tearDown()
    defaultLocale?.let { Locale.setDefault(it) }
  }

  override fun createModel(): ModelBuilder {
    return model(
      "constraint.xml",
      component(AndroidXConstants.CONSTRAINT_LAYOUT.newName())
        .withBounds(0, 0, 1000, 1000)
        .id("@id/constraint")
        .matchParentWidth()
        .matchParentHeight()
        .children(
          component(SdkConstants.TEXT_VIEW)
            .withBounds(0, 0, 200, 200)
            .id("@id/textView")
            .width("100dp")
            .height("100dp"),
          component(SdkConstants.TEXT_VIEW)
            .withBounds(200, 0, 200, 200)
            .id("@id/textView2")
            .width("100dp")
            .height("100dp")
            .withAttribute(
              SdkConstants.SHERPA_URI,
              SdkConstants.ATTR_LAYOUT_TOP_TO_TOP_OF,
<<<<<<< HEAD
              "parent"
=======
              "parent",
>>>>>>> 0d09370c
            )
            .withAttribute(
              SdkConstants.SHERPA_URI,
              SdkConstants.ATTR_LAYOUT_BOTTOM_TO_TOP_OF,
<<<<<<< HEAD
              "linear"
=======
              "linear",
>>>>>>> 0d09370c
            )
            .withAttribute(SdkConstants.SHERPA_URI, SdkConstants.ATTR_LAYOUT_VERTICAL_BIAS, "0.632")
            .withAttribute(
              SdkConstants.SHERPA_URI,
              SdkConstants.ATTR_LAYOUT_START_TO_START_OF,
<<<<<<< HEAD
              "parent"
=======
              "parent",
>>>>>>> 0d09370c
            )
            .withAttribute(
              SdkConstants.SHERPA_URI,
              SdkConstants.ATTR_LAYOUT_END_TO_END_OF,
<<<<<<< HEAD
              "parent"
=======
              "parent",
>>>>>>> 0d09370c
            )
            .withAttribute(
              SdkConstants.SHERPA_URI,
              SdkConstants.ATTR_LAYOUT_HORIZONTAL_BIAS,
<<<<<<< HEAD
              "0.411"
=======
              "0.411",
>>>>>>> 0d09370c
            ),
          component(SdkConstants.LINEAR_LAYOUT)
            .withBounds(200, 200, 800, 800)
            .id("@id/linear")
            .width("400dp")
            .height("400dp")
            .withAttribute(
              SdkConstants.TOOLS_URI,
              SdkConstants.ATTR_LAYOUT_EDITOR_ABSOLUTE_X,
<<<<<<< HEAD
              "100dp"
=======
              "100dp",
>>>>>>> 0d09370c
            )
            .withAttribute(
              SdkConstants.TOOLS_URI,
              SdkConstants.ATTR_LAYOUT_EDITOR_ABSOLUTE_Y,
<<<<<<< HEAD
              "100dp"
=======
              "100dp",
>>>>>>> 0d09370c
            ),
          component(AndroidXConstants.CONSTRAINT_LAYOUT_GUIDELINE.newName())
            .id("@id/guideline")
            .withBounds(0, 200, 1000, 1)
            .wrapContentWidth()
            .wrapContentHeight()
            .withAttribute(
              SdkConstants.ANDROID_URI,
              SdkConstants.ATTR_ORIENTATION,
<<<<<<< HEAD
              SdkConstants.VALUE_HORIZONTAL
=======
              SdkConstants.VALUE_HORIZONTAL,
>>>>>>> 0d09370c
            )
            .withAttribute(
              SdkConstants.SHERPA_URI,
              SdkConstants.LAYOUT_CONSTRAINT_GUIDE_BEGIN,
<<<<<<< HEAD
              "200dp"
            )
        )
=======
              "200dp",
            ),
        ),
>>>>>>> 0d09370c
    )
  }

  fun testDeleteAttribute() {
    val widgetModel = WidgetConstraintModel {}
    val textView2 = myModel.find("textView2")!!
    widgetModel.component = textView2

    // Test deleting vertical constraints
    assertNotNull(
      textView2.getAttribute(SdkConstants.SHERPA_URI, SdkConstants.ATTR_LAYOUT_TOP_TO_TOP_OF)
    )
    assertNotNull(
      textView2.getAttribute(SdkConstants.SHERPA_URI, SdkConstants.ATTR_LAYOUT_BOTTOM_TO_TOP_OF)
    )
    assertNotNull(
      textView2.getAttribute(SdkConstants.SHERPA_URI, SdkConstants.ATTR_LAYOUT_VERTICAL_BIAS)
    )

    widgetModel.removeAttributes(SdkConstants.SHERPA_URI, SdkConstants.ATTR_LAYOUT_TOP_TO_TOP_OF)
    assertNull(
      textView2.getAttribute(SdkConstants.SHERPA_URI, SdkConstants.ATTR_LAYOUT_TOP_TO_TOP_OF)
    )

    widgetModel.removeAttributes(SdkConstants.SHERPA_URI, SdkConstants.ATTR_LAYOUT_BOTTOM_TO_TOP_OF)
    assertNull(
      textView2.getAttribute(SdkConstants.SHERPA_URI, SdkConstants.ATTR_LAYOUT_BOTTOM_TO_TOP_OF)
    )

    // Deleting both Top and Bottom will delete vertical bias as well
    assertNull(
      textView2.getAttribute(SdkConstants.SHERPA_URI, SdkConstants.ATTR_LAYOUT_VERTICAL_BIAS)
    )

    // Test deleting horizontal constraints
    assertNotNull(
      textView2.getAttribute(SdkConstants.SHERPA_URI, SdkConstants.ATTR_LAYOUT_START_TO_START_OF)
    )
    assertNotNull(
      textView2.getAttribute(SdkConstants.SHERPA_URI, SdkConstants.ATTR_LAYOUT_END_TO_END_OF)
    )
    assertNotNull(
      textView2.getAttribute(SdkConstants.SHERPA_URI, SdkConstants.ATTR_LAYOUT_HORIZONTAL_BIAS)
    )

    widgetModel.removeAttributes(
      SdkConstants.SHERPA_URI,
<<<<<<< HEAD
      SdkConstants.ATTR_LAYOUT_START_TO_START_OF
=======
      SdkConstants.ATTR_LAYOUT_START_TO_START_OF,
>>>>>>> 0d09370c
    )
    assertNull(
      textView2.getAttribute(SdkConstants.SHERPA_URI, SdkConstants.ATTR_LAYOUT_START_TO_START_OF)
    )

    widgetModel.removeAttributes(SdkConstants.SHERPA_URI, SdkConstants.ATTR_LAYOUT_END_TO_END_OF)
    assertNull(
      textView2.getAttribute(SdkConstants.SHERPA_URI, SdkConstants.ATTR_LAYOUT_END_TO_END_OF)
    )

    // Deleting both Start and End will delete vertical bias as well
    assertNull(
      textView2.getAttribute(SdkConstants.SHERPA_URI, SdkConstants.ATTR_LAYOUT_HORIZONTAL_BIAS)
    )
  }

  fun testConstraintVerification() {
    val widgetModel = WidgetConstraintModel {}

    // Test a Widget which is fully constrained
    widgetModel.component = myModel.find("textView2")
    assertFalse(widgetModel.isMissingHorizontalConstrained)
    assertFalse(widgetModel.isMissingVerticalConstrained)
    assertFalse(widgetModel.isOverConstrained)

    // Test a Widget which isn't constrained.
    val linear = myModel.find("linear")!!
    widgetModel.component = linear

    assertTrue(widgetModel.isMissingHorizontalConstrained)
    assertTrue(widgetModel.isMissingVerticalConstrained)
    assertFalse(widgetModel.isOverConstrained)

    NlWriteCommandActionUtil.run(linear, "Set Params") {
      linear.setAttribute(
        SdkConstants.SHERPA_URI,
        SdkConstants.ATTR_LAYOUT_TOP_TO_TOP_OF,
<<<<<<< HEAD
        SdkConstants.ATTR_PARENT
=======
        SdkConstants.ATTR_PARENT,
>>>>>>> 0d09370c
      )
      linear.setAttribute(
        SdkConstants.SHERPA_URI,
        SdkConstants.ATTR_LAYOUT_START_TO_START_OF,
<<<<<<< HEAD
        SdkConstants.ATTR_PARENT
=======
        SdkConstants.ATTR_PARENT,
>>>>>>> 0d09370c
      )
    }

    assertFalse(widgetModel.isMissingHorizontalConstrained)
    assertFalse(widgetModel.isMissingVerticalConstrained)
    assertFalse(widgetModel.isOverConstrained)

    NlWriteCommandActionUtil.run(linear, "Set Constraints") {
      linear.setAttribute(
        SdkConstants.SHERPA_URI,
        SdkConstants.ATTR_LAYOUT_TOP_TO_BOTTOM_OF,
<<<<<<< HEAD
        SdkConstants.ATTR_PARENT
=======
        SdkConstants.ATTR_PARENT,
>>>>>>> 0d09370c
      )
    }
    assertTrue(widgetModel.isOverConstrained)

    // Test Constraint Guideline doesn't need to constrained vertically and horizontally.
    val guideline = myModel.find("guideline")!!
    widgetModel.component = guideline
    assertFalse(widgetModel.isMissingHorizontalConstrained)
    assertFalse(widgetModel.isMissingVerticalConstrained)
    assertFalse(widgetModel.isOverConstrained)
  }

  fun testTriggerCallbackWhenSettingSurface() {
    // The callback in practise is used to update ui components.
    val callback = Mockito.mock(Runnable::class.java)

    val widgetModel = WidgetConstraintModel(callback)
    widgetModel.surface = myScene.designSurface

    Mockito.verify(callback, Mockito.times(1)).run()
  }

  fun testTriggerUpdateAfterModelChanges() {
    ignoreRendering()
    var count = 0
    val updateUICallback = Runnable { count++ }
    val widgetModel = WidgetConstraintModel(updateUICallback)
    val textView2 = myModel.find("textView2")!!
    widgetModel.component = textView2
    count = 0 // reset the count which will be incremented after setting the component to textView2

    myModel.notifyModified(NlModel.ChangeType.EDIT)
    assertThat(count).isAtLeast(1)
  }

  fun testTriggerUpdateAfterLayoutlibUpdate() {
    ignoreRendering()
    var count = 0
    val updateUICallback = Runnable { count++ }
    val widgetModel = WidgetConstraintModel(updateUICallback)
    val textView2 = myModel.find("textView2")!!
    widgetModel.component = textView2
    count = 0 // reset the count which will be incremented after setting the component to textView2

    myModel.notifyListenersModelDerivedDataChanged()
    assertThat(count).isAtLeast(1)
  }

  fun testSetLeftMarginMinApi16() {
    val widgetModel = WidgetConstraintModel {}
    val component = myModel.find("textView2")!!
    widgetModel.component = component
    widgetModel.setMargin(WidgetConstraintModel.CONNECTION_LEFT, "16dp")
    widgetModel.timer.stop()
    widgetModel.timer.actionListeners.forEach { it.actionPerformed(ActionEvent(component, 0, "")) }
    PlatformTestUtil.dispatchAllInvocationEventsInIdeEventQueue()

    assertThat(
        component.getAttribute(SdkConstants.ANDROID_URI, SdkConstants.ATTR_LAYOUT_MARGIN_LEFT)
      )
      .isEqualTo("16dp")
    assertThat(
        component.getAttribute(SdkConstants.ANDROID_URI, SdkConstants.ATTR_LAYOUT_MARGIN_START)
      )
      .isEqualTo("16dp")
<<<<<<< HEAD
=======
  }

  fun testSetLeftMarginMinApi16TargetApi1() {
    val widgetModel = WidgetConstraintModel {}
    val component = myModel.find("textView2")!!
    widgetModel.component = component
    widgetModel.setMargin(WidgetConstraintModel.CONNECTION_LEFT, "16dp")
    widgetModel.timer.stop()
    widgetModel.timer.actionListeners.forEach { it.actionPerformed(ActionEvent(component, 0, "")) }
    PlatformTestUtil.dispatchAllInvocationEventsInIdeEventQueue()

    assertThat(
        component.getAttribute(SdkConstants.ANDROID_URI, SdkConstants.ATTR_LAYOUT_MARGIN_LEFT)
      )
      .isEqualTo("16dp")
>>>>>>> 0d09370c
  }

  fun testSetLeftMarginMinApi17() {
    val widgetModel = WidgetConstraintModel {}
    val component = myModel.find("textView2")!!
    widgetModel.component = component
    widgetModel.setMargin(WidgetConstraintModel.CONNECTION_LEFT, "16dp")
    widgetModel.timer.stop()
    widgetModel.timer.actionListeners.forEach { it.actionPerformed(ActionEvent(component, 0, "")) }
    PlatformTestUtil.dispatchAllInvocationEventsInIdeEventQueue()

    assertThat(
        component.getAttribute(SdkConstants.ANDROID_URI, SdkConstants.ATTR_LAYOUT_MARGIN_LEFT)
      )
      .isNull()
    assertThat(
        component.getAttribute(SdkConstants.ANDROID_URI, SdkConstants.ATTR_LAYOUT_MARGIN_START)
      )
      .isEqualTo("16dp")
  }

  fun testSetVerticalMargin() {
    val widgetModel = WidgetConstraintModel {}
    val component = myModel.find("textView2")!!
    widgetModel.component = component
    widgetModel.setMargin(WidgetConstraintModel.CONNECTION_TOP, "8dp")
    widgetModel.setMargin(WidgetConstraintModel.CONNECTION_BOTTOM, "16dp")
    widgetModel.timer.stop()
    widgetModel.timer.actionListeners.forEach { it.actionPerformed(ActionEvent(component, 0, "")) }
    PlatformTestUtil.dispatchAllInvocationEventsInIdeEventQueue()

    assertThat(
        component.getAttribute(SdkConstants.ANDROID_URI, SdkConstants.ATTR_LAYOUT_MARGIN_TOP)
      )
      .isEqualTo("8dp")
    assertThat(
        component.getAttribute(SdkConstants.ANDROID_URI, SdkConstants.ATTR_LAYOUT_MARGIN_BOTTOM)
      )
      .isEqualTo("16dp")
  }

  // To speed up the tests ignore all render requests
  private fun ignoreRendering() {
    val manager = myModel.surface.sceneManager as? SyncLayoutlibSceneManager ?: return
    manager.ignoreRenderRequests = true
  }
}<|MERGE_RESOLUTION|>--- conflicted
+++ resolved
@@ -66,48 +66,28 @@
             .withAttribute(
               SdkConstants.SHERPA_URI,
               SdkConstants.ATTR_LAYOUT_TOP_TO_TOP_OF,
-<<<<<<< HEAD
-              "parent"
-=======
               "parent",
->>>>>>> 0d09370c
             )
             .withAttribute(
               SdkConstants.SHERPA_URI,
               SdkConstants.ATTR_LAYOUT_BOTTOM_TO_TOP_OF,
-<<<<<<< HEAD
-              "linear"
-=======
               "linear",
->>>>>>> 0d09370c
             )
             .withAttribute(SdkConstants.SHERPA_URI, SdkConstants.ATTR_LAYOUT_VERTICAL_BIAS, "0.632")
             .withAttribute(
               SdkConstants.SHERPA_URI,
               SdkConstants.ATTR_LAYOUT_START_TO_START_OF,
-<<<<<<< HEAD
-              "parent"
-=======
               "parent",
->>>>>>> 0d09370c
             )
             .withAttribute(
               SdkConstants.SHERPA_URI,
               SdkConstants.ATTR_LAYOUT_END_TO_END_OF,
-<<<<<<< HEAD
-              "parent"
-=======
               "parent",
->>>>>>> 0d09370c
             )
             .withAttribute(
               SdkConstants.SHERPA_URI,
               SdkConstants.ATTR_LAYOUT_HORIZONTAL_BIAS,
-<<<<<<< HEAD
-              "0.411"
-=======
               "0.411",
->>>>>>> 0d09370c
             ),
           component(SdkConstants.LINEAR_LAYOUT)
             .withBounds(200, 200, 800, 800)
@@ -117,20 +97,12 @@
             .withAttribute(
               SdkConstants.TOOLS_URI,
               SdkConstants.ATTR_LAYOUT_EDITOR_ABSOLUTE_X,
-<<<<<<< HEAD
-              "100dp"
-=======
               "100dp",
->>>>>>> 0d09370c
             )
             .withAttribute(
               SdkConstants.TOOLS_URI,
               SdkConstants.ATTR_LAYOUT_EDITOR_ABSOLUTE_Y,
-<<<<<<< HEAD
-              "100dp"
-=======
               "100dp",
->>>>>>> 0d09370c
             ),
           component(AndroidXConstants.CONSTRAINT_LAYOUT_GUIDELINE.newName())
             .id("@id/guideline")
@@ -140,24 +112,14 @@
             .withAttribute(
               SdkConstants.ANDROID_URI,
               SdkConstants.ATTR_ORIENTATION,
-<<<<<<< HEAD
-              SdkConstants.VALUE_HORIZONTAL
-=======
               SdkConstants.VALUE_HORIZONTAL,
->>>>>>> 0d09370c
             )
             .withAttribute(
               SdkConstants.SHERPA_URI,
               SdkConstants.LAYOUT_CONSTRAINT_GUIDE_BEGIN,
-<<<<<<< HEAD
-              "200dp"
-            )
-        )
-=======
               "200dp",
             ),
         ),
->>>>>>> 0d09370c
     )
   }
 
@@ -205,11 +167,7 @@
 
     widgetModel.removeAttributes(
       SdkConstants.SHERPA_URI,
-<<<<<<< HEAD
-      SdkConstants.ATTR_LAYOUT_START_TO_START_OF
-=======
       SdkConstants.ATTR_LAYOUT_START_TO_START_OF,
->>>>>>> 0d09370c
     )
     assertNull(
       textView2.getAttribute(SdkConstants.SHERPA_URI, SdkConstants.ATTR_LAYOUT_START_TO_START_OF)
@@ -247,20 +205,12 @@
       linear.setAttribute(
         SdkConstants.SHERPA_URI,
         SdkConstants.ATTR_LAYOUT_TOP_TO_TOP_OF,
-<<<<<<< HEAD
-        SdkConstants.ATTR_PARENT
-=======
         SdkConstants.ATTR_PARENT,
->>>>>>> 0d09370c
       )
       linear.setAttribute(
         SdkConstants.SHERPA_URI,
         SdkConstants.ATTR_LAYOUT_START_TO_START_OF,
-<<<<<<< HEAD
-        SdkConstants.ATTR_PARENT
-=======
         SdkConstants.ATTR_PARENT,
->>>>>>> 0d09370c
       )
     }
 
@@ -272,11 +222,7 @@
       linear.setAttribute(
         SdkConstants.SHERPA_URI,
         SdkConstants.ATTR_LAYOUT_TOP_TO_BOTTOM_OF,
-<<<<<<< HEAD
-        SdkConstants.ATTR_PARENT
-=======
         SdkConstants.ATTR_PARENT,
->>>>>>> 0d09370c
       )
     }
     assertTrue(widgetModel.isOverConstrained)
@@ -342,8 +288,6 @@
         component.getAttribute(SdkConstants.ANDROID_URI, SdkConstants.ATTR_LAYOUT_MARGIN_START)
       )
       .isEqualTo("16dp")
-<<<<<<< HEAD
-=======
   }
 
   fun testSetLeftMarginMinApi16TargetApi1() {
@@ -359,7 +303,6 @@
         component.getAttribute(SdkConstants.ANDROID_URI, SdkConstants.ATTR_LAYOUT_MARGIN_LEFT)
       )
       .isEqualTo("16dp")
->>>>>>> 0d09370c
   }
 
   fun testSetLeftMarginMinApi17() {
