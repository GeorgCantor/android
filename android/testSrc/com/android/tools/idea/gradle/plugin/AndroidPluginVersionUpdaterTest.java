/*
 * Copyright (C) 2016 The Android Open Source Project
 *
 * Licensed under the Apache License, Version 2.0 (the "License");
 * you may not use this file except in compliance with the License.
 * You may obtain a copy of the License at
 *
 *      http://www.apache.org/licenses/LICENSE-2.0
 *
 * Unless required by applicable law or agreed to in writing, software
 * distributed under the License is distributed on an "AS IS" BASIS,
 * WITHOUT WARRANTIES OR CONDITIONS OF ANY KIND, either express or implied.
 * See the License for the specific language governing permissions and
 * limitations under the License.
 */
package com.android.tools.idea.gradle.plugin;

import com.android.tools.idea.gradle.plugin.AndroidPluginVersionUpdater.TextSearch;
import com.android.tools.idea.gradle.project.sync.GradleSyncInvoker;
import com.android.tools.idea.gradle.project.sync.GradleSyncState;
import com.intellij.testFramework.IdeaTestCase;
import org.jetbrains.annotations.NotNull;
import org.mockito.Mock;
import org.mockito.verification.VerificationMode;

import static com.google.wireless.android.sdk.stats.GradleSyncStats.Trigger.TRIGGER_PROJECT_MODIFIED;
import static org.mockito.Matchers.any;
import static org.mockito.Mockito.*;
import static org.mockito.MockitoAnnotations.initMocks;

/**
 * Tests for {@link AndroidPluginVersionUpdater}.
 */
public class AndroidPluginVersionUpdaterTest extends IdeaTestCase {
  @Mock private GradleSyncState mySyncState;
  @Mock private GradleSyncInvoker mySyncInvoker;
  @Mock private TextSearch myTextSearch;

  private AndroidPluginVersionUpdater myVersionUpdater;

  @Override
  protected void setUp() throws Exception {
    super.setUp();
    initMocks(this);
    myVersionUpdater = new AndroidPluginVersionUpdater(getProject(), mySyncState, mySyncInvoker, myTextSearch);
  }
<<<<<<< HEAD
=======

  @Override
  protected void tearDown() throws Exception {
    myVersionUpdater = null;
    super.tearDown();
  }
>>>>>>> 39ff7b15

  public void testHandleUpdateResultWithPreviousSyncFailed() {
    // http://b/38487637
    when(mySyncState.lastSyncFailedOrHasIssues()).thenReturn(true);
    AndroidPluginVersionUpdater.UpdateResult result = new AndroidPluginVersionUpdater.UpdateResult();
    result.pluginVersionUpdated();
    myVersionUpdater.handleUpdateResult(result, false);
    verify(mySyncState, never()).syncEnded();
  }

  public void testHandleUpdateResultWithPluginUpdateErrorAndInvalidatingSync() {
    AndroidPluginVersionUpdater.UpdateResult result = new AndroidPluginVersionUpdater.UpdateResult();
    result.setPluginVersionUpdateError(new Throwable());

    myVersionUpdater.handleUpdateResult(result, true);

    verifyLastSyncInvalidated(times(1));
    verifyProjectSyncRequested(never());
    verifyTextSearch(times(1));
  }

  public void testHandleUpdateResultWithGradleUpdateErrorAndInvalidatingSync() {
    AndroidPluginVersionUpdater.UpdateResult result = new AndroidPluginVersionUpdater.UpdateResult();
    result.setGradleVersionUpdateError(new Throwable());

    myVersionUpdater.handleUpdateResult(result, true);

    verifyLastSyncInvalidated(times(1));
    verifyProjectSyncRequested(never());
    verifyTextSearch(never());
  }

  public void testHandleUpdateResultWithPluginVersionUpdated() {
    AndroidPluginVersionUpdater.UpdateResult result = new AndroidPluginVersionUpdater.UpdateResult();
    result.pluginVersionUpdated();

    myVersionUpdater.handleUpdateResult(result, true);

    verifyLastSyncInvalidated(never());
    verifyProjectSyncRequested(times(1));
    verifyTextSearch(never());
  }

  public void testHandleUpdateResultWithGradleVersionUpdated() {
    AndroidPluginVersionUpdater.UpdateResult result = new AndroidPluginVersionUpdater.UpdateResult();
    result.gradleVersionUpdated();

    myVersionUpdater.handleUpdateResult(result, true);

    verifyLastSyncInvalidated(never());
    verifyProjectSyncRequested(times(1));
    verifyTextSearch(never());
  }

  public void testHandleUpdateResultWithNoVersionsUpdatedAndNoErrors() {
    AndroidPluginVersionUpdater.UpdateResult result = new AndroidPluginVersionUpdater.UpdateResult();
    myVersionUpdater.handleUpdateResult(result, true);

    verifyLastSyncInvalidated(never());
    verifyProjectSyncRequested(never());
    verifyTextSearch(never());
  }

  private void verifyLastSyncInvalidated(@NotNull VerificationMode verificationMode) {
    verify(mySyncState, verificationMode).invalidateLastSync(any());
  }

  private void verifyProjectSyncRequested(@NotNull VerificationMode verificationMode) {
<<<<<<< HEAD
    GradleSyncInvoker.Request request = GradleSyncInvoker.Request.projectModified();
    request.cleanProject = true;

=======
    GradleSyncInvoker.Request request = new GradleSyncInvoker.Request().setCleanProject().setTrigger(TRIGGER_PROJECT_MODIFIED);
>>>>>>> 39ff7b15
    verify(mySyncState, verificationMode).syncEnded();
    verify(mySyncInvoker, verificationMode).requestProjectSync(myProject, request);
  }

  private void verifyTextSearch(@NotNull VerificationMode verificationMode) {
    verify(myTextSearch, verificationMode).execute();
  }
}<|MERGE_RESOLUTION|>--- conflicted
+++ resolved
@@ -23,7 +23,6 @@
 import org.mockito.Mock;
 import org.mockito.verification.VerificationMode;
 
-import static com.google.wireless.android.sdk.stats.GradleSyncStats.Trigger.TRIGGER_PROJECT_MODIFIED;
 import static org.mockito.Matchers.any;
 import static org.mockito.Mockito.*;
 import static org.mockito.MockitoAnnotations.initMocks;
@@ -44,15 +43,12 @@
     initMocks(this);
     myVersionUpdater = new AndroidPluginVersionUpdater(getProject(), mySyncState, mySyncInvoker, myTextSearch);
   }
-<<<<<<< HEAD
-=======
 
   @Override
   protected void tearDown() throws Exception {
     myVersionUpdater = null;
     super.tearDown();
   }
->>>>>>> 39ff7b15
 
   public void testHandleUpdateResultWithPreviousSyncFailed() {
     // http://b/38487637
@@ -121,13 +117,9 @@
   }
 
   private void verifyProjectSyncRequested(@NotNull VerificationMode verificationMode) {
-<<<<<<< HEAD
     GradleSyncInvoker.Request request = GradleSyncInvoker.Request.projectModified();
     request.cleanProject = true;
 
-=======
-    GradleSyncInvoker.Request request = new GradleSyncInvoker.Request().setCleanProject().setTrigger(TRIGGER_PROJECT_MODIFIED);
->>>>>>> 39ff7b15
     verify(mySyncState, verificationMode).syncEnded();
     verify(mySyncInvoker, verificationMode).requestProjectSync(myProject, request);
   }
