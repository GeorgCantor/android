--- conflicted
+++ resolved
@@ -122,11 +122,7 @@
                                 boolean hasFocus) {
     String title = myTitle;
     if (title == null) {
-<<<<<<< HEAD
-      title = SummaryTreeNode.getDescription(myVersion);
-=======
       title = SdkVersionInfo.getVersionWithCodename(myVersion);
->>>>>>> bda17b23
     }
     renderer.getTextRenderer()
       .append(title, SimpleTextAttributes.REGULAR_BOLD_ATTRIBUTES);
