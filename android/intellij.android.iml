--- conflicted
+++ resolved
@@ -89,14 +89,8 @@
     <orderEntry type="module" module-name="intellij.android.wizard.model" />
     <orderEntry type="library" name="commons-io" level="project" />
     <orderEntry type="module" module-name="intellij.android.smali" />
-<<<<<<< HEAD
-    <orderEntry type="module" module-name="intellij.android.javaLibModel" />
-    <orderEntry type="module" module-name="intellij.android.javaLibModel.builder" />
-=======
     <orderEntry type="module" module-name="android.sdktools.java-lib-model" />
     <orderEntry type="module" module-name="android.sdktools.java-lib-model-builder" />
-    <orderEntry type="module" module-name="android.sdktools.layoutinspector" />
->>>>>>> d88b07c2
     <orderEntry type="module" module-name="android.sdktools.sdk-common" />
     <orderEntry type="module" module-name="android.sdktools.flags" />
     <orderEntry type="module" module-name="intellij.platform.lang" />
