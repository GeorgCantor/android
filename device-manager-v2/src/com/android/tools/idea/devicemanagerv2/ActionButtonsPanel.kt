--- conflicted
+++ resolved
@@ -22,8 +22,8 @@
 import com.intellij.openapi.project.Project
 import com.intellij.ui.components.JBPanel
 import com.intellij.util.ui.JBDimension
+import javax.swing.BoxLayout
 import kotlinx.coroutines.CoroutineScope
-import javax.swing.BoxLayout
 
 internal open class ActionButtonsPanel : JBPanel<ActionButtonsPanel>() {
   protected fun setUp(vararg buttons: IconButton?) {
@@ -52,11 +52,7 @@
       activationAction != null && deactivationAction != null -> {
         setUp(
           StartStopButton(handle, activationAction, deactivationAction, handle.repairDeviceAction),
-<<<<<<< HEAD
-          overflowButton
-=======
           overflowButton,
->>>>>>> 0d09370c
         )
       }
       project == null -> setUp(overflowButton)
