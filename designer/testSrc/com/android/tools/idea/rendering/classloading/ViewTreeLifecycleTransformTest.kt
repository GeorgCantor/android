--- conflicted
+++ resolved
@@ -15,14 +15,9 @@
  */
 package com.android.tools.idea.rendering.classloading
 
-<<<<<<< HEAD
 import com.android.test.testutils.TestUtils
-import com.android.tools.idea.rendering.classloading.loaders.AsmTransformingLoader
-=======
-import com.android.testutils.TestUtils
 import com.android.tools.rendering.classloading.NopClassLocator
 import com.android.tools.rendering.classloading.loaders.AsmTransformingLoader
->>>>>>> 0d09370c
 import com.android.tools.rendering.classloading.loaders.ClassLoaderLoader
 import com.android.tools.rendering.classloading.loaders.DelegatingClassLoader
 import com.android.tools.rendering.classloading.toClassTransform
@@ -108,12 +103,7 @@
             )
           )
         ),
-<<<<<<< HEAD
-        NopClassLocator
-      )
-=======
         NopClassLocator,
       ),
->>>>>>> 0d09370c
     )
 }