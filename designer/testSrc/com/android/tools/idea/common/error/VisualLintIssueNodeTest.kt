--- conflicted
+++ resolved
@@ -70,17 +70,10 @@
                     .withAttribute(
                       SdkConstants.ANDROID_URI,
                       SdkConstants.ATTR_LAYOUT_MARGIN,
-<<<<<<< HEAD
-                      "-10dp"
-                    )
-                )
-            )
-=======
                       "-10dp",
                     )
                 )
             ),
->>>>>>> 0d09370c
         )
         .build()
 
@@ -89,11 +82,7 @@
       createTestVisualLintRenderIssue(
         VisualLintErrorType.BOUNDS,
         model.components.first().children,
-<<<<<<< HEAD
-        issueProvider
-=======
         issueProvider,
->>>>>>> 0d09370c
       )
     val node = VisualLintIssueNode(issue, CommonIssueTestParentNode(rule.projectRule.project))
     val navigation = node.getNavigatable()
@@ -138,15 +127,9 @@
                 .withAttribute(
                   SdkConstants.TOOLS_URI,
                   SdkConstants.ATTR_IGNORE,
-<<<<<<< HEAD
-                  errorType.ignoredAttributeValue
-                )
-            )
-=======
                   errorType.ignoredAttributeValue,
                 )
             ),
->>>>>>> 0d09370c
         )
         .build()
 
@@ -170,11 +153,7 @@
             .withBounds(0, 0, 1000, 1000)
             .matchParentWidth()
             .matchParentHeight()
-<<<<<<< HEAD
-            .children(ComponentDescriptor(SdkConstants.TEXT_VIEW).width("100dp").height("20dp"))
-=======
             .children(ComponentDescriptor(SdkConstants.TEXT_VIEW).width("100dp").height("20dp")),
->>>>>>> 0d09370c
         )
         .setDevice(RenderTestUtil.findDeviceById(configurationManager, "wearos_rect"))
         .build()
@@ -184,11 +163,7 @@
       createTestVisualLintRenderIssue(
         VisualLintErrorType.WEAR_MARGIN,
         model.components.first().children,
-<<<<<<< HEAD
-        issueProvider
-=======
         issueProvider,
->>>>>>> 0d09370c
       )
     val node = VisualLintIssueNode(issue, CommonIssueTestParentNode(rule.projectRule.project))
     val navigation = node.getNavigatable()
@@ -233,15 +208,9 @@
                 .withAttribute(
                   SdkConstants.TOOLS_URI,
                   SdkConstants.ATTR_IGNORE,
-<<<<<<< HEAD
-                  errorType.ignoredAttributeValue
-                )
-            )
-=======
                   errorType.ignoredAttributeValue,
                 )
             ),
->>>>>>> 0d09370c
         )
         .setDevice(RenderTestUtil.findDeviceById(configurationManager, "wearos_rect"))
         .build()
