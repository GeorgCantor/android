/*
 * Copyright (C) 2016 The Android Open Source Project
 *
 * Licensed under the Apache License, Version 2.0 (the "License");
 * you may not use this file except in compliance with the License.
 * You may obtain a copy of the License at
 *
 *      http://www.apache.org/licenses/LICENSE-2.0
 *
 * Unless required by applicable law or agreed to in writing, software
 * distributed under the License is distributed on an "AS IS" BASIS,
 * WITHOUT WARRANTIES OR CONDITIONS OF ANY KIND, either express or implied.
 * See the License for the specific language governing permissions and
 * limitations under the License.
 */
package com.android.tools.idea.gradle.dsl.parser.android;

import static com.android.tools.idea.gradle.dsl.model.android.BuildTypeModelImpl.CRUNCH_PNGS;
import static com.android.tools.idea.gradle.dsl.model.android.BuildTypeModelImpl.DEBUGGABLE;
import static com.android.tools.idea.gradle.dsl.model.android.BuildTypeModelImpl.DEFAULT;
import static com.android.tools.idea.gradle.dsl.model.android.BuildTypeModelImpl.EMBED_MICRO_APP;
import static com.android.tools.idea.gradle.dsl.model.android.BuildTypeModelImpl.INIT_WITH;
import static com.android.tools.idea.gradle.dsl.model.android.BuildTypeModelImpl.JNI_DEBUGGABLE;
import static com.android.tools.idea.gradle.dsl.model.android.BuildTypeModelImpl.MINIFY_ENABLED;
import static com.android.tools.idea.gradle.dsl.model.android.BuildTypeModelImpl.PSEUDO_LOCALES_ENABLED;
import static com.android.tools.idea.gradle.dsl.model.android.BuildTypeModelImpl.RENDERSCRIPT_DEBUGGABLE;
import static com.android.tools.idea.gradle.dsl.model.android.BuildTypeModelImpl.RENDERSCRIPT_OPTIM_LEVEL;
import static com.android.tools.idea.gradle.dsl.model.android.BuildTypeModelImpl.SHRINK_RESOURCES;
import static com.android.tools.idea.gradle.dsl.model.android.BuildTypeModelImpl.TEST_COVERAGE_ENABLED;
import static com.android.tools.idea.gradle.dsl.model.android.BuildTypeModelImpl.USE_PROGUARD;
import static com.android.tools.idea.gradle.dsl.model.android.BuildTypeModelImpl.ZIP_ALIGN_ENABLED;
import static com.android.tools.idea.gradle.dsl.parser.crashlytics.FirebaseCrashlyticsDslElement.FIREBASE_CRASHLYTICS;
import static com.android.tools.idea.gradle.dsl.parser.semantics.ArityHelper.exactly;
import static com.android.tools.idea.gradle.dsl.parser.semantics.ArityHelper.property;
import static com.android.tools.idea.gradle.dsl.parser.semantics.MethodSemanticsDescription.OTHER;
import static com.android.tools.idea.gradle.dsl.parser.semantics.MethodSemanticsDescription.SET;
import static com.android.tools.idea.gradle.dsl.parser.semantics.ModelMapCollector.toModelMap;
import static com.android.tools.idea.gradle.dsl.parser.semantics.PropertySemanticsDescription.VAR;
import static com.google.common.collect.ImmutableMap.toImmutableMap;

import com.android.tools.idea.gradle.dsl.parser.GradleDslNameConverter;
import com.android.tools.idea.gradle.dsl.parser.GradleReferenceInjection;
import com.android.tools.idea.gradle.dsl.parser.elements.GradleDslElement;
import com.android.tools.idea.gradle.dsl.parser.elements.GradleDslLiteral;
import com.android.tools.idea.gradle.dsl.parser.elements.GradleDslNamedDomainElement;
import com.android.tools.idea.gradle.dsl.parser.elements.GradleNameElement;
import com.android.tools.idea.gradle.dsl.parser.elements.GradlePropertiesDslElement;
import com.android.tools.idea.gradle.dsl.parser.elements.GradlePropertiesDslElementSchema;
import com.android.tools.idea.gradle.dsl.parser.semantics.ExternalToModelMap;
import com.android.tools.idea.gradle.dsl.parser.semantics.PropertiesElementDescription;
import com.google.common.collect.ImmutableMap;
import java.util.stream.Stream;
import org.jetbrains.annotations.NotNull;
import org.jetbrains.annotations.Nullable;

public final class BuildTypeDslElement extends AbstractFlavorTypeDslElement implements GradleDslNamedDomainElement {
  public static final PropertiesElementDescription<BuildTypeDslElement> BUILD_TYPE =
    new PropertiesElementDescription<>(null, BuildTypeDslElement.class, BuildTypeDslElement::new, BuildTypeDslElementSchema::new);

  private static final ExternalToModelMap ktsToModelNameMap = Stream.of(new Object[][]{
    {"isCrunchPngs", property, CRUNCH_PNGS, VAR},
    {"isDebuggable", property, DEBUGGABLE, VAR},
    {"isDefault", property, DEFAULT, VAR},
    {"isEmbedMicroApp", property, EMBED_MICRO_APP, VAR},
    {"initWith", exactly(1), INIT_WITH, OTHER},
    {"isJniDebuggable", property, JNI_DEBUGGABLE, VAR},
    {"setJniDebuggable", exactly(1), JNI_DEBUGGABLE, SET},
    {"isMinifyEnabled", property, MINIFY_ENABLED, VAR},
    {"setMinifyEnabled", exactly(1), MINIFY_ENABLED, SET},
    {"isPseudoLocalesEnabled", property, PSEUDO_LOCALES_ENABLED, VAR},
    {"isRenderscriptDebuggable", property, RENDERSCRIPT_DEBUGGABLE, VAR},
    {"setRenderscriptDebuggable", exactly(1), RENDERSCRIPT_DEBUGGABLE, SET},
    {"renderscriptOptimLevel", property, RENDERSCRIPT_OPTIM_LEVEL, VAR},
    {"setRenderscriptOptimLevel", exactly(1), RENDERSCRIPT_OPTIM_LEVEL, SET},
    {"isShrinkResources", property, SHRINK_RESOURCES, VAR},
    {"isTestCoverageEnabled", property, TEST_COVERAGE_ENABLED, VAR},
    {"isUseProguard", property, USE_PROGUARD, VAR},
    {"setUseProguard", exactly(1), USE_PROGUARD, SET},
    {"isZipAlignEnabled", property, ZIP_ALIGN_ENABLED, VAR},
    {"setZipAlignEnabled", exactly(1), ZIP_ALIGN_ENABLED, SET}
  }).collect(toModelMap(AbstractFlavorTypeDslElement.ktsToModelNameMap));

  private static final ExternalToModelMap groovyToModelNameMap = Stream.of(new Object[][]{
    {"crunchPngs", property, CRUNCH_PNGS, VAR},
    {"crunchPngs", exactly(1), CRUNCH_PNGS, SET},
    {"debuggable", property, DEBUGGABLE, VAR},
    {"debuggable", exactly(1), DEBUGGABLE, SET},
    {"isDefault", property, DEFAULT, VAR},
    {"isDefault", exactly(1), DEFAULT, SET},
    {"embedMicroApp", property, EMBED_MICRO_APP, VAR},
    {"embedMicroApp", exactly(1), EMBED_MICRO_APP, SET},
    {"initWith", exactly(1), INIT_WITH, OTHER},
    {"jniDebuggable", property, JNI_DEBUGGABLE, VAR},
    {"jniDebuggable", exactly(1), JNI_DEBUGGABLE, SET},
    {"minifyEnabled", property, MINIFY_ENABLED, VAR},
    {"minifyEnabled", exactly(1), MINIFY_ENABLED, SET},
    {"pseudoLocalesEnabled", property, PSEUDO_LOCALES_ENABLED, VAR},
    {"pseudoLocalesEnabled", exactly(1), PSEUDO_LOCALES_ENABLED, SET},
    {"renderscriptDebuggable", property, RENDERSCRIPT_DEBUGGABLE, VAR},
    {"renderscriptDebuggable", exactly(1), RENDERSCRIPT_DEBUGGABLE, SET},
    {"renderscriptOptimLevel", property, RENDERSCRIPT_OPTIM_LEVEL, VAR},
    {"renderscriptOptimLevel", exactly(1), RENDERSCRIPT_OPTIM_LEVEL, SET},
    {"shrinkResources", property, SHRINK_RESOURCES, VAR},
    {"shrinkResources", exactly(1), SHRINK_RESOURCES, SET},
    {"testCoverageEnabled", property, TEST_COVERAGE_ENABLED, VAR},
    {"testCoverageEnabled", exactly(1), TEST_COVERAGE_ENABLED, SET},
    {"useProguard", property, USE_PROGUARD, VAR},
    {"useProguard", exactly(1), USE_PROGUARD, SET},
    {"zipAlignEnabled", property, ZIP_ALIGN_ENABLED, VAR},
    {"zipAlignEnabled", exactly(1), ZIP_ALIGN_ENABLED, SET}
  }).collect(toModelMap(AbstractFlavorTypeDslElement.groovyToModelNameMap));

  private static final ExternalToModelMap declarativeToModelNameMap = Stream.of(new Object[][]{
    {"crunchPngs", property, CRUNCH_PNGS, VAR},
    {"debuggable", property, DEBUGGABLE, VAR},
    {"isDefault", property, DEFAULT, VAR},
    {"embedMicroApp", property, EMBED_MICRO_APP, VAR},
    {"initWith", property, INIT_WITH, VAR},
    {"jniDebuggable", property, JNI_DEBUGGABLE, VAR},
    {"minifyEnabled", property, MINIFY_ENABLED, VAR},
    {"pseudoLocalesEnabled", property, PSEUDO_LOCALES_ENABLED, VAR},
    {"renderscriptDebuggable", property, RENDERSCRIPT_DEBUGGABLE, VAR},
    {"renderscriptOptimLevel", property, RENDERSCRIPT_OPTIM_LEVEL, VAR},
    {"shrinkResources", property, SHRINK_RESOURCES, VAR},
    {"testCoverageEnabled", property, TEST_COVERAGE_ENABLED, VAR},
    {"useProguard", property, USE_PROGUARD, VAR},
    {"zipAlignEnabled", property, ZIP_ALIGN_ENABLED, VAR},
  }).collect(toModelMap(AbstractFlavorTypeDslElement.groovyToModelNameMap));

  @Nullable
  private String methodName;

  @Override
  public @NotNull ExternalToModelMap getExternalToModelMap(@NotNull GradleDslNameConverter converter) {
    return getExternalToModelMap(converter, groovyToModelNameMap, ktsToModelNameMap, declarativeToModelNameMap);
  }

  @Override
  public void addParsedElement(@NotNull GradleDslElement element) {
    if (element.getFullName().equals("initWith") && element instanceof GradleDslLiteral) {
      GradleReferenceInjection referenceTo = ((GradleDslLiteral)element).getReferenceInjection();
      if (referenceTo != null && referenceTo.getToBeInjected() != null) {
        GradleDslElement toBeInjected = referenceTo.getToBeInjected();

        if (toBeInjected instanceof GradlePropertiesDslElement) {
          // Merge properties with the target
          mergePropertiesFrom((GradlePropertiesDslElement)referenceTo.getToBeInjected());
        }
      }
    }

    super.addParsedElement(element);
  }

  static private ImmutableMap<String, PropertiesElementDescription> CHILD_PROPERTIES_ELEMENT_DESCRIPTION_MAP = Stream.of(new Object[][]{
    {"firebaseCrashlytics", FIREBASE_CRASHLYTICS}
  }).collect(toImmutableMap(data -> (String) data[0], data -> (PropertiesElementDescription) data[1]));

  @NotNull
  @Override
  protected ImmutableMap<String, PropertiesElementDescription> getChildPropertiesElementsDescriptionMap() {
    return CHILD_PROPERTIES_ELEMENT_DESCRIPTION_MAP;
  }

  public BuildTypeDslElement(@NotNull GradleDslElement parent, @NotNull GradleNameElement name) {
    super(parent, name);
  }

  @Override
  public boolean isInsignificantIfEmpty() {
    // "release" and "debug" Build Type blocks can be deleted if empty
    return getName().equals("release") || getName().equals("debug");
  }

  @Override
  public void setMethodName(String methodName) {
    this.methodName = methodName;
  }

  @Nullable
  @Override
  public String getMethodName() {
    return methodName;
  }

  public static final class BuildTypeDslElementSchema extends GradlePropertiesDslElementSchema {
    @NotNull
    @Override
<<<<<<< HEAD
    public ImmutableMap<String, PropertiesElementDescription> getBlockElementDescriptions() {
=======
    protected ImmutableMap<String, PropertiesElementDescription> getAllBlockElementDescriptions() {
>>>>>>> 574fcae1
      return CHILD_PROPERTIES_ELEMENT_DESCRIPTION_MAP;
    }

    @NotNull
    @Override
    public ExternalToModelMap getPropertiesInfo(GradleDslNameConverter.Kind kind) {
      return getExternalProperties(kind, groovyToModelNameMap, ktsToModelNameMap, declarativeToModelNameMap);
    }
<<<<<<< HEAD
=======

    @NotNull
    @Override
    public String getAgpDocClass() {
      return "com.android.build.api.dsl.ApplicationDefaultConfig";
    }
>>>>>>> 574fcae1
  }
}<|MERGE_RESOLUTION|>--- conflicted
+++ resolved
@@ -186,11 +186,7 @@
   public static final class BuildTypeDslElementSchema extends GradlePropertiesDslElementSchema {
     @NotNull
     @Override
-<<<<<<< HEAD
-    public ImmutableMap<String, PropertiesElementDescription> getBlockElementDescriptions() {
-=======
     protected ImmutableMap<String, PropertiesElementDescription> getAllBlockElementDescriptions() {
->>>>>>> 574fcae1
       return CHILD_PROPERTIES_ELEMENT_DESCRIPTION_MAP;
     }
 
@@ -199,14 +195,11 @@
     public ExternalToModelMap getPropertiesInfo(GradleDslNameConverter.Kind kind) {
       return getExternalProperties(kind, groovyToModelNameMap, ktsToModelNameMap, declarativeToModelNameMap);
     }
-<<<<<<< HEAD
-=======
 
     @NotNull
     @Override
     public String getAgpDocClass() {
       return "com.android.build.api.dsl.ApplicationDefaultConfig";
     }
->>>>>>> 574fcae1
   }
 }