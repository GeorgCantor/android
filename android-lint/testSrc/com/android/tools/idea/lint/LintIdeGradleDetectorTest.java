/*
 * Copyright (C) 2016 The Android Open Source Project
 *
 * Licensed under the Apache License, Version 2.0 (the "License");
 * you may not use this file except in compliance with the License.
 * You may obtain a copy of the License at
 *
 *      http://www.apache.org/licenses/LICENSE-2.0
 *
 * Unless required by applicable law or agreed to in writing, software
 * distributed under the License is distributed on an "AS IS" BASIS,
 * WITHOUT WARRANTIES OR CONDITIONS OF ANY KIND, either express or implied.
 * See the License for the specific language governing permissions and
 * limitations under the License.
 */
package com.android.tools.idea.lint;

import static org.junit.Assume.assumeTrue;

import com.android.tools.idea.flags.StudioFlags;
import com.android.tools.idea.lint.common.AndroidLintGradleDependencyInspection;
import com.android.tools.idea.lint.common.AndroidLintGradleDeprecatedConfigurationInspection;
import com.android.tools.idea.lint.common.AndroidLintGradleDynamicVersionInspection;
import com.android.tools.idea.lint.common.AndroidLintGradleIdeErrorInspection;
import com.android.tools.idea.lint.common.AndroidLintGradlePathInspection;
import com.android.tools.idea.lint.common.AndroidLintInspectionBase;
import com.android.tools.idea.lint.common.AndroidLintJavaPluginLanguageLevelInspection;
import com.android.tools.idea.lint.common.AndroidLintJcenterRepositoryObsoleteInspection;
import com.android.tools.idea.lint.inspections.AndroidLintDataBindingWithoutKaptInspection;
import com.android.tools.idea.lint.inspections.AndroidLintGradleCompatibleInspection;
import com.android.tools.idea.lint.inspections.AndroidLintGradleDeprecatedInspection;
import com.android.tools.idea.lint.inspections.AndroidLintGradleGetterInspection;
import com.android.tools.idea.lint.inspections.AndroidLintGradlePluginVersionInspection;
import com.android.tools.idea.lint.inspections.AndroidLintStringShouldBeIntInspection;
import com.android.tools.lint.checks.GradleDetector;
import com.intellij.codeInsight.daemon.ProblemHighlightFilter;
import com.intellij.codeInsight.daemon.impl.HighlightVisitor;
import com.intellij.codeInsight.intention.IntentionAction;
import com.intellij.openapi.util.SystemInfo;
import com.intellij.openapi.util.registry.Registry;
import com.intellij.openapi.vfs.VirtualFile;
import com.intellij.testFramework.ExtensionTestUtil;
<<<<<<< HEAD
=======
import java.io.File;
>>>>>>> 0d09370c
import java.util.Arrays;
import java.util.Collection;
import java.util.List;
import org.jetbrains.android.AndroidTestCase;
import org.jetbrains.annotations.NotNull;
import org.jetbrains.annotations.Nullable;
<<<<<<< HEAD
import org.jetbrains.kotlin.idea.highlighter.AbstractKotlinHighlightVisitor;
import org.jetbrains.kotlin.idea.highlighting.KotlinDiagnosticHighlightVisitor;
=======
import org.jetbrains.kotlin.idea.base.plugin.KotlinPluginModeProvider;
import org.jetbrains.kotlin.idea.highlighter.AbstractKotlinHighlightVisitor;
import org.jetbrains.kotlin.idea.highlighting.KotlinDiagnosticHighlightVisitor;
import org.jetbrains.kotlin.idea.highlighting.KotlinSemanticHighlightingVisitor;
>>>>>>> 0d09370c
import org.junit.Test;
import org.junit.runner.RunWith;
import org.junit.runners.Parameterized;

@RunWith(Parameterized.class)
public class LintIdeGradleDetectorTest extends AndroidTestCase {
  private static final String BASE_PATH = "gradle/";

  @Parameterized.Parameter public String extension;
  @Parameterized.Parameters
  public static Collection<String[]> getParameters() {
    return Arrays.asList(new String[][] {
      {".gradle"},
<<<<<<< HEAD
      {".gradle.kts"}
    });
  }

=======
      {".gradle.kts"},
      {".gradle.dcl"}
    });
  }

  // TODO: Clean up this once K2 scripting support is enabled (ETA: 242)
  private static final String K2_KTS_KEY = "kotlin.k2.scripting.enabled";

>>>>>>> 0d09370c
  @Override
  public void setUp() throws Exception {
    super.setUp();
    // TODO: Clean up this once K2 scripting support is enabled (ETA: 242)
    if (KotlinPluginModeProvider.Companion.isK2Mode()) {
      Registry.get(K2_KTS_KEY).setValue(true);
    }
    myFixture.setTestDataPath(TestDataPaths.TEST_DATA_ROOT);
    // We mask (in particular) the KotlinProblemHighlightFilter which can cause Kotlin Script files not to get any highlighting at all.
    ExtensionTestUtil.maskExtensions(ProblemHighlightFilter.EP_NAME, List.of(), myFixture.getProjectDisposable());
    // However, we are not interested in Kotlin compiler diagnostics or resolution failures, as we are running with a
    // simplified and unrealistic project structure: so mask away the Kotlin highlighting visitors.
    List<HighlightVisitor> highlightVisitors = HighlightVisitor.EP_HIGHLIGHT_VISITOR.getExtensionList(myFixture.getProject()).stream()
      .filter((x) -> !isKotlinHighlightVisitor(x)).toList();
    ExtensionTestUtil.maskExtensions(HighlightVisitor.EP_HIGHLIGHT_VISITOR, highlightVisitors, myFixture.getProjectDisposable(), false,
                                     myFixture.getProject());
<<<<<<< HEAD
=======
    StudioFlags.GRADLE_DECLARATIVE_IDE_SUPPORT.override(true);
  }

  @Override
  public void tearDown() throws Exception {
    super.tearDown();
    // TODO: Clean up this once K2 scripting support is enabled (ETA: 242)
    if (KotlinPluginModeProvider.Companion.isK2Mode()) {
      Registry.get(K2_KTS_KEY).setValue(false);
    }
    StudioFlags.GRADLE_DECLARATIVE_IDE_SUPPORT.clearOverride();
>>>>>>> 0d09370c
  }

  private boolean isKotlinHighlightVisitor(HighlightVisitor visitor) {
    // K1: a subtype of [AbstractKotlinHighlightVisitor]
    // K2: [KotlinDiagnosticHighlightVisitor] and [KotlinSemanticHighlightingVisitor]
<<<<<<< HEAD
    // TODO(233): add checking if visitor instanceof KotlinSemanticHighlightingVisitor
    return visitor instanceof AbstractKotlinHighlightVisitor
      || visitor instanceof KotlinDiagnosticHighlightVisitor;
=======
    return visitor instanceof AbstractKotlinHighlightVisitor
      || visitor instanceof KotlinDiagnosticHighlightVisitor
      || visitor instanceof KotlinSemanticHighlightingVisitor;
>>>>>>> 0d09370c
  }

  @Test
  public void testDependencies() throws Exception {
    AndroidLintGradleDependencyInspection inspection = new AndroidLintGradleDependencyInspection();
    doTest(inspection, null);
  }

  @Test
  public void testDependenciesWithTask() throws Exception {
    AndroidLintGradleDependencyInspection inspection = new AndroidLintGradleDependencyInspection();
    doTest(inspection, null);
  }

  @Test
  public void testIncompatiblePlugin() throws Exception {
    AndroidLintGradlePluginVersionInspection inspection = new AndroidLintGradlePluginVersionInspection();
    doTest(inspection, null);
  }

  @Test
  public void testPaths() throws Exception {
    if (SystemInfo.isWindows) {
      // This test doesn't work on Windows; the data file supplies what looks like an absolute elsewhere,
      // and flags it; on Windows the File#isAbsolute() call will return false and will not flag the issue.
      return;
    }
    AndroidLintGradlePathInspection inspection = new AndroidLintGradlePathInspection();
    doTest(inspection, null);
  }

  @Test
  public void testSetter() throws Exception {
    AndroidLintGradleGetterInspection inspection = new AndroidLintGradleGetterInspection();
    doTest(inspection, null);
  }

  @Test
  public void testPlus() throws Exception {
    GradleDetector.PLUS.setEnabledByDefault(true);
    AndroidLintGradleDynamicVersionInspection inspection = new AndroidLintGradleDynamicVersionInspection();
    doTest(inspection, null);
  }

  @Test
  public void testIdSuffix() throws Exception {
    AndroidLintGradlePathInspection inspection = new AndroidLintGradlePathInspection();
    doTest(inspection, null);
  }

  @Test
  public void testPackage() throws Exception {
    AndroidLintGradleDeprecatedInspection inspection = new AndroidLintGradleDeprecatedInspection();
    doTest(inspection, null);
  }

  @Test
  public void testPackage2() throws Exception {
    AndroidLintGradleDeprecatedInspection inspection = new AndroidLintGradleDeprecatedInspection();
    doTest(inspection, null);
  }

  @Test
  public void testPackage3() throws Exception {
    AndroidLintGradleDeprecatedInspection inspection = new AndroidLintGradleDeprecatedInspection();
    doTest(inspection, null);
  }

  @Test
  public void testPackage4() throws Exception {
    AndroidLintGradleDeprecatedInspection inspection = new AndroidLintGradleDeprecatedInspection();
    doTest(inspection, null);
  }

  @Test
  public void testMinSdkAssignment() throws Exception {
    if (extension.equals(".gradle.kts")) return; // no need for this check in Kotlin Script
    AndroidLintGradleIdeErrorInspection inspection = new AndroidLintGradleIdeErrorInspection();
    doTest(inspection, null);
  }

  @Test
  public void testMinSdkAssignment2() throws Exception {
    if (extension.equals(".gradle.kts")) return; // no need for this check in Kotlin Script
    AndroidLintGradleIdeErrorInspection inspection = new AndroidLintGradleIdeErrorInspection();
    doTest(inspection, null);
  }

  @Test
  public void testMinSdkAssignment3() throws Exception {
    if (extension.equals(".gradle.kts")) return; // no need for this check in Kotlin Script
    AndroidLintGradleIdeErrorInspection inspection = new AndroidLintGradleIdeErrorInspection();
    doTest(inspection, null);
  }

  @Test
  public void testMinSdkAssignment4() throws Exception {
    if (extension.equals(".gradle.kts")) return; // no need for this check in Kotlin Script
    AndroidLintGradleIdeErrorInspection inspection = new AndroidLintGradleIdeErrorInspection();
    doTest(inspection, null);
  }

  @Test
  public void testPathSuppress() throws Exception {
    AndroidLintGradlePathInspection inspection = new AndroidLintGradlePathInspection();
    doTest(inspection, "Suppress GradlePath with a comment");
  }

  @Test
  public void testPathSuppressJoin() throws Exception {
    AndroidLintGradlePathInspection inspection = new AndroidLintGradlePathInspection();
    doTest(inspection, "Suppress GradlePath with a comment");
  }

  @Test
  public void testBadPlayServicesVersion() throws Exception {
    AndroidLintGradleCompatibleInspection inspection = new AndroidLintGradleCompatibleInspection();
    doTest(inspection, "Change to 12.0.1");
  }

  @Test
  public void testStringInt() throws Exception {
    AndroidLintStringShouldBeIntInspection inspection = new AndroidLintStringShouldBeIntInspection();
    doTest(inspection, null);
  }

  @Test
  public void testDeprecatedPluginId() throws Exception {
    AndroidLintGradleDeprecatedInspection inspection = new AndroidLintGradleDeprecatedInspection();
    doTest(inspection, null);
  }

  @Test
  public void testSuppressLine2() throws Exception {
    // Tests that issues on line 2, which are suppressed with a comment on line 1, are correctly
    // handled (until recently, the suppression comment on the first line did not work)
    AndroidLintGradleDeprecatedInspection inspection = new AndroidLintGradleDeprecatedInspection();
    doTest(inspection, null);
  }

  @Test
  public void testSuppressWithAnnotation() throws Exception {
    // Same as testSuppressLine2, except we suppress using an annotation in Kotlin Script.
    if (!extension.equals(".gradle.kts")) return;
    AndroidLintGradleDeprecatedInspection inspection = new AndroidLintGradleDeprecatedInspection();
    doTest(inspection, null);
  }

  @Test
  public void testIgnoresGStringsInDependencies() throws Exception {
    AndroidLintGradlePluginVersionInspection inspection = new AndroidLintGradlePluginVersionInspection();
    doTest(inspection, null);
  }

  @Test
  public void testDataBindingWithoutKaptUsingApplyPlugin() throws Exception {
    if (extension.equals(".gradle.kts")) return; // no need for this check in Kotlin Script
    AndroidLintDataBindingWithoutKaptInspection inspection = new AndroidLintDataBindingWithoutKaptInspection();
    doTest(inspection, null);
  }

  @Test
  public void testDataBindingWithKaptUsingApplyPlugin() throws Exception {
    if (extension.equals(".gradle.kts")) return; // no need for this check in Kotlin Script
    AndroidLintDataBindingWithoutKaptInspection inspection = new AndroidLintDataBindingWithoutKaptInspection();
    doTest(inspection, null);
  }

  @Test
  public void testDataBindingWithoutKaptUsingPluginsBlock() throws Exception {
    AndroidLintDataBindingWithoutKaptInspection inspection = new AndroidLintDataBindingWithoutKaptInspection();
    doTest(inspection, null);
  }

  @Test
  public void testDataBindingWithKaptUsingPluginsBlock() throws Exception {
    AndroidLintDataBindingWithoutKaptInspection inspection = new AndroidLintDataBindingWithoutKaptInspection();
    doTest(inspection, null);
  }

  @Test
  public void testDeprecatedConfigurationUse() throws Exception {
    AndroidLintGradleDeprecatedConfigurationInspection inspection = new AndroidLintGradleDeprecatedConfigurationInspection();
    doTest(inspection, null);
  }

  @Test
  public void testJavaNoLanguageLevel() throws Exception {
    AndroidLintJavaPluginLanguageLevelInspection inspection = new AndroidLintJavaPluginLanguageLevelInspection();
    doTest(inspection, null);
  }

  @Test
  public void testJavaLanguageLevelBlock() throws Exception {
    AndroidLintJavaPluginLanguageLevelInspection inspection = new AndroidLintJavaPluginLanguageLevelInspection();
    doTest(inspection, null);
  }

  @Test
  public void testJavaLanguageLevelReceiver() throws Exception {
    AndroidLintJavaPluginLanguageLevelInspection inspection = new AndroidLintJavaPluginLanguageLevelInspection();
    doTest(inspection, null);
  }

  @Test
  public void testJavaLanguageLevelToplevel() throws Exception {
    AndroidLintJavaPluginLanguageLevelInspection inspection = new AndroidLintJavaPluginLanguageLevelInspection();
    doTest(inspection, null);
  }

  @Test
  public void testJavaLanguageLevelToplevelMissing() throws Exception {
    AndroidLintJavaPluginLanguageLevelInspection inspection = new AndroidLintJavaPluginLanguageLevelInspection();
    doTest(inspection, null);
  }

  @Test
  public void testJcenterCall() throws Exception {
    AndroidLintJcenterRepositoryObsoleteInspection inspection = new AndroidLintJcenterRepositoryObsoleteInspection();
    doTest(inspection, null);
  }

  @Test
  public void testJcenterBlock() throws Exception {
    AndroidLintJcenterRepositoryObsoleteInspection inspection = new AndroidLintJcenterRepositoryObsoleteInspection();
    doTest(inspection, null);
  }

  private void doTest(@NotNull final AndroidLintInspectionBase inspection, @Nullable String quickFixName) throws Exception {
    createManifest();
    myFixture.enableInspections(inspection);
<<<<<<< HEAD
=======
    String sourceName = BASE_PATH + getTestName(false) + extension;
    if (extension.equals(".gradle.dcl")) {
      assumeTrue("Not implemented for declarative Gradle file", new File(myFixture.getTestDataPath(), sourceName).exists());
    }

>>>>>>> 0d09370c
    VirtualFile file = myFixture.copyFileToProject(BASE_PATH + getTestName(false) + extension, "build" + extension);
    myFixture.configureFromExistingVirtualFile(file);
    myFixture.checkHighlighting(true, false, false);

    if (quickFixName != null) {
      final IntentionAction quickFix = myFixture.getAvailableIntention(quickFixName);
      assertNotNull(quickFix);
      myFixture.launchAction(quickFix);
      myFixture.checkResultByFile(BASE_PATH + getTestName(false) + "_after" + extension);
    }
  }
}<|MERGE_RESOLUTION|>--- conflicted
+++ resolved
@@ -40,25 +40,17 @@
 import com.intellij.openapi.util.registry.Registry;
 import com.intellij.openapi.vfs.VirtualFile;
 import com.intellij.testFramework.ExtensionTestUtil;
-<<<<<<< HEAD
-=======
 import java.io.File;
->>>>>>> 0d09370c
 import java.util.Arrays;
 import java.util.Collection;
 import java.util.List;
 import org.jetbrains.android.AndroidTestCase;
 import org.jetbrains.annotations.NotNull;
 import org.jetbrains.annotations.Nullable;
-<<<<<<< HEAD
-import org.jetbrains.kotlin.idea.highlighter.AbstractKotlinHighlightVisitor;
-import org.jetbrains.kotlin.idea.highlighting.KotlinDiagnosticHighlightVisitor;
-=======
 import org.jetbrains.kotlin.idea.base.plugin.KotlinPluginModeProvider;
 import org.jetbrains.kotlin.idea.highlighter.AbstractKotlinHighlightVisitor;
 import org.jetbrains.kotlin.idea.highlighting.KotlinDiagnosticHighlightVisitor;
 import org.jetbrains.kotlin.idea.highlighting.KotlinSemanticHighlightingVisitor;
->>>>>>> 0d09370c
 import org.junit.Test;
 import org.junit.runner.RunWith;
 import org.junit.runners.Parameterized;
@@ -72,12 +64,6 @@
   public static Collection<String[]> getParameters() {
     return Arrays.asList(new String[][] {
       {".gradle"},
-<<<<<<< HEAD
-      {".gradle.kts"}
-    });
-  }
-
-=======
       {".gradle.kts"},
       {".gradle.dcl"}
     });
@@ -86,7 +72,6 @@
   // TODO: Clean up this once K2 scripting support is enabled (ETA: 242)
   private static final String K2_KTS_KEY = "kotlin.k2.scripting.enabled";
 
->>>>>>> 0d09370c
   @Override
   public void setUp() throws Exception {
     super.setUp();
@@ -103,8 +88,6 @@
       .filter((x) -> !isKotlinHighlightVisitor(x)).toList();
     ExtensionTestUtil.maskExtensions(HighlightVisitor.EP_HIGHLIGHT_VISITOR, highlightVisitors, myFixture.getProjectDisposable(), false,
                                      myFixture.getProject());
-<<<<<<< HEAD
-=======
     StudioFlags.GRADLE_DECLARATIVE_IDE_SUPPORT.override(true);
   }
 
@@ -116,21 +99,14 @@
       Registry.get(K2_KTS_KEY).setValue(false);
     }
     StudioFlags.GRADLE_DECLARATIVE_IDE_SUPPORT.clearOverride();
->>>>>>> 0d09370c
   }
 
   private boolean isKotlinHighlightVisitor(HighlightVisitor visitor) {
     // K1: a subtype of [AbstractKotlinHighlightVisitor]
     // K2: [KotlinDiagnosticHighlightVisitor] and [KotlinSemanticHighlightingVisitor]
-<<<<<<< HEAD
-    // TODO(233): add checking if visitor instanceof KotlinSemanticHighlightingVisitor
-    return visitor instanceof AbstractKotlinHighlightVisitor
-      || visitor instanceof KotlinDiagnosticHighlightVisitor;
-=======
     return visitor instanceof AbstractKotlinHighlightVisitor
       || visitor instanceof KotlinDiagnosticHighlightVisitor
       || visitor instanceof KotlinSemanticHighlightingVisitor;
->>>>>>> 0d09370c
   }
 
   @Test
@@ -362,14 +338,11 @@
   private void doTest(@NotNull final AndroidLintInspectionBase inspection, @Nullable String quickFixName) throws Exception {
     createManifest();
     myFixture.enableInspections(inspection);
-<<<<<<< HEAD
-=======
     String sourceName = BASE_PATH + getTestName(false) + extension;
     if (extension.equals(".gradle.dcl")) {
       assumeTrue("Not implemented for declarative Gradle file", new File(myFixture.getTestDataPath(), sourceName).exists());
     }
 
->>>>>>> 0d09370c
     VirtualFile file = myFixture.copyFileToProject(BASE_PATH + getTestName(false) + extension, "build" + extension);
     myFixture.configureFromExistingVirtualFile(file);
     myFixture.checkHighlighting(true, false, false);
