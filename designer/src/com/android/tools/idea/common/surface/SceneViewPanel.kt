/*
 * Copyright (C) 2020 The Android Open Source Project
 *
 * Licensed under the Apache License, Version 2.0 (the "License");
 * you may not use this file except in compliance with the License.
 * You may obtain a copy of the License at
 *
 *      http://www.apache.org/licenses/LICENSE-2.0
 *
 * Unless required by applicable law or agreed to in writing, software
 * distributed under the License is distributed on an "AS IS" BASIS,
 * WITHOUT WARRANTIES OR CONDITIONS OF ANY KIND, either express or implied.
 * See the License for the specific language governing permissions and
 * limitations under the License.
 */
package com.android.tools.idea.common.surface

import com.android.annotations.concurrency.UiThread
import com.android.tools.adtui.common.SwingCoordinate
import com.android.tools.idea.common.editor.ActionManager
import com.android.tools.idea.common.model.NlModel
import com.android.tools.idea.common.surface.layout.findAllScanlines
import com.android.tools.idea.common.surface.layout.findLargerScanline
import com.android.tools.idea.common.surface.layout.findSmallerScanline
<<<<<<< HEAD
import com.android.tools.idea.uibuilder.scene.hasRenderErrors
=======
import com.android.tools.idea.flags.StudioFlags
import com.android.tools.idea.uibuilder.scene.hasRenderErrors
import com.android.tools.idea.uibuilder.scene.hasValidImage
>>>>>>> 574fcae1
import com.android.tools.idea.uibuilder.surface.layout.PositionableContent
import com.android.tools.idea.uibuilder.surface.layout.PositionableContentLayoutManager
import com.android.tools.idea.uibuilder.surface.layout.getScaledContentSize
import com.intellij.openapi.Disposable
import java.awt.Dimension
import java.awt.Graphics
import java.awt.Graphics2D
import java.awt.Point
import java.awt.Rectangle
import javax.swing.JPanel

/**
 * A [JPanel] responsible for displaying [SceneView]s provided by the [sceneViewProvider].
 *
 * @param interactionLayersProvider A [Layer] provider that returns the additional interaction
 *   [Layer]s, if any
 * @param actionManagerProvider provides an [ActionManager]
 * @param disposable
 * @param shouldRenderErrorsPanel Returns true whether render error panels should be rendered when
 *   [SceneView] in this surface have render errors.
 * @param layoutManager the [PositionableContentLayoutManager] responsible for positioning and
 *   measuring the [SceneView]s
 */
internal class SceneViewPanel(
  private val sceneViewProvider: () -> Collection<SceneView>,
  private val interactionLayersProvider: () -> Collection<Layer>,
  private val actionManagerProvider: () -> ActionManager<*>,
  private val disposable: Disposable,
  private val shouldRenderErrorsPanel: () -> Boolean,
  layoutManager: PositionableContentLayoutManager
) : JPanel(layoutManager) {
  /**
   * Alignment for the {@link SceneView} when its size is less than the minimum size. If the size of
   * the {@link SceneView} is less than the minimum, this enum describes how to align the content
   * within the rectangle formed by the minimum size.
   */
  var sceneViewAlignment: Float = CENTER_ALIGNMENT
    set(value) {
      if (value != field) {
        field = value
        components.filterIsInstance<SceneViewPeerPanel>().forEach { it.alignmentX = value }
        repaint()
      }
    }

<<<<<<< HEAD
  /** Returns the components of this panel that are [PositionableContent] */
  val positionableContent: Collection<PositionableContent>
    get() =
      components.filterIsInstance<SceneViewPeerPanel>().map { it.positionableAdapter }.toList()
=======
  /** Returns the components of this panel that are visible [PositionableContent] */
  val positionableContent: Collection<PositionableContent>
    get() =
      components
        .filterIsInstance<SceneViewPeerPanel>()
        .filter { it.isVisible }
        .map { it.positionableAdapter }
        .toList()
>>>>>>> 574fcae1

  /** Remove any components associated to the given model. */
  fun removeSceneViewForModel(modelToRemove: NlModel) {
    val toRemove =
      components
        .filterIsInstance<SceneViewPeerPanel>()
        .filter { it.sceneView.scene.sceneManager.model == modelToRemove }
        .toList()

    toRemove.forEach { remove(it) }
    invalidate()
  }

  /** Invoked when label in [SceneViewPeerPanel] is clicked. */
  var onLabelClicked: (suspend (SceneView, Boolean) -> Boolean) = { _, _ -> true }

  @UiThread
  private fun revalidateSceneViews() {
    // Check if the SceneViews are still valid
    val designSurfaceSceneViews = sceneViewProvider()
    val currentSceneViews = findSceneViews()

    if (designSurfaceSceneViews == currentSceneViews) return // No updates

    // Invalidate the current components
    removeAll()
    designSurfaceSceneViews.forEachIndexed { index, sceneView ->
<<<<<<< HEAD
      val toolbar = actionManagerProvider().getSceneViewContextToolbar(sceneView)
      val bottomBar = actionManagerProvider().getSceneViewBottomBar(sceneView)
      val statusIcon = actionManagerProvider().getSceneViewStatusIcon(sceneView)
      statusIcon?.isVisible = false
=======
      val toolbarActions = actionManagerProvider().sceneViewContextToolbarActions
      val bottomBar = actionManagerProvider().getSceneViewBottomBar(sceneView)
      val statusIconAction = actionManagerProvider().sceneViewStatusIconAction
>>>>>>> 574fcae1

      // The left bar is only added for the first panel
      val leftBar = if (index == 0) actionManagerProvider().getSceneViewLeftBar(sceneView) else null
      val rightBar = actionManagerProvider().getSceneViewRightBar(sceneView)

      val errorsPanel =
<<<<<<< HEAD
        if (shouldRenderErrorsPanel()) SceneViewErrorsPanel { sceneView.hasRenderErrors() }
        else null

      add(
        SceneViewPeerPanel(
            sceneView,
            disposable,
            statusIcon,
            toolbar,
=======
        if (shouldRenderErrorsPanel())
          SceneViewErrorsPanel {
            when {
              // If the flag COMPOSE_PREVIEW_KEEP_IMAGE_ON_ERROR is enabled and  there is a valid
              // image, never display the error panel.
              sceneView.hasValidImage() && StudioFlags.COMPOSE_PREVIEW_KEEP_IMAGE_ON_ERROR.get() ->
                SceneViewErrorsPanel.Style.HIDDEN
              sceneView.hasRenderErrors() -> SceneViewErrorsPanel.Style.SOLID
              else -> SceneViewErrorsPanel.Style.HIDDEN
            }
          }
        else null

      val labelPanel = actionManagerProvider().createSceneViewLabel(sceneView)

      add(
        SceneViewPeerPanel(
            sceneView,
            labelPanel,
            statusIconAction,
            toolbarActions,
>>>>>>> 574fcae1
            bottomBar,
            leftBar,
            rightBar,
            errorsPanel,
<<<<<<< HEAD
            onLabelClicked
=======
>>>>>>> 574fcae1
          )
          .also { it.alignmentX = sceneViewAlignment }
      )
    }
  }

  override fun doLayout() {
    revalidateSceneViews()
    super.doLayout()
  }

  override fun paintComponent(graphics: Graphics) {
    super.paintComponent(graphics)
    val sceneViewPeerPanels = components.filterIsInstance<SceneViewPeerPanel>()

    if (sceneViewPeerPanels.isEmpty()) {
      return
    }

    val g2d = graphics.create() as Graphics2D
    try {
      // The visible area in the editor
      val viewportBounds: Rectangle = g2d.clipBounds

      // A Dimension used to avoid reallocating new objects just to obtain the PositionableContent
      // dimensions
      val reusableDimension = Dimension()
      val positionables: Collection<PositionableContent> =
        sceneViewPeerPanels.map { it.positionableAdapter }
      val horizontalTopScanLines = positionables.findAllScanlines { it.y }
      val horizontalBottomScanLines =
        positionables.findAllScanlines { it.y + it.getScaledContentSize(reusableDimension).height }
      val verticalLeftScanLines = positionables.findAllScanlines { it.x }
      val verticalRightScanLines =
        positionables.findAllScanlines { it.x + it.getScaledContentSize(reusableDimension).width }
      @SwingCoordinate val viewportRight = viewportBounds.x + viewportBounds.width
      @SwingCoordinate val viewportBottom = viewportBounds.y + viewportBounds.height
      val clipBounds = Rectangle()
      for (sceneViewPeerPanel in sceneViewPeerPanels) {
        val positionable = sceneViewPeerPanel.positionableAdapter
        val size = positionable.getScaledContentSize(reusableDimension)
        val renderErrorPanel =
<<<<<<< HEAD
          shouldRenderErrorsPanel() && sceneViewPeerPanel.sceneView.hasRenderErrors()
=======
          shouldRenderErrorsPanel() &&
            sceneViewPeerPanel.sceneView.hasRenderErrors() &&
            !sceneViewPeerPanel.sceneView.hasValidImage()
>>>>>>> 574fcae1

        @SwingCoordinate
        val right =
          positionable.x +
            if (renderErrorPanel) sceneViewPeerPanel.sceneViewCenterPanel.preferredSize.width
            else size.width

        @SwingCoordinate
        val bottom =
          positionable.y +
            if (renderErrorPanel) sceneViewPeerPanel.sceneViewCenterPanel.preferredSize.height
            else size.height
        // This finds the maximum allowed area for the screen views to paint into. See more details
        // in the
        // ScanlineUtils.kt documentation.
        @SwingCoordinate
        var minX = findSmallerScanline(verticalRightScanLines, positionable.x, viewportBounds.x)
        @SwingCoordinate
        var minY = findSmallerScanline(horizontalBottomScanLines, positionable.y, viewportBounds.y)
        @SwingCoordinate var maxX = findLargerScanline(verticalLeftScanLines, right, viewportRight)
        @SwingCoordinate
        var maxY = findLargerScanline(horizontalTopScanLines, bottom, viewportBottom)

        // Now, (minX, minY) (maxX, maxY) describes the box that a PositionableContent could paint
        // into without painting
        // on top of another PositionableContent render. We use this box to paint the components
        // that are outside of the
        // rendering area.
        // However, now we need to avoid there "out of bounds" components from being on top of each
        // other.
        // To do that, we simply find the middle point, except on the corners of the surface. For
        // example, the
        // first PositionableContent on the left, does not have any other PositionableContent that
        // could paint on its left side so we
        // do not need to find the middle point in those cases.
        minX = if (minX > viewportBounds.x) (minX + positionable.x) / 2 else viewportBounds.x
        maxX = if (maxX < viewportRight) (maxX + right) / 2 else viewportRight
        minY = if (minY > viewportBounds.y) (minY + positionable.y) / 2 else viewportBounds.y
        maxY = if (maxY < viewportBottom) (maxY + bottom) / 2 else viewportBottom
        clipBounds.setBounds(minX, minY, maxX - minX, maxY - minY)
        g2d.clip = clipBounds
        // Only paint the scene view if it needs to be painted, otherwise the sceneViewCenterPanel
        // will be painted instead.
        if (!renderErrorPanel) {
          sceneViewPeerPanel.sceneView.paint(g2d)
        }
      }

      val interactionLayers = interactionLayersProvider()
      if (interactionLayers.isNotEmpty()) {
        // Temporary overlays do not have a clipping area
        g2d.clip = viewportBounds

        // Temporary overlays:
        interactionLayersProvider().filter { it.isVisible }.forEach { it.paint(g2d) }
      }
    } finally {
      g2d.dispose()
    }
  }

  private fun findSceneViews(): List<SceneView> =
    components.filterIsInstance<SceneViewPeerPanel>().map { it.sceneView }.toList()

  fun findSceneViewRectangle(sceneView: SceneView): Rectangle? =
    components
      .filterIsInstance<SceneViewPeerPanel>()
      .filter { sceneView == it.sceneView }
      .map { it.bounds }
      .firstOrNull()

  fun findSceneViewRectangles(): HashMap<SceneView, Rectangle?> =
    hashMapOf(
      *components
        .filterIsInstance<SceneViewPeerPanel>()
        .distinctBy { it.sceneView }
        .map {
          it.sceneView to it.bounds.apply { location = Point(it.sceneView.x, it.sceneView.y) }
        }
        .toTypedArray()
    )

  /**
   * Find the predicted rectangle of the [sceneView] when layout manager re-layout the content with
   * the given [content] and [availableSize].
   */
  fun findMeasuredSceneViewRectangle(
    sceneView: SceneView,
    content: Collection<PositionableContent>,
    availableSize: Dimension
  ): Rectangle? {
    val panel =
      components.filterIsInstance<SceneViewPeerPanel>().firstOrNull { sceneView == it.sceneView }
        ?: return null

    val layoutManager = layout as PositionableContentLayoutManager ?: return null
    val positions =
      layoutManager.getMeasuredPositionableContentPosition(
        content,
        availableSize.width,
        availableSize.height
      )
    val position = positions[panel.positionableAdapter] ?: return null
    return panel.bounds.apply { location = position }
  }
}<|MERGE_RESOLUTION|>--- conflicted
+++ resolved
@@ -22,13 +22,9 @@
 import com.android.tools.idea.common.surface.layout.findAllScanlines
 import com.android.tools.idea.common.surface.layout.findLargerScanline
 import com.android.tools.idea.common.surface.layout.findSmallerScanline
-<<<<<<< HEAD
-import com.android.tools.idea.uibuilder.scene.hasRenderErrors
-=======
 import com.android.tools.idea.flags.StudioFlags
 import com.android.tools.idea.uibuilder.scene.hasRenderErrors
 import com.android.tools.idea.uibuilder.scene.hasValidImage
->>>>>>> 574fcae1
 import com.android.tools.idea.uibuilder.surface.layout.PositionableContent
 import com.android.tools.idea.uibuilder.surface.layout.PositionableContentLayoutManager
 import com.android.tools.idea.uibuilder.surface.layout.getScaledContentSize
@@ -74,12 +70,6 @@
       }
     }
 
-<<<<<<< HEAD
-  /** Returns the components of this panel that are [PositionableContent] */
-  val positionableContent: Collection<PositionableContent>
-    get() =
-      components.filterIsInstance<SceneViewPeerPanel>().map { it.positionableAdapter }.toList()
-=======
   /** Returns the components of this panel that are visible [PositionableContent] */
   val positionableContent: Collection<PositionableContent>
     get() =
@@ -88,7 +78,6 @@
         .filter { it.isVisible }
         .map { it.positionableAdapter }
         .toList()
->>>>>>> 574fcae1
 
   /** Remove any components associated to the given model. */
   fun removeSceneViewForModel(modelToRemove: NlModel) {
@@ -102,9 +91,6 @@
     invalidate()
   }
 
-  /** Invoked when label in [SceneViewPeerPanel] is clicked. */
-  var onLabelClicked: (suspend (SceneView, Boolean) -> Boolean) = { _, _ -> true }
-
   @UiThread
   private fun revalidateSceneViews() {
     // Check if the SceneViews are still valid
@@ -116,33 +102,15 @@
     // Invalidate the current components
     removeAll()
     designSurfaceSceneViews.forEachIndexed { index, sceneView ->
-<<<<<<< HEAD
-      val toolbar = actionManagerProvider().getSceneViewContextToolbar(sceneView)
-      val bottomBar = actionManagerProvider().getSceneViewBottomBar(sceneView)
-      val statusIcon = actionManagerProvider().getSceneViewStatusIcon(sceneView)
-      statusIcon?.isVisible = false
-=======
       val toolbarActions = actionManagerProvider().sceneViewContextToolbarActions
       val bottomBar = actionManagerProvider().getSceneViewBottomBar(sceneView)
       val statusIconAction = actionManagerProvider().sceneViewStatusIconAction
->>>>>>> 574fcae1
 
       // The left bar is only added for the first panel
       val leftBar = if (index == 0) actionManagerProvider().getSceneViewLeftBar(sceneView) else null
       val rightBar = actionManagerProvider().getSceneViewRightBar(sceneView)
 
       val errorsPanel =
-<<<<<<< HEAD
-        if (shouldRenderErrorsPanel()) SceneViewErrorsPanel { sceneView.hasRenderErrors() }
-        else null
-
-      add(
-        SceneViewPeerPanel(
-            sceneView,
-            disposable,
-            statusIcon,
-            toolbar,
-=======
         if (shouldRenderErrorsPanel())
           SceneViewErrorsPanel {
             when {
@@ -164,15 +132,10 @@
             labelPanel,
             statusIconAction,
             toolbarActions,
->>>>>>> 574fcae1
             bottomBar,
             leftBar,
             rightBar,
             errorsPanel,
-<<<<<<< HEAD
-            onLabelClicked
-=======
->>>>>>> 574fcae1
           )
           .also { it.alignmentX = sceneViewAlignment }
       )
@@ -215,13 +178,9 @@
         val positionable = sceneViewPeerPanel.positionableAdapter
         val size = positionable.getScaledContentSize(reusableDimension)
         val renderErrorPanel =
-<<<<<<< HEAD
-          shouldRenderErrorsPanel() && sceneViewPeerPanel.sceneView.hasRenderErrors()
-=======
           shouldRenderErrorsPanel() &&
             sceneViewPeerPanel.sceneView.hasRenderErrors() &&
             !sceneViewPeerPanel.sceneView.hasValidImage()
->>>>>>> 574fcae1
 
         @SwingCoordinate
         val right =
