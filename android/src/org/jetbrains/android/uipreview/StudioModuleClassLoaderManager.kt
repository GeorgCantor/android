/*
 * Copyright (C) 2019 The Android Open Source Project
 *
 * Licensed under the Apache License, Version 2.0 (the "License");
 * you may not use this file except in compliance with the License.
 * You may obtain a copy of the License at
 *
 *      http://www.apache.org/licenses/LICENSE-2.0
 *
 * Unless required by applicable law or agreed to in writing, software
 * distributed under the License is distributed on an "AS IS" BASIS,
 * WITHOUT WARRANTIES OR CONDITIONS OF ANY KIND, either express or implied.
 * See the License for the specific language governing permissions and
 * limitations under the License.
 */
package org.jetbrains.android.uipreview

import com.android.tools.idea.projectsystem.ProjectSystemBuildManager
import com.android.tools.idea.projectsystem.ProjectSystemService
import com.android.tools.idea.projectsystem.getHolderModule
import com.android.tools.idea.rendering.AndroidFacetRenderModelModule
<<<<<<< HEAD
=======
import com.android.tools.idea.rendering.classloading.loaders.JarManager
>>>>>>> 0d09370c
import com.android.tools.idea.util.androidFacet
import com.android.tools.rendering.ModuleRenderContext
import com.android.tools.rendering.classloading.ClassTransform
import com.android.tools.rendering.classloading.ModuleClassLoadedDiagnosticsImpl
import com.android.tools.rendering.classloading.ModuleClassLoader
import com.android.tools.rendering.classloading.ModuleClassLoaderManager
import com.android.tools.rendering.classloading.NopModuleClassLoadedDiagnostics
import com.android.tools.rendering.classloading.combine
<<<<<<< HEAD
import com.android.tools.rendering.classloading.preload
=======
>>>>>>> 0d09370c
import com.android.tools.rendering.log.LogAnonymizerUtil.anonymize
import com.android.utils.reflection.qualifiedName
import com.intellij.openapi.Disposable
import com.intellij.openapi.application.ApplicationManager
import com.intellij.openapi.components.Service
import com.intellij.openapi.diagnostic.Logger
import com.intellij.openapi.diagnostic.debug
import com.intellij.openapi.module.Module
import com.intellij.openapi.module.ModuleManager
import com.intellij.openapi.project.Project
import com.intellij.openapi.util.Key
import com.intellij.openapi.util.UserDataHolder
import com.intellij.openapi.util.removeUserData
import com.intellij.serviceContainer.AlreadyDisposedException
<<<<<<< HEAD
import com.intellij.util.concurrency.AppExecutorUtil.getAppExecutorService
import com.intellij.util.containers.MultiMap
import java.lang.ref.SoftReference
import java.util.concurrent.CompletableFuture
import java.util.concurrent.atomic.AtomicBoolean
=======
import com.intellij.util.containers.MultiMap
>>>>>>> 0d09370c
import org.jetbrains.android.uipreview.StudioModuleClassLoader.NON_PROJECT_CLASSES_DEFAULT_TRANSFORMS
import org.jetbrains.android.uipreview.StudioModuleClassLoader.PROJECT_DEFAULT_TRANSFORMS
import org.jetbrains.annotations.TestOnly
import org.jetbrains.annotations.VisibleForTesting

private fun throwIfNotUnitTest(e: Exception) =
  if (!ApplicationManager.getApplication().isUnitTestMode) {
    throw e
  } else {
    Logger.getInstance(ModuleClassLoaderProjectHelperService::class.java)
      .info(
        "ModuleClassLoaderProjectHelperService is disabled for unit testing since there is no ProjectSystemBuildManager"
      )
  }

/** This helper service listens for builds and cleans the module cache after it finishes. */
@Service(Service.Level.PROJECT)
private class ModuleClassLoaderProjectHelperService(val project: Project) :
  ProjectSystemBuildManager.BuildListener, Disposable {
  init {
    try {
      ProjectSystemService.getInstance(project)
        .projectSystem
        .getBuildManager()
        .addBuildListener(this, this)
    } catch (e: IllegalStateException) {
      throwIfNotUnitTest(e)
    } catch (e: UnsupportedOperationException) {
      throwIfNotUnitTest(e)
    }
  }

  override fun beforeBuildCompleted(result: ProjectSystemBuildManager.BuildResult) {
    if (
      result.status == ProjectSystemBuildManager.BuildStatus.SUCCESS &&
        (result.mode == ProjectSystemBuildManager.BuildMode.COMPILE ||
          result.mode == ProjectSystemBuildManager.BuildMode.ASSEMBLE)
    ) {
      ModuleManager.getInstance(project).modules.forEach {
        ModuleClassLoaderManager.get().clearCache(it)
      }
<<<<<<< HEAD
=======
      JarManager.getInstance(project).clearCache()
>>>>>>> 0d09370c
    }
  }

  override fun dispose() {}
}

<<<<<<< HEAD
/**
 * This is a wrapper around a class preloading [CompletableFuture] that allows for the proper
 * disposal of the resources used.
 */
class Preloader(
  moduleClassLoader: StudioModuleClassLoader,
  classesToPreload: Collection<String> = emptyList()
) {
  private val classLoader = SoftReference(moduleClassLoader)
  private var isActive = AtomicBoolean(true)

  init {
    if (classesToPreload.isNotEmpty()) {
      preload(
        moduleClassLoader,
        { isActive.get() && !(classLoader.get()?.isDisposed ?: true) },
        classesToPreload,
        getAppExecutorService()
      )
    }
  }

  /** Cancels the on-going preloading. */
  fun cancel() {
    isActive.set(false)
  }

  fun dispose() {
    cancel()
    val classLoaderToDispose = classLoader.get()
    classLoader.clear()
    classLoaderToDispose?.dispose()
  }

  fun getClassLoader(): StudioModuleClassLoader? {
    cancel() // Stop preloading since we are going to use the class loader
    return classLoader.get()
  }

  /**
   * Checks if this [Preloader] loads classes for [cl] [ModuleClassLoader]. This allows for safe
   * check without the need for share the actual [classLoader] and prevent its use.
   */
  fun isLoadingFor(cl: StudioModuleClassLoader) = classLoader.get() == cl

  fun isForCompatible(
    parent: ClassLoader?,
    projectTransformations: ClassTransform,
    nonProjectTransformations: ClassTransform
  ) = classLoader.get()?.isCompatible(parent, projectTransformations, nonProjectTransformations) ?: false


  /**
   * Returns the number of currently loaded classes for the underlying [StudioModuleClassLoader].
   * Intended to be used for debugging and diagnostics.
   */
  fun getLoadedCount(): Int =
    classLoader.get()?.let { it.nonProjectLoadedClasses.size + it.projectLoadedClasses.size } ?: 0
}

private val PRELOADER: Key<Preloader> = Key.create(::PRELOADER.qualifiedName<StudioModuleClassLoaderManager>())
val HATCHERY: Key<ModuleClassLoaderHatchery> = Key.create(::HATCHERY.qualifiedName<StudioModuleClassLoaderManager>())

private fun calculateTransformationsUniqueId(
  projectClassesTransformationProvider: ClassTransform,
  nonProjectClassesTransformationProvider: ClassTransform
): String? {
  return Hashing.goodFastHash(64)
    .newHasher()
    .putString(projectClassesTransformationProvider.id, Charsets.UTF_8)
    .putString(nonProjectClassesTransformationProvider.id, Charsets.UTF_8)
    .hash()
    .toString()
}

fun StudioModuleClassLoader.areTransformationsUpToDate(
  projectClassesTransformationProvider: ClassTransform,
  nonProjectClassesTransformationProvider: ClassTransform
): Boolean {
  return (calculateTransformationsUniqueId(
    this.projectClassesTransform,
    this.nonProjectClassesTransform
  ) ==
    calculateTransformationsUniqueId(
      projectClassesTransformationProvider,
      nonProjectClassesTransformationProvider
    ))
}

/**
 * Checks if the [StudioModuleClassLoader] has the same transformations and parent [ClassLoader]
 * making it compatible but not necessarily up-to-date because it does not check the state of user
 * project files. Compatibility means that the [StudioModuleClassLoader] can be used if it did not
 * load any classes from the user source code. This allows for pre-loading the classes from
 * dependencies (which are usually more stable than user code) and speeding up the preview update
 * when user changes the source code (but not dependencies).
 */
fun StudioModuleClassLoader.isCompatible(
  parent: ClassLoader?,
  projectTransformations: ClassTransform,
  nonProjectTransformations: ClassTransform
) =
  when {
    !this.isCompatibleParentClassLoader(parent) -> {
      StudioModuleClassLoaderManager.LOG.debug("Parent has changed, discarding ModuleClassLoader")
      false
    }
    !this.areTransformationsUpToDate(projectTransformations, nonProjectTransformations) -> {
      StudioModuleClassLoaderManager.LOG.debug(
        "Transformations have changed, discarding ModuleClassLoader"
      )
      false
    }
    !this.areDependenciesUpToDate() -> {
      StudioModuleClassLoaderManager.LOG.debug("Files have changed, discarding ModuleClassLoader")
      false
    }
    else -> {
      StudioModuleClassLoaderManager.LOG.debug("ModuleClassLoader is up to date")
      true
    }
  }
=======
private val PRELOADER: Key<StudioPreloader> = Key.create(::PRELOADER.qualifiedName<StudioModuleClassLoaderManager>())
val HATCHERY: Key<ModuleClassLoaderHatchery> = Key.create(::HATCHERY.qualifiedName<StudioModuleClassLoaderManager>())
>>>>>>> 0d09370c

private fun <T> UserDataHolder.getOrCreate(key: Key<T>, factory: () -> T): T {
  getUserData(key)?.let {
    return it
  }
  return factory().also { putUserData(key, it) }
}

@VisibleForTesting
private fun Module.getOrCreateHatchery() =
  getOrCreate(HATCHERY) {
    if (!isDisposed) ModuleClassLoaderHatchery(parentDisposable = this) else throw AlreadyDisposedException("Module was already disposed")
  }

/** A [ClassLoader] for the [Module] dependencies. */
class StudioModuleClassLoaderManager : ModuleClassLoaderManager<StudioModuleClassLoader>, Disposable {
  // MutableSet is backed by the WeakHashMap in prod so we do not retain the holders
  /**
   * Creates a [MultiMap] to be used as a storage of [ModuleClassLoader] holders. We would like
   * the implementation to be different in prod and in tests:
   *
   * In Prod, it should be a Set of value WEAK references. So that in case we do not release the holder
   * (due to some unexpected flow) it is not retained by the [StudioModuleClassLoaderManager]
   *
   * In Tests, we would like it to be a Set of STRONG references. So that any unreleased references
   * got caught by the LeakHunter.
   */
  private val holders: MultiMap<StudioModuleClassLoader, ModuleClassLoaderManager.Reference<*>> = if (ApplicationManager.getApplication().isUnitTestMode)
    WeakMultiMap.create()
  else
    WeakMultiMap.createWithWeakValues()

  override fun dispose() {
    holders.keySet().mapNotNull { it.module }.forEach { clearCache(it) }
  }

  @TestOnly
  fun assertNoClassLoadersHeld() {
    if (!holders.isEmpty) {
      val referencesString =
        holders.entrySet().joinToString { "${it.key} held by ${it.value.joinToString(", ")}" }
      throw AssertionError("Class loaders were not released correctly by the tests\n$referencesString\n")
    }
  }

  /**
   * Returns a project class loader to use for rendering. May cache instances across render
   * sessions.
   */
  @Synchronized
  override fun getShared(parent: ClassLoader?, moduleRenderContext: ModuleRenderContext,
                         additionalProjectTransformation: ClassTransform,
                         additionalNonProjectTransformation: ClassTransform,
                         onNewModuleClassLoader: Runnable): ModuleClassLoaderManager.Reference<StudioModuleClassLoader> {
    val module: Module? = moduleRenderContext.module
    var moduleClassLoader = module?.getUserData(PRELOADER)?.getClassLoader()
    val combinedProjectTransformations: ClassTransform by lazy {
      combine(PROJECT_DEFAULT_TRANSFORMS, additionalProjectTransformation)
    }
    val combinedNonProjectTransformations: ClassTransform by lazy {
      combine(NON_PROJECT_CLASSES_DEFAULT_TRANSFORMS, additionalNonProjectTransformation)
    }

    var oldClassLoader: StudioModuleClassLoader? = null
    if (moduleClassLoader != null) {
      val invalidate =
        moduleClassLoader.isDisposed ||
        !moduleClassLoader.isCompatible(parent, combinedProjectTransformations, combinedNonProjectTransformations) ||
        !moduleClassLoader.isUserCodeUpToDate

      if (invalidate) {
        oldClassLoader = moduleClassLoader
        moduleClassLoader = null
      }
    }

    if (moduleClassLoader == null) {
      // Make sure the helper service is initialized
      moduleRenderContext.module?.project?.getService(ModuleClassLoaderProjectHelperService::class.java)
      if (LOG.isDebugEnabled) {
        LOG.debug { "Loading new class loader for module ${module?.androidFacet?.let { anonymize(AndroidFacetRenderModelModule(it)) }}" }
      }
      val preloadedClassLoader: StudioModuleClassLoader? =
        moduleRenderContext.module?.getOrCreateHatchery()?.requestClassLoader(
          parent, combinedProjectTransformations, combinedNonProjectTransformations)
      moduleClassLoader = preloadedClassLoader ?: StudioModuleClassLoader(parent,
                                                                          moduleRenderContext,
                                                                          combinedProjectTransformations,
                                                                          combinedNonProjectTransformations,
                                                                          createDiagnostics())
<<<<<<< HEAD
      module?.putUserData(PRELOADER, Preloader(moduleClassLoader))
=======
      module?.putUserData(PRELOADER, StudioPreloader(moduleClassLoader))
>>>>>>> 0d09370c
      onNewModuleClassLoader.run()
    }

    oldClassLoader?.let {
      if (stopManagingIfNotHeld(it)) {
        it.dispose()
      }
    }
    val newModuleClassLoaderReference = ModuleClassLoaderManager.Reference(this, moduleClassLoader).also {
      LOG.debug { "New ModuleClassLoader reference $it to $moduleClassLoader" }
    }
    holders.putValue(moduleClassLoader, newModuleClassLoaderReference)
    return newModuleClassLoaderReference
  }

  /**
   * Return a [StudioModuleClassLoader] for a [Module] to be used for rendering. Similar to [getShared] but guarantees that the returned
   * [StudioModuleClassLoader] is not shared and the caller has full ownership of it.
   */
  @Synchronized
  override fun getPrivate(parent: ClassLoader?,
                          moduleRenderContext: ModuleRenderContext,
                          additionalProjectTransformation: ClassTransform,
                          additionalNonProjectTransformation: ClassTransform): ModuleClassLoaderManager.Reference<StudioModuleClassLoader> {
    // Make sure the helper service is initialized
    moduleRenderContext.module?.project?.getService(ModuleClassLoaderProjectHelperService::class.java)

    val combinedProjectTransformations = combine(PROJECT_DEFAULT_TRANSFORMS, additionalProjectTransformation)
    val combinedNonProjectTransformations = combine(NON_PROJECT_CLASSES_DEFAULT_TRANSFORMS, additionalNonProjectTransformation)
    val preloadedClassLoader: StudioModuleClassLoader? =
      moduleRenderContext.module?.getOrCreateHatchery()?.requestClassLoader(
        parent, combinedProjectTransformations, combinedNonProjectTransformations)
    return (preloadedClassLoader ?: StudioModuleClassLoader(parent, moduleRenderContext,
                                                            combinedProjectTransformations,
                                                            combinedNonProjectTransformations,
                                                            createDiagnostics()))
      .let {
        val newModuleClassLoaderReference = ModuleClassLoaderManager.Reference(this, it)
        LOG.debug { "New ModuleClassLoader reference $newModuleClassLoaderReference to $it" }
        holders.putValue(it, newModuleClassLoaderReference)
        newModuleClassLoaderReference
      }
  }

  @VisibleForTesting
  fun createCopy(mcl: StudioModuleClassLoader): StudioModuleClassLoader? = mcl.copy(createDiagnostics())

  @Synchronized
  override fun clearCache(module: Module) {
    holders.keySet().toList().filter { it.module?.getHolderModule() == module.getHolderModule() }.forEach { holders.remove(it) }
    setOf(module.getHolderModule(), module).forEach { mdl ->
      mdl.removeUserData(PRELOADER)?.dispose()
      mdl.getUserData(HATCHERY)?.destroy()
    }
  }

  @Synchronized
  private fun unHold(moduleClassLoader: ModuleClassLoaderManager.Reference<*>) {
    holders.remove(moduleClassLoader.classLoader as StudioModuleClassLoader, moduleClassLoader)
  }

  @Synchronized
  private fun stopManagingIfNotHeld(moduleClassLoader: StudioModuleClassLoader): Boolean {
    if (holders.containsKey(moduleClassLoader)) {
      return false
    }
    // If that was a shared ModuleClassLoader that is no longer used, we have to destroy the old one to free the resources, but we also
    // recreate a new one for faster load next time
    moduleClassLoader.module?.let { module ->
      if (module.isDisposed) {
        return@let
      }
      if (module.getUserData(PRELOADER)?.isLoadingFor(moduleClassLoader) != true) {
        if (!holders.isEmpty) {
          StudioModuleClassLoaderCreationContext.fromClassLoader(moduleClassLoader)?.let {
            module.getOrCreateHatchery().incubateIfNeeded(it) { donorInformation ->
              StudioModuleClassLoader(
                donorInformation.parent,
                donorInformation.moduleRenderContext,
                donorInformation.projectTransform,
                donorInformation.nonProjectTransformation,
                createDiagnostics()
              )
            }
          }
        }
      } else {
        module.removeUserData(PRELOADER)?.cancel()
        val newClassLoader = createCopy(moduleClassLoader) ?: return@let
        // We first load dependencies classes and then project classes since the latter reference the former and not vice versa
        val classesToLoad = moduleClassLoader.nonProjectLoadedClasses + moduleClassLoader.projectLoadedClasses
        module.putUserData(PRELOADER, StudioPreloader(newClassLoader, classesToLoad))
      }
      if (holders.isEmpty) { // If there are no more users of ModuleClassLoader destroy the hatchery to free the resources
        module.getUserData(HATCHERY)?.destroy()
      }
    }
    return true
  }

  /**
   * Inform [StudioModuleClassLoaderManager] that [ModuleClassLoader] is not used anymore and
   * therefore can be disposed if no longer managed.
   */
  override fun release(moduleClassLoaderReference: ModuleClassLoaderManager.Reference<*>) {
    LOG.debug { "release reference $moduleClassLoaderReference"}
    val classLoader = moduleClassLoaderReference.classLoader as StudioModuleClassLoader
    unHold(moduleClassLoaderReference)
    if (stopManagingIfNotHeld(classLoader)) {
      classLoader.dispose()
    }
  }

  companion object {
    @JvmStatic val LOG = Logger.getInstance(StudioModuleClassLoaderManager::class.java)

    private var captureDiagnostics = false

    /**
     * If set to true, any class loaders instantiated after this call will record diagnostics about
     * the load time and load counts.
     */
    @TestOnly
    @Synchronized
    fun setCaptureClassLoadingDiagnostics(enabled: Boolean) {
      captureDiagnostics = enabled
    }

    internal fun createDiagnostics() =
      if (captureDiagnostics) ModuleClassLoadedDiagnosticsImpl()
      else NopModuleClassLoadedDiagnostics

    @JvmStatic
<<<<<<< HEAD
    fun get(): StudioModuleClassLoaderManager =
      ApplicationManager.getApplication().getService(ModuleClassLoaderManager::class.java) as StudioModuleClassLoaderManager
=======
    fun get(): StudioModuleClassLoaderManager = ModuleClassLoaderManager.get() as StudioModuleClassLoaderManager
>>>>>>> 0d09370c
  }
}<|MERGE_RESOLUTION|>--- conflicted
+++ resolved
@@ -19,10 +19,7 @@
 import com.android.tools.idea.projectsystem.ProjectSystemService
 import com.android.tools.idea.projectsystem.getHolderModule
 import com.android.tools.idea.rendering.AndroidFacetRenderModelModule
-<<<<<<< HEAD
-=======
 import com.android.tools.idea.rendering.classloading.loaders.JarManager
->>>>>>> 0d09370c
 import com.android.tools.idea.util.androidFacet
 import com.android.tools.rendering.ModuleRenderContext
 import com.android.tools.rendering.classloading.ClassTransform
@@ -31,10 +28,6 @@
 import com.android.tools.rendering.classloading.ModuleClassLoaderManager
 import com.android.tools.rendering.classloading.NopModuleClassLoadedDiagnostics
 import com.android.tools.rendering.classloading.combine
-<<<<<<< HEAD
-import com.android.tools.rendering.classloading.preload
-=======
->>>>>>> 0d09370c
 import com.android.tools.rendering.log.LogAnonymizerUtil.anonymize
 import com.android.utils.reflection.qualifiedName
 import com.intellij.openapi.Disposable
@@ -49,15 +42,7 @@
 import com.intellij.openapi.util.UserDataHolder
 import com.intellij.openapi.util.removeUserData
 import com.intellij.serviceContainer.AlreadyDisposedException
-<<<<<<< HEAD
-import com.intellij.util.concurrency.AppExecutorUtil.getAppExecutorService
 import com.intellij.util.containers.MultiMap
-import java.lang.ref.SoftReference
-import java.util.concurrent.CompletableFuture
-import java.util.concurrent.atomic.AtomicBoolean
-=======
-import com.intellij.util.containers.MultiMap
->>>>>>> 0d09370c
 import org.jetbrains.android.uipreview.StudioModuleClassLoader.NON_PROJECT_CLASSES_DEFAULT_TRANSFORMS
 import org.jetbrains.android.uipreview.StudioModuleClassLoader.PROJECT_DEFAULT_TRANSFORMS
 import org.jetbrains.annotations.TestOnly
@@ -99,143 +84,15 @@
       ModuleManager.getInstance(project).modules.forEach {
         ModuleClassLoaderManager.get().clearCache(it)
       }
-<<<<<<< HEAD
-=======
       JarManager.getInstance(project).clearCache()
->>>>>>> 0d09370c
     }
   }
 
   override fun dispose() {}
 }
 
-<<<<<<< HEAD
-/**
- * This is a wrapper around a class preloading [CompletableFuture] that allows for the proper
- * disposal of the resources used.
- */
-class Preloader(
-  moduleClassLoader: StudioModuleClassLoader,
-  classesToPreload: Collection<String> = emptyList()
-) {
-  private val classLoader = SoftReference(moduleClassLoader)
-  private var isActive = AtomicBoolean(true)
-
-  init {
-    if (classesToPreload.isNotEmpty()) {
-      preload(
-        moduleClassLoader,
-        { isActive.get() && !(classLoader.get()?.isDisposed ?: true) },
-        classesToPreload,
-        getAppExecutorService()
-      )
-    }
-  }
-
-  /** Cancels the on-going preloading. */
-  fun cancel() {
-    isActive.set(false)
-  }
-
-  fun dispose() {
-    cancel()
-    val classLoaderToDispose = classLoader.get()
-    classLoader.clear()
-    classLoaderToDispose?.dispose()
-  }
-
-  fun getClassLoader(): StudioModuleClassLoader? {
-    cancel() // Stop preloading since we are going to use the class loader
-    return classLoader.get()
-  }
-
-  /**
-   * Checks if this [Preloader] loads classes for [cl] [ModuleClassLoader]. This allows for safe
-   * check without the need for share the actual [classLoader] and prevent its use.
-   */
-  fun isLoadingFor(cl: StudioModuleClassLoader) = classLoader.get() == cl
-
-  fun isForCompatible(
-    parent: ClassLoader?,
-    projectTransformations: ClassTransform,
-    nonProjectTransformations: ClassTransform
-  ) = classLoader.get()?.isCompatible(parent, projectTransformations, nonProjectTransformations) ?: false
-
-
-  /**
-   * Returns the number of currently loaded classes for the underlying [StudioModuleClassLoader].
-   * Intended to be used for debugging and diagnostics.
-   */
-  fun getLoadedCount(): Int =
-    classLoader.get()?.let { it.nonProjectLoadedClasses.size + it.projectLoadedClasses.size } ?: 0
-}
-
-private val PRELOADER: Key<Preloader> = Key.create(::PRELOADER.qualifiedName<StudioModuleClassLoaderManager>())
-val HATCHERY: Key<ModuleClassLoaderHatchery> = Key.create(::HATCHERY.qualifiedName<StudioModuleClassLoaderManager>())
-
-private fun calculateTransformationsUniqueId(
-  projectClassesTransformationProvider: ClassTransform,
-  nonProjectClassesTransformationProvider: ClassTransform
-): String? {
-  return Hashing.goodFastHash(64)
-    .newHasher()
-    .putString(projectClassesTransformationProvider.id, Charsets.UTF_8)
-    .putString(nonProjectClassesTransformationProvider.id, Charsets.UTF_8)
-    .hash()
-    .toString()
-}
-
-fun StudioModuleClassLoader.areTransformationsUpToDate(
-  projectClassesTransformationProvider: ClassTransform,
-  nonProjectClassesTransformationProvider: ClassTransform
-): Boolean {
-  return (calculateTransformationsUniqueId(
-    this.projectClassesTransform,
-    this.nonProjectClassesTransform
-  ) ==
-    calculateTransformationsUniqueId(
-      projectClassesTransformationProvider,
-      nonProjectClassesTransformationProvider
-    ))
-}
-
-/**
- * Checks if the [StudioModuleClassLoader] has the same transformations and parent [ClassLoader]
- * making it compatible but not necessarily up-to-date because it does not check the state of user
- * project files. Compatibility means that the [StudioModuleClassLoader] can be used if it did not
- * load any classes from the user source code. This allows for pre-loading the classes from
- * dependencies (which are usually more stable than user code) and speeding up the preview update
- * when user changes the source code (but not dependencies).
- */
-fun StudioModuleClassLoader.isCompatible(
-  parent: ClassLoader?,
-  projectTransformations: ClassTransform,
-  nonProjectTransformations: ClassTransform
-) =
-  when {
-    !this.isCompatibleParentClassLoader(parent) -> {
-      StudioModuleClassLoaderManager.LOG.debug("Parent has changed, discarding ModuleClassLoader")
-      false
-    }
-    !this.areTransformationsUpToDate(projectTransformations, nonProjectTransformations) -> {
-      StudioModuleClassLoaderManager.LOG.debug(
-        "Transformations have changed, discarding ModuleClassLoader"
-      )
-      false
-    }
-    !this.areDependenciesUpToDate() -> {
-      StudioModuleClassLoaderManager.LOG.debug("Files have changed, discarding ModuleClassLoader")
-      false
-    }
-    else -> {
-      StudioModuleClassLoaderManager.LOG.debug("ModuleClassLoader is up to date")
-      true
-    }
-  }
-=======
 private val PRELOADER: Key<StudioPreloader> = Key.create(::PRELOADER.qualifiedName<StudioModuleClassLoaderManager>())
 val HATCHERY: Key<ModuleClassLoaderHatchery> = Key.create(::HATCHERY.qualifiedName<StudioModuleClassLoaderManager>())
->>>>>>> 0d09370c
 
 private fun <T> UserDataHolder.getOrCreate(key: Key<T>, factory: () -> T): T {
   getUserData(key)?.let {
@@ -326,11 +183,7 @@
                                                                           combinedProjectTransformations,
                                                                           combinedNonProjectTransformations,
                                                                           createDiagnostics())
-<<<<<<< HEAD
-      module?.putUserData(PRELOADER, Preloader(moduleClassLoader))
-=======
       module?.putUserData(PRELOADER, StudioPreloader(moduleClassLoader))
->>>>>>> 0d09370c
       onNewModuleClassLoader.run()
     }
 
@@ -464,11 +317,6 @@
       else NopModuleClassLoadedDiagnostics
 
     @JvmStatic
-<<<<<<< HEAD
-    fun get(): StudioModuleClassLoaderManager =
-      ApplicationManager.getApplication().getService(ModuleClassLoaderManager::class.java) as StudioModuleClassLoaderManager
-=======
     fun get(): StudioModuleClassLoaderManager = ModuleClassLoaderManager.get() as StudioModuleClassLoaderManager
->>>>>>> 0d09370c
   }
 }