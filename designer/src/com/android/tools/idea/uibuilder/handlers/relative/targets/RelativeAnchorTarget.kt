--- conflicted
+++ resolved
@@ -94,11 +94,7 @@
           centerY,
           myLastX.toFloat(),
           myLastY.toFloat(),
-<<<<<<< HEAD
-          type.ordinal
-=======
           type.ordinal,
->>>>>>> 0d09370c
         )
       }
     }
@@ -203,11 +199,7 @@
   override fun mouseRelease(
     @AndroidDpCoordinate x: Int,
     @AndroidDpCoordinate y: Int,
-<<<<<<< HEAD
-    closestTargets: List<Target>
-=======
     closestTargets: List<Target>,
->>>>>>> 0d09370c
   ) {
     super.mouseRelease(x, y, closestTargets)
     if (isParent) {
@@ -240,11 +232,7 @@
 
   private fun handleConstraintConnection(
     attributesTransaction: AttributesTransaction,
-<<<<<<< HEAD
-    target: RelativeAnchorTarget
-=======
     target: RelativeAnchorTarget,
->>>>>>> 0d09370c
   ) {
     val nlComponent = myComponent.authoritativeNlComponent
     connectTo(target, attributesTransaction)
@@ -312,11 +300,7 @@
           ATTR_LAYOUT_CENTER_VERTICAL,
           ATTR_LAYOUT_ALIGN_PARENT_TOP,
           ATTR_LAYOUT_ALIGN_TOP,
-<<<<<<< HEAD
-          ATTR_LAYOUT_BELOW
-=======
           ATTR_LAYOUT_BELOW,
->>>>>>> 0d09370c
         )
       Type.LEFT ->
         arrayOf(
@@ -324,11 +308,7 @@
           ATTR_LAYOUT_CENTER_HORIZONTAL,
           ATTR_LAYOUT_ALIGN_PARENT_LEFT,
           ATTR_LAYOUT_ALIGN_LEFT,
-<<<<<<< HEAD
-          ATTR_LAYOUT_TO_RIGHT_OF
-=======
           ATTR_LAYOUT_TO_RIGHT_OF,
->>>>>>> 0d09370c
         )
       Type.BOTTOM ->
         arrayOf(
@@ -336,11 +316,7 @@
           ATTR_LAYOUT_CENTER_VERTICAL,
           ATTR_LAYOUT_ALIGN_PARENT_BOTTOM,
           ATTR_LAYOUT_ALIGN_BOTTOM,
-<<<<<<< HEAD
-          ATTR_LAYOUT_ABOVE
-=======
           ATTR_LAYOUT_ABOVE,
->>>>>>> 0d09370c
         )
       Type.RIGHT ->
         arrayOf(
@@ -348,11 +324,7 @@
           ATTR_LAYOUT_CENTER_HORIZONTAL,
           ATTR_LAYOUT_ALIGN_PARENT_RIGHT,
           ATTR_LAYOUT_ALIGN_RIGHT,
-<<<<<<< HEAD
-          ATTR_LAYOUT_TO_LEFT_OF
-=======
           ATTR_LAYOUT_TO_LEFT_OF,
->>>>>>> 0d09370c
         )
       Type.BASELINE -> arrayOf(ATTR_LAYOUT_ALIGN_BASELINE)
     }
@@ -377,11 +349,7 @@
 
   private fun calculateMargin(
     other: RelativeAnchorTarget,
-<<<<<<< HEAD
-    alignAttribute: String
-=======
     alignAttribute: String,
->>>>>>> 0d09370c
   ): Pair<String, String>? {
     val marginAttribute =
       when (alignAttribute) {
@@ -431,11 +399,7 @@
     ATTR_LAYOUT_ALIGN_START,
     ATTR_LAYOUT_ALIGN_END,
     ATTR_LAYOUT_TO_START_OF,
-<<<<<<< HEAD
-    ATTR_LAYOUT_TO_END_OF
-=======
     ATTR_LAYOUT_TO_END_OF,
->>>>>>> 0d09370c
   )
 
 private val PARENT_CONNECTION_TYPES =
@@ -443,11 +407,7 @@
     Pair(AnchorTarget.Type.TOP, AnchorTarget.Type.TOP) to ATTR_LAYOUT_ALIGN_PARENT_TOP,
     Pair(AnchorTarget.Type.LEFT, AnchorTarget.Type.LEFT) to ATTR_LAYOUT_ALIGN_PARENT_LEFT,
     Pair(AnchorTarget.Type.BOTTOM, AnchorTarget.Type.BOTTOM) to ATTR_LAYOUT_ALIGN_PARENT_BOTTOM,
-<<<<<<< HEAD
-    Pair(AnchorTarget.Type.RIGHT, AnchorTarget.Type.RIGHT) to ATTR_LAYOUT_ALIGN_PARENT_RIGHT
-=======
     Pair(AnchorTarget.Type.RIGHT, AnchorTarget.Type.RIGHT) to ATTR_LAYOUT_ALIGN_PARENT_RIGHT,
->>>>>>> 0d09370c
   )
 
 private val SIBLING_CONNECTION_TYPES =
@@ -459,9 +419,5 @@
     Pair(AnchorTarget.Type.LEFT, AnchorTarget.Type.LEFT) to ATTR_LAYOUT_ALIGN_LEFT,
     Pair(AnchorTarget.Type.LEFT, AnchorTarget.Type.RIGHT) to ATTR_LAYOUT_TO_RIGHT_OF,
     Pair(AnchorTarget.Type.RIGHT, AnchorTarget.Type.LEFT) to ATTR_LAYOUT_TO_LEFT_OF,
-<<<<<<< HEAD
-    Pair(AnchorTarget.Type.RIGHT, AnchorTarget.Type.RIGHT) to ATTR_LAYOUT_ALIGN_RIGHT
-=======
     Pair(AnchorTarget.Type.RIGHT, AnchorTarget.Type.RIGHT) to ATTR_LAYOUT_ALIGN_RIGHT,
->>>>>>> 0d09370c
   )