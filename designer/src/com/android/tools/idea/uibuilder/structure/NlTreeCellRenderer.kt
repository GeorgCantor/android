--- conflicted
+++ resolved
@@ -20,11 +20,7 @@
 import com.android.tools.idea.common.model.NlComponent
 import com.android.tools.idea.uibuilder.handlers.ViewHandlerManager
 import com.android.tools.lint.detector.api.stripIdPrefix
-<<<<<<< HEAD
 import com.intellij.ui.ExperimentalUI
-=======
-import com.intellij.ui.NewUI
->>>>>>> 0d09370c
 import com.intellij.util.ui.JBUI
 import com.intellij.util.ui.NamedColorUtil
 import com.intellij.util.ui.UIUtil
@@ -127,11 +123,7 @@
 
     primaryLabel.icon =
       handler?.getIcon(value)?.let {
-<<<<<<< HEAD
         if (selected && treeFocused && !ExperimentalUI.isNewUI())
-=======
-        if (selected && treeFocused && !NewUI.isEnabled())
->>>>>>> 0d09370c
           ColoredIconGenerator.generateWhiteIcon(it)
         else it
       } ?: StudioIcons.LayoutEditor.Palette.VIEW
@@ -174,11 +166,7 @@
   private fun createTooltipText(
     tagName: String,
     primaryLabelText: String,
-<<<<<<< HEAD
-    secondaryLabelText: String
-=======
     secondaryLabelText: String,
->>>>>>> 0d09370c
   ) =
     """
     <html>
