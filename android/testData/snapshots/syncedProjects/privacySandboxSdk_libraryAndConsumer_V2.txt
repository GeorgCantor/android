PROJECT                       : project
    PROJECT_JDK                   : <JDK_NAME>
        Version                       : <JDK_VERSION>
    MODULE                        : project
        ExternalModuleGroup           :
        ExternalModuleVersion         : unspecified
        LinkedProjectId               : project
        LinkedProjectPath             : <PROJECT>
        RootProjectPath               : <PROJECT>
        COMPILER_MODULE_EXTENSION
            compilerSourceOutputPath      : file://<PROJECT>/build/classes/production/project [-]
            compilerTestOutputPath        : file://<PROJECT>/build/classes/test/project [-]
            isCompilerPathInherited       : true
            isExcludeOutput               : true
        ModuleFile                    : <PROJECT>/.idea/modules/project.iml [-]
        ModuleTypeName                : JAVA_MODULE
        CONENT_ENTRY                  : file://<PROJECT>
            EXCLUDE_FOLDER                : file://<PROJECT>/.gradle
            EXCLUDE_FOLDER                : file://<PROJECT>/build [-]
        JDK                           : <NAME_CUT> JavaSDK
        *isInherited                  : true
        ORDER_ENTRY                   : <Module source>
        BUILD_TASKS
    MODULE                        : project.ads-sdk
        ExternalModuleGroup           : project
        ExternalModuleVersion         : unspecified
        LinkedProjectId               : :ads-sdk
        LinkedProjectPath             : <PROJECT>/ads-sdk
        RootProjectPath               : <PROJECT>
        COMPILER_MODULE_EXTENSION
            compilerSourceOutputPath      : file://<PROJECT>/build/classes/production/project.ads-sdk [-]
            compilerTestOutputPath        : file://<PROJECT>/build/classes/test/project.ads-sdk [-]
            isCompilerPathInherited       : true
            isExcludeOutput               : true
        ModuleFile                    : <PROJECT>/.idea/modules/ads-sdk/project.ads-sdk.iml [-]
        ModuleTypeName                : JAVA_MODULE
        FACET                         : Android-Gradle
            TypeId                        : android-gradle
            ExternalSource                : GRADLE
        CONENT_ENTRY                  : file://<PROJECT>/ads-sdk
            EXCLUDE_FOLDER                : file://<PROJECT>/ads-sdk/.gradle [-]
            EXCLUDE_FOLDER                : file://<PROJECT>/ads-sdk/build [-]
        JDK                           : <NAME_CUT> JavaSDK
        *isInherited                  : true
        ORDER_ENTRY                   : <Module source>
        BUILD_TASKS
    MODULE                        : project.ads-sdk-implementation
        LINKED_ANDROID_MODULE_GROUP
            holder                        : project.ads-sdk-implementation
            main                          : project.ads-sdk-implementation.main
            unitTest                      : project.ads-sdk-implementation.unitTest
            androidTest                   : project.ads-sdk-implementation.androidTest
        ExternalModuleGroup           : project
        ExternalModuleVersion         : unspecified
        LinkedProjectId               : :ads-sdk-implementation
        LinkedProjectPath             : <PROJECT>/ads-sdk-implementation
        RootProjectPath               : <PROJECT>
        COMPILER_MODULE_EXTENSION
            isCompilerPathInherited       : false
            isExcludeOutput               : true
        ModuleFile                    : <PROJECT>/.idea/modules/ads-sdk-implementation/project.ads-sdk-implementation.iml [-]
        ModuleTypeName                : JAVA_MODULE
        FACET                         : Android
            TypeId                        : android
            ExternalSource                : GRADLE
            SelectedBuildVariant          : debug
            AllowUserConfiguration        : false
            GenFolderRelativePathApt      : /gen
            GenFolderRelativePathAidl     : /gen
            ManifestFileRelativePath      : /src/main/AndroidManifest.xml
            ResFolderRelativePath         : /src/main/res
            - ResFoldersRelativePath      :  [-]
            - TestResFoldersRelativePath  :  [-]
            AssetsFolderRelativePath      : /src/main/assets
            LibsFolderRelativePath        : /libs
            ProjectType                   : 1
            PackTestCode                  : false
            RunProguard                   : false
            ProguardLogsFolderRelativePath          : /proguard_logs
            UseCustomManifestPackage      : false
            - ProGuardCfgFiles            : file://%MODULE_SDK_HOME%/tools/proguard/proguard-android.txt
        FACET                         : Android-Gradle
            TypeId                        : android-gradle
            ExternalSource                : GRADLE
        CONENT_ENTRY                  : file://<PROJECT>/ads-sdk-implementation
            EXCLUDE_FOLDER                : file://<PROJECT>/ads-sdk-implementation/.gradle [-]
            EXCLUDE_FOLDER                : file://<PROJECT>/ads-sdk-implementation/build [-]
        JDK                           : <NAME_CUT> Android SDK
        *isInherited                  : false
            SdkType                       : Android SDK
            HomePath                      : <ANDROID_SDK>
        ORDER_ENTRY                   : <Module source>
        BUILD_TASKS
                CLEAN                         : :ads-sdk-implementation:createMockableJar, :ads-sdk-implementation:generateDebugAndroidTestSources, :ads-sdk-implementation:generateDebugSources
                ASSEMBLE                      : :ads-sdk-implementation:assembleDebug, :ads-sdk-implementation:assembleDebugAndroidTest, :ads-sdk-implementation:assembleDebugUnitTest
                REBUILD                       : :ads-sdk-implementation:assembleDebug, :ads-sdk-implementation:assembleDebugAndroidTest, :ads-sdk-implementation:assembleDebugUnitTest, :ads-sdk-implementation:clean
                COMPILE_JAVA                  : :ads-sdk-implementation:compileDebugAndroidTestSources, :ads-sdk-implementation:compileDebugSources, :ads-sdk-implementation:compileDebugUnitTestSources
                SOURCE_GEN                    : :ads-sdk-implementation:createMockableJar, :ads-sdk-implementation:generateDebugAndroidTestSources, :ads-sdk-implementation:generateDebugSources
                BASELINE_PROFILE_GEN          : :ads-sdk-implementation:generateDebugBaselineProfile
                BASELINE_PROFILE_GEN_ALL_VARIANTS       : :ads-sdk-implementation:generateBaselineProfile
    MODULE                        : project.ads-sdk-implementation.androidTest
        LINKED_ANDROID_MODULE_GROUP
            holder                        : project.ads-sdk-implementation
            main                          : project.ads-sdk-implementation.main
            unitTest                      : project.ads-sdk-implementation.unitTest
            androidTest                   : project.ads-sdk-implementation.androidTest
        ExternalModuleType            : sourceSet
        LinkedProjectId               : :ads-sdk-implementation:androidTest
        LinkedProjectPath             : <PROJECT>/ads-sdk-implementation
        RootProjectPath               : <PROJECT>
        COMPILER_MODULE_EXTENSION
            compilerTestOutputPath        : file://<PROJECT>/ads-sdk-implementation/build/intermediates/javac/debugAndroidTest/compileDebugAndroidTestJavaWithJavac/classes [-]
            isCompilerPathInherited       : false
            isExcludeOutput               : true
        TEST_MODULE_PROPERTIES
            productionModuleName          : project.ads-sdk-implementation.main
        ModuleFile                    : <PROJECT>/.idea/modules/ads-sdk-implementation/project.ads-sdk-implementation.androidTest.iml [-]
        ModuleTypeName                : JAVA_MODULE
        FACET                         : Android
            TypeId                        : android
            ExternalSource                : GRADLE
            SelectedBuildVariant          : debug
            AllowUserConfiguration        : false
            GenFolderRelativePathApt      : /gen
            GenFolderRelativePathAidl     : /gen
            ManifestFileRelativePath      : /src/main/AndroidManifest.xml
            ResFolderRelativePath         : /src/main/res
            - ResFoldersRelativePath      :  [-]
            - TestResFoldersRelativePath  : file://<PROJECT>/ads-sdk-implementation/src/androidTest/res [-]
            - TestResFoldersRelativePath  : file://<PROJECT>/ads-sdk-implementation/src/androidTestDebug/res [-]
            - TestResFoldersRelativePath  : file://<PROJECT>/ads-sdk-implementation/build/generated/res/resValues/androidTest/debug [-]
            AssetsFolderRelativePath      : /src/main/assets
            LibsFolderRelativePath        : /libs
            ProjectType                   : 1
            PackTestCode                  : false
            RunProguard                   : false
            ProguardLogsFolderRelativePath          : /proguard_logs
            UseCustomManifestPackage      : false
            - ProGuardCfgFiles            : file://%MODULE_SDK_HOME%/tools/proguard/proguard-android.txt
        FACET                         : Kotlin
            TypeId                        : kotlin-language
            ExternalSource                : GRADLE
<<<<<<< HEAD
            ApiLevel                      : 1.9
            CompilerArguments
                apiVersion                    : 1.9
                languageVersion               : 1.9
=======
            ApiLevel                      : 2.0
            CompilerArguments
                apiVersion                    : 2.0
                languageVersion               : 2.0
>>>>>>> 0d09370c
            CompilerSettings
                additionalArguments           :
                copyJsLibraryFiles            : true
                outputDirectoryForJsLibraryFiles        : lib
            IsTestModule                  : false
            Kind                          : DEFAULT
<<<<<<< HEAD
            LanguageLevel                 : 1.9
            MergedCompilerArguments
                apiVersion                    : 1.9
                languageVersion               : 1.9
=======
            LanguageLevel                 : 2.0
            MergedCompilerArguments
                apiVersion                    : 2.0
                languageVersion               : 2.0
>>>>>>> 0d09370c
            Platform                      : JVM (17)
            UseProjectSettings            : false
            Version                       : 5
        CONENT_ENTRY                  : file://<PROJECT>/ads-sdk-implementation/build/generated/ap_generated_sources/debugAndroidTest/out [-]
        CONENT_ENTRY                  : file://<PROJECT>/ads-sdk-implementation/build/generated/res/resValues/androidTest/debug [-]
        CONENT_ENTRY                  : file://<PROJECT>/ads-sdk-implementation/src/androidTest [-]
        CONENT_ENTRY                  : file://<PROJECT>/ads-sdk-implementation/src/androidTestDebug [-]
        WATCHED_TEST_SOURCE_FOLDER    : file://<PROJECT>/ads-sdk-implementation/build/generated/ap_generated_sources/debugAndroidTest/out [-]
            Generated                     : true
        WATCHED_TEST_RESOURCE_FOLDER  : file://<PROJECT>/ads-sdk-implementation/build/generated/res/resValues/androidTest/debug [-]
            Generated                     : true
        WATCHED_TEST_RESOURCE_FOLDER  : file://<PROJECT>/ads-sdk-implementation/src/androidTest/assets [-]
        WATCHED_TEST_RESOURCE_FOLDER  : file://<PROJECT>/ads-sdk-implementation/src/androidTest/baselineProfiles [-]
        WATCHED_TEST_SOURCE_FOLDER    : file://<PROJECT>/ads-sdk-implementation/src/androidTest/java [-]
        WATCHED_TEST_SOURCE_FOLDER    : file://<PROJECT>/ads-sdk-implementation/src/androidTest/kotlin [-]
        WATCHED_TEST_RESOURCE_FOLDER  : file://<PROJECT>/ads-sdk-implementation/src/androidTest/res [-]
        WATCHED_TEST_RESOURCE_FOLDER  : file://<PROJECT>/ads-sdk-implementation/src/androidTest/resources [-]
        WATCHED_TEST_SOURCE_FOLDER    : file://<PROJECT>/ads-sdk-implementation/src/androidTest/shaders [-]
        WATCHED_TEST_RESOURCE_FOLDER  : file://<PROJECT>/ads-sdk-implementation/src/androidTestDebug/assets [-]
        WATCHED_TEST_RESOURCE_FOLDER  : file://<PROJECT>/ads-sdk-implementation/src/androidTestDebug/baselineProfiles [-]
        WATCHED_TEST_SOURCE_FOLDER    : file://<PROJECT>/ads-sdk-implementation/src/androidTestDebug/java [-]
        WATCHED_TEST_SOURCE_FOLDER    : file://<PROJECT>/ads-sdk-implementation/src/androidTestDebug/kotlin [-]
        WATCHED_TEST_RESOURCE_FOLDER  : file://<PROJECT>/ads-sdk-implementation/src/androidTestDebug/res [-]
        WATCHED_TEST_RESOURCE_FOLDER  : file://<PROJECT>/ads-sdk-implementation/src/androidTestDebug/resources [-]
        WATCHED_TEST_SOURCE_FOLDER    : file://<PROJECT>/ads-sdk-implementation/src/androidTestDebug/shaders [-]
        JDK                           : <NAME_CUT> Android SDK
        *isInherited                  : false
            SdkType                       : Android SDK
            HomePath                      : <ANDROID_SDK>
        ORDER_ENTRY                   : <Module source>
        LIBRARY                       : Gradle: androidx.annotation:annotation:1.3.0 [=]
            Scope                         : Test
        LIBRARY                       : Gradle: org.jetbrains.kotlin:kotlin-stdlib-jdk7:<KOTLIN_VERSION> [=]
            Scope                         : Test
        LIBRARY                       : Gradle: org.jetbrains.kotlin:kotlin-stdlib-jdk8:<KOTLIN_VERSION> [=]
            Scope                         : Test
        LIBRARY                       : Gradle: org.jetbrains.kotlin:kotlin-stdlib:<KOTLIN_VERSION> [=]
            Scope                         : Test
        LIBRARY                       : Gradle: org.jetbrains.kotlinx:kotlinx-coroutines-core-jvm:1.6.3 [=]
            Scope                         : Test
        LIBRARY                       : Gradle: org.jetbrains:annotations:13.0 [=]
            Scope                         : Test
        ORDER_ENTRY                   : project.ads-sdk-implementation.main
            Scope                         : Test
        BUILD_TASKS
                CLEAN                         : :ads-sdk-implementation:generateDebugAndroidTestSources
                ASSEMBLE                      : :ads-sdk-implementation:assembleDebugAndroidTest
                REBUILD                       : :ads-sdk-implementation:assembleDebugAndroidTest, :ads-sdk-implementation:clean
                COMPILE_JAVA                  : :ads-sdk-implementation:compileDebugAndroidTestSources
                SOURCE_GEN                    : :ads-sdk-implementation:generateDebugAndroidTestSources
                BASELINE_PROFILE_GEN          : :ads-sdk-implementation:generateDebugBaselineProfile
                BASELINE_PROFILE_GEN_ALL_VARIANTS       : :ads-sdk-implementation:generateBaselineProfile
    MODULE                        : project.ads-sdk-implementation.main
        LINKED_ANDROID_MODULE_GROUP
            holder                        : project.ads-sdk-implementation
            main                          : project.ads-sdk-implementation.main
            unitTest                      : project.ads-sdk-implementation.unitTest
            androidTest                   : project.ads-sdk-implementation.androidTest
        ExternalModuleType            : sourceSet
        LinkedProjectId               : :ads-sdk-implementation:main
        LinkedProjectPath             : <PROJECT>/ads-sdk-implementation
        RootProjectPath               : <PROJECT>
        COMPILER_MODULE_EXTENSION
            compilerSourceOutputPath      : file://<PROJECT>/ads-sdk-implementation/build/intermediates/javac/debug/compileDebugJavaWithJavac/classes [-]
            isCompilerPathInherited       : false
            isExcludeOutput               : true
        ModuleFile                    : <PROJECT>/.idea/modules/ads-sdk-implementation/project.ads-sdk-implementation.main.iml [-]
        ModuleTypeName                : JAVA_MODULE
        FACET                         : Android
            TypeId                        : android
            ExternalSource                : GRADLE
            SelectedBuildVariant          : debug
            AllowUserConfiguration        : false
            GenFolderRelativePathApt      : /gen
            GenFolderRelativePathAidl     : /gen
            ManifestFileRelativePath      : /src/main/AndroidManifest.xml
            ResFolderRelativePath         : /src/main/res
            - ResFoldersRelativePath      : file://<PROJECT>/ads-sdk-implementation/src/main/res
            - ResFoldersRelativePath      : file://<PROJECT>/ads-sdk-implementation/src/debug/res [-]
            - ResFoldersRelativePath      : file://<PROJECT>/ads-sdk-implementation/build/generated/res/resValues/debug [-]
            - TestResFoldersRelativePath  :  [-]
            AssetsFolderRelativePath      : /src/main/assets
            LibsFolderRelativePath        : /libs
            ProjectType                   : 1
            PackTestCode                  : false
            RunProguard                   : false
            ProguardLogsFolderRelativePath          : /proguard_logs
            UseCustomManifestPackage      : false
            - ProGuardCfgFiles            : file://%MODULE_SDK_HOME%/tools/proguard/proguard-android.txt
        FACET                         : Kotlin
            TypeId                        : kotlin-language
            ExternalSource                : GRADLE
<<<<<<< HEAD
            ApiLevel                      : 1.9
            CompilerArguments
                apiVersion                    : 1.9
                languageVersion               : 1.9
=======
            ApiLevel                      : 2.0
            CompilerArguments
                apiVersion                    : 2.0
                languageVersion               : 2.0
>>>>>>> 0d09370c
            CompilerSettings
                additionalArguments           :
                copyJsLibraryFiles            : true
                outputDirectoryForJsLibraryFiles        : lib
            IsTestModule                  : false
            Kind                          : DEFAULT
<<<<<<< HEAD
            LanguageLevel                 : 1.9
            MergedCompilerArguments
                apiVersion                    : 1.9
                languageVersion               : 1.9
=======
            LanguageLevel                 : 2.0
            MergedCompilerArguments
                apiVersion                    : 2.0
                languageVersion               : 2.0
>>>>>>> 0d09370c
            Platform                      : JVM (17)
            UseProjectSettings            : false
            Version                       : 5
        CONENT_ENTRY                  : file://<PROJECT>/ads-sdk-implementation/build/generated/ap_generated_sources/debug/out [-]
        CONENT_ENTRY                  : file://<PROJECT>/ads-sdk-implementation/build/generated/res/resValues/debug [-]
        CONENT_ENTRY                  : file://<PROJECT>/ads-sdk-implementation/src/debug [-]
        CONENT_ENTRY                  : file://<PROJECT>/ads-sdk-implementation/src/main
            JavaResource                  : file://<PROJECT>/ads-sdk-implementation/src/main/assets
            JavaSource                    : file://<PROJECT>/ads-sdk-implementation/src/main/java
            JavaResource                  : file://<PROJECT>/ads-sdk-implementation/src/main/res
        WATCHED_SOURCE_FOLDER         : file://<PROJECT>/ads-sdk-implementation/build/generated/ap_generated_sources/debug/out [-]
            Generated                     : true
        WATCHED_RESOURCE_FOLDER       : file://<PROJECT>/ads-sdk-implementation/build/generated/res/resValues/debug [-]
            Generated                     : true
        WATCHED_RESOURCE_FOLDER       : file://<PROJECT>/ads-sdk-implementation/src/debug/assets [-]
        WATCHED_RESOURCE_FOLDER       : file://<PROJECT>/ads-sdk-implementation/src/debug/baselineProfiles [-]
        WATCHED_SOURCE_FOLDER         : file://<PROJECT>/ads-sdk-implementation/src/debug/java [-]
        WATCHED_SOURCE_FOLDER         : file://<PROJECT>/ads-sdk-implementation/src/debug/kotlin [-]
        WATCHED_RESOURCE_FOLDER       : file://<PROJECT>/ads-sdk-implementation/src/debug/res [-]
        WATCHED_RESOURCE_FOLDER       : file://<PROJECT>/ads-sdk-implementation/src/debug/resources [-]
        WATCHED_SOURCE_FOLDER         : file://<PROJECT>/ads-sdk-implementation/src/debug/shaders [-]
        WATCHED_RESOURCE_FOLDER       : file://<PROJECT>/ads-sdk-implementation/src/main/baselineProfiles [-]
        WATCHED_SOURCE_FOLDER         : file://<PROJECT>/ads-sdk-implementation/src/main/kotlin [-]
        WATCHED_RESOURCE_FOLDER       : file://<PROJECT>/ads-sdk-implementation/src/main/resources [-]
        WATCHED_SOURCE_FOLDER         : file://<PROJECT>/ads-sdk-implementation/src/main/shaders [-]
        JDK                           : <NAME_CUT> Android SDK
        *isInherited                  : false
            SdkType                       : Android SDK
            HomePath                      : <ANDROID_SDK>
        ORDER_ENTRY                   : <Module source>
        LIBRARY                       : Gradle: androidx.annotation:annotation:1.3.0 [=]
        LIBRARY                       : Gradle: org.jetbrains.kotlin:kotlin-stdlib-jdk7:<KOTLIN_VERSION> [=]
        LIBRARY                       : Gradle: org.jetbrains.kotlin:kotlin-stdlib-jdk8:<KOTLIN_VERSION> [=]
        LIBRARY                       : Gradle: org.jetbrains.kotlin:kotlin-stdlib:<KOTLIN_VERSION> [=]
        LIBRARY                       : Gradle: org.jetbrains.kotlinx:kotlinx-coroutines-core-jvm:1.6.3 [=]
        LIBRARY                       : Gradle: org.jetbrains:annotations:13.0 [=]
        Classes
            -                             : file://<PROJECT>/ads-sdk-implementation/build/intermediates/javac/debug/compileDebugJavaWithJavac/classes
            -                             : file://<PROJECT>/ads-sdk-implementation/build/tmp/kotlin-classes/debug
            -                             : jar://<PROJECT>/ads-sdk-implementation/build/intermediates/compile_r_class_jar/debug/generateDebugRFile/R.jar!/
            -                             : file://<PROJECT>/ads-sdk-implementation/build/generated/res/resValues/debug
        BUILD_TASKS
                CLEAN                         : :ads-sdk-implementation:generateDebugSources
                ASSEMBLE                      : :ads-sdk-implementation:assembleDebug
                REBUILD                       : :ads-sdk-implementation:assembleDebug, :ads-sdk-implementation:clean
                COMPILE_JAVA                  : :ads-sdk-implementation:compileDebugSources
                SOURCE_GEN                    : :ads-sdk-implementation:generateDebugSources
                BASELINE_PROFILE_GEN          : :ads-sdk-implementation:generateDebugBaselineProfile
                BASELINE_PROFILE_GEN_ALL_VARIANTS       : :ads-sdk-implementation:generateBaselineProfile
    MODULE                        : project.ads-sdk-implementation.unitTest
        LINKED_ANDROID_MODULE_GROUP
            holder                        : project.ads-sdk-implementation
            main                          : project.ads-sdk-implementation.main
            unitTest                      : project.ads-sdk-implementation.unitTest
            androidTest                   : project.ads-sdk-implementation.androidTest
        ExternalModuleType            : sourceSet
        LinkedProjectId               : :ads-sdk-implementation:unitTest
        LinkedProjectPath             : <PROJECT>/ads-sdk-implementation
        RootProjectPath               : <PROJECT>
        COMPILER_MODULE_EXTENSION
            compilerTestOutputPath        : file://<PROJECT>/ads-sdk-implementation/build/intermediates/javac/debugUnitTest/compileDebugUnitTestJavaWithJavac/classes [-]
            isCompilerPathInherited       : false
            isExcludeOutput               : true
        TEST_MODULE_PROPERTIES
            productionModuleName          : project.ads-sdk-implementation.main
        ModuleFile                    : <PROJECT>/.idea/modules/ads-sdk-implementation/project.ads-sdk-implementation.unitTest.iml [-]
        ModuleTypeName                : JAVA_MODULE
        FACET                         : Android
            TypeId                        : android
            ExternalSource                : GRADLE
            SelectedBuildVariant          : debug
            AllowUserConfiguration        : false
            GenFolderRelativePathApt      : /gen
            GenFolderRelativePathAidl     : /gen
            ManifestFileRelativePath      : /src/main/AndroidManifest.xml
            ResFolderRelativePath         : /src/main/res
            - ResFoldersRelativePath      :  [-]
            - TestResFoldersRelativePath  :  [-]
            AssetsFolderRelativePath      : /src/main/assets
            LibsFolderRelativePath        : /libs
            ProjectType                   : 1
            PackTestCode                  : false
            RunProguard                   : false
            ProguardLogsFolderRelativePath          : /proguard_logs
            UseCustomManifestPackage      : false
            - ProGuardCfgFiles            : file://%MODULE_SDK_HOME%/tools/proguard/proguard-android.txt
        FACET                         : Kotlin
            TypeId                        : kotlin-language
            ExternalSource                : GRADLE
<<<<<<< HEAD
            ApiLevel                      : 1.9
            CompilerArguments
                apiVersion                    : 1.9
                languageVersion               : 1.9
=======
            ApiLevel                      : 2.0
            CompilerArguments
                apiVersion                    : 2.0
                languageVersion               : 2.0
>>>>>>> 0d09370c
            CompilerSettings
                additionalArguments           :
                copyJsLibraryFiles            : true
                outputDirectoryForJsLibraryFiles        : lib
            IsTestModule                  : false
            Kind                          : DEFAULT
<<<<<<< HEAD
            LanguageLevel                 : 1.9
            MergedCompilerArguments
                apiVersion                    : 1.9
                languageVersion               : 1.9
=======
            LanguageLevel                 : 2.0
            MergedCompilerArguments
                apiVersion                    : 2.0
                languageVersion               : 2.0
>>>>>>> 0d09370c
            Platform                      : JVM (17)
            UseProjectSettings            : false
            Version                       : 5
        CONENT_ENTRY                  : file://<PROJECT>/ads-sdk-implementation/build/generated/ap_generated_sources/debugUnitTest/out [-]
        CONENT_ENTRY                  : file://<PROJECT>/ads-sdk-implementation/src/test [-]
        CONENT_ENTRY                  : file://<PROJECT>/ads-sdk-implementation/src/testDebug [-]
        WATCHED_TEST_SOURCE_FOLDER    : file://<PROJECT>/ads-sdk-implementation/build/generated/ap_generated_sources/debugUnitTest/out [-]
            Generated                     : true
        WATCHED_TEST_RESOURCE_FOLDER  : file://<PROJECT>/ads-sdk-implementation/src/test/assets [-]
        WATCHED_TEST_RESOURCE_FOLDER  : file://<PROJECT>/ads-sdk-implementation/src/test/baselineProfiles [-]
        WATCHED_TEST_SOURCE_FOLDER    : file://<PROJECT>/ads-sdk-implementation/src/test/java [-]
        WATCHED_TEST_SOURCE_FOLDER    : file://<PROJECT>/ads-sdk-implementation/src/test/kotlin [-]
        WATCHED_TEST_RESOURCE_FOLDER  : file://<PROJECT>/ads-sdk-implementation/src/test/res [-]
        WATCHED_TEST_RESOURCE_FOLDER  : file://<PROJECT>/ads-sdk-implementation/src/test/resources [-]
        WATCHED_TEST_SOURCE_FOLDER    : file://<PROJECT>/ads-sdk-implementation/src/test/shaders [-]
        WATCHED_TEST_RESOURCE_FOLDER  : file://<PROJECT>/ads-sdk-implementation/src/testDebug/assets [-]
        WATCHED_TEST_RESOURCE_FOLDER  : file://<PROJECT>/ads-sdk-implementation/src/testDebug/baselineProfiles [-]
        WATCHED_TEST_SOURCE_FOLDER    : file://<PROJECT>/ads-sdk-implementation/src/testDebug/java [-]
        WATCHED_TEST_SOURCE_FOLDER    : file://<PROJECT>/ads-sdk-implementation/src/testDebug/kotlin [-]
        WATCHED_TEST_RESOURCE_FOLDER  : file://<PROJECT>/ads-sdk-implementation/src/testDebug/res [-]
        WATCHED_TEST_RESOURCE_FOLDER  : file://<PROJECT>/ads-sdk-implementation/src/testDebug/resources [-]
        WATCHED_TEST_SOURCE_FOLDER    : file://<PROJECT>/ads-sdk-implementation/src/testDebug/shaders [-]
        JDK                           : <NAME_CUT> Android SDK
        *isInherited                  : false
            SdkType                       : Android SDK
            HomePath                      : <ANDROID_SDK>
        ORDER_ENTRY                   : <Module source>
        LIBRARY                       : Gradle: androidx.annotation:annotation:1.3.0 [=]
            Scope                         : Test
        LIBRARY                       : Gradle: org.jetbrains.kotlin:kotlin-stdlib-jdk7:<KOTLIN_VERSION> [=]
            Scope                         : Test
        LIBRARY                       : Gradle: org.jetbrains.kotlin:kotlin-stdlib-jdk8:<KOTLIN_VERSION> [=]
            Scope                         : Test
        LIBRARY                       : Gradle: org.jetbrains.kotlin:kotlin-stdlib:<KOTLIN_VERSION> [=]
            Scope                         : Test
        LIBRARY                       : Gradle: org.jetbrains.kotlinx:kotlinx-coroutines-core-jvm:1.6.3 [=]
            Scope                         : Test
        LIBRARY                       : Gradle: org.jetbrains:annotations:13.0 [=]
            Scope                         : Test
        ORDER_ENTRY                   : project.ads-sdk-implementation.main
            Scope                         : Test
        BUILD_TASKS
                CLEAN                         : :ads-sdk-implementation:createMockableJar
                ASSEMBLE                      : :ads-sdk-implementation:assembleDebugUnitTest
                REBUILD                       : :ads-sdk-implementation:assembleDebugUnitTest, :ads-sdk-implementation:clean
                COMPILE_JAVA                  : :ads-sdk-implementation:compileDebugUnitTestSources
                SOURCE_GEN                    : :ads-sdk-implementation:createMockableJar
                BASELINE_PROFILE_GEN          : :ads-sdk-implementation:generateDebugBaselineProfile
                BASELINE_PROFILE_GEN_ALL_VARIANTS       : :ads-sdk-implementation:generateBaselineProfile
    MODULE                        : project.app
        LINKED_ANDROID_MODULE_GROUP
            holder                        : project.app
            main                          : project.app.main
            unitTest                      : project.app.unitTest
            androidTest                   : project.app.androidTest
        ExternalModuleGroup           : project
        ExternalModuleVersion         : unspecified
        LinkedProjectId               : :app
        LinkedProjectPath             : <PROJECT>/app
        RootProjectPath               : <PROJECT>
        COMPILER_MODULE_EXTENSION
            isCompilerPathInherited       : false
            isExcludeOutput               : true
        ModuleFile                    : <PROJECT>/.idea/modules/app/project.app.iml [-]
        ModuleTypeName                : JAVA_MODULE
        FACET                         : Android
            TypeId                        : android
            ExternalSource                : GRADLE
            SelectedBuildVariant          : debug
            AllowUserConfiguration        : false
            GenFolderRelativePathApt      : /gen
            GenFolderRelativePathAidl     : /gen
            ManifestFileRelativePath      : /src/main/AndroidManifest.xml
            ResFolderRelativePath         : /src/main/res
            - ResFoldersRelativePath      :  [-]
            - TestResFoldersRelativePath  :  [-]
            AssetsFolderRelativePath      : /src/main/assets
            LibsFolderRelativePath        : /libs
            ProjectType                   : 0
            PackTestCode                  : false
            RunProguard                   : false
            ProguardLogsFolderRelativePath          : /proguard_logs
            UseCustomManifestPackage      : false
            - ProGuardCfgFiles            : file://%MODULE_SDK_HOME%/tools/proguard/proguard-android.txt
        FACET                         : Android-Gradle
            TypeId                        : android-gradle
            ExternalSource                : GRADLE
        CONENT_ENTRY                  : file://<PROJECT>/app
            EXCLUDE_FOLDER                : file://<PROJECT>/app/.gradle [-]
            EXCLUDE_FOLDER                : file://<PROJECT>/app/build [-]
        JDK                           : <NAME_CUT> Android SDK
        *isInherited                  : false
            SdkType                       : Android SDK
            HomePath                      : <ANDROID_SDK>
        ORDER_ENTRY                   : <Module source>
        BUILD_TASKS
                CLEAN                         : :app:createMockableJar, :app:generateDebugAndroidTestSources, :app:generateDebugSources
                ASSEMBLE                      : :app:assembleDebug, :app:assembleDebugAndroidTest, :app:assembleDebugUnitTest, :app:buildPrivacySandboxSdkApksForDebug, :app:extractApksFromSdkSplitsForDebug, :app:generateDebugAdditionalSplitForPrivacySandboxDeployment
                REBUILD                       : :app:assembleDebug, :app:assembleDebugAndroidTest, :app:assembleDebugUnitTest, :app:buildPrivacySandboxSdkApksForDebug, :app:clean, :app:extractApksFromSdkSplitsForDebug, :app:generateDebugAdditionalSplitForPrivacySandboxDeployment
                COMPILE_JAVA                  : :app:compileDebugAndroidTestSources, :app:compileDebugSources, :app:compileDebugUnitTestSources
                SOURCE_GEN                    : :app:createMockableJar, :app:generateDebugAndroidTestSources, :app:generateDebugSources
                BUNDLE                        : :app:buildPrivacySandboxSdkApksForDebug, :app:bundleDebug, :app:extractApksFromSdkSplitsForDebug
                APK_FROM_BUNDLE               : :app:buildPrivacySandboxSdkApksForDebug, :app:extractApksForDebug, :app:extractApksFromSdkSplitsForDebug
<<<<<<< HEAD
            TEST_COMPILE_MODE             : Android tests
                CLEAN                         : :app:generateDebugAndroidTestSources, :app:generateDebugSources
                ASSEMBLE                      : :app:assembleDebug, :app:assembleDebugAndroidTest, :app:buildPrivacySandboxSdkApksForDebug, :app:extractApksFromSdkSplitsForDebug, :app:generateDebugAdditionalSplitForPrivacySandboxDeployment
                REBUILD                       : :app:assembleDebug, :app:assembleDebugAndroidTest, :app:buildPrivacySandboxSdkApksForDebug, :app:clean, :app:extractApksFromSdkSplitsForDebug, :app:generateDebugAdditionalSplitForPrivacySandboxDeployment
                COMPILE_JAVA                  : :app:compileDebugAndroidTestSources, :app:compileDebugSources
                SOURCE_GEN                    : :app:generateDebugAndroidTestSources, :app:generateDebugSources
                BUNDLE                        : :app:buildPrivacySandboxSdkApksForDebug, :app:bundleDebug, :app:extractApksFromSdkSplitsForDebug
                APK_FROM_BUNDLE               : :app:buildPrivacySandboxSdkApksForDebug, :app:extractApksForDebug, :app:extractApksFromSdkSplitsForDebug
            TEST_COMPILE_MODE             : Unit tests
                CLEAN                         : :app:createMockableJar, :app:generateDebugSources
                ASSEMBLE                      : :app:assembleDebug, :app:assembleDebugUnitTest, :app:buildPrivacySandboxSdkApksForDebug, :app:extractApksFromSdkSplitsForDebug, :app:generateDebugAdditionalSplitForPrivacySandboxDeployment
                REBUILD                       : :app:assembleDebug, :app:assembleDebugUnitTest, :app:buildPrivacySandboxSdkApksForDebug, :app:clean, :app:extractApksFromSdkSplitsForDebug, :app:generateDebugAdditionalSplitForPrivacySandboxDeployment
                COMPILE_JAVA                  : :app:compileDebugUnitTestSources
                SOURCE_GEN                    : :app:createMockableJar, :app:generateDebugSources
                BUNDLE                        : :app:buildPrivacySandboxSdkApksForDebug, :app:bundleDebug, :app:extractApksFromSdkSplitsForDebug
                APK_FROM_BUNDLE               : :app:buildPrivacySandboxSdkApksForDebug, :app:extractApksForDebug, :app:extractApksFromSdkSplitsForDebug
            TEST_COMPILE_MODE             : None
                CLEAN                         : :app:generateDebugSources
                ASSEMBLE                      : :app:assembleDebug, :app:buildPrivacySandboxSdkApksForDebug, :app:extractApksFromSdkSplitsForDebug, :app:generateDebugAdditionalSplitForPrivacySandboxDeployment
                REBUILD                       : :app:assembleDebug, :app:buildPrivacySandboxSdkApksForDebug, :app:clean, :app:extractApksFromSdkSplitsForDebug, :app:generateDebugAdditionalSplitForPrivacySandboxDeployment
                COMPILE_JAVA                  : :app:compileDebugSources
                SOURCE_GEN                    : :app:generateDebugSources
                BUNDLE                        : :app:buildPrivacySandboxSdkApksForDebug, :app:bundleDebug, :app:extractApksFromSdkSplitsForDebug
                APK_FROM_BUNDLE               : :app:buildPrivacySandboxSdkApksForDebug, :app:extractApksForDebug, :app:extractApksFromSdkSplitsForDebug
=======
                BASELINE_PROFILE_GEN          : :app:generateDebugBaselineProfile
                BASELINE_PROFILE_GEN_ALL_VARIANTS       : :app:generateBaselineProfile
>>>>>>> 0d09370c
    MODULE                        : project.app-with-dynamic-feature
        LINKED_ANDROID_MODULE_GROUP
            holder                        : project.app-with-dynamic-feature
            main                          : project.app-with-dynamic-feature.main
            unitTest                      : project.app-with-dynamic-feature.unitTest
            androidTest                   : project.app-with-dynamic-feature.androidTest
        ExternalModuleGroup           : project
        ExternalModuleVersion         : unspecified
        LinkedProjectId               : :app-with-dynamic-feature
        LinkedProjectPath             : <PROJECT>/app-with-dynamic-feature
        RootProjectPath               : <PROJECT>
        COMPILER_MODULE_EXTENSION
            isCompilerPathInherited       : false
            isExcludeOutput               : true
        ModuleFile                    : <PROJECT>/.idea/modules/app-with-dynamic-feature/project.app-with-dynamic-feature.iml [-]
        ModuleTypeName                : JAVA_MODULE
        FACET                         : Android
            TypeId                        : android
            ExternalSource                : GRADLE
            SelectedBuildVariant          : debug
            AllowUserConfiguration        : false
            GenFolderRelativePathApt      : /gen
            GenFolderRelativePathAidl     : /gen
            ManifestFileRelativePath      : /src/main/AndroidManifest.xml
            ResFolderRelativePath         : /src/main/res
            - ResFoldersRelativePath      :  [-]
            - TestResFoldersRelativePath  :  [-]
            AssetsFolderRelativePath      : /src/main/assets
            LibsFolderRelativePath        : /libs
            ProjectType                   : 0
            PackTestCode                  : false
            RunProguard                   : false
            ProguardLogsFolderRelativePath          : /proguard_logs
            UseCustomManifestPackage      : false
            - ProGuardCfgFiles            : file://%MODULE_SDK_HOME%/tools/proguard/proguard-android.txt
        FACET                         : Android-Gradle
            TypeId                        : android-gradle
            ExternalSource                : GRADLE
        CONENT_ENTRY                  : file://<PROJECT>/app-with-dynamic-feature
            EXCLUDE_FOLDER                : file://<PROJECT>/app-with-dynamic-feature/.gradle [-]
            EXCLUDE_FOLDER                : file://<PROJECT>/app-with-dynamic-feature/build [-]
        JDK                           : <NAME_CUT> Android SDK
        *isInherited                  : false
            SdkType                       : Android SDK
            HomePath                      : <ANDROID_SDK>
        ORDER_ENTRY                   : <Module source>
        BUILD_TASKS
<<<<<<< HEAD
            TEST_COMPILE_MODE             : All
                CLEAN                         : :app-with-dynamic-feature:createMockableJar, :app-with-dynamic-feature:generateDebugAndroidTestSources, :app-with-dynamic-feature:generateDebugSources, :feature:createMockableJar, :feature:generateDebugAndroidTestSources, :feature:generateDebugSources
                ASSEMBLE                      : :app-with-dynamic-feature:assembleDebug, :app-with-dynamic-feature:assembleDebugAndroidTest, :app-with-dynamic-feature:assembleDebugUnitTest, :app-with-dynamic-feature:buildPrivacySandboxSdkApksForDebug, :app-with-dynamic-feature:extractApksFromSdkSplitsForDebug, :app-with-dynamic-feature:generateDebugAdditionalSplitForPrivacySandboxDeployment, :feature:assembleDebug, :feature:assembleDebugAndroidTest, :feature:assembleDebugUnitTest
                REBUILD                       : :app-with-dynamic-feature:assembleDebug, :app-with-dynamic-feature:assembleDebugAndroidTest, :app-with-dynamic-feature:assembleDebugUnitTest, :app-with-dynamic-feature:buildPrivacySandboxSdkApksForDebug, :app-with-dynamic-feature:clean, :app-with-dynamic-feature:extractApksFromSdkSplitsForDebug, :app-with-dynamic-feature:generateDebugAdditionalSplitForPrivacySandboxDeployment, :feature:assembleDebug, :feature:assembleDebugAndroidTest, :feature:assembleDebugUnitTest, :feature:clean
                COMPILE_JAVA                  : :app-with-dynamic-feature:compileDebugAndroidTestSources, :app-with-dynamic-feature:compileDebugSources, :app-with-dynamic-feature:compileDebugUnitTestSources, :feature:compileDebugAndroidTestSources, :feature:compileDebugSources, :feature:compileDebugUnitTestSources
                SOURCE_GEN                    : :app-with-dynamic-feature:createMockableJar, :app-with-dynamic-feature:generateDebugAndroidTestSources, :app-with-dynamic-feature:generateDebugSources, :feature:createMockableJar, :feature:generateDebugAndroidTestSources, :feature:generateDebugSources
                BUNDLE                        : :app-with-dynamic-feature:buildPrivacySandboxSdkApksForDebug, :app-with-dynamic-feature:bundleDebug, :app-with-dynamic-feature:extractApksFromSdkSplitsForDebug
                APK_FROM_BUNDLE               : :app-with-dynamic-feature:buildPrivacySandboxSdkApksForDebug, :app-with-dynamic-feature:extractApksForDebug, :app-with-dynamic-feature:extractApksFromSdkSplitsForDebug, :feature:assembleDebugAndroidTest
            TEST_COMPILE_MODE             : Android tests
                CLEAN                         : :app-with-dynamic-feature:generateDebugAndroidTestSources, :app-with-dynamic-feature:generateDebugSources, :feature:generateDebugAndroidTestSources, :feature:generateDebugSources
                ASSEMBLE                      : :app-with-dynamic-feature:assembleDebug, :app-with-dynamic-feature:assembleDebugAndroidTest, :app-with-dynamic-feature:buildPrivacySandboxSdkApksForDebug, :app-with-dynamic-feature:extractApksFromSdkSplitsForDebug, :app-with-dynamic-feature:generateDebugAdditionalSplitForPrivacySandboxDeployment, :feature:assembleDebug, :feature:assembleDebugAndroidTest
                REBUILD                       : :app-with-dynamic-feature:assembleDebug, :app-with-dynamic-feature:assembleDebugAndroidTest, :app-with-dynamic-feature:buildPrivacySandboxSdkApksForDebug, :app-with-dynamic-feature:clean, :app-with-dynamic-feature:extractApksFromSdkSplitsForDebug, :app-with-dynamic-feature:generateDebugAdditionalSplitForPrivacySandboxDeployment, :feature:assembleDebug, :feature:assembleDebugAndroidTest, :feature:clean
                COMPILE_JAVA                  : :app-with-dynamic-feature:compileDebugAndroidTestSources, :app-with-dynamic-feature:compileDebugSources, :feature:compileDebugAndroidTestSources, :feature:compileDebugSources
                SOURCE_GEN                    : :app-with-dynamic-feature:generateDebugAndroidTestSources, :app-with-dynamic-feature:generateDebugSources, :feature:generateDebugAndroidTestSources, :feature:generateDebugSources
                BUNDLE                        : :app-with-dynamic-feature:buildPrivacySandboxSdkApksForDebug, :app-with-dynamic-feature:bundleDebug, :app-with-dynamic-feature:extractApksFromSdkSplitsForDebug
                APK_FROM_BUNDLE               : :app-with-dynamic-feature:buildPrivacySandboxSdkApksForDebug, :app-with-dynamic-feature:extractApksForDebug, :app-with-dynamic-feature:extractApksFromSdkSplitsForDebug, :feature:assembleDebugAndroidTest
            TEST_COMPILE_MODE             : Unit tests
                CLEAN                         : :app-with-dynamic-feature:createMockableJar, :app-with-dynamic-feature:generateDebugSources, :feature:createMockableJar, :feature:generateDebugSources
                ASSEMBLE                      : :app-with-dynamic-feature:assembleDebug, :app-with-dynamic-feature:assembleDebugUnitTest, :app-with-dynamic-feature:buildPrivacySandboxSdkApksForDebug, :app-with-dynamic-feature:extractApksFromSdkSplitsForDebug, :app-with-dynamic-feature:generateDebugAdditionalSplitForPrivacySandboxDeployment, :feature:assembleDebug, :feature:assembleDebugUnitTest
                REBUILD                       : :app-with-dynamic-feature:assembleDebug, :app-with-dynamic-feature:assembleDebugUnitTest, :app-with-dynamic-feature:buildPrivacySandboxSdkApksForDebug, :app-with-dynamic-feature:clean, :app-with-dynamic-feature:extractApksFromSdkSplitsForDebug, :app-with-dynamic-feature:generateDebugAdditionalSplitForPrivacySandboxDeployment, :feature:assembleDebug, :feature:assembleDebugUnitTest, :feature:clean
                COMPILE_JAVA                  : :app-with-dynamic-feature:compileDebugUnitTestSources, :feature:compileDebugUnitTestSources
                SOURCE_GEN                    : :app-with-dynamic-feature:createMockableJar, :app-with-dynamic-feature:generateDebugSources, :feature:createMockableJar, :feature:generateDebugSources
                BUNDLE                        : :app-with-dynamic-feature:buildPrivacySandboxSdkApksForDebug, :app-with-dynamic-feature:bundleDebug, :app-with-dynamic-feature:extractApksFromSdkSplitsForDebug
                APK_FROM_BUNDLE               : :app-with-dynamic-feature:buildPrivacySandboxSdkApksForDebug, :app-with-dynamic-feature:extractApksForDebug, :app-with-dynamic-feature:extractApksFromSdkSplitsForDebug
            TEST_COMPILE_MODE             : None
                CLEAN                         : :app-with-dynamic-feature:generateDebugSources, :feature:generateDebugSources
                ASSEMBLE                      : :app-with-dynamic-feature:assembleDebug, :app-with-dynamic-feature:buildPrivacySandboxSdkApksForDebug, :app-with-dynamic-feature:extractApksFromSdkSplitsForDebug, :app-with-dynamic-feature:generateDebugAdditionalSplitForPrivacySandboxDeployment, :feature:assembleDebug
                REBUILD                       : :app-with-dynamic-feature:assembleDebug, :app-with-dynamic-feature:buildPrivacySandboxSdkApksForDebug, :app-with-dynamic-feature:clean, :app-with-dynamic-feature:extractApksFromSdkSplitsForDebug, :app-with-dynamic-feature:generateDebugAdditionalSplitForPrivacySandboxDeployment, :feature:assembleDebug, :feature:clean
                COMPILE_JAVA                  : :app-with-dynamic-feature:compileDebugSources, :feature:compileDebugSources
                SOURCE_GEN                    : :app-with-dynamic-feature:generateDebugSources, :feature:generateDebugSources
                BUNDLE                        : :app-with-dynamic-feature:buildPrivacySandboxSdkApksForDebug, :app-with-dynamic-feature:bundleDebug, :app-with-dynamic-feature:extractApksFromSdkSplitsForDebug
                APK_FROM_BUNDLE               : :app-with-dynamic-feature:buildPrivacySandboxSdkApksForDebug, :app-with-dynamic-feature:extractApksForDebug, :app-with-dynamic-feature:extractApksFromSdkSplitsForDebug
=======
                CLEAN                         : :app-with-dynamic-feature:createMockableJar, :app-with-dynamic-feature:generateDebugAndroidTestSources, :app-with-dynamic-feature:generateDebugSources
                ASSEMBLE                      : :app-with-dynamic-feature:assembleDebug, :app-with-dynamic-feature:assembleDebugAndroidTest, :app-with-dynamic-feature:assembleDebugUnitTest, :app-with-dynamic-feature:buildPrivacySandboxSdkApksForDebug, :app-with-dynamic-feature:extractApksFromSdkSplitsForDebug, :app-with-dynamic-feature:generateDebugAdditionalSplitForPrivacySandboxDeployment
                REBUILD                       : :app-with-dynamic-feature:assembleDebug, :app-with-dynamic-feature:assembleDebugAndroidTest, :app-with-dynamic-feature:assembleDebugUnitTest, :app-with-dynamic-feature:buildPrivacySandboxSdkApksForDebug, :app-with-dynamic-feature:clean, :app-with-dynamic-feature:extractApksFromSdkSplitsForDebug, :app-with-dynamic-feature:generateDebugAdditionalSplitForPrivacySandboxDeployment
                COMPILE_JAVA                  : :app-with-dynamic-feature:compileDebugAndroidTestSources, :app-with-dynamic-feature:compileDebugSources, :app-with-dynamic-feature:compileDebugUnitTestSources
                SOURCE_GEN                    : :app-with-dynamic-feature:createMockableJar, :app-with-dynamic-feature:generateDebugAndroidTestSources, :app-with-dynamic-feature:generateDebugSources
                BUNDLE                        : :app-with-dynamic-feature:buildPrivacySandboxSdkApksForDebug, :app-with-dynamic-feature:bundleDebug, :app-with-dynamic-feature:extractApksFromSdkSplitsForDebug
                APK_FROM_BUNDLE               : :app-with-dynamic-feature:buildPrivacySandboxSdkApksForDebug, :app-with-dynamic-feature:extractApksForDebug, :app-with-dynamic-feature:extractApksFromSdkSplitsForDebug
                BASELINE_PROFILE_GEN          : :app-with-dynamic-feature:generateDebugBaselineProfile
                BASELINE_PROFILE_GEN_ALL_VARIANTS       : :app-with-dynamic-feature:generateBaselineProfile
>>>>>>> 0d09370c
    MODULE                        : project.app-with-dynamic-feature.androidTest
        LINKED_ANDROID_MODULE_GROUP
            holder                        : project.app-with-dynamic-feature
            main                          : project.app-with-dynamic-feature.main
            unitTest                      : project.app-with-dynamic-feature.unitTest
            androidTest                   : project.app-with-dynamic-feature.androidTest
        ExternalModuleType            : sourceSet
        LinkedProjectId               : :app-with-dynamic-feature:androidTest
        LinkedProjectPath             : <PROJECT>/app-with-dynamic-feature
        RootProjectPath               : <PROJECT>
        COMPILER_MODULE_EXTENSION
            compilerTestOutputPath        : file://<PROJECT>/app-with-dynamic-feature/build/intermediates/javac/debugAndroidTest/compileDebugAndroidTestJavaWithJavac/classes [-]
            isCompilerPathInherited       : false
            isExcludeOutput               : true
        TEST_MODULE_PROPERTIES
            productionModuleName          : project.app-with-dynamic-feature.main
        ModuleFile                    : <PROJECT>/.idea/modules/app-with-dynamic-feature/project.app-with-dynamic-feature.androidTest.iml [-]
        ModuleTypeName                : JAVA_MODULE
        FACET                         : Android
            TypeId                        : android
            ExternalSource                : GRADLE
            SelectedBuildVariant          : debug
            AllowUserConfiguration        : false
            GenFolderRelativePathApt      : /gen
            GenFolderRelativePathAidl     : /gen
            ManifestFileRelativePath      : /src/main/AndroidManifest.xml
            ResFolderRelativePath         : /src/main/res
            - ResFoldersRelativePath      :  [-]
            - TestResFoldersRelativePath  : file://<PROJECT>/app-with-dynamic-feature/src/androidTest/res [-]
            - TestResFoldersRelativePath  : file://<PROJECT>/app-with-dynamic-feature/src/androidTestDebug/res [-]
            - TestResFoldersRelativePath  : file://<PROJECT>/app-with-dynamic-feature/build/generated/res/resValues/androidTest/debug [-]
            AssetsFolderRelativePath      : /src/main/assets
            LibsFolderRelativePath        : /libs
            ProjectType                   : 0
            PackTestCode                  : false
            RunProguard                   : false
            ProguardLogsFolderRelativePath          : /proguard_logs
            UseCustomManifestPackage      : false
            - ProGuardCfgFiles            : file://%MODULE_SDK_HOME%/tools/proguard/proguard-android.txt
        FACET                         : Kotlin
            TypeId                        : kotlin-language
            ExternalSource                : GRADLE
<<<<<<< HEAD
            ApiLevel                      : 1.9
            CompilerArguments
                apiVersion                    : 1.9
                languageVersion               : 1.9
=======
            ApiLevel                      : 2.0
            CompilerArguments
                apiVersion                    : 2.0
                languageVersion               : 2.0
>>>>>>> 0d09370c
            CompilerSettings
                additionalArguments           :
                copyJsLibraryFiles            : true
                outputDirectoryForJsLibraryFiles        : lib
            IsTestModule                  : false
            Kind                          : DEFAULT
<<<<<<< HEAD
            LanguageLevel                 : 1.9
            MergedCompilerArguments
                apiVersion                    : 1.9
                languageVersion               : 1.9
=======
            LanguageLevel                 : 2.0
            MergedCompilerArguments
                apiVersion                    : 2.0
                languageVersion               : 2.0
>>>>>>> 0d09370c
            Platform                      : JVM (1.8)
            UseProjectSettings            : false
            Version                       : 5
        CONENT_ENTRY                  : file://<PROJECT>/app-with-dynamic-feature/build/generated/ap_generated_sources/debugAndroidTest/out [-]
        CONENT_ENTRY                  : file://<PROJECT>/app-with-dynamic-feature/build/generated/res/resValues/androidTest/debug [-]
        CONENT_ENTRY                  : file://<PROJECT>/app-with-dynamic-feature/src/androidTest
            JavaSource (test)             : file://<PROJECT>/app-with-dynamic-feature/src/androidTest/java
        CONENT_ENTRY                  : file://<PROJECT>/app-with-dynamic-feature/src/androidTestDebug [-]
        WATCHED_TEST_SOURCE_FOLDER    : file://<PROJECT>/app-with-dynamic-feature/build/generated/ap_generated_sources/debugAndroidTest/out [-]
            Generated                     : true
        WATCHED_TEST_RESOURCE_FOLDER  : file://<PROJECT>/app-with-dynamic-feature/build/generated/res/resValues/androidTest/debug [-]
            Generated                     : true
        WATCHED_TEST_RESOURCE_FOLDER  : file://<PROJECT>/app-with-dynamic-feature/src/androidTest/assets [-]
        WATCHED_TEST_RESOURCE_FOLDER  : file://<PROJECT>/app-with-dynamic-feature/src/androidTest/baselineProfiles [-]
        WATCHED_TEST_SOURCE_FOLDER    : file://<PROJECT>/app-with-dynamic-feature/src/androidTest/kotlin [-]
        WATCHED_TEST_RESOURCE_FOLDER  : file://<PROJECT>/app-with-dynamic-feature/src/androidTest/res [-]
        WATCHED_TEST_RESOURCE_FOLDER  : file://<PROJECT>/app-with-dynamic-feature/src/androidTest/resources [-]
        WATCHED_TEST_SOURCE_FOLDER    : file://<PROJECT>/app-with-dynamic-feature/src/androidTest/shaders [-]
        WATCHED_TEST_RESOURCE_FOLDER  : file://<PROJECT>/app-with-dynamic-feature/src/androidTestDebug/assets [-]
        WATCHED_TEST_RESOURCE_FOLDER  : file://<PROJECT>/app-with-dynamic-feature/src/androidTestDebug/baselineProfiles [-]
        WATCHED_TEST_SOURCE_FOLDER    : file://<PROJECT>/app-with-dynamic-feature/src/androidTestDebug/java [-]
        WATCHED_TEST_SOURCE_FOLDER    : file://<PROJECT>/app-with-dynamic-feature/src/androidTestDebug/kotlin [-]
        WATCHED_TEST_RESOURCE_FOLDER  : file://<PROJECT>/app-with-dynamic-feature/src/androidTestDebug/res [-]
        WATCHED_TEST_RESOURCE_FOLDER  : file://<PROJECT>/app-with-dynamic-feature/src/androidTestDebug/resources [-]
        WATCHED_TEST_SOURCE_FOLDER    : file://<PROJECT>/app-with-dynamic-feature/src/androidTestDebug/shaders [-]
        JDK                           : <NAME_CUT> Android SDK
        *isInherited                  : false
            SdkType                       : Android SDK
            HomePath                      : <ANDROID_SDK>
        ORDER_ENTRY                   : <Module source>
        LIBRARY                       : Gradle: __local_asars__:<PROJECT>/ads-sdk/build/intermediates/stub_jar/single/privacySandboxClassesJarStubs/sdk-interface-descriptors.jar:unspecified [=]
            Scope                         : Test
        LIBRARY                       : Gradle: androidx.activity:activity:1.2.4@aar [=]
            Scope                         : Test
        LIBRARY                       : Gradle: androidx.annotation:annotation-experimental:1.1.0@aar [=]
            Scope                         : Test
        LIBRARY                       : Gradle: androidx.annotation:annotation:1.3.0 [=]
            Scope                         : Test
        LIBRARY                       : Gradle: androidx.appcompat:appcompat-resources:1.4.1@aar [=]
            Scope                         : Test
        LIBRARY                       : Gradle: androidx.appcompat:appcompat:1.4.1@aar [=]
            Scope                         : Test
        LIBRARY                       : Gradle: androidx.arch.core:core-common:2.1.0 [=]
            Scope                         : Test
        LIBRARY                       : Gradle: androidx.arch.core:core-runtime:2.0.0@aar [=]
            Scope                         : Test
        LIBRARY                       : Gradle: androidx.collection:collection:1.1.0 [=]
            Scope                         : Test
        LIBRARY                       : Gradle: androidx.core:core:1.7.0@aar [=]
            Scope                         : Test
        LIBRARY                       : Gradle: androidx.cursoradapter:cursoradapter:1.0.0@aar [=]
            Scope                         : Test
        LIBRARY                       : Gradle: androidx.customview:customview:1.0.0@aar [=]
            Scope                         : Test
        LIBRARY                       : Gradle: androidx.drawerlayout:drawerlayout:1.0.0@aar [=]
            Scope                         : Test
        LIBRARY                       : Gradle: androidx.fragment:fragment:1.3.6@aar [=]
            Scope                         : Test
        LIBRARY                       : Gradle: androidx.interpolator:interpolator:1.0.0@aar [=]
            Scope                         : Test
        LIBRARY                       : Gradle: androidx.lifecycle:lifecycle-common:2.4.0 [=]
            Scope                         : Test
        LIBRARY                       : Gradle: androidx.lifecycle:lifecycle-livedata-core:2.3.1@aar [=]
            Scope                         : Test
        LIBRARY                       : Gradle: androidx.lifecycle:lifecycle-livedata:2.0.0@aar [=]
            Scope                         : Test
        LIBRARY                       : Gradle: androidx.lifecycle:lifecycle-runtime:2.3.1@aar [=]
            Scope                         : Test
        LIBRARY                       : Gradle: androidx.lifecycle:lifecycle-viewmodel-savedstate:2.3.1@aar [=]
            Scope                         : Test
        LIBRARY                       : Gradle: androidx.lifecycle:lifecycle-viewmodel:2.3.1@aar [=]
            Scope                         : Test
        LIBRARY                       : Gradle: androidx.loader:loader:1.0.0@aar [=]
            Scope                         : Test
        LIBRARY                       : Gradle: androidx.savedstate:savedstate:1.1.0@aar [=]
            Scope                         : Test
        LIBRARY                       : Gradle: androidx.test.espresso:espresso-core:3.4.0@aar [=]
            Scope                         : Test
        LIBRARY                       : Gradle: androidx.test.espresso:espresso-idling-resource:3.4.0@aar [=]
            Scope                         : Test
        LIBRARY                       : Gradle: androidx.test.ext:junit:1.1.3@aar [=]
            Scope                         : Test
        LIBRARY                       : Gradle: androidx.test.services:storage:1.4.0@aar [=]
            Scope                         : Test
        LIBRARY                       : Gradle: androidx.test:core:1.4.0@aar [=]
            Scope                         : Test
        LIBRARY                       : Gradle: androidx.test:monitor:1.4.0@aar [=]
            Scope                         : Test
        LIBRARY                       : Gradle: androidx.test:rules:1.3.0@aar [=]
            Scope                         : Test
        LIBRARY                       : Gradle: androidx.test:runner:1.4.0@aar [=]
            Scope                         : Test
        LIBRARY                       : Gradle: androidx.vectordrawable:vectordrawable-animated:1.1.0@aar [=]
            Scope                         : Test
        LIBRARY                       : Gradle: androidx.vectordrawable:vectordrawable:1.1.0@aar [=]
            Scope                         : Test
        LIBRARY                       : Gradle: androidx.versionedparcelable:versionedparcelable:1.1.1@aar [=]
            Scope                         : Test
        LIBRARY                       : Gradle: androidx.viewpager:viewpager:1.0.0@aar [=]
            Scope                         : Test
        LIBRARY                       : Gradle: com.google.code.findbugs:jsr305:2.0.1 [=]
            Scope                         : Test
        LIBRARY                       : Gradle: com.squareup:javawriter:2.1.1 [=]
            Scope                         : Test
        LIBRARY                       : Gradle: javax.inject:javax.inject:1 [=]
            Scope                         : Test
        LIBRARY                       : Gradle: junit:junit:4.12 [=]
            Scope                         : Test
        LIBRARY                       : Gradle: org.hamcrest:hamcrest-core:1.3 [=]
            Scope                         : Test
        LIBRARY                       : Gradle: org.hamcrest:hamcrest-integration:1.3 [=]
            Scope                         : Test
        LIBRARY                       : Gradle: org.hamcrest:hamcrest-library:1.3 [=]
            Scope                         : Test
        LIBRARY                       : Gradle: org.jetbrains.kotlin:kotlin-stdlib:<KOTLIN_VERSION> [=]
            Scope                         : Test
        LIBRARY                       : Gradle: org.jetbrains:annotations:13.0 [=]
            Scope                         : Test
        ORDER_ENTRY                   : project.app-with-dynamic-feature.main
            Scope                         : Test
        Classes
            -                             : file://<PROJECT>/app-with-dynamic-feature/build/intermediates/javac/debugAndroidTest/compileDebugAndroidTestJavaWithJavac/classes
            -                             : file://<PROJECT>/app-with-dynamic-feature/build/tmp/kotlin-classes/debugAndroidTest
            -                             : jar://<PROJECT>/app-with-dynamic-feature/build/intermediates/compile_and_runtime_not_namespaced_r_class_jar/debugAndroidTest/processDebugAndroidTestResources/R.jar!/
            -                             : file://<PROJECT>/app-with-dynamic-feature/build/generated/res/resValues/androidTest/debug
        BUILD_TASKS
<<<<<<< HEAD
            TEST_COMPILE_MODE             : All
                CLEAN                         : :app-with-dynamic-feature:createMockableJar, :app-with-dynamic-feature:generateDebugAndroidTestSources, :app-with-dynamic-feature:generateDebugSources, :feature:createMockableJar, :feature:generateDebugAndroidTestSources, :feature:generateDebugSources
                ASSEMBLE                      : :app-with-dynamic-feature:assembleDebug, :app-with-dynamic-feature:assembleDebugAndroidTest, :app-with-dynamic-feature:assembleDebugUnitTest, :app-with-dynamic-feature:buildPrivacySandboxSdkApksForDebug, :app-with-dynamic-feature:extractApksFromSdkSplitsForDebug, :app-with-dynamic-feature:generateDebugAdditionalSplitForPrivacySandboxDeployment, :feature:assembleDebug, :feature:assembleDebugAndroidTest, :feature:assembleDebugUnitTest
                REBUILD                       : :app-with-dynamic-feature:assembleDebug, :app-with-dynamic-feature:assembleDebugAndroidTest, :app-with-dynamic-feature:assembleDebugUnitTest, :app-with-dynamic-feature:buildPrivacySandboxSdkApksForDebug, :app-with-dynamic-feature:clean, :app-with-dynamic-feature:extractApksFromSdkSplitsForDebug, :app-with-dynamic-feature:generateDebugAdditionalSplitForPrivacySandboxDeployment, :feature:assembleDebug, :feature:assembleDebugAndroidTest, :feature:assembleDebugUnitTest, :feature:clean
                COMPILE_JAVA                  : :app-with-dynamic-feature:compileDebugAndroidTestSources, :app-with-dynamic-feature:compileDebugSources, :app-with-dynamic-feature:compileDebugUnitTestSources, :feature:compileDebugAndroidTestSources, :feature:compileDebugSources, :feature:compileDebugUnitTestSources
                SOURCE_GEN                    : :app-with-dynamic-feature:createMockableJar, :app-with-dynamic-feature:generateDebugAndroidTestSources, :app-with-dynamic-feature:generateDebugSources, :feature:createMockableJar, :feature:generateDebugAndroidTestSources, :feature:generateDebugSources
                BUNDLE                        : :app-with-dynamic-feature:buildPrivacySandboxSdkApksForDebug, :app-with-dynamic-feature:bundleDebug, :app-with-dynamic-feature:extractApksFromSdkSplitsForDebug
                APK_FROM_BUNDLE               : :app-with-dynamic-feature:buildPrivacySandboxSdkApksForDebug, :app-with-dynamic-feature:extractApksForDebug, :app-with-dynamic-feature:extractApksFromSdkSplitsForDebug, :feature:assembleDebugAndroidTest
            TEST_COMPILE_MODE             : Android tests
                CLEAN                         : :app-with-dynamic-feature:generateDebugAndroidTestSources, :app-with-dynamic-feature:generateDebugSources, :feature:generateDebugAndroidTestSources, :feature:generateDebugSources
                ASSEMBLE                      : :app-with-dynamic-feature:assembleDebug, :app-with-dynamic-feature:assembleDebugAndroidTest, :app-with-dynamic-feature:buildPrivacySandboxSdkApksForDebug, :app-with-dynamic-feature:extractApksFromSdkSplitsForDebug, :app-with-dynamic-feature:generateDebugAdditionalSplitForPrivacySandboxDeployment, :feature:assembleDebug, :feature:assembleDebugAndroidTest
                REBUILD                       : :app-with-dynamic-feature:assembleDebug, :app-with-dynamic-feature:assembleDebugAndroidTest, :app-with-dynamic-feature:buildPrivacySandboxSdkApksForDebug, :app-with-dynamic-feature:clean, :app-with-dynamic-feature:extractApksFromSdkSplitsForDebug, :app-with-dynamic-feature:generateDebugAdditionalSplitForPrivacySandboxDeployment, :feature:assembleDebug, :feature:assembleDebugAndroidTest, :feature:clean
                COMPILE_JAVA                  : :app-with-dynamic-feature:compileDebugAndroidTestSources, :app-with-dynamic-feature:compileDebugSources, :feature:compileDebugAndroidTestSources, :feature:compileDebugSources
                SOURCE_GEN                    : :app-with-dynamic-feature:generateDebugAndroidTestSources, :app-with-dynamic-feature:generateDebugSources, :feature:generateDebugAndroidTestSources, :feature:generateDebugSources
                BUNDLE                        : :app-with-dynamic-feature:buildPrivacySandboxSdkApksForDebug, :app-with-dynamic-feature:bundleDebug, :app-with-dynamic-feature:extractApksFromSdkSplitsForDebug
                APK_FROM_BUNDLE               : :app-with-dynamic-feature:buildPrivacySandboxSdkApksForDebug, :app-with-dynamic-feature:extractApksForDebug, :app-with-dynamic-feature:extractApksFromSdkSplitsForDebug, :feature:assembleDebugAndroidTest
            TEST_COMPILE_MODE             : Unit tests
                CLEAN                         : :app-with-dynamic-feature:createMockableJar, :app-with-dynamic-feature:generateDebugSources, :feature:createMockableJar, :feature:generateDebugSources
                ASSEMBLE                      : :app-with-dynamic-feature:assembleDebug, :app-with-dynamic-feature:assembleDebugUnitTest, :app-with-dynamic-feature:buildPrivacySandboxSdkApksForDebug, :app-with-dynamic-feature:extractApksFromSdkSplitsForDebug, :app-with-dynamic-feature:generateDebugAdditionalSplitForPrivacySandboxDeployment, :feature:assembleDebug, :feature:assembleDebugUnitTest
                REBUILD                       : :app-with-dynamic-feature:assembleDebug, :app-with-dynamic-feature:assembleDebugUnitTest, :app-with-dynamic-feature:buildPrivacySandboxSdkApksForDebug, :app-with-dynamic-feature:clean, :app-with-dynamic-feature:extractApksFromSdkSplitsForDebug, :app-with-dynamic-feature:generateDebugAdditionalSplitForPrivacySandboxDeployment, :feature:assembleDebug, :feature:assembleDebugUnitTest, :feature:clean
                COMPILE_JAVA                  : :app-with-dynamic-feature:compileDebugUnitTestSources, :feature:compileDebugUnitTestSources
                SOURCE_GEN                    : :app-with-dynamic-feature:createMockableJar, :app-with-dynamic-feature:generateDebugSources, :feature:createMockableJar, :feature:generateDebugSources
                BUNDLE                        : :app-with-dynamic-feature:buildPrivacySandboxSdkApksForDebug, :app-with-dynamic-feature:bundleDebug, :app-with-dynamic-feature:extractApksFromSdkSplitsForDebug
                APK_FROM_BUNDLE               : :app-with-dynamic-feature:buildPrivacySandboxSdkApksForDebug, :app-with-dynamic-feature:extractApksForDebug, :app-with-dynamic-feature:extractApksFromSdkSplitsForDebug
            TEST_COMPILE_MODE             : None
                CLEAN                         : :app-with-dynamic-feature:generateDebugSources, :feature:generateDebugSources
                ASSEMBLE                      : :app-with-dynamic-feature:assembleDebug, :app-with-dynamic-feature:buildPrivacySandboxSdkApksForDebug, :app-with-dynamic-feature:extractApksFromSdkSplitsForDebug, :app-with-dynamic-feature:generateDebugAdditionalSplitForPrivacySandboxDeployment, :feature:assembleDebug
                REBUILD                       : :app-with-dynamic-feature:assembleDebug, :app-with-dynamic-feature:buildPrivacySandboxSdkApksForDebug, :app-with-dynamic-feature:clean, :app-with-dynamic-feature:extractApksFromSdkSplitsForDebug, :app-with-dynamic-feature:generateDebugAdditionalSplitForPrivacySandboxDeployment, :feature:assembleDebug, :feature:clean
                COMPILE_JAVA                  : :app-with-dynamic-feature:compileDebugSources, :feature:compileDebugSources
                SOURCE_GEN                    : :app-with-dynamic-feature:generateDebugSources, :feature:generateDebugSources
                BUNDLE                        : :app-with-dynamic-feature:buildPrivacySandboxSdkApksForDebug, :app-with-dynamic-feature:bundleDebug, :app-with-dynamic-feature:extractApksFromSdkSplitsForDebug
                APK_FROM_BUNDLE               : :app-with-dynamic-feature:buildPrivacySandboxSdkApksForDebug, :app-with-dynamic-feature:extractApksForDebug, :app-with-dynamic-feature:extractApksFromSdkSplitsForDebug
=======
                CLEAN                         : :app-with-dynamic-feature:generateDebugAndroidTestSources
                ASSEMBLE                      : :app-with-dynamic-feature:assembleDebugAndroidTest
                REBUILD                       : :app-with-dynamic-feature:assembleDebugAndroidTest, :app-with-dynamic-feature:clean
                COMPILE_JAVA                  : :app-with-dynamic-feature:compileDebugAndroidTestSources
                SOURCE_GEN                    : :app-with-dynamic-feature:generateDebugAndroidTestSources
                BASELINE_PROFILE_GEN          : :app-with-dynamic-feature:generateDebugBaselineProfile
                BASELINE_PROFILE_GEN_ALL_VARIANTS       : :app-with-dynamic-feature:generateBaselineProfile
>>>>>>> 0d09370c
    MODULE                        : project.app-with-dynamic-feature.main
        LINKED_ANDROID_MODULE_GROUP
            holder                        : project.app-with-dynamic-feature
            main                          : project.app-with-dynamic-feature.main
            unitTest                      : project.app-with-dynamic-feature.unitTest
            androidTest                   : project.app-with-dynamic-feature.androidTest
        ExternalModuleType            : sourceSet
        LinkedProjectId               : :app-with-dynamic-feature:main
        LinkedProjectPath             : <PROJECT>/app-with-dynamic-feature
        RootProjectPath               : <PROJECT>
        COMPILER_MODULE_EXTENSION
            compilerSourceOutputPath      : file://<PROJECT>/app-with-dynamic-feature/build/intermediates/javac/debug/compileDebugJavaWithJavac/classes [-]
            isCompilerPathInherited       : false
            isExcludeOutput               : true
        ModuleFile                    : <PROJECT>/.idea/modules/app-with-dynamic-feature/project.app-with-dynamic-feature.main.iml [-]
        ModuleTypeName                : JAVA_MODULE
        FACET                         : Android
            TypeId                        : android
            ExternalSource                : GRADLE
            SelectedBuildVariant          : debug
            AllowUserConfiguration        : false
            GenFolderRelativePathApt      : /gen
            GenFolderRelativePathAidl     : /gen
            ManifestFileRelativePath      : /src/main/AndroidManifest.xml
            ResFolderRelativePath         : /src/main/res
            - ResFoldersRelativePath      : file://<PROJECT>/app-with-dynamic-feature/src/main/res
            - ResFoldersRelativePath      : file://<PROJECT>/app-with-dynamic-feature/src/debug/res [-]
            - ResFoldersRelativePath      : file://<PROJECT>/app-with-dynamic-feature/build/generated/res/resValues/debug [-]
            - TestResFoldersRelativePath  :  [-]
            AssetsFolderRelativePath      : /src/main/assets
            LibsFolderRelativePath        : /libs
            ProjectType                   : 0
            PackTestCode                  : false
            RunProguard                   : false
            ProguardLogsFolderRelativePath          : /proguard_logs
            UseCustomManifestPackage      : false
            - ProGuardCfgFiles            : file://%MODULE_SDK_HOME%/tools/proguard/proguard-android.txt
        FACET                         : Kotlin
            TypeId                        : kotlin-language
            ExternalSource                : GRADLE
<<<<<<< HEAD
            ApiLevel                      : 1.9
            CompilerArguments
                apiVersion                    : 1.9
                languageVersion               : 1.9
=======
            ApiLevel                      : 2.0
            CompilerArguments
                apiVersion                    : 2.0
                languageVersion               : 2.0
>>>>>>> 0d09370c
            CompilerSettings
                additionalArguments           :
                copyJsLibraryFiles            : true
                outputDirectoryForJsLibraryFiles        : lib
            IsTestModule                  : false
            Kind                          : DEFAULT
<<<<<<< HEAD
            LanguageLevel                 : 1.9
            MergedCompilerArguments
                apiVersion                    : 1.9
                languageVersion               : 1.9
=======
            LanguageLevel                 : 2.0
            MergedCompilerArguments
                apiVersion                    : 2.0
                languageVersion               : 2.0
>>>>>>> 0d09370c
            Platform                      : JVM (1.8)
            UseProjectSettings            : false
            Version                       : 5
        CONENT_ENTRY                  : file://<PROJECT>/app-with-dynamic-feature/build/generated/ap_generated_sources/debug/out [-]
        CONENT_ENTRY                  : file://<PROJECT>/app-with-dynamic-feature/build/generated/res/resValues/debug [-]
        CONENT_ENTRY                  : file://<PROJECT>/app-with-dynamic-feature/src/debug [-]
        CONENT_ENTRY                  : file://<PROJECT>/app-with-dynamic-feature/src/main
            JavaSource                    : file://<PROJECT>/app-with-dynamic-feature/src/main/java
            JavaResource                  : file://<PROJECT>/app-with-dynamic-feature/src/main/res
        WATCHED_SOURCE_FOLDER         : file://<PROJECT>/app-with-dynamic-feature/build/generated/ap_generated_sources/debug/out [-]
            Generated                     : true
        WATCHED_RESOURCE_FOLDER       : file://<PROJECT>/app-with-dynamic-feature/build/generated/res/resValues/debug [-]
            Generated                     : true
        WATCHED_RESOURCE_FOLDER       : file://<PROJECT>/app-with-dynamic-feature/src/debug/assets [-]
        WATCHED_RESOURCE_FOLDER       : file://<PROJECT>/app-with-dynamic-feature/src/debug/baselineProfiles [-]
        WATCHED_SOURCE_FOLDER         : file://<PROJECT>/app-with-dynamic-feature/src/debug/java [-]
        WATCHED_SOURCE_FOLDER         : file://<PROJECT>/app-with-dynamic-feature/src/debug/kotlin [-]
        WATCHED_RESOURCE_FOLDER       : file://<PROJECT>/app-with-dynamic-feature/src/debug/res [-]
        WATCHED_RESOURCE_FOLDER       : file://<PROJECT>/app-with-dynamic-feature/src/debug/resources [-]
        WATCHED_SOURCE_FOLDER         : file://<PROJECT>/app-with-dynamic-feature/src/debug/shaders [-]
        WATCHED_RESOURCE_FOLDER       : file://<PROJECT>/app-with-dynamic-feature/src/main/assets [-]
        WATCHED_RESOURCE_FOLDER       : file://<PROJECT>/app-with-dynamic-feature/src/main/baselineProfiles [-]
        WATCHED_SOURCE_FOLDER         : file://<PROJECT>/app-with-dynamic-feature/src/main/kotlin [-]
        WATCHED_RESOURCE_FOLDER       : file://<PROJECT>/app-with-dynamic-feature/src/main/resources [-]
        WATCHED_SOURCE_FOLDER         : file://<PROJECT>/app-with-dynamic-feature/src/main/shaders [-]
        JDK                           : <NAME_CUT> Android SDK
        *isInherited                  : false
            SdkType                       : Android SDK
            HomePath                      : <ANDROID_SDK>
        ORDER_ENTRY                   : <Module source>
        LIBRARY                       : Gradle: __local_asars__:<PROJECT>/ads-sdk/build/intermediates/stub_jar/single/privacySandboxClassesJarStubs/sdk-interface-descriptors.jar:unspecified [=]
        LIBRARY                       : Gradle: androidx.activity:activity:1.2.4@aar [=]
        LIBRARY                       : Gradle: androidx.annotation:annotation-experimental:1.1.0@aar [=]
        LIBRARY                       : Gradle: androidx.annotation:annotation:1.3.0 [=]
        LIBRARY                       : Gradle: androidx.appcompat:appcompat-resources:1.4.1@aar [=]
        LIBRARY                       : Gradle: androidx.appcompat:appcompat:1.4.1@aar [=]
        LIBRARY                       : Gradle: androidx.arch.core:core-common:2.1.0 [=]
        LIBRARY                       : Gradle: androidx.arch.core:core-runtime:2.1.0@aar [=]
        LIBRARY                       : Gradle: androidx.collection:collection:1.1.0 [=]
        LIBRARY                       : Gradle: androidx.core:core:1.7.0@aar [=]
        LIBRARY                       : Gradle: androidx.cursoradapter:cursoradapter:1.0.0@aar [=]
        LIBRARY                       : Gradle: androidx.customview:customview:1.0.0@aar [=]
        LIBRARY                       : Gradle: androidx.drawerlayout:drawerlayout:1.0.0@aar [=]
        LIBRARY                       : Gradle: androidx.fragment:fragment:1.3.6@aar [=]
        LIBRARY                       : Gradle: androidx.interpolator:interpolator:1.0.0@aar [=]
        LIBRARY                       : Gradle: androidx.lifecycle:lifecycle-common:2.4.0 [=]
        LIBRARY                       : Gradle: androidx.lifecycle:lifecycle-livedata-core:2.3.1@aar [=]
        LIBRARY                       : Gradle: androidx.lifecycle:lifecycle-livedata:2.0.0@aar [=]
        LIBRARY                       : Gradle: androidx.lifecycle:lifecycle-runtime:2.4.0@aar [=]
        LIBRARY                       : Gradle: androidx.lifecycle:lifecycle-viewmodel-savedstate:2.3.1@aar [=]
        LIBRARY                       : Gradle: androidx.lifecycle:lifecycle-viewmodel:2.3.1@aar [=]
        LIBRARY                       : Gradle: androidx.loader:loader:1.0.0@aar [=]
        LIBRARY                       : Gradle: androidx.savedstate:savedstate:1.1.0@aar [=]
        LIBRARY                       : Gradle: androidx.test.ext:junit:1.1.3@aar [=]
        LIBRARY                       : Gradle: androidx.test:core:1.4.0@aar [=]
        LIBRARY                       : Gradle: androidx.test:monitor:1.4.0@aar [=]
        LIBRARY                       : Gradle: androidx.vectordrawable:vectordrawable-animated:1.1.0@aar [=]
        LIBRARY                       : Gradle: androidx.vectordrawable:vectordrawable:1.1.0@aar [=]
        LIBRARY                       : Gradle: androidx.versionedparcelable:versionedparcelable:1.1.1@aar [=]
        LIBRARY                       : Gradle: androidx.viewpager:viewpager:1.0.0@aar [=]
        LIBRARY                       : Gradle: junit:junit:4.12 [=]
        LIBRARY                       : Gradle: org.hamcrest:hamcrest-core:1.3 [=]
        LIBRARY                       : Gradle: org.jetbrains.kotlin:kotlin-stdlib:<KOTLIN_VERSION> [=]
        LIBRARY                       : Gradle: org.jetbrains:annotations:13.0 [=]
        Classes
            -                             : file://<PROJECT>/app-with-dynamic-feature/build/intermediates/javac/debug/compileDebugJavaWithJavac/classes
            -                             : file://<PROJECT>/app-with-dynamic-feature/build/tmp/kotlin-classes/debug
            -                             : jar://<PROJECT>/app-with-dynamic-feature/build/intermediates/compile_and_runtime_not_namespaced_r_class_jar/debug/processDebugResources/R.jar!/
            -                             : file://<PROJECT>/app-with-dynamic-feature/build/generated/res/resValues/debug
        BUILD_TASKS
<<<<<<< HEAD
            TEST_COMPILE_MODE             : All
                CLEAN                         : :app-with-dynamic-feature:createMockableJar, :app-with-dynamic-feature:generateDebugAndroidTestSources, :app-with-dynamic-feature:generateDebugSources, :feature:createMockableJar, :feature:generateDebugAndroidTestSources, :feature:generateDebugSources
                ASSEMBLE                      : :app-with-dynamic-feature:assembleDebug, :app-with-dynamic-feature:assembleDebugAndroidTest, :app-with-dynamic-feature:assembleDebugUnitTest, :app-with-dynamic-feature:buildPrivacySandboxSdkApksForDebug, :app-with-dynamic-feature:extractApksFromSdkSplitsForDebug, :app-with-dynamic-feature:generateDebugAdditionalSplitForPrivacySandboxDeployment, :feature:assembleDebug, :feature:assembleDebugAndroidTest, :feature:assembleDebugUnitTest
                REBUILD                       : :app-with-dynamic-feature:assembleDebug, :app-with-dynamic-feature:assembleDebugAndroidTest, :app-with-dynamic-feature:assembleDebugUnitTest, :app-with-dynamic-feature:buildPrivacySandboxSdkApksForDebug, :app-with-dynamic-feature:clean, :app-with-dynamic-feature:extractApksFromSdkSplitsForDebug, :app-with-dynamic-feature:generateDebugAdditionalSplitForPrivacySandboxDeployment, :feature:assembleDebug, :feature:assembleDebugAndroidTest, :feature:assembleDebugUnitTest, :feature:clean
                COMPILE_JAVA                  : :app-with-dynamic-feature:compileDebugAndroidTestSources, :app-with-dynamic-feature:compileDebugSources, :app-with-dynamic-feature:compileDebugUnitTestSources, :feature:compileDebugAndroidTestSources, :feature:compileDebugSources, :feature:compileDebugUnitTestSources
                SOURCE_GEN                    : :app-with-dynamic-feature:createMockableJar, :app-with-dynamic-feature:generateDebugAndroidTestSources, :app-with-dynamic-feature:generateDebugSources, :feature:createMockableJar, :feature:generateDebugAndroidTestSources, :feature:generateDebugSources
                BUNDLE                        : :app-with-dynamic-feature:buildPrivacySandboxSdkApksForDebug, :app-with-dynamic-feature:bundleDebug, :app-with-dynamic-feature:extractApksFromSdkSplitsForDebug
                APK_FROM_BUNDLE               : :app-with-dynamic-feature:buildPrivacySandboxSdkApksForDebug, :app-with-dynamic-feature:extractApksForDebug, :app-with-dynamic-feature:extractApksFromSdkSplitsForDebug, :feature:assembleDebugAndroidTest
            TEST_COMPILE_MODE             : Android tests
                CLEAN                         : :app-with-dynamic-feature:generateDebugAndroidTestSources, :app-with-dynamic-feature:generateDebugSources, :feature:generateDebugAndroidTestSources, :feature:generateDebugSources
                ASSEMBLE                      : :app-with-dynamic-feature:assembleDebug, :app-with-dynamic-feature:assembleDebugAndroidTest, :app-with-dynamic-feature:buildPrivacySandboxSdkApksForDebug, :app-with-dynamic-feature:extractApksFromSdkSplitsForDebug, :app-with-dynamic-feature:generateDebugAdditionalSplitForPrivacySandboxDeployment, :feature:assembleDebug, :feature:assembleDebugAndroidTest
                REBUILD                       : :app-with-dynamic-feature:assembleDebug, :app-with-dynamic-feature:assembleDebugAndroidTest, :app-with-dynamic-feature:buildPrivacySandboxSdkApksForDebug, :app-with-dynamic-feature:clean, :app-with-dynamic-feature:extractApksFromSdkSplitsForDebug, :app-with-dynamic-feature:generateDebugAdditionalSplitForPrivacySandboxDeployment, :feature:assembleDebug, :feature:assembleDebugAndroidTest, :feature:clean
                COMPILE_JAVA                  : :app-with-dynamic-feature:compileDebugAndroidTestSources, :app-with-dynamic-feature:compileDebugSources, :feature:compileDebugAndroidTestSources, :feature:compileDebugSources
                SOURCE_GEN                    : :app-with-dynamic-feature:generateDebugAndroidTestSources, :app-with-dynamic-feature:generateDebugSources, :feature:generateDebugAndroidTestSources, :feature:generateDebugSources
                BUNDLE                        : :app-with-dynamic-feature:buildPrivacySandboxSdkApksForDebug, :app-with-dynamic-feature:bundleDebug, :app-with-dynamic-feature:extractApksFromSdkSplitsForDebug
                APK_FROM_BUNDLE               : :app-with-dynamic-feature:buildPrivacySandboxSdkApksForDebug, :app-with-dynamic-feature:extractApksForDebug, :app-with-dynamic-feature:extractApksFromSdkSplitsForDebug, :feature:assembleDebugAndroidTest
            TEST_COMPILE_MODE             : Unit tests
                CLEAN                         : :app-with-dynamic-feature:createMockableJar, :app-with-dynamic-feature:generateDebugSources, :feature:createMockableJar, :feature:generateDebugSources
                ASSEMBLE                      : :app-with-dynamic-feature:assembleDebug, :app-with-dynamic-feature:assembleDebugUnitTest, :app-with-dynamic-feature:buildPrivacySandboxSdkApksForDebug, :app-with-dynamic-feature:extractApksFromSdkSplitsForDebug, :app-with-dynamic-feature:generateDebugAdditionalSplitForPrivacySandboxDeployment, :feature:assembleDebug, :feature:assembleDebugUnitTest
                REBUILD                       : :app-with-dynamic-feature:assembleDebug, :app-with-dynamic-feature:assembleDebugUnitTest, :app-with-dynamic-feature:buildPrivacySandboxSdkApksForDebug, :app-with-dynamic-feature:clean, :app-with-dynamic-feature:extractApksFromSdkSplitsForDebug, :app-with-dynamic-feature:generateDebugAdditionalSplitForPrivacySandboxDeployment, :feature:assembleDebug, :feature:assembleDebugUnitTest, :feature:clean
                COMPILE_JAVA                  : :app-with-dynamic-feature:compileDebugUnitTestSources, :feature:compileDebugUnitTestSources
                SOURCE_GEN                    : :app-with-dynamic-feature:createMockableJar, :app-with-dynamic-feature:generateDebugSources, :feature:createMockableJar, :feature:generateDebugSources
                BUNDLE                        : :app-with-dynamic-feature:buildPrivacySandboxSdkApksForDebug, :app-with-dynamic-feature:bundleDebug, :app-with-dynamic-feature:extractApksFromSdkSplitsForDebug
                APK_FROM_BUNDLE               : :app-with-dynamic-feature:buildPrivacySandboxSdkApksForDebug, :app-with-dynamic-feature:extractApksForDebug, :app-with-dynamic-feature:extractApksFromSdkSplitsForDebug
            TEST_COMPILE_MODE             : None
                CLEAN                         : :app-with-dynamic-feature:generateDebugSources, :feature:generateDebugSources
                ASSEMBLE                      : :app-with-dynamic-feature:assembleDebug, :app-with-dynamic-feature:buildPrivacySandboxSdkApksForDebug, :app-with-dynamic-feature:extractApksFromSdkSplitsForDebug, :app-with-dynamic-feature:generateDebugAdditionalSplitForPrivacySandboxDeployment, :feature:assembleDebug
                REBUILD                       : :app-with-dynamic-feature:assembleDebug, :app-with-dynamic-feature:buildPrivacySandboxSdkApksForDebug, :app-with-dynamic-feature:clean, :app-with-dynamic-feature:extractApksFromSdkSplitsForDebug, :app-with-dynamic-feature:generateDebugAdditionalSplitForPrivacySandboxDeployment, :feature:assembleDebug, :feature:clean
                COMPILE_JAVA                  : :app-with-dynamic-feature:compileDebugSources, :feature:compileDebugSources
                SOURCE_GEN                    : :app-with-dynamic-feature:generateDebugSources, :feature:generateDebugSources
                BUNDLE                        : :app-with-dynamic-feature:buildPrivacySandboxSdkApksForDebug, :app-with-dynamic-feature:bundleDebug, :app-with-dynamic-feature:extractApksFromSdkSplitsForDebug
                APK_FROM_BUNDLE               : :app-with-dynamic-feature:buildPrivacySandboxSdkApksForDebug, :app-with-dynamic-feature:extractApksForDebug, :app-with-dynamic-feature:extractApksFromSdkSplitsForDebug
=======
                CLEAN                         : :app-with-dynamic-feature:generateDebugSources
                ASSEMBLE                      : :app-with-dynamic-feature:assembleDebug, :app-with-dynamic-feature:buildPrivacySandboxSdkApksForDebug, :app-with-dynamic-feature:extractApksFromSdkSplitsForDebug, :app-with-dynamic-feature:generateDebugAdditionalSplitForPrivacySandboxDeployment
                REBUILD                       : :app-with-dynamic-feature:assembleDebug, :app-with-dynamic-feature:buildPrivacySandboxSdkApksForDebug, :app-with-dynamic-feature:clean, :app-with-dynamic-feature:extractApksFromSdkSplitsForDebug, :app-with-dynamic-feature:generateDebugAdditionalSplitForPrivacySandboxDeployment
                COMPILE_JAVA                  : :app-with-dynamic-feature:compileDebugSources
                SOURCE_GEN                    : :app-with-dynamic-feature:generateDebugSources
                BUNDLE                        : :app-with-dynamic-feature:buildPrivacySandboxSdkApksForDebug, :app-with-dynamic-feature:bundleDebug, :app-with-dynamic-feature:extractApksFromSdkSplitsForDebug
                APK_FROM_BUNDLE               : :app-with-dynamic-feature:buildPrivacySandboxSdkApksForDebug, :app-with-dynamic-feature:extractApksForDebug, :app-with-dynamic-feature:extractApksFromSdkSplitsForDebug
                BASELINE_PROFILE_GEN          : :app-with-dynamic-feature:generateDebugBaselineProfile
                BASELINE_PROFILE_GEN_ALL_VARIANTS       : :app-with-dynamic-feature:generateBaselineProfile
>>>>>>> 0d09370c
    MODULE                        : project.app-with-dynamic-feature.unitTest
        LINKED_ANDROID_MODULE_GROUP
            holder                        : project.app-with-dynamic-feature
            main                          : project.app-with-dynamic-feature.main
            unitTest                      : project.app-with-dynamic-feature.unitTest
            androidTest                   : project.app-with-dynamic-feature.androidTest
        ExternalModuleType            : sourceSet
        LinkedProjectId               : :app-with-dynamic-feature:unitTest
        LinkedProjectPath             : <PROJECT>/app-with-dynamic-feature
        RootProjectPath               : <PROJECT>
        COMPILER_MODULE_EXTENSION
            compilerTestOutputPath        : file://<PROJECT>/app-with-dynamic-feature/build/intermediates/javac/debugUnitTest/compileDebugUnitTestJavaWithJavac/classes [-]
            isCompilerPathInherited       : false
            isExcludeOutput               : true
        TEST_MODULE_PROPERTIES
            productionModuleName          : project.app-with-dynamic-feature.main
        ModuleFile                    : <PROJECT>/.idea/modules/app-with-dynamic-feature/project.app-with-dynamic-feature.unitTest.iml [-]
        ModuleTypeName                : JAVA_MODULE
        FACET                         : Android
            TypeId                        : android
            ExternalSource                : GRADLE
            SelectedBuildVariant          : debug
            AllowUserConfiguration        : false
            GenFolderRelativePathApt      : /gen
            GenFolderRelativePathAidl     : /gen
            ManifestFileRelativePath      : /src/main/AndroidManifest.xml
            ResFolderRelativePath         : /src/main/res
            - ResFoldersRelativePath      :  [-]
            - TestResFoldersRelativePath  :  [-]
            AssetsFolderRelativePath      : /src/main/assets
            LibsFolderRelativePath        : /libs
            ProjectType                   : 0
            PackTestCode                  : false
            RunProguard                   : false
            ProguardLogsFolderRelativePath          : /proguard_logs
            UseCustomManifestPackage      : false
            - ProGuardCfgFiles            : file://%MODULE_SDK_HOME%/tools/proguard/proguard-android.txt
        FACET                         : Kotlin
            TypeId                        : kotlin-language
            ExternalSource                : GRADLE
<<<<<<< HEAD
            ApiLevel                      : 1.9
            CompilerArguments
                apiVersion                    : 1.9
                languageVersion               : 1.9
=======
            ApiLevel                      : 2.0
            CompilerArguments
                apiVersion                    : 2.0
                languageVersion               : 2.0
>>>>>>> 0d09370c
            CompilerSettings
                additionalArguments           :
                copyJsLibraryFiles            : true
                outputDirectoryForJsLibraryFiles        : lib
            IsTestModule                  : false
            Kind                          : DEFAULT
<<<<<<< HEAD
            LanguageLevel                 : 1.9
            MergedCompilerArguments
                apiVersion                    : 1.9
                languageVersion               : 1.9
=======
            LanguageLevel                 : 2.0
            MergedCompilerArguments
                apiVersion                    : 2.0
                languageVersion               : 2.0
>>>>>>> 0d09370c
            Platform                      : JVM (1.8)
            UseProjectSettings            : false
            Version                       : 5
        CONENT_ENTRY                  : file://<PROJECT>/app-with-dynamic-feature/build/generated/ap_generated_sources/debugUnitTest/out [-]
        CONENT_ENTRY                  : file://<PROJECT>/app-with-dynamic-feature/src/test [-]
        CONENT_ENTRY                  : file://<PROJECT>/app-with-dynamic-feature/src/testDebug [-]
        WATCHED_TEST_SOURCE_FOLDER    : file://<PROJECT>/app-with-dynamic-feature/build/generated/ap_generated_sources/debugUnitTest/out [-]
            Generated                     : true
        WATCHED_TEST_RESOURCE_FOLDER  : file://<PROJECT>/app-with-dynamic-feature/src/test/assets [-]
        WATCHED_TEST_RESOURCE_FOLDER  : file://<PROJECT>/app-with-dynamic-feature/src/test/baselineProfiles [-]
        WATCHED_TEST_SOURCE_FOLDER    : file://<PROJECT>/app-with-dynamic-feature/src/test/java [-]
        WATCHED_TEST_SOURCE_FOLDER    : file://<PROJECT>/app-with-dynamic-feature/src/test/kotlin [-]
        WATCHED_TEST_RESOURCE_FOLDER  : file://<PROJECT>/app-with-dynamic-feature/src/test/res [-]
        WATCHED_TEST_RESOURCE_FOLDER  : file://<PROJECT>/app-with-dynamic-feature/src/test/resources [-]
        WATCHED_TEST_SOURCE_FOLDER    : file://<PROJECT>/app-with-dynamic-feature/src/test/shaders [-]
        WATCHED_TEST_RESOURCE_FOLDER  : file://<PROJECT>/app-with-dynamic-feature/src/testDebug/assets [-]
        WATCHED_TEST_RESOURCE_FOLDER  : file://<PROJECT>/app-with-dynamic-feature/src/testDebug/baselineProfiles [-]
        WATCHED_TEST_SOURCE_FOLDER    : file://<PROJECT>/app-with-dynamic-feature/src/testDebug/java [-]
        WATCHED_TEST_SOURCE_FOLDER    : file://<PROJECT>/app-with-dynamic-feature/src/testDebug/kotlin [-]
        WATCHED_TEST_RESOURCE_FOLDER  : file://<PROJECT>/app-with-dynamic-feature/src/testDebug/res [-]
        WATCHED_TEST_RESOURCE_FOLDER  : file://<PROJECT>/app-with-dynamic-feature/src/testDebug/resources [-]
        WATCHED_TEST_SOURCE_FOLDER    : file://<PROJECT>/app-with-dynamic-feature/src/testDebug/shaders [-]
        JDK                           : <NAME_CUT> Android SDK
        *isInherited                  : false
            SdkType                       : Android SDK
            HomePath                      : <ANDROID_SDK>
        ORDER_ENTRY                   : <Module source>
        LIBRARY                       : Gradle: __local_asars__:<PROJECT>/ads-sdk/build/intermediates/stub_jar/single/privacySandboxClassesJarStubs/sdk-interface-descriptors.jar:unspecified [=]
            Scope                         : Test
        LIBRARY                       : Gradle: androidx.activity:activity:1.2.4@aar [=]
            Scope                         : Test
        LIBRARY                       : Gradle: androidx.annotation:annotation-experimental:1.1.0@aar [=]
            Scope                         : Test
        LIBRARY                       : Gradle: androidx.annotation:annotation:1.3.0 [=]
            Scope                         : Test
        LIBRARY                       : Gradle: androidx.appcompat:appcompat-resources:1.4.1@aar [=]
            Scope                         : Test
        LIBRARY                       : Gradle: androidx.appcompat:appcompat:1.4.1@aar [=]
            Scope                         : Test
        LIBRARY                       : Gradle: androidx.arch.core:core-common:2.1.0 [=]
            Scope                         : Test
        LIBRARY                       : Gradle: androidx.arch.core:core-runtime:2.1.0@aar [=]
            Scope                         : Test
        LIBRARY                       : Gradle: androidx.collection:collection:1.1.0 [=]
            Scope                         : Test
        LIBRARY                       : Gradle: androidx.core:core:1.7.0@aar [=]
            Scope                         : Test
        LIBRARY                       : Gradle: androidx.cursoradapter:cursoradapter:1.0.0@aar [=]
            Scope                         : Test
        LIBRARY                       : Gradle: androidx.customview:customview:1.0.0@aar [=]
            Scope                         : Test
        LIBRARY                       : Gradle: androidx.drawerlayout:drawerlayout:1.0.0@aar [=]
            Scope                         : Test
        LIBRARY                       : Gradle: androidx.fragment:fragment:1.3.6@aar [=]
            Scope                         : Test
        LIBRARY                       : Gradle: androidx.interpolator:interpolator:1.0.0@aar [=]
            Scope                         : Test
        LIBRARY                       : Gradle: androidx.lifecycle:lifecycle-common:2.4.0 [=]
            Scope                         : Test
        LIBRARY                       : Gradle: androidx.lifecycle:lifecycle-livedata-core:2.3.1@aar [=]
            Scope                         : Test
        LIBRARY                       : Gradle: androidx.lifecycle:lifecycle-livedata:2.0.0@aar [=]
            Scope                         : Test
        LIBRARY                       : Gradle: androidx.lifecycle:lifecycle-runtime:2.4.0@aar [=]
            Scope                         : Test
        LIBRARY                       : Gradle: androidx.lifecycle:lifecycle-viewmodel-savedstate:2.3.1@aar [=]
            Scope                         : Test
        LIBRARY                       : Gradle: androidx.lifecycle:lifecycle-viewmodel:2.3.1@aar [=]
            Scope                         : Test
        LIBRARY                       : Gradle: androidx.loader:loader:1.0.0@aar [=]
            Scope                         : Test
        LIBRARY                       : Gradle: androidx.savedstate:savedstate:1.1.0@aar [=]
            Scope                         : Test
        LIBRARY                       : Gradle: androidx.test.ext:junit:1.1.3@aar [=]
            Scope                         : Test
        LIBRARY                       : Gradle: androidx.test:core:1.4.0@aar [=]
            Scope                         : Test
        LIBRARY                       : Gradle: androidx.test:monitor:1.4.0@aar [=]
            Scope                         : Test
        LIBRARY                       : Gradle: androidx.vectordrawable:vectordrawable-animated:1.1.0@aar [=]
            Scope                         : Test
        LIBRARY                       : Gradle: androidx.vectordrawable:vectordrawable:1.1.0@aar [=]
            Scope                         : Test
        LIBRARY                       : Gradle: androidx.versionedparcelable:versionedparcelable:1.1.1@aar [=]
            Scope                         : Test
        LIBRARY                       : Gradle: androidx.viewpager:viewpager:1.0.0@aar [=]
            Scope                         : Test
        LIBRARY                       : Gradle: junit:junit:4.13.2 [=]
            Scope                         : Test
        LIBRARY                       : Gradle: org.hamcrest:hamcrest-core:1.3 [=]
            Scope                         : Test
        LIBRARY                       : Gradle: org.jetbrains.kotlin:kotlin-stdlib:<KOTLIN_VERSION> [=]
            Scope                         : Test
        LIBRARY                       : Gradle: org.jetbrains:annotations:13.0 [=]
            Scope                         : Test
        ORDER_ENTRY                   : project.app-with-dynamic-feature.main
            Scope                         : Test
        BUILD_TASKS
<<<<<<< HEAD
            TEST_COMPILE_MODE             : All
                CLEAN                         : :app-with-dynamic-feature:createMockableJar, :app-with-dynamic-feature:generateDebugAndroidTestSources, :app-with-dynamic-feature:generateDebugSources, :feature:createMockableJar, :feature:generateDebugAndroidTestSources, :feature:generateDebugSources
                ASSEMBLE                      : :app-with-dynamic-feature:assembleDebug, :app-with-dynamic-feature:assembleDebugAndroidTest, :app-with-dynamic-feature:assembleDebugUnitTest, :app-with-dynamic-feature:buildPrivacySandboxSdkApksForDebug, :app-with-dynamic-feature:extractApksFromSdkSplitsForDebug, :app-with-dynamic-feature:generateDebugAdditionalSplitForPrivacySandboxDeployment, :feature:assembleDebug, :feature:assembleDebugAndroidTest, :feature:assembleDebugUnitTest
                REBUILD                       : :app-with-dynamic-feature:assembleDebug, :app-with-dynamic-feature:assembleDebugAndroidTest, :app-with-dynamic-feature:assembleDebugUnitTest, :app-with-dynamic-feature:buildPrivacySandboxSdkApksForDebug, :app-with-dynamic-feature:clean, :app-with-dynamic-feature:extractApksFromSdkSplitsForDebug, :app-with-dynamic-feature:generateDebugAdditionalSplitForPrivacySandboxDeployment, :feature:assembleDebug, :feature:assembleDebugAndroidTest, :feature:assembleDebugUnitTest, :feature:clean
                COMPILE_JAVA                  : :app-with-dynamic-feature:compileDebugAndroidTestSources, :app-with-dynamic-feature:compileDebugSources, :app-with-dynamic-feature:compileDebugUnitTestSources, :feature:compileDebugAndroidTestSources, :feature:compileDebugSources, :feature:compileDebugUnitTestSources
                SOURCE_GEN                    : :app-with-dynamic-feature:createMockableJar, :app-with-dynamic-feature:generateDebugAndroidTestSources, :app-with-dynamic-feature:generateDebugSources, :feature:createMockableJar, :feature:generateDebugAndroidTestSources, :feature:generateDebugSources
                BUNDLE                        : :app-with-dynamic-feature:buildPrivacySandboxSdkApksForDebug, :app-with-dynamic-feature:bundleDebug, :app-with-dynamic-feature:extractApksFromSdkSplitsForDebug
                APK_FROM_BUNDLE               : :app-with-dynamic-feature:buildPrivacySandboxSdkApksForDebug, :app-with-dynamic-feature:extractApksForDebug, :app-with-dynamic-feature:extractApksFromSdkSplitsForDebug, :feature:assembleDebugAndroidTest
            TEST_COMPILE_MODE             : Android tests
                CLEAN                         : :app-with-dynamic-feature:generateDebugAndroidTestSources, :app-with-dynamic-feature:generateDebugSources, :feature:generateDebugAndroidTestSources, :feature:generateDebugSources
                ASSEMBLE                      : :app-with-dynamic-feature:assembleDebug, :app-with-dynamic-feature:assembleDebugAndroidTest, :app-with-dynamic-feature:buildPrivacySandboxSdkApksForDebug, :app-with-dynamic-feature:extractApksFromSdkSplitsForDebug, :app-with-dynamic-feature:generateDebugAdditionalSplitForPrivacySandboxDeployment, :feature:assembleDebug, :feature:assembleDebugAndroidTest
                REBUILD                       : :app-with-dynamic-feature:assembleDebug, :app-with-dynamic-feature:assembleDebugAndroidTest, :app-with-dynamic-feature:buildPrivacySandboxSdkApksForDebug, :app-with-dynamic-feature:clean, :app-with-dynamic-feature:extractApksFromSdkSplitsForDebug, :app-with-dynamic-feature:generateDebugAdditionalSplitForPrivacySandboxDeployment, :feature:assembleDebug, :feature:assembleDebugAndroidTest, :feature:clean
                COMPILE_JAVA                  : :app-with-dynamic-feature:compileDebugAndroidTestSources, :app-with-dynamic-feature:compileDebugSources, :feature:compileDebugAndroidTestSources, :feature:compileDebugSources
                SOURCE_GEN                    : :app-with-dynamic-feature:generateDebugAndroidTestSources, :app-with-dynamic-feature:generateDebugSources, :feature:generateDebugAndroidTestSources, :feature:generateDebugSources
                BUNDLE                        : :app-with-dynamic-feature:buildPrivacySandboxSdkApksForDebug, :app-with-dynamic-feature:bundleDebug, :app-with-dynamic-feature:extractApksFromSdkSplitsForDebug
                APK_FROM_BUNDLE               : :app-with-dynamic-feature:buildPrivacySandboxSdkApksForDebug, :app-with-dynamic-feature:extractApksForDebug, :app-with-dynamic-feature:extractApksFromSdkSplitsForDebug, :feature:assembleDebugAndroidTest
            TEST_COMPILE_MODE             : Unit tests
                CLEAN                         : :app-with-dynamic-feature:createMockableJar, :app-with-dynamic-feature:generateDebugSources, :feature:createMockableJar, :feature:generateDebugSources
                ASSEMBLE                      : :app-with-dynamic-feature:assembleDebug, :app-with-dynamic-feature:assembleDebugUnitTest, :app-with-dynamic-feature:buildPrivacySandboxSdkApksForDebug, :app-with-dynamic-feature:extractApksFromSdkSplitsForDebug, :app-with-dynamic-feature:generateDebugAdditionalSplitForPrivacySandboxDeployment, :feature:assembleDebug, :feature:assembleDebugUnitTest
                REBUILD                       : :app-with-dynamic-feature:assembleDebug, :app-with-dynamic-feature:assembleDebugUnitTest, :app-with-dynamic-feature:buildPrivacySandboxSdkApksForDebug, :app-with-dynamic-feature:clean, :app-with-dynamic-feature:extractApksFromSdkSplitsForDebug, :app-with-dynamic-feature:generateDebugAdditionalSplitForPrivacySandboxDeployment, :feature:assembleDebug, :feature:assembleDebugUnitTest, :feature:clean
                COMPILE_JAVA                  : :app-with-dynamic-feature:compileDebugUnitTestSources, :feature:compileDebugUnitTestSources
                SOURCE_GEN                    : :app-with-dynamic-feature:createMockableJar, :app-with-dynamic-feature:generateDebugSources, :feature:createMockableJar, :feature:generateDebugSources
                BUNDLE                        : :app-with-dynamic-feature:buildPrivacySandboxSdkApksForDebug, :app-with-dynamic-feature:bundleDebug, :app-with-dynamic-feature:extractApksFromSdkSplitsForDebug
                APK_FROM_BUNDLE               : :app-with-dynamic-feature:buildPrivacySandboxSdkApksForDebug, :app-with-dynamic-feature:extractApksForDebug, :app-with-dynamic-feature:extractApksFromSdkSplitsForDebug
            TEST_COMPILE_MODE             : None
                CLEAN                         : :app-with-dynamic-feature:generateDebugSources, :feature:generateDebugSources
                ASSEMBLE                      : :app-with-dynamic-feature:assembleDebug, :app-with-dynamic-feature:buildPrivacySandboxSdkApksForDebug, :app-with-dynamic-feature:extractApksFromSdkSplitsForDebug, :app-with-dynamic-feature:generateDebugAdditionalSplitForPrivacySandboxDeployment, :feature:assembleDebug
                REBUILD                       : :app-with-dynamic-feature:assembleDebug, :app-with-dynamic-feature:buildPrivacySandboxSdkApksForDebug, :app-with-dynamic-feature:clean, :app-with-dynamic-feature:extractApksFromSdkSplitsForDebug, :app-with-dynamic-feature:generateDebugAdditionalSplitForPrivacySandboxDeployment, :feature:assembleDebug, :feature:clean
                COMPILE_JAVA                  : :app-with-dynamic-feature:compileDebugSources, :feature:compileDebugSources
                SOURCE_GEN                    : :app-with-dynamic-feature:generateDebugSources, :feature:generateDebugSources
                BUNDLE                        : :app-with-dynamic-feature:buildPrivacySandboxSdkApksForDebug, :app-with-dynamic-feature:bundleDebug, :app-with-dynamic-feature:extractApksFromSdkSplitsForDebug
                APK_FROM_BUNDLE               : :app-with-dynamic-feature:buildPrivacySandboxSdkApksForDebug, :app-with-dynamic-feature:extractApksForDebug, :app-with-dynamic-feature:extractApksFromSdkSplitsForDebug
=======
                CLEAN                         : :app-with-dynamic-feature:createMockableJar
                ASSEMBLE                      : :app-with-dynamic-feature:assembleDebugUnitTest
                REBUILD                       : :app-with-dynamic-feature:assembleDebugUnitTest, :app-with-dynamic-feature:clean
                COMPILE_JAVA                  : :app-with-dynamic-feature:compileDebugUnitTestSources
                SOURCE_GEN                    : :app-with-dynamic-feature:createMockableJar
                BASELINE_PROFILE_GEN          : :app-with-dynamic-feature:generateDebugBaselineProfile
                BASELINE_PROFILE_GEN_ALL_VARIANTS       : :app-with-dynamic-feature:generateBaselineProfile
>>>>>>> 0d09370c
    MODULE                        : project.app.androidTest
        LINKED_ANDROID_MODULE_GROUP
            holder                        : project.app
            main                          : project.app.main
            unitTest                      : project.app.unitTest
            androidTest                   : project.app.androidTest
        ExternalModuleType            : sourceSet
        LinkedProjectId               : :app:androidTest
        LinkedProjectPath             : <PROJECT>/app
        RootProjectPath               : <PROJECT>
        COMPILER_MODULE_EXTENSION
            compilerTestOutputPath        : file://<PROJECT>/app/build/intermediates/javac/debugAndroidTest/compileDebugAndroidTestJavaWithJavac/classes [-]
            isCompilerPathInherited       : false
            isExcludeOutput               : true
        TEST_MODULE_PROPERTIES
            productionModuleName          : project.app.main
        ModuleFile                    : <PROJECT>/.idea/modules/app/project.app.androidTest.iml [-]
        ModuleTypeName                : JAVA_MODULE
        FACET                         : Android
            TypeId                        : android
            ExternalSource                : GRADLE
            SelectedBuildVariant          : debug
            AllowUserConfiguration        : false
            GenFolderRelativePathApt      : /gen
            GenFolderRelativePathAidl     : /gen
            ManifestFileRelativePath      : /src/main/AndroidManifest.xml
            ResFolderRelativePath         : /src/main/res
            - ResFoldersRelativePath      :  [-]
            - TestResFoldersRelativePath  : file://<PROJECT>/app/src/androidTest/res [-]
            - TestResFoldersRelativePath  : file://<PROJECT>/app/src/androidTestDebug/res [-]
            - TestResFoldersRelativePath  : file://<PROJECT>/app/build/generated/res/resValues/androidTest/debug [-]
            AssetsFolderRelativePath      : /src/main/assets
            LibsFolderRelativePath        : /libs
            ProjectType                   : 0
            PackTestCode                  : false
            RunProguard                   : false
            ProguardLogsFolderRelativePath          : /proguard_logs
            UseCustomManifestPackage      : false
            - ProGuardCfgFiles            : file://%MODULE_SDK_HOME%/tools/proguard/proguard-android.txt
        FACET                         : Kotlin
            TypeId                        : kotlin-language
            ExternalSource                : GRADLE
<<<<<<< HEAD
            ApiLevel                      : 1.9
            CompilerArguments
                apiVersion                    : 1.9
                languageVersion               : 1.9
=======
            ApiLevel                      : 2.0
            CompilerArguments
                apiVersion                    : 2.0
                languageVersion               : 2.0
>>>>>>> 0d09370c
            CompilerSettings
                additionalArguments           :
                copyJsLibraryFiles            : true
                outputDirectoryForJsLibraryFiles        : lib
            IsTestModule                  : false
            Kind                          : DEFAULT
<<<<<<< HEAD
            LanguageLevel                 : 1.9
            MergedCompilerArguments
                apiVersion                    : 1.9
                languageVersion               : 1.9
=======
            LanguageLevel                 : 2.0
            MergedCompilerArguments
                apiVersion                    : 2.0
                languageVersion               : 2.0
>>>>>>> 0d09370c
            Platform                      : JVM (1.8)
            UseProjectSettings            : false
            Version                       : 5
        CONENT_ENTRY                  : file://<PROJECT>/app/build/generated/ap_generated_sources/debugAndroidTest/out [-]
        CONENT_ENTRY                  : file://<PROJECT>/app/build/generated/res/resValues/androidTest/debug [-]
        CONENT_ENTRY                  : file://<PROJECT>/app/src/androidTest
            JavaSource (test)             : file://<PROJECT>/app/src/androidTest/java
        CONENT_ENTRY                  : file://<PROJECT>/app/src/androidTestDebug [-]
        WATCHED_TEST_SOURCE_FOLDER    : file://<PROJECT>/app/build/generated/ap_generated_sources/debugAndroidTest/out [-]
            Generated                     : true
        WATCHED_TEST_RESOURCE_FOLDER  : file://<PROJECT>/app/build/generated/res/resValues/androidTest/debug [-]
            Generated                     : true
        WATCHED_TEST_RESOURCE_FOLDER  : file://<PROJECT>/app/src/androidTest/assets [-]
        WATCHED_TEST_RESOURCE_FOLDER  : file://<PROJECT>/app/src/androidTest/baselineProfiles [-]
        WATCHED_TEST_SOURCE_FOLDER    : file://<PROJECT>/app/src/androidTest/kotlin [-]
        WATCHED_TEST_RESOURCE_FOLDER  : file://<PROJECT>/app/src/androidTest/res [-]
        WATCHED_TEST_RESOURCE_FOLDER  : file://<PROJECT>/app/src/androidTest/resources [-]
        WATCHED_TEST_SOURCE_FOLDER    : file://<PROJECT>/app/src/androidTest/shaders [-]
        WATCHED_TEST_RESOURCE_FOLDER  : file://<PROJECT>/app/src/androidTestDebug/assets [-]
        WATCHED_TEST_RESOURCE_FOLDER  : file://<PROJECT>/app/src/androidTestDebug/baselineProfiles [-]
        WATCHED_TEST_SOURCE_FOLDER    : file://<PROJECT>/app/src/androidTestDebug/java [-]
        WATCHED_TEST_SOURCE_FOLDER    : file://<PROJECT>/app/src/androidTestDebug/kotlin [-]
        WATCHED_TEST_RESOURCE_FOLDER  : file://<PROJECT>/app/src/androidTestDebug/res [-]
        WATCHED_TEST_RESOURCE_FOLDER  : file://<PROJECT>/app/src/androidTestDebug/resources [-]
        WATCHED_TEST_SOURCE_FOLDER    : file://<PROJECT>/app/src/androidTestDebug/shaders [-]
        JDK                           : <NAME_CUT> Android SDK
        *isInherited                  : false
            SdkType                       : Android SDK
            HomePath                      : <ANDROID_SDK>
        ORDER_ENTRY                   : <Module source>
        LIBRARY                       : Gradle: __local_asars__:<PROJECT>/ads-sdk/build/intermediates/stub_jar/single/privacySandboxClassesJarStubs/sdk-interface-descriptors.jar:unspecified [=]
            Scope                         : Test
        LIBRARY                       : Gradle: androidx.activity:activity:1.2.4@aar [=]
            Scope                         : Test
        LIBRARY                       : Gradle: androidx.annotation:annotation-experimental:1.1.0@aar [=]
            Scope                         : Test
        LIBRARY                       : Gradle: androidx.annotation:annotation:1.3.0 [=]
            Scope                         : Test
        LIBRARY                       : Gradle: androidx.appcompat:appcompat-resources:1.4.1@aar [=]
            Scope                         : Test
        LIBRARY                       : Gradle: androidx.appcompat:appcompat:1.4.1@aar [=]
            Scope                         : Test
        LIBRARY                       : Gradle: androidx.arch.core:core-common:2.1.0 [=]
            Scope                         : Test
        LIBRARY                       : Gradle: androidx.arch.core:core-runtime:2.0.0@aar [=]
            Scope                         : Test
        LIBRARY                       : Gradle: androidx.collection:collection:1.1.0 [=]
            Scope                         : Test
        LIBRARY                       : Gradle: androidx.core:core:1.7.0@aar [=]
            Scope                         : Test
        LIBRARY                       : Gradle: androidx.cursoradapter:cursoradapter:1.0.0@aar [=]
            Scope                         : Test
        LIBRARY                       : Gradle: androidx.customview:customview:1.0.0@aar [=]
            Scope                         : Test
        LIBRARY                       : Gradle: androidx.drawerlayout:drawerlayout:1.0.0@aar [=]
            Scope                         : Test
        LIBRARY                       : Gradle: androidx.fragment:fragment:1.3.6@aar [=]
            Scope                         : Test
        LIBRARY                       : Gradle: androidx.interpolator:interpolator:1.0.0@aar [=]
            Scope                         : Test
        LIBRARY                       : Gradle: androidx.lifecycle:lifecycle-common:2.3.1 [=]
            Scope                         : Test
        LIBRARY                       : Gradle: androidx.lifecycle:lifecycle-livedata-core:2.3.1@aar [=]
            Scope                         : Test
        LIBRARY                       : Gradle: androidx.lifecycle:lifecycle-livedata:2.0.0@aar [=]
            Scope                         : Test
        LIBRARY                       : Gradle: androidx.lifecycle:lifecycle-runtime:2.3.1@aar [=]
            Scope                         : Test
        LIBRARY                       : Gradle: androidx.lifecycle:lifecycle-viewmodel-savedstate:2.3.1@aar [=]
            Scope                         : Test
        LIBRARY                       : Gradle: androidx.lifecycle:lifecycle-viewmodel:2.3.1@aar [=]
            Scope                         : Test
        LIBRARY                       : Gradle: androidx.loader:loader:1.0.0@aar [=]
            Scope                         : Test
        LIBRARY                       : Gradle: androidx.savedstate:savedstate:1.1.0@aar [=]
            Scope                         : Test
        LIBRARY                       : Gradle: androidx.test.espresso:espresso-core:3.4.0@aar [=]
            Scope                         : Test
        LIBRARY                       : Gradle: androidx.test.espresso:espresso-idling-resource:3.4.0@aar [=]
            Scope                         : Test
        LIBRARY                       : Gradle: androidx.test.ext:junit:1.1.3@aar [=]
            Scope                         : Test
        LIBRARY                       : Gradle: androidx.test.services:storage:1.4.0@aar [=]
            Scope                         : Test
        LIBRARY                       : Gradle: androidx.test:core:1.4.0@aar [=]
            Scope                         : Test
        LIBRARY                       : Gradle: androidx.test:monitor:1.4.0@aar [=]
            Scope                         : Test
        LIBRARY                       : Gradle: androidx.test:runner:1.4.0@aar [=]
            Scope                         : Test
        LIBRARY                       : Gradle: androidx.vectordrawable:vectordrawable-animated:1.1.0@aar [=]
            Scope                         : Test
        LIBRARY                       : Gradle: androidx.vectordrawable:vectordrawable:1.1.0@aar [=]
            Scope                         : Test
        LIBRARY                       : Gradle: androidx.versionedparcelable:versionedparcelable:1.1.1@aar [=]
            Scope                         : Test
        LIBRARY                       : Gradle: androidx.viewpager:viewpager:1.0.0@aar [=]
            Scope                         : Test
        LIBRARY                       : Gradle: com.google.code.findbugs:jsr305:2.0.1 [=]
            Scope                         : Test
        LIBRARY                       : Gradle: com.squareup:javawriter:2.1.1 [=]
            Scope                         : Test
        LIBRARY                       : Gradle: javax.inject:javax.inject:1 [=]
            Scope                         : Test
        LIBRARY                       : Gradle: junit:junit:4.12 [=]
            Scope                         : Test
        LIBRARY                       : Gradle: org.hamcrest:hamcrest-core:1.3 [=]
            Scope                         : Test
        LIBRARY                       : Gradle: org.hamcrest:hamcrest-integration:1.3 [=]
            Scope                         : Test
        LIBRARY                       : Gradle: org.hamcrest:hamcrest-library:1.3 [=]
            Scope                         : Test
        LIBRARY                       : Gradle: org.jetbrains.kotlin:kotlin-stdlib:<KOTLIN_VERSION> [=]
            Scope                         : Test
        LIBRARY                       : Gradle: org.jetbrains:annotations:13.0 [=]
            Scope                         : Test
        ORDER_ENTRY                   : project.app.main
            Scope                         : Test
        Classes
            -                             : file://<PROJECT>/app/build/intermediates/javac/debugAndroidTest/compileDebugAndroidTestJavaWithJavac/classes
            -                             : file://<PROJECT>/app/build/tmp/kotlin-classes/debugAndroidTest
            -                             : jar://<PROJECT>/app/build/intermediates/compile_and_runtime_not_namespaced_r_class_jar/debugAndroidTest/processDebugAndroidTestResources/R.jar!/
            -                             : file://<PROJECT>/app/build/generated/res/resValues/androidTest/debug
        BUILD_TASKS
<<<<<<< HEAD
            TEST_COMPILE_MODE             : All
                CLEAN                         : :app:createMockableJar, :app:generateDebugAndroidTestSources, :app:generateDebugSources
                ASSEMBLE                      : :app:assembleDebug, :app:assembleDebugAndroidTest, :app:assembleDebugUnitTest, :app:buildPrivacySandboxSdkApksForDebug, :app:extractApksFromSdkSplitsForDebug, :app:generateDebugAdditionalSplitForPrivacySandboxDeployment
                REBUILD                       : :app:assembleDebug, :app:assembleDebugAndroidTest, :app:assembleDebugUnitTest, :app:buildPrivacySandboxSdkApksForDebug, :app:clean, :app:extractApksFromSdkSplitsForDebug, :app:generateDebugAdditionalSplitForPrivacySandboxDeployment
                COMPILE_JAVA                  : :app:compileDebugAndroidTestSources, :app:compileDebugSources, :app:compileDebugUnitTestSources
                SOURCE_GEN                    : :app:createMockableJar, :app:generateDebugAndroidTestSources, :app:generateDebugSources
                BUNDLE                        : :app:buildPrivacySandboxSdkApksForDebug, :app:bundleDebug, :app:extractApksFromSdkSplitsForDebug
                APK_FROM_BUNDLE               : :app:buildPrivacySandboxSdkApksForDebug, :app:extractApksForDebug, :app:extractApksFromSdkSplitsForDebug
            TEST_COMPILE_MODE             : Android tests
                CLEAN                         : :app:generateDebugAndroidTestSources, :app:generateDebugSources
                ASSEMBLE                      : :app:assembleDebug, :app:assembleDebugAndroidTest, :app:buildPrivacySandboxSdkApksForDebug, :app:extractApksFromSdkSplitsForDebug, :app:generateDebugAdditionalSplitForPrivacySandboxDeployment
                REBUILD                       : :app:assembleDebug, :app:assembleDebugAndroidTest, :app:buildPrivacySandboxSdkApksForDebug, :app:clean, :app:extractApksFromSdkSplitsForDebug, :app:generateDebugAdditionalSplitForPrivacySandboxDeployment
                COMPILE_JAVA                  : :app:compileDebugAndroidTestSources, :app:compileDebugSources
                SOURCE_GEN                    : :app:generateDebugAndroidTestSources, :app:generateDebugSources
                BUNDLE                        : :app:buildPrivacySandboxSdkApksForDebug, :app:bundleDebug, :app:extractApksFromSdkSplitsForDebug
                APK_FROM_BUNDLE               : :app:buildPrivacySandboxSdkApksForDebug, :app:extractApksForDebug, :app:extractApksFromSdkSplitsForDebug
            TEST_COMPILE_MODE             : Unit tests
                CLEAN                         : :app:createMockableJar, :app:generateDebugSources
                ASSEMBLE                      : :app:assembleDebug, :app:assembleDebugUnitTest, :app:buildPrivacySandboxSdkApksForDebug, :app:extractApksFromSdkSplitsForDebug, :app:generateDebugAdditionalSplitForPrivacySandboxDeployment
                REBUILD                       : :app:assembleDebug, :app:assembleDebugUnitTest, :app:buildPrivacySandboxSdkApksForDebug, :app:clean, :app:extractApksFromSdkSplitsForDebug, :app:generateDebugAdditionalSplitForPrivacySandboxDeployment
                COMPILE_JAVA                  : :app:compileDebugUnitTestSources
                SOURCE_GEN                    : :app:createMockableJar, :app:generateDebugSources
                BUNDLE                        : :app:buildPrivacySandboxSdkApksForDebug, :app:bundleDebug, :app:extractApksFromSdkSplitsForDebug
                APK_FROM_BUNDLE               : :app:buildPrivacySandboxSdkApksForDebug, :app:extractApksForDebug, :app:extractApksFromSdkSplitsForDebug
            TEST_COMPILE_MODE             : None
                CLEAN                         : :app:generateDebugSources
                ASSEMBLE                      : :app:assembleDebug, :app:buildPrivacySandboxSdkApksForDebug, :app:extractApksFromSdkSplitsForDebug, :app:generateDebugAdditionalSplitForPrivacySandboxDeployment
                REBUILD                       : :app:assembleDebug, :app:buildPrivacySandboxSdkApksForDebug, :app:clean, :app:extractApksFromSdkSplitsForDebug, :app:generateDebugAdditionalSplitForPrivacySandboxDeployment
                COMPILE_JAVA                  : :app:compileDebugSources
                SOURCE_GEN                    : :app:generateDebugSources
                BUNDLE                        : :app:buildPrivacySandboxSdkApksForDebug, :app:bundleDebug, :app:extractApksFromSdkSplitsForDebug
                APK_FROM_BUNDLE               : :app:buildPrivacySandboxSdkApksForDebug, :app:extractApksForDebug, :app:extractApksFromSdkSplitsForDebug
=======
                CLEAN                         : :app:generateDebugAndroidTestSources
                ASSEMBLE                      : :app:assembleDebugAndroidTest
                REBUILD                       : :app:assembleDebugAndroidTest, :app:clean
                COMPILE_JAVA                  : :app:compileDebugAndroidTestSources
                SOURCE_GEN                    : :app:generateDebugAndroidTestSources
                BASELINE_PROFILE_GEN          : :app:generateDebugBaselineProfile
                BASELINE_PROFILE_GEN_ALL_VARIANTS       : :app:generateBaselineProfile
>>>>>>> 0d09370c
    MODULE                        : project.app.main
        LINKED_ANDROID_MODULE_GROUP
            holder                        : project.app
            main                          : project.app.main
            unitTest                      : project.app.unitTest
            androidTest                   : project.app.androidTest
        ExternalModuleType            : sourceSet
        LinkedProjectId               : :app:main
        LinkedProjectPath             : <PROJECT>/app
        RootProjectPath               : <PROJECT>
        COMPILER_MODULE_EXTENSION
            compilerSourceOutputPath      : file://<PROJECT>/app/build/intermediates/javac/debug/compileDebugJavaWithJavac/classes [-]
            isCompilerPathInherited       : false
            isExcludeOutput               : true
        ModuleFile                    : <PROJECT>/.idea/modules/app/project.app.main.iml [-]
        ModuleTypeName                : JAVA_MODULE
        FACET                         : Android
            TypeId                        : android
            ExternalSource                : GRADLE
            SelectedBuildVariant          : debug
            AllowUserConfiguration        : false
            GenFolderRelativePathApt      : /gen
            GenFolderRelativePathAidl     : /gen
            ManifestFileRelativePath      : /src/main/AndroidManifest.xml
            ResFolderRelativePath         : /src/main/res
            - ResFoldersRelativePath      : file://<PROJECT>/app/src/main/res
            - ResFoldersRelativePath      : file://<PROJECT>/app/src/debug/res [-]
            - ResFoldersRelativePath      : file://<PROJECT>/app/build/generated/res/resValues/debug [-]
            - TestResFoldersRelativePath  :  [-]
            AssetsFolderRelativePath      : /src/main/assets
            LibsFolderRelativePath        : /libs
            ProjectType                   : 0
            PackTestCode                  : false
            RunProguard                   : false
            ProguardLogsFolderRelativePath          : /proguard_logs
            UseCustomManifestPackage      : false
            - ProGuardCfgFiles            : file://%MODULE_SDK_HOME%/tools/proguard/proguard-android.txt
        FACET                         : Kotlin
            TypeId                        : kotlin-language
            ExternalSource                : GRADLE
<<<<<<< HEAD
            ApiLevel                      : 1.9
            CompilerArguments
                apiVersion                    : 1.9
                languageVersion               : 1.9
=======
            ApiLevel                      : 2.0
            CompilerArguments
                apiVersion                    : 2.0
                languageVersion               : 2.0
>>>>>>> 0d09370c
            CompilerSettings
                additionalArguments           :
                copyJsLibraryFiles            : true
                outputDirectoryForJsLibraryFiles        : lib
            IsTestModule                  : false
            Kind                          : DEFAULT
<<<<<<< HEAD
            LanguageLevel                 : 1.9
            MergedCompilerArguments
                apiVersion                    : 1.9
                languageVersion               : 1.9
=======
            LanguageLevel                 : 2.0
            MergedCompilerArguments
                apiVersion                    : 2.0
                languageVersion               : 2.0
>>>>>>> 0d09370c
            Platform                      : JVM (1.8)
            UseProjectSettings            : false
            Version                       : 5
        CONENT_ENTRY                  : file://<PROJECT>/app/build/generated/ap_generated_sources/debug/out [-]
        CONENT_ENTRY                  : file://<PROJECT>/app/build/generated/res/resValues/debug [-]
        CONENT_ENTRY                  : file://<PROJECT>/app/src/debug [-]
        CONENT_ENTRY                  : file://<PROJECT>/app/src/main
            JavaSource                    : file://<PROJECT>/app/src/main/java
            JavaResource                  : file://<PROJECT>/app/src/main/res
        WATCHED_SOURCE_FOLDER         : file://<PROJECT>/app/build/generated/ap_generated_sources/debug/out [-]
            Generated                     : true
        WATCHED_RESOURCE_FOLDER       : file://<PROJECT>/app/build/generated/res/resValues/debug [-]
            Generated                     : true
        WATCHED_RESOURCE_FOLDER       : file://<PROJECT>/app/src/debug/assets [-]
        WATCHED_RESOURCE_FOLDER       : file://<PROJECT>/app/src/debug/baselineProfiles [-]
        WATCHED_SOURCE_FOLDER         : file://<PROJECT>/app/src/debug/java [-]
        WATCHED_SOURCE_FOLDER         : file://<PROJECT>/app/src/debug/kotlin [-]
        WATCHED_RESOURCE_FOLDER       : file://<PROJECT>/app/src/debug/res [-]
        WATCHED_RESOURCE_FOLDER       : file://<PROJECT>/app/src/debug/resources [-]
        WATCHED_SOURCE_FOLDER         : file://<PROJECT>/app/src/debug/shaders [-]
        WATCHED_RESOURCE_FOLDER       : file://<PROJECT>/app/src/main/assets [-]
        WATCHED_RESOURCE_FOLDER       : file://<PROJECT>/app/src/main/baselineProfiles [-]
        WATCHED_SOURCE_FOLDER         : file://<PROJECT>/app/src/main/kotlin [-]
        WATCHED_RESOURCE_FOLDER       : file://<PROJECT>/app/src/main/resources [-]
        WATCHED_SOURCE_FOLDER         : file://<PROJECT>/app/src/main/shaders [-]
        JDK                           : <NAME_CUT> Android SDK
        *isInherited                  : false
            SdkType                       : Android SDK
            HomePath                      : <ANDROID_SDK>
        ORDER_ENTRY                   : <Module source>
        LIBRARY                       : Gradle: __local_asars__:<PROJECT>/ads-sdk/build/intermediates/stub_jar/single/privacySandboxClassesJarStubs/sdk-interface-descriptors.jar:unspecified [=]
        LIBRARY                       : Gradle: androidx.activity:activity:1.2.4@aar [=]
        LIBRARY                       : Gradle: androidx.annotation:annotation-experimental:1.1.0@aar [=]
        LIBRARY                       : Gradle: androidx.annotation:annotation:1.3.0 [=]
        LIBRARY                       : Gradle: androidx.appcompat:appcompat-resources:1.4.1@aar [=]
        LIBRARY                       : Gradle: androidx.appcompat:appcompat:1.4.1@aar [=]
        LIBRARY                       : Gradle: androidx.arch.core:core-common:2.1.0 [=]
        LIBRARY                       : Gradle: androidx.arch.core:core-runtime:2.1.0@aar [=]
        LIBRARY                       : Gradle: androidx.collection:collection:1.1.0 [=]
        LIBRARY                       : Gradle: androidx.core:core:1.7.0@aar [=]
        LIBRARY                       : Gradle: androidx.cursoradapter:cursoradapter:1.0.0@aar [=]
        LIBRARY                       : Gradle: androidx.customview:customview:1.0.0@aar [=]
        LIBRARY                       : Gradle: androidx.drawerlayout:drawerlayout:1.0.0@aar [=]
        LIBRARY                       : Gradle: androidx.fragment:fragment:1.3.6@aar [=]
        LIBRARY                       : Gradle: androidx.interpolator:interpolator:1.0.0@aar [=]
        LIBRARY                       : Gradle: androidx.lifecycle:lifecycle-common:2.4.0 [=]
        LIBRARY                       : Gradle: androidx.lifecycle:lifecycle-livedata-core:2.3.1@aar [=]
        LIBRARY                       : Gradle: androidx.lifecycle:lifecycle-livedata:2.0.0@aar [=]
        LIBRARY                       : Gradle: androidx.lifecycle:lifecycle-runtime:2.4.0@aar [=]
        LIBRARY                       : Gradle: androidx.lifecycle:lifecycle-viewmodel-savedstate:2.3.1@aar [=]
        LIBRARY                       : Gradle: androidx.lifecycle:lifecycle-viewmodel:2.3.1@aar [=]
        LIBRARY                       : Gradle: androidx.loader:loader:1.0.0@aar [=]
        LIBRARY                       : Gradle: androidx.savedstate:savedstate:1.1.0@aar [=]
        LIBRARY                       : Gradle: androidx.test.ext:junit:1.1.3@aar [=]
        LIBRARY                       : Gradle: androidx.test:core:1.4.0@aar [=]
        LIBRARY                       : Gradle: androidx.test:monitor:1.4.0@aar [=]
        LIBRARY                       : Gradle: androidx.vectordrawable:vectordrawable-animated:1.1.0@aar [=]
        LIBRARY                       : Gradle: androidx.vectordrawable:vectordrawable:1.1.0@aar [=]
        LIBRARY                       : Gradle: androidx.versionedparcelable:versionedparcelable:1.1.1@aar [=]
        LIBRARY                       : Gradle: androidx.viewpager:viewpager:1.0.0@aar [=]
        LIBRARY                       : Gradle: junit:junit:4.12 [=]
        LIBRARY                       : Gradle: org.hamcrest:hamcrest-core:1.3 [=]
        LIBRARY                       : Gradle: org.jetbrains.kotlin:kotlin-stdlib:<KOTLIN_VERSION> [=]
        LIBRARY                       : Gradle: org.jetbrains:annotations:13.0 [=]
        Classes
            -                             : file://<PROJECT>/app/build/intermediates/javac/debug/compileDebugJavaWithJavac/classes
            -                             : file://<PROJECT>/app/build/tmp/kotlin-classes/debug
            -                             : jar://<PROJECT>/app/build/intermediates/compile_and_runtime_not_namespaced_r_class_jar/debug/processDebugResources/R.jar!/
            -                             : file://<PROJECT>/app/build/generated/res/resValues/debug
        BUILD_TASKS
<<<<<<< HEAD
            TEST_COMPILE_MODE             : All
                CLEAN                         : :app:createMockableJar, :app:generateDebugAndroidTestSources, :app:generateDebugSources
                ASSEMBLE                      : :app:assembleDebug, :app:assembleDebugAndroidTest, :app:assembleDebugUnitTest, :app:buildPrivacySandboxSdkApksForDebug, :app:extractApksFromSdkSplitsForDebug, :app:generateDebugAdditionalSplitForPrivacySandboxDeployment
                REBUILD                       : :app:assembleDebug, :app:assembleDebugAndroidTest, :app:assembleDebugUnitTest, :app:buildPrivacySandboxSdkApksForDebug, :app:clean, :app:extractApksFromSdkSplitsForDebug, :app:generateDebugAdditionalSplitForPrivacySandboxDeployment
                COMPILE_JAVA                  : :app:compileDebugAndroidTestSources, :app:compileDebugSources, :app:compileDebugUnitTestSources
                SOURCE_GEN                    : :app:createMockableJar, :app:generateDebugAndroidTestSources, :app:generateDebugSources
                BUNDLE                        : :app:buildPrivacySandboxSdkApksForDebug, :app:bundleDebug, :app:extractApksFromSdkSplitsForDebug
                APK_FROM_BUNDLE               : :app:buildPrivacySandboxSdkApksForDebug, :app:extractApksForDebug, :app:extractApksFromSdkSplitsForDebug
            TEST_COMPILE_MODE             : Android tests
                CLEAN                         : :app:generateDebugAndroidTestSources, :app:generateDebugSources
                ASSEMBLE                      : :app:assembleDebug, :app:assembleDebugAndroidTest, :app:buildPrivacySandboxSdkApksForDebug, :app:extractApksFromSdkSplitsForDebug, :app:generateDebugAdditionalSplitForPrivacySandboxDeployment
                REBUILD                       : :app:assembleDebug, :app:assembleDebugAndroidTest, :app:buildPrivacySandboxSdkApksForDebug, :app:clean, :app:extractApksFromSdkSplitsForDebug, :app:generateDebugAdditionalSplitForPrivacySandboxDeployment
                COMPILE_JAVA                  : :app:compileDebugAndroidTestSources, :app:compileDebugSources
                SOURCE_GEN                    : :app:generateDebugAndroidTestSources, :app:generateDebugSources
                BUNDLE                        : :app:buildPrivacySandboxSdkApksForDebug, :app:bundleDebug, :app:extractApksFromSdkSplitsForDebug
                APK_FROM_BUNDLE               : :app:buildPrivacySandboxSdkApksForDebug, :app:extractApksForDebug, :app:extractApksFromSdkSplitsForDebug
            TEST_COMPILE_MODE             : Unit tests
                CLEAN                         : :app:createMockableJar, :app:generateDebugSources
                ASSEMBLE                      : :app:assembleDebug, :app:assembleDebugUnitTest, :app:buildPrivacySandboxSdkApksForDebug, :app:extractApksFromSdkSplitsForDebug, :app:generateDebugAdditionalSplitForPrivacySandboxDeployment
                REBUILD                       : :app:assembleDebug, :app:assembleDebugUnitTest, :app:buildPrivacySandboxSdkApksForDebug, :app:clean, :app:extractApksFromSdkSplitsForDebug, :app:generateDebugAdditionalSplitForPrivacySandboxDeployment
                COMPILE_JAVA                  : :app:compileDebugUnitTestSources
                SOURCE_GEN                    : :app:createMockableJar, :app:generateDebugSources
                BUNDLE                        : :app:buildPrivacySandboxSdkApksForDebug, :app:bundleDebug, :app:extractApksFromSdkSplitsForDebug
                APK_FROM_BUNDLE               : :app:buildPrivacySandboxSdkApksForDebug, :app:extractApksForDebug, :app:extractApksFromSdkSplitsForDebug
            TEST_COMPILE_MODE             : None
=======
>>>>>>> 0d09370c
                CLEAN                         : :app:generateDebugSources
                ASSEMBLE                      : :app:assembleDebug, :app:buildPrivacySandboxSdkApksForDebug, :app:extractApksFromSdkSplitsForDebug, :app:generateDebugAdditionalSplitForPrivacySandboxDeployment
                REBUILD                       : :app:assembleDebug, :app:buildPrivacySandboxSdkApksForDebug, :app:clean, :app:extractApksFromSdkSplitsForDebug, :app:generateDebugAdditionalSplitForPrivacySandboxDeployment
                COMPILE_JAVA                  : :app:compileDebugSources
                SOURCE_GEN                    : :app:generateDebugSources
                BUNDLE                        : :app:buildPrivacySandboxSdkApksForDebug, :app:bundleDebug, :app:extractApksFromSdkSplitsForDebug
                APK_FROM_BUNDLE               : :app:buildPrivacySandboxSdkApksForDebug, :app:extractApksForDebug, :app:extractApksFromSdkSplitsForDebug
<<<<<<< HEAD
=======
                BASELINE_PROFILE_GEN          : :app:generateDebugBaselineProfile
                BASELINE_PROFILE_GEN_ALL_VARIANTS       : :app:generateBaselineProfile
>>>>>>> 0d09370c
    MODULE                        : project.app.unitTest
        LINKED_ANDROID_MODULE_GROUP
            holder                        : project.app
            main                          : project.app.main
            unitTest                      : project.app.unitTest
            androidTest                   : project.app.androidTest
        ExternalModuleType            : sourceSet
        LinkedProjectId               : :app:unitTest
        LinkedProjectPath             : <PROJECT>/app
        RootProjectPath               : <PROJECT>
        COMPILER_MODULE_EXTENSION
            compilerTestOutputPath        : file://<PROJECT>/app/build/intermediates/javac/debugUnitTest/compileDebugUnitTestJavaWithJavac/classes [-]
            isCompilerPathInherited       : false
            isExcludeOutput               : true
        TEST_MODULE_PROPERTIES
            productionModuleName          : project.app.main
        ModuleFile                    : <PROJECT>/.idea/modules/app/project.app.unitTest.iml [-]
        ModuleTypeName                : JAVA_MODULE
        FACET                         : Android
            TypeId                        : android
            ExternalSource                : GRADLE
            SelectedBuildVariant          : debug
            AllowUserConfiguration        : false
            GenFolderRelativePathApt      : /gen
            GenFolderRelativePathAidl     : /gen
            ManifestFileRelativePath      : /src/main/AndroidManifest.xml
            ResFolderRelativePath         : /src/main/res
            - ResFoldersRelativePath      :  [-]
            - TestResFoldersRelativePath  :  [-]
            AssetsFolderRelativePath      : /src/main/assets
            LibsFolderRelativePath        : /libs
            ProjectType                   : 0
            PackTestCode                  : false
            RunProguard                   : false
            ProguardLogsFolderRelativePath          : /proguard_logs
            UseCustomManifestPackage      : false
            - ProGuardCfgFiles            : file://%MODULE_SDK_HOME%/tools/proguard/proguard-android.txt
        FACET                         : Kotlin
            TypeId                        : kotlin-language
            ExternalSource                : GRADLE
<<<<<<< HEAD
            ApiLevel                      : 1.9
            CompilerArguments
                apiVersion                    : 1.9
                languageVersion               : 1.9
=======
            ApiLevel                      : 2.0
            CompilerArguments
                apiVersion                    : 2.0
                languageVersion               : 2.0
>>>>>>> 0d09370c
            CompilerSettings
                additionalArguments           :
                copyJsLibraryFiles            : true
                outputDirectoryForJsLibraryFiles        : lib
            IsTestModule                  : false
            Kind                          : DEFAULT
<<<<<<< HEAD
            LanguageLevel                 : 1.9
            MergedCompilerArguments
                apiVersion                    : 1.9
                languageVersion               : 1.9
=======
            LanguageLevel                 : 2.0
            MergedCompilerArguments
                apiVersion                    : 2.0
                languageVersion               : 2.0
>>>>>>> 0d09370c
            Platform                      : JVM (1.8)
            UseProjectSettings            : false
            Version                       : 5
        CONENT_ENTRY                  : file://<PROJECT>/app/build/generated/ap_generated_sources/debugUnitTest/out [-]
        CONENT_ENTRY                  : file://<PROJECT>/app/src/test [-]
        CONENT_ENTRY                  : file://<PROJECT>/app/src/testDebug [-]
        WATCHED_TEST_SOURCE_FOLDER    : file://<PROJECT>/app/build/generated/ap_generated_sources/debugUnitTest/out [-]
            Generated                     : true
        WATCHED_TEST_RESOURCE_FOLDER  : file://<PROJECT>/app/src/test/assets [-]
        WATCHED_TEST_RESOURCE_FOLDER  : file://<PROJECT>/app/src/test/baselineProfiles [-]
        WATCHED_TEST_SOURCE_FOLDER    : file://<PROJECT>/app/src/test/java [-]
        WATCHED_TEST_SOURCE_FOLDER    : file://<PROJECT>/app/src/test/kotlin [-]
        WATCHED_TEST_RESOURCE_FOLDER  : file://<PROJECT>/app/src/test/res [-]
        WATCHED_TEST_RESOURCE_FOLDER  : file://<PROJECT>/app/src/test/resources [-]
        WATCHED_TEST_SOURCE_FOLDER    : file://<PROJECT>/app/src/test/shaders [-]
        WATCHED_TEST_RESOURCE_FOLDER  : file://<PROJECT>/app/src/testDebug/assets [-]
        WATCHED_TEST_RESOURCE_FOLDER  : file://<PROJECT>/app/src/testDebug/baselineProfiles [-]
        WATCHED_TEST_SOURCE_FOLDER    : file://<PROJECT>/app/src/testDebug/java [-]
        WATCHED_TEST_SOURCE_FOLDER    : file://<PROJECT>/app/src/testDebug/kotlin [-]
        WATCHED_TEST_RESOURCE_FOLDER  : file://<PROJECT>/app/src/testDebug/res [-]
        WATCHED_TEST_RESOURCE_FOLDER  : file://<PROJECT>/app/src/testDebug/resources [-]
        WATCHED_TEST_SOURCE_FOLDER    : file://<PROJECT>/app/src/testDebug/shaders [-]
        JDK                           : <NAME_CUT> Android SDK
        *isInherited                  : false
            SdkType                       : Android SDK
            HomePath                      : <ANDROID_SDK>
        ORDER_ENTRY                   : <Module source>
        LIBRARY                       : Gradle: __local_asars__:<PROJECT>/ads-sdk/build/intermediates/stub_jar/single/privacySandboxClassesJarStubs/sdk-interface-descriptors.jar:unspecified [=]
            Scope                         : Test
        LIBRARY                       : Gradle: androidx.activity:activity:1.2.4@aar [=]
            Scope                         : Test
        LIBRARY                       : Gradle: androidx.annotation:annotation-experimental:1.1.0@aar [=]
            Scope                         : Test
        LIBRARY                       : Gradle: androidx.annotation:annotation:1.3.0 [=]
            Scope                         : Test
        LIBRARY                       : Gradle: androidx.appcompat:appcompat-resources:1.4.1@aar [=]
            Scope                         : Test
        LIBRARY                       : Gradle: androidx.appcompat:appcompat:1.4.1@aar [=]
            Scope                         : Test
        LIBRARY                       : Gradle: androidx.arch.core:core-common:2.1.0 [=]
            Scope                         : Test
        LIBRARY                       : Gradle: androidx.arch.core:core-runtime:2.1.0@aar [=]
            Scope                         : Test
        LIBRARY                       : Gradle: androidx.collection:collection:1.1.0 [=]
            Scope                         : Test
        LIBRARY                       : Gradle: androidx.core:core:1.7.0@aar [=]
            Scope                         : Test
        LIBRARY                       : Gradle: androidx.cursoradapter:cursoradapter:1.0.0@aar [=]
            Scope                         : Test
        LIBRARY                       : Gradle: androidx.customview:customview:1.0.0@aar [=]
            Scope                         : Test
        LIBRARY                       : Gradle: androidx.drawerlayout:drawerlayout:1.0.0@aar [=]
            Scope                         : Test
        LIBRARY                       : Gradle: androidx.fragment:fragment:1.3.6@aar [=]
            Scope                         : Test
        LIBRARY                       : Gradle: androidx.interpolator:interpolator:1.0.0@aar [=]
            Scope                         : Test
        LIBRARY                       : Gradle: androidx.lifecycle:lifecycle-common:2.4.0 [=]
            Scope                         : Test
        LIBRARY                       : Gradle: androidx.lifecycle:lifecycle-livedata-core:2.3.1@aar [=]
            Scope                         : Test
        LIBRARY                       : Gradle: androidx.lifecycle:lifecycle-livedata:2.0.0@aar [=]
            Scope                         : Test
        LIBRARY                       : Gradle: androidx.lifecycle:lifecycle-runtime:2.4.0@aar [=]
            Scope                         : Test
        LIBRARY                       : Gradle: androidx.lifecycle:lifecycle-viewmodel-savedstate:2.3.1@aar [=]
            Scope                         : Test
        LIBRARY                       : Gradle: androidx.lifecycle:lifecycle-viewmodel:2.3.1@aar [=]
            Scope                         : Test
        LIBRARY                       : Gradle: androidx.loader:loader:1.0.0@aar [=]
            Scope                         : Test
        LIBRARY                       : Gradle: androidx.savedstate:savedstate:1.1.0@aar [=]
            Scope                         : Test
        LIBRARY                       : Gradle: androidx.test.ext:junit:1.1.3@aar [=]
            Scope                         : Test
        LIBRARY                       : Gradle: androidx.test:core:1.4.0@aar [=]
            Scope                         : Test
        LIBRARY                       : Gradle: androidx.test:monitor:1.4.0@aar [=]
            Scope                         : Test
        LIBRARY                       : Gradle: androidx.vectordrawable:vectordrawable-animated:1.1.0@aar [=]
            Scope                         : Test
        LIBRARY                       : Gradle: androidx.vectordrawable:vectordrawable:1.1.0@aar [=]
            Scope                         : Test
        LIBRARY                       : Gradle: androidx.versionedparcelable:versionedparcelable:1.1.1@aar [=]
            Scope                         : Test
        LIBRARY                       : Gradle: androidx.viewpager:viewpager:1.0.0@aar [=]
            Scope                         : Test
        LIBRARY                       : Gradle: junit:junit:4.13.2 [=]
            Scope                         : Test
        LIBRARY                       : Gradle: org.hamcrest:hamcrest-core:1.3 [=]
            Scope                         : Test
        LIBRARY                       : Gradle: org.jetbrains.kotlin:kotlin-stdlib:<KOTLIN_VERSION> [=]
            Scope                         : Test
        LIBRARY                       : Gradle: org.jetbrains:annotations:13.0 [=]
            Scope                         : Test
        ORDER_ENTRY                   : project.app.main
            Scope                         : Test
        BUILD_TASKS
<<<<<<< HEAD
            TEST_COMPILE_MODE             : All
                CLEAN                         : :app:createMockableJar, :app:generateDebugAndroidTestSources, :app:generateDebugSources
                ASSEMBLE                      : :app:assembleDebug, :app:assembleDebugAndroidTest, :app:assembleDebugUnitTest, :app:buildPrivacySandboxSdkApksForDebug, :app:extractApksFromSdkSplitsForDebug, :app:generateDebugAdditionalSplitForPrivacySandboxDeployment
                REBUILD                       : :app:assembleDebug, :app:assembleDebugAndroidTest, :app:assembleDebugUnitTest, :app:buildPrivacySandboxSdkApksForDebug, :app:clean, :app:extractApksFromSdkSplitsForDebug, :app:generateDebugAdditionalSplitForPrivacySandboxDeployment
                COMPILE_JAVA                  : :app:compileDebugAndroidTestSources, :app:compileDebugSources, :app:compileDebugUnitTestSources
                SOURCE_GEN                    : :app:createMockableJar, :app:generateDebugAndroidTestSources, :app:generateDebugSources
                BUNDLE                        : :app:buildPrivacySandboxSdkApksForDebug, :app:bundleDebug, :app:extractApksFromSdkSplitsForDebug
                APK_FROM_BUNDLE               : :app:buildPrivacySandboxSdkApksForDebug, :app:extractApksForDebug, :app:extractApksFromSdkSplitsForDebug
            TEST_COMPILE_MODE             : Android tests
                CLEAN                         : :app:generateDebugAndroidTestSources, :app:generateDebugSources
                ASSEMBLE                      : :app:assembleDebug, :app:assembleDebugAndroidTest, :app:buildPrivacySandboxSdkApksForDebug, :app:extractApksFromSdkSplitsForDebug, :app:generateDebugAdditionalSplitForPrivacySandboxDeployment
                REBUILD                       : :app:assembleDebug, :app:assembleDebugAndroidTest, :app:buildPrivacySandboxSdkApksForDebug, :app:clean, :app:extractApksFromSdkSplitsForDebug, :app:generateDebugAdditionalSplitForPrivacySandboxDeployment
                COMPILE_JAVA                  : :app:compileDebugAndroidTestSources, :app:compileDebugSources
                SOURCE_GEN                    : :app:generateDebugAndroidTestSources, :app:generateDebugSources
                BUNDLE                        : :app:buildPrivacySandboxSdkApksForDebug, :app:bundleDebug, :app:extractApksFromSdkSplitsForDebug
                APK_FROM_BUNDLE               : :app:buildPrivacySandboxSdkApksForDebug, :app:extractApksForDebug, :app:extractApksFromSdkSplitsForDebug
            TEST_COMPILE_MODE             : Unit tests
                CLEAN                         : :app:createMockableJar, :app:generateDebugSources
                ASSEMBLE                      : :app:assembleDebug, :app:assembleDebugUnitTest, :app:buildPrivacySandboxSdkApksForDebug, :app:extractApksFromSdkSplitsForDebug, :app:generateDebugAdditionalSplitForPrivacySandboxDeployment
                REBUILD                       : :app:assembleDebug, :app:assembleDebugUnitTest, :app:buildPrivacySandboxSdkApksForDebug, :app:clean, :app:extractApksFromSdkSplitsForDebug, :app:generateDebugAdditionalSplitForPrivacySandboxDeployment
                COMPILE_JAVA                  : :app:compileDebugUnitTestSources
                SOURCE_GEN                    : :app:createMockableJar, :app:generateDebugSources
                BUNDLE                        : :app:buildPrivacySandboxSdkApksForDebug, :app:bundleDebug, :app:extractApksFromSdkSplitsForDebug
                APK_FROM_BUNDLE               : :app:buildPrivacySandboxSdkApksForDebug, :app:extractApksForDebug, :app:extractApksFromSdkSplitsForDebug
            TEST_COMPILE_MODE             : None
                CLEAN                         : :app:generateDebugSources
                ASSEMBLE                      : :app:assembleDebug, :app:buildPrivacySandboxSdkApksForDebug, :app:extractApksFromSdkSplitsForDebug, :app:generateDebugAdditionalSplitForPrivacySandboxDeployment
                REBUILD                       : :app:assembleDebug, :app:buildPrivacySandboxSdkApksForDebug, :app:clean, :app:extractApksFromSdkSplitsForDebug, :app:generateDebugAdditionalSplitForPrivacySandboxDeployment
                COMPILE_JAVA                  : :app:compileDebugSources
                SOURCE_GEN                    : :app:generateDebugSources
                BUNDLE                        : :app:buildPrivacySandboxSdkApksForDebug, :app:bundleDebug, :app:extractApksFromSdkSplitsForDebug
                APK_FROM_BUNDLE               : :app:buildPrivacySandboxSdkApksForDebug, :app:extractApksForDebug, :app:extractApksFromSdkSplitsForDebug
=======
                CLEAN                         : :app:createMockableJar
                ASSEMBLE                      : :app:assembleDebugUnitTest
                REBUILD                       : :app:assembleDebugUnitTest, :app:clean
                COMPILE_JAVA                  : :app:compileDebugUnitTestSources
                SOURCE_GEN                    : :app:createMockableJar
                BASELINE_PROFILE_GEN          : :app:generateDebugBaselineProfile
                BASELINE_PROFILE_GEN_ALL_VARIANTS       : :app:generateBaselineProfile
>>>>>>> 0d09370c
    MODULE                        : project.feature
        LINKED_ANDROID_MODULE_GROUP
            holder                        : project.feature
            main                          : project.feature.main
            unitTest                      : project.feature.unitTest
            androidTest                   : project.feature.androidTest
        ExternalModuleGroup           : project
        ExternalModuleVersion         : unspecified
        LinkedProjectId               : :feature
        LinkedProjectPath             : <PROJECT>/feature
        RootProjectPath               : <PROJECT>
        COMPILER_MODULE_EXTENSION
            isCompilerPathInherited       : false
            isExcludeOutput               : true
        ModuleFile                    : <PROJECT>/.idea/modules/feature/project.feature.iml [-]
        ModuleTypeName                : JAVA_MODULE
        FACET                         : Android
            TypeId                        : android
            ExternalSource                : GRADLE
            SelectedBuildVariant          : debug
            AllowUserConfiguration        : false
            GenFolderRelativePathApt      : /gen
            GenFolderRelativePathAidl     : /gen
            ManifestFileRelativePath      : /src/main/AndroidManifest.xml
            ResFolderRelativePath         : /src/main/res
            - ResFoldersRelativePath      :  [-]
            - TestResFoldersRelativePath  :  [-]
            AssetsFolderRelativePath      : /src/main/assets
            LibsFolderRelativePath        : /libs
            ProjectType                   : 6
            PackTestCode                  : false
            RunProguard                   : false
            ProguardLogsFolderRelativePath          : /proguard_logs
            UseCustomManifestPackage      : false
            - ProGuardCfgFiles            : file://%MODULE_SDK_HOME%/tools/proguard/proguard-android.txt
        FACET                         : Android-Gradle
            TypeId                        : android-gradle
            ExternalSource                : GRADLE
        CONENT_ENTRY                  : file://<PROJECT>/feature
            EXCLUDE_FOLDER                : file://<PROJECT>/feature/.gradle [-]
            EXCLUDE_FOLDER                : file://<PROJECT>/feature/build [-]
        JDK                           : <NAME_CUT> Android SDK
        *isInherited                  : false
            SdkType                       : Android SDK
            HomePath                      : <ANDROID_SDK>
        ORDER_ENTRY                   : <Module source>
        BUILD_TASKS
<<<<<<< HEAD
            TEST_COMPILE_MODE             : All
                CLEAN                         : :app-with-dynamic-feature:createMockableJar, :app-with-dynamic-feature:generateDebugAndroidTestSources, :app-with-dynamic-feature:generateDebugSources, :feature:createMockableJar, :feature:generateDebugAndroidTestSources, :feature:generateDebugSources
                ASSEMBLE                      : :app-with-dynamic-feature:assembleDebug, :app-with-dynamic-feature:assembleDebugAndroidTest, :app-with-dynamic-feature:assembleDebugUnitTest, :app-with-dynamic-feature:buildPrivacySandboxSdkApksForDebug, :app-with-dynamic-feature:extractApksFromSdkSplitsForDebug, :app-with-dynamic-feature:generateDebugAdditionalSplitForPrivacySandboxDeployment, :feature:assembleDebug, :feature:assembleDebugAndroidTest, :feature:assembleDebugUnitTest
                REBUILD                       : :app-with-dynamic-feature:assembleDebug, :app-with-dynamic-feature:assembleDebugAndroidTest, :app-with-dynamic-feature:assembleDebugUnitTest, :app-with-dynamic-feature:buildPrivacySandboxSdkApksForDebug, :app-with-dynamic-feature:clean, :app-with-dynamic-feature:extractApksFromSdkSplitsForDebug, :app-with-dynamic-feature:generateDebugAdditionalSplitForPrivacySandboxDeployment, :feature:assembleDebug, :feature:assembleDebugAndroidTest, :feature:assembleDebugUnitTest, :feature:clean
                COMPILE_JAVA                  : :app-with-dynamic-feature:compileDebugAndroidTestSources, :app-with-dynamic-feature:compileDebugSources, :app-with-dynamic-feature:compileDebugUnitTestSources, :feature:compileDebugAndroidTestSources, :feature:compileDebugSources, :feature:compileDebugUnitTestSources
                SOURCE_GEN                    : :app-with-dynamic-feature:createMockableJar, :app-with-dynamic-feature:generateDebugAndroidTestSources, :app-with-dynamic-feature:generateDebugSources, :feature:createMockableJar, :feature:generateDebugAndroidTestSources, :feature:generateDebugSources
                BUNDLE                        : :app-with-dynamic-feature:buildPrivacySandboxSdkApksForDebug, :app-with-dynamic-feature:bundleDebug, :app-with-dynamic-feature:extractApksFromSdkSplitsForDebug
                APK_FROM_BUNDLE               : :app-with-dynamic-feature:buildPrivacySandboxSdkApksForDebug, :app-with-dynamic-feature:extractApksForDebug, :app-with-dynamic-feature:extractApksFromSdkSplitsForDebug, :feature:assembleDebugAndroidTest
            TEST_COMPILE_MODE             : Android tests
                CLEAN                         : :app-with-dynamic-feature:generateDebugAndroidTestSources, :app-with-dynamic-feature:generateDebugSources, :feature:generateDebugAndroidTestSources, :feature:generateDebugSources
                ASSEMBLE                      : :app-with-dynamic-feature:assembleDebug, :app-with-dynamic-feature:assembleDebugAndroidTest, :app-with-dynamic-feature:buildPrivacySandboxSdkApksForDebug, :app-with-dynamic-feature:extractApksFromSdkSplitsForDebug, :app-with-dynamic-feature:generateDebugAdditionalSplitForPrivacySandboxDeployment, :feature:assembleDebug, :feature:assembleDebugAndroidTest
                REBUILD                       : :app-with-dynamic-feature:assembleDebug, :app-with-dynamic-feature:assembleDebugAndroidTest, :app-with-dynamic-feature:buildPrivacySandboxSdkApksForDebug, :app-with-dynamic-feature:clean, :app-with-dynamic-feature:extractApksFromSdkSplitsForDebug, :app-with-dynamic-feature:generateDebugAdditionalSplitForPrivacySandboxDeployment, :feature:assembleDebug, :feature:assembleDebugAndroidTest, :feature:clean
                COMPILE_JAVA                  : :app-with-dynamic-feature:compileDebugAndroidTestSources, :app-with-dynamic-feature:compileDebugSources, :feature:compileDebugAndroidTestSources, :feature:compileDebugSources
                SOURCE_GEN                    : :app-with-dynamic-feature:generateDebugAndroidTestSources, :app-with-dynamic-feature:generateDebugSources, :feature:generateDebugAndroidTestSources, :feature:generateDebugSources
                BUNDLE                        : :app-with-dynamic-feature:buildPrivacySandboxSdkApksForDebug, :app-with-dynamic-feature:bundleDebug, :app-with-dynamic-feature:extractApksFromSdkSplitsForDebug
                APK_FROM_BUNDLE               : :app-with-dynamic-feature:buildPrivacySandboxSdkApksForDebug, :app-with-dynamic-feature:extractApksForDebug, :app-with-dynamic-feature:extractApksFromSdkSplitsForDebug, :feature:assembleDebugAndroidTest
            TEST_COMPILE_MODE             : Unit tests
                CLEAN                         : :feature:createMockableJar, :feature:generateDebugSources
                ASSEMBLE                      : :feature:assembleDebug, :feature:assembleDebugUnitTest
                REBUILD                       : :feature:assembleDebug, :feature:assembleDebugUnitTest, :feature:clean
                COMPILE_JAVA                  : :feature:compileDebugUnitTestSources
                SOURCE_GEN                    : :feature:createMockableJar, :feature:generateDebugSources
            TEST_COMPILE_MODE             : None
                CLEAN                         : :feature:generateDebugSources
                ASSEMBLE                      : :feature:assembleDebug
                REBUILD                       : :feature:assembleDebug, :feature:clean
                COMPILE_JAVA                  : :feature:compileDebugSources
                SOURCE_GEN                    : :feature:generateDebugSources
=======
                CLEAN                         : :feature:createMockableJar, :feature:generateDebugAndroidTestSources, :feature:generateDebugSources
                ASSEMBLE                      : :feature:assembleDebug, :feature:assembleDebugAndroidTest, :feature:assembleDebugUnitTest
                REBUILD                       : :feature:assembleDebug, :feature:assembleDebugAndroidTest, :feature:assembleDebugUnitTest, :feature:clean
                COMPILE_JAVA                  : :feature:compileDebugAndroidTestSources, :feature:compileDebugSources, :feature:compileDebugUnitTestSources
                SOURCE_GEN                    : :feature:createMockableJar, :feature:generateDebugAndroidTestSources, :feature:generateDebugSources
                APK_FROM_BUNDLE               : :feature:assembleDebugAndroidTest
                BASELINE_PROFILE_GEN          : :feature:generateDebugBaselineProfile
                BASELINE_PROFILE_GEN_ALL_VARIANTS       : :feature:generateBaselineProfile
>>>>>>> 0d09370c
    MODULE                        : project.feature.androidTest
        LINKED_ANDROID_MODULE_GROUP
            holder                        : project.feature
            main                          : project.feature.main
            unitTest                      : project.feature.unitTest
            androidTest                   : project.feature.androidTest
        ExternalModuleType            : sourceSet
        LinkedProjectId               : :feature:androidTest
        LinkedProjectPath             : <PROJECT>/feature
        RootProjectPath               : <PROJECT>
        COMPILER_MODULE_EXTENSION
            compilerTestOutputPath        : file://<PROJECT>/feature/build/intermediates/javac/debugAndroidTest/compileDebugAndroidTestJavaWithJavac/classes [-]
            isCompilerPathInherited       : false
            isExcludeOutput               : true
        TEST_MODULE_PROPERTIES
            productionModuleName          : project.feature.main
        ModuleFile                    : <PROJECT>/.idea/modules/feature/project.feature.androidTest.iml [-]
        ModuleTypeName                : JAVA_MODULE
        FACET                         : Android
            TypeId                        : android
            ExternalSource                : GRADLE
            SelectedBuildVariant          : debug
            AllowUserConfiguration        : false
            GenFolderRelativePathApt      : /gen
            GenFolderRelativePathAidl     : /gen
            ManifestFileRelativePath      : /src/main/AndroidManifest.xml
            ResFolderRelativePath         : /src/main/res
            - ResFoldersRelativePath      :  [-]
            - TestResFoldersRelativePath  : file://<PROJECT>/feature/src/androidTest/res [-]
            - TestResFoldersRelativePath  : file://<PROJECT>/feature/src/androidTestDebug/res [-]
            - TestResFoldersRelativePath  : file://<PROJECT>/feature/build/generated/res/resValues/androidTest/debug [-]
            AssetsFolderRelativePath      : /src/main/assets
            LibsFolderRelativePath        : /libs
            ProjectType                   : 6
            PackTestCode                  : false
            RunProguard                   : false
            ProguardLogsFolderRelativePath          : /proguard_logs
            UseCustomManifestPackage      : false
            - ProGuardCfgFiles            : file://%MODULE_SDK_HOME%/tools/proguard/proguard-android.txt
        FACET                         : Kotlin
            TypeId                        : kotlin-language
            ExternalSource                : GRADLE
<<<<<<< HEAD
            ApiLevel                      : 1.9
            CompilerArguments
                apiVersion                    : 1.9
                languageVersion               : 1.9
=======
            ApiLevel                      : 2.0
            CompilerArguments
                apiVersion                    : 2.0
                languageVersion               : 2.0
>>>>>>> 0d09370c
            CompilerSettings
                additionalArguments           :
                copyJsLibraryFiles            : true
                outputDirectoryForJsLibraryFiles        : lib
            IsTestModule                  : false
            Kind                          : DEFAULT
<<<<<<< HEAD
            LanguageLevel                 : 1.9
            MergedCompilerArguments
                apiVersion                    : 1.9
                languageVersion               : 1.9
=======
            LanguageLevel                 : 2.0
            MergedCompilerArguments
                apiVersion                    : 2.0
                languageVersion               : 2.0
>>>>>>> 0d09370c
            Platform                      : JVM (17)
            UseProjectSettings            : false
            Version                       : 5
        CONENT_ENTRY                  : file://<PROJECT>/feature/build/generated/ap_generated_sources/debugAndroidTest/out [-]
        CONENT_ENTRY                  : file://<PROJECT>/feature/build/generated/res/resValues/androidTest/debug [-]
        CONENT_ENTRY                  : file://<PROJECT>/feature/src/androidTest [-]
        CONENT_ENTRY                  : file://<PROJECT>/feature/src/androidTestDebug [-]
        WATCHED_TEST_SOURCE_FOLDER    : file://<PROJECT>/feature/build/generated/ap_generated_sources/debugAndroidTest/out [-]
            Generated                     : true
        WATCHED_TEST_RESOURCE_FOLDER  : file://<PROJECT>/feature/build/generated/res/resValues/androidTest/debug [-]
            Generated                     : true
        WATCHED_TEST_RESOURCE_FOLDER  : file://<PROJECT>/feature/src/androidTest/assets [-]
        WATCHED_TEST_RESOURCE_FOLDER  : file://<PROJECT>/feature/src/androidTest/baselineProfiles [-]
        WATCHED_TEST_SOURCE_FOLDER    : file://<PROJECT>/feature/src/androidTest/java [-]
        WATCHED_TEST_SOURCE_FOLDER    : file://<PROJECT>/feature/src/androidTest/kotlin [-]
        WATCHED_TEST_RESOURCE_FOLDER  : file://<PROJECT>/feature/src/androidTest/res [-]
        WATCHED_TEST_RESOURCE_FOLDER  : file://<PROJECT>/feature/src/androidTest/resources [-]
        WATCHED_TEST_SOURCE_FOLDER    : file://<PROJECT>/feature/src/androidTest/shaders [-]
        WATCHED_TEST_RESOURCE_FOLDER  : file://<PROJECT>/feature/src/androidTestDebug/assets [-]
        WATCHED_TEST_RESOURCE_FOLDER  : file://<PROJECT>/feature/src/androidTestDebug/baselineProfiles [-]
        WATCHED_TEST_SOURCE_FOLDER    : file://<PROJECT>/feature/src/androidTestDebug/java [-]
        WATCHED_TEST_SOURCE_FOLDER    : file://<PROJECT>/feature/src/androidTestDebug/kotlin [-]
        WATCHED_TEST_RESOURCE_FOLDER  : file://<PROJECT>/feature/src/androidTestDebug/res [-]
        WATCHED_TEST_RESOURCE_FOLDER  : file://<PROJECT>/feature/src/androidTestDebug/resources [-]
        WATCHED_TEST_SOURCE_FOLDER    : file://<PROJECT>/feature/src/androidTestDebug/shaders [-]
        JDK                           : <NAME_CUT> Android SDK
        *isInherited                  : false
            SdkType                       : Android SDK
            HomePath                      : <ANDROID_SDK>
        ORDER_ENTRY                   : <Module source>
        LIBRARY                       : Gradle: org.jetbrains.kotlin:kotlin-stdlib:<KOTLIN_VERSION> [=]
            Scope                         : Test
        LIBRARY                       : Gradle: org.jetbrains:annotations:13.0 [=]
            Scope                         : Test
        ORDER_ENTRY                   : project.app-with-dynamic-feature.main
            Scope                         : Test
        ORDER_ENTRY                   : project.feature.main
            Scope                         : Test
        BUILD_TASKS
<<<<<<< HEAD
            TEST_COMPILE_MODE             : All
                CLEAN                         : :app-with-dynamic-feature:createMockableJar, :app-with-dynamic-feature:generateDebugAndroidTestSources, :app-with-dynamic-feature:generateDebugSources, :feature:createMockableJar, :feature:generateDebugAndroidTestSources, :feature:generateDebugSources
                ASSEMBLE                      : :app-with-dynamic-feature:assembleDebug, :app-with-dynamic-feature:assembleDebugAndroidTest, :app-with-dynamic-feature:assembleDebugUnitTest, :app-with-dynamic-feature:buildPrivacySandboxSdkApksForDebug, :app-with-dynamic-feature:extractApksFromSdkSplitsForDebug, :app-with-dynamic-feature:generateDebugAdditionalSplitForPrivacySandboxDeployment, :feature:assembleDebug, :feature:assembleDebugAndroidTest, :feature:assembleDebugUnitTest
                REBUILD                       : :app-with-dynamic-feature:assembleDebug, :app-with-dynamic-feature:assembleDebugAndroidTest, :app-with-dynamic-feature:assembleDebugUnitTest, :app-with-dynamic-feature:buildPrivacySandboxSdkApksForDebug, :app-with-dynamic-feature:clean, :app-with-dynamic-feature:extractApksFromSdkSplitsForDebug, :app-with-dynamic-feature:generateDebugAdditionalSplitForPrivacySandboxDeployment, :feature:assembleDebug, :feature:assembleDebugAndroidTest, :feature:assembleDebugUnitTest, :feature:clean
                COMPILE_JAVA                  : :app-with-dynamic-feature:compileDebugAndroidTestSources, :app-with-dynamic-feature:compileDebugSources, :app-with-dynamic-feature:compileDebugUnitTestSources, :feature:compileDebugAndroidTestSources, :feature:compileDebugSources, :feature:compileDebugUnitTestSources
                SOURCE_GEN                    : :app-with-dynamic-feature:createMockableJar, :app-with-dynamic-feature:generateDebugAndroidTestSources, :app-with-dynamic-feature:generateDebugSources, :feature:createMockableJar, :feature:generateDebugAndroidTestSources, :feature:generateDebugSources
                BUNDLE                        : :app-with-dynamic-feature:buildPrivacySandboxSdkApksForDebug, :app-with-dynamic-feature:bundleDebug, :app-with-dynamic-feature:extractApksFromSdkSplitsForDebug
                APK_FROM_BUNDLE               : :app-with-dynamic-feature:buildPrivacySandboxSdkApksForDebug, :app-with-dynamic-feature:extractApksForDebug, :app-with-dynamic-feature:extractApksFromSdkSplitsForDebug, :feature:assembleDebugAndroidTest
            TEST_COMPILE_MODE             : Android tests
                CLEAN                         : :app-with-dynamic-feature:generateDebugAndroidTestSources, :app-with-dynamic-feature:generateDebugSources, :feature:generateDebugAndroidTestSources, :feature:generateDebugSources
                ASSEMBLE                      : :app-with-dynamic-feature:assembleDebug, :app-with-dynamic-feature:assembleDebugAndroidTest, :app-with-dynamic-feature:buildPrivacySandboxSdkApksForDebug, :app-with-dynamic-feature:extractApksFromSdkSplitsForDebug, :app-with-dynamic-feature:generateDebugAdditionalSplitForPrivacySandboxDeployment, :feature:assembleDebug, :feature:assembleDebugAndroidTest
                REBUILD                       : :app-with-dynamic-feature:assembleDebug, :app-with-dynamic-feature:assembleDebugAndroidTest, :app-with-dynamic-feature:buildPrivacySandboxSdkApksForDebug, :app-with-dynamic-feature:clean, :app-with-dynamic-feature:extractApksFromSdkSplitsForDebug, :app-with-dynamic-feature:generateDebugAdditionalSplitForPrivacySandboxDeployment, :feature:assembleDebug, :feature:assembleDebugAndroidTest, :feature:clean
                COMPILE_JAVA                  : :app-with-dynamic-feature:compileDebugAndroidTestSources, :app-with-dynamic-feature:compileDebugSources, :feature:compileDebugAndroidTestSources, :feature:compileDebugSources
                SOURCE_GEN                    : :app-with-dynamic-feature:generateDebugAndroidTestSources, :app-with-dynamic-feature:generateDebugSources, :feature:generateDebugAndroidTestSources, :feature:generateDebugSources
                BUNDLE                        : :app-with-dynamic-feature:buildPrivacySandboxSdkApksForDebug, :app-with-dynamic-feature:bundleDebug, :app-with-dynamic-feature:extractApksFromSdkSplitsForDebug
                APK_FROM_BUNDLE               : :app-with-dynamic-feature:buildPrivacySandboxSdkApksForDebug, :app-with-dynamic-feature:extractApksForDebug, :app-with-dynamic-feature:extractApksFromSdkSplitsForDebug, :feature:assembleDebugAndroidTest
            TEST_COMPILE_MODE             : Unit tests
                CLEAN                         : :feature:createMockableJar, :feature:generateDebugSources
                ASSEMBLE                      : :feature:assembleDebug, :feature:assembleDebugUnitTest
                REBUILD                       : :feature:assembleDebug, :feature:assembleDebugUnitTest, :feature:clean
                COMPILE_JAVA                  : :feature:compileDebugUnitTestSources
                SOURCE_GEN                    : :feature:createMockableJar, :feature:generateDebugSources
            TEST_COMPILE_MODE             : None
                CLEAN                         : :feature:generateDebugSources
                ASSEMBLE                      : :feature:assembleDebug
                REBUILD                       : :feature:assembleDebug, :feature:clean
                COMPILE_JAVA                  : :feature:compileDebugSources
                SOURCE_GEN                    : :feature:generateDebugSources
=======
                CLEAN                         : :feature:generateDebugAndroidTestSources
                ASSEMBLE                      : :feature:assembleDebugAndroidTest
                REBUILD                       : :feature:assembleDebugAndroidTest, :feature:clean
                COMPILE_JAVA                  : :feature:compileDebugAndroidTestSources
                SOURCE_GEN                    : :feature:generateDebugAndroidTestSources
                APK_FROM_BUNDLE               : :feature:assembleDebugAndroidTest
                BASELINE_PROFILE_GEN          : :feature:generateDebugBaselineProfile
                BASELINE_PROFILE_GEN_ALL_VARIANTS       : :feature:generateBaselineProfile
>>>>>>> 0d09370c
    MODULE                        : project.feature.main
        LINKED_ANDROID_MODULE_GROUP
            holder                        : project.feature
            main                          : project.feature.main
            unitTest                      : project.feature.unitTest
            androidTest                   : project.feature.androidTest
        ExternalModuleType            : sourceSet
        LinkedProjectId               : :feature:main
        LinkedProjectPath             : <PROJECT>/feature
        RootProjectPath               : <PROJECT>
        COMPILER_MODULE_EXTENSION
            compilerSourceOutputPath      : file://<PROJECT>/feature/build/intermediates/javac/debug/compileDebugJavaWithJavac/classes [-]
            isCompilerPathInherited       : false
            isExcludeOutput               : true
        ModuleFile                    : <PROJECT>/.idea/modules/feature/project.feature.main.iml [-]
        ModuleTypeName                : JAVA_MODULE
        FACET                         : Android
            TypeId                        : android
            ExternalSource                : GRADLE
            SelectedBuildVariant          : debug
            AllowUserConfiguration        : false
            GenFolderRelativePathApt      : /gen
            GenFolderRelativePathAidl     : /gen
            ManifestFileRelativePath      : /src/main/AndroidManifest.xml
            ResFolderRelativePath         : /src/main/res
            - ResFoldersRelativePath      : file://<PROJECT>/feature/src/main/res [-]
            - ResFoldersRelativePath      : file://<PROJECT>/feature/src/debug/res [-]
            - ResFoldersRelativePath      : file://<PROJECT>/feature/build/generated/res/resValues/debug [-]
            - TestResFoldersRelativePath  :  [-]
            AssetsFolderRelativePath      : /src/main/assets
            LibsFolderRelativePath        : /libs
            ProjectType                   : 6
            PackTestCode                  : false
            RunProguard                   : false
            ProguardLogsFolderRelativePath          : /proguard_logs
            UseCustomManifestPackage      : false
            - ProGuardCfgFiles            : file://%MODULE_SDK_HOME%/tools/proguard/proguard-android.txt
        FACET                         : Kotlin
            TypeId                        : kotlin-language
            ExternalSource                : GRADLE
<<<<<<< HEAD
            ApiLevel                      : 1.9
            CompilerArguments
                apiVersion                    : 1.9
                languageVersion               : 1.9
=======
            ApiLevel                      : 2.0
            CompilerArguments
                apiVersion                    : 2.0
                languageVersion               : 2.0
>>>>>>> 0d09370c
            CompilerSettings
                additionalArguments           :
                copyJsLibraryFiles            : true
                outputDirectoryForJsLibraryFiles        : lib
            IsTestModule                  : false
            Kind                          : DEFAULT
<<<<<<< HEAD
            LanguageLevel                 : 1.9
            MergedCompilerArguments
                apiVersion                    : 1.9
                languageVersion               : 1.9
=======
            LanguageLevel                 : 2.0
            MergedCompilerArguments
                apiVersion                    : 2.0
                languageVersion               : 2.0
>>>>>>> 0d09370c
            Platform                      : JVM (17)
            UseProjectSettings            : false
            Version                       : 5
        CONENT_ENTRY                  : file://<PROJECT>/feature/build/generated/ap_generated_sources/debug/out [-]
        CONENT_ENTRY                  : file://<PROJECT>/feature/build/generated/res/resValues/debug [-]
        CONENT_ENTRY                  : file://<PROJECT>/feature/src/debug [-]
        CONENT_ENTRY                  : file://<PROJECT>/feature/src/main
            JavaSource                    : file://<PROJECT>/feature/src/main/java
        WATCHED_SOURCE_FOLDER         : file://<PROJECT>/feature/build/generated/ap_generated_sources/debug/out [-]
            Generated                     : true
        WATCHED_RESOURCE_FOLDER       : file://<PROJECT>/feature/build/generated/res/resValues/debug [-]
            Generated                     : true
        WATCHED_RESOURCE_FOLDER       : file://<PROJECT>/feature/src/debug/assets [-]
        WATCHED_RESOURCE_FOLDER       : file://<PROJECT>/feature/src/debug/baselineProfiles [-]
        WATCHED_SOURCE_FOLDER         : file://<PROJECT>/feature/src/debug/java [-]
        WATCHED_SOURCE_FOLDER         : file://<PROJECT>/feature/src/debug/kotlin [-]
        WATCHED_RESOURCE_FOLDER       : file://<PROJECT>/feature/src/debug/res [-]
        WATCHED_RESOURCE_FOLDER       : file://<PROJECT>/feature/src/debug/resources [-]
        WATCHED_SOURCE_FOLDER         : file://<PROJECT>/feature/src/debug/shaders [-]
        WATCHED_RESOURCE_FOLDER       : file://<PROJECT>/feature/src/main/assets [-]
        WATCHED_RESOURCE_FOLDER       : file://<PROJECT>/feature/src/main/baselineProfiles [-]
        WATCHED_SOURCE_FOLDER         : file://<PROJECT>/feature/src/main/kotlin [-]
        WATCHED_RESOURCE_FOLDER       : file://<PROJECT>/feature/src/main/res [-]
        WATCHED_RESOURCE_FOLDER       : file://<PROJECT>/feature/src/main/resources [-]
        WATCHED_SOURCE_FOLDER         : file://<PROJECT>/feature/src/main/shaders [-]
        JDK                           : <NAME_CUT> Android SDK
        *isInherited                  : false
            SdkType                       : Android SDK
            HomePath                      : <ANDROID_SDK>
        ORDER_ENTRY                   : <Module source>
        LIBRARY                       : Gradle: org.jetbrains.kotlin:kotlin-stdlib:<KOTLIN_VERSION> [=]
        LIBRARY                       : Gradle: org.jetbrains:annotations:13.0 [=]
        ORDER_ENTRY                   : project.app-with-dynamic-feature.main
        Classes
            -                             : file://<PROJECT>/feature/build/intermediates/javac/debug/compileDebugJavaWithJavac/classes
            -                             : file://<PROJECT>/feature/build/tmp/kotlin-classes/debug
            -                             : jar://<PROJECT>/feature/build/intermediates/compile_and_runtime_not_namespaced_r_class_jar/debug/processDebugResources/R.jar!/
            -                             : file://<PROJECT>/feature/build/generated/res/resValues/debug
        BUILD_TASKS
<<<<<<< HEAD
            TEST_COMPILE_MODE             : All
                CLEAN                         : :app-with-dynamic-feature:createMockableJar, :app-with-dynamic-feature:generateDebugAndroidTestSources, :app-with-dynamic-feature:generateDebugSources, :feature:createMockableJar, :feature:generateDebugAndroidTestSources, :feature:generateDebugSources
                ASSEMBLE                      : :app-with-dynamic-feature:assembleDebug, :app-with-dynamic-feature:assembleDebugAndroidTest, :app-with-dynamic-feature:assembleDebugUnitTest, :app-with-dynamic-feature:buildPrivacySandboxSdkApksForDebug, :app-with-dynamic-feature:extractApksFromSdkSplitsForDebug, :app-with-dynamic-feature:generateDebugAdditionalSplitForPrivacySandboxDeployment, :feature:assembleDebug, :feature:assembleDebugAndroidTest, :feature:assembleDebugUnitTest
                REBUILD                       : :app-with-dynamic-feature:assembleDebug, :app-with-dynamic-feature:assembleDebugAndroidTest, :app-with-dynamic-feature:assembleDebugUnitTest, :app-with-dynamic-feature:buildPrivacySandboxSdkApksForDebug, :app-with-dynamic-feature:clean, :app-with-dynamic-feature:extractApksFromSdkSplitsForDebug, :app-with-dynamic-feature:generateDebugAdditionalSplitForPrivacySandboxDeployment, :feature:assembleDebug, :feature:assembleDebugAndroidTest, :feature:assembleDebugUnitTest, :feature:clean
                COMPILE_JAVA                  : :app-with-dynamic-feature:compileDebugAndroidTestSources, :app-with-dynamic-feature:compileDebugSources, :app-with-dynamic-feature:compileDebugUnitTestSources, :feature:compileDebugAndroidTestSources, :feature:compileDebugSources, :feature:compileDebugUnitTestSources
                SOURCE_GEN                    : :app-with-dynamic-feature:createMockableJar, :app-with-dynamic-feature:generateDebugAndroidTestSources, :app-with-dynamic-feature:generateDebugSources, :feature:createMockableJar, :feature:generateDebugAndroidTestSources, :feature:generateDebugSources
                BUNDLE                        : :app-with-dynamic-feature:buildPrivacySandboxSdkApksForDebug, :app-with-dynamic-feature:bundleDebug, :app-with-dynamic-feature:extractApksFromSdkSplitsForDebug
                APK_FROM_BUNDLE               : :app-with-dynamic-feature:buildPrivacySandboxSdkApksForDebug, :app-with-dynamic-feature:extractApksForDebug, :app-with-dynamic-feature:extractApksFromSdkSplitsForDebug, :feature:assembleDebugAndroidTest
            TEST_COMPILE_MODE             : Android tests
                CLEAN                         : :app-with-dynamic-feature:generateDebugAndroidTestSources, :app-with-dynamic-feature:generateDebugSources, :feature:generateDebugAndroidTestSources, :feature:generateDebugSources
                ASSEMBLE                      : :app-with-dynamic-feature:assembleDebug, :app-with-dynamic-feature:assembleDebugAndroidTest, :app-with-dynamic-feature:buildPrivacySandboxSdkApksForDebug, :app-with-dynamic-feature:extractApksFromSdkSplitsForDebug, :app-with-dynamic-feature:generateDebugAdditionalSplitForPrivacySandboxDeployment, :feature:assembleDebug, :feature:assembleDebugAndroidTest
                REBUILD                       : :app-with-dynamic-feature:assembleDebug, :app-with-dynamic-feature:assembleDebugAndroidTest, :app-with-dynamic-feature:buildPrivacySandboxSdkApksForDebug, :app-with-dynamic-feature:clean, :app-with-dynamic-feature:extractApksFromSdkSplitsForDebug, :app-with-dynamic-feature:generateDebugAdditionalSplitForPrivacySandboxDeployment, :feature:assembleDebug, :feature:assembleDebugAndroidTest, :feature:clean
                COMPILE_JAVA                  : :app-with-dynamic-feature:compileDebugAndroidTestSources, :app-with-dynamic-feature:compileDebugSources, :feature:compileDebugAndroidTestSources, :feature:compileDebugSources
                SOURCE_GEN                    : :app-with-dynamic-feature:generateDebugAndroidTestSources, :app-with-dynamic-feature:generateDebugSources, :feature:generateDebugAndroidTestSources, :feature:generateDebugSources
                BUNDLE                        : :app-with-dynamic-feature:buildPrivacySandboxSdkApksForDebug, :app-with-dynamic-feature:bundleDebug, :app-with-dynamic-feature:extractApksFromSdkSplitsForDebug
                APK_FROM_BUNDLE               : :app-with-dynamic-feature:buildPrivacySandboxSdkApksForDebug, :app-with-dynamic-feature:extractApksForDebug, :app-with-dynamic-feature:extractApksFromSdkSplitsForDebug, :feature:assembleDebugAndroidTest
            TEST_COMPILE_MODE             : Unit tests
                CLEAN                         : :feature:createMockableJar, :feature:generateDebugSources
                ASSEMBLE                      : :feature:assembleDebug, :feature:assembleDebugUnitTest
                REBUILD                       : :feature:assembleDebug, :feature:assembleDebugUnitTest, :feature:clean
                COMPILE_JAVA                  : :feature:compileDebugUnitTestSources
                SOURCE_GEN                    : :feature:createMockableJar, :feature:generateDebugSources
            TEST_COMPILE_MODE             : None
=======
>>>>>>> 0d09370c
                CLEAN                         : :feature:generateDebugSources
                ASSEMBLE                      : :feature:assembleDebug
                REBUILD                       : :feature:assembleDebug, :feature:clean
                COMPILE_JAVA                  : :feature:compileDebugSources
                SOURCE_GEN                    : :feature:generateDebugSources
                BASELINE_PROFILE_GEN          : :feature:generateDebugBaselineProfile
                BASELINE_PROFILE_GEN_ALL_VARIANTS       : :feature:generateBaselineProfile
    MODULE                        : project.feature.unitTest
        LINKED_ANDROID_MODULE_GROUP
            holder                        : project.feature
            main                          : project.feature.main
            unitTest                      : project.feature.unitTest
            androidTest                   : project.feature.androidTest
        ExternalModuleType            : sourceSet
        LinkedProjectId               : :feature:unitTest
        LinkedProjectPath             : <PROJECT>/feature
        RootProjectPath               : <PROJECT>
        COMPILER_MODULE_EXTENSION
            compilerTestOutputPath        : file://<PROJECT>/feature/build/intermediates/javac/debugUnitTest/compileDebugUnitTestJavaWithJavac/classes [-]
            isCompilerPathInherited       : false
            isExcludeOutput               : true
        TEST_MODULE_PROPERTIES
            productionModuleName          : project.feature.main
        ModuleFile                    : <PROJECT>/.idea/modules/feature/project.feature.unitTest.iml [-]
        ModuleTypeName                : JAVA_MODULE
        FACET                         : Android
            TypeId                        : android
            ExternalSource                : GRADLE
            SelectedBuildVariant          : debug
            AllowUserConfiguration        : false
            GenFolderRelativePathApt      : /gen
            GenFolderRelativePathAidl     : /gen
            ManifestFileRelativePath      : /src/main/AndroidManifest.xml
            ResFolderRelativePath         : /src/main/res
            - ResFoldersRelativePath      :  [-]
            - TestResFoldersRelativePath  :  [-]
            AssetsFolderRelativePath      : /src/main/assets
            LibsFolderRelativePath        : /libs
            ProjectType                   : 6
            PackTestCode                  : false
            RunProguard                   : false
            ProguardLogsFolderRelativePath          : /proguard_logs
            UseCustomManifestPackage      : false
            - ProGuardCfgFiles            : file://%MODULE_SDK_HOME%/tools/proguard/proguard-android.txt
        FACET                         : Kotlin
            TypeId                        : kotlin-language
            ExternalSource                : GRADLE
<<<<<<< HEAD
            ApiLevel                      : 1.9
            CompilerArguments
                apiVersion                    : 1.9
                languageVersion               : 1.9
=======
            ApiLevel                      : 2.0
            CompilerArguments
                apiVersion                    : 2.0
                languageVersion               : 2.0
>>>>>>> 0d09370c
            CompilerSettings
                additionalArguments           :
                copyJsLibraryFiles            : true
                outputDirectoryForJsLibraryFiles        : lib
            IsTestModule                  : false
            Kind                          : DEFAULT
<<<<<<< HEAD
            LanguageLevel                 : 1.9
            MergedCompilerArguments
                apiVersion                    : 1.9
                languageVersion               : 1.9
=======
            LanguageLevel                 : 2.0
            MergedCompilerArguments
                apiVersion                    : 2.0
                languageVersion               : 2.0
>>>>>>> 0d09370c
            Platform                      : JVM (17)
            UseProjectSettings            : false
            Version                       : 5
        CONENT_ENTRY                  : file://<PROJECT>/feature/build/generated/ap_generated_sources/debugUnitTest/out [-]
        CONENT_ENTRY                  : file://<PROJECT>/feature/src/test [-]
        CONENT_ENTRY                  : file://<PROJECT>/feature/src/testDebug [-]
        WATCHED_TEST_SOURCE_FOLDER    : file://<PROJECT>/feature/build/generated/ap_generated_sources/debugUnitTest/out [-]
            Generated                     : true
        WATCHED_TEST_RESOURCE_FOLDER  : file://<PROJECT>/feature/src/test/assets [-]
        WATCHED_TEST_RESOURCE_FOLDER  : file://<PROJECT>/feature/src/test/baselineProfiles [-]
        WATCHED_TEST_SOURCE_FOLDER    : file://<PROJECT>/feature/src/test/java [-]
        WATCHED_TEST_SOURCE_FOLDER    : file://<PROJECT>/feature/src/test/kotlin [-]
        WATCHED_TEST_RESOURCE_FOLDER  : file://<PROJECT>/feature/src/test/res [-]
        WATCHED_TEST_RESOURCE_FOLDER  : file://<PROJECT>/feature/src/test/resources [-]
        WATCHED_TEST_SOURCE_FOLDER    : file://<PROJECT>/feature/src/test/shaders [-]
        WATCHED_TEST_RESOURCE_FOLDER  : file://<PROJECT>/feature/src/testDebug/assets [-]
        WATCHED_TEST_RESOURCE_FOLDER  : file://<PROJECT>/feature/src/testDebug/baselineProfiles [-]
        WATCHED_TEST_SOURCE_FOLDER    : file://<PROJECT>/feature/src/testDebug/java [-]
        WATCHED_TEST_SOURCE_FOLDER    : file://<PROJECT>/feature/src/testDebug/kotlin [-]
        WATCHED_TEST_RESOURCE_FOLDER  : file://<PROJECT>/feature/src/testDebug/res [-]
        WATCHED_TEST_RESOURCE_FOLDER  : file://<PROJECT>/feature/src/testDebug/resources [-]
        WATCHED_TEST_SOURCE_FOLDER    : file://<PROJECT>/feature/src/testDebug/shaders [-]
        JDK                           : <NAME_CUT> Android SDK
        *isInherited                  : false
            SdkType                       : Android SDK
            HomePath                      : <ANDROID_SDK>
        ORDER_ENTRY                   : <Module source>
        LIBRARY                       : Gradle: org.jetbrains.kotlin:kotlin-stdlib:<KOTLIN_VERSION> [=]
            Scope                         : Test
        LIBRARY                       : Gradle: org.jetbrains:annotations:13.0 [=]
            Scope                         : Test
        ORDER_ENTRY                   : project.app-with-dynamic-feature.main
            Scope                         : Test
        ORDER_ENTRY                   : project.feature.main
            Scope                         : Test
        BUILD_TASKS
<<<<<<< HEAD
            TEST_COMPILE_MODE             : All
                CLEAN                         : :app-with-dynamic-feature:createMockableJar, :app-with-dynamic-feature:generateDebugAndroidTestSources, :app-with-dynamic-feature:generateDebugSources, :feature:createMockableJar, :feature:generateDebugAndroidTestSources, :feature:generateDebugSources
                ASSEMBLE                      : :app-with-dynamic-feature:assembleDebug, :app-with-dynamic-feature:assembleDebugAndroidTest, :app-with-dynamic-feature:assembleDebugUnitTest, :app-with-dynamic-feature:buildPrivacySandboxSdkApksForDebug, :app-with-dynamic-feature:extractApksFromSdkSplitsForDebug, :app-with-dynamic-feature:generateDebugAdditionalSplitForPrivacySandboxDeployment, :feature:assembleDebug, :feature:assembleDebugAndroidTest, :feature:assembleDebugUnitTest
                REBUILD                       : :app-with-dynamic-feature:assembleDebug, :app-with-dynamic-feature:assembleDebugAndroidTest, :app-with-dynamic-feature:assembleDebugUnitTest, :app-with-dynamic-feature:buildPrivacySandboxSdkApksForDebug, :app-with-dynamic-feature:clean, :app-with-dynamic-feature:extractApksFromSdkSplitsForDebug, :app-with-dynamic-feature:generateDebugAdditionalSplitForPrivacySandboxDeployment, :feature:assembleDebug, :feature:assembleDebugAndroidTest, :feature:assembleDebugUnitTest, :feature:clean
                COMPILE_JAVA                  : :app-with-dynamic-feature:compileDebugAndroidTestSources, :app-with-dynamic-feature:compileDebugSources, :app-with-dynamic-feature:compileDebugUnitTestSources, :feature:compileDebugAndroidTestSources, :feature:compileDebugSources, :feature:compileDebugUnitTestSources
                SOURCE_GEN                    : :app-with-dynamic-feature:createMockableJar, :app-with-dynamic-feature:generateDebugAndroidTestSources, :app-with-dynamic-feature:generateDebugSources, :feature:createMockableJar, :feature:generateDebugAndroidTestSources, :feature:generateDebugSources
                BUNDLE                        : :app-with-dynamic-feature:buildPrivacySandboxSdkApksForDebug, :app-with-dynamic-feature:bundleDebug, :app-with-dynamic-feature:extractApksFromSdkSplitsForDebug
                APK_FROM_BUNDLE               : :app-with-dynamic-feature:buildPrivacySandboxSdkApksForDebug, :app-with-dynamic-feature:extractApksForDebug, :app-with-dynamic-feature:extractApksFromSdkSplitsForDebug, :feature:assembleDebugAndroidTest
            TEST_COMPILE_MODE             : Android tests
                CLEAN                         : :app-with-dynamic-feature:generateDebugAndroidTestSources, :app-with-dynamic-feature:generateDebugSources, :feature:generateDebugAndroidTestSources, :feature:generateDebugSources
                ASSEMBLE                      : :app-with-dynamic-feature:assembleDebug, :app-with-dynamic-feature:assembleDebugAndroidTest, :app-with-dynamic-feature:buildPrivacySandboxSdkApksForDebug, :app-with-dynamic-feature:extractApksFromSdkSplitsForDebug, :app-with-dynamic-feature:generateDebugAdditionalSplitForPrivacySandboxDeployment, :feature:assembleDebug, :feature:assembleDebugAndroidTest
                REBUILD                       : :app-with-dynamic-feature:assembleDebug, :app-with-dynamic-feature:assembleDebugAndroidTest, :app-with-dynamic-feature:buildPrivacySandboxSdkApksForDebug, :app-with-dynamic-feature:clean, :app-with-dynamic-feature:extractApksFromSdkSplitsForDebug, :app-with-dynamic-feature:generateDebugAdditionalSplitForPrivacySandboxDeployment, :feature:assembleDebug, :feature:assembleDebugAndroidTest, :feature:clean
                COMPILE_JAVA                  : :app-with-dynamic-feature:compileDebugAndroidTestSources, :app-with-dynamic-feature:compileDebugSources, :feature:compileDebugAndroidTestSources, :feature:compileDebugSources
                SOURCE_GEN                    : :app-with-dynamic-feature:generateDebugAndroidTestSources, :app-with-dynamic-feature:generateDebugSources, :feature:generateDebugAndroidTestSources, :feature:generateDebugSources
                BUNDLE                        : :app-with-dynamic-feature:buildPrivacySandboxSdkApksForDebug, :app-with-dynamic-feature:bundleDebug, :app-with-dynamic-feature:extractApksFromSdkSplitsForDebug
                APK_FROM_BUNDLE               : :app-with-dynamic-feature:buildPrivacySandboxSdkApksForDebug, :app-with-dynamic-feature:extractApksForDebug, :app-with-dynamic-feature:extractApksFromSdkSplitsForDebug, :feature:assembleDebugAndroidTest
            TEST_COMPILE_MODE             : Unit tests
                CLEAN                         : :feature:createMockableJar, :feature:generateDebugSources
                ASSEMBLE                      : :feature:assembleDebug, :feature:assembleDebugUnitTest
                REBUILD                       : :feature:assembleDebug, :feature:assembleDebugUnitTest, :feature:clean
=======
                CLEAN                         : :feature:createMockableJar
                ASSEMBLE                      : :feature:assembleDebugUnitTest
                REBUILD                       : :feature:assembleDebugUnitTest, :feature:clean
>>>>>>> 0d09370c
                COMPILE_JAVA                  : :feature:compileDebugUnitTestSources
                SOURCE_GEN                    : :feature:createMockableJar
                BASELINE_PROFILE_GEN          : :feature:generateDebugBaselineProfile
                BASELINE_PROFILE_GEN_ALL_VARIANTS       : :feature:generateBaselineProfile
    RUN_CONFIGURATION             : app
        *class*                       : AndroidRunConfiguration
        ModuleName                    : project.app.main
        Module                        : project.app.main
    RUN_CONFIGURATION             : app-with-dynamic-feature
        *class*                       : AndroidRunConfiguration
        ModuleName                    : project.app-with-dynamic-feature.main
        Module                        : project.app-with-dynamic-feature.main
    LIBRARY_TABLE
        LIBRARY                       : Gradle: __local_asars__:<PROJECT>/ads-sdk/build/intermediates/stub_jar/single/privacySandboxClassesJarStubs/sdk-interface-descriptors.jar:unspecified
            *CLASSES                      : jar://<PROJECT>/ads-sdk/build/intermediates/stub_jar/single/privacySandboxClassesJarStubs/sdk-interface-descriptors.jar!/ [-]
        LIBRARY                       : Gradle: androidx.activity:activity:1.2.4@aar
            *CLASSES                      : file://<GRADLE>/caches/<TRANSFORMS>/xxxxxxxxxxxxxxxxxxxxxxxxxxxxxxxx/transformed/activity-1.2.4/AndroidManifest.xml
            *CLASSES                      : jar://<GRADLE>/caches/<TRANSFORMS>/xxxxxxxxxxxxxxxxxxxxxxxxxxxxxxxx/transformed/activity-1.2.4/jars/classes.jar!/
            *ANNOTATIONS                  : jar://<GRADLE>/caches/<TRANSFORMS>/xxxxxxxxxxxxxxxxxxxxxxxxxxxxxxxx/transformed/activity-1.2.4/annotations.zip!/
        LIBRARY                       : Gradle: androidx.annotation:annotation-experimental:1.1.0@aar
            *CLASSES                      : file://<GRADLE>/caches/<TRANSFORMS>/xxxxxxxxxxxxxxxxxxxxxxxxxxxxxxxx/transformed/annotation-experimental-1.1.0/AndroidManifest.xml
            *CLASSES                      : file://<GRADLE>/caches/<TRANSFORMS>/xxxxxxxxxxxxxxxxxxxxxxxxxxxxxxxx/transformed/annotation-experimental-1.1.0/res
            *CLASSES                      : jar://<GRADLE>/caches/<TRANSFORMS>/xxxxxxxxxxxxxxxxxxxxxxxxxxxxxxxx/transformed/annotation-experimental-1.1.0/jars/classes.jar!/
        LIBRARY                       : Gradle: androidx.annotation:annotation:1.3.0
            *CLASSES                      : jar://<M2>/androidx/annotation/annotation/1.3.0/annotation-1.3.0.jar!/
        LIBRARY                       : Gradle: androidx.appcompat:appcompat-resources:1.4.1@aar
            *CLASSES                      : file://<GRADLE>/caches/<TRANSFORMS>/xxxxxxxxxxxxxxxxxxxxxxxxxxxxxxxx/transformed/appcompat-resources-1.4.1/AndroidManifest.xml
            *CLASSES                      : file://<GRADLE>/caches/<TRANSFORMS>/xxxxxxxxxxxxxxxxxxxxxxxxxxxxxxxx/transformed/appcompat-resources-1.4.1/res
            *CLASSES                      : jar://<GRADLE>/caches/<TRANSFORMS>/xxxxxxxxxxxxxxxxxxxxxxxxxxxxxxxx/transformed/appcompat-resources-1.4.1/jars/classes.jar!/
        LIBRARY                       : Gradle: androidx.appcompat:appcompat:1.4.1@aar
            *CLASSES                      : file://<GRADLE>/caches/<TRANSFORMS>/xxxxxxxxxxxxxxxxxxxxxxxxxxxxxxxx/transformed/appcompat-1.4.1/AndroidManifest.xml
            *CLASSES                      : file://<GRADLE>/caches/<TRANSFORMS>/xxxxxxxxxxxxxxxxxxxxxxxxxxxxxxxx/transformed/appcompat-1.4.1/res
            *CLASSES                      : jar://<GRADLE>/caches/<TRANSFORMS>/xxxxxxxxxxxxxxxxxxxxxxxxxxxxxxxx/transformed/appcompat-1.4.1/jars/classes.jar!/
            *ANNOTATIONS                  : jar://<GRADLE>/caches/<TRANSFORMS>/xxxxxxxxxxxxxxxxxxxxxxxxxxxxxxxx/transformed/appcompat-1.4.1/annotations.zip!/
        LIBRARY                       : Gradle: androidx.arch.core:core-common:2.1.0
            *CLASSES                      : jar://<M2>/androidx/arch/core/core-common/2.1.0/core-common-2.1.0.jar!/
        LIBRARY                       : Gradle: androidx.arch.core:core-runtime:2.0.0@aar
            *CLASSES                      : file://<GRADLE>/caches/<TRANSFORMS>/xxxxxxxxxxxxxxxxxxxxxxxxxxxxxxxx/transformed/core-runtime-2.0.0/AndroidManifest.xml
            *CLASSES                      : jar://<GRADLE>/caches/<TRANSFORMS>/xxxxxxxxxxxxxxxxxxxxxxxxxxxxxxxx/transformed/core-runtime-2.0.0/jars/classes.jar!/
        LIBRARY                       : Gradle: androidx.arch.core:core-runtime:2.1.0@aar
            *CLASSES                      : file://<GRADLE>/caches/<TRANSFORMS>/xxxxxxxxxxxxxxxxxxxxxxxxxxxxxxxx/transformed/core-runtime-2.1.0/AndroidManifest.xml
            *CLASSES                      : jar://<GRADLE>/caches/<TRANSFORMS>/xxxxxxxxxxxxxxxxxxxxxxxxxxxxxxxx/transformed/core-runtime-2.1.0/jars/classes.jar!/
        LIBRARY                       : Gradle: androidx.collection:collection:1.1.0
            *CLASSES                      : jar://<M2>/androidx/collection/collection/1.1.0/collection-1.1.0.jar!/
        LIBRARY                       : Gradle: androidx.core:core:1.7.0@aar
            *CLASSES                      : file://<GRADLE>/caches/<TRANSFORMS>/xxxxxxxxxxxxxxxxxxxxxxxxxxxxxxxx/transformed/core-1.7.0/AndroidManifest.xml
            *CLASSES                      : file://<GRADLE>/caches/<TRANSFORMS>/xxxxxxxxxxxxxxxxxxxxxxxxxxxxxxxx/transformed/core-1.7.0/res
            *CLASSES                      : jar://<GRADLE>/caches/<TRANSFORMS>/xxxxxxxxxxxxxxxxxxxxxxxxxxxxxxxx/transformed/core-1.7.0/jars/classes.jar!/
            *ANNOTATIONS                  : jar://<GRADLE>/caches/<TRANSFORMS>/xxxxxxxxxxxxxxxxxxxxxxxxxxxxxxxx/transformed/core-1.7.0/annotations.zip!/
        LIBRARY                       : Gradle: androidx.cursoradapter:cursoradapter:1.0.0@aar
            *CLASSES                      : file://<GRADLE>/caches/<TRANSFORMS>/xxxxxxxxxxxxxxxxxxxxxxxxxxxxxxxx/transformed/cursoradapter-1.0.0/AndroidManifest.xml
            *CLASSES                      : jar://<GRADLE>/caches/<TRANSFORMS>/xxxxxxxxxxxxxxxxxxxxxxxxxxxxxxxx/transformed/cursoradapter-1.0.0/jars/classes.jar!/
        LIBRARY                       : Gradle: androidx.customview:customview:1.0.0@aar
            *CLASSES                      : file://<GRADLE>/caches/<TRANSFORMS>/xxxxxxxxxxxxxxxxxxxxxxxxxxxxxxxx/transformed/customview-1.0.0/AndroidManifest.xml
            *CLASSES                      : jar://<GRADLE>/caches/<TRANSFORMS>/xxxxxxxxxxxxxxxxxxxxxxxxxxxxxxxx/transformed/customview-1.0.0/jars/classes.jar!/
        LIBRARY                       : Gradle: androidx.drawerlayout:drawerlayout:1.0.0@aar
            *CLASSES                      : file://<GRADLE>/caches/<TRANSFORMS>/xxxxxxxxxxxxxxxxxxxxxxxxxxxxxxxx/transformed/drawerlayout-1.0.0/AndroidManifest.xml
            *CLASSES                      : jar://<GRADLE>/caches/<TRANSFORMS>/xxxxxxxxxxxxxxxxxxxxxxxxxxxxxxxx/transformed/drawerlayout-1.0.0/jars/classes.jar!/
            *ANNOTATIONS                  : jar://<GRADLE>/caches/<TRANSFORMS>/xxxxxxxxxxxxxxxxxxxxxxxxxxxxxxxx/transformed/drawerlayout-1.0.0/annotations.zip!/
        LIBRARY                       : Gradle: androidx.fragment:fragment:1.3.6@aar
            *CLASSES                      : file://<GRADLE>/caches/<TRANSFORMS>/xxxxxxxxxxxxxxxxxxxxxxxxxxxxxxxx/transformed/fragment-1.3.6/AndroidManifest.xml
            *CLASSES                      : file://<GRADLE>/caches/<TRANSFORMS>/xxxxxxxxxxxxxxxxxxxxxxxxxxxxxxxx/transformed/fragment-1.3.6/res
            *CLASSES                      : jar://<GRADLE>/caches/<TRANSFORMS>/xxxxxxxxxxxxxxxxxxxxxxxxxxxxxxxx/transformed/fragment-1.3.6/jars/classes.jar!/
            *ANNOTATIONS                  : jar://<GRADLE>/caches/<TRANSFORMS>/xxxxxxxxxxxxxxxxxxxxxxxxxxxxxxxx/transformed/fragment-1.3.6/annotations.zip!/
        LIBRARY                       : Gradle: androidx.interpolator:interpolator:1.0.0@aar
            *CLASSES                      : file://<GRADLE>/caches/<TRANSFORMS>/xxxxxxxxxxxxxxxxxxxxxxxxxxxxxxxx/transformed/interpolator-1.0.0/AndroidManifest.xml
            *CLASSES                      : jar://<GRADLE>/caches/<TRANSFORMS>/xxxxxxxxxxxxxxxxxxxxxxxxxxxxxxxx/transformed/interpolator-1.0.0/jars/classes.jar!/
        LIBRARY                       : Gradle: androidx.lifecycle:lifecycle-common:2.3.1
            *CLASSES                      : jar://<M2>/androidx/lifecycle/lifecycle-common/2.3.1/lifecycle-common-2.3.1.jar!/
        LIBRARY                       : Gradle: androidx.lifecycle:lifecycle-common:2.4.0
            *CLASSES                      : jar://<M2>/androidx/lifecycle/lifecycle-common/2.4.0/lifecycle-common-2.4.0.jar!/
        LIBRARY                       : Gradle: androidx.lifecycle:lifecycle-livedata-core:2.3.1@aar
            *CLASSES                      : file://<GRADLE>/caches/<TRANSFORMS>/xxxxxxxxxxxxxxxxxxxxxxxxxxxxxxxx/transformed/lifecycle-livedata-core-2.3.1/AndroidManifest.xml
            *CLASSES                      : jar://<GRADLE>/caches/<TRANSFORMS>/xxxxxxxxxxxxxxxxxxxxxxxxxxxxxxxx/transformed/lifecycle-livedata-core-2.3.1/jars/classes.jar!/
        LIBRARY                       : Gradle: androidx.lifecycle:lifecycle-livedata:2.0.0@aar
            *CLASSES                      : file://<GRADLE>/caches/<TRANSFORMS>/xxxxxxxxxxxxxxxxxxxxxxxxxxxxxxxx/transformed/lifecycle-livedata-2.0.0/AndroidManifest.xml
            *CLASSES                      : jar://<GRADLE>/caches/<TRANSFORMS>/xxxxxxxxxxxxxxxxxxxxxxxxxxxxxxxx/transformed/lifecycle-livedata-2.0.0/jars/classes.jar!/
        LIBRARY                       : Gradle: androidx.lifecycle:lifecycle-runtime:2.3.1@aar
            *CLASSES                      : file://<GRADLE>/caches/<TRANSFORMS>/xxxxxxxxxxxxxxxxxxxxxxxxxxxxxxxx/transformed/lifecycle-runtime-2.3.1/AndroidManifest.xml
            *CLASSES                      : file://<GRADLE>/caches/<TRANSFORMS>/xxxxxxxxxxxxxxxxxxxxxxxxxxxxxxxx/transformed/lifecycle-runtime-2.3.1/res
            *CLASSES                      : jar://<GRADLE>/caches/<TRANSFORMS>/xxxxxxxxxxxxxxxxxxxxxxxxxxxxxxxx/transformed/lifecycle-runtime-2.3.1/jars/classes.jar!/
        LIBRARY                       : Gradle: androidx.lifecycle:lifecycle-runtime:2.4.0@aar
            *CLASSES                      : file://<GRADLE>/caches/<TRANSFORMS>/xxxxxxxxxxxxxxxxxxxxxxxxxxxxxxxx/transformed/lifecycle-runtime-2.4.0/AndroidManifest.xml
            *CLASSES                      : file://<GRADLE>/caches/<TRANSFORMS>/xxxxxxxxxxxxxxxxxxxxxxxxxxxxxxxx/transformed/lifecycle-runtime-2.4.0/res
            *CLASSES                      : jar://<GRADLE>/caches/<TRANSFORMS>/xxxxxxxxxxxxxxxxxxxxxxxxxxxxxxxx/transformed/lifecycle-runtime-2.4.0/jars/classes.jar!/
        LIBRARY                       : Gradle: androidx.lifecycle:lifecycle-viewmodel-savedstate:2.3.1@aar
            *CLASSES                      : file://<GRADLE>/caches/<TRANSFORMS>/xxxxxxxxxxxxxxxxxxxxxxxxxxxxxxxx/transformed/lifecycle-viewmodel-savedstate-2.3.1/AndroidManifest.xml
            *CLASSES                      : jar://<GRADLE>/caches/<TRANSFORMS>/xxxxxxxxxxxxxxxxxxxxxxxxxxxxxxxx/transformed/lifecycle-viewmodel-savedstate-2.3.1/jars/classes.jar!/
        LIBRARY                       : Gradle: androidx.lifecycle:lifecycle-viewmodel:2.3.1@aar
            *CLASSES                      : file://<GRADLE>/caches/<TRANSFORMS>/xxxxxxxxxxxxxxxxxxxxxxxxxxxxxxxx/transformed/lifecycle-viewmodel-2.3.1/AndroidManifest.xml
            *CLASSES                      : file://<GRADLE>/caches/<TRANSFORMS>/xxxxxxxxxxxxxxxxxxxxxxxxxxxxxxxx/transformed/lifecycle-viewmodel-2.3.1/res
            *CLASSES                      : jar://<GRADLE>/caches/<TRANSFORMS>/xxxxxxxxxxxxxxxxxxxxxxxxxxxxxxxx/transformed/lifecycle-viewmodel-2.3.1/jars/classes.jar!/
        LIBRARY                       : Gradle: androidx.loader:loader:1.0.0@aar
            *CLASSES                      : file://<GRADLE>/caches/<TRANSFORMS>/xxxxxxxxxxxxxxxxxxxxxxxxxxxxxxxx/transformed/loader-1.0.0/AndroidManifest.xml
            *CLASSES                      : jar://<GRADLE>/caches/<TRANSFORMS>/xxxxxxxxxxxxxxxxxxxxxxxxxxxxxxxx/transformed/loader-1.0.0/jars/classes.jar!/
        LIBRARY                       : Gradle: androidx.savedstate:savedstate:1.1.0@aar
            *CLASSES                      : file://<GRADLE>/caches/<TRANSFORMS>/xxxxxxxxxxxxxxxxxxxxxxxxxxxxxxxx/transformed/savedstate-1.1.0/AndroidManifest.xml
            *CLASSES                      : file://<GRADLE>/caches/<TRANSFORMS>/xxxxxxxxxxxxxxxxxxxxxxxxxxxxxxxx/transformed/savedstate-1.1.0/res
            *CLASSES                      : jar://<GRADLE>/caches/<TRANSFORMS>/xxxxxxxxxxxxxxxxxxxxxxxxxxxxxxxx/transformed/savedstate-1.1.0/jars/classes.jar!/
        LIBRARY                       : Gradle: androidx.test.espresso:espresso-core:3.4.0@aar
            *CLASSES                      : file://<GRADLE>/caches/<TRANSFORMS>/xxxxxxxxxxxxxxxxxxxxxxxxxxxxxxxx/transformed/espresso-core-3.4.0/AndroidManifest.xml
            *CLASSES                      : jar://<GRADLE>/caches/<TRANSFORMS>/xxxxxxxxxxxxxxxxxxxxxxxxxxxxxxxx/transformed/espresso-core-3.4.0/jars/classes.jar!/
        LIBRARY                       : Gradle: androidx.test.espresso:espresso-idling-resource:3.4.0@aar
            *CLASSES                      : file://<GRADLE>/caches/<TRANSFORMS>/xxxxxxxxxxxxxxxxxxxxxxxxxxxxxxxx/transformed/espresso-idling-resource-3.4.0/AndroidManifest.xml
            *CLASSES                      : jar://<GRADLE>/caches/<TRANSFORMS>/xxxxxxxxxxxxxxxxxxxxxxxxxxxxxxxx/transformed/espresso-idling-resource-3.4.0/jars/classes.jar!/
        LIBRARY                       : Gradle: androidx.test.ext:junit:1.1.3@aar
            *CLASSES                      : file://<GRADLE>/caches/<TRANSFORMS>/xxxxxxxxxxxxxxxxxxxxxxxxxxxxxxxx/transformed/junit-1.1.3/AndroidManifest.xml
            *CLASSES                      : jar://<GRADLE>/caches/<TRANSFORMS>/xxxxxxxxxxxxxxxxxxxxxxxxxxxxxxxx/transformed/junit-1.1.3/jars/classes.jar!/
        LIBRARY                       : Gradle: androidx.test.services:storage:1.4.0@aar
            *CLASSES                      : file://<GRADLE>/caches/<TRANSFORMS>/xxxxxxxxxxxxxxxxxxxxxxxxxxxxxxxx/transformed/storage-1.4.0/AndroidManifest.xml
            *CLASSES                      : jar://<GRADLE>/caches/<TRANSFORMS>/xxxxxxxxxxxxxxxxxxxxxxxxxxxxxxxx/transformed/storage-1.4.0/jars/classes.jar!/
        LIBRARY                       : Gradle: androidx.test:core:1.4.0@aar
            *CLASSES                      : file://<GRADLE>/caches/<TRANSFORMS>/xxxxxxxxxxxxxxxxxxxxxxxxxxxxxxxx/transformed/core-1.4.0/AndroidManifest.xml
            *CLASSES                      : jar://<GRADLE>/caches/<TRANSFORMS>/xxxxxxxxxxxxxxxxxxxxxxxxxxxxxxxx/transformed/core-1.4.0/jars/classes.jar!/
        LIBRARY                       : Gradle: androidx.test:monitor:1.4.0@aar
            *CLASSES                      : file://<GRADLE>/caches/<TRANSFORMS>/xxxxxxxxxxxxxxxxxxxxxxxxxxxxxxxx/transformed/monitor-1.4.0/AndroidManifest.xml
            *CLASSES                      : jar://<GRADLE>/caches/<TRANSFORMS>/xxxxxxxxxxxxxxxxxxxxxxxxxxxxxxxx/transformed/monitor-1.4.0/jars/classes.jar!/
        LIBRARY                       : Gradle: androidx.test:rules:1.3.0@aar
            *CLASSES                      : file://<GRADLE>/caches/<TRANSFORMS>/xxxxxxxxxxxxxxxxxxxxxxxxxxxxxxxx/transformed/rules-1.3.0/AndroidManifest.xml
            *CLASSES                      : jar://<GRADLE>/caches/<TRANSFORMS>/xxxxxxxxxxxxxxxxxxxxxxxxxxxxxxxx/transformed/rules-1.3.0/jars/classes.jar!/
        LIBRARY                       : Gradle: androidx.test:runner:1.4.0@aar
            *CLASSES                      : file://<GRADLE>/caches/<TRANSFORMS>/xxxxxxxxxxxxxxxxxxxxxxxxxxxxxxxx/transformed/runner-1.4.0/AndroidManifest.xml
            *CLASSES                      : jar://<GRADLE>/caches/<TRANSFORMS>/xxxxxxxxxxxxxxxxxxxxxxxxxxxxxxxx/transformed/runner-1.4.0/jars/classes.jar!/
        LIBRARY                       : Gradle: androidx.vectordrawable:vectordrawable-animated:1.1.0@aar
            *CLASSES                      : file://<GRADLE>/caches/<TRANSFORMS>/xxxxxxxxxxxxxxxxxxxxxxxxxxxxxxxx/transformed/vectordrawable-animated-1.1.0/AndroidManifest.xml
            *CLASSES                      : jar://<GRADLE>/caches/<TRANSFORMS>/xxxxxxxxxxxxxxxxxxxxxxxxxxxxxxxx/transformed/vectordrawable-animated-1.1.0/jars/classes.jar!/
        LIBRARY                       : Gradle: androidx.vectordrawable:vectordrawable:1.1.0@aar
            *CLASSES                      : file://<GRADLE>/caches/<TRANSFORMS>/xxxxxxxxxxxxxxxxxxxxxxxxxxxxxxxx/transformed/vectordrawable-1.1.0/AndroidManifest.xml
            *CLASSES                      : jar://<GRADLE>/caches/<TRANSFORMS>/xxxxxxxxxxxxxxxxxxxxxxxxxxxxxxxx/transformed/vectordrawable-1.1.0/jars/classes.jar!/
        LIBRARY                       : Gradle: androidx.versionedparcelable:versionedparcelable:1.1.1@aar
            *CLASSES                      : file://<GRADLE>/caches/<TRANSFORMS>/xxxxxxxxxxxxxxxxxxxxxxxxxxxxxxxx/transformed/versionedparcelable-1.1.1/AndroidManifest.xml
            *CLASSES                      : jar://<GRADLE>/caches/<TRANSFORMS>/xxxxxxxxxxxxxxxxxxxxxxxxxxxxxxxx/transformed/versionedparcelable-1.1.1/jars/classes.jar!/
        LIBRARY                       : Gradle: androidx.viewpager:viewpager:1.0.0@aar
            *CLASSES                      : file://<GRADLE>/caches/<TRANSFORMS>/xxxxxxxxxxxxxxxxxxxxxxxxxxxxxxxx/transformed/viewpager-1.0.0/AndroidManifest.xml
            *CLASSES                      : jar://<GRADLE>/caches/<TRANSFORMS>/xxxxxxxxxxxxxxxxxxxxxxxxxxxxxxxx/transformed/viewpager-1.0.0/jars/classes.jar!/
        LIBRARY                       : Gradle: com.google.code.findbugs:jsr305:2.0.1
            *CLASSES                      : jar://<M2>/com/google/code/findbugs/jsr305/2.0.1/jsr305-2.0.1.jar!/
        LIBRARY                       : Gradle: com.squareup:javawriter:2.1.1
            *CLASSES                      : jar://<M2>/com/squareup/javawriter/2.1.1/javawriter-2.1.1.jar!/
        LIBRARY                       : Gradle: javax.inject:javax.inject:1
            *CLASSES                      : jar://<M2>/javax/inject/javax.inject/1/javax.inject-1.jar!/
        LIBRARY                       : Gradle: junit:junit:4.12
            *CLASSES                      : jar://<M2>/junit/junit/4.12/junit-4.12.jar!/
        LIBRARY                       : Gradle: junit:junit:4.13.2
            *CLASSES                      : jar://<M2>/junit/junit/4.13.2/junit-4.13.2.jar!/
        LIBRARY                       : Gradle: org.hamcrest:hamcrest-core:1.3
            *CLASSES                      : jar://<M2>/org/hamcrest/hamcrest-core/1.3/hamcrest-core-1.3.jar!/
        LIBRARY                       : Gradle: org.hamcrest:hamcrest-integration:1.3
            *CLASSES                      : jar://<M2>/org/hamcrest/hamcrest-integration/1.3/hamcrest-integration-1.3.jar!/
        LIBRARY                       : Gradle: org.hamcrest:hamcrest-library:1.3
            *CLASSES                      : jar://<M2>/org/hamcrest/hamcrest-library/1.3/hamcrest-library-1.3.jar!/
        LIBRARY                       : Gradle: org.jetbrains.kotlin:kotlin-stdlib-jdk7:<KOTLIN_VERSION>
            *CLASSES                      : jar://<M2>/org/jetbrains/kotlin/kotlin-stdlib-jdk7/<KOTLIN_VERSION>/kotlin-stdlib-jdk7-<KOTLIN_VERSION>.jar!/
        LIBRARY                       : Gradle: org.jetbrains.kotlin:kotlin-stdlib-jdk8:<KOTLIN_VERSION>
            *CLASSES                      : jar://<M2>/org/jetbrains/kotlin/kotlin-stdlib-jdk8/<KOTLIN_VERSION>/kotlin-stdlib-jdk8-<KOTLIN_VERSION>.jar!/
        LIBRARY                       : Gradle: org.jetbrains.kotlin:kotlin-stdlib:<KOTLIN_VERSION>
            *CLASSES                      : jar://<M2>/org/jetbrains/kotlin/kotlin-stdlib/<KOTLIN_VERSION>/kotlin-stdlib-<KOTLIN_VERSION>.jar!/
        LIBRARY                       : Gradle: org.jetbrains.kotlinx:kotlinx-coroutines-core-jvm:1.6.3
            *CLASSES                      : jar://<M2>/org/jetbrains/kotlinx/kotlinx-coroutines-core-jvm/1.6.3/kotlinx-coroutines-core-jvm-1.6.3.jar!/
        LIBRARY                       : Gradle: org.jetbrains:annotations:13.0
            *CLASSES                      : jar://<M2>/org/jetbrains/annotations/13.0/annotations-13.0.jar!/
    BUILD_TASKS
            CLEAN                         : <PROJECT>::ads-sdk-implementation:createMockableJar, <PROJECT>::ads-sdk-implementation:generateDebugAndroidTestSources, <PROJECT>::ads-sdk-implementation:generateDebugSources, <PROJECT>::app-with-dynamic-feature:createMockableJar, <PROJECT>::app-with-dynamic-feature:generateDebugAndroidTestSources, <PROJECT>::app-with-dynamic-feature:generateDebugSources, <PROJECT>::app:createMockableJar, <PROJECT>::app:generateDebugAndroidTestSources, <PROJECT>::app:generateDebugSources, <PROJECT>::feature:createMockableJar, <PROJECT>::feature:generateDebugAndroidTestSources, <PROJECT>::feature:generateDebugSources
            ASSEMBLE                      : <PROJECT>::ads-sdk-implementation:assembleDebug, <PROJECT>::ads-sdk-implementation:assembleDebugAndroidTest, <PROJECT>::ads-sdk-implementation:assembleDebugUnitTest, <PROJECT>::app-with-dynamic-feature:assembleDebug, <PROJECT>::app-with-dynamic-feature:assembleDebugAndroidTest, <PROJECT>::app-with-dynamic-feature:assembleDebugUnitTest, <PROJECT>::app-with-dynamic-feature:buildPrivacySandboxSdkApksForDebug, <PROJECT>::app-with-dynamic-feature:extractApksFromSdkSplitsForDebug, <PROJECT>::app-with-dynamic-feature:generateDebugAdditionalSplitForPrivacySandboxDeployment, <PROJECT>::app:assembleDebug, <PROJECT>::app:assembleDebugAndroidTest, <PROJECT>::app:assembleDebugUnitTest, <PROJECT>::app:buildPrivacySandboxSdkApksForDebug, <PROJECT>::app:extractApksFromSdkSplitsForDebug, <PROJECT>::app:generateDebugAdditionalSplitForPrivacySandboxDeployment, <PROJECT>::feature:assembleDebug, <PROJECT>::feature:assembleDebugAndroidTest, <PROJECT>::feature:assembleDebugUnitTest
            REBUILD                       : <PROJECT>::ads-sdk-implementation:assembleDebug, <PROJECT>::ads-sdk-implementation:assembleDebugAndroidTest, <PROJECT>::ads-sdk-implementation:assembleDebugUnitTest, <PROJECT>::ads-sdk-implementation:clean, <PROJECT>::app-with-dynamic-feature:assembleDebug, <PROJECT>::app-with-dynamic-feature:assembleDebugAndroidTest, <PROJECT>::app-with-dynamic-feature:assembleDebugUnitTest, <PROJECT>::app-with-dynamic-feature:buildPrivacySandboxSdkApksForDebug, <PROJECT>::app-with-dynamic-feature:clean, <PROJECT>::app-with-dynamic-feature:extractApksFromSdkSplitsForDebug, <PROJECT>::app-with-dynamic-feature:generateDebugAdditionalSplitForPrivacySandboxDeployment, <PROJECT>::app:assembleDebug, <PROJECT>::app:assembleDebugAndroidTest, <PROJECT>::app:assembleDebugUnitTest, <PROJECT>::app:buildPrivacySandboxSdkApksForDebug, <PROJECT>::app:clean, <PROJECT>::app:extractApksFromSdkSplitsForDebug, <PROJECT>::app:generateDebugAdditionalSplitForPrivacySandboxDeployment, <PROJECT>::feature:assembleDebug, <PROJECT>::feature:assembleDebugAndroidTest, <PROJECT>::feature:assembleDebugUnitTest, <PROJECT>::feature:clean
            COMPILE_JAVA                  : <PROJECT>::ads-sdk-implementation:compileDebugAndroidTestSources, <PROJECT>::ads-sdk-implementation:compileDebugSources, <PROJECT>::ads-sdk-implementation:compileDebugUnitTestSources, <PROJECT>::app-with-dynamic-feature:compileDebugAndroidTestSources, <PROJECT>::app-with-dynamic-feature:compileDebugSources, <PROJECT>::app-with-dynamic-feature:compileDebugUnitTestSources, <PROJECT>::app:compileDebugAndroidTestSources, <PROJECT>::app:compileDebugSources, <PROJECT>::app:compileDebugUnitTestSources, <PROJECT>::feature:compileDebugAndroidTestSources, <PROJECT>::feature:compileDebugSources, <PROJECT>::feature:compileDebugUnitTestSources
            SOURCE_GEN                    : <PROJECT>::ads-sdk-implementation:createMockableJar, <PROJECT>::ads-sdk-implementation:generateDebugAndroidTestSources, <PROJECT>::ads-sdk-implementation:generateDebugSources, <PROJECT>::app-with-dynamic-feature:createMockableJar, <PROJECT>::app-with-dynamic-feature:generateDebugAndroidTestSources, <PROJECT>::app-with-dynamic-feature:generateDebugSources, <PROJECT>::app:createMockableJar, <PROJECT>::app:generateDebugAndroidTestSources, <PROJECT>::app:generateDebugSources, <PROJECT>::feature:createMockableJar, <PROJECT>::feature:generateDebugAndroidTestSources, <PROJECT>::feature:generateDebugSources
            BUNDLE                        : <PROJECT>::app-with-dynamic-feature:buildPrivacySandboxSdkApksForDebug, <PROJECT>::app-with-dynamic-feature:bundleDebug, <PROJECT>::app-with-dynamic-feature:extractApksFromSdkSplitsForDebug, <PROJECT>::app:buildPrivacySandboxSdkApksForDebug, <PROJECT>::app:bundleDebug, <PROJECT>::app:extractApksFromSdkSplitsForDebug
<<<<<<< HEAD
            APK_FROM_BUNDLE               : <PROJECT>::app-with-dynamic-feature:buildPrivacySandboxSdkApksForDebug, <PROJECT>::app-with-dynamic-feature:extractApksForDebug, <PROJECT>::app-with-dynamic-feature:extractApksFromSdkSplitsForDebug, <PROJECT>::app:buildPrivacySandboxSdkApksForDebug, <PROJECT>::app:extractApksForDebug, <PROJECT>::app:extractApksFromSdkSplitsForDebug, <PROJECT>::feature:assembleDebugAndroidTest
        TEST_COMPILE_MODE             : Android tests
            CLEAN                         : <PROJECT>::ads-sdk-implementation:generateDebugAndroidTestSources, <PROJECT>::ads-sdk-implementation:generateDebugSources, <PROJECT>::app-with-dynamic-feature:generateDebugAndroidTestSources, <PROJECT>::app-with-dynamic-feature:generateDebugSources, <PROJECT>::app:generateDebugAndroidTestSources, <PROJECT>::app:generateDebugSources, <PROJECT>::feature:generateDebugAndroidTestSources, <PROJECT>::feature:generateDebugSources
            ASSEMBLE                      : <PROJECT>::ads-sdk-implementation:assembleDebug, <PROJECT>::ads-sdk-implementation:assembleDebugAndroidTest, <PROJECT>::app-with-dynamic-feature:assembleDebug, <PROJECT>::app-with-dynamic-feature:assembleDebugAndroidTest, <PROJECT>::app-with-dynamic-feature:buildPrivacySandboxSdkApksForDebug, <PROJECT>::app-with-dynamic-feature:extractApksFromSdkSplitsForDebug, <PROJECT>::app-with-dynamic-feature:generateDebugAdditionalSplitForPrivacySandboxDeployment, <PROJECT>::app:assembleDebug, <PROJECT>::app:assembleDebugAndroidTest, <PROJECT>::app:buildPrivacySandboxSdkApksForDebug, <PROJECT>::app:extractApksFromSdkSplitsForDebug, <PROJECT>::app:generateDebugAdditionalSplitForPrivacySandboxDeployment, <PROJECT>::feature:assembleDebug, <PROJECT>::feature:assembleDebugAndroidTest
            REBUILD                       : <PROJECT>::ads-sdk-implementation:assembleDebug, <PROJECT>::ads-sdk-implementation:assembleDebugAndroidTest, <PROJECT>::ads-sdk-implementation:clean, <PROJECT>::app-with-dynamic-feature:assembleDebug, <PROJECT>::app-with-dynamic-feature:assembleDebugAndroidTest, <PROJECT>::app-with-dynamic-feature:buildPrivacySandboxSdkApksForDebug, <PROJECT>::app-with-dynamic-feature:clean, <PROJECT>::app-with-dynamic-feature:extractApksFromSdkSplitsForDebug, <PROJECT>::app-with-dynamic-feature:generateDebugAdditionalSplitForPrivacySandboxDeployment, <PROJECT>::app:assembleDebug, <PROJECT>::app:assembleDebugAndroidTest, <PROJECT>::app:buildPrivacySandboxSdkApksForDebug, <PROJECT>::app:clean, <PROJECT>::app:extractApksFromSdkSplitsForDebug, <PROJECT>::app:generateDebugAdditionalSplitForPrivacySandboxDeployment, <PROJECT>::feature:assembleDebug, <PROJECT>::feature:assembleDebugAndroidTest, <PROJECT>::feature:clean
            COMPILE_JAVA                  : <PROJECT>::ads-sdk-implementation:compileDebugAndroidTestSources, <PROJECT>::ads-sdk-implementation:compileDebugSources, <PROJECT>::app-with-dynamic-feature:compileDebugAndroidTestSources, <PROJECT>::app-with-dynamic-feature:compileDebugSources, <PROJECT>::app:compileDebugAndroidTestSources, <PROJECT>::app:compileDebugSources, <PROJECT>::feature:compileDebugAndroidTestSources, <PROJECT>::feature:compileDebugSources
            SOURCE_GEN                    : <PROJECT>::ads-sdk-implementation:generateDebugAndroidTestSources, <PROJECT>::ads-sdk-implementation:generateDebugSources, <PROJECT>::app-with-dynamic-feature:generateDebugAndroidTestSources, <PROJECT>::app-with-dynamic-feature:generateDebugSources, <PROJECT>::app:generateDebugAndroidTestSources, <PROJECT>::app:generateDebugSources, <PROJECT>::feature:generateDebugAndroidTestSources, <PROJECT>::feature:generateDebugSources
            BUNDLE                        : <PROJECT>::app-with-dynamic-feature:buildPrivacySandboxSdkApksForDebug, <PROJECT>::app-with-dynamic-feature:bundleDebug, <PROJECT>::app-with-dynamic-feature:extractApksFromSdkSplitsForDebug, <PROJECT>::app:buildPrivacySandboxSdkApksForDebug, <PROJECT>::app:bundleDebug, <PROJECT>::app:extractApksFromSdkSplitsForDebug
            APK_FROM_BUNDLE               : <PROJECT>::app-with-dynamic-feature:buildPrivacySandboxSdkApksForDebug, <PROJECT>::app-with-dynamic-feature:extractApksForDebug, <PROJECT>::app-with-dynamic-feature:extractApksFromSdkSplitsForDebug, <PROJECT>::app:buildPrivacySandboxSdkApksForDebug, <PROJECT>::app:extractApksForDebug, <PROJECT>::app:extractApksFromSdkSplitsForDebug, <PROJECT>::feature:assembleDebugAndroidTest
        TEST_COMPILE_MODE             : Unit tests
            CLEAN                         : <PROJECT>::ads-sdk-implementation:createMockableJar, <PROJECT>::ads-sdk-implementation:generateDebugSources, <PROJECT>::app-with-dynamic-feature:createMockableJar, <PROJECT>::app-with-dynamic-feature:generateDebugSources, <PROJECT>::app:createMockableJar, <PROJECT>::app:generateDebugSources, <PROJECT>::feature:createMockableJar, <PROJECT>::feature:generateDebugSources
            ASSEMBLE                      : <PROJECT>::ads-sdk-implementation:assembleDebug, <PROJECT>::ads-sdk-implementation:assembleDebugUnitTest, <PROJECT>::app-with-dynamic-feature:assembleDebug, <PROJECT>::app-with-dynamic-feature:assembleDebugUnitTest, <PROJECT>::app-with-dynamic-feature:buildPrivacySandboxSdkApksForDebug, <PROJECT>::app-with-dynamic-feature:extractApksFromSdkSplitsForDebug, <PROJECT>::app-with-dynamic-feature:generateDebugAdditionalSplitForPrivacySandboxDeployment, <PROJECT>::app:assembleDebug, <PROJECT>::app:assembleDebugUnitTest, <PROJECT>::app:buildPrivacySandboxSdkApksForDebug, <PROJECT>::app:extractApksFromSdkSplitsForDebug, <PROJECT>::app:generateDebugAdditionalSplitForPrivacySandboxDeployment, <PROJECT>::feature:assembleDebug, <PROJECT>::feature:assembleDebugUnitTest
            REBUILD                       : <PROJECT>::ads-sdk-implementation:assembleDebug, <PROJECT>::ads-sdk-implementation:assembleDebugUnitTest, <PROJECT>::ads-sdk-implementation:clean, <PROJECT>::app-with-dynamic-feature:assembleDebug, <PROJECT>::app-with-dynamic-feature:assembleDebugUnitTest, <PROJECT>::app-with-dynamic-feature:buildPrivacySandboxSdkApksForDebug, <PROJECT>::app-with-dynamic-feature:clean, <PROJECT>::app-with-dynamic-feature:extractApksFromSdkSplitsForDebug, <PROJECT>::app-with-dynamic-feature:generateDebugAdditionalSplitForPrivacySandboxDeployment, <PROJECT>::app:assembleDebug, <PROJECT>::app:assembleDebugUnitTest, <PROJECT>::app:buildPrivacySandboxSdkApksForDebug, <PROJECT>::app:clean, <PROJECT>::app:extractApksFromSdkSplitsForDebug, <PROJECT>::app:generateDebugAdditionalSplitForPrivacySandboxDeployment, <PROJECT>::feature:assembleDebug, <PROJECT>::feature:assembleDebugUnitTest, <PROJECT>::feature:clean
            COMPILE_JAVA                  : <PROJECT>::ads-sdk-implementation:compileDebugUnitTestSources, <PROJECT>::app-with-dynamic-feature:compileDebugUnitTestSources, <PROJECT>::app:compileDebugUnitTestSources, <PROJECT>::feature:compileDebugUnitTestSources
            SOURCE_GEN                    : <PROJECT>::ads-sdk-implementation:createMockableJar, <PROJECT>::ads-sdk-implementation:generateDebugSources, <PROJECT>::app-with-dynamic-feature:createMockableJar, <PROJECT>::app-with-dynamic-feature:generateDebugSources, <PROJECT>::app:createMockableJar, <PROJECT>::app:generateDebugSources, <PROJECT>::feature:createMockableJar, <PROJECT>::feature:generateDebugSources
            BUNDLE                        : <PROJECT>::app-with-dynamic-feature:buildPrivacySandboxSdkApksForDebug, <PROJECT>::app-with-dynamic-feature:bundleDebug, <PROJECT>::app-with-dynamic-feature:extractApksFromSdkSplitsForDebug, <PROJECT>::app:buildPrivacySandboxSdkApksForDebug, <PROJECT>::app:bundleDebug, <PROJECT>::app:extractApksFromSdkSplitsForDebug
            APK_FROM_BUNDLE               : <PROJECT>::app-with-dynamic-feature:buildPrivacySandboxSdkApksForDebug, <PROJECT>::app-with-dynamic-feature:extractApksForDebug, <PROJECT>::app-with-dynamic-feature:extractApksFromSdkSplitsForDebug, <PROJECT>::app:buildPrivacySandboxSdkApksForDebug, <PROJECT>::app:extractApksForDebug, <PROJECT>::app:extractApksFromSdkSplitsForDebug
        TEST_COMPILE_MODE             : None
            CLEAN                         : <PROJECT>::ads-sdk-implementation:generateDebugSources, <PROJECT>::app-with-dynamic-feature:generateDebugSources, <PROJECT>::app:generateDebugSources, <PROJECT>::feature:generateDebugSources
            ASSEMBLE                      : <PROJECT>::ads-sdk-implementation:assembleDebug, <PROJECT>::app-with-dynamic-feature:assembleDebug, <PROJECT>::app-with-dynamic-feature:buildPrivacySandboxSdkApksForDebug, <PROJECT>::app-with-dynamic-feature:extractApksFromSdkSplitsForDebug, <PROJECT>::app-with-dynamic-feature:generateDebugAdditionalSplitForPrivacySandboxDeployment, <PROJECT>::app:assembleDebug, <PROJECT>::app:buildPrivacySandboxSdkApksForDebug, <PROJECT>::app:extractApksFromSdkSplitsForDebug, <PROJECT>::app:generateDebugAdditionalSplitForPrivacySandboxDeployment, <PROJECT>::feature:assembleDebug
            REBUILD                       : <PROJECT>::ads-sdk-implementation:assembleDebug, <PROJECT>::ads-sdk-implementation:clean, <PROJECT>::app-with-dynamic-feature:assembleDebug, <PROJECT>::app-with-dynamic-feature:buildPrivacySandboxSdkApksForDebug, <PROJECT>::app-with-dynamic-feature:clean, <PROJECT>::app-with-dynamic-feature:extractApksFromSdkSplitsForDebug, <PROJECT>::app-with-dynamic-feature:generateDebugAdditionalSplitForPrivacySandboxDeployment, <PROJECT>::app:assembleDebug, <PROJECT>::app:buildPrivacySandboxSdkApksForDebug, <PROJECT>::app:clean, <PROJECT>::app:extractApksFromSdkSplitsForDebug, <PROJECT>::app:generateDebugAdditionalSplitForPrivacySandboxDeployment, <PROJECT>::feature:assembleDebug, <PROJECT>::feature:clean
            COMPILE_JAVA                  : <PROJECT>::ads-sdk-implementation:compileDebugSources, <PROJECT>::app-with-dynamic-feature:compileDebugSources, <PROJECT>::app:compileDebugSources, <PROJECT>::feature:compileDebugSources
            SOURCE_GEN                    : <PROJECT>::ads-sdk-implementation:generateDebugSources, <PROJECT>::app-with-dynamic-feature:generateDebugSources, <PROJECT>::app:generateDebugSources, <PROJECT>::feature:generateDebugSources
            BUNDLE                        : <PROJECT>::app-with-dynamic-feature:buildPrivacySandboxSdkApksForDebug, <PROJECT>::app-with-dynamic-feature:bundleDebug, <PROJECT>::app-with-dynamic-feature:extractApksFromSdkSplitsForDebug, <PROJECT>::app:buildPrivacySandboxSdkApksForDebug, <PROJECT>::app:bundleDebug, <PROJECT>::app:extractApksFromSdkSplitsForDebug
            APK_FROM_BUNDLE               : <PROJECT>::app-with-dynamic-feature:buildPrivacySandboxSdkApksForDebug, <PROJECT>::app-with-dynamic-feature:extractApksForDebug, <PROJECT>::app-with-dynamic-feature:extractApksFromSdkSplitsForDebug, <PROJECT>::app:buildPrivacySandboxSdkApksForDebug, <PROJECT>::app:extractApksForDebug, <PROJECT>::app:extractApksFromSdkSplitsForDebug
=======
            APK_FROM_BUNDLE               : <PROJECT>::app-with-dynamic-feature:buildPrivacySandboxSdkApksForDebug, <PROJECT>::app-with-dynamic-feature:extractApksForDebug, <PROJECT>::app-with-dynamic-feature:extractApksFromSdkSplitsForDebug, <PROJECT>::app:buildPrivacySandboxSdkApksForDebug, <PROJECT>::app:extractApksForDebug, <PROJECT>::app:extractApksFromSdkSplitsForDebug
            BASELINE_PROFILE_GEN          : <PROJECT>::app-with-dynamic-feature:generateDebugBaselineProfile, <PROJECT>::app:generateDebugBaselineProfile
            BASELINE_PROFILE_GEN_ALL_VARIANTS       : <PROJECT>::app-with-dynamic-feature:generateBaselineProfile, <PROJECT>::app:generateBaselineProfile
>>>>>>> 0d09370c
<|MERGE_RESOLUTION|>--- conflicted
+++ resolved
@@ -140,34 +140,20 @@
         FACET                         : Kotlin
             TypeId                        : kotlin-language
             ExternalSource                : GRADLE
-<<<<<<< HEAD
-            ApiLevel                      : 1.9
-            CompilerArguments
-                apiVersion                    : 1.9
-                languageVersion               : 1.9
-=======
             ApiLevel                      : 2.0
             CompilerArguments
                 apiVersion                    : 2.0
                 languageVersion               : 2.0
->>>>>>> 0d09370c
             CompilerSettings
                 additionalArguments           :
                 copyJsLibraryFiles            : true
                 outputDirectoryForJsLibraryFiles        : lib
             IsTestModule                  : false
             Kind                          : DEFAULT
-<<<<<<< HEAD
-            LanguageLevel                 : 1.9
-            MergedCompilerArguments
-                apiVersion                    : 1.9
-                languageVersion               : 1.9
-=======
             LanguageLevel                 : 2.0
             MergedCompilerArguments
                 apiVersion                    : 2.0
                 languageVersion               : 2.0
->>>>>>> 0d09370c
             Platform                      : JVM (17)
             UseProjectSettings            : false
             Version                       : 5
@@ -260,34 +246,20 @@
         FACET                         : Kotlin
             TypeId                        : kotlin-language
             ExternalSource                : GRADLE
-<<<<<<< HEAD
-            ApiLevel                      : 1.9
-            CompilerArguments
-                apiVersion                    : 1.9
-                languageVersion               : 1.9
-=======
             ApiLevel                      : 2.0
             CompilerArguments
                 apiVersion                    : 2.0
                 languageVersion               : 2.0
->>>>>>> 0d09370c
             CompilerSettings
                 additionalArguments           :
                 copyJsLibraryFiles            : true
                 outputDirectoryForJsLibraryFiles        : lib
             IsTestModule                  : false
             Kind                          : DEFAULT
-<<<<<<< HEAD
-            LanguageLevel                 : 1.9
-            MergedCompilerArguments
-                apiVersion                    : 1.9
-                languageVersion               : 1.9
-=======
             LanguageLevel                 : 2.0
             MergedCompilerArguments
                 apiVersion                    : 2.0
                 languageVersion               : 2.0
->>>>>>> 0d09370c
             Platform                      : JVM (17)
             UseProjectSettings            : false
             Version                       : 5
@@ -377,34 +349,20 @@
         FACET                         : Kotlin
             TypeId                        : kotlin-language
             ExternalSource                : GRADLE
-<<<<<<< HEAD
-            ApiLevel                      : 1.9
-            CompilerArguments
-                apiVersion                    : 1.9
-                languageVersion               : 1.9
-=======
             ApiLevel                      : 2.0
             CompilerArguments
                 apiVersion                    : 2.0
                 languageVersion               : 2.0
->>>>>>> 0d09370c
             CompilerSettings
                 additionalArguments           :
                 copyJsLibraryFiles            : true
                 outputDirectoryForJsLibraryFiles        : lib
             IsTestModule                  : false
             Kind                          : DEFAULT
-<<<<<<< HEAD
-            LanguageLevel                 : 1.9
-            MergedCompilerArguments
-                apiVersion                    : 1.9
-                languageVersion               : 1.9
-=======
             LanguageLevel                 : 2.0
             MergedCompilerArguments
                 apiVersion                    : 2.0
                 languageVersion               : 2.0
->>>>>>> 0d09370c
             Platform                      : JVM (17)
             UseProjectSettings            : false
             Version                       : 5
@@ -508,35 +466,8 @@
                 SOURCE_GEN                    : :app:createMockableJar, :app:generateDebugAndroidTestSources, :app:generateDebugSources
                 BUNDLE                        : :app:buildPrivacySandboxSdkApksForDebug, :app:bundleDebug, :app:extractApksFromSdkSplitsForDebug
                 APK_FROM_BUNDLE               : :app:buildPrivacySandboxSdkApksForDebug, :app:extractApksForDebug, :app:extractApksFromSdkSplitsForDebug
-<<<<<<< HEAD
-            TEST_COMPILE_MODE             : Android tests
-                CLEAN                         : :app:generateDebugAndroidTestSources, :app:generateDebugSources
-                ASSEMBLE                      : :app:assembleDebug, :app:assembleDebugAndroidTest, :app:buildPrivacySandboxSdkApksForDebug, :app:extractApksFromSdkSplitsForDebug, :app:generateDebugAdditionalSplitForPrivacySandboxDeployment
-                REBUILD                       : :app:assembleDebug, :app:assembleDebugAndroidTest, :app:buildPrivacySandboxSdkApksForDebug, :app:clean, :app:extractApksFromSdkSplitsForDebug, :app:generateDebugAdditionalSplitForPrivacySandboxDeployment
-                COMPILE_JAVA                  : :app:compileDebugAndroidTestSources, :app:compileDebugSources
-                SOURCE_GEN                    : :app:generateDebugAndroidTestSources, :app:generateDebugSources
-                BUNDLE                        : :app:buildPrivacySandboxSdkApksForDebug, :app:bundleDebug, :app:extractApksFromSdkSplitsForDebug
-                APK_FROM_BUNDLE               : :app:buildPrivacySandboxSdkApksForDebug, :app:extractApksForDebug, :app:extractApksFromSdkSplitsForDebug
-            TEST_COMPILE_MODE             : Unit tests
-                CLEAN                         : :app:createMockableJar, :app:generateDebugSources
-                ASSEMBLE                      : :app:assembleDebug, :app:assembleDebugUnitTest, :app:buildPrivacySandboxSdkApksForDebug, :app:extractApksFromSdkSplitsForDebug, :app:generateDebugAdditionalSplitForPrivacySandboxDeployment
-                REBUILD                       : :app:assembleDebug, :app:assembleDebugUnitTest, :app:buildPrivacySandboxSdkApksForDebug, :app:clean, :app:extractApksFromSdkSplitsForDebug, :app:generateDebugAdditionalSplitForPrivacySandboxDeployment
-                COMPILE_JAVA                  : :app:compileDebugUnitTestSources
-                SOURCE_GEN                    : :app:createMockableJar, :app:generateDebugSources
-                BUNDLE                        : :app:buildPrivacySandboxSdkApksForDebug, :app:bundleDebug, :app:extractApksFromSdkSplitsForDebug
-                APK_FROM_BUNDLE               : :app:buildPrivacySandboxSdkApksForDebug, :app:extractApksForDebug, :app:extractApksFromSdkSplitsForDebug
-            TEST_COMPILE_MODE             : None
-                CLEAN                         : :app:generateDebugSources
-                ASSEMBLE                      : :app:assembleDebug, :app:buildPrivacySandboxSdkApksForDebug, :app:extractApksFromSdkSplitsForDebug, :app:generateDebugAdditionalSplitForPrivacySandboxDeployment
-                REBUILD                       : :app:assembleDebug, :app:buildPrivacySandboxSdkApksForDebug, :app:clean, :app:extractApksFromSdkSplitsForDebug, :app:generateDebugAdditionalSplitForPrivacySandboxDeployment
-                COMPILE_JAVA                  : :app:compileDebugSources
-                SOURCE_GEN                    : :app:generateDebugSources
-                BUNDLE                        : :app:buildPrivacySandboxSdkApksForDebug, :app:bundleDebug, :app:extractApksFromSdkSplitsForDebug
-                APK_FROM_BUNDLE               : :app:buildPrivacySandboxSdkApksForDebug, :app:extractApksForDebug, :app:extractApksFromSdkSplitsForDebug
-=======
                 BASELINE_PROFILE_GEN          : :app:generateDebugBaselineProfile
                 BASELINE_PROFILE_GEN_ALL_VARIANTS       : :app:generateBaselineProfile
->>>>>>> 0d09370c
     MODULE                        : project.app-with-dynamic-feature
         LINKED_ANDROID_MODULE_GROUP
             holder                        : project.app-with-dynamic-feature
@@ -584,40 +515,6 @@
             HomePath                      : <ANDROID_SDK>
         ORDER_ENTRY                   : <Module source>
         BUILD_TASKS
-<<<<<<< HEAD
-            TEST_COMPILE_MODE             : All
-                CLEAN                         : :app-with-dynamic-feature:createMockableJar, :app-with-dynamic-feature:generateDebugAndroidTestSources, :app-with-dynamic-feature:generateDebugSources, :feature:createMockableJar, :feature:generateDebugAndroidTestSources, :feature:generateDebugSources
-                ASSEMBLE                      : :app-with-dynamic-feature:assembleDebug, :app-with-dynamic-feature:assembleDebugAndroidTest, :app-with-dynamic-feature:assembleDebugUnitTest, :app-with-dynamic-feature:buildPrivacySandboxSdkApksForDebug, :app-with-dynamic-feature:extractApksFromSdkSplitsForDebug, :app-with-dynamic-feature:generateDebugAdditionalSplitForPrivacySandboxDeployment, :feature:assembleDebug, :feature:assembleDebugAndroidTest, :feature:assembleDebugUnitTest
-                REBUILD                       : :app-with-dynamic-feature:assembleDebug, :app-with-dynamic-feature:assembleDebugAndroidTest, :app-with-dynamic-feature:assembleDebugUnitTest, :app-with-dynamic-feature:buildPrivacySandboxSdkApksForDebug, :app-with-dynamic-feature:clean, :app-with-dynamic-feature:extractApksFromSdkSplitsForDebug, :app-with-dynamic-feature:generateDebugAdditionalSplitForPrivacySandboxDeployment, :feature:assembleDebug, :feature:assembleDebugAndroidTest, :feature:assembleDebugUnitTest, :feature:clean
-                COMPILE_JAVA                  : :app-with-dynamic-feature:compileDebugAndroidTestSources, :app-with-dynamic-feature:compileDebugSources, :app-with-dynamic-feature:compileDebugUnitTestSources, :feature:compileDebugAndroidTestSources, :feature:compileDebugSources, :feature:compileDebugUnitTestSources
-                SOURCE_GEN                    : :app-with-dynamic-feature:createMockableJar, :app-with-dynamic-feature:generateDebugAndroidTestSources, :app-with-dynamic-feature:generateDebugSources, :feature:createMockableJar, :feature:generateDebugAndroidTestSources, :feature:generateDebugSources
-                BUNDLE                        : :app-with-dynamic-feature:buildPrivacySandboxSdkApksForDebug, :app-with-dynamic-feature:bundleDebug, :app-with-dynamic-feature:extractApksFromSdkSplitsForDebug
-                APK_FROM_BUNDLE               : :app-with-dynamic-feature:buildPrivacySandboxSdkApksForDebug, :app-with-dynamic-feature:extractApksForDebug, :app-with-dynamic-feature:extractApksFromSdkSplitsForDebug, :feature:assembleDebugAndroidTest
-            TEST_COMPILE_MODE             : Android tests
-                CLEAN                         : :app-with-dynamic-feature:generateDebugAndroidTestSources, :app-with-dynamic-feature:generateDebugSources, :feature:generateDebugAndroidTestSources, :feature:generateDebugSources
-                ASSEMBLE                      : :app-with-dynamic-feature:assembleDebug, :app-with-dynamic-feature:assembleDebugAndroidTest, :app-with-dynamic-feature:buildPrivacySandboxSdkApksForDebug, :app-with-dynamic-feature:extractApksFromSdkSplitsForDebug, :app-with-dynamic-feature:generateDebugAdditionalSplitForPrivacySandboxDeployment, :feature:assembleDebug, :feature:assembleDebugAndroidTest
-                REBUILD                       : :app-with-dynamic-feature:assembleDebug, :app-with-dynamic-feature:assembleDebugAndroidTest, :app-with-dynamic-feature:buildPrivacySandboxSdkApksForDebug, :app-with-dynamic-feature:clean, :app-with-dynamic-feature:extractApksFromSdkSplitsForDebug, :app-with-dynamic-feature:generateDebugAdditionalSplitForPrivacySandboxDeployment, :feature:assembleDebug, :feature:assembleDebugAndroidTest, :feature:clean
-                COMPILE_JAVA                  : :app-with-dynamic-feature:compileDebugAndroidTestSources, :app-with-dynamic-feature:compileDebugSources, :feature:compileDebugAndroidTestSources, :feature:compileDebugSources
-                SOURCE_GEN                    : :app-with-dynamic-feature:generateDebugAndroidTestSources, :app-with-dynamic-feature:generateDebugSources, :feature:generateDebugAndroidTestSources, :feature:generateDebugSources
-                BUNDLE                        : :app-with-dynamic-feature:buildPrivacySandboxSdkApksForDebug, :app-with-dynamic-feature:bundleDebug, :app-with-dynamic-feature:extractApksFromSdkSplitsForDebug
-                APK_FROM_BUNDLE               : :app-with-dynamic-feature:buildPrivacySandboxSdkApksForDebug, :app-with-dynamic-feature:extractApksForDebug, :app-with-dynamic-feature:extractApksFromSdkSplitsForDebug, :feature:assembleDebugAndroidTest
-            TEST_COMPILE_MODE             : Unit tests
-                CLEAN                         : :app-with-dynamic-feature:createMockableJar, :app-with-dynamic-feature:generateDebugSources, :feature:createMockableJar, :feature:generateDebugSources
-                ASSEMBLE                      : :app-with-dynamic-feature:assembleDebug, :app-with-dynamic-feature:assembleDebugUnitTest, :app-with-dynamic-feature:buildPrivacySandboxSdkApksForDebug, :app-with-dynamic-feature:extractApksFromSdkSplitsForDebug, :app-with-dynamic-feature:generateDebugAdditionalSplitForPrivacySandboxDeployment, :feature:assembleDebug, :feature:assembleDebugUnitTest
-                REBUILD                       : :app-with-dynamic-feature:assembleDebug, :app-with-dynamic-feature:assembleDebugUnitTest, :app-with-dynamic-feature:buildPrivacySandboxSdkApksForDebug, :app-with-dynamic-feature:clean, :app-with-dynamic-feature:extractApksFromSdkSplitsForDebug, :app-with-dynamic-feature:generateDebugAdditionalSplitForPrivacySandboxDeployment, :feature:assembleDebug, :feature:assembleDebugUnitTest, :feature:clean
-                COMPILE_JAVA                  : :app-with-dynamic-feature:compileDebugUnitTestSources, :feature:compileDebugUnitTestSources
-                SOURCE_GEN                    : :app-with-dynamic-feature:createMockableJar, :app-with-dynamic-feature:generateDebugSources, :feature:createMockableJar, :feature:generateDebugSources
-                BUNDLE                        : :app-with-dynamic-feature:buildPrivacySandboxSdkApksForDebug, :app-with-dynamic-feature:bundleDebug, :app-with-dynamic-feature:extractApksFromSdkSplitsForDebug
-                APK_FROM_BUNDLE               : :app-with-dynamic-feature:buildPrivacySandboxSdkApksForDebug, :app-with-dynamic-feature:extractApksForDebug, :app-with-dynamic-feature:extractApksFromSdkSplitsForDebug
-            TEST_COMPILE_MODE             : None
-                CLEAN                         : :app-with-dynamic-feature:generateDebugSources, :feature:generateDebugSources
-                ASSEMBLE                      : :app-with-dynamic-feature:assembleDebug, :app-with-dynamic-feature:buildPrivacySandboxSdkApksForDebug, :app-with-dynamic-feature:extractApksFromSdkSplitsForDebug, :app-with-dynamic-feature:generateDebugAdditionalSplitForPrivacySandboxDeployment, :feature:assembleDebug
-                REBUILD                       : :app-with-dynamic-feature:assembleDebug, :app-with-dynamic-feature:buildPrivacySandboxSdkApksForDebug, :app-with-dynamic-feature:clean, :app-with-dynamic-feature:extractApksFromSdkSplitsForDebug, :app-with-dynamic-feature:generateDebugAdditionalSplitForPrivacySandboxDeployment, :feature:assembleDebug, :feature:clean
-                COMPILE_JAVA                  : :app-with-dynamic-feature:compileDebugSources, :feature:compileDebugSources
-                SOURCE_GEN                    : :app-with-dynamic-feature:generateDebugSources, :feature:generateDebugSources
-                BUNDLE                        : :app-with-dynamic-feature:buildPrivacySandboxSdkApksForDebug, :app-with-dynamic-feature:bundleDebug, :app-with-dynamic-feature:extractApksFromSdkSplitsForDebug
-                APK_FROM_BUNDLE               : :app-with-dynamic-feature:buildPrivacySandboxSdkApksForDebug, :app-with-dynamic-feature:extractApksForDebug, :app-with-dynamic-feature:extractApksFromSdkSplitsForDebug
-=======
                 CLEAN                         : :app-with-dynamic-feature:createMockableJar, :app-with-dynamic-feature:generateDebugAndroidTestSources, :app-with-dynamic-feature:generateDebugSources
                 ASSEMBLE                      : :app-with-dynamic-feature:assembleDebug, :app-with-dynamic-feature:assembleDebugAndroidTest, :app-with-dynamic-feature:assembleDebugUnitTest, :app-with-dynamic-feature:buildPrivacySandboxSdkApksForDebug, :app-with-dynamic-feature:extractApksFromSdkSplitsForDebug, :app-with-dynamic-feature:generateDebugAdditionalSplitForPrivacySandboxDeployment
                 REBUILD                       : :app-with-dynamic-feature:assembleDebug, :app-with-dynamic-feature:assembleDebugAndroidTest, :app-with-dynamic-feature:assembleDebugUnitTest, :app-with-dynamic-feature:buildPrivacySandboxSdkApksForDebug, :app-with-dynamic-feature:clean, :app-with-dynamic-feature:extractApksFromSdkSplitsForDebug, :app-with-dynamic-feature:generateDebugAdditionalSplitForPrivacySandboxDeployment
@@ -627,7 +524,6 @@
                 APK_FROM_BUNDLE               : :app-with-dynamic-feature:buildPrivacySandboxSdkApksForDebug, :app-with-dynamic-feature:extractApksForDebug, :app-with-dynamic-feature:extractApksFromSdkSplitsForDebug
                 BASELINE_PROFILE_GEN          : :app-with-dynamic-feature:generateDebugBaselineProfile
                 BASELINE_PROFILE_GEN_ALL_VARIANTS       : :app-with-dynamic-feature:generateBaselineProfile
->>>>>>> 0d09370c
     MODULE                        : project.app-with-dynamic-feature.androidTest
         LINKED_ANDROID_MODULE_GROUP
             holder                        : project.app-with-dynamic-feature
@@ -670,34 +566,20 @@
         FACET                         : Kotlin
             TypeId                        : kotlin-language
             ExternalSource                : GRADLE
-<<<<<<< HEAD
-            ApiLevel                      : 1.9
-            CompilerArguments
-                apiVersion                    : 1.9
-                languageVersion               : 1.9
-=======
             ApiLevel                      : 2.0
             CompilerArguments
                 apiVersion                    : 2.0
                 languageVersion               : 2.0
->>>>>>> 0d09370c
             CompilerSettings
                 additionalArguments           :
                 copyJsLibraryFiles            : true
                 outputDirectoryForJsLibraryFiles        : lib
             IsTestModule                  : false
             Kind                          : DEFAULT
-<<<<<<< HEAD
-            LanguageLevel                 : 1.9
-            MergedCompilerArguments
-                apiVersion                    : 1.9
-                languageVersion               : 1.9
-=======
             LanguageLevel                 : 2.0
             MergedCompilerArguments
                 apiVersion                    : 2.0
                 languageVersion               : 2.0
->>>>>>> 0d09370c
             Platform                      : JVM (1.8)
             UseProjectSettings            : false
             Version                       : 5
@@ -824,40 +706,6 @@
             -                             : jar://<PROJECT>/app-with-dynamic-feature/build/intermediates/compile_and_runtime_not_namespaced_r_class_jar/debugAndroidTest/processDebugAndroidTestResources/R.jar!/
             -                             : file://<PROJECT>/app-with-dynamic-feature/build/generated/res/resValues/androidTest/debug
         BUILD_TASKS
-<<<<<<< HEAD
-            TEST_COMPILE_MODE             : All
-                CLEAN                         : :app-with-dynamic-feature:createMockableJar, :app-with-dynamic-feature:generateDebugAndroidTestSources, :app-with-dynamic-feature:generateDebugSources, :feature:createMockableJar, :feature:generateDebugAndroidTestSources, :feature:generateDebugSources
-                ASSEMBLE                      : :app-with-dynamic-feature:assembleDebug, :app-with-dynamic-feature:assembleDebugAndroidTest, :app-with-dynamic-feature:assembleDebugUnitTest, :app-with-dynamic-feature:buildPrivacySandboxSdkApksForDebug, :app-with-dynamic-feature:extractApksFromSdkSplitsForDebug, :app-with-dynamic-feature:generateDebugAdditionalSplitForPrivacySandboxDeployment, :feature:assembleDebug, :feature:assembleDebugAndroidTest, :feature:assembleDebugUnitTest
-                REBUILD                       : :app-with-dynamic-feature:assembleDebug, :app-with-dynamic-feature:assembleDebugAndroidTest, :app-with-dynamic-feature:assembleDebugUnitTest, :app-with-dynamic-feature:buildPrivacySandboxSdkApksForDebug, :app-with-dynamic-feature:clean, :app-with-dynamic-feature:extractApksFromSdkSplitsForDebug, :app-with-dynamic-feature:generateDebugAdditionalSplitForPrivacySandboxDeployment, :feature:assembleDebug, :feature:assembleDebugAndroidTest, :feature:assembleDebugUnitTest, :feature:clean
-                COMPILE_JAVA                  : :app-with-dynamic-feature:compileDebugAndroidTestSources, :app-with-dynamic-feature:compileDebugSources, :app-with-dynamic-feature:compileDebugUnitTestSources, :feature:compileDebugAndroidTestSources, :feature:compileDebugSources, :feature:compileDebugUnitTestSources
-                SOURCE_GEN                    : :app-with-dynamic-feature:createMockableJar, :app-with-dynamic-feature:generateDebugAndroidTestSources, :app-with-dynamic-feature:generateDebugSources, :feature:createMockableJar, :feature:generateDebugAndroidTestSources, :feature:generateDebugSources
-                BUNDLE                        : :app-with-dynamic-feature:buildPrivacySandboxSdkApksForDebug, :app-with-dynamic-feature:bundleDebug, :app-with-dynamic-feature:extractApksFromSdkSplitsForDebug
-                APK_FROM_BUNDLE               : :app-with-dynamic-feature:buildPrivacySandboxSdkApksForDebug, :app-with-dynamic-feature:extractApksForDebug, :app-with-dynamic-feature:extractApksFromSdkSplitsForDebug, :feature:assembleDebugAndroidTest
-            TEST_COMPILE_MODE             : Android tests
-                CLEAN                         : :app-with-dynamic-feature:generateDebugAndroidTestSources, :app-with-dynamic-feature:generateDebugSources, :feature:generateDebugAndroidTestSources, :feature:generateDebugSources
-                ASSEMBLE                      : :app-with-dynamic-feature:assembleDebug, :app-with-dynamic-feature:assembleDebugAndroidTest, :app-with-dynamic-feature:buildPrivacySandboxSdkApksForDebug, :app-with-dynamic-feature:extractApksFromSdkSplitsForDebug, :app-with-dynamic-feature:generateDebugAdditionalSplitForPrivacySandboxDeployment, :feature:assembleDebug, :feature:assembleDebugAndroidTest
-                REBUILD                       : :app-with-dynamic-feature:assembleDebug, :app-with-dynamic-feature:assembleDebugAndroidTest, :app-with-dynamic-feature:buildPrivacySandboxSdkApksForDebug, :app-with-dynamic-feature:clean, :app-with-dynamic-feature:extractApksFromSdkSplitsForDebug, :app-with-dynamic-feature:generateDebugAdditionalSplitForPrivacySandboxDeployment, :feature:assembleDebug, :feature:assembleDebugAndroidTest, :feature:clean
-                COMPILE_JAVA                  : :app-with-dynamic-feature:compileDebugAndroidTestSources, :app-with-dynamic-feature:compileDebugSources, :feature:compileDebugAndroidTestSources, :feature:compileDebugSources
-                SOURCE_GEN                    : :app-with-dynamic-feature:generateDebugAndroidTestSources, :app-with-dynamic-feature:generateDebugSources, :feature:generateDebugAndroidTestSources, :feature:generateDebugSources
-                BUNDLE                        : :app-with-dynamic-feature:buildPrivacySandboxSdkApksForDebug, :app-with-dynamic-feature:bundleDebug, :app-with-dynamic-feature:extractApksFromSdkSplitsForDebug
-                APK_FROM_BUNDLE               : :app-with-dynamic-feature:buildPrivacySandboxSdkApksForDebug, :app-with-dynamic-feature:extractApksForDebug, :app-with-dynamic-feature:extractApksFromSdkSplitsForDebug, :feature:assembleDebugAndroidTest
-            TEST_COMPILE_MODE             : Unit tests
-                CLEAN                         : :app-with-dynamic-feature:createMockableJar, :app-with-dynamic-feature:generateDebugSources, :feature:createMockableJar, :feature:generateDebugSources
-                ASSEMBLE                      : :app-with-dynamic-feature:assembleDebug, :app-with-dynamic-feature:assembleDebugUnitTest, :app-with-dynamic-feature:buildPrivacySandboxSdkApksForDebug, :app-with-dynamic-feature:extractApksFromSdkSplitsForDebug, :app-with-dynamic-feature:generateDebugAdditionalSplitForPrivacySandboxDeployment, :feature:assembleDebug, :feature:assembleDebugUnitTest
-                REBUILD                       : :app-with-dynamic-feature:assembleDebug, :app-with-dynamic-feature:assembleDebugUnitTest, :app-with-dynamic-feature:buildPrivacySandboxSdkApksForDebug, :app-with-dynamic-feature:clean, :app-with-dynamic-feature:extractApksFromSdkSplitsForDebug, :app-with-dynamic-feature:generateDebugAdditionalSplitForPrivacySandboxDeployment, :feature:assembleDebug, :feature:assembleDebugUnitTest, :feature:clean
-                COMPILE_JAVA                  : :app-with-dynamic-feature:compileDebugUnitTestSources, :feature:compileDebugUnitTestSources
-                SOURCE_GEN                    : :app-with-dynamic-feature:createMockableJar, :app-with-dynamic-feature:generateDebugSources, :feature:createMockableJar, :feature:generateDebugSources
-                BUNDLE                        : :app-with-dynamic-feature:buildPrivacySandboxSdkApksForDebug, :app-with-dynamic-feature:bundleDebug, :app-with-dynamic-feature:extractApksFromSdkSplitsForDebug
-                APK_FROM_BUNDLE               : :app-with-dynamic-feature:buildPrivacySandboxSdkApksForDebug, :app-with-dynamic-feature:extractApksForDebug, :app-with-dynamic-feature:extractApksFromSdkSplitsForDebug
-            TEST_COMPILE_MODE             : None
-                CLEAN                         : :app-with-dynamic-feature:generateDebugSources, :feature:generateDebugSources
-                ASSEMBLE                      : :app-with-dynamic-feature:assembleDebug, :app-with-dynamic-feature:buildPrivacySandboxSdkApksForDebug, :app-with-dynamic-feature:extractApksFromSdkSplitsForDebug, :app-with-dynamic-feature:generateDebugAdditionalSplitForPrivacySandboxDeployment, :feature:assembleDebug
-                REBUILD                       : :app-with-dynamic-feature:assembleDebug, :app-with-dynamic-feature:buildPrivacySandboxSdkApksForDebug, :app-with-dynamic-feature:clean, :app-with-dynamic-feature:extractApksFromSdkSplitsForDebug, :app-with-dynamic-feature:generateDebugAdditionalSplitForPrivacySandboxDeployment, :feature:assembleDebug, :feature:clean
-                COMPILE_JAVA                  : :app-with-dynamic-feature:compileDebugSources, :feature:compileDebugSources
-                SOURCE_GEN                    : :app-with-dynamic-feature:generateDebugSources, :feature:generateDebugSources
-                BUNDLE                        : :app-with-dynamic-feature:buildPrivacySandboxSdkApksForDebug, :app-with-dynamic-feature:bundleDebug, :app-with-dynamic-feature:extractApksFromSdkSplitsForDebug
-                APK_FROM_BUNDLE               : :app-with-dynamic-feature:buildPrivacySandboxSdkApksForDebug, :app-with-dynamic-feature:extractApksForDebug, :app-with-dynamic-feature:extractApksFromSdkSplitsForDebug
-=======
                 CLEAN                         : :app-with-dynamic-feature:generateDebugAndroidTestSources
                 ASSEMBLE                      : :app-with-dynamic-feature:assembleDebugAndroidTest
                 REBUILD                       : :app-with-dynamic-feature:assembleDebugAndroidTest, :app-with-dynamic-feature:clean
@@ -865,7 +713,6 @@
                 SOURCE_GEN                    : :app-with-dynamic-feature:generateDebugAndroidTestSources
                 BASELINE_PROFILE_GEN          : :app-with-dynamic-feature:generateDebugBaselineProfile
                 BASELINE_PROFILE_GEN_ALL_VARIANTS       : :app-with-dynamic-feature:generateBaselineProfile
->>>>>>> 0d09370c
     MODULE                        : project.app-with-dynamic-feature.main
         LINKED_ANDROID_MODULE_GROUP
             holder                        : project.app-with-dynamic-feature
@@ -906,34 +753,20 @@
         FACET                         : Kotlin
             TypeId                        : kotlin-language
             ExternalSource                : GRADLE
-<<<<<<< HEAD
-            ApiLevel                      : 1.9
-            CompilerArguments
-                apiVersion                    : 1.9
-                languageVersion               : 1.9
-=======
             ApiLevel                      : 2.0
             CompilerArguments
                 apiVersion                    : 2.0
                 languageVersion               : 2.0
->>>>>>> 0d09370c
             CompilerSettings
                 additionalArguments           :
                 copyJsLibraryFiles            : true
                 outputDirectoryForJsLibraryFiles        : lib
             IsTestModule                  : false
             Kind                          : DEFAULT
-<<<<<<< HEAD
-            LanguageLevel                 : 1.9
-            MergedCompilerArguments
-                apiVersion                    : 1.9
-                languageVersion               : 1.9
-=======
             LanguageLevel                 : 2.0
             MergedCompilerArguments
                 apiVersion                    : 2.0
                 languageVersion               : 2.0
->>>>>>> 0d09370c
             Platform                      : JVM (1.8)
             UseProjectSettings            : false
             Version                       : 5
@@ -1004,40 +837,6 @@
             -                             : jar://<PROJECT>/app-with-dynamic-feature/build/intermediates/compile_and_runtime_not_namespaced_r_class_jar/debug/processDebugResources/R.jar!/
             -                             : file://<PROJECT>/app-with-dynamic-feature/build/generated/res/resValues/debug
         BUILD_TASKS
-<<<<<<< HEAD
-            TEST_COMPILE_MODE             : All
-                CLEAN                         : :app-with-dynamic-feature:createMockableJar, :app-with-dynamic-feature:generateDebugAndroidTestSources, :app-with-dynamic-feature:generateDebugSources, :feature:createMockableJar, :feature:generateDebugAndroidTestSources, :feature:generateDebugSources
-                ASSEMBLE                      : :app-with-dynamic-feature:assembleDebug, :app-with-dynamic-feature:assembleDebugAndroidTest, :app-with-dynamic-feature:assembleDebugUnitTest, :app-with-dynamic-feature:buildPrivacySandboxSdkApksForDebug, :app-with-dynamic-feature:extractApksFromSdkSplitsForDebug, :app-with-dynamic-feature:generateDebugAdditionalSplitForPrivacySandboxDeployment, :feature:assembleDebug, :feature:assembleDebugAndroidTest, :feature:assembleDebugUnitTest
-                REBUILD                       : :app-with-dynamic-feature:assembleDebug, :app-with-dynamic-feature:assembleDebugAndroidTest, :app-with-dynamic-feature:assembleDebugUnitTest, :app-with-dynamic-feature:buildPrivacySandboxSdkApksForDebug, :app-with-dynamic-feature:clean, :app-with-dynamic-feature:extractApksFromSdkSplitsForDebug, :app-with-dynamic-feature:generateDebugAdditionalSplitForPrivacySandboxDeployment, :feature:assembleDebug, :feature:assembleDebugAndroidTest, :feature:assembleDebugUnitTest, :feature:clean
-                COMPILE_JAVA                  : :app-with-dynamic-feature:compileDebugAndroidTestSources, :app-with-dynamic-feature:compileDebugSources, :app-with-dynamic-feature:compileDebugUnitTestSources, :feature:compileDebugAndroidTestSources, :feature:compileDebugSources, :feature:compileDebugUnitTestSources
-                SOURCE_GEN                    : :app-with-dynamic-feature:createMockableJar, :app-with-dynamic-feature:generateDebugAndroidTestSources, :app-with-dynamic-feature:generateDebugSources, :feature:createMockableJar, :feature:generateDebugAndroidTestSources, :feature:generateDebugSources
-                BUNDLE                        : :app-with-dynamic-feature:buildPrivacySandboxSdkApksForDebug, :app-with-dynamic-feature:bundleDebug, :app-with-dynamic-feature:extractApksFromSdkSplitsForDebug
-                APK_FROM_BUNDLE               : :app-with-dynamic-feature:buildPrivacySandboxSdkApksForDebug, :app-with-dynamic-feature:extractApksForDebug, :app-with-dynamic-feature:extractApksFromSdkSplitsForDebug, :feature:assembleDebugAndroidTest
-            TEST_COMPILE_MODE             : Android tests
-                CLEAN                         : :app-with-dynamic-feature:generateDebugAndroidTestSources, :app-with-dynamic-feature:generateDebugSources, :feature:generateDebugAndroidTestSources, :feature:generateDebugSources
-                ASSEMBLE                      : :app-with-dynamic-feature:assembleDebug, :app-with-dynamic-feature:assembleDebugAndroidTest, :app-with-dynamic-feature:buildPrivacySandboxSdkApksForDebug, :app-with-dynamic-feature:extractApksFromSdkSplitsForDebug, :app-with-dynamic-feature:generateDebugAdditionalSplitForPrivacySandboxDeployment, :feature:assembleDebug, :feature:assembleDebugAndroidTest
-                REBUILD                       : :app-with-dynamic-feature:assembleDebug, :app-with-dynamic-feature:assembleDebugAndroidTest, :app-with-dynamic-feature:buildPrivacySandboxSdkApksForDebug, :app-with-dynamic-feature:clean, :app-with-dynamic-feature:extractApksFromSdkSplitsForDebug, :app-with-dynamic-feature:generateDebugAdditionalSplitForPrivacySandboxDeployment, :feature:assembleDebug, :feature:assembleDebugAndroidTest, :feature:clean
-                COMPILE_JAVA                  : :app-with-dynamic-feature:compileDebugAndroidTestSources, :app-with-dynamic-feature:compileDebugSources, :feature:compileDebugAndroidTestSources, :feature:compileDebugSources
-                SOURCE_GEN                    : :app-with-dynamic-feature:generateDebugAndroidTestSources, :app-with-dynamic-feature:generateDebugSources, :feature:generateDebugAndroidTestSources, :feature:generateDebugSources
-                BUNDLE                        : :app-with-dynamic-feature:buildPrivacySandboxSdkApksForDebug, :app-with-dynamic-feature:bundleDebug, :app-with-dynamic-feature:extractApksFromSdkSplitsForDebug
-                APK_FROM_BUNDLE               : :app-with-dynamic-feature:buildPrivacySandboxSdkApksForDebug, :app-with-dynamic-feature:extractApksForDebug, :app-with-dynamic-feature:extractApksFromSdkSplitsForDebug, :feature:assembleDebugAndroidTest
-            TEST_COMPILE_MODE             : Unit tests
-                CLEAN                         : :app-with-dynamic-feature:createMockableJar, :app-with-dynamic-feature:generateDebugSources, :feature:createMockableJar, :feature:generateDebugSources
-                ASSEMBLE                      : :app-with-dynamic-feature:assembleDebug, :app-with-dynamic-feature:assembleDebugUnitTest, :app-with-dynamic-feature:buildPrivacySandboxSdkApksForDebug, :app-with-dynamic-feature:extractApksFromSdkSplitsForDebug, :app-with-dynamic-feature:generateDebugAdditionalSplitForPrivacySandboxDeployment, :feature:assembleDebug, :feature:assembleDebugUnitTest
-                REBUILD                       : :app-with-dynamic-feature:assembleDebug, :app-with-dynamic-feature:assembleDebugUnitTest, :app-with-dynamic-feature:buildPrivacySandboxSdkApksForDebug, :app-with-dynamic-feature:clean, :app-with-dynamic-feature:extractApksFromSdkSplitsForDebug, :app-with-dynamic-feature:generateDebugAdditionalSplitForPrivacySandboxDeployment, :feature:assembleDebug, :feature:assembleDebugUnitTest, :feature:clean
-                COMPILE_JAVA                  : :app-with-dynamic-feature:compileDebugUnitTestSources, :feature:compileDebugUnitTestSources
-                SOURCE_GEN                    : :app-with-dynamic-feature:createMockableJar, :app-with-dynamic-feature:generateDebugSources, :feature:createMockableJar, :feature:generateDebugSources
-                BUNDLE                        : :app-with-dynamic-feature:buildPrivacySandboxSdkApksForDebug, :app-with-dynamic-feature:bundleDebug, :app-with-dynamic-feature:extractApksFromSdkSplitsForDebug
-                APK_FROM_BUNDLE               : :app-with-dynamic-feature:buildPrivacySandboxSdkApksForDebug, :app-with-dynamic-feature:extractApksForDebug, :app-with-dynamic-feature:extractApksFromSdkSplitsForDebug
-            TEST_COMPILE_MODE             : None
-                CLEAN                         : :app-with-dynamic-feature:generateDebugSources, :feature:generateDebugSources
-                ASSEMBLE                      : :app-with-dynamic-feature:assembleDebug, :app-with-dynamic-feature:buildPrivacySandboxSdkApksForDebug, :app-with-dynamic-feature:extractApksFromSdkSplitsForDebug, :app-with-dynamic-feature:generateDebugAdditionalSplitForPrivacySandboxDeployment, :feature:assembleDebug
-                REBUILD                       : :app-with-dynamic-feature:assembleDebug, :app-with-dynamic-feature:buildPrivacySandboxSdkApksForDebug, :app-with-dynamic-feature:clean, :app-with-dynamic-feature:extractApksFromSdkSplitsForDebug, :app-with-dynamic-feature:generateDebugAdditionalSplitForPrivacySandboxDeployment, :feature:assembleDebug, :feature:clean
-                COMPILE_JAVA                  : :app-with-dynamic-feature:compileDebugSources, :feature:compileDebugSources
-                SOURCE_GEN                    : :app-with-dynamic-feature:generateDebugSources, :feature:generateDebugSources
-                BUNDLE                        : :app-with-dynamic-feature:buildPrivacySandboxSdkApksForDebug, :app-with-dynamic-feature:bundleDebug, :app-with-dynamic-feature:extractApksFromSdkSplitsForDebug
-                APK_FROM_BUNDLE               : :app-with-dynamic-feature:buildPrivacySandboxSdkApksForDebug, :app-with-dynamic-feature:extractApksForDebug, :app-with-dynamic-feature:extractApksFromSdkSplitsForDebug
-=======
                 CLEAN                         : :app-with-dynamic-feature:generateDebugSources
                 ASSEMBLE                      : :app-with-dynamic-feature:assembleDebug, :app-with-dynamic-feature:buildPrivacySandboxSdkApksForDebug, :app-with-dynamic-feature:extractApksFromSdkSplitsForDebug, :app-with-dynamic-feature:generateDebugAdditionalSplitForPrivacySandboxDeployment
                 REBUILD                       : :app-with-dynamic-feature:assembleDebug, :app-with-dynamic-feature:buildPrivacySandboxSdkApksForDebug, :app-with-dynamic-feature:clean, :app-with-dynamic-feature:extractApksFromSdkSplitsForDebug, :app-with-dynamic-feature:generateDebugAdditionalSplitForPrivacySandboxDeployment
@@ -1047,7 +846,6 @@
                 APK_FROM_BUNDLE               : :app-with-dynamic-feature:buildPrivacySandboxSdkApksForDebug, :app-with-dynamic-feature:extractApksForDebug, :app-with-dynamic-feature:extractApksFromSdkSplitsForDebug
                 BASELINE_PROFILE_GEN          : :app-with-dynamic-feature:generateDebugBaselineProfile
                 BASELINE_PROFILE_GEN_ALL_VARIANTS       : :app-with-dynamic-feature:generateBaselineProfile
->>>>>>> 0d09370c
     MODULE                        : project.app-with-dynamic-feature.unitTest
         LINKED_ANDROID_MODULE_GROUP
             holder                        : project.app-with-dynamic-feature
@@ -1088,34 +886,20 @@
         FACET                         : Kotlin
             TypeId                        : kotlin-language
             ExternalSource                : GRADLE
-<<<<<<< HEAD
-            ApiLevel                      : 1.9
-            CompilerArguments
-                apiVersion                    : 1.9
-                languageVersion               : 1.9
-=======
             ApiLevel                      : 2.0
             CompilerArguments
                 apiVersion                    : 2.0
                 languageVersion               : 2.0
->>>>>>> 0d09370c
             CompilerSettings
                 additionalArguments           :
                 copyJsLibraryFiles            : true
                 outputDirectoryForJsLibraryFiles        : lib
             IsTestModule                  : false
             Kind                          : DEFAULT
-<<<<<<< HEAD
-            LanguageLevel                 : 1.9
-            MergedCompilerArguments
-                apiVersion                    : 1.9
-                languageVersion               : 1.9
-=======
             LanguageLevel                 : 2.0
             MergedCompilerArguments
                 apiVersion                    : 2.0
                 languageVersion               : 2.0
->>>>>>> 0d09370c
             Platform                      : JVM (1.8)
             UseProjectSettings            : false
             Version                       : 5
@@ -1214,40 +998,6 @@
         ORDER_ENTRY                   : project.app-with-dynamic-feature.main
             Scope                         : Test
         BUILD_TASKS
-<<<<<<< HEAD
-            TEST_COMPILE_MODE             : All
-                CLEAN                         : :app-with-dynamic-feature:createMockableJar, :app-with-dynamic-feature:generateDebugAndroidTestSources, :app-with-dynamic-feature:generateDebugSources, :feature:createMockableJar, :feature:generateDebugAndroidTestSources, :feature:generateDebugSources
-                ASSEMBLE                      : :app-with-dynamic-feature:assembleDebug, :app-with-dynamic-feature:assembleDebugAndroidTest, :app-with-dynamic-feature:assembleDebugUnitTest, :app-with-dynamic-feature:buildPrivacySandboxSdkApksForDebug, :app-with-dynamic-feature:extractApksFromSdkSplitsForDebug, :app-with-dynamic-feature:generateDebugAdditionalSplitForPrivacySandboxDeployment, :feature:assembleDebug, :feature:assembleDebugAndroidTest, :feature:assembleDebugUnitTest
-                REBUILD                       : :app-with-dynamic-feature:assembleDebug, :app-with-dynamic-feature:assembleDebugAndroidTest, :app-with-dynamic-feature:assembleDebugUnitTest, :app-with-dynamic-feature:buildPrivacySandboxSdkApksForDebug, :app-with-dynamic-feature:clean, :app-with-dynamic-feature:extractApksFromSdkSplitsForDebug, :app-with-dynamic-feature:generateDebugAdditionalSplitForPrivacySandboxDeployment, :feature:assembleDebug, :feature:assembleDebugAndroidTest, :feature:assembleDebugUnitTest, :feature:clean
-                COMPILE_JAVA                  : :app-with-dynamic-feature:compileDebugAndroidTestSources, :app-with-dynamic-feature:compileDebugSources, :app-with-dynamic-feature:compileDebugUnitTestSources, :feature:compileDebugAndroidTestSources, :feature:compileDebugSources, :feature:compileDebugUnitTestSources
-                SOURCE_GEN                    : :app-with-dynamic-feature:createMockableJar, :app-with-dynamic-feature:generateDebugAndroidTestSources, :app-with-dynamic-feature:generateDebugSources, :feature:createMockableJar, :feature:generateDebugAndroidTestSources, :feature:generateDebugSources
-                BUNDLE                        : :app-with-dynamic-feature:buildPrivacySandboxSdkApksForDebug, :app-with-dynamic-feature:bundleDebug, :app-with-dynamic-feature:extractApksFromSdkSplitsForDebug
-                APK_FROM_BUNDLE               : :app-with-dynamic-feature:buildPrivacySandboxSdkApksForDebug, :app-with-dynamic-feature:extractApksForDebug, :app-with-dynamic-feature:extractApksFromSdkSplitsForDebug, :feature:assembleDebugAndroidTest
-            TEST_COMPILE_MODE             : Android tests
-                CLEAN                         : :app-with-dynamic-feature:generateDebugAndroidTestSources, :app-with-dynamic-feature:generateDebugSources, :feature:generateDebugAndroidTestSources, :feature:generateDebugSources
-                ASSEMBLE                      : :app-with-dynamic-feature:assembleDebug, :app-with-dynamic-feature:assembleDebugAndroidTest, :app-with-dynamic-feature:buildPrivacySandboxSdkApksForDebug, :app-with-dynamic-feature:extractApksFromSdkSplitsForDebug, :app-with-dynamic-feature:generateDebugAdditionalSplitForPrivacySandboxDeployment, :feature:assembleDebug, :feature:assembleDebugAndroidTest
-                REBUILD                       : :app-with-dynamic-feature:assembleDebug, :app-with-dynamic-feature:assembleDebugAndroidTest, :app-with-dynamic-feature:buildPrivacySandboxSdkApksForDebug, :app-with-dynamic-feature:clean, :app-with-dynamic-feature:extractApksFromSdkSplitsForDebug, :app-with-dynamic-feature:generateDebugAdditionalSplitForPrivacySandboxDeployment, :feature:assembleDebug, :feature:assembleDebugAndroidTest, :feature:clean
-                COMPILE_JAVA                  : :app-with-dynamic-feature:compileDebugAndroidTestSources, :app-with-dynamic-feature:compileDebugSources, :feature:compileDebugAndroidTestSources, :feature:compileDebugSources
-                SOURCE_GEN                    : :app-with-dynamic-feature:generateDebugAndroidTestSources, :app-with-dynamic-feature:generateDebugSources, :feature:generateDebugAndroidTestSources, :feature:generateDebugSources
-                BUNDLE                        : :app-with-dynamic-feature:buildPrivacySandboxSdkApksForDebug, :app-with-dynamic-feature:bundleDebug, :app-with-dynamic-feature:extractApksFromSdkSplitsForDebug
-                APK_FROM_BUNDLE               : :app-with-dynamic-feature:buildPrivacySandboxSdkApksForDebug, :app-with-dynamic-feature:extractApksForDebug, :app-with-dynamic-feature:extractApksFromSdkSplitsForDebug, :feature:assembleDebugAndroidTest
-            TEST_COMPILE_MODE             : Unit tests
-                CLEAN                         : :app-with-dynamic-feature:createMockableJar, :app-with-dynamic-feature:generateDebugSources, :feature:createMockableJar, :feature:generateDebugSources
-                ASSEMBLE                      : :app-with-dynamic-feature:assembleDebug, :app-with-dynamic-feature:assembleDebugUnitTest, :app-with-dynamic-feature:buildPrivacySandboxSdkApksForDebug, :app-with-dynamic-feature:extractApksFromSdkSplitsForDebug, :app-with-dynamic-feature:generateDebugAdditionalSplitForPrivacySandboxDeployment, :feature:assembleDebug, :feature:assembleDebugUnitTest
-                REBUILD                       : :app-with-dynamic-feature:assembleDebug, :app-with-dynamic-feature:assembleDebugUnitTest, :app-with-dynamic-feature:buildPrivacySandboxSdkApksForDebug, :app-with-dynamic-feature:clean, :app-with-dynamic-feature:extractApksFromSdkSplitsForDebug, :app-with-dynamic-feature:generateDebugAdditionalSplitForPrivacySandboxDeployment, :feature:assembleDebug, :feature:assembleDebugUnitTest, :feature:clean
-                COMPILE_JAVA                  : :app-with-dynamic-feature:compileDebugUnitTestSources, :feature:compileDebugUnitTestSources
-                SOURCE_GEN                    : :app-with-dynamic-feature:createMockableJar, :app-with-dynamic-feature:generateDebugSources, :feature:createMockableJar, :feature:generateDebugSources
-                BUNDLE                        : :app-with-dynamic-feature:buildPrivacySandboxSdkApksForDebug, :app-with-dynamic-feature:bundleDebug, :app-with-dynamic-feature:extractApksFromSdkSplitsForDebug
-                APK_FROM_BUNDLE               : :app-with-dynamic-feature:buildPrivacySandboxSdkApksForDebug, :app-with-dynamic-feature:extractApksForDebug, :app-with-dynamic-feature:extractApksFromSdkSplitsForDebug
-            TEST_COMPILE_MODE             : None
-                CLEAN                         : :app-with-dynamic-feature:generateDebugSources, :feature:generateDebugSources
-                ASSEMBLE                      : :app-with-dynamic-feature:assembleDebug, :app-with-dynamic-feature:buildPrivacySandboxSdkApksForDebug, :app-with-dynamic-feature:extractApksFromSdkSplitsForDebug, :app-with-dynamic-feature:generateDebugAdditionalSplitForPrivacySandboxDeployment, :feature:assembleDebug
-                REBUILD                       : :app-with-dynamic-feature:assembleDebug, :app-with-dynamic-feature:buildPrivacySandboxSdkApksForDebug, :app-with-dynamic-feature:clean, :app-with-dynamic-feature:extractApksFromSdkSplitsForDebug, :app-with-dynamic-feature:generateDebugAdditionalSplitForPrivacySandboxDeployment, :feature:assembleDebug, :feature:clean
-                COMPILE_JAVA                  : :app-with-dynamic-feature:compileDebugSources, :feature:compileDebugSources
-                SOURCE_GEN                    : :app-with-dynamic-feature:generateDebugSources, :feature:generateDebugSources
-                BUNDLE                        : :app-with-dynamic-feature:buildPrivacySandboxSdkApksForDebug, :app-with-dynamic-feature:bundleDebug, :app-with-dynamic-feature:extractApksFromSdkSplitsForDebug
-                APK_FROM_BUNDLE               : :app-with-dynamic-feature:buildPrivacySandboxSdkApksForDebug, :app-with-dynamic-feature:extractApksForDebug, :app-with-dynamic-feature:extractApksFromSdkSplitsForDebug
-=======
                 CLEAN                         : :app-with-dynamic-feature:createMockableJar
                 ASSEMBLE                      : :app-with-dynamic-feature:assembleDebugUnitTest
                 REBUILD                       : :app-with-dynamic-feature:assembleDebugUnitTest, :app-with-dynamic-feature:clean
@@ -1255,7 +1005,6 @@
                 SOURCE_GEN                    : :app-with-dynamic-feature:createMockableJar
                 BASELINE_PROFILE_GEN          : :app-with-dynamic-feature:generateDebugBaselineProfile
                 BASELINE_PROFILE_GEN_ALL_VARIANTS       : :app-with-dynamic-feature:generateBaselineProfile
->>>>>>> 0d09370c
     MODULE                        : project.app.androidTest
         LINKED_ANDROID_MODULE_GROUP
             holder                        : project.app
@@ -1298,34 +1047,20 @@
         FACET                         : Kotlin
             TypeId                        : kotlin-language
             ExternalSource                : GRADLE
-<<<<<<< HEAD
-            ApiLevel                      : 1.9
-            CompilerArguments
-                apiVersion                    : 1.9
-                languageVersion               : 1.9
-=======
             ApiLevel                      : 2.0
             CompilerArguments
                 apiVersion                    : 2.0
                 languageVersion               : 2.0
->>>>>>> 0d09370c
             CompilerSettings
                 additionalArguments           :
                 copyJsLibraryFiles            : true
                 outputDirectoryForJsLibraryFiles        : lib
             IsTestModule                  : false
             Kind                          : DEFAULT
-<<<<<<< HEAD
-            LanguageLevel                 : 1.9
-            MergedCompilerArguments
-                apiVersion                    : 1.9
-                languageVersion               : 1.9
-=======
             LanguageLevel                 : 2.0
             MergedCompilerArguments
                 apiVersion                    : 2.0
                 languageVersion               : 2.0
->>>>>>> 0d09370c
             Platform                      : JVM (1.8)
             UseProjectSettings            : false
             Version                       : 5
@@ -1450,40 +1185,6 @@
             -                             : jar://<PROJECT>/app/build/intermediates/compile_and_runtime_not_namespaced_r_class_jar/debugAndroidTest/processDebugAndroidTestResources/R.jar!/
             -                             : file://<PROJECT>/app/build/generated/res/resValues/androidTest/debug
         BUILD_TASKS
-<<<<<<< HEAD
-            TEST_COMPILE_MODE             : All
-                CLEAN                         : :app:createMockableJar, :app:generateDebugAndroidTestSources, :app:generateDebugSources
-                ASSEMBLE                      : :app:assembleDebug, :app:assembleDebugAndroidTest, :app:assembleDebugUnitTest, :app:buildPrivacySandboxSdkApksForDebug, :app:extractApksFromSdkSplitsForDebug, :app:generateDebugAdditionalSplitForPrivacySandboxDeployment
-                REBUILD                       : :app:assembleDebug, :app:assembleDebugAndroidTest, :app:assembleDebugUnitTest, :app:buildPrivacySandboxSdkApksForDebug, :app:clean, :app:extractApksFromSdkSplitsForDebug, :app:generateDebugAdditionalSplitForPrivacySandboxDeployment
-                COMPILE_JAVA                  : :app:compileDebugAndroidTestSources, :app:compileDebugSources, :app:compileDebugUnitTestSources
-                SOURCE_GEN                    : :app:createMockableJar, :app:generateDebugAndroidTestSources, :app:generateDebugSources
-                BUNDLE                        : :app:buildPrivacySandboxSdkApksForDebug, :app:bundleDebug, :app:extractApksFromSdkSplitsForDebug
-                APK_FROM_BUNDLE               : :app:buildPrivacySandboxSdkApksForDebug, :app:extractApksForDebug, :app:extractApksFromSdkSplitsForDebug
-            TEST_COMPILE_MODE             : Android tests
-                CLEAN                         : :app:generateDebugAndroidTestSources, :app:generateDebugSources
-                ASSEMBLE                      : :app:assembleDebug, :app:assembleDebugAndroidTest, :app:buildPrivacySandboxSdkApksForDebug, :app:extractApksFromSdkSplitsForDebug, :app:generateDebugAdditionalSplitForPrivacySandboxDeployment
-                REBUILD                       : :app:assembleDebug, :app:assembleDebugAndroidTest, :app:buildPrivacySandboxSdkApksForDebug, :app:clean, :app:extractApksFromSdkSplitsForDebug, :app:generateDebugAdditionalSplitForPrivacySandboxDeployment
-                COMPILE_JAVA                  : :app:compileDebugAndroidTestSources, :app:compileDebugSources
-                SOURCE_GEN                    : :app:generateDebugAndroidTestSources, :app:generateDebugSources
-                BUNDLE                        : :app:buildPrivacySandboxSdkApksForDebug, :app:bundleDebug, :app:extractApksFromSdkSplitsForDebug
-                APK_FROM_BUNDLE               : :app:buildPrivacySandboxSdkApksForDebug, :app:extractApksForDebug, :app:extractApksFromSdkSplitsForDebug
-            TEST_COMPILE_MODE             : Unit tests
-                CLEAN                         : :app:createMockableJar, :app:generateDebugSources
-                ASSEMBLE                      : :app:assembleDebug, :app:assembleDebugUnitTest, :app:buildPrivacySandboxSdkApksForDebug, :app:extractApksFromSdkSplitsForDebug, :app:generateDebugAdditionalSplitForPrivacySandboxDeployment
-                REBUILD                       : :app:assembleDebug, :app:assembleDebugUnitTest, :app:buildPrivacySandboxSdkApksForDebug, :app:clean, :app:extractApksFromSdkSplitsForDebug, :app:generateDebugAdditionalSplitForPrivacySandboxDeployment
-                COMPILE_JAVA                  : :app:compileDebugUnitTestSources
-                SOURCE_GEN                    : :app:createMockableJar, :app:generateDebugSources
-                BUNDLE                        : :app:buildPrivacySandboxSdkApksForDebug, :app:bundleDebug, :app:extractApksFromSdkSplitsForDebug
-                APK_FROM_BUNDLE               : :app:buildPrivacySandboxSdkApksForDebug, :app:extractApksForDebug, :app:extractApksFromSdkSplitsForDebug
-            TEST_COMPILE_MODE             : None
-                CLEAN                         : :app:generateDebugSources
-                ASSEMBLE                      : :app:assembleDebug, :app:buildPrivacySandboxSdkApksForDebug, :app:extractApksFromSdkSplitsForDebug, :app:generateDebugAdditionalSplitForPrivacySandboxDeployment
-                REBUILD                       : :app:assembleDebug, :app:buildPrivacySandboxSdkApksForDebug, :app:clean, :app:extractApksFromSdkSplitsForDebug, :app:generateDebugAdditionalSplitForPrivacySandboxDeployment
-                COMPILE_JAVA                  : :app:compileDebugSources
-                SOURCE_GEN                    : :app:generateDebugSources
-                BUNDLE                        : :app:buildPrivacySandboxSdkApksForDebug, :app:bundleDebug, :app:extractApksFromSdkSplitsForDebug
-                APK_FROM_BUNDLE               : :app:buildPrivacySandboxSdkApksForDebug, :app:extractApksForDebug, :app:extractApksFromSdkSplitsForDebug
-=======
                 CLEAN                         : :app:generateDebugAndroidTestSources
                 ASSEMBLE                      : :app:assembleDebugAndroidTest
                 REBUILD                       : :app:assembleDebugAndroidTest, :app:clean
@@ -1491,7 +1192,6 @@
                 SOURCE_GEN                    : :app:generateDebugAndroidTestSources
                 BASELINE_PROFILE_GEN          : :app:generateDebugBaselineProfile
                 BASELINE_PROFILE_GEN_ALL_VARIANTS       : :app:generateBaselineProfile
->>>>>>> 0d09370c
     MODULE                        : project.app.main
         LINKED_ANDROID_MODULE_GROUP
             holder                        : project.app
@@ -1532,34 +1232,20 @@
         FACET                         : Kotlin
             TypeId                        : kotlin-language
             ExternalSource                : GRADLE
-<<<<<<< HEAD
-            ApiLevel                      : 1.9
-            CompilerArguments
-                apiVersion                    : 1.9
-                languageVersion               : 1.9
-=======
             ApiLevel                      : 2.0
             CompilerArguments
                 apiVersion                    : 2.0
                 languageVersion               : 2.0
->>>>>>> 0d09370c
             CompilerSettings
                 additionalArguments           :
                 copyJsLibraryFiles            : true
                 outputDirectoryForJsLibraryFiles        : lib
             IsTestModule                  : false
             Kind                          : DEFAULT
-<<<<<<< HEAD
-            LanguageLevel                 : 1.9
-            MergedCompilerArguments
-                apiVersion                    : 1.9
-                languageVersion               : 1.9
-=======
             LanguageLevel                 : 2.0
             MergedCompilerArguments
                 apiVersion                    : 2.0
                 languageVersion               : 2.0
->>>>>>> 0d09370c
             Platform                      : JVM (1.8)
             UseProjectSettings            : false
             Version                       : 5
@@ -1630,34 +1316,6 @@
             -                             : jar://<PROJECT>/app/build/intermediates/compile_and_runtime_not_namespaced_r_class_jar/debug/processDebugResources/R.jar!/
             -                             : file://<PROJECT>/app/build/generated/res/resValues/debug
         BUILD_TASKS
-<<<<<<< HEAD
-            TEST_COMPILE_MODE             : All
-                CLEAN                         : :app:createMockableJar, :app:generateDebugAndroidTestSources, :app:generateDebugSources
-                ASSEMBLE                      : :app:assembleDebug, :app:assembleDebugAndroidTest, :app:assembleDebugUnitTest, :app:buildPrivacySandboxSdkApksForDebug, :app:extractApksFromSdkSplitsForDebug, :app:generateDebugAdditionalSplitForPrivacySandboxDeployment
-                REBUILD                       : :app:assembleDebug, :app:assembleDebugAndroidTest, :app:assembleDebugUnitTest, :app:buildPrivacySandboxSdkApksForDebug, :app:clean, :app:extractApksFromSdkSplitsForDebug, :app:generateDebugAdditionalSplitForPrivacySandboxDeployment
-                COMPILE_JAVA                  : :app:compileDebugAndroidTestSources, :app:compileDebugSources, :app:compileDebugUnitTestSources
-                SOURCE_GEN                    : :app:createMockableJar, :app:generateDebugAndroidTestSources, :app:generateDebugSources
-                BUNDLE                        : :app:buildPrivacySandboxSdkApksForDebug, :app:bundleDebug, :app:extractApksFromSdkSplitsForDebug
-                APK_FROM_BUNDLE               : :app:buildPrivacySandboxSdkApksForDebug, :app:extractApksForDebug, :app:extractApksFromSdkSplitsForDebug
-            TEST_COMPILE_MODE             : Android tests
-                CLEAN                         : :app:generateDebugAndroidTestSources, :app:generateDebugSources
-                ASSEMBLE                      : :app:assembleDebug, :app:assembleDebugAndroidTest, :app:buildPrivacySandboxSdkApksForDebug, :app:extractApksFromSdkSplitsForDebug, :app:generateDebugAdditionalSplitForPrivacySandboxDeployment
-                REBUILD                       : :app:assembleDebug, :app:assembleDebugAndroidTest, :app:buildPrivacySandboxSdkApksForDebug, :app:clean, :app:extractApksFromSdkSplitsForDebug, :app:generateDebugAdditionalSplitForPrivacySandboxDeployment
-                COMPILE_JAVA                  : :app:compileDebugAndroidTestSources, :app:compileDebugSources
-                SOURCE_GEN                    : :app:generateDebugAndroidTestSources, :app:generateDebugSources
-                BUNDLE                        : :app:buildPrivacySandboxSdkApksForDebug, :app:bundleDebug, :app:extractApksFromSdkSplitsForDebug
-                APK_FROM_BUNDLE               : :app:buildPrivacySandboxSdkApksForDebug, :app:extractApksForDebug, :app:extractApksFromSdkSplitsForDebug
-            TEST_COMPILE_MODE             : Unit tests
-                CLEAN                         : :app:createMockableJar, :app:generateDebugSources
-                ASSEMBLE                      : :app:assembleDebug, :app:assembleDebugUnitTest, :app:buildPrivacySandboxSdkApksForDebug, :app:extractApksFromSdkSplitsForDebug, :app:generateDebugAdditionalSplitForPrivacySandboxDeployment
-                REBUILD                       : :app:assembleDebug, :app:assembleDebugUnitTest, :app:buildPrivacySandboxSdkApksForDebug, :app:clean, :app:extractApksFromSdkSplitsForDebug, :app:generateDebugAdditionalSplitForPrivacySandboxDeployment
-                COMPILE_JAVA                  : :app:compileDebugUnitTestSources
-                SOURCE_GEN                    : :app:createMockableJar, :app:generateDebugSources
-                BUNDLE                        : :app:buildPrivacySandboxSdkApksForDebug, :app:bundleDebug, :app:extractApksFromSdkSplitsForDebug
-                APK_FROM_BUNDLE               : :app:buildPrivacySandboxSdkApksForDebug, :app:extractApksForDebug, :app:extractApksFromSdkSplitsForDebug
-            TEST_COMPILE_MODE             : None
-=======
->>>>>>> 0d09370c
                 CLEAN                         : :app:generateDebugSources
                 ASSEMBLE                      : :app:assembleDebug, :app:buildPrivacySandboxSdkApksForDebug, :app:extractApksFromSdkSplitsForDebug, :app:generateDebugAdditionalSplitForPrivacySandboxDeployment
                 REBUILD                       : :app:assembleDebug, :app:buildPrivacySandboxSdkApksForDebug, :app:clean, :app:extractApksFromSdkSplitsForDebug, :app:generateDebugAdditionalSplitForPrivacySandboxDeployment
@@ -1665,11 +1323,8 @@
                 SOURCE_GEN                    : :app:generateDebugSources
                 BUNDLE                        : :app:buildPrivacySandboxSdkApksForDebug, :app:bundleDebug, :app:extractApksFromSdkSplitsForDebug
                 APK_FROM_BUNDLE               : :app:buildPrivacySandboxSdkApksForDebug, :app:extractApksForDebug, :app:extractApksFromSdkSplitsForDebug
-<<<<<<< HEAD
-=======
                 BASELINE_PROFILE_GEN          : :app:generateDebugBaselineProfile
                 BASELINE_PROFILE_GEN_ALL_VARIANTS       : :app:generateBaselineProfile
->>>>>>> 0d09370c
     MODULE                        : project.app.unitTest
         LINKED_ANDROID_MODULE_GROUP
             holder                        : project.app
@@ -1710,34 +1365,20 @@
         FACET                         : Kotlin
             TypeId                        : kotlin-language
             ExternalSource                : GRADLE
-<<<<<<< HEAD
-            ApiLevel                      : 1.9
-            CompilerArguments
-                apiVersion                    : 1.9
-                languageVersion               : 1.9
-=======
             ApiLevel                      : 2.0
             CompilerArguments
                 apiVersion                    : 2.0
                 languageVersion               : 2.0
->>>>>>> 0d09370c
             CompilerSettings
                 additionalArguments           :
                 copyJsLibraryFiles            : true
                 outputDirectoryForJsLibraryFiles        : lib
             IsTestModule                  : false
             Kind                          : DEFAULT
-<<<<<<< HEAD
-            LanguageLevel                 : 1.9
-            MergedCompilerArguments
-                apiVersion                    : 1.9
-                languageVersion               : 1.9
-=======
             LanguageLevel                 : 2.0
             MergedCompilerArguments
                 apiVersion                    : 2.0
                 languageVersion               : 2.0
->>>>>>> 0d09370c
             Platform                      : JVM (1.8)
             UseProjectSettings            : false
             Version                       : 5
@@ -1836,40 +1477,6 @@
         ORDER_ENTRY                   : project.app.main
             Scope                         : Test
         BUILD_TASKS
-<<<<<<< HEAD
-            TEST_COMPILE_MODE             : All
-                CLEAN                         : :app:createMockableJar, :app:generateDebugAndroidTestSources, :app:generateDebugSources
-                ASSEMBLE                      : :app:assembleDebug, :app:assembleDebugAndroidTest, :app:assembleDebugUnitTest, :app:buildPrivacySandboxSdkApksForDebug, :app:extractApksFromSdkSplitsForDebug, :app:generateDebugAdditionalSplitForPrivacySandboxDeployment
-                REBUILD                       : :app:assembleDebug, :app:assembleDebugAndroidTest, :app:assembleDebugUnitTest, :app:buildPrivacySandboxSdkApksForDebug, :app:clean, :app:extractApksFromSdkSplitsForDebug, :app:generateDebugAdditionalSplitForPrivacySandboxDeployment
-                COMPILE_JAVA                  : :app:compileDebugAndroidTestSources, :app:compileDebugSources, :app:compileDebugUnitTestSources
-                SOURCE_GEN                    : :app:createMockableJar, :app:generateDebugAndroidTestSources, :app:generateDebugSources
-                BUNDLE                        : :app:buildPrivacySandboxSdkApksForDebug, :app:bundleDebug, :app:extractApksFromSdkSplitsForDebug
-                APK_FROM_BUNDLE               : :app:buildPrivacySandboxSdkApksForDebug, :app:extractApksForDebug, :app:extractApksFromSdkSplitsForDebug
-            TEST_COMPILE_MODE             : Android tests
-                CLEAN                         : :app:generateDebugAndroidTestSources, :app:generateDebugSources
-                ASSEMBLE                      : :app:assembleDebug, :app:assembleDebugAndroidTest, :app:buildPrivacySandboxSdkApksForDebug, :app:extractApksFromSdkSplitsForDebug, :app:generateDebugAdditionalSplitForPrivacySandboxDeployment
-                REBUILD                       : :app:assembleDebug, :app:assembleDebugAndroidTest, :app:buildPrivacySandboxSdkApksForDebug, :app:clean, :app:extractApksFromSdkSplitsForDebug, :app:generateDebugAdditionalSplitForPrivacySandboxDeployment
-                COMPILE_JAVA                  : :app:compileDebugAndroidTestSources, :app:compileDebugSources
-                SOURCE_GEN                    : :app:generateDebugAndroidTestSources, :app:generateDebugSources
-                BUNDLE                        : :app:buildPrivacySandboxSdkApksForDebug, :app:bundleDebug, :app:extractApksFromSdkSplitsForDebug
-                APK_FROM_BUNDLE               : :app:buildPrivacySandboxSdkApksForDebug, :app:extractApksForDebug, :app:extractApksFromSdkSplitsForDebug
-            TEST_COMPILE_MODE             : Unit tests
-                CLEAN                         : :app:createMockableJar, :app:generateDebugSources
-                ASSEMBLE                      : :app:assembleDebug, :app:assembleDebugUnitTest, :app:buildPrivacySandboxSdkApksForDebug, :app:extractApksFromSdkSplitsForDebug, :app:generateDebugAdditionalSplitForPrivacySandboxDeployment
-                REBUILD                       : :app:assembleDebug, :app:assembleDebugUnitTest, :app:buildPrivacySandboxSdkApksForDebug, :app:clean, :app:extractApksFromSdkSplitsForDebug, :app:generateDebugAdditionalSplitForPrivacySandboxDeployment
-                COMPILE_JAVA                  : :app:compileDebugUnitTestSources
-                SOURCE_GEN                    : :app:createMockableJar, :app:generateDebugSources
-                BUNDLE                        : :app:buildPrivacySandboxSdkApksForDebug, :app:bundleDebug, :app:extractApksFromSdkSplitsForDebug
-                APK_FROM_BUNDLE               : :app:buildPrivacySandboxSdkApksForDebug, :app:extractApksForDebug, :app:extractApksFromSdkSplitsForDebug
-            TEST_COMPILE_MODE             : None
-                CLEAN                         : :app:generateDebugSources
-                ASSEMBLE                      : :app:assembleDebug, :app:buildPrivacySandboxSdkApksForDebug, :app:extractApksFromSdkSplitsForDebug, :app:generateDebugAdditionalSplitForPrivacySandboxDeployment
-                REBUILD                       : :app:assembleDebug, :app:buildPrivacySandboxSdkApksForDebug, :app:clean, :app:extractApksFromSdkSplitsForDebug, :app:generateDebugAdditionalSplitForPrivacySandboxDeployment
-                COMPILE_JAVA                  : :app:compileDebugSources
-                SOURCE_GEN                    : :app:generateDebugSources
-                BUNDLE                        : :app:buildPrivacySandboxSdkApksForDebug, :app:bundleDebug, :app:extractApksFromSdkSplitsForDebug
-                APK_FROM_BUNDLE               : :app:buildPrivacySandboxSdkApksForDebug, :app:extractApksForDebug, :app:extractApksFromSdkSplitsForDebug
-=======
                 CLEAN                         : :app:createMockableJar
                 ASSEMBLE                      : :app:assembleDebugUnitTest
                 REBUILD                       : :app:assembleDebugUnitTest, :app:clean
@@ -1877,7 +1484,6 @@
                 SOURCE_GEN                    : :app:createMockableJar
                 BASELINE_PROFILE_GEN          : :app:generateDebugBaselineProfile
                 BASELINE_PROFILE_GEN_ALL_VARIANTS       : :app:generateBaselineProfile
->>>>>>> 0d09370c
     MODULE                        : project.feature
         LINKED_ANDROID_MODULE_GROUP
             holder                        : project.feature
@@ -1925,36 +1531,6 @@
             HomePath                      : <ANDROID_SDK>
         ORDER_ENTRY                   : <Module source>
         BUILD_TASKS
-<<<<<<< HEAD
-            TEST_COMPILE_MODE             : All
-                CLEAN                         : :app-with-dynamic-feature:createMockableJar, :app-with-dynamic-feature:generateDebugAndroidTestSources, :app-with-dynamic-feature:generateDebugSources, :feature:createMockableJar, :feature:generateDebugAndroidTestSources, :feature:generateDebugSources
-                ASSEMBLE                      : :app-with-dynamic-feature:assembleDebug, :app-with-dynamic-feature:assembleDebugAndroidTest, :app-with-dynamic-feature:assembleDebugUnitTest, :app-with-dynamic-feature:buildPrivacySandboxSdkApksForDebug, :app-with-dynamic-feature:extractApksFromSdkSplitsForDebug, :app-with-dynamic-feature:generateDebugAdditionalSplitForPrivacySandboxDeployment, :feature:assembleDebug, :feature:assembleDebugAndroidTest, :feature:assembleDebugUnitTest
-                REBUILD                       : :app-with-dynamic-feature:assembleDebug, :app-with-dynamic-feature:assembleDebugAndroidTest, :app-with-dynamic-feature:assembleDebugUnitTest, :app-with-dynamic-feature:buildPrivacySandboxSdkApksForDebug, :app-with-dynamic-feature:clean, :app-with-dynamic-feature:extractApksFromSdkSplitsForDebug, :app-with-dynamic-feature:generateDebugAdditionalSplitForPrivacySandboxDeployment, :feature:assembleDebug, :feature:assembleDebugAndroidTest, :feature:assembleDebugUnitTest, :feature:clean
-                COMPILE_JAVA                  : :app-with-dynamic-feature:compileDebugAndroidTestSources, :app-with-dynamic-feature:compileDebugSources, :app-with-dynamic-feature:compileDebugUnitTestSources, :feature:compileDebugAndroidTestSources, :feature:compileDebugSources, :feature:compileDebugUnitTestSources
-                SOURCE_GEN                    : :app-with-dynamic-feature:createMockableJar, :app-with-dynamic-feature:generateDebugAndroidTestSources, :app-with-dynamic-feature:generateDebugSources, :feature:createMockableJar, :feature:generateDebugAndroidTestSources, :feature:generateDebugSources
-                BUNDLE                        : :app-with-dynamic-feature:buildPrivacySandboxSdkApksForDebug, :app-with-dynamic-feature:bundleDebug, :app-with-dynamic-feature:extractApksFromSdkSplitsForDebug
-                APK_FROM_BUNDLE               : :app-with-dynamic-feature:buildPrivacySandboxSdkApksForDebug, :app-with-dynamic-feature:extractApksForDebug, :app-with-dynamic-feature:extractApksFromSdkSplitsForDebug, :feature:assembleDebugAndroidTest
-            TEST_COMPILE_MODE             : Android tests
-                CLEAN                         : :app-with-dynamic-feature:generateDebugAndroidTestSources, :app-with-dynamic-feature:generateDebugSources, :feature:generateDebugAndroidTestSources, :feature:generateDebugSources
-                ASSEMBLE                      : :app-with-dynamic-feature:assembleDebug, :app-with-dynamic-feature:assembleDebugAndroidTest, :app-with-dynamic-feature:buildPrivacySandboxSdkApksForDebug, :app-with-dynamic-feature:extractApksFromSdkSplitsForDebug, :app-with-dynamic-feature:generateDebugAdditionalSplitForPrivacySandboxDeployment, :feature:assembleDebug, :feature:assembleDebugAndroidTest
-                REBUILD                       : :app-with-dynamic-feature:assembleDebug, :app-with-dynamic-feature:assembleDebugAndroidTest, :app-with-dynamic-feature:buildPrivacySandboxSdkApksForDebug, :app-with-dynamic-feature:clean, :app-with-dynamic-feature:extractApksFromSdkSplitsForDebug, :app-with-dynamic-feature:generateDebugAdditionalSplitForPrivacySandboxDeployment, :feature:assembleDebug, :feature:assembleDebugAndroidTest, :feature:clean
-                COMPILE_JAVA                  : :app-with-dynamic-feature:compileDebugAndroidTestSources, :app-with-dynamic-feature:compileDebugSources, :feature:compileDebugAndroidTestSources, :feature:compileDebugSources
-                SOURCE_GEN                    : :app-with-dynamic-feature:generateDebugAndroidTestSources, :app-with-dynamic-feature:generateDebugSources, :feature:generateDebugAndroidTestSources, :feature:generateDebugSources
-                BUNDLE                        : :app-with-dynamic-feature:buildPrivacySandboxSdkApksForDebug, :app-with-dynamic-feature:bundleDebug, :app-with-dynamic-feature:extractApksFromSdkSplitsForDebug
-                APK_FROM_BUNDLE               : :app-with-dynamic-feature:buildPrivacySandboxSdkApksForDebug, :app-with-dynamic-feature:extractApksForDebug, :app-with-dynamic-feature:extractApksFromSdkSplitsForDebug, :feature:assembleDebugAndroidTest
-            TEST_COMPILE_MODE             : Unit tests
-                CLEAN                         : :feature:createMockableJar, :feature:generateDebugSources
-                ASSEMBLE                      : :feature:assembleDebug, :feature:assembleDebugUnitTest
-                REBUILD                       : :feature:assembleDebug, :feature:assembleDebugUnitTest, :feature:clean
-                COMPILE_JAVA                  : :feature:compileDebugUnitTestSources
-                SOURCE_GEN                    : :feature:createMockableJar, :feature:generateDebugSources
-            TEST_COMPILE_MODE             : None
-                CLEAN                         : :feature:generateDebugSources
-                ASSEMBLE                      : :feature:assembleDebug
-                REBUILD                       : :feature:assembleDebug, :feature:clean
-                COMPILE_JAVA                  : :feature:compileDebugSources
-                SOURCE_GEN                    : :feature:generateDebugSources
-=======
                 CLEAN                         : :feature:createMockableJar, :feature:generateDebugAndroidTestSources, :feature:generateDebugSources
                 ASSEMBLE                      : :feature:assembleDebug, :feature:assembleDebugAndroidTest, :feature:assembleDebugUnitTest
                 REBUILD                       : :feature:assembleDebug, :feature:assembleDebugAndroidTest, :feature:assembleDebugUnitTest, :feature:clean
@@ -1963,7 +1539,6 @@
                 APK_FROM_BUNDLE               : :feature:assembleDebugAndroidTest
                 BASELINE_PROFILE_GEN          : :feature:generateDebugBaselineProfile
                 BASELINE_PROFILE_GEN_ALL_VARIANTS       : :feature:generateBaselineProfile
->>>>>>> 0d09370c
     MODULE                        : project.feature.androidTest
         LINKED_ANDROID_MODULE_GROUP
             holder                        : project.feature
@@ -2006,34 +1581,20 @@
         FACET                         : Kotlin
             TypeId                        : kotlin-language
             ExternalSource                : GRADLE
-<<<<<<< HEAD
-            ApiLevel                      : 1.9
-            CompilerArguments
-                apiVersion                    : 1.9
-                languageVersion               : 1.9
-=======
             ApiLevel                      : 2.0
             CompilerArguments
                 apiVersion                    : 2.0
                 languageVersion               : 2.0
->>>>>>> 0d09370c
             CompilerSettings
                 additionalArguments           :
                 copyJsLibraryFiles            : true
                 outputDirectoryForJsLibraryFiles        : lib
             IsTestModule                  : false
             Kind                          : DEFAULT
-<<<<<<< HEAD
-            LanguageLevel                 : 1.9
-            MergedCompilerArguments
-                apiVersion                    : 1.9
-                languageVersion               : 1.9
-=======
             LanguageLevel                 : 2.0
             MergedCompilerArguments
                 apiVersion                    : 2.0
                 languageVersion               : 2.0
->>>>>>> 0d09370c
             Platform                      : JVM (17)
             UseProjectSettings            : false
             Version                       : 5
@@ -2073,36 +1634,6 @@
         ORDER_ENTRY                   : project.feature.main
             Scope                         : Test
         BUILD_TASKS
-<<<<<<< HEAD
-            TEST_COMPILE_MODE             : All
-                CLEAN                         : :app-with-dynamic-feature:createMockableJar, :app-with-dynamic-feature:generateDebugAndroidTestSources, :app-with-dynamic-feature:generateDebugSources, :feature:createMockableJar, :feature:generateDebugAndroidTestSources, :feature:generateDebugSources
-                ASSEMBLE                      : :app-with-dynamic-feature:assembleDebug, :app-with-dynamic-feature:assembleDebugAndroidTest, :app-with-dynamic-feature:assembleDebugUnitTest, :app-with-dynamic-feature:buildPrivacySandboxSdkApksForDebug, :app-with-dynamic-feature:extractApksFromSdkSplitsForDebug, :app-with-dynamic-feature:generateDebugAdditionalSplitForPrivacySandboxDeployment, :feature:assembleDebug, :feature:assembleDebugAndroidTest, :feature:assembleDebugUnitTest
-                REBUILD                       : :app-with-dynamic-feature:assembleDebug, :app-with-dynamic-feature:assembleDebugAndroidTest, :app-with-dynamic-feature:assembleDebugUnitTest, :app-with-dynamic-feature:buildPrivacySandboxSdkApksForDebug, :app-with-dynamic-feature:clean, :app-with-dynamic-feature:extractApksFromSdkSplitsForDebug, :app-with-dynamic-feature:generateDebugAdditionalSplitForPrivacySandboxDeployment, :feature:assembleDebug, :feature:assembleDebugAndroidTest, :feature:assembleDebugUnitTest, :feature:clean
-                COMPILE_JAVA                  : :app-with-dynamic-feature:compileDebugAndroidTestSources, :app-with-dynamic-feature:compileDebugSources, :app-with-dynamic-feature:compileDebugUnitTestSources, :feature:compileDebugAndroidTestSources, :feature:compileDebugSources, :feature:compileDebugUnitTestSources
-                SOURCE_GEN                    : :app-with-dynamic-feature:createMockableJar, :app-with-dynamic-feature:generateDebugAndroidTestSources, :app-with-dynamic-feature:generateDebugSources, :feature:createMockableJar, :feature:generateDebugAndroidTestSources, :feature:generateDebugSources
-                BUNDLE                        : :app-with-dynamic-feature:buildPrivacySandboxSdkApksForDebug, :app-with-dynamic-feature:bundleDebug, :app-with-dynamic-feature:extractApksFromSdkSplitsForDebug
-                APK_FROM_BUNDLE               : :app-with-dynamic-feature:buildPrivacySandboxSdkApksForDebug, :app-with-dynamic-feature:extractApksForDebug, :app-with-dynamic-feature:extractApksFromSdkSplitsForDebug, :feature:assembleDebugAndroidTest
-            TEST_COMPILE_MODE             : Android tests
-                CLEAN                         : :app-with-dynamic-feature:generateDebugAndroidTestSources, :app-with-dynamic-feature:generateDebugSources, :feature:generateDebugAndroidTestSources, :feature:generateDebugSources
-                ASSEMBLE                      : :app-with-dynamic-feature:assembleDebug, :app-with-dynamic-feature:assembleDebugAndroidTest, :app-with-dynamic-feature:buildPrivacySandboxSdkApksForDebug, :app-with-dynamic-feature:extractApksFromSdkSplitsForDebug, :app-with-dynamic-feature:generateDebugAdditionalSplitForPrivacySandboxDeployment, :feature:assembleDebug, :feature:assembleDebugAndroidTest
-                REBUILD                       : :app-with-dynamic-feature:assembleDebug, :app-with-dynamic-feature:assembleDebugAndroidTest, :app-with-dynamic-feature:buildPrivacySandboxSdkApksForDebug, :app-with-dynamic-feature:clean, :app-with-dynamic-feature:extractApksFromSdkSplitsForDebug, :app-with-dynamic-feature:generateDebugAdditionalSplitForPrivacySandboxDeployment, :feature:assembleDebug, :feature:assembleDebugAndroidTest, :feature:clean
-                COMPILE_JAVA                  : :app-with-dynamic-feature:compileDebugAndroidTestSources, :app-with-dynamic-feature:compileDebugSources, :feature:compileDebugAndroidTestSources, :feature:compileDebugSources
-                SOURCE_GEN                    : :app-with-dynamic-feature:generateDebugAndroidTestSources, :app-with-dynamic-feature:generateDebugSources, :feature:generateDebugAndroidTestSources, :feature:generateDebugSources
-                BUNDLE                        : :app-with-dynamic-feature:buildPrivacySandboxSdkApksForDebug, :app-with-dynamic-feature:bundleDebug, :app-with-dynamic-feature:extractApksFromSdkSplitsForDebug
-                APK_FROM_BUNDLE               : :app-with-dynamic-feature:buildPrivacySandboxSdkApksForDebug, :app-with-dynamic-feature:extractApksForDebug, :app-with-dynamic-feature:extractApksFromSdkSplitsForDebug, :feature:assembleDebugAndroidTest
-            TEST_COMPILE_MODE             : Unit tests
-                CLEAN                         : :feature:createMockableJar, :feature:generateDebugSources
-                ASSEMBLE                      : :feature:assembleDebug, :feature:assembleDebugUnitTest
-                REBUILD                       : :feature:assembleDebug, :feature:assembleDebugUnitTest, :feature:clean
-                COMPILE_JAVA                  : :feature:compileDebugUnitTestSources
-                SOURCE_GEN                    : :feature:createMockableJar, :feature:generateDebugSources
-            TEST_COMPILE_MODE             : None
-                CLEAN                         : :feature:generateDebugSources
-                ASSEMBLE                      : :feature:assembleDebug
-                REBUILD                       : :feature:assembleDebug, :feature:clean
-                COMPILE_JAVA                  : :feature:compileDebugSources
-                SOURCE_GEN                    : :feature:generateDebugSources
-=======
                 CLEAN                         : :feature:generateDebugAndroidTestSources
                 ASSEMBLE                      : :feature:assembleDebugAndroidTest
                 REBUILD                       : :feature:assembleDebugAndroidTest, :feature:clean
@@ -2111,7 +1642,6 @@
                 APK_FROM_BUNDLE               : :feature:assembleDebugAndroidTest
                 BASELINE_PROFILE_GEN          : :feature:generateDebugBaselineProfile
                 BASELINE_PROFILE_GEN_ALL_VARIANTS       : :feature:generateBaselineProfile
->>>>>>> 0d09370c
     MODULE                        : project.feature.main
         LINKED_ANDROID_MODULE_GROUP
             holder                        : project.feature
@@ -2152,34 +1682,20 @@
         FACET                         : Kotlin
             TypeId                        : kotlin-language
             ExternalSource                : GRADLE
-<<<<<<< HEAD
-            ApiLevel                      : 1.9
-            CompilerArguments
-                apiVersion                    : 1.9
-                languageVersion               : 1.9
-=======
             ApiLevel                      : 2.0
             CompilerArguments
                 apiVersion                    : 2.0
                 languageVersion               : 2.0
->>>>>>> 0d09370c
             CompilerSettings
                 additionalArguments           :
                 copyJsLibraryFiles            : true
                 outputDirectoryForJsLibraryFiles        : lib
             IsTestModule                  : false
             Kind                          : DEFAULT
-<<<<<<< HEAD
-            LanguageLevel                 : 1.9
-            MergedCompilerArguments
-                apiVersion                    : 1.9
-                languageVersion               : 1.9
-=======
             LanguageLevel                 : 2.0
             MergedCompilerArguments
                 apiVersion                    : 2.0
                 languageVersion               : 2.0
->>>>>>> 0d09370c
             Platform                      : JVM (17)
             UseProjectSettings            : false
             Version                       : 5
@@ -2219,32 +1735,6 @@
             -                             : jar://<PROJECT>/feature/build/intermediates/compile_and_runtime_not_namespaced_r_class_jar/debug/processDebugResources/R.jar!/
             -                             : file://<PROJECT>/feature/build/generated/res/resValues/debug
         BUILD_TASKS
-<<<<<<< HEAD
-            TEST_COMPILE_MODE             : All
-                CLEAN                         : :app-with-dynamic-feature:createMockableJar, :app-with-dynamic-feature:generateDebugAndroidTestSources, :app-with-dynamic-feature:generateDebugSources, :feature:createMockableJar, :feature:generateDebugAndroidTestSources, :feature:generateDebugSources
-                ASSEMBLE                      : :app-with-dynamic-feature:assembleDebug, :app-with-dynamic-feature:assembleDebugAndroidTest, :app-with-dynamic-feature:assembleDebugUnitTest, :app-with-dynamic-feature:buildPrivacySandboxSdkApksForDebug, :app-with-dynamic-feature:extractApksFromSdkSplitsForDebug, :app-with-dynamic-feature:generateDebugAdditionalSplitForPrivacySandboxDeployment, :feature:assembleDebug, :feature:assembleDebugAndroidTest, :feature:assembleDebugUnitTest
-                REBUILD                       : :app-with-dynamic-feature:assembleDebug, :app-with-dynamic-feature:assembleDebugAndroidTest, :app-with-dynamic-feature:assembleDebugUnitTest, :app-with-dynamic-feature:buildPrivacySandboxSdkApksForDebug, :app-with-dynamic-feature:clean, :app-with-dynamic-feature:extractApksFromSdkSplitsForDebug, :app-with-dynamic-feature:generateDebugAdditionalSplitForPrivacySandboxDeployment, :feature:assembleDebug, :feature:assembleDebugAndroidTest, :feature:assembleDebugUnitTest, :feature:clean
-                COMPILE_JAVA                  : :app-with-dynamic-feature:compileDebugAndroidTestSources, :app-with-dynamic-feature:compileDebugSources, :app-with-dynamic-feature:compileDebugUnitTestSources, :feature:compileDebugAndroidTestSources, :feature:compileDebugSources, :feature:compileDebugUnitTestSources
-                SOURCE_GEN                    : :app-with-dynamic-feature:createMockableJar, :app-with-dynamic-feature:generateDebugAndroidTestSources, :app-with-dynamic-feature:generateDebugSources, :feature:createMockableJar, :feature:generateDebugAndroidTestSources, :feature:generateDebugSources
-                BUNDLE                        : :app-with-dynamic-feature:buildPrivacySandboxSdkApksForDebug, :app-with-dynamic-feature:bundleDebug, :app-with-dynamic-feature:extractApksFromSdkSplitsForDebug
-                APK_FROM_BUNDLE               : :app-with-dynamic-feature:buildPrivacySandboxSdkApksForDebug, :app-with-dynamic-feature:extractApksForDebug, :app-with-dynamic-feature:extractApksFromSdkSplitsForDebug, :feature:assembleDebugAndroidTest
-            TEST_COMPILE_MODE             : Android tests
-                CLEAN                         : :app-with-dynamic-feature:generateDebugAndroidTestSources, :app-with-dynamic-feature:generateDebugSources, :feature:generateDebugAndroidTestSources, :feature:generateDebugSources
-                ASSEMBLE                      : :app-with-dynamic-feature:assembleDebug, :app-with-dynamic-feature:assembleDebugAndroidTest, :app-with-dynamic-feature:buildPrivacySandboxSdkApksForDebug, :app-with-dynamic-feature:extractApksFromSdkSplitsForDebug, :app-with-dynamic-feature:generateDebugAdditionalSplitForPrivacySandboxDeployment, :feature:assembleDebug, :feature:assembleDebugAndroidTest
-                REBUILD                       : :app-with-dynamic-feature:assembleDebug, :app-with-dynamic-feature:assembleDebugAndroidTest, :app-with-dynamic-feature:buildPrivacySandboxSdkApksForDebug, :app-with-dynamic-feature:clean, :app-with-dynamic-feature:extractApksFromSdkSplitsForDebug, :app-with-dynamic-feature:generateDebugAdditionalSplitForPrivacySandboxDeployment, :feature:assembleDebug, :feature:assembleDebugAndroidTest, :feature:clean
-                COMPILE_JAVA                  : :app-with-dynamic-feature:compileDebugAndroidTestSources, :app-with-dynamic-feature:compileDebugSources, :feature:compileDebugAndroidTestSources, :feature:compileDebugSources
-                SOURCE_GEN                    : :app-with-dynamic-feature:generateDebugAndroidTestSources, :app-with-dynamic-feature:generateDebugSources, :feature:generateDebugAndroidTestSources, :feature:generateDebugSources
-                BUNDLE                        : :app-with-dynamic-feature:buildPrivacySandboxSdkApksForDebug, :app-with-dynamic-feature:bundleDebug, :app-with-dynamic-feature:extractApksFromSdkSplitsForDebug
-                APK_FROM_BUNDLE               : :app-with-dynamic-feature:buildPrivacySandboxSdkApksForDebug, :app-with-dynamic-feature:extractApksForDebug, :app-with-dynamic-feature:extractApksFromSdkSplitsForDebug, :feature:assembleDebugAndroidTest
-            TEST_COMPILE_MODE             : Unit tests
-                CLEAN                         : :feature:createMockableJar, :feature:generateDebugSources
-                ASSEMBLE                      : :feature:assembleDebug, :feature:assembleDebugUnitTest
-                REBUILD                       : :feature:assembleDebug, :feature:assembleDebugUnitTest, :feature:clean
-                COMPILE_JAVA                  : :feature:compileDebugUnitTestSources
-                SOURCE_GEN                    : :feature:createMockableJar, :feature:generateDebugSources
-            TEST_COMPILE_MODE             : None
-=======
->>>>>>> 0d09370c
                 CLEAN                         : :feature:generateDebugSources
                 ASSEMBLE                      : :feature:assembleDebug
                 REBUILD                       : :feature:assembleDebug, :feature:clean
@@ -2292,34 +1782,20 @@
         FACET                         : Kotlin
             TypeId                        : kotlin-language
             ExternalSource                : GRADLE
-<<<<<<< HEAD
-            ApiLevel                      : 1.9
-            CompilerArguments
-                apiVersion                    : 1.9
-                languageVersion               : 1.9
-=======
             ApiLevel                      : 2.0
             CompilerArguments
                 apiVersion                    : 2.0
                 languageVersion               : 2.0
->>>>>>> 0d09370c
             CompilerSettings
                 additionalArguments           :
                 copyJsLibraryFiles            : true
                 outputDirectoryForJsLibraryFiles        : lib
             IsTestModule                  : false
             Kind                          : DEFAULT
-<<<<<<< HEAD
-            LanguageLevel                 : 1.9
-            MergedCompilerArguments
-                apiVersion                    : 1.9
-                languageVersion               : 1.9
-=======
             LanguageLevel                 : 2.0
             MergedCompilerArguments
                 apiVersion                    : 2.0
                 languageVersion               : 2.0
->>>>>>> 0d09370c
             Platform                      : JVM (17)
             UseProjectSettings            : false
             Version                       : 5
@@ -2356,32 +1832,9 @@
         ORDER_ENTRY                   : project.feature.main
             Scope                         : Test
         BUILD_TASKS
-<<<<<<< HEAD
-            TEST_COMPILE_MODE             : All
-                CLEAN                         : :app-with-dynamic-feature:createMockableJar, :app-with-dynamic-feature:generateDebugAndroidTestSources, :app-with-dynamic-feature:generateDebugSources, :feature:createMockableJar, :feature:generateDebugAndroidTestSources, :feature:generateDebugSources
-                ASSEMBLE                      : :app-with-dynamic-feature:assembleDebug, :app-with-dynamic-feature:assembleDebugAndroidTest, :app-with-dynamic-feature:assembleDebugUnitTest, :app-with-dynamic-feature:buildPrivacySandboxSdkApksForDebug, :app-with-dynamic-feature:extractApksFromSdkSplitsForDebug, :app-with-dynamic-feature:generateDebugAdditionalSplitForPrivacySandboxDeployment, :feature:assembleDebug, :feature:assembleDebugAndroidTest, :feature:assembleDebugUnitTest
-                REBUILD                       : :app-with-dynamic-feature:assembleDebug, :app-with-dynamic-feature:assembleDebugAndroidTest, :app-with-dynamic-feature:assembleDebugUnitTest, :app-with-dynamic-feature:buildPrivacySandboxSdkApksForDebug, :app-with-dynamic-feature:clean, :app-with-dynamic-feature:extractApksFromSdkSplitsForDebug, :app-with-dynamic-feature:generateDebugAdditionalSplitForPrivacySandboxDeployment, :feature:assembleDebug, :feature:assembleDebugAndroidTest, :feature:assembleDebugUnitTest, :feature:clean
-                COMPILE_JAVA                  : :app-with-dynamic-feature:compileDebugAndroidTestSources, :app-with-dynamic-feature:compileDebugSources, :app-with-dynamic-feature:compileDebugUnitTestSources, :feature:compileDebugAndroidTestSources, :feature:compileDebugSources, :feature:compileDebugUnitTestSources
-                SOURCE_GEN                    : :app-with-dynamic-feature:createMockableJar, :app-with-dynamic-feature:generateDebugAndroidTestSources, :app-with-dynamic-feature:generateDebugSources, :feature:createMockableJar, :feature:generateDebugAndroidTestSources, :feature:generateDebugSources
-                BUNDLE                        : :app-with-dynamic-feature:buildPrivacySandboxSdkApksForDebug, :app-with-dynamic-feature:bundleDebug, :app-with-dynamic-feature:extractApksFromSdkSplitsForDebug
-                APK_FROM_BUNDLE               : :app-with-dynamic-feature:buildPrivacySandboxSdkApksForDebug, :app-with-dynamic-feature:extractApksForDebug, :app-with-dynamic-feature:extractApksFromSdkSplitsForDebug, :feature:assembleDebugAndroidTest
-            TEST_COMPILE_MODE             : Android tests
-                CLEAN                         : :app-with-dynamic-feature:generateDebugAndroidTestSources, :app-with-dynamic-feature:generateDebugSources, :feature:generateDebugAndroidTestSources, :feature:generateDebugSources
-                ASSEMBLE                      : :app-with-dynamic-feature:assembleDebug, :app-with-dynamic-feature:assembleDebugAndroidTest, :app-with-dynamic-feature:buildPrivacySandboxSdkApksForDebug, :app-with-dynamic-feature:extractApksFromSdkSplitsForDebug, :app-with-dynamic-feature:generateDebugAdditionalSplitForPrivacySandboxDeployment, :feature:assembleDebug, :feature:assembleDebugAndroidTest
-                REBUILD                       : :app-with-dynamic-feature:assembleDebug, :app-with-dynamic-feature:assembleDebugAndroidTest, :app-with-dynamic-feature:buildPrivacySandboxSdkApksForDebug, :app-with-dynamic-feature:clean, :app-with-dynamic-feature:extractApksFromSdkSplitsForDebug, :app-with-dynamic-feature:generateDebugAdditionalSplitForPrivacySandboxDeployment, :feature:assembleDebug, :feature:assembleDebugAndroidTest, :feature:clean
-                COMPILE_JAVA                  : :app-with-dynamic-feature:compileDebugAndroidTestSources, :app-with-dynamic-feature:compileDebugSources, :feature:compileDebugAndroidTestSources, :feature:compileDebugSources
-                SOURCE_GEN                    : :app-with-dynamic-feature:generateDebugAndroidTestSources, :app-with-dynamic-feature:generateDebugSources, :feature:generateDebugAndroidTestSources, :feature:generateDebugSources
-                BUNDLE                        : :app-with-dynamic-feature:buildPrivacySandboxSdkApksForDebug, :app-with-dynamic-feature:bundleDebug, :app-with-dynamic-feature:extractApksFromSdkSplitsForDebug
-                APK_FROM_BUNDLE               : :app-with-dynamic-feature:buildPrivacySandboxSdkApksForDebug, :app-with-dynamic-feature:extractApksForDebug, :app-with-dynamic-feature:extractApksFromSdkSplitsForDebug, :feature:assembleDebugAndroidTest
-            TEST_COMPILE_MODE             : Unit tests
-                CLEAN                         : :feature:createMockableJar, :feature:generateDebugSources
-                ASSEMBLE                      : :feature:assembleDebug, :feature:assembleDebugUnitTest
-                REBUILD                       : :feature:assembleDebug, :feature:assembleDebugUnitTest, :feature:clean
-=======
                 CLEAN                         : :feature:createMockableJar
                 ASSEMBLE                      : :feature:assembleDebugUnitTest
                 REBUILD                       : :feature:assembleDebugUnitTest, :feature:clean
->>>>>>> 0d09370c
                 COMPILE_JAVA                  : :feature:compileDebugUnitTestSources
                 SOURCE_GEN                    : :feature:createMockableJar
                 BASELINE_PROFILE_GEN          : :feature:generateDebugBaselineProfile
@@ -2550,34 +2003,6 @@
             COMPILE_JAVA                  : <PROJECT>::ads-sdk-implementation:compileDebugAndroidTestSources, <PROJECT>::ads-sdk-implementation:compileDebugSources, <PROJECT>::ads-sdk-implementation:compileDebugUnitTestSources, <PROJECT>::app-with-dynamic-feature:compileDebugAndroidTestSources, <PROJECT>::app-with-dynamic-feature:compileDebugSources, <PROJECT>::app-with-dynamic-feature:compileDebugUnitTestSources, <PROJECT>::app:compileDebugAndroidTestSources, <PROJECT>::app:compileDebugSources, <PROJECT>::app:compileDebugUnitTestSources, <PROJECT>::feature:compileDebugAndroidTestSources, <PROJECT>::feature:compileDebugSources, <PROJECT>::feature:compileDebugUnitTestSources
             SOURCE_GEN                    : <PROJECT>::ads-sdk-implementation:createMockableJar, <PROJECT>::ads-sdk-implementation:generateDebugAndroidTestSources, <PROJECT>::ads-sdk-implementation:generateDebugSources, <PROJECT>::app-with-dynamic-feature:createMockableJar, <PROJECT>::app-with-dynamic-feature:generateDebugAndroidTestSources, <PROJECT>::app-with-dynamic-feature:generateDebugSources, <PROJECT>::app:createMockableJar, <PROJECT>::app:generateDebugAndroidTestSources, <PROJECT>::app:generateDebugSources, <PROJECT>::feature:createMockableJar, <PROJECT>::feature:generateDebugAndroidTestSources, <PROJECT>::feature:generateDebugSources
             BUNDLE                        : <PROJECT>::app-with-dynamic-feature:buildPrivacySandboxSdkApksForDebug, <PROJECT>::app-with-dynamic-feature:bundleDebug, <PROJECT>::app-with-dynamic-feature:extractApksFromSdkSplitsForDebug, <PROJECT>::app:buildPrivacySandboxSdkApksForDebug, <PROJECT>::app:bundleDebug, <PROJECT>::app:extractApksFromSdkSplitsForDebug
-<<<<<<< HEAD
-            APK_FROM_BUNDLE               : <PROJECT>::app-with-dynamic-feature:buildPrivacySandboxSdkApksForDebug, <PROJECT>::app-with-dynamic-feature:extractApksForDebug, <PROJECT>::app-with-dynamic-feature:extractApksFromSdkSplitsForDebug, <PROJECT>::app:buildPrivacySandboxSdkApksForDebug, <PROJECT>::app:extractApksForDebug, <PROJECT>::app:extractApksFromSdkSplitsForDebug, <PROJECT>::feature:assembleDebugAndroidTest
-        TEST_COMPILE_MODE             : Android tests
-            CLEAN                         : <PROJECT>::ads-sdk-implementation:generateDebugAndroidTestSources, <PROJECT>::ads-sdk-implementation:generateDebugSources, <PROJECT>::app-with-dynamic-feature:generateDebugAndroidTestSources, <PROJECT>::app-with-dynamic-feature:generateDebugSources, <PROJECT>::app:generateDebugAndroidTestSources, <PROJECT>::app:generateDebugSources, <PROJECT>::feature:generateDebugAndroidTestSources, <PROJECT>::feature:generateDebugSources
-            ASSEMBLE                      : <PROJECT>::ads-sdk-implementation:assembleDebug, <PROJECT>::ads-sdk-implementation:assembleDebugAndroidTest, <PROJECT>::app-with-dynamic-feature:assembleDebug, <PROJECT>::app-with-dynamic-feature:assembleDebugAndroidTest, <PROJECT>::app-with-dynamic-feature:buildPrivacySandboxSdkApksForDebug, <PROJECT>::app-with-dynamic-feature:extractApksFromSdkSplitsForDebug, <PROJECT>::app-with-dynamic-feature:generateDebugAdditionalSplitForPrivacySandboxDeployment, <PROJECT>::app:assembleDebug, <PROJECT>::app:assembleDebugAndroidTest, <PROJECT>::app:buildPrivacySandboxSdkApksForDebug, <PROJECT>::app:extractApksFromSdkSplitsForDebug, <PROJECT>::app:generateDebugAdditionalSplitForPrivacySandboxDeployment, <PROJECT>::feature:assembleDebug, <PROJECT>::feature:assembleDebugAndroidTest
-            REBUILD                       : <PROJECT>::ads-sdk-implementation:assembleDebug, <PROJECT>::ads-sdk-implementation:assembleDebugAndroidTest, <PROJECT>::ads-sdk-implementation:clean, <PROJECT>::app-with-dynamic-feature:assembleDebug, <PROJECT>::app-with-dynamic-feature:assembleDebugAndroidTest, <PROJECT>::app-with-dynamic-feature:buildPrivacySandboxSdkApksForDebug, <PROJECT>::app-with-dynamic-feature:clean, <PROJECT>::app-with-dynamic-feature:extractApksFromSdkSplitsForDebug, <PROJECT>::app-with-dynamic-feature:generateDebugAdditionalSplitForPrivacySandboxDeployment, <PROJECT>::app:assembleDebug, <PROJECT>::app:assembleDebugAndroidTest, <PROJECT>::app:buildPrivacySandboxSdkApksForDebug, <PROJECT>::app:clean, <PROJECT>::app:extractApksFromSdkSplitsForDebug, <PROJECT>::app:generateDebugAdditionalSplitForPrivacySandboxDeployment, <PROJECT>::feature:assembleDebug, <PROJECT>::feature:assembleDebugAndroidTest, <PROJECT>::feature:clean
-            COMPILE_JAVA                  : <PROJECT>::ads-sdk-implementation:compileDebugAndroidTestSources, <PROJECT>::ads-sdk-implementation:compileDebugSources, <PROJECT>::app-with-dynamic-feature:compileDebugAndroidTestSources, <PROJECT>::app-with-dynamic-feature:compileDebugSources, <PROJECT>::app:compileDebugAndroidTestSources, <PROJECT>::app:compileDebugSources, <PROJECT>::feature:compileDebugAndroidTestSources, <PROJECT>::feature:compileDebugSources
-            SOURCE_GEN                    : <PROJECT>::ads-sdk-implementation:generateDebugAndroidTestSources, <PROJECT>::ads-sdk-implementation:generateDebugSources, <PROJECT>::app-with-dynamic-feature:generateDebugAndroidTestSources, <PROJECT>::app-with-dynamic-feature:generateDebugSources, <PROJECT>::app:generateDebugAndroidTestSources, <PROJECT>::app:generateDebugSources, <PROJECT>::feature:generateDebugAndroidTestSources, <PROJECT>::feature:generateDebugSources
-            BUNDLE                        : <PROJECT>::app-with-dynamic-feature:buildPrivacySandboxSdkApksForDebug, <PROJECT>::app-with-dynamic-feature:bundleDebug, <PROJECT>::app-with-dynamic-feature:extractApksFromSdkSplitsForDebug, <PROJECT>::app:buildPrivacySandboxSdkApksForDebug, <PROJECT>::app:bundleDebug, <PROJECT>::app:extractApksFromSdkSplitsForDebug
-            APK_FROM_BUNDLE               : <PROJECT>::app-with-dynamic-feature:buildPrivacySandboxSdkApksForDebug, <PROJECT>::app-with-dynamic-feature:extractApksForDebug, <PROJECT>::app-with-dynamic-feature:extractApksFromSdkSplitsForDebug, <PROJECT>::app:buildPrivacySandboxSdkApksForDebug, <PROJECT>::app:extractApksForDebug, <PROJECT>::app:extractApksFromSdkSplitsForDebug, <PROJECT>::feature:assembleDebugAndroidTest
-        TEST_COMPILE_MODE             : Unit tests
-            CLEAN                         : <PROJECT>::ads-sdk-implementation:createMockableJar, <PROJECT>::ads-sdk-implementation:generateDebugSources, <PROJECT>::app-with-dynamic-feature:createMockableJar, <PROJECT>::app-with-dynamic-feature:generateDebugSources, <PROJECT>::app:createMockableJar, <PROJECT>::app:generateDebugSources, <PROJECT>::feature:createMockableJar, <PROJECT>::feature:generateDebugSources
-            ASSEMBLE                      : <PROJECT>::ads-sdk-implementation:assembleDebug, <PROJECT>::ads-sdk-implementation:assembleDebugUnitTest, <PROJECT>::app-with-dynamic-feature:assembleDebug, <PROJECT>::app-with-dynamic-feature:assembleDebugUnitTest, <PROJECT>::app-with-dynamic-feature:buildPrivacySandboxSdkApksForDebug, <PROJECT>::app-with-dynamic-feature:extractApksFromSdkSplitsForDebug, <PROJECT>::app-with-dynamic-feature:generateDebugAdditionalSplitForPrivacySandboxDeployment, <PROJECT>::app:assembleDebug, <PROJECT>::app:assembleDebugUnitTest, <PROJECT>::app:buildPrivacySandboxSdkApksForDebug, <PROJECT>::app:extractApksFromSdkSplitsForDebug, <PROJECT>::app:generateDebugAdditionalSplitForPrivacySandboxDeployment, <PROJECT>::feature:assembleDebug, <PROJECT>::feature:assembleDebugUnitTest
-            REBUILD                       : <PROJECT>::ads-sdk-implementation:assembleDebug, <PROJECT>::ads-sdk-implementation:assembleDebugUnitTest, <PROJECT>::ads-sdk-implementation:clean, <PROJECT>::app-with-dynamic-feature:assembleDebug, <PROJECT>::app-with-dynamic-feature:assembleDebugUnitTest, <PROJECT>::app-with-dynamic-feature:buildPrivacySandboxSdkApksForDebug, <PROJECT>::app-with-dynamic-feature:clean, <PROJECT>::app-with-dynamic-feature:extractApksFromSdkSplitsForDebug, <PROJECT>::app-with-dynamic-feature:generateDebugAdditionalSplitForPrivacySandboxDeployment, <PROJECT>::app:assembleDebug, <PROJECT>::app:assembleDebugUnitTest, <PROJECT>::app:buildPrivacySandboxSdkApksForDebug, <PROJECT>::app:clean, <PROJECT>::app:extractApksFromSdkSplitsForDebug, <PROJECT>::app:generateDebugAdditionalSplitForPrivacySandboxDeployment, <PROJECT>::feature:assembleDebug, <PROJECT>::feature:assembleDebugUnitTest, <PROJECT>::feature:clean
-            COMPILE_JAVA                  : <PROJECT>::ads-sdk-implementation:compileDebugUnitTestSources, <PROJECT>::app-with-dynamic-feature:compileDebugUnitTestSources, <PROJECT>::app:compileDebugUnitTestSources, <PROJECT>::feature:compileDebugUnitTestSources
-            SOURCE_GEN                    : <PROJECT>::ads-sdk-implementation:createMockableJar, <PROJECT>::ads-sdk-implementation:generateDebugSources, <PROJECT>::app-with-dynamic-feature:createMockableJar, <PROJECT>::app-with-dynamic-feature:generateDebugSources, <PROJECT>::app:createMockableJar, <PROJECT>::app:generateDebugSources, <PROJECT>::feature:createMockableJar, <PROJECT>::feature:generateDebugSources
-            BUNDLE                        : <PROJECT>::app-with-dynamic-feature:buildPrivacySandboxSdkApksForDebug, <PROJECT>::app-with-dynamic-feature:bundleDebug, <PROJECT>::app-with-dynamic-feature:extractApksFromSdkSplitsForDebug, <PROJECT>::app:buildPrivacySandboxSdkApksForDebug, <PROJECT>::app:bundleDebug, <PROJECT>::app:extractApksFromSdkSplitsForDebug
-            APK_FROM_BUNDLE               : <PROJECT>::app-with-dynamic-feature:buildPrivacySandboxSdkApksForDebug, <PROJECT>::app-with-dynamic-feature:extractApksForDebug, <PROJECT>::app-with-dynamic-feature:extractApksFromSdkSplitsForDebug, <PROJECT>::app:buildPrivacySandboxSdkApksForDebug, <PROJECT>::app:extractApksForDebug, <PROJECT>::app:extractApksFromSdkSplitsForDebug
-        TEST_COMPILE_MODE             : None
-            CLEAN                         : <PROJECT>::ads-sdk-implementation:generateDebugSources, <PROJECT>::app-with-dynamic-feature:generateDebugSources, <PROJECT>::app:generateDebugSources, <PROJECT>::feature:generateDebugSources
-            ASSEMBLE                      : <PROJECT>::ads-sdk-implementation:assembleDebug, <PROJECT>::app-with-dynamic-feature:assembleDebug, <PROJECT>::app-with-dynamic-feature:buildPrivacySandboxSdkApksForDebug, <PROJECT>::app-with-dynamic-feature:extractApksFromSdkSplitsForDebug, <PROJECT>::app-with-dynamic-feature:generateDebugAdditionalSplitForPrivacySandboxDeployment, <PROJECT>::app:assembleDebug, <PROJECT>::app:buildPrivacySandboxSdkApksForDebug, <PROJECT>::app:extractApksFromSdkSplitsForDebug, <PROJECT>::app:generateDebugAdditionalSplitForPrivacySandboxDeployment, <PROJECT>::feature:assembleDebug
-            REBUILD                       : <PROJECT>::ads-sdk-implementation:assembleDebug, <PROJECT>::ads-sdk-implementation:clean, <PROJECT>::app-with-dynamic-feature:assembleDebug, <PROJECT>::app-with-dynamic-feature:buildPrivacySandboxSdkApksForDebug, <PROJECT>::app-with-dynamic-feature:clean, <PROJECT>::app-with-dynamic-feature:extractApksFromSdkSplitsForDebug, <PROJECT>::app-with-dynamic-feature:generateDebugAdditionalSplitForPrivacySandboxDeployment, <PROJECT>::app:assembleDebug, <PROJECT>::app:buildPrivacySandboxSdkApksForDebug, <PROJECT>::app:clean, <PROJECT>::app:extractApksFromSdkSplitsForDebug, <PROJECT>::app:generateDebugAdditionalSplitForPrivacySandboxDeployment, <PROJECT>::feature:assembleDebug, <PROJECT>::feature:clean
-            COMPILE_JAVA                  : <PROJECT>::ads-sdk-implementation:compileDebugSources, <PROJECT>::app-with-dynamic-feature:compileDebugSources, <PROJECT>::app:compileDebugSources, <PROJECT>::feature:compileDebugSources
-            SOURCE_GEN                    : <PROJECT>::ads-sdk-implementation:generateDebugSources, <PROJECT>::app-with-dynamic-feature:generateDebugSources, <PROJECT>::app:generateDebugSources, <PROJECT>::feature:generateDebugSources
-            BUNDLE                        : <PROJECT>::app-with-dynamic-feature:buildPrivacySandboxSdkApksForDebug, <PROJECT>::app-with-dynamic-feature:bundleDebug, <PROJECT>::app-with-dynamic-feature:extractApksFromSdkSplitsForDebug, <PROJECT>::app:buildPrivacySandboxSdkApksForDebug, <PROJECT>::app:bundleDebug, <PROJECT>::app:extractApksFromSdkSplitsForDebug
-            APK_FROM_BUNDLE               : <PROJECT>::app-with-dynamic-feature:buildPrivacySandboxSdkApksForDebug, <PROJECT>::app-with-dynamic-feature:extractApksForDebug, <PROJECT>::app-with-dynamic-feature:extractApksFromSdkSplitsForDebug, <PROJECT>::app:buildPrivacySandboxSdkApksForDebug, <PROJECT>::app:extractApksForDebug, <PROJECT>::app:extractApksFromSdkSplitsForDebug
-=======
             APK_FROM_BUNDLE               : <PROJECT>::app-with-dynamic-feature:buildPrivacySandboxSdkApksForDebug, <PROJECT>::app-with-dynamic-feature:extractApksForDebug, <PROJECT>::app-with-dynamic-feature:extractApksFromSdkSplitsForDebug, <PROJECT>::app:buildPrivacySandboxSdkApksForDebug, <PROJECT>::app:extractApksForDebug, <PROJECT>::app:extractApksFromSdkSplitsForDebug
             BASELINE_PROFILE_GEN          : <PROJECT>::app-with-dynamic-feature:generateDebugBaselineProfile, <PROJECT>::app:generateDebugBaselineProfile
-            BASELINE_PROFILE_GEN_ALL_VARIANTS       : <PROJECT>::app-with-dynamic-feature:generateBaselineProfile, <PROJECT>::app:generateBaselineProfile
->>>>>>> 0d09370c
+            BASELINE_PROFILE_GEN_ALL_VARIANTS       : <PROJECT>::app-with-dynamic-feature:generateBaselineProfile, <PROJECT>::app:generateBaselineProfile