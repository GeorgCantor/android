package org.jetbrains.android;

import com.android.SdkConstants;
import com.android.tools.lint.checks.CommentDetector;
import com.android.tools.lint.checks.TextViewDetector;
import com.intellij.analysis.AnalysisScope;
import com.intellij.codeInsight.intention.IntentionAction;
import com.intellij.openapi.application.Result;
import com.intellij.openapi.command.WriteCommandAction;
import com.intellij.openapi.module.Module;
import com.intellij.openapi.module.ModuleManager;
import com.intellij.openapi.projectRoots.Sdk;
import com.intellij.openapi.vfs.VirtualFile;
import com.intellij.testFramework.fixtures.IdeaProjectTestFixture;
import com.intellij.testFramework.fixtures.TestFixtureBuilder;
import org.jetbrains.android.facet.AndroidFacet;
import org.jetbrains.android.inspections.lint.AndroidAddStringResourceQuickFix;
import org.jetbrains.android.inspections.lint.AndroidLintExternalAnnotator;
import org.jetbrains.android.inspections.lint.AndroidLintInspectionBase;
import org.jetbrains.android.inspections.lint.AndroidLintInspectionToolProvider;
import org.jetbrains.android.sdk.AndroidPlatform;
import org.jetbrains.android.sdk.AndroidSdkData;
import org.jetbrains.android.sdk.AndroidSdkUtils;
import org.jetbrains.android.util.AndroidBundle;
import org.jetbrains.annotations.NonNls;
import org.jetbrains.annotations.NotNull;
import org.jetbrains.annotations.Nullable;

import java.io.File;
import java.io.IOException;
import java.util.Collections;
import java.util.List;

import static com.android.sdklib.SdkVersionInfo.HIGHEST_KNOWN_STABLE_API;

public class AndroidLintTest extends AndroidTestCase {
  @NonNls private static final String BASE_PATH = "/lint/";
  @NonNls private static final String BASE_PATH_GLOBAL = BASE_PATH + "global/";

  @Override
  public void setUp() throws Exception {
    super.setUp();
    AndroidLintInspectionBase.invalidateInspectionShortName2IssueMap();
    myFixture.allowTreeAccessForAllFiles();
  }

  @Override
  protected void configureAdditionalModules(@NotNull TestFixtureBuilder<IdeaProjectTestFixture> projectBuilder,
                                            @NotNull List<MyAdditionalModuleData> modules) {
    if ("testImlFileOutsideContentRoot".equals(getName())) {
      addModuleWithAndroidFacet(projectBuilder, modules, "module1", true);
      addModuleWithAndroidFacet(projectBuilder, modules, "module2", true);
    } else if ("testAppCompatMethod".equals(getName())) {
      addModuleWithAndroidFacet(projectBuilder, modules, "appcompat", false);
    }
  }

  public void testHardcodedQuickfix() throws Exception {
    doTestHardcodedQuickfix();
  }

  public void testHardcodedQuickfix1() throws Exception {
    doTestHardcodedQuickfix();
  }

  public void testHardcodedString() throws Exception {
    doTestHighlighting(new AndroidLintInspectionToolProvider.AndroidLintHardcodedTextInspection(), "/res/layout/layout.xml", "xml");
  }

  private void doTestHardcodedQuickfix() throws IOException {
    String copyTo = false ? "AndroidManifest.xml" : "/res/layout/layout.xml";
    doTestHighlighting(new AndroidLintInspectionToolProvider.AndroidLintHardcodedTextInspection(), copyTo, "xml");
    final AndroidAddStringResourceQuickFix action =
      AndroidTestUtils
        .getIntentionAction(myFixture, AndroidAddStringResourceQuickFix.class, AndroidBundle.message("add.string.resource.intention.text"));
    assertNotNull(action);
    assertTrue(action.isAvailable(myFixture.getProject(), myFixture.getEditor(), myFixture.getFile()));

    new WriteCommandAction(myFixture.getProject(), "") {
      @Override
      protected void run(@NotNull Result result) throws Throwable {
        ((AndroidAddStringResourceQuickFix)action)
          .invokeIntention(myFixture.getProject(), myFixture.getEditor(), myFixture.getFile(), "hello");
      }
    }.execute();

    myFixture.checkResultByFile(BASE_PATH + getTestName(true) + "_after.xml");
  }

  public void testContentDescription() throws Exception {
    doTestWithFix(new AndroidLintInspectionToolProvider.AndroidLintContentDescriptionInspection(),
                  AndroidBundle.message("android.lint.fix.add.content.description"),
                  "/res/layout/layout.xml", "xml");
  }

  public void testContentDescription1() throws Exception {
    doTestNoFix(new AndroidLintInspectionToolProvider.AndroidLintContentDescriptionInspection(),
                "/res/layout/layout.xml", "xml");
  }

  public void testAdapterViewChildren() throws Exception {
    doTestNoFix(new AndroidLintInspectionToolProvider.AndroidLintAdapterViewChildrenInspection(),
                "/res/layout/layout.xml", "xml");
  }

  public void testScrollViewChildren() throws Exception {
    doTestNoFix(new AndroidLintInspectionToolProvider.AndroidLintScrollViewCountInspection(),
                "/res/layout/layout.xml", "xml");
  }

  public void testMissingPrefix() throws Exception {
    doTestWithFix(new AndroidLintInspectionToolProvider.AndroidLintMissingPrefixInspection(),
                  AndroidBundle.message("android.lint.fix.add.android.prefix"),
                  "/res/layout/layout.xml", "xml");
  }

  public void testMissingPrefix1() throws Exception {
    doTestWithFix(new AndroidLintInspectionToolProvider.AndroidLintMissingPrefixInspection(),
                  AndroidBundle.message("android.lint.fix.add.android.prefix"),
                  "/res/layout/layout.xml", "xml");
  }

  public void testMissingPrefix2() throws Exception {
    // lint.xml which disables the missing prefix
    myFixture.copyFileToProject(getGlobalTestDir() + "/lint.xml", "lint.xml");
    doTestHighlighting(new AndroidLintInspectionToolProvider.AndroidLintMissingPrefixInspection(), "/res/layout/layout.xml", "xml");
  }

  public void testMissingPrefix3() throws Exception {
    // lint.xml which changes the severity to warning (is normally error)
    myFixture.copyFileToProject(getGlobalTestDir() + "/lint.xml", "lint.xml");
    doTestHighlighting(new AndroidLintInspectionToolProvider.AndroidLintMissingPrefixInspection(), "/res/layout/layout.xml", "xml");
  }

  public void testMissingPrefix4() throws Exception {
    // lint.xml which suppresses this specific error path
    myFixture.copyFileToProject(getGlobalTestDir() + "/lint.xml", "lint.xml");
    doTestHighlighting(new AndroidLintInspectionToolProvider.AndroidLintMissingPrefixInspection(), "/res/layout/layout.xml", "xml");
  }

  public void testDuplicatedIds() throws Exception {
    doTestNoFix(new AndroidLintInspectionToolProvider.AndroidLintDuplicateIdsInspection(),
                "/res/layout/layout.xml", "xml");
  }

  public void testParcelCreator() throws Exception {
    doTestNoFix(new AndroidLintInspectionToolProvider.AndroidLintParcelCreatorInspection(),
                "/src/test/pkg/ParcelableDemo.java", "java");
  }

  public void testAuthString() throws Exception {
    doTestNoFix(new AndroidLintInspectionToolProvider.AndroidLintAuthLeakInspection(),
                "/src/test/pkg/AuthDemo.java", "java");
  }

  public void testInefficientWeight() throws Exception {
    doTestWithFix(new AndroidLintInspectionToolProvider.AndroidLintInefficientWeightInspection(),
                  AndroidBundle.message("android.lint.fix.replace.with.zero.dp"),
                  "/res/layout/layout.xml", "xml");
  }

  public void testBaselineWeights() throws Exception {
    doTestWithFix(new AndroidLintInspectionToolProvider.AndroidLintDisableBaselineAlignmentInspection(),
                  AndroidBundle.message("android.lint.fix.set.baseline.attribute"),
                  "/res/layout/layout.xml", "xml");
  }

  public void testObsoleteLayoutParams() throws Exception {
    doTestWithFix(new AndroidLintInspectionToolProvider.AndroidLintObsoleteLayoutParamInspection(),
                  AndroidBundle.message("android.lint.fix.remove.attribute"),
                  "/res/layout/layout.xml", "xml");
  }

  public void testConvertToDp() throws Exception {
    doTestWithFix(new AndroidLintInspectionToolProvider.AndroidLintPxUsageInspection(),
                  AndroidBundle.message("android.lint.fix.convert.to.dp"),
                  "/res/layout/layout.xml", "xml");
  }

  public void testConvertToDp1() throws Exception {
    doTestWithFix(new AndroidLintInspectionToolProvider.AndroidLintPxUsageInspection(),
                  AndroidBundle.message("android.lint.fix.convert.to.dp"),
                  "/res/values/convertToDp.xml", "xml");
  }

  public void testScrollViewSize() throws Exception {
    doTestWithFix(new AndroidLintInspectionToolProvider.AndroidLintScrollViewSizeInspection(),
                  AndroidBundle.message("android.lint.fix.set.to.wrap.content"),
                  "/res/layout/layout.xml", "xml");
  }

  public void testUnusedAttribute() throws Exception {
    doTestWithFix(new AndroidLintInspectionToolProvider.AndroidLintUnusedAttributeInspection(),
                  "Suppress With tools:targetApi Attribute",
                  "/res/layout/layout.xml", "xml");
  }

  public void testExportedService() throws Exception {
    deleteManifest();
    doTestWithFix(new AndroidLintInspectionToolProvider.AndroidLintExportedServiceInspection(),
                  AndroidBundle.message("android.lint.fix.add.permission.attribute"),
                  "AndroidManifest.xml", "xml");
  }

  public void testExportedContentProvider() throws Exception {
    deleteManifest();
    doTestWithFix(new AndroidLintInspectionToolProvider.AndroidLintExportedContentProviderInspection(),
                  "Set exported=\"false\"", "AndroidManifest.xml", "xml");
  }

  public void testExportedReceiver() throws Exception {
    deleteManifest();
    doTestWithFix(new AndroidLintInspectionToolProvider.AndroidLintExportedReceiverInspection(),
                  "Set permission attribute", "AndroidManifest.xml", "xml");
  }

  public void testEditText() throws Exception {
    doTestWithFix(new AndroidLintInspectionToolProvider.AndroidLintTextFieldsInspection(),
                  AndroidBundle.message("android.lint.fix.add.input.type.attribute"),
                  "/res/layout/layout.xml", "xml");
  }

  public void testUselessLeaf() throws Exception {
    doTestWithFix(new AndroidLintInspectionToolProvider.AndroidLintUselessLeafInspection(),
                  AndroidBundle.message("android.lint.fix.remove.unnecessary.view"),
                  "/res/layout/layout.xml", "xml");
  }

  public void testUselessParent() throws Exception {
    doTestNoFix(new AndroidLintInspectionToolProvider.AndroidLintUselessParentInspection(),
                "/res/layout/layout.xml", "xml");
  }

  public void testTypographyDashes() throws Exception {
    doTestWithFix(new AndroidLintInspectionToolProvider.AndroidLintTypographyDashesInspection(),
                  AndroidBundle.message("android.lint.fix.replace.with.suggested.characters"),
                  "/res/values/typography.xml", "xml");
  }

  public void testTypographyQuotes() throws Exception {
    // Re-enable typography quotes, normally off
    myFixture.copyFileToProject(getGlobalTestDir() + "/lint.xml", "lint.xml");
    doTestWithFix(new AndroidLintInspectionToolProvider.AndroidLintTypographyQuotesInspection(),
                  AndroidBundle.message("android.lint.fix.replace.with.suggested.characters"),
                  "/res/values/typography.xml", "xml");
  }

  public void testGridLayoutAttribute() throws Exception {
    doTestWithFix(new AndroidLintInspectionToolProvider.AndroidLintGridLayoutInspection(),
                  "Update to myns:layout_column",
                  "/res/layout/grid_layout.xml", "xml");
  }

  public void testGridLayoutAttributeMissing() throws Exception {
    doTestWithFix(new AndroidLintInspectionToolProvider.AndroidLintGridLayoutInspection(),
                  "Update to app:layout_column",
                  "/res/layout/grid_layout.xml", "xml");
  }

  public void testAlwaysShowAction() throws Exception {
    doTestWithFix(new AndroidLintInspectionToolProvider.AndroidLintAlwaysShowActionInspection(),
                  "Replace with ifRoom", "/res/menu/menu.xml", "xml");
  }

  public void testPaddingStartQuickFix() throws Exception {
    deleteManifest();
    myFixture.copyFileToProject(getGlobalTestDir() + "/AndroidManifest.xml", "AndroidManifest.xml");
    doTestWithFix(new AndroidLintInspectionToolProvider.AndroidLintRtlCompatInspection(),
                  "Set paddingLeft", "/res/layout/layout.xml", "xml");
  }

  public void testAppCompatMethod() throws Exception {
    Module[] modules = ModuleManager.getInstance(getProject()).getModules();
    for (Module module : modules) {
      if (module != myModule && AndroidFacet.getInstance(module) != null) {
        deleteManifest(module);
      }
    }
    myFixture.copyFileToProject(getGlobalTestDir() + "/AndroidManifest.xml", "additionalModules/appcompat/AndroidManifest.xml");
    myFixture.copyFileToProject(getGlobalTestDir() + "/ActionBarActivity.java.txt", "src/android/support/v7/app/ActionBarActivity.java");
    myFixture.copyFileToProject(getGlobalTestDir() + "/ActionMode.java.txt", "src/android/support/v7/view/ActionMode.java");
    doTestWithFix(new AndroidLintInspectionToolProvider.AndroidLintAppCompatMethodInspection(),
                  "Replace with getSupportActionBar()", "/src/test/pkg/AppCompatTest.java", "java");
  }

  public void testUseValueOf() throws Exception {
    doTestWithFix(new AndroidLintInspectionToolProvider.AndroidLintUseValueOfInspection(),
                  "Replace with valueOf()", "/src/test/pkg/UseValueOf.java", "java");
  }

  public void testEditEncoding() throws Exception {
    doTestWithFix(new AndroidLintInspectionToolProvider.AndroidLintEnforceUTF8Inspection(),
                  "Replace with utf-8", "/res/layout/layout.xml", "xml");
  }

  /* Inspection disabled; these tests make network connection to MavenCentral and can change every time there
     is a new version available (which makes for unstable tests)

  public void testNewerAvailable() throws Exception {
    GradleDetector.REMOTE_VERSION.setEnabledByDefault(true);
    doTestWithFix(new AndroidLintInspectionToolProvider.AndroidLintNewerVersionAvailableInspection(),
                  "Update to 17.0.0", "build.gradle", "gradle");
  }
  */

  public void testGradlePlus() throws Exception {
    // Needs a valid SDK; can't use the mock one in the test data.
    AndroidSdkData prevSdkData = AndroidSdkUtils.tryToChooseAndroidSdk();
    if (prevSdkData == null) {
      String recentSdkPath = AndroidTestBase.getRecentSdkPath();
      String platformDir = AndroidTestBase.getRecentPlatformDir();
      if (recentSdkPath == null || platformDir == null) {
        System.out.println("Not running " + this.getClass() + "#" + getName() + ": Needs SDK with Support Repo installed");
        return;
      }
      Sdk androidSdk = createAndroidSdk(recentSdkPath, platformDir);
      AndroidPlatform androidPlatform = AndroidPlatform.getInstance(androidSdk);
      assertNotNull(androidPlatform);
      // Put default platforms in the list before non-default ones so they'll be looked at first.
      AndroidSdkUtils.setSdkData(androidPlatform.getSdkData());
    }

    //noinspection ConstantConditions
    File sdk = AndroidSdkUtils.tryToChooseAndroidSdk().getLocation();
    File appcompat = new File(sdk, "extras/android/m2repository/com/android/support/appcompat-v7/19.0.1".replace('/', File.separatorChar));
    if (!appcompat.exists()) {
      System.out.println("Not running " + this.getClass() + "#" + getName() + ": Needs SDK with Support Repo installed and " +
                         "expected to find " + appcompat);
      return;
    }

    // NOTE: The android support repository must be installed in the SDK used by the test!
    doTestWithFix(new AndroidLintInspectionToolProvider.AndroidLintGradleDynamicVersionInspection(),
                  "Replace with specific version", "build.gradle", "gradle");

    AndroidSdkUtils.setSdkData(prevSdkData);
  }

  public void testObsoleteDependency() throws Exception {
    doTestWithFix(new AndroidLintInspectionToolProvider.AndroidLintGradleDependencyInspection(),
                  "Change to 18.0", "build.gradle", "gradle");
  }

  public void testObsoleteLongDependency() throws Exception {
    doTestWithFix(new AndroidLintInspectionToolProvider.AndroidLintGradleDependencyInspection(),
                  "Change to 18.0", "build.gradle", "gradle");
  }

  public void testGradleDeprecation() throws Exception {
    doTestWithFix(new AndroidLintInspectionToolProvider.AndroidLintGradleDeprecatedInspection(),
                  "Replace with com.android.library", "build.gradle", "gradle");
  }

  public void testWrongQuote() throws Exception {
    doTestWithFix(new AndroidLintInspectionToolProvider.AndroidLintNotInterpolatedInspection(),
                  "Replace single quotes with double quotes", "build.gradle", "gradle");
  }

  public void testMissingAppIcon() throws Exception {
    deleteManifest();
    doTestWithFix(new AndroidLintInspectionToolProvider.AndroidLintMissingApplicationIconInspection(),
                  "Set application icon", "AndroidManifest.xml", "xml");
  }

  public void testMissingLeanbackSupport() throws Exception {
    deleteManifest();
    doTestWithFix(new AndroidLintInspectionToolProvider.AndroidLintMissingLeanbackSupportInspection(),
                  "Add uses-feature tag", "AndroidManifest.xml", "xml");
  }

  public void testPermissionImpliesHardware() throws Exception {
    deleteManifest();
    doTestWithFix(new AndroidLintInspectionToolProvider.AndroidLintPermissionImpliesUnsupportedHardwareInspection(),
                  "Add uses-feature tag", "AndroidManifest.xml", "xml");
  }

  public void testMissingTvBanner() throws Exception {
    deleteManifest();
    doTestWithFix(new AndroidLintInspectionToolProvider.AndroidLintMissingTvBannerInspection(),
                  "Set banner attribute", "AndroidManifest.xml", "xml");
  }

  public void testInvalidUsesTagAttribute() throws Exception {
    doTestWithFix(new AndroidLintInspectionToolProvider.AndroidLintInvalidUsesTagAttributeInspection(),
                  "Replace with \"media\"",
                  "res/xml/automotive_app_desc.xml", "xml");
  }

  /* Disabled: The mipmap check now only warns about mipmap usage in Gradle projects that use
   * density filtering. Re-enable this if we broaden the mipmap check, or if we update the AndroidLintTest
   * to also check Gradle projects.
  public void testMipmap() throws Exception {
    deleteManifest();
    myFixture.copyFileToProject(getGlobalTestDir() + "/R.java", "/src/p1/p2/R.java");
    myFixture.copyFileToProject(getGlobalTestDir() + "/MyCode.java", "/src/p1/p2/MyCode.java");
    myFixture.copyFileToProject(getGlobalTestDir() + "/icon.png", "/res/drawable-mdpi/icon.png");
    myFixture.copyFileToProject(getGlobalTestDir() + "/icon.png", "/res/drawable-hdpi/icon.png");
    myFixture.copyFileToProject(getGlobalTestDir() + "/icon.png", "/res/drawable-xhdpi/icon.png");

    // Apply quickfix and check that the manifest file is updated
    doTestWithFix(new AndroidLintInspectionToolProvider.AndroidLintMipmapIconsInspection(), "Convert @drawable/icon to @mipmap/icon",
                  "AndroidManifest.xml", "xml");

    // Make sure files were moved
    assertNotNull(myFixture.findFileInTempDir("res/mipmap-mdpi/icon.png"));
    assertNotNull(myFixture.findFileInTempDir("res/mipmap-hdpi/icon.png"));
    assertNotNull(myFixture.findFileInTempDir("res/mipmap-xhdpi/icon.png"));

    // Make sure code references (in addition to Manifest XML file reference checked above) have been updated
    myFixture.checkResultByFile("src/p1/p2/MyCode.java", getGlobalTestDir() + "/MyCode_after.java", true);

    // The R.java file should not have been edited:
    myFixture.checkResultByFile("src/p1/p2/R.java", getGlobalTestDir() + "/R.java", true);
  }
  */

  public void testAllowBackup() throws Exception {
    deleteManifest();
    doTestWithFix(new AndroidLintInspectionToolProvider.AndroidLintAllowBackupInspection(),
                  "Set backup attribute", "AndroidManifest.xml", "xml");
  }

  public void testRemoveByteOrderMarks() throws Exception {
    doTestWithFix(new AndroidLintInspectionToolProvider.AndroidLintByteOrderMarkInspection(),
                  "Remove byte order marks", "/res/layout/layout.xml", "xml");
  }

  public void testCommitToApply() throws Exception {
    deleteManifest();
    // Need to use targetSdkVersion 9
    myFixture.copyFileToProject(getGlobalTestDir() + "/AndroidManifest.xml", "AndroidManifest.xml");
    doTestWithFix(new AndroidLintInspectionToolProvider.AndroidLintCommitPrefEditsInspection(),
                  "Replace commit() with apply()", "/src/test/pkg/CommitToApply.java", "java");
  }

  public void testMissingIntDefSwitch() throws Exception {
    myFixture.addFileToProject("/src/android/support/annotation/IntDef.java", "package android.support.annotation;\n" +
                                                                              "\n" +
                                                                              "import java.lang.annotation.Retention;\n" +
                                                                              "import java.lang.annotation.RetentionPolicy;\n" +
                                                                              "import java.lang.annotation.Target;\n" +
                                                                              "\n" +
                                                                              "import static java.lang.annotation.ElementType.ANNOTATION_TYPE;\n" +
                                                                              "import static java.lang.annotation.ElementType.FIELD;\n" +
                                                                              "import static java.lang.annotation.ElementType.METHOD;\n" +
                                                                              "import static java.lang.annotation.ElementType.PARAMETER;\n" +
                                                                              "import static java.lang.annotation.RetentionPolicy.CLASS;\n" +
                                                                              "import static java.lang.annotation.RetentionPolicy.SOURCE;\n" +
                                                                              "\n" +
                                                                              "@Retention(CLASS)\n" +
                                                                              "@Target({ANNOTATION_TYPE})\n" +
                                                                              "public @interface IntDef {\n" +
                                                                              "    long[] value() default {};\n" +
                                                                              "    boolean flag() default false;\n" +
                                                                              "}\n");
    doTestWithFix(new AndroidLintInspectionToolProvider.AndroidLintSwitchIntDefInspection(),
                  "Add Missing @IntDef Constants", "/src/test/pkg/MissingIntDefSwitch.java", "java");
  }

  public void testIncludeParams() throws Exception {
    doTestWithFix(new AndroidLintInspectionToolProvider.AndroidLintIncludeLayoutParamInspection(),
                  "Set layout_height", "/res/layout/layout.xml", "xml");
  }

  public void testInnerclassSeparator() throws Exception {
    deleteManifest();
    doTestWithFix(new AndroidLintInspectionToolProvider.AndroidLintInnerclassSeparatorInspection(),
                  "Replace with .MyActivity$Inner", "AndroidManifest.xml", "xml");
  }

  public void testMenuTitle() throws Exception {
    deleteManifest();
    // Need to use targetSdkVersion 11
    myFixture.copyFileToProject(getGlobalTestDir() + "/AndroidManifest.xml", "AndroidManifest.xml");
    doTestWithFix(new AndroidLintInspectionToolProvider.AndroidLintMenuTitleInspection(),
                  "Set title", "/res/menu/menu.xml", "xml");
  }

  public void testFragmentIds() throws Exception {
    doTestWithFix(new AndroidLintInspectionToolProvider.AndroidLintMissingIdInspection(),
                  "Set id", "/res/layout/layout.xml", "xml");
  }

  public void testOldTargetApi() throws Exception {
    deleteManifest();
    doTestWithFix(new AndroidLintInspectionToolProvider.AndroidLintOldTargetApiInspection(),
                  "Update targetSdkVersion to " + HIGHEST_KNOWN_STABLE_API, "AndroidManifest.xml", "xml");
  }

  /*
  public void testOldTargetApiGradle() throws Exception {
    // Doesn't work in incremental mode because this issue is also used for manifest files;
    // we don't well support implementations pointing to different detectors for each file type
    doTestWithFix(new AndroidLintInspectionToolProvider.AndroidLintOldTargetApiInspection(),
                  "Change to 17.0.0", "build.gradle", "gradle");
  }
  */

  public void testPropertyFiles() throws Exception {
    doTestWithFix(new AndroidLintInspectionToolProvider.AndroidLintPropertyEscapeInspection(),
                  "Replace with C\\:\\\\foo\\\\bar", "local.properties", "properties");
  }

  public void testReferenceTypes() throws Exception {
    doTestWithFix(new AndroidLintInspectionToolProvider.AndroidLintReferenceTypeInspection(),
                  "Replace with @string/", "/res/values/strings.xml", "xml");
  }

  public void testSelectableText() throws Exception {
    TextViewDetector.SELECTABLE.setEnabledByDefault(true);

    deleteManifest();
    // Need to use targetSdkVersion 11
    myFixture.copyFileToProject(getGlobalTestDir() + "/AndroidManifest.xml", "AndroidManifest.xml");
    doTestWithFix(new AndroidLintInspectionToolProvider.AndroidLintSelectableTextInspection(), "Set android:textIsSelectable=true",
                  "/res/layout/layout.xml", "xml");
  }

  public void testSignatureOrSystem() throws Exception {
    deleteManifest();
    doTestWithFix(new AndroidLintInspectionToolProvider.AndroidLintSignatureOrSystemPermissionsInspection(),
                  "Replace with signature", "AndroidManifest.xml", "xml");
  }

  public void testSp() throws Exception {
    doTestWithFix(new AndroidLintInspectionToolProvider.AndroidLintSpUsageInspection(),
                  "Replace with sp", "/res/values/styles.xml", "xml");
  }

  public void testStopShip() throws Exception {
    CommentDetector.STOP_SHIP.setEnabledByDefault(true);
    doTestWithFix(new AndroidLintInspectionToolProvider.AndroidLintStopShipInspection(), "Remove STOPSHIP", "/src/test/pkg/StopShip.java",
                  "java");
  }

  public void testStringToInt() throws Exception {
    doTestWithFix(new AndroidLintInspectionToolProvider.AndroidLintStringShouldBeIntInspection(),
                  "Replace with integer", "build.gradle", "gradle");
  }

  public void testStringTypos() throws Exception {
    doTestWithFix(new AndroidLintInspectionToolProvider.AndroidLintTyposInspection(),
                  "Replace with \"the\"", "/res/values-no/strings.xml", "xml");
  }

  // Regression test for http://b.android.com/186465
  public void testStringTyposCDATA() throws Exception {
    doTestWithFix(new AndroidLintInspectionToolProvider.AndroidLintTyposInspection(),
                  "Replace with \"the\"", "/res/values-no/strings.xml", "xml");
  }

  public void testWrongViewCall() throws Exception {
    doTestWithFix(new AndroidLintInspectionToolProvider.AndroidLintWrongCallInspection(),
                  "Replace call with draw()", "/src/test/pkg/WrongViewCall.java", "java");
  }

  public void testWrongCase() throws Exception {
    doTestWithFix(new AndroidLintInspectionToolProvider.AndroidLintWrongCaseInspection(),
                  "Replace with merge", "/res/layout/layout.xml", "xml");
  }

  public void testProguard() throws Exception {
    createManifest();
    final VirtualFile proguardCfgPath = myFixture.copyFileToProject(getGlobalTestDir() + "/proguard.cfg", "proguard.cfg");
    myFacet.getProperties().RUN_PROGUARD = true;
    myFacet.getProperties().myProGuardCfgFiles = Collections.singletonList(proguardCfgPath.getUrl());

    doGlobalInspectionTest(new AndroidLintInspectionToolProvider.AndroidLintProguardInspection());
  }

  public void testManifestOrder() throws Exception {
    deleteManifest();
    myFixture.copyFileToProject(getGlobalTestDir() + "/AndroidManifest.xml", "AndroidManifest.xml");
    doGlobalInspectionTest(new AndroidLintInspectionToolProvider.AndroidLintManifestOrderInspection());
  }

  public void testButtonsOrder() throws Exception {
    deleteManifest();
    myFixture.copyFileToProject(getGlobalTestDir() + "/AndroidManifest.xml", "AndroidManifest.xml");
    myFixture.copyFileToProject(getGlobalTestDir() + "/strings.xml", "res/values/strings.xml");
    myFixture.copyFileToProject(getGlobalTestDir() + "/layout.xml", "res/layout/layout.xml");
    doGlobalInspectionTest(new AndroidLintInspectionToolProvider.AndroidLintButtonOrderInspection());
  }

  public void testViewType() throws Exception {
    myFixture.copyFileToProject(getGlobalTestDir() + "/MyActivity.java", "src/p1/p2/MyActivity.java");
    myFixture.copyFileToProject(getGlobalTestDir() + "/layout.xml", "res/layout/layout.xml");
    doGlobalInspectionTest(new AndroidLintInspectionToolProvider.AndroidLintWrongViewCastInspection());
  }

  public void testViewTypeStub() throws Exception {
    // Regression test for 183136: don't take id references to imply a
    // view type of the referencing type
    myFixture.copyFileToProject(getGlobalTestDir() + "/stub_inflated_layout.xml", "res/layout/stub_inflated_layout.xml");
    myFixture.copyFileToProject(getGlobalTestDir() + "/main.xml", "res/layout/main.xml");
    myFixture.copyFileToProject(getGlobalTestDir() + "/WrongCastActivity.java", "src/p1/p2/WrongCastActivity.java");
    doGlobalInspectionTest(new AndroidLintInspectionToolProvider.AndroidLintWrongViewCastInspection());
  }

  public void testDuplicateIcons() throws Exception {
    myFixture.copyFileToProject(getGlobalTestDir() + "/dup1.png", "res/drawable/dup1.png");
    myFixture.copyFileToProject(getGlobalTestDir() + "/dup2.png", "res/drawable/dup2.png");
    myFixture.copyFileToProject(getGlobalTestDir() + "/other.png", "res/drawable/other.png");
    doGlobalInspectionTest(new AndroidLintInspectionToolProvider.AndroidLintIconDuplicatesInspection());
  }

  public void testCallSuper() throws Exception {
    myFixture.copyFileToProject(getGlobalTestDir() + "/CallSuperTest.java", "src/p1/p2/CallSuperTest.java");
    doGlobalInspectionTest(new AndroidLintInspectionToolProvider.AndroidLintMissingSuperCallInspection());
  }

  public void testSuppressingInXml1() throws Exception {
    doTestNoFix(new AndroidLintInspectionToolProvider.AndroidLintHardcodedTextInspection(),
                "/res/layout/layout.xml", "xml");
  }

  public void testSuppressingInXml2() throws Exception {
    doTestNoFix(new AndroidLintInspectionToolProvider.AndroidLintHardcodedTextInspection(),
                "/res/layout/layout.xml", "xml");
  }

  public void testSuppressingInXml3() throws Exception {
    createManifest();
    myFixture.copyFileToProject(getGlobalTestDir() + "/layout.xml", "res/layout/layout.xml");
    doGlobalInspectionTest(new AndroidLintInspectionToolProvider.AndroidLintHardcodedTextInspection());
  }

  public void testSuppressingInJava() throws Exception {
    createManifest();
    myFixture.copyFileToProject(getGlobalTestDir() + "/MyActivity.java", "src/p1/p2/MyActivity.java");
    doGlobalInspectionTest(new AndroidLintInspectionToolProvider.AndroidLintUseValueOfInspection());
  }

  public void testLintInJavaFile() throws Exception {
    createManifest();
    myFixture.copyFileToProject(getGlobalTestDir() + "/MyActivity.java", "src/p1/p2/MyActivity.java");
    doGlobalInspectionTest(new AndroidLintInspectionToolProvider.AndroidLintUseValueOfInspection());
  }

  public void testApiCheck1() throws Exception {
    createManifest();
    myFixture.copyFileToProject(getGlobalTestDir() + "/MyActivity.java", "src/p1/p2/MyActivity.java");
    doGlobalInspectionTest(new AndroidLintInspectionToolProvider.AndroidLintNewApiInspection());
  }

  public void testApiCheck1b() throws Exception {
    // Check adding a @TargetApi annotation in a Java file to suppress
    createManifest();
    doTestWithFix(new AndroidLintInspectionToolProvider.AndroidLintNewApiInspection(),
                  "Add @TargetApi(HONEYCOMB) Annotation",
                  "/src/p1/p2/MyActivity.java", "java");
  }

  public void testApiCheck1c() throws Exception {
    // Check adding a @SuppressLint annotation in a Java file to suppress
    createManifest();
    doTestWithFix(new AndroidLintInspectionToolProvider.AndroidLintNewApiInspection(),
                  "Suppress: Add @SuppressLint(\"NewApi\") annotation",
                  "/src/p1/p2/MyActivity.java", "java");
  }

  public void testApiCheck1d() throws Exception {
    // Check adding a tools:targetApi attribute in an XML file to suppress
    createManifest();
    doTestWithFix(new AndroidLintInspectionToolProvider.AndroidLintNewApiInspection(),
                  "Suppress With tools:targetApi Attribute",
                  "/res/layout/layout.xml", "xml");
  }

  public void testApiCheck1e() throws Exception {
    // Check adding a tools:suppress attribute in an XML file to suppress
    createManifest();
    doTestWithFix(new AndroidLintInspectionToolProvider.AndroidLintNewApiInspection(),
                  "Suppress: Add tools:ignore=\"NewApi\" attribute",
                  "/res/layout/layout.xml", "xml");
  }

  public void testApiCheck1f() throws Exception {
    // Check adding a version-check conditional in a Java file
    createManifest();
    doTestWithFix(new AndroidLintInspectionToolProvider.AndroidLintNewApiInspection(),
                  "Surround with if (VERSION.SDK_INT >= VERSION_CODES.HONEYCOMB) { ... }",
                  "/src/p1/p2/MyActivity.java", "java");
  }

  public void testImlFileOutsideContentRoot() throws Exception {
    myFixture.copyFileToProject(SdkConstants.FN_ANDROID_MANIFEST_XML, "additionalModules/module1/" + SdkConstants.FN_ANDROID_MANIFEST_XML);
    myFixture.copyFileToProject(SdkConstants.FN_ANDROID_MANIFEST_XML, "additionalModules/module2/" + SdkConstants.FN_ANDROID_MANIFEST_XML);
    final String testDir = BASE_PATH_GLOBAL + "apiCheck1";
    myFixture.copyFileToProject(testDir + "/MyActivity.java", "additionalModules/module1/src/p1/p2/MyActivity.java");
    doGlobalInspectionTest(new AndroidLintInspectionToolProvider.AndroidLintNewApiInspection(), testDir, new AnalysisScope(getProject()));
  }

  public void testApiInlined() throws Exception {
    createManifest();
    myFixture.copyFileToProject(getGlobalTestDir() + "/MyActivity.java", "src/p1/p2/MyActivity.java");
    doGlobalInspectionTest(new AndroidLintInspectionToolProvider.AndroidLintInlinedApiInspection());
  }

  public void testApiOverride() throws Exception {
    createManifest();
    createProjectProperties();

    // We need a build target >= 1 but also *smaller* than 17. Ensure this is the case
    AndroidPlatform platform = AndroidPlatform.getInstance(myFacet.getModule());
    if (platform != null && platform.getApiLevel() < 17) {
      myFixture.copyFileToProject(getGlobalTestDir() + "/MyActivity.java", "src/p1/p2/MyActivity.java");
      doGlobalInspectionTest(new AndroidLintInspectionToolProvider.AndroidLintOverrideInspection());
    } else {
      // TODO: else try to find and set a target on the project such that the above returns true
    }
  }

  public void testParcelLoader() throws Exception {
    doTestWithFix(new AndroidLintInspectionToolProvider.AndroidLintParcelClassLoaderInspection(),
                  "Use getClass().getClassLoader()",
                  "/src/test/pkg/ParcelClassLoaderTest.java", "java");
  }

  public void testParcelLoader2() throws Exception {
    doTestWithFix(new AndroidLintInspectionToolProvider.AndroidLintParcelClassLoaderInspection(),
                  "Use getClass().getClassLoader()",
                  "/src/test/pkg/ParcelClassLoaderTest.java", "java");
  }

  public void testDeprecation() throws Exception {
    // Need to use minSdkVersion >= 3 to get all the deprecation warnings to kick in
    deleteManifest();
    myFixture.copyFileToProject(getGlobalTestDir() + "/AndroidManifest.xml", "AndroidManifest.xml");
    doTestNoFix(new AndroidLintInspectionToolProvider.AndroidLintDeprecatedInspection(),
                "/res/layout/deprecation.xml", "xml");
  }

<<<<<<< HEAD
=======
  /**
   * Quick fix is available on singleLine="true" and does the right thing
   */
  public void testSingleLine() throws Exception {
    deleteManifest();
    myFixture.copyFileToProject(BASE_PATH_GLOBAL + "deprecation/AndroidManifest.xml", "AndroidManifest.xml");
    myFixture.enableInspections(new AndroidLintInspectionToolProvider.AndroidLintDeprecatedInspection());
    myFixture.configureFromExistingVirtualFile(
      myFixture.copyFileToProject(BASE_PATH + "singleLine.xml", "res/layout/singleLine.xml"));
    final IntentionAction action = AndroidTestUtils.getIntentionAction(myFixture, "Replace singleLine=\"true\" with maxLines=\"1\"");
    assertNotNull(action);
    doTestWithAction("xml", action);
  }

  /**
   * Specialized quick fix is not available on singleLine="false"
   */
  public void testSingleLineFalse() throws Exception {
    deleteManifest();
    myFixture.copyFileToProject(BASE_PATH_GLOBAL + "deprecation/AndroidManifest.xml", "AndroidManifest.xml");
    myFixture.enableInspections(new AndroidLintInspectionToolProvider.AndroidLintDeprecatedInspection());
    myFixture.configureFromExistingVirtualFile(
      myFixture.copyFileToProject(BASE_PATH + "singleLineFalse.xml", "res/layout/singleLineFalse.xml"));
    final IntentionAction action = AndroidTestUtils.getIntentionAction(myFixture, "Replace singleLine=\"true\" with maxLines=\"1\"");
    assertNull(action);
  }

  public void testUnprotectedSmsBroadcastReceiver() throws Exception {
    deleteManifest();
    doTestWithFix(new AndroidLintInspectionToolProvider.AndroidLintUnprotectedSMSBroadcastReceiverInspection(),
                  "Set permission attribute", "AndroidManifest.xml", "xml");
  }

>>>>>>> a001a568
  public void testActivityRegistered() throws Exception {
    createManifest();
    myFixture.copyFileToProject(getGlobalTestDir() + "/MyActivity.java", "src/p1/p2/MyActivity.java");
    myFixture.copyFileToProject(getGlobalTestDir() + "/MyDerived.java", "src/p1/p2/MyDerived.java");
    doGlobalInspectionTest(new AndroidLintInspectionToolProvider.AndroidLintRegisteredInspection());
  }

  private void doGlobalInspectionTest(@NotNull AndroidLintInspectionBase inspection) {
    doGlobalInspectionTest(inspection, getGlobalTestDir(), new AnalysisScope(myModule));
  }

  private String getGlobalTestDir() {
    return BASE_PATH_GLOBAL + getTestName(true);
  }

  private void doTestNoFix(@NotNull AndroidLintInspectionBase inspection, @NotNull String copyTo, @NotNull String extension)
    throws IOException {
    doTestHighlighting(inspection, copyTo, extension);

    IntentionAction action = null;

    for (IntentionAction a : myFixture.getAvailableIntentions()) {
      if (a instanceof AndroidLintExternalAnnotator.MyFixingIntention) {
        action = a;
      }
    }
    assertNull(action);
  }

  private void doTestWithFix(@NotNull AndroidLintInspectionBase inspection,
                             @NotNull String message,
                             @NotNull String copyTo,
                             @NotNull String extension)
    throws IOException {
    final IntentionAction action = doTestHighlightingAndGetQuickfix(inspection, message, copyTo, extension);
    assertNotNull(action);
    doTestWithAction(extension, action);
  }

  private void doTestWithAction(@NotNull String extension, @NotNull final IntentionAction action) {
    assertTrue(action.isAvailable(myFixture.getProject(), myFixture.getEditor(), myFixture.getFile()));

    new WriteCommandAction(myFixture.getProject(), "") {
      @Override
      protected void run(@NotNull Result result) throws Throwable {
        action.invoke(myFixture.getProject(), myFixture.getEditor(), myFixture.getFile());
      }
    }.execute();

    myFixture.checkResultByFile(BASE_PATH + getTestName(true) + "_after." + extension);
  }

  @Nullable
  private IntentionAction doTestHighlightingAndGetQuickfix(@NotNull AndroidLintInspectionBase inspection,
                                                           @NotNull String message,
                                                           @NotNull String copyTo,
                                                           @NotNull String extension) throws IOException {
    doTestHighlighting(inspection, copyTo, extension);
<<<<<<< HEAD

    for (IntentionAction a : myFixture.getAvailableIntentions()) {
      if (message.equals(a.getText())) {
        return a;
      }
    }
    return null;
=======
    return AndroidTestUtils.getIntentionAction(myFixture, message);
>>>>>>> a001a568
  }

  private void doTestHighlighting(@NotNull AndroidLintInspectionBase inspection, @NotNull String copyTo, @NotNull String extension)
    throws IOException {
    myFixture.enableInspections(inspection);
    final VirtualFile file = myFixture.copyFileToProject(BASE_PATH + getTestName(true) + "." + extension, copyTo);
    myFixture.configureFromExistingVirtualFile(file);
    myFixture.doHighlighting();
    myFixture.checkHighlighting(true, false, false);
  }
}<|MERGE_RESOLUTION|>--- conflicted
+++ resolved
@@ -731,8 +731,6 @@
                 "/res/layout/deprecation.xml", "xml");
   }
 
-<<<<<<< HEAD
-=======
   /**
    * Quick fix is available on singleLine="true" and does the right thing
    */
@@ -766,7 +764,6 @@
                   "Set permission attribute", "AndroidManifest.xml", "xml");
   }
 
->>>>>>> a001a568
   public void testActivityRegistered() throws Exception {
     createManifest();
     myFixture.copyFileToProject(getGlobalTestDir() + "/MyActivity.java", "src/p1/p2/MyActivity.java");
@@ -825,17 +822,7 @@
                                                            @NotNull String copyTo,
                                                            @NotNull String extension) throws IOException {
     doTestHighlighting(inspection, copyTo, extension);
-<<<<<<< HEAD
-
-    for (IntentionAction a : myFixture.getAvailableIntentions()) {
-      if (message.equals(a.getText())) {
-        return a;
-      }
-    }
-    return null;
-=======
     return AndroidTestUtils.getIntentionAction(myFixture, message);
->>>>>>> a001a568
   }
 
   private void doTestHighlighting(@NotNull AndroidLintInspectionBase inspection, @NotNull String copyTo, @NotNull String extension)
