--- conflicted
+++ resolved
@@ -29,12 +29,7 @@
  */
 class DeviceArtScreenshotOptions(
   override val serialNumber: String,
-<<<<<<< HEAD
-  override val apiLevel: Int,
-  private val deviceModel: String?
-=======
   val deviceModel: String?
->>>>>>> de127946
 ) : ScreenshotAction.ScreenshotOptions {
 
   override val screenshotViewerOptions: EnumSet<ScreenshotViewer.Option> = EnumSet.of(ALLOW_IMAGE_ROTATION)
