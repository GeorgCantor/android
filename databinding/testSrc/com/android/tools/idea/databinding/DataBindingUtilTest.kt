--- conflicted
+++ resolved
@@ -115,33 +115,21 @@
 
     val boolGetters = modelClass.methods.filter { m -> DataBindingUtil.isBooleanGetter(m) }
     boolGetters.forEach { method -> assertThat(method.parameters.size).isEqualTo(0) }
-<<<<<<< HEAD
-    boolGetters.forEach { method -> assertThat(method.returnType).isEqualTo(PsiTypes.booleanType()) }
-=======
     boolGetters.forEach { method ->
       assertThat(method.returnType).isEqualTo(PsiTypes.booleanType())
     }
->>>>>>> 574fcae1
     assertThat(boolGetters.map { m -> m.name }).containsExactly("isBoolValue")
 
     val getters = modelClass.methods.filter { m -> DataBindingUtil.isGetter(m) }
     getters.forEach { method -> assertThat(method.parameters.size).isEqualTo(0) }
     getters.forEach { method -> assertThat(method.returnType).isNotEqualTo(PsiTypes.voidType()) }
-<<<<<<< HEAD
-    assertThat(getters.map { m -> m.name }).containsExactly("getBoolValue", "getIntValue", "getStringValue")
-=======
     assertThat(getters.map { m -> m.name })
       .containsExactly("getBoolValue", "getIntValue", "getStringValue")
->>>>>>> 574fcae1
 
     val setters = modelClass.methods.filter { m -> DataBindingUtil.isSetter(m) }
     setters.forEach { method -> assertThat(method.parameters.size).isEqualTo(1) }
     setters.forEach { method -> assertThat(method.returnType).isEqualTo(PsiTypes.voidType()) }
-<<<<<<< HEAD
-    assertThat(setters.map { m -> m.name }).containsExactly("setBoolValue", "setIntValue", "setStringValue")
-=======
     assertThat(setters.map { m -> m.name })
       .containsExactly("setBoolValue", "setIntValue", "setStringValue")
->>>>>>> 574fcae1
   }
 }