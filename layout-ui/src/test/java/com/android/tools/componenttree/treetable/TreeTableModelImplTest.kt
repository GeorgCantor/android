/*
 * Copyright (C) 2019 The Android Open Source Project
 *
 * Licensed under the Apache License, Version 2.0 (the "License");
 * you may not use this file except in compliance with the License.
 * You may obtain a copy of the License at
 *
 *      http://www.apache.org/licenses/LICENSE-2.0
 *
 * Unless required by applicable law or agreed to in writing, software
 * distributed under the License is distributed on an "AS IS" BASIS,
 * WITHOUT WARRANTIES OR CONDITIONS OF ANY KIND, either express or implied.
 * See the License for the specific language governing permissions and
 * limitations under the License.
 */
package com.android.tools.componenttree.treetable

import com.android.SdkConstants.BUTTON
import com.android.SdkConstants.FQCN_BUTTON
import com.android.SdkConstants.FQCN_LINEAR_LAYOUT
import com.android.SdkConstants.FQCN_TEXT_VIEW
import com.android.SdkConstants.LINEAR_LAYOUT
import com.android.SdkConstants.TEXT_VIEW
import com.android.tools.componenttree.util.Item
import com.android.tools.componenttree.util.ItemNodeType
import com.android.tools.componenttree.util.Style
import com.android.tools.componenttree.util.StyleNodeType
import com.android.tools.componenttree.util.StyleRenderer
import com.google.common.truth.Truth.assertThat
import com.intellij.testFramework.ApplicationRule
import com.intellij.testFramework.EdtRule
import com.intellij.testFramework.RunsInEdt
import com.intellij.testFramework.runInEdtAndGet
import com.intellij.util.ui.UIUtil
import javax.swing.SwingUtilities
import javax.swing.event.TreeModelEvent
import javax.swing.tree.TreeSelectionModel
import org.junit.Before
import org.junit.ClassRule
import org.junit.Rule
import org.junit.Test

class TreeTableModelImplTest {
  companion object {
    @JvmField @ClassRule val rule = ApplicationRule()
  }

  @get:Rule val edtTule = EdtRule()

  private val style1 = Style("style1")
  private val style2 = Style("style2")
  private val item1 = Item(FQCN_LINEAR_LAYOUT)
  private val item2 = Item(FQCN_TEXT_VIEW)
  private val item3 = Item(FQCN_BUTTON)
  private val count = NotificationCount()
  private val model =
    TreeTableModelImpl(
      listOf(),
      mapOf(Pair(Item::class.java, ItemNodeType()), Pair(Style::class.java, StyleNodeType())),
<<<<<<< HEAD
      SwingUtilities::invokeLater
=======
      SwingUtilities::invokeLater,
>>>>>>> 0d09370c
    )
  private val table = runInEdtAndGet {
    TreeTableImpl(
      model,
      contextPopup = { _, _, _, _ -> },
      doubleClick = {},
      painter = null,
      installKeyboardActions = {},
      treeSelectionMode = TreeSelectionModel.SINGLE_TREE_SELECTION,
      installTreeSearch = false,
      autoScroll = false,
      expandAllOnRootChange = false,
<<<<<<< HEAD
      treeHeaderRenderer = null
=======
      treeHeaderRenderer = null,
>>>>>>> 0d09370c
    )
  }
  private val selectionModel = table.treeTableSelectionModel

  @Before
  fun setUp() {
    item1.children.addAll(listOf(item2, item3))
    item2.parent = item1
    item3.parent = item1
    item2.children.add(style1)
    style1.parent = item2
    style1.children.add(style2)
    style2.parent = style1
  }

  @RunsInEdt
  @Test
  fun testRootNotification() {
    model.addTreeModelListener(count)
    model.treeRoot = item1
    UIUtil.dispatchAllInvocationEvents()
    assertThat(count.treeChanged).isEqualTo(1)
  }

  @Test
  fun testParent() {
    model.treeRoot = item1
    assertThat(model.parent(item1)).isNull()
    assertThat(model.parent(item2)).isEqualTo(item1)
    assertThat(model.parent(item3)).isEqualTo(item1)
    assertThat(model.parent(style1)).isEqualTo(item2)
    assertThat(model.parent(style2)).isEqualTo(style1)
  }

  @Test
  fun testChildren() {
    model.treeRoot = item1
    assertThat(model.children(item1)).containsExactly(item2, item3).inOrder()
    assertThat(model.children(item2)).containsExactly(style1)
    assertThat(model.children(item3)).isEmpty()
    assertThat(model.children(style1)).containsExactly(style2)
    assertThat(model.children(style2)).isEmpty()
  }

  @Test
  fun testToSearchString() {
    model.treeRoot = item1
    assertThat(model.toSearchString(item1)).isEqualTo(LINEAR_LAYOUT)
    assertThat(model.toSearchString(item2)).isEqualTo(TEXT_VIEW)
    assertThat(model.toSearchString(item3)).isEqualTo(BUTTON)
    assertThat(model.toSearchString(style1)).isEqualTo("style1")
    assertThat(model.toSearchString(style2)).isEqualTo("style2")
  }

  @Test
  fun testRenderer() {
    val itemRenderer = model.rendererOf(item1)
    val styleRenderer = model.rendererOf(style1)
    assertThat(itemRenderer).isInstanceOf(ViewTreeCellRenderer::class.java)
    assertThat(model.rendererOf(item2)).isSameAs(itemRenderer)
    assertThat(model.rendererOf(item3)).isSameAs(itemRenderer)
    assertThat(styleRenderer).isInstanceOf(StyleRenderer::class.java)
    assertThat(model.rendererOf(style2)).isSameAs(styleRenderer)
  }

  @Test
  fun testClearRenderer() {
    val itemRenderer1 = model.rendererOf(item1)
    val styleRenderer1 = model.rendererOf(style1)
    model.clearRendererCache()

    val itemRenderer2 = model.rendererOf(item1)
    val styleRenderer2 = model.rendererOf(style1)
    assertThat(itemRenderer2).isNotSameAs(itemRenderer1)
    assertThat(styleRenderer2).isNotSameAs(styleRenderer1)
    assertThat(model.rendererOf(item2)).isSameAs(itemRenderer2)
    assertThat(model.rendererOf(item3)).isSameAs(itemRenderer2)
    assertThat(model.rendererOf(style2)).isSameAs(styleRenderer2)
  }

  @RunsInEdt
  @Test
  fun testNoSelectionNotificationFromModel() {
    // setup
    var selectionChangeCount = 0
    var tableSelectionChangeCount = 0
    var treeSelectionChangeCount = 0
    var autoScrollCount = 0
    model.treeRoot = item1
    UIUtil.dispatchAllInvocationEvents()
    model.addTreeModelListener(count)
    selectionModel.addSelectionListener { selectionChangeCount++ }
    table.selectionModel.addListSelectionListener { tableSelectionChangeCount++ }
    table.tree.selectionModel.addTreeSelectionListener { treeSelectionChangeCount++ }
    selectionModel.addAutoScrollListener { autoScrollCount++ }

    // test
    selectionModel.currentSelection = listOf(item2)
    assertThat(selectionChangeCount).isEqualTo(0)
    assertThat(tableSelectionChangeCount).isEqualTo(1)
    assertThat(treeSelectionChangeCount).isEqualTo(1)
    assertThat(autoScrollCount).isEqualTo(1)
    assertThat(count.anyChanges()).isFalse()
    assertThat(table.rowCount).isEqualTo(3)
    assertThat(table.selectedRow).isEqualTo(1)
    assertThat(selectionModel.currentSelection).containsExactly(item2)
  }

  @RunsInEdt
  @Test
  fun testNoSelectionNotificationFromModelOfCollapsedNode() {
    // setup
    var selectionChangeCount = 0
    var tableSelectionChangeCount = 0
    var treeSelectionChangeCount = 0
    var autoScrollCount = 0
    model.treeRoot = item1
    UIUtil.dispatchAllInvocationEvents()
    model.addTreeModelListener(count)
    selectionModel.addSelectionListener { selectionChangeCount++ }
    table.selectionModel.addListSelectionListener { tableSelectionChangeCount++ }
    table.tree.selectionModel.addTreeSelectionListener { treeSelectionChangeCount++ }
    selectionModel.addAutoScrollListener { autoScrollCount++ }

    // test
    selectionModel.currentSelection = listOf(style2)
    assertThat(selectionChangeCount).isEqualTo(0)
    assertThat(tableSelectionChangeCount).isEqualTo(1)
    assertThat(treeSelectionChangeCount).isEqualTo(1)
    assertThat(autoScrollCount).isEqualTo(1)
    assertThat(count.anyChanges()).isFalse()
    assertThat(table.rowCount).isEqualTo(5)
    assertThat(table.selectedRow).isEqualTo(3)
    assertThat(selectionModel.currentSelection).containsExactly(style2)
  }

  @RunsInEdt
  @Test
  fun testSelectionNotificationFromTable() {
    var selectionChangeCount = 0
    var tableSelectionChangeCount = 0
    var treeSelectionChangeCount = 0
    var autoScrollCount = 0
    model.treeRoot = item1
    UIUtil.dispatchAllInvocationEvents()
    model.addTreeModelListener(count)
    selectionModel.addSelectionListener { selectionChangeCount++ }
    table.selectionModel.addListSelectionListener { tableSelectionChangeCount++ }
    table.tree.selectionModel.addTreeSelectionListener { treeSelectionChangeCount++ }
    selectionModel.addAutoScrollListener { autoScrollCount++ }

    // test
    table.selectionModel.setSelectionInterval(2, 2)
    assertThat(tableSelectionChangeCount).isEqualTo(1)
    assertThat(selectionChangeCount).isEqualTo(1)
    assertThat(treeSelectionChangeCount).isEqualTo(1)
    assertThat(autoScrollCount).isEqualTo(0)
    assertThat(count.anyChanges()).isFalse()
    assertThat(selectionModel.currentSelection).containsExactly(item3)
  }

  @Test
  fun testComputeDepth() {
    assertThat(model.computeDepth(item1)).isEqualTo(1)
    assertThat(model.computeDepth(item2)).isEqualTo(2)
    assertThat(model.computeDepth(item3)).isEqualTo(2)
    assertThat(model.computeDepth(style1)).isEqualTo(3)
    assertThat(model.computeDepth(style2)).isEqualTo(4)
  }

  private class NotificationCount : TreeTableModelImplListener {
    var inserted = 0
    var structureChanges = 0
    var columnDataChanged = 0
    var nodesChanged = 0
    var nodesRemoved = 0
    var treeChanged = 0

    fun anyChanges(): Boolean =
      inserted != 0 ||
        structureChanges != 0 ||
        nodesChanged != 0 ||
        nodesRemoved != 0 ||
        treeChanged != 0

    override fun treeNodesInserted(event: TreeModelEvent) {
      inserted++
    }

    override fun treeStructureChanged(e: TreeModelEvent?) {
      structureChanges++
    }

    override fun columnDataChanged() {
      columnDataChanged++
    }

    override fun treeNodesChanged(e: TreeModelEvent?) {
      nodesChanged++
    }

    override fun treeNodesRemoved(e: TreeModelEvent?) {
      nodesRemoved++
    }

    override fun treeChanged(event: TreeModelEvent) {
      treeChanged++
    }
  }
}<|MERGE_RESOLUTION|>--- conflicted
+++ resolved
@@ -32,13 +32,13 @@
 import com.intellij.testFramework.RunsInEdt
 import com.intellij.testFramework.runInEdtAndGet
 import com.intellij.util.ui.UIUtil
-import javax.swing.SwingUtilities
-import javax.swing.event.TreeModelEvent
-import javax.swing.tree.TreeSelectionModel
 import org.junit.Before
 import org.junit.ClassRule
 import org.junit.Rule
 import org.junit.Test
+import javax.swing.SwingUtilities
+import javax.swing.event.TreeModelEvent
+import javax.swing.tree.TreeSelectionModel
 
 class TreeTableModelImplTest {
   companion object {
@@ -57,11 +57,7 @@
     TreeTableModelImpl(
       listOf(),
       mapOf(Pair(Item::class.java, ItemNodeType()), Pair(Style::class.java, StyleNodeType())),
-<<<<<<< HEAD
-      SwingUtilities::invokeLater
-=======
       SwingUtilities::invokeLater,
->>>>>>> 0d09370c
     )
   private val table = runInEdtAndGet {
     TreeTableImpl(
@@ -74,11 +70,7 @@
       installTreeSearch = false,
       autoScroll = false,
       expandAllOnRootChange = false,
-<<<<<<< HEAD
-      treeHeaderRenderer = null
-=======
       treeHeaderRenderer = null,
->>>>>>> 0d09370c
     )
   }
   private val selectionModel = table.treeTableSelectionModel
