/*
 * Copyright (C) 2013 The Android Open Source Project
 *
 * Licensed under the Apache License, Version 2.0 (the "License");
 * you may not use this file except in compliance with the License.
 * You may obtain a copy of the License at
 *
 *      http://www.apache.org/licenses/LICENSE-2.0
 *
 * Unless required by applicable law or agreed to in writing, software
 * distributed under the License is distributed on an "AS IS" BASIS,
 * WITHOUT WARRANTIES OR CONDITIONS OF ANY KIND, either express or implied.
 * See the License for the specific language governing permissions and
 * limitations under the License.
 */
package com.android.tools.idea.gradle.compiler;

<<<<<<< HEAD
import com.android.ide.common.blame.output.GradleMessage;
=======
import com.android.ide.common.blame.Message;
>>>>>>> ee090fa3
import com.android.tools.idea.gradle.GradleSyncState;
import com.android.tools.idea.gradle.IdeaAndroidProject;
import com.android.tools.idea.gradle.invoker.GradleInvocationResult;
import com.android.tools.idea.gradle.project.AndroidGradleNotification;
import com.android.tools.idea.gradle.project.BuildSettings;
import com.android.tools.idea.gradle.project.GradleBuildListener;
import com.android.tools.idea.gradle.project.GradleProjectImporter;
import com.android.tools.idea.gradle.service.notification.hyperlink.NotificationHyperlink;
import com.android.tools.idea.gradle.util.BuildMode;
import com.google.common.annotations.VisibleForTesting;
import com.google.common.collect.AbstractIterator;
import com.google.common.collect.Iterators;
import com.intellij.notification.NotificationType;
<<<<<<< HEAD
import com.intellij.openapi.application.ApplicationManager;
import com.intellij.openapi.application.ModalityState;
=======
>>>>>>> ee090fa3
import com.intellij.openapi.compiler.CompileContext;
import com.intellij.openapi.compiler.CompilerMessage;
import com.intellij.openapi.compiler.CompilerMessageCategory;
import com.intellij.openapi.components.ServiceManager;
import com.intellij.openapi.externalSystem.util.DisposeAwareProjectChange;
import com.intellij.openapi.module.Module;
import com.intellij.openapi.module.ModuleManager;
import com.intellij.openapi.project.Project;
import com.intellij.openapi.roots.ContentEntry;
import com.intellij.openapi.roots.LanguageLevelProjectExtension;
import com.intellij.openapi.roots.ModifiableRootModel;
import com.intellij.openapi.roots.ModuleRootManager;
import com.intellij.openapi.util.Key;
import com.intellij.openapi.vfs.LocalFileSystem;
import com.intellij.openapi.vfs.VirtualFile;
import com.intellij.pom.java.LanguageLevel;
import com.intellij.ui.AppUIUtil;
import com.intellij.util.messages.Topic;
import org.jetbrains.android.facet.AndroidFacet;
import org.jetbrains.annotations.NotNull;
import org.jetbrains.annotations.Nullable;
import org.jetbrains.plugins.gradle.settings.GradleSettings;

import java.io.File;
import java.util.Collection;
import java.util.Iterator;
import java.util.List;

import static com.android.tools.idea.gradle.util.BuildMode.DEFAULT_BUILD_MODE;
import static com.android.tools.idea.gradle.util.BuildMode.SOURCE_GEN;
import static com.android.tools.idea.gradle.util.FilePaths.findParentContentEntry;
import static com.android.tools.idea.gradle.util.FilePaths.pathToIdeaUrl;
import static com.android.tools.idea.gradle.util.Projects.*;
import static com.intellij.openapi.externalSystem.util.ExternalSystemApiUtil.executeProjectChangeAction;
import static com.intellij.openapi.util.io.FileUtil.filesEqual;
import static com.intellij.openapi.util.io.FileUtil.notNullize;
import static com.intellij.openapi.vfs.VfsUtilCore.virtualToIoFile;
import static com.intellij.util.ThreeState.YES;

/**
 * After a build is complete, this class will execute the following tasks:
 * <ul>
 * <li>Notify user that unresolved dependencies were detected in offline mode, and suggest to go <em>online</em></li>
 * <li>Refresh Studio's view of the file system (to see generated files)</li>
 * <li>Remove any build-related data stored in the project itself (e.g. modules to build, current "build mode", etc.)</li>
 * <li>Notify projects that source generation is finished (if applicable)</li>
 * </ul>
 * Both JPS and the "direct Gradle invocation" build strategies ares supported.
 */
public class PostProjectBuildTasksExecutor {
  public static final Topic<GradleBuildListener> GRADLE_BUILD_TOPIC =
    new Topic<GradleBuildListener>("Gradle project build", GradleBuildListener.class);

  private static final Key<Boolean> UPDATE_JAVA_LANG_LEVEL_AFTER_BUILD = Key.create("android.gradle.project.update.java.lang");
  private static final Key<Long> PROJECT_LAST_BUILD_TIMESTAMP_KEY = Key.create("android.gradle.project.last.build.timestamp");

  @NotNull private final Project myProject;

  @NotNull
  public static PostProjectBuildTasksExecutor getInstance(@NotNull Project project) {
    return ServiceManager.getService(project, PostProjectBuildTasksExecutor.class);
  }

  public PostProjectBuildTasksExecutor(@NotNull Project project) {
    myProject = project;
  }

  public void onBuildCompletion(@NotNull CompileContext context) {
    Iterator<String> errors = Iterators.emptyIterator();
    CompilerMessage[] errorMessages = context.getMessages(CompilerMessageCategory.ERROR);
    if (errorMessages.length > 0) {
      errors = new CompilerMessageIterator(errorMessages);
    }
    //noinspection TestOnlyProblems
    onBuildCompletion(errors, errorMessages.length);
  }

  public long getLastBuildTimestamp() {
    Long timestamp = myProject.getUserData(PROJECT_LAST_BUILD_TIMESTAMP_KEY);
    return timestamp != null ? timestamp : -1L;
  }

  private static class CompilerMessageIterator extends AbstractIterator<String> {
    @NotNull private final CompilerMessage[] myErrors;
    private int counter;

    CompilerMessageIterator(@NotNull CompilerMessage[] errors) {
      myErrors = errors;
    }

    @Override
    @Nullable
    protected String computeNext() {
      if (counter >= myErrors.length) {
        return endOfData();
      }
      return myErrors[counter++].getMessage();
    }
  }

  private static class MessageIterator extends AbstractIterator<String> {
    private final Iterator<Message> myIterator;

    MessageIterator(@NotNull Collection<Message> compilerMessages) {
      myIterator = compilerMessages.iterator();
    }

    @Override
    @Nullable
    protected String computeNext() {
      if (!myIterator.hasNext()) {
        return endOfData();
      }
      Message msg = myIterator.next();
      return msg != null ? msg.getText() : null;
    }
  }

  public void onBuildCompletion(@NotNull GradleInvocationResult result) {
    Iterator<String> errors = Iterators.emptyIterator();
    List<Message> errorMessages = result.getCompilerMessages(Message.Kind.ERROR);
    if (!errorMessages.isEmpty()) {
      errors = new MessageIterator(errorMessages);
    }
    //noinspection TestOnlyProblems
    onBuildCompletion(errors, errorMessages.size());
  }

  @VisibleForTesting
  void onBuildCompletion(Iterator<String> errorMessages, int errorCount) {
<<<<<<< HEAD
    if (Projects.isGradleProject(myProject)) {
      ApplicationManager.getApplication().invokeAndWait(new Runnable() {
=======
    if (isGradleProject(myProject)) {
      executeProjectChanges(myProject, new Runnable() {
>>>>>>> ee090fa3
        @Override
        public void run() {
          excludeOutputFolders();
        }
      }, ModalityState.defaultModalityState());

      if (isOfflineBuildModeEnabled(myProject)) {
        while (errorMessages.hasNext()) {
          String error = errorMessages.next();
          if (error != null && unresolvedDependenciesFound(error)) {
            notifyUnresolvedDependenciesInOfflineMode();
            break;
          }
        }
      }

      // Refresh Studio's view of the file system after a compile. This is necessary for Studio to see generated code.
      refreshProject();

      BuildSettings buildSettings = BuildSettings.getInstance(myProject);
      BuildMode buildMode = buildSettings.getBuildMode();
      buildSettings.removeAll();

      myProject.putUserData(PROJECT_LAST_BUILD_TIMESTAMP_KEY, System.currentTimeMillis());
      notifyBuildFinished(buildMode);

      syncJavaLangLevel();

      // We automatically sync the model if:
      // 1. The project build is doing a MAKE, has zero errors and the previous Gradle sync failed. It is likely that if the
      //    project build is successful, Gradle sync will be successful too.
      // 2. If any build.gradle files or setting.gradle file was modified *after* last Gradle sync (we check file timestamps vs the
      //    timestamp of the last Gradle sync.) We don't perform this check if project build is SOURCE_GEN because, in this case,
      //    the project build was triggered by a Gradle sync (thus unlikely to have a stale model.) This sync is performed regardless the
      //    build was successful or not. If isGradleSyncNeeded returns UNSURE, the previous sync may have failed, if this happened
      //    an automatic sync should have been triggered already. No need to trigger a new one.
      if (DEFAULT_BUILD_MODE.equals(buildMode) && lastGradleSyncFailed(myProject) && errorCount == 0 ||
          !SOURCE_GEN.equals(buildMode) && GradleSyncState.getInstance(myProject).isSyncNeeded().equals(YES)) {
        GradleProjectImporter.getInstance().requestProjectSync(myProject, false /* do not generate sources */, null);
      }
    }
  }

  /**
   * Even though {@link com.android.tools.idea.gradle.customizer.android.ContentRootModuleCustomizer} already excluded the folders
   * "$buildDir/intermediates" and "$buildDir/outputs" we go through the children of "$buildDir" and exclude any non-generated folders
   * that may have been created by other plug-ins. We need to be aggressive when excluding folder to prevent over-indexing files, which
   * will degrade the IDE's performance.
   */
  private void excludeOutputFolders() {
    if (myProject.isDisposed()) {
      return;
    }
    ModuleManager moduleManager = ModuleManager.getInstance(myProject);
    if (myProject.isDisposed()) {
      return;
    }

    for (Module module : moduleManager.getModules()) {
      AndroidFacet facet = AndroidFacet.getInstance(module);
      if (facet != null && facet.isGradleProject()) {
        excludeOutputFolders(facet);
      }
    }
  }

  private static void excludeOutputFolders(@NotNull AndroidFacet facet) {
    IdeaAndroidProject androidProject = facet.getIdeaAndroidProject();
    if (androidProject == null) {
      return;
    }
    File buildFolderPath = androidProject.getDelegate().getBuildFolder();
    if (!buildFolderPath.isDirectory()) {
      return;
    }

    Module module = facet.getModule();
    if (module.getProject().isDisposed()) {
      return;
    }

    ModuleRootManager moduleRootManager = ModuleRootManager.getInstance(module);
    ModifiableRootModel rootModel = moduleRootManager.getModifiableModel();

    try {
      ContentEntry[] contentEntries = rootModel.getContentEntries();
      ContentEntry parent = findParentContentEntry(buildFolderPath, contentEntries);
      if (parent == null) {
        rootModel.dispose();
        return;
      }

      File[] outputFolderPaths = notNullize(buildFolderPath.listFiles());
      if (outputFolderPaths.length == 0) {
        rootModel.dispose();
        return;
      }

      for (File outputFolderPath : outputFolderPaths) {
        if (!androidProject.shouldManuallyExclude(outputFolderPath)) {
          continue;
        }
        boolean alreadyExcluded = false;
        for (VirtualFile excluded : parent.getExcludeFolderFiles()) {
          if (filesEqual(outputFolderPath, virtualToIoFile(excluded))) {
            alreadyExcluded = true;
            break;
          }
        }
        if (!alreadyExcluded) {
          parent.addExcludeFolder(pathToIdeaUrl(outputFolderPath));
        }
      }
    }
    finally {
      if (!rootModel.isDisposed()) {
        rootModel.commit();
      }
    }
  }

  private static boolean unresolvedDependenciesFound(@NotNull String errorMessage) {
    return errorMessage.contains("Could not resolve all dependencies");
  }

  private void notifyUnresolvedDependenciesInOfflineMode() {
    NotificationHyperlink disableOfflineModeHyperlink = new NotificationHyperlink("disable.gradle.offline.mode", "Disable offline mode") {
      @Override
      protected void execute(@NotNull Project project) {
        GradleSettings.getInstance(myProject).setOfflineWork(false);
      }
    };
    String title = "Unresolved Dependencies";
    String text = "Unresolved dependencies detected while building project in offline mode. Please disable offline mode and try again.";
    AndroidGradleNotification.getInstance(myProject).showBalloon(title, text, NotificationType.ERROR, disableOfflineModeHyperlink);
  }

  /**
   * Refreshes, asynchronously, the cached view of the project's contents.
   */
  private void refreshProject() {
    String projectPath = myProject.getBasePath();
    if (projectPath != null) {
      VirtualFile rootDir = LocalFileSystem.getInstance().findFileByPath(projectPath);
      if (rootDir != null && rootDir.isDirectory()) {
        rootDir.refresh(true, true);
      }
    }
  }

  private void notifyBuildFinished(@Nullable final BuildMode buildMode) {
    syncPublisher(new Runnable() {
      @Override
      public void run() {
        myProject.getMessageBus().syncPublisher(GRADLE_BUILD_TOPIC).buildFinished(myProject, buildMode);
      }
    });
  }

  private void syncPublisher(@NotNull Runnable publishingTask) {
    AppUIUtil.invokeLaterIfProjectAlive(myProject, publishingTask);
  }

  public void updateJavaLangLevelAfterBuild() {
    myProject.putUserData(UPDATE_JAVA_LANG_LEVEL_AFTER_BUILD, true);
  }

  private void syncJavaLangLevel() {
    Boolean updateJavaLangLevel = myProject.getUserData(UPDATE_JAVA_LANG_LEVEL_AFTER_BUILD);
    if (updateJavaLangLevel == null || !updateJavaLangLevel.booleanValue()) {
      return;
    }

    myProject.putUserData(UPDATE_JAVA_LANG_LEVEL_AFTER_BUILD, null);

    executeProjectChangeAction(true, new DisposeAwareProjectChange(myProject) {
      @Override
      public void execute() {
        if (myProject.isOpen()) {
          //noinspection TestOnlyProblems
          LanguageLevel langLevel = getMaxJavaLangLevel();
          if (langLevel != null) {
            LanguageLevelProjectExtension ext = LanguageLevelProjectExtension.getInstance(myProject);
            if (langLevel != ext.getLanguageLevel()) {
              ext.setLanguageLevel(langLevel);
            }
          }
        }
      }
    });
  }

  @VisibleForTesting
  @Nullable
  LanguageLevel getMaxJavaLangLevel() {
    LanguageLevel maxLangLevel = null;

    Module[] modules = ModuleManager.getInstance(myProject).getModules();
    for (Module module : modules) {
      AndroidFacet facet = AndroidFacet.getInstance(module);
      if (facet == null) {
        continue;
      }
      IdeaAndroidProject androidProject = facet.getIdeaAndroidProject();
      if (androidProject != null) {
        LanguageLevel langLevel = androidProject.getJavaLanguageLevel();
        if (langLevel != null && (maxLangLevel == null || maxLangLevel.compareTo(langLevel) < 0)) {
          maxLangLevel = langLevel;
        }
      }
    }
    return maxLangLevel;
  }
}<|MERGE_RESOLUTION|>--- conflicted
+++ resolved
@@ -15,11 +15,7 @@
  */
 package com.android.tools.idea.gradle.compiler;
 
-<<<<<<< HEAD
-import com.android.ide.common.blame.output.GradleMessage;
-=======
 import com.android.ide.common.blame.Message;
->>>>>>> ee090fa3
 import com.android.tools.idea.gradle.GradleSyncState;
 import com.android.tools.idea.gradle.IdeaAndroidProject;
 import com.android.tools.idea.gradle.invoker.GradleInvocationResult;
@@ -33,11 +29,6 @@
 import com.google.common.collect.AbstractIterator;
 import com.google.common.collect.Iterators;
 import com.intellij.notification.NotificationType;
-<<<<<<< HEAD
-import com.intellij.openapi.application.ApplicationManager;
-import com.intellij.openapi.application.ModalityState;
-=======
->>>>>>> ee090fa3
 import com.intellij.openapi.compiler.CompileContext;
 import com.intellij.openapi.compiler.CompilerMessage;
 import com.intellij.openapi.compiler.CompilerMessageCategory;
@@ -168,18 +159,13 @@
 
   @VisibleForTesting
   void onBuildCompletion(Iterator<String> errorMessages, int errorCount) {
-<<<<<<< HEAD
-    if (Projects.isGradleProject(myProject)) {
-      ApplicationManager.getApplication().invokeAndWait(new Runnable() {
-=======
     if (isGradleProject(myProject)) {
       executeProjectChanges(myProject, new Runnable() {
->>>>>>> ee090fa3
         @Override
         public void run() {
           excludeOutputFolders();
         }
-      }, ModalityState.defaultModalityState());
+      });
 
       if (isOfflineBuildModeEnabled(myProject)) {
         while (errorMessages.hasNext()) {
