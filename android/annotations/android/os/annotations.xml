<?xml version="1.0" encoding="UTF-8"?>
<root>
  <item name="android.os.AsyncTask Result doInBackground(Params...)">
    <annotation name="android.support.annotation.WorkerThread" />
  </item>
  <item name="android.os.AsyncTask android.os.AsyncTask&lt;Params,Progress,Result&gt; execute(Params...)">
    <annotation name="android.support.annotation.MainThread" />
  </item>
  <item name="android.os.AsyncTask android.os.AsyncTask&lt;Params,Progress,Result&gt; executeOnExecutor(java.util.concurrent.Executor, Params...)">
    <annotation name="android.support.annotation.MainThread" />
  </item>
  <item name="android.os.AsyncTask void execute(java.lang.Runnable)">
    <annotation name="android.support.annotation.MainThread" />
  </item>
  <item name="android.os.AsyncTask void onCancelled()">
    <annotation name="android.support.annotation.MainThread" />
  </item>
  <item name="android.os.AsyncTask void onCancelled(Result)">
    <annotation name="android.support.annotation.MainThread" />
  </item>
  <item name="android.os.AsyncTask void onPostExecute(Result)">
    <annotation name="android.support.annotation.MainThread" />
  </item>
  <item name="android.os.AsyncTask void onPreExecute()">
    <annotation name="android.support.annotation.MainThread" />
  </item>
  <item name="android.os.AsyncTask void onProgressUpdate(Progress...)">
    <annotation name="android.support.annotation.MainThread" />
  </item>
  <item name="android.os.AsyncTask void publishProgress(Progress...)">
    <annotation name="android.support.annotation.WorkerThread" />
  </item>
  <item name="android.os.BaseBundle boolean[] getBooleanArray(java.lang.String)">
    <annotation name="android.support.annotation.Nullable" />
  </item>
  <item name="android.os.BaseBundle boolean[] getBooleanArray(java.lang.String) 0">
    <annotation name="android.support.annotation.Nullable" />
  </item>
  <item name="android.os.BaseBundle double[] getDoubleArray(java.lang.String)">
    <annotation name="android.support.annotation.Nullable" />
  </item>
  <item name="android.os.BaseBundle double[] getDoubleArray(java.lang.String) 0">
    <annotation name="android.support.annotation.Nullable" />
  </item>
  <item name="android.os.BaseBundle int[] getIntArray(java.lang.String)">
    <annotation name="android.support.annotation.Nullable" />
  </item>
  <item name="android.os.BaseBundle int[] getIntArray(java.lang.String) 0">
    <annotation name="android.support.annotation.Nullable" />
  </item>
  <item name="android.os.BaseBundle java.lang.Object get(java.lang.String)">
    <annotation name="android.support.annotation.Nullable" />
  </item>
  <item name="android.os.BaseBundle java.lang.String getString(java.lang.String)">
    <annotation name="android.support.annotation.Nullable" />
  </item>
  <item name="android.os.BaseBundle java.lang.String getString(java.lang.String) 0">
    <annotation name="android.support.annotation.Nullable" />
  </item>
  <item name="android.os.BaseBundle java.lang.String getString(java.lang.String, java.lang.String) 0">
    <annotation name="android.support.annotation.Nullable" />
  </item>
  <item name="android.os.BaseBundle java.lang.String[] getStringArray(java.lang.String)">
    <annotation name="android.support.annotation.Nullable" />
  </item>
  <item name="android.os.BaseBundle java.lang.String[] getStringArray(java.lang.String) 0">
    <annotation name="android.support.annotation.Nullable" />
  </item>
  <item name="android.os.BaseBundle long[] getLongArray(java.lang.String)">
    <annotation name="android.support.annotation.Nullable" />
  </item>
  <item name="android.os.BaseBundle long[] getLongArray(java.lang.String) 0">
    <annotation name="android.support.annotation.Nullable" />
  </item>
  <item name="android.os.BaseBundle void putBoolean(java.lang.String, boolean) 0">
    <annotation name="android.support.annotation.Nullable" />
  </item>
  <item name="android.os.BaseBundle void putBooleanArray(java.lang.String, boolean[]) 0">
    <annotation name="android.support.annotation.Nullable" />
  </item>
  <item name="android.os.BaseBundle void putBooleanArray(java.lang.String, boolean[]) 1">
    <annotation name="android.support.annotation.Nullable" />
  </item>
  <item name="android.os.BaseBundle void putDouble(java.lang.String, double) 0">
    <annotation name="android.support.annotation.Nullable" />
  </item>
  <item name="android.os.BaseBundle void putDoubleArray(java.lang.String, double[]) 0">
    <annotation name="android.support.annotation.Nullable" />
  </item>
  <item name="android.os.BaseBundle void putDoubleArray(java.lang.String, double[]) 1">
    <annotation name="android.support.annotation.Nullable" />
  </item>
  <item name="android.os.BaseBundle void putInt(java.lang.String, int) 0">
    <annotation name="android.support.annotation.Nullable" />
  </item>
  <item name="android.os.BaseBundle void putIntArray(java.lang.String, int[]) 0">
    <annotation name="android.support.annotation.Nullable" />
  </item>
  <item name="android.os.BaseBundle void putIntArray(java.lang.String, int[]) 1">
    <annotation name="android.support.annotation.Nullable" />
  </item>
  <item name="android.os.BaseBundle void putLong(java.lang.String, long) 0">
    <annotation name="android.support.annotation.Nullable" />
  </item>
  <item name="android.os.BaseBundle void putLongArray(java.lang.String, long[]) 0">
    <annotation name="android.support.annotation.Nullable" />
  </item>
  <item name="android.os.BaseBundle void putLongArray(java.lang.String, long[]) 1">
    <annotation name="android.support.annotation.Nullable" />
  </item>
  <item name="android.os.BaseBundle void putString(java.lang.String, java.lang.String) 0">
    <annotation name="android.support.annotation.Nullable" />
  </item>
  <item name="android.os.BaseBundle void putString(java.lang.String, java.lang.String) 1">
    <annotation name="android.support.annotation.Nullable" />
  </item>
  <item name="android.os.BaseBundle void putStringArray(java.lang.String, java.lang.String[]) 0">
    <annotation name="android.support.annotation.Nullable" />
  </item>
  <item name="android.os.BaseBundle void putStringArray(java.lang.String, java.lang.String[]) 1">
    <annotation name="android.support.annotation.Nullable" />
  </item>
  <item name="android.os.BatteryManager">
    <annotation name="android.support.annotation.SystemService">
      <val name="value" val="android.content.Context.BATTERY_SERVICE" />
    </annotation>
  </item>
<<<<<<< HEAD
=======
  <item name="android.os.Binder android.os.IInterface queryLocalInterface(java.lang.String)">
    <annotation name="android.support.annotation.Nullable" />
  </item>
  <item name="android.os.Binder android.os.IInterface queryLocalInterface(java.lang.String) 0">
    <annotation name="android.support.annotation.NonNull" />
  </item>
  <item name="android.os.Binder android.os.UserHandle getCallingUserHandle()">
    <annotation name="android.support.annotation.NonNull" />
  </item>
  <item name="android.os.Binder boolean onTransact(int, android.os.Parcel, android.os.Parcel, int) 1">
    <annotation name="android.support.annotation.NonNull" />
  </item>
  <item name="android.os.Binder boolean onTransact(int, android.os.Parcel, android.os.Parcel, int) 2">
    <annotation name="android.support.annotation.Nullable" />
  </item>
  <item name="android.os.Binder boolean transact(int, android.os.Parcel, android.os.Parcel, int) 1">
    <annotation name="android.support.annotation.NonNull" />
  </item>
  <item name="android.os.Binder boolean transact(int, android.os.Parcel, android.os.Parcel, int) 2">
    <annotation name="android.support.annotation.Nullable" />
  </item>
  <item name="android.os.Binder boolean unlinkToDeath(android.os.IBinder.DeathRecipient, int) 0">
    <annotation name="android.support.annotation.NonNull" />
  </item>
  <item name="android.os.Binder java.lang.String getInterfaceDescriptor()">
    <annotation name="android.support.annotation.Nullable" />
  </item>
  <item name="android.os.Binder void attachInterface(android.os.IInterface, java.lang.String) 0">
    <annotation name="android.support.annotation.Nullable" />
  </item>
  <item name="android.os.Binder void attachInterface(android.os.IInterface, java.lang.String) 1">
    <annotation name="android.support.annotation.Nullable" />
  </item>
  <item name="android.os.Binder void dump(java.io.FileDescriptor, java.io.PrintWriter, java.lang.String[]) 0">
    <annotation name="android.support.annotation.NonNull" />
  </item>
  <item name="android.os.Binder void dump(java.io.FileDescriptor, java.io.PrintWriter, java.lang.String[]) 1">
    <annotation name="android.support.annotation.NonNull" />
  </item>
  <item name="android.os.Binder void dump(java.io.FileDescriptor, java.io.PrintWriter, java.lang.String[]) 2">
    <annotation name="android.support.annotation.Nullable" />
  </item>
  <item name="android.os.Binder void dump(java.io.FileDescriptor, java.lang.String[]) 0">
    <annotation name="android.support.annotation.NonNull" />
  </item>
  <item name="android.os.Binder void dump(java.io.FileDescriptor, java.lang.String[]) 1">
    <annotation name="android.support.annotation.Nullable" />
  </item>
  <item name="android.os.Binder void dumpAsync(java.io.FileDescriptor, java.lang.String[]) 0">
    <annotation name="android.support.annotation.NonNull" />
  </item>
  <item name="android.os.Binder void dumpAsync(java.io.FileDescriptor, java.lang.String[]) 1">
    <annotation name="android.support.annotation.Nullable" />
  </item>
  <item name="android.os.Binder void linkToDeath(android.os.IBinder.DeathRecipient, int) 0">
    <annotation name="android.support.annotation.NonNull" />
  </item>
>>>>>>> 9e819fa1
  <item name="android.os.Build java.lang.String getSerial()">
    <annotation name="android.support.annotation.RequiresPermission">
      <val name="value" val="&quot;android.permission.READ_PHONE_STATE&quot;" />
    </annotation>
  </item>
  <item name="android.os.Bundle T getParcelable(java.lang.String)">
    <annotation name="android.support.annotation.Nullable" />
  </item>
  <item name="android.os.Bundle T getParcelable(java.lang.String) 0">
    <annotation name="android.support.annotation.Nullable" />
  </item>
  <item name="android.os.Bundle android.os.Bundle getBundle(java.lang.String)">
    <annotation name="android.support.annotation.Nullable" />
  </item>
  <item name="android.os.Bundle android.os.Bundle getBundle(java.lang.String) 0">
    <annotation name="android.support.annotation.Nullable" />
  </item>
  <item name="android.os.Bundle android.os.IBinder getBinder(java.lang.String)">
    <annotation name="android.support.annotation.Nullable" />
  </item>
  <item name="android.os.Bundle android.os.IBinder getBinder(java.lang.String) 0">
    <annotation name="android.support.annotation.Nullable" />
  </item>
  <item name="android.os.Bundle android.os.Parcelable[] getParcelableArray(java.lang.String)">
    <annotation name="android.support.annotation.Nullable" />
  </item>
  <item name="android.os.Bundle android.os.Parcelable[] getParcelableArray(java.lang.String) 0">
    <annotation name="android.support.annotation.Nullable" />
  </item>
  <item name="android.os.Bundle android.util.Size getSize(java.lang.String)">
    <annotation name="android.support.annotation.Nullable" />
  </item>
  <item name="android.os.Bundle android.util.Size getSize(java.lang.String) 0">
    <annotation name="android.support.annotation.Nullable" />
  </item>
  <item name="android.os.Bundle android.util.SizeF getSizeF(java.lang.String)">
    <annotation name="android.support.annotation.Nullable" />
  </item>
  <item name="android.os.Bundle android.util.SizeF getSizeF(java.lang.String) 0">
    <annotation name="android.support.annotation.Nullable" />
  </item>
  <item name="android.os.Bundle android.util.SparseArray&lt;T&gt; getSparseParcelableArray(java.lang.String)">
    <annotation name="android.support.annotation.Nullable" />
  </item>
  <item name="android.os.Bundle android.util.SparseArray&lt;T&gt; getSparseParcelableArray(java.lang.String) 0">
    <annotation name="android.support.annotation.Nullable" />
  </item>
  <item name="android.os.Bundle byte[] getByteArray(java.lang.String)">
    <annotation name="android.support.annotation.Nullable" />
  </item>
  <item name="android.os.Bundle byte[] getByteArray(java.lang.String) 0">
    <annotation name="android.support.annotation.Nullable" />
  </item>
  <item name="android.os.Bundle char[] getCharArray(java.lang.String)">
    <annotation name="android.support.annotation.Nullable" />
  </item>
  <item name="android.os.Bundle char[] getCharArray(java.lang.String) 0">
    <annotation name="android.support.annotation.Nullable" />
  </item>
  <item name="android.os.Bundle float[] getFloatArray(java.lang.String)">
    <annotation name="android.support.annotation.Nullable" />
  </item>
  <item name="android.os.Bundle float[] getFloatArray(java.lang.String) 0">
    <annotation name="android.support.annotation.Nullable" />
  </item>
  <item name="android.os.Bundle java.io.Serializable getSerializable(java.lang.String)">
    <annotation name="android.support.annotation.Nullable" />
  </item>
  <item name="android.os.Bundle java.io.Serializable getSerializable(java.lang.String) 0">
    <annotation name="android.support.annotation.Nullable" />
  </item>
  <item name="android.os.Bundle java.lang.CharSequence getCharSequence(java.lang.String)">
    <annotation name="android.support.annotation.Nullable" />
  </item>
  <item name="android.os.Bundle java.lang.CharSequence getCharSequence(java.lang.String) 0">
    <annotation name="android.support.annotation.Nullable" />
  </item>
  <item name="android.os.Bundle java.lang.CharSequence getCharSequence(java.lang.String, java.lang.CharSequence) 0">
    <annotation name="android.support.annotation.Nullable" />
  </item>
  <item name="android.os.Bundle java.lang.CharSequence[] getCharSequenceArray(java.lang.String)">
    <annotation name="android.support.annotation.Nullable" />
  </item>
  <item name="android.os.Bundle java.lang.CharSequence[] getCharSequenceArray(java.lang.String) 0">
    <annotation name="android.support.annotation.Nullable" />
  </item>
  <item name="android.os.Bundle java.util.ArrayList&lt;T&gt; getParcelableArrayList(java.lang.String)">
    <annotation name="android.support.annotation.Nullable" />
  </item>
  <item name="android.os.Bundle java.util.ArrayList&lt;T&gt; getParcelableArrayList(java.lang.String) 0">
    <annotation name="android.support.annotation.Nullable" />
  </item>
  <item name="android.os.Bundle java.util.ArrayList&lt;java.lang.CharSequence&gt; getCharSequenceArrayList(java.lang.String)">
    <annotation name="android.support.annotation.Nullable" />
  </item>
  <item name="android.os.Bundle java.util.ArrayList&lt;java.lang.CharSequence&gt; getCharSequenceArrayList(java.lang.String) 0">
    <annotation name="android.support.annotation.Nullable" />
  </item>
  <item name="android.os.Bundle java.util.ArrayList&lt;java.lang.Integer&gt; getIntegerArrayList(java.lang.String)">
    <annotation name="android.support.annotation.Nullable" />
  </item>
  <item name="android.os.Bundle java.util.ArrayList&lt;java.lang.Integer&gt; getIntegerArrayList(java.lang.String) 0">
    <annotation name="android.support.annotation.Nullable" />
  </item>
  <item name="android.os.Bundle java.util.ArrayList&lt;java.lang.String&gt; getStringArrayList(java.lang.String)">
    <annotation name="android.support.annotation.Nullable" />
  </item>
  <item name="android.os.Bundle java.util.ArrayList&lt;java.lang.String&gt; getStringArrayList(java.lang.String) 0">
    <annotation name="android.support.annotation.Nullable" />
  </item>
  <item name="android.os.Bundle short[] getShortArray(java.lang.String)">
    <annotation name="android.support.annotation.Nullable" />
  </item>
  <item name="android.os.Bundle short[] getShortArray(java.lang.String) 0">
    <annotation name="android.support.annotation.Nullable" />
  </item>
  <item name="android.os.Bundle void putBinder(java.lang.String, android.os.IBinder) 0">
    <annotation name="android.support.annotation.Nullable" />
  </item>
  <item name="android.os.Bundle void putBinder(java.lang.String, android.os.IBinder) 1">
    <annotation name="android.support.annotation.Nullable" />
  </item>
  <item name="android.os.Bundle void putBundle(java.lang.String, android.os.Bundle) 0">
    <annotation name="android.support.annotation.Nullable" />
  </item>
  <item name="android.os.Bundle void putBundle(java.lang.String, android.os.Bundle) 1">
    <annotation name="android.support.annotation.Nullable" />
  </item>
  <item name="android.os.Bundle void putByte(java.lang.String, byte) 0">
    <annotation name="android.support.annotation.Nullable" />
  </item>
  <item name="android.os.Bundle void putByteArray(java.lang.String, byte[]) 0">
    <annotation name="android.support.annotation.Nullable" />
  </item>
  <item name="android.os.Bundle void putByteArray(java.lang.String, byte[]) 1">
    <annotation name="android.support.annotation.Nullable" />
  </item>
  <item name="android.os.Bundle void putChar(java.lang.String, char) 0">
    <annotation name="android.support.annotation.Nullable" />
  </item>
  <item name="android.os.Bundle void putCharArray(java.lang.String, char[]) 0">
    <annotation name="android.support.annotation.Nullable" />
  </item>
  <item name="android.os.Bundle void putCharArray(java.lang.String, char[]) 1">
    <annotation name="android.support.annotation.Nullable" />
  </item>
  <item name="android.os.Bundle void putCharSequence(java.lang.String, java.lang.CharSequence) 0">
    <annotation name="android.support.annotation.Nullable" />
  </item>
  <item name="android.os.Bundle void putCharSequence(java.lang.String, java.lang.CharSequence) 1">
    <annotation name="android.support.annotation.Nullable" />
  </item>
  <item name="android.os.Bundle void putCharSequenceArray(java.lang.String, java.lang.CharSequence[]) 0">
    <annotation name="android.support.annotation.Nullable" />
  </item>
  <item name="android.os.Bundle void putCharSequenceArray(java.lang.String, java.lang.CharSequence[]) 1">
    <annotation name="android.support.annotation.Nullable" />
  </item>
  <item name="android.os.Bundle void putCharSequenceArrayList(java.lang.String, java.util.ArrayList&lt;java.lang.CharSequence&gt;) 0">
    <annotation name="android.support.annotation.Nullable" />
  </item>
  <item name="android.os.Bundle void putCharSequenceArrayList(java.lang.String, java.util.ArrayList&lt;java.lang.CharSequence&gt;) 1">
    <annotation name="android.support.annotation.Nullable" />
  </item>
  <item name="android.os.Bundle void putFloat(java.lang.String, float) 0">
    <annotation name="android.support.annotation.Nullable" />
  </item>
  <item name="android.os.Bundle void putFloatArray(java.lang.String, float[]) 0">
    <annotation name="android.support.annotation.Nullable" />
  </item>
  <item name="android.os.Bundle void putFloatArray(java.lang.String, float[]) 1">
    <annotation name="android.support.annotation.Nullable" />
  </item>
  <item name="android.os.Bundle void putIntegerArrayList(java.lang.String, java.util.ArrayList&lt;java.lang.Integer&gt;) 0">
    <annotation name="android.support.annotation.Nullable" />
  </item>
  <item name="android.os.Bundle void putIntegerArrayList(java.lang.String, java.util.ArrayList&lt;java.lang.Integer&gt;) 1">
    <annotation name="android.support.annotation.Nullable" />
  </item>
  <item name="android.os.Bundle void putParcelable(java.lang.String, android.os.Parcelable) 0">
    <annotation name="android.support.annotation.Nullable" />
  </item>
  <item name="android.os.Bundle void putParcelable(java.lang.String, android.os.Parcelable) 1">
    <annotation name="android.support.annotation.Nullable" />
  </item>
  <item name="android.os.Bundle void putParcelableArray(java.lang.String, android.os.Parcelable[]) 0">
    <annotation name="android.support.annotation.Nullable" />
  </item>
  <item name="android.os.Bundle void putParcelableArray(java.lang.String, android.os.Parcelable[]) 1">
    <annotation name="android.support.annotation.Nullable" />
  </item>
  <item name="android.os.Bundle void putParcelableArrayList(java.lang.String, java.util.ArrayList&lt;? extends android.os.Parcelable&gt;) 0">
    <annotation name="android.support.annotation.Nullable" />
  </item>
  <item name="android.os.Bundle void putParcelableArrayList(java.lang.String, java.util.ArrayList&lt;? extends android.os.Parcelable&gt;) 1">
    <annotation name="android.support.annotation.Nullable" />
  </item>
  <item name="android.os.Bundle void putSerializable(java.lang.String, java.io.Serializable) 0">
    <annotation name="android.support.annotation.Nullable" />
  </item>
  <item name="android.os.Bundle void putSerializable(java.lang.String, java.io.Serializable) 1">
    <annotation name="android.support.annotation.Nullable" />
  </item>
  <item name="android.os.Bundle void putShort(java.lang.String, short) 0">
    <annotation name="android.support.annotation.Nullable" />
  </item>
  <item name="android.os.Bundle void putShortArray(java.lang.String, short[]) 0">
    <annotation name="android.support.annotation.Nullable" />
  </item>
  <item name="android.os.Bundle void putShortArray(java.lang.String, short[]) 1">
    <annotation name="android.support.annotation.Nullable" />
  </item>
  <item name="android.os.Bundle void putSize(java.lang.String, android.util.Size) 0">
    <annotation name="android.support.annotation.Nullable" />
  </item>
  <item name="android.os.Bundle void putSize(java.lang.String, android.util.Size) 1">
    <annotation name="android.support.annotation.Nullable" />
  </item>
  <item name="android.os.Bundle void putSizeF(java.lang.String, android.util.SizeF) 0">
    <annotation name="android.support.annotation.Nullable" />
  </item>
  <item name="android.os.Bundle void putSizeF(java.lang.String, android.util.SizeF) 1">
    <annotation name="android.support.annotation.Nullable" />
  </item>
  <item name="android.os.Bundle void putSparseParcelableArray(java.lang.String, android.util.SparseArray&lt;? extends android.os.Parcelable&gt;) 0">
    <annotation name="android.support.annotation.Nullable" />
  </item>
  <item name="android.os.Bundle void putSparseParcelableArray(java.lang.String, android.util.SparseArray&lt;? extends android.os.Parcelable&gt;) 1">
    <annotation name="android.support.annotation.Nullable" />
  </item>
  <item name="android.os.Bundle void putStringArrayList(java.lang.String, java.util.ArrayList&lt;java.lang.String&gt;) 0">
    <annotation name="android.support.annotation.Nullable" />
  </item>
  <item name="android.os.Bundle void putStringArrayList(java.lang.String, java.util.ArrayList&lt;java.lang.String&gt;) 1">
    <annotation name="android.support.annotation.Nullable" />
  </item>
  <item name="android.os.DropBoxManager">
    <annotation name="android.support.annotation.SystemService">
      <val name="value" val="android.content.Context.DROPBOX_SERVICE" />
    </annotation>
  </item>
  <item name="android.os.FileObserver void onEvent(int, java.lang.String) 1">
    <annotation name="android.support.annotation.Nullable" />
  </item>
  <item name="android.os.HardwarePropertiesManager">
    <annotation name="android.support.annotation.SystemService">
      <val name="value" val="android.content.Context.HARDWARE_PROPERTIES_SERVICE" />
    </annotation>
  </item>
  <item name="android.os.HardwarePropertiesManager android.os.CpuUsageInfo[] getCpuUsages()">
    <annotation name="android.support.annotation.NonNull" />
  </item>
  <item name="android.os.HardwarePropertiesManager float[] getDeviceTemperatures(int, int)">
    <annotation name="android.support.annotation.NonNull" />
  </item>
  <item name="android.os.HardwarePropertiesManager float[] getDeviceTemperatures(int, int) 0">
    <annotation name="android.support.annotation.IntDef">
      <val name="value" val="{android.os.HardwarePropertiesManager.DEVICE_TEMPERATURE_CPU, android.os.HardwarePropertiesManager.DEVICE_TEMPERATURE_GPU, android.os.HardwarePropertiesManager.DEVICE_TEMPERATURE_BATTERY, android.os.HardwarePropertiesManager.DEVICE_TEMPERATURE_SKIN}" />
    </annotation>
  </item>
  <item name="android.os.HardwarePropertiesManager float[] getDeviceTemperatures(int, int) 1">
    <annotation name="android.support.annotation.IntDef">
      <val name="value" val="{android.os.HardwarePropertiesManager.TEMPERATURE_CURRENT, android.os.HardwarePropertiesManager.TEMPERATURE_THROTTLING, android.os.HardwarePropertiesManager.TEMPERATURE_SHUTDOWN, android.os.HardwarePropertiesManager.TEMPERATURE_THROTTLING_BELOW_VR_MIN}" />
    </annotation>
  </item>
  <item name="android.os.HardwarePropertiesManager float[] getFanSpeeds()">
    <annotation name="android.support.annotation.NonNull" />
  </item>
  <item name="android.os.IBinder android.os.IInterface queryLocalInterface(java.lang.String)">
    <annotation name="android.support.annotation.Nullable" />
  </item>
  <item name="android.os.IBinder android.os.IInterface queryLocalInterface(java.lang.String) 0">
    <annotation name="android.support.annotation.NonNull" />
  </item>
  <item name="android.os.IBinder boolean transact(int, android.os.Parcel, android.os.Parcel, int) 1">
    <annotation name="android.support.annotation.NonNull" />
  </item>
  <item name="android.os.IBinder boolean transact(int, android.os.Parcel, android.os.Parcel, int) 2">
    <annotation name="android.support.annotation.Nullable" />
  </item>
  <item name="android.os.IBinder boolean unlinkToDeath(android.os.IBinder.DeathRecipient, int) 0">
    <annotation name="android.support.annotation.NonNull" />
  </item>
  <item name="android.os.IBinder java.lang.String getInterfaceDescriptor()">
    <annotation name="android.support.annotation.Nullable" />
  </item>
  <item name="android.os.IBinder void dump(java.io.FileDescriptor, java.lang.String[]) 0">
    <annotation name="android.support.annotation.NonNull" />
  </item>
  <item name="android.os.IBinder void dump(java.io.FileDescriptor, java.lang.String[]) 1">
    <annotation name="android.support.annotation.Nullable" />
  </item>
  <item name="android.os.IBinder void dumpAsync(java.io.FileDescriptor, java.lang.String[]) 0">
    <annotation name="android.support.annotation.NonNull" />
  </item>
  <item name="android.os.IBinder void dumpAsync(java.io.FileDescriptor, java.lang.String[]) 1">
    <annotation name="android.support.annotation.Nullable" />
  </item>
  <item name="android.os.IBinder void linkToDeath(android.os.IBinder.DeathRecipient, int) 0">
    <annotation name="android.support.annotation.NonNull" />
  </item>
  <item name="android.os.LocaleList LocaleList(java.util.Locale...) 0">
    <annotation name="android.support.annotation.NonNull" />
  </item>
  <item name="android.os.LocaleList android.os.LocaleList forLanguageTags(java.lang.String)">
    <annotation name="android.support.annotation.NonNull" />
  </item>
  <item name="android.os.LocaleList android.os.LocaleList forLanguageTags(java.lang.String) 0">
    <annotation name="android.support.annotation.Nullable" />
  </item>
  <item name="android.os.LocaleList android.os.LocaleList getAdjustedDefault()">
    <annotation name="android.support.annotation.NonNull" />
    <annotation name="android.support.annotation.Size">
      <val name="min" val="1" />
    </annotation>
  </item>
  <item name="android.os.LocaleList android.os.LocaleList getDefault()">
    <annotation name="android.support.annotation.NonNull" />
    <annotation name="android.support.annotation.Size">
      <val name="min" val="1" />
    </annotation>
  </item>
  <item name="android.os.LocaleList android.os.LocaleList getEmptyLocaleList()">
    <annotation name="android.support.annotation.NonNull" />
  </item>
  <item name="android.os.LocaleList int indexOf(java.util.Locale)">
    <annotation name="android.support.annotation.IntRange">
      <val name="from" val="-1" />
    </annotation>
  </item>
  <item name="android.os.LocaleList int size()">
    <annotation name="android.support.annotation.IntRange">
      <val name="from" val="0" />
    </annotation>
  </item>
  <item name="android.os.LocaleList java.lang.String toLanguageTags()">
    <annotation name="android.support.annotation.NonNull" />
  </item>
  <item name="android.os.LocaleList java.util.Locale getFirstMatch(java.lang.String[])">
    <annotation name="android.support.annotation.Nullable" />
  </item>
  <item name="android.os.LocaleList void setDefault(android.os.LocaleList) 0">
    <annotation name="android.support.annotation.NonNull" />
    <annotation name="android.support.annotation.Size">
      <val name="min" val="1" />
    </annotation>
  </item>
  <item name="android.os.Looper android.os.Looper myLooper()">
    <annotation name="android.support.annotation.Nullable" />
  </item>
  <item name="android.os.Looper android.os.MessageQueue getQueue()">
    <annotation name="android.support.annotation.NonNull" />
  </item>
  <item name="android.os.Looper android.os.MessageQueue myQueue()">
    <annotation name="android.support.annotation.NonNull" />
  </item>
  <item name="android.os.Looper java.lang.Thread getThread()">
    <annotation name="android.support.annotation.NonNull" />
  </item>
  <item name="android.os.Looper void dump(android.util.Printer, java.lang.String) 0">
    <annotation name="android.support.annotation.NonNull" />
  </item>
  <item name="android.os.Looper void dump(android.util.Printer, java.lang.String) 1">
    <annotation name="android.support.annotation.NonNull" />
  </item>
  <item name="android.os.Looper void setMessageLogging(android.util.Printer) 0">
    <annotation name="android.support.annotation.Nullable" />
  </item>
  <item name="android.os.MessageQueue void addIdleHandler(android.os.MessageQueue.IdleHandler) 0">
    <annotation name="android.support.annotation.NonNull" />
  </item>
  <item name="android.os.MessageQueue void addOnFileDescriptorEventListener(java.io.FileDescriptor, int, android.os.MessageQueue.OnFileDescriptorEventListener) 0">
    <annotation name="android.support.annotation.NonNull" />
  </item>
  <item name="android.os.MessageQueue void addOnFileDescriptorEventListener(java.io.FileDescriptor, int, android.os.MessageQueue.OnFileDescriptorEventListener) 1">
    <annotation name="android.support.annotation.IntDef">
      <val name="value" val="{android.os.MessageQueue.OnFileDescriptorEventListener.EVENT_INPUT, android.os.MessageQueue.OnFileDescriptorEventListener.EVENT_OUTPUT, android.os.MessageQueue.OnFileDescriptorEventListener.EVENT_ERROR}" />
      <val name="flag" val="true" />
    </annotation>
  </item>
  <item name="android.os.MessageQueue void addOnFileDescriptorEventListener(java.io.FileDescriptor, int, android.os.MessageQueue.OnFileDescriptorEventListener) 2">
    <annotation name="android.support.annotation.NonNull" />
  </item>
  <item name="android.os.MessageQueue void removeIdleHandler(android.os.MessageQueue.IdleHandler) 0">
    <annotation name="android.support.annotation.NonNull" />
  </item>
  <item name="android.os.MessageQueue void removeOnFileDescriptorEventListener(java.io.FileDescriptor) 0">
    <annotation name="android.support.annotation.NonNull" />
  </item>
  <item name="android.os.MessageQueue.OnFileDescriptorEventListener int onFileDescriptorEvents(java.io.FileDescriptor, int)">
    <annotation name="android.support.annotation.IntDef">
      <val name="value" val="{android.os.MessageQueue.OnFileDescriptorEventListener.EVENT_INPUT, android.os.MessageQueue.OnFileDescriptorEventListener.EVENT_OUTPUT, android.os.MessageQueue.OnFileDescriptorEventListener.EVENT_ERROR}" />
      <val name="flag" val="true" />
    </annotation>
  </item>
  <item name="android.os.MessageQueue.OnFileDescriptorEventListener int onFileDescriptorEvents(java.io.FileDescriptor, int) 0">
    <annotation name="android.support.annotation.NonNull" />
  </item>
  <item name="android.os.MessageQueue.OnFileDescriptorEventListener int onFileDescriptorEvents(java.io.FileDescriptor, int) 1">
    <annotation name="android.support.annotation.IntDef">
      <val name="value" val="{android.os.MessageQueue.OnFileDescriptorEventListener.EVENT_INPUT, android.os.MessageQueue.OnFileDescriptorEventListener.EVENT_OUTPUT, android.os.MessageQueue.OnFileDescriptorEventListener.EVENT_ERROR}" />
      <val name="flag" val="true" />
    </annotation>
  </item>
  <item name="android.os.Parcelable int describeContents()">
    <annotation name="android.support.annotation.IntDef">
      <val name="value" val="{android.os.Parcelable.CONTENTS_FILE_DESCRIPTOR}" />
      <val name="flag" val="true" />
    </annotation>
  </item>
  <item name="android.os.Parcelable void writeToParcel(android.os.Parcel, int) 1">
    <annotation name="android.support.annotation.IntDef">
      <val name="value" val="{android.os.Parcelable.PARCELABLE_WRITE_RETURN_VALUE}" />
      <val name="flag" val="true" />
    </annotation>
  </item>
  <item name="android.os.PersistableBundle android.os.PersistableBundle getPersistableBundle(java.lang.String)">
    <annotation name="android.support.annotation.Nullable" />
  </item>
  <item name="android.os.PersistableBundle android.os.PersistableBundle getPersistableBundle(java.lang.String) 0">
    <annotation name="android.support.annotation.Nullable" />
  </item>
  <item name="android.os.PersistableBundle void putPersistableBundle(java.lang.String, android.os.PersistableBundle) 0">
    <annotation name="android.support.annotation.Nullable" />
  </item>
  <item name="android.os.PersistableBundle void putPersistableBundle(java.lang.String, android.os.PersistableBundle) 1">
    <annotation name="android.support.annotation.Nullable" />
  </item>
  <item name="android.os.PowerManager">
    <annotation name="android.support.annotation.SystemService">
      <val name="value" val="android.content.Context.POWER_SERVICE" />
    </annotation>
  </item>
  <item name="android.os.RecoverySystem">
  </item>
  <item name="android.os.RecoverySystem void installPackage(android.content.Context, java.io.File)">
    <annotation name="android.support.annotation.RequiresPermission">
      <val name="value" val="&quot;android.permission.RECOVERY&quot;" />
    </annotation>
  </item>
<<<<<<< HEAD
=======
  <item name="android.os.SharedMemory android.os.SharedMemory create(java.lang.String, int)">
    <annotation name="android.support.annotation.NonNull" />
  </item>
  <item name="android.os.SharedMemory android.os.SharedMemory create(java.lang.String, int) 0">
    <annotation name="android.support.annotation.Nullable" />
  </item>
  <item name="android.os.SharedMemory java.nio.ByteBuffer map(int, int, int)">
    <annotation name="android.support.annotation.NonNull" />
  </item>
  <item name="android.os.SharedMemory java.nio.ByteBuffer mapReadOnly()">
    <annotation name="android.support.annotation.NonNull" />
  </item>
  <item name="android.os.SharedMemory java.nio.ByteBuffer mapReadWrite()">
    <annotation name="android.support.annotation.NonNull" />
  </item>
  <item name="android.os.SharedMemory void unmap(java.nio.ByteBuffer) 0">
    <annotation name="android.support.annotation.NonNull" />
  </item>
  <item name="android.os.SharedMemory void writeToParcel(android.os.Parcel, int) 0">
    <annotation name="android.support.annotation.NonNull" />
  </item>
>>>>>>> 9e819fa1
  <item name="android.os.UserManager">
    <annotation name="android.support.annotation.SystemService">
      <val name="value" val="android.content.Context.USER_SERVICE" />
    </annotation>
  </item>
  <item name="android.os.UserManager android.content.Intent createUserCreationIntent(java.lang.String, java.lang.String, java.lang.String, android.os.PersistableBundle) 0">
    <annotation name="android.support.annotation.Nullable" />
  </item>
  <item name="android.os.UserManager android.content.Intent createUserCreationIntent(java.lang.String, java.lang.String, java.lang.String, android.os.PersistableBundle) 1">
    <annotation name="android.support.annotation.Nullable" />
  </item>
  <item name="android.os.UserManager android.content.Intent createUserCreationIntent(java.lang.String, java.lang.String, java.lang.String, android.os.PersistableBundle) 2">
    <annotation name="android.support.annotation.Nullable" />
  </item>
  <item name="android.os.UserManager android.content.Intent createUserCreationIntent(java.lang.String, java.lang.String, java.lang.String, android.os.PersistableBundle) 3">
    <annotation name="android.support.annotation.Nullable" />
  </item>
  <item name="android.os.UserManager android.os.Bundle getApplicationRestrictions(java.lang.String)">
    <annotation name="android.support.annotation.WorkerThread" />
  </item>
  <item name="android.os.Vibrator">
    <annotation name="android.support.annotation.SystemService">
      <val name="value" val="android.content.Context.VIBRATOR_SERVICE" />
    </annotation>
  </item>
  <item name="android.os.Vibrator void cancel()">
    <annotation name="android.support.annotation.RequiresPermission">
      <val name="value" val="&quot;android.permission.VIBRATE&quot;" />
    </annotation>
  </item>
  <item name="android.os.Vibrator void vibrate(android.os.VibrationEffect)">
    <annotation name="android.support.annotation.RequiresPermission">
      <val name="value" val="&quot;android.permission.VIBRATE&quot;" />
    </annotation>
  </item>
  <item name="android.os.Vibrator void vibrate(android.os.VibrationEffect, android.media.AudioAttributes)">
    <annotation name="android.support.annotation.RequiresPermission">
      <val name="value" val="&quot;android.permission.VIBRATE&quot;" />
    </annotation>
  </item>
  <item name="android.os.Vibrator void vibrate(long)">
    <annotation name="android.support.annotation.RequiresPermission">
      <val name="value" val="&quot;android.permission.VIBRATE&quot;" />
    </annotation>
  </item>
  <item name="android.os.Vibrator void vibrate(long, android.media.AudioAttributes)">
    <annotation name="android.support.annotation.RequiresPermission">
      <val name="value" val="&quot;android.permission.VIBRATE&quot;" />
    </annotation>
  </item>
  <item name="android.os.Vibrator void vibrate(long[], int)">
    <annotation name="android.support.annotation.RequiresPermission">
      <val name="value" val="&quot;android.permission.VIBRATE&quot;" />
    </annotation>
  </item>
  <item name="android.os.Vibrator void vibrate(long[], int, android.media.AudioAttributes)">
    <annotation name="android.support.annotation.RequiresPermission">
      <val name="value" val="&quot;android.permission.VIBRATE&quot;" />
    </annotation>
  </item>
</root>
<|MERGE_RESOLUTION|>--- conflicted
+++ resolved
@@ -125,8 +125,6 @@
       <val name="value" val="android.content.Context.BATTERY_SERVICE" />
     </annotation>
   </item>
-<<<<<<< HEAD
-=======
   <item name="android.os.Binder android.os.IInterface queryLocalInterface(java.lang.String)">
     <annotation name="android.support.annotation.Nullable" />
   </item>
@@ -184,7 +182,6 @@
   <item name="android.os.Binder void linkToDeath(android.os.IBinder.DeathRecipient, int) 0">
     <annotation name="android.support.annotation.NonNull" />
   </item>
->>>>>>> 9e819fa1
   <item name="android.os.Build java.lang.String getSerial()">
     <annotation name="android.support.annotation.RequiresPermission">
       <val name="value" val="&quot;android.permission.READ_PHONE_STATE&quot;" />
@@ -625,8 +622,6 @@
       <val name="value" val="&quot;android.permission.RECOVERY&quot;" />
     </annotation>
   </item>
-<<<<<<< HEAD
-=======
   <item name="android.os.SharedMemory android.os.SharedMemory create(java.lang.String, int)">
     <annotation name="android.support.annotation.NonNull" />
   </item>
@@ -648,7 +643,6 @@
   <item name="android.os.SharedMemory void writeToParcel(android.os.Parcel, int) 0">
     <annotation name="android.support.annotation.NonNull" />
   </item>
->>>>>>> 9e819fa1
   <item name="android.os.UserManager">
     <annotation name="android.support.annotation.SystemService">
       <val name="value" val="android.content.Context.USER_SERVICE" />
