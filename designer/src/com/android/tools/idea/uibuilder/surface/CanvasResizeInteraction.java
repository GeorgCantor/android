/*
 * Copyright (C) 2016 The Android Open Source Project
 *
 * Licensed under the Apache License, Version 2.0 (the "License");
 * you may not use this file except in compliance with the License.
 * You may obtain a copy of the License at
 *
 *      http://www.apache.org/licenses/LICENSE-2.0
 *
 * Unless required by applicable law or agreed to in writing, software
 * distributed under the License is distributed on an "AS IS" BASIS,
 * WITHOUT WARRANTIES OR CONDITIONS OF ANY KIND, either express or implied.
 * See the License for the specific language governing permissions and
 * limitations under the License.
 */
package com.android.tools.idea.uibuilder.surface;

import com.android.ide.common.rendering.HardwareConfigHelper;
import com.android.ide.common.res2.ResourceItem;
import com.android.ide.common.resources.configuration.*;
import com.android.resources.ResourceType;
import com.android.resources.ScreenOrientation;
import com.android.resources.ScreenRatio;
import com.android.resources.ScreenSize;
import com.android.sdklib.devices.Device;
import com.android.sdklib.devices.Screen;
import com.android.sdklib.devices.State;
import com.android.tools.adtui.common.SwingCoordinate;
import com.android.tools.idea.common.model.AndroidCoordinate;
import com.android.tools.idea.common.model.Coordinates;
<<<<<<< HEAD
import com.android.tools.idea.common.model.ModelListener;
import com.android.tools.idea.common.model.NlModel;
import com.android.tools.idea.common.surface.Interaction;
import com.android.tools.idea.common.surface.Layer;
=======
import com.android.tools.idea.common.surface.Interaction;
import com.android.tools.idea.common.surface.Layer;
import com.android.tools.idea.common.surface.SceneView;
>>>>>>> abbea60e
import com.android.tools.idea.configurations.Configuration;
import com.android.tools.idea.configurations.ConfigurationManager;
import com.android.tools.idea.res.ProjectResourceRepository;
import com.android.tools.idea.uibuilder.graphics.NlConstants;
import com.android.tools.idea.uibuilder.model.NlModelHelperKt;
import com.google.common.collect.ImmutableList;
import com.google.common.collect.Lists;
import com.google.common.collect.Maps;
import com.intellij.openapi.vfs.VirtualFile;
import com.intellij.reference.SoftReference;
import com.intellij.util.ui.UIUtil;
import com.intellij.util.ui.update.MergingUpdateQueue;
import com.intellij.util.ui.update.Update;
import org.intellij.lang.annotations.JdkConstants.InputEventMask;
import org.jetbrains.annotations.NotNull;
import org.jetbrains.annotations.Nullable;

import javax.swing.*;
import java.awt.*;
import java.awt.geom.Area;
import java.awt.geom.Rectangle2D;
import java.awt.image.BufferedImage;
import java.util.Collections;
import java.util.List;
import java.util.Map;
import java.util.stream.Collectors;

import static com.android.resources.Density.DEFAULT_DENSITY;
import static com.android.tools.idea.uibuilder.graphics.NlConstants.MAX_MATCH_DISTANCE;

public class CanvasResizeInteraction extends Interaction {
  private static final double SQRT_2 = Math.sqrt(2.0);
  /**
   * Cut-off size (in dp) for resizing, it should be bigger than any Android device. Resizing size needs to be capped
   * because layoutlib will create an image of the size of the device, which will cause an OOM error when the
   * device is too large.
   */
  // TODO: Make it possible to resize to arbitrary large sizes without running out of memory
  private static final int MAX_ANDROID_SIZE = 1500;
  /**
   * Specific subset of the phones/tablets to show when resizing; for tv and wear, this list
   * is not used; instead, all devices matching the tag (android-wear, android-tv) are used.
   */
  private static final String[] DEVICES_TO_SHOW = {"Nexus 5", "Nexus 6P", "Nexus 7", "Nexus 9", "Nexus 10"};

<<<<<<< HEAD
  private final NlDesignSurface myDesignSurface;
=======
  @NotNull private final NlDesignSurface myDesignSurface;
  @NotNull private final ScreenView myScreenView;
  @NotNull private final Configuration myConfiguration;
>>>>>>> abbea60e
  private final boolean isPreviewSurface;
  private final List<FolderConfiguration> myFolderConfigurations;
  private final UnavailableSizesLayer myUnavailableLayer = new UnavailableSizesLayer();
  private final OrientationLayer myOrientationLayer;
  private final SizeBucketLayer mySizeBucketLayer;
  private final List<DeviceLayer> myDeviceLayers = Lists.newArrayList();
  private final Device myOriginalDevice;
  private final State myOriginalDeviceState;
  private final Map<Point, Device> myAndroidCoordinatesToDeviceMap = Maps.newHashMapWithExpectedSize(DEVICES_TO_SHOW.length);
  private final MergingUpdateQueue myUpdateQueue;
  private final int myMaxSize;
  private final Update myLayerUpdate = new Update("CanvasResizeLayerUpdate") {
    @Override
    public void run() {
      mySizeBucketLayer.reset();
      myOrientationLayer.reset();
      updateUnavailableLayer(true);
    }
  };
  private final Update myPositionUpdate = new Update("CanvasResizePositionUpdate") {
    @Override
    public void run() {
<<<<<<< HEAD
      ScreenView screenView = myDesignSurface.getCurrentSceneView();
      if (screenView == null) {
        return;
      }

      int androidX = Coordinates.getAndroidX(screenView, myCurrentX);
      int androidY = Coordinates.getAndroidY(screenView, myCurrentY);
      if (androidX > 0 && androidY > 0 && androidX < myMaxSize && androidY < myMaxSize) {
        NlModelHelperKt.overrideConfigurationScreenSize(screenView.getModel(), androidX, androidY);
=======
      int androidX = Coordinates.getAndroidX(myScreenView, myCurrentX);
      int androidY = Coordinates.getAndroidY(myScreenView, myCurrentY);
      if (androidX > 0 && androidY > 0 && androidX < myMaxSize && androidY < myMaxSize) {
        NlModelHelperKt.overrideConfigurationScreenSize(myScreenView.getModel(), androidX, androidY);
>>>>>>> abbea60e
        if (isPreviewSurface) {
          updateUnavailableLayer(false);
        }
      }
    }
  };
  private int myCurrentX;
  private int myCurrentY;

<<<<<<< HEAD
  public CanvasResizeInteraction(NlDesignSurface designSurface) {
=======
  public CanvasResizeInteraction(@NotNull NlDesignSurface designSurface,
                                 @NotNull ScreenView screenView,
                                 @NotNull Configuration configuration) {
>>>>>>> abbea60e
    myDesignSurface = designSurface;
    myScreenView = screenView;
    myConfiguration = configuration;
    isPreviewSurface = designSurface.isPreviewSurface();
    myOrientationLayer = new OrientationLayer(myDesignSurface, myScreenView, myConfiguration);
    mySizeBucketLayer = new SizeBucketLayer();
    myUpdateQueue = new MergingUpdateQueue("layout.editor.canvas.resize", 25, true, null, myDesignSurface);
    myUpdateQueue.setRestartTimerOnAdd(true);

    myOriginalDevice = configuration.getDevice();
    myOriginalDeviceState = configuration.getDeviceState();

    VirtualFile file = configuration.getFile();
    assert file != null;
    String layoutName = file.getNameWithoutExtension();
<<<<<<< HEAD
    ProjectResourceRepository resourceRepository = ProjectResourceRepository.getOrCreateInstance(config.getModule());
=======
    ProjectResourceRepository resourceRepository = ProjectResourceRepository.getOrCreateInstance(configuration.getModule());
>>>>>>> abbea60e
    assert resourceRepository != null;

    // TODO: namespaces
    List<ResourceItem> layouts =
      resourceRepository.getItems().get(null, ResourceType.LAYOUT).get(layoutName);
    myFolderConfigurations =
      layouts.stream().map(ResourceItem::getConfiguration).sorted(Collections.reverseOrder()).collect(Collectors.toList());

    double currentDpi = configuration.getDensity().getDpiValue();
    ConfigurationManager configManager = configuration.getConfigurationManager();

    boolean addSmallScreen = false;
    List<Device> devicesToShow;
    if (HardwareConfigHelper.isWear(myOriginalDevice)) {
      devicesToShow = configManager.getDevices().stream().filter(
        d -> HardwareConfigHelper.isWear(d) && !Configuration.CUSTOM_DEVICE_ID.equals(d.getId())).collect(Collectors.toList());
    }
    else if (HardwareConfigHelper.isTv(myOriginalDevice)) {
      // There are only two devices and they have the same dip sizes, so just use one of them
      devicesToShow = Collections.singletonList(configManager.getDeviceById("tv_1080p"));
    }
    else {
      devicesToShow = Lists.newArrayListWithExpectedSize(DEVICES_TO_SHOW.length);
      for (String id : DEVICES_TO_SHOW) {
        devicesToShow.add(configManager.getDeviceById(id));
      }
      addSmallScreen = true;
    }

    for (Device device : devicesToShow) {
      assert device != null;
      Screen screen = device.getDefaultHardware().getScreen();
      double dpiRatio = currentDpi / screen.getPixelDensity().getDpiValue();
      Point p = new Point((int)(screen.getXDimension() * dpiRatio), (int)(screen.getYDimension() * dpiRatio));
      myAndroidCoordinatesToDeviceMap.put(p, device);
      myDeviceLayers.add(new DeviceLayer(myDesignSurface, myScreenView, myConfiguration, p.x, p.y, device.getDisplayName()));
    }

    if (addSmallScreen) {
      myDeviceLayers.add(new DeviceLayer(myDesignSurface, myScreenView, myConfiguration, (int)(426 * currentDpi / DEFAULT_DENSITY),
                                         (int)(320 * currentDpi / DEFAULT_DENSITY), "Small Screen"));
    }

    myMaxSize = (int)(MAX_ANDROID_SIZE * currentDpi / DEFAULT_DENSITY);
  }

  @Override
  public void begin(@SwingCoordinate int x, @SwingCoordinate int y, @InputEventMask int startMask) {
    super.begin(x, y, startMask);
    myCurrentX = x;
    myCurrentY = y;

    myDesignSurface.setResizeMode(true);
    updateUnavailableLayer(false);
  }

  private void updateUnavailableLayer(boolean forceRecompute) {
<<<<<<< HEAD
    Configuration config = myDesignSurface.getConfiguration();
=======
>>>>>>> abbea60e
    //noinspection ConstantConditions
    FolderConfiguration currentFolderConfig =
      FolderConfiguration.getConfigForFolder(myConfiguration.getFile().getParent().getNameWithoutExtension());
    assert currentFolderConfig != null;

    if (!forceRecompute && currentFolderConfig.equals(myUnavailableLayer.getCurrentFolderConfig())) {
      return;
    }

    ScreenView screenView = myDesignSurface.getCurrentSceneView();
    if (screenView == null) {
      return;
    }

    List<Area> configAreas = Lists.newArrayList();
    Area totalCoveredArea = new Area();
    for (FolderConfiguration configuration : myFolderConfigurations) {
      Area configArea = coveredAreaForConfig(configuration, myScreenView);
      configArea.subtract(totalCoveredArea);
      if (!configuration.equals(currentFolderConfig)) {
        configAreas.add(configArea);
      }
      totalCoveredArea.add(configArea);
    }

    myUnavailableLayer.update(configAreas, currentFolderConfig);
  }

  /**
   * Returns the {@link Area} of the {@link ScreenView} that is covered by the given {@link FolderConfiguration}
   */
  @SuppressWarnings("SuspiciousNameCombination")
  @NotNull
  private Area coveredAreaForConfig(@NotNull FolderConfiguration config, @NotNull SceneView screenView) {
    int x0 = screenView.getX();
    int y0 = screenView.getY();
    JComponent layeredPane = myDesignSurface.getLayeredPane();
    int width = layeredPane.getWidth();
    int height = layeredPane.getHeight();

    int maxDim = Math.max(width, height);
    int minX = 0;
    int maxX = -1;
    int minY = 0;
    int maxY = -1;

    SmallestScreenWidthQualifier smallestWidthQualifier = config.getSmallestScreenWidthQualifier();
    if (smallestWidthQualifier != null) {
      // Restrict the area due to a sw<N>dp qualifier
      minX = Coordinates.dpToPx(screenView, smallestWidthQualifier.getValue());
      minY = Coordinates.dpToPx(screenView, smallestWidthQualifier.getValue());
    }

    ScreenWidthQualifier widthQualifier = config.getScreenWidthQualifier();
    if (widthQualifier != null) {
      // Restrict the area due to a w<N>dp qualifier
      minX = Math.max(minX, Coordinates.dpToPx(screenView, widthQualifier.getValue()));
    }

    ScreenHeightQualifier heightQualifier = config.getScreenHeightQualifier();
    if (heightQualifier != null) {
      // Restrict the area due to a h<N>dp qualifier
      minY = Math.max(minY, Coordinates.dpToPx(screenView, heightQualifier.getValue()));
    }

    ScreenSizeQualifier sizeQualifier = config.getScreenSizeQualifier();
    if (sizeQualifier != null && sizeQualifier.getValue() != null) {
      // Restrict the area due to a screen size qualifier (SMALL, NORMAL, LARGE, XLARGE)
      switch (sizeQualifier.getValue()) {
        case SMALL:
          maxX = Coordinates.dpToPx(screenView, 320);
          maxY = Coordinates.dpToPx(screenView, 470);
          break;
        case NORMAL:
          break;
        case LARGE:
          minX = Coordinates.dpToPx(screenView, 480);
          minY = Coordinates.dpToPx(screenView, 640);
          break;
        case XLARGE:
          minX = Coordinates.dpToPx(screenView, 720);
          minY = Coordinates.dpToPx(screenView, 960);
          break;
      }
    }

    ScreenRatioQualifier ratioQualifier = config.getScreenRatioQualifier();
    ScreenRatio ratio = ratioQualifier != null ? ratioQualifier.getValue() : null;

    ScreenOrientationQualifier orientationQualifier = config.getScreenOrientationQualifier();
    ScreenOrientation orientation = orientationQualifier != null ? orientationQualifier.getValue() : null;

    Polygon portrait = new Polygon();
    Polygon landscape = new Polygon();

    if (orientation == null || orientation.equals(ScreenOrientation.PORTRAIT)) {
      constructPolygon(portrait, ratio, maxDim, true);
      portrait.translate(x0, y0);
    }

    if (orientation == null || orientation.equals(ScreenOrientation.LANDSCAPE)) {
      constructPolygon(landscape, ratio, maxDim, false);
      landscape.translate(x0, y0);
    }

    Area portraitArea = new Area(portrait);
    Area landscapeArea = new Area(landscape);

    Area portraitBounds = new Area(new Rectangle(Coordinates.getSwingX(screenView, minX), Coordinates.getSwingY(screenView, minY),
                                                 maxX >= 0 ? Coordinates.getSwingDimension(screenView, maxX - minX) : width,
                                                 maxY >= 0 ? Coordinates.getSwingDimension(screenView, maxY - minY) : height));
    Area landscapeBounds = new Area(new Rectangle(Coordinates.getSwingX(screenView, minY), Coordinates.getSwingY(screenView, minX),
                                                  maxY >= 0 ? Coordinates.getSwingDimension(screenView, maxY - minY) : width,
                                                  maxX >= 0 ? Coordinates.getSwingDimension(screenView, maxX - minX) : height));

    portraitArea.intersect(portraitBounds);
    landscapeArea.intersect(landscapeBounds);
    portraitArea.add(landscapeArea);
    return portraitArea;
  }

  private static void constructPolygon(@NotNull Polygon polygon, @Nullable ScreenRatio ratio, int dim, boolean isPortrait) {
    polygon.reset();
    int x1 = isPortrait ? 0 : dim;
    int y1 = isPortrait ? dim : 0;
    int x2 = isPortrait ? dim : 5 * dim / 3;
    int y2 = isPortrait ? 5 * dim / 3 : dim;

    polygon.addPoint(0, 0);
    if (ratio == null) {
      polygon.addPoint(x1, y1);
      polygon.addPoint(dim, dim);
    }
    else if (ratio == ScreenRatio.LONG) {
      polygon.addPoint(x1, y1);
      polygon.addPoint(x2, y2);
    }
    else {
      polygon.addPoint(x2, y2);
      polygon.addPoint(dim, dim);
    }
  }

  @Override
  public void update(@SwingCoordinate int x, @SwingCoordinate int y, @InputEventMask int modifiers) {
<<<<<<< HEAD
    ScreenView screenView = myDesignSurface.getCurrentSceneView();
    if (screenView == null) {
      return;
    }

=======
>>>>>>> abbea60e
    if (myOriginalDevice.isScreenRound()) {
      // Force aspect preservation
      int deltaX = x - myStartX;
      int deltaY = y - myStartY;
      if (deltaX > deltaY) {
        y = myStartY + deltaX;
      }
      else {
        x = myStartX + deltaY;
      }
    }

    super.update(x, y, modifiers);
    myCurrentX = x;
    myCurrentY = y;

    JComponent layeredPane = myDesignSurface.getLayeredPane();
<<<<<<< HEAD
    int maxX = Coordinates.getSwingX(screenView, myMaxSize) + NlConstants.DEFAULT_SCREEN_OFFSET_X;
    int maxY = Coordinates.getSwingY(screenView, myMaxSize) + NlConstants.DEFAULT_SCREEN_OFFSET_Y;
=======
    int maxX = Coordinates.getSwingX(myScreenView, myMaxSize) + NlConstants.DEFAULT_SCREEN_OFFSET_X;
    int maxY = Coordinates.getSwingY(myScreenView, myMaxSize) + NlConstants.DEFAULT_SCREEN_OFFSET_Y;
>>>>>>> abbea60e
    if (x < maxX && y < maxY && (x > layeredPane.getWidth() || y > layeredPane.getHeight())) {
      Dimension d = layeredPane.getPreferredSize();
      layeredPane.setPreferredSize(new Dimension(Math.max(d.width, x), Math.max(d.height, y)));
      layeredPane.revalidate();
      myUpdateQueue.queue(myLayerUpdate);
    }

    // Only do full live updating of the file if we are in preview mode.
    // Otherwise, restrict it to the area associated with the current configuration of the layout.
    if (isPreviewSurface || myUnavailableLayer.isAvailable(x, y)) {
      myUpdateQueue.queue(myPositionUpdate);
    }
  }

  @Override
  public void end(@SwingCoordinate int x, @SwingCoordinate int y, @InputEventMask int modifiers, boolean canceled) {
    super.end(x, y, modifiers, canceled);

<<<<<<< HEAD
    ScreenView screenView = myDesignSurface.getCurrentSceneView();
    if (screenView == null) {
      return;
    }

    // Set the surface in resize mode so it doesn't try to re-center the screen views all the time
    myDesignSurface.setResizeMode(false);

    // When disabling the resize mode, add a render handler to call zoomToFit
    screenView.getModel().addListener(new ModelListener() {
      @Override
      public void modelRendered(@NotNull NlModel model) {
        model.removeListener(this);
      }

      @Override
      public void modelChangedOnLayout(@NotNull NlModel model, boolean animate) {
        // Do nothing
      }
    });
=======
    // Set the surface in resize mode so it doesn't try to re-center the screen views all the time
    myDesignSurface.setResizeMode(false);
>>>>>>> abbea60e

    int androidX = Coordinates.getAndroidX(myScreenView, x);
    int androidY = Coordinates.getAndroidY(myScreenView, y);

    if (canceled || androidX < 0 || androidY < 0) {
      myConfiguration.setEffectiveDevice(myOriginalDevice, myOriginalDeviceState);
    }
    else {
      int snapThreshold = Coordinates.getAndroidDimension(myScreenView, MAX_MATCH_DISTANCE);
      Device deviceToSnap = snapToDevice(androidX, androidY, snapThreshold);
      if (deviceToSnap != null) {
        State deviceState = deviceToSnap.getState(androidX < androidY ? "Portrait" : "Landscape");
        myConfiguration.setEffectiveDevice(deviceToSnap, deviceState);
      }
      else {
<<<<<<< HEAD
        NlModelHelperKt.overrideConfigurationScreenSize(screenView.getModel(), androidX, androidY);
=======
        NlModelHelperKt.overrideConfigurationScreenSize(myScreenView.getModel(), androidX, androidY);
>>>>>>> abbea60e
      }
    }
  }

  /**
   * Returns the device to snap to when at (x, y) in Android coordinates.
   * If there is no such device, returns null.
   */
  @Nullable/*null if no device is close enough to snap to*/
  private Device snapToDevice(@AndroidCoordinate int x, @AndroidCoordinate int y, int threshold) {
    for (Point p : myAndroidCoordinatesToDeviceMap.keySet()) {
      if ((Math.abs(x - p.x) < threshold && Math.abs(y - p.y) < threshold)
          || (Math.abs(y - p.x) < threshold && Math.abs(x - p.y) < threshold)) {
        return myAndroidCoordinatesToDeviceMap.get(p);
      }
    }
    return null;
  }

  @Override
  public synchronized List<Layer> createOverlays() {
    ImmutableList.Builder<Layer> layers = ImmutableList.builder();

    // Only show size buckets for mobile, not wear, tv, etc.
    if (HardwareConfigHelper.isMobile(myOriginalDevice)) {
      layers.add(mySizeBucketLayer);
    }

    layers.add(myUnavailableLayer);
    layers.addAll(myDeviceLayers);
    layers.add(myOrientationLayer);
    layers.add(new ResizeLayer());
    return layers.build();
  }

  /**
   * An {@link Layer} for the {@link CanvasResizeInteraction}; paints an outline of what the canvas
   * size will be after resizing.
   */
  private class ResizeLayer extends Layer {
    @Override
    public void create() {
    }

    @Override
    public void dispose() {
    }

    @Override
    public void paint(@NotNull Graphics2D g2d) {
<<<<<<< HEAD
      ScreenView screenView = myDesignSurface.getCurrentSceneView();
      if (screenView == null) {
        return;
      }

      int x = screenView.getX();
      int y = screenView.getY();
=======
      int x = myScreenView.getX();
      int y = myScreenView.getY();
>>>>>>> abbea60e

      if (myCurrentX > x && myCurrentY > y) {
        Graphics2D graphics = (Graphics2D)g2d.create();
        graphics.setColor(NlConstants.RESIZING_CONTOUR_COLOR);
        graphics.setStroke(NlConstants.THICK_SOLID_STROKE);

        graphics.drawRect(x - 1, y - 1, myCurrentX - x, myCurrentY - y);
        graphics.dispose();
      }
    }
  }

  /**
   * An {@link Layer} for the {@link CanvasResizeInteraction}.
   * Greys out the {@link Area} unavailableArea.
   */
  private class UnavailableSizesLayer extends Layer {
    private Polygon myClip = new Polygon();
    private List<Area> myConfigAreas;
    private FolderConfiguration myCurrentFolderConfig;

    @Override
    public synchronized void paint(@NotNull Graphics2D g2d) {
<<<<<<< HEAD
      ScreenView screenView = myDesignSurface.getCurrentSceneView();
      if (screenView == null) {
        return;
      }

      State deviceState = screenView.getConfiguration().getDeviceState();
=======
      State deviceState = myConfiguration.getDeviceState();
>>>>>>> abbea60e
      assert deviceState != null;
      boolean isDevicePortrait = deviceState.getOrientation() == ScreenOrientation.PORTRAIT;

      JComponent layeredPane = myDesignSurface.getLayeredPane();
      constructPolygon(myClip, null, Math.max(layeredPane.getWidth(), layeredPane.getHeight()), isDevicePortrait);
      myClip.translate(myScreenView.getX() + 1, myScreenView.getY() + 1);

      Graphics2D graphics = (Graphics2D)g2d.create();
      graphics.clip(myClip);

      int n = 0;
      for (Area configArea : myConfigAreas) {
        graphics.setColor(NlConstants.RESIZING_OTHER_CONFIG_COLOR_ARRAY[n++ % NlConstants.RESIZING_OTHER_CONFIG_COLOR_ARRAY.length]);
        graphics.fill(configArea);
      }

      graphics.dispose();
    }

    private boolean isAvailable(int x, int y) {
      for (Area configArea : myConfigAreas) {
        if (configArea.contains(x, y)) {
          return false;
        }
      }
      return true;
    }

    private synchronized void update(@NotNull List<Area> configAreas, @NotNull FolderConfiguration currentFolderConfig) {
      myConfigAreas = configAreas;
      myCurrentFolderConfig = currentFolderConfig;
    }

    @Nullable
    private FolderConfiguration getCurrentFolderConfig() {
      return myCurrentFolderConfig;
    }
  }

  private static class DeviceLayer extends Layer {
    private final String myName;
<<<<<<< HEAD
    private final NlDesignSurface myDesignSurface;
=======
    @NotNull private final NlDesignSurface myDesignSurface;
    @NotNull private final ScreenView myScreenView;
    @NotNull private final Configuration myConfiguration;
>>>>>>> abbea60e
    private final int myNameWidth;
    private int myBigDimension;
    private int mySmallDimension;

<<<<<<< HEAD
    public DeviceLayer(@NotNull NlDesignSurface designSurface, int pxWidth, int pxHeight, @NotNull String name) {
=======
    public DeviceLayer(@NotNull NlDesignSurface designSurface, @NotNull ScreenView screenView, @NotNull Configuration configuration,
                       int pxWidth, int pxHeight, @NotNull String name) {
>>>>>>> abbea60e
      myDesignSurface = designSurface;
      myScreenView = screenView;
      myConfiguration = configuration;
      myBigDimension = Math.max(pxWidth, pxHeight);
      mySmallDimension = Math.min(pxWidth, pxHeight);
      myName = name;
      FontMetrics fontMetrics = myDesignSurface.getFontMetrics(myDesignSurface.getFont());
      myNameWidth = (int)fontMetrics.getStringBounds(myName, null).getWidth();
    }

    @Override
    public void paint(@NotNull Graphics2D g2d) {
<<<<<<< HEAD
      ScreenView screenView = myDesignSurface.getCurrentSceneView();
      if (screenView == null) {
        return;
      }

      State deviceState = screenView.getConfiguration().getDeviceState();
=======
      State deviceState = myConfiguration.getDeviceState();
>>>>>>> abbea60e
      assert deviceState != null;
      boolean isDevicePortrait = deviceState.getOrientation() == ScreenOrientation.PORTRAIT;

      int x = Coordinates.getSwingX(myScreenView, isDevicePortrait ? mySmallDimension : myBigDimension);
      int y = Coordinates.getSwingY(myScreenView, isDevicePortrait ? myBigDimension : mySmallDimension);

      Graphics2D graphics = (Graphics2D)g2d.create();
      graphics.setRenderingHint(RenderingHints.KEY_ANTIALIASING, RenderingHints.VALUE_ANTIALIAS_ON);
      graphics.setColor(NlConstants.RESIZING_CORNER_COLOR);
      graphics.drawLine(x, y, x - NlConstants.RESIZING_CORNER_SIZE, y);
      graphics.drawLine(x, y, x, y - NlConstants.RESIZING_CORNER_SIZE);
      graphics.setColor(NlConstants.RESIZING_TEXT_COLOR);
      graphics.drawString(myName, x - myNameWidth - 5, y - 5);
      graphics.dispose();
    }
  }

  private static class OrientationLayer extends Layer {
    private final Polygon myOrientationPolygon = new Polygon();
    private final double myPortraitWidth;
    private final double myLandscapeWidth;
<<<<<<< HEAD
    private final NlDesignSurface myDesignSurface;
    private BufferedImage myOrientationImage;
    private ScreenOrientation myLastOrientation;

    public OrientationLayer(@NotNull NlDesignSurface designSurface) {
=======
    @NotNull private final NlDesignSurface myDesignSurface;
    @NotNull private final ScreenView myScreenView;
    @NotNull private final Configuration myConfiguration;
    private BufferedImage myOrientationImage;
    private ScreenOrientation myLastOrientation;

    public OrientationLayer(@NotNull NlDesignSurface designSurface, @NotNull ScreenView screenView, @NotNull Configuration configuration) {
>>>>>>> abbea60e
      myDesignSurface = designSurface;
      myScreenView = screenView;
      myConfiguration = configuration;
      FontMetrics fontMetrics = myDesignSurface.getFontMetrics(myDesignSurface.getFont());
      myPortraitWidth = fontMetrics.getStringBounds("Portrait", null).getWidth();
      myLandscapeWidth = fontMetrics.getStringBounds("Landscape", null).getWidth();
    }

    @Override
    public synchronized void paint(@NotNull Graphics2D g2d) {
<<<<<<< HEAD
      ScreenView screenView = myDesignSurface.getCurrentSceneView();
      if (screenView == null) {
        return;
      }

      State deviceState = screenView.getConfiguration().getDeviceState();
=======
      State deviceState = myConfiguration.getDeviceState();
>>>>>>> abbea60e
      assert deviceState != null;
      ScreenOrientation currentOrientation = deviceState.getOrientation();
      boolean isDevicePortrait = currentOrientation == ScreenOrientation.PORTRAIT;

      BufferedImage image = currentOrientation == myLastOrientation ? myOrientationImage : null;

      if (image == null) {
        myLastOrientation = currentOrientation;
        JComponent layeredPane = myDesignSurface.getLayeredPane();
        JScrollPane scrollPane = myDesignSurface.getScrollPane();
        int height = layeredPane.getHeight() - scrollPane.getHorizontalScrollBar().getHeight();
        int width = layeredPane.getWidth() - scrollPane.getVerticalScrollBar().getWidth();
        int x0 = myScreenView.getX();
        int y0 = myScreenView.getY();
        int maxDim = Math.max(width, height);
        image = UIUtil.createImage(maxDim, maxDim, BufferedImage.TYPE_INT_ARGB);

        constructPolygon(myOrientationPolygon, null, maxDim, !isDevicePortrait);
        myOrientationPolygon.translate(x0, y0);

        Graphics2D graphics = image.createGraphics();
        graphics.setRenderingHint(RenderingHints.KEY_ANTIALIASING, RenderingHints.VALUE_ANTIALIAS_ON);
        graphics.setColor(NlConstants.UNAVAILABLE_ZONE_COLOR);
        graphics.fill(myOrientationPolygon);

        int xL;
        int yL;
        int xP;
        int yP;
        if (height - width < myPortraitWidth / SQRT_2) {
          xP = height - y0 + x0 - (int)(myPortraitWidth * SQRT_2) - 5;
          yP = height;
        }
        else {
          xP = width - (int)(myPortraitWidth / SQRT_2) - 5;
          yP = width - x0 + y0 + (int)(myPortraitWidth / SQRT_2);
        }

        if (height - width < y0 - x0 - myLandscapeWidth / SQRT_2) {
          xL = height - y0 + x0 + 5;
          yL = height;
        }
        else {
          xL = width - (int)(myLandscapeWidth / SQRT_2);
          yL = width - x0 + y0 - (int)(myLandscapeWidth / SQRT_2) - 5;
        }

        graphics.setColor(NlConstants.RESIZING_TEXT_COLOR);
        graphics.rotate(-Math.PI / 4, xL, yL);
        graphics.drawString("Landscape", xL, yL);
        graphics.rotate(Math.PI / 4, xL, yL);

        graphics.rotate(-Math.PI / 4, xP, yP);
        graphics.drawString("Portrait", xP, yP);
        graphics.dispose();
        myOrientationImage = image;
      }
      UIUtil.drawImage(g2d, image, null, 0, 0);
    }

    public synchronized void reset() {
      myOrientationImage = null;
    }
  }

  private class SizeBucketLayer extends Layer {
    private final Polygon myClip = new Polygon();
    private final FontMetrics myFontMetrics;
    private final Map<ScreenSize, SoftReference<BufferedImage>> myPortraitBuckets;
    private final Map<ScreenSize, SoftReference<BufferedImage>> myLandscapeBuckets;
    private int myTotalHeight;
    private int myTotalWidth;

    public SizeBucketLayer() {
      JScrollPane scrollPane = myDesignSurface.getScrollPane();
      JComponent layeredPane = myDesignSurface.getLayeredPane();
      myTotalHeight = layeredPane.getHeight() - scrollPane.getHorizontalScrollBar().getHeight();
      myTotalWidth = layeredPane.getWidth() - scrollPane.getVerticalScrollBar().getWidth();
      myFontMetrics = myDesignSurface.getFontMetrics(myDesignSurface.getFont());
      int screenSizeNumbers = ScreenSize.values().length;
      myPortraitBuckets = Maps.newHashMapWithExpectedSize(screenSizeNumbers);
      myLandscapeBuckets = Maps.newHashMapWithExpectedSize(screenSizeNumbers);
    }

    @Override
    public synchronized void paint(@NotNull Graphics2D g2d) {
<<<<<<< HEAD
      ScreenView screenView = myDesignSurface.getCurrentSceneView();
      if (screenView == null) {
        return;
      }

      State deviceState = screenView.getConfiguration().getDeviceState();
=======
      State deviceState = myConfiguration.getDeviceState();
>>>>>>> abbea60e
      assert deviceState != null;
      boolean isDevicePortrait = deviceState.getOrientation() == ScreenOrientation.PORTRAIT;

      int width = Coordinates.getAndroidX(myScreenView, myCurrentX);
      int height = Coordinates.getAndroidY(myScreenView, myCurrentY);
      if ((width > height && isDevicePortrait) || (width < height && !isDevicePortrait)) {
        return;
      }

      int small = Math.min(width, height);
      int big = Math.max(width, height);

      ScreenSize screenSizeBucket = getScreenSizeBucket(small, big);

      Map<ScreenSize, SoftReference<BufferedImage>> buckets = isDevicePortrait ? myPortraitBuckets : myLandscapeBuckets;
      SoftReference<BufferedImage> bucketRef = buckets.get(screenSizeBucket);
      BufferedImage bucket = bucketRef != null ? bucketRef.get() : null;
      if (bucket == null) {
        bucket = UIUtil.createImage(myTotalWidth, myTotalHeight, BufferedImage.TYPE_INT_ARGB);
        constructPolygon(myClip, null, Math.max(myTotalHeight, myTotalWidth), isDevicePortrait);
        myClip.translate(myScreenView.getX(), myScreenView.getY());

        Graphics2D graphics = bucket.createGraphics();
        graphics.setRenderingHint(RenderingHints.KEY_ANTIALIASING, RenderingHints.VALUE_ANTIALIAS_ON);
        graphics.clip(myClip);
        graphics.setColor(NlConstants.RESIZING_BUCKET_COLOR);
        Area coveredArea = getAreaForScreenSize(screenSizeBucket, myScreenView, isDevicePortrait);
        graphics.fill(coveredArea);

        graphics.setColor(NlConstants.RESIZING_CORNER_COLOR);
        graphics.setStroke(NlConstants.THICK_SOLID_STROKE);
        graphics.draw(coveredArea);

        graphics.setColor(NlConstants.RESIZING_TEXT_COLOR);
        Rectangle bounds = coveredArea.getBounds();
        if (isDevicePortrait) {
          int left = bounds.x + 5;
          int bottom = Math.min(bounds.y + bounds.height, myTotalHeight) - 5;
          graphics.drawString(screenSizeBucket.getShortDisplayValue() + " size range", left, bottom);
        }
        else {
          String text = screenSizeBucket.getShortDisplayValue() + " size range";
          Rectangle2D textBounds = myFontMetrics.getStringBounds(text, null);
          int left = (int)(Math.min(bounds.x + bounds.width, myTotalWidth) - textBounds.getWidth() - 5);
          int bottom = (int)(bounds.y + textBounds.getHeight());

          graphics.drawString(text, left, bottom);
        }
        graphics.dispose();
        buckets.put(screenSizeBucket, new SoftReference<>(bucket));
      }
      UIUtil.drawImage(g2d, bucket, null, 0, 0);
    }

    @NotNull
    private ScreenSize getScreenSizeBucket(int small, int big) {
      if (big < 470) {
        return ScreenSize.SMALL;
      }
      if (big >= 960 && small >= 720) {
        return ScreenSize.XLARGE;
      }
      if (big >= 640 && small >= 480) {
        return ScreenSize.LARGE;
      }
      return ScreenSize.NORMAL;
    }

    @NotNull
    private Area getAreaForScreenSize(@NotNull ScreenSize screenSize, @NotNull SceneView screenView, boolean isDevicePortrait) {
      int x0 = screenView.getX();
      int y0 = screenView.getY();

      int smallX = Coordinates.getSwingXDip(screenView, 470);
      int smallY = Coordinates.getSwingYDip(screenView, 470);
      Area smallArea = new Area(new Rectangle(x0 - 2, y0 - 2, smallX - x0 + 2, smallY - y0 + 2));
      if (screenSize == ScreenSize.SMALL) {
        return smallArea;
      }

      int xlargeX = Coordinates.getSwingXDip(screenView, isDevicePortrait ? 720 : 960);
      int xlargeY = Coordinates.getSwingYDip(screenView, isDevicePortrait ? 960 : 720);
      Area xlargeArea = new Area(new Rectangle(xlargeX, xlargeY, myTotalWidth, myTotalHeight));
      if (screenSize == ScreenSize.XLARGE) {
        return xlargeArea;
      }

      int largeX = Coordinates.getSwingXDip(screenView, isDevicePortrait ? 480 : 640);
      int largeY = Coordinates.getSwingYDip(screenView, isDevicePortrait ? 640 : 480);
      Area largeArea = new Area(new Rectangle(largeX, largeY, myTotalWidth, myTotalHeight));
      if (screenSize == ScreenSize.LARGE) {
        largeArea.subtract(xlargeArea);
        return largeArea;
      }

      Area normalArea = new Area(new Rectangle(x0 - 2, y0 - 2, myTotalWidth, myTotalHeight));
      normalArea.subtract(smallArea);
      normalArea.subtract(largeArea);
      return normalArea;
    }

    public synchronized void reset() {
      JScrollPane scrollPane = myDesignSurface.getScrollPane();
      JComponent layeredPane = myDesignSurface.getLayeredPane();
      myTotalHeight = layeredPane.getHeight() - scrollPane.getHorizontalScrollBar().getHeight();
      myTotalWidth = layeredPane.getWidth() - scrollPane.getVerticalScrollBar().getWidth();
      myPortraitBuckets.clear();
      myLandscapeBuckets.clear();
    }
  }
}<|MERGE_RESOLUTION|>--- conflicted
+++ resolved
@@ -28,16 +28,9 @@
 import com.android.tools.adtui.common.SwingCoordinate;
 import com.android.tools.idea.common.model.AndroidCoordinate;
 import com.android.tools.idea.common.model.Coordinates;
-<<<<<<< HEAD
-import com.android.tools.idea.common.model.ModelListener;
-import com.android.tools.idea.common.model.NlModel;
-import com.android.tools.idea.common.surface.Interaction;
-import com.android.tools.idea.common.surface.Layer;
-=======
 import com.android.tools.idea.common.surface.Interaction;
 import com.android.tools.idea.common.surface.Layer;
 import com.android.tools.idea.common.surface.SceneView;
->>>>>>> abbea60e
 import com.android.tools.idea.configurations.Configuration;
 import com.android.tools.idea.configurations.ConfigurationManager;
 import com.android.tools.idea.res.ProjectResourceRepository;
@@ -83,13 +76,9 @@
    */
   private static final String[] DEVICES_TO_SHOW = {"Nexus 5", "Nexus 6P", "Nexus 7", "Nexus 9", "Nexus 10"};
 
-<<<<<<< HEAD
-  private final NlDesignSurface myDesignSurface;
-=======
   @NotNull private final NlDesignSurface myDesignSurface;
   @NotNull private final ScreenView myScreenView;
   @NotNull private final Configuration myConfiguration;
->>>>>>> abbea60e
   private final boolean isPreviewSurface;
   private final List<FolderConfiguration> myFolderConfigurations;
   private final UnavailableSizesLayer myUnavailableLayer = new UnavailableSizesLayer();
@@ -112,22 +101,10 @@
   private final Update myPositionUpdate = new Update("CanvasResizePositionUpdate") {
     @Override
     public void run() {
-<<<<<<< HEAD
-      ScreenView screenView = myDesignSurface.getCurrentSceneView();
-      if (screenView == null) {
-        return;
-      }
-
-      int androidX = Coordinates.getAndroidX(screenView, myCurrentX);
-      int androidY = Coordinates.getAndroidY(screenView, myCurrentY);
-      if (androidX > 0 && androidY > 0 && androidX < myMaxSize && androidY < myMaxSize) {
-        NlModelHelperKt.overrideConfigurationScreenSize(screenView.getModel(), androidX, androidY);
-=======
       int androidX = Coordinates.getAndroidX(myScreenView, myCurrentX);
       int androidY = Coordinates.getAndroidY(myScreenView, myCurrentY);
       if (androidX > 0 && androidY > 0 && androidX < myMaxSize && androidY < myMaxSize) {
         NlModelHelperKt.overrideConfigurationScreenSize(myScreenView.getModel(), androidX, androidY);
->>>>>>> abbea60e
         if (isPreviewSurface) {
           updateUnavailableLayer(false);
         }
@@ -137,13 +114,9 @@
   private int myCurrentX;
   private int myCurrentY;
 
-<<<<<<< HEAD
-  public CanvasResizeInteraction(NlDesignSurface designSurface) {
-=======
   public CanvasResizeInteraction(@NotNull NlDesignSurface designSurface,
                                  @NotNull ScreenView screenView,
                                  @NotNull Configuration configuration) {
->>>>>>> abbea60e
     myDesignSurface = designSurface;
     myScreenView = screenView;
     myConfiguration = configuration;
@@ -159,11 +132,7 @@
     VirtualFile file = configuration.getFile();
     assert file != null;
     String layoutName = file.getNameWithoutExtension();
-<<<<<<< HEAD
-    ProjectResourceRepository resourceRepository = ProjectResourceRepository.getOrCreateInstance(config.getModule());
-=======
     ProjectResourceRepository resourceRepository = ProjectResourceRepository.getOrCreateInstance(configuration.getModule());
->>>>>>> abbea60e
     assert resourceRepository != null;
 
     // TODO: namespaces
@@ -221,21 +190,12 @@
   }
 
   private void updateUnavailableLayer(boolean forceRecompute) {
-<<<<<<< HEAD
-    Configuration config = myDesignSurface.getConfiguration();
-=======
->>>>>>> abbea60e
     //noinspection ConstantConditions
     FolderConfiguration currentFolderConfig =
       FolderConfiguration.getConfigForFolder(myConfiguration.getFile().getParent().getNameWithoutExtension());
     assert currentFolderConfig != null;
 
     if (!forceRecompute && currentFolderConfig.equals(myUnavailableLayer.getCurrentFolderConfig())) {
-      return;
-    }
-
-    ScreenView screenView = myDesignSurface.getCurrentSceneView();
-    if (screenView == null) {
       return;
     }
 
@@ -370,14 +330,6 @@
 
   @Override
   public void update(@SwingCoordinate int x, @SwingCoordinate int y, @InputEventMask int modifiers) {
-<<<<<<< HEAD
-    ScreenView screenView = myDesignSurface.getCurrentSceneView();
-    if (screenView == null) {
-      return;
-    }
-
-=======
->>>>>>> abbea60e
     if (myOriginalDevice.isScreenRound()) {
       // Force aspect preservation
       int deltaX = x - myStartX;
@@ -395,13 +347,8 @@
     myCurrentY = y;
 
     JComponent layeredPane = myDesignSurface.getLayeredPane();
-<<<<<<< HEAD
-    int maxX = Coordinates.getSwingX(screenView, myMaxSize) + NlConstants.DEFAULT_SCREEN_OFFSET_X;
-    int maxY = Coordinates.getSwingY(screenView, myMaxSize) + NlConstants.DEFAULT_SCREEN_OFFSET_Y;
-=======
     int maxX = Coordinates.getSwingX(myScreenView, myMaxSize) + NlConstants.DEFAULT_SCREEN_OFFSET_X;
     int maxY = Coordinates.getSwingY(myScreenView, myMaxSize) + NlConstants.DEFAULT_SCREEN_OFFSET_Y;
->>>>>>> abbea60e
     if (x < maxX && y < maxY && (x > layeredPane.getWidth() || y > layeredPane.getHeight())) {
       Dimension d = layeredPane.getPreferredSize();
       layeredPane.setPreferredSize(new Dimension(Math.max(d.width, x), Math.max(d.height, y)));
@@ -420,31 +367,8 @@
   public void end(@SwingCoordinate int x, @SwingCoordinate int y, @InputEventMask int modifiers, boolean canceled) {
     super.end(x, y, modifiers, canceled);
 
-<<<<<<< HEAD
-    ScreenView screenView = myDesignSurface.getCurrentSceneView();
-    if (screenView == null) {
-      return;
-    }
-
     // Set the surface in resize mode so it doesn't try to re-center the screen views all the time
     myDesignSurface.setResizeMode(false);
-
-    // When disabling the resize mode, add a render handler to call zoomToFit
-    screenView.getModel().addListener(new ModelListener() {
-      @Override
-      public void modelRendered(@NotNull NlModel model) {
-        model.removeListener(this);
-      }
-
-      @Override
-      public void modelChangedOnLayout(@NotNull NlModel model, boolean animate) {
-        // Do nothing
-      }
-    });
-=======
-    // Set the surface in resize mode so it doesn't try to re-center the screen views all the time
-    myDesignSurface.setResizeMode(false);
->>>>>>> abbea60e
 
     int androidX = Coordinates.getAndroidX(myScreenView, x);
     int androidY = Coordinates.getAndroidY(myScreenView, y);
@@ -460,11 +384,7 @@
         myConfiguration.setEffectiveDevice(deviceToSnap, deviceState);
       }
       else {
-<<<<<<< HEAD
-        NlModelHelperKt.overrideConfigurationScreenSize(screenView.getModel(), androidX, androidY);
-=======
         NlModelHelperKt.overrideConfigurationScreenSize(myScreenView.getModel(), androidX, androidY);
->>>>>>> abbea60e
       }
     }
   }
@@ -515,18 +435,8 @@
 
     @Override
     public void paint(@NotNull Graphics2D g2d) {
-<<<<<<< HEAD
-      ScreenView screenView = myDesignSurface.getCurrentSceneView();
-      if (screenView == null) {
-        return;
-      }
-
-      int x = screenView.getX();
-      int y = screenView.getY();
-=======
       int x = myScreenView.getX();
       int y = myScreenView.getY();
->>>>>>> abbea60e
 
       if (myCurrentX > x && myCurrentY > y) {
         Graphics2D graphics = (Graphics2D)g2d.create();
@@ -550,16 +460,7 @@
 
     @Override
     public synchronized void paint(@NotNull Graphics2D g2d) {
-<<<<<<< HEAD
-      ScreenView screenView = myDesignSurface.getCurrentSceneView();
-      if (screenView == null) {
-        return;
-      }
-
-      State deviceState = screenView.getConfiguration().getDeviceState();
-=======
       State deviceState = myConfiguration.getDeviceState();
->>>>>>> abbea60e
       assert deviceState != null;
       boolean isDevicePortrait = deviceState.getOrientation() == ScreenOrientation.PORTRAIT;
 
@@ -601,23 +502,15 @@
 
   private static class DeviceLayer extends Layer {
     private final String myName;
-<<<<<<< HEAD
-    private final NlDesignSurface myDesignSurface;
-=======
     @NotNull private final NlDesignSurface myDesignSurface;
     @NotNull private final ScreenView myScreenView;
     @NotNull private final Configuration myConfiguration;
->>>>>>> abbea60e
     private final int myNameWidth;
     private int myBigDimension;
     private int mySmallDimension;
 
-<<<<<<< HEAD
-    public DeviceLayer(@NotNull NlDesignSurface designSurface, int pxWidth, int pxHeight, @NotNull String name) {
-=======
     public DeviceLayer(@NotNull NlDesignSurface designSurface, @NotNull ScreenView screenView, @NotNull Configuration configuration,
                        int pxWidth, int pxHeight, @NotNull String name) {
->>>>>>> abbea60e
       myDesignSurface = designSurface;
       myScreenView = screenView;
       myConfiguration = configuration;
@@ -630,16 +523,7 @@
 
     @Override
     public void paint(@NotNull Graphics2D g2d) {
-<<<<<<< HEAD
-      ScreenView screenView = myDesignSurface.getCurrentSceneView();
-      if (screenView == null) {
-        return;
-      }
-
-      State deviceState = screenView.getConfiguration().getDeviceState();
-=======
       State deviceState = myConfiguration.getDeviceState();
->>>>>>> abbea60e
       assert deviceState != null;
       boolean isDevicePortrait = deviceState.getOrientation() == ScreenOrientation.PORTRAIT;
 
@@ -661,13 +545,6 @@
     private final Polygon myOrientationPolygon = new Polygon();
     private final double myPortraitWidth;
     private final double myLandscapeWidth;
-<<<<<<< HEAD
-    private final NlDesignSurface myDesignSurface;
-    private BufferedImage myOrientationImage;
-    private ScreenOrientation myLastOrientation;
-
-    public OrientationLayer(@NotNull NlDesignSurface designSurface) {
-=======
     @NotNull private final NlDesignSurface myDesignSurface;
     @NotNull private final ScreenView myScreenView;
     @NotNull private final Configuration myConfiguration;
@@ -675,7 +552,6 @@
     private ScreenOrientation myLastOrientation;
 
     public OrientationLayer(@NotNull NlDesignSurface designSurface, @NotNull ScreenView screenView, @NotNull Configuration configuration) {
->>>>>>> abbea60e
       myDesignSurface = designSurface;
       myScreenView = screenView;
       myConfiguration = configuration;
@@ -686,16 +562,7 @@
 
     @Override
     public synchronized void paint(@NotNull Graphics2D g2d) {
-<<<<<<< HEAD
-      ScreenView screenView = myDesignSurface.getCurrentSceneView();
-      if (screenView == null) {
-        return;
-      }
-
-      State deviceState = screenView.getConfiguration().getDeviceState();
-=======
       State deviceState = myConfiguration.getDeviceState();
->>>>>>> abbea60e
       assert deviceState != null;
       ScreenOrientation currentOrientation = deviceState.getOrientation();
       boolean isDevicePortrait = currentOrientation == ScreenOrientation.PORTRAIT;
@@ -782,16 +649,7 @@
 
     @Override
     public synchronized void paint(@NotNull Graphics2D g2d) {
-<<<<<<< HEAD
-      ScreenView screenView = myDesignSurface.getCurrentSceneView();
-      if (screenView == null) {
-        return;
-      }
-
-      State deviceState = screenView.getConfiguration().getDeviceState();
-=======
       State deviceState = myConfiguration.getDeviceState();
->>>>>>> abbea60e
       assert deviceState != null;
       boolean isDevicePortrait = deviceState.getOrientation() == ScreenOrientation.PORTRAIT;
 
