/*
 * Copyright (C) 2013 The Android Open Source Project
 *
 * Licensed under the Apache License, Version 2.0 (the "License");
 * you may not use this file except in compliance with the License.
 * You may obtain a copy of the License at
 *
 *      http://www.apache.org/licenses/LICENSE-2.0
 *
 * Unless required by applicable law or agreed to in writing, software
 * distributed under the License is distributed on an "AS IS" BASIS,
 * WITHOUT WARRANTIES OR CONDITIONS OF ANY KIND, either express or implied.
 * See the License for the specific language governing permissions and
 * limitations under the License.
 */
package com.android.tools.idea.gradle.util;

import com.android.builder.model.AndroidProject;
import com.android.tools.idea.gradle.AndroidGradleModel;
import com.android.tools.idea.gradle.GradleSyncState;
import com.android.tools.idea.gradle.compiler.AndroidGradleBuildConfiguration;
import com.android.tools.idea.gradle.customizer.dependency.DependencySetupErrors;
import com.android.tools.idea.gradle.customizer.dependency.LibraryDependency;
import com.android.tools.idea.gradle.facet.AndroidGradleFacet;
import com.android.tools.idea.gradle.messages.ProjectSyncMessages;
import com.android.tools.idea.gradle.project.PostProjectSetupTasksExecutor;
import com.android.tools.idea.model.AndroidModel;
import com.intellij.ide.DataManager;
import com.intellij.ide.projectView.ProjectView;
import com.intellij.ide.projectView.impl.AbstractProjectViewPane;
import com.intellij.openapi.actionSystem.DataContext;
import com.intellij.openapi.application.ApplicationManager;
import com.intellij.openapi.components.ServiceManager;
import com.intellij.openapi.diagnostic.Logger;
import com.intellij.openapi.externalSystem.model.DataNode;
import com.intellij.openapi.externalSystem.model.project.ModuleData;
import com.intellij.openapi.externalSystem.model.project.ProjectData;
import com.intellij.openapi.externalSystem.service.project.manage.ProjectDataManager;
import com.intellij.openapi.externalSystem.util.ExternalSystemApiUtil;
import com.intellij.openapi.module.Module;
import com.intellij.openapi.module.ModuleManager;
import com.intellij.openapi.project.Project;
import com.intellij.openapi.project.ex.ProjectManagerEx;
import com.intellij.openapi.roots.ex.ProjectRootManagerEx;
import com.intellij.openapi.util.Key;
import com.intellij.openapi.vfs.VirtualFile;
import com.intellij.openapi.wm.IdeFocusManager;
import com.intellij.openapi.wm.IdeFrame;
import com.intellij.openapi.wm.WindowManager;
import com.intellij.openapi.wm.ex.IdeFrameEx;
import com.intellij.util.Consumer;
import com.intellij.util.containers.ContainerUtil;
import org.jetbrains.android.facet.AndroidFacet;
import org.jetbrains.annotations.NotNull;
import org.jetbrains.annotations.Nullable;
import org.jetbrains.plugins.gradle.settings.GradleSettings;
import org.jetbrains.plugins.gradle.util.GradleConstants;

import javax.swing.*;
import java.io.File;
import java.util.Collection;
import java.util.Set;

import static com.android.tools.idea.gradle.messages.CommonMessageGroupNames.*;
import static com.android.tools.idea.gradle.project.ProjectImportUtil.findImportTarget;
import static com.android.tools.idea.startup.AndroidStudioInitializer.isAndroidStudio;
import static com.intellij.ide.impl.ProjectUtil.updateLastProjectLocation;
import static com.intellij.openapi.actionSystem.LangDataKeys.MODULE;
import static com.intellij.openapi.actionSystem.LangDataKeys.MODULE_CONTEXT_ARRAY;
<<<<<<< HEAD
=======
import static com.intellij.openapi.externalSystem.model.ProjectKeys.PROJECT;
>>>>>>> 5b35b005
import static com.intellij.openapi.module.ModuleUtilCore.findModuleForFile;
import static com.intellij.openapi.util.io.FileUtil.*;
import static com.intellij.openapi.wm.impl.IdeFrameImpl.SHOULD_OPEN_IN_FULL_SCREEN;
import static com.intellij.util.ui.UIUtil.invokeAndWaitIfNeeded;
import static java.lang.Boolean.TRUE;

/**
 * Utility methods for {@link Project}s.
 */
public final class Projects {
  private static final Logger LOG = Logger.getInstance(Projects.class);

  private static final Key<String> GRADLE_VERSION = Key.create("project.gradle.version");
  private static final Key<LibraryDependency> MODULE_COMPILED_ARTIFACT = Key.create("module.compiled.artifact");
  private static final Key<Boolean> HAS_SYNC_ERRORS = Key.create("project.has.sync.errors");
  private static final Key<Boolean> HAS_WRONG_JDK = Key.create("project.has.wrong.jdk");
  private static final Key<DependencySetupErrors> DEPENDENCY_SETUP_ERRORS = Key.create("project.dependency.setup.errors");
  private static final Key<Collection<Module>> MODULES_TO_DISPOSE_POST_SYNC = Key.create("project.modules.to.dispose.post.sync");
  private static final Key<Boolean> SYNC_REQUESTED_DURING_BUILD = Key.create("project.sync.requested.during.build");

  private Projects() {
  }

  @NotNull
  public static File getBaseDirPath(@NotNull Project project) {
    String basePath = project.getBasePath();
    assert basePath != null;
    return new File(toCanonicalPath(basePath));
  }

  public static void setGradleVersionUsed(@NotNull Project project, @Nullable String gradleVersion) {
    project.putUserData(GRADLE_VERSION, gradleVersion);
  }

  @Nullable
  public static String getGradleVersionUsed(@NotNull Project project) {
    return project.getUserData(GRADLE_VERSION);
  }

  public static void removeAllModuleCompiledArtifacts(@NotNull Project project) {
    ModuleManager moduleManager = ModuleManager.getInstance(project);
    for (Module module : moduleManager.getModules()) {
      setModuleCompiledArtifact(module, null);
    }
  }

  public static void setModuleCompiledArtifact(@NotNull Module module, @Nullable LibraryDependency compiledArtifact) {
    module.putUserData(MODULE_COMPILED_ARTIFACT, compiledArtifact);
  }

  @Nullable
  public static LibraryDependency getModuleCompiledArtifact(@NotNull Module module) {
    return module.getUserData(MODULE_COMPILED_ARTIFACT);
  }

  public static void populate(@NotNull final Project project, @NotNull final Collection<DataNode<ModuleData>> modules) {
    invokeAndWaitIfNeeded(new Runnable() {
      @Override
      public void run() {
        ProjectSyncMessages messages = ProjectSyncMessages.getInstance(project);
        messages.removeMessages(PROJECT_STRUCTURE_ISSUES, MISSING_DEPENDENCIES_BETWEEN_MODULES, FAILED_TO_SET_UP_DEPENDENCIES,
                                VARIANT_SELECTION_CONFLICTS, EXTRA_GENERATED_SOURCES);

        ApplicationManager.getApplication().runWriteAction(new Runnable() {
          @Override
          public void run() {
            if (!project.isDisposed()) {
              ProjectRootManagerEx.getInstanceEx(project).mergeRootsChangesDuring(new Runnable() {
                @Override
                public void run() {
<<<<<<< HEAD
                  ProjectDataManager dataManager = ServiceManager.getService(ProjectDataManager.class);
                  dataManager.importData(modules, project, true /* synchronous */);
=======
                  doSelectiveImport(modules, project);
>>>>>>> 5b35b005
                }
              });
            }
          }
        });
        // We need to call this method here, otherwise the IDE will think the project is not a Gradle project and it won't generate
        // sources for it. This happens on new projects.
        PostProjectSetupTasksExecutor.getInstance(project).onProjectSyncCompletion();
      }
    });
  }

  /**
   * Reuse external system 'selective import' feature for importing of the project sub-set.
   */
  private static void doSelectiveImport(@NotNull Collection<DataNode<ModuleData>> enabledModules, @NotNull Project project) {
    ProjectDataManager dataManager = ServiceManager.getService(ProjectDataManager.class);
    DataNode<ProjectData> projectNode = enabledModules.isEmpty() ? null :
                                        ExternalSystemApiUtil.findParent(enabledModules.iterator().next(), PROJECT);

    if (projectNode != null) {
      final Collection<DataNode<ModuleData>> allModules = ExternalSystemApiUtil.findAll(projectNode, ProjectKeys.MODULE);
      if (enabledModules.size() != allModules.size()) {
        final Set<DataNode<ModuleData>> moduleToIgnore = ContainerUtil.newIdentityTroveSet(allModules);
        moduleToIgnore.removeAll(enabledModules);
        for (DataNode<ModuleData> moduleNode : moduleToIgnore) {
          ExternalSystemApiUtil.visit(moduleNode, new Consumer<DataNode<?>>() {
            @Override
            public void consume(DataNode node) {
              node.setIgnored(true);
            }
          });
        }
      }
      dataManager.importData(projectNode, project, true /* synchronous */);
    } else {
      dataManager.importData(enabledModules, project, true /* synchronous */);
    }
  }

  public static void executeProjectChanges(@NotNull final Project project, @NotNull final Runnable changes) {
    if (ApplicationManager.getApplication().isWriteAccessAllowed()) {
      if (!project.isDisposed()) {
        changes.run();
      }
      return;
    }
    invokeAndWaitIfNeeded(new Runnable() {
      @Override
      public void run() {
        ApplicationManager.getApplication().runWriteAction(new Runnable() {
          @Override
          public void run() {
            if (!project.isDisposed()) {
              ProjectRootManagerEx.getInstanceEx(project).mergeRootsChangesDuring(changes);
            }
          }
        });
      }
    });
  }

  public static void setHasSyncErrors(@NotNull Project project, boolean hasSyncErrors) {
    project.putUserData(HAS_SYNC_ERRORS, hasSyncErrors);
  }

  public static void setHasWrongJdk(@NotNull Project project, boolean hasWrongJdk) {
    project.putUserData(HAS_WRONG_JDK, hasWrongJdk);
  }

  /**
   * Indicates whether the last sync with Gradle failed.
   */
  public static boolean lastGradleSyncFailed(@NotNull Project project) {
    return !GradleSyncState.getInstance(project).isSyncInProgress() && isBuildWithGradle(project) && requiredAndroidModelMissing(project);
  }

  public static boolean hasErrors(@NotNull Project project) {
    if (hasSyncErrors(project) || hasWrongJdk(project)) {
      return true;
    }
    ProjectSyncMessages messages = ProjectSyncMessages.getInstance(project);
    int errorCount = messages.getErrorCount();
    if (errorCount > 0) {
      return false;
    }
    // Variant selection errors do not count as "sync failed" errors.
    int variantSelectionErrorCount = messages.getMessageCount(VARIANT_SELECTION_CONFLICTS);
    return errorCount != variantSelectionErrorCount;
  }

  private static boolean hasSyncErrors(@NotNull Project project) {
    return getBoolean(project, HAS_SYNC_ERRORS);
  }

  private static boolean hasWrongJdk(@NotNull Project project) {
    return getBoolean(project, HAS_WRONG_JDK);
  }

  /**
   * Indicates the given project requires an Android model, but the model is {@code null}. Possible causes for this scenario to happen are:
   * <ul>
   * <li>the last sync with Gradle failed</li>
   * <li>Studio just started up and it has not synced the project yet</li>
   * </ul>
   *
   * @param project the project.
   * @return {@code true} if the project is a Gradle-based Android project that does not contain any Gradle model.
   */
  public static boolean requiredAndroidModelMissing(@NotNull Project project) {
    for (Module module : ModuleManager.getInstance(project).getModules()) {
      AndroidFacet facet = AndroidFacet.getInstance(module);
      if (facet != null && facet.requiresAndroidModel() && facet.getAndroidModel() == null) {
        return true;
      }
    }
    return false;
  }

  /**
   * Opens the given project in the IDE.
   *
   * @param project the project to open.
   */
  public static void open(@NotNull Project project) {
    updateLastProjectLocation(project.getBasePath());
    if (WindowManager.getInstance().isFullScreenSupportedInCurrentOS()) {
      IdeFocusManager instance = IdeFocusManager.findInstance();
      IdeFrame lastFocusedFrame = instance.getLastFocusedFrame();
      if (lastFocusedFrame instanceof IdeFrameEx) {
        boolean fullScreen = ((IdeFrameEx)lastFocusedFrame).isInFullScreen();
        if (fullScreen) {
          project.putUserData(SHOULD_OPEN_IN_FULL_SCREEN, TRUE);
        }
      }
    }
    ProjectManagerEx.getInstanceEx().openProject(project);
  }

  public static boolean isDirectGradleInvocationEnabled(@NotNull Project project) {
    AndroidGradleBuildConfiguration buildConfiguration = AndroidGradleBuildConfiguration.getInstance(project);
    return buildConfiguration.USE_EXPERIMENTAL_FASTER_BUILD;
  }

  public static boolean isOfflineBuildModeEnabled(@NotNull Project project) {
    return GradleSettings.getInstance(project).isOfflineWork();
  }

  /**
   * Indicates whether the given project has at least one module backed by an {@link AndroidProject}. To check if a project is a
   * "Gradle project," please use the method {@link Projects#isBuildWithGradle(Project)}.
   *
   * @param project the given project.
   * @return {@code true} if the given project has one or more modules backed by an {@link AndroidProject}; {@code false} otherwise.
   */
  public static boolean requiresAndroidModel(@NotNull Project project) {
    ModuleManager moduleManager = ModuleManager.getInstance(project);
    for (Module module : moduleManager.getModules()) {
      AndroidFacet androidFacet = AndroidFacet.getInstance(module);
      if (androidFacet != null && androidFacet.requiresAndroidModel()) {
        return true;
      }
    }
    return false;
  }

  @Nullable
  public static AndroidModel getAndroidModel(@NotNull Module module) {
    AndroidFacet androidFacet = AndroidFacet.getInstance(module);
    return androidFacet != null ? androidFacet.getAndroidModel() : null;
  }

  /**
   * Indicates whether the give project is a legacy IDEA Android project (which is deprecated in Android Studio.)
   *
   * @param project the given project.
   * @return {@code true} if the given project is a legacy IDEA Android project; {@code false} otherwise.
   */
  public static boolean isLegacyIdeaAndroidProject(@NotNull Project project) {
    ModuleManager moduleManager = ModuleManager.getInstance(project);
    for (Module module : moduleManager.getModules()) {
      AndroidFacet facet = AndroidFacet.getInstance(module);
      if (facet != null && !facet.requiresAndroidModel()) {
        // If a module has the Android facet, but it does not require a model from the build system, it is a legacy IDEA project.
        return true;
      }
    }
    return false;
  }

  /**
   * Ensures that "External Build" is enabled for the given Gradle-based project. External build is the type of build that delegates project
   * building to Gradle.
   *
   * @param project the given project. This method does not do anything if the given project is not a Gradle-based project.
   */
  public static void enforceExternalBuild(@NotNull Project project) {
    if (requiresAndroidModel(project)) {
      // We only enforce JPS usage when the 'android' plug-in is not being used in Android Studio.
      if (!isAndroidStudio()) {
        AndroidGradleBuildConfiguration.getInstance(project).USE_EXPERIMENTAL_FASTER_BUILD = false;
      }
    }
  }

  /**
   * Returns the modules to build based on the current selection in the 'Project' tool window. If the module that corresponds to the project
   * is selected, all the modules in such projects are returned. If there is no selection, an empty array is returned.
   *
   * @param project     the given project.
   * @param dataContext knows the modules that are selected. If {@code null}, this method gets the {@code DataContext} from the 'Project'
   *                    tool window directly.
   * @return the modules to build based on the current selection in the 'Project' tool window.
   */
  @NotNull
  public static Module[] getModulesToBuildFromSelection(@NotNull Project project, @Nullable DataContext dataContext) {
    if (dataContext == null) {
      ProjectView projectView = ProjectView.getInstance(project);
      AbstractProjectViewPane pane = projectView.getCurrentProjectViewPane();

      if (pane != null) {
        JComponent treeComponent = pane.getComponentToFocus();
        dataContext = DataManager.getInstance().getDataContext(treeComponent);
      }
      else {
        return Module.EMPTY_ARRAY;
      }
    }
    Module[] modules = MODULE_CONTEXT_ARRAY.getData(dataContext);
    if (modules != null) {
      if (modules.length == 1 && isProjectModule(modules[0])) {
        return ModuleManager.getInstance(project).getModules();
      }
      return modules;
    }
    Module module = MODULE.getData(dataContext);
    if (module != null) {
      return isProjectModule(module) ? ModuleManager.getInstance(project).getModules() : new Module[]{module};
    }
    return Module.EMPTY_ARRAY;
  }

  public static boolean isProjectModule(@NotNull Module module) {
    // if we got here is because we are dealing with a Gradle project, but if there is only one module selected and this module is the
    // module that corresponds to the project itself, it won't have an android-gradle facet. In this case we treat it as if we were going
    // to build the whole project.
    File moduleFilePath = new File(toSystemDependentName(module.getModuleFilePath()));
    File moduleRootDirPath = moduleFilePath.getParentFile();
    if (moduleRootDirPath == null) {
      return false;
    }
    String basePath = module.getProject().getBasePath();
    return basePath != null && filesEqual(moduleRootDirPath, new File(basePath)) && !isBuildWithGradle(module);
  }

  /**
   * Indicates whether Gradle is used to build this project.
   * Note: {@link #requiresAndroidModel(Project)} indicates whether a project requires an {@link AndroidModel}.
   * That method should be preferred in almost all cases. Use this method only if you explicitly need to check whether the model is
   * Gradle-specific.
   */
  public static boolean isBuildWithGradle(@NotNull Project project) {
    ModuleManager moduleManager = ModuleManager.getInstance(project);
    for (Module module : moduleManager.getModules()) {
      if (isBuildWithGradle(module)) {
        return true;
      }
    }
    return false;
  }

  /**
   * Indicates whether Gradle is used to build the module.
   */
  public static boolean isBuildWithGradle(@NotNull Module module) {
    return AndroidGradleFacet.getInstance(module) != null;
  }

  /**
   * Indicates whether the given module is the one that represents the project.
   * <p>
   * For example, in this project:
   * <pre>
   * project1
   * - module1
   *   - module1.iml
   * - module2
   *   - module2.iml
   * -project1.iml
   * </pre>
   * "project1" is the module that represents the project.
   * </p>
   *
   * @param module the given module.
   * @return {@code true} if the given module is the one that represents the project, {@code false} otherwise.
   */
  public static boolean isGradleProjectModule(@NotNull Module module) {
    if (!ExternalSystemApiUtil.isExternalSystemAwareModule(GradleConstants.SYSTEM_ID, module)) {
      return false;
    }

    AndroidFacet androidFacet = AndroidFacet.getInstance(module);
    if (androidFacet != null && androidFacet.requiresAndroidModel() && isBuildWithGradle(module)) {
      // If the module is an Android project, check that the module's path is the same as the project's.
      File moduleFilePath = new File(toSystemDependentName(module.getModuleFilePath()));
      File moduleRootDirPath = moduleFilePath.getParentFile();
      return pathsEqual(moduleRootDirPath.getPath(), module.getProject().getBasePath());
    }
    // For non-Android project modules, the top-level one is the one without an "Android-Gradle" facet.
    return !isBuildWithGradle(module);
  }

  @Nullable
  public static DependencySetupErrors getDependencySetupErrors(@NotNull Project project) {
    return project.getUserData(DEPENDENCY_SETUP_ERRORS);
  }

  public static void setDependencySetupErrors(@NotNull Project project, @Nullable DependencySetupErrors errors) {
    project.putUserData(DEPENDENCY_SETUP_ERRORS, errors);
  }

  @Nullable
  public static AndroidProject getAndroidModel(@NotNull VirtualFile file, @NotNull Project project) {
    Module module = findModuleForFile(file, project);
    if (module == null) {
      if (requiresAndroidModel(project)) {
        // You've edited a file that does not correspond to a module in a Gradle project; you are
        // most likely editing a file in an excluded folder under the build directory
        VirtualFile base = project.getBaseDir();
        VirtualFile parent = file.getParent();
        while (parent != null && parent.equals(base)) {
          module = findModuleForFile(parent, project);
          if (module != null) {
            break;
          }
          parent = parent.getParent();
        }
      }

      if (module == null) {
        return null;
      }
    }
<<<<<<< HEAD

    if (module.isDisposed()) {
      LOG.warn("Attempted to get an Android Facet from a disposed module");
      return null;
    }

=======
>>>>>>> 5b35b005
    AndroidFacet facet = AndroidFacet.getInstance(module);
    if (facet != null) {
      AndroidGradleModel androidModel = AndroidGradleModel.get(facet);
      if (androidModel != null) {
        return androidModel.getAndroidProject();
      }
    }
    return null;
<<<<<<< HEAD
  }

  @Nullable
  public static Collection<Module> getModulesToDisposePostSync(@NotNull Project project) {
    return project.getUserData(MODULES_TO_DISPOSE_POST_SYNC);
  }

  public static void setModulesToDisposePostSync(@NotNull Project project, @Nullable Collection<Module> modules) {
    project.putUserData(MODULES_TO_DISPOSE_POST_SYNC, modules);
  }

  /**
   * Indicates whether the project in the given folder can be imported as a Gradle project.
   * @param importSource the folder containing the project.
   * @return {@code true} if the project can be imported as a Gradle project, {@code false} otherwise.
   */
  public static boolean canImportAsGradleProject(@NotNull VirtualFile importSource) {
    VirtualFile target = findImportTarget(importSource);
    return target != null && GradleConstants.EXTENSION.equals(target.getExtension());
  }

  public static void setSyncRequestedDuringBuild(@NotNull Project project, @Nullable Boolean value) {
    project.putUserData(SYNC_REQUESTED_DURING_BUILD, value);
  }

  public static boolean isSyncRequestedDuringBuild(@NotNull Project project) {
    return getBoolean(project, SYNC_REQUESTED_DURING_BUILD);
  }

  private static boolean getBoolean(@NotNull Project project, @NotNull Key<Boolean> key) {
    Boolean val = project.getUserData(key);
    return val != null && val.booleanValue();
=======
>>>>>>> 5b35b005
  }
}<|MERGE_RESOLUTION|>--- conflicted
+++ resolved
@@ -33,6 +33,7 @@
 import com.intellij.openapi.components.ServiceManager;
 import com.intellij.openapi.diagnostic.Logger;
 import com.intellij.openapi.externalSystem.model.DataNode;
+import com.intellij.openapi.externalSystem.model.ProjectKeys;
 import com.intellij.openapi.externalSystem.model.project.ModuleData;
 import com.intellij.openapi.externalSystem.model.project.ProjectData;
 import com.intellij.openapi.externalSystem.service.project.manage.ProjectDataManager;
@@ -67,10 +68,7 @@
 import static com.intellij.ide.impl.ProjectUtil.updateLastProjectLocation;
 import static com.intellij.openapi.actionSystem.LangDataKeys.MODULE;
 import static com.intellij.openapi.actionSystem.LangDataKeys.MODULE_CONTEXT_ARRAY;
-<<<<<<< HEAD
-=======
 import static com.intellij.openapi.externalSystem.model.ProjectKeys.PROJECT;
->>>>>>> 5b35b005
 import static com.intellij.openapi.module.ModuleUtilCore.findModuleForFile;
 import static com.intellij.openapi.util.io.FileUtil.*;
 import static com.intellij.openapi.wm.impl.IdeFrameImpl.SHOULD_OPEN_IN_FULL_SCREEN;
@@ -141,12 +139,7 @@
               ProjectRootManagerEx.getInstanceEx(project).mergeRootsChangesDuring(new Runnable() {
                 @Override
                 public void run() {
-<<<<<<< HEAD
-                  ProjectDataManager dataManager = ServiceManager.getService(ProjectDataManager.class);
-                  dataManager.importData(modules, project, true /* synchronous */);
-=======
                   doSelectiveImport(modules, project);
->>>>>>> 5b35b005
                 }
               });
             }
@@ -490,15 +483,12 @@
         return null;
       }
     }
-<<<<<<< HEAD
 
     if (module.isDisposed()) {
       LOG.warn("Attempted to get an Android Facet from a disposed module");
       return null;
     }
 
-=======
->>>>>>> 5b35b005
     AndroidFacet facet = AndroidFacet.getInstance(module);
     if (facet != null) {
       AndroidGradleModel androidModel = AndroidGradleModel.get(facet);
@@ -507,7 +497,6 @@
       }
     }
     return null;
-<<<<<<< HEAD
   }
 
   @Nullable
@@ -540,7 +529,5 @@
   private static boolean getBoolean(@NotNull Project project, @NotNull Key<Boolean> key) {
     Boolean val = project.getUserData(key);
     return val != null && val.booleanValue();
-=======
->>>>>>> 5b35b005
   }
 }