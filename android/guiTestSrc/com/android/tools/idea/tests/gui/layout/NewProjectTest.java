/*
 * Copyright (C) 2014 The Android Open Source Project
 *
 * Licensed under the Apache License, Version 2.0 (the "License");
 * you may not use this file except in compliance with the License.
 * You may obtain a copy of the License at
 *
 *      http://www.apache.org/licenses/LICENSE-2.0
 *
 * Unless required by applicable law or agreed to in writing, software
 * distributed under the License is distributed on an "AS IS" BASIS,
 * WITHOUT WARRANTIES OR CONDITIONS OF ANY KIND, either express or implied.
 * See the License for the specific language governing permissions and
 * limitations under the License.
 */
package com.android.tools.idea.tests.gui.layout;

import com.android.builder.model.AndroidProject;
import com.android.builder.model.ApiVersion;
import com.android.tools.idea.gradle.AndroidGradleModel;
import com.android.tools.idea.tests.gui.framework.GuiTestRule;
import com.android.tools.idea.tests.gui.framework.GuiTestRunner;
import com.android.tools.idea.tests.gui.framework.Wait;
import com.android.tools.idea.tests.gui.framework.fixture.EditorFixture;
import com.android.tools.idea.tests.gui.framework.fixture.FileFixture;
import com.android.tools.idea.tests.gui.framework.fixture.IdeFrameFixture;
import com.android.tools.idea.tests.gui.framework.fixture.InspectCodeDialogFixture;
import com.android.tools.idea.tests.gui.framework.fixture.WelcomeFrameFixture;
import com.android.tools.idea.tests.gui.framework.fixture.layout.NlEditorFixture;
import com.android.tools.idea.tests.gui.framework.fixture.newProjectWizard.ConfigureAndroidProjectStepFixture;
import com.android.tools.idea.tests.gui.framework.fixture.newProjectWizard.NewProjectWizardFixture;
import com.intellij.openapi.module.Module;
import com.intellij.openapi.module.ModuleManager;
import com.intellij.openapi.roots.LanguageLevelModuleExtension;
import com.intellij.openapi.roots.LanguageLevelModuleExtensionImpl;
import com.intellij.openapi.roots.LanguageLevelProjectExtension;
import com.intellij.pom.java.LanguageLevel;
import org.jetbrains.annotations.NotNull;
import org.junit.Ignore;
import org.junit.Rule;
import org.junit.Test;
import org.junit.runner.RunWith;

import java.io.IOException;

import static com.android.tools.idea.npw.FormFactor.MOBILE;
import static com.google.common.truth.Truth.assertThat;
import static org.junit.Assert.assertFalse;

@RunWith(GuiTestRunner.class)
public class NewProjectTest {

  @Rule public final GuiTestRule guiTest = new GuiTestRule();

  /**
   * Verify able to create a new project with name containing a space.
   * <p>
   * This is run to qualify releases. Please involve the test team in substantial changes.
   * <p>
   *   <pre>
   *   Steps:
   *   1. Create a new project with min sdk 23.
   *   2. Enter a project name with at least one space.
   *   3. Accept all other defaults.
   *   4. Wait for build to finish.
   *   5. Project is created successfully.
   *   Verify:
   *   Successfully created new project with name containing a space.
   *   </pre>
   */
  @Test
  public void createNewProjectNameWithSpace() {
    EditorFixture editor = newProject("Test Application").withMinSdk("23").create()
      .getEditor()
      .open("app/src/main/res/values/strings.xml", EditorFixture.Tab.EDITOR);
    String text = editor.getCurrentFileContents();
    assertThat(text.contains("Test Application"));
  }

  @Ignore("http://wpie20.hot.corp.google.com:8200/builders/ubuntu-studio-master-dev-uitests/builds/28/")
  @Test
  public void testCreateNewMobileProject() {
    newProject("Test Application").create();
<<<<<<< HEAD
    FileFixture layoutFile = myProjectFrame.findExistingFileByRelativePath("app/src/main/res/layout/content_main.xml");
    layoutFile.requireOpenAndSelected();
=======
    EditorFixture editor = guiTest.ideFrame().getEditor();
    editor.open("app/src/main/res/layout/activity_main.xml", EditorFixture.Tab.EDITOR);
>>>>>>> 50d6ab60

    // Verify state of project
    guiTest.ideFrame().requireModuleCount(2);
    AndroidGradleModel appAndroidModel = guiTest.ideFrame().getAndroidProjectForModule("app");
    assertThat(appAndroidModel.getVariantNames()).named("variants").containsExactly("debug", "release");
    assertThat(appAndroidModel.getSelectedVariant().getName()).named("selected variant").isEqualTo("debug");

    AndroidProject model = appAndroidModel.getAndroidProject();
    ApiVersion minSdkVersion = model.getDefaultConfig().getProductFlavor().getMinSdkVersion();
    assertThat(minSdkVersion.getApiString()).named("minSdkVersion API").isEqualTo("19");

    // Make sure that the activity registration uses the relative syntax
    // (regression test for https://code.google.com/p/android/issues/detail?id=76716)
<<<<<<< HEAD
    EditorFixture editor = myProjectFrame.getEditor();
    editor.open("app/src/main/AndroidManifest.xml");
    int offset = editor.findOffset("\".^MainActivity\"");
    assertTrue(offset != -1);

    // The language level should be JDK_1_7 since the compile SDK version is assumed to be 21 or higher
    assertThat(appAndroidModel.getJavaLanguageLevel()).as("Gradle Java language level").isSameAs(LanguageLevel.JDK_1_7);
    LanguageLevelProjectExtension projectExt = LanguageLevelProjectExtension.getInstance(myProjectFrame.getProject());
    assertThat(projectExt.getLanguageLevel()).as("Project Java language level").isSameAs(LanguageLevel.JDK_1_7);
    for (Module module : ModuleManager.getInstance(myProjectFrame.getProject()).getModules()) {
      LanguageLevelModuleExtension moduleExt = LanguageLevelModuleExtensionImpl.getInstance(module);
      assertThat(moduleExt.getLanguageLevel()).as("Gradle Java language level in module " + module.getName())
=======
    editor.open("app/src/main/AndroidManifest.xml", EditorFixture.Tab.EDITOR);
    assertThat(editor.getCurrentFileContents()).contains("\".MainActivity\"");

    // The language level should be JDK_1_7 since the compile SDK version is assumed to be 21 or higher
    assertThat(appAndroidModel.getJavaLanguageLevel()).named("Gradle Java language level").isSameAs(LanguageLevel.JDK_1_7);
    LanguageLevelProjectExtension projectExt = LanguageLevelProjectExtension.getInstance(guiTest.ideFrame().getProject());
    assertThat(projectExt.getLanguageLevel()).named("Project Java language level").isSameAs(LanguageLevel.JDK_1_7);
    for (Module module : ModuleManager.getInstance(guiTest.ideFrame().getProject()).getModules()) {
      LanguageLevelModuleExtension moduleExt = LanguageLevelModuleExtensionImpl.getInstance(module);
      assertThat(moduleExt.getLanguageLevel()).named("Gradle Java language level in module " + module.getName())
>>>>>>> 50d6ab60
        .isSameAs(LanguageLevel.JDK_1_7);
    }
  }

  @Test
  @Ignore("http://b.android.com/206895")
  public void testNoWarningsInNewProjects() throws IOException {
    // Creates a new default project, and checks that if we run Analyze > Inspect Code, there are no warnings.
    // This checks that our (default) project templates are warnings-clean.
    // The test then proceeds to make a couple of edits and checks that these do not generate additional
    // warnings either.
    newProject("Test Application").create();

    // Insert resValue statements which should not add warnings (since they are generated files; see
    // https://code.google.com/p/android/issues/detail?id=76715
<<<<<<< HEAD
    EditorFixture editor = myProjectFrame.getEditor();
    String buildGradlePath = "app/build.gradle";
    editor.open(buildGradlePath, EditorFixture.Tab.EDITOR);
    editor.moveTo(editor.findOffset("defaultConfig {", null, true));
    editor.enterText("\nresValue \"string\", \"foo\", \"Typpo Here\"");
    myProjectFrame.requireEditorNotification("Gradle files have changed since last project sync").performAction("Sync Now");
    myProjectFrame.waitForGradleProjectSyncToFinish();

    InspectionsFixture inspections = myProjectFrame.inspectCode();

    assertEquals("Test Application\n" +
                 "    Android Lint\n" +
                 // This warning is unfortunate. We may want to get rid of it.
                 "        Missing allowBackup attribute\n" +
                 "            app\n" +
                 "                On SDK version 23 and up, your app data will be automatically backed up and restored on app install. Consider adding the attribute 'android:fullBackupContent' to specify an '@xml' resource which configures which files to backup. More info: https://developer.android.com/preview/backup/index.html\n" +

                 // This warning is wrong: http://b.android.com/192605
                 "        Missing support for Google App Indexing\n" +
                 "            app\n" +
                 "                Application should have at least one Activity supporting ACTION_VIEW\n" +

                 // This warning is from the "foo" string we created in the Gradle resValue declaration above
                 "        Unused resources\n" +
                 "            app\n" +
                 "                The resource 'R.string.foo' appears to be unused\n",
                 inspections.getResults());
=======
    String inspectionResults = guiTest.ideFrame()
      .getEditor()
      .open("app/build.gradle", EditorFixture.Tab.EDITOR)
      .moveBetween("", "applicationId")
      .enterText("resValue \"string\", \"foo\", \"Typpo Here\"\n")
      .awaitNotification(
        "Gradle files have changed since last project sync. A project sync may be necessary for the IDE to work properly.")
      .performAction("Sync Now")
      .waitForGradleProjectSyncToFinish()
      .openFromMenu(InspectCodeDialogFixture::find, "Analyze", "Inspect Code...")
      .clickOk()
      .getResults();

    assertThat(inspectionResults).isEqualTo(lines(
      "Test Application",
      // This warning is from the "foo" string we created in the Gradle resValue declaration above
      "    Android > Lint > Performance",
      "        Unused resources",
      "            app",
      "                The resource 'R.string.foo' appears to be unused",

      // This warning is unfortunate. We may want to get rid of it.
      "    Android > Lint > Security",
      "        AllowBackup/FullBackupContent Problems",
      "            app",
      "                On SDK version 23 and up, your app data will be automatically backed up and restored on app install. Consider adding the attribute 'android:fullBackupContent' to specify an '@xml' resource which configures which files to backup. More info: https://developer.android.com/preview/backup/index.html",

      // This warning is wrong: http://b.android.com/192605
      "    Android > Lint > Usability",
      "        Missing support for Google App Indexing",
      "            app",
      "                App is not indexable by Google Search; consider adding at least one Activity with an ACTION-VIEW intent filter. See issue explanation for more details."));
  }

  private static String lines(String... strings) {
    StringBuilder sb = new StringBuilder();
    for (String s : strings) {
      sb.append(s).append('\n');
    }
    return sb.toString();
>>>>>>> 50d6ab60
  }

  @Ignore("http://wpie20.hot.corp.google.com:8200/builders/ubuntu-studio-master-dev-uitests/builds/28/")
  @Test
  public void testRenderResourceInitialization() throws IOException {
    // Regression test for https://code.google.com/p/android/issues/detail?id=76966
    newProject("Test Application").withBriefNames().withMinSdk("9").create();

<<<<<<< HEAD
    EditorFixture editor = myProjectFrame.getEditor();
    editor.requireName("content_a.xml");
    LayoutEditorFixture layoutEditor = editor.getLayoutEditor(false);
    assertNotNull("Layout editor was not showing", layoutEditor);
    layoutEditor.waitForNextRenderToFinish();
    myProjectFrame.invokeProjectMake();
    layoutEditor.waitForNextRenderToFinish();
    layoutEditor.requireRenderSuccessful();
    myProjectFrame.waitForBackgroundTasksToFinish();
=======
    EditorFixture editor = guiTest.ideFrame().getEditor();
    assertThat(editor.getCurrentFileName()).isEqualTo("A.java");
    editor.close();
    assertThat(editor.getCurrentFileName()).isEqualTo("activity_a.xml");

    NlEditorFixture layoutEditor = editor.getLayoutEditor(true);
    assertThat(layoutEditor).isNotNull();
    layoutEditor.waitForRenderToFinish();
    guiTest.ideFrame().invokeProjectMake();
    layoutEditor.waitForRenderToFinish();
    assertFalse(layoutEditor.hasRenderErrors());
    guiTest.waitForBackgroundTasks();
>>>>>>> 50d6ab60
  }

  @Ignore("http://wpie20.hot.corp.google.com:8200/builders/ubuntu-studio-master-dev-uitests/builds/28/")
  @Test
  public void testLanguageLevelForApi21() {
    newProject("Test Application").withBriefNames().withMinSdk("21").create();

<<<<<<< HEAD
    AndroidGradleModel appAndroidModel = myProjectFrame.getAndroidProjectForModule("app");
    AndroidProject model = appAndroidModel.getAndroidProject();
    ApiVersion minSdkVersion = model.getDefaultConfig().getProductFlavor().getMinSdkVersion();
    assertNotNull("minSdkVersion", minSdkVersion);

    assertThat(minSdkVersion.getApiString()).as("minSdkVersion API").isEqualTo("21");
    assertThat(appAndroidModel.getJavaLanguageLevel()).as("Gradle Java language level").isSameAs(LanguageLevel.JDK_1_7);
    LanguageLevelProjectExtension projectExt = LanguageLevelProjectExtension.getInstance(myProjectFrame.getProject());
    assertThat(projectExt.getLanguageLevel()).as("Project Java language level").isSameAs(LanguageLevel.JDK_1_7);
    for (Module module : ModuleManager.getInstance(myProjectFrame.getProject()).getModules()) {
      LanguageLevelModuleExtension moduleExt = LanguageLevelModuleExtensionImpl.getInstance(module);
      assertThat(moduleExt.getLanguageLevel()).as("Gradle Java language level in module " + module.getName())
=======
    AndroidGradleModel appAndroidModel = guiTest.ideFrame().getAndroidProjectForModule("app");

    assertThat(appAndroidModel.getAndroidProject().getDefaultConfig().getProductFlavor().getMinSdkVersion().getApiString())
      .named("minSdkVersion API").isEqualTo("21");
    assertThat(appAndroidModel.getJavaLanguageLevel()).named("Gradle Java language level").isSameAs(LanguageLevel.JDK_1_7);
    LanguageLevelProjectExtension projectExt = LanguageLevelProjectExtension.getInstance(guiTest.ideFrame().getProject());
    assertThat(projectExt.getLanguageLevel()).named("Project Java language level").isSameAs(LanguageLevel.JDK_1_7);
    for (Module module : ModuleManager.getInstance(guiTest.ideFrame().getProject()).getModules()) {
      LanguageLevelModuleExtension moduleExt = LanguageLevelModuleExtensionImpl.getInstance(module);
      assertThat(moduleExt.getLanguageLevel()).named("Gradle Java language level in module " + module.getName())
>>>>>>> 50d6ab60
        .isSameAs(LanguageLevel.JDK_1_7);
    }
  }

  @Ignore("http://wpie20.hot.corp.google.com:8200/builders/ubuntu-studio-master-dev-uitests/builds/28/")
  @Test
  public void testStillBuildingMessage() throws Exception {
    // Creates a new project with minSdk 15, which should use appcompat.
    // Check that if there are render-error messages on first render,
    // they don't include "Missing Styles" (should now talk about project building instead)
    newProject("Test Application").withBriefNames().withMinSdk("15").withoutSync().create();
    final EditorFixture editor = guiTest.ideFrame().getEditor();

    Wait.seconds(30).expecting("file to open").until(() -> "A.java".equals(editor.getCurrentFileName()));

    editor.open("app/src/main/res/layout/activity_a.xml", EditorFixture.Tab.EDITOR);

    NlEditorFixture layoutEditor = editor.getLayoutEditor(true);
    assertThat(layoutEditor).isNotNull();
    layoutEditor.waitForRenderToFinish();

    // We could be showing an error message, but if we do, it should *not* say missing styles
    // (should only be showing project render errors)
    assertFalse(layoutEditor.errorPanelContains("Missing styles"));
  }

  @NotNull
  private NewProjectDescriptor newProject(@NotNull String name) {
    return new NewProjectDescriptor(name);
  }

  /**
   * Describes a new test project to be created.
   */
  private class NewProjectDescriptor {
    private String myActivity = "MainActivity";
    private String myPkg = "com.android.test.app";
    private String myMinSdk = "19";
    private String myName = "TestProject";
    private String myDomain = "com.android";
    private boolean myWaitForSync = true;

    private NewProjectDescriptor(@NotNull String name) {
      withName(name);
    }

    /**
     * Set a custom package to use in the new project
     */
    NewProjectDescriptor withPackageName(@NotNull String pkg) {
      myPkg = pkg;
      return this;
    }

    /**
     * Set a new project name to use for the new project
     */
    NewProjectDescriptor withName(@NotNull String name) {
      myName = name;
      return this;
    }

    /**
     * Set a custom activity name to use in the new project
     */
    NewProjectDescriptor withActivity(@NotNull String activity) {
      myActivity = activity;
      return this;
    }

    /**
     * Set a custom minimum SDK version to use in the new project
     */
    NewProjectDescriptor withMinSdk(@NotNull String minSdk) {
      myMinSdk = minSdk;
      return this;
    }

    /**
     * Set a custom company domain to enter in the new project wizard
     */
    NewProjectDescriptor withCompanyDomain(@NotNull String domain) {
      myDomain = domain;
      return this;
    }

    /**
     * Picks brief names in order to make the test execute faster (less slow typing in name text fields)
     */
    NewProjectDescriptor withBriefNames() {
      withActivity("A").withCompanyDomain("C").withName("P").withPackageName("a.b");
      return this;
    }

    /** Turns off the automatic wait-for-sync that normally happens on {@link #create} */
    NewProjectDescriptor withoutSync() {
      myWaitForSync = false;
      return this;
    }

    /**
     * Creates a project fixture for this description
     */
<<<<<<< HEAD
    void create() {
      findWelcomeFrame().createNewProject();
=======
    IdeFrameFixture create() {
      WelcomeFrameFixture.find(guiTest.robot()).createNewProject();
>>>>>>> 50d6ab60

      NewProjectWizardFixture newProjectWizard = NewProjectWizardFixture.find(guiTest.robot());

      ConfigureAndroidProjectStepFixture configureAndroidProjectStep = newProjectWizard.getConfigureAndroidProjectStep();
      configureAndroidProjectStep.enterApplicationName(myName).enterCompanyDomain(myDomain).enterPackageName(myPkg);
      guiTest.setProjectPath(configureAndroidProjectStep.getLocationInFileSystem());
      newProjectWizard.clickNext();

      newProjectWizard.getConfigureFormFactorStep().selectMinimumSdkApi(MOBILE, myMinSdk);
      newProjectWizard.clickNext();

      // Skip "Add Activity" step
      newProjectWizard.clickNext();

      newProjectWizard.getChooseOptionsForNewFileStep().enterActivityName(myActivity);
      newProjectWizard.clickFinish();

      guiTest.ideFrame().requestFocusIfLost();

      if (myWaitForSync) {
        guiTest.ideFrame().waitForGradleProjectSyncToFinish();
      }
      return guiTest.ideFrame();
    }
  }
}<|MERGE_RESOLUTION|>--- conflicted
+++ resolved
@@ -81,13 +81,8 @@
   @Test
   public void testCreateNewMobileProject() {
     newProject("Test Application").create();
-<<<<<<< HEAD
-    FileFixture layoutFile = myProjectFrame.findExistingFileByRelativePath("app/src/main/res/layout/content_main.xml");
-    layoutFile.requireOpenAndSelected();
-=======
     EditorFixture editor = guiTest.ideFrame().getEditor();
     editor.open("app/src/main/res/layout/activity_main.xml", EditorFixture.Tab.EDITOR);
->>>>>>> 50d6ab60
 
     // Verify state of project
     guiTest.ideFrame().requireModuleCount(2);
@@ -101,20 +96,6 @@
 
     // Make sure that the activity registration uses the relative syntax
     // (regression test for https://code.google.com/p/android/issues/detail?id=76716)
-<<<<<<< HEAD
-    EditorFixture editor = myProjectFrame.getEditor();
-    editor.open("app/src/main/AndroidManifest.xml");
-    int offset = editor.findOffset("\".^MainActivity\"");
-    assertTrue(offset != -1);
-
-    // The language level should be JDK_1_7 since the compile SDK version is assumed to be 21 or higher
-    assertThat(appAndroidModel.getJavaLanguageLevel()).as("Gradle Java language level").isSameAs(LanguageLevel.JDK_1_7);
-    LanguageLevelProjectExtension projectExt = LanguageLevelProjectExtension.getInstance(myProjectFrame.getProject());
-    assertThat(projectExt.getLanguageLevel()).as("Project Java language level").isSameAs(LanguageLevel.JDK_1_7);
-    for (Module module : ModuleManager.getInstance(myProjectFrame.getProject()).getModules()) {
-      LanguageLevelModuleExtension moduleExt = LanguageLevelModuleExtensionImpl.getInstance(module);
-      assertThat(moduleExt.getLanguageLevel()).as("Gradle Java language level in module " + module.getName())
-=======
     editor.open("app/src/main/AndroidManifest.xml", EditorFixture.Tab.EDITOR);
     assertThat(editor.getCurrentFileContents()).contains("\".MainActivity\"");
 
@@ -125,7 +106,6 @@
     for (Module module : ModuleManager.getInstance(guiTest.ideFrame().getProject()).getModules()) {
       LanguageLevelModuleExtension moduleExt = LanguageLevelModuleExtensionImpl.getInstance(module);
       assertThat(moduleExt.getLanguageLevel()).named("Gradle Java language level in module " + module.getName())
->>>>>>> 50d6ab60
         .isSameAs(LanguageLevel.JDK_1_7);
     }
   }
@@ -141,35 +121,6 @@
 
     // Insert resValue statements which should not add warnings (since they are generated files; see
     // https://code.google.com/p/android/issues/detail?id=76715
-<<<<<<< HEAD
-    EditorFixture editor = myProjectFrame.getEditor();
-    String buildGradlePath = "app/build.gradle";
-    editor.open(buildGradlePath, EditorFixture.Tab.EDITOR);
-    editor.moveTo(editor.findOffset("defaultConfig {", null, true));
-    editor.enterText("\nresValue \"string\", \"foo\", \"Typpo Here\"");
-    myProjectFrame.requireEditorNotification("Gradle files have changed since last project sync").performAction("Sync Now");
-    myProjectFrame.waitForGradleProjectSyncToFinish();
-
-    InspectionsFixture inspections = myProjectFrame.inspectCode();
-
-    assertEquals("Test Application\n" +
-                 "    Android Lint\n" +
-                 // This warning is unfortunate. We may want to get rid of it.
-                 "        Missing allowBackup attribute\n" +
-                 "            app\n" +
-                 "                On SDK version 23 and up, your app data will be automatically backed up and restored on app install. Consider adding the attribute 'android:fullBackupContent' to specify an '@xml' resource which configures which files to backup. More info: https://developer.android.com/preview/backup/index.html\n" +
-
-                 // This warning is wrong: http://b.android.com/192605
-                 "        Missing support for Google App Indexing\n" +
-                 "            app\n" +
-                 "                Application should have at least one Activity supporting ACTION_VIEW\n" +
-
-                 // This warning is from the "foo" string we created in the Gradle resValue declaration above
-                 "        Unused resources\n" +
-                 "            app\n" +
-                 "                The resource 'R.string.foo' appears to be unused\n",
-                 inspections.getResults());
-=======
     String inspectionResults = guiTest.ideFrame()
       .getEditor()
       .open("app/build.gradle", EditorFixture.Tab.EDITOR)
@@ -210,7 +161,6 @@
       sb.append(s).append('\n');
     }
     return sb.toString();
->>>>>>> 50d6ab60
   }
 
   @Ignore("http://wpie20.hot.corp.google.com:8200/builders/ubuntu-studio-master-dev-uitests/builds/28/")
@@ -219,17 +169,6 @@
     // Regression test for https://code.google.com/p/android/issues/detail?id=76966
     newProject("Test Application").withBriefNames().withMinSdk("9").create();
 
-<<<<<<< HEAD
-    EditorFixture editor = myProjectFrame.getEditor();
-    editor.requireName("content_a.xml");
-    LayoutEditorFixture layoutEditor = editor.getLayoutEditor(false);
-    assertNotNull("Layout editor was not showing", layoutEditor);
-    layoutEditor.waitForNextRenderToFinish();
-    myProjectFrame.invokeProjectMake();
-    layoutEditor.waitForNextRenderToFinish();
-    layoutEditor.requireRenderSuccessful();
-    myProjectFrame.waitForBackgroundTasksToFinish();
-=======
     EditorFixture editor = guiTest.ideFrame().getEditor();
     assertThat(editor.getCurrentFileName()).isEqualTo("A.java");
     editor.close();
@@ -242,7 +181,6 @@
     layoutEditor.waitForRenderToFinish();
     assertFalse(layoutEditor.hasRenderErrors());
     guiTest.waitForBackgroundTasks();
->>>>>>> 50d6ab60
   }
 
   @Ignore("http://wpie20.hot.corp.google.com:8200/builders/ubuntu-studio-master-dev-uitests/builds/28/")
@@ -250,20 +188,6 @@
   public void testLanguageLevelForApi21() {
     newProject("Test Application").withBriefNames().withMinSdk("21").create();
 
-<<<<<<< HEAD
-    AndroidGradleModel appAndroidModel = myProjectFrame.getAndroidProjectForModule("app");
-    AndroidProject model = appAndroidModel.getAndroidProject();
-    ApiVersion minSdkVersion = model.getDefaultConfig().getProductFlavor().getMinSdkVersion();
-    assertNotNull("minSdkVersion", minSdkVersion);
-
-    assertThat(minSdkVersion.getApiString()).as("minSdkVersion API").isEqualTo("21");
-    assertThat(appAndroidModel.getJavaLanguageLevel()).as("Gradle Java language level").isSameAs(LanguageLevel.JDK_1_7);
-    LanguageLevelProjectExtension projectExt = LanguageLevelProjectExtension.getInstance(myProjectFrame.getProject());
-    assertThat(projectExt.getLanguageLevel()).as("Project Java language level").isSameAs(LanguageLevel.JDK_1_7);
-    for (Module module : ModuleManager.getInstance(myProjectFrame.getProject()).getModules()) {
-      LanguageLevelModuleExtension moduleExt = LanguageLevelModuleExtensionImpl.getInstance(module);
-      assertThat(moduleExt.getLanguageLevel()).as("Gradle Java language level in module " + module.getName())
-=======
     AndroidGradleModel appAndroidModel = guiTest.ideFrame().getAndroidProjectForModule("app");
 
     assertThat(appAndroidModel.getAndroidProject().getDefaultConfig().getProductFlavor().getMinSdkVersion().getApiString())
@@ -274,7 +198,6 @@
     for (Module module : ModuleManager.getInstance(guiTest.ideFrame().getProject()).getModules()) {
       LanguageLevelModuleExtension moduleExt = LanguageLevelModuleExtensionImpl.getInstance(module);
       assertThat(moduleExt.getLanguageLevel()).named("Gradle Java language level in module " + module.getName())
->>>>>>> 50d6ab60
         .isSameAs(LanguageLevel.JDK_1_7);
     }
   }
@@ -378,13 +301,8 @@
     /**
      * Creates a project fixture for this description
      */
-<<<<<<< HEAD
-    void create() {
-      findWelcomeFrame().createNewProject();
-=======
     IdeFrameFixture create() {
       WelcomeFrameFixture.find(guiTest.robot()).createNewProject();
->>>>>>> 50d6ab60
 
       NewProjectWizardFixture newProjectWizard = NewProjectWizardFixture.find(guiTest.robot());
 
