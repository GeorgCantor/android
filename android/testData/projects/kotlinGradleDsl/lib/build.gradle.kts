import com.android.build.gradle.LibraryPlugin
import com.android.build.gradle.LibraryExtension
import org.jetbrains.kotlin.gradle.plugin.KotlinAndroidPluginWrapper

apply {
    plugin<LibraryPlugin>()
    plugin<KotlinAndroidPluginWrapper>()
}

configure<LibraryExtension> {
    compileSdkVersion(27)

    defaultConfig {
        minSdkVersion(15)
        targetSdkVersion(27)
    }

    buildTypes {
        getByName("release") {
            isMinifyEnabled = false
            proguardFiles("proguard-rules.pro")
        }
    }
}

dependencies {
<<<<<<< HEAD
    "implementation"(kotlin("stdlib", "1.4.31"))
=======
    "implementation"(kotlin("stdlib", "1.4.32"))
>>>>>>> cdc83e4e
}<|MERGE_RESOLUTION|>--- conflicted
+++ resolved
@@ -24,9 +24,5 @@
 }
 
 dependencies {
-<<<<<<< HEAD
-    "implementation"(kotlin("stdlib", "1.4.31"))
-=======
     "implementation"(kotlin("stdlib", "1.4.32"))
->>>>>>> cdc83e4e
 }