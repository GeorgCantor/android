/*
 * Copyright (C) 2017 The Android Open Source Project
 *
 * Licensed under the Apache License, Version 2.0 (the "License");
 * you may not use this file except in compliance with the License.
 * You may obtain a copy of the License at
 *
 *      http://www.apache.org/licenses/LICENSE-2.0
 *
 * Unless required by applicable law or agreed to in writing, software
 * distributed under the License is distributed on an "AS IS" BASIS,
 * WITHOUT WARRANTIES OR CONDITIONS OF ANY KIND, either express or implied.
 * See the License for the specific language governing permissions and
 * limitations under the License.
 */
package com.android.tools.profilers.network;

import static com.android.tools.profilers.ProfilerColors.NETWORK_RECEIVING_COLOR;
import static com.android.tools.profilers.ProfilerColors.NETWORK_RECEIVING_SELECTED_COLOR;
import static com.android.tools.profilers.ProfilerColors.NETWORK_SENDING_COLOR;
import static com.android.tools.profilers.ProfilerColors.NETWORK_WAITING_COLOR;

import com.android.tools.adtui.chart.statechart.StateChart;
import com.android.tools.adtui.chart.statechart.StateChartColorProvider;
import com.android.tools.adtui.common.EnumColors;
import com.android.tools.adtui.model.DefaultDataSeries;
import com.android.tools.adtui.model.Range;
import com.android.tools.adtui.model.RangedSeries;
import com.android.tools.adtui.model.StateChartModel;
import com.android.tools.profilers.network.httpdata.HttpData;
import com.intellij.util.ui.UIUtil;
<<<<<<< HEAD
import java.awt.Color;
=======
import org.jetbrains.annotations.NotNull;

import javax.swing.*;
import java.awt.*;
>>>>>>> b5f40ffd
import java.util.Collection;
import java.util.Collections;
import java.util.List;
import javax.swing.JComponent;
import org.jetbrains.annotations.NotNull;

/**
 * Class responsible for rendering one or more sequential network requests, with each request appearing as a horizontal
 * bar where each stage of its lifetime (sending, receiving, etc.) is highlighted with unique colors.
 */
public final class ConnectionsStateChart {
  @NotNull private final EnumColors<NetworkState> myColors = new EnumColors.Builder<NetworkState>(2)
    .add(NetworkState.SENDING, NETWORK_SENDING_COLOR, NETWORK_SENDING_COLOR)
    .add(NetworkState.RECEIVING, NETWORK_RECEIVING_COLOR, NETWORK_RECEIVING_SELECTED_COLOR)
    .add(NetworkState.WAITING, NETWORK_WAITING_COLOR, NETWORK_WAITING_COLOR)
    .add(NetworkState.NONE, UIUtil.TRANSPARENT_COLOR, UIUtil.TRANSPARENT_COLOR)
    .build();

  @NotNull private final StateChart<NetworkState> myChart;

  public ConnectionsStateChart(@NotNull List<HttpData> dataList, @NotNull Range range) {
    myChart = createChart(dataList, range);
  }

  public ConnectionsStateChart(@NotNull HttpData data, @NotNull Range range) {
    this(Collections.singletonList(data), range);
  }

  @NotNull
  public EnumColors<NetworkState> getColors() {
    return myColors;
  }

  public void setHeightGap(float gap) {
    myChart.setHeightGap(gap);
  }

  @NotNull
  public JComponent getComponent() {
    return myChart;
  }

  @NotNull
  private StateChart<NetworkState> createChart(@NotNull Collection<HttpData> dataList, @NotNull Range range) {
    DefaultDataSeries<NetworkState> series = new DefaultDataSeries<>();
    series.add(0, NetworkState.NONE);
    for (HttpData data : dataList) {
      if (data.getConnectionEndTimeUs() == 0) {
        continue;
      }

      series.add(data.getRequestStartTimeUs(), NetworkState.SENDING);
      if (data.getResponseStartTimeUs() > 0) {
        series.add(data.getResponseStartTimeUs(), NetworkState.RECEIVING);
      }
      series.add(data.getConnectionEndTimeUs(), NetworkState.NONE);
    }
    StateChartModel<NetworkState> stateModel = new StateChartModel<>();
    StateChart<NetworkState> chart = new StateChart<>(stateModel, new StateChartColorProvider<>() {
      @NotNull
      @Override
      public Color getColor(boolean isMouseOver, @NotNull NetworkState value) {
        return myColors.getColor(value);
      }
    });
    // TODO(b/122964201) Pass data range as 3rd param to RangedSeries to only show data from current session
    stateModel.addSeries(new RangedSeries<>(range, series));
    return chart;
  }
}<|MERGE_RESOLUTION|>--- conflicted
+++ resolved
@@ -29,14 +29,7 @@
 import com.android.tools.adtui.model.StateChartModel;
 import com.android.tools.profilers.network.httpdata.HttpData;
 import com.intellij.util.ui.UIUtil;
-<<<<<<< HEAD
 import java.awt.Color;
-=======
-import org.jetbrains.annotations.NotNull;
-
-import javax.swing.*;
-import java.awt.*;
->>>>>>> b5f40ffd
 import java.util.Collection;
 import java.util.Collections;
 import java.util.List;
@@ -95,7 +88,7 @@
       series.add(data.getConnectionEndTimeUs(), NetworkState.NONE);
     }
     StateChartModel<NetworkState> stateModel = new StateChartModel<>();
-    StateChart<NetworkState> chart = new StateChart<>(stateModel, new StateChartColorProvider<>() {
+    StateChart<NetworkState> chart = new StateChart<>(stateModel, new StateChartColorProvider<NetworkState>() {
       @NotNull
       @Override
       public Color getColor(boolean isMouseOver, @NotNull NetworkState value) {
