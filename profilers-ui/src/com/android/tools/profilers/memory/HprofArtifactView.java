/*
 * Copyright (C) 2018 The Android Open Source Project
 *
 * Licensed under the Apache License, Version 2.0 (the "License");
 * you may not use this file except in compliance with the License.
 * You may obtain a copy of the License at
 *
 *      http://www.apache.org/licenses/LICENSE-2.0
 *
 * Unless required by applicable law or agreed to in writing, software
 * distributed under the License is distributed on an "AS IS" BASIS,
 * WITHOUT WARRANTIES OR CONDITIONS OF ANY KIND, either express or implied.
 * See the License for the specific language governing permissions and
 * limitations under the License.
 */
package com.android.tools.profilers.memory;

import com.android.tools.adtui.model.formatter.TimeFormatter;
import com.android.tools.profiler.proto.Common;
import com.android.tools.profilers.sessions.SessionArtifact;
import com.android.tools.profilers.sessions.SessionArtifactView;
import com.google.common.annotations.VisibleForTesting;
import com.intellij.util.text.DateFormatUtil;
import icons.StudioIcons;
import javax.swing.JComponent;
import org.jetbrains.annotations.NotNull;
import java.util.concurrent.TimeUnit;

/**
 * A {@link SessionArtifactView} that represents a heap dump object.
 */
public final class HprofArtifactView extends SessionArtifactView<HprofSessionArtifact> {

  public HprofArtifactView(@NotNull ArtifactDrawInfo artifactDrawInfo, @NotNull HprofSessionArtifact artifact) {
    super(artifactDrawInfo, artifact);
  }

  @Override
  @NotNull
  protected JComponent buildComponent() {
    var artifact = getArtifact();
    return buildCaptureArtifactView(artifact.getName(), getSubtitle(artifact), StudioIcons.Profiler.Sessions.HEAP, artifact.isOngoing());
  }
<<<<<<< HEAD

  @Override
  protected void exportArtifact() {
    assert !getArtifact().isOngoing();
    getSessionsView().getIdeProfilerComponents().createExportDialog().open(
      () -> "Export As",
      () -> MemoryProfiler.generateCaptureFileName(),
      () -> "hprof",
      file -> getSessionsView().getProfilers().getIdeServices().saveFile(file, outputStream -> getArtifact().export(outputStream), null));
  }

  @VisibleForTesting
  public static @NotNull String getSubtitle(MemorySessionArtifact<?> artifact) {
    if (artifact.getSessionMetaData().getType() == Common.SessionMetaData.SessionType.MEMORY_CAPTURE) {
      return DateFormatUtil.formatDateTime(TimeUnit.NANOSECONDS.toMillis(artifact.getSession().getStartTimestamp()));
    }
    else if (artifact.isOngoing()) {
      return SessionArtifact.CAPTURING_SUBTITLE;
    }
    else {
      return TimeFormatter.getFullClockString(TimeUnit.NANOSECONDS.toMicros(artifact.getTimestampNs()));
    }
  }
=======
>>>>>>> 574fcae1
}<|MERGE_RESOLUTION|>--- conflicted
+++ resolved
@@ -15,16 +15,10 @@
  */
 package com.android.tools.profilers.memory;
 
-import com.android.tools.adtui.model.formatter.TimeFormatter;
-import com.android.tools.profiler.proto.Common;
-import com.android.tools.profilers.sessions.SessionArtifact;
 import com.android.tools.profilers.sessions.SessionArtifactView;
-import com.google.common.annotations.VisibleForTesting;
-import com.intellij.util.text.DateFormatUtil;
 import icons.StudioIcons;
 import javax.swing.JComponent;
 import org.jetbrains.annotations.NotNull;
-import java.util.concurrent.TimeUnit;
 
 /**
  * A {@link SessionArtifactView} that represents a heap dump object.
@@ -38,33 +32,7 @@
   @Override
   @NotNull
   protected JComponent buildComponent() {
-    var artifact = getArtifact();
-    return buildCaptureArtifactView(artifact.getName(), getSubtitle(artifact), StudioIcons.Profiler.Sessions.HEAP, artifact.isOngoing());
+    return buildCaptureArtifactView(getArtifact().getName(), getArtifact().getSubtitle(), StudioIcons.Profiler.Sessions.HEAP,
+                                    getArtifact().isOngoing());
   }
-<<<<<<< HEAD
-
-  @Override
-  protected void exportArtifact() {
-    assert !getArtifact().isOngoing();
-    getSessionsView().getIdeProfilerComponents().createExportDialog().open(
-      () -> "Export As",
-      () -> MemoryProfiler.generateCaptureFileName(),
-      () -> "hprof",
-      file -> getSessionsView().getProfilers().getIdeServices().saveFile(file, outputStream -> getArtifact().export(outputStream), null));
-  }
-
-  @VisibleForTesting
-  public static @NotNull String getSubtitle(MemorySessionArtifact<?> artifact) {
-    if (artifact.getSessionMetaData().getType() == Common.SessionMetaData.SessionType.MEMORY_CAPTURE) {
-      return DateFormatUtil.formatDateTime(TimeUnit.NANOSECONDS.toMillis(artifact.getSession().getStartTimestamp()));
-    }
-    else if (artifact.isOngoing()) {
-      return SessionArtifact.CAPTURING_SUBTITLE;
-    }
-    else {
-      return TimeFormatter.getFullClockString(TimeUnit.NANOSECONDS.toMicros(artifact.getTimestampNs()));
-    }
-  }
-=======
->>>>>>> 574fcae1
 }