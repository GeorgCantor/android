--- conflicted
+++ resolved
@@ -16,15 +16,9 @@
 package com.android.tools.idea.rendering.classloading
 
 import com.android.tools.rendering.classloading.ClassVisitorUniqueIdProvider
-<<<<<<< HEAD
 import org.jetbrains.org.objectweb.asm.ClassVisitor
 import org.jetbrains.org.objectweb.asm.MethodVisitor
 import org.jetbrains.org.objectweb.asm.Opcodes
-=======
-import org.objectweb.asm.ClassVisitor
-import org.objectweb.asm.MethodVisitor
-import org.objectweb.asm.Opcodes
->>>>>>> 574fcae1
 
 /**
  * [ClassVisitor] that fixes a hardcoded path in ResourcesCompat.loadFont.
@@ -56,7 +50,7 @@
         "Landroidx/core/content/res/ResourcesCompat\$FontCallback;Landroid/os/Handler;ZZ)Landroid/graphics/Typeface;") {
       return LoadFontVisitor(mv)
     }
-    return mv
+    return mv;
   }
 
   private class LoadFontVisitor(delegate: MethodVisitor) : MethodVisitor(Opcodes.ASM9, delegate) {
