--- conflicted
+++ resolved
@@ -19,10 +19,6 @@
     <file>MyActivity.java</file>
     <line>26</line>
     <problem_class severity="WARNING" attribute_key="WARNING_ATTRIBUTES">Using inlined constants on older versions</problem_class>
-<<<<<<< HEAD
-    <description>&lt;html&gt;Field requires API level 11 (current min is 1): android.view.View#MEASURED_HEIGHT_STATE_SHIFT&lt;/html&gt;</description>
-=======
     <description><html>Field requires API level 11 (current min is 1): android.view.View#MEASURED_HEIGHT_STATE_SHIFT</html></description>
->>>>>>> 5e53b3dc
   </problem>
 </problems>