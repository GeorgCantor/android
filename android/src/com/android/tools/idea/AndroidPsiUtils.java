/*
 * Copyright (C) 2013 The Android Open Source Project
 *
 * Licensed under the Apache License, Version 2.0 (the "License");
 * you may not use this file except in compliance with the License.
 * You may obtain a copy of the License at
 *
 *      http://www.apache.org/licenses/LICENSE-2.0
 *
 * Unless required by applicable law or agreed to in writing, software
 * distributed under the License is distributed on an "AS IS" BASIS,
 * WITHOUT WARRANTIES OR CONDITIONS OF ANY KIND, either express or implied.
 * See the License for the specific language governing permissions and
 * limitations under the License.
 */

package com.android.tools.idea;

import com.android.resources.ResourceFolderType;
import com.android.resources.ResourceType;
import com.android.tools.idea.model.MergedManifest;
import com.android.tools.idea.res.ResourceHelper;
import com.intellij.openapi.application.Application;
import com.intellij.openapi.application.ApplicationManager;
import com.intellij.openapi.module.Module;
import com.intellij.openapi.module.ModuleUtilCore;
import com.intellij.openapi.project.Project;
import com.intellij.openapi.util.Computable;
import com.intellij.openapi.vfs.VirtualFile;
import com.intellij.psi.*;
import com.intellij.psi.search.GlobalSearchScope;
import com.intellij.psi.xml.XmlAttribute;
import com.intellij.psi.xml.XmlFile;
import com.intellij.psi.xml.XmlTag;
import org.jetbrains.annotations.NotNull;
import org.jetbrains.annotations.Nullable;

import static com.android.SdkConstants.*;
import static com.android.tools.idea.res.ResourceHelper.getFolderType;

public class AndroidPsiUtils {
  /**
   * Looks up the {@link PsiFile} for a given {@link VirtualFile} in a given {@link Project}, in
   * a safe way (meaning it will acquire a read lock first, and will check that the file is valid
   *
   * @param project the project
   * @param file the file
   * @return the corresponding {@link PsiFile}, or null if not found or valid
   */
  @Nullable
  public static PsiFile getPsiFileSafely(@NotNull final Project project, @NotNull final VirtualFile file) {
    return ApplicationManager.getApplication().runReadAction((Computable<PsiFile>)() -> {
      if (project.isDisposed()) {
        return null;
      }
      return file.isValid() ? PsiManager.getInstance(project).findFile(file) : null;
    });
  }

  /**
   * Looks up the {@link Module} for a given {@link PsiElement}, in a safe way (meaning it will
   * acquire a read lock first.
   *
   * @param element the element
   * @return the module containing the element, or null if not found
   */
  @Nullable
  public static Module getModuleSafely(@NotNull final PsiElement element) {
    return ApplicationManager.getApplication().runReadAction((Computable<Module>)() -> ModuleUtilCore.findModuleForPsiElement(element));
  }

  /**
   * Looks up the {@link Module} containing a given {@link VirtualFile} in a given {@link Project}, in
   * a safe way (meaning it will acquire a read lock first
   *
   * @param project the project
   * @param file the file
   * @return the corresponding {@link Module}, or null if not found
   */
  @Nullable
  public static Module getModuleSafely(@NotNull final Project project, @NotNull final VirtualFile file) {
    return ApplicationManager.getApplication().runReadAction((Computable<Module>)() -> {
      if (project.isDisposed()) {
        return null;
      }
      PsiFile psiFile = PsiManager.getInstance(project).findFile(file);
      return psiFile == null ? null : ModuleUtilCore.findModuleForPsiElement(psiFile);
    });
  }

  /**
   * Returns the root tag for the given {@link XmlFile}, if any, acquiring the read
   * lock to do so if necessary
   *
   * @param file the file to look up the root tag for
   * @return the corresponding root tag, if any
   */
  @Nullable
  public static XmlTag getRootTagSafely(@NotNull final XmlFile file) {
    if (ApplicationManager.getApplication().isReadAccessAllowed()) {
      return file.getRootTag();
    }
    return ApplicationManager.getApplication().runReadAction((Computable<XmlTag>)file::getRootTag);
  }

  /**
   * Get the value of an attribute in the {@link XmlFile} safely (meaning it will acquire the read lock first).
   */
  @Nullable
  public static String getRootTagAttributeSafely(@NotNull final XmlFile file,
                                                 @NotNull final String attribute,
                                                 @Nullable final String namespace) {
    Application application = ApplicationManager.getApplication();
    if (!application.isReadAccessAllowed()) {
      return application.runReadAction((Computable<String>)() -> getRootTagAttributeSafely(file, attribute, namespace));
    } else {
      XmlTag tag = file.getRootTag();
      if (tag != null) {
        XmlAttribute attr = namespace != null ? tag.getAttribute(attribute, namespace) : tag.getAttribute(attribute);
        if (attr != null) {
          return attr.getValue();
        }
      }
      return null;
    }
  }

  /**
   * Returns the {@link PsiDirectory} for the given {@link VirtualFile}, with a read lock.
   *
   * @param dir the file to look up the PSI directory for
   * @return the corresponding PSI directory, if any
   */
  @Nullable
  public static PsiDirectory getPsiDirectorySafely(@NotNull final Project project, @NotNull final VirtualFile dir) {
    return ApplicationManager.getApplication().runReadAction((Computable<PsiDirectory>)() -> {
      if (project.isDisposed()) {
        return null;
      }
      return PsiManager.getInstance(project).findDirectory(dir);
    });
  }

  /**
   * Returns the root tag for the given {@link PsiFile}, if any, acquiring the read
   * lock to do so if necessary
   *
   * @param file the file to look up the root tag for
   * @return the corresponding root tag, if any
   */
  @Nullable
  public static String getRootTagName(@NotNull PsiFile file) {
    ResourceFolderType folderType = getFolderType(file);
    if (folderType == ResourceFolderType.XML || folderType == ResourceFolderType.MENU || folderType == ResourceFolderType.DRAWABLE) {
      if (file instanceof XmlFile) {
        XmlTag rootTag = getRootTagSafely(((XmlFile)file));
        return rootTag == null ? null : rootTag.getName();
      }
    }
    return null;
  }

  /** Type of resource reference: R.type.name or android.R.type.name or neither */
  public enum ResourceReferenceType { NONE, APP, FRAMEWORK }

  /**
   * Returns true if the given PsiElement is a reference to an Android Resource.
   * The element can either be an identifier such as y in R.x.y, or the expression R.x.y itself.
   */
  public static boolean isResourceReference(@NotNull PsiElement element) {
    return getResourceReferenceType(element) != ResourceReferenceType.NONE;
  }

  /**
   * Returns the type of resource reference for the given PSiElement; for R fields and android.R
   * fields it will return {@link ResourceReferenceType#APP} and {@link ResourceReferenceType#FRAMEWORK}
   * respectively, and otherwise it returns {@link ResourceReferenceType#NONE}.
   * <p>
   * The element can either be an identifier such as y in R.x.y, or the expression R.x.y itself.
   */
  @NotNull
  public static ResourceReferenceType getResourceReferenceType(@NotNull PsiElement element) {
    if (element instanceof PsiReferenceExpression) {
      return getResourceReferenceType((PsiReferenceExpression)element);
    }

    if (element instanceof PsiIdentifier && element.getParent() instanceof PsiReferenceExpression) {
      return getResourceReferenceType((PsiReferenceExpression)element.getParent());
    }

    return ResourceReferenceType.NONE;
  }

  /**
   * Returns the resource name; e.g. for "R.string.foo" it returns "foo".
   * NOTE: This method should only be called for elements <b>known</b> to be
   * resource references!
   * */
  @NotNull
  public static String getResourceName(@NotNull PsiElement element) {
    assert isResourceReference(element);
    if (element instanceof PsiReferenceExpression) {
      PsiReferenceExpression refExp = (PsiReferenceExpression)element;
      String name = refExp.getReferenceName();
      if (name != null) {
        return name;
      }
    }

    return element.getText();
  }

  @NotNull
  public static ResourceReferenceType getResourceReferenceType(PsiReferenceExpression element) {
    PsiElement resolvedElement = element.resolve();
    if (resolvedElement == null) {
      return ResourceReferenceType.NONE;
    }

    // Examples of valid resources references are my.package.R.string.app_name or my.package.R.color.my_black
    // First parent is the resource type - eg string or color, etc
    PsiElement elementType = resolvedElement.getParent();
    if (!(elementType instanceof PsiClass)) {
      return ResourceReferenceType.NONE;
    }

    // Second parent is the package
    PsiElement elementPackage = elementType.getParent();
    if (!(elementPackage instanceof PsiClass)) {
      return ResourceReferenceType.NONE;
    }

    if (R_CLASS.equals(((PsiClass)elementPackage).getName())) {
      PsiElement elemParent3 = elementPackage.getParent();
      if (elemParent3 instanceof PsiClassOwner &&
          ANDROID_PKG.equals(((PsiClassOwner)elemParent3).getPackageName())) {
        return ResourceReferenceType.FRAMEWORK;
      } else {
        return ResourceReferenceType.APP;
      }
    }

    return ResourceReferenceType.NONE;
  }

  /** Returns the Android {@link ResourceType} given a PSI reference to an Android resource. */
  @Nullable
  public static ResourceType getResourceType(PsiElement resourceRefElement) {
    if (!isResourceReference(resourceRefElement)) {
      return null;
    }

    @SuppressWarnings("ConditionalExpressionWithIdenticalBranches")
    PsiReferenceExpression exp = resourceRefElement instanceof PsiReferenceExpression ?
                                 (PsiReferenceExpression)resourceRefElement :
                                 (PsiReferenceExpression)(resourceRefElement.getParent());

    PsiElement resolvedElement = exp.resolve();
    if (resolvedElement == null) {
      return null;
    }

<<<<<<< HEAD
    PsiElement resolvedElement = exp.resolve();
    if (resolvedElement == null) {
      return null;
    }

    PsiElement elemParent = resolvedElement.getParent();
    if (!(elemParent instanceof PsiClass)) {
      return null;
    }

=======
    PsiElement elemParent = resolvedElement.getParent();
    if (!(elemParent instanceof PsiClass)) {
      return null;
    }

>>>>>>> 50d6ab60
    return ResourceType.getEnum(((PsiClass)elemParent).getName());
  }

  /**
   * Looks up the declared associated context/activity for the given XML file and
   * returns the resolved fully qualified name if found
   *
   * @param module module containing the XML file
   * @param xmlFile the XML file
   * @return the associated fully qualified name, or null
   */
  @Nullable
  public static String getDeclaredContextFqcn(@NotNull Module module, @NotNull XmlFile xmlFile) {
    String context = getRootTagAttributeSafely(xmlFile, ATTR_CONTEXT, TOOLS_URI);
    if (context != null && !context.isEmpty()) {
      boolean startsWithDot = context.charAt(0) == '.';
      if (startsWithDot || context.indexOf('.') == -1) {
        // Prepend application package
        String pkg = MergedManifest.get(module).getPackage();
        return startsWithDot ? pkg + context : pkg + '.' + context;
      }

    }
    return null;
  }

  /**
   * Looks up the declared associated context/activity for the given XML file and
   * returns the associated class, if found
   *
   * @param module module containing the XML file
   * @param xmlFile the XML file
   * @return the associated class, or null
   */
  @Nullable
  public static PsiClass getContextClass(@NotNull Module module, @NotNull XmlFile xmlFile) {
    String fqn = getDeclaredContextFqcn(module, xmlFile);
    if (fqn != null) {
      Project project = module.getProject();
      return JavaPsiFacade.getInstance(project).findClass(fqn, GlobalSearchScope.allScope(project));
    }
    return null;
  }

  /**
   * Returns the {@link PsiClass#getQualifiedName()} and acquires a read lock
   * if necessary
   *
   * @param psiClass the class to look up the qualified name for
   * @return the qualified name, or null
   */
  @Nullable
  public static String getQualifiedNameSafely(@NotNull final PsiClass psiClass) {
    if (ApplicationManager.getApplication().isReadAccessAllowed()) {
      return psiClass.getQualifiedName();
    } else {
      return ApplicationManager.getApplication().runReadAction((Computable<String>)psiClass::getQualifiedName);
    }
  }

  /**
   * Locates the given class by fully qualified name visible from the given module
   *
   * @param module    the module scope to search
   * @param className the class to find
   * @return the class, if found
   */
  @Nullable
  public static PsiClass getPsiClass(@NotNull Module module, @NotNull String className) {
    Project project = module.getProject();
    JavaPsiFacade facade = JavaPsiFacade.getInstance(project);
    GlobalSearchScope scope = module.getModuleWithLibrariesScope();
    return facade.findClass(className, scope);
  }

  /**
   * Returns the value of the given tag's attribute and acquires a read lock if necessary
   *
   * @param tag the tag to look up the attribute for
   * @return the attribute value, or null
   */
  @Nullable
  public static String getAttributeSafely(@NotNull final XmlTag tag, @Nullable final String namespace, @NotNull final String name) {
    if (ApplicationManager.getApplication().isReadAccessAllowed()) {
      return tag.getAttributeValue(name, namespace);
    } else {
      return ApplicationManager.getApplication().runReadAction((Computable<String>)() -> tag.getAttributeValue(name, namespace));
    }
  }

  public static boolean isValid(@NotNull final XmlTag tag) {
    if (ApplicationManager.getApplication().isReadAccessAllowed()) {
      return tag.isValid();
    }
    else {
      return ApplicationManager.getApplication().runReadAction((Computable<Boolean>)tag::isValid);
    }
  }
}<|MERGE_RESOLUTION|>--- conflicted
+++ resolved
@@ -260,24 +260,11 @@
       return null;
     }
 
-<<<<<<< HEAD
-    PsiElement resolvedElement = exp.resolve();
-    if (resolvedElement == null) {
-      return null;
-    }
-
     PsiElement elemParent = resolvedElement.getParent();
     if (!(elemParent instanceof PsiClass)) {
       return null;
     }
 
-=======
-    PsiElement elemParent = resolvedElement.getParent();
-    if (!(elemParent instanceof PsiClass)) {
-      return null;
-    }
-
->>>>>>> 50d6ab60
     return ResourceType.getEnum(((PsiClass)elemParent).getName());
   }
 
