--- conflicted
+++ resolved
@@ -29,11 +29,7 @@
 ) : ToggleAction(name) {
   constructor(
     table: CategoryTable<DeviceRowData>,
-<<<<<<< HEAD
-    column: Column<DeviceRowData, *, *>
-=======
     column: Column<DeviceRowData, *, *>,
->>>>>>> 0d09370c
   ) : this(table, column.attribute, column.name)
 
   override fun getActionUpdateThread() = ActionUpdateThread.EDT
