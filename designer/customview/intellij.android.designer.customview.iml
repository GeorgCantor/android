<?xml version="1.0" encoding="UTF-8"?>
<module type="JAVA_MODULE" version="4">
  <component name="NewModuleRootManager" inherit-compiler-output="true">
    <content url="file://$MODULE_DIR$">
      <sourceFolder url="file://$MODULE_DIR$/src" isTestSource="false" />
    </content>
    <orderEntry type="inheritedJdk" />
<<<<<<< HEAD
=======
    <orderEntry type="library" name="studio-sdk" level="project" />
    <orderEntry type="library" name="studio-plugin-com.intellij.java" level="project" />
    <orderEntry type="library" name="studio-plugin-org.jetbrains.kotlin" level="project" />
>>>>>>> 0d09370c
    <orderEntry type="sourceFolder" forTests="false" />
    <orderEntry type="library" name="Guava" level="project" />
    <orderEntry type="library" name="jetbrains-annotations" level="project" />
    <orderEntry type="library" name="kotlin-stdlib" level="project" />
    <orderEntry type="library" name="kotlinx-coroutines-core" level="project" />
    <orderEntry type="library" name="protobuf" level="project" />
    <orderEntry type="library" name="studio-analytics-proto" level="project" />
    <orderEntry type="module" module-name="android.sdktools.android-annotations" />
    <orderEntry type="module" module-name="android.sdktools.common" />
    <orderEntry type="module" module-name="android.sdktools.flags" />
    <orderEntry type="module" module-name="android.sdktools.layoutlib-api" />
    <orderEntry type="module" module-name="android.sdktools.sdk-common" />
    <orderEntry type="module" module-name="intellij.android.adt.ui" />
    <orderEntry type="module" module-name="intellij.android.artwork" />
    <orderEntry type="module" module-name="intellij.android.common" />
    <orderEntry type="module" module-name="intellij.android.core" />
    <orderEntry type="module" module-name="intellij.android.designer" />
<<<<<<< HEAD
    <orderEntry type="module" module-name="intellij.android.jps.model" />
=======
    <orderEntry type="module" module-name="intellij.android.adt.ui" />
    <orderEntry type="module" module-name="intellij.android.projectSystem" />
    <orderEntry type="module" module-name="android.sdktools.flags" />
    <orderEntry type="module" module-name="intellij.android.common" />
>>>>>>> 0d09370c
    <orderEntry type="module" module-name="intellij.android.layout-ui" />
    <orderEntry type="module" module-name="intellij.android.preview-designer" />
    <orderEntry type="module" module-name="intellij.android.projectSystem" />
    <orderEntry type="module" module-name="intellij.android.projectSystem.gradle" />
    <orderEntry type="module" module-name="intellij.android.render-resources" />
    <orderEntry type="module" module-name="intellij.android.rendering" />
<<<<<<< HEAD
    <orderEntry type="module" module-name="intellij.java.psi" />
    <orderEntry type="module" module-name="intellij.platform.analysis" />
    <orderEntry type="module" module-name="intellij.platform.core" />
    <orderEntry type="module" module-name="intellij.platform.core.ui" />
    <orderEntry type="module" module-name="intellij.platform.editor" />
    <orderEntry type="module" module-name="intellij.platform.extensions" />
    <orderEntry type="module" module-name="intellij.platform.ide" />
    <orderEntry type="module" module-name="intellij.platform.ide.core" />
    <orderEntry type="module" module-name="intellij.platform.ide.impl" />
    <orderEntry type="module" module-name="intellij.platform.lang" />
    <orderEntry type="module" module-name="intellij.platform.lang.core" />
    <orderEntry type="module" module-name="intellij.platform.projectModel" />
    <orderEntry type="module" module-name="intellij.platform.util" />
    <orderEntry type="module" module-name="intellij.platform.util.ui" />
    <orderEntry type="module" module-name="intellij.xml.psi" />
=======
    <orderEntry type="module" module-name="intellij.android.render-resources" />
>>>>>>> 0d09370c
  </component>
</module><|MERGE_RESOLUTION|>--- conflicted
+++ resolved
@@ -4,45 +4,27 @@
     <content url="file://$MODULE_DIR$">
       <sourceFolder url="file://$MODULE_DIR$/src" isTestSource="false" />
     </content>
-    <orderEntry type="inheritedJdk" />
-<<<<<<< HEAD
-=======
-    <orderEntry type="library" name="studio-sdk" level="project" />
-    <orderEntry type="library" name="studio-plugin-com.intellij.java" level="project" />
-    <orderEntry type="library" name="studio-plugin-org.jetbrains.kotlin" level="project" />
->>>>>>> 0d09370c
-    <orderEntry type="sourceFolder" forTests="false" />
+    <orderEntry type="library" name="studio-platform" level="project" />
+    <orderEntry type="library" scope="TEST" name="studio-test-platform" level="project" />
     <orderEntry type="library" name="Guava" level="project" />
     <orderEntry type="library" name="jetbrains-annotations" level="project" />
     <orderEntry type="library" name="kotlin-stdlib" level="project" />
     <orderEntry type="library" name="kotlinx-coroutines-core" level="project" />
     <orderEntry type="library" name="protobuf" level="project" />
-    <orderEntry type="library" name="studio-analytics-proto" level="project" />
-    <orderEntry type="module" module-name="android.sdktools.android-annotations" />
-    <orderEntry type="module" module-name="android.sdktools.common" />
-    <orderEntry type="module" module-name="android.sdktools.flags" />
-    <orderEntry type="module" module-name="android.sdktools.layoutlib-api" />
-    <orderEntry type="module" module-name="android.sdktools.sdk-common" />
+    <orderEntry type="inheritedJdk" />
+    <orderEntry type="sourceFolder" forTests="false" />
     <orderEntry type="module" module-name="intellij.android.adt.ui" />
     <orderEntry type="module" module-name="intellij.android.artwork" />
     <orderEntry type="module" module-name="intellij.android.common" />
     <orderEntry type="module" module-name="intellij.android.core" />
     <orderEntry type="module" module-name="intellij.android.designer" />
-<<<<<<< HEAD
     <orderEntry type="module" module-name="intellij.android.jps.model" />
-=======
-    <orderEntry type="module" module-name="intellij.android.adt.ui" />
-    <orderEntry type="module" module-name="intellij.android.projectSystem" />
-    <orderEntry type="module" module-name="android.sdktools.flags" />
-    <orderEntry type="module" module-name="intellij.android.common" />
->>>>>>> 0d09370c
     <orderEntry type="module" module-name="intellij.android.layout-ui" />
     <orderEntry type="module" module-name="intellij.android.preview-designer" />
     <orderEntry type="module" module-name="intellij.android.projectSystem" />
     <orderEntry type="module" module-name="intellij.android.projectSystem.gradle" />
     <orderEntry type="module" module-name="intellij.android.render-resources" />
     <orderEntry type="module" module-name="intellij.android.rendering" />
-<<<<<<< HEAD
     <orderEntry type="module" module-name="intellij.java.psi" />
     <orderEntry type="module" module-name="intellij.platform.analysis" />
     <orderEntry type="module" module-name="intellij.platform.core" />
@@ -58,8 +40,5 @@
     <orderEntry type="module" module-name="intellij.platform.util" />
     <orderEntry type="module" module-name="intellij.platform.util.ui" />
     <orderEntry type="module" module-name="intellij.xml.psi" />
-=======
-    <orderEntry type="module" module-name="intellij.android.render-resources" />
->>>>>>> 0d09370c
   </component>
 </module>