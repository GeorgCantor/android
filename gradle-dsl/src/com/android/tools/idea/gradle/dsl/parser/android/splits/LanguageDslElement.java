/*
 * Copyright (C) 2016 The Android Open Source Project
 *
 * Licensed under the Apache License, Version 2.0 (the "License");
 * you may not use this file except in compliance with the License.
 * You may obtain a copy of the License at
 *
 *      http://www.apache.org/licenses/LICENSE-2.0
 *
 * Unless required by applicable law or agreed to in writing, software
 * distributed under the License is distributed on an "AS IS" BASIS,
 * WITHOUT WARRANTIES OR CONDITIONS OF ANY KIND, either express or implied.
 * See the License for the specific language governing permissions and
 * limitations under the License.
 */
package com.android.tools.idea.gradle.dsl.parser.android.splits;

import static com.android.tools.idea.gradle.dsl.model.android.splits.LanguageModelImpl.ENABLE;
import static com.android.tools.idea.gradle.dsl.model.android.splits.LanguageModelImpl.INCLUDE;
import static com.android.tools.idea.gradle.dsl.parser.semantics.ArityHelper.atLeast;
import static com.android.tools.idea.gradle.dsl.parser.semantics.ArityHelper.exactly;
import static com.android.tools.idea.gradle.dsl.parser.semantics.ArityHelper.property;
import static com.android.tools.idea.gradle.dsl.parser.semantics.MethodSemanticsDescription.OTHER;
import static com.android.tools.idea.gradle.dsl.parser.semantics.MethodSemanticsDescription.SET;
import static com.android.tools.idea.gradle.dsl.parser.semantics.ModelMapCollector.toModelMap;
import static com.android.tools.idea.gradle.dsl.parser.semantics.PropertySemanticsDescription.VAL;
import static com.android.tools.idea.gradle.dsl.parser.semantics.PropertySemanticsDescription.VAR;

import com.android.tools.idea.gradle.dsl.parser.GradleDslNameConverter;
import com.android.tools.idea.gradle.dsl.parser.elements.GradleDslBlockElement;
import com.android.tools.idea.gradle.dsl.parser.elements.GradleDslElement;
import com.android.tools.idea.gradle.dsl.parser.elements.GradleNameElement;
<<<<<<< HEAD
import com.android.tools.idea.gradle.dsl.parser.semantics.ExternalToModelMap;
=======
import com.android.tools.idea.gradle.dsl.parser.semantics.ModelEffectDescription;
>>>>>>> 44b500f2
import com.android.tools.idea.gradle.dsl.parser.semantics.PropertiesElementDescription;
import java.util.stream.Stream;
import org.jetbrains.annotations.NotNull;

public class LanguageDslElement extends GradleDslBlockElement {
  public static final PropertiesElementDescription<LanguageDslElement> LANGUAGE =
    new PropertiesElementDescription<>("language", LanguageDslElement.class, LanguageDslElement::new);

  public static final ExternalToModelMap ktsToModelNameMap = Stream.of(new Object[][]{
    {"isEnable", property, ENABLE, VAR},
    {"include", property, INCLUDE, VAL},
    {"include", atLeast(0), INCLUDE, OTHER},
    {"setInclude", exactly(1), INCLUDE, SET}
  }).collect(toModelMap());

  public static final ExternalToModelMap groovyToModelNameMap = Stream.of(new Object[][]{
    {"enable", property, ENABLE, VAR},
    {"enable", exactly(1), ENABLE, SET},
    {"include", property, INCLUDE, VAR},
    {"include", atLeast(0), INCLUDE, OTHER}
  }).collect(toModelMap());

  @Override
<<<<<<< HEAD
  public @NotNull ExternalToModelMap getExternalToModelMap(@NotNull GradleDslNameConverter converter) {
    return getExternalToModelMap(converter, groovyToModelNameMap, ktsToModelNameMap);
=======
  public @NotNull ImmutableMap<SurfaceSyntaxDescription, ModelEffectDescription> getExternalToModelMap(@NotNull GradleDslNameConverter converter) {
    if (converter.isKotlin()) {
      return ktsToModelNameMap;
    }
    else if (converter.isGroovy()) {
      return groovyToModelNameMap;
    }
    else {
      return super.getExternalToModelMap(converter);
    }
>>>>>>> 44b500f2
  }

  public LanguageDslElement(@NotNull GradleDslElement parent, @NotNull GradleNameElement name) {
    super(parent, name);
  }

  @Override
  public void addParsedElement(@NotNull GradleDslElement element) {
    String property = element.getName();
    if (property.equals("include")) {
      addToParsedExpressionList(INCLUDE, element);
      return;
    }

    super.addParsedElement(element);
  }
}<|MERGE_RESOLUTION|>--- conflicted
+++ resolved
@@ -30,11 +30,7 @@
 import com.android.tools.idea.gradle.dsl.parser.elements.GradleDslBlockElement;
 import com.android.tools.idea.gradle.dsl.parser.elements.GradleDslElement;
 import com.android.tools.idea.gradle.dsl.parser.elements.GradleNameElement;
-<<<<<<< HEAD
 import com.android.tools.idea.gradle.dsl.parser.semantics.ExternalToModelMap;
-=======
-import com.android.tools.idea.gradle.dsl.parser.semantics.ModelEffectDescription;
->>>>>>> 44b500f2
 import com.android.tools.idea.gradle.dsl.parser.semantics.PropertiesElementDescription;
 import java.util.stream.Stream;
 import org.jetbrains.annotations.NotNull;
@@ -58,21 +54,8 @@
   }).collect(toModelMap());
 
   @Override
-<<<<<<< HEAD
   public @NotNull ExternalToModelMap getExternalToModelMap(@NotNull GradleDslNameConverter converter) {
     return getExternalToModelMap(converter, groovyToModelNameMap, ktsToModelNameMap);
-=======
-  public @NotNull ImmutableMap<SurfaceSyntaxDescription, ModelEffectDescription> getExternalToModelMap(@NotNull GradleDslNameConverter converter) {
-    if (converter.isKotlin()) {
-      return ktsToModelNameMap;
-    }
-    else if (converter.isGroovy()) {
-      return groovyToModelNameMap;
-    }
-    else {
-      return super.getExternalToModelMap(converter);
-    }
->>>>>>> 44b500f2
   }
 
   public LanguageDslElement(@NotNull GradleDslElement parent, @NotNull GradleNameElement name) {
