/*
 * Copyright (C) 2021 The Android Open Source Project
 *
 * Licensed under the Apache License, Version 2.0 (the "License");
 * you may not use this file except in compliance with the License.
 * You may obtain a copy of the License at
 *
 *      http://www.apache.org/licenses/LICENSE-2.0
 *
 * Unless required by applicable law or agreed to in writing, software
 * distributed under the License is distributed on an "AS IS" BASIS,
 * WITHOUT WARRANTIES OR CONDITIONS OF ANY KIND, either express or implied.
 * See the License for the specific language governing permissions and
 * limitations under the License.
 */
package com.android.tools.inspectors.common.ui.dataviewer;

import javax.swing.JComponent;
import org.jetbrains.annotations.NotNull;
<<<<<<< HEAD

import javax.swing.*;
=======
>>>>>>> cdc83e4e

/**
 * A class which provides a view for a target data buffer. For example, an image may be rendered directly, while an xml
 * file will be shown in syntax highlighted manner. If a file cannot be displayed, an {@link INVALID} viewer is returned.
 */
public interface DataViewer {

  enum Style {
    /**
     * A style that indicates we should attempt to render data as is, without formatting it. This
     * may indicate text data that we want to render unmodified, or it may indicate binary data.
     */
    RAW,

    /**
     * A style for text data that is properly formatted in some way, so that the view can do this
     * like color fields or reconfigure indentation.
     * <p>
     * For example, suppose the raw bytes for JSON data are a single line string
     * <code>{"menu": {id": "file", "value": "File"}}</code>; this text may get expanded onto
     * multiple lines and provide controls for collapsing / expanding JSON objects.
     */
    PRETTY,

    /**
     * A fallback style for when things have gone wrong, such as expecting text data but receiving
     * binary, trying to load a corrupt image, etc. An invalid style will present a useful error
     * message to the user.
     */
    INVALID
  }

  @NotNull
  JComponent getComponent();

  @NotNull
  Style getStyle();
}
<|MERGE_RESOLUTION|>--- conflicted
+++ resolved
@@ -15,13 +15,8 @@
  */
 package com.android.tools.inspectors.common.ui.dataviewer;
 
-import javax.swing.JComponent;
+import javax.swing.*;
 import org.jetbrains.annotations.NotNull;
-<<<<<<< HEAD
-
-import javax.swing.*;
-=======
->>>>>>> cdc83e4e
 
 /**
  * A class which provides a view for a target data buffer. For example, an image may be rendered directly, while an xml
