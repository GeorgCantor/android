/*
 * Copyright (C) 2020 The Android Open Source Project
 *
 * Licensed under the Apache License, Version 2.0 (the "License");
 * you may not use this file except in compliance with the License.
 * You may obtain a copy of the License at
 *
 *      http://www.apache.org/licenses/LICENSE-2.0
 *
 * Unless required by applicable law or agreed to in writing, software
 * distributed under the License is distributed on an "AS IS" BASIS,
 * WITHOUT WARRANTIES OR CONDITIONS OF ANY KIND, either express or implied.
 * See the License for the specific language governing permissions and
 * limitations under the License.
 */
package com.android.tools.idea.compose.preview.animation

import androidx.compose.animation.tooling.ComposeAnimation
import androidx.compose.animation.tooling.ComposeAnimationType
import com.android.testutils.TestUtils.resolveWorkspacePath
import com.android.tools.adtui.TreeWalker
import com.android.tools.adtui.swing.FakeUi
import com.android.tools.idea.compose.preview.animation.TestUtils.createComposeAnimation
import com.android.tools.idea.compose.preview.animation.TestUtils.findComboBox
import com.android.tools.idea.compose.preview.animation.TestUtils.findLabel
import com.android.tools.idea.compose.preview.animation.TestUtils.findToolbar
import com.android.tools.idea.compose.preview.animation.managers.AnimationManager
import com.android.tools.idea.compose.preview.animation.managers.UnsupportedAnimationManager
import com.android.tools.idea.rendering.classloading.NopClassLocator
import com.android.tools.idea.rendering.classloading.PreviewAnimationClockMethodTransform
import com.android.tools.idea.rendering.classloading.loaders.AsmTransformingLoader
import com.android.tools.idea.rendering.classloading.loaders.ClassLoaderLoader
import com.android.tools.idea.rendering.classloading.loaders.DelegatingClassLoader
import com.android.tools.idea.rendering.classloading.toClassTransform
import com.intellij.openapi.actionSystem.AnActionEvent
import com.intellij.openapi.actionSystem.ToggleAction
import com.intellij.openapi.actionSystem.impl.ActionToolbarImpl
import com.intellij.openapi.application.invokeAndWaitIfNeeded
import com.intellij.psi.PsiFile
import com.intellij.psi.SmartPointerManager
import com.intellij.psi.SmartPsiElementPointer
import com.intellij.testFramework.PlatformTestUtil
import com.intellij.testFramework.assertInstanceOf
import com.intellij.util.containers.getIfSingle
import com.intellij.util.ui.UIUtil
import java.awt.Dimension
import java.io.IOException
import java.util.stream.Collectors
import javax.swing.JComponent
import javax.swing.JSlider
import org.jetbrains.android.uipreview.createUrlClassLoader
import org.junit.Assert.assertEquals
import org.junit.Assert.assertFalse
import org.junit.Assert.assertNotNull
import org.junit.Assert.assertNull
import org.junit.Assert.assertTrue
import org.junit.Assert.fail
import org.junit.Test
import org.junit.runner.RunWith
import org.junit.runners.Parameterized
import org.mockito.Mockito

@RunWith(Parameterized::class)
class ComposePreviewAnimationManagerTest(private val clockType: ClockType) : InspectorTests() {

  private fun getClock() = clockType.getClock()

  private val animations =
    ComposeAnimationType.values().map { createComposeAnimation(it.toString(), type = it) }

  companion object {
    @JvmStatic
    @Parameterized.Parameters(name = "Clock type:{0}")
    fun parameters() =
      listOf(
        arrayOf<Any>(ClockType.DEFAULT),
        arrayOf<Any>(ClockType.WITH_TRANSITIONS),
        arrayOf<Any>(ClockType.WITH_COORDINATION)
      )
  }

  @Test
  fun subscribeAndUnsubscribe() {
    createAndOpenInspector()

    val animation = createComposeAnimation()
    assertTrue(ComposePreviewAnimationManager.subscribedAnimations.isEmpty())

    ComposePreviewAnimationManager.onAnimationSubscribed(getClock(), animation)
    assertFalse(ComposePreviewAnimationManager.subscribedAnimations.isEmpty())

    val otherAnimation = createComposeAnimation()
    ComposePreviewAnimationManager.onAnimationUnsubscribed(otherAnimation)
    assertFalse(ComposePreviewAnimationManager.subscribedAnimations.isEmpty())

    ComposePreviewAnimationManager.onAnimationUnsubscribed(animation)
    assertTrue(ComposePreviewAnimationManager.subscribedAnimations.isEmpty())
  }

  @Test
  fun closingInspectorClearsSubscriptions() {
    createAndOpenInspector()

    ComposePreviewAnimationManager.onAnimationSubscribed(getClock(), createComposeAnimation())
    assertFalse(ComposePreviewAnimationManager.subscribedAnimations.isEmpty())

    ComposePreviewAnimationManager.closeCurrentInspector()
    assertTrue(ComposePreviewAnimationManager.subscribedAnimations.isEmpty())
  }

  @Test
  fun noAnimationsPanelShownWhenNoAnimationsAreSubscribed() {
    val inspector = createAndOpenInspector()
    UIUtil.pump() // Wait for UI to dispatch all events
    // When first opening the inspector, we show the panel informing there are no supported
    // animations to be displayed
    assertNotNull(inspector.noAnimationsPanel())
    assertNull(inspector.tabbedPane.parent)
    assertEquals(0, inspector.tabCount())

    // After subscribing an animation, we should display the tabbedPane
    val animation = createComposeAnimation()
    ComposePreviewAnimationManager.onAnimationSubscribed(getClock(), animation)
    UIUtil.pump() // Wait for the tab to be added on the UI thread
    assertNull(inspector.noAnimationsPanel())
    assertNotNull(inspector.tabbedPane.parent)
    assertEquals(1, inspector.tabCount())

    // After subscribing an animation, we should display the tabbedPane
    val anotherAnimation = createComposeAnimation()
    ComposePreviewAnimationManager.onAnimationSubscribed(getClock(), anotherAnimation)
    UIUtil.pump() // Wait for the tab to be added on the UI thread
    assertNull(inspector.noAnimationsPanel())
    assertNotNull(inspector.tabbedPane.parent)
    assertEquals(1, inspector.tabCount())

    // After unsubscribing from one animation, animation panel still shown.
    ComposePreviewAnimationManager.onAnimationUnsubscribed(animation)
    UIUtil.pump() // Wait for the tab to be removed on the UI thread
    assertNull(inspector.noAnimationsPanel())
    assertNotNull(inspector.tabbedPane.parent)
    assertEquals(1, inspector.tabCount())

    // After unsubscribing all animations, we should hide the tabbed panel and again display the no
    // animations panel
    ComposePreviewAnimationManager.onAnimationUnsubscribed(anotherAnimation)
    UIUtil.pump() // Wait for the tab to be removed on the UI thread
    assertNotNull(inspector.noAnimationsPanel())
    assertNull(inspector.tabbedPane.parent)
    assertEquals(0, inspector.tabCount())

    // After subscribing again to the animation, we should display the tabbedPane
    ComposePreviewAnimationManager.onAnimationSubscribed(getClock(), animation)
    UIUtil.pump() // Wait for the tab to be added on the UI thread
    assertNull(inspector.noAnimationsPanel())
    assertNotNull(inspector.tabbedPane.parent)
    assertEquals(1, inspector.tabCount())
  }

  @Test
  fun oneTabPerSubscribedAnimation() {
    val inspector = createAndOpenInspector()
    assertNull(inspector.tabbedPane.parent)
    assertEquals(0, inspector.tabCount())

    val animation1 = createComposeAnimation()
    val clock = getClock()
    ComposePreviewAnimationManager.onAnimationSubscribed(clock, animation1)
    UIUtil.pump() // Wait for the tab to be added on the UI thread
    assertNotNull(inspector.tabbedPane.parent)
    assertEquals(1, inspector.tabCount())

    val animation2 = createComposeAnimation()
    ComposePreviewAnimationManager.onAnimationSubscribed(clock, animation2)
    UIUtil.pump() // Wait for the tab to be added on the UI thread
    assertEquals(2, inspector.tabCount())

    ComposePreviewAnimationManager.onAnimationUnsubscribed(animation1)
    UIUtil.pump() // Wait for the tab to be removed on the UI thread
    assertEquals(1, inspector.tabCount())
  }

  @Test
  fun subscriptionNewClockClearsPreviousClockAnimations() {
    val inspector = createAndOpenInspector()
    assertNull(inspector.tabbedPane.parent)
    assertEquals(0, inspector.tabCount())

    val clock = getClock()
    ComposePreviewAnimationManager.onAnimationSubscribed(clock, createComposeAnimation())
    UIUtil.pump() // Wait for the tab to be added on the UI thread
    assertNotNull(inspector.tabbedPane.parent)
    assertEquals(1, inspector.tabCount())

    val anotherClock = getClock()
    ComposePreviewAnimationManager.onAnimationSubscribed(anotherClock, createComposeAnimation())
    UIUtil.pump() // Wait for the tab to be added on the UI thread
    assertEquals(1, inspector.tabCount())

    ComposePreviewAnimationManager.onAnimationSubscribed(anotherClock, createComposeAnimation())
    UIUtil.pump() // Wait for the tab to be added on the UI thread
    assertEquals(2, inspector.tabCount())
  }

  @Test
  fun onOpenNewInspectorCallbackClearedWhenClosingInspector() {
    var callbackCalls = 0
    ComposePreviewAnimationManager.createAnimationInspectorPanel(
      surface,
      parentDisposable,
      psiFilePointer
    ) {
      callbackCalls++
    }
    ComposePreviewAnimationManager.onAnimationInspectorOpened()
    ComposePreviewAnimationManager.onAnimationInspectorOpened()
    assertEquals(2, callbackCalls)

    ComposePreviewAnimationManager.closeCurrentInspector()
    ComposePreviewAnimationManager.onAnimationInspectorOpened()
    assertEquals(2, callbackCalls)
  }

  @Test
  fun comboBoxesDisplayComposeAnimationStates() {
    val inspector = createAndOpenInspector()

    val animationStates = setOf(AnimationState.State1, AnimationState.State2, AnimationState.State3)

    val transitionAnimation =
      object : ComposeAnimation {
        override val animationObject =
          object {
            @Suppress("unused") // Method is called via reflection.
            fun getCurrentState() = AnimationState.State1
          }
        override val type = ComposeAnimationType.TRANSITION_ANIMATION
        override val states = animationStates
      }

    ComposePreviewAnimationManager.onAnimationSubscribed(getClock(), transitionAnimation)

    invokeAndWaitIfNeeded {
      val ui = FakeUi(inspector.component.apply { size = Dimension(500, 400) })
      ui.updateToolbars()
      ui.layoutAndDispatchEvents()
      (inspector.component.findToolbar("AnimationCard") as JComponent).let {
        // Freeze, swap, from state, label, to state components.
        assertEquals(5, it.componentCount)
        assertEquals("State1", it.components[2].findComboBox().text)
        assertEquals("State2", it.components[4].findComboBox().text)
        // Swap
        ui.clickOn(it.components[1])
        assertEquals("State2", it.components[2].findComboBox().text)
        assertEquals("State1", it.components[4].findComboBox().text)
      }
    }
  }

  @Test
  fun animatedVisibilityComboBoxDisplayAllVisibilityStates() {
    val inspector = createAndOpenInspector()

    val animatedVisibilityAnimation =
      object : ComposeAnimation {
        override val animationObject = Any()
        override val type = ComposeAnimationType.ANIMATED_VISIBILITY
        override val states = setOf("Enter", "Exit")
      }

    ComposePreviewAnimationManager.onAnimationSubscribed(getClock(), animatedVisibilityAnimation)
    UIUtil.pump() // Wait for the tab to be added on the UI thread

    invokeAndWaitIfNeeded {
      val ui = FakeUi(inspector.component.apply { size = Dimension(500, 400) })
      ui.updateToolbars()
      ui.layoutAndDispatchEvents()
      (inspector.component.findToolbar("AnimationCard") as JComponent).let {
        // Freeze, swap, state components.
        assertEquals(3, it.componentCount)
        assertEquals("Enter", it.components[2].findComboBox().text)
        ui.clickOn(it.components[1])
        assertEquals("Exit", it.components[2].findComboBox().text)
      }
    }
  }

  @Test
  fun changeClockTime() {
    val inspector = createAndOpenInspector()

    val transitionAnimation =
      object : ComposeAnimation {
        override val animationObject =
          object {
            @Suppress("unused") // Method is called via reflection.
            fun getCurrentState() = AnimationState.State1
          }
        override val type = ComposeAnimationType.TRANSITION_ANIMATION
        override val states =
          setOf(AnimationState.State1, AnimationState.State2, AnimationState.State3)
      }

    invokeAndWaitIfNeeded {
      ComposePreviewAnimationManager.onAnimationSubscribed(getClock(), transitionAnimation)
      PlatformTestUtil
        .dispatchAllInvocationEventsInIdeEventQueue() // Wait for the tab to be added on the UI
      // thread
      // We can get any of the combo boxes, since "from" and "to" states should be the same.
      val sliders =
        TreeWalker(inspector.component)
          .descendantStream()
          .filter { it is JSlider }
          .collect(Collectors.toList())
      assertEquals(1, sliders.size) //
      val timelineSlider = sliders[0] as JSlider
      timelineSlider.value = 100
      PlatformTestUtil
        .dispatchAllInvocationEventsInIdeEventQueue() // Wait for all changes in UI thread
      timelineSlider.value = 200
      PlatformTestUtil
        .dispatchAllInvocationEventsInIdeEventQueue() // Wait for all changes in UI thread
    }
  }

  @Test
  fun playbackControlActions() {
    val numberOfPlaybackControls = 7
    val inspector = createAndOpenInspector()

    val transitionAnimation =
      object : ComposeAnimation {
        override val animationObject =
          object {
            @Suppress("unused") // Method is called via reflection.
            fun getCurrentState() = AnimationState.State1
          }
        override val type = ComposeAnimationType.TRANSITION_ANIMATION
        override val states =
          setOf(AnimationState.State1, AnimationState.State2, AnimationState.State3)
      }

    invokeAndWaitIfNeeded {
      ComposePreviewAnimationManager.onAnimationSubscribed(getClock(), transitionAnimation)
      PlatformTestUtil
        .dispatchAllInvocationEventsInIdeEventQueue() // Wait for the tab to be added on the UI
      // thread

      val toolbars =
        TreeWalker(inspector.component)
          .descendantStream()
          .filter { it is ActionToolbarImpl }
          .collect(Collectors.toList())
          .map { it as ActionToolbarImpl }
      val playbackControls = toolbars.firstOrNull { it.place == "Animation Preview" }
      assertNotNull(playbackControls)
      assertEquals(numberOfPlaybackControls, playbackControls!!.actions.size)
      val actionEvent = Mockito.mock(AnActionEvent::class.java)
      // Press loop
      val loopAction = playbackControls.actions[0] as ToggleAction
      loopAction.setSelected(actionEvent, true)
      PlatformTestUtil
        .dispatchAllInvocationEventsInIdeEventQueue() // Wait for all changes in UI thread
      // Play and pause
      val playAction = playbackControls.actions[2]
      playAction.actionPerformed(actionEvent)
      PlatformTestUtil
        .dispatchAllInvocationEventsInIdeEventQueue() // Wait for all changes in UI thread
      playAction.actionPerformed(actionEvent)
      PlatformTestUtil
        .dispatchAllInvocationEventsInIdeEventQueue() // Wait for all changes in UI thread
      // Go to start.
      val goToStart = playbackControls.actions[1]
      goToStart.actionPerformed(actionEvent)
      PlatformTestUtil
        .dispatchAllInvocationEventsInIdeEventQueue() // Wait for all changes in UI thread
      // Go to end.
      val toToEnd = playbackControls.actions[3]
      toToEnd.actionPerformed(actionEvent)
      PlatformTestUtil
        .dispatchAllInvocationEventsInIdeEventQueue() // Wait for all changes in UI thread
      // Un-press loop
      loopAction.setSelected(actionEvent, false)
      PlatformTestUtil
        .dispatchAllInvocationEventsInIdeEventQueue() // Wait for all changes in UI thread
    }
  }

  @Test
  fun resizeInspector() {
    val inspector = createAndOpenInspector()

    val transitionAnimation =
      object : ComposeAnimation {
        override val animationObject =
          object {
            @Suppress("unused") // Method is called via reflection.
            fun getCurrentState() = AnimationState.State1
          }
        override val type = ComposeAnimationType.TRANSITION_ANIMATION
        override val states =
          setOf(AnimationState.State1, AnimationState.State2, AnimationState.State3)
      }

    ComposePreviewAnimationManager.onAnimationSubscribed(getClock(), transitionAnimation)
    UIUtil.pump() // Wait for the tab to be added on the UI thread

    inspector.component.setSize(
      inspector.component.size.width * 2,
      inspector.component.size.height * 2
    )
    UIUtil.pump() // Wait for all changes in UI thread
  }

  @Test
  fun animationStatesInferredForBoolean() {
    val inspector = createAndOpenInspector()
    val transitionAnimation =
      object : ComposeAnimation {
        override val animationObject = Any() // Note that `getCurrentState` is not provided.
        override val type = ComposeAnimationType.TRANSITION_ANIMATION
        override val states = setOf(true) // Note that `false` is not provided
      }

    ComposePreviewAnimationManager.onAnimationSubscribed(getClock(), transitionAnimation)

    invokeAndWaitIfNeeded {
      val ui = FakeUi(inspector.component.apply { size = Dimension(500, 400) })
      ui.updateToolbars()
      ui.layoutAndDispatchEvents()
      (inspector.component.findToolbar("AnimationCard") as JComponent).let {
        // Freeze, swap, from state, label, to state components.
        assertEquals(5, it.componentCount)
        assertEquals("true", it.components[2].findComboBox().text)
        assertEquals("false", it.components[4].findComboBox().text)
        // false inferred because the animation states received had a boolean

        // Swap
        ui.clickOn(it.components[1])
        assertEquals("false", it.components[2].findComboBox().text)
        assertEquals("true", it.components[4].findComboBox().text)
      }
    }
  }

  @Test
  fun tabsAreNamedFromAnimationLabel() {
    val inspector = createAndOpenInspector()
    val clock = getClock()

    val animation1 = createComposeAnimation("repeatedLabel")
    ComposePreviewAnimationManager.onAnimationSubscribed(clock, animation1)
    UIUtil.pump() // Wait for the tab to be added on the UI thread

    val animationWithSameLabel = createComposeAnimation("repeatedLabel")
    ComposePreviewAnimationManager.onAnimationSubscribed(clock, animationWithSameLabel)
    UIUtil.pump() // Wait for the tab to be added on the UI thread

    val animatedValueWithNullLabel =
      createComposeAnimation(type = ComposeAnimationType.ANIMATED_VALUE)
    ComposePreviewAnimationManager.onAnimationSubscribed(clock, animatedValueWithNullLabel)
    UIUtil.pump() // Wait for the tab to be added on the UI thread

    val transitionAnimationWithNullLabel =
      createComposeAnimation(type = ComposeAnimationType.TRANSITION_ANIMATION)
    ComposePreviewAnimationManager.onAnimationSubscribed(clock, transitionAnimationWithNullLabel)
    UIUtil.pump() // Wait for the tab to be added on the UI thread

    val animatedVisibilityWithNullLabel =
      createComposeAnimation(type = ComposeAnimationType.ANIMATED_VISIBILITY)
    ComposePreviewAnimationManager.onAnimationSubscribed(clock, animatedVisibilityWithNullLabel)
    UIUtil.pump() // Wait for the tab to be added on the UI thread

    assertEquals(5, inspector.tabCount())

    assertEquals("repeatedLabel", inspector.getAnimationTitleAt(0))
    assertEquals(
      "repeatedLabel (1)",
      inspector.getAnimationTitleAt(1)
    ) // repeated titles get their index incremented
    assertEquals(
      "Animated Value",
      inspector.getAnimationTitleAt(2)
    ) // null labels use default title
    assertEquals(
      "Transition Animation",
      inspector.getAnimationTitleAt(3)
    ) // null labels use default title
    assertEquals(
      "Animated Visibility",
      inspector.getAnimationTitleAt(4)
    ) // null labels use default title
  }

  @Test
  fun `cards and timeline elements are added to coordination panel`() {
    val inspector = createAndOpenInspector()
    val clock = getClock()
    animations.forEach { ComposePreviewAnimationManager.onAnimationSubscribed(clock, it) }

    invokeAndWaitIfNeeded {
      PlatformTestUtil.dispatchAllInvocationEventsInIdeEventQueue()
      val cards = TestUtils.findAllCards(inspector.component)
      val timeline = TestUtils.findTimeline(inspector.component)
      // 11 cards and 11 TimelineElements are added to coordination panel.
      assertEquals(11, cards.size)
      assertInstanceOf<AnimationCard>(cards[0])
      assertInstanceOf<LabelCard>(cards[1])
      assertInstanceOf<AnimationCard>(cards[2])
      assertInstanceOf<LabelCard>(cards[3])
      assertInstanceOf<LabelCard>(cards[4])
      assertInstanceOf<AnimationCard>(cards[5])
      assertInstanceOf<AnimationCard>(cards[6])
      assertInstanceOf<LabelCard>(cards[7])
      assertInstanceOf<AnimationCard>(cards[8])
      assertInstanceOf<LabelCard>(cards[9])
      assertInstanceOf<LabelCard>(cards[10])
      assertEquals(11, timeline.sliderUI.elements.size)
      // Only coordination tab is opened.
      assertEquals(1, inspector.tabbedPane.tabCount)
    }
  }
  @Test
  fun `managers are created for each animation`() {
    val inspector = createAndOpenInspector()
    val clock = getClock()
    animations.forEach { ComposePreviewAnimationManager.onAnimationSubscribed(clock, it) }
    UIUtil.pump() // Wait for cards to be added on the UI thread
    assertEquals(11, inspector.animations.size)
    assertInstanceOf<AnimationManager>(inspector.animations[0])
    assertInstanceOf<UnsupportedAnimationManager>(inspector.animations[1])
    assertInstanceOf<AnimationManager>(inspector.animations[2])
    assertInstanceOf<UnsupportedAnimationManager>(inspector.animations[3])
    assertInstanceOf<UnsupportedAnimationManager>(inspector.animations[4])
    assertInstanceOf<AnimationManager>(inspector.animations[5])
    assertInstanceOf<AnimationManager>(inspector.animations[6])
    assertInstanceOf<UnsupportedAnimationManager>(inspector.animations[7])
    assertInstanceOf<AnimationManager>(inspector.animations[8])
    assertInstanceOf<UnsupportedAnimationManager>(inspector.animations[9])
    assertInstanceOf<UnsupportedAnimationManager>(inspector.animations[10])
  }
  @Test
  fun `preview inspector`() {
    val inspector = createAndOpenInspector()
    val clock = getClock()
    animations.forEach { ComposePreviewAnimationManager.onAnimationSubscribed(clock, it) }
    UIUtil.pump() // Wait for cards to be added on the UI thread

    invokeAndWaitIfNeeded {
      val ui = FakeUi(inspector.apply { component.size = Dimension(600, 500) }.component)
      ui.updateToolbars()
      ui.layoutAndDispatchEvents()
      // Uncomment to preview.
      // ui.render()
    }
  }

  @Test
  fun invalidateInspector() {
    val psiFile =
      projectRule.fixture.addFileToProject(
        "src/main/NewTest.kt",
        """
      fun main() {}
    """
          .trimIndent()
      )
    val anotherPsiFile =
      projectRule.fixture.addFileToProject(
        "src/main/AnotherTest.kt",
        """
      fun main() {}
    """
          .trimIndent()
      )

    lateinit var psiPointerOne: SmartPsiElementPointer<PsiFile>
    lateinit var psiPointerTwo: SmartPsiElementPointer<PsiFile>
    lateinit var anotherPsiPointer: SmartPsiElementPointer<PsiFile>

    invokeAndWaitIfNeeded {
      psiPointerOne = SmartPointerManager.createPointer(psiFile)
      psiPointerTwo = SmartPointerManager.createPointer(psiFile)
      anotherPsiPointer = SmartPointerManager.createPointer(anotherPsiFile)
    }

    ComposePreviewAnimationManager.createAnimationInspectorPanel(
      surface,
      parentDisposable,
      psiPointerOne
    ) {}

    val clock = getClock()
    animations.forEach { ComposePreviewAnimationManager.onAnimationSubscribed(clock, it) }

    UIUtil.pump() // Wait for the UI to be updated.
    assertNotNull(ComposePreviewAnimationManager.currentInspector)
    assertEquals(11, ComposePreviewAnimationManager.currentInspector!!.tabCount())
    assertNull(ComposePreviewAnimationManager.currentInspector!!.noAnimationsPanel())

    ComposePreviewAnimationManager.invalidate(anotherPsiPointer)
    UIUtil.pump() // Wait for the UI to be updated.
    assertNotNull(ComposePreviewAnimationManager.currentInspector)
    assertEquals(11, ComposePreviewAnimationManager.currentInspector!!.tabCount())
    assertNull(ComposePreviewAnimationManager.currentInspector!!.noAnimationsPanel())

    ComposePreviewAnimationManager.invalidate(psiPointerTwo)
    UIUtil.pump() // Wait for the UI to be updated.
    assertNotNull(ComposePreviewAnimationManager.currentInspector)
    assertEquals(0, ComposePreviewAnimationManager.currentInspector!!.tabCount())
    assertNotNull(ComposePreviewAnimationManager.currentInspector!!.noAnimationsPanel())
  }

  @Test
  fun invalidateInspectorShouldClearTabsAndShowNoAnimationsPanel() {
    val inspector = createAndOpenInspector()
    ComposePreviewAnimationManager.onAnimationSubscribed(getClock(), createComposeAnimation())
    UIUtil.pump() // Wait for the tab to be added on the UI
    assertNotNull(inspector.tabbedPane.parent)
    assertEquals(1, inspector.tabCount())
    assertNull(inspector.noAnimationsPanel())
    assertEquals(1, inspector.animationPreviewCardsCount())

    ComposePreviewAnimationManager.invalidate(psiFilePointer)
    UIUtil.pump() // Wait for the tab to be added on the UI
    assertNotNull(inspector.noAnimationsPanel())
    assertNull(inspector.tabbedPane.parent)
    assertEquals(0, inspector.tabCount())
    assertEquals(0, inspector.animationPreviewCardsCount())
  }

  @Test
  @Throws(IOException::class, ClassNotFoundException::class)
  fun classLoaderRedirectsSubscriptionToAnimationManager() {
    class PreviewAnimationClockClassLoader :
      DelegatingClassLoader(
        this.javaClass.classLoader,
        AsmTransformingLoader(
          toClassTransform({ PreviewAnimationClockMethodTransform(it) }),
          ClassLoaderLoader(
            createUrlClassLoader(
              listOf(
                resolveWorkspacePath("tools/adt/idea/compose-designer/testData/classloader")
                  .resolve("composeanimation.jar")
              )
            )
          ),
          NopClassLocator
        )
      ) {
      fun loadPreviewAnimationClock(): Class<*> =
        loadClass("androidx.compose.ui.tooling.animation.PreviewAnimationClock")
    }
    createAndOpenInspector()

    val previewAnimationClockClassLoader = PreviewAnimationClockClassLoader()
    val previewAnimationClock = previewAnimationClockClassLoader.loadPreviewAnimationClock()
    val notifySubscribe =
      previewAnimationClock.getDeclaredMethod("notifySubscribe", ComposeAnimation::class.java)
    val animation = createComposeAnimation()
    notifySubscribe.invoke(previewAnimationClock.newInstance(), animation)
    assertFalse(ComposePreviewAnimationManager.subscribedAnimations.isEmpty())

    val notifyUnsubscribe =
      previewAnimationClock.getDeclaredMethod("notifyUnsubscribe", ComposeAnimation::class.java)
    notifyUnsubscribe.invoke(previewAnimationClock.newInstance(), animation)
    assertTrue(ComposePreviewAnimationManager.subscribedAnimations.isEmpty())
  }

  @Test
  fun animationClockWrapsComposeClockViaReflection() {
    val animationClock = AnimationClock(getClock())
    // Check that we can find a couple of methods from TestClock
    assertNotNull(animationClock.getAnimatedPropertiesFunction)
    assertNotNull(animationClock.updateAnimatedVisibilityStateFunction)
    // getAnimatedVisibilityState is mangled in TestClock, but we should be able to find it.
    assertNotNull(animationClock.getAnimatedVisibilityStateFunction)

    try {
      // We should throw an Exception if we can't find the given function in the underlying clock,
      // and it's up to the caller to handle this.
      animationClock.findClockFunction("unknownFunction")
      fail("Expected to fail, as `unknownFunction` is not a function of TestClock.")
    } catch (ignored: NullPointerException) {}

    // getAnimatedVisibilityState is a supported function, but its name is mangled. We should find
    // it when looking for the function without
    // the hash suffix, not when we specify it.
    assertNotNull(animationClock.findClockFunction("getAnimatedVisibilityState"))
    try {
      animationClock.findClockFunction("getAnimatedVisibilityState-xga21d")
      fail(
        "Expected to fail, as `getAnimatedVisibilityState-xga21d` should not be found when looking for the mangled name."
      )
    } catch (ignored: NullPointerException) {}
  }

  private fun AnimationPreview.tabCount() = invokeAndWaitIfNeeded { animationsCount() }

  private fun AnimationPreview.getAnimationTitleAt(index: Int): String = invokeAndWaitIfNeeded {
    TestUtils.findAllCards(this.component)[index].findLabel().text
  }

  private fun AnimationPreview.noAnimationsPanel() =
<<<<<<< HEAD
    TreeWalker(this.component).descendantStream().filter { it.name == "Loading Animations Panel" }.getIfSingle()

  private fun AnimationPreview.animationPreviewCardsCount() = invokeAndWaitIfNeeded { coordinationTab.cards.size }


  /**
   * [TestClock] with available [setClockTimes] method.
   */
  private class TestClockWithCoordination : TestClockWithTransitions() {
    fun setClockTimes(clockTimeMillis: Map<ComposeAnimation, Long>) {}
  }


  /**
   * [TestClock] with available [getTransitions] method.
   */
  private open class TestClockWithTransitions : TestClock() {
    fun getTransitions(animation: Any, clockTimeMsStep: Long) = listOf(
      TransitionInfo("Int", "specType",
                     startTimeMillis = 0,
                     endTimeMillis = 100,
                     values = mapOf(0L to 1, 50L to 2, 100L to 3)),
      TransitionInfo("IntSnap", "Snap",
                     startTimeMillis = 0,
                     endTimeMillis = 0,
                     values = mapOf(0L to 100)),
      TransitionInfo("Float", "specType",
                     startTimeMillis = 100,
                     endTimeMillis = 200,
                     values = mapOf(100L to 1f, 150L to 0f, 200L to 2f)),
      TransitionInfo("Double", "specType",
                     startTimeMillis = 0,
                     endTimeMillis = 100,
                     values = mapOf(0L to 1.0, 50L to 10.0, 100L to 2.0))
    )
  }

  /**
   * Fake class with methods matching PreviewAnimationClock method signatures, so the code doesn't break when the test tries to call them
   * via reflection.
   */
  private open class TestClock {
    fun getAnimatedProperties(animation: Any): List<ComposeAnimatedProperty> = listOf(
      ComposeAnimatedProperty("Int", 1),
      ComposeAnimatedProperty("IntSnap", 1),
      ComposeAnimatedProperty("Float", 1f),
      ComposeAnimatedProperty("Double", 1.0)
    )
=======
    TreeWalker(this.component)
      .descendantStream()
      .filter { it.name == "Loading Animations Panel" }
      .getIfSingle()
>>>>>>> de127946

  private fun AnimationPreview.animationPreviewCardsCount() = invokeAndWaitIfNeeded {
    coordinationTab.cards.size
  }
}<|MERGE_RESOLUTION|>--- conflicted
+++ resolved
@@ -702,61 +702,10 @@
   }
 
   private fun AnimationPreview.noAnimationsPanel() =
-<<<<<<< HEAD
-    TreeWalker(this.component).descendantStream().filter { it.name == "Loading Animations Panel" }.getIfSingle()
-
-  private fun AnimationPreview.animationPreviewCardsCount() = invokeAndWaitIfNeeded { coordinationTab.cards.size }
-
-
-  /**
-   * [TestClock] with available [setClockTimes] method.
-   */
-  private class TestClockWithCoordination : TestClockWithTransitions() {
-    fun setClockTimes(clockTimeMillis: Map<ComposeAnimation, Long>) {}
-  }
-
-
-  /**
-   * [TestClock] with available [getTransitions] method.
-   */
-  private open class TestClockWithTransitions : TestClock() {
-    fun getTransitions(animation: Any, clockTimeMsStep: Long) = listOf(
-      TransitionInfo("Int", "specType",
-                     startTimeMillis = 0,
-                     endTimeMillis = 100,
-                     values = mapOf(0L to 1, 50L to 2, 100L to 3)),
-      TransitionInfo("IntSnap", "Snap",
-                     startTimeMillis = 0,
-                     endTimeMillis = 0,
-                     values = mapOf(0L to 100)),
-      TransitionInfo("Float", "specType",
-                     startTimeMillis = 100,
-                     endTimeMillis = 200,
-                     values = mapOf(100L to 1f, 150L to 0f, 200L to 2f)),
-      TransitionInfo("Double", "specType",
-                     startTimeMillis = 0,
-                     endTimeMillis = 100,
-                     values = mapOf(0L to 1.0, 50L to 10.0, 100L to 2.0))
-    )
-  }
-
-  /**
-   * Fake class with methods matching PreviewAnimationClock method signatures, so the code doesn't break when the test tries to call them
-   * via reflection.
-   */
-  private open class TestClock {
-    fun getAnimatedProperties(animation: Any): List<ComposeAnimatedProperty> = listOf(
-      ComposeAnimatedProperty("Int", 1),
-      ComposeAnimatedProperty("IntSnap", 1),
-      ComposeAnimatedProperty("Float", 1f),
-      ComposeAnimatedProperty("Double", 1.0)
-    )
-=======
     TreeWalker(this.component)
       .descendantStream()
       .filter { it.name == "Loading Animations Panel" }
       .getIfSingle()
->>>>>>> de127946
 
   private fun AnimationPreview.animationPreviewCardsCount() = invokeAndWaitIfNeeded {
     coordinationTab.cards.size
