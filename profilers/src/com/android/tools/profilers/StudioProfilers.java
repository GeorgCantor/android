--- conflicted
+++ resolved
@@ -26,10 +26,7 @@
 import com.android.tools.adtui.model.formatter.TimeAxisFormatter;
 import com.android.tools.adtui.model.updater.Updatable;
 import com.android.tools.adtui.model.updater.Updater;
-<<<<<<< HEAD
-=======
 import com.android.tools.idea.IdeInfo;
->>>>>>> 0d09370c
 import com.android.tools.idea.flags.enums.PowerProfilerDisplayMode;
 import com.android.tools.idea.io.grpc.StatusRuntimeException;
 import com.android.tools.idea.transport.manager.StreamQueryUtils;
@@ -56,17 +53,12 @@
 import com.android.tools.profilers.sessions.SessionAspect;
 import com.android.tools.profilers.sessions.SessionItem;
 import com.android.tools.profilers.sessions.SessionsManager;
-<<<<<<< HEAD
-import com.android.tools.profilers.tasks.ProfilerTaskLauncher;
-import com.android.tools.profilers.tasks.ProfilerTaskType;
-=======
 import com.android.tools.profilers.taskbased.home.TaskHomeTabModel;
 import com.android.tools.profilers.taskbased.home.selections.deviceprocesses.ProcessListModel.ProfilerDeviceSelection;
 import com.android.tools.profilers.taskbased.home.selections.deviceprocesses.ProcessListModel.ToolbarDeviceSelection;
 import com.android.tools.profilers.tasks.ProfilerTaskLauncher;
 import com.android.tools.profilers.tasks.ProfilerTaskType;
 import com.android.tools.profilers.tasks.TaskTypeMappingUtils;
->>>>>>> 0d09370c
 import com.android.tools.profilers.tasks.args.TaskArgs;
 import com.android.tools.profilers.tasks.taskhandlers.ProfilerTaskHandler;
 import com.google.common.annotations.VisibleForTesting;
@@ -164,8 +156,6 @@
   @NotNull
   private final Runnable myOpenTaskTab;
 
-<<<<<<< HEAD
-=======
   @NotNull
   private final Function0<List<ToolbarDeviceSelection>> myToolbarDeviceSelectionsFetcher;
 
@@ -182,7 +172,6 @@
   @Nullable
   private ToolbarDeviceSelection myLastToolbarDeviceSelection = null;
 
->>>>>>> 0d09370c
   /**
    * Processes from devices come from the latest update, and are filtered to include only ALIVE ones and {@code myProcess}.
    */
@@ -195,8 +184,6 @@
 
   private Map<Long, Common.Stream> myStreamIdToStreams;
 
-<<<<<<< HEAD
-=======
   /**
    * Data model for the Task-Based UX's home tab.
    */
@@ -204,7 +191,6 @@
   private final TaskHomeTabModel myTaskHomeTabModel;
 
   @NotNull
->>>>>>> 0d09370c
   private final Map<ProfilerTaskType, ProfilerTaskHandler> myTaskHandlers;
 
   @NotNull private final SessionsManager mySessionsManager;
@@ -264,11 +250,7 @@
 
   @VisibleForTesting
   public StudioProfilers(@NotNull ProfilerClient client, @NotNull IdeProfilerServices ideServices, @NotNull StopwatchTimer timer) {
-<<<<<<< HEAD
-    this(client, ideServices, timer, new HashMap<>(), (i, j) -> {}, () -> {});
-=======
     this(client, ideServices, timer, new HashMap<>(), (i, j) -> {}, () -> {}, ArrayList::new, null);
->>>>>>> 0d09370c
   }
 
   /**
@@ -282,16 +264,11 @@
                          @NotNull IdeProfilerServices ideServices,
                          @NotNull HashMap<ProfilerTaskType, ProfilerTaskHandler> taskHandlers,
                          @NotNull BiConsumer<ProfilerTaskType, TaskArgs> createTaskTab,
-<<<<<<< HEAD
-                         @NotNull Runnable openTaskTab) {
-    this(client, ideServices, new FpsTimer(PROFILERS_UPDATE_RATE), taskHandlers, createTaskTab, openTaskTab);
-=======
                          @NotNull Runnable openTaskTab,
                          @NotNull Function0<List<ToolbarDeviceSelection>> toolbarDeviceSelectionsFetcher,
                          @Nullable Function0<String> preferredProcessNameFetcher) {
     this(client, ideServices, new FpsTimer(PROFILERS_UPDATE_RATE), taskHandlers, createTaskTab, openTaskTab,
          toolbarDeviceSelectionsFetcher, preferredProcessNameFetcher);
->>>>>>> 0d09370c
   }
 
   private StudioProfilers(@NotNull ProfilerClient client,
@@ -299,13 +276,9 @@
                           @NotNull StopwatchTimer timer,
                           @NotNull HashMap<ProfilerTaskType, ProfilerTaskHandler> taskHandlers,
                           @NotNull BiConsumer<ProfilerTaskType, TaskArgs> createTaskTab,
-<<<<<<< HEAD
-                          @NotNull Runnable openTaskTab) {
-=======
                           @NotNull Runnable openTaskTab,
                           @NotNull Function0<List<ToolbarDeviceSelection>> toolbarDeviceSelectionsFetcher,
                           @Nullable Function0<String> preferredProcessNameFetcher) {
->>>>>>> 0d09370c
     myClient = client;
     myIdeServices = ideServices;
     myStage = createDefaultStage();
@@ -313,18 +286,12 @@
     mySessionChangeListener = new HashMap<>();
     myDeviceToStreamIds = new HashMap<>();
     myStreamIdToStreams = new HashMap<>();
-<<<<<<< HEAD
-    myTaskHandlers = taskHandlers;
-    myCreateTaskTab = createTaskTab;
-    myOpenTaskTab = openTaskTab;
-=======
     myTaskHomeTabModel = new TaskHomeTabModel(this);
     myTaskHandlers = taskHandlers;
     myCreateTaskTab = createTaskTab;
     myOpenTaskTab = openTaskTab;
     myToolbarDeviceSelectionsFetcher = toolbarDeviceSelectionsFetcher;
     myPreferredProcessNameFetcher = preferredProcessNameFetcher;
->>>>>>> 0d09370c
     myStage.enter();
 
     myUpdater = new Updater(timer);
@@ -368,17 +335,12 @@
           TimeRequest.newBuilder().setStreamId(mySelectedSession.getStreamId()).build());
 
         myTimeline.reset(mySelectedSession.getStartTimestamp(), timeResponse.getTimestampNs());
-<<<<<<< HEAD
-        if (startupCpuProfilingStarted()) {
-          setStage(new CpuProfilerStage(this, CpuCaptureMetadata.CpuProfilerEntryPoint.STARTUP_PROFILING));
-=======
         boolean isTaskBasedUXEnabled = getIdeServices().getFeatureConfig().isTaskBasedUxEnabled();
 
         if (isTaskBasedUXEnabled) {
           if (startupProfilingStarted()) {
             getTaskHomeTabModel().resetSelectionStateOnTaskEnter();
           }
->>>>>>> 0d09370c
         }
         else {
           if (startupCpuProfilingStarted()) {
@@ -668,11 +630,6 @@
         // The following call to setProcess will start a session on profiler start and on process selection change, but Task-Based UX does
         // not auto start a session on profiler start or on process change. Thus, we disable the call to setProcess if the Task-Based UX
         // is enabled.
-<<<<<<< HEAD
-        if (!getIdeServices().getFeatureConfig().isTaskBasedUxEnabled()) {
-          setProcess(findPreferredDevice(), null);
-        }
-=======
         boolean isTaskBasedUXEnabled = getIdeServices().getFeatureConfig().isTaskBasedUxEnabled();
         if (!isTaskBasedUXEnabled) {
           setProcess(findPreferredDevice(), null);
@@ -693,7 +650,6 @@
             }
           }
         }
->>>>>>> 0d09370c
 
         // These need to be fired every time the process list changes so that the device/process dropdown always reflects the latest.
         changed(ProfilerAspect.PROCESSES);
@@ -775,11 +731,7 @@
   }
 
   public void setProcess(@Nullable Common.Device device, @Nullable Common.Process process) {
-<<<<<<< HEAD
-    setProcess(device, process, Common.ProfilerTaskType.UNSPECIFIED_TASK);
-=======
     setProcess(device, process, Common.ProfilerTaskType.UNSPECIFIED_TASK, false);
->>>>>>> 0d09370c
   }
 
   /**
@@ -790,14 +742,10 @@
    *                  If it is null, a process will be determined automatically by heuristics.
    * @param taskType  the type of task to pass into beginSession so that the created session has a respective task type.
    */
-<<<<<<< HEAD
-  public void setProcess(@Nullable Common.Device device, @Nullable Common.Process process, @NotNull Common.ProfilerTaskType taskType) {
-=======
   public void setProcess(@Nullable Common.Device device,
                          @Nullable Common.Process process,
                          @NotNull Common.ProfilerTaskType taskType,
                          boolean isStartupTask) {
->>>>>>> 0d09370c
     if (device != null) {
       // Device can be not null in the following scenarios:
       // 1. User explicitly sets a device from the dropdown.
@@ -834,15 +782,9 @@
       setAutoProfilingEnabled(false);
     }
 
-<<<<<<< HEAD
-    // If the process changes OR the process was set in via Task initiation in the Task-Based UX, we end the current session and begin
-    // a new one.
-    if (!Objects.equals(process, myProcess) || getIdeServices().getFeatureConfig().isTaskBasedUxEnabled()) {
-=======
     // If the process changes OR the process was set in via a non-startup task initiation in the Task-Based UX, we end the current session
     // and begin a new one. In regard to startup tasks, a change in process to end the current session and begin a new one.
     if (!Objects.equals(process, myProcess) || (!isStartupTask && getIdeServices().getFeatureConfig().isTaskBasedUxEnabled())) {
->>>>>>> 0d09370c
       // First make sure to end the previous session.
       mySessionsManager.endCurrentSession();
 
@@ -852,11 +794,7 @@
 
       // Only start a new session if the process is valid.
       if (myProcess != null && myProcess.getState() == Common.Process.State.ALIVE) {
-<<<<<<< HEAD
-        mySessionsManager.beginSession(myDeviceToStreamIds.get(myDevice), myDevice, myProcess, taskType);
-=======
         mySessionsManager.beginSession(myDeviceToStreamIds.get(myDevice), myDevice, myProcess, taskType, isStartupTask);
->>>>>>> 0d09370c
       }
     }
   }
@@ -916,17 +854,11 @@
     // ProfilerAspect.AGENT aspect is done purposefully; these two synchronous operations serve as setup for the tasks to record new data
     // or load past recording (non-imported) data successfully.
     if (getIdeServices().getFeatureConfig().isTaskBasedUxEnabled()) {
-<<<<<<< HEAD
-      ProfilerTaskType selectedTaskType = mySessionsManager.getSelectedSessionProfilerTaskType();
-      Map<Long, SessionItem> sessionIdToSessionItems = mySessionsManager.getSessionIdToSessionItems();
-      ProfilerTaskLauncher.launchProfilerTask(selectedTaskType, getTaskHandlers(), getSession(), sessionIdToSessionItems, myCreateTaskTab);
-=======
       ProfilerTaskType selectedTaskType = mySessionsManager.getCurrentTaskType();
       Map<Long, SessionItem> sessionIdToSessionItems = mySessionsManager.getSessionIdToSessionItems();
       boolean isStartupTask = mySessionsManager.isCurrentTaskStartup();
       ProfilerTaskLauncher.launchProfilerTask(selectedTaskType, isStartupTask, getTaskHandlers(), getSession(), sessionIdToSessionItems,
                                               myCreateTaskTab, myIdeServices);
->>>>>>> 0d09370c
     }
   }
 
@@ -1219,21 +1151,8 @@
     ImmutableList.Builder<Class<? extends Stage>> listBuilder = ImmutableList.builder();
     listBuilder.add(CpuProfilerStage.class);
     listBuilder.add(MainMemoryProfilerStage.class);
-<<<<<<< HEAD
-    // Show the energy stage in the list only when the session has JVMTI enabled or the device is above O.
-    boolean hasSession = mySelectedSession.getSessionId() != 0;
-    boolean isEnergyStageEnabled = hasSession ? mySessionsManager.getSelectedSessionMetaData().getJvmtiEnabled()
-                                              : myDevice != null && myDevice.getFeatureLevel() >= AndroidVersion.VersionCodes.O;
     boolean isPowerProfilerDisabled =
       getIdeServices().getFeatureConfig().getSystemTracePowerProfilerDisplayMode() == PowerProfilerDisplayMode.HIDE;
-
-    if (getIdeServices().getFeatureConfig().isEnergyProfilerEnabled() && isEnergyStageEnabled && isPowerProfilerDisabled) {
-      listBuilder.add(EnergyProfilerStage.class);
-    }
-=======
-    boolean isPowerProfilerDisabled =
-      getIdeServices().getFeatureConfig().getSystemTracePowerProfilerDisplayMode() == PowerProfilerDisplayMode.HIDE;
->>>>>>> 0d09370c
 
     // Show the custom event stage in the dropdown list of profiling options when enabled
     if (getIdeServices().getFeatureConfig().isCustomEventVisualizationEnabled()) {
