/*
 * Copyright (C) 2019 The Android Open Source Project
 *
 * Licensed under the Apache License, Version 2.0 (the "License");
 * you may not use this file except in compliance with the License.
 * You may obtain a copy of the License at
 *
 *      http://www.apache.org/licenses/LICENSE-2.0
 *
 * Unless required by applicable law or agreed to in writing, software
 * distributed under the License is distributed on an "AS IS" BASIS,
 * WITHOUT WARRANTIES OR CONDITIONS OF ANY KIND, either express or implied.
 * See the License for the specific language governing permissions and
 * limitations under the License.
 */
package com.android.build.attribution.ui

import com.android.annotations.concurrency.UiThread
import com.android.build.attribution.ui.analytics.BuildAttributionUiAnalytics
import com.android.build.attribution.ui.controllers.TaskIssueReporter
import com.android.build.attribution.ui.data.BuildAttributionReportUiData
import com.intellij.build.BuildContentManager
import com.intellij.openapi.Disposable
import com.intellij.openapi.application.ApplicationManager
import com.intellij.openapi.components.ServiceManager
import com.intellij.openapi.project.Project
import com.intellij.openapi.util.Disposer
import com.intellij.ui.content.Content
import com.intellij.ui.content.ContentManager
import com.intellij.ui.content.ContentManagerAdapter
import com.intellij.ui.content.ContentManagerEvent
import com.intellij.ui.content.impl.ContentImpl
import com.intellij.util.ui.components.BorderLayoutPanel
import java.awt.BorderLayout

/**
 * This class is responsible for creating, opening and properly disposing of Build attribution UI.
 */
class BuildAttributionUiManager(
  private val project: Project
) {

  private val buildContentManager: BuildContentManager by lazy {
    ServiceManager.getService(project, BuildContentManager::class.java)
  }
  private val uiAnalytics = BuildAttributionUiAnalytics(project)
  private val contentManagerListener = object : ContentManagerAdapter() {
    override fun selectionChanged(event: ContentManagerEvent) {
      if (event.content !== buildContent) {
        return
      }
      if (event.operation == ContentManagerEvent.ContentOperation.add) {
        uiAnalytics.tabOpened()
      }
      else if (event.operation == ContentManagerEvent.ContentOperation.remove) {
        uiAnalytics.tabHidden()
      }
    }
  }

  private var buildContent: Content? = null
  private var manager: ContentManager? = null
  private var buildAttributionTreeView: BuildAttributionTreeView? = null

  private lateinit var reportUiData: BuildAttributionReportUiData


  fun showNewReport(reportUiData: BuildAttributionReportUiData, buildSessionId: String) {
    this.reportUiData = reportUiData
    ApplicationManager.getApplication().invokeLater {
      uiAnalytics.newReportSessionId(buildSessionId)
      updateReportUI()
    }
  }

  @UiThread
  private fun updateReportUI() {
    createNewView()
    buildContent?.takeIf { it.isValid }?.apply { replaceContentView() } ?: run {
      createNewTab()
    }
  }

  private fun createNewView() {
    buildAttributionTreeView?.let { treeView -> Disposer.dispose(treeView) }
    val issueReporter = TaskIssueReporter(reportUiData, project, uiAnalytics)
    buildAttributionTreeView = BuildAttributionTreeView(reportUiData, issueReporter, uiAnalytics)
      .also { newView -> newView.setInitialSelection() }
  }

  private fun Content.replaceContentView() {
    buildAttributionTreeView?.let { view ->
      component.removeAll()
      component.add(view.component, BorderLayout.CENTER)
      Disposer.register(this, view)
      uiAnalytics.buildReportReplaced()
    }
  }

  private fun createNewTab() {
    buildAttributionTreeView?.let { view ->
<<<<<<< HEAD
      buildContent = ContentImpl(BorderLayoutPanel(), "Build Speed", true).also { content ->
=======
      buildContent = ContentImpl(BorderLayoutPanel(), "Build Analyzer", true).also { content ->
>>>>>>> b9968b87
        content.component.add(view.component, BorderLayout.CENTER)
        Disposer.register(project, content)
        Disposer.register(content, view)
        // When tab is getting closed (and disposed) we want to release the reference on the view.
        Disposer.register(content, Disposable { onContentClosed() })
        buildContentManager.addContent(content)
        uiAnalytics.tabCreated()
        manager = content.manager
        manager?.addContentManagerListener(contentManagerListener)
      }
    }
  }

  private fun onContentClosed() {
    uiAnalytics.tabClosed()
    manager?.removeContentManagerListener(contentManagerListener)
    manager = null
    buildAttributionTreeView = null
    buildContent = null
  }

  fun openTab() {
    ApplicationManager.getApplication().invokeLater {
      if (buildContent?.isValid != true) {
        createNewView()
        createNewTab()
      }
      uiAnalytics.registerBuildOutputLinkClick()
      buildContentManager.setSelectedContent(buildContent, true, true, true) {}
    }
  }
}<|MERGE_RESOLUTION|>--- conflicted
+++ resolved
@@ -99,11 +99,7 @@
 
   private fun createNewTab() {
     buildAttributionTreeView?.let { view ->
-<<<<<<< HEAD
-      buildContent = ContentImpl(BorderLayoutPanel(), "Build Speed", true).also { content ->
-=======
       buildContent = ContentImpl(BorderLayoutPanel(), "Build Analyzer", true).also { content ->
->>>>>>> b9968b87
         content.component.add(view.component, BorderLayout.CENTER)
         Disposer.register(project, content)
         Disposer.register(content, view)
