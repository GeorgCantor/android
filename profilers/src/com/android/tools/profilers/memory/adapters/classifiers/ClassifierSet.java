/*
 * Copyright (C) 2020 The Android Open Source Project
 *
 * Licensed under the Apache License, Version 2.0 (the "License");
 * you may not use this file except in compliance with the License.
 * You may obtain a copy of the License at
 *
 *      http://www.apache.org/licenses/LICENSE-2.0
 *
 * Unless required by applicable law or agreed to in writing, software
 * distributed under the License is distributed on an "AS IS" BASIS,
 * WITHOUT WARRANTIES OR CONDITIONS OF ANY KIND, either express or implied.
 * See the License for the specific language governing permissions and
 * limitations under the License.
 */
package com.android.tools.profilers.memory.adapters.classifiers;

import com.android.tools.adtui.model.filter.Filter;
import com.android.tools.profilers.CachedFunction;
import com.android.tools.profilers.memory.adapters.InstanceObject;
import com.android.tools.profilers.memory.adapters.MemoryObject;
import com.android.tools.profilers.memory.adapters.instancefilters.CaptureObjectInstanceFilter;
import java.util.Collections;
<<<<<<< HEAD
import java.util.HashSet;
=======
>>>>>>> cdc83e4e
import java.util.IdentityHashMap;
import java.util.LinkedHashSet;
import java.util.List;
import java.util.Objects;
import java.util.Set;
import java.util.function.BiConsumer;
import java.util.function.Function;
import java.util.function.Predicate;
import org.jetbrains.annotations.NotNull;
import org.jetbrains.annotations.Nullable;

import java.util.*;
import java.util.function.Supplier;
import java.util.stream.Stream;
import org.jetbrains.annotations.NotNull;
import org.jetbrains.annotations.Nullable;

/**
 * A general base class for classifying/filtering objects into categories.
 */
public abstract class ClassifierSet implements MemoryObject {
  @Nullable private String myName;
  @Nullable private Supplier<String> myNameSupplier = null;

  // The set of instances that make up our baseline snapshot (e.g. live objects at the left of a selection range).
  @NotNull protected final Set<InstanceObject> mySnapshotInstances = new LinkedHashSet<>(0);
  // The set of instances that have delta events (e.g. delta allocations/deallocations within a selection range).
  // Note that instances here can also appear in the set of snapshot instances (e.g. when a instance is allocated before the selection
  // and deallocation within the selection).
  @NotNull protected final Set<InstanceObject> myDeltaInstances = new LinkedHashSet<>(0);

  // Lazily create the Classifier, as it is configurable and isn't necessary until nodes under this node needs to be classified.
  @Nullable protected Classifier myClassifier = null;

  private int myObjectSetCount = 0;
  private int myFilteredObjectSetCount = 0;
  private int mySnapshotObjectCount = 0;
  private int myDeltaAllocations = 0;
  private int myDeltaDeallocations = 0;
  private long myDeltaAllocationsSize = 0;
  private long myDeltaDeallocationsSize = 0;
  private long myTotalNativeSize = 0L;
  private long myTotalShallowSize = 0L;
  private long myTotalRetainedSize = 0L;
  private long myDeltaShallowSize = 0L;
  private int myInstancesWithStackInfoCount = 0;

  // Number of ClassifierSet that match the filter.
  protected int myFilterMatchCount = 0;

  private final CachedFunction<CaptureObjectInstanceFilter, Integer> myInstanceFilterMatchCounter =
    new CachedFunction<>(this::countInstanceFilterMatch, new IdentityHashMap<>());

  protected boolean myIsFiltered;
  // FIXME: `myIsMatched` should be `true` initially, as "no filter" means "trivially matched".
  //        But at the moment that would break one test in `HeapSetNodeHRendererTest`
  protected boolean myIsMatched;
  // We need to apply filter to ClassifierSet again after any updates (insertion, deletion etc.)
  protected boolean myNeedsRefiltering;

  public ClassifierSet(@NotNull String name) {
    myName = name;
  }

  // Supports lazy-loading the ClassifierSet's name in case it is expensive. The name is fetched and cached the first time
  // getName() is called.
  public ClassifierSet(@NotNull Supplier<String> nameSupplier) {
    myNameSupplier = nameSupplier;
  }

  @Override
  @NotNull
  public String getName() {
    if (myName == null) {
      assert myNameSupplier != null;
      myName = myNameSupplier.get();
    }
    return myName;
  }

  final public boolean isEmpty() {
    return mySnapshotObjectCount == 0 && myDeltaAllocations == 0 && myDeltaDeallocations == 0;
  }

  final public int getTotalObjectCount() {
    return mySnapshotObjectCount + myDeltaAllocations - myDeltaDeallocations;
  }

  final public int getTotalObjectSetCount() {
    return myObjectSetCount;
  }

  final public int getFilteredObjectSetCount() {
    return myFilteredObjectSetCount;
  }

  final public int getDeltaAllocationCount() {
    return myDeltaAllocations;
  }

  final public int getDeltaDeallocationCount() {
    return myDeltaDeallocations;
  }

  final public long getTotalRetainedSize() {
    return myTotalRetainedSize;
  }

  final public long getTotalShallowSize() {
    return myTotalShallowSize;
  }

  final public long getTotalNativeSize() {
    return myTotalNativeSize;
  }

  final public long getDeltaShallowSize() {
    return myDeltaShallowSize;
  }

  final public int getFilterMatchCount() {
    return myFilterMatchCount;
  }

  final public long getAllocationSize() {
    return myDeltaAllocationsSize;
  }

  final public long getDeallocationSize() {
    return myDeltaDeallocationsSize;
  }

  final public long getTotalRemainingSize() {
    return getAllocationSize() - getDeallocationSize();
  }

  final public int getInstanceFilterMatchCount(CaptureObjectInstanceFilter filter) {
    return myInstanceFilterMatchCounter.invoke(filter);
  }

  /**
   * Add an instance to the baseline snapshot and update the accounting of the "total" values.
   * Note that instances at the baseline must be an allocation event.
   */
  public void addSnapshotInstanceObject(@NotNull InstanceObject instanceObject) {
    changeSnapshotInstanceObject(instanceObject, SetOperation.ADD);
  }

  /**
   * Remove an instance from the baseline snapshot and update the accounting of the "total" values.
   */
  public void removeSnapshotInstanceObject(@NotNull InstanceObject instanceObject) {
    changeSnapshotInstanceObject(instanceObject, SetOperation.REMOVE);
  }

  private boolean changeSnapshotInstanceObject(@NotNull InstanceObject instanceObject, @NotNull SetOperation op) {
    final boolean changed;
    if (myClassifier != null && !myClassifier.isTerminalClassifier()) {
      ClassifierSet classifierSet = myClassifier.getClassifierSet(instanceObject, op == SetOperation.ADD);
      changed = classifierSet != null &&
                classifierSet.changeSnapshotInstanceObject(instanceObject, op);
    }
    else {
      changed = (op == SetOperation.ADD) != mySnapshotInstances.contains(instanceObject);
      op.action.accept(mySnapshotInstances, instanceObject);
    }

    if (changed) {
      mySnapshotObjectCount += op.countChange;
      myTotalNativeSize += op.countChange * validOrZero(instanceObject.getNativeSize());
      myTotalShallowSize += op.countChange * validOrZero(instanceObject.getShallowSize());
      myTotalRetainedSize += op.countChange * validOrZero(instanceObject.getRetainedSize());
      if (!instanceObject.isCallStackEmpty()) {
        myInstancesWithStackInfoCount += op.countChange;
      }
      myInstanceFilterMatchCounter.invalidate();
      myNeedsRefiltering = true;
    }
    return changed;
  }

  // Add delta alloc information into the ClassifierSet
  // Return true if the set did not contain the instance prior to invocation
  public boolean addDeltaInstanceObject(@NotNull InstanceObject instanceObject) {
    return changeDeltaInstanceInformation(instanceObject, true, SetOperation.ADD).instanceChanged;
  }

  // Add delta dealloc information into the ClassifierSet
  // Return true if the set did not contain the instance prior to invocation
  public boolean freeDeltaInstanceObject(@NotNull InstanceObject instanceObject) {
    return changeDeltaInstanceInformation(instanceObject, false, SetOperation.ADD).instanceChanged;
  }

  // Remove delta instance alloc information
  // Remove instance when it neither has alloc nor dealloc information
  // Return true if the instance is removed
  public boolean removeAddedDeltaInstanceObject(@NotNull InstanceObject instanceObject) {
    return changeDeltaInstanceInformation(instanceObject, true, SetOperation.REMOVE).instanceChanged;
  }

  // Remove delta instance dealloc information
  // Remove instance when it neither has alloc nor dealloc information
  // Return true if the instance is removed
  public boolean removeFreedDeltaInstanceObject(@NotNull InstanceObject instanceObject) {
    return changeDeltaInstanceInformation(instanceObject, false, SetOperation.REMOVE).instanceChanged;
  }

  private enum DeltaChange {
    UNCHANGED(false, false),
    INSTANCE_MODIFIED(true, false),
    INSTANCE_ADDED_OR_REMOVED(true, true);
    public final boolean countsChanged, instanceChanged;
    DeltaChange(boolean countsChanged, boolean instanceChanged) {
      this.countsChanged = countsChanged;
      this.instanceChanged = instanceChanged;
    }
  }

  private DeltaChange changeDeltaInstanceInformation(@NotNull InstanceObject instanceObject, boolean isAllocation, @NotNull SetOperation op) {
    final DeltaChange change;
    if (myClassifier != null && !myClassifier.isTerminalClassifier()) {
      ClassifierSet classifierSet = myClassifier.getClassifierSet(instanceObject, op == SetOperation.ADD);
      change = classifierSet != null
               ? classifierSet.changeDeltaInstanceInformation(instanceObject, isAllocation, op)
               : DeltaChange.UNCHANGED;
    }
    else if ((op == SetOperation.ADD || !instanceObject.hasTimeData()) &&
             // `contains` is more expensive, so deferred to after above test fails.
             // This line is run often enough to make a difference.
             ((op == SetOperation.ADD) != myDeltaInstances.contains(instanceObject))) {
      op.action.accept(myDeltaInstances, instanceObject);
      change = DeltaChange.INSTANCE_ADDED_OR_REMOVED;
    } else {
      change = DeltaChange.INSTANCE_MODIFIED;
    }

    if (change.countsChanged) {
      if (isAllocation) {
        myDeltaAllocations += op.countChange * instanceObject.getInstanceCount();
        myDeltaAllocationsSize += op.countChange * instanceObject.getShallowSize();
      }
      else {
        myDeltaDeallocations += op.countChange * instanceObject.getInstanceCount();
        myDeltaDeallocationsSize += op.countChange * instanceObject.getShallowSize();
      }

      int factor = op.countChange * (isAllocation ? 1 : -1);
      long deltaNativeSize = factor * validOrZero(instanceObject.getNativeSize());
      long deltaShallowSize = factor * validOrZero(instanceObject.getShallowSize());
      long deltaRetainedSize = factor * validOrZero(instanceObject.getRetainedSize());
      myTotalNativeSize += deltaNativeSize;
      myDeltaShallowSize += deltaShallowSize;
      myTotalShallowSize += deltaShallowSize;
      myTotalRetainedSize += deltaRetainedSize;

      if (change.instanceChanged && !instanceObject.isCallStackEmpty()) {
        myInstancesWithStackInfoCount += op.countChange;
        myNeedsRefiltering = true;
      }

      if (change.instanceChanged) {
        myInstanceFilterMatchCounter.invalidate();
      }
    }
    return change;
  }

  public void clearClassifierSets() {
    mySnapshotInstances.clear();
    myDeltaInstances.clear();
    myClassifier = createSubClassifier();
    mySnapshotObjectCount = 0;
    myDeltaAllocations = 0;
    myDeltaDeallocations = 0;
    myTotalShallowSize = 0;
    myTotalNativeSize = 0;
    myTotalRetainedSize = 0;
    myDeltaShallowSize = 0;
    myInstancesWithStackInfoCount = 0;
    myObjectSetCount = 0;
    myFilteredObjectSetCount = 0;
    myFilterMatchCount = 0;
  }

  public int getInstancesCount() {
    return (int)getInstancesStream().count();
  }

  /**
   * Gets a stream of all instances (including all descendants) in this ClassifierSet.
   */
  @NotNull
  public Stream<InstanceObject> getInstancesStream() {
    return getStreamOf(me -> Stream.concat(me.mySnapshotInstances.stream(), me.myDeltaInstances.stream()).distinct());
  }

  /**
   * Return the stream of instance objects that contribute to the delta.
   * Note that there can be duplicated entries as {@link #getSnapshotInstanceStream()}.
   */
  @NotNull
  protected Stream<InstanceObject> getDeltaInstanceStream() {
    return getStreamOf(me -> me.myDeltaInstances.stream());
  }

  /**
   * Return the stream of instance objects that contribute to the baseline snapshot.
   * Note that there can duplicated entries as {@link #getDeltaInstanceStream()}.
   */
  @NotNull
  protected Stream<InstanceObject> getSnapshotInstanceStream() {
    return getStreamOf(me -> me.mySnapshotInstances.stream());
  }

  public Stream<InstanceObject> getFilterMatches() {
    return getStreamOf(me -> me.getIsMatched() ? me.getInstancesStream() : Stream.empty());
  }

  private Stream<InstanceObject> getStreamOf(Function<ClassifierSet, Stream<InstanceObject>> extractor) {
    return myClassifier == null ?
           extractor.apply(this) :
           Stream.concat(myClassifier.getAllClassifierSets().stream().flatMap(sub -> sub.getStreamOf(extractor)),
                         extractor.apply(this));
  }

  public boolean hasStackInfo() {
    return myInstancesWithStackInfoCount > 0;
  }

  @NotNull
  public List<ClassifierSet> getChildrenClassifierSets() {
    ensurePartition();
    assert myClassifier != null;
    return myClassifier.getFilteredClassifierSets();
  }

  /**
   * O(N) search through all descendant ClassifierSet.
   * Note - calling this method would cause the full ClassifierSet tree to be built if it has not been done already, and all InstanceObjects
   * would be partitioned into their corresponding leaf ClassifierSet.
   *
   * @return the set that contains the {@code target}, or null otherwise.
   */
  @Nullable
  public ClassifierSet findContainingClassifierSet(@NotNull InstanceObject target) {
    boolean instancesContainsTarget =
      Stream.concat(mySnapshotInstances.stream(), myDeltaInstances.stream()).anyMatch(target::equals);
    if (instancesContainsTarget && myClassifier != null) {
      return this;
    }
    else if (instancesContainsTarget || myClassifier != null) {
      List<ClassifierSet> childrenClassifierSets = getChildrenClassifierSets();
      // mySnapshotInstances/myDeltaInstances can be updated after getChildrenClassiferSets so rebuild the stream.
      boolean stillContainsTarget =
        Stream.concat(mySnapshotInstances.stream(), myDeltaInstances.stream()).anyMatch(target::equals);
      if (instancesContainsTarget && stillContainsTarget) {
        return this; // If after the partition the target still falls within the instances within this set, then return this set.
      }
      for (ClassifierSet set : childrenClassifierSets) {
        ClassifierSet result = set.findContainingClassifierSet(target);
        if (result != null) {
          return result;
        }
      }
    }

    return null;
  }

  /**
   * O(N) search through all descendant ClassifierSet.
   * Note - calling this method would cause the full ClassifierSet tree to be built if it has not been done already, and all InstanceObjects
   * would be partitioned into their corresponding leaf ClassifierSet.
   *
   * @return the set that satisfies {@code pred}, or null otherwise.
   */
  @Nullable
  public ClassifierSet findClassifierSet(@NotNull Predicate<ClassifierSet> pred) {
    if (pred.test(this)) {
      return this;
    } else if (myClassifier != null) {
      return getChildrenClassifierSets().stream()
        .map(s -> s.findClassifierSet(pred))
        .filter(Objects::nonNull)
        .findFirst().orElse(null);
    } else {
      return null;
    }
  }

  /**
   * Determines if {@code this} ClassifierSet's descendant children forms a superset (could be equivalent) of the given
   * {@code targetSet}'s immediate children.
   */
  public boolean isSupersetOf(Set<InstanceObject> targetSet) {
<<<<<<< HEAD
    return getNonMembers(targetSet).isEmpty();
  }

  /**
   * @return the remaining instances not contained by this node and its children
   */
  private Set<InstanceObject> getNonMembers(Set<InstanceObject> instances) {
    // Find instances not part of immediate node
    Set<InstanceObject> remainders = Collections.newSetFromMap(new IdentityHashMap<>());
    for (InstanceObject inst : instances) {
      if (!(myDeltaInstances.contains(inst) || mySnapshotInstances.contains(inst))) {
        remainders.add(inst);
      }
    }

    // Intersect with children's remainders
    if (myClassifier != null && !remainders.isEmpty()) {
      for (ClassifierSet child : myClassifier.getAllClassifierSets()) {
        remainders.retainAll(child.getNonMembers(remainders));
        if (remainders.isEmpty()) {
          return remainders;
=======
    Set<InstanceObject> clone = Collections.newSetFromMap(new IdentityHashMap<>());
    clone.addAll(targetSet);
    filterOutInstances(clone);
    return clone.isEmpty();
  }

  /**
   * Remove this node's and its children's instances from the given set
   */
  private void filterOutInstances(Set<InstanceObject> remainders) {
    // Filter out from current node
    remainders.removeAll(myDeltaInstances);
    remainders.removeAll(mySnapshotInstances);

    // Filter out from children
    if (myClassifier != null && !remainders.isEmpty()) {
      for (ClassifierSet child : myClassifier.getAllClassifierSets()) {
        child.filterOutInstances(remainders);
        if (remainders.isEmpty()) {
          return;
>>>>>>> cdc83e4e
        }
      }
    }
  }

<<<<<<< HEAD
    return remainders;
=======
  /**
   * @return Whether the node's immediate instances overlap with `targetSet`
   */
  public boolean immediateInstancesOverlapWith(Set<InstanceObject> targetSet) {
    return overlaps(myDeltaInstances, targetSet) || overlaps(mySnapshotInstances, targetSet);
  }

  /**
   * @return Whether the node and its descendants' instances overlap with `targetSet`
   */
  public boolean overlapsWith(Set<InstanceObject> targetSet) {
    return immediateInstancesOverlapWith(targetSet) ||
           (myClassifier != null && myClassifier.getAllClassifierSets().stream().anyMatch(c -> c.overlapsWith(targetSet)));
  }

  private static boolean overlaps(Set<InstanceObject> set1, Set<InstanceObject> set2) {
    Set<InstanceObject> iter = set1.size() < set2.size() ? set1 : set2;
    Set<InstanceObject> test = iter == set1 ? set2 : set1;
    return iter.stream().anyMatch(test::contains);
>>>>>>> cdc83e4e
  }

  /**
   * Force the instances of this node to be partitioned.
   */
  protected void ensurePartition() {
    if (myClassifier == null) {
      myClassifier = createSubClassifier();
      myClassifier.partition(mySnapshotInstances, myDeltaInstances);
    }
  }

  /**
   * Gets the classifier this class will use to classify its instances.
   */
  @NotNull
  protected abstract Classifier createSubClassifier();

  public boolean getIsFiltered() {
    return isEmpty() || myIsFiltered;
  }

  public boolean getIsMatched() {
    return myIsMatched;
  }

  // Apply filter and update allocation information
  // Filter children classifierSets that neither match the pattern nor have any matched ancestors
  // Update information base on unfiltered children classifierSets
  protected void applyFilter(@NotNull Filter filter, boolean hasMatchedAncestor, boolean filterChanged) {
    if (!filterChanged && !myNeedsRefiltering) {
      return;
    }

    myIsFiltered = true;
    ensurePartition();
    mySnapshotObjectCount = 0;
    myDeltaAllocations = 0;
    myDeltaDeallocations = 0;
    myTotalShallowSize = 0;
    myTotalNativeSize = 0;
    myTotalRetainedSize = 0;
    myInstancesWithStackInfoCount = 0;
    myObjectSetCount = myClassifier.getAllClassifierSets().size();
    myFilteredObjectSetCount = 0;

    myIsMatched = matches(filter);
    myFilterMatchCount = myIsMatched ? 1 : 0;

    assert myClassifier != null;
    for (ClassifierSet classifierSet : myClassifier.getAllClassifierSets()) {
      classifierSet.applyFilter(filter, hasMatchedAncestor || myIsMatched, filterChanged);
      myObjectSetCount += classifierSet.myObjectSetCount;
      if (!classifierSet.getIsFiltered()) {
        myIsFiltered = false;
        mySnapshotObjectCount += classifierSet.mySnapshotObjectCount;
        myDeltaAllocations += classifierSet.myDeltaAllocations;
        myDeltaDeallocations += classifierSet.myDeltaDeallocations;
        myTotalShallowSize += classifierSet.myTotalShallowSize;
        myTotalNativeSize += classifierSet.myTotalNativeSize;
        myTotalRetainedSize += classifierSet.myTotalRetainedSize;
        myDeltaShallowSize += classifierSet.myDeltaShallowSize;
        myInstancesWithStackInfoCount += classifierSet.myInstancesWithStackInfoCount;
        myFilterMatchCount += classifierSet.myFilterMatchCount;
        myFilteredObjectSetCount++;
      }
    }

    myNeedsRefiltering = false;
  }

  protected boolean matches(@NotNull Filter filter) {
    return filter.matches(getName());
  }

  private int countInstanceFilterMatch(CaptureObjectInstanceFilter filter) {
    if (myClassifier != null && !myClassifier.isTerminalClassifier()) {
      return myClassifier.getAllClassifierSets().stream()
        .mapToInt(s -> s.getInstanceFilterMatchCount(filter))
        .sum();
    } else {
      // Spell out the counting of distinct instances satisfying filter
      // without using streams, because this is a bottleneck
      int total = 0;
      for (InstanceObject inst : myDeltaInstances) {
        if (filter.getInstanceTest().invoke(inst)) {
          ++total;
        }
      }
      for (InstanceObject inst : mySnapshotInstances) {
        if (!myDeltaInstances.contains(inst) && filter.getInstanceTest().invoke(inst)) {
          ++total;
        }
      }
      return total;
    }
  }

  private static long validOrZero(long value) {
    return value == INVALID_VALUE ? 0L : value;
  }

  private enum SetOperation {
    ADD(Set::add, 1),
    REMOVE(Set::remove, -1);

    public final BiConsumer<Set<InstanceObject>, InstanceObject> action;
    public final int countChange;
    SetOperation(BiConsumer<Set<InstanceObject>, InstanceObject> action, int countChange) {
      this.action = action;
      this.countChange = countChange;
    }
  }
}<|MERGE_RESOLUTION|>--- conflicted
+++ resolved
@@ -21,10 +21,6 @@
 import com.android.tools.profilers.memory.adapters.MemoryObject;
 import com.android.tools.profilers.memory.adapters.instancefilters.CaptureObjectInstanceFilter;
 import java.util.Collections;
-<<<<<<< HEAD
-import java.util.HashSet;
-=======
->>>>>>> cdc83e4e
 import java.util.IdentityHashMap;
 import java.util.LinkedHashSet;
 import java.util.List;
@@ -420,29 +416,6 @@
    * {@code targetSet}'s immediate children.
    */
   public boolean isSupersetOf(Set<InstanceObject> targetSet) {
-<<<<<<< HEAD
-    return getNonMembers(targetSet).isEmpty();
-  }
-
-  /**
-   * @return the remaining instances not contained by this node and its children
-   */
-  private Set<InstanceObject> getNonMembers(Set<InstanceObject> instances) {
-    // Find instances not part of immediate node
-    Set<InstanceObject> remainders = Collections.newSetFromMap(new IdentityHashMap<>());
-    for (InstanceObject inst : instances) {
-      if (!(myDeltaInstances.contains(inst) || mySnapshotInstances.contains(inst))) {
-        remainders.add(inst);
-      }
-    }
-
-    // Intersect with children's remainders
-    if (myClassifier != null && !remainders.isEmpty()) {
-      for (ClassifierSet child : myClassifier.getAllClassifierSets()) {
-        remainders.retainAll(child.getNonMembers(remainders));
-        if (remainders.isEmpty()) {
-          return remainders;
-=======
     Set<InstanceObject> clone = Collections.newSetFromMap(new IdentityHashMap<>());
     clone.addAll(targetSet);
     filterOutInstances(clone);
@@ -463,15 +436,11 @@
         child.filterOutInstances(remainders);
         if (remainders.isEmpty()) {
           return;
->>>>>>> cdc83e4e
         }
       }
     }
   }
 
-<<<<<<< HEAD
-    return remainders;
-=======
   /**
    * @return Whether the node's immediate instances overlap with `targetSet`
    */
@@ -491,7 +460,6 @@
     Set<InstanceObject> iter = set1.size() < set2.size() ? set1 : set2;
     Set<InstanceObject> test = iter == set1 ? set2 : set1;
     return iter.stream().anyMatch(test::contains);
->>>>>>> cdc83e4e
   }
 
   /**
