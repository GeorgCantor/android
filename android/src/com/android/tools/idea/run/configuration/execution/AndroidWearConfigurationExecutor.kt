--- conflicted
+++ resolved
@@ -32,26 +32,6 @@
 import com.intellij.openapi.progress.ProgressIndicator
 import com.intellij.xdebugger.impl.XDebugSessionImpl
 
-<<<<<<< HEAD
-abstract class AndroidWearConfigurationExecutor(environment: ExecutionEnvironment,
-                                                deviceFutures: DeviceFutures,
-                                                appRunSettings: AppRunSettings,
-                                                applicationIdProvider: ApplicationIdProvider,
-                                                apkProvider: ApkProvider,
-                                                deployer: ApplicationDeployer) : AndroidConfigurationExecutorBase(environment, deviceFutures,
-                                                                                                                  appRunSettings,
-                                                                                                                  applicationIdProvider,
-                                                                                                                  apkProvider, deployer) {
-
-  override fun applyCodeChanges(indicator: ProgressIndicator): RunContentDescriptor {
-    throw RuntimeException("Unsupported operation")
-  }
-
-  override fun applyChanges(indicator: ProgressIndicator): RunContentDescriptor {
-    throw RuntimeException("Unsupported operation")
-  }
-
-=======
 abstract class AndroidWearConfigurationExecutor(
   environment: ExecutionEnvironment,
   deviceFutures: DeviceFutures,
@@ -70,7 +50,6 @@
   deployer
 ) {
 
->>>>>>> 574fcae1
   override suspend fun startDebugSession(
     device: IDevice,
     applicationContext: ApplicationProjectContext,
