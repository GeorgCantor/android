package com.android.tools.idea.uibuilder.handlers.constraint

import com.android.AndroidXConstants
import com.android.SdkConstants
import com.android.tools.idea.common.SyncNlModel
import com.android.tools.idea.uibuilder.LayoutTestCase
import icons.StudioIcons

private val VERTICAL_BARRIER_DIRECTIONS =
  setOf(
    SdkConstants.CONSTRAINT_BARRIER_START,
    SdkConstants.CONSTRAINT_BARRIER_END,
    SdkConstants.CONSTRAINT_BARRIER_LEFT,
<<<<<<< HEAD
    SdkConstants.CONSTRAINT_BARRIER_RIGHT
=======
    SdkConstants.CONSTRAINT_BARRIER_RIGHT,
>>>>>>> 0d09370c
  )

private val HORIZONTAL_BARRIER_DIRECTION =
  setOf(SdkConstants.CONSTRAINT_BARRIER_TOP, SdkConstants.CONSTRAINT_BARRIER_BOTTOM)

class ConstraintLayoutBarrierHandlerTest : LayoutTestCase() {

  fun testIcon() {
    val barrierHandler = ConstraintLayoutBarrierHandler()

    for (direction in VERTICAL_BARRIER_DIRECTIONS) {
      val model = createNlModelWithBarrier(direction)
      val barrier = model.find("barrier")!!
      assertEquals(
        StudioIcons.LayoutEditor.Palette.BARRIER_VERTICAL,
<<<<<<< HEAD
        barrierHandler.getIcon(barrier)
=======
        barrierHandler.getIcon(barrier),
>>>>>>> 0d09370c
      )
    }

    for (direction in HORIZONTAL_BARRIER_DIRECTION) {
      val model = createNlModelWithBarrier(direction)
      val barrier = model.find("barrier")!!
      assertEquals(
        StudioIcons.LayoutEditor.Palette.BARRIER_HORIZONTAL,
<<<<<<< HEAD
        barrierHandler.getIcon(barrier)
=======
        barrierHandler.getIcon(barrier),
>>>>>>> 0d09370c
      )
    }
  }

  fun testTitle() {
    val barrierHandler = ConstraintLayoutBarrierHandler()

    run {
      val model = createNlModelWithBarrierWithoutDirection()
      val barrier = model.find("barrier")!!
      assertEquals("Barrier", barrierHandler.getTitle(barrier))
    }

    for (direction in VERTICAL_BARRIER_DIRECTIONS) {
      val model = createNlModelWithBarrier(direction)
      val barrier = model.find("barrier")!!
      assertEquals("Vertical Barrier", barrierHandler.getTitle(barrier))
    }

    for (direction in HORIZONTAL_BARRIER_DIRECTION) {
      val model = createNlModelWithBarrier(direction)
      val barrier = model.find("barrier")!!
      assertEquals("Horizontal Barrier", barrierHandler.getTitle(barrier))
    }
  }

  private fun createNlModelWithBarrier(direction: String): SyncNlModel {
    val builder =
      model(
        "constraint_barrier.xml",
        component(AndroidXConstants.CONSTRAINT_LAYOUT.newName())
          .withBounds(0, 0, 1000, 1500)
          .id("@id/constraint")
          .matchParentWidth()
          .matchParentHeight()
          .children(
            component(AndroidXConstants.CONSTRAINT_LAYOUT_BARRIER.newName())
              .withBounds(100, 100, 100, 100)
              .id("@+id/barrier")
              .width("wrap_content")
              .height("wrap_content")
              .withAttribute(
                SdkConstants.SHERPA_URI,
                SdkConstants.ATTR_BARRIER_DIRECTION,
<<<<<<< HEAD
                direction
              )
          )
=======
                direction,
              )
          ),
>>>>>>> 0d09370c
      )
    return builder.build()
  }

  private fun createNlModelWithBarrierWithoutDirection(): SyncNlModel {
    val builder =
      model(
        "constraint_barrier.xml",
        component(AndroidXConstants.CONSTRAINT_LAYOUT.newName())
          .withBounds(0, 0, 1000, 1500)
          .id("@id/constraint")
          .matchParentWidth()
          .matchParentHeight()
          .children(
            component(AndroidXConstants.CONSTRAINT_LAYOUT_BARRIER.newName())
              .withBounds(100, 100, 100, 100)
              .id("@+id/barrier")
              .width("wrap_content")
              .height("wrap_content")
<<<<<<< HEAD
          )
=======
          ),
>>>>>>> 0d09370c
      )
    return builder.build()
  }
}<|MERGE_RESOLUTION|>--- conflicted
+++ resolved
@@ -11,11 +11,7 @@
     SdkConstants.CONSTRAINT_BARRIER_START,
     SdkConstants.CONSTRAINT_BARRIER_END,
     SdkConstants.CONSTRAINT_BARRIER_LEFT,
-<<<<<<< HEAD
-    SdkConstants.CONSTRAINT_BARRIER_RIGHT
-=======
     SdkConstants.CONSTRAINT_BARRIER_RIGHT,
->>>>>>> 0d09370c
   )
 
 private val HORIZONTAL_BARRIER_DIRECTION =
@@ -31,11 +27,7 @@
       val barrier = model.find("barrier")!!
       assertEquals(
         StudioIcons.LayoutEditor.Palette.BARRIER_VERTICAL,
-<<<<<<< HEAD
-        barrierHandler.getIcon(barrier)
-=======
         barrierHandler.getIcon(barrier),
->>>>>>> 0d09370c
       )
     }
 
@@ -44,11 +36,7 @@
       val barrier = model.find("barrier")!!
       assertEquals(
         StudioIcons.LayoutEditor.Palette.BARRIER_HORIZONTAL,
-<<<<<<< HEAD
-        barrierHandler.getIcon(barrier)
-=======
         barrierHandler.getIcon(barrier),
->>>>>>> 0d09370c
       )
     }
   }
@@ -93,15 +81,9 @@
               .withAttribute(
                 SdkConstants.SHERPA_URI,
                 SdkConstants.ATTR_BARRIER_DIRECTION,
-<<<<<<< HEAD
-                direction
-              )
-          )
-=======
                 direction,
               )
           ),
->>>>>>> 0d09370c
       )
     return builder.build()
   }
@@ -121,11 +103,7 @@
               .id("@+id/barrier")
               .width("wrap_content")
               .height("wrap_content")
-<<<<<<< HEAD
-          )
-=======
           ),
->>>>>>> 0d09370c
       )
     return builder.build()
   }
