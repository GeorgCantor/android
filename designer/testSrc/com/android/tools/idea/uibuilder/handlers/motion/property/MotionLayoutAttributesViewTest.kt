/*
 * Copyright (C) 2021 The Android Open Source Project
 *
 * Licensed under the Apache License, Version 2.0 (the "License");
 * you may not use this file except in compliance with the License.
 * You may obtain a copy of the License at
 *
 *      http://www.apache.org/licenses/LICENSE-2.0
 *
 * Unless required by applicable law or agreed to in writing, software
 * distributed under the License is distributed on an "AS IS" BASIS,
 * WITHOUT WARRANTIES OR CONDITIONS OF ANY KIND, either express or implied.
 * See the License for the specific language governing permissions and
 * limitations under the License.
 */
package com.android.tools.idea.uibuilder.handlers.motion.property

import com.android.SdkConstants.ATTR_BACKGROUND
import com.android.SdkConstants.ATTR_ID
import com.android.SdkConstants.ATTR_LAYOUT_END_TO_END_OF
import com.android.SdkConstants.ATTR_ORIENTATION
import com.android.SdkConstants.ATTR_TEXT_SIZE
import com.android.SdkConstants.MotionSceneTags.CUSTOM_ATTRIBUTE
import com.android.testutils.MockitoKt
import com.android.testutils.MockitoKt.whenever
import com.android.tools.idea.testing.AndroidProjectRule
import com.android.tools.idea.uibuilder.handlers.motion.editor.adapters.MotionSceneAttrs
import com.android.tools.idea.uibuilder.handlers.motion.property.testutil.MotionAttributeRule
import com.android.tools.idea.uibuilder.property.NlPropertyItem
import com.android.tools.idea.uibuilder.property.NlPropertyType
import com.android.tools.idea.uibuilder.property.support.NlEnumSupportProvider
import com.android.tools.idea.uibuilder.property.support.NlTwoStateBooleanControlTypeProvider
import com.android.tools.property.panel.api.EditorProvider.Companion.create
import com.android.tools.property.panel.api.TableUIProvider
import com.android.tools.property.panel.impl.model.util.FakeInspectorPanel
import com.android.tools.property.ptable.PTable
import com.android.tools.property.ptable.PTableColumn
import com.google.common.truth.Truth.assertThat
import com.intellij.openapi.actionSystem.ActionManager
import com.intellij.openapi.actionSystem.AnAction
import com.intellij.openapi.actionSystem.AnActionEvent
import com.intellij.testFramework.EdtRule
import com.intellij.testFramework.RunsInEdt
import java.awt.datatransfer.Clipboard
import java.awt.datatransfer.DataFlavor
import java.awt.datatransfer.StringSelection
import java.awt.datatransfer.Transferable
import javax.swing.JTable
import javax.swing.TransferHandler
import org.junit.Before
import org.junit.Rule
import org.junit.Test
import org.junit.rules.RuleChain
import org.mockito.ArgumentCaptor
<<<<<<< HEAD
=======
import org.mockito.ArgumentMatchers
>>>>>>> 0d09370c
import org.mockito.Mockito

@RunsInEdt
class MotionLayoutAttributesViewTest {
  private val projectRule = AndroidProjectRule.withSdk()
  private val motionRule = MotionAttributeRule(projectRule)

  @get:Rule val ruleChain = RuleChain.outerRule(projectRule).around(motionRule).around(EdtRule())!!

  @Before
  fun beforeEachTest() {
    val actionManager = projectRule.mockService(ActionManager::class.java)
    Mockito.doAnswer { invocation -> SomeAction(invocation.getArgument(0)) }
      .whenever(actionManager)
<<<<<<< HEAD
      .getAction(Mockito.anyString())
=======
      .getAction(ArgumentMatchers.anyString())
>>>>>>> 0d09370c
  }

  @Test
  fun testCutConstraint() {
    motionRule.selectConstraint("start", "widget")
    val properties = motionRule.properties.getValue(MotionSceneAttrs.Tags.CONSTRAINT)
    val inspector = FakeInspectorPanel()
    val builder = createBuilder()
    builder.attachToInspector(inspector, properties)
    val constraints = inspector.checkTable(2).tableModel
    val table = PTable.create(constraints).component as JTable
    val transferHandler = table.transferHandler
    table.setRowSelectionInterval(2, 2)
    val clipboard: Clipboard = MockitoKt.mock()
    assertThat(constraints.items.size).isEqualTo(17)
    assertThat(constraints.items.map { it.name }).contains(ATTR_LAYOUT_END_TO_END_OF)
    transferHandler.exportToClipboard(table, clipboard, TransferHandler.MOVE)
    assertThat(constraints.items.size).isEqualTo(16)
    assertThat(constraints.items.map { it.name }).doesNotContain(ATTR_LAYOUT_END_TO_END_OF)

    val transferableCaptor = ArgumentCaptor.forClass(Transferable::class.java)
    Mockito.verify(clipboard).setContents(transferableCaptor.capture(), MockitoKt.eq(null))
    val transferable = transferableCaptor.value
    assertThat(transferable.isDataFlavorSupported(DataFlavor.stringFlavor)).isTrue()
    assertThat(transferable.getTransferData(DataFlavor.stringFlavor))
      .isEqualTo("$ATTR_LAYOUT_END_TO_END_OF\tparent")
  }

  @Test
  fun testPasteConstraint() {
    motionRule.selectConstraint("start", "widget")
    val properties = motionRule.properties.getValue(MotionSceneAttrs.Tags.CONSTRAINT)
    val inspector = FakeInspectorPanel()
    val builder = createBuilder()
    builder.attachToInspector(inspector, properties)
    val constraints = inspector.checkTable(2).tableModel
    val table = PTable.create(constraints).component as JTable
    val transferHandler = table.transferHandler
    assertThat(constraints.items.map { it.name }).doesNotContain(ATTR_ORIENTATION)
    transferHandler.importData(table, StringSelection("$ATTR_ORIENTATION\t#vertical"))
    assertThat(constraints.items.map { it.name }).contains(ATTR_ORIENTATION)
  }

  @Test
  fun testCutCustomConstraint() {
    motionRule.selectConstraint("start", "widget")
    val properties = motionRule.properties.getValue(MotionSceneAttrs.Tags.CONSTRAINT)
    val inspector = FakeInspectorPanel()
    val builder = createBuilder()
    builder.attachToInspector(inspector, properties)
    val constraints = inspector.checkTable(23).tableModel
    val table = PTable.create(constraints).component as JTable
    val transferHandler = table.transferHandler
    table.setRowSelectionInterval(0, 0)
    val clipboard: Clipboard = MockitoKt.mock()
    assertThat(constraints.items.size).isEqualTo(1)
    assertThat(constraints.items.map { it.name }).contains(ATTR_TEXT_SIZE)
    transferHandler.exportToClipboard(table, clipboard, TransferHandler.MOVE)
    assertThat(constraints.items.size).isEqualTo(0)
    assertThat(constraints.items.map { it.name }).doesNotContain(ATTR_TEXT_SIZE)

    val transferableCaptor = ArgumentCaptor.forClass(Transferable::class.java)
    Mockito.verify(clipboard).setContents(transferableCaptor.capture(), MockitoKt.eq(null))
    val transferable = transferableCaptor.value
    assertThat(transferable.isDataFlavorSupported(DataFlavor.stringFlavor)).isTrue()
    assertThat(transferable.getTransferData(DataFlavor.stringFlavor))
      .isEqualTo("$ATTR_TEXT_SIZE\t2sp")
  }

  @Test
  fun testPasteCustomConstraint() {
    motionRule.selectConstraint("start", "widget")
    val properties = motionRule.properties.getValue(MotionSceneAttrs.Tags.CONSTRAINT)
    val inspector = FakeInspectorPanel()
    val builder = createBuilder()
    builder.attachToInspector(inspector, properties)
    val constraints = inspector.checkTable(23).tableModel
    val table = PTable.create(constraints).component as JTable
    val transferHandler = table.transferHandler
    assertThat(constraints.items.map { it.name }).doesNotContain(ATTR_BACKGROUND)
    transferHandler.importData(table, StringSelection("$ATTR_BACKGROUND\t@color/drawableA"))
    val background = constraints.items.find { it.name == ATTR_BACKGROUND } as? NlPropertyItem
    assertThat(background).isNotNull()
    assertThat(background?.optionalValue2).isEqualTo(CUSTOM_ATTRIBUTE)
    assertThat(background?.type).isEqualTo(NlPropertyType.COLOR_STATE_LIST)
  }

  @Test
  fun testIdFieldsAreReadonly() {
    motionRule.selectConstraint("start", "widget")
    val properties = motionRule.properties.getValue(MotionSceneAttrs.Tags.CONSTRAINT)
    val inspector = FakeInspectorPanel()
    val builder = createBuilder()
    builder.attachToInspector(inspector, properties)
    val constraints = inspector.checkTable(2).tableModel
    val nonEditable =
      properties.values.filter { !constraints.isCellEditable(it, PTableColumn.VALUE) }
    assertThat(nonEditable).hasSize(1)
    assertThat(nonEditable.single().name).isEqualTo(ATTR_ID)
  }

  private fun createBuilder(): MotionLayoutAttributesView.MotionInspectorBuilder {
    val enumSupportProvider = NlEnumSupportProvider(motionRule.attributesModel)
    val controlTypeProvider = NlTwoStateBooleanControlTypeProvider(enumSupportProvider)
    val editorProvider = create(enumSupportProvider, controlTypeProvider)
    val tableUIProvider = TableUIProvider(controlTypeProvider, editorProvider)
    return MotionLayoutAttributesView.MotionInspectorBuilder(
      motionRule.attributesModel,
      tableUIProvider,
<<<<<<< HEAD
      enumSupportProvider
=======
      enumSupportProvider,
>>>>>>> 0d09370c
    )
  }

  private class SomeAction(title: String) : AnAction(title) {
    override fun actionPerformed(event: AnActionEvent) {}
  }
}<|MERGE_RESOLUTION|>--- conflicted
+++ resolved
@@ -52,10 +52,6 @@
 import org.junit.Test
 import org.junit.rules.RuleChain
 import org.mockito.ArgumentCaptor
-<<<<<<< HEAD
-=======
-import org.mockito.ArgumentMatchers
->>>>>>> 0d09370c
 import org.mockito.Mockito
 
 @RunsInEdt
@@ -70,11 +66,7 @@
     val actionManager = projectRule.mockService(ActionManager::class.java)
     Mockito.doAnswer { invocation -> SomeAction(invocation.getArgument(0)) }
       .whenever(actionManager)
-<<<<<<< HEAD
       .getAction(Mockito.anyString())
-=======
-      .getAction(ArgumentMatchers.anyString())
->>>>>>> 0d09370c
   }
 
   @Test
@@ -184,11 +176,7 @@
     return MotionLayoutAttributesView.MotionInspectorBuilder(
       motionRule.attributesModel,
       tableUIProvider,
-<<<<<<< HEAD
-      enumSupportProvider
-=======
       enumSupportProvider,
->>>>>>> 0d09370c
     )
   }
 
