/*
 * Copyright (C) 2013 The Android Open Source Project
 *
 * Licensed under the Apache License, Version 2.0 (the "License");
 * you may not use this file except in compliance with the License.
 * You may obtain a copy of the License at
 *
 *      http://www.apache.org/licenses/LICENSE-2.0
 *
 * Unless required by applicable law or agreed to in writing, software
 * distributed under the License is distributed on an "AS IS" BASIS,
 * WITHOUT WARRANTIES OR CONDITIONS OF ANY KIND, either express or implied.
 * See the License for the specific language governing permissions and
 * limitations under the License.
 */
package com.android.tools.idea.actions;

import com.android.tools.idea.projectsystem.ProjectSystemUtil;
import com.google.common.base.Strings;
import com.intellij.openapi.actionSystem.ActionGroup;
import com.intellij.openapi.actionSystem.ActionUpdateThread;
import com.intellij.openapi.actionSystem.AnAction;
import com.intellij.openapi.actionSystem.AnActionEvent;
import com.intellij.openapi.actionSystem.Presentation;
import com.intellij.openapi.project.Project;
import org.jetbrains.annotations.NotNull;
import org.jetbrains.annotations.Nullable;

/**
 * Wraps an {@linkplain ActionGroup} and makes it invisible when a Gradle-based Android project is open.
 */
public class AndroidActionGroupRemover extends ActionGroup {
  @NotNull private final ActionGroup myDelegate;

  @Override
  public @NotNull ActionUpdateThread getActionUpdateThread() {
    return ActionUpdateThread.BGT;
  }

  /**
   * Creates a new {@link AndroidActionGroupRemover}.
   *
   * @param delegate the action to hide/remove when having an open Gradle-based Android project.
   * @param backupText the text to set in this action, in case the the delegate action does not have any text yet.
   */
  public AndroidActionGroupRemover(@NotNull ActionGroup delegate, @NotNull String backupText) {
    super(delegate.getTemplatePresentation().getTextWithMnemonic(), delegate.getTemplatePresentation().getDescription(),
          delegate.getTemplatePresentation().getIcon());
    myDelegate = delegate;
    Presentation presentation = getTemplatePresentation();
    if (Strings.isNullOrEmpty(presentation.getText())) {
      presentation.setText(backupText);
    }
  }

  @Override
  public void actionPerformed(@NotNull AnActionEvent e) {
    myDelegate.actionPerformed(e);
  }

  @Override
  public void update(@NotNull AnActionEvent e) {
    Presentation presentation = e.getPresentation();
    Project project = e.getProject();
    if (project != null && ProjectSystemUtil.requiresAndroidModel(project)) {
      presentation.setEnabledAndVisible(false);
      return;
    }
    presentation.setEnabledAndVisible(true);
    // Update the text and icon of the delegate. The text in the delegate may be null, and some delegate actions (e.g. MakeModuleAction)
    // assume is never null.
    updateTextAndIcon(getTemplatePresentation(), myDelegate.getTemplatePresentation());
    myDelegate.update(e);
  }

  @NotNull
  @Override
  public AnAction[] getChildren(@Nullable AnActionEvent e) {
    return myDelegate.getChildren(e);
  }

  private static void updateTextAndIcon(@NotNull Presentation source, @NotNull Presentation destination) {
    destination.setText(source.getTextWithMnemonic());
    destination.setIcon(source.getIcon());
  }
<<<<<<< HEAD

=======
>>>>>>> 0d09370c
}<|MERGE_RESOLUTION|>--- conflicted
+++ resolved
@@ -83,8 +83,5 @@
     destination.setText(source.getTextWithMnemonic());
     destination.setIcon(source.getIcon());
   }
-<<<<<<< HEAD
 
-=======
->>>>>>> 0d09370c
 }