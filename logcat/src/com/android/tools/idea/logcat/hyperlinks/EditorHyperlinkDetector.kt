--- conflicted
+++ resolved
@@ -15,13 +15,8 @@
  */
 package com.android.tools.idea.logcat.hyperlinks
 
-<<<<<<< HEAD
-import com.android.tools.idea.explainer.IssueExplainer
-import com.intellij.execution.filters.CompositeFilter
-=======
 import com.android.tools.idea.studiobot.StudioBot
 import com.intellij.execution.filters.Filter
->>>>>>> 0d09370c
 import com.intellij.execution.impl.ConsoleViewUtil
 import com.intellij.execution.impl.EditorHyperlinkSupport
 import com.intellij.openapi.Disposable
@@ -38,10 +33,6 @@
 import org.jetbrains.annotations.VisibleForTesting
 
 /** A [HyperlinkDetector] that adds hyperlinks to an [Editor] */
-<<<<<<< HEAD
-internal class EditorHyperlinkDetector(private val project: Project, private val editor: EditorEx) :
-  HyperlinkDetector {
-=======
 internal class EditorHyperlinkDetector(
   private val project: Project,
   editor: EditorEx,
@@ -49,7 +40,6 @@
   modalityState: ModalityState,
   executor: ExecutorService = AppExecutorUtil.getAppExecutorService(),
 ) : HyperlinkDetector, Disposable {
->>>>>>> 0d09370c
   private val editorHyperlinkSupport = EditorHyperlinkSupport.get(editor)
   private val studioBot = StudioBot.getInstance()
   private var isDisposed = false
@@ -61,11 +51,6 @@
   init {
     Disposer.register(parentDisposable, this)
 
-<<<<<<< HEAD
-  private val issueExplainer = IssueExplainer.get()
-
-  @VisibleForTesting val filter = SdkSourceRedirectFilter(project, createFilters())
-=======
     if (studioBot.isAvailable()) {
       filter.addFilter(StudioBotFilter(editor))
     }
@@ -81,40 +66,13 @@
       }
       .submit(executor)
   }
->>>>>>> 0d09370c
 
   override fun detectHyperlinks(startLine: Int, endLine: Int, sdk: Int?) {
     filter.apiLevel = sdk
     editorHyperlinkSupport.highlightHyperlinksLater(filter, startLine, endLine, expirableToken)
   }
 
-<<<<<<< HEAD
-  /**
-   * Create a composite filter containing all the standard
-   * [com.intellij.execution.filters.ConsoleFilterProvider] filters.
-   *
-   * In addition to the standard filters, also add our specialized [SimpleFileLinkFilter] which is
-   * more reliable for project file links.
-   *
-   * Note that SimpleFileLinkFilter could potentially be injected via the
-   * [com.intellij.execution.filters.ConsoleFilterProvider.FILTER_PROVIDERS] extension, we choose
-   * not to do that because that would potentially affect all Console views. We limit this filter to
-   * Logcat for now.
-   */
-  private fun createFilters(): CompositeFilter {
-    val filters = buildList {
-      addAll(
-        ConsoleViewUtil.computeConsoleFilters(project, null, GlobalSearchScope.allScope(project))
-      )
-      add(SimpleFileLinkFilter(project))
-      if (issueExplainer.isAvailable()) {
-        add(StudioBotFilter(editor))
-      }
-    }
-    return CompositeFilter(project, filters).apply { setForceUseAllFilters(true) }
-=======
   override fun dispose() {
     isDisposed = true
->>>>>>> 0d09370c
   }
 }