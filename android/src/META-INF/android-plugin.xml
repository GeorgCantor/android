--- conflicted
+++ resolved
@@ -159,21 +159,11 @@
     <action id="InferAnnotations" text="Infer Annotations..." class="com.android.tools.idea.actions.annotations.InferAnnotationsAction">
       <add-to-group group-id="AnalyzeActions" anchor="after" relative-to-action="InferNullity"/>
     </action>
-<<<<<<< HEAD
     <action
       id="LayoutEditor.AddSampleData"
       class="com.android.tools.idea.sampledata.AddSampleDataFileAction"
       text="Add Sample Data File"
       description="Adds a new data sample file">
-=======
-    <action class="com.android.tools.idea.rendering.webp.ConvertToWebpAction" id="ConvertToWebp" text="Convert to WebP...">
-      <add-to-group group-id="ProjectViewPopupMenu"/>
-      <add-to-group group-id="Images.EditorPopupMenu" relative-to-action="RefactoringMenu" anchor="after"/>
-    </action>
-    <action class="com.android.tools.idea.rendering.webp.ConvertFromWebpAction" id="ConvertFromWebp" text="Convert to PNG...">
-      <add-to-group group-id="ProjectViewPopupMenu"/>
-      <add-to-group group-id="Images.EditorPopupMenu" relative-to-action="RefactoringMenu" anchor="after"/>
->>>>>>> 03a9668f
     </action>
     <action id="Android.Device.Picker.Help" class="com.android.tools.idea.actions.DevicePickerHelpAction"/>
 
@@ -196,7 +186,6 @@
   </actions>
 
   <extensions defaultExtensionNs="com.intellij">
-<<<<<<< HEAD
     <registryKey key="android.task.runner.restricted"
                  description="Forbid android-plugin to handle run/debug actions on modules with no Android facet."
                  defaultValue="false"
@@ -219,9 +208,6 @@
                        displayNameKey="configurable.group.android.settings.display.name"
                        descriptionKey="configurable.group.tools.android.settings.description"/>
 
-=======
-    <titleInfoProvider implementation="com.intellij.android.safemode.SafeMode$TitleProvider"/>
->>>>>>> 03a9668f
     <postStartupActivity implementation="com.android.tools.idea.res.AndroidPsiTreeChangeListener$MyStartupActivity"/>
     <projectService serviceImplementation="com.android.tools.idea.startup.ClearResourceCacheAfterFirstBuild" />
     <postStartupActivity implementation="com.android.tools.idea.startup.ClearResourceCacheAfterFirstBuild$MyStartupActivity"/>
