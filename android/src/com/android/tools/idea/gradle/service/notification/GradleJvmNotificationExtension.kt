--- conflicted
+++ resolved
@@ -15,15 +15,9 @@
  */
 package com.android.tools.idea.gradle.service.notification
 
-<<<<<<< HEAD
-import com.android.tools.idea.gradle.util.GradleProjectSettingsFinder
-import com.android.tools.idea.projectsystem.AndroidProjectSettingsService
-import com.intellij.openapi.externalSystem.service.execution.ExternalSystemJdkUtil.USE_PROJECT_JDK
-=======
 import com.android.tools.idea.projectsystem.AndroidProjectSettingsService
 import com.android.tools.idea.sdk.IdeSdks
 import com.android.utils.FileUtils
->>>>>>> cdc83e4e
 import com.intellij.openapi.externalSystem.service.notification.NotificationData
 import com.intellij.openapi.project.Project
 import com.intellij.openapi.roots.ui.configuration.ProjectSettingsService
@@ -35,26 +29,6 @@
   override fun customize(notificationData: NotificationData, project: Project, error: Throwable?) {
     super.customize(notificationData, project, error)
     if (notificationData.message.startsWith(GradleBundle.message("gradle.jvm.is.invalid"))) {
-<<<<<<< HEAD
-      val registeredListeners = notificationData.registeredListenerIds
-      val gradleProjectSettings = GradleProjectSettingsFinder.getInstance().findGradleProjectSettings(project) ?: return
-      if (gradleProjectSettings.gradleJvm != null && gradleProjectSettings.gradleJvm != USE_PROJECT_JDK) {
-        if ((registeredListeners != null) && (!registeredListeners.contains(UseProjectJdkAsGradleJvmListener.ID))) {
-          val listener = UseProjectJdkAsGradleJvmListener(project)
-          notificationData.message = notificationData.message + "<a href=\"${UseProjectJdkAsGradleJvmListener.ID}\">Use JDK from project structure</a>"
-          notificationData.setListener(UseProjectJdkAsGradleJvmListener.ID, listener)
-        }
-      }
-      else {
-        if ((registeredListeners != null) && (!registeredListeners.contains(OpenProjectJdkLocationListener.ID))) {
-          val service = ProjectSettingsService.getInstance(project)
-          if (service is AndroidProjectSettingsService) {
-            val listener = OpenProjectJdkLocationListener(service)
-            notificationData.message = notificationData.message + "<a href=\"${OpenProjectJdkLocationListener.ID}\">Change JDK location</a>"
-            notificationData.setListener(OpenProjectJdkLocationListener.ID, listener)
-          }
-        }
-=======
       // Suggest use embedded
       var registeredListeners = notificationData.registeredListenerIds
       val ideSdks = IdeSdks.getInstance()
@@ -93,7 +67,6 @@
           notificationData.message = notificationData.message + "<a href=\"${OpenProjectJdkLocationListener.ID}\">Change JDK location</a>\n"
           notificationData.setListener(OpenProjectJdkLocationListener.ID, listener)
         }
->>>>>>> cdc83e4e
       }
     }
   }
