/*
 * Copyright (C) 2021 The Android Open Source Project
 *
 * Licensed under the Apache License, Version 2.0 (the "License");
 * you may not use this file except in compliance with the License.
 * You may obtain a copy of the License at
 *
 *      http://www.apache.org/licenses/LICENSE-2.0
 *
 * Unless required by applicable law or agreed to in writing, software
 * distributed under the License is distributed on an "AS IS" BASIS,
 * WITHOUT WARRANTIES OR CONDITIONS OF ANY KIND, either express or implied.
 * See the License for the specific language governing permissions and
 * limitations under the License.
 */
package com.android.tools.idea.logcat.actions

import com.android.testutils.MockitoKt.mock
import com.android.tools.idea.logcat.FakeLogcatPresenter
import com.android.tools.idea.logcat.LogcatPresenter
import com.android.tools.idea.logcat.LogcatPresenter.Companion.LOGCAT_PRESENTER_ACTION
import com.google.common.truth.Truth.assertThat
import com.intellij.icons.AllIcons
import com.intellij.testFramework.ApplicationRule
import com.intellij.testFramework.MapDataContext
import com.intellij.testFramework.TestActionEvent
import org.junit.Rule
import org.junit.Test

/**
 * Tests for [ClearLogcatAction]
 */
class ClearLogcatActionTest {
  @get:Rule
  val applicationRule = ApplicationRule()

  private val fakeLogcatPresenter = FakeLogcatPresenter()
<<<<<<< HEAD
  private val event by lazy(TestActionEvent::createTestEvent)
=======
>>>>>>> de127946

  @Test
  fun presentation() {
    val action = ClearLogcatAction()

    assertThat(action.templatePresentation.text).isEqualTo("Clear Logcat")
    assertThat(action.templatePresentation.icon).isSameAs(AllIcons.Actions.GC)
  }

  @Test
  fun update_notEmptyAndAttached() {
    fakeLogcatPresenter.attachedDevice = mock()
    fakeLogcatPresenter.appendMessage("not-empty")
    val event = testEvent(fakeLogcatPresenter)
    val action = ClearLogcatAction()

    action.update(event)

    assertThat(event.presentation.isEnabled).isTrue()
  }

  @Test
  fun update_notEmptyAndNotAttached() {
    fakeLogcatPresenter.attachedDevice = null
    fakeLogcatPresenter.appendMessage("not-empty")
    val event = testEvent(fakeLogcatPresenter)
    val action = ClearLogcatAction()

    action.update(event)

    assertThat(event.presentation.isEnabled).isFalse()
  }

  @Test
  fun update_isEmptyAndAttached() {
    fakeLogcatPresenter.attachedDevice = mock()
    fakeLogcatPresenter.appendMessage("not-empty")
    fakeLogcatPresenter.clearMessageView()
    val event = testEvent(fakeLogcatPresenter)
    val action = ClearLogcatAction()

    action.update(event)

    assertThat(event.presentation.isEnabled).isFalse()
  }

  @Test
  fun actionPerformed() {
    fakeLogcatPresenter.appendMessage("message")
    val event = testEvent(fakeLogcatPresenter)
    val action = ClearLogcatAction()

    action.actionPerformed(event)

    assertThat(fakeLogcatPresenter.isLogcatEmpty()).isTrue()
  }

}

private fun testEvent(logcatPresenter: LogcatPresenter) = TestActionEvent(MapDataContext(mapOf(LOGCAT_PRESENTER_ACTION to logcatPresenter)))<|MERGE_RESOLUTION|>--- conflicted
+++ resolved
@@ -35,10 +35,6 @@
   val applicationRule = ApplicationRule()
 
   private val fakeLogcatPresenter = FakeLogcatPresenter()
-<<<<<<< HEAD
-  private val event by lazy(TestActionEvent::createTestEvent)
-=======
->>>>>>> de127946
 
   @Test
   fun presentation() {
