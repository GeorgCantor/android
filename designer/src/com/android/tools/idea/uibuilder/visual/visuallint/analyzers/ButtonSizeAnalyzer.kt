--- conflicted
+++ resolved
@@ -37,11 +37,7 @@
 
   override fun findIssues(
     renderResult: RenderResult,
-<<<<<<< HEAD
-    model: NlModel
-=======
     model: NlModel,
->>>>>>> 0d09370c
   ): List<VisualLintIssueContent> {
     val issues = mutableListOf<VisualLintIssueContent>()
     val viewsToAnalyze = ArrayDeque(renderResult.rootViews)
