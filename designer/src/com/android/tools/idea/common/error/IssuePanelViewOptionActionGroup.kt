/*
 * Copyright (C) 2022 The Android Open Source Project
 *
 * Licensed under the Apache License, Version 2.0 (the "License");
 * you may not use this file except in compliance with the License.
 * You may obtain a copy of the License at
 *
 *      http://www.apache.org/licenses/LICENSE-2.0
 *
 * Unless required by applicable law or agreed to in writing, software
 * distributed under the License is distributed on an "AS IS" BASIS,
 * WITHOUT WARRANTIES OR CONDITIONS OF ANY KIND, either express or implied.
 * See the License for the specific language governing permissions and
 * limitations under the License.
 */
package com.android.tools.idea.common.error

import com.android.tools.idea.uibuilder.visual.visuallint.VisualLintSettings
import com.intellij.analysis.problemsView.toolWindow.ProblemsViewState
import com.intellij.codeInsight.daemon.impl.SeverityRegistrar
import com.intellij.lang.annotation.HighlightSeverity
import com.intellij.openapi.actionSystem.ActionGroup
import com.intellij.openapi.actionSystem.ActionUpdateThread
import com.intellij.openapi.actionSystem.AnAction
import com.intellij.openapi.actionSystem.AnActionEvent
import com.intellij.openapi.actionSystem.Separator
import com.intellij.openapi.project.DumbAware
import com.intellij.openapi.project.DumbAwareToggleAction
import com.intellij.profile.codeInspection.ui.SingleInspectionProfilePanel
import org.jetbrains.annotations.Nls

class IssuePanelViewOptionActionGroup : ActionGroup(), DumbAware {
  override fun getChildren(event: AnActionEvent?): Array<AnAction> {
    val project = event?.project ?: return AnAction.EMPTY_ARRAY
    if (project.isDisposed) return AnAction.EMPTY_ARRAY
    val severityViewOptions: Array<AnAction> =
      SeverityRegistrar.getSeverityRegistrar(project)
        .allSeverities
        .reversed()
        .filter {
          it != HighlightSeverity.INFO &&
            it > HighlightSeverity.INFORMATION &&
            it < HighlightSeverity.ERROR
        }
        .map {
          SeverityFilterAction("Show " + SingleInspectionProfilePanel.renderSeverity(it), it.myVal)
        }
        .toTypedArray()
    val visualLintViewOption: Array<AnAction> = arrayOf(VisualLintFilterAction())
    val toggleViewOptions = severityViewOptions + visualLintViewOption

    val separator = arrayOf(Separator.create())

    val toggleOrderOptions =
      arrayOf<AnAction>(
        ToggleIssuePanelSortedBySeverityAction(),
<<<<<<< HEAD
        ToggleIssuePanelSortedByNameAction()
=======
        ToggleIssuePanelSortedByNameAction(),
>>>>>>> 0d09370c
      )

    return toggleViewOptions + separator + toggleOrderOptions
  }
}

/** These actions are associated to Intellij's problems panel. */
class SeverityFilterAction(@Nls name: String, val severity: Int) : DumbAwareToggleAction(name) {
  override fun isSelected(event: AnActionEvent): Boolean {
    val project = event.project ?: return false
    return !ProblemsViewState.getInstance(project).hideBySeverity.contains(severity)
  }

  override fun setSelected(event: AnActionEvent, selected: Boolean) {
    val project = event.project ?: return
    val state = ProblemsViewState.getInstance(project)
    val changed = with(state.hideBySeverity) { if (selected) remove(severity) else add(severity) }
    if (changed) {
      state.intIncrementModificationCount()
      updateIssuePanelFilter(event)
    }
  }

  override fun getActionUpdateThread() = ActionUpdateThread.BGT
}

class VisualLintFilterAction : DumbAwareToggleAction("Show Screen Size Problem") {
  override fun isSelected(e: AnActionEvent): Boolean {
    val project = e.project ?: return false
    return VisualLintSettings.getInstance(project).isVisualLintFilterSelected
  }

  override fun setSelected(e: AnActionEvent, selected: Boolean) {
    val project = e.project ?: return
    VisualLintSettings.getInstance(project).isVisualLintFilterSelected = selected
    updateIssuePanelFilter(e)
  }

  override fun getActionUpdateThread() = ActionUpdateThread.BGT
}

private fun updateIssuePanelFilter(e: AnActionEvent) =
  e.dataContext.getData(DESIGNER_COMMON_ISSUE_PANEL)?.updateIssueVisibility()

class ToggleIssuePanelSortedBySeverityAction : DumbAwareToggleAction("Sort By Severity") {

  override fun isSelected(e: AnActionEvent): Boolean {
    val project = e.project ?: return false
    return ProblemsViewState.getInstance(project).sortBySeverity
  }

  override fun setSelected(e: AnActionEvent, selected: Boolean) {
    val project = e.project ?: return
    val state = ProblemsViewState.getInstance(project)
    state.sortBySeverity = selected
    state.intIncrementModificationCount()
    updateIssuePanelOrder(e)
  }

  override fun getActionUpdateThread() = ActionUpdateThread.BGT
}

class ToggleIssuePanelSortedByNameAction : DumbAwareToggleAction("Sort By Name") {

  override fun isSelected(e: AnActionEvent): Boolean {
    val project = e.project ?: return false
    return ProblemsViewState.getInstance(project).sortByName
  }

  override fun setSelected(e: AnActionEvent, selected: Boolean) {
    val project = e.project ?: return
    val state = ProblemsViewState.getInstance(project)
    state.sortByName = selected
    state.intIncrementModificationCount()
    updateIssuePanelOrder(e)
  }

  override fun getActionUpdateThread() = ActionUpdateThread.BGT
}

private fun updateIssuePanelOrder(e: AnActionEvent) =
  e.dataContext.getData(DESIGNER_COMMON_ISSUE_PANEL)?.updateIssueOrder()<|MERGE_RESOLUTION|>--- conflicted
+++ resolved
@@ -54,11 +54,7 @@
     val toggleOrderOptions =
       arrayOf<AnAction>(
         ToggleIssuePanelSortedBySeverityAction(),
-<<<<<<< HEAD
-        ToggleIssuePanelSortedByNameAction()
-=======
         ToggleIssuePanelSortedByNameAction(),
->>>>>>> 0d09370c
       )
 
     return toggleViewOptions + separator + toggleOrderOptions
