--- conflicted
+++ resolved
@@ -16,16 +16,9 @@
 
 package com.android.tools.compose
 
-<<<<<<< HEAD
-import com.android.tools.compose.code.ComposeStateReadAnnotator
-import com.android.tools.idea.flags.StudioFlags
-import com.intellij.openapi.editor.colors.TextAttributesKey
-import com.intellij.openapi.fileTypes.SyntaxHighlighter
-=======
 import com.android.tools.compose.code.state.COMPOSE_STATE_READ_SCOPE_HIGHLIGHTING_TEXT_ATTRIBUTES_KEY
 import com.android.tools.compose.code.state.COMPOSE_STATE_READ_TEXT_ATTRIBUTES_KEY
 import com.android.tools.idea.flags.StudioFlags
->>>>>>> 574fcae1
 import com.intellij.openapi.options.colors.AttributesDescriptor
 import com.intellij.openapi.options.colors.ColorDescriptor
 import com.intellij.openapi.options.colors.ColorSettingsPage
@@ -87,25 +80,7 @@
 class ComposeColorSettingsPage : ColorSettingsPage {
   override fun getHighlighter() = KotlinHighlighter()
 
-<<<<<<< HEAD
-    override fun getAdditionalHighlightingTagToDescriptorMap(): MutableMap<String,
-            TextAttributesKey> {
-        val attributes = HashMap<String, TextAttributesKey>()
-        attributes[ComposableHighlighterExtension.COMPOSABLE_CALL_TEXT_ATTRIBUTES_NAME] =
-          ComposableHighlighterExtension.COMPOSABLE_CALL_TEXT_ATTRIBUTES_KEY
-        if (StudioFlags.COMPOSE_STATE_READ_HIGHLIGHTING_ENABLED.get()) {
-          attributes[ComposeStateReadAnnotator.COMPOSE_STATE_READ_TEXT_ATTRIBUTES_NAME] =
-            ComposeStateReadAnnotator.COMPOSE_STATE_READ_TEXT_ATTRIBUTES_KEY
-        }
-        attributes["ANNOTATION"] = KotlinHighlightingColors.ANNOTATION
-        attributes["KEYWORD"] = KotlinHighlightingColors.KEYWORD
-        attributes["FUNCTION_DECLARATION"] = KotlinHighlightingColors.FUNCTION_DECLARATION
-        attributes["FUNCTION_PARAMETER"] = KotlinHighlightingColors.PARAMETER
-        return attributes
-    }
-=======
   override fun getAdditionalHighlightingTagToDescriptorMap() = TAG_TO_DESCRIPTOR
->>>>>>> 574fcae1
 
   override fun getIcon() = StudioIcons.Compose.Editor.COMPOSABLE_FUNCTION
 
