--- conflicted
+++ resolved
@@ -25,11 +25,7 @@
   PopupActionGroupAction(
     LogcatBundle.message("logcat.splitter.actions.text"),
     null,
-<<<<<<< HEAD
-    AllIcons.Actions.SplitVertically
-=======
     AllIcons.Actions.SplitVertically,
->>>>>>> 0d09370c
   ) {
 
   private val splitterActions = splitterActions.getChildren(null).asList()
