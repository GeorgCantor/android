/*
 * Copyright (C) 2018 The Android Open Source Project
 *
 * Licensed under the Apache License, Version 2.0 (the "License");
 * you may not use this file except in compliance with the License.
 * You may obtain a copy of the License at
 *
 *      http://www.apache.org/licenses/LICENSE-2.0
 *
 * Unless required by applicable law or agreed to in writing, software
 * distributed under the License is distributed on an "AS IS" BASIS,
 * WITHOUT WARRANTIES OR CONDITIONS OF ANY KIND, either express or implied.
 * See the License for the specific language governing permissions and
 * limitations under the License.
 */
package com.android.tools.idea.res

import com.android.SdkConstants
import com.android.tools.idea.projectsystem.getProjectSystem
import com.intellij.facet.ProjectFacetManager
import com.intellij.openapi.project.Project
import com.intellij.psi.PsiClass
import com.intellij.psi.PsiField
import com.intellij.psi.PsiMethod
import com.intellij.psi.search.GlobalSearchScope
import com.intellij.psi.search.PsiSearchScopeUtil
import com.intellij.psi.search.PsiShortNamesCache
import com.intellij.util.ArrayUtil
import com.intellij.util.Processor
import org.jetbrains.android.facet.AndroidFacet

/**
 * Superclass for [PsiShortNamesCache] implementations that only provide class names. This is used
 * for code completion of R and Manifest classes, i.e. showing all available R classes after typing
 * "R" in the editor.
 */
sealed class OnlyClassesShortNamesCache(private vararg val classNames: String) :
  PsiShortNamesCache() {
  override fun getAllClassNames() = classNames

  override fun getAllMethodNames() = ArrayUtil.EMPTY_STRING_ARRAY

  override fun getAllFieldNames() = ArrayUtil.EMPTY_STRING_ARRAY

  override fun getFieldsByName(name: String, scope: GlobalSearchScope) = PsiField.EMPTY_ARRAY

  override fun getFieldsByNameIfNotMoreThan(name: String, scope: GlobalSearchScope, maxCount: Int) =
    PsiField.EMPTY_ARRAY

  override fun getMethodsByName(name: String, scope: GlobalSearchScope) = PsiMethod.EMPTY_ARRAY

  override fun getMethodsByNameIfNotMoreThan(
    name: String,
    scope: GlobalSearchScope,
<<<<<<< HEAD
    maxCount: Int
=======
    maxCount: Int,
>>>>>>> 0d09370c
  ) = PsiMethod.EMPTY_ARRAY

  override fun processMethodsWithName(
    name: String,
    scope: GlobalSearchScope,
<<<<<<< HEAD
    processor: Processor<in PsiMethod>
=======
    processor: Processor<in PsiMethod>,
>>>>>>> 0d09370c
  ) = true
}

/** [PsiShortNamesCache] that provides names of known light R classes. */
class AndroidResourcesShortNamesCache(private val project: Project) :
  OnlyClassesShortNamesCache(SdkConstants.R_CLASS) {

  override fun getClassesByName(name: String, scope: GlobalSearchScope): Array<PsiClass> {
    if (name != SdkConstants.R_CLASS) return PsiClass.EMPTY_ARRAY

    return project
      .getProjectSystem()
      .getLightResourceClassService()
      .allLightRClasses
      .filter { PsiSearchScopeUtil.isInScope(scope, it) }
      .toTypedArray()
  }
}

/** [PsiShortNamesCache] that provides names of known light Manifest classes. */
class AndroidManifestShortNamesCache(private val project: Project) :
  OnlyClassesShortNamesCache(SdkConstants.FN_MANIFEST_BASE) {
  override fun getClassesByName(name: String, scope: GlobalSearchScope): Array<PsiClass> {
    if (name != SdkConstants.FN_MANIFEST_BASE) return PsiClass.EMPTY_ARRAY

    val finder = AndroidManifestClassPsiElementFinder.getInstance(project)
    return ProjectFacetManager.getInstance(project)
      .getFacets(AndroidFacet.ID)
      .mapNotNull { finder.getManifestClassForFacet(it) }
      .toTypedArray()
  }
}<|MERGE_RESOLUTION|>--- conflicted
+++ resolved
@@ -52,21 +52,13 @@
   override fun getMethodsByNameIfNotMoreThan(
     name: String,
     scope: GlobalSearchScope,
-<<<<<<< HEAD
-    maxCount: Int
-=======
     maxCount: Int,
->>>>>>> 0d09370c
   ) = PsiMethod.EMPTY_ARRAY
 
   override fun processMethodsWithName(
     name: String,
     scope: GlobalSearchScope,
-<<<<<<< HEAD
-    processor: Processor<in PsiMethod>
-=======
     processor: Processor<in PsiMethod>,
->>>>>>> 0d09370c
   ) = true
 }
 
