<?xml version="1.0" encoding="UTF-8"?>
<module type="JAVA_MODULE" version="4">
  <component name="NewModuleRootManager" inherit-compiler-output="true">
    <exclude-output />
    <content url="file://$MODULE_DIR$/testResources">
      <sourceFolder url="file://$MODULE_DIR$/testResources" type="java-test-resource" />
    </content>
    <content url="file://$MODULE_DIR$/testSrc">
      <sourceFolder url="file://$MODULE_DIR$/testSrc" isTestSource="true" />
    </content>
    <orderEntry type="inheritedJdk" />
    <orderEntry type="library" scope="TEST" name="kotlin-test" level="project" />
    <orderEntry type="sourceFolder" forTests="false" />
    <orderEntry type="module" module-name="intellij.android.core" scope="TEST" />
    <orderEntry type="module" module-name="intellij.android.adt.ui" scope="TEST" />
    <orderEntry type="module" module-name="intellij.android.adt.ui.model" scope="TEST" />
    <orderEntry type="library" scope="TEST" name="mockito" level="project" />
    <orderEntry type="library" scope="TEST" name="truth" level="project" />
    <orderEntry type="module" module-name="android.sdktools.testutils" scope="TEST" />
    <orderEntry type="module" module-name="intellij.android.observable" scope="TEST" />
    <orderEntry type="module" module-name="android.sdktools.common" scope="TEST" />
    <orderEntry type="module" module-name="android.sdktools.manifest-merger" scope="TEST" />
    <orderEntry type="module" module-name="android.sdktools.resource-repository" scope="TEST" />
    <orderEntry type="module" module-name="intellij.android.layoutlib-loader" scope="TEST" />
    <orderEntry type="library" scope="TEST" name="google-dexlib2" level="project" />
    <orderEntry type="module" module-name="intellij.android.testFramework" scope="TEST" />
    <orderEntry type="module" module-name="android.sdktools.analytics-shared" scope="TEST" />
    <orderEntry type="module" module-name="android.sdktools.analytics-testing" scope="TEST" />
    <orderEntry type="module" module-name="android.sdktools.analytics-tracker" scope="TEST" />
    <orderEntry type="module" module-name="intellij.android.wizard" scope="TEST" />
    <orderEntry type="module" module-name="intellij.android.wizard.model" scope="TEST" />
    <orderEntry type="library" scope="TEST" name="guava-testlib" level="project" />
    <orderEntry type="module" module-name="android.sdktools.fakeadbserver" scope="TEST" />
    <orderEntry type="module" module-name="intellij.android.sdkUpdates" scope="TEST" />
    <orderEntry type="module" module-name="intellij.android.gradle-tooling.api" scope="TEST" />
    <orderEntry type="library" scope="TEST" name="equalsverifier" level="project" />
    <orderEntry type="module" module-name="android.sdktools.analyzer" scope="TEST" />
    <orderEntry type="module" module-name="android.sdktools.sdk-common" scope="TEST" />
    <orderEntry type="module" module-name="android.sdktools.flags" scope="TEST" />
    <orderEntry type="module" module-name="intellij.android.artwork" scope="TEST" />
    <orderEntry type="module" module-name="intellij.android.common" scope="TEST" />
    <orderEntry type="module" module-name="intellij.android.jps.model" scope="TEST" />
    <orderEntry type="module" module-name="intellij.android.apkanalyzer" scope="TEST" />
    <orderEntry type="library" scope="TEST" name="sqlite" level="project" />
    <orderEntry type="module" module-name="intellij.android.projectSystem" scope="TEST" />
    <orderEntry type="module" module-name="intellij.android.adb" scope="TEST" />
    <orderEntry type="module" module-name="intellij.android.projectSystem.gradle" scope="TEST" />
    <orderEntry type="module" module-name="intellij.android.adt.testutils" scope="TEST" />
    <orderEntry type="module" module-name="intellij.android.lang" scope="TEST" />
    <orderEntry type="module-library">
      <library name="instantapps-api">
        <CLASSES>
          <root url="jar://$MODULE_DIR$/lib/instantapps-api-1.8.jar!/" />
        </CLASSES>
        <JAVADOC />
        <SOURCES />
      </library>
    </orderEntry>
    <orderEntry type="module" module-name="android.sdktools.analytics-crash" scope="TEST" />
    <orderEntry type="library" name="aapt-proto" level="project" />
    <orderEntry type="library" name="emulator-proto" level="project" />
    <orderEntry type="library" name="studio-analytics-proto" level="project" />
    <orderEntry type="library" scope="TEST" name="jimfs" level="project" />
    <orderEntry type="module" module-name="intellij.android.kotlin.idea" scope="TEST" />
    <orderEntry type="module" module-name="intellij.android.kotlin.output.parser" scope="TEST" />
    <orderEntry type="module" module-name="intellij.android.deploy" scope="TEST" />
<<<<<<< HEAD
    <orderEntry type="module" module-name="android.sdktools.perf-logger" scope="TEST" />
=======
    <orderEntry type="module" module-name="perf-logger" scope="TEST" />
>>>>>>> 574fcae1
    <orderEntry type="library" name="studio-proto" level="project" />
    <orderEntry type="module" module-name="intellij.android.app-inspection.inspectors.database" />
    <orderEntry type="module" module-name="android.sdktools.wizardTemplate.plugin" scope="TEST" />
    <orderEntry type="module" module-name="android.sdktools.wizardTemplate.impl" scope="TEST" />
    <orderEntry type="module" module-name="intellij.android.lint.common" scope="TEST" />
    <orderEntry type="module" module-name="intellij.android.gradle.dsl.testutils" />
    <orderEntry type="module" module-name="intellij.android.gradle.dsl" />
    <orderEntry type="module" module-name="intellij.android.gradle.dsl.kotlin" scope="RUNTIME" />
    <orderEntry type="module" module-name="intellij.android.projectSystem.gradle.psd" />
    <orderEntry type="module" module-name="android.sdktools.builder-model" />
    <orderEntry type="library" name="utp-core-proto-jarjar" level="project" />
    <orderEntry type="library" name="android-test-plugin-host-device-info-proto" level="project" />
    <orderEntry type="module-library">
      <library name="libandroid-core-proto" type="repository">
        <properties include-transitive-deps="false" maven-id="org.jetbrains.intellij.deps.android.tools.base:libandroid-core-proto:231.0.26.0">
          <verification>
            <artifact url="file://$MAVEN_REPOSITORY$/org/jetbrains/intellij/deps/android/tools/base/libandroid-core-proto/231.0.26.0/libandroid-core-proto-231.0.26.0.jar">
              <sha256sum>439e763303b0ce4fc315aa0f3bc4214bfc6e73f9994e790d1b0f754f396234d4</sha256sum>
            </artifact>
          </verification>
        </properties>
        <CLASSES>
          <root url="jar://$MAVEN_REPOSITORY$/org/jetbrains/intellij/deps/android/tools/base/libandroid-core-proto/231.0.26.0/libandroid-core-proto-231.0.26.0.jar!/" />
        </CLASSES>
        <JAVADOC />
        <SOURCES />
      </library>
    </orderEntry>
    <orderEntry type="module-library" scope="TEST">
      <library name="libandroid-core-proto-test" type="repository">
        <properties include-transitive-deps="false" maven-id="org.jetbrains.intellij.deps.android.tools.base:libandroid-core-proto-test:231.0.26.0">
          <verification>
            <artifact url="file://$MAVEN_REPOSITORY$/org/jetbrains/intellij/deps/android/tools/base/libandroid-core-proto-test/231.0.26.0/libandroid-core-proto-test-231.0.26.0.jar">
              <sha256sum>0fcb7d4212ea7581921e640297fa17d0f3bfa25cd511c49e1246041ccfa12ad8</sha256sum>
            </artifact>
          </verification>
        </properties>
        <CLASSES>
          <root url="jar://$MAVEN_REPOSITORY$/org/jetbrains/intellij/deps/android/tools/base/libandroid-core-proto-test/231.0.26.0/libandroid-core-proto-test-231.0.26.0.jar!/" />
        </CLASSES>
        <JAVADOC />
        <SOURCES />
      </library>
    </orderEntry>
    <orderEntry type="module" module-name="intellij.android.server-flags" />
    <orderEntry type="module-library">
      <library name="libstudio.android-test-plugin-host-retention-proto" type="repository">
        <properties include-transitive-deps="false" maven-id="org.jetbrains.intellij.deps.android.tools.base:libstudio.android-test-plugin-host-retention-proto:231.0.26.0">
          <verification>
            <artifact url="file://$MAVEN_REPOSITORY$/org/jetbrains/intellij/deps/android/tools/base/libstudio.android-test-plugin-host-retention-proto/231.0.26.0/libstudio.android-test-plugin-host-retention-proto-231.0.26.0.jar">
              <sha256sum>787fa80e8668b468e7372edf252333cd2d909383b1b43596339be4701f396e33</sha256sum>
            </artifact>
          </verification>
        </properties>
        <CLASSES>
          <root url="jar://$MAVEN_REPOSITORY$/org/jetbrains/intellij/deps/android/tools/base/libstudio.android-test-plugin-host-retention-proto/231.0.26.0/libstudio.android-test-plugin-host-retention-proto-231.0.26.0.jar!/" />
        </CLASSES>
        <JAVADOC />
        <SOURCES />
      </library>
    </orderEntry>
    <orderEntry type="module" module-name="intellij.android.projectSystem.gradle.models" scope="TEST" />
    <orderEntry type="module" module-name="intellij.android.projectSystem.gradle.repositorySearch" scope="TEST" />
    <orderEntry type="module" module-name="intellij.android.projectSystem.gradle.sync" scope="TEST" />
    <orderEntry type="module" module-name="intellij.android.projectSystem.gradle.upgrade" scope="TEST" />
    <orderEntry type="module" module-name="intellij.android.utp" scope="TEST" />
    <orderEntry type="module" module-name="intellij.android.layoutlib" scope="TEST" />
    <orderEntry type="library" scope="TEST" name="layoutlib" level="project" />
    <orderEntry type="module" module-name="android.sdktools.lint-checks" scope="TEST" />
    <orderEntry type="module" module-name="intellij.android.compose-common" scope="TEST" />
    <orderEntry type="module" module-name="android.sdktools.manifest-parser" />
    <orderEntry type="module" module-name="android.sdktools.common.testfixtures" scope="TEST" />
    <orderEntry type="module" module-name="android.sdktools.deployer" scope="TEST" />
    <orderEntry type="module" module-name="intellij.android.lint" scope="TEST" />
    <orderEntry type="module" module-name="intellij.android.navigator" scope="TEST" />
    <orderEntry type="module" module-name="intellij.android.navigator.testutils" scope="TEST" />
    <orderEntry type="module" module-name="android.sdktools.threading-agent-callback" scope="TEST" />
    <orderEntry type="module" module-name="intellij.android.compose-ide-plugin" scope="TEST" />
    <orderEntry type="module" module-name="intellij.android.execution.common" scope="TEST" />
    <orderEntry type="library" scope="TEST" name="kotlinx-coroutines-test" level="project" />
    <orderEntry type="module" module-name="intellij.android.render-resources" scope="TEST" />
    <orderEntry type="module" module-name="intellij.android.streaming" scope="TEST" />
    <orderEntry type="module" module-name="intellij.android.rendering" scope="TEST" />
<<<<<<< HEAD
    <orderEntry type="module" module-name="intellij.android.analytics" scope="TEST" />
    <orderEntry type="module" module-name="android.sdktools.device-provisioner" scope="TEST" />
    <orderEntry type="module" module-name="kotlin.plugin" scope="TEST" />
    <orderEntry type="module" module-name="kotlin.plugin.k1" scope="TEST" />
    <orderEntry type="module" module-name="intellij.tools.ide.metrics.benchmark" scope="TEST" />
    <orderEntry type="library" name="kotlin-stdlib" level="project" />
    <orderEntry type="library" scope="TEST" name="Guava" level="project" />
    <orderEntry type="library" scope="TEST" name="protobuf" level="project" />
    <orderEntry type="library" scope="TEST" name="kotlinc.kotlin-compiler-ir" level="project" />
    <orderEntry type="library" scope="TEST" name="assertJ" level="project" />
    <orderEntry type="library" scope="TEST" name="jetbrains-annotations" level="project" />
    <orderEntry type="library" scope="TEST" name="kotlinx-coroutines-core" level="project" />
    <orderEntry type="library" scope="TEST" name="JUnit4" level="project" />
    <orderEntry type="module" module-name="intellij.platform.lang.core" scope="TEST" />
    <orderEntry type="module" module-name="intellij.platform.testFramework.core" scope="TEST" />
    <orderEntry type="module" module-name="intellij.platform.testFramework.common" scope="TEST" />
    <orderEntry type="module" module-name="intellij.platform.util.base" scope="TEST" />
    <orderEntry type="module" module-name="intellij.platform.lang.impl" scope="TEST" />
    <orderEntry type="module" module-name="intellij.platform.util.rt" scope="TEST" />
    <orderEntry type="module" module-name="intellij.platform.testFramework" scope="TEST" />
    <orderEntry type="module" module-name="intellij.platform.ide.core.impl" scope="TEST" />
    <orderEntry type="module" module-name="intellij.platform.editor" scope="TEST" />
    <orderEntry type="module" module-name="intellij.platform.analysis" scope="TEST" />
    <orderEntry type="module" module-name="intellij.platform.ide" scope="TEST" />
    <orderEntry type="module" module-name="intellij.platform.util" scope="TEST" />
    <orderEntry type="module" module-name="intellij.platform.core.ui" scope="TEST" />
    <orderEntry type="module" module-name="intellij.java.testFramework" scope="TEST" />
    <orderEntry type="module" module-name="intellij.platform.util.ui" scope="TEST" />
    <orderEntry type="module" module-name="intellij.xml.psi" scope="TEST" />
    <orderEntry type="module" module-name="intellij.platform.analysis.impl" scope="TEST" />
    <orderEntry type="module" module-name="intellij.platform.projectModel" scope="TEST" />
    <orderEntry type="module" module-name="intellij.gradle.common" scope="TEST" />
    <orderEntry type="module" module-name="intellij.java.impl" scope="TEST" />
    <orderEntry type="module" module-name="intellij.platform.codeStyle" scope="TEST" />
    <orderEntry type="module" module-name="intellij.xml.dom" scope="TEST" />
    <orderEntry type="module" module-name="intellij.java" scope="TEST" />
    <orderEntry type="module" module-name="intellij.platform.execution" scope="TEST" />
    <orderEntry type="module" module-name="intellij.platform.externalSystem" scope="TEST" />
    <orderEntry type="module" module-name="intellij.platform.core" scope="TEST" />
    <orderEntry type="module" module-name="intellij.platform.extensions" scope="TEST" />
    <orderEntry type="module" module-name="intellij.platform.ide.impl" scope="TEST" />
    <orderEntry type="module" module-name="intellij.platform.core.impl" scope="TEST" />
    <orderEntry type="module" module-name="intellij.platform.ide.core" scope="TEST" />
    <orderEntry type="module" module-name="intellij.xml.frontback" scope="TEST" />
    <orderEntry type="library" scope="TEST" name="ASM" level="project" />
    <orderEntry type="module" module-name="intellij.platform.util.jdom" scope="TEST" />
    <orderEntry type="library" scope="TEST" name="kotlinc.kotlin-compiler-fir" level="project" />
    <orderEntry type="library" scope="TEST" name="kotlinc.kotlin-compiler-common" level="project" />
=======
    <orderEntry type="module" module-name="analytics" scope="TEST" />
    <orderEntry type="module" module-name="android.sdktools.device-provisioner" scope="TEST" />
    <orderEntry type="module" module-name="android.sdktools.adblib" scope="TEST" />
    <orderEntry type="module" module-name="intellij.android.preview-elements" scope="TEST" />
    <orderEntry type="module" module-name="intellij.android.environment-services" scope="TEST" />
>>>>>>> 574fcae1
  </component>
  <component name="TestModuleProperties" production-module="intellij.android.core" />
</module><|MERGE_RESOLUTION|>--- conflicted
+++ resolved
@@ -9,205 +9,204 @@
       <sourceFolder url="file://$MODULE_DIR$/testSrc" isTestSource="true" />
     </content>
     <orderEntry type="inheritedJdk" />
+    <orderEntry type="sourceFolder" forTests="false" />
+    <orderEntry type="module-library">
+      <library name="instantapps-api">
+        <CLASSES>
+          <root url="jar://$MODULE_DIR$/lib/instantapps-api-1.8.jar!/" />
+        </CLASSES>
+        <JAVADOC />
+        <SOURCES />
+      </library>
+    </orderEntry>
+    <orderEntry type="module-library">
+      <library name="libandroid-core-proto" type="repository">
+        <properties maven-id="org.jetbrains.intellij.deps.android.tools.base:libandroid-core-proto:232.1.23.0">
+          <verification>
+            <artifact url="file://$MAVEN_REPOSITORY$/org/jetbrains/intellij/deps/android/tools/base/libandroid-core-proto/232.1.23.0/libandroid-core-proto-232.1.23.0.jar">
+              <sha256sum>3f1c9633ab5088526450c72bd456d6a6704a70744b8118638233fd63b1001ed0</sha256sum>
+            </artifact>
+          </verification>
+        </properties>
+        <CLASSES>
+          <root url="jar://$MAVEN_REPOSITORY$/org/jetbrains/intellij/deps/android/tools/base/libandroid-core-proto/232.1.23.0/libandroid-core-proto-232.1.23.0.jar!/" />
+        </CLASSES>
+        <JAVADOC />
+        <SOURCES />
+      </library>
+    </orderEntry>
+    <orderEntry type="module-library" scope="TEST">
+      <library name="libandroid-core-proto-test" type="repository">
+        <properties maven-id="org.jetbrains.intellij.deps.android.tools.base:libandroid-core-proto-test:232.1.23.0">
+          <verification>
+            <artifact url="file://$MAVEN_REPOSITORY$/org/jetbrains/intellij/deps/android/tools/base/libandroid-core-proto-test/232.1.23.0/libandroid-core-proto-test-232.1.23.0.jar">
+              <sha256sum>8be2430e78591325783f5491959a86685404626ba9c585fb1ba8248e0bf10ed7</sha256sum>
+            </artifact>
+          </verification>
+        </properties>
+        <CLASSES>
+          <root url="jar://$MAVEN_REPOSITORY$/org/jetbrains/intellij/deps/android/tools/base/libandroid-core-proto-test/232.1.23.0/libandroid-core-proto-test-232.1.23.0.jar!/" />
+        </CLASSES>
+        <JAVADOC />
+        <SOURCES />
+      </library>
+    </orderEntry>
+    <orderEntry type="module-library">
+      <library name="libstudio.android-test-plugin-host-retention-proto" type="repository">
+        <properties maven-id="org.jetbrains.intellij.deps.android.tools.base:libstudio.android-test-plugin-host-retention-proto:232.1.23.0">
+          <verification>
+            <artifact url="file://$MAVEN_REPOSITORY$/org/jetbrains/intellij/deps/android/tools/base/libstudio.android-test-plugin-host-retention-proto/232.1.23.0/libstudio.android-test-plugin-host-retention-proto-232.1.23.0.jar">
+              <sha256sum>4b7f508bdaa694e8e4e8d7df88c934e159871fa5228a045f42666f6c59dd5541</sha256sum>
+            </artifact>
+          </verification>
+        </properties>
+        <CLASSES>
+          <root url="jar://$MAVEN_REPOSITORY$/org/jetbrains/intellij/deps/android/tools/base/libstudio.android-test-plugin-host-retention-proto/232.1.23.0/libstudio.android-test-plugin-host-retention-proto-232.1.23.0.jar!/" />
+        </CLASSES>
+        <JAVADOC />
+        <SOURCES />
+      </library>
+    </orderEntry>
+    <orderEntry type="library" name="aapt-proto" level="project" />
+    <orderEntry type="library" name="android-test-plugin-host-device-info-proto" level="project" />
+    <orderEntry type="library" name="emulator-proto" level="project" />
+    <orderEntry type="library" name="kotlin-stdlib" level="project" />
+    <orderEntry type="library" name="studio-analytics-proto" level="project" />
+    <orderEntry type="library" name="studio-proto" level="project" />
+    <orderEntry type="library" name="utp-core-proto-jarjar" level="project" />
+    <orderEntry type="library" scope="TEST" name="ASM" level="project" />
+    <orderEntry type="library" scope="TEST" name="Guava" level="project" />
+    <orderEntry type="library" scope="TEST" name="JUnit4" level="project" />
+    <orderEntry type="library" scope="TEST" name="asm-tools" level="project" />
+    <orderEntry type="library" scope="TEST" name="equalsverifier" level="project" />
+    <orderEntry type="library" scope="TEST" name="google-dexlib2" level="project" />
+    <orderEntry type="library" scope="TEST" name="guava-testlib" level="project" />
+    <orderEntry type="library" scope="TEST" name="jetbrains-annotations" level="project" />
+    <orderEntry type="library" scope="TEST" name="jimfs" level="project" />
     <orderEntry type="library" scope="TEST" name="kotlin-test" level="project" />
-    <orderEntry type="sourceFolder" forTests="false" />
-    <orderEntry type="module" module-name="intellij.android.core" scope="TEST" />
-    <orderEntry type="module" module-name="intellij.android.adt.ui" scope="TEST" />
-    <orderEntry type="module" module-name="intellij.android.adt.ui.model" scope="TEST" />
+    <orderEntry type="library" scope="TEST" name="kotlinx-coroutines-core" level="project" />
+    <orderEntry type="library" scope="TEST" name="kotlinx-coroutines-test" level="project" />
+    <orderEntry type="library" scope="TEST" name="layoutlib" level="project" />
     <orderEntry type="library" scope="TEST" name="mockito" level="project" />
+    <orderEntry type="library" scope="TEST" name="protobuf" level="project" />
+    <orderEntry type="library" scope="TEST" name="sqlite" level="project" />
     <orderEntry type="library" scope="TEST" name="truth" level="project" />
-    <orderEntry type="module" module-name="android.sdktools.testutils" scope="TEST" />
-    <orderEntry type="module" module-name="intellij.android.observable" scope="TEST" />
-    <orderEntry type="module" module-name="android.sdktools.common" scope="TEST" />
-    <orderEntry type="module" module-name="android.sdktools.manifest-merger" scope="TEST" />
-    <orderEntry type="module" module-name="android.sdktools.resource-repository" scope="TEST" />
-    <orderEntry type="module" module-name="intellij.android.layoutlib-loader" scope="TEST" />
-    <orderEntry type="library" scope="TEST" name="google-dexlib2" level="project" />
-    <orderEntry type="module" module-name="intellij.android.testFramework" scope="TEST" />
+    <orderEntry type="library" scope="PROVIDED" name="kotlinc.kotlin-compiler-common" level="project" />
+    <orderEntry type="library" scope="PROVIDED" name="kotlinc.kotlin-compiler-ir" level="project" />
+    <orderEntry type="module" module-name="android.sdktools.builder-model" />
+    <orderEntry type="module" module-name="android.sdktools.manifest-parser" />
+    <orderEntry type="module" module-name="intellij.android.app-inspection.inspectors.database" />
+    <orderEntry type="module" module-name="intellij.android.gradle.dsl" />
+    <orderEntry type="module" module-name="intellij.android.gradle.dsl.testutils" />
+    <orderEntry type="module" module-name="intellij.android.projectSystem.gradle.psd" />
+    <orderEntry type="module" module-name="intellij.android.server-flags" />
+    <orderEntry type="module" module-name="android.sdktools.adblib" scope="TEST" />
+    <orderEntry type="module" module-name="android.sdktools.analytics-crash" scope="TEST" />
     <orderEntry type="module" module-name="android.sdktools.analytics-shared" scope="TEST" />
     <orderEntry type="module" module-name="android.sdktools.analytics-testing" scope="TEST" />
     <orderEntry type="module" module-name="android.sdktools.analytics-tracker" scope="TEST" />
-    <orderEntry type="module" module-name="intellij.android.wizard" scope="TEST" />
-    <orderEntry type="module" module-name="intellij.android.wizard.model" scope="TEST" />
-    <orderEntry type="library" scope="TEST" name="guava-testlib" level="project" />
+    <orderEntry type="module" module-name="android.sdktools.analyzer" scope="TEST" />
+    <orderEntry type="module" module-name="android.sdktools.android-annotations" scope="TEST" />
+    <orderEntry type="module" module-name="android.sdktools.common" scope="TEST" />
+    <orderEntry type="module" module-name="android.sdktools.common.testfixtures" scope="TEST" />
+    <orderEntry type="module" module-name="android.sdktools.ddmlib" scope="TEST" />
+    <orderEntry type="module" module-name="android.sdktools.deployer" scope="TEST" />
+    <orderEntry type="module" module-name="android.sdktools.device-provisioner" scope="TEST" />
+    <orderEntry type="module" module-name="android.sdktools.environment-services" scope="TEST" />
     <orderEntry type="module" module-name="android.sdktools.fakeadbserver" scope="TEST" />
-    <orderEntry type="module" module-name="intellij.android.sdkUpdates" scope="TEST" />
-    <orderEntry type="module" module-name="intellij.android.gradle-tooling.api" scope="TEST" />
-    <orderEntry type="library" scope="TEST" name="equalsverifier" level="project" />
-    <orderEntry type="module" module-name="android.sdktools.analyzer" scope="TEST" />
+    <orderEntry type="module" module-name="android.sdktools.flags" scope="TEST" />
+    <orderEntry type="module" module-name="android.sdktools.layoutlib-api" scope="TEST" />
+    <orderEntry type="module" module-name="android.sdktools.lint-api" scope="TEST" />
+    <orderEntry type="module" module-name="android.sdktools.lint-checks" scope="TEST" />
+    <orderEntry type="module" module-name="android.sdktools.manifest-merger" scope="TEST" />
+    <orderEntry type="module" module-name="android.sdktools.perf-logger" scope="TEST" />
+    <orderEntry type="module" module-name="android.sdktools.repository" scope="TEST" />
+    <orderEntry type="module" module-name="android.sdktools.resource-repository" scope="TEST" />
     <orderEntry type="module" module-name="android.sdktools.sdk-common" scope="TEST" />
-    <orderEntry type="module" module-name="android.sdktools.flags" scope="TEST" />
+    <orderEntry type="module" module-name="android.sdktools.sdklib" scope="TEST" />
+    <orderEntry type="module" module-name="android.sdktools.testutils" scope="TEST" />
+    <orderEntry type="module" module-name="android.sdktools.threading-agent-callback" scope="TEST" />
+    <orderEntry type="module" module-name="android.sdktools.wizardTemplate.impl" scope="TEST" />
+    <orderEntry type="module" module-name="android.sdktools.wizardTemplate.plugin" scope="TEST" />
+    <orderEntry type="module" module-name="intellij.android.adb" scope="TEST" />
+    <orderEntry type="module" module-name="intellij.android.adt.testutils" scope="TEST" />
+    <orderEntry type="module" module-name="intellij.android.adt.ui" scope="TEST" />
+    <orderEntry type="module" module-name="intellij.android.adt.ui.model" scope="TEST" />
+    <orderEntry type="module" module-name="intellij.android.analytics" scope="TEST" />
+    <orderEntry type="module" module-name="intellij.android.apkanalyzer" scope="TEST" />
     <orderEntry type="module" module-name="intellij.android.artwork" scope="TEST" />
     <orderEntry type="module" module-name="intellij.android.common" scope="TEST" />
+    <orderEntry type="module" module-name="intellij.android.compose-common" scope="TEST" />
+    <orderEntry type="module" module-name="intellij.android.compose-ide-plugin" scope="TEST" />
+    <orderEntry type="module" module-name="intellij.android.core" scope="TEST" />
+    <orderEntry type="module" module-name="intellij.android.deploy" scope="TEST" />
+    <orderEntry type="module" module-name="intellij.android.execution.common" scope="TEST" />
+    <orderEntry type="module" module-name="intellij.android.gradle-tooling.api" scope="TEST" />
     <orderEntry type="module" module-name="intellij.android.jps.model" scope="TEST" />
-    <orderEntry type="module" module-name="intellij.android.apkanalyzer" scope="TEST" />
-    <orderEntry type="library" scope="TEST" name="sqlite" level="project" />
-    <orderEntry type="module" module-name="intellij.android.projectSystem" scope="TEST" />
-    <orderEntry type="module" module-name="intellij.android.adb" scope="TEST" />
-    <orderEntry type="module" module-name="intellij.android.projectSystem.gradle" scope="TEST" />
-    <orderEntry type="module" module-name="intellij.android.adt.testutils" scope="TEST" />
-    <orderEntry type="module" module-name="intellij.android.lang" scope="TEST" />
-    <orderEntry type="module-library">
-      <library name="instantapps-api">
-        <CLASSES>
-          <root url="jar://$MODULE_DIR$/lib/instantapps-api-1.8.jar!/" />
-        </CLASSES>
-        <JAVADOC />
-        <SOURCES />
-      </library>
-    </orderEntry>
-    <orderEntry type="module" module-name="android.sdktools.analytics-crash" scope="TEST" />
-    <orderEntry type="library" name="aapt-proto" level="project" />
-    <orderEntry type="library" name="emulator-proto" level="project" />
-    <orderEntry type="library" name="studio-analytics-proto" level="project" />
-    <orderEntry type="library" scope="TEST" name="jimfs" level="project" />
     <orderEntry type="module" module-name="intellij.android.kotlin.idea" scope="TEST" />
     <orderEntry type="module" module-name="intellij.android.kotlin.output.parser" scope="TEST" />
-    <orderEntry type="module" module-name="intellij.android.deploy" scope="TEST" />
-<<<<<<< HEAD
-    <orderEntry type="module" module-name="android.sdktools.perf-logger" scope="TEST" />
-=======
-    <orderEntry type="module" module-name="perf-logger" scope="TEST" />
->>>>>>> 574fcae1
-    <orderEntry type="library" name="studio-proto" level="project" />
-    <orderEntry type="module" module-name="intellij.android.app-inspection.inspectors.database" />
-    <orderEntry type="module" module-name="android.sdktools.wizardTemplate.plugin" scope="TEST" />
-    <orderEntry type="module" module-name="android.sdktools.wizardTemplate.impl" scope="TEST" />
+    <orderEntry type="module" module-name="intellij.android.lang" scope="TEST" />
+    <orderEntry type="module" module-name="intellij.android.layoutlib" scope="TEST" />
+    <orderEntry type="module" module-name="intellij.android.layoutlib-loader" scope="TEST" />
+    <orderEntry type="module" module-name="intellij.android.lint" scope="TEST" />
     <orderEntry type="module" module-name="intellij.android.lint.common" scope="TEST" />
-    <orderEntry type="module" module-name="intellij.android.gradle.dsl.testutils" />
-    <orderEntry type="module" module-name="intellij.android.gradle.dsl" />
-    <orderEntry type="module" module-name="intellij.android.gradle.dsl.kotlin" scope="RUNTIME" />
-    <orderEntry type="module" module-name="intellij.android.projectSystem.gradle.psd" />
-    <orderEntry type="module" module-name="android.sdktools.builder-model" />
-    <orderEntry type="library" name="utp-core-proto-jarjar" level="project" />
-    <orderEntry type="library" name="android-test-plugin-host-device-info-proto" level="project" />
-    <orderEntry type="module-library">
-      <library name="libandroid-core-proto" type="repository">
-        <properties include-transitive-deps="false" maven-id="org.jetbrains.intellij.deps.android.tools.base:libandroid-core-proto:231.0.26.0">
-          <verification>
-            <artifact url="file://$MAVEN_REPOSITORY$/org/jetbrains/intellij/deps/android/tools/base/libandroid-core-proto/231.0.26.0/libandroid-core-proto-231.0.26.0.jar">
-              <sha256sum>439e763303b0ce4fc315aa0f3bc4214bfc6e73f9994e790d1b0f754f396234d4</sha256sum>
-            </artifact>
-          </verification>
-        </properties>
-        <CLASSES>
-          <root url="jar://$MAVEN_REPOSITORY$/org/jetbrains/intellij/deps/android/tools/base/libandroid-core-proto/231.0.26.0/libandroid-core-proto-231.0.26.0.jar!/" />
-        </CLASSES>
-        <JAVADOC />
-        <SOURCES />
-      </library>
-    </orderEntry>
-    <orderEntry type="module-library" scope="TEST">
-      <library name="libandroid-core-proto-test" type="repository">
-        <properties include-transitive-deps="false" maven-id="org.jetbrains.intellij.deps.android.tools.base:libandroid-core-proto-test:231.0.26.0">
-          <verification>
-            <artifact url="file://$MAVEN_REPOSITORY$/org/jetbrains/intellij/deps/android/tools/base/libandroid-core-proto-test/231.0.26.0/libandroid-core-proto-test-231.0.26.0.jar">
-              <sha256sum>0fcb7d4212ea7581921e640297fa17d0f3bfa25cd511c49e1246041ccfa12ad8</sha256sum>
-            </artifact>
-          </verification>
-        </properties>
-        <CLASSES>
-          <root url="jar://$MAVEN_REPOSITORY$/org/jetbrains/intellij/deps/android/tools/base/libandroid-core-proto-test/231.0.26.0/libandroid-core-proto-test-231.0.26.0.jar!/" />
-        </CLASSES>
-        <JAVADOC />
-        <SOURCES />
-      </library>
-    </orderEntry>
-    <orderEntry type="module" module-name="intellij.android.server-flags" />
-    <orderEntry type="module-library">
-      <library name="libstudio.android-test-plugin-host-retention-proto" type="repository">
-        <properties include-transitive-deps="false" maven-id="org.jetbrains.intellij.deps.android.tools.base:libstudio.android-test-plugin-host-retention-proto:231.0.26.0">
-          <verification>
-            <artifact url="file://$MAVEN_REPOSITORY$/org/jetbrains/intellij/deps/android/tools/base/libstudio.android-test-plugin-host-retention-proto/231.0.26.0/libstudio.android-test-plugin-host-retention-proto-231.0.26.0.jar">
-              <sha256sum>787fa80e8668b468e7372edf252333cd2d909383b1b43596339be4701f396e33</sha256sum>
-            </artifact>
-          </verification>
-        </properties>
-        <CLASSES>
-          <root url="jar://$MAVEN_REPOSITORY$/org/jetbrains/intellij/deps/android/tools/base/libstudio.android-test-plugin-host-retention-proto/231.0.26.0/libstudio.android-test-plugin-host-retention-proto-231.0.26.0.jar!/" />
-        </CLASSES>
-        <JAVADOC />
-        <SOURCES />
-      </library>
-    </orderEntry>
+    <orderEntry type="module" module-name="intellij.android.navigator" scope="TEST" />
+    <orderEntry type="module" module-name="intellij.android.navigator.testutils" scope="TEST" />
+    <orderEntry type="module" module-name="intellij.android.observable" scope="TEST" />
+    <orderEntry type="module" module-name="intellij.android.preview-elements" scope="TEST" />
+    <orderEntry type="module" module-name="intellij.android.projectSystem" scope="TEST" />
+    <orderEntry type="module" module-name="intellij.android.projectSystem.gradle" scope="TEST" />
     <orderEntry type="module" module-name="intellij.android.projectSystem.gradle.models" scope="TEST" />
     <orderEntry type="module" module-name="intellij.android.projectSystem.gradle.repositorySearch" scope="TEST" />
     <orderEntry type="module" module-name="intellij.android.projectSystem.gradle.sync" scope="TEST" />
     <orderEntry type="module" module-name="intellij.android.projectSystem.gradle.upgrade" scope="TEST" />
+    <orderEntry type="module" module-name="intellij.android.render-resources" scope="TEST" />
+    <orderEntry type="module" module-name="intellij.android.rendering" scope="TEST" />
+    <orderEntry type="module" module-name="intellij.android.sdkUpdates" scope="TEST" />
+    <orderEntry type="module" module-name="intellij.android.streaming" scope="TEST" />
+    <orderEntry type="module" module-name="intellij.android.testFramework" scope="TEST" />
+    <orderEntry type="module" module-name="intellij.android.testutils" scope="TEST" />
     <orderEntry type="module" module-name="intellij.android.utp" scope="TEST" />
-    <orderEntry type="module" module-name="intellij.android.layoutlib" scope="TEST" />
-    <orderEntry type="library" scope="TEST" name="layoutlib" level="project" />
-    <orderEntry type="module" module-name="android.sdktools.lint-checks" scope="TEST" />
-    <orderEntry type="module" module-name="intellij.android.compose-common" scope="TEST" />
-    <orderEntry type="module" module-name="android.sdktools.manifest-parser" />
-    <orderEntry type="module" module-name="android.sdktools.common.testfixtures" scope="TEST" />
-    <orderEntry type="module" module-name="android.sdktools.deployer" scope="TEST" />
-    <orderEntry type="module" module-name="intellij.android.lint" scope="TEST" />
-    <orderEntry type="module" module-name="intellij.android.navigator" scope="TEST" />
-    <orderEntry type="module" module-name="intellij.android.navigator.testutils" scope="TEST" />
-    <orderEntry type="module" module-name="android.sdktools.threading-agent-callback" scope="TEST" />
-    <orderEntry type="module" module-name="intellij.android.compose-ide-plugin" scope="TEST" />
-    <orderEntry type="module" module-name="intellij.android.execution.common" scope="TEST" />
-    <orderEntry type="library" scope="TEST" name="kotlinx-coroutines-test" level="project" />
-    <orderEntry type="module" module-name="intellij.android.render-resources" scope="TEST" />
-    <orderEntry type="module" module-name="intellij.android.streaming" scope="TEST" />
-    <orderEntry type="module" module-name="intellij.android.rendering" scope="TEST" />
-<<<<<<< HEAD
-    <orderEntry type="module" module-name="intellij.android.analytics" scope="TEST" />
-    <orderEntry type="module" module-name="android.sdktools.device-provisioner" scope="TEST" />
+    <orderEntry type="module" module-name="intellij.android.wizard" scope="TEST" />
+    <orderEntry type="module" module-name="intellij.android.wizard.model" scope="TEST" />
+    <orderEntry type="module" module-name="intellij.color.scheme.warmNeon" scope="TEST" />
+    <orderEntry type="module" module-name="intellij.gradle.common" scope="TEST" />
+    <orderEntry type="module" module-name="intellij.java" scope="TEST" />
+    <orderEntry type="module" module-name="intellij.java.frontback.impl" scope="TEST" />
+    <orderEntry type="module" module-name="intellij.java.testFramework" scope="TEST" />
+    <orderEntry type="module" module-name="intellij.platform.analysis" scope="TEST" />
+    <orderEntry type="module" module-name="intellij.platform.analysis.impl" scope="TEST" />
+    <orderEntry type="module" module-name="intellij.platform.codeStyle" scope="TEST" />
+    <orderEntry type="module" module-name="intellij.platform.core" scope="TEST" />
+    <orderEntry type="module" module-name="intellij.platform.core.impl" scope="TEST" />
+    <orderEntry type="module" module-name="intellij.platform.core.ui" scope="TEST" />
+    <orderEntry type="module" module-name="intellij.platform.editor" scope="TEST" />
+    <orderEntry type="module" module-name="intellij.platform.execution" scope="TEST" />
+    <orderEntry type="module" module-name="intellij.platform.extensions" scope="TEST" />
+    <orderEntry type="module" module-name="intellij.platform.externalSystem" scope="TEST" />
+    <orderEntry type="module" module-name="intellij.platform.ide" scope="TEST" />
+    <orderEntry type="module" module-name="intellij.platform.ide.core" scope="TEST" />
+    <orderEntry type="module" module-name="intellij.platform.ide.core.impl" scope="TEST" />
+    <orderEntry type="module" module-name="intellij.platform.ide.impl" scope="TEST" />
+    <orderEntry type="module" module-name="intellij.platform.lang.core" scope="TEST" />
+    <orderEntry type="module" module-name="intellij.platform.lang.impl" scope="TEST" />
+    <orderEntry type="module" module-name="intellij.platform.projectModel" scope="TEST" />
+    <orderEntry type="module" module-name="intellij.platform.testFramework" scope="TEST" />
+    <orderEntry type="module" module-name="intellij.platform.testFramework.common" scope="TEST" />
+    <orderEntry type="module" module-name="intellij.platform.testFramework.core" scope="TEST" />
+    <orderEntry type="module" module-name="intellij.platform.util" scope="TEST" />
+    <orderEntry type="module" module-name="intellij.platform.util.base" scope="TEST" />
+    <orderEntry type="module" module-name="intellij.platform.util.jdom" scope="TEST" />
+    <orderEntry type="module" module-name="intellij.platform.util.ex" scope="TEST" />
+    <orderEntry type="module" module-name="intellij.platform.util.rt" scope="TEST" />
+    <orderEntry type="module" module-name="intellij.platform.util.ui" scope="TEST" />
+    <orderEntry type="module" module-name="intellij.tools.ide.metrics.benchmark" scope="TEST" />
+    <orderEntry type="module" module-name="intellij.xml.dom" scope="TEST" />
+    <orderEntry type="module" module-name="intellij.xml.frontback" scope="TEST" />
+    <orderEntry type="module" module-name="intellij.xml.psi" scope="TEST" />
     <orderEntry type="module" module-name="kotlin.plugin" scope="TEST" />
     <orderEntry type="module" module-name="kotlin.plugin.k1" scope="TEST" />
-    <orderEntry type="module" module-name="intellij.tools.ide.metrics.benchmark" scope="TEST" />
-    <orderEntry type="library" name="kotlin-stdlib" level="project" />
-    <orderEntry type="library" scope="TEST" name="Guava" level="project" />
-    <orderEntry type="library" scope="TEST" name="protobuf" level="project" />
-    <orderEntry type="library" scope="TEST" name="kotlinc.kotlin-compiler-ir" level="project" />
-    <orderEntry type="library" scope="TEST" name="assertJ" level="project" />
-    <orderEntry type="library" scope="TEST" name="jetbrains-annotations" level="project" />
-    <orderEntry type="library" scope="TEST" name="kotlinx-coroutines-core" level="project" />
-    <orderEntry type="library" scope="TEST" name="JUnit4" level="project" />
-    <orderEntry type="module" module-name="intellij.platform.lang.core" scope="TEST" />
-    <orderEntry type="module" module-name="intellij.platform.testFramework.core" scope="TEST" />
-    <orderEntry type="module" module-name="intellij.platform.testFramework.common" scope="TEST" />
-    <orderEntry type="module" module-name="intellij.platform.util.base" scope="TEST" />
-    <orderEntry type="module" module-name="intellij.platform.lang.impl" scope="TEST" />
-    <orderEntry type="module" module-name="intellij.platform.util.rt" scope="TEST" />
-    <orderEntry type="module" module-name="intellij.platform.testFramework" scope="TEST" />
-    <orderEntry type="module" module-name="intellij.platform.ide.core.impl" scope="TEST" />
-    <orderEntry type="module" module-name="intellij.platform.editor" scope="TEST" />
-    <orderEntry type="module" module-name="intellij.platform.analysis" scope="TEST" />
-    <orderEntry type="module" module-name="intellij.platform.ide" scope="TEST" />
-    <orderEntry type="module" module-name="intellij.platform.util" scope="TEST" />
-    <orderEntry type="module" module-name="intellij.platform.core.ui" scope="TEST" />
-    <orderEntry type="module" module-name="intellij.java.testFramework" scope="TEST" />
-    <orderEntry type="module" module-name="intellij.platform.util.ui" scope="TEST" />
-    <orderEntry type="module" module-name="intellij.xml.psi" scope="TEST" />
-    <orderEntry type="module" module-name="intellij.platform.analysis.impl" scope="TEST" />
-    <orderEntry type="module" module-name="intellij.platform.projectModel" scope="TEST" />
-    <orderEntry type="module" module-name="intellij.gradle.common" scope="TEST" />
-    <orderEntry type="module" module-name="intellij.java.impl" scope="TEST" />
-    <orderEntry type="module" module-name="intellij.platform.codeStyle" scope="TEST" />
-    <orderEntry type="module" module-name="intellij.xml.dom" scope="TEST" />
-    <orderEntry type="module" module-name="intellij.java" scope="TEST" />
-    <orderEntry type="module" module-name="intellij.platform.execution" scope="TEST" />
-    <orderEntry type="module" module-name="intellij.platform.externalSystem" scope="TEST" />
-    <orderEntry type="module" module-name="intellij.platform.core" scope="TEST" />
-    <orderEntry type="module" module-name="intellij.platform.extensions" scope="TEST" />
-    <orderEntry type="module" module-name="intellij.platform.ide.impl" scope="TEST" />
-    <orderEntry type="module" module-name="intellij.platform.core.impl" scope="TEST" />
-    <orderEntry type="module" module-name="intellij.platform.ide.core" scope="TEST" />
-    <orderEntry type="module" module-name="intellij.xml.frontback" scope="TEST" />
-    <orderEntry type="library" scope="TEST" name="ASM" level="project" />
-    <orderEntry type="module" module-name="intellij.platform.util.jdom" scope="TEST" />
-    <orderEntry type="library" scope="TEST" name="kotlinc.kotlin-compiler-fir" level="project" />
-    <orderEntry type="library" scope="TEST" name="kotlinc.kotlin-compiler-common" level="project" />
-=======
-    <orderEntry type="module" module-name="analytics" scope="TEST" />
-    <orderEntry type="module" module-name="android.sdktools.device-provisioner" scope="TEST" />
-    <orderEntry type="module" module-name="android.sdktools.adblib" scope="TEST" />
-    <orderEntry type="module" module-name="intellij.android.preview-elements" scope="TEST" />
-    <orderEntry type="module" module-name="intellij.android.environment-services" scope="TEST" />
->>>>>>> 574fcae1
+    <orderEntry type="module" module-name="intellij.android.gradle.dsl.kotlin" scope="RUNTIME" />
   </component>
   <component name="TestModuleProperties" production-module="intellij.android.core" />
 </module>