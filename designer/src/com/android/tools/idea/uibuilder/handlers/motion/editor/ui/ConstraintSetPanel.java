/*
 * Copyright (C) 2019 The Android Open Source Project
 *
 * Licensed under the Apache License, Version 2.0 (the "License");
 * you may not use this file except in compliance with the License.
 * You may obtain a copy of the License at
 *
 *      http://www.apache.org/licenses/LICENSE-2.0
 *
 * Unless required by applicable law or agreed to in writing, software
 * distributed under the License is distributed on an "AS IS" BASIS,
 * WITHOUT WARRANTIES OR CONDITIONS OF ANY KIND, either express or implied.
 * See the License for the specific language governing permissions and
 * limitations under the License.
 */
package com.android.tools.idea.uibuilder.handlers.motion.editor.ui;

import com.android.tools.idea.uibuilder.handlers.motion.editor.actions.ModifyMenuAction;
import com.android.tools.idea.uibuilder.handlers.motion.editor.adapters.Annotations.NotNull;
import com.android.tools.idea.uibuilder.handlers.motion.editor.adapters.Annotations.Nullable;
import com.android.tools.idea.uibuilder.handlers.motion.editor.adapters.MEIcons;
import com.android.tools.idea.uibuilder.handlers.motion.editor.adapters.MEJTable;
import com.android.tools.idea.uibuilder.handlers.motion.editor.adapters.MEScrollPane;
import com.android.tools.idea.uibuilder.handlers.motion.editor.adapters.MEUI;
import com.android.tools.idea.uibuilder.handlers.motion.editor.adapters.MTag;
import com.android.tools.idea.uibuilder.handlers.motion.editor.adapters.MTag.Attribute;
import com.android.tools.idea.uibuilder.handlers.motion.editor.adapters.MotionSceneAttrs;
import com.android.tools.idea.uibuilder.handlers.motion.editor.adapters.StringMTag;
import com.android.tools.idea.uibuilder.handlers.motion.editor.adapters.Track;
import com.android.tools.idea.uibuilder.handlers.motion.editor.utils.Debug;
import com.google.common.collect.ImmutableList;
import com.intellij.openapi.actionSystem.ActionUpdateThread;
import com.intellij.openapi.actionSystem.AnAction;
import com.intellij.openapi.actionSystem.AnActionEvent;
import com.intellij.openapi.project.DumbAwareAction;
import com.intellij.openapi.util.NlsActions;
import java.awt.BorderLayout;
import java.awt.Component;
import java.awt.Dimension;
import java.awt.FlowLayout;
import java.awt.GridBagConstraints;
import java.awt.GridBagLayout;
import java.awt.Toolkit;
import java.awt.datatransfer.Clipboard;
import java.awt.datatransfer.DataFlavor;
import java.awt.datatransfer.UnsupportedFlavorException;
import java.awt.event.ActionListener;
import java.io.IOException;
import java.util.ArrayList;
import java.util.Arrays;
import java.util.HashMap;
import java.util.HashSet;
import java.util.List;
import java.util.Objects;
import java.util.Set;
import java.util.Vector;
import java.util.stream.Collectors;
import javax.swing.BorderFactory;
import javax.swing.Icon;
import javax.swing.JLabel;
import javax.swing.JPanel;
import javax.swing.JScrollPane;
import javax.swing.JTable;
import javax.swing.SwingConstants;
import javax.swing.table.DefaultTableCellRenderer;
import javax.swing.table.DefaultTableModel;
import javax.swing.table.TableCellRenderer;

/**
 * This displays the constraint panel
 */
class ConstraintSetPanel extends JPanel {

  private MTag mSelectedTag; // the Primary selection
  private MTag[] mMultiSelectedTag; // the list if you are supporting multi-select
  MotionEditorSelector mListeners;
  private static boolean DEBUG = false;
  ArrayList<MTag> mParent; // mParent.get(0) is the direct parent
  MTag mConstraintSet; // The currently displayed constraintSet
  ArrayList<MTag> mDisplayedRows = new ArrayList<>();
  DefaultTableModel mConstraintSetModel = new DefaultTableModel(
    new String[]{"Constraint", "ID", "Source"}, 0) {

    @Override
    public Class getColumnClass(int column) {
      return (column == 0) ? Icon.class : String.class;
    }

    @Override
    public boolean isCellEditable(int row, int column) {
      return false;
    }
  };

  JTable mConstraintSetTable = new MEJTable(mConstraintSetModel);
  private String mDerived;
  boolean showAll = true;
  private MeModel mMeModel;
  private final JLabel mTitle;
  boolean mBuildingTable;

  MyAction createConstraint = new MyAction("Create Constraint") {
<<<<<<< HEAD
=======
    @Override
    public @org.jetbrains.annotations.NotNull ActionUpdateThread getActionUpdateThread() {
      return ActionUpdateThread.BGT;
    }
>>>>>>> 0d09370c
    @Override
    public void actionPerformed(@org.jetbrains.annotations.NotNull AnActionEvent e) {
      Track.createConstraint(mMeModel.myTrack);
      ConstraintSetPanelCommands.createConstraint(mSelectedTag, mConstraintSet);
      buildTable();
    }
  };

  MyAction createAllConstraints = new MyAction("Create All Constraints") {
<<<<<<< HEAD
=======
    @Override
    public @org.jetbrains.annotations.NotNull ActionUpdateThread getActionUpdateThread() {
      return ActionUpdateThread.BGT;
    }
>>>>>>> 0d09370c
    @Override
    public void actionPerformed(@org.jetbrains.annotations.NotNull AnActionEvent e) {
      Track.createConstraint(mMeModel.myTrack);
      ConstraintSetPanelCommands.createAllConstraints(mDisplayedRows, mConstraintSet);
      buildTable();
    }
  };

  MyAction createSectionedConstraint = new MyAction("Create Sectioned Constraint") {
<<<<<<< HEAD
=======
    @Override
    public @org.jetbrains.annotations.NotNull ActionUpdateThread getActionUpdateThread() {
      return ActionUpdateThread.BGT;
    }
>>>>>>> 0d09370c
    @Override
    public void actionPerformed(@org.jetbrains.annotations.NotNull AnActionEvent e) {
      ConstraintSetPanelCommands.createSectionedConstraint(mMultiSelectedTag, mConstraintSet);
      buildTable();
    }
  };

  MyAction clearConstraint = new MyAction("Clear Constraint") {
<<<<<<< HEAD
=======
    @Override
    public @org.jetbrains.annotations.NotNull ActionUpdateThread getActionUpdateThread() {
      return ActionUpdateThread.BGT;
    }
>>>>>>> 0d09370c
    @Override
    public void actionPerformed(@org.jetbrains.annotations.NotNull AnActionEvent e) {
      Track.clearConstraint(mMeModel.myTrack);
      ConstraintSetPanelCommands.clearConstraint(mSelectedTag, mConstraintSet);
      buildTable();
    }
  };
  MyAction moveConstraint = new MyAction("Move Constraints to layout") {
<<<<<<< HEAD
=======
    @Override
    public @org.jetbrains.annotations.NotNull ActionUpdateThread getActionUpdateThread() {
      return ActionUpdateThread.BGT;
    }
>>>>>>> 0d09370c
    @Override
    public void actionPerformed(@org.jetbrains.annotations.NotNull AnActionEvent e) {
      ConstraintSetPanelCommands.moveConstraint(mSelectedTag, mConstraintSet);
    }
  };

  MyAction overrideConstraint = new MyAction("Convert from sectioned constraints") {
<<<<<<< HEAD
=======
    @Override
    public @org.jetbrains.annotations.NotNull ActionUpdateThread getActionUpdateThread() {
      return ActionUpdateThread.BGT;
    }
>>>>>>> 0d09370c
    @Override
    public void actionPerformed(@org.jetbrains.annotations.NotNull AnActionEvent e)  {
      ConstraintSetPanelCommands.convertFromSectioned(mSelectedTag, mConstraintSet);
    }
  };

  ModifyMenuAction mModifyMenu = new ModifyMenuAction() {
    @Override
    public @org.jetbrains.annotations.NotNull ActionUpdateThread getActionUpdateThread() {
      return ActionUpdateThread.BGT;
    }
    @org.jetbrains.annotations.NotNull
    @Override
    public List<AnAction> getActions() {
      if (DEBUG) {
        return List.of(createConstraint, createAllConstraints, clearConstraint,
                       moveConstraint, createSectionedConstraint, overrideConstraint);
      }
      else return List.of(createConstraint, createAllConstraints, clearConstraint);
    }
  };


  private String mConstraintSetId;

  ConstraintSetPanel() {
    super(new BorderLayout());
    JPanel left = new JPanel(new GridBagLayout());
    JPanel right = new JPanel(new FlowLayout(FlowLayout.RIGHT));
    JPanel top = new JPanel(new BorderLayout());
    top.add(left, BorderLayout.WEST);
    top.add(right, BorderLayout.EAST);
    top.setBorder(MEUI.getPanelBottomBorder());
    mConstraintSetTable.setShowHorizontalLines(false);
    mConstraintSetTable.setAlignmentY(0.0f);
    mConstraintSetTable.getColumnModel().getColumn(0).setPreferredWidth(MEUI.scale(32));
    mConstraintSetTable.setDefaultRenderer(String.class, new DefaultTableCellRenderer() {
      @Override
      public Component getTableCellRendererComponent(JTable table,
                                                     Object value,
                                                     boolean isSelected,
                                                     boolean hasFocus,
                                                     int row,
                                                     int column) {
        super.getTableCellRendererComponent(table, value, isSelected, hasFocus, row, column);
        setBorder(noFocusBorder);
        return this;
      }
    });
    mConstraintSetTable.setDefaultRenderer(Icon.class, new TableCellRenderer() {
      JLabel myLabel = new JLabel();

      @Override
      public Component getTableCellRendererComponent(JTable table,
                                                     Object value,
                                                     boolean isSelected,
                                                     boolean hasFocus,
                                                     int row,
                                                     int column) {
        myLabel.setIcon((Icon)value);
        myLabel.setHorizontalAlignment(SwingConstants.CENTER);
        myLabel.setSize(new Dimension(MEUI.scale(18), MEUI.scale(12)));
        if (isSelected) {
          if (hasFocus) {
            if (value == MEIcons.LIST_STATE_DERIVED) {
              myLabel.setIcon(MEIcons.LIST_STATE_DERIVED_SELECTED);
            }
            else if (value == MEIcons.LIST_STATE) {
              myLabel.setIcon(MEIcons.LIST_STATE_SELECTED);
            }
          }
          myLabel.setBackground(table.hasFocus() ? MEUI.CSPanel.our_SelectedFocusBackground : MEUI.CSPanel.our_SelectedBackground);
          myLabel.setOpaque(true);
        }
        else {
          myLabel.setOpaque(false);
          myLabel.setBackground(MEUI.ourPrimaryPanelBackground);
        }
        return myLabel;
      }
    });

    GridBagConstraints gbc = new GridBagConstraints();
    JLabel leftLabel = new JLabel("ConstraintSet (", MEIcons.CONSTRAINT_SET, SwingConstants.CENTER);
    mTitle = new JLabel("", SwingConstants.CENTER);
    JLabel rightLabel = new JLabel(")", SwingConstants.CENTER);

    gbc.fill = GridBagConstraints.HORIZONTAL;
    gbc.gridy = 0;
    gbc.gridx = 0;
    gbc.weightx = 0;
    gbc.ipadx = 16;
    left.add(leftLabel, gbc);
    gbc.fill = GridBagConstraints.HORIZONTAL;
    gbc.gridy = 0;
    gbc.gridx += 1;
    gbc.weightx = 0.5;
    gbc.ipadx = 0;
    left.add(mTitle, gbc);
    gbc.fill = GridBagConstraints.HORIZONTAL;
    gbc.gridy = 0;
    gbc.gridx = 2;
    gbc.weightx = 1;
    gbc.ipadx = 16;
    left.add(rightLabel,gbc);

    makeRightMenu(right);

    ActionListener copyListener = e -> copy();
    ActionListener pasteListener = e -> {
      paste();
    };

    MEUI.addCopyPaste(copyListener, pasteListener, mConstraintSetTable);

    mConstraintSetTable.getSelectionModel().addListSelectionListener(
      e -> {
        if (mBuildingTable) {
          return;
        }
        int index = mConstraintSetTable.getSelectedRow();
        int[] allSelect = mConstraintSetTable.getSelectedRows();

        mModifyMenu.setEnabled(index != -1);
        mSelectedTag = null;

        if (index == -1) {
          mSelectedTag = null;
          return;
        }
        mMultiSelectedTag = new MTag[allSelect.length];
        for (int i = 0; i < allSelect.length; i++) {
          int k = allSelect[i];
          mMultiSelectedTag[i] = mDisplayedRows.get(k);
        }
        MTag[] tag = mDisplayedRows.isEmpty() ? new MTag[0] : new MTag[]{mSelectedTag = mDisplayedRows.get(index)};
        mListeners.notifyListeners(MotionEditorSelector.Type.CONSTRAINT, tag, 0);
        enableMenuItems(tag);
      }
    );
    JScrollPane transitionProperties = new MEScrollPane(mConstraintSetTable);
    transitionProperties.setBorder(BorderFactory.createEmptyBorder());
    add(transitionProperties, BorderLayout.CENTER);
    add(top, BorderLayout.NORTH);
  }

  private void enableMenuItems(MTag[] selected) {
    boolean hasSelection = selected.length > 0;
    mModifyMenu.setEnabled(hasSelection);
    if (!hasSelection) {
      return;
    }
    boolean inCurrentSelection = false;

    MTag[] tags = mConstraintSet.getChildTags();
    for (int i = 0; i < tags.length; i++) {
      if (tags[i].equals(selected[0])) {
        inCurrentSelection = true;
        break;
      }
    }
    if (inCurrentSelection) {
      createConstraint.setEnabled(false);
      createSectionedConstraint.setEnabled(false);
      clearConstraint.setEnabled(true);
      moveConstraint.setEnabled(true);
      overrideConstraint.setEnabled(true);
    }
    else {
      createConstraint.setEnabled(true);
      createSectionedConstraint.setEnabled(true);
      clearConstraint.setEnabled(false);
      moveConstraint.setEnabled(false);
      overrideConstraint.setEnabled(false);
    }
    if (tags.length == mDisplayedRows.size()) {
      createAllConstraints.setEnabled(false);
    }
    else {
      createAllConstraints.setEnabled(true);
    }
  }

  private void copy() {
    MEUI.copy(mSelectedTag);
  }

  private void paste() {
    Clipboard clipboard = Toolkit.getDefaultToolkit().getSystemClipboard();

    try {
      String buff = (String)(clipboard.getContents(this).getTransferData(DataFlavor.stringFlavor));
      StringMTag pastedTag = StringMTag.parse(buff);
      HashMap<String, Attribute> attr = pastedTag.getAttrList();

      if (mSelectedTag != null) {
        String tagName = mSelectedTag.getTagName();

        if ("Constraint".equals(tagName)) { // overwriting a constraint
          HashMap<String, Attribute> toDel = new HashMap<>(mSelectedTag.getAttrList());

          toDel.remove(MotionSceneAttrs.ATTR_ANDROID_ID);

          MTag.TagWriter writer = mSelectedTag.getTagWriter();
          if (writer == null) {
            return;
          }

          for (String s : toDel.keySet()) {
            Attribute a = toDel.get(s);
            writer.setAttribute(a.mNamespace, a.mAttribute, null);
          }
          for (String s : attr.keySet()) {
            Attribute a = attr.get(s);
            if (a == null || a.mAttribute.equals("id")) {
              continue;
            }

            writer.setAttribute(a.mNamespace, a.mAttribute, a.mValue);
          }
          MTag[] children = pastedTag.getChildTags();
          for (int i = 0; i < children.length; i++) {
            MTag child = children[i];
            MTag.TagWriter cw = writer.getChildTagWriter(child.getTagName());
            HashMap<String, Attribute> cwAttrMap = pastedTag.getAttrList();
            for (String cwAttrStr : cwAttrMap.keySet()) {
              Attribute cwAttr = cwAttrMap.get(cwAttrStr);
              cw.setAttribute(cwAttr.mNamespace, cwAttr.mAttribute, cwAttr.mValue);
            }
          }
          writer.commit("paste");
        }
        else if (!"Guideline".equals(tagName)) { // overwriting a
          String id = mSelectedTag.getAttributeValue(MotionSceneAttrs.ATTR_ANDROID_ID);
          MTag.TagWriter writer = mConstraintSet.getChildTagWriter("Constraint");
          for (String s : attr.keySet()) {
            Attribute a = attr.get(s);
            if (a == null || a.mAttribute.equals(MotionSceneAttrs.ATTR_ANDROID_ID)) {
              writer.setAttribute(a.mNamespace, a.mAttribute, "@+id/" + Utils.stripID(id));
            }
            else {

              writer.setAttribute(a.mNamespace, a.mAttribute, a.mValue);
            }
          }
          MTag[] children = pastedTag.getChildTags();
          for (int i = 0; i < children.length; i++) {
            MTag child = children[i];
            MTag.TagWriter cw = writer.getChildTagWriter(child.getTagName());
            HashMap<String, Attribute> cwAttrMap = pastedTag.getAttrList();
            for (String cwAttrStr : cwAttrMap.keySet()) {
              Attribute cwAttr = cwAttrMap.get(cwAttrStr);
              cw.setAttribute(cwAttr.mNamespace, cwAttr.mAttribute, cwAttr.mValue);
            }
          }
          writer.commit("paste");
        }
      }
    }
    catch (UnsupportedFlavorException e) {
      e.printStackTrace();
    }
    catch (IOException e) {
      e.printStackTrace();
    }
  }

  private void makeRightMenu(JPanel right) {
    JPanel toolbar = new DefaultToolbarImpl(this, "ModifyMenu", ImmutableList.of(mModifyMenu));
    right.add(toolbar);
    mModifyMenu.setEnabled(false);
  }

  public void buildTable() {
    mBuildingTable = true;
    try {
      HashSet<String> found = new HashSet<>();
      mConstraintSetModel.setNumRows(0);
      mDisplayedRows.clear();
      if (mConstraintSet == null) {
        return;
      }
      else {
        String cset_id = Utils.stripID(mConstraintSet.getAttributeValue("id"));
        MTag[] sets = mConstraintSet.getChildTags("Constraint");
        String derived = mConstraintSet.getAttributeValue("deriveConstraintsFrom");
        if (DEBUG) {
          for (int i = 0; i < sets.length; i++) {
            MTag set = sets[i];
            Debug.log(i+" "+set.getTagName() + " "+ set.getTreeId());
          }

        }
        for (int i = 0; i < sets.length; i++) {
          MTag constraint = sets[i];
          Object[] row = new Object[4];
          String id = Utils.stripID(constraint.getAttributeValue("id"));
          found.add(id);
          row[1] = id;
          ArrayList<MTag> children = constraint.getChildren();
          HashMap<String, Attribute> attrs = constraint.getAttrList();
          row[2] = cset_id;
          row[0] = MEIcons.LIST_STATE;
          mDisplayedRows.add(constraint);
          mConstraintSetModel.addRow(row);
        }

        if (showAll && mMeModel.layout != null) {
          MTag[] allViews = mMeModel.layout.getChildTags();
          for (int j = 0; j < allViews.length; j++) {
            Object[] row = new Object[4];
            MTag view = allViews[j];
            String layoutId = view.getAttributeValue("id");

            if (layoutId == null) {
              row[0] = view.getTagName().substring(1 + view.getTagName().lastIndexOf("/"));
              continue;
            }

            layoutId = Utils.stripID(layoutId);
            if (found.contains(layoutId)) {
              continue;
            }

            row[1] = layoutId;
            row[2] = row[3] = (derived == null) ? "layout" : findFirstDefOfView(layoutId, mConstraintSet);
            row[0] = ("layout".equals(row[3])) ? null : MEIcons.LIST_STATE_DERIVED;
            mDisplayedRows.add(view);
            mConstraintSetModel.addRow(row);
          }
        }
      }
      mConstraintSetModel.fireTableDataChanged();
    }
    finally {
      mBuildingTable = false;
    }
  }

  private void updateModelIfNecessary() {
    Set<String> ids = Arrays.stream(mConstraintSet.getChildTags(MotionSceneAttrs.Tags.CONSTRAINT))
      .map(view -> view.getAttributeValue(MotionSceneAttrs.ATTR_ANDROID_ID))
      .filter(Objects::nonNull)
      .collect(Collectors.toSet());
    if (showAll && mMeModel.layout != null) {
      Arrays.stream(mMeModel.layout.getChildTags())
        .map(view -> Utils.stripID(view.getAttributeValue(MotionSceneAttrs.ATTR_ANDROID_ID)))
        .filter(Objects::nonNull)
        .forEach(ids::add);
    }

    // As of JDK 11 DefaultTableModel.getDataVector has generic type Vector<Vector>, so we need to cast the resulting element to String,
    // such that the outer unchecked cast to Set<String> succeeds.
    //noinspection unchecked
    Set<String> found = (Set<String>)mConstraintSetModel.getDataVector().stream()
      .map(row -> (String)((Vector)row).get(1))
      .collect(Collectors.toSet());

    if (!ids.equals(found)) {
      buildTable();
    }
  }

  private String findFirstDefOfView(String viewId, MTag constraintSet) {
    MTag[] sets = constraintSet.getChildTags("Constraint");
    for (int i = 0; i < sets.length; i++) {
      String cid = Utils.stripID(sets[i].getAttributeValue("id"));
      if (viewId.equals(cid)) {
        return Utils.stripID(constraintSet.getAttributeValue("id"));
      }
    }
    String derive = constraintSet.getAttributeValue("deriveConstraintsFrom");
    if (derive == null) {
      return "layout";
    }
    derive = Utils.stripID(derive);
    for (MTag child : mMeModel.motionScene.getChildren()) {
      if (child.getTagName().equals("ConstraintSet")) {
        String cid = Utils.stripID(child.getAttributeValue("id"));
        if (derive.equals(cid)) {
          return findFirstDefOfView(viewId, child);
        }
      }
    }
    return "???";
  }

  public void setMTag(@Nullable MTag constraintSet, @NotNull MeModel meModel) {
    if (DEBUG) {
      if (constraintSet == null) {
        Debug.logStack("setMTag constraintSet = null", 4);
      }
      Debug.log("ConstraintSetPanel.setMTag constraintSet = " + constraintSet);
      Debug.log("ConstraintSetPanel.setMTag motionScene = " + meModel.motionScene);
      Debug.log("ConstraintSetPanel.setMTag layout = " + meModel.layout);
    }
    String[] selected = mMeModel != null ? mMeModel.getSelectedViewIDs() : new String[0];
    mMeModel = meModel;

    mConstraintSet = constraintSet;
    mDerived = null;
    if (mConstraintSet != null) {
      mMeModel.setSelected(MotionEditorSelector.Type.CONSTRAINT_SET, new MTag[]{constraintSet});
      String derived = mConstraintSet.getAttributeValue("deriveConstraintsFrom");
      if (derived != null) {
        mDerived = Utils.stripID(derived);
        MTag[] constraintSets = meModel.motionScene.getChildTags("ConstraintSet");
        mParent = getDerived(constraintSets, mDerived);
      }
      mConstraintSetId = Utils.stripID(mConstraintSet.getAttributeValue("id"));
      mTitle.setText(mConstraintSetId);
    }
    else {
      if (mConstraintSetId != null) {
        mConstraintSet = mMeModel.getConstraintSet(mConstraintSetId);
      }
    }
    buildTable();

    if (constraintSet != null) {
      HashSet<String> selectedSet = new HashSet<>(Arrays.asList(selected));
      for (int i = 0; i < mConstraintSetModel.getRowCount(); i++) {
        String id = (String)mConstraintSetModel.getValueAt(i, 1);
        if (selectedSet.contains(id)) {
          mConstraintSetTable.addRowSelectionInterval(i, i);
        }
      }
    }
  }

  public void clearSelection() {
    mConstraintSetTable.clearSelection();
  }

  ArrayList<MTag> getDerived(MTag[] constraintSets, String derived) {
    for (int i = 0; i < constraintSets.length; i++) {
      String id = Utils.stripID(constraintSets[i].getAttributeValue("id"));
      if (derived.equals(id)) {
        String also = constraintSets[i].getAttributeValue("deriveConstraintsFrom");
        if (also != null) {
          also = Utils.stripID(also);
          ArrayList<MTag> ret = getDerived(constraintSets, also);
          ret.add(0, constraintSets[i]);
          return ret;
        }
        else {
          ArrayList<MTag> ret = new ArrayList<>();
          ret.add(constraintSets[i]);
          return ret;
        }
      }
    }
    return new ArrayList<MTag>();
  }

  public void setListeners(MotionEditorSelector listeners) {
    mListeners = listeners;
    mListeners.addSelectionListener(new MotionEditorSelector.Listener() {
      boolean in = false;

      @Override
      public void selectionChanged(MotionEditorSelector.Type selection, MTag[] tag, int flags) {
        ArrayList<String> selectedIds = new ArrayList<>();
        if (in) { // simple block for selection triggering selection.
          return;
        }
        in = true;
        mBuildingTable = true;
        if (DEBUG) {
          Debug.log(" selectionChanged " + selection);
        }
        if (selection == MotionEditorSelector.Type.CONSTRAINT) {
          HashSet<String> selectedSet = new HashSet<>();

          for (int i = 0; i < tag.length; i++) {
            MTag mTag = tag[i];
            String id = Utils.stripID(mTag.getAttributeValue("id"));

            selectedSet.add(id);
          }
          mConstraintSetTable.clearSelection();
          for (int i = 0; i < mConstraintSetModel.getRowCount(); i++) {
            String id = (String)mConstraintSetModel.getValueAt(i, 1);
            if (selectedSet.contains(id)) {
              selectedIds.add(id);
              mConstraintSetTable.addRowSelectionInterval(i, i);
            }
          }
        }
        if (isVisible() && selection.equals(MotionEditorSelector.Type.CONSTRAINT)) {
          mMeModel.setSelectedViewIDs(selectedIds);
        }
        in = false;
        mBuildingTable = false;
      }
    });
  }

  public void selectById(String[] ids) {
    if (mConstraintSet == null) {
      if (mConstraintSetModel != null) {
        int count = mConstraintSetModel.getRowCount();
        for (int i = 0; i < count; i++) {
          mConstraintSetModel.removeRow(0);
        }
      }
      return;
    }
    updateModelIfNecessary();
    HashSet<String> selectedSet = new HashSet<>(Arrays.asList(ids));
    mConstraintSetTable.clearSelection();
    for (int i = 0; i < mConstraintSetModel.getRowCount(); i++) {
      String id = (String)mConstraintSetModel.getValueAt(i, 1);
      if (selectedSet.contains(id)) {
        mConstraintSetTable.addRowSelectionInterval(i, i);
      }
    }
  }

  abstract static class MyAction extends DumbAwareAction {
    boolean enabled;

    MyAction(@NlsActions.ActionText String text) {
      super(text);
    }

    @Override
    public
    @org.jetbrains.annotations.NotNull ActionUpdateThread getActionUpdateThread() {
      return ActionUpdateThread.EDT;
    }

    @Override
    public void update(@org.jetbrains.annotations.NotNull AnActionEvent e) {
      e.getPresentation().setEnabled(enabled);
    }

    void setEnabled(boolean enabled) {
      this.enabled = enabled;
    }
  }
}<|MERGE_RESOLUTION|>--- conflicted
+++ resolved
@@ -100,13 +100,10 @@
   boolean mBuildingTable;
 
   MyAction createConstraint = new MyAction("Create Constraint") {
-<<<<<<< HEAD
-=======
     @Override
     public @org.jetbrains.annotations.NotNull ActionUpdateThread getActionUpdateThread() {
       return ActionUpdateThread.BGT;
     }
->>>>>>> 0d09370c
     @Override
     public void actionPerformed(@org.jetbrains.annotations.NotNull AnActionEvent e) {
       Track.createConstraint(mMeModel.myTrack);
@@ -116,13 +113,10 @@
   };
 
   MyAction createAllConstraints = new MyAction("Create All Constraints") {
-<<<<<<< HEAD
-=======
     @Override
     public @org.jetbrains.annotations.NotNull ActionUpdateThread getActionUpdateThread() {
       return ActionUpdateThread.BGT;
     }
->>>>>>> 0d09370c
     @Override
     public void actionPerformed(@org.jetbrains.annotations.NotNull AnActionEvent e) {
       Track.createConstraint(mMeModel.myTrack);
@@ -132,13 +126,10 @@
   };
 
   MyAction createSectionedConstraint = new MyAction("Create Sectioned Constraint") {
-<<<<<<< HEAD
-=======
     @Override
     public @org.jetbrains.annotations.NotNull ActionUpdateThread getActionUpdateThread() {
       return ActionUpdateThread.BGT;
     }
->>>>>>> 0d09370c
     @Override
     public void actionPerformed(@org.jetbrains.annotations.NotNull AnActionEvent e) {
       ConstraintSetPanelCommands.createSectionedConstraint(mMultiSelectedTag, mConstraintSet);
@@ -147,13 +138,10 @@
   };
 
   MyAction clearConstraint = new MyAction("Clear Constraint") {
-<<<<<<< HEAD
-=======
     @Override
     public @org.jetbrains.annotations.NotNull ActionUpdateThread getActionUpdateThread() {
       return ActionUpdateThread.BGT;
     }
->>>>>>> 0d09370c
     @Override
     public void actionPerformed(@org.jetbrains.annotations.NotNull AnActionEvent e) {
       Track.clearConstraint(mMeModel.myTrack);
@@ -162,13 +150,10 @@
     }
   };
   MyAction moveConstraint = new MyAction("Move Constraints to layout") {
-<<<<<<< HEAD
-=======
     @Override
     public @org.jetbrains.annotations.NotNull ActionUpdateThread getActionUpdateThread() {
       return ActionUpdateThread.BGT;
     }
->>>>>>> 0d09370c
     @Override
     public void actionPerformed(@org.jetbrains.annotations.NotNull AnActionEvent e) {
       ConstraintSetPanelCommands.moveConstraint(mSelectedTag, mConstraintSet);
@@ -176,13 +161,10 @@
   };
 
   MyAction overrideConstraint = new MyAction("Convert from sectioned constraints") {
-<<<<<<< HEAD
-=======
     @Override
     public @org.jetbrains.annotations.NotNull ActionUpdateThread getActionUpdateThread() {
       return ActionUpdateThread.BGT;
     }
->>>>>>> 0d09370c
     @Override
     public void actionPerformed(@org.jetbrains.annotations.NotNull AnActionEvent e)  {
       ConstraintSetPanelCommands.convertFromSectioned(mSelectedTag, mConstraintSet);
