--- conflicted
+++ resolved
@@ -40,6 +40,8 @@
 import com.intellij.psi.util.PsiTreeUtil
 import com.intellij.psi.util.parentOfType
 import com.intellij.util.concurrency.AppExecutorUtil
+import java.util.concurrent.Callable
+import java.util.concurrent.ConcurrentHashMap
 import kotlinx.coroutines.CompletableDeferred
 import kotlinx.coroutines.withContext
 import org.jetbrains.annotations.VisibleForTesting
@@ -54,8 +56,6 @@
 import org.jetbrains.uast.getContainingUMethod
 import org.jetbrains.uast.toUElement
 import org.jetbrains.uast.toUElementOfType
-import java.util.concurrent.Callable
-import java.util.concurrent.ConcurrentHashMap
 
 /**
  * Finds if [vFile] in [project] has any of the given [annotationFqn] FQCN or the given
@@ -175,13 +175,8 @@
   ) {
     val kotlinAnnotations: Sequence<PsiElement> =
       ReadAction.compute<Sequence<PsiElement>, Throwable> {
-<<<<<<< HEAD
-        KotlinAnnotationsIndex[shortAnnotationName, project, GlobalSearchScope.fileScope(project, vFile)]
-          .asSequence()
-=======
         val scope = GlobalSearchScope.fileScope(project, vFile)
         KotlinAnnotationsIndex[shortAnnotationName, project, scope].asSequence()
->>>>>>> 574fcae1
       }
 
     val annotations = kotlinAnnotations.filterIsInstance<KtAnnotationEntry>().toList()
