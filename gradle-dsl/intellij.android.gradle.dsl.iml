--- conflicted
+++ resolved
@@ -7,22 +7,18 @@
       <sourceFolder url="file://$MODULE_DIR$/src" isTestSource="false" />
     </content>
     <orderEntry type="inheritedJdk" />
-<<<<<<< HEAD
-    <orderEntry type="library" name="studio-sdk" level="project" />
-    <orderEntry type="library" name="studio-plugin-Groovy" level="project" />
     <orderEntry type="sourceFolder" forTests="false" />
-=======
-    <orderEntry type="sourceFolder" forTests="false" />
-    <orderEntry type="module" module-name="intellij.kotlin.plugin.community.main" scope="PROVIDED" />
     <orderEntry type="library" name="Guava" level="project" />
+    <orderEntry type="library" name="jetbrains-annotations" level="project" />
+    <orderEntry type="library" name="kotlin-stdlib-jdk8" level="project" />
+    <orderEntry type="module" module-name="intellij.java.psi" />
+    <orderEntry type="module" module-name="intellij.platform.analysis" />
+    <orderEntry type="module" module-name="intellij.platform.core" />
+    <orderEntry type="module" module-name="intellij.platform.util.base" />
+    <orderEntry type="module" module-name="intellij.platform.extensions" />
+    <orderEntry type="module" module-name="intellij.platform.core.impl" />
+    <orderEntry type="module" module-name="intellij.platform.util.rt" />
     <orderEntry type="module" module-name="intellij.platform.util" />
-    <orderEntry type="module" module-name="intellij.properties.psi" />
-    <orderEntry type="module" module-name="intellij.platform.ide" />
     <orderEntry type="module" module-name="intellij.groovy.psi" />
-    <orderEntry type="module" module-name="intellij.platform.lang" />
-    <orderEntry type="module" module-name="intellij.platform.ide.impl" />
-    <orderEntry type="module" module-name="intellij.java.psi.impl" />
-    <orderEntry type="module" module-name="intellij.platform.externalSystem" />
->>>>>>> 44b500f2
   </component>
 </module>