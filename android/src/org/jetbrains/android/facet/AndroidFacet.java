/*
 * Copyright 2000-2010 JetBrains s.r.o.
 *
 * Licensed under the Apache License, Version 2.0 (the "License");
 * you may not use this file except in compliance with the License.
 * You may obtain a copy of the License at
 *
 * http://www.apache.org/licenses/LICENSE-2.0
 *
 * Unless required by applicable law or agreed to in writing, software
 * distributed under the License is distributed on an "AS IS" BASIS,
 * WITHOUT WARRANTIES OR CONDITIONS OF ANY KIND, either express or implied.
 * See the License for the specific language governing permissions and
 * limitations under the License.
 */
package org.jetbrains.android.facet;

import static com.android.tools.idea.AndroidPsiUtils.getModuleSafely;
<<<<<<< HEAD

import com.android.builder.model.AndroidProject;
=======
import static org.jetbrains.android.util.AndroidUtils.loadDomElement;

import com.android.builder.model.AndroidProject;
import com.android.builder.model.SourceProvider;
import com.android.sdklib.IAndroidTarget;
>>>>>>> f305d7b8
import com.android.tools.idea.apk.ApkFacet;
import com.intellij.facet.Facet;
import com.intellij.facet.FacetManager;
import com.intellij.facet.FacetTypeId;
import com.intellij.facet.FacetTypeRegistry;
import com.intellij.openapi.externalSystem.service.project.IdeModifiableModelsProvider;
import com.intellij.openapi.module.Module;
import com.intellij.openapi.module.ModuleUtilCore;
import com.intellij.openapi.project.Project;
import com.intellij.openapi.vfs.VirtualFile;
import com.intellij.psi.PsiElement;
import com.intellij.util.xml.ConvertContext;
import com.intellij.util.xml.DomElement;
<<<<<<< HEAD
=======
import java.util.List;
import org.jetbrains.android.dom.manifest.Manifest;
import org.jetbrains.android.sdk.AndroidPlatform;
import org.jetbrains.android.sdk.AndroidSdkData;
>>>>>>> f305d7b8
import org.jetbrains.annotations.NotNull;
import org.jetbrains.annotations.Nullable;
import org.jetbrains.jps.android.model.impl.JpsAndroidModuleProperties;

/**
 * @author yole
 */
public class AndroidFacet extends Facet<AndroidFacetConfiguration> {
  public static final FacetTypeId<AndroidFacet> ID = new FacetTypeId<>("android");
  public static final String NAME = "Android";

<<<<<<< HEAD
=======
  private SourceProvider myMainSourceSet;
  private IdeaSourceProvider myMainIdeaSourceSet;
  @Nullable private AndroidModel myAndroidModel;

>>>>>>> f305d7b8
  @Nullable
  public static AndroidFacet getInstance(@NotNull Module module, @NotNull IdeModifiableModelsProvider modelsProvider) {
    return modelsProvider.getModifiableFacetModel(module).getFacetByType(ID);
  }

  @Nullable
  public static AndroidFacet getInstance(@NotNull VirtualFile file, @NotNull Project project) {
    Module module = ModuleUtilCore.findModuleForFile(file, project);

    if (module == null) {
      return null;
    }

    return getInstance(module);
  }

  @Nullable
  public static AndroidFacet getInstance(@NotNull ConvertContext context) {
    return findAndroidFacet(context.getModule());
  }

  @Nullable
  public static AndroidFacet getInstance(@NotNull PsiElement element) {
    return findAndroidFacet(getModuleSafely(element));
  }

  @Nullable
  public static AndroidFacet getInstance(@NotNull DomElement element) {
    return findAndroidFacet(element.getModule());
  }

  @Nullable
  private static AndroidFacet findAndroidFacet(@Nullable Module module) {
    return module != null ? getInstance(module) : null;
  }

  @Nullable
  public static AndroidFacet getInstance(@NotNull Module module) {
    return !module.isDisposed() ? FacetManager.getInstance(module).getFacetByType(ID) : null;
  }

  public AndroidFacet(@NotNull Module module, @NotNull String name, @NotNull AndroidFacetConfiguration configuration) {
    super(getFacetType(), module, name, configuration, null);
    configuration.setProject(module.getProject());
  }

  /**
   * Indicates whether the project requires a {@link AndroidProject} (obtained from a build system. To check if a project is a "Gradle
   * project," please use the method {@link com.android.tools.idea.gradle.project.GradleProjectInfo#isBuildWithGradle()}.
   *
   * @return {@code true} if the project has a {@code AndroidProject}; {@code false} otherwise.
   */
  public boolean requiresAndroidModel() {
    return !getProperties().ALLOW_USER_CONFIGURATION && ApkFacet.getInstance(getModule()) == null;
  }

<<<<<<< HEAD
=======
  /**
   * Returns the main source provider for the project. For projects that are not backed by an {@link AndroidProject}, this method returns a
   * {@link SourceProvider} wrapper which provides information about the old project.
   */
  @NotNull
  public SourceProvider getMainSourceProvider() {
    AndroidModel model = getModel();
    if (model != null) {
      //noinspection deprecation
      return model.getDefaultSourceProvider();
    }
    else {
      if (myMainSourceSet == null) {
        myMainSourceSet = new LegacySourceProvider(this);
      }
      return myMainSourceSet;
    }
  }

  @NotNull
  public IdeaSourceProvider getMainIdeaSourceProvider() {
    if (!requiresAndroidModel()) {
      if (myMainIdeaSourceSet == null) {
        myMainIdeaSourceSet = IdeaSourceProvider.createForLegacyProject(this);
      }
    }
    else {
      SourceProvider mainSourceSet = getMainSourceProvider();
      if (myMainIdeaSourceSet == null || mainSourceSet != myMainSourceSet) {
        myMainIdeaSourceSet = IdeaSourceProvider.create(mainSourceSet);
      }
    }

    return myMainIdeaSourceSet;
  }
  
  /**
   * @return all resource directories, in the overlay order.
   * @deprecated use getResourceFolderManager().getFolders() instead
   */
  @NotNull
  @Deprecated
  public List<VirtualFile> getAllResourceDirectories() {
    return ResourceFolderManager.getInstance(this).getFolders();
  }

>>>>>>> f305d7b8
  @Override
  public void disposeFacet() {
    myAndroidModel = null;
  }

<<<<<<< HEAD
=======
  /**
   * @see #getManifest()
   */
  @Nullable
  public VirtualFile getManifestFile() {
    // When opening a project, many parts of the IDE will try to read information from the manifest. If we close the project before
    // all of this finishes, we may end up creating disposable children of an already disposed facet. This is a rather hard problem in
    // general, but pretending there was no manifest terminates many code paths early.
    if (isDisposed()) {
      return null;
    }

    return getMainIdeaSourceProvider().getManifestFile();
  }

  /**
   * Creates and returns a DOM representation of the manifest. This may come with significant overhead,
   * as initializing the DOM model requires parsing the manifest. In performance-critical situations,
   * callers may want to consider getting the manifest as a {@link VirtualFile} with {@link #getManifestFile()}
   * and searching the corresponding PSI file manually.
   */
  @Nullable
  public Manifest getManifest() {
    VirtualFile manifestFile = getManifestFile();
    return manifestFile != null ? loadDomElement(getModule(), manifestFile, Manifest.class) : null;
  }

>>>>>>> f305d7b8
  @NotNull
  public static AndroidFacetType getFacetType() {
    return (AndroidFacetType)FacetTypeRegistry.getInstance().findFacetType(ID);
  }

  @NotNull
  public JpsAndroidModuleProperties getProperties() {
    JpsAndroidModuleProperties state = getConfiguration().getState();
    assert state != null;
    return state;
  }

  @Nullable
  public AndroidPlatform getAndroidPlatform() {
    return AndroidPlatform.getInstance(getModule());
  }

  @Nullable
  public AndroidSdkData getAndroidSdk() {
    AndroidPlatform platform = getAndroidPlatform();
    return platform != null ? platform.getSdkData() : null;
  }

  @Nullable
  public IAndroidTarget getAndroidTarget() {
    AndroidPlatform platform = getAndroidPlatform();
    return platform != null ? platform.getTarget() : null;
  }

  @Nullable
  public AndroidModel getModel() {
    return myAndroidModel;
  }

  public void setModel(@Nullable AndroidModel model) {
    myAndroidModel = model;
    FacetManager.getInstance(getModule()).facetConfigurationChanged(this);
  }
}<|MERGE_RESOLUTION|>--- conflicted
+++ resolved
@@ -16,17 +16,11 @@
 package org.jetbrains.android.facet;
 
 import static com.android.tools.idea.AndroidPsiUtils.getModuleSafely;
-<<<<<<< HEAD
 
 import com.android.builder.model.AndroidProject;
-=======
-import static org.jetbrains.android.util.AndroidUtils.loadDomElement;
-
-import com.android.builder.model.AndroidProject;
-import com.android.builder.model.SourceProvider;
 import com.android.sdklib.IAndroidTarget;
->>>>>>> f305d7b8
 import com.android.tools.idea.apk.ApkFacet;
+import com.android.tools.idea.model.AndroidModel;
 import com.intellij.facet.Facet;
 import com.intellij.facet.FacetManager;
 import com.intellij.facet.FacetTypeId;
@@ -39,13 +33,8 @@
 import com.intellij.psi.PsiElement;
 import com.intellij.util.xml.ConvertContext;
 import com.intellij.util.xml.DomElement;
-<<<<<<< HEAD
-=======
-import java.util.List;
-import org.jetbrains.android.dom.manifest.Manifest;
 import org.jetbrains.android.sdk.AndroidPlatform;
 import org.jetbrains.android.sdk.AndroidSdkData;
->>>>>>> f305d7b8
 import org.jetbrains.annotations.NotNull;
 import org.jetbrains.annotations.Nullable;
 import org.jetbrains.jps.android.model.impl.JpsAndroidModuleProperties;
@@ -57,13 +46,8 @@
   public static final FacetTypeId<AndroidFacet> ID = new FacetTypeId<>("android");
   public static final String NAME = "Android";
 
-<<<<<<< HEAD
-=======
-  private SourceProvider myMainSourceSet;
-  private IdeaSourceProvider myMainIdeaSourceSet;
   @Nullable private AndroidModel myAndroidModel;
 
->>>>>>> f305d7b8
   @Nullable
   public static AndroidFacet getInstance(@NotNull Module module, @NotNull IdeModifiableModelsProvider modelsProvider) {
     return modelsProvider.getModifiableFacetModel(module).getFacetByType(ID);
@@ -120,90 +104,11 @@
     return !getProperties().ALLOW_USER_CONFIGURATION && ApkFacet.getInstance(getModule()) == null;
   }
 
-<<<<<<< HEAD
-=======
-  /**
-   * Returns the main source provider for the project. For projects that are not backed by an {@link AndroidProject}, this method returns a
-   * {@link SourceProvider} wrapper which provides information about the old project.
-   */
-  @NotNull
-  public SourceProvider getMainSourceProvider() {
-    AndroidModel model = getModel();
-    if (model != null) {
-      //noinspection deprecation
-      return model.getDefaultSourceProvider();
-    }
-    else {
-      if (myMainSourceSet == null) {
-        myMainSourceSet = new LegacySourceProvider(this);
-      }
-      return myMainSourceSet;
-    }
-  }
-
-  @NotNull
-  public IdeaSourceProvider getMainIdeaSourceProvider() {
-    if (!requiresAndroidModel()) {
-      if (myMainIdeaSourceSet == null) {
-        myMainIdeaSourceSet = IdeaSourceProvider.createForLegacyProject(this);
-      }
-    }
-    else {
-      SourceProvider mainSourceSet = getMainSourceProvider();
-      if (myMainIdeaSourceSet == null || mainSourceSet != myMainSourceSet) {
-        myMainIdeaSourceSet = IdeaSourceProvider.create(mainSourceSet);
-      }
-    }
-
-    return myMainIdeaSourceSet;
-  }
-  
-  /**
-   * @return all resource directories, in the overlay order.
-   * @deprecated use getResourceFolderManager().getFolders() instead
-   */
-  @NotNull
-  @Deprecated
-  public List<VirtualFile> getAllResourceDirectories() {
-    return ResourceFolderManager.getInstance(this).getFolders();
-  }
-
->>>>>>> f305d7b8
   @Override
   public void disposeFacet() {
     myAndroidModel = null;
   }
 
-<<<<<<< HEAD
-=======
-  /**
-   * @see #getManifest()
-   */
-  @Nullable
-  public VirtualFile getManifestFile() {
-    // When opening a project, many parts of the IDE will try to read information from the manifest. If we close the project before
-    // all of this finishes, we may end up creating disposable children of an already disposed facet. This is a rather hard problem in
-    // general, but pretending there was no manifest terminates many code paths early.
-    if (isDisposed()) {
-      return null;
-    }
-
-    return getMainIdeaSourceProvider().getManifestFile();
-  }
-
-  /**
-   * Creates and returns a DOM representation of the manifest. This may come with significant overhead,
-   * as initializing the DOM model requires parsing the manifest. In performance-critical situations,
-   * callers may want to consider getting the manifest as a {@link VirtualFile} with {@link #getManifestFile()}
-   * and searching the corresponding PSI file manually.
-   */
-  @Nullable
-  public Manifest getManifest() {
-    VirtualFile manifestFile = getManifestFile();
-    return manifestFile != null ? loadDomElement(getModule(), manifestFile, Manifest.class) : null;
-  }
-
->>>>>>> f305d7b8
   @NotNull
   public static AndroidFacetType getFacetType() {
     return (AndroidFacetType)FacetTypeRegistry.getInstance().findFacetType(ID);
