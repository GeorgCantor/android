/*
 * Copyright (C) 2019 The Android Open Source Project
 *
 * Licensed under the Apache License, Version 2.0 (the "License");
 * you may not use this file except in compliance with the License.
 * You may obtain a copy of the License at
 *
 *      http://www.apache.org/licenses/LICENSE-2.0
 *
 * Unless required by applicable law or agreed to in writing, software
 * distributed under the License is distributed on an "AS IS" BASIS,
 * WITHOUT WARRANTIES OR CONDITIONS OF ANY KIND, either express or implied.
 * See the License for the specific language governing permissions and
 * limitations under the License.
 */
package com.android.tools.idea.stats

<<<<<<< HEAD
=======
import com.android.tools.analytics.UsageTracker
import com.android.tools.analytics.toProto
>>>>>>> b5f40ffd
import com.android.tools.idea.stats.CompletionStats.reportCompletionStats
import com.google.wireless.android.sdk.stats.AndroidStudioEvent
import com.google.wireless.android.sdk.stats.EditorFileType
import com.intellij.application.subscribe
import com.intellij.codeInsight.completion.CompletionPhaseListener
import com.intellij.codeInsight.lookup.Lookup
import com.intellij.codeInsight.lookup.LookupEvent
import com.intellij.codeInsight.lookup.LookupListener
import com.intellij.codeInsight.lookup.LookupManager
import com.intellij.openapi.fileEditor.FileDocumentManager
import com.intellij.openapi.project.DumbAware
import com.intellij.openapi.project.Project
import com.intellij.openapi.startup.StartupActivity
import org.HdrHistogram.SingleWriterRecorder
import java.util.concurrent.ConcurrentHashMap
import java.util.concurrent.ConcurrentMap

/**
 * Collects performance metrics on code completion, such as popup latency and completion insertion latency.
 * To log an [AndroidStudioEvent] with the collected data, call [reportCompletionStats].
 */
object CompletionStats {
  private const val MAX_LATENCY_MS = 60 * 1000

  // The EDT is the only mutator of each SingleWriterRecorder, although they may be read from a background thread.
  private val popupLatencyHistograms = ConcurrentHashMap<EditorFileType, SingleWriterRecorder>()
  private val completionLatencyHistograms = ConcurrentHashMap<EditorFileType, SingleWriterRecorder>()
  private val insertionLatencyHistograms = ConcurrentHashMap<EditorFileType, SingleWriterRecorder>()

  // Only the EDT accesses the mutable fields below.

  /** The most recent time at which code completion started or restarted. */
  private var completionStartMs: Long = -1

  /** Set to true while the completion popup is visible and additional items are still being computed. */
  private var waitingForAdditionalCompletions = false

  /** The file type involved in the current code completion session. */
  private var activeFileType: EditorFileType = EditorFileType.UNKNOWN

  /**
   * Logs an [AndroidStudioEvent] with editor completion latency information.
   * Resets statistics so that latencies are not double-counted in the next report.
   * May be called from any thread.
   */
  fun reportCompletionStats() {
    // method body removed: /platform/util/src/com/intellij/util/analytics/HistogramUtil.kt does not exist in IC
  }

  /** Registers lookup listeners. */
  class MyStartupActivity : StartupActivity, DumbAware {

    override fun runActivity(project: Project) {
      CompletionPhaseListener.TOPIC.subscribe(project, MyCompletionPhaseListener())

      // For each new lookup window we get the current file type and register our LookupListener.
      LookupManager.getInstance(project).addPropertyChangeListener { e ->
        if (e.propertyName != LookupManager.PROP_ACTIVE_LOOKUP) {
          return@addPropertyChangeListener
        }
        val lookup = e.newValue as? Lookup ?: return@addPropertyChangeListener
        val file = FileDocumentManager.getInstance().getFile(lookup.editor.document)
        activeFileType = when (file) {
          null -> EditorFileType.UNKNOWN
          else -> getEditorFileTypeForAnalytics(file)
        }
        lookup.addLookupListener(MyLookupListener())
      }
    }
  }

  /** Listens for completion start and finish times. */
  class MyCompletionPhaseListener : CompletionPhaseListener {

    override fun completionPhaseChanged(isCompletionRunning: Boolean) {
      if (isCompletionRunning) {
        // Completion just started.
        completionStartMs = System.currentTimeMillis()
      }
      else {
        // Completion just finished.
        // Note: waitingForAdditionalCompletions will be false in the case where lookup was canceled or interrupted.
        if (waitingForAdditionalCompletions) {
          waitingForAdditionalCompletions = false
          recordLatency(completionLatencyHistograms, System.currentTimeMillis() - completionStartMs)
        }
      }
    }
  }

  /** Listens for completion popup events, such as completion item insertion. */
  class MyLookupListener : LookupListener {
    private var itemSelectionStartMs: Long = -1

    override fun lookupShown(event: LookupEvent) {
      recordLatency(popupLatencyHistograms, System.currentTimeMillis() - completionStartMs)
      waitingForAdditionalCompletions = true
    }

    override fun lookupCanceled(event: LookupEvent) {
      waitingForAdditionalCompletions = false
    }

    override fun beforeItemSelected(event: LookupEvent): Boolean {
      itemSelectionStartMs = System.currentTimeMillis()
      waitingForAdditionalCompletions = false
      return super.beforeItemSelected(event)
    }

    override fun itemSelected(event: LookupEvent) {
      recordLatency(insertionLatencyHistograms, System.currentTimeMillis() - itemSelectionStartMs)
    }
  }

  private fun recordLatency(histograms: ConcurrentMap<EditorFileType, SingleWriterRecorder>, latencyMs: Long) {
    if (latencyMs < 0 || latencyMs > MAX_LATENCY_MS) return
    val histogram = histograms.computeIfAbsent(activeFileType) { SingleWriterRecorder(1) }
    histogram.recordValue(latencyMs)
  }
}<|MERGE_RESOLUTION|>--- conflicted
+++ resolved
@@ -15,13 +15,11 @@
  */
 package com.android.tools.idea.stats
 
-<<<<<<< HEAD
-=======
 import com.android.tools.analytics.UsageTracker
 import com.android.tools.analytics.toProto
->>>>>>> b5f40ffd
 import com.android.tools.idea.stats.CompletionStats.reportCompletionStats
 import com.google.wireless.android.sdk.stats.AndroidStudioEvent
+import com.google.wireless.android.sdk.stats.EditorCompletionStats
 import com.google.wireless.android.sdk.stats.EditorFileType
 import com.intellij.application.subscribe
 import com.intellij.codeInsight.completion.CompletionPhaseListener
@@ -66,7 +64,43 @@
    * May be called from any thread.
    */
   fun reportCompletionStats() {
-    // method body removed: /platform/util/src/com/intellij/util/analytics/HistogramUtil.kt does not exist in IC
+    val allStats = EditorCompletionStats.newBuilder()
+
+    val allFileTypes = mutableSetOf<EditorFileType>()
+    allFileTypes.addAll(popupLatencyHistograms.keys)
+    allFileTypes.addAll(completionLatencyHistograms.keys)
+    allFileTypes.addAll(insertionLatencyHistograms.keys)
+
+    // Note: calling getIntervalHistogram() on a recorder also resets its statistics.
+    for (fileType in allFileTypes) {
+      val popupLatencies = popupLatencyHistograms[fileType]?.intervalHistogram?.takeIf { it.totalCount > 0L }
+      val completionLatencies = completionLatencyHistograms[fileType]?.intervalHistogram?.takeIf { it.totalCount > 0L }
+      val insertionLatencies = insertionLatencyHistograms[fileType]?.intervalHistogram?.takeIf { it.totalCount > 0L }
+
+      if (popupLatencies == null && completionLatencies == null && insertionLatencies == null) {
+        continue
+      }
+
+      val stats = EditorCompletionStats.Stats.newBuilder()
+      stats.fileType = fileType
+
+      if (popupLatencies != null) stats.popupLatency = popupLatencies.toProto()
+      if (completionLatencies != null) stats.fullCompletionLatency = completionLatencies.toProto()
+      if (insertionLatencies != null) stats.insertionLatency = insertionLatencies.toProto()
+
+      allStats.addByFileType(stats.build())
+    }
+
+    if (allStats.byFileTypeCount == 0) {
+      return
+    }
+
+    UsageTracker.log(
+      AndroidStudioEvent.newBuilder().apply {
+        kind = AndroidStudioEvent.EventKind.EDITOR_COMPLETION_STATS
+        editorCompletionStats = allStats.build()
+      }
+    )
   }
 
   /** Registers lookup listeners. */
