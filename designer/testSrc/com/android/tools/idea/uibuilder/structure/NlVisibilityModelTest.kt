--- conflicted
+++ resolved
@@ -138,11 +138,7 @@
           currVisibility,
           parentVisibility,
           grandparentVisibility,
-<<<<<<< HEAD
-          Visibility.GONE
-=======
           Visibility.GONE,
->>>>>>> 0d09370c
         )
       }
     }
@@ -151,11 +147,7 @@
   private fun assertAgainstParent(
     currentVisibility: String?,
     parentVisibility: String?,
-<<<<<<< HEAD
-    expected: Visibility
-=======
     expected: Visibility,
->>>>>>> 0d09370c
   ) {
     val component = mockComponent(currentVisibility)
     val parent = mockComponent(parentVisibility)
@@ -169,11 +161,7 @@
     currentVisibility: String?,
     parentVisibility: String?,
     grandparentVisibility: String?,
-<<<<<<< HEAD
-    expected: Visibility
-=======
     expected: Visibility,
->>>>>>> 0d09370c
   ) {
     val component = mockComponent(currentVisibility)
     val parent = mockComponent(parentVisibility)
