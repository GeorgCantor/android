/*
 * Copyright (C) 2015 The Android Open Source Project
 *
 * Licensed under the Apache License, Version 2.0 (the "License");
 * you may not use this file except in compliance with the License.
 * You may obtain a copy of the License at
 *
 *      http://www.apache.org/licenses/LICENSE-2.0
 *
 * Unless required by applicable law or agreed to in writing, software
 * distributed under the License is distributed on an "AS IS" BASIS,
 * WITHOUT WARRANTIES OR CONDITIONS OF ANY KIND, either express or implied.
 * See the License for the specific language governing permissions and
 * limitations under the License.
 */
package com.android.tools.idea.updater.configure;

import com.android.repository.api.*;
import com.android.repository.api.RepoManager.RepoLoadedCallback;
import com.android.repository.impl.meta.RepositoryPackages;
import com.android.repository.impl.meta.TypeDetails;
import com.android.sdklib.AndroidVersion;
import com.android.sdklib.repository.meta.DetailsTypes;
import com.android.tools.analytics.UsageTracker;
<<<<<<< HEAD
=======
import com.android.tools.idea.IdeInfo;
>>>>>>> b13afab4
import com.android.tools.idea.gradle.util.LocalProperties;
import com.android.tools.idea.npw.WizardUtils;
import com.android.tools.idea.npw.WizardUtils.ValidationResult;
import com.android.tools.idea.npw.WizardUtils.WritableCheckMode;
import com.android.tools.idea.sdk.IdeSdks;
import com.android.tools.idea.sdk.progress.StudioProgressRunner;
import com.android.tools.idea.ui.ApplicationUtils;
<<<<<<< HEAD
import com.android.tools.idea.ui.properties.BindingsManager;
import com.android.tools.idea.ui.properties.adapters.AdapterProperty;
import com.android.tools.idea.ui.properties.core.OptionalValueProperty;
import com.android.tools.idea.ui.properties.swing.TextProperty;
=======
import com.android.tools.idea.observable.BindingsManager;
import com.android.tools.idea.observable.adapters.AdapterProperty;
import com.android.tools.idea.observable.core.OptionalValueProperty;
import com.android.tools.idea.observable.ui.SelectedItemProperty;
import com.android.tools.idea.observable.ui.TextProperty;
>>>>>>> b13afab4
import com.android.tools.idea.welcome.config.FirstRunWizardMode;
import com.android.tools.idea.welcome.install.FirstRunWizardDefaults;
import com.android.tools.idea.welcome.wizard.ConsolidatedProgressStep;
import com.android.tools.idea.welcome.wizard.InstallComponentsPath;
import com.android.tools.idea.wizard.WizardConstants;
import com.android.tools.idea.wizard.dynamic.DialogWrapperHost;
import com.android.tools.idea.wizard.dynamic.DynamicWizard;
import com.android.tools.idea.wizard.dynamic.DynamicWizardHost;
import com.android.tools.idea.wizard.dynamic.SingleStepPath;
import com.google.common.collect.*;
import com.google.wireless.android.sdk.stats.AndroidStudioEvent;
import com.google.wireless.android.sdk.stats.AndroidStudioEvent.EventCategory;
import com.google.wireless.android.sdk.stats.AndroidStudioEvent.EventKind;
import com.intellij.facet.ProjectFacetManager;
import com.intellij.icons.AllIcons;
import com.intellij.openapi.Disposable;
import com.intellij.openapi.application.ApplicationManager;
import com.intellij.openapi.application.ModalityState;
import com.intellij.openapi.diagnostic.Logger;
import com.intellij.openapi.options.Configurable;
import com.intellij.openapi.options.ShowSettingsUtil;
import com.intellij.openapi.project.Project;
import com.intellij.openapi.project.ProjectManager;
import com.intellij.openapi.updateSettings.impl.UpdateSettingsConfigurable;
import com.intellij.openapi.util.io.FileUtil;
import com.intellij.openapi.util.text.StringUtil;
import com.intellij.ui.HyperlinkAdapter;
import com.intellij.ui.HyperlinkLabel;
import com.intellij.ui.JBColor;
import com.intellij.ui.components.JBLabel;
import com.intellij.ui.components.JBTabbedPane;
import com.intellij.ui.dualView.TreeTableView;
import com.intellij.ui.table.SelectionProvider;
import com.intellij.util.containers.HashSet;
import com.intellij.util.ui.accessibility.ScreenReader;
import com.intellij.util.ui.tree.TreeUtil;
import org.jetbrains.android.facet.AndroidFacet;
import org.jetbrains.android.sdk.AndroidSdkData;
import org.jetbrains.annotations.NotNull;
import org.jetbrains.annotations.Nullable;
import sun.awt.CausedFocusEvent;

import javax.swing.*;
import javax.swing.event.ChangeEvent;
import javax.swing.event.ChangeListener;
import javax.swing.event.HyperlinkEvent;
import javax.swing.table.TableCellRenderer;
import javax.swing.table.TableColumnModel;
import java.awt.*;
import java.awt.event.*;
import java.io.File;
import java.io.IOException;
import java.util.*;
import java.util.List;

/**
 * Main panel for {@link SdkUpdaterConfigurable}
 */
public class SdkUpdaterConfigPanel implements Disposable {
  /**
   * Main panel for the SDK configurable.
   */
  private JPanel myRootPane;

  /**
   * "Android SDK Location" text box at the top, used in the single-SDK case (this is always the case in Studio).
   */
  private JTextField mySdkLocationTextField;

  /**
   * SDK Location chooser for the multi-SDK case (for non-gradle projects in IJ).
   */
  private JComboBox<File> mySdkLocationChooser;

  /**
   * Label for SDK location.
   */
  private JBLabel mySdkLocationLabel;

  /**
   * Panel for switching between the multi- and single-SDK cases.
   */
  private JPanel mySdkLocationPanel;

  /**
   * Link to allow you to edit the SDK location.
   */
  private HyperlinkLabel myEditSdkLink;

  /**
   * Error message that shows if the selected SDK location is invalid.
   */
  private JBLabel mySdkErrorLabel;

  /**
   * Panel showing platform-specific components.
   */
  private PlatformComponentsPanel myPlatformComponentsPanel;

  /**
   * Panel showing non-platform-specific components.
   */
  private ToolComponentsPanel myToolComponentsPanel;

  /**
   * Panel showing what remote sites are checked for updates and new components.
   */
  private UpdateSitesPanel myUpdateSitesPanel;

  /**
   * Link to let you switch to the preview channel if there are previews available.
   */
  private HyperlinkLabel myChannelLink;

  /**
   * Tab pane containing {@link #myPlatformComponentsPanel}, {@link #myToolComponentsPanel}, and {@link #myUpdateSitesPanel}.
   */
  private JBTabbedPane myTabPane;

  /**
   * {@link Downloader} for fetching remote source lists and packages.
   */
  private final Downloader myDownloader;

  /**
   * Settings for the downloader.
   */
  private final SettingsController mySettings;

  /**
   * Reference to the {@link Configurable} that created us, for retrieving SDK state.
   */
  private final SdkUpdaterConfigurable myConfigurable;

  private final OptionalValueProperty<File> mySelectedSdkLocation = new OptionalValueProperty<>();

  private final BindingsManager myBindingsManager = new BindingsManager();

  /**
   * {@link RepoLoadedCallback} that runs when we've finished reloading our local packages.
   */
  private final RepoLoadedCallback myLocalUpdater = packages -> ApplicationManager.getApplication().invokeLater(
    () -> loadPackages(packages), ModalityState.any());

  /**
   * {@link RepoLoadedCallback} that runs when we've completely finished reloading our packages.
   */
  private final RepoLoadedCallback myRemoteUpdater = new RepoLoadedCallback() {
    @Override
    public void doRun(@NotNull final RepositoryPackages packages) {
      ApplicationManager.getApplication().invokeLater(() -> {
        loadPackages(packages);
        myPlatformComponentsPanel.finishLoading();
        myToolComponentsPanel.finishLoading();
      }, ModalityState.any());
    }
  };

  /**
   * Construct a new SdkUpdaterConfigPanel.
   *
   * @param channelChangedCallback Callback to allow us to notify the channel picker panel if we change the selected channel.
   * @param downloader             {@link Downloader} to download remote site lists and for installing packages. If {@code null} we will
   *                               only show local packages.
   * @param settings               {@link SettingsController} for e.g. proxy settings.
   * @param configurable           The {@link SdkUpdaterConfigurable} that created this.
   */
  public SdkUpdaterConfigPanel(@NotNull final Runnable channelChangedCallback,
                               @Nullable Downloader downloader,
                               @Nullable SettingsController settings,
                               @NotNull SdkUpdaterConfigurable configurable) {
    UsageTracker.getInstance().log(AndroidStudioEvent.newBuilder()
                                     .setCategory(EventCategory.SDK_MANAGER)
                                     .setKind(EventKind.SDK_MANAGER_LOADED));

    myConfigurable = configurable;
    myUpdateSitesPanel.setConfigurable(configurable);
    myDownloader = downloader;
    mySettings = settings;

    Collection<File> sdkLocations = getSdkLocations();
    mySelectedSdkLocation.set(sdkLocations.stream().findFirst());
    mySelectedSdkLocation.addListener(sender -> ApplicationManager.getApplication().invokeLater(this::reset));
<<<<<<< HEAD

    ((CardLayout)mySdkLocationPanel.getLayout()).show(mySdkLocationPanel, "SingleSdk");
    setUpSingleSdkChooser();
    myBindingsManager.bindTwoWay(
      mySelectedSdkLocation,
      new AdapterProperty<String, Optional<File>>(new TextProperty(mySdkLocationTextField), mySelectedSdkLocation.get()) {
        @Nullable
        @Override
        protected Optional<File> convertFromSourceType(@NotNull String value) {
          if (value.isEmpty()) {
            return Optional.empty();
          }
          return Optional.of(new File(value));
        }

        @SuppressWarnings("OptionalUsedAsFieldOrParameterType")
        @NotNull
        @Override
        protected String convertFromDestType(@NotNull Optional<File> value) {
          return value.isPresent() ? value.get().getPath() : "";
        }
      });

=======
    if (IdeInfo.getInstance().isAndroidStudio()) {
      ((CardLayout)mySdkLocationPanel.getLayout()).show(mySdkLocationPanel, "SingleSdk");
      setUpSingleSdkChooser();
      myBindingsManager.bindTwoWay(
        mySelectedSdkLocation,
        new AdapterProperty<String, Optional<File>>(new TextProperty(mySdkLocationTextField), mySelectedSdkLocation.get()) {
          @Nullable
          @Override
          protected Optional<File> convertFromSourceType(@NotNull String value) {
            if (value.isEmpty()) {
              return Optional.empty();
            }
            return Optional.of(new File(value));
          }

          @SuppressWarnings("OptionalUsedAsFieldOrParameterType")
          @NotNull
          @Override
          protected String convertFromDestType(@NotNull Optional<File> value) {
            return value.isPresent() ? value.get().getPath() : "";
          }
        });
    }
    else {
      ((CardLayout)mySdkLocationPanel.getLayout()).show(mySdkLocationPanel, "MultiSdk");
      sdkLocations.forEach(location -> mySdkLocationChooser.addItem(location));
      myBindingsManager.bindTwoWay(mySelectedSdkLocation,
                                   new SelectedItemProperty<>(mySdkLocationChooser));
    }
>>>>>>> b13afab4
    myChannelLink.setHyperlinkText("Preview packages available! ", "Switch", " to Preview Channel to see them");
    myChannelLink.addHyperlinkListener(new HyperlinkAdapter() {
      @Override
      protected void hyperlinkActivated(HyperlinkEvent e) {
        UpdateSettingsConfigurable settings = new UpdateSettingsConfigurable(false);
        ShowSettingsUtil.getInstance().editConfigurable(getComponent(), settings);
        channelChangedCallback.run();
      }
    });

    myToolComponentsPanel.setConfigurable(myConfigurable);
    myPlatformComponentsPanel.setConfigurable(myConfigurable);
  }

  /**
   * @return The path to the current sdk to show, or {@code null} if none is selected.
   */
  @Nullable
  File getSelectedSdkLocation() {
    return mySelectedSdkLocation.get().orElse(null);
  }

  @NotNull
  private static Collection<File> getSdkLocations() {
<<<<<<< HEAD
    File androidHome = IdeSdks.getInstance().getAndroidSdkPath();
    if (androidHome != null) {
      return ImmutableList.of(androidHome);
=======
    if (IdeInfo.getInstance().isAndroidStudio()) {
      File androidHome = IdeSdks.getInstance().getAndroidSdkPath();
      if (androidHome != null) {
        return ImmutableList.of(androidHome);
      }
>>>>>>> b13afab4
    }

    Set<File> locations = new HashSet<>();
    // We don't check Projects.isGradleProject(project) because it may return false if the last sync failed, even if it is a
    // Gradle project.
    for (Project project : ProjectManager.getInstance().getOpenProjects()) {
      try {
        LocalProperties localProperties = new LocalProperties(project);
        File androidSdkPath = localProperties.getAndroidSdkPath();
        if (androidSdkPath != null) {
          locations.add(androidSdkPath);
          continue;
        }
      }
      catch (IOException ignored) {
        Logger.getInstance(SdkUpdaterConfigPanel.class)
          .info("Unable to read local.properties file from project: " + project.getName(), ignored);
      }

      List<AndroidFacet> facets = ProjectFacetManager.getInstance(project).getFacets(AndroidFacet.ID);
<<<<<<< HEAD
=======
      assert !facets.isEmpty();
>>>>>>> b13afab4

      for (AndroidFacet facet : facets) {
        AndroidSdkData sdkData = facet.getConfiguration().getAndroidSdk();
        if (sdkData != null) {
          locations.add(sdkData.getLocation());
        }
      }
    }
    return locations;
  }

  private void setUpSingleSdkChooser() {
    myEditSdkLink.setHyperlinkText("Edit");
    myEditSdkLink.addHyperlinkListener(new HyperlinkAdapter() {
      @Override
      protected void hyperlinkActivated(HyperlinkEvent e) {
        final DynamicWizardHost host = new DialogWrapperHost(null);
        DynamicWizard wizard = new DynamicWizard(null, null, "SDK Setup", host) {
          @Override
          public void init() {
            DownloadingComponentsStep progressStep = new DownloadingComponentsStep(myHost.getDisposable(), myHost);

            String sdkPath = mySdkLocationTextField.getText();
            File location;
            if (StringUtil.isEmpty(sdkPath)) {
              location = FirstRunWizardDefaults.getInitialSdkLocation(FirstRunWizardMode.MISSING_SDK);
            }
            else {
              location = new File(sdkPath);
            }

            InstallComponentsPath path =
              new InstallComponentsPath(FirstRunWizardMode.MISSING_SDK, location, progressStep, false);

            progressStep.setInstallComponentsPath(path);

            addPath(path);
            addPath(new SingleStepPath(progressStep));
            super.init();
          }

          @Override
          public void performFinishingActions() {
            File sdkLocation = IdeSdks.getInstance().getAndroidSdkPath();

            if (sdkLocation == null) {
              return;
            }

            String stateSdkLocationPath = myState.get(WizardConstants.KEY_SDK_INSTALL_LOCATION);
            assert stateSdkLocationPath != null;

            File stateSdkLocation = new File(stateSdkLocationPath);

            if (!FileUtil.filesEqual(sdkLocation, stateSdkLocation)) {
              setAndroidSdkLocation(stateSdkLocation);
              sdkLocation = stateSdkLocation;
            }

            mySelectedSdkLocation.setValue(sdkLocation);
          }

          @NotNull
          @Override
          protected String getProgressTitle() {
            return "Setting up SDK...";
          }

          @Override
          protected String getWizardActionDescription() {
            return "Setting up SDK...";
          }
        };
        wizard.init();
        wizard.show();
      }
    });
    mySdkLocationTextField.setEditable(false);
  }

  @Override
  public void dispose() {
    myBindingsManager.releaseAll();
  }

  private static final class DownloadingComponentsStep extends ConsolidatedProgressStep {
    private InstallComponentsPath myInstallComponentsPath;

    private DownloadingComponentsStep(@NotNull Disposable disposable, @NotNull DynamicWizardHost host) {
      super(disposable, host);
    }

    private void setInstallComponentsPath(InstallComponentsPath installComponentsPath) {
      setPaths(Collections.singletonList(installComponentsPath));
      myInstallComponentsPath = installComponentsPath;
    }

    @Override
    public boolean isStepVisible() {
      return myInstallComponentsPath.shouldDownloadingComponentsStepBeShown();
    }
  }

  private static void setAndroidSdkLocation(final File sdkLocation) {
    ApplicationUtils.invokeWriteActionAndWait(ModalityState.any(), () -> {
      // TODO Do we have to pass the default project here too instead of null?
      IdeSdks.getInstance().setAndroidSdkPath(sdkLocation, null);
    });
  }

  /**
   * Gets our main component. Useful for e.g. creating modal dialogs that need to show on top of this (that is, with this as the parent).
   */
  public JComponent getComponent() {
    return myRootPane;
  }

  /**
   * @return {@code true} if the user has made any changes, and the "apply" button should be active and "Reset" link shown.
   */
  public boolean isModified() {
    return myPlatformComponentsPanel.isModified() || myToolComponentsPanel.isModified() || myUpdateSitesPanel.isModified();
  }

  /**
   * Sets the standard properties for our {@link TreeTableView}s (platform and tools panels).
   *
   * @param tt       The {@link TreeTableView} for which to set properties.
   * @param renderer The {@link UpdaterTreeNode.Renderer} that renders the table.
   * @param listener {@link ChangeListener} to be notified when a node's state is changed.
   */
  static void setTreeTableProperties(final TreeTableView tt, UpdaterTreeNode.Renderer renderer, final ChangeListener listener) {
    tt.setTreeCellRenderer(renderer);
    new CheckboxClickListener(tt, renderer).installOn(tt);
    TreeUtil.installActions(tt.getTree());

    tt.getTree().setToggleClickCount(0);
    tt.getTree().setShowsRootHandles(true);

    setTableProperties(tt, listener);
  }

  /**
   * Sets the standard properties for our {@link JTable}s (platform, tools, and sources panels).
   *
   * @param table    The {@link JTable} for which to set properties.
   * @param listener {@link ChangeListener} to be notified when a node's state is changed.
   */
  static void setTableProperties(@NotNull final JTable table, @Nullable final ChangeListener listener) {
    assert table instanceof SelectionProvider;
    ActionMap am = table.getActionMap();
    final CycleAction forwardAction = new CycleAction(false);
    final CycleAction backwardAction = new CycleAction(true);

    // With a screen reader, we need to let the user navigate through all the
    // cells so that they can be read, so don't override the prev/next cell actions.
    if (!ScreenReader.isActive()) {
      am.put("selectPreviousColumnCell", backwardAction);
      am.put("selectNextColumnCell", forwardAction);
    }

    table.addKeyListener(new KeyAdapter() {
      @Override
      public void keyTyped(KeyEvent e) {
        if (e.getKeyChar() == KeyEvent.VK_ENTER || e.getKeyChar() == KeyEvent.VK_SPACE) {
          @SuppressWarnings("unchecked") Iterable<MultiStateRow> selection =
            (Iterable<MultiStateRow>)((SelectionProvider)table).getSelection();

          for (MultiStateRow node : selection) {
            node.cycleState();
            table.repaint();
            if (listener != null) {
              listener.stateChanged(new ChangeEvent(node));
            }
          }
        }
      }
    });
    table.addFocusListener(new FocusListener() {
      @Override
      public void focusLost(FocusEvent e) {
        if (e.getOppositeComponent() != null) {
          table.getSelectionModel().clearSelection();
        }
      }

      @Override
      public void focusGained(FocusEvent e) {
        JTable table = (JTable)e.getSource();
        if (table.getSelectionModel().getMinSelectionIndex() != -1) {
          return;
        }
        if (e instanceof CausedFocusEvent && ((CausedFocusEvent)e).getCause() == CausedFocusEvent.Cause.TRAVERSAL_BACKWARD) {
          backwardAction.doAction(table);
        }
        else {
          forwardAction.doAction(table);
        }
      }
    });
  }

  /**
   * Helper to size a table's columns to fit their normal contents.
   */
  protected static void resizeColumnsToFit(JTable table) {
    TableColumnModel columnModel = table.getColumnModel();
    for (int column = 1; column < table.getColumnCount(); column++) {
      int width = 50;
      for (int row = 0; row < table.getRowCount(); row++) {
        TableCellRenderer renderer = table.getCellRenderer(row, column);
        Component comp = table.prepareRenderer(renderer, row, column);
        width = Math.max(comp.getPreferredSize().width + 1, width);
      }
      columnModel.getColumn(column).setPreferredWidth(width);
    }
  }

  /**
   * Revalidates and refreshes our packages. Notifies platform and tools components of the start and end, so they can update their UIs.
   */
  public void refresh() {
    validate();

    myPlatformComponentsPanel.startLoading();
    myToolComponentsPanel.startLoading();

    // TODO: make progress runner handle invokes?
    Project[] projects = ProjectManager.getInstance().getOpenProjects();
    StudioProgressRunner progressRunner =
<<<<<<< HEAD
      new StudioProgressRunner(false, false, "Loading SDK", false, projects.length == 0 ? null : projects[0]);
=======
      new StudioProgressRunner(false, true, false, "Loading SDK", projects.length == 0 ? null : projects[0]);
>>>>>>> b13afab4
    myConfigurable.getRepoManager()
      .load(0, ImmutableList.of(myLocalUpdater), ImmutableList.of(myRemoteUpdater), null,
            progressRunner, myDownloader, mySettings, false);
  }

  /**
   * Validates {@link #mySdkLocationTextField} and shows appropriate errors in the UI if needed.
   */
  private void validate() {
    File sdkLocation = myConfigurable.getRepoManager().getLocalPath();
    String sdkLocationPath = sdkLocation == null ? null : sdkLocation.getAbsolutePath();

    ValidationResult result =
      WizardUtils.validateLocation(sdkLocationPath, "Android SDK location", false, WritableCheckMode.NOT_WRITABLE_IS_WARNING);

    switch (result.getStatus()) {
      case OK:
        mySdkLocationLabel.setForeground(JBColor.foreground());
        mySdkErrorLabel.setVisible(false);
        myPlatformComponentsPanel.setEnabled(true);
        myTabPane.setEnabled(true);

        break;
      case WARN:
        mySdkErrorLabel.setIcon(AllIcons.General.BalloonWarning);
        mySdkErrorLabel.setText(result.getFormattedMessage());
        mySdkErrorLabel.setVisible(true);

        myPlatformComponentsPanel.setEnabled(true);
        myTabPane.setEnabled(true);

        break;
      case ERROR:
        mySdkErrorLabel.setIcon(AllIcons.General.BalloonError);
        mySdkErrorLabel.setText(result.getFormattedMessage());
        mySdkErrorLabel.setVisible(true);

        myPlatformComponentsPanel.setEnabled(false);
        myTabPane.setEnabled(false);

        break;
    }
  }

  private void loadPackages(RepositoryPackages packages) {
    Multimap<AndroidVersion, UpdatablePackage> platformPackages = TreeMultimap.create();
    Set<UpdatablePackage> toolsPackages = Sets.newTreeSet();
    for (UpdatablePackage info : packages.getConsolidatedPkgs().values()) {
      RepoPackage p = info.getRepresentative();
      TypeDetails details = p.getTypeDetails();
      if (details instanceof DetailsTypes.ApiDetailsType) {
        platformPackages.put(((DetailsTypes.ApiDetailsType)details).getAndroidVersion(), info);
      }
      else {
        toolsPackages.add(info);
      }
    }
    // TODO: when should we show this?
    //myChannelLink.setVisible(myHasPreview && !myIncludePreview);
    myPlatformComponentsPanel.setPackages(platformPackages);
    myToolComponentsPanel.setPackages(toolsPackages);
  }

  /**
   * Gets the consolidated list of {@link PackageNodeModel}s from our children so they can be applied.
   *
   * @return
   */
  public Collection<PackageNodeModel> getStates() {
    List<PackageNodeModel> result = Lists.newArrayList();
    result.addAll(myPlatformComponentsPanel.myStates);
    result.addAll(myToolComponentsPanel.myStates);
    return result;
  }

  /**
   * Resets our state back to what it was before the user made any changes.
   */
  public void reset() {
    refresh();
    Collection<File> sdkLocations = getSdkLocations();
    if (getSdkLocations().size() == 1) {
      mySdkLocationTextField.setText(sdkLocations.iterator().next().getPath());
    }
    myPlatformComponentsPanel.reset();
    myToolComponentsPanel.reset();
    myUpdateSitesPanel.reset();
  }

  /**
   * Save any changes to our {@link RepositorySource}s.
   */
  public void saveSources() {
    myUpdateSitesPanel.save();
  }

  /**
   * Create our UI components that need custom creation.
   */
  private void createUIComponents() {
    myUpdateSitesPanel = new UpdateSitesPanel(this::refresh);
  }

  /**
   * Generic action to cycle through the rows in a table, either forward or backward.
   */
  private static class CycleAction extends AbstractAction {
    final boolean myBackward;

    CycleAction(boolean backward) {
      myBackward = backward;
    }

    @Override
    public void actionPerformed(ActionEvent evt) {
      doAction((JTable)evt.getSource());
    }

    public void doAction(JTable table) {
      KeyboardFocusManager manager = KeyboardFocusManager.getCurrentKeyboardFocusManager();
      ListSelectionModel selectionModel = table.getSelectionModel();
      int row = myBackward ? selectionModel.getMinSelectionIndex() : selectionModel.getMaxSelectionIndex();

      if (row == -1) {
        if (myBackward) {
          row = table.getRowCount();
        }
      }
      row += myBackward ? -1 : 1;
      if (row < 0) {
        manager.focusPreviousComponent(table);
      }
      else if (row >= table.getRowCount()) {
        manager.focusNextComponent(table);
      }
      else {
        selectionModel.setSelectionInterval(row, row);
        table.setColumnSelectionInterval(1, 1);
        table.scrollRectToVisible(table.getCellRect(row, 1, true));
      }
      table.repaint();
    }
  }

  /**
   * Convenience to allow us to easily and consistently implement keyboard accessibility features on our tables.
   */
  public interface MultiStateRow {
    void cycleState();
  }
}<|MERGE_RESOLUTION|>--- conflicted
+++ resolved
@@ -22,10 +22,7 @@
 import com.android.sdklib.AndroidVersion;
 import com.android.sdklib.repository.meta.DetailsTypes;
 import com.android.tools.analytics.UsageTracker;
-<<<<<<< HEAD
-=======
 import com.android.tools.idea.IdeInfo;
->>>>>>> b13afab4
 import com.android.tools.idea.gradle.util.LocalProperties;
 import com.android.tools.idea.npw.WizardUtils;
 import com.android.tools.idea.npw.WizardUtils.ValidationResult;
@@ -33,18 +30,11 @@
 import com.android.tools.idea.sdk.IdeSdks;
 import com.android.tools.idea.sdk.progress.StudioProgressRunner;
 import com.android.tools.idea.ui.ApplicationUtils;
-<<<<<<< HEAD
-import com.android.tools.idea.ui.properties.BindingsManager;
-import com.android.tools.idea.ui.properties.adapters.AdapterProperty;
-import com.android.tools.idea.ui.properties.core.OptionalValueProperty;
-import com.android.tools.idea.ui.properties.swing.TextProperty;
-=======
 import com.android.tools.idea.observable.BindingsManager;
 import com.android.tools.idea.observable.adapters.AdapterProperty;
 import com.android.tools.idea.observable.core.OptionalValueProperty;
 import com.android.tools.idea.observable.ui.SelectedItemProperty;
 import com.android.tools.idea.observable.ui.TextProperty;
->>>>>>> b13afab4
 import com.android.tools.idea.welcome.config.FirstRunWizardMode;
 import com.android.tools.idea.welcome.install.FirstRunWizardDefaults;
 import com.android.tools.idea.welcome.wizard.ConsolidatedProgressStep;
@@ -228,31 +218,6 @@
     Collection<File> sdkLocations = getSdkLocations();
     mySelectedSdkLocation.set(sdkLocations.stream().findFirst());
     mySelectedSdkLocation.addListener(sender -> ApplicationManager.getApplication().invokeLater(this::reset));
-<<<<<<< HEAD
-
-    ((CardLayout)mySdkLocationPanel.getLayout()).show(mySdkLocationPanel, "SingleSdk");
-    setUpSingleSdkChooser();
-    myBindingsManager.bindTwoWay(
-      mySelectedSdkLocation,
-      new AdapterProperty<String, Optional<File>>(new TextProperty(mySdkLocationTextField), mySelectedSdkLocation.get()) {
-        @Nullable
-        @Override
-        protected Optional<File> convertFromSourceType(@NotNull String value) {
-          if (value.isEmpty()) {
-            return Optional.empty();
-          }
-          return Optional.of(new File(value));
-        }
-
-        @SuppressWarnings("OptionalUsedAsFieldOrParameterType")
-        @NotNull
-        @Override
-        protected String convertFromDestType(@NotNull Optional<File> value) {
-          return value.isPresent() ? value.get().getPath() : "";
-        }
-      });
-
-=======
     if (IdeInfo.getInstance().isAndroidStudio()) {
       ((CardLayout)mySdkLocationPanel.getLayout()).show(mySdkLocationPanel, "SingleSdk");
       setUpSingleSdkChooser();
@@ -282,7 +247,6 @@
       myBindingsManager.bindTwoWay(mySelectedSdkLocation,
                                    new SelectedItemProperty<>(mySdkLocationChooser));
     }
->>>>>>> b13afab4
     myChannelLink.setHyperlinkText("Preview packages available! ", "Switch", " to Preview Channel to see them");
     myChannelLink.addHyperlinkListener(new HyperlinkAdapter() {
       @Override
@@ -307,17 +271,11 @@
 
   @NotNull
   private static Collection<File> getSdkLocations() {
-<<<<<<< HEAD
-    File androidHome = IdeSdks.getInstance().getAndroidSdkPath();
-    if (androidHome != null) {
-      return ImmutableList.of(androidHome);
-=======
     if (IdeInfo.getInstance().isAndroidStudio()) {
       File androidHome = IdeSdks.getInstance().getAndroidSdkPath();
       if (androidHome != null) {
         return ImmutableList.of(androidHome);
       }
->>>>>>> b13afab4
     }
 
     Set<File> locations = new HashSet<>();
@@ -338,10 +296,7 @@
       }
 
       List<AndroidFacet> facets = ProjectFacetManager.getInstance(project).getFacets(AndroidFacet.ID);
-<<<<<<< HEAD
-=======
       assert !facets.isEmpty();
->>>>>>> b13afab4
 
       for (AndroidFacet facet : facets) {
         AndroidSdkData sdkData = facet.getConfiguration().getAndroidSdk();
@@ -572,11 +527,7 @@
     // TODO: make progress runner handle invokes?
     Project[] projects = ProjectManager.getInstance().getOpenProjects();
     StudioProgressRunner progressRunner =
-<<<<<<< HEAD
-      new StudioProgressRunner(false, false, "Loading SDK", false, projects.length == 0 ? null : projects[0]);
-=======
       new StudioProgressRunner(false, true, false, "Loading SDK", projects.length == 0 ? null : projects[0]);
->>>>>>> b13afab4
     myConfigurable.getRepoManager()
       .load(0, ImmutableList.of(myLocalUpdater), ImmutableList.of(myRemoteUpdater), null,
             progressRunner, myDownloader, mySettings, false);
