--- conflicted
+++ resolved
@@ -57,14 +57,9 @@
   }
 
   /**
-<<<<<<< HEAD
-   * Returns the current master process handler.
-   */
-=======
    * Returns the process handler associated with this launch status.
    */
   @Override
->>>>>>> bd07c1f4
   @NotNull
   public ProcessHandler getProcessHandler() {
     return myProcessHandler;
