/*
 * Copyright (C) 2022 The Android Open Source Project
 *
 * Licensed under the Apache License, Version 2.0 (the "License");
 * you may not use this file except in compliance with the License.
 * You may obtain a copy of the License at
 *
 *      http://www.apache.org/licenses/LICENSE-2.0
 *
 * Unless required by applicable law or agreed to in writing, software
 * distributed under the License is distributed on an "AS IS" BASIS,
 * WITHOUT WARRANTIES OR CONDITIONS OF ANY KIND, either express or implied.
 * See the License for the specific language governing permissions and
 * limitations under the License.
 */
package com.android.tools.idea.gradle.project.sync.snapshots

import com.android.builder.model.v2.ide.SyncIssue
import com.android.testutils.AssumeUtil.assumeNotWindows
import com.android.tools.idea.flags.StudioFlags
import com.android.tools.idea.gradle.project.GradleExperimentalSettings
import com.android.tools.idea.gradle.project.sync.GradleSyncState
import com.android.tools.idea.gradle.project.sync.snapshots.TestProjectDefinition.Companion.prepareTestProject
import com.android.tools.idea.testing.AgpVersionSoftwareEnvironmentDescriptor
import com.android.tools.idea.testing.AgpVersionSoftwareEnvironmentDescriptor.Companion.AGP_CURRENT
import com.android.tools.idea.testing.AndroidProjectRule
import com.android.tools.idea.testing.IntegrationTestEnvironmentRule
import com.android.tools.idea.testing.ModelVersion
import com.android.tools.idea.testing.TestProjectToSnapshotPaths
import com.android.tools.idea.testing.resolve
import com.google.common.truth.Expect
import com.google.common.truth.Truth.assertThat
import com.intellij.openapi.project.Project
import com.intellij.openapi.vfs.VfsUtil
import com.intellij.util.PathUtil
import org.jetbrains.android.AndroidTestBase
import org.junit.Rule
import java.io.File
import java.nio.file.Files

/**
 * Defines test projects used in [SyncedProjectTest].
 *
 * When adding a new entry to this file add a new test method to [SyncedProjectTest].
 */
enum class TestProject(
  override val template: String,
  override val pathToOpen: String = "",
  override val testName: String? = null,
  override val isCompatibleWith: (AgpVersionSoftwareEnvironmentDescriptor) -> Boolean = { true },
  override val autoMigratePackageAttribute: Boolean = true,
  override val setup: () -> () -> Unit = { {} },
  override val patch: AgpVersionSoftwareEnvironmentDescriptor.(projectRoot: File) -> Unit = {},
  override val expectedSyncIssues: Set<Int> = emptySet(),
  override val verifyOpened: ((Project) -> Unit)? = null,
  override val switchVariant: TemplateBasedTestProject.VariantSelection? = null
) : TemplateBasedTestProject {
  APP_WITH_ML_MODELS(TestProjectToSnapshotPaths.APP_WITH_ML_MODELS),
  APP_WITH_BUILDSRC(TestProjectToSnapshotPaths.APP_WITH_BUILDSRC),
  APP_WITH_BUILDSRC_AND_SETTINGS_PLUGIN(
    TestProjectToSnapshotPaths.APP_WITH_BUILDSRC,
    testName = "buildSrcWithSettingsPlugin",
    patch = {
      it.resolve("settings.gradle").replaceContent { original ->
        original.replace("plugins {", """
          plugins {
            id("com.android.settings") version "${this.resolve().agpVersion}"
        """.trimIndent()
        )
      }
    },
    isCompatibleWith = { it >= AgpVersionSoftwareEnvironmentDescriptor.AGP_CURRENT }
  ),
<<<<<<< HEAD
  // TODO(b/279759255): disabled while https://youtrack.jetbrains.com/issue/IDEA-310919 is active
  // COMPATIBILITY_TESTS_AS_36(TestProjectToSnapshotPaths.COMPATIBILITY_TESTS_AS_36, patch = { updateProjectJdk(it) }),
=======
  COMPATIBILITY_TESTS_AS_36(TestProjectToSnapshotPaths.COMPATIBILITY_TESTS_AS_36, patch = { updateProjectJdk(it) }),
>>>>>>> 574fcae1
  COMPATIBILITY_TESTS_AS_36_NO_IML(TestProjectToSnapshotPaths.COMPATIBILITY_TESTS_AS_36_NO_IML, patch = { updateProjectJdk(it) }),
  ANDROID_KOTLIN_MULTIPLATFORM(
    TestProjectToSnapshotPaths.ANDROID_KOTLIN_MULTIPLATFORM,
    isCompatibleWith = { it >= AgpVersionSoftwareEnvironmentDescriptor.AGP_CURRENT },
  ),
  SIMPLE_APPLICATION(TestProjectToSnapshotPaths.SIMPLE_APPLICATION),
  SIMPLE_APPLICATION_NO_PARALLEL_SYNC(
    TestProjectToSnapshotPaths.SIMPLE_APPLICATION,
    testName = "noParallelSync",
    setup =
    fun(): () -> Unit {
      val oldValue = GradleExperimentalSettings.getInstance().ENABLE_PARALLEL_SYNC

      GradleExperimentalSettings.getInstance().ENABLE_PARALLEL_SYNC = false

      return fun() {
        GradleExperimentalSettings.getInstance().ENABLE_PARALLEL_SYNC = oldValue
      }
    },
  ),
  SIMPLE_APPLICATION_VIA_SYMLINK(
    TestProjectToSnapshotPaths.SIMPLE_APPLICATION,
    testName = "viaSymLink",
    patch = { root ->
      assumeNotWindows()
      val linkSourcePath = root.parentFile.resolve(root.name + "_sm_src").toPath()
      Files.move(root.toPath(), linkSourcePath)
      Files.createSymbolicLink(root.toPath(), linkSourcePath)
      VfsUtil.markDirtyAndRefresh(false, true, true, root)
    }
  ),
  SIMPLE_APPLICATION_APP_VIA_SYMLINK(
    TestProjectToSnapshotPaths.SIMPLE_APPLICATION,
    testName = "appViaSymLink",
    patch = { root ->
      assumeNotWindows()
      val app = root.resolve("app").toPath()
      val linkSourcePath = root.resolve("app_sm_src").toPath()
      Files.move(app, linkSourcePath)
      Files.createSymbolicLink(app, linkSourcePath)
      VfsUtil.markDirtyAndRefresh(false, true, true, root)
    }
  ),
  SIMPLE_APPLICATION_WITH_ADDITIONAL_GRADLE_SOURCE_SETS(
    TestProjectToSnapshotPaths.SIMPLE_APPLICATION,
    testName = "additionalGradleSourceSets",
    patch = { root ->
      val buildFile = root.resolve("app").resolve("build.gradle")
      buildFile.writeText(
        buildFile.readText() + """
          sourceSets {
            test.resources.srcDirs += 'src/test/resources'
          }
        """.trimIndent()
      )
    }
  ),
  SIMPLE_APPLICATION_NOT_AT_ROOT(
    TestProjectToSnapshotPaths.SIMPLE_APPLICATION,
    testName = "gradleNotAtRoot",
    isCompatibleWith = { it == AGP_CURRENT },
    patch = { moveGradleRootUnderGradleProjectDirectory(it) }
  ),
  SIMPLE_APPLICATION_MULTIPLE_ROOTS(
    TestProjectToSnapshotPaths.SIMPLE_APPLICATION,
    testName = "multipleGradleRoots",
    isCompatibleWith = { it == AGP_CURRENT },
    patch = { moveGradleRootUnderGradleProjectDirectory(it, makeSecondCopy = true) }
  ),
  SIMPLE_APPLICATION_WITH_UNNAMED_DIMENSION(
    TestProjectToSnapshotPaths.SIMPLE_APPLICATION,
    testName = "withUnnamedDimension",
    isCompatibleWith = { it == AGP_CURRENT },
    patch = { root ->
      root.resolve("app/build.gradle").replaceContent {
        it + """
          android.productFlavors {
           example {
           }
          }
         """
      }
    },
    expectedSyncIssues = setOf(SyncIssue.TYPE_UNNAMED_FLAVOR_DIMENSION)
  ),
  SIMPLE_APPLICATION_WITH_ANDROID_CAR(
    TestProjectToSnapshotPaths.SIMPLE_APPLICATION,
    testName = "withAndroidCar",
    patch = { root ->
      root.resolve("app/build.gradle").replaceContent {
        it + """
          android.useLibrary 'android.car'
         """
      }
    }
  ),
  SIMPLE_APPLICATION_SYNC_FAILED(
    TestProjectToSnapshotPaths.SIMPLE_APPLICATION,
    testName = "syncFailed",
    verifyOpened = { project -> assertThat(GradleSyncState.Companion.getInstance(project).lastSyncFailed()).isTrue() },
    patch = { root ->
      root.resolve("build.gradle").writeText("*** this is an error ***")
    }
  ),
  CUSTOM_NAMESPACE(TestProjectToSnapshotPaths.CUSTOM_NAMESPACE),
  WITH_GRADLE_METADATA(TestProjectToSnapshotPaths.WITH_GRADLE_METADATA),
  BASIC_CMAKE_APP(TestProjectToSnapshotPaths.BASIC_CMAKE_APP),
  PSD_SAMPLE_GROOVY(TestProjectToSnapshotPaths.PSD_SAMPLE_GROOVY),
  COMPOSITE_BUILD(
    TestProjectToSnapshotPaths.COMPOSITE_BUILD,
    isCompatibleWith = { it >= AgpVersionSoftwareEnvironmentDescriptor.AGP_70 },
    patch = { projectRoot ->
      if (modelVersion == ModelVersion.V2) {
        truncateForV2(projectRoot.resolve("settings.gradle"))
      }
    }),
  NON_STANDARD_SOURCE_SETS(
    TestProjectToSnapshotPaths.NON_STANDARD_SOURCE_SETS,
    isCompatibleWith = { it >= AgpVersionSoftwareEnvironmentDescriptor.AGP_70 },
    pathToOpen = "/application"
  ),
  NON_STANDARD_SOURCE_SET_DEPENDENCIES(
    TestProjectToSnapshotPaths.NON_STANDARD_SOURCE_SET_DEPENDENCIES,
    isCompatibleWith = { it.modelVersion == ModelVersion.V2 }
  ),
  NON_STANDARD_SOURCE_SET_DEPENDENCIES_MANUAL_TEST_FIXTURES_WORKAROUND(
    TestProjectToSnapshotPaths.NON_STANDARD_SOURCE_SET_DEPENDENCIES,
    testName = "manualTestFixturesWorkaround",
    isCompatibleWith = { it.modelVersion == ModelVersion.V2 },
    patch = {
      it.resolve("app/build.gradle")
        .replaceInContent("androidTestImplementation project(':lib')", "// androidTestImplementation project(':lib')")
    }
  ),
  LINKED(TestProjectToSnapshotPaths.LINKED, "/firstapp"),
  KOTLIN_KAPT(TestProjectToSnapshotPaths.KOTLIN_KAPT),
  LINT_CUSTOM_CHECKS(
    TestProjectToSnapshotPaths.LINT_CUSTOM_CHECKS,
    isCompatibleWith = { it >= AgpVersionSoftwareEnvironmentDescriptor.AGP_71 }
  ),
  TEST_FIXTURES(
    TestProjectToSnapshotPaths.TEST_FIXTURES,
    isCompatibleWith = { it >= AgpVersionSoftwareEnvironmentDescriptor.AGP_72 }
  ),
  TEST_ONLY_MODULE(
    TestProjectToSnapshotPaths.TEST_ONLY_MODULE,
    patch = { projectRoot ->
      if (this < AgpVersionSoftwareEnvironmentDescriptor.AGP_42) {
        // Benchmarks sub-project is incompatible with <= 4.1.
        projectRoot.resolve("settings.gradle").replaceInContent(", ':benchmark'", "")
      }
    }
  ),
  KOTLIN_MULTIPLATFORM(
    TestProjectToSnapshotPaths.KOTLIN_MULTIPLATFORM,
    isCompatibleWith = { it >= AgpVersionSoftwareEnvironmentDescriptor.AGP_70 }
  ),
  KOTLIN_MULTIPLATFORM_WITHJS(
    TestProjectToSnapshotPaths.KOTLIN_MULTIPLATFORM,
    testName = "withjs",
    isCompatibleWith = { it == AGP_CURRENT },
    patch = { patchMppProject(it, addJsModule = true) }
  ),
  KOTLIN_MULTIPLATFORM_JVM(
    TestProjectToSnapshotPaths.KOTLIN_MULTIPLATFORM,
    testName = "jvm",
    isCompatibleWith = { it == AGP_CURRENT },
    patch = { patchMppProject(it, addJvmTo = listOf("module2")) }
  ),
  KOTLIN_MULTIPLATFORM_JVM_KMPAPP(
    TestProjectToSnapshotPaths.KOTLIN_MULTIPLATFORM,
    testName = "jvm_kmpapp",
    isCompatibleWith = { it == AGP_CURRENT },
    patch = { patchMppProject(it, convertAppToKmp = true, addJvmTo = listOf("app", "module2")) }
  ),
  KOTLIN_MULTIPLATFORM_JVM_KMPAPP_WITHINTERMEDIATE(
    TestProjectToSnapshotPaths.KOTLIN_MULTIPLATFORM,
    testName = "jvm_kmpapp_withintermediate",
    isCompatibleWith = { it == AGP_CURRENT },
    patch = {
      patchMppProject(
        it,
        convertAppToKmp = true,
        addJvmTo = listOf("app", "module2"),
        addIntermediateTo = listOf("module2")
      )
    }
  ),
  KOTLIN_MULTIPLATFORM_MULTIPLE_SOURCE_SET_PER_ANDROID_COMPILATION(
    TestProjectToSnapshotPaths.KOTLIN_MULTIPLATFORM,
    testName = "multiple_source_set_per_android_compilation",
    isCompatibleWith = { it == AGP_CURRENT },
    patch = { projectRoot ->
<<<<<<< HEAD
      patchMppProject(projectRoot, enableHierarchicalSupport = false, convertAppToKmp = true)
=======
      patchMppProject(projectRoot, convertAppToKmp = true)
>>>>>>> 574fcae1
      projectRoot.resolve("app").resolve("build.gradle").replaceInContent(
        "android()",
        """
          android()
            sourceSets {
              androidTest
              androidAndroidTest {
                dependsOn(androidTest)
              }
            }
        """.trimIndent()
      )
    }
  ),
  MULTI_FLAVOR(TestProjectToSnapshotPaths.MULTI_FLAVOR),
  MULTI_FLAVOR_SWITCH_VARIANT(
    TestProjectToSnapshotPaths.MULTI_FLAVOR,
    testName = "switchVariant",
    switchVariant = TemplateBasedTestProject.VariantSelection(":app", "firstXyzSecondXyzRelease")
  ),
  MULTI_FLAVOR_WITH_FILTERING(
    TestProjectToSnapshotPaths.MULTI_FLAVOR,
    testName = "_withFiltering",
    patch = { projectRoot ->
      projectRoot.resolve("app").resolve("build.gradle").replaceContent { content ->
        content
          .replace(" implementation", "// implementation")
          .replace(" androidTestImplementation", "// androidTestImplementation") +
        """
              android.variantFilter { variant ->
                  variant.setIgnore(!variant.name.startsWith("firstAbcSecondAbc"))
              }
        """
      }
    }
  ),
  NAMESPACES(TestProjectToSnapshotPaths.NAMESPACES),
  INCLUDE_FROM_LIB(TestProjectToSnapshotPaths.INCLUDE_FROM_LIB),
  LOCAL_AARS_AS_MODULES(TestProjectToSnapshotPaths.LOCAL_AARS_AS_MODULES),
  BASIC(TestProjectToSnapshotPaths.BASIC),
  BASIC_WITH_EMPTY_SETTINGS_FILE(
    TestProjectToSnapshotPaths.BASIC,
    testName = "basicWithEmptySettingsFile",
    patch = { projectRootPath ->
      createEmptyGradleSettingsFile(projectRootPath)
    }),
  MAIN_IN_ROOT(
    TestProjectToSnapshotPaths.MAIN_IN_ROOT,
    isCompatibleWith = { it >= AgpVersionSoftwareEnvironmentDescriptor.AGP_80 }
    ),
  NESTED_MODULE(TestProjectToSnapshotPaths.NESTED_MODULE),
  TRANSITIVE_DEPENDENCIES(TestProjectToSnapshotPaths.TRANSITIVE_DEPENDENCIES),
  TRANSITIVE_DEPENDENCIES_NO_TARGET_SDK_IN_LIBS(
    TestProjectToSnapshotPaths.TRANSITIVE_DEPENDENCIES,
    testName = "_no_target_sdk_in_libs",
    patch = { projectRootPath ->
      fun patch(content: String): String {
        return content
          .replace("targetSdkVersion", "// targetSdkVersion")
      }

      projectRootPath.resolve("library1").resolve("build.gradle").replaceContent(::patch)
      projectRootPath.resolve("library2").resolve("build.gradle").replaceContent(::patch)
    }
  ),
  KOTLIN_GRADLE_DSL(TestProjectToSnapshotPaths.KOTLIN_GRADLE_DSL),
  NEW_SYNC_KOTLIN_TEST(TestProjectToSnapshotPaths.NEW_SYNC_KOTLIN_TEST),
  TWO_JARS(TestProjectToSnapshotPaths.TWO_JARS),
  API_DEPENDENCY(TestProjectToSnapshotPaths.API_DEPENDENCY),
  NAVIGATOR_PACKAGEVIEW_COMMONROOTS(TestProjectToSnapshotPaths.NAVIGATOR_PACKAGEVIEW_COMMONROOTS),
  NAVIGATOR_PACKAGEVIEW_SIMPLE(TestProjectToSnapshotPaths.NAVIGATOR_PACKAGEVIEW_SIMPLE),
  SIMPLE_APPLICATION_VERSION_CATALOG(TestProjectToSnapshotPaths.SIMPLE_APPLICATION_VERSION_CATALOG),
  CUSTOM_SOURCE_TYPE(TestProjectToSnapshotPaths.CUSTOM_SOURCE_TYPE),
  LIGHT_SYNC_REFERENCE(TestProjectToSnapshotPaths.LIGHT_SYNC_REFERENCE),
  NON_TRANSITIVE_R_CLASS_SYMBOL(TestProjectToSnapshotPaths.NON_TRANSITIVE_R_CLASS_SYMBOL),
  NON_TRANSITIVE_R_CLASS_SYMBOL_TRUE(
    TestProjectToSnapshotPaths.NON_TRANSITIVE_R_CLASS_SYMBOL,
    testName = "_non_transitive_r_class_symbol_true",
    patch = { projectRoot ->
      projectRoot.resolve("gradle.properties").replaceContent { content ->
        content.replace("android.nonTransitiveRClass=false", "android.nonTransitiveRClass=true")
      }
    }
  ),
  MIGRATE_TO_NON_TRANSITIVE_R_CLASSES(TestProjectToSnapshotPaths.MIGRATE_TO_NON_TRANSITIVE_R_CLASSES),
  PURE_JAVA_PROJECT(TestProjectToSnapshotPaths.PURE_JAVA_PROJECT),
  BUILDSRC_WITH_COMPOSITE(TestProjectToSnapshotPaths.BUILDSRC_WITH_COMPOSITE),
  PRIVACY_SANDBOX_SDK(
    TestProjectToSnapshotPaths.PRIVACY_SANDBOX_SDK,
    isCompatibleWith = { it >= AgpVersionSoftwareEnvironmentDescriptor.AGP_CURRENT },
  ),
  APP_WITH_BUILD_FEATURES_ENABLED(TestProjectToSnapshotPaths.APP_WITH_BUILD_FEATURES_ENABLED),
  DEPENDENT_MODULES_ONLY_APP_RUNTIME(
    TestProjectToSnapshotPaths.DEPENDENT_MODULES,
    testName = "noLibraryRuntime",
    setup =
    fun(): () -> Unit {
      StudioFlags.GRADLE_SKIP_RUNTIME_CLASSPATH_FOR_LIBRARIES.override(true)
      val old = GradleExperimentalSettings.getInstance().DERIVE_RUNTIME_CLASSPATHS_FOR_LIBRARIES
      GradleExperimentalSettings.getInstance().DERIVE_RUNTIME_CLASSPATHS_FOR_LIBRARIES = true

      return fun() {
        StudioFlags.GRADLE_SKIP_RUNTIME_CLASSPATH_FOR_LIBRARIES.clearOverride()
        GradleExperimentalSettings.getInstance().DERIVE_RUNTIME_CLASSPATHS_FOR_LIBRARIES = old
      }
    },
    isCompatibleWith = { it >= AgpVersionSoftwareEnvironmentDescriptor.AGP_CURRENT },
    ),
  INDEPENDENT_MODULES_ONLY_RUNTIME(
    TestProjectToSnapshotPaths.DEPENDENT_MODULES,
    testName = "noLibraryRuntimeIndependentModules",
    setup =
    fun(): () -> Unit {
      StudioFlags.GRADLE_SKIP_RUNTIME_CLASSPATH_FOR_LIBRARIES.override(true)
      val old = GradleExperimentalSettings.getInstance().DERIVE_RUNTIME_CLASSPATHS_FOR_LIBRARIES
      GradleExperimentalSettings.getInstance().DERIVE_RUNTIME_CLASSPATHS_FOR_LIBRARIES = true

      return fun() {
        StudioFlags.GRADLE_SKIP_RUNTIME_CLASSPATH_FOR_LIBRARIES.clearOverride()
        GradleExperimentalSettings.getInstance().DERIVE_RUNTIME_CLASSPATHS_FOR_LIBRARIES = old
      }
    },
    isCompatibleWith = { it >= AgpVersionSoftwareEnvironmentDescriptor.AGP_CURRENT },
    patch = { projectRoot: File ->
      projectRoot.resolve("app").resolve("build.gradle").replaceContent {
        it.replace("api project(\":lib\")", "")
      }
    }
  ),
  BUILD_CONFIG_AS_BYTECODE_ENABLED(
    TestProjectToSnapshotPaths.SIMPLE_APPLICATION,
    testName = "buildConfigAsBytecodeEnabled",
    patch = { projectRoot ->
      projectRoot.resolve("gradle.properties").appendText("android.enableBuildConfigAsBytecode=true")
      projectRoot.resolve("app/build.gradle").appendText(
        """
          android.buildFeatures.buildConfig true
        """.trimIndent()
      )
    }
  )
  ;

  override fun getTestDataDirectoryWorkspaceRelativePath(): String = "tools/adt/idea/android/testData/snapshots"

  override fun getAdditionalRepos(): Collection<File> =
    listOf(File(AndroidTestBase.getTestDataPath(), PathUtil.toSystemDependentName(TestProjectToSnapshotPaths.PSD_SAMPLE_REPO)))
}

/**
 * Other test projects not included in `SyncedProjectTest`.
 */
enum class TestProjectOther(
  override val template: String,
  override val pathToOpen: String = "",
  override val testName: String? = null,
  override val isCompatibleWith: (AgpVersionSoftwareEnvironmentDescriptor) -> Boolean = { true },
  override val autoMigratePackageAttribute: Boolean = true,
  override val setup: () -> () -> Unit = { {} },
  override val patch: AgpVersionSoftwareEnvironmentDescriptor.(projectRoot: File) -> Unit = {},
  override val expectedSyncIssues: Set<Int> = emptySet(),
  override val verifyOpened: ((Project) -> Unit)? = null,
  override val switchVariant: TemplateBasedTestProject.VariantSelection? = null
) : TemplateBasedTestProject {
  JPS_WITH_QUALIFIED_NAMES(TestProjectToSnapshotPaths.JPS_WITH_QUALIFIED_NAMES),
  SIMPLE_APPLICATION_CORRUPTED_MISSING_IML_40(TestProjectToSnapshotPaths.SIMPLE_APPLICATION_CORRUPTED_MISSING_IML_40),
  ;

  override fun getTestDataDirectoryWorkspaceRelativePath(): String = "tools/adt/idea/android/testData/snapshots"

  override fun getAdditionalRepos(): Collection<File> =
    listOf(File(AndroidTestBase.getTestDataPath(), PathUtil.toSystemDependentName(TestProjectToSnapshotPaths.PSD_SAMPLE_REPO)))
}

open class TestProjectTest {
  @get:Rule
  val projectRule: IntegrationTestEnvironmentRule = AndroidProjectRule.withIntegrationTestEnvironment()

  @get:Rule
  val expect: Expect = Expect.createAndEnableStackTrace()

  private val namespaceSubstring = """namespace = "google.simpleapplication"""" // Do not inline as it needs to be the same in both tests.
  private val packageSubstring = """package="google.simpleapplication"""" // Do not inline.

  open fun testMigratePackageAttribute_agp71() {
    val preparedProject71 =
      projectRule.prepareTestProject(TestProject.SIMPLE_APPLICATION, agpVersion = AgpVersionSoftwareEnvironmentDescriptor.AGP_71)

    val root = preparedProject71.root
    expect.that(root.resolve("app/build.gradle").readText()).doesNotContain(namespaceSubstring)
    expect.that(root.resolve("app/src/main/AndroidManifest.xml").readText()).contains(packageSubstring)
  }

  open fun testMigratePackageAttribute_agp80() {
    val preparedProject80 =
      projectRule.prepareTestProject(TestProject.SIMPLE_APPLICATION, agpVersion = AgpVersionSoftwareEnvironmentDescriptor.AGP_80)
    val root = preparedProject80.root
    expect.that(root.resolve("app/build.gradle").readText()).contains(namespaceSubstring)
    expect.that(root.resolve("app/src/main/AndroidManifest.xml").readText()).doesNotContain(packageSubstring)
  }
}<|MERGE_RESOLUTION|>--- conflicted
+++ resolved
@@ -71,12 +71,7 @@
     },
     isCompatibleWith = { it >= AgpVersionSoftwareEnvironmentDescriptor.AGP_CURRENT }
   ),
-<<<<<<< HEAD
-  // TODO(b/279759255): disabled while https://youtrack.jetbrains.com/issue/IDEA-310919 is active
-  // COMPATIBILITY_TESTS_AS_36(TestProjectToSnapshotPaths.COMPATIBILITY_TESTS_AS_36, patch = { updateProjectJdk(it) }),
-=======
   COMPATIBILITY_TESTS_AS_36(TestProjectToSnapshotPaths.COMPATIBILITY_TESTS_AS_36, patch = { updateProjectJdk(it) }),
->>>>>>> 574fcae1
   COMPATIBILITY_TESTS_AS_36_NO_IML(TestProjectToSnapshotPaths.COMPATIBILITY_TESTS_AS_36_NO_IML, patch = { updateProjectJdk(it) }),
   ANDROID_KOTLIN_MULTIPLATFORM(
     TestProjectToSnapshotPaths.ANDROID_KOTLIN_MULTIPLATFORM,
@@ -270,11 +265,7 @@
     testName = "multiple_source_set_per_android_compilation",
     isCompatibleWith = { it == AGP_CURRENT },
     patch = { projectRoot ->
-<<<<<<< HEAD
-      patchMppProject(projectRoot, enableHierarchicalSupport = false, convertAppToKmp = true)
-=======
       patchMppProject(projectRoot, convertAppToKmp = true)
->>>>>>> 574fcae1
       projectRoot.resolve("app").resolve("build.gradle").replaceInContent(
         "android()",
         """
