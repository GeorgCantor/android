--- conflicted
+++ resolved
@@ -40,10 +40,6 @@
 
   override fun getToolbarActions(selection: MutableList<NlComponent>) = DefaultActionGroup()
 
-<<<<<<< HEAD
-  override fun getSceneViewStatusIcon(sceneView: SceneView) =
-    createStatusIcon(PreviewStatusIcon(sceneView), surface)
-=======
   override fun getSceneViewStatusIconAction(): AnAction = PreviewStatusIcon()
 
   override fun getSceneViewContextToolbarActions(): List<AnAction> =
@@ -54,5 +50,4 @@
         .disabledIf { context -> isPreviewRefreshing(context) || hasSceneViewErrors(context) }
         .hideIfRenderErrors()
         .visibleOnlyInStaticPreview()
->>>>>>> 574fcae1
 }