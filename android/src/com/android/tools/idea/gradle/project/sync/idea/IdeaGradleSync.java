/*
 * Copyright (C) 2016 The Android Open Source Project
 *
 * Licensed under the Apache License, Version 2.0 (the "License");
 * you may not use this file except in compliance with the License.
 * You may obtain a copy of the License at
 *
 *      http://www.apache.org/licenses/LICENSE-2.0
 *
 * Unless required by applicable law or agreed to in writing, software
 * distributed under the License is distributed on an "AS IS" BASIS,
 * WITHOUT WARRANTIES OR CONDITIONS OF ANY KIND, either express or implied.
 * See the License for the specific language governing permissions and
 * limitations under the License.
 */
package com.android.tools.idea.gradle.project.sync.idea;

import com.android.SdkConstants;
import com.android.tools.idea.gradle.project.GradleProjectSyncData;
import com.android.tools.idea.gradle.project.facet.gradle.GradleFacet;
import com.android.tools.idea.gradle.project.sync.GradleSync;
import com.android.tools.idea.gradle.project.sync.GradleSyncInvoker;
import com.android.tools.idea.gradle.project.sync.GradleSyncListener;
import com.android.tools.idea.gradle.project.sync.idea.data.DataNodeCaches;
import com.android.tools.idea.gradle.project.sync.setup.post.PostSyncProjectSetup;
import com.android.tools.idea.gradle.util.Projects;
import com.intellij.facet.ProjectFacetManager;
import com.intellij.openapi.application.ApplicationManager;
import com.intellij.openapi.extensions.Extensions;
import com.intellij.openapi.externalSystem.model.DataNode;
import com.intellij.openapi.externalSystem.model.project.ProjectData;
import com.intellij.openapi.externalSystem.service.execution.ProgressExecutionMode;
import com.intellij.openapi.externalSystem.util.ExternalSystemApiUtil;
import com.intellij.openapi.module.Module;
import com.intellij.openapi.project.Project;
import com.intellij.projectImport.ProjectOpenProcessor;
import com.intellij.util.SystemProperties;
import com.intellij.util.containers.ContainerUtil;
import org.jetbrains.annotations.NotNull;
import org.jetbrains.annotations.Nullable;
import org.jetbrains.plugins.gradle.service.project.wizard.GradleProjectOpenProcessor;
import org.jetbrains.plugins.gradle.settings.GradleProjectSettings;
import org.jetbrains.plugins.gradle.settings.GradleSettings;

import java.io.File;
import java.util.Collection;
import java.util.Set;

import static com.android.tools.idea.gradle.util.GradleUtil.GRADLE_SYSTEM_ID;
import static com.intellij.openapi.externalSystem.util.ExternalSystemUtil.refreshProject;

public class IdeaGradleSync implements GradleSync {
  private static final boolean SYNC_WITH_CACHED_MODEL_ONLY =
    SystemProperties.getBooleanProperty("studio.sync.with.cached.model.only", false);

  @NotNull private final Project myProject;

  public IdeaGradleSync(@NotNull Project project) {
    myProject = project;
  }

  @Override
  public void sync(@NotNull GradleSyncInvoker.Request request,
                   @Nullable GradleSyncListener listener) {
<<<<<<< HEAD
=======
    // Prevent IDEA from syncing with Gradle. We want to have full control of syncing.
    myProject.putUserData(ExternalSystemDataKeys.NEWLY_IMPORTED_PROJECT, true);
    boolean newProject = request.isNewOrImportedProject();

>>>>>>> 3a2c3b44
    if (SYNC_WITH_CACHED_MODEL_ONLY || request.isUseCachedGradleModels()) {
      GradleProjectSyncData syncData = GradleProjectSyncData.getInstance((myProject));
      if (syncData != null && syncData.canUseCachedProjectData()) {
        DataNodeCaches dataNodeCaches = DataNodeCaches.getInstance(myProject);
        DataNode<ProjectData> cache = dataNodeCaches.getCachedProjectData();
        if (cache != null && !dataNodeCaches.isCacheMissingModels(cache)) {
          PostSyncProjectSetup.Request setupRequest = new PostSyncProjectSetup.Request();

          // @formatter:off
          setupRequest.setUsingCachedGradleModels(true)
                      .setGenerateSourcesAfterSync(false)
                      .setLastSyncTimestamp(syncData.getLastGradleSyncTimestamp());
          // @formatter:on

          setSkipAndroidPluginUpgrade(request, setupRequest);

          ProjectSetUpTask setUpTask = new ProjectSetUpTask(myProject, setupRequest, listener, newProject, true /* select modules */, true);
          setUpTask.onSuccess(cache);
          return;
        }
      }
    }

    PostSyncProjectSetup.Request setupRequest = new PostSyncProjectSetup.Request();

    // @formatter:off
    setupRequest.setGenerateSourcesAfterSync(request.isGenerateSourcesOnSuccess())
                .setCleanProjectAfterSync(request.isCleanProject());
    // @formatter:on
    setSkipAndroidPluginUpgrade(request, setupRequest);

    // the sync should be aware of multiple linked gradle project with a single IDE project
    // and a linked gradle project can be located not in the IDE Project.baseDir
    Set<String> androidProjectCandidatesPaths = ContainerUtil.newLinkedHashSet();
    if (request.isNewOrImportedProject()) {
      GradleSettings gradleSettings = GradleSettings.getInstance(myProject);
      Collection<GradleProjectSettings> projectsSettings = gradleSettings.getLinkedProjectsSettings();
      if (projectsSettings.isEmpty()) {
        GradleProjectOpenProcessor gradleProjectOpenProcessor =
          Extensions.findExtension(ProjectOpenProcessor.EXTENSION_POINT_NAME, GradleProjectOpenProcessor.class);
        if (myProject.getBasePath() != null && gradleProjectOpenProcessor.canOpenProject(myProject.getBaseDir())) {
          GradleProjectSettings projectSettings = new GradleProjectSettings();
          String externalProjectPath = ExternalSystemApiUtil.toCanonicalPath(myProject.getBasePath());
          projectSettings.setExternalProjectPath(externalProjectPath);
          gradleSettings.setLinkedProjectsSettings(ContainerUtil.list(projectSettings));
          androidProjectCandidatesPaths.add(externalProjectPath);
        }
      }
      else if (projectsSettings.size() == 1) {
        androidProjectCandidatesPaths.add(projectsSettings.iterator().next().getExternalProjectPath());
      }
    }
    else {
      for (Module module : ProjectFacetManager.getInstance(myProject).getModulesWithFacet(GradleFacet.getFacetTypeId())) {
        String projectPath = ExternalSystemApiUtil.getExternalRootProjectPath(module);
        ContainerUtil.addIfNotNull(androidProjectCandidatesPaths, projectPath);
      }
    }
    if (androidProjectCandidatesPaths.isEmpty()) {
      // try to discover the project in the IDE project base dir if there is no linked gradle projects at all
      if (GradleSettings.getInstance(myProject).getLinkedProjectsSettings().isEmpty()) {
        String externalProjectPath = ExternalSystemApiUtil.toCanonicalPath(Projects.getBaseDirPath(myProject).getPath());
        if (new File(externalProjectPath, SdkConstants.FN_BUILD_GRADLE).isFile() ||
            new File(externalProjectPath, SdkConstants.FN_SETTINGS_GRADLE).isFile()) {
          androidProjectCandidatesPaths.add(externalProjectPath);
        }
      }
    }

    if (androidProjectCandidatesPaths.isEmpty()) {
      if (listener != null) {
        listener.syncSkipped(myProject);
      }
      return;
    }

    for (String rootPath : androidProjectCandidatesPaths) {
      ProjectSetUpTask setUpTask = new ProjectSetUpTask(myProject, setupRequest, listener, newProject,
                                                        newProject /* select modules if it's a new project */, false);
      ProgressExecutionMode executionMode = request.getProgressExecutionMode();
      refreshProject(myProject, GRADLE_SYSTEM_ID, rootPath, setUpTask, false /* resolve dependencies */,
                     executionMode, true /* always report import errors */);
    }
  }

  private static void setSkipAndroidPluginUpgrade(@NotNull GradleSyncInvoker.Request syncRequest,
                                                  @NotNull PostSyncProjectSetup.Request setupRequest) {
    if (ApplicationManager.getApplication().isUnitTestMode() && syncRequest.isSkipAndroidPluginUpgrade()) {
      //noinspection TestOnlyProblems
      setupRequest.setSkipAndroidPluginUpgrade();
    }
  }
}<|MERGE_RESOLUTION|>--- conflicted
+++ resolved
@@ -28,6 +28,7 @@
 import com.intellij.openapi.application.ApplicationManager;
 import com.intellij.openapi.extensions.Extensions;
 import com.intellij.openapi.externalSystem.model.DataNode;
+import com.intellij.openapi.externalSystem.model.ExternalSystemDataKeys;
 import com.intellij.openapi.externalSystem.model.project.ProjectData;
 import com.intellij.openapi.externalSystem.service.execution.ProgressExecutionMode;
 import com.intellij.openapi.externalSystem.util.ExternalSystemApiUtil;
@@ -62,13 +63,10 @@
   @Override
   public void sync(@NotNull GradleSyncInvoker.Request request,
                    @Nullable GradleSyncListener listener) {
-<<<<<<< HEAD
-=======
     // Prevent IDEA from syncing with Gradle. We want to have full control of syncing.
     myProject.putUserData(ExternalSystemDataKeys.NEWLY_IMPORTED_PROJECT, true);
     boolean newProject = request.isNewOrImportedProject();
 
->>>>>>> 3a2c3b44
     if (SYNC_WITH_CACHED_MODEL_ONLY || request.isUseCachedGradleModels()) {
       GradleProjectSyncData syncData = GradleProjectSyncData.getInstance((myProject));
       if (syncData != null && syncData.canUseCachedProjectData()) {
