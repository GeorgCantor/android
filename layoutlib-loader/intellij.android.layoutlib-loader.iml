--- conflicted
+++ resolved
@@ -10,15 +10,14 @@
     <orderEntry type="sourceFolder" forTests="false" />
     <orderEntry type="module" module-name="android.sdktools.sdk-common" />
     <orderEntry type="module" module-name="intellij.android.common" />
-    <orderEntry type="module" module-name="intellij.platform.ide" />
     <orderEntry type="module" module-name="android.sdktools.layoutlib-api" />
-<<<<<<< HEAD
-=======
-    <orderEntry type="library" name="ASM" level="project" />
-    <orderEntry type="library" scope="PROVIDED" name="layoutlib" level="project" />
-    <orderEntry type="module" module-name="intellij.platform.ide.impl" />
-    <orderEntry type="module" module-name="intellij.platform.serviceContainer" />
-    <orderEntry type="library" name="Guava" level="project" />
->>>>>>> 44b500f2
+    <orderEntry type="library" name="jetbrains-annotations" level="project" />
+    <orderEntry type="module" module-name="intellij.platform.analysis" />
+    <orderEntry type="module" module-name="intellij.platform.core" />
+    <orderEntry type="module" module-name="intellij.platform.util.base" />
+    <orderEntry type="module" module-name="intellij.platform.extensions" />
+    <orderEntry type="module" module-name="intellij.platform.util.rt" />
+    <orderEntry type="module" module-name="intellij.platform.util" />
+    <orderEntry type="module" module-name="intellij.platform.ide.core" />
   </component>
 </module>