--- conflicted
+++ resolved
@@ -2,17 +2,9 @@
   <name>Android Support</name>
   <id>org.jetbrains.android</id>
   <description>
-<<<<<<< HEAD
-    <![CDATA[
-    Supports the development of <a href="https://developer.android.com">Android</a> applications with IntelliJ IDEA and Android Studio.
-    ]]>
-  </description>
-  <version>10.3.0</version>
-=======
     Supports development of Android applications with IntelliJ IDEA and Android Studio.
   </description>
   <version>10.3.1.2</version>
->>>>>>> 9e819fa1
   <vendor>JetBrains &amp; Google</vendor>
 
   <xi:include href="/META-INF/android-adb.xml" xpointer="xpointer(/idea-plugin/*)"/>
@@ -23,9 +15,6 @@
   <xi:include href="/META-INF/sdk-updates.xml" xpointer="xpointer(/idea-plugin/*)"/>
   <xi:include href="/META-INF/designer.xml" xpointer="xpointer(/idea-plugin/*)"/>
   <xi:include href="/META-INF/profilers.xml" xpointer="xpointer(/idea-plugin/*)"/>
-<<<<<<< HEAD
-=======
   <xi:include href="/META-INF/project-system-plugin.xml" xpointer="xpointer(/idea-plugin/*)"/>
   <xi:include href="/META-INF/project-system-gradle-plugin.xml" xpointer="xpointer(/idea-plugin/*)"/>
->>>>>>> 9e819fa1
 </idea-plugin>