--- conflicted
+++ resolved
@@ -23,15 +23,10 @@
 
 class FakeNetworkInspectorDataSource(
   httpEventList: List<Event> = emptyList(),
-<<<<<<< HEAD
-  private val speedEventList: List<Event> = emptyList()
-) : NetworkInspectorDataSource {
-=======
   private val speedEventList: List<Event> = emptyList(),
 ) : NetworkInspectorDataSource {
   var resetCalledCount = 0
 
->>>>>>> 0d09370c
   private val dataHandler =
     DataHandler(StubNetworkInspectorTracker()).apply {
       httpEventList.forEach { handleHttpConnectionEvent(it) }
@@ -45,12 +40,6 @@
     dataHandler.getHttpDataForRange(range) + dataHandler.getGrpcDataForRange(range)
 
   override fun queryForSpeedData(range: Range) = speedEventList.filter { it.isInRange(range) }
-<<<<<<< HEAD
-
-  override fun addOnExtendTimelineListener(listener: (Long) -> Unit) {}
-
-  override fun start() {}
-=======
 
   override fun addOnExtendTimelineListener(listener: (Long) -> Unit) {}
 
@@ -59,5 +48,4 @@
   override fun reset() {
     resetCalledCount++
   }
->>>>>>> 0d09370c
 }