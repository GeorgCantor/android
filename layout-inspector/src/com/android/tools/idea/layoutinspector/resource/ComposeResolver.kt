/*
 * Copyright (C) 2020 The Android Open Source Project
 *
 * Licensed under the Apache License, Version 2.0 (the "License");
 * you may not use this file except in compliance with the License.
 * You may obtain a copy of the License at
 *
 *      http://www.apache.org/licenses/LICENSE-2.0
 *
 * Unless required by applicable law or agreed to in writing, software
 * distributed under the License is distributed on an "AS IS" BASIS,
 * WITHOUT WARRANTIES OR CONDITIONS OF ANY KIND, either express or implied.
 * See the License for the specific language governing permissions and
 * limitations under the License.
 */
package com.android.tools.idea.layoutinspector.resource

import com.android.annotations.concurrency.Slow
import com.android.tools.idea.layoutinspector.model.ComposeViewNode
import com.android.tools.idea.layoutinspector.model.packageNameHash
import com.intellij.execution.RunManager
import com.intellij.execution.configurations.SearchScopeProvidingRunProfile
import com.intellij.ide.util.PsiNavigationSupport
import com.intellij.openapi.project.Project
import com.intellij.pom.Navigatable
import com.intellij.psi.PsiFileSystemItem
import com.intellij.psi.PsiManager
import com.intellij.psi.search.FilenameIndex
import com.intellij.psi.search.GlobalSearchScope
import org.jetbrains.kotlin.psi.KtFile

/** Service for finding Composable function locations. */
open class ComposeResolver(val project: Project) {

  @Slow
  fun findComposableNavigatable(node: ComposeViewNode): Navigatable? {
    val ktFile =
      findKotlinFile(node.composeFilename) { packageNameHash(it) == node.composePackageHash }
        ?: return null
    val vFile = ktFile.virtualFile ?: return null
    return PsiNavigationSupport.getInstance().createNavigatable(project, vFile, node.composeOffset)
  }

  /**
   * Find the kotlin file from the filename found in the tooling API.
   *
   * If there are multiple files with the same name use the package name matcher.
   */
  @Slow
  protected fun findKotlinFile(fileName: String, packageNameMatcher: (String) -> Boolean): KtFile? {
<<<<<<< HEAD
    val files = FilenameIndex.getFilesByName(project, fileName, GlobalSearchScope.allScope(project))
    return files.asSequence().filterIsInstance<PsiClassOwner>().find {
      packageNameMatcher(it.packageName)
    } as? KtFile
=======
    val configuration = RunManager.getInstance(project).selectedConfiguration?.configuration
    val runScope = (configuration as? SearchScopeProvidingRunProfile)?.searchScope
    if (runScope != null) {
      // Attempt to use scope from current configuration, fallback to all scopes if that fails to
      // find the source file.
      findKotlinFileInScope(runScope, fileName, packageNameMatcher)?.let {
        return it
      }
    }
    return findKotlinFileInScope(GlobalSearchScope.allScope(project), fileName, packageNameMatcher)
  }

  private fun findKotlinFileInScope(
    scope: GlobalSearchScope,
    fileName: String,
    packageNameMatcher: (String) -> Boolean
  ): KtFile? {
    val files = FilenameIndex.getVirtualFilesByName(fileName, scope)
    val psiManager = PsiManager.getInstance(project)
    val sourceFiles: List<PsiFileSystemItem> =
      files.mapNotNull {
        when {
          !it.isValid -> null
          it.isDirectory -> null
          else -> psiManager.findFile(it)
        }
      }
    return sourceFiles.filterIsInstance<KtFile>().find {
      packageNameMatcher(it.packageFqName.asString())
    }
>>>>>>> 574fcae1
  }
}<|MERGE_RESOLUTION|>--- conflicted
+++ resolved
@@ -48,12 +48,6 @@
    */
   @Slow
   protected fun findKotlinFile(fileName: String, packageNameMatcher: (String) -> Boolean): KtFile? {
-<<<<<<< HEAD
-    val files = FilenameIndex.getFilesByName(project, fileName, GlobalSearchScope.allScope(project))
-    return files.asSequence().filterIsInstance<PsiClassOwner>().find {
-      packageNameMatcher(it.packageName)
-    } as? KtFile
-=======
     val configuration = RunManager.getInstance(project).selectedConfiguration?.configuration
     val runScope = (configuration as? SearchScopeProvidingRunProfile)?.searchScope
     if (runScope != null) {
@@ -84,6 +78,5 @@
     return sourceFiles.filterIsInstance<KtFile>().find {
       packageNameMatcher(it.packageFqName.asString())
     }
->>>>>>> 574fcae1
   }
 }