/*
 * Copyright (C) 2015 The Android Open Source Project
 *
 * Licensed under the Apache License, Version 2.0 (the "License");
 * you may not use this file except in compliance with the License.
 * You may obtain a copy of the License at
 *
 *      http://www.apache.org/licenses/LICENSE-2.0
 *
 * Unless required by applicable law or agreed to in writing, software
 * distributed under the License is distributed on an "AS IS" BASIS,
 * WITHOUT WARRANTIES OR CONDITIONS OF ANY KIND, either express or implied.
 * See the License for the specific language governing permissions and
 * limitations under the License.
 */
package com.android.tools.idea.uibuilder.handlers.grid;

import com.android.SdkConstants;
import com.android.tools.idea.common.model.AndroidCoordinate;
import com.android.tools.idea.common.model.AndroidDpCoordinate;
import com.android.tools.idea.common.model.AttributesTransaction;
import com.android.tools.idea.common.model.NlComponent;
import com.android.tools.idea.common.scene.SceneComponent;
import com.android.tools.idea.uibuilder.api.*;
import com.android.tools.idea.uibuilder.graphics.NlDrawingStyle;
import com.android.tools.idea.uibuilder.graphics.NlGraphics;
import com.android.tools.idea.uibuilder.model.Insets;
import com.android.tools.idea.uibuilder.model.NlComponentHelperKt;
import com.google.common.annotations.VisibleForTesting;
import org.jetbrains.annotations.NotNull;
import org.jetbrains.annotations.Nullable;

import java.awt.*;
import java.util.List;

final class GridDragHandler extends DragHandler {
  private final GridInfo info;
  private int row;
  private int column;

  GridDragHandler(@NotNull ViewEditor editor, @NotNull ViewGroupHandler handler, @NotNull SceneComponent layout,
                  @NotNull List<NlComponent> components, @NotNull DragType type) {
    super(editor, handler, layout, components, type);
    info = new GridInfo(layout.getNlComponent());
  }

  @Override
  public void commit(@AndroidCoordinate int x, @AndroidCoordinate int y, int modifiers, @NotNull InsertType insertType) {
<<<<<<< HEAD
    // Without this case the children array is empty and the array access throws an ArrayIndexOutOfBoundsException
    if (layout.getChildCount() == 0) {
      insertComponents(-1, insertType);
=======
    NlComponent layoutComponent = layout.getNlComponent();

    // Without this case the children array is empty and the array access throws an ArrayIndexOutOfBoundsException
    if (layout.getChildCount() == 0) {
      editor.insertChildren(layoutComponent, components, -1, insertType);
>>>>>>> 9e819fa1
      return;
    }

    if (insertType.isCreate() && components.size() == 1) {
      // dragging new component to GridLayout
      NlComponent component = components.get(0);
      int row = getRow(lastY);
      int column = getColumn(lastX);

      if (row == -1 || column == -1 || info.cellHasChild(row, column)) {
        // doesn't drag into cell, or drag to the cell which already has component.
        return;
      }
      AttributesTransaction transaction = component.startAttributeTransaction();
<<<<<<< HEAD
      switch (layout.getNlComponent().getTagName()) {
=======
      switch (layoutComponent.getTagName()) {
>>>>>>> 9e819fa1
        case SdkConstants.GRID_LAYOUT: {
          transaction.setAndroidAttribute(SdkConstants.ATTR_LAYOUT_ROW, String.valueOf(row));
          transaction.setAndroidAttribute(SdkConstants.ATTR_LAYOUT_COLUMN, String.valueOf(column));
          break;
        }
        case SdkConstants.GRID_LAYOUT_V7: {
          transaction.setAttribute(SdkConstants.AUTO_URI, SdkConstants.ATTR_LAYOUT_ROW, String.valueOf(row));
          transaction.setAttribute(SdkConstants.AUTO_URI, SdkConstants.ATTR_LAYOUT_COLUMN, String.valueOf(column));
          break;
        }
      }
      transaction.commit();
<<<<<<< HEAD
      insertComponents(-1, insertType);
=======
      editor.insertChildren(layoutComponent, components, -1, insertType);
>>>>>>> 9e819fa1
      return;
    }

    if (info.cellHasChild(row, column)) {
      return;
    }

    NlComponent[][] children = info.getChildren();
    NlComponent child = children[getStartRow()][getStartColumn()];
    int row = info.getRowSkippingEqualLineLocations(y);
    int column = info.getColumnSkippingEqualLineLocations(x);

    child.setAttribute(SdkConstants.ANDROID_URI, SdkConstants.ATTR_LAYOUT_ROW, Integer.toString(row));
    child.setAttribute(SdkConstants.ANDROID_URI, SdkConstants.ATTR_LAYOUT_COLUMN, Integer.toString(column));

    editor.insertChildren(layoutComponent, components, -1, insertType);
  }

  /**
   * For testing.
   */
  GridInfo getInfo() {
    return info;
  }

  @VisibleForTesting
  int getStartRow() {
    return getRow(startY);
  }

  @VisibleForTesting
  int getStartColumn() {
    return getColumn(startX);
  }

  private int getRow(@AndroidDpCoordinate int y) {
    return info.getRow(editor.dpToPx(y));
  }

  private int getColumn(@AndroidDpCoordinate int x) {
    return info.getColumn(editor.dpToPx(x));
  }

  @Override
  public String update(@AndroidDpCoordinate int x, @AndroidDpCoordinate int y, int modifiers) {
    String successful = super.update(x, y, modifiers);

    row = info.getRow(editor.dpToPx(y));
    column = info.getColumn(editor.dpToPx(x));

    return successful;
  }

  @Override
  public void paint(@NotNull NlGraphics graphics) {
    Insets padding = NlComponentHelperKt.getPadding(layout.getNlComponent());

    @AndroidCoordinate int layoutX1 = editor.dpToPx(layout.getDrawX()) + padding.left;
    @AndroidCoordinate int layoutY1 = editor.dpToPx(layout.getDrawY()) + padding.top;
    @AndroidCoordinate int layoutX2 =
      editor.dpToPx(layout.getDrawX()) + padding.left + editor.dpToPx(layout.getDrawWidth()) - padding.width() - 1;
    @AndroidCoordinate int layoutY2 =
      editor.dpToPx(layout.getDrawY()) + padding.top + editor.dpToPx(layout.getDrawHeight()) - padding.height() - 1;

    graphics.useStyle(NlDrawingStyle.DROP_ZONE);

    for (int x : info.getVerticalLineLocations()) {
      graphics.drawLine(x, layoutY1, x, layoutY2);
    }

    for (int y : info.getHorizontalLineLocations()) {
      graphics.drawLine(layoutX1, y, layoutX2, y);
    }

    graphics.useStyle(NlDrawingStyle.DROP_RECIPIENT);
    graphics.drawRect(layoutX1, layoutY1, editor.dpToPx(layout.getDrawWidth()) - padding.width(),
                      editor.dpToPx(layout.getDrawHeight()) - padding.height());

    graphics.useStyle(info.cellHasChild(row, column) ? NlDrawingStyle.INVALID : NlDrawingStyle.DROP_ZONE_ACTIVE);

    Rectangle rectangle = getActiveDropZoneRectangle();
    if (rectangle != null) {
      graphics.fillRect(rectangle.x, rectangle.y, rectangle.width, rectangle.height);
    }
  }

  @AndroidCoordinate
  @Nullable
  private Rectangle getActiveDropZoneRectangle() {
    if (row == -1 || column == -1) {
      return null;
    }
    int startRow = row;
    int startColumn = column;
    int endRow = row + 1;
    int endColumn = column + 1;

    if (info.cellHasChild(row, column)) {
      Object[][] children = info.getChildren();

      while (startRow > 0) {
        if (children[row][column].equals(children[startRow - 1][column])) {
          startRow--;
        }
        else {
          break;
        }
      }

      while (startColumn > 0) {
        if (children[row][column].equals(children[row][startColumn - 1])) {
          startColumn--;
        }
        else {
          break;
        }
      }

      int rowCount = info.getRowCount();

      while (endRow < rowCount) {
        if (children[row][column].equals(children[endRow][column])) {
          endRow++;
        }
        else {
          break;
        }
      }

      if (endRow >= rowCount) {
        return null;
      }

      int columnCount = info.getColumnCount();

      while (endColumn < columnCount) {
        if (children[row][column].equals(children[row][endColumn])) {
          endColumn++;
        }
        else {
          break;
        }
      }

      if (endColumn >= columnCount) {
        return null;
      }
    }

    int[] verticalLineLocations = info.getVerticalLineLocations();
    int[] horizontalLineLocations = info.getHorizontalLineLocations();

    int x = verticalLineLocations[startColumn];
    int y = horizontalLineLocations[startRow];
    int width = verticalLineLocations[endColumn] - x;
    int height = horizontalLineLocations[endRow] - y;

    return new Rectangle(x, y, width, height);
  }
}<|MERGE_RESOLUTION|>--- conflicted
+++ resolved
@@ -46,17 +46,11 @@
 
   @Override
   public void commit(@AndroidCoordinate int x, @AndroidCoordinate int y, int modifiers, @NotNull InsertType insertType) {
-<<<<<<< HEAD
-    // Without this case the children array is empty and the array access throws an ArrayIndexOutOfBoundsException
-    if (layout.getChildCount() == 0) {
-      insertComponents(-1, insertType);
-=======
     NlComponent layoutComponent = layout.getNlComponent();
 
     // Without this case the children array is empty and the array access throws an ArrayIndexOutOfBoundsException
     if (layout.getChildCount() == 0) {
       editor.insertChildren(layoutComponent, components, -1, insertType);
->>>>>>> 9e819fa1
       return;
     }
 
@@ -71,11 +65,7 @@
         return;
       }
       AttributesTransaction transaction = component.startAttributeTransaction();
-<<<<<<< HEAD
-      switch (layout.getNlComponent().getTagName()) {
-=======
       switch (layoutComponent.getTagName()) {
->>>>>>> 9e819fa1
         case SdkConstants.GRID_LAYOUT: {
           transaction.setAndroidAttribute(SdkConstants.ATTR_LAYOUT_ROW, String.valueOf(row));
           transaction.setAndroidAttribute(SdkConstants.ATTR_LAYOUT_COLUMN, String.valueOf(column));
@@ -88,11 +78,7 @@
         }
       }
       transaction.commit();
-<<<<<<< HEAD
-      insertComponents(-1, insertType);
-=======
       editor.insertChildren(layoutComponent, components, -1, insertType);
->>>>>>> 9e819fa1
       return;
     }
 
