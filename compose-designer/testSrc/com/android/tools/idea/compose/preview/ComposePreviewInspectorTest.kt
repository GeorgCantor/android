/*
 * Copyright (C) 2023 The Android Open Source Project
 *
 * Licensed under the Apache License, Version 2.0 (the "License");
 * you may not use this file except in compliance with the License.
 * You may obtain a copy of the License at
 *
 *      http://www.apache.org/licenses/LICENSE-2.0
 *
 * Unless required by applicable law or agreed to in writing, software
 * distributed under the License is distributed on an "AS IS" BASIS,
 * WITHOUT WARRANTIES OR CONDITIONS OF ANY KIND, either express or implied.
 * See the License for the specific language governing permissions and
 * limitations under the License.
 */
package com.android.tools.idea.compose.preview

import com.android.tools.idea.common.scene.SceneManager
import com.android.tools.idea.common.surface.DesignSurface
import com.android.tools.idea.common.surface.SceneView
import com.android.tools.idea.testing.AndroidProjectRule
import com.intellij.openapi.actionSystem.DataSink
<<<<<<< HEAD
=======
import java.awt.Point
import javax.swing.JPanel
>>>>>>> 176f09ad
import org.junit.Rule
import org.junit.Test
import org.mockito.ArgumentMatchers.anyInt
import org.mockito.Mockito
import org.mockito.Mockito.mock
import org.mockito.Mockito.verify
import org.mockito.invocation.InvocationOnMock
import org.mockito.kotlin.any
import org.mockito.kotlin.whenever
<<<<<<< HEAD
import org.mockito.invocation.InvocationOnMock
import org.mockito.stubbing.Answer
import java.awt.Point
import javax.swing.JPanel
=======
import org.mockito.stubbing.Answer
>>>>>>> 176f09ad

class ComposePreviewInspectorTest {

  @get:Rule val projectRule = AndroidProjectRule.inMemory()

  @Test
  fun testFindHoveredComposeViewInfo() {
    val surface = mock<DesignSurface<*>>()
    val sceneView = mock<SceneView>()
    val sceneManager = mock<SceneManager>()
    whenever(sceneView.scale).thenReturn(1.0)
    whenever(sceneView.sceneManager).thenReturn(sceneManager)
    whenever(sceneManager.sceneScalingFactor).thenReturn(1f)

    val interactionPane = mock<JPanel>()
    whenever(interactionPane.locationOnScreen).thenReturn(Point())
    whenever(surface.getSceneViewAt(anyInt(), anyInt())).thenReturn(sceneView)
    whenever(surface.interactionPane).thenReturn(interactionPane)

    val manager = TestComposePreviewManager()
    manager.isInspectionTooltipEnabled = true
<<<<<<< HEAD
    whenever(surface.uiDataSnapshot(Mockito.any())).thenAnswer(object : Answer<Unit> {
      override fun answer(invocation: InvocationOnMock) {
        val sink = invocation.arguments[0] as DataSink
        sink[COMPOSE_PREVIEW_MANAGER] = manager
      }
    })
=======
    whenever(surface.uiDataSnapshot(any()))
      .thenAnswer(
        object : Answer<Unit> {
          override fun answer(invocation: InvocationOnMock) {
            val sink = invocation.arguments[0] as DataSink
            sink[COMPOSE_PREVIEW_MANAGER] = manager
          }
        }
      )
>>>>>>> 176f09ad

    val verifier = mock<(List<ComposeViewInfo>, Int, Int) -> Unit>()

    val composeViewInfo = createViewInfo()
    val handler = ComposePreviewInspector(surface, { listOf(composeViewInfo) }, verifier)

    handler.inspect(50, 50)
    verify(verifier).invoke(listOf(composeViewInfo.children[0]), 50, 50)

    handler.inspect(150, 150)
    verify(verifier).invoke(listOf(composeViewInfo.children[1]), 150, 150)

    handler.inspect(350, 250)
    verify(verifier).invoke(listOf(composeViewInfo.children[1].children[0]), 350, 250)

    handler.inspect(800, 250)
    verify(verifier).invoke(listOf(composeViewInfo.children[2]), 800, 250)

    handler.inspect(900, 380)
    verify(verifier).invoke(listOf(composeViewInfo), 900, 380)
  }

  private fun createViewInfo(): ComposeViewInfo {
    return ComposeViewInfo(
      TestSourceLocation("root"),
      PxBounds(0, 0, 1000, 400),
      children =
        listOf(
          ComposeViewInfo(
            TestSourceLocation("child0"),
            PxBounds(0, 0, 200, 100),
            children = listOf(),
          ),
          ComposeViewInfo(
            TestSourceLocation("child1"),
            PxBounds(100, 100, 500, 300),
            children =
              listOf(
                ComposeViewInfo(
                  TestSourceLocation("child1.0"),
                  PxBounds(250, 250, 500, 300),
                  children = listOf(),
                )
              ),
          ),
          ComposeViewInfo(
            TestSourceLocation("child2"),
            PxBounds(400, 200, 1000, 300),
            children = listOf(),
          ),
        ),
    )
  }
}

private data class TestSourceLocation(
  override val fileName: String = "",
  override val lineNumber: Int = -1,
  override val packageHash: Int = -1,
) : SourceLocation<|MERGE_RESOLUTION|>--- conflicted
+++ resolved
@@ -20,28 +20,17 @@
 import com.android.tools.idea.common.surface.SceneView
 import com.android.tools.idea.testing.AndroidProjectRule
 import com.intellij.openapi.actionSystem.DataSink
-<<<<<<< HEAD
-=======
 import java.awt.Point
 import javax.swing.JPanel
->>>>>>> 176f09ad
 import org.junit.Rule
 import org.junit.Test
 import org.mockito.ArgumentMatchers.anyInt
-import org.mockito.Mockito
 import org.mockito.Mockito.mock
 import org.mockito.Mockito.verify
 import org.mockito.invocation.InvocationOnMock
 import org.mockito.kotlin.any
 import org.mockito.kotlin.whenever
-<<<<<<< HEAD
-import org.mockito.invocation.InvocationOnMock
 import org.mockito.stubbing.Answer
-import java.awt.Point
-import javax.swing.JPanel
-=======
-import org.mockito.stubbing.Answer
->>>>>>> 176f09ad
 
 class ComposePreviewInspectorTest {
 
@@ -63,14 +52,6 @@
 
     val manager = TestComposePreviewManager()
     manager.isInspectionTooltipEnabled = true
-<<<<<<< HEAD
-    whenever(surface.uiDataSnapshot(Mockito.any())).thenAnswer(object : Answer<Unit> {
-      override fun answer(invocation: InvocationOnMock) {
-        val sink = invocation.arguments[0] as DataSink
-        sink[COMPOSE_PREVIEW_MANAGER] = manager
-      }
-    })
-=======
     whenever(surface.uiDataSnapshot(any()))
       .thenAnswer(
         object : Answer<Unit> {
@@ -80,7 +61,6 @@
           }
         }
       )
->>>>>>> 176f09ad
 
     val verifier = mock<(List<ComposeViewInfo>, Int, Int) -> Unit>()
 
