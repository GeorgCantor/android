/*
 * Copyright (C) 2017 The Android Open Source Project
 *
 * Licensed under the Apache License, Version 2.0 (the "License");
 * you may not use this file except in compliance with the License.
 * You may obtain a copy of the License at
 *
 *      http://www.apache.org/licenses/LICENSE-2.0
 *
 * Unless required by applicable law or agreed to in writing, software
 * distributed under the License is distributed on an "AS IS" BASIS,
 * WITHOUT WARRANTIES OR CONDITIONS OF ANY KIND, either express or implied.
 * See the License for the specific language governing permissions and
 * limitations under the License.
 */
package org.jetbrains.android.refactoring

import com.android.annotations.VisibleForTesting
import com.android.ide.common.repository.GradleVersion
import com.android.sdklib.AndroidTargetHash
import com.android.sdklib.AndroidVersion
import com.android.support.MigrationParserVisitor
import com.android.support.parseMigrationFile
import com.android.tools.idea.flags.StudioFlags
import com.android.tools.idea.gradle.dsl.api.GradleBuildModel
import com.android.tools.idea.gradle.dsl.api.ProjectBuildModel
import com.android.tools.idea.gradle.dsl.api.ext.GradlePropertyModel
<<<<<<< HEAD
import com.android.tools.idea.gradle.project.sync.setup.post.project.GradleKtsBuildFilesWarningStep.HAS_KTS_BUILD_FILES
=======
import com.android.tools.idea.gradle.util.GradleProjects
>>>>>>> e549e917
import com.android.tools.idea.model.AndroidModuleInfo
import com.intellij.lang.Language
import com.intellij.openapi.actionSystem.AnActionEvent
import com.intellij.openapi.actionSystem.DataContext
import com.intellij.openapi.actionSystem.LangDataKeys
import com.intellij.openapi.editor.Editor
import com.intellij.openapi.module.Module
import com.intellij.openapi.module.ModuleManager
import com.intellij.openapi.module.ModuleUtilCore
import com.intellij.openapi.project.Project
import com.intellij.openapi.ui.Messages
import com.intellij.psi.PsiElement
import com.intellij.psi.PsiFile
import com.intellij.refactoring.RefactoringActionHandler
import com.intellij.refactoring.actions.BaseRefactoringAction
import org.jetbrains.android.refactoring.AppCompatMigrationEntry.*

class MigrateToAndroidxAction : BaseRefactoringAction() {

  override fun isAvailableInEditorOnly() = false

  override fun isEnabledOnDataContext(dataContext: DataContext): Boolean {
    val module = dataContext.getData(LangDataKeys.MODULE)
    return module != null && GradleProjects.isIdeaAndroidModule(module)
  }

  override fun isEnabledOnElements(elements: Array<out PsiElement>) =
    elements.any { ModuleUtilCore.findModuleForPsiElement(it)?.let { GradleProjects.isIdeaAndroidModule(it) } == true }

  override fun isAvailableOnElementInEditorAndFile(element: PsiElement,
                                                   editor: Editor,
                                                   file: PsiFile,
                                                   context: DataContext,
                                                   place: String): Boolean {
    val module = context.getData(LangDataKeys.MODULE)
    return module != null && GradleProjects.isIdeaAndroidModule(module)
  }

  override fun getHandler(dataContext: DataContext): RefactoringActionHandler? = MigrateToAndroidxHandler()

  override fun update(anActionEvent: AnActionEvent) {
<<<<<<< HEAD
    anActionEvent.presentation.isEnabledAndVisible = StudioFlags.MIGRATE_TO_ANDROID_X_REFACTORING_ENABLED.get()

    if (HAS_KTS_BUILD_FILES.get(anActionEvent.project, false)) {
      anActionEvent.presentation.isEnabled = false
      anActionEvent.presentation.description = "Migration to AndroidX package names is not supported for projects that use Gradle KTS build files"
    }
    else {
      anActionEvent.presentation.description = "Migrates to AndroidX package names"
=======
    val enabled = StudioFlags.MIGRATE_TO_ANDROID_X_REFACTORING_ENABLED.get()
    if (!enabled) {
      anActionEvent.presentation.isEnabledAndVisible = enabled
    }
    else {
      super.update(anActionEvent)
>>>>>>> e549e917
    }
  }

  override fun isAvailableForLanguage(language: Language) = true
}

class MigrateToAndroidxHandler(var showWarningDialog: Boolean = true,
                               var callSyncAfterMigration: Boolean = true,
                               var checkPrerequisites: Boolean = true
) : RefactoringActionHandler {
  override fun invoke(project: Project, editor: Editor?, file: PsiFile?, dataContext: DataContext?) {
    invoke(project, if (file == null) arrayOf() else arrayOf<PsiElement>(file), dataContext)
  }

  override fun invoke(project: Project, elements: Array<out PsiElement>, dataContext: DataContext?) {
    if (checkPrerequisites && !checkRefactoringPrerequisites(project)) {
      return
    }

    val runProcessor = {
      val processor = MigrateToAndroidxProcessor(project, parseMigrationMap(), callSyncAfterMigration = callSyncAfterMigration)
      with(processor) {
        setPreviewUsages(true)
        run()
      }
    }

    if (showWarningDialog) {
      offerToCreateBackupAndRun(project, "Migrate to AndroidX", runProcessor)
    }
    else {
      runProcessor()
    }
  }

  /**
   *  Returns the [AndroidVersion] value for the given receiver [String] or
   *  null if it's not a valid version.
   */
  private fun String.toAndroidVersion(): AndroidVersion? = AndroidTargetHash.getPlatformVersion(this)

  /**
   * Returns the buildSdk value of a the receiver [Module] or null
   * if the [Module] buildSdk could not be found.
   */
  private fun Pair<Module, GradleBuildModel?>.findBuildSdk(): AndroidVersion? {
    val modelVersion = second?.android()
      ?.compileSdkVersion()
      ?.toString()
      ?.toAndroidVersion()

    // If we couldn't find the version from the model parser, try to get it
    // from the AndroidModuleInfo. This could happen if the version is coming
    // from a variable that the Gradle parser is not handling correctly
    return modelVersion ?: AndroidModuleInfo.getInstance(first)?.buildSdkVersion
  }

  private fun checkRefactoringPrerequisites(project: Project): Boolean {
    val buildModel = ProjectBuildModel.get(project)
    val moduleModels = ModuleManager.getInstance(project).modules
      .mapNotNull { it to buildModel.getModuleBuildModel(it) }
    val highestCompileSdkVersion = moduleModels
      .mapNotNull { it.findBuildSdk() }
      .sorted()
      .lastOrNull()
    val supportedCompileSdk = if (highestCompileSdkVersion != null) {
      AndroidVersion(28) <= highestCompileSdkVersion || highestCompileSdkVersion.codename != null
    }
    else {
      true // Enable by default when we can not find out the version
    }

    val gradleVersionString = moduleModels.mapNotNull { it.second }
      .map { it.buildscript().dependencies() }
      .flatMap { it.artifacts() }
      .filter { it.name().forceString() == "gradle" && it.group().forceString() == "com.android.tools.build" }
      .map { it.version().getValue(GradlePropertyModel.STRING_TYPE) }
      .firstOrNull()
    val supportedGradleVersion = if (gradleVersionString?.startsWith('$') == false) {
      GradleVersion.tryParse(gradleVersionString)?.isAtLeastIncludingPreviews(3, 2, 0) ?: false
    }
    else {
      // For now, ignore this case since the DSL parser does not seem to handle that correctly
      true
    }

    if (supportedCompileSdk && supportedGradleVersion) {
      return true
    }

    val warningContent = if (!supportedCompileSdk) {
      "You need to have compileSdk set to at least 28 in your module build.gradle to migrate to AndroidX."
    }
                         else {
      ""
    } + if (!supportedGradleVersion) {
      "The gradle plugin version in your project build.gradle file needs to be set to at least com.android.tools.build:gradle:3.2.0 " +
      "in order to migrate to AndroidX."
    }
                         else {
      ""
    }

    Messages.showErrorDialog(warningContent, "Unable to migrate to AndroidX")
    return false
  }

  @VisibleForTesting
  private fun parseMigrationMap(): List<AppCompatMigrationEntry> {
    val classesAndCoordinates = mutableListOf<AppCompatMigrationEntry>()
    val packages = mutableListOf<PackageMigrationEntry>()

    parseMigrationFile(object : MigrationParserVisitor {
      override fun visitClass(old: String, new: String) {
        classesAndCoordinates.add(ClassMigrationEntry(old, new))
      }

      override fun visitPackage(old: String, new: String) {
        packages.add(PackageMigrationEntry(old, new))
      }

      override fun visitGradleCoordinate(
        oldGroupName: String,
        oldArtifactName: String,
        newGroupName: String,
        newArtifactName: String,
        newBaseVersion: String
      ) {
        classesAndCoordinates.add(
          GradleDependencyMigrationEntry(oldGroupName, oldArtifactName, newGroupName, newArtifactName, newBaseVersion))
      }

      override fun visitGradleCoordinateUpgrade(groupName: String, artifactName: String, newBaseVersion: String) {
        classesAndCoordinates.add(
          UpdateGradleDepedencyVersionMigrationEntry(groupName, artifactName, newBaseVersion))
      }
    })

    // Packages need to be sorted so the refactoring is applied correctly. We need to apply
    // the longest names first so, if there are conflicting refactorings, the longest one
    // is applied first.
    packages.sortByDescending { it.myOldName.length }
    classesAndCoordinates.addAll(packages)
    return classesAndCoordinates
  }
}<|MERGE_RESOLUTION|>--- conflicted
+++ resolved
@@ -25,11 +25,8 @@
 import com.android.tools.idea.gradle.dsl.api.GradleBuildModel
 import com.android.tools.idea.gradle.dsl.api.ProjectBuildModel
 import com.android.tools.idea.gradle.dsl.api.ext.GradlePropertyModel
-<<<<<<< HEAD
+import com.android.tools.idea.gradle.util.GradleProjects
 import com.android.tools.idea.gradle.project.sync.setup.post.project.GradleKtsBuildFilesWarningStep.HAS_KTS_BUILD_FILES
-=======
-import com.android.tools.idea.gradle.util.GradleProjects
->>>>>>> e549e917
 import com.android.tools.idea.model.AndroidModuleInfo
 import com.intellij.lang.Language
 import com.intellij.openapi.actionSystem.AnActionEvent
@@ -71,7 +68,6 @@
   override fun getHandler(dataContext: DataContext): RefactoringActionHandler? = MigrateToAndroidxHandler()
 
   override fun update(anActionEvent: AnActionEvent) {
-<<<<<<< HEAD
     anActionEvent.presentation.isEnabledAndVisible = StudioFlags.MIGRATE_TO_ANDROID_X_REFACTORING_ENABLED.get()
 
     if (HAS_KTS_BUILD_FILES.get(anActionEvent.project, false)) {
@@ -80,14 +76,7 @@
     }
     else {
       anActionEvent.presentation.description = "Migrates to AndroidX package names"
-=======
-    val enabled = StudioFlags.MIGRATE_TO_ANDROID_X_REFACTORING_ENABLED.get()
-    if (!enabled) {
-      anActionEvent.presentation.isEnabledAndVisible = enabled
-    }
-    else {
       super.update(anActionEvent)
->>>>>>> e549e917
     }
   }
 
