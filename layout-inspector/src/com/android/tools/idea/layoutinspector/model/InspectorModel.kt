--- conflicted
+++ resolved
@@ -25,6 +25,7 @@
 import com.android.tools.idea.util.ListenerCollection
 import com.google.wireless.android.sdk.stats.DynamicLayoutInspectorErrorInfo
 import com.intellij.openapi.project.Project
+import org.jetbrains.annotations.VisibleForTesting
 import java.awt.Dimension
 import java.util.concurrent.ConcurrentHashMap
 import java.util.concurrent.Executors.newSingleThreadExecutor
@@ -32,7 +33,6 @@
 import java.util.concurrent.TimeUnit
 import kotlin.math.pow
 import kotlin.properties.Delegates
-import org.jetbrains.annotations.VisibleForTesting
 
 const val REBOOT_FOR_LIVE_INSPECTOR_MESSAGE_KEY =
   "android.ddms.notification.layoutinspector.reboot.live.inspector"
@@ -48,36 +48,11 @@
   COMPONENT_TREE
 }
 
-<<<<<<< HEAD
-fun interface InspectorModelModificationListener {
-  fun onModification(
-    oldWindow: AndroidWindow?,
-    newWindow: AndroidWindow?,
-    isStructuralChange: Boolean
-  )
-}
-
-=======
->>>>>>> 574fcae1
 class InspectorModel(
   val project: Project,
   val scheduler: ScheduledExecutorService? = null,
   processesModel: ProcessesModel? = null
 ) : ViewNodeAndResourceLookup {
-<<<<<<< HEAD
-  init {
-    processesModel?.addSelectedProcessListeners(newSingleThreadExecutor()) { clear() }
-  }
-
-  override val resourceLookup = ResourceLookup(project)
-  val selectionListeners = mutableListOf<(ViewNode?, ViewNode?, SelectionOrigin) -> Unit>()
-
-  val modificationListeners =
-    ListenerCollection.createWithDirectExecutor<InspectorModelModificationListener>()
-
-  val connectionListeners =
-    ListenerCollection.createWithDirectExecutor<(InspectorClient?) -> Unit>()
-=======
 
   fun interface SelectionListener {
     fun onSelection(oldNode: ViewNode?, newNode: ViewNode?, origin: SelectionOrigin)
@@ -123,7 +98,6 @@
 
   override val resourceLookup = ResourceLookup(project)
 
->>>>>>> 574fcae1
   var lastGeneration = 0
   var updating = false
 
@@ -139,21 +113,6 @@
 
   private var lastSelection: Selection? = null
 
-<<<<<<< HEAD
-  val hoverListeners = mutableListOf<(ViewNode?, ViewNode?) -> Unit>()
-  var hoveredNode: ViewNode? by
-    Delegates.observable(null as ViewNode?) { _, old, new ->
-      if (new != old) {
-        hoverListeners.forEach { it(old, new) }
-      }
-    }
-
-  // TODO: update all listeners to use ListenerCollection
-  val attachStageListeners =
-    ListenerCollection.createWithDirectExecutor<
-      (DynamicLayoutInspectorErrorInfo.AttachErrorState) -> Unit
-    >()
-=======
   override val selection: ViewNode?
     get() {
       return lastSelection?.selection
@@ -165,7 +124,6 @@
         hoverListeners.forEach { it.onHover(old, new) }
       }
     }
->>>>>>> 574fcae1
 
   val windows = ConcurrentHashMap<Any, AndroidWindow>()
   // synthetic node to hold the roots of the current windows.
@@ -175,18 +133,12 @@
     HALF_OPEN,
     FLAT
   }
-<<<<<<< HEAD
-=======
-
->>>>>>> 574fcae1
+
   enum class FoldOrientation {
     VERTICAL,
     HORIZONTAL
   }
-<<<<<<< HEAD
-=======
-
->>>>>>> 574fcae1
+
   class FoldInfo(var angle: Int?, var posture: Posture?, var orientation: FoldOrientation) {
     fun toProto(): LayoutInspectorViewProtocol.FoldEvent =
       LayoutInspectorViewProtocol.FoldEvent.newBuilder()
@@ -424,8 +376,6 @@
     notifyUpdateCompleted()
     val window = if (newWindow != null) windows[newWindow.id] else null
     modificationListeners.forEach { it.onModification(oldWindow, window, structuralChange) }
-<<<<<<< HEAD
-=======
   }
 
   fun addSelectionListener(listener: SelectionListener) {
@@ -471,7 +421,6 @@
 
   fun removeAttachStageListener(listener: AttachStageListener) {
     attachStageListeners.remove(listener)
->>>>>>> 574fcae1
   }
 
   private fun decreaseHighlights() {
@@ -479,12 +428,7 @@
       val max =
         root.flatten().filterIsInstance<ComposeViewNode>().maxOfOrNull {
           it.recompositions.decreaseHighlights()
-<<<<<<< HEAD
-        }
-          ?: 0f
-=======
         } ?: 0f
->>>>>>> 574fcae1
       if (max != 0f) {
         scheduler?.schedule(::decreaseHighlights, DECREASE_DELAY, DECREASE_TIMEUNIT)
       } else {
@@ -628,12 +572,7 @@
       }
       return oldNode?.children?.indices?.all {
         oldNode.children[it].drawId == newNode?.children?.get(it)?.drawId
-<<<<<<< HEAD
-      }
-        ?: true
-=======
       } ?: true
->>>>>>> 574fcae1
     }
   }
 }