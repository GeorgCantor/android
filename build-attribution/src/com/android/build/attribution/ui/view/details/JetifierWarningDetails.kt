/*
 * Copyright (C) 2021 The Android Open Source Project
 *
 * Licensed under the Apache License, Version 2.0 (the "License");
 * you may not use this file except in compliance with the License.
 * You may obtain a copy of the License at
 *
 *      http://www.apache.org/licenses/LICENSE-2.0
 *
 * Unless required by applicable law or agreed to in writing, software
 * distributed under the License is distributed on an "AS IS" BASIS,
 * WITHOUT WARRANTIES OR CONDITIONS OF ANY KIND, either express or implied.
 * See the License for the specific language governing permissions and
 * limitations under the License.
 */
package com.android.build.attribution.ui.view.details

import com.android.build.attribution.analyzers.AnalyzerNotRun
import com.android.build.attribution.analyzers.JetifierCanBeRemoved
import com.android.build.attribution.analyzers.JetifierNotUsed
import com.android.build.attribution.analyzers.JetifierRequiredForLibraries
import com.android.build.attribution.analyzers.JetifierUsageAnalyzerResult
import com.android.build.attribution.analyzers.JetifierUsedCheckRequired
import com.android.build.attribution.ui.BuildAnalyzerBrowserLinks
import com.android.build.attribution.ui.HtmlLinksHandler
import com.android.build.attribution.ui.htmlTextLabelWithLinesWrap
import com.android.build.attribution.ui.view.ViewActionHandlers
import com.android.buildanalyzer.common.FullDependencyPath
import com.intellij.ide.ui.laf.darcula.ui.DarculaButtonUI.DEFAULT_STYLE_KEY
import com.intellij.ide.util.treeView.NodeRenderer
import com.intellij.openapi.Disposable
import com.intellij.openapi.actionSystem.ActionManager
import com.intellij.openapi.actionSystem.ActionPlaces
import com.intellij.openapi.actionSystem.DefaultActionGroup
import com.intellij.openapi.util.text.StringUtil
import com.intellij.ui.ColoredListCellRenderer
import com.intellij.ui.DoubleClickListener
import com.intellij.ui.ListSpeedSearch
import com.intellij.ui.OnePixelSplitter
import com.intellij.ui.PopupHandler
import com.intellij.ui.ScrollPaneFactory
import com.intellij.ui.SimpleColoredComponent
import com.intellij.ui.SimpleTextAttributes
import com.intellij.ui.awt.RelativePoint
import com.intellij.ui.components.ActionLink
import com.intellij.ui.components.JBList
import com.intellij.ui.components.panels.HorizontalLayout
import com.intellij.ui.treeStructure.Tree
import com.intellij.util.Alarm
import com.intellij.util.PlatformIcons.LIBRARY_ICON
import com.intellij.util.text.DateFormatUtil
import com.intellij.util.ui.JBUI
import com.intellij.util.ui.UIUtil
import com.intellij.util.ui.UIUtil.getListBackground
import com.intellij.util.ui.UIUtil.getListForeground
import com.intellij.util.ui.components.BorderLayoutPanel
import com.intellij.util.ui.tree.TreeUtil
import com.intellij.util.ui.update.Activatable
import com.intellij.util.ui.update.UiNotifyConnector
import java.awt.BorderLayout
import java.awt.Component
import java.awt.GridBagConstraints
import java.awt.GridBagLayout
import java.awt.event.ActionEvent
import java.awt.event.KeyEvent
import java.awt.event.MouseEvent
import javax.swing.AbstractAction
import javax.swing.BoxLayout
import javax.swing.JButton
import javax.swing.JComponent
import javax.swing.JEditorPane
import javax.swing.JLabel
import javax.swing.JList
import javax.swing.JPanel
import javax.swing.JTree
import javax.swing.KeyStroke
import javax.swing.ListSelectionModel
import javax.swing.tree.DefaultMutableTreeNode
import javax.swing.tree.DefaultTreeModel

class JetifierWarningDetailsView(
  private val data: JetifierUsageAnalyzerResult,
  private val actionHandlers: ViewActionHandlers,
  private val disposable: Disposable
) {


  val pagePanel: JPanel = JPanel()

  private val headerTextArea: JEditorPane = run {
    val linksHandler = HtmlLinksHandler(actionHandlers)
    val learnMoreLink = linksHandler.externalLink("Learn more", BuildAnalyzerBrowserLinks.JETIIFER_MIGRATE)
    val headerStatus = when (data.projectStatus) {
      JetifierUsedCheckRequired -> "Check if you need Jetifier in your project"
      is JetifierRequiredForLibraries -> "Some project dependencies require Jetifier"
      JetifierCanBeRemoved -> "Jetifier flag can be removed"
      JetifierNotUsed -> error("Warning should not be shown in this state.")
      AnalyzerNotRun -> error("Warning should not be shown in this state.")
    }

    val callToActionLine = when (data.projectStatus) {
      // The following dependencies are recognized as support libraries: com.android.support, com.android.databinding, android.arch.
      JetifierUsedCheckRequired -> """
        Removing Jetifier could reduce project build time.
        To disable Jetifier your project should have no dependencies on legacy support libraries.
        Run check to see if you have any of such dependencies in your project.
        """.trimIndent()
      is JetifierRequiredForLibraries ->
        when (val size = data.projectStatus.checkJetifierResult.dependenciesDependingOnSupportLibs.size) {
          1 -> """
            This check found <b>1 declared dependency</b> that requires legacy support libraries.
            Removing Jetifier could reduce project build time.
            To disable Jetifier you need to upgrade it to a version that does not require legacy support libraries or find an alternative.
            Run this check again to include recent changes to project files.
            """.trimIndent()
          else -> """
            This check found <b>$size declared dependencies</b> that require legacy support libraries.
            Removing Jetifier could reduce project build time.
            To disable Jetifier you need to upgrade them to versions that do not require legacy support libraries or find alternatives.
            Run this check again to include recent changes to project files.
            """.trimIndent()
        }
      JetifierCanBeRemoved -> """
        This check found <b>0 declared dependencies</b> that require Jetifier in your project.
        You can safely remove the 'android.enableJetifier' flag.
      """.trimIndent()
      JetifierNotUsed -> error("Warning should not be shown in this state.")
      AnalyzerNotRun -> error("Warning should not be shown in this state.")
    }

    val contentHtml = """
          <b>$headerStatus</b><br/>
          <br/>
          Your project’s gradle.properties file includes 'android.enableJetifier=true'.
          This flag is needed to enable AndroidX for libraries that don’t support it natively.
          $learnMoreLink.<br/>
          <br/>
          $callToActionLine<br/>
        """.trimIndent()
    htmlTextLabelWithLinesWrap(contentHtml, linksHandler)
  }

  private val runCheckButton = JButton("Run Jetifier check").apply {
    name = "run-check-button"
    addActionListener { actionHandlers.runCheckJetifierTask() }
    putClientProperty(DEFAULT_STYLE_KEY, data.projectStatus !is JetifierCanBeRemoved)
  }

  private val removeJetifierButton = JButton("Disable Jetifier").apply {
    name = "disable-jetifier-button"
    toolTipText = "Remove the 'android.enableJetifier' flag from gradle.properties"
    addActionListener { actionHandlers.turnJetifierOffInProperties { RelativePoint.getSouthOf(this) } }
    putClientProperty(DEFAULT_STYLE_KEY, data.projectStatus is JetifierCanBeRemoved)
    isVisible = data.projectStatus is JetifierCanBeRemoved
    // Making this button same size as a bigger "Run Check" button so that they look better when stacked.
    preferredSize = runCheckButton.preferredSize
    maximumSize = runCheckButton.maximumSize
    minimumSize = runCheckButton.minimumSize
  }

  private val declaredDependenciesList = JBList(data.createDeclaredDependenciesList()).apply {
    name = "declared-dependencies-list"
    cellRenderer = object : ColoredListCellRenderer<DirectDependencyDescriptor>() {
      override fun customizeCellRenderer(list: JList<out DirectDependencyDescriptor>,
                                         value: DirectDependencyDescriptor?,
                                         index: Int,
                                         selected: Boolean,
                                         hasFocus: Boolean) {
        if (value == null) return
        icon = LIBRARY_ICON
        isIconOpaque = true
        setFocusBorderAroundIcon(true)
        background = getListBackground(selected, hasFocus)
        mySelectionForeground = getListForeground(selected, hasFocus)
        if (data.projectStatus is JetifierRequiredForLibraries) {
          toolTipText = treeToolTip(supportLibrary = value.isSupportLibrary, declaredDependency = true)
        }
        append(value.fullName, SimpleTextAttributes.REGULAR_ATTRIBUTES)
      }
    }
    border = JBUI.Borders.empty()
    selectionMode = ListSelectionModel.SINGLE_SELECTION
    selectionModel.addListSelectionListener { onDeclaredDependencySelection() }

    emptyText.clear()
    when (data.projectStatus) {
      is JetifierUsedCheckRequired -> {
        emptyText.appendText("Run check", SimpleTextAttributes.LINK_ATTRIBUTES) {
          actionHandlers.runCheckJetifierTask()
        }
        emptyText.appendText(" to see if you need Jetifier in your project.")
      }
      is JetifierCanBeRemoved -> {
        emptyText.appendText("No dependencies require jetifier, ", SimpleTextAttributes.GRAYED_ATTRIBUTES)
        emptyText.appendText("remove 'android.enableJetifier' flag.", SimpleTextAttributes.LINK_ATTRIBUTES) {
          val pointBelowCenter = emptyText.pointBelow.apply { translate(emptyText.preferredSize.width / 2, 0) }
          actionHandlers.turnJetifierOffInProperties { RelativePoint(this, pointBelowCenter) }
        }
      }
<<<<<<< HEAD
      else -> { }
=======

      AnalyzerNotRun,
      JetifierNotUsed,
      is JetifierRequiredForLibraries -> {}
>>>>>>> 574fcae1
    }
    installResultsTableActions(this)
    ListSpeedSearch.installOn(this)
  }

  private val tableHeader = SimpleColoredComponent().apply {
    name = "declared-dependencies-header"
    ipad = JBUI.insetsLeft(8)
    // Text set in refreshUI.
    border = JBUI.Borders.customLineBottom(JBUI.CurrentTheme.ToolWindow.headerBorderBackground())
    background = UIUtil.getTreeBackground()
  }

  private val outdatedResultsBanner = JPanel().apply {
    name = "outdated-results-banner"
    isVisible = data.isPreviouslySavedResultReused()
    layout = HorizontalLayout(10)
    border = JBUI.Borders.empty(4, 8)
    add(JLabel("Showing previously saved results."), HorizontalLayout.LEFT)
    add(ActionLink("Re-run check.") { actionHandlers.runCheckJetifierTask() }, HorizontalLayout.RIGHT)
    background = JBUI.CurrentTheme.NotificationWarning.backgroundColor()
    foreground = JBUI.CurrentTheme.NotificationWarning.foregroundColor()
  }

  private val treeHeader = SimpleColoredComponent().apply {
    name = "dependency-structure-header"
    ipad = JBUI.insetsLeft(8)
    append("Dependency Structure")
    border = JBUI.Borders.customLineBottom(JBUI.CurrentTheme.ToolWindow.headerBorderBackground())
    background = UIUtil.getTreeBackground()
  }

  private val dependencyStructureTree = Tree().apply {
    isRootVisible = false
    cellRenderer = DependenciesStructureTreeRenderer()
    model = DefaultTreeModel(null)
  }

  private val resultPanel = JPanel().apply {
    name = "jetifier-libraries-list"
    layout = BorderLayout()

    val declaredDependenciesListPanel = ScrollPaneFactory.createScrollPane().apply {
      setColumnHeaderView(tableHeader)
      val listWithBanner = BorderLayoutPanel()
      setViewportView(listWithBanner.addToTop(outdatedResultsBanner).addToCenter(declaredDependenciesList))
    }
    val librariesStructurePanel = ScrollPaneFactory.createScrollPane().apply {
      setColumnHeaderView(treeHeader)
      setViewportView(dependencyStructureTree)

    }
    val splitter = OnePixelSplitter(false, 0.5f)
    splitter.firstComponent = declaredDependenciesListPanel
    splitter.secondComponent = librariesStructurePanel

    add(splitter, BorderLayout.CENTER)
  }

  init {
    val buttonsPanel = JPanel().apply {
      layout = BoxLayout(this, BoxLayout.Y_AXIS)
      add(removeJetifierButton)
      add(runCheckButton)
    }

    val headerPanel = JPanel().apply {
      layout = BoxLayout(this, BoxLayout.X_AXIS)
      // TODO determine size from font metrics?
      headerTextArea.maximumSize = JBUI.size(800, Int.MAX_VALUE)
      // Align both components to the bottom.
      buttonsPanel.alignmentY = Component.BOTTOM_ALIGNMENT
      headerTextArea.alignmentY = Component.BOTTOM_ALIGNMENT
      add(headerTextArea)
      add(buttonsPanel)
    }

    pagePanel.layout = GridBagLayout()
    pagePanel.add(headerPanel, GridBagConstraints().apply {
      gridx = 0
      gridy = 0
      weightx = 1.0
      fill = GridBagConstraints.HORIZONTAL
    })
    pagePanel.add(resultPanel, GridBagConstraints().apply {
      gridx = 0
      gridy = 1
      gridwidth = GridBagConstraints.REMAINDER
      weightx = 1.0
      weighty = 1.0
      insets = JBUI.insetsTop(10)
      fill = GridBagConstraints.BOTH
    })

    setupRefresh()
  }

  private fun setupRefresh() {
    // Create alarm for auto-refreshes that has page as activation component, so requests are scheduled only while it is visible.
    val refreshAlarm = Alarm(pagePanel, disposable)
    // Refresh ui state and schedule next refresh in 30s.
    object : Runnable {
      override fun run() {
        refreshUi()
        refreshAlarm.addRequest(this, 30000)
      }
    }.run()
    // Also refresh right away on page reopening, otherwise there will be 30s lag until next alarm triggers.
    UiNotifyConnector.installOn(pagePanel, object : Activatable {
      override fun showNotify() {
        refreshUi()
      }
    })
  }

  private fun refreshUi() {
    tableHeader.let {
      it.clear()
      val lastUpdatedSuffix = data.lastCheckJetifierBuildTimestamp?.let {
        val lastUpdatedTime = StringUtil.decapitalize(DateFormatUtil.formatPrettyDateTime(it))
        " (updated $lastUpdatedTime)"
      } ?: ""
      it.append("Declared Dependencies Requiring Jetifier$lastUpdatedSuffix")
    }
  }

  private fun onDeclaredDependencySelection() {
    if (data.projectStatus is JetifierRequiredForLibraries) {
      val newRoot = DefaultMutableTreeNode()
      val selectedDependency = declaredDependenciesList.selectedValue
      if (selectedDependency != null) {
        val descriptors = selectedDependency.pathToSupportLibrary.map { DependencyDescriptor(it) }
        descriptors.last().supportLibrary = true
        descriptors.first().declaredDependency = true
        descriptors.foldRight(newRoot) { descriptor: DependencyDescriptor, parentNode: DefaultMutableTreeNode ->
          DependencyTreeNode(descriptor).also { parentNode.add(it) }
        }
      }
      (dependencyStructureTree.model as? DefaultTreeModel)?.setRoot(newRoot)
      TreeUtil.expandAll(dependencyStructureTree)
    }
  }

  private fun installResultsTableActions(resultsTable: JBList<DirectDependencyDescriptor>) {
    val findSelectedLibVersionDeclarationAction = actionHandlers.createFindSelectedLibVersionDeclarationAction { resultsTable.selectedValue }
    DefaultActionGroup().let { group ->
      group.add(findSelectedLibVersionDeclarationAction)
      PopupHandler.installPopupMenu(resultsTable, group, ActionPlaces.POPUP)
    }
    object : DoubleClickListener() {
      override fun onDoubleClick(e: MouseEvent): Boolean {
        ActionManager.getInstance().tryToExecute(findSelectedLibVersionDeclarationAction, e, resultsTable, null, true)
        return true
      }
    }.installOn(resultsTable)
    resultsTable.getInputMap(JComponent.WHEN_ANCESTOR_OF_FOCUSED_COMPONENT).apply {
      put(KeyStroke.getKeyStroke(KeyEvent.VK_ENTER, 0), "enter")
      put(KeyStroke.getKeyStroke(KeyEvent.VK_SPACE, 0), "enter")
    }
    resultsTable.actionMap.apply {
      put("enter", object : AbstractAction() {
        override fun actionPerformed(e: ActionEvent) {
          ActionManager.getInstance().tryToExecute(findSelectedLibVersionDeclarationAction, null, resultsTable, null, true)
        }
      })
    }
  }

  private fun JetifierUsageAnalyzerResult.isPreviouslySavedResultReused(): Boolean =
    !checkJetifierBuild && (projectStatus is JetifierCanBeRemoved || projectStatus is JetifierRequiredForLibraries)


  private class DependencyTreeNode(val descriptor: DependencyDescriptor) : DefaultMutableTreeNode(descriptor) {
    override fun toString(): String {
      return descriptor.fullName
    }
  }

  class DependencyDescriptor(
    /** Full dependency name in 'group:name:version' format. */
    val fullName: String,
  ) {
    var declaredDependency: Boolean = false
    var supportLibrary: Boolean = false
    val prefix: String
      get() = when {
        declaredDependency -> ""
        supportLibrary -> "depends on "
        else -> "via "
      }
    val tooltip: String?
      get() = treeToolTip(supportLibrary, declaredDependency)
  }

  data class DirectDependencyDescriptor(
    val fullName: String,
    val projects: List<String>,
    val pathToSupportLibrary: List<String>
  ) {
    val isSupportLibrary: Boolean get() = pathToSupportLibrary.size == 1

    constructor(resultEntry: Map.Entry<String, List<FullDependencyPath>>) : this(
      resultEntry.key,
      resultEntry.value.map { it.projectPath },
      resultEntry.value.first().dependencyPath.elements
    )
  }

  private class DependenciesStructureTreeRenderer : NodeRenderer() {

    override fun customizeCellRenderer(tree: JTree,
                                       value: Any?,
                                       selected: Boolean,
                                       expanded: Boolean,
                                       leaf: Boolean,
                                       row: Int,
                                       hasFocus: Boolean) {
      val node = value as DefaultMutableTreeNode
      val userObj = node.userObject as? DependencyDescriptor
      if (userObj == null) {
        super.customizeCellRenderer(tree, value, selected, expanded, leaf, row, hasFocus)
      }
      else {
        icon = LIBRARY_ICON
        append(userObj.prefix, SimpleTextAttributes.GRAYED_SMALL_ATTRIBUTES)
        append(userObj.fullName)
        toolTipText = userObj.tooltip
      }
    }
  }
}

private fun treeToolTip(supportLibrary: Boolean, declaredDependency: Boolean): String? = when {
  supportLibrary -> "This is a legacy support library. All dependencies on such libraries should be removed before disabling jetifier."
  declaredDependency -> "This library depends on a legacy support library. In order to disable Jetifier, please, migrate to a version " +
                        "that no longer depends on legacy support libraries."
  else -> null
}

private fun JetifierUsageAnalyzerResult.createDeclaredDependenciesList(): List<JetifierWarningDetailsView.DirectDependencyDescriptor> {
  return ((projectStatus as? JetifierRequiredForLibraries) ?: return emptyList())
     .checkJetifierResult
     .dependenciesDependingOnSupportLibs
     .entries
     .map { JetifierWarningDetailsView.DirectDependencyDescriptor(it) }
     .sortedBy { it.fullName }
}
<|MERGE_RESOLUTION|>--- conflicted
+++ resolved
@@ -48,7 +48,7 @@
 import com.intellij.ui.treeStructure.Tree
 import com.intellij.util.Alarm
 import com.intellij.util.PlatformIcons.LIBRARY_ICON
-import com.intellij.util.text.DateFormatUtil
+import com.intellij.util.text.JBDateFormat
 import com.intellij.util.ui.JBUI
 import com.intellij.util.ui.UIUtil
 import com.intellij.util.ui.UIUtil.getListBackground
@@ -197,14 +197,10 @@
           actionHandlers.turnJetifierOffInProperties { RelativePoint(this, pointBelowCenter) }
         }
       }
-<<<<<<< HEAD
-      else -> { }
-=======
 
       AnalyzerNotRun,
       JetifierNotUsed,
       is JetifierRequiredForLibraries -> {}
->>>>>>> 574fcae1
     }
     installResultsTableActions(this)
     ListSpeedSearch.installOn(this)
@@ -324,7 +320,7 @@
     tableHeader.let {
       it.clear()
       val lastUpdatedSuffix = data.lastCheckJetifierBuildTimestamp?.let {
-        val lastUpdatedTime = StringUtil.decapitalize(DateFormatUtil.formatPrettyDateTime(it))
+        val lastUpdatedTime = StringUtil.decapitalize(JBDateFormat.getFormatter().formatPrettyDateTime(it))
         " (updated $lastUpdatedTime)"
       } ?: ""
       it.append("Declared Dependencies Requiring Jetifier$lastUpdatedSuffix")
