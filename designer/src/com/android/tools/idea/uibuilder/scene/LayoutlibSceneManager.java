--- conflicted
+++ resolved
@@ -19,6 +19,7 @@
 import static com.android.SdkConstants.TOOLS_URI;
 import static com.android.resources.Density.DEFAULT_DENSITY;
 import static com.android.tools.idea.common.surface.SceneView.SQUARE_SHAPE_POLICY;
+import static com.android.tools.idea.flags.StudioFlags.DESIGN_TOOLS_POWER_SAVE_MODE_SUPPORT;
 import static com.intellij.util.ui.update.Update.HIGH_PRIORITY;
 import static com.intellij.util.ui.update.Update.LOW_PRIORITY;
 
@@ -27,12 +28,6 @@
 import com.android.ide.common.rendering.api.ResourceReference;
 import com.android.ide.common.rendering.api.ResourceValue;
 import com.android.ide.common.rendering.api.SessionParams;
-import com.android.ide.common.rendering.api.ViewInfo;
-<<<<<<< HEAD
-=======
-import com.android.tools.idea.AndroidPsiUtils;
-import com.android.tools.idea.IdeInfo;
->>>>>>> 44b500f2
 import com.android.tools.idea.common.analytics.CommonUsageTracker;
 import com.android.tools.idea.common.diagnostics.NlDiagnosticsManager;
 import com.android.tools.idea.common.model.AndroidCoordinate;
@@ -82,6 +77,7 @@
 import com.google.common.annotations.VisibleForTesting;
 import com.google.common.collect.ImmutableList;
 import com.google.wireless.android.sdk.stats.LayoutEditorRenderResult;
+import com.intellij.ide.PowerSaveMode;
 import com.intellij.openapi.Disposable;
 import com.intellij.openapi.application.ApplicationManager;
 import com.intellij.openapi.diagnostic.Logger;
@@ -90,21 +86,13 @@
 import com.intellij.openapi.util.Disposer;
 import com.intellij.psi.xml.XmlTag;
 import com.intellij.util.SlowOperations;
-<<<<<<< HEAD
-=======
-import com.intellij.util.concurrency.AppExecutorUtil;
->>>>>>> 44b500f2
 import com.intellij.util.concurrency.AppExecutorUtil;
 import com.intellij.util.concurrency.EdtExecutorService;
 import com.intellij.util.ui.UIUtil;
 import com.intellij.util.ui.update.Update;
-<<<<<<< HEAD
-=======
-import java.awt.*;
-import java.awt.Rectangle;
->>>>>>> 44b500f2
 import java.util.Arrays;
 import java.util.Collections;
+import java.util.EnumSet;
 import java.util.HashSet;
 import java.util.LinkedList;
 import java.util.List;
@@ -314,7 +302,7 @@
   private boolean useTransparentRendering = false;
 
   /**
-   * If true, the renders will use {@link SessionParams.RenderingMode.SHRINK}
+   * If true, the renders will use {@link SessionParams.RenderingMode#SHRINK}
    */
   private boolean useShrinkRendering = false;
 
@@ -361,6 +349,13 @@
    * Value in the range [0f..1f] to set the quality of the rendering, 0 meaning the lowest quality.
    */
   private float quality = 1f;
+
+  /**
+   * If true, the rendering will report when the user classes used by this {@link SceneManager} are out of date and have been modified
+   * after the last build. The reporting will be done via the rendering log.
+   * Compose has its own mechanism to track out of date files so it will disable this reporting.
+   */
+  private boolean reportOutOfDateUserClasses = false;
 
   /**
    * Additional bytecode transform to apply to project classes when loaded.
@@ -446,20 +441,12 @@
                                   @Nullable SceneManager.SceneUpdateListener sceneUpdateListener,
                                   @NotNull LayoutScannerConfiguration layoutScannerConfig,
                                   @NotNull Supplier<SessionClock> sessionClockFactory) {
-    super(model, designSurface, false, sceneComponentProvider, sceneUpdateListener);
+    super(model, designSurface, sceneComponentProvider, sceneUpdateListener);
     myProgressIndicator = new DesignSurfaceProgressIndicator(designSurface);
     myRenderTaskDisposerExecutor = renderTaskDisposerExecutor;
     myRenderingQueue = renderingQueueFactory.apply(this);
     mySessionClockFactory = sessionClockFactory;
     createSceneView();
-<<<<<<< HEAD
-=======
-
-    // Slow operations are prohibited on EDT. See SlowOperations.assertSlowOperationsAreAllowed javadoc.
-    // We suppress this warning in IDEA for now. This must be fixed in Android Studio.
-    if (IdeInfo.getInstance().isAndroidStudio()) updateTrackingConfiguration();
-    else SlowOperations.allowSlowOperations(this::updateTrackingConfiguration);
->>>>>>> 44b500f2
 
     getDesignSurface().getSelectionModel().addListener(mySelectionChangeListener);
 
@@ -727,6 +714,23 @@
     }
   }
 
+
+  /**
+   * Set of {@link com.android.tools.idea.common.model.NlModel.ChangeType}s that, when in Power Save Mode, will not refresh the
+   * scene automatically.
+   */
+  private static final EnumSet<NlModel.ChangeType> powerModeChangesNotTriggeringRefresh = EnumSet.of(
+    NlModel.ChangeType.RESOURCE_CHANGED,
+    NlModel.ChangeType.RESOURCE_EDIT
+  );
+
+  /**
+   * Records whether this {@link LayoutlibSceneManager} is out of date and needs to be refreshed.
+   * This can happen when Studio is in Power Save mode, changes in {@link #powerModeChangesNotTriggeringRefresh} will not
+   * trigger an automatic refresh.
+   */
+  private final AtomicBoolean isOutOfDate = new AtomicBoolean(false);
+
   private class ModelChangeListener implements ModelListener {
     @Override
     public void modelDerivedDataChanged(@NotNull NlModel model) {
@@ -742,10 +746,10 @@
       }
       // TODO: this is the right behavior, but seems to unveil repaint issues. Turning it off for now.
       if (false && surface.getScreenViewProvider() == NlScreenViewProvider.BLUEPRINT) {
-        requestLayout(true);
+        requestLayoutAsync(true);
       }
       else {
-        requestRender(getTriggerFromChangeType(model.getLastChangeType()))
+        requestRenderAsync(getTriggerFromChangeType(model.getLastChangeType()))
           .thenRunAsync(() ->
             mySelectionChangeListener.selectionChanged(surface.getSelectionModel(), surface.getSelectionModel().getSelection())
           , EdtExecutorService.getInstance());
@@ -754,6 +758,13 @@
 
     @Override
     public void modelChanged(@NotNull NlModel model) {
+      if (DESIGN_TOOLS_POWER_SAVE_MODE_SUPPORT.get() &&
+          PowerSaveMode.isEnabled() &&
+          powerModeChangesNotTriggeringRefresh.contains(model.getLastChangeType())) {
+        isOutOfDate.set(true);
+        return;
+      }
+
       requestModelUpdate();
       ApplicationManager.getApplication().invokeLater(() -> {
         if (!isDisposed.get()) {
@@ -777,7 +788,7 @@
 
     @Override
     public void modelLiveUpdate(@NotNull NlModel model, boolean animate) {
-      requestLayoutAndRender(animate);
+      requestLayoutAndRenderAsync(animate);
     }
   }
 
@@ -795,7 +806,7 @@
    * @return {@link CompletableFuture} that will be completed once the render has been done.
    */
   @NotNull
-  private CompletableFuture<Void> requestRender(@Nullable LayoutEditorRenderResult.Trigger trigger) {
+  private CompletableFuture<Void> requestRenderAsync(@Nullable LayoutEditorRenderResult.Trigger trigger) {
     if (isDisposed.get()) {
       Logger.getInstance(LayoutlibSceneManager.class).warn("requestRender after LayoutlibSceneManager has been disposed");
       return CompletableFuture.completedFuture(null);
@@ -820,7 +831,7 @@
     return new Update("model.render", LOW_PRIORITY) {
       @Override
       public void run() {
-        render(trigger);
+        renderAsync(trigger);
       }
 
       @Override
@@ -848,33 +859,33 @@
 
   @Override
   @NotNull
-  public CompletableFuture<Void> requestRender() {
-    return requestRender(getTriggerFromChangeType(getModel().getLastChangeType()));
-  }
-
-  /**
-   * Similar to {@link #requestRender()} but it will be logged as a user initiated action. This is
+  public CompletableFuture<Void> requestRenderAsync() {
+    return requestRenderAsync(getTriggerFromChangeType(getModel().getLastChangeType()));
+  }
+
+  /**
+   * Similar to {@link #requestRenderAsync()} but it will be logged as a user initiated action. This is
    * not exposed at SceneManager level since it only makes sense for the Layout editor.
    */
   @NotNull
-  public CompletableFuture<Void> requestUserInitiatedRender() {
+  public CompletableFuture<Void> requestUserInitiatedRenderAsync() {
     forceReinflate();
-    return requestRender(LayoutEditorRenderResult.Trigger.USER);
+    return requestRenderAsync(LayoutEditorRenderResult.Trigger.USER);
   }
 
   @Override
   @NotNull
-  public CompletableFuture<Void> requestLayoutAndRender(boolean animate) {
+  public CompletableFuture<Void> requestLayoutAndRenderAsync(boolean animate) {
     // Don't render if we're just showing the blueprint
     if (getDesignSurface().getScreenViewProvider() == NlScreenViewProvider.BLUEPRINT) {
-      return requestLayout(animate);
+      return requestLayoutAsync(animate);
     }
 
     LayoutEditorRenderResult.Trigger trigger = getTriggerFromChangeType(getModel().getLastChangeType());
     if (getDesignSurface().isRenderingSynchronously()) {
-      return render(trigger).thenRun(() -> notifyListenersModelLayoutComplete(animate));
+      return renderAsync(trigger).thenRun(() -> notifyListenersModelLayoutComplete(animate));
     } else {
-      return requestRender(trigger)
+      return requestRenderAsync(trigger)
         .whenCompleteAsync((result, ex) -> notifyListenersModelLayoutComplete(animate), AppExecutorUtil.getAppExecutorService());
     }
   }
@@ -899,10 +910,14 @@
         }
         DumbService.getInstance(project).runWhenSmart(() -> {
           if (model.getVirtualFile().isValid() && !model.getFacet().isDisposed()) {
-            updateModel()
-              .whenComplete((result, ex) -> myProgressIndicator.stop());
+            updateModelAsync()
+              .whenComplete((result, ex) -> {
+                isOutOfDate.set(false);
+                myProgressIndicator.stop();
+              });
           }
           else {
+            isOutOfDate.set(false);
             myProgressIndicator.stop();
           }
         });
@@ -976,9 +991,13 @@
     myLogRenderErrors = enabled;
   }
 
+  public void doNotReportOutOfDateUserClasses() {
+    this.reportOutOfDateUserClasses = false;
+  }
+
   @Override
   @NotNull
-  public CompletableFuture<Void> requestLayout(boolean animate) {
+  public CompletableFuture<Void> requestLayoutAsync(boolean animate) {
     if (isDisposed.get()) {
       Logger.getInstance(LayoutlibSceneManager.class).warn("requestLayout after LayoutlibSceneManager has been disposed");
     }
@@ -1005,7 +1024,7 @@
   @Override
   public void layout(boolean animate) {
     try {
-      requestLayout(animate).get(2, TimeUnit.SECONDS);
+      requestLayoutAsync(animate).get(2, TimeUnit.SECONDS);
     }
     catch (InterruptedException | ExecutionException | TimeoutException e) {
       Logger.getInstance(LayoutlibSceneManager.class).warn("Unable to run layout()", e);
@@ -1080,7 +1099,7 @@
    * if the model did not need to be re-inflated or could not be re-inflated (like the project been disposed).
    */
   @NotNull
-  private CompletableFuture<RenderResult> inflate(boolean force) {
+  private CompletableFuture<RenderResult> inflateAsync(boolean force) {
     Configuration configuration = getModel().getConfiguration();
 
     Project project = getModel().getProject();
@@ -1231,6 +1250,10 @@
       taskBuilder.preloadClasses(Arrays.asList(INTERACTIVE_CLASSES_TO_PRELOAD));
     }
 
+    if (!reportOutOfDateUserClasses) {
+      taskBuilder.doNotReportOutOfDateUserClasses();
+    }
+
     taskBuilder
       .setProjectClassesTransform(myAdditionalProjectTransform)
       .setNonProjectClassesTransform(myAdditionalNonProjectTransform)
@@ -1255,19 +1278,19 @@
    * Try to use {@link #requestModelUpdate()} if possible. Which schedules the updating in the rendering queue and avoid duplication.
    */
   @NotNull
-  public CompletableFuture<Void> updateModel() {
-    return updateModelAndProcessResults(result -> null);
+  public CompletableFuture<Void> updateModelAsync() {
+    return updateModelAndProcessResultsAsync(result -> null);
   }
 
   /**
    * Asynchronously update the model and apply the provided processing to the {@link RenderResult}.
    */
   @NotNull
-  public CompletableFuture<Void> updateModelAndProcessResults(Function<? super RenderResult, Void> resultProcessing) {
+  public CompletableFuture<Void> updateModelAndProcessResultsAsync(Function<? super RenderResult, Void> resultProcessing) {
     if (isDisposed.get()) {
       return CompletableFuture.completedFuture(null);
     }
-    return inflate(true)
+    return inflateAsync(true)
       .thenApply(resultProcessing);
   }
 
@@ -1317,7 +1340,7 @@
    * If the layout hasn't been inflated before, this call will inflate the layout before rendering.
    */
   @NotNull
-  protected CompletableFuture<RenderResult> render(@Nullable LayoutEditorRenderResult.Trigger trigger) {
+  protected CompletableFuture<RenderResult> renderAsync(@Nullable LayoutEditorRenderResult.Trigger trigger) {
     if (isDisposed.get()) {
       return CompletableFuture.completedFuture(null);
     }
@@ -1335,7 +1358,7 @@
 
       fireOnRenderStart();
       long renderStartTimeMs = System.currentTimeMillis();
-      return renderImpl()
+      return renderImplAsync()
         .thenApply(result -> logIfSuccessful(result, trigger, CommonUsageTracker.RenderResultType.RENDER))
         .thenApply(this::updateCachedRenderResultIfNotNull)
         .thenApply(result -> {
@@ -1377,7 +1400,7 @@
   }
 
   /**
-   * Completes all the futures created by {@link #requestRender()} and signals the current render as finished by
+   * Completes all the futures created by {@link #requestRenderAsync()} and signals the current render as finished by
    * setting {@link #myIsCurrentlyRendering} to false. Also, it is calling the render callbacks associated with
    * the current render.
    */
@@ -1388,10 +1411,11 @@
       myRenderFutures.clear();
       myIsCurrentlyRendering = false;
     }
+    isOutOfDate.set(false);
     callbacks.forEach(callback -> callback.complete(null));
     // If there are pending futures, we should trigger the render update
     if (hasPendingRenders()) {
-      requestRender(getTriggerFromChangeType(getModel().getLastChangeType()));
+      requestRenderAsync(getTriggerFromChangeType(getModel().getLastChangeType()));
     }
   }
 
@@ -1406,8 +1430,8 @@
   }
 
   @NotNull
-  private CompletableFuture<RenderResult> renderImpl() {
-    return inflate(myForceInflate.getAndSet(false))
+  private CompletableFuture<RenderResult> renderImplAsync() {
+    return inflateAsync(myForceInflate.getAndSet(false))
       .thenCompose(inflateResult -> {
         boolean inflated = inflateResult != null && inflateResult.getRenderResult().isSuccess();
         long elapsedFrameTimeMs = myElapsedFrameTimeMs;
@@ -1512,7 +1536,7 @@
    * @return a boolean future that is completed when callbacks are executed that is true if there are more callbacks to execute
    */
   @NotNull
-  public CompletableFuture<ExecuteCallbacksResult> executeCallbacks() {
+  public CompletableFuture<ExecuteCallbacksResult> executeCallbacksAsync() {
     if (isDisposed.get()) {
       Logger.getInstance(LayoutlibSceneManager.class).warn("executeCallbacks after LayoutlibSceneManager has been disposed");
     }
@@ -1522,6 +1546,24 @@
         return CompletableFuture.completedFuture(ExecuteCallbacksResult.EMPTY);
       }
       return myRenderTask.executeCallbacks(currentTimeNanos());
+    }
+  }
+
+  /**
+   * Executes the given block under a {@link RenderSession}. This allows the given block to access resources since they are set up
+   * before executing it.
+   * @return A {@link CompletableFuture} that completes when the block finalizes.
+   * @see RenderTask#runAsyncRenderActionWithSession(Runnable) 
+   */
+  @NotNull
+  public CompletableFuture<Void> executeInRenderSessionAsync(@NotNull Runnable block) {
+    synchronized (myRenderingTaskLock) {
+      if (myRenderTask != null) {
+        return myRenderTask.runAsyncRenderActionWithSession(block);
+      }
+      else {
+        return CompletableFuture.completedFuture(null);
+      }
     }
   }
 
@@ -1557,7 +1599,7 @@
    * @return a future that is completed when layoutlib handled the touch event
    */
   @NotNull
-  public CompletableFuture<TouchEventResult> triggerTouchEvent(
+  public CompletableFuture<TouchEventResult> triggerTouchEventAsync(
     @NotNull RenderSession.TouchEventType type, @AndroidCoordinate int x, @AndroidCoordinate int y) {
     if (isDisposed.get()) {
       Logger.getInstance(LayoutlibSceneManager.class).warn("executeCallbacks after LayoutlibSceneManager has been disposed");
@@ -1580,7 +1622,7 @@
   }
 
   /**
-   * Executes the given {@link Runnable} callback synchronously with the given timeout. Then calls {@link #executeCallbacks()} and requests
+   * Executes the given {@link Runnable} callback synchronously with the given timeout. Then calls {@link #executeCallbacksAsync()} and requests
    * render afterwards. Callers must be aware that long timeouts should only be passed when not on EDT, otherwise the UI will freeze.
    * Returns true if the callback was executed successfully and on time, and render was requested.
    */
@@ -1590,7 +1632,7 @@
         RenderService.getRenderAsyncActionExecutor()
           .runAsyncActionWithTimeout(timeout, timeoutUnit, Executors.callable(callback)).get(timeout, timeoutUnit);
       }
-      executeCallbacks().thenCompose(b -> requestRender());
+      executeCallbacksAsync().thenCompose(b -> requestRenderAsync());
       return true;
     }
     catch (Exception e) {
@@ -1672,7 +1714,7 @@
         getModel().updateTheme();
       }
       else {
-        requestLayoutAndRender(false);
+        requestLayoutAndRenderAsync(false);
       }
     }
 
@@ -1711,4 +1753,9 @@
   public int getTouchEventsCount() {
     return myTouchEventsCounter.get();
   }
+
+  @Override
+  public boolean isOutOfDate() {
+    return isOutOfDate.get();
+  }
 }