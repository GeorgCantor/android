<?xml version="1.0" encoding="UTF-8"?>
<module type="JAVA_MODULE" version="4">
  <component name="NewModuleRootManager" inherit-compiler-output="true">
    <exclude-output />
    <content url="file://$MODULE_DIR$/testSrc">
      <sourceFolder url="file://$MODULE_DIR$/testSrc" isTestSource="true" />
    </content>
    <orderEntry type="inheritedJdk" />
    <orderEntry type="sourceFolder" forTests="false" />
    <orderEntry type="module" module-name="intellij.android.projectSystem.gradle" scope="TEST" />
    <orderEntry type="module" module-name="intellij.android.projectSystem.gradle.models" scope="TEST" />
    <orderEntry type="module" module-name="intellij.android.projectSystem.gradle.repositorySearch" scope="TEST" />
    <orderEntry type="module" module-name="intellij.android.projectSystem.gradle.psd" scope="TEST" />
    <orderEntry type="library" scope="TEST" name="truth" level="project" />
    <orderEntry type="module" module-name="intellij.android.core.tests" scope="TEST" />
    <orderEntry type="module" module-name="intellij.android.testFramework" scope="TEST" />
    <orderEntry type="module" module-name="android.sdktools.testutils" scope="TEST" />
    <orderEntry type="module" module-name="intellij.android.adt.testutils" scope="TEST" />
    <orderEntry type="module" module-name="intellij.android.gradle.dsl" scope="TEST" />
    <orderEntry type="module" module-name="intellij.android.core" scope="TEST" />
    <orderEntry type="module" module-name="intellij.android.gradle.dsl.testutils" scope="TEST" />
    <orderEntry type="module" module-name="intellij.android.observable" scope="TEST" />
    <orderEntry type="module" module-name="intellij.android.projectSystem" scope="TEST" />
    <orderEntry type="module" module-name="intellij.android.projectSystem.gradle.sync" scope="TEST" />
    <orderEntry type="library" scope="TEST" name="mockito" level="project" />
    <orderEntry type="library" scope="TEST" name="studio-analytics-proto" level="project" />
<<<<<<< HEAD
    <orderEntry type="module" module-name="android.sdktools.lint-checks" scope="TEST" />
    <orderEntry type="module-library" scope="TEST">
      <library name="liblint-checks-proto.lib" type="repository">
        <properties include-transitive-deps="false" maven-id="org.jetbrains.intellij.deps.android.tools.base:liblint-checks-proto.lib:231.0.26.0">
          <verification>
            <artifact url="file://$MAVEN_REPOSITORY$/org/jetbrains/intellij/deps/android/tools/base/liblint-checks-proto.lib/231.0.26.0/liblint-checks-proto.lib-231.0.26.0.jar">
              <sha256sum>e116cc979f3d94a029dea8a60a79acbb799130992ef9d771a6f2320c1d3af3b1</sha256sum>
            </artifact>
          </verification>
        </properties>
        <CLASSES>
          <root url="jar://$MAVEN_REPOSITORY$/org/jetbrains/intellij/deps/android/tools/base/liblint-checks-proto.lib/231.0.26.0/liblint-checks-proto.lib-231.0.26.0.jar!/" />
=======
    <orderEntry type="library" scope="TEST" name="studio-plugin-Kotlin" level="project" />
    <orderEntry type="library" scope="TEST" name="studio-plugin-Groovy" level="project" />
    <orderEntry type="module" module-name="android.sdktools.lint-checks" scope="TEST" />
    <orderEntry type="module-library" scope="TEST">
      <library>
        <CLASSES>
          <root url="jar://$MODULE_DIR$/../../../../bazel-bin/tools/base/lint/liblint-checks-proto.lib.jar!/" />
>>>>>>> 574fcae1
        </CLASSES>
        <JAVADOC />
        <SOURCES />
      </library>
    </orderEntry>
<<<<<<< HEAD
    <orderEntry type="module" module-name="intellij.android.common" scope="TEST" />
    <orderEntry type="library" name="kotlin-stdlib" level="project" />
    <orderEntry type="library" scope="TEST" name="Guava" level="project" />
    <orderEntry type="library" scope="TEST" name="protobuf" level="project" />
    <orderEntry type="library" scope="TEST" name="kotlin-reflect" level="project" />
    <orderEntry type="library" scope="TEST" name="jetbrains-annotations" level="project" />
    <orderEntry type="library" scope="TEST" name="Gradle" level="project" />
    <orderEntry type="library" scope="TEST" name="kotlinc.kotlin-compiler-common" level="project" />
    <orderEntry type="library" scope="TEST" name="JUnit4" level="project" />
    <orderEntry type="module" module-name="intellij.platform.projectModel" scope="TEST" />
    <orderEntry type="module" module-name="intellij.platform.util.rt" scope="TEST" />
    <orderEntry type="module" module-name="intellij.groovy.psi" scope="TEST" />
    <orderEntry type="module" module-name="intellij.java.frontback.psi" scope="TEST" />
    <orderEntry type="module" module-name="intellij.platform.testFramework" scope="TEST" />
    <orderEntry type="module" module-name="intellij.platform.editor" scope="TEST" />
    <orderEntry type="module" module-name="intellij.platform.analysis" scope="TEST" />
    <orderEntry type="module" module-name="intellij.platform.core" scope="TEST" />
    <orderEntry type="module" module-name="intellij.platform.ide" scope="TEST" />
    <orderEntry type="module" module-name="intellij.platform.extensions" scope="TEST" />
    <orderEntry type="module" module-name="intellij.platform.ide.impl" scope="TEST" />
    <orderEntry type="module" module-name="intellij.platform.util" scope="TEST" />
    <orderEntry type="module" module-name="intellij.platform.core.ui" scope="TEST" />
    <orderEntry type="module" module-name="intellij.platform.ide.core" scope="TEST" />
    <orderEntry type="module" module-name="intellij.platform.util.ui" scope="TEST" />
    <orderEntry type="module" module-name="intellij.platform.concurrency" scope="TEST" />
    <orderEntry type="library" scope="TEST" name="hamcrest" level="project" />
    <orderEntry type="module" module-name="intellij.gradle.toolingExtension" scope="TEST" />
    <orderEntry type="module" module-name="intellij.platform.externalSystem.rt" scope="TEST" />
=======
>>>>>>> 574fcae1
  </component>
</module><|MERGE_RESOLUTION|>--- conflicted
+++ resolved
@@ -7,80 +7,72 @@
     </content>
     <orderEntry type="inheritedJdk" />
     <orderEntry type="sourceFolder" forTests="false" />
-    <orderEntry type="module" module-name="intellij.android.projectSystem.gradle" scope="TEST" />
-    <orderEntry type="module" module-name="intellij.android.projectSystem.gradle.models" scope="TEST" />
-    <orderEntry type="module" module-name="intellij.android.projectSystem.gradle.repositorySearch" scope="TEST" />
-    <orderEntry type="module" module-name="intellij.android.projectSystem.gradle.psd" scope="TEST" />
-    <orderEntry type="library" scope="TEST" name="truth" level="project" />
-    <orderEntry type="module" module-name="intellij.android.core.tests" scope="TEST" />
-    <orderEntry type="module" module-name="intellij.android.testFramework" scope="TEST" />
-    <orderEntry type="module" module-name="android.sdktools.testutils" scope="TEST" />
-    <orderEntry type="module" module-name="intellij.android.adt.testutils" scope="TEST" />
-    <orderEntry type="module" module-name="intellij.android.gradle.dsl" scope="TEST" />
-    <orderEntry type="module" module-name="intellij.android.core" scope="TEST" />
-    <orderEntry type="module" module-name="intellij.android.gradle.dsl.testutils" scope="TEST" />
-    <orderEntry type="module" module-name="intellij.android.observable" scope="TEST" />
-    <orderEntry type="module" module-name="intellij.android.projectSystem" scope="TEST" />
-    <orderEntry type="module" module-name="intellij.android.projectSystem.gradle.sync" scope="TEST" />
-    <orderEntry type="library" scope="TEST" name="mockito" level="project" />
-    <orderEntry type="library" scope="TEST" name="studio-analytics-proto" level="project" />
-<<<<<<< HEAD
-    <orderEntry type="module" module-name="android.sdktools.lint-checks" scope="TEST" />
     <orderEntry type="module-library" scope="TEST">
       <library name="liblint-checks-proto.lib" type="repository">
-        <properties include-transitive-deps="false" maven-id="org.jetbrains.intellij.deps.android.tools.base:liblint-checks-proto.lib:231.0.26.0">
+        <properties maven-id="org.jetbrains.intellij.deps.android.tools.base:liblint-checks-proto.lib:232.1.23.0">
           <verification>
-            <artifact url="file://$MAVEN_REPOSITORY$/org/jetbrains/intellij/deps/android/tools/base/liblint-checks-proto.lib/231.0.26.0/liblint-checks-proto.lib-231.0.26.0.jar">
-              <sha256sum>e116cc979f3d94a029dea8a60a79acbb799130992ef9d771a6f2320c1d3af3b1</sha256sum>
+            <artifact url="file://$MAVEN_REPOSITORY$/org/jetbrains/intellij/deps/android/tools/base/liblint-checks-proto.lib/232.1.23.0/liblint-checks-proto.lib-232.1.23.0.jar">
+              <sha256sum>e7cbc38e71c6d6c6368fd73ee6c56c88e10c504d08e373c1c9afc262e0430512</sha256sum>
             </artifact>
           </verification>
         </properties>
         <CLASSES>
-          <root url="jar://$MAVEN_REPOSITORY$/org/jetbrains/intellij/deps/android/tools/base/liblint-checks-proto.lib/231.0.26.0/liblint-checks-proto.lib-231.0.26.0.jar!/" />
-=======
-    <orderEntry type="library" scope="TEST" name="studio-plugin-Kotlin" level="project" />
-    <orderEntry type="library" scope="TEST" name="studio-plugin-Groovy" level="project" />
-    <orderEntry type="module" module-name="android.sdktools.lint-checks" scope="TEST" />
-    <orderEntry type="module-library" scope="TEST">
-      <library>
-        <CLASSES>
-          <root url="jar://$MODULE_DIR$/../../../../bazel-bin/tools/base/lint/liblint-checks-proto.lib.jar!/" />
->>>>>>> 574fcae1
+          <root url="jar://$MAVEN_REPOSITORY$/org/jetbrains/intellij/deps/android/tools/base/liblint-checks-proto.lib/232.1.23.0/liblint-checks-proto.lib-232.1.23.0.jar!/" />
         </CLASSES>
         <JAVADOC />
         <SOURCES />
       </library>
     </orderEntry>
-<<<<<<< HEAD
+    <orderEntry type="library" scope="TEST" name="kotlin-stdlib" level="project" />
+    <orderEntry type="library" scope="TEST" name="kotlin-reflect" level="project" />
+    <orderEntry type="library" scope="TEST" name="Gradle" level="project" />
+    <orderEntry type="library" scope="TEST" name="Guava" level="project" />
+    <orderEntry type="library" scope="TEST" name="JUnit4" level="project" />
+    <orderEntry type="library" scope="TEST" name="jetbrains-annotations" level="project" />
+    <orderEntry type="library" scope="TEST" name="mockito" level="project" />
+    <orderEntry type="library" scope="TEST" name="protobuf" level="project" />
+    <orderEntry type="library" scope="TEST" name="studio-analytics-proto" level="project" />
+    <orderEntry type="library" scope="TEST" name="truth" level="project" />
+    <orderEntry type="library" scope="PROVIDED" name="kotlinc.kotlin-compiler-common" level="project" />
+    <orderEntry type="module" module-name="android.sdktools.common" scope="TEST" />
+    <orderEntry type="module" module-name="android.sdktools.lint-checks" scope="TEST" />
+    <orderEntry type="module" module-name="android.sdktools.repository" scope="TEST" />
+    <orderEntry type="module" module-name="android.sdktools.sdk-common" scope="TEST" />
+    <orderEntry type="module" module-name="android.sdktools.sdk-common.gradle.rt" scope="TEST" />
+    <orderEntry type="module" module-name="android.sdktools.sdklib" scope="TEST" />
+    <orderEntry type="module" module-name="android.sdktools.testutils" scope="TEST" />
+    <orderEntry type="module" module-name="intellij.android.adt.testutils" scope="TEST" />
     <orderEntry type="module" module-name="intellij.android.common" scope="TEST" />
-    <orderEntry type="library" name="kotlin-stdlib" level="project" />
-    <orderEntry type="library" scope="TEST" name="Guava" level="project" />
-    <orderEntry type="library" scope="TEST" name="protobuf" level="project" />
-    <orderEntry type="library" scope="TEST" name="kotlin-reflect" level="project" />
-    <orderEntry type="library" scope="TEST" name="jetbrains-annotations" level="project" />
-    <orderEntry type="library" scope="TEST" name="Gradle" level="project" />
-    <orderEntry type="library" scope="TEST" name="kotlinc.kotlin-compiler-common" level="project" />
-    <orderEntry type="library" scope="TEST" name="JUnit4" level="project" />
-    <orderEntry type="module" module-name="intellij.platform.projectModel" scope="TEST" />
-    <orderEntry type="module" module-name="intellij.platform.util.rt" scope="TEST" />
+    <orderEntry type="module" module-name="intellij.android.core" scope="TEST" />
+    <orderEntry type="module" module-name="intellij.android.core.tests" scope="TEST" />
+    <orderEntry type="module" module-name="intellij.android.gradle.dsl" scope="TEST" />
+    <orderEntry type="module" module-name="intellij.android.gradle.dsl.testutils" scope="TEST" />
+    <orderEntry type="module" module-name="intellij.android.observable" scope="TEST" />
+    <orderEntry type="module" module-name="intellij.android.projectSystem" scope="TEST" />
+    <orderEntry type="module" module-name="intellij.android.projectSystem.gradle" scope="TEST" />
+    <orderEntry type="module" module-name="intellij.android.projectSystem.gradle.models" scope="TEST" />
+    <orderEntry type="module" module-name="intellij.android.projectSystem.gradle.psd" scope="TEST" />
+    <orderEntry type="module" module-name="intellij.android.projectSystem.gradle.repositorySearch" scope="TEST" />
+    <orderEntry type="module" module-name="intellij.android.projectSystem.gradle.sync" scope="TEST" />
+    <orderEntry type="module" module-name="intellij.android.testFramework" scope="TEST" />
+    <orderEntry type="module" module-name="intellij.color.scheme.warmNeon" scope="TEST" />
+    <orderEntry type="module" module-name="intellij.gradle.toolingExtension" scope="TEST" />
     <orderEntry type="module" module-name="intellij.groovy.psi" scope="TEST" />
     <orderEntry type="module" module-name="intellij.java.frontback.psi" scope="TEST" />
+    <orderEntry type="module" module-name="intellij.platform.analysis" scope="TEST" />
+    <orderEntry type="module" module-name="intellij.platform.concurrency" scope="TEST" />
+    <orderEntry type="module" module-name="intellij.platform.core" scope="TEST" />
+    <orderEntry type="module" module-name="intellij.platform.core.ui" scope="TEST" />
+    <orderEntry type="module" module-name="intellij.platform.editor" scope="TEST" />
+    <orderEntry type="module" module-name="intellij.platform.extensions" scope="TEST" />
+    <orderEntry type="module" module-name="intellij.platform.externalSystem.rt" scope="TEST" />
+    <orderEntry type="module" module-name="intellij.platform.ide" scope="TEST" />
+    <orderEntry type="module" module-name="intellij.platform.ide.core" scope="TEST" />
+    <orderEntry type="module" module-name="intellij.platform.ide.core.impl" scope="TEST" />
+    <orderEntry type="module" module-name="intellij.platform.projectModel" scope="TEST" />
     <orderEntry type="module" module-name="intellij.platform.testFramework" scope="TEST" />
-    <orderEntry type="module" module-name="intellij.platform.editor" scope="TEST" />
-    <orderEntry type="module" module-name="intellij.platform.analysis" scope="TEST" />
-    <orderEntry type="module" module-name="intellij.platform.core" scope="TEST" />
-    <orderEntry type="module" module-name="intellij.platform.ide" scope="TEST" />
-    <orderEntry type="module" module-name="intellij.platform.extensions" scope="TEST" />
-    <orderEntry type="module" module-name="intellij.platform.ide.impl" scope="TEST" />
     <orderEntry type="module" module-name="intellij.platform.util" scope="TEST" />
-    <orderEntry type="module" module-name="intellij.platform.core.ui" scope="TEST" />
-    <orderEntry type="module" module-name="intellij.platform.ide.core" scope="TEST" />
+    <orderEntry type="module" module-name="intellij.platform.util.rt" scope="TEST" />
     <orderEntry type="module" module-name="intellij.platform.util.ui" scope="TEST" />
-    <orderEntry type="module" module-name="intellij.platform.concurrency" scope="TEST" />
-    <orderEntry type="library" scope="TEST" name="hamcrest" level="project" />
-    <orderEntry type="module" module-name="intellij.gradle.toolingExtension" scope="TEST" />
-    <orderEntry type="module" module-name="intellij.platform.externalSystem.rt" scope="TEST" />
-=======
->>>>>>> 574fcae1
   </component>
 </module>