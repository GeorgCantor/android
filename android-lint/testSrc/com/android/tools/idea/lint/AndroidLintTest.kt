--- conflicted
+++ resolved
@@ -90,6 +90,7 @@
 import com.android.tools.idea.lint.inspections.AndroidLintParcelCreatorInspection
 import com.android.tools.idea.lint.inspections.AndroidLintPermissionImpliesUnsupportedChromeOsHardwareInspection
 import com.android.tools.idea.lint.inspections.AndroidLintPermissionImpliesUnsupportedHardwareInspection
+import com.android.tools.idea.lint.inspections.AndroidLintProguardInspection
 import com.android.tools.idea.lint.inspections.AndroidLintPxUsageInspection
 import com.android.tools.idea.lint.inspections.AndroidLintReferenceTypeInspection
 import com.android.tools.idea.lint.inspections.AndroidLintRegisteredInspection
@@ -180,52 +181,37 @@
     projectBuilder: TestFixtureBuilder<IdeaProjectTestFixture>,
     modules: List<MyAdditionalModuleData>
   ) {
-<<<<<<< HEAD
-    when (name) {
-      "testImlFileOutsideContentRoot" -> {
-        addModuleWithAndroidFacet(projectBuilder, modules, "module1", AndroidProjectTypes.PROJECT_TYPE_LIBRARY)
-        addModuleWithAndroidFacet(projectBuilder, modules, "module2", AndroidProjectTypes.PROJECT_TYPE_LIBRARY)
+    when {
+      "testImlFileOutsideContentRoot" == name -> {
+        addModuleWithAndroidFacet(
+          projectBuilder,
+          modules,
+          "module1",
+          AndroidProjectTypes.PROJECT_TYPE_LIBRARY
+        )
+        addModuleWithAndroidFacet(
+          projectBuilder,
+          modules,
+          "module2",
+          AndroidProjectTypes.PROJECT_TYPE_LIBRARY
+        )
       }
-      "testAppCompatMethod", "testExtendAppCompatWidgets" -> {
-        addModuleWithAndroidFacet(projectBuilder, modules, "appcompat", AndroidProjectTypes.PROJECT_TYPE_APP)
+      "testAppCompatMethod" == name || "testExtendAppCompatWidgets" == name -> {
+        addModuleWithAndroidFacet(
+          projectBuilder,
+          modules,
+          "appcompat",
+          AndroidProjectTypes.PROJECT_TYPE_APP
+        )
       }
-      "testAddSdkIntJava", "testAddSdkIntKotlin" -> {
-        // These lint checks only do something in libraries, not app modules
-        addModuleWithAndroidFacet(projectBuilder, modules, "module1", AndroidProjectTypes.PROJECT_TYPE_LIBRARY)
+      "testAddSdkIntJava" == name || "testAddSdkIntKotlin" == name || name.startsWith("testPartialResultsGlobalAnalysis") -> {
+        addModuleWithAndroidFacet(
+          projectBuilder,
+          modules,
+          "module1",
+          AndroidProjectTypes.PROJECT_TYPE_LIBRARY
+        )
       }
-=======
-    if ("testImlFileOutsideContentRoot" == name) {
-      addModuleWithAndroidFacet(
-        projectBuilder,
-        modules,
-        "module1",
-        AndroidProjectTypes.PROJECT_TYPE_LIBRARY
-      )
-      addModuleWithAndroidFacet(
-        projectBuilder,
-        modules,
-        "module2",
-        AndroidProjectTypes.PROJECT_TYPE_LIBRARY
-      )
-    } else if ("testAppCompatMethod" == name || "testExtendAppCompatWidgets" == name) {
-      addModuleWithAndroidFacet(
-        projectBuilder,
-        modules,
-        "appcompat",
-        AndroidProjectTypes.PROJECT_TYPE_APP
-      )
-    } else if (
-      "testAddSdkIntJava" == name ||
-        "testAddSdkIntKotlin" == name ||
-        name.startsWith("testPartialResultsGlobalAnalysis")
-    ) {
-      addModuleWithAndroidFacet(
-        projectBuilder,
-        modules,
-        "module1",
-        AndroidProjectTypes.PROJECT_TYPE_LIBRARY
-      )
->>>>>>> de127946
     }
   }
 
@@ -1251,14 +1237,7 @@
 
   fun testOldTargetApi() {
     deleteManifest()
-<<<<<<< HEAD
-    val expectedTarget = AndroidLintIdeClient(project, LintIgnoredResult()).highestKnownApiLevel.toString()
-    doTestWithFix(
-      AndroidLintOldTargetApiInspection(),
-      "Update targetSdkVersion to $expectedTarget", "AndroidManifest.xml", "xml")
-=======
     doTestHighlighting(AndroidLintOldTargetApiInspection(), "AndroidManifest.xml", "xml")
->>>>>>> de127946
   }
 
   fun testReferenceTypes() {
