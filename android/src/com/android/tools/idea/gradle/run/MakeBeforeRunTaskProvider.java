/*
 * Copyright (C) 2013 The Android Open Source Project
 *
 * Licensed under the Apache License, Version 2.0 (the "License");
 * you may not use this file except in compliance with the License.
 * You may obtain a copy of the License at
 *
 *      http://www.apache.org/licenses/LICENSE-2.0
 *
 * Unless required by applicable law or agreed to in writing, software
 * distributed under the License is distributed on an "AS IS" BASIS,
 * WITHOUT WARRANTIES OR CONDITIONS OF ANY KIND, either express or implied.
 * See the License for the specific language governing permissions and
 * limitations under the License.
 */
package com.android.tools.idea.gradle.run;

import com.android.ddmlib.IDevice;
import com.android.resources.Density;
import com.android.sdklib.AndroidVersion;
import com.android.sdklib.devices.Abi;
import com.android.tools.idea.fd.InstantRunBuilder;
import com.android.tools.idea.fd.InstantRunContext;
import com.android.tools.idea.fd.RunAsValidityService;
import com.android.tools.idea.gradle.GradleModel;
import com.android.tools.idea.gradle.project.sync.GradleSyncState;
import com.android.tools.idea.gradle.compiler.AndroidGradleBuildConfiguration;
import com.android.tools.idea.gradle.facet.AndroidGradleFacet;
import com.android.tools.idea.gradle.invoker.GradleInvoker;
import com.android.tools.idea.gradle.project.GradleProjectImporter;
import com.android.tools.idea.gradle.project.GradleSyncListener;
<<<<<<< HEAD
import com.android.tools.idea.gradle.util.AndroidGradleSettings;
import com.android.tools.idea.gradle.util.BuildMode;
import com.android.tools.idea.run.*;
import com.android.tools.idea.startup.AndroidStudioInitializer;
import com.google.common.base.Charsets;
import com.google.common.base.Joiner;
import com.google.common.base.Throwables;
=======
import com.android.tools.idea.gradle.util.Projects;
import com.android.tools.idea.run.AndroidRunConfigurationBase;
>>>>>>> c7afe542
import com.google.common.collect.Lists;
import com.intellij.compiler.options.CompileStepBeforeRun;
import com.intellij.execution.BeforeRunTaskProvider;
import com.intellij.execution.configurations.ModuleRunProfile;
import com.intellij.execution.configurations.RunConfiguration;
import com.intellij.execution.configurations.RunConfigurationBase;
import com.intellij.execution.junit.JUnitConfiguration;
import com.intellij.execution.runners.ExecutionEnvironment;
import com.intellij.openapi.actionSystem.DataContext;
import com.intellij.openapi.diagnostic.Logger;
import com.intellij.openapi.module.Module;
import com.intellij.openapi.module.ModuleManager;
import com.intellij.openapi.project.Project;
import com.intellij.openapi.util.Key;
import com.intellij.util.ThreeState;
import icons.AndroidIcons;
import org.jetbrains.annotations.NotNull;
import org.jetbrains.annotations.Nullable;

import javax.swing.*;
import java.io.*;
import java.lang.reflect.InvocationTargetException;
import java.util.*;
import java.util.concurrent.ExecutionException;
import java.util.concurrent.TimeUnit;
import java.util.concurrent.TimeoutException;
import java.util.concurrent.atomic.AtomicReference;
import java.util.stream.Collectors;

import static com.android.builder.model.AndroidProject.*;
import static com.android.tools.idea.apk.ApkProjects.isApkProject;
import static com.android.tools.idea.gradle.util.Projects.*;
import static com.android.tools.idea.startup.AndroidStudioInitializer.ENABLE_EXPERIMENTAL_PROFILING;
import static com.intellij.openapi.util.io.FileUtil.createTempFile;
import static com.intellij.openapi.util.text.StringUtil.isEmpty;

/**
 * Provides the "Gradle-aware Make" task for Run Configurations, which
 * <ul>
 * <li>is only available in Android Studio</li>
 * <li>delegates to the regular "Make" if the project is not an Android Gradle project</li>
 * <li>otherwise, invokes Gradle directly, to build the project</li>
 * </ul>
 */
public class MakeBeforeRunTaskProvider extends BeforeRunTaskProvider<MakeBeforeRunTask> {
  @NotNull public static final Key<MakeBeforeRunTask> ID = Key.create("Android.Gradle.BeforeRunTask");

  private static final Logger LOG = Logger.getInstance(MakeBeforeRunTask.class);
  public static final String TASK_NAME = "Gradle-aware Make";

  @NotNull private final Project myProject;

  public MakeBeforeRunTaskProvider(@NotNull Project project) {
    myProject = project;
  }

  @Override
  public Key<MakeBeforeRunTask> getId() {
    return ID;
  }

  @Nullable
  @Override
  public Icon getIcon() {
    return AndroidIcons.Android;
  }

  @Nullable
  @Override
  public Icon getTaskIcon(MakeBeforeRunTask task) {
    return AndroidIcons.Android;
  }

  @Override
  public String getName() {
    return TASK_NAME;
  }

  @Override
  public String getDescription(MakeBeforeRunTask task) {
    String goal = task.getGoal();
    return isEmpty(goal) ? TASK_NAME : "gradle " + goal;
  }

  @Override
  public boolean isConfigurable() {
    return true;
  }

  @Nullable
  @Override
  public MakeBeforeRunTask createTask(RunConfiguration runConfiguration) {
    // "Gradle-aware Make" is only available in Android Studio.
    if (configurationTypeIsSupported(runConfiguration)) {
      MakeBeforeRunTask task = new MakeBeforeRunTask();
      if (runConfiguration instanceof PreferGradleMake) {
        // For Android configurations, we want to replace the default make, so this new task needs to be enabled.
        // In AndroidRunConfigurationType#configureBeforeTaskDefaults we disable the default make, which is
        // enabled by default. For other configurations we leave it disabled, so we don't end up with two different
        // make steps executed by default. If the task is added to the run configuration manually, it will be
        // enabled by the UI layer later.
        task.setEnabled(true);
      }
      return task;
    }
    else {
      return null;
    }
  }

  private static boolean configurationTypeIsSupported(@NotNull RunConfiguration runConfiguration) {
    if (isApkProject(runConfiguration.getProject())) {
      return false;
    }
    return runConfiguration instanceof PreferGradleMake || isUnitTestConfiguration(runConfiguration);
  }

  private static boolean isUnitTestConfiguration(@NotNull RunConfiguration runConfiguration) {
    return runConfiguration instanceof JUnitConfiguration ||
           // Avoid direct dependency on the TestNG plugin:
           runConfiguration.getClass().getSimpleName().equals("TestNGConfiguration");
  }

  @Override
  public boolean configureTask(RunConfiguration runConfiguration, MakeBeforeRunTask task) {
    GradleEditTaskDialog dialog = new GradleEditTaskDialog(myProject);
    dialog.setGoal(task.getGoal());
    dialog.setAvailableGoals(createAvailableTasks());
    if (!dialog.showAndGet()) {
      // since we allow tasks without any arguments (assumed to be equivalent to assembling the app),
      // we need a way to specify that a task is not valid. This is because of the current restriction
      // of this API, where the return value from configureTask is ignored.
      task.setInvalid();
      return false;
    }

    task.setGoal(dialog.getGoal());
    return true;
  }

  private List<String> createAvailableTasks() {
    ModuleManager moduleManager = ModuleManager.getInstance(myProject);
    List<String> gradleTasks = Lists.newArrayList();
    for (Module module : moduleManager.getModules()) {
      AndroidGradleFacet facet = AndroidGradleFacet.getInstance(module);
      if (facet == null) {
        continue;
      }

      GradleModel gradleModel = facet.getGradleModel();
      if (gradleModel == null) {
        continue;
      }

      gradleTasks.addAll(gradleModel.getTaskNames());
    }

    return gradleTasks;
  }

  @Override
  public boolean canExecuteTask(RunConfiguration configuration, MakeBeforeRunTask task) {
    return task.isValid();
  }

  @Override
  public boolean executeTask(DataContext context, RunConfiguration configuration, ExecutionEnvironment env, MakeBeforeRunTask task) {
    if (!requiresAndroidModel(myProject) || !isDirectGradleInvocationEnabled(myProject)) {
      CompileStepBeforeRun regularMake = new CompileStepBeforeRun(myProject);
      return regularMake.executeTask(context, configuration, env, new CompileStepBeforeRun.MakeBeforeRunTask());
    }

    AtomicReference<String> errorMsgRef = new AtomicReference<>();

    if (AndroidGradleBuildConfiguration.getInstance(myProject).SYNC_PROJECT_BEFORE_BUILD) {
      // If the model needs a sync, we need to sync "synchronously" before running.
      // See: https://code.google.com/p/android/issues/detail?id=70718
      GradleSyncState syncState = GradleSyncState.getInstance(myProject);
      if (syncState.isSyncNeeded() != ThreeState.NO) {
        GradleProjectImporter.getInstance().syncProjectSynchronously(myProject, false, new GradleSyncListener.Adapter() {
          @Override
          public void syncFailed(@NotNull Project project, @NotNull String errorMessage) {
            errorMsgRef.set(errorMessage);
          }
        });
      }
    }

    String errorMsg = errorMsgRef.get();
    if (errorMsg != null) {
      // Sync failed. There is no point on continuing, because most likely the model is either not there, or has stale information,
      // including the path of the APK.
      LOG.info("Unable to launch '" + TASK_NAME + "' task. Project sync failed with message: " + errorMsg);
      return false;
    }

    if (myProject.isDisposed()) {
      return false;
    }

    // Some configurations (e.g. native attach) don't require a build while running the configuration
    if (configuration instanceof RunConfigurationBase && ((RunConfigurationBase)configuration).excludeCompileBeforeLaunchOption()) {
      return true;
    }

    // Note: this before run task provider may be invoked from a context such as Java unit tests, in which case it doesn't have
    // the android run config context
    AndroidRunConfigContext runConfigContext = env.getCopyableUserData(AndroidRunConfigContext.KEY);
    DeviceFutures deviceFutures = runConfigContext == null ? null : runConfigContext.getTargetDevices();
    List<AndroidDevice> targetDevices = deviceFutures == null ? Collections.emptyList() : deviceFutures.getDevices();
    List<String> cmdLineArgs = getCommonArguments(configuration, targetDevices);

    BeforeRunBuilder builder =
      createBuilder(env, getModules(myProject, context, configuration), configuration, runConfigContext, task.getGoal());

    try {
      boolean success = builder.build(GradleTaskRunner.newRunner(myProject), cmdLineArgs);
      LOG.info("Gradle invocation complete, success = " + success);
      return success;
    }
    catch (InvocationTargetException e) {
      LOG.info("Unexpected error while launching gradle before run tasks", e);
      return false;
    }
    catch (InterruptedException e) {
      LOG.info("Interrupted while launching gradle before run tasks");
      Thread.currentThread().interrupt();
      return false;
    }
  }

  /**
   * Returns the list of arguments to Gradle that are common to both instant and non-instant builds.
   */
  @NotNull
  private static List<String> getCommonArguments(@NotNull RunConfiguration configuration, @NotNull List<AndroidDevice> targetDevices) {
    List<String> cmdLineArgs = Lists.newArrayList();
    cmdLineArgs.addAll(getDeviceSpecificArguments(targetDevices));
    cmdLineArgs.addAll(getProfilingOptions(configuration));
    return cmdLineArgs;
  }

  @NotNull
  public static List<String> getDeviceSpecificArguments(@NotNull List<AndroidDevice> devices) {
    if (devices.isEmpty()) {
      return Collections.emptyList();
    }

    List<String> properties = new ArrayList<>(2);

    // Find the minimum value of the build API level and pass it to Gradle as a property
    AndroidVersion minVersion = devices.get(0).getVersion();
    for (int i = 1; i < devices.size(); i++) {
      AndroidDevice androidDevice = devices.get(i);
      if (androidDevice.getVersion().compareTo(minVersion) < 0) {
        minVersion = androidDevice.getVersion();
      }
    }
    properties.add(AndroidGradleSettings.createProjectProperty(PROPERTY_BUILD_API, Integer.toString(minVersion.getFeatureLevel())));

    // If we are building for only one device, pass the density and the ABI
    if (devices.size() == 1) {
      AndroidDevice device = devices.get(0);
      Density density = Density.getEnum(device.getDensity());
      if (density != null) {
        properties.add(AndroidGradleSettings.createProjectProperty(PROPERTY_BUILD_DENSITY, density.getResourceValue()));
      }

      // Note: the abis are returned in their preferred order which should be maintained while passing it on to Gradle.
      List<String> abis = device.getAbis()
        .stream()
        .map(Abi::toString)
        .collect(Collectors.toList());
      if (!abis.isEmpty()) {
        properties.add(AndroidGradleSettings.createProjectProperty(PROPERTY_BUILD_ABI, Joiner.on(',').join(abis)));
      }
    }

<<<<<<< HEAD
    return properties;
  }

  @NotNull
  public static List<String> getProfilingOptions(@NotNull RunConfiguration configuration) {
    if (System.getProperty(ENABLE_EXPERIMENTAL_PROFILING) == null) {
      return Collections.emptyList();
    }

    if (!(configuration instanceof AndroidRunConfigurationBase)) {
      return Collections.emptyList();
    }

    Properties profilerProperties = ((AndroidRunConfigurationBase)configuration).getProfilerState().toProperties();
    try {
      File propertiesFile = createTempFile("profiler", ".properties");
      propertiesFile.deleteOnExit(); // TODO: It'd be nice to clean this up sooner than at exit.

      Writer writer = new OutputStreamWriter(new FileOutputStream(propertiesFile), Charsets.UTF_8);
      profilerProperties.store(writer, "Android Studio Profiler Gradle Plugin Properties");
      writer.close();

      String profilingOption = AndroidGradleSettings.createProjectProperty("android.profiler.properties", propertiesFile.getAbsolutePath());
      return Collections.singletonList(profilingOption);
    }
    catch (IOException e) {
      Throwables.propagate(e);
      return Collections.emptyList();
    }
  }

  private static BeforeRunBuilder createBuilder(@NotNull ExecutionEnvironment env,
                                                @NotNull Module[] modules,
                                                @NotNull RunConfiguration configuration,
                                                @Nullable AndroidRunConfigContext runConfigContext,
                                                @Nullable String userGoal) {
    if (modules.length == 0) {
      throw new IllegalStateException("Unable to determine list of modules to build");
    }

    if (!isEmpty(userGoal)) {
      return new DefaultGradleBuilder(Collections.singletonList(userGoal), null);
    }

    GradleModuleTasksProvider gradleTasksProvider = new GradleModuleTasksProvider(modules);

    GradleInvoker.TestCompileType testCompileType = GradleInvoker.getTestCompileType(configuration.getType().getId());
    if (testCompileType == GradleInvoker.TestCompileType.JAVA_TESTS) {
      BuildMode buildMode = BuildMode.COMPILE_JAVA;
      return new DefaultGradleBuilder(gradleTasksProvider.getUnitTestTasks(buildMode), buildMode);
    }

    InstantRunContext irContext = env.getCopyableUserData(InstantRunContext.KEY);
    DeviceFutures deviceFutures = runConfigContext == null ? null : runConfigContext.getTargetDevices();
    if (deviceFutures == null || irContext == null) {
      return new DefaultGradleBuilder(gradleTasksProvider.getTasksFor(BuildMode.ASSEMBLE, testCompileType), BuildMode.ASSEMBLE);
    }

    List<AndroidDevice> targetDevices = deviceFutures.getDevices();
    assert targetDevices.size() == 1 : "instant run context available, but deploying to > 1 device";
    return new InstantRunBuilder(getLaunchedDevice(targetDevices.get(0)), irContext, runConfigContext, gradleTasksProvider,
                                 RunAsValidityService.getInstance());
  }

  @NotNull
  private static Module[] getModules(@NotNull Project project, @Nullable DataContext context, @Nullable RunConfiguration configuration) {
    if (configuration instanceof ModuleRunProfile) {
      // ModuleBasedConfiguration includes Android and JUnit run configurations, including "JUnit: Rerun Failed Tests",
      // which is AbstractRerunFailedTestsAction.MyRunProfile.
      return ((ModuleRunProfile)configuration).getModules();
    }
    else {
      return getModulesToBuildFromSelection(project, context);
    }
  }

  @Nullable
  public static IDevice getLaunchedDevice(@NotNull AndroidDevice device) {
    if (!device.getLaunchedDevice().isDone()) {
      // If we don't have access to the device (this happens if the AVD is still launching)
      return null;
    }

    try {
      return device.getLaunchedDevice().get(1, TimeUnit.MILLISECONDS);
    }
    catch (InterruptedException e) {
      Thread.currentThread().interrupt();
      return null;
    }
    catch (ExecutionException | TimeoutException e) {
      return null;
    }
=======
      final GradleInvoker gradleInvoker = GradleInvoker.getInstance(myProject);

      final GradleInvoker.AfterGradleInvocationTask afterTask = new GradleInvoker.AfterGradleInvocationTask() {
        @Override
        public void execute(@NotNull GradleInvocationResult result) {
          success.set(result.isBuildSuccessful());
          gradleInvoker.removeAfterGradleInvocationTask(this);
          done.up();
        }
      };

      final GradleInvokerOptions options = GradleInvokerOptions.create(myProject, context, configuration, env, task.getGoal());
      if (options.tasks.isEmpty()) {
        // should not happen, but if it does happen, then GradleInvoker with an empty list of tasks seems to hang forever
        // So we error out earlier.
        LOG.error("Unable to determine gradle tasks to execute for run configuration: " + configuration.getName());
        return false;
      }

      // To ensure that the "Run Configuration" waits for the Gradle tasks to be executed, we use SwingUtilities.invokeAndWait. I tried
      // using Application.invokeAndWait but it never worked. IDEA also uses SwingUtilities in this scenario (see CompileStepBeforeRun.)
      SwingUtilities.invokeAndWait(new Runnable() {
        @Override
        public void run() {
          gradleInvoker.addAfterGradleInvocationTask(afterTask);
          gradleInvoker.executeTasks(options.tasks, options.buildMode, options.commandLineArguments);
        }
      });

      done.waitFor();
    }
    catch (Throwable t) {
      LOG.info("Unable to launch '" + TASK_NAME + "' task", t);
      return false;
    }
    LOG.info("Gradle invocation complete, success = " + success.get());
    return success.get();
>>>>>>> c7afe542
  }
}<|MERGE_RESOLUTION|>--- conflicted
+++ resolved
@@ -23,24 +23,18 @@
 import com.android.tools.idea.fd.InstantRunContext;
 import com.android.tools.idea.fd.RunAsValidityService;
 import com.android.tools.idea.gradle.GradleModel;
-import com.android.tools.idea.gradle.project.sync.GradleSyncState;
 import com.android.tools.idea.gradle.compiler.AndroidGradleBuildConfiguration;
 import com.android.tools.idea.gradle.facet.AndroidGradleFacet;
 import com.android.tools.idea.gradle.invoker.GradleInvoker;
 import com.android.tools.idea.gradle.project.GradleProjectImporter;
 import com.android.tools.idea.gradle.project.GradleSyncListener;
-<<<<<<< HEAD
+import com.android.tools.idea.gradle.project.sync.GradleSyncState;
 import com.android.tools.idea.gradle.util.AndroidGradleSettings;
 import com.android.tools.idea.gradle.util.BuildMode;
 import com.android.tools.idea.run.*;
-import com.android.tools.idea.startup.AndroidStudioInitializer;
 import com.google.common.base.Charsets;
 import com.google.common.base.Joiner;
 import com.google.common.base.Throwables;
-=======
-import com.android.tools.idea.gradle.util.Projects;
-import com.android.tools.idea.run.AndroidRunConfigurationBase;
->>>>>>> c7afe542
 import com.google.common.collect.Lists;
 import com.intellij.compiler.options.CompileStepBeforeRun;
 import com.intellij.execution.BeforeRunTaskProvider;
@@ -63,7 +57,10 @@
 import javax.swing.*;
 import java.io.*;
 import java.lang.reflect.InvocationTargetException;
-import java.util.*;
+import java.util.ArrayList;
+import java.util.Collections;
+import java.util.List;
+import java.util.Properties;
 import java.util.concurrent.ExecutionException;
 import java.util.concurrent.TimeUnit;
 import java.util.concurrent.TimeoutException;
@@ -319,7 +316,6 @@
       }
     }
 
-<<<<<<< HEAD
     return properties;
   }
 
@@ -413,44 +409,5 @@
     catch (ExecutionException | TimeoutException e) {
       return null;
     }
-=======
-      final GradleInvoker gradleInvoker = GradleInvoker.getInstance(myProject);
-
-      final GradleInvoker.AfterGradleInvocationTask afterTask = new GradleInvoker.AfterGradleInvocationTask() {
-        @Override
-        public void execute(@NotNull GradleInvocationResult result) {
-          success.set(result.isBuildSuccessful());
-          gradleInvoker.removeAfterGradleInvocationTask(this);
-          done.up();
-        }
-      };
-
-      final GradleInvokerOptions options = GradleInvokerOptions.create(myProject, context, configuration, env, task.getGoal());
-      if (options.tasks.isEmpty()) {
-        // should not happen, but if it does happen, then GradleInvoker with an empty list of tasks seems to hang forever
-        // So we error out earlier.
-        LOG.error("Unable to determine gradle tasks to execute for run configuration: " + configuration.getName());
-        return false;
-      }
-
-      // To ensure that the "Run Configuration" waits for the Gradle tasks to be executed, we use SwingUtilities.invokeAndWait. I tried
-      // using Application.invokeAndWait but it never worked. IDEA also uses SwingUtilities in this scenario (see CompileStepBeforeRun.)
-      SwingUtilities.invokeAndWait(new Runnable() {
-        @Override
-        public void run() {
-          gradleInvoker.addAfterGradleInvocationTask(afterTask);
-          gradleInvoker.executeTasks(options.tasks, options.buildMode, options.commandLineArguments);
-        }
-      });
-
-      done.waitFor();
-    }
-    catch (Throwable t) {
-      LOG.info("Unable to launch '" + TASK_NAME + "' task", t);
-      return false;
-    }
-    LOG.info("Gradle invocation complete, success = " + success.get());
-    return success.get();
->>>>>>> c7afe542
   }
 }