--- conflicted
+++ resolved
@@ -1,11 +1,7 @@
 load("//tools/base/bazel:bazel.bzl", "iml_module")
 load("//tools/base/bazel:maven.bzl", "maven_repository")
 load("//tools/adt/idea/adt-testutils:old-agp-test.bzl", "old_agp_test")
-<<<<<<< HEAD
-load(":agp_versions.bzl", "AGP_3_3_2", "AGP_3_5", "AGP_4_0", "AGP_4_1", "AGP_4_2", "GRADLE_5_3_1", "GRADLE_5_5", "GRADLE_6_5", "GRADLE_LATEST", "local_old_agp_test")
-=======
 load(":agp_versions.bzl", "AGP_3_1_4", "AGP_3_3_2", "AGP_3_5", "AGP_4_0", "AGP_4_1", "AGP_4_2", "AGP_7_0", "AGP_7_1", "AGP_7_2", "GRADLE_5_3_1", "GRADLE_5_5", "GRADLE_6_7_1", "GRADLE_7_0_2", "GRADLE_7_2", "GRADLE_7_3_3", "GRADLE_LATEST", "local_old_agp_test")
->>>>>>> b5f40ffd
 
 # managed by go/iml_to_build
 iml_module(
@@ -41,15 +37,10 @@
         "//tools/base/build-system:gradle-distrib",
         "//tools/base/build-system:gradle-distrib-5.3.1",
         "//tools/base/build-system:gradle-distrib-5.5",
-<<<<<<< HEAD
-        "//tools/base/build-system:gradle-distrib-6.5",
-        "//tools/base/build-system:studio_repo",
-=======
         "//tools/base/build-system:gradle-distrib-6.7.1",
         "//tools/base/build-system:gradle-distrib-7.0.2",
         "//tools/base/build-system:gradle-distrib-7.2",
         "//tools/base/build-system:gradle-distrib-7.3.3",
->>>>>>> b5f40ffd
         "//tools/base/build-system/integration-test:kotlin_gradle_plugin_prebuilts",
         "//tools/base/build-system/previous-versions:3.3.2",
         "//tools/base/build-system/previous-versions:3.5.0",
@@ -57,10 +48,6 @@
         "//tools/base/build-system/previous-versions:4.1.0",
         "//tools/base/build-system/previous-versions:4.2.0",
         "//tools/base/third_party/kotlin:kotlin-m2repository",
-<<<<<<< HEAD
-        "//tools/data-binding:data_binding_runtime.zip",
-=======
->>>>>>> b5f40ffd
         "//tools/external/gradle:gradle-distrib-2.6",
         "//tools/external/gradle:gradle-distrib-3.5",
         "//tools/external/gradle:gradle-distrib-4.5",
@@ -100,11 +87,7 @@
         "@maven//:androidx.appcompat.appcompat_1.0.2",
         "@maven//:androidx.appcompat.appcompat_1.3.0",
         "@maven//:androidx.constraintlayout.constraintlayout_1.1.3",
-<<<<<<< HEAD
-        "@maven//:androidx.constraintlayout.constraintlayout_2.0.4",
-=======
         "@maven//:androidx.constraintlayout.constraintlayout_2.1.3",
->>>>>>> b5f40ffd
         "@maven//:androidx.core.core-ktx_1.0.1",
         "@maven//:androidx.core.core-ktx_1.2.0",
         "@maven//:androidx.core.core-ktx_1.6.0",
@@ -125,20 +108,10 @@
         "@maven//:com.android.support.design_28.0.0",
         "@maven//:com.android.support.support-v13_28.0.0",
         "@maven//:com.android.support.test.espresso.espresso-core_3.0.2",
-<<<<<<< HEAD
-        "@maven//:com.android.tools.lint.lint-checks_26.5.0",
-=======
->>>>>>> b5f40ffd
         "@maven//:com.google.android.material.material_1.4.0",
         "@maven//:com.google.auto.value.auto-value-annotations_1.6.2",
         "@maven//:com.google.auto.value.auto-value_1.6.2",
         "@maven//:com.google.code.findbugs.jsr305_1.3.9",
-<<<<<<< HEAD
-        "@maven//:com.google.code.gson.gson_2.8.0",
-        "@maven//:com.google.dagger.dagger_2.6",
-        "@maven//:com.google.guava.guava_19.0",
-        "@maven//:com.google.guava.guava_28.1-jre",
-=======
         "@maven//:com.google.code.gson.gson_2.2.4",
         "@maven//:com.google.code.gson.gson_2.8.0",
         "@maven//:com.google.dagger.dagger_2.6",
@@ -146,20 +119,14 @@
         "@maven//:com.google.guava.guava_23.0",
         "@maven//:com.google.guava.guava_28.1-jre",
         "@maven//:com.google.truth.truth_0.44",
->>>>>>> b5f40ffd
         "@maven//:com.linkedin.testbutler.test-butler-app_1.3.1",
         "@maven//:commons-codec.commons-codec_1.9",
         "@maven//:commons-lang.commons-lang_2.4",
         "@maven//:it.unimi.dsi.fastutil_7.2.0",
-<<<<<<< HEAD
-        "@maven//:net.sf.proguard.proguard-gradle_6.0.3",
-        "@maven//:org.codehaus.mojo.animal-sniffer-annotations_1.14",
-=======
         "@maven//:junit.junit_4.13.2",
         "@maven//:net.sf.proguard.proguard-gradle_6.0.3",
         "@maven//:org.codehaus.mojo.animal-sniffer-annotations_1.14",
         "@maven//:org.jacoco.org.jacoco.ant_0.8.7",
->>>>>>> b5f40ffd
         "@maven//:org.jetbrains.kotlin.kotlin-android-extensions-runtime_1.4.32",
         "@maven//:org.jetbrains.kotlin.kotlin-android-extensions-runtime_1.5.21",
         "@maven//:org.jetbrains.kotlin.kotlin-gradle-plugin_1.4.32",
@@ -179,8 +146,6 @@
 )
 
 local_old_agp_test(
-<<<<<<< HEAD
-=======
     agp_version = AGP_3_1_4,
     gradle_version = GRADLE_5_3_1,
     tags = [
@@ -191,7 +156,6 @@
 )
 
 local_old_agp_test(
->>>>>>> b5f40ffd
     agp_version = AGP_3_3_2,
     gradle_version = GRADLE_5_3_1,
     shard_count = 1,
@@ -219,10 +183,6 @@
     shard_count = 4,
     tags = [
         "block-network",
-<<<<<<< HEAD
-        "manual",  # TODO(b/203803107): Re-enable this test when fixed.
-=======
->>>>>>> b5f40ffd
         "no_test_mac",
         "no_test_windows",
     ],
@@ -230,13 +190,8 @@
 
 local_old_agp_test(
     agp_version = AGP_4_0,
-<<<<<<< HEAD
-    gradle_version = GRADLE_6_5,
-    shard_count = 2,
-=======
     gradle_version = GRADLE_6_7_1,
     shard_count = 3,
->>>>>>> b5f40ffd
     tags = [
         "block-network",
         "no_test_mac",
@@ -246,11 +201,7 @@
 
 local_old_agp_test(
     agp_version = AGP_4_1,
-<<<<<<< HEAD
-    gradle_version = GRADLE_LATEST,
-=======
     gradle_version = GRADLE_6_7_1,
->>>>>>> b5f40ffd
     shard_count = 3,
     tags = [
         "block-network",
@@ -261,9 +212,6 @@
 
 local_old_agp_test(
     agp_version = AGP_4_2,
-<<<<<<< HEAD
-    gradle_version = GRADLE_LATEST,
-=======
     gradle_version = GRADLE_6_7_1,
     shard_count = 3,
     tags = [
@@ -299,7 +247,6 @@
     agp_version = AGP_7_2,
     gradle_version = GRADLE_7_3_3,
     shard_count = 5,
->>>>>>> b5f40ffd
     tags = [
         "block-network",
         "no_test_mac",
