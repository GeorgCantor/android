/*
 * Copyright (C) 2020 The Android Open Source Project
 *
 * Licensed under the Apache License, Version 2.0 (the "License");
 * you may not use this file except in compliance with the License.
 * You may obtain a copy of the License at
 *
 *      http://www.apache.org/licenses/LICENSE-2.0
 *
 * Unless required by applicable law or agreed to in writing, software
 * distributed under the License is distributed on an "AS IS" BASIS,
 * WITHOUT WARRANTIES OR CONDITIONS OF ANY KIND, either express or implied.
 * See the License for the specific language governing permissions and
 * limitations under the License.
 */
package com.android.tools.compose.formatting

import com.android.tools.compose.isComposeEnabled
import com.android.tools.compose.isModifierChainLongerThanTwo
import com.android.tools.compose.settings.ComposeCustomCodeStyleSettings
import com.intellij.application.options.CodeStyle
import com.intellij.openapi.project.DumbService
import com.intellij.openapi.util.TextRange
import com.intellij.psi.PsiElement
import com.intellij.psi.PsiFile
import com.intellij.psi.codeStyle.CodeStyleSettings
import com.intellij.psi.codeStyle.CommonCodeStyleSettings
import com.intellij.psi.impl.source.codeStyle.CodeFormatterFacade
import com.intellij.psi.impl.source.codeStyle.PostFormatProcessor
import com.intellij.psi.impl.source.codeStyle.PostFormatProcessorHelper
import org.jetbrains.kotlin.idea.formatter.kotlinCommonSettings
import org.jetbrains.kotlin.psi.KtDotQualifiedExpression
import org.jetbrains.kotlin.psi.KtElement
import org.jetbrains.kotlin.psi.KtFile
import org.jetbrains.kotlin.psi.KtTreeVisitorVoid

/**
 * Runs after explicit code formatting invocation and for Modifier(androidx.compose.ui.Modifier)
 * chain that is two modifiers or longer, splits it in one modifier per line.
 */
class ComposePostFormatProcessor : PostFormatProcessor {

  private fun isAvailable(psiElement: PsiElement, settings: CodeStyleSettings): Boolean {
    return psiElement.containingFile is KtFile &&
      isComposeEnabled(psiElement) &&
      !DumbService.isDumb(psiElement.project) &&
      settings
        .getCustomSettings(ComposeCustomCodeStyleSettings::class.java)
        .USE_CUSTOM_FORMATTING_FOR_MODIFIERS
  }

  override fun processElement(source: PsiElement, settings: CodeStyleSettings): PsiElement {
    return if (isAvailable(source, settings)) ComposeModifierProcessor(settings).process(source)
    else source
  }

  override fun processText(
    source: PsiFile,
    rangeToReformat: TextRange,
    settings: CodeStyleSettings
  ): TextRange {
    return if (isAvailable(source, settings))
      ComposeModifierProcessor(settings).processText(source, rangeToReformat)
    else rangeToReformat
  }
}

class ComposeModifierProcessor(private val settings: CodeStyleSettings) : KtTreeVisitorVoid() {
  private val myPostProcessor = PostFormatProcessorHelper(settings.kotlinCommonSettings)

  private fun updateResultRange(oldTextLength: Int, newTextLength: Int) {
    myPostProcessor.updateResultRange(oldTextLength, newTextLength)
  }

  override fun visitKtElement(element: KtElement) {
    super.visitElement(element)
    if (element.isPhysical && isModifierChainThatNeedToBeWrapped(element)) {
      val oldTextLength: Int = element.textLength
      wrapModifierChain(element as KtDotQualifiedExpression, settings)
      updateResultRange(oldTextLength, element.textLength)
    }
  }

  fun process(formatted: PsiElement): PsiElement {
    formatted.accept(this)
    return formatted
  }

  fun processText(source: PsiFile, rangeToReformat: TextRange): TextRange {
    myPostProcessor.resultTextRange = rangeToReformat
    source.accept(this)
    return myPostProcessor.resultTextRange
  }
}

/**
 * Returns true if it's Modifier(androidx.compose.ui.Modifier) chain that is two modifiers or
 * longer.
 */
private fun isModifierChainThatNeedToBeWrapped(element: KtElement): Boolean {
  // Take very top KtDotQualifiedExpression, e.g for `Modifier.adjust1().adjust2()` take whole
  // expression, not only `Modifier.adjust1()`.
  return element is KtDotQualifiedExpression &&
    element.parent !is KtDotQualifiedExpression &&
    isModifierChainLongerThanTwo(element)
}

/** Splits KtDotQualifiedExpression it one call per line. */
internal fun wrapModifierChain(element: KtDotQualifiedExpression, settings: CodeStyleSettings) {
<<<<<<< HEAD
  CodeStyle.runWithLocalSettings(
    element.project,
    settings
  ) { tempSettings: CodeStyleSettings ->
=======
  CodeStyle.doWithTemporarySettings(element.project, settings) { tempSettings: CodeStyleSettings ->
>>>>>>> 574fcae1
    tempSettings.kotlinCommonSettings.METHOD_CALL_CHAIN_WRAP = CommonCodeStyleSettings.WRAP_ALWAYS
    tempSettings.kotlinCommonSettings.WRAP_FIRST_METHOD_IN_CALL_CHAIN = true
    CodeFormatterFacade(tempSettings, element.language).processElement(element.node)
  }
}<|MERGE_RESOLUTION|>--- conflicted
+++ resolved
@@ -107,14 +107,7 @@
 
 /** Splits KtDotQualifiedExpression it one call per line. */
 internal fun wrapModifierChain(element: KtDotQualifiedExpression, settings: CodeStyleSettings) {
-<<<<<<< HEAD
-  CodeStyle.runWithLocalSettings(
-    element.project,
-    settings
-  ) { tempSettings: CodeStyleSettings ->
-=======
   CodeStyle.doWithTemporarySettings(element.project, settings) { tempSettings: CodeStyleSettings ->
->>>>>>> 574fcae1
     tempSettings.kotlinCommonSettings.METHOD_CALL_CHAIN_WRAP = CommonCodeStyleSettings.WRAP_ALWAYS
     tempSettings.kotlinCommonSettings.WRAP_FIRST_METHOD_IN_CALL_CHAIN = true
     CodeFormatterFacade(tempSettings, element.language).processElement(element.node)
