/*
 * Copyright (C) 2019 The Android Open Source Project
 *
 * Licensed under the Apache License, Version 2.0 (the "License");
 * you may not use this file except in compliance with the License.
 * You may obtain a copy of the License at
 *
 *      http://www.apache.org/licenses/LICENSE-2.0
 *
 * Unless required by applicable law or agreed to in writing, software
 * distributed under the License is distributed on an "AS IS" BASIS,
 * WITHOUT WARRANTIES OR CONDITIONS OF ANY KIND, either express or implied.
 * See the License for the specific language governing permissions and
 * limitations under the License.
 */
package com.android.tools.idea.uibuilder.visual

import com.android.sdklib.devices.Device
import com.android.tools.configurations.ConfigurationListener
import com.android.tools.idea.common.model.NlModel
import com.android.tools.idea.common.type.typeOf
import com.android.tools.idea.configurations.ConfigurationManager
import com.android.tools.idea.configurations.ConfigurationMatcher
import com.android.tools.idea.uibuilder.model.NlComponentRegistrar
import com.android.tools.idea.uibuilder.type.LayoutFileType
import com.google.common.annotations.VisibleForTesting
import com.intellij.openapi.Disposable
import com.intellij.openapi.util.Disposer
import com.intellij.psi.PsiFile
import java.util.ArrayList
import org.jetbrains.android.facet.AndroidFacet

/** We predefined some pixel devices for now. */
@VisibleForTesting
val DEVICES_TO_DISPLAY =
  listOf(
    "Pixel 3",
    "Pixel 3 XL",
    "Pixel 3a",
    "Pixel 3a XL",
    "Pixel 2",
    "Pixel 2 XL",
    "Pixel",
    "Pixel XL",
<<<<<<< HEAD
    "Pixel C"
=======
    "Pixel C",
>>>>>>> 0d09370c
  )

private const val EFFECTIVE_FLAGS =
  ConfigurationListener.CFG_ADAPTIVE_SHAPE or
    ConfigurationListener.CFG_DEVICE_STATE or
    ConfigurationListener.CFG_UI_MODE or
    ConfigurationListener.CFG_NIGHT_MODE or
    ConfigurationListener.CFG_THEME or
    ConfigurationListener.CFG_TARGET or
    ConfigurationListener.CFG_LOCALE or
    ConfigurationListener.CFG_FONT_SCALE

/** This class provides the [NlModel]s with predefined pixel devices for [VisualizationForm]. */
object PixelDeviceModelsProvider : VisualizationModelsProvider {

  @VisibleForTesting val deviceCaches = mutableMapOf<ConfigurationManager, List<Device>>()

  override fun createNlModels(
    parentDisposable: Disposable,
    file: PsiFile,
<<<<<<< HEAD
    facet: AndroidFacet
=======
    facet: AndroidFacet,
>>>>>>> 0d09370c
  ): List<NlModel> {
    if (file.typeOf() != LayoutFileType) {
      return emptyList()
    }

    val virtualFile = file.virtualFile ?: return emptyList()

    val configurationManager = ConfigurationManager.getOrCreateInstance(facet.module)
    val pixelDevices =
      deviceCaches.getOrElse(configurationManager) {
        val deviceList = ArrayList<Device>()
        for (name in DEVICES_TO_DISPLAY) {
          configurationManager.devices
            .firstOrNull { device -> name == device.displayName }
            ?.let { deviceList.add(it) }
        }
        deviceCaches[configurationManager] = deviceList
        Disposer.register(
          configurationManager,
<<<<<<< HEAD
          Disposable { deviceCaches.remove(configurationManager) }
=======
          Disposable { deviceCaches.remove(configurationManager) },
>>>>>>> 0d09370c
        )
        deviceList
      }

    assert(pixelDevices.isNotEmpty())

    val models = mutableListOf<NlModel>()
    val defaultConfig = configurationManager.getConfiguration(virtualFile)

    for (device in pixelDevices) {
      val config = defaultConfig.clone()
      config.setDevice(device, false)
      val betterFile =
        ConfigurationMatcher.getBetterMatch(config, null, null, null, null) ?: virtualFile
      val model =
        NlModel.builder(parentDisposable, facet, betterFile, config)
          .withModelTooltip(config.toHtmlTooltip())
          .withComponentRegistrar(NlComponentRegistrar)
          .build()
      model.modelDisplayName = device.displayName
      models.add(model)

      registerModelsProviderConfigurationListener(model, defaultConfig, config, EFFECTIVE_FLAGS)
    }
    return models
  }
}<|MERGE_RESOLUTION|>--- conflicted
+++ resolved
@@ -42,11 +42,7 @@
     "Pixel 2 XL",
     "Pixel",
     "Pixel XL",
-<<<<<<< HEAD
-    "Pixel C"
-=======
     "Pixel C",
->>>>>>> 0d09370c
   )
 
 private const val EFFECTIVE_FLAGS =
@@ -67,11 +63,7 @@
   override fun createNlModels(
     parentDisposable: Disposable,
     file: PsiFile,
-<<<<<<< HEAD
-    facet: AndroidFacet
-=======
     facet: AndroidFacet,
->>>>>>> 0d09370c
   ): List<NlModel> {
     if (file.typeOf() != LayoutFileType) {
       return emptyList()
@@ -91,11 +83,7 @@
         deviceCaches[configurationManager] = deviceList
         Disposer.register(
           configurationManager,
-<<<<<<< HEAD
-          Disposable { deviceCaches.remove(configurationManager) }
-=======
           Disposable { deviceCaches.remove(configurationManager) },
->>>>>>> 0d09370c
         )
         deviceList
       }
