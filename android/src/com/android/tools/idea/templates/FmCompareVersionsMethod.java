--- conflicted
+++ resolved
@@ -15,16 +15,11 @@
  */
 package com.android.tools.idea.templates;
 
-<<<<<<< HEAD
-import com.android.repository.Revision;
-import freemarker.template.*;
-=======
 import com.android.ide.common.repository.GradleVersion;
 import freemarker.template.SimpleNumber;
 import freemarker.template.TemplateMethodModelEx;
 import freemarker.template.TemplateModel;
 import freemarker.template.TemplateModelException;
->>>>>>> a001a568
 
 import java.util.List;
 
@@ -39,13 +34,8 @@
             throw new TemplateModelException("Wrong arguments");
         }
 
-<<<<<<< HEAD
-        Revision lhs = Revision.parseRevision(args.get(0).toString());
-        Revision rhs = Revision.parseRevision(args.get(1).toString());
-=======
         GradleVersion lhs = GradleVersion.parse(args.get(0).toString());
         GradleVersion rhs = GradleVersion.parse(args.get(1).toString());
->>>>>>> a001a568
 
         return new SimpleNumber(lhs.compareTo(rhs));
     }
