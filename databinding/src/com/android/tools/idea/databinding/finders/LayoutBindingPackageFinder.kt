/*
 * Copyright (C) 2019 The Android Open Source Project
 *
 * Licensed under the Apache License, Version 2.0 (the "License");
 * you may not use this file except in compliance with the License.
 * You may obtain a copy of the License at
 *
 *      http://www.apache.org/licenses/LICENSE-2.0
 *
 * Unless required by applicable law or agreed to in writing, software
 * distributed under the License is distributed on an "AS IS" BASIS,
 * WITHOUT WARRANTIES OR CONDITIONS OF ANY KIND, either express or implied.
 * See the License for the specific language governing permissions and
 * limitations under the License.
 */
package com.android.tools.idea.databinding.finders

import com.android.tools.idea.databinding.module.LayoutBindingModuleCache
import com.android.tools.idea.databinding.project.LayoutBindingEnabledFacetsProvider
import com.android.tools.idea.databinding.project.ProjectLayoutResourcesModificationTracker
import com.intellij.openapi.project.Project
import com.intellij.psi.PsiClass
import com.intellij.psi.PsiElementFinder
import com.intellij.psi.PsiPackage
import com.intellij.psi.search.GlobalSearchScope
import com.intellij.psi.util.CachedValue
import com.intellij.psi.util.CachedValueProvider
import com.intellij.psi.util.CachedValuesManager

/**
 * A finder responsible for finding data binding packages missing in the app.
 *
 * Note that some packages used by databinding/viewbinding are already found by default finders, and
 * if we try to suggest our own copies, it can confuse the IntelliJ project structure tool window,
 * which thinks there are two packages with the same name.
 *
 * Therefore, this finder is registered with a reduced priority, so it will only suggest packages
 * that were not previously suggested, while data binding class finders are added with a higher
 * priority. See [BindingClassFinder], [DataBindingComponentClassFinder] and [BrClassFinder] for the
 * class-focused finders.
 *
 * See also: https://issuetracker.google.com/37120280
 */
class LayoutBindingPackageFinder(project: Project) : PsiElementFinder() {
<<<<<<< HEAD
  private val bindingFacetsProvider = LayoutBindingEnabledFacetsProvider.getInstance(project)
  private val packageFactory = LayoutBindingPackageFactory.getInstance(project)
  private val packageCache: CachedValue<Map<String, PsiPackage>>
=======
  private val packageCache: CachedValue<Map<String, PsiPackage>> =
    CachedValuesManager.getManager(project).createCachedValue {
      val bindingFacetsProvider = LayoutBindingEnabledFacetsProvider.getInstance(project)
      val packageFactory = LayoutBindingPackageFactory.getInstance(project)
      val packages =
        bindingFacetsProvider
          .getAllBindingEnabledFacets()
          .flatMap { facet ->
            LayoutBindingModuleCache.getInstance(facet)
              .getLightBindingClasses()
              .map { lightClass -> lightClass.qualifiedName.substringBeforeLast('.') }
              .toSet()
              .map { packageName -> packageFactory.getOrCreatePsiPackage(facet, packageName) }
          }
          .associateBy { psiPackage -> psiPackage.qualifiedName }

      CachedValueProvider.Result.create(
        packages,
        bindingFacetsProvider,
        ProjectLayoutResourcesModificationTracker.getInstance(project),
      )
    }
>>>>>>> 0d09370c

  override fun findClass(qualifiedName: String, scope: GlobalSearchScope): PsiClass? {
    return null
  }

  override fun findClasses(qualifiedName: String, scope: GlobalSearchScope): Array<PsiClass> {
    return PsiClass.EMPTY_ARRAY
  }

  override fun findPackage(qualifiedName: String): PsiPackage? {
    return packageCache.value[qualifiedName]
  }
<<<<<<< HEAD

  init {
    val resourcesModifiedTracker = ProjectLayoutResourcesModificationTracker.getInstance(project)
    packageCache =
      CachedValuesManager.getManager(project).createCachedValue {
        val packages =
          bindingFacetsProvider
            .getAllBindingEnabledFacets()
            .flatMap { facet ->
              val bindingModuleCache = LayoutBindingModuleCache.getInstance(facet)
              val groups = bindingModuleCache.bindingLayoutGroups
              val lightClasses =
                groups.mapNotNull { group ->
                  bindingModuleCache.getLightBindingClasses(group).firstOrNull()
                }
              lightClasses.map { lightClass ->
                val packageName = lightClass.qualifiedName.substringBeforeLast('.')
                packageFactory.getOrCreatePsiPackage(facet, packageName)
              }
            }
            .associateBy { psiPackage -> psiPackage.qualifiedName }

        CachedValueProvider.Result.create(packages, bindingFacetsProvider, resourcesModifiedTracker)
      }
  }
=======
>>>>>>> 0d09370c
}<|MERGE_RESOLUTION|>--- conflicted
+++ resolved
@@ -42,11 +42,6 @@
  * See also: https://issuetracker.google.com/37120280
  */
 class LayoutBindingPackageFinder(project: Project) : PsiElementFinder() {
-<<<<<<< HEAD
-  private val bindingFacetsProvider = LayoutBindingEnabledFacetsProvider.getInstance(project)
-  private val packageFactory = LayoutBindingPackageFactory.getInstance(project)
-  private val packageCache: CachedValue<Map<String, PsiPackage>>
-=======
   private val packageCache: CachedValue<Map<String, PsiPackage>> =
     CachedValuesManager.getManager(project).createCachedValue {
       val bindingFacetsProvider = LayoutBindingEnabledFacetsProvider.getInstance(project)
@@ -69,7 +64,6 @@
         ProjectLayoutResourcesModificationTracker.getInstance(project),
       )
     }
->>>>>>> 0d09370c
 
   override fun findClass(qualifiedName: String, scope: GlobalSearchScope): PsiClass? {
     return null
@@ -82,32 +76,4 @@
   override fun findPackage(qualifiedName: String): PsiPackage? {
     return packageCache.value[qualifiedName]
   }
-<<<<<<< HEAD
-
-  init {
-    val resourcesModifiedTracker = ProjectLayoutResourcesModificationTracker.getInstance(project)
-    packageCache =
-      CachedValuesManager.getManager(project).createCachedValue {
-        val packages =
-          bindingFacetsProvider
-            .getAllBindingEnabledFacets()
-            .flatMap { facet ->
-              val bindingModuleCache = LayoutBindingModuleCache.getInstance(facet)
-              val groups = bindingModuleCache.bindingLayoutGroups
-              val lightClasses =
-                groups.mapNotNull { group ->
-                  bindingModuleCache.getLightBindingClasses(group).firstOrNull()
-                }
-              lightClasses.map { lightClass ->
-                val packageName = lightClass.qualifiedName.substringBeforeLast('.')
-                packageFactory.getOrCreatePsiPackage(facet, packageName)
-              }
-            }
-            .associateBy { psiPackage -> psiPackage.qualifiedName }
-
-        CachedValueProvider.Result.create(packages, bindingFacetsProvider, resourcesModifiedTracker)
-      }
-  }
-=======
->>>>>>> 0d09370c
 }