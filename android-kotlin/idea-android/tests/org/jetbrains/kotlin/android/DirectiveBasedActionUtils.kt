--- conflicted
+++ resolved
@@ -18,17 +18,10 @@
 import com.intellij.codeInsight.intention.IntentionAction
 import com.intellij.psi.PsiFile
 import com.intellij.testFramework.UsefulTestCase
-<<<<<<< HEAD
 import org.jetbrains.kotlin.analysis.api.analyze
 import org.jetbrains.kotlin.analysis.api.components.KtDiagnosticCheckerFilter
 import org.jetbrains.kotlin.analysis.api.permissions.KaAllowAnalysisOnEdt
 import org.jetbrains.kotlin.analysis.api.permissions.allowAnalysisOnEdt
-=======
-import org.jetbrains.kotlin.analysis.api.KtAllowAnalysisOnEdt
-import org.jetbrains.kotlin.analysis.api.analyze
-import org.jetbrains.kotlin.analysis.api.components.KtDiagnosticCheckerFilter
-import org.jetbrains.kotlin.analysis.api.lifetime.allowAnalysisOnEdt
->>>>>>> 0d09370c
 import org.jetbrains.kotlin.diagnostics.Severity
 import org.jetbrains.kotlin.diagnostics.rendering.DefaultErrorMessages
 import org.jetbrains.kotlin.idea.base.plugin.KotlinPluginModeProvider
@@ -82,16 +75,9 @@
       return
     }
 
-<<<<<<< HEAD
-    val kotlinFrontendSpecificPrefix = if (KotlinPluginModeProvider.isK2Mode()) "K2" else "K1"
-    val expected =
-      InTextDirectivesUtils.findLinesWithPrefixesRemoved(
-        file.text, "// ERROR:", "// ${kotlinFrontendSpecificPrefix}-ERROR:"
-=======
     val expected =
       InTextDirectivesUtils.findLinesWithPrefixesRemoved(
         file.text, "// ERROR:", "// $FRONTEND-ERROR:"
->>>>>>> 0d09370c
       ).sorted()
     val actual = diagnosticsCollectAndRenderer(file)
 
@@ -112,11 +98,7 @@
     }
   }
 
-<<<<<<< HEAD
   @OptIn(KaAllowAnalysisOnEdt::class)
-=======
-  @OptIn(KtAllowAnalysisOnEdt::class)
->>>>>>> 0d09370c
   fun checkForUnexpectedErrorsK2(file: KtFile) {
     checkForUnexpectedErrorsBase(
       file,
