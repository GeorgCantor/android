/*
 * Copyright (C) 2016 The Android Open Source Project
 *
 * Licensed under the Apache License, Version 2.0 (the "License");
 * you may not use this file except in compliance with the License.
 * You may obtain a copy of the License at
 *
 *      http://www.apache.org/licenses/LICENSE-2.0
 *
 * Unless required by applicable law or agreed to in writing, software
 * distributed under the License is distributed on an "AS IS" BASIS,
 * WITHOUT WARRANTIES OR CONDITIONS OF ANY KIND, either express or implied.
 * See the License for the specific language governing permissions and
 * limitations under the License.
 */
package com.android.tools.idea.assistant.view;


import com.android.tools.idea.assistant.AssistActionHandler;
import com.android.tools.idea.assistant.datamodel.*;
import com.intellij.openapi.diagnostic.Logger;
import com.intellij.openapi.project.Project;
import org.jetbrains.annotations.NotNull;

import javax.swing.*;
import java.awt.*;
import java.awt.event.ActionEvent;
import java.awt.event.ActionListener;
import java.awt.event.ItemEvent;
import java.awt.event.ItemListener;
import java.util.ArrayList;
import java.util.List;

import static com.android.tools.idea.assistant.view.TutorialChooser.NAVIGATION_KEY;

/**
 * Entry point for the complete set of services and tutorials associated with
 * Firebase. Initializes presentation data from xml and arranges into cards for
 * navigation purposes.
 */
public class FeaturesPanel extends JPanel implements ItemListener, ActionListener {
  private final List<String> myCardKeys = new ArrayList<>();
  private JPanel myCards;
  private CardLayout myCardLayout;
  private AnalyticsProvider myAnalyticsProvider;
  private Project myProject;

  /**
   * If non-null, the key of the currently open tutorial.
   * Used for analytics tracking purposes.
   */
  private TutorialMetadata myOpenTutorial;

  public FeaturesPanel(@NotNull TutorialBundleData bundle, @NotNull Project project, @NotNull AnalyticsProvider analyticsProvider) {
    super(new BorderLayout());

    myAnalyticsProvider = analyticsProvider;
    myProject = project;

    setBackground(UIUtils.getBackgroundColor());

    myCardLayout = new CardLayout();
    myCards = new JPanel(myCardLayout);
    myCards.setOpaque(false);
    myCardLayout.setVgap(0);

    // NOTE: the card labels cannot be from an enum since the views will be
    // built up from xml.
    List<? extends FeatureData> featureList = bundle.getFeatures();
    // Note: Hides Tutorial Chooser panel if there is only one feature and one tutorial.
    boolean hideChooserAndNavigationalBar = false;
    if (featureList.size() == 1 && featureList.get(0).getTutorials().size() == 1) {
      hideChooserAndNavigationalBar = true;
      getLog().debug("Tutorial chooser and head/bottom navigation bars are hidden because the assistant panel contains only one tutorial.");
    }
    else {
      addCard(new TutorialChooser(this, bundle, myAnalyticsProvider, myProject), NAVIGATION_KEY);
    }

    // Add all tutorial cards.
    for (FeatureData feature : bundle.getFeatures()) {
      for (TutorialData tutorial : feature.getTutorials()) {
<<<<<<< HEAD
        addCard(new TutorialCard(this, tutorial, feature, bundle.getName(), myProject, hideChooserAndNavigationalBar), tutorial.getKey());
=======
        addCard(
          new TutorialCard(this, tutorial, feature, bundle.getName(), myProject, hideChooserAndNavigationalBar, bundle.isStepByStep()),
          tutorial.getKey());
>>>>>>> 1e5b25b8
      }
    }
    add(myCards);
  }

  private static Logger getLog() {
    return Logger.getInstance(FeaturesPanel.class);
  }

  private void addCard(Component c, String key) {
    myCards.add(c, key);
    myCardKeys.add(key);
  }

  // TODO: Determine if this should just throw instead, we're not navigating via
  // controls that surface this event.
  @Override
  public void itemStateChanged(ItemEvent e) {
    CardLayout cl = (CardLayout)(myCards.getLayout());
    cl.show(myCards, (String)e.getItem());
  }

  @Override
  public void actionPerformed(ActionEvent e) {
    Object source = e.getSource();

    // TODO: Refactor this code to avoid bloat. This should generally be a dispatcher to more specific classes that manage a given action
    // type. Current thinking is to use extensions so that it's completely generic.
    if (source instanceof NavigationButton) {
      NavigationButton t = (NavigationButton)e.getSource();
      // Track that user has navigated away from a tutorial. Note that the
      // "chooser" card is special cased in {@code #showCard} such that
      // no myOpenTutorial + myTimeTutorialOpened are not set.
      if (myOpenTutorial != null) {
        myAnalyticsProvider.trackTutorialClosed(myOpenTutorial.getKey(), myOpenTutorial.getReadDuration(), myProject);
        myOpenTutorial = null;
      }
      showCard(t.getKey());
    }
    else if (source instanceof StatefulButton.ActionButton) {
      StatefulButton.ActionButton a = (StatefulButton.ActionButton)e.getSource();
      String actionId = a.getKey();

      AssistActionHandler handler = null;
      for (AssistActionHandler actionHandler : AssistActionHandler.EP_NAME.getExtensions()) {
        if (actionHandler.getId().equals(actionId)) {
          handler = actionHandler;
          break;
        }
      }
      if (handler == null) {
        throw new IllegalArgumentException("Unhandled action, no handler found for key \"" + actionId + "\".");
      }

      ActionData actionData = a.getActionData();
      handler.handleAction(actionData, a.getProject());
      a.updateState();
    }
    else {
      throw new RuntimeException("Unhandled action, \"" + e.getActionCommand() + "\".");
    }
  }

  /**
   * Shows the card matching the given key.
   *
   * @param key The key of the card to show.
   */
  private void showCard(@NotNull String key) {
    if (!myCardKeys.contains(key)) {
      throw new IllegalArgumentException("No views exist with key: " + key);
    }
    getLog().debug("Received request to navigate to view with key: " + key);
    if (!key.equals(NAVIGATION_KEY)) {
      myAnalyticsProvider.trackTutorialOpen(key, myProject);
      myOpenTutorial = new TutorialMetadata(key);
    }
    myCardLayout.show(myCards, key);
  }

  static class TutorialMetadata {
    private final String myKey;
    private final long myTimeOpenedMs;

    TutorialMetadata(@NotNull String key) {
      myKey = key;
      myTimeOpenedMs = System.currentTimeMillis();
    }

    long getReadDuration() {
      return System.currentTimeMillis() - myTimeOpenedMs;
    }

    @NotNull
    String getKey() {
      return myKey;
    }
  }
}<|MERGE_RESOLUTION|>--- conflicted
+++ resolved
@@ -80,13 +80,9 @@
     // Add all tutorial cards.
     for (FeatureData feature : bundle.getFeatures()) {
       for (TutorialData tutorial : feature.getTutorials()) {
-<<<<<<< HEAD
-        addCard(new TutorialCard(this, tutorial, feature, bundle.getName(), myProject, hideChooserAndNavigationalBar), tutorial.getKey());
-=======
         addCard(
           new TutorialCard(this, tutorial, feature, bundle.getName(), myProject, hideChooserAndNavigationalBar, bundle.isStepByStep()),
           tutorial.getKey());
->>>>>>> 1e5b25b8
       }
     }
     add(myCards);
