--- conflicted
+++ resolved
@@ -20,6 +20,7 @@
 import com.intellij.openapi.actionSystem.DataContext;
 import com.intellij.openapi.actionSystem.Presentation;
 import com.intellij.openapi.actionSystem.ex.ActionManagerEx;
+import com.intellij.openapi.fileEditor.FileEditorProvider;
 import com.intellij.openapi.fileEditor.OpenFileDescriptor;
 import com.intellij.openapi.fileEditor.ex.FileEditorManagerEx;
 import com.intellij.openapi.fileEditor.ex.FileEditorWithProvider;
@@ -43,13 +44,6 @@
   protected final ConfigurationHolder myRenderContext;
   private int myFlags;
 
-<<<<<<< HEAD
-  ConfigurationAction(@NotNull ConfigurationHolder renderContext, @NotNull String title) {
-    this(renderContext, title, null);
-  }
-
-  ConfigurationAction(@NotNull ConfigurationHolder renderContext, @NotNull String title, @Nullable Icon icon) {
-=======
   public ConfigurationAction(@NotNull ConfigurationHolder renderContext) {
     this(renderContext, null, null);
   }
@@ -59,7 +53,6 @@
   }
 
   public ConfigurationAction(@NotNull ConfigurationHolder renderContext, @Nullable String title, @Nullable Icon icon) {
->>>>>>> 2660b5e5
     super(title, null, icon);
     myRenderContext = renderContext;
   }
@@ -68,7 +61,7 @@
   }
 
   @Override
-  public void actionPerformed(@NotNull AnActionEvent e) {
+  public void actionPerformed(AnActionEvent e) {
     final ActionManagerEx manager = ActionManagerEx.getInstanceEx();
     final DataContext dataContext = e.getDataContext();
     // Regular actions invoke this method before performing the action. We do so as well since the analytics subsystem hooks into
@@ -129,8 +122,10 @@
     FileEditorManagerEx manager = FileEditorManagerEx.getInstanceEx(project);
     FileEditorWithProvider previousSelection = manager.getSelectedEditorWithProvider(old);
     manager.openEditor(descriptor, true);
+
     if (previousSelection != null) {
-      manager.setSelectedEditor(file, previousSelection.getProvider().getEditorTypeId());
+      FileEditorProvider provider = previousSelection.getProvider();
+      manager.setSelectedEditor(file, provider.getEditorTypeId());
     }
   }
 
