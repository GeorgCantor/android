--- conflicted
+++ resolved
@@ -15,6 +15,7 @@
     <orderEntry type="library" scope="TEST" name="http-client" level="project" />
     <orderEntry type="library" scope="TEST" name="jetbrains-annotations" level="project" />
     <orderEntry type="library" scope="TEST" name="kotlin-test" level="project" />
+    <orderEntry type="library" scope="TEST" name="kotlinc.kotlin-compiler-common" level="project" />
     <orderEntry type="library" scope="TEST" name="kotlinc.kotlin-compiler-fe10" level="project" />
     <orderEntry type="library" scope="TEST" name="kxml2" level="project" />
     <orderEntry type="library" scope="TEST" name="layoutlib" level="project" />
@@ -30,20 +31,9 @@
     <orderEntry type="module" module-name="android.sdktools.testutils" scope="TEST" />
     <orderEntry type="module" module-name="intellij.android.adt.testutils" scope="TEST" />
     <orderEntry type="module" module-name="intellij.android.artwork" scope="TEST" />
-<<<<<<< HEAD
     <orderEntry type="module" module-name="intellij.android.common" scope="TEST" />
     <orderEntry type="module" module-name="intellij.android.core" scope="TEST" />
     <orderEntry type="module" module-name="intellij.android.core.tests" scope="TEST" />
-=======
-    <orderEntry type="module" module-name="android.sdktools.analytics-crash" scope="TEST" />
-    <orderEntry type="library" name="kotlin-stdlib" level="project" />
-    <orderEntry type="library" scope="TEST" name="Guava" level="project" />
-    <orderEntry type="library" scope="TEST" name="jetbrains-annotations" level="project" />
-    <orderEntry type="library" scope="TEST" name="ASM" level="project" />
-    <orderEntry type="library" scope="TEST" name="JUnit4" level="project" />
-    <orderEntry type="library" scope="TEST" name="kotlinc.kotlin-compiler-common" level="project" />
-    <orderEntry type="library" scope="TEST" name="kotlinc.kotlin-compiler-fe10" level="project" />
->>>>>>> a16f7df9
     <orderEntry type="module" module-name="intellij.android.jps.model" scope="TEST" />
     <orderEntry type="module" module-name="intellij.android.layoutlib-loader" scope="TEST" />
     <orderEntry type="module" module-name="intellij.android.projectSystem" scope="TEST" />
