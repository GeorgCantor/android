--- conflicted
+++ resolved
@@ -88,11 +88,7 @@
               .id("@id/myText1")
               .width("100dp")
               .height("100dp")
-<<<<<<< HEAD
-          )
-=======
           ),
->>>>>>> 0d09370c
       )
 
     val model = builder.build()
@@ -100,11 +96,7 @@
     assertEquals(
       "NlComponent{tag=<FrameLayout>, bounds=[0,0:1000x1000}\n" +
         "    NlComponent{tag=<TextView>, bounds=[100,100:100x100}",
-<<<<<<< HEAD
-      NlTreeDumper.dumpTree(model.components)
-=======
       NlTreeDumper.dumpTree(model.components),
->>>>>>> 0d09370c
     )
     format(model.file)
 
