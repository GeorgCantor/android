--- conflicted
+++ resolved
@@ -49,11 +49,7 @@
           .toTypedArray<XmlElementDescriptor>()
       CachedValueProvider.Result.create(
         static,
-<<<<<<< HEAD
-        AndroidPsiUtils.getPsiModificationTrackerIgnoringXml(manager.project)
-=======
         AndroidPsiUtils.getPsiModificationTrackerIgnoringXml(manager.project),
->>>>>>> 0d09370c
       )
     }
   }
@@ -63,11 +59,7 @@
 // support inspection behavior.
 class CustomDrawableElementDescriptor(
   override val clazz: PsiClass?,
-<<<<<<< HEAD
-  delegate: XmlElementDescriptor
-=======
   delegate: XmlElementDescriptor,
->>>>>>> 0d09370c
 ) : TagFromClassDescriptor, AndroidXmlTagDescriptor(delegate) {
   override val isContainer = false
 
