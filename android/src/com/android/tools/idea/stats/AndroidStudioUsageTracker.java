--- conflicted
+++ resolved
@@ -37,10 +37,6 @@
 import org.jetbrains.annotations.NotNull;
 
 import java.io.File;
-<<<<<<< HEAD
-=======
-import java.io.IOException;
->>>>>>> 267d1788
 import java.util.concurrent.ScheduledExecutorService;
 import java.util.concurrent.TimeUnit;
 
@@ -48,18 +44,12 @@
  * Tracks Android Studio specific metrics
  **/
 public class AndroidStudioUsageTracker {
-<<<<<<< HEAD
-=======
-  private static final String ANONYMIZATION_ERROR = "*ANONYMIZATION_ERROR*";
-  public static final ILogger LOGGER = new IntelliJLogger(AndroidStudioUsageTracker.class);
->>>>>>> 267d1788
 
   public static void setup(ScheduledExecutorService scheduler) {
     // Send initial report immediately, daily from then on.
     scheduler.scheduleWithFixedDelay(AndroidStudioUsageTracker::runDailyReports, 0, 1, TimeUnit.DAYS);
     // Send initial report immediately, hourly from then on.
     scheduler.scheduleWithFixedDelay(AndroidStudioUsageTracker::runHourlyReports, 0, 1, TimeUnit.HOURS);
-<<<<<<< HEAD
 
     subscribeToEvents();
   }
@@ -73,21 +63,6 @@
   private static void runDailyReports() {
     ApplicationInfo application = ApplicationInfo.getInstance();
 
-=======
-
-    subscribeToEvents();
-  }
-
-  private static void subscribeToEvents() {
-    Application app = ApplicationManager.getApplication();
-    MessageBusConnection connection = app.getMessageBus().connect();
-    connection.subscribe(ProjectLifecycleListener.TOPIC, new ProjectLifecycleTracker());
-  }
-
-  private static void runDailyReports() {
-    ApplicationInfo application = ApplicationInfo.getInstance();
-
->>>>>>> 267d1788
     UsageTracker.getInstance().log(
       AndroidStudioEvent.newBuilder()
         .setCategory(AndroidStudioEvent.EventCategory.PING)
@@ -113,7 +88,6 @@
   /**
    * Like {@link Anonymizer#anonymizeUtf8(ILogger, String)} but maintains its own IntelliJ logger and upon error
    * reports to logger and returns ANONYMIZATION_ERROR instead of throwing an exception.
-<<<<<<< HEAD
    *
    * @deprecated Use {@link AnonymizerUtil#anonymizeUtf8(String)}} instead.
    */
@@ -121,18 +95,6 @@
   @NotNull
   public static String anonymizeUtf8(@NotNull String value) {
     return AnonymizerUtil.anonymizeUtf8(value);
-=======
-   */
-  @NotNull
-  public static String anonymizeUtf8(@NotNull String value) {
-    try {
-      return Anonymizer.anonymizeUtf8(LOGGER, value);
-    }
-    catch (IOException e) {
-      LOGGER.error(e, "Unable to read anonymization settings, not reporting any values");
-      return ANONYMIZATION_ERROR;
-    }
->>>>>>> 267d1788
   }
 
   /**
@@ -141,21 +103,14 @@
   @NotNull
   public static DeviceInfo deviceToDeviceInfo(@NotNull IDevice device) {
     return DeviceInfo.newBuilder()
-<<<<<<< HEAD
       .setAnonymizedSerialNumber(AnonymizerUtil.anonymizeUtf8(device.getSerialNumber()))
-=======
-      .setAnonymizedSerialNumber(anonymizeUtf8(device.getSerialNumber()))
->>>>>>> 267d1788
       .setBuildTags(Strings.nullToEmpty(device.getProperty(IDevice.PROP_BUILD_TAGS)))
       .setBuildType(Strings.nullToEmpty(device.getProperty(IDevice.PROP_BUILD_TYPE)))
       .setBuildVersionRelease(Strings.nullToEmpty(device.getProperty(IDevice.PROP_BUILD_VERSION)))
       .setBuildApiLevelFull(Strings.nullToEmpty(device.getProperty(IDevice.PROP_BUILD_API_LEVEL)))
       .setCpuAbi(CommonMetricsData.applicationBinaryInterfaceFromString(device.getProperty(IDevice.PROP_DEVICE_CPU_ABI)))
       .setManufacturer(Strings.nullToEmpty(device.getProperty(IDevice.PROP_DEVICE_MANUFACTURER)))
-<<<<<<< HEAD
       .setDeviceType(device.isEmulator() ? DeviceInfo.DeviceType.LOCAL_EMULATOR : DeviceInfo.DeviceType.LOCAL_PHYSICAL)
-=======
->>>>>>> 267d1788
       .setModel(Strings.nullToEmpty(device.getProperty(IDevice.PROP_DEVICE_MODEL))).build();
   }
 
@@ -186,11 +141,7 @@
   /**
    * Tracks use of projects (open, close, # of projects) in an instance of Android Studio.
    */
-<<<<<<< HEAD
-  private static class ProjectLifecycleTracker extends ProjectLifecycleListener.Adapter {
-=======
   private static class ProjectLifecycleTracker implements ProjectLifecycleListener {
->>>>>>> 267d1788
     @Override
     public void beforeProjectLoaded(@NotNull Project project) {
       int projectsOpen = ProjectManager.getInstance().getOpenProjects().length;
